--- conflicted
+++ resolved
@@ -36,20 +36,6 @@
   schedule:
     interval: "daily"
 
-- package-ecosystem: "pip"
-<<<<<<< HEAD
-  directory: "/tools/deprecate_features"
-  schedule:
-    interval: "daily"
-
-- package-ecosystem: "pip"
-  directory: "/tools/deprecate_version"
-=======
-  directory: "/ci/flaky_test"
->>>>>>> f2c69dcb
-  schedule:
-    interval: "daily"
-
 - package-ecosystem: "docker"
   directory: "/ci"
   schedule:

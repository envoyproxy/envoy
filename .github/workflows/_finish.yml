--- conflicted
+++ resolved
@@ -36,11 +36,7 @@
       actions: read
       contents: read
     steps:
-<<<<<<< HEAD
-    - uses: envoyproxy/toolshed/gh-actions/jq@actions-v0.2.35
-=======
     - uses: envoyproxy/toolshed/gh-actions/jq@actions-v0.2.37
->>>>>>> 86dc7ef9
       name: Incoming data
       id: needs
       with:
@@ -91,11 +87,7 @@
                    summary: "Check has finished",
                    text: $text}}}}
 
-<<<<<<< HEAD
-    - uses: envoyproxy/toolshed/gh-actions/jq@actions-v0.2.35
-=======
     - uses: envoyproxy/toolshed/gh-actions/jq@actions-v0.2.37
->>>>>>> 86dc7ef9
       name: Print summary
       with:
         input: ${{ toJSON(steps.needs.outputs.value).summary-title }}
@@ -103,21 +95,13 @@
           "## \(.)"
         options: -Rr
         output-path: GITHUB_STEP_SUMMARY
-<<<<<<< HEAD
-    - uses: envoyproxy/toolshed/gh-actions/appauth@actions-v0.2.35
-=======
     - uses: envoyproxy/toolshed/gh-actions/appauth@actions-v0.2.37
->>>>>>> 86dc7ef9
       name: Appauth
       id: appauth
       with:
         app_id: ${{ secrets.app-id }}
         key: ${{ secrets.app-key }}
-<<<<<<< HEAD
-    - uses: envoyproxy/toolshed/gh-actions/github/checks@actions-v0.2.35
-=======
     - uses: envoyproxy/toolshed/gh-actions/github/checks@actions-v0.2.37
->>>>>>> 86dc7ef9
       name: Update check
       with:
         action: update

name: commands

on:
  issue_comment:
    types: [created]

permissions:
  contents: read

jobs:
  retest:
    if: |
      ${{
         github.event.issue.pull_request
         && github.repository == 'envoyproxy/envoy'
         && github.actor != 'repokitteh-read-only[bot]'
         && github.actor != 'dependabot[bot]'
      }}
    name: Retest
<<<<<<< HEAD
    runs-on: ubuntu-latest
    permissions:
      pull-requests: write # to edit comments
      actions: write # to rerun the failed workflows
=======
    runs-on: ubuntu-22.04
    permissions:
      pull-requests: write
>>>>>>> 071ff2ce
    steps:
    - uses: envoyproxy/toolshed/gh-actions/retest@56d5781416445ed530e075b71546dedee94cf054
      with:
        token: ${{ secrets.GITHUB_TOKEN }}<|MERGE_RESOLUTION|>--- conflicted
+++ resolved
@@ -17,16 +17,10 @@
          && github.actor != 'dependabot[bot]'
       }}
     name: Retest
-<<<<<<< HEAD
-    runs-on: ubuntu-latest
+    runs-on: ubuntu-22.04
     permissions:
       pull-requests: write # to edit comments
       actions: write # to rerun the failed workflows
-=======
-    runs-on: ubuntu-22.04
-    permissions:
-      pull-requests: write
->>>>>>> 071ff2ce
     steps:
     - uses: envoyproxy/toolshed/gh-actions/retest@56d5781416445ed530e075b71546dedee94cf054
       with:

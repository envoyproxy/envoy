name: Envoy/release

permissions:
  contents: read

on:
  release:
    types:
    - published
    branches:
    - main
    - release/v*
  workflow_dispatch:
    inputs:
      task:
        description: Select a task
        required: true
        default: create-release
        type: choice
        options:
        - create-release
        - sync-version-histories
      pr:
        type: boolean
        default: true
        description: Create a PR
      pr-message:
        description: Additional message for PR, eg to fix an issue or additional signoff (optional)
      wip:
        type: boolean
        default: false
        description: WIP
      author:
        description: >-
          Author: User/email, eg 'Myname <me@mymail.com>'
          (used by create-release, default: `changelogs/summary.md` last committer)
      summary:
        type: boolean
        default: true
        description: Use changelog summary (required to publish release)

env:
  COMMITTER_NAME: publish-envoy[bot]
  COMMITTER_EMAIL: 140627008+publish-envoy[bot]@users.noreply.github.com


jobs:
  ## Triggerable actions

  # Create a release commit, when landed this will publish.
  create_release:
    runs-on: ubuntu-22.04
    if: github.event_name == 'workflow_dispatch' && inputs.task == 'create-release'
    name: Create release
    steps:
    - id: appauth
      name: App auth
      uses: envoyproxy/toolshed/gh-actions/appauth@actions-v0.2.29
      with:
        app_id: ${{ secrets.ENVOY_CI_PUBLISH_APP_ID }}
        key: ${{ secrets.ENVOY_CI_PUBLISH_APP_KEY }}

    - id: checkout
      name: Checkout Envoy repository
      uses: envoyproxy/toolshed/gh-actions/github/checkout@actions-v0.2.29
      with:
        committer-name: ${{ env.COMMITTER_NAME }}
        committer-email: ${{ env.COMMITTER_EMAIL }}
        strip-prefix: release/
        token: ${{ steps.appauth.outputs.token }}
    - run: |
        if [[ ! -s "changelogs/summary.md" ]]; then
            if [[ "${{ inputs.summary }}" == "false" ]]; then
                echo "::warning::Changelog summary (changelogs/summary.md) is empty!"
                exit 0
            fi
            echo "::error::Changelog summary (changelogs/summary.md) is empty!"
            exit 1
        fi
        COMMITTER=$(git log -n 1 --format='%an <%ae>' -- changelogs/summary.md)
        echo "committer=${COMMITTER}" >> $GITHUB_OUTPUT
      id: changelog
      name: Check changelog summary
    - if: ${{ inputs.author }}
      name: Validate signoff email
      uses: envoyproxy/toolshed/gh-actions/email/validate@actions-v0.2.29
      with:
        email: ${{ inputs.author }}
    - uses: envoyproxy/toolshed/gh-actions/github/run@actions-v0.2.29
      name: Create release
      with:
        source: |
          BAZEL_ARGS=(--)
          BAZEL_RUN_ARGS=(--config=ci)
          if [[ -n "${{ inputs.author }}" ]]; then
              BAZEL_ARGS+=(
                  "--release-author=${{ inputs.author }}"
                  "--signoff=${{ steps.changelog.outputs.committer }}")
          else
              BAZEL_ARGS+=("--release-author=${{ steps.changelog.outputs.committer }}")
          fi
        command: >-
          bazel
          run
          "${BAZEL_RUN_ARGS[@]}"
          @envoy_repo//:release
          "${BAZEL_ARGS[@]}"
    - run: |
        VERSION=$(cat VERSION.txt)
        echo "version=v${VERSION}" >> $GITHUB_OUTPUT
      name: Release version
      id: release
    - name: Create a PR
      uses: envoyproxy/toolshed/gh-actions/github/pr@actions-v0.2.29
      with:
        base: ${{ github.ref_name }}
        commit: false
        append-commit-message: true
        body: |
          Created by Envoy publish bot for @${{ github.actor }}
          ${{ ! inputs.summary && ':warning: Created without changelog summary, this will need to be updated before publishing' || '' }}
        branch: release/create/${{ steps.checkout.outputs.branch-name }}
        diff-upload: release-${{ steps.checkout.outputs.branch-name }}
        diff-show: true
        dry-run: ${{ ! inputs.pr }}
        wip: ${{ ! inputs.summary || inputs.wip }}
        title: >-
          [${{ (! inputs.summary || inputs.wip) && 'WIP/' || '' }}release/${{ steps.checkout.outputs.branch-name }}]
          repo: Release ${{ steps.release.outputs.version }}
        GITHUB_TOKEN: ${{ steps.appauth.outputs.token }}

  sync_version_histories:
    runs-on: ubuntu-22.04
    if: github.event_name == 'workflow_dispatch' && inputs.task == 'sync-version-histories'
    name: Sync version histories
    steps:
    - id: appauth
      name: App auth
      uses: envoyproxy/toolshed/gh-actions/appauth@actions-v0.2.29
      with:
        app_id: ${{ secrets.ENVOY_CI_PUBLISH_APP_ID }}
        key: ${{ secrets.ENVOY_CI_PUBLISH_APP_KEY }}

    - id: checkout
      name: Checkout Envoy repository
      uses: envoyproxy/toolshed/gh-actions/github/checkout@actions-v0.2.29
      with:
        committer-name: ${{ env.COMMITTER_NAME }}
        committer-email: ${{ env.COMMITTER_EMAIL }}
<<<<<<< HEAD
        strip-prefix: release/
        token: ${{ steps.appauth.outputs.token }}
    - uses: envoyproxy/toolshed/gh-actions/github/run@actions-v0.2.27
=======
    - uses: envoyproxy/toolshed/gh-actions/github/run@actions-v0.2.29
>>>>>>> 12674b94
      name: Sync version histories
      with:
        command: >-
          bazel
          run
          --config=ci @envoy_repo//:sync
          --
          --signoff="${{ env.COMMITTER_NAME }} <${{ env.COMMITTER_EMAIL }}>"
    - name: Create a PR
      uses: envoyproxy/toolshed/gh-actions/github/pr@actions-v0.2.29
      with:
        append-commit-message: true
        base: ${{ github.ref_name }}
        commit: false
        body: |
          Created by Envoy publish bot for @${{ github.actor }}
        branch: release/sync/${{ steps.checkout.outputs.branch-name }}
        diff-upload: version-histories-${{ steps.checkout.outputs.branch-name }}
        diff-show: true
        dry-run: ${{ ! inputs.pr }}
        GITHUB_TOKEN: ${{ steps.appauth.outputs.token }}
        title: >-
          ${{ steps.checkout.outputs.branch-name != 'main' && format('[{0}]', steps.checkout.outputs.branch-name) || '' }}
          repo: Sync version histories

  ## Triggered actions

  # On release to `main`:
  # - fork the branch to a release branch
  # - add an initial dev commit
  # - remove anything unwanted
  # - push branch
  create_release_branch:
    runs-on: ubuntu-22.04
    if: github.event_name == 'release' && endsWith(github.ref, '.0')
    name: Create release branch
    steps:
    - id: appauth
      name: App auth
      uses: envoyproxy/toolshed/gh-actions/appauth@actions-v0.2.29
      with:
        app_id: ${{ secrets.ENVOY_CI_PUBLISH_APP_ID }}
        key: ${{ secrets.ENVOY_CI_PUBLISH_APP_KEY }}

    - name: Checkout repository
      uses: envoyproxy/toolshed/gh-actions/github/checkout@actions-v0.2.29
      with:
        committer-name: ${{ env.COMMITTER_NAME }}
        committer-email: ${{ env.COMMITTER_EMAIL }}
        token: ${{ steps.appauth.outputs.token }}
    - name: Create release branch
      run: |
        version="$(cut -d- -f1 < VERSION.txt | cut -d. -f-2)"
        release_branch="release/v${version}"
        commit_sha="$(git rev-parse HEAD)"
        echo "Creating ${release_branch} from ${commit_sha}"
        git checkout -b "$release_branch"
        bazel run @envoy_repo//:dev -- --patch
        git rm -rf .github/workflows/mobile*yml
        git commit . -m "repo: Remove mobile ci for release branch"
        git log
        git push origin "$release_branch"<|MERGE_RESOLUTION|>--- conflicted
+++ resolved
@@ -147,13 +147,9 @@
       with:
         committer-name: ${{ env.COMMITTER_NAME }}
         committer-email: ${{ env.COMMITTER_EMAIL }}
-<<<<<<< HEAD
         strip-prefix: release/
         token: ${{ steps.appauth.outputs.token }}
-    - uses: envoyproxy/toolshed/gh-actions/github/run@actions-v0.2.27
-=======
     - uses: envoyproxy/toolshed/gh-actions/github/run@actions-v0.2.29
->>>>>>> 12674b94
       name: Sync version histories
       with:
         command: >-

name: 'Sync downstream'

permissions:
  contents: read

on:
  push:
    branches:
    - main
    - release/v1.28
    - release/v1.31
  workflow_dispatch:

concurrency:
  group: ${{ github.workflow }}
  cancel-in-progress: true

jobs:
  sync:
    runs-on: ubuntu-22.04
    if: >-
      ${{
          github.repository == 'envoyproxy/envoy'
          && (github.ref_name == 'main')
          && (github.event.push
              || !contains(github.actor, '[bot]'))
      }}
    strategy:
      fail-fast: false
      matrix:
        downstream:
        - go-control-plane
        - envoy-filter-example
        - data-plane-api
        - mobile-website
    steps:
<<<<<<< HEAD
    - uses: envoyproxy/toolshed/gh-actions/appauth@actions-v0.2.35
=======
    - uses: envoyproxy/toolshed/gh-actions/appauth@actions-v0.2.37
>>>>>>> 86dc7ef9
      id: appauth
      with:
        app_id: ${{ secrets.ENVOY_CI_SYNC_APP_ID }}
        key: ${{ secrets.ENVOY_CI_SYNC_APP_KEY }}
<<<<<<< HEAD
    - uses: envoyproxy/toolshed/gh-actions/dispatch@actions-v0.2.35
=======
    - uses: envoyproxy/toolshed/gh-actions/dispatch@actions-v0.2.37
>>>>>>> 86dc7ef9
      with:
        repository: "envoyproxy/${{ matrix.downstream }}"
        ref: main
        token: ${{ steps.appauth.outputs.token }}
        workflow: envoy-sync.yaml

  sync-release:
    runs-on: ubuntu-22.04
    if: >-
      ${{
          github.repository == 'envoyproxy/envoy'
          && contains(fromJSON('["main", "release/v1.28", "release/v1.31"]'), github.ref_name)
          && (github.event.push
              || !contains(github.actor, '[bot]'))
      }}
    strategy:
      fail-fast: false
      matrix:
        downstream:
        - envoy-openssl
    steps:
    - uses: envoyproxy/toolshed/gh-actions/appauth@actions-v0.2.37
      id: appauth
      with:
        app_id: ${{ secrets.ENVOY_CI_SYNC_APP_ID }}
        key: ${{ secrets.ENVOY_CI_SYNC_APP_KEY }}
    - uses: envoyproxy/toolshed/gh-actions/dispatch@actions-v0.2.37
      with:
        repository: "envoyproxy/${{ matrix.downstream }}"
        ref: release/v1.28
        token: ${{ steps.appauth.outputs.token }}
        workflow: envoy-sync-receive.yaml
        inputs: |
          branch: ${{ github.ref_name }}<|MERGE_RESOLUTION|>--- conflicted
+++ resolved
@@ -34,20 +34,12 @@
         - data-plane-api
         - mobile-website
     steps:
-<<<<<<< HEAD
-    - uses: envoyproxy/toolshed/gh-actions/appauth@actions-v0.2.35
-=======
     - uses: envoyproxy/toolshed/gh-actions/appauth@actions-v0.2.37
->>>>>>> 86dc7ef9
       id: appauth
       with:
         app_id: ${{ secrets.ENVOY_CI_SYNC_APP_ID }}
         key: ${{ secrets.ENVOY_CI_SYNC_APP_KEY }}
-<<<<<<< HEAD
-    - uses: envoyproxy/toolshed/gh-actions/dispatch@actions-v0.2.35
-=======
     - uses: envoyproxy/toolshed/gh-actions/dispatch@actions-v0.2.37
->>>>>>> 86dc7ef9
       with:
         repository: "envoyproxy/${{ matrix.downstream }}"
         ref: main

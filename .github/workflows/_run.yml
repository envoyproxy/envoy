name: Envoy CI

permissions:
  contents: read

on:
  workflow_call:
    secrets:
      app-id:
      app-key:
      dockerhub-username:
      dockerhub-password:
<<<<<<< HEAD
=======
      gcp-key:
>>>>>>> 86dc7ef9
      gpg-key:
      gpg-key-password:
      rbe-key:
      ssh-key:
      ssh-key-extra:
    inputs:
      args:
        type: string
      arch:
        type: string
      bazel-extra:
        type: string
      bazel-rbe-jobs:
        type: number
        default: 200
      cache-build-image:
        type: string
      cache-build-image-key-suffix:
        type: string
      catch-errors:
        type: boolean
        default: false
      checkout-extra:
        type: string
      concurrency-suffix:
        type: string
        default:
      container-command:
        type: string
        default: ./ci/run_envoy_docker.sh
      container-output:
        type: string
        default:
      command:
        type: string
        default: ./ci/do_ci.sh
      diskspace-hack:
        type: boolean
        default: false
      diskspace-hack-paths:
        type: string
        default:
      docker-ipv6:
        default: true
        type: boolean
      downloads:
        type: string
      entrypoint:
        type: string
        default:
      error-match:
        type: string
        default: |
          ERROR
          error:
          Error:
      fail-match:
        type: string
<<<<<<< HEAD
=======
      gcs-only:
        type: string
>>>>>>> 86dc7ef9
      import-gpg:
        type: boolean
        default: false
      notice-match:
        type: string
        default: |
          NOTICE
          Streaming build results
      output-path:
        type: string
        default:
      rbe:
        type: boolean
        default: true
      repo-fetch-depth:
        type: number
        default: 1
      report-pre:
        type: string
        default: |
          - run: |
              # disk space at beginning of build
              df -h > "${TMP_REPORT}/df-pre"
            shell: bash
      report-post:
        type: string
        default: |
          - run: |
              # disk space at end of build
              df -h > "${TMP_REPORT}/df-post"
              (du -ch "%{{ inputs.temp-dir || runner.temp }}" | grep -E "[0-9]{2,}M|[0-9]G" || :) > "${TMP_REPORT}/du-post"
            shell: bash
      request:
        type: string
        required: true
      runs-on:
        type: string
        default:
      skip:
        type: boolean
        default: false
      source:
        type: string
      summary-post:
        type: string
        default: |
          - uses: envoyproxy/toolshed/gh-actions/envoy/run/summary@actions-v0.2.35
            with:
              context: %{{ inputs.context }}
      steps-pre:
        type: string
      steps-pre-name:
        type: string
      steps-post:
        type: string
      steps-post-name:
        type: string
      target:
        type: string
        required: true
      target-name:
        type: string
      target-suffix:
        type: string
      temp-dir:
        type: string
      timeout-minutes:
        type: number
        default: 60
      trusted:
        type: boolean
        required: true
      upload-name:
        type: string
      upload-path:
        type: string
      warning-match:
        type: string
        default: |
          WARNING
          warning:
          Warning:
      working-directory:
        type: string
        default: .

concurrency:
  group: >-
    ${{ github.actor != 'trigger-release-envoy[bot]'
        && github.head_ref
        || github.run_id
    }}-${{ github.workflow }}-${{ inputs.target }}${{ inputs.concurrency-suffix }}
  cancel-in-progress: true

env:
  CI_DEBUG: ${{ vars.CI_DEBUG }}


jobs:
  ci:
    permissions:
      contents: read
      packages: read
    if: ${{ ! inputs.skip }}
    runs-on: ${{ inputs.runs-on || fromJSON(inputs.request).config.ci.agent-ubuntu }}
    name: ${{ inputs.target-suffix && format('[{0}] ', inputs.target-suffix) || '' }}${{ inputs.command }} ${{ inputs.target }}
    timeout-minutes: ${{ inputs.timeout-minutes }}
    steps:
<<<<<<< HEAD
    - uses: envoyproxy/toolshed/gh-actions/jq@actions-v0.2.35
=======
    - uses: envoyproxy/toolshed/gh-actions/jq@actions-v0.2.37
>>>>>>> 86dc7ef9
      id: started
      name: Create timestamp
      with:
        options: -r
        filter: |
          now
    # This controls which input vars are exposed to the run action (and related steps)
<<<<<<< HEAD
    - uses: envoyproxy/toolshed/gh-actions/jq@actions-v0.2.35
=======
    - uses: envoyproxy/toolshed/gh-actions/jq@actions-v0.2.37
>>>>>>> 86dc7ef9
      name: Context
      id: context
      with:
        print-result: ${{ fromJSON(env.CI_DEBUG || 'false') && true || false }}
        input: ${{ inputs.request }}
        filter: |
          .
          | (.check // {name: "${{ github.workflow }}"}) as $check
          | .config as $config
          | if "${{ inputs.runs-on }}" != "" then
              "${{ inputs.runs-on }}"
            else .config.ci["agent-ubuntu"] end
          | . as $runsOn
          | {"target": "${{ inputs.target }}",
             "catch-errors": ${{ inputs.catch-errors }},
             "runs-on": $runsOn,
             "job-started": ${{ steps.started.outputs.value }}}
          | . * {$config, $check}
    - if: ${{ inputs.cache-build-image }}
      name: Restore Docker cache ${{ inputs.cache-build-image && format('({0})', inputs.cache-build-image) || '' }}
<<<<<<< HEAD
      uses: envoyproxy/toolshed/gh-actions/docker/cache/restore@actions-v0.2.35
=======
      uses: envoyproxy/toolshed/gh-actions/docker/cache/restore@actions-v0.2.37
>>>>>>> 86dc7ef9
      with:
        image_tag: ${{ inputs.cache-build-image }}
        key-suffix: ${{ inputs.cache-build-image-key-suffix }}

<<<<<<< HEAD
    - uses: envoyproxy/toolshed/gh-actions/appauth@actions-v0.2.35
=======
    - uses: envoyproxy/toolshed/gh-actions/appauth@actions-v0.2.37
>>>>>>> 86dc7ef9
      id: appauth
      name: Appauth
      if: ${{ inputs.trusted }}
      with:
        app_id: ${{ secrets.app-id }}
        key: ${{ secrets.app-key }}
        # You cant use a secret as a condition so this always runs even if the app id/key are empty
        # - the workaround is to allow the token to be passed through.
        token: ${{ github.token }}
        token-ok: true
<<<<<<< HEAD
    - uses: envoyproxy/toolshed/gh-actions/github/checkout@actions-v0.2.35
=======
    - uses: envoyproxy/toolshed/gh-actions/github/checkout@actions-v0.2.37
>>>>>>> 86dc7ef9
      id: checkout
      name: Checkout Envoy repository
      with:
        branch: ${{ fromJSON(inputs.request).request.target-branch }}
        config: |
          fetch-depth: ${{ inputs.repo-fetch-depth }}
          # WARNING: This allows untrusted code to run!!!
          #  If this is set to run untrusted code, then anything before or after in the job should be regarded as
          #  compromisable.
          ref: ${{ inputs.trusted && fromJSON(inputs.request).request.sha || fromJSON(inputs.request).request.ref }}
        fetch-merge-commit: false
        pr: ${{ fromJSON(inputs.request).request.pr }}
        ssh-key: ${{ inputs.trusted && inputs.ssh-key || '' }}
        token: ${{ inputs.trusted && steps.appauth.outputs.token || github.token }}

    # This is currently only use by mobile-docs and can be removed once they are updated to the newer website
<<<<<<< HEAD
    - uses: envoyproxy/toolshed/gh-actions/github/checkout@actions-v0.2.35
=======
    - uses: envoyproxy/toolshed/gh-actions/github/checkout@actions-v0.2.37
>>>>>>> 86dc7ef9
      id: checkout-extra
      name: Checkout extra repository (for publishing)
      if: ${{ inputs.checkout-extra }}
      with:
        config: ${{ inputs.checkout-extra }}
        ssh-key: ${{ inputs.trusted && inputs.ssh-key-extra || '' }}

<<<<<<< HEAD
    - uses: envoyproxy/toolshed/gh-actions/github/run@actions-v0.2.35
    - name: Import GPG key
      uses: envoyproxy/toolshed/gh-actions/gpg/import@actions-v0.2.35
=======
    - name: Import GPG key
      uses: envoyproxy/toolshed/gh-actions/gpg/import@actions-v0.2.37
>>>>>>> 86dc7ef9
      if: ${{ inputs.import-gpg }}
      with:
        key: ${{ secrets.gpg-key }}
        passphrase: ${{ secrets.gpg-key-password }}
        passphrase-path: "${{ runner.temp }}/gpg-passphrase"
        configured-passphrase-path: /build/gpg-passphrase

<<<<<<< HEAD
    - uses: envoyproxy/toolshed/gh-actions/github/run@actions-v0.2.35
=======
    - run: |
        sudo mkdir -p /etc/docker
        echo '{
          "ipv6": true,
          "fixed-cidr-v6": "2001:db8:1::/64"
          }' | sudo tee /etc/docker/daemon.json
        sudo service docker restart
      if: ${{ inputs.docker-ipv6 }}

    - run: |
        echo "e3b4a6e9570da15ac1caffdded17a8bebdc7dfc9" > .BAZEL_FAKE_SCM_REVISION
      if: >-
        ${{ fromJSON(inputs.request).request.pr == '' }}

    - run: |
        if [[ "${{ secrets.gcp-key }}" == "" ]]; then
            exit 0
        fi
        GCP_SERVICE_ACCOUNT_KEY_PATH=$(mktemp -p "${{ runner.temp }}" -t gcp_service_account.XXXXXX.json)
        echo "${{ secrets.gcp-key }}" | base64 --decode > "${GCP_SERVICE_ACCOUNT_KEY_PATH}"
        GCP_SERVICE_ACCOUNT_KEY_FILE="$(basename "${GCP_SERVICE_ACCOUNT_KEY_PATH}")"
        echo "GCP_SERVICE_ACCOUNT_KEY_PATH=/build/${GCP_SERVICE_ACCOUNT_KEY_FILE}" >> "$GITHUB_ENV"
        if [[ "${{ inputs.gcs-only }}" != "" ]]; then
            exit 0
        fi
        BAZEL_BUILD_EXTRA_OPTIONS="--google_credentials=/build/${GCP_SERVICE_ACCOUNT_KEY_FILE} --config=remote-ci --config=rbe-google"
        echo "BAZEL_BUILD_EXTRA_OPTIONS=${BAZEL_BUILD_EXTRA_OPTIONS}" >> "$GITHUB_ENV"

    - uses: envoyproxy/toolshed/gh-actions/github/run@actions-v0.2.37
>>>>>>> 86dc7ef9
      name: Run CI ${{ inputs.command }} ${{ inputs.target }}
      with:
        args: ${{ inputs.args != '--' && inputs.args || inputs.target }}
        catch-errors: ${{ inputs.catch-errors }}
        command: ${{ inputs.command }}
        container-command: ${{ env.CONTAINER_COMMAND || inputs.container-command }}
        container-output: ${{ inputs.container-output }}
        context: ${{ steps.context.outputs.value }}
        diskspace-hack: ${{ inputs.diskspace-hack }}
        diskspace-hack-paths: ${{ inputs.diskspace-hack-paths }}
        downloads: ${{ inputs.downloads }}
        entrypoint: ${{ inputs.entrypoint }}
        error-match: ${{ inputs.error-match }}
        fail-match: ${{ inputs.fail-match }}
        notice-match: ${{ inputs.notice-match }}
        output-path: ${{ inputs.output-path }}
        report-name: >-
          ci-report-${{
            inputs.target-suffix
            && format('{0}-', inputs.target-suffix)
            || '' }}${{ inputs.target-name || inputs.target }}.json
        report-pre: ${{ inputs.report-pre }}
        report-post: ${{ inputs.report-post }}
        source: ${{ inputs.source }}
        steps-pre: ${{ inputs.steps-pre }}
        steps-pre-name: ${{ inputs.steps-pre-name }}
        steps-post: ${{ inputs.steps-post }}
        steps-post-name: ${{ inputs.steps-post-name }}
        summary-post: ${{ inputs.summary-post }}
        upload-name: ${{ inputs.upload-name }}
        upload-path: ${{ inputs.upload-path }}
        warning-match: ${{ inputs.warning-match }}
        working-directory: ${{ inputs.working-directory }}
      env:
        GITHUB_TOKEN: ${{ inputs.trusted && steps.appauth.outputs.token || github.token }}
        DOCKERHUB_USERNAME: ${{ secrets.dockerhub-username }}
        DOCKERHUB_PASSWORD: ${{ secrets.dockerhub-password }}
        ENVOY_DOCKER_BUILD_DIR: ${{ runner.temp }}
        ENVOY_RBE: ${{ inputs.rbe == true && 1 || '' }}
        RBE_KEY: ${{ secrets.rbe-key }}
        BAZEL_BUILD_EXTRA_OPTIONS: >-
          ${{ env.BAZEL_BUILD_EXTRA_OPTIONS }}
          --config=remote-ci
          ${{ inputs.bazel-extra }}
          ${{ inputs.rbe == true && format('--jobs={0}', inputs.bazel-rbe-jobs) || '' }}
<<<<<<< HEAD
        BAZEL_FAKE_SCM_REVISION: ${{ github.event_name == 'pull_request' && 'e3b4a6e9570da15ac1caffdded17a8bebdc7dfc9' || '' }}
=======
          ${{ github.event_name == 'schedule' && '--nocache_test_results' || '' }}
>>>>>>> 86dc7ef9
        CI_BRANCH: >-
          ${{ inputs.trusted
              && format('refs/heads/{0}', fromJSON(inputs.request).request.target-branch)
              || '' }}
        CI_SHA1: ${{ github.sha }}
        CI_TARGET_BRANCH: ${{ fromJSON(inputs.request).request.target-branch }}
<<<<<<< HEAD
        MOUNT_GPG_HOME: ${{ inputs.import-gpg && 1 || '' }}
=======
        MOUNT_GPG_HOME: ${{ inputs.import-gpg && 1 || '' }}
        ENVOY_DOCKER_OPTIONS: --network=host --security-opt seccomp=unconfined -v /dev/shm:/tmp/sandbox_base
>>>>>>> 86dc7ef9
<|MERGE_RESOLUTION|>--- conflicted
+++ resolved
@@ -10,10 +10,7 @@
       app-key:
       dockerhub-username:
       dockerhub-password:
-<<<<<<< HEAD
-=======
       gcp-key:
->>>>>>> 86dc7ef9
       gpg-key:
       gpg-key-password:
       rbe-key:
@@ -72,11 +69,8 @@
           Error:
       fail-match:
         type: string
-<<<<<<< HEAD
-=======
       gcs-only:
         type: string
->>>>>>> 86dc7ef9
       import-gpg:
         type: boolean
         default: false
@@ -185,11 +179,7 @@
     name: ${{ inputs.target-suffix && format('[{0}] ', inputs.target-suffix) || '' }}${{ inputs.command }} ${{ inputs.target }}
     timeout-minutes: ${{ inputs.timeout-minutes }}
     steps:
-<<<<<<< HEAD
-    - uses: envoyproxy/toolshed/gh-actions/jq@actions-v0.2.35
-=======
     - uses: envoyproxy/toolshed/gh-actions/jq@actions-v0.2.37
->>>>>>> 86dc7ef9
       id: started
       name: Create timestamp
       with:
@@ -197,11 +187,7 @@
         filter: |
           now
     # This controls which input vars are exposed to the run action (and related steps)
-<<<<<<< HEAD
-    - uses: envoyproxy/toolshed/gh-actions/jq@actions-v0.2.35
-=======
     - uses: envoyproxy/toolshed/gh-actions/jq@actions-v0.2.37
->>>>>>> 86dc7ef9
       name: Context
       id: context
       with:
@@ -222,20 +208,12 @@
           | . * {$config, $check}
     - if: ${{ inputs.cache-build-image }}
       name: Restore Docker cache ${{ inputs.cache-build-image && format('({0})', inputs.cache-build-image) || '' }}
-<<<<<<< HEAD
-      uses: envoyproxy/toolshed/gh-actions/docker/cache/restore@actions-v0.2.35
-=======
       uses: envoyproxy/toolshed/gh-actions/docker/cache/restore@actions-v0.2.37
->>>>>>> 86dc7ef9
       with:
         image_tag: ${{ inputs.cache-build-image }}
         key-suffix: ${{ inputs.cache-build-image-key-suffix }}
 
-<<<<<<< HEAD
-    - uses: envoyproxy/toolshed/gh-actions/appauth@actions-v0.2.35
-=======
     - uses: envoyproxy/toolshed/gh-actions/appauth@actions-v0.2.37
->>>>>>> 86dc7ef9
       id: appauth
       name: Appauth
       if: ${{ inputs.trusted }}
@@ -246,11 +224,7 @@
         # - the workaround is to allow the token to be passed through.
         token: ${{ github.token }}
         token-ok: true
-<<<<<<< HEAD
-    - uses: envoyproxy/toolshed/gh-actions/github/checkout@actions-v0.2.35
-=======
     - uses: envoyproxy/toolshed/gh-actions/github/checkout@actions-v0.2.37
->>>>>>> 86dc7ef9
       id: checkout
       name: Checkout Envoy repository
       with:
@@ -267,11 +241,7 @@
         token: ${{ inputs.trusted && steps.appauth.outputs.token || github.token }}
 
     # This is currently only use by mobile-docs and can be removed once they are updated to the newer website
-<<<<<<< HEAD
-    - uses: envoyproxy/toolshed/gh-actions/github/checkout@actions-v0.2.35
-=======
     - uses: envoyproxy/toolshed/gh-actions/github/checkout@actions-v0.2.37
->>>>>>> 86dc7ef9
       id: checkout-extra
       name: Checkout extra repository (for publishing)
       if: ${{ inputs.checkout-extra }}
@@ -279,14 +249,8 @@
         config: ${{ inputs.checkout-extra }}
         ssh-key: ${{ inputs.trusted && inputs.ssh-key-extra || '' }}
 
-<<<<<<< HEAD
-    - uses: envoyproxy/toolshed/gh-actions/github/run@actions-v0.2.35
-    - name: Import GPG key
-      uses: envoyproxy/toolshed/gh-actions/gpg/import@actions-v0.2.35
-=======
     - name: Import GPG key
       uses: envoyproxy/toolshed/gh-actions/gpg/import@actions-v0.2.37
->>>>>>> 86dc7ef9
       if: ${{ inputs.import-gpg }}
       with:
         key: ${{ secrets.gpg-key }}
@@ -294,9 +258,6 @@
         passphrase-path: "${{ runner.temp }}/gpg-passphrase"
         configured-passphrase-path: /build/gpg-passphrase
 
-<<<<<<< HEAD
-    - uses: envoyproxy/toolshed/gh-actions/github/run@actions-v0.2.35
-=======
     - run: |
         sudo mkdir -p /etc/docker
         echo '{
@@ -326,7 +287,6 @@
         echo "BAZEL_BUILD_EXTRA_OPTIONS=${BAZEL_BUILD_EXTRA_OPTIONS}" >> "$GITHUB_ENV"
 
     - uses: envoyproxy/toolshed/gh-actions/github/run@actions-v0.2.37
->>>>>>> 86dc7ef9
       name: Run CI ${{ inputs.command }} ${{ inputs.target }}
       with:
         args: ${{ inputs.args != '--' && inputs.args || inputs.target }}
@@ -372,20 +332,12 @@
           --config=remote-ci
           ${{ inputs.bazel-extra }}
           ${{ inputs.rbe == true && format('--jobs={0}', inputs.bazel-rbe-jobs) || '' }}
-<<<<<<< HEAD
-        BAZEL_FAKE_SCM_REVISION: ${{ github.event_name == 'pull_request' && 'e3b4a6e9570da15ac1caffdded17a8bebdc7dfc9' || '' }}
-=======
           ${{ github.event_name == 'schedule' && '--nocache_test_results' || '' }}
->>>>>>> 86dc7ef9
         CI_BRANCH: >-
           ${{ inputs.trusted
               && format('refs/heads/{0}', fromJSON(inputs.request).request.target-branch)
               || '' }}
         CI_SHA1: ${{ github.sha }}
         CI_TARGET_BRANCH: ${{ fromJSON(inputs.request).request.target-branch }}
-<<<<<<< HEAD
         MOUNT_GPG_HOME: ${{ inputs.import-gpg && 1 || '' }}
-=======
-        MOUNT_GPG_HOME: ${{ inputs.import-gpg && 1 || '' }}
-        ENVOY_DOCKER_OPTIONS: --network=host --security-opt seccomp=unconfined -v /dev/shm:/tmp/sandbox_base
->>>>>>> 86dc7ef9
+        ENVOY_DOCKER_OPTIONS: --network=host --security-opt seccomp=unconfined -v /dev/shm:/tmp/sandbox_base
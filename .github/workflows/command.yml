--- conflicted
+++ resolved
@@ -28,11 +28,7 @@
          && github.actor != 'dependabot[bot]'
       }}
     steps:
-<<<<<<< HEAD
-    - uses: envoyproxy/toolshed/gh-actions/github/command@actions-v0.2.35
-=======
     - uses: envoyproxy/toolshed/gh-actions/github/command@actions-v0.2.37
->>>>>>> 86dc7ef9
       name: Parse command from comment
       id: command
       with:
@@ -41,22 +37,14 @@
           ^/(retest)
 
     # /retest
-<<<<<<< HEAD
-    - uses: envoyproxy/toolshed/gh-actions/appauth@actions-v0.2.35
-=======
     - uses: envoyproxy/toolshed/gh-actions/appauth@actions-v0.2.37
->>>>>>> 86dc7ef9
       if: ${{ steps.command.outputs.command == 'retest' }}
       id: appauth-retest
       name: Appauth (retest)
       with:
         key: ${{ secrets.ENVOY_CI_APP_KEY }}
         app_id: ${{ secrets.ENVOY_CI_APP_ID }}
-<<<<<<< HEAD
-    - uses: envoyproxy/toolshed/gh-actions/retest@actions-v0.2.35
-=======
     - uses: envoyproxy/toolshed/gh-actions/retest@actions-v0.2.37
->>>>>>> 86dc7ef9
       if: ${{ steps.command.outputs.command == 'retest' }}
       name: Retest
       with:

--- conflicted
+++ resolved
@@ -30,11 +30,7 @@
       uses: actions/checkout@eef61447b9ff4aafe5dcd4e0bbf5d482be7e7871  # v4.2.1
 
     - name: Free disk space
-<<<<<<< HEAD
-      uses: envoyproxy/toolshed/gh-actions/diskspace@actions-v0.2.35
-=======
       uses: envoyproxy/toolshed/gh-actions/diskspace@actions-v0.2.37
->>>>>>> 86dc7ef9
 
     # Initializes the CodeQL tools for scanning.
     - name: Initialize CodeQL

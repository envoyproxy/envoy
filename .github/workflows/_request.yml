name: Request/incoming

permissions:
  contents: read

on:
  workflow_call:
    secrets:
      app-id:
        required: true
      app-key:
        required: true

    # Defaults are set .github/config.yml on the `main` branch.
    inputs:
      config-file:
        type: string
        default: ./.github/config.yml

concurrency:
  group: |
    ${{ github.actor != 'trigger-release-envoy[bot]'
        && github.head_ref
        || github.run_id
    }}-${{ github.workflow }}-env-prime
  cancel-in-progress: true

env:
  CI_DEBUG: ${{ (vars.CI_DEBUG || vars.RUNNER_DEBUG) && true || false }}


jobs:
  incoming:
    if: ${{ github.repository == 'envoyproxy/envoy' || vars.ENVOY_CI }}
    runs-on: ubuntu-22.04
    permissions:
      contents: read
      pull-requests: read
    outputs:
      env: ${{ steps.data.outputs.value }}
      config: ${{ steps.config.outputs.config }}
    steps:
<<<<<<< HEAD
    - uses: envoyproxy/toolshed/gh-actions/jq@actions-v0.2.35
=======
    - uses: envoyproxy/toolshed/gh-actions/jq@actions-v0.2.37
>>>>>>> 86dc7ef9
      id: started
      name: Create timestamp
      with:
        options: -r
        filter: |
          now
<<<<<<< HEAD
    - uses: envoyproxy/toolshed/gh-actions/github/checkout@actions-v0.2.35
=======
    - uses: envoyproxy/toolshed/gh-actions/github/checkout@actions-v0.2.37
>>>>>>> 86dc7ef9
      id: checkout
      name: Checkout Envoy repository
      with:
        pr: ${{ github.event.number }}
        branch: ${{ github.ref_name }}
        config: |
          fetch-depth: ${{ startsWith(github.event_name, 'pull_request') && 1 || 2 }}
    # This step *LOOKS AT* the repo at the point requested
    # Its essential that this _job_ *MUST NOT EXECUTE ANY CODE FROM THE CHECKED OUT REPO*
    # *ALL* variables collected should be treated as untrusted and should be sanitized before
    # use
    - name: Generate environment variables from commit
<<<<<<< HEAD
      uses: envoyproxy/toolshed/gh-actions/envoy/ci/request@actions-v0.2.35
=======
      uses: envoyproxy/toolshed/gh-actions/envoy/ci/request@actions-v0.2.37
>>>>>>> 86dc7ef9
      id: env
      with:
        branch-name: ${{ steps.checkout.outputs.branch-name }}
        config-file: ${{ inputs.config-file }}
        merge-commit: ${{ steps.checkout.outputs.merge-commit }}
        started: ${{ steps.started.outputs.value }}
        token: ${{ secrets.GITHUB_TOKEN }}
        vars: ${{ toJSON(vars) }}
    - name: Request summary
      id: summary
<<<<<<< HEAD
      uses: envoyproxy/toolshed/gh-actions/github/env/summary@actions-v0.2.35
=======
      uses: envoyproxy/toolshed/gh-actions/github/env/summary@actions-v0.2.37
>>>>>>> 86dc7ef9
      with:
        actor: ${{ toJSON(fromJSON(steps.env.outputs.data).request.actor) }}
        base-sha: ${{ fromJSON(steps.env.outputs.data).request.base-sha }}
        link: ${{ format('https://github.com/{0}/actions/runs/{1}', github.repository, github.run_id) }}
        output-path: GITHUB_STEP_SUMMARY
        pr: ${{ github.event.number }}
        data: ${{ steps.env.outputs.data }}
        tables: ${{ toJSON(fromJSON(steps.env.outputs.data).config.tables) }}
        icon: ${{ fromJSON(steps.env.outputs.data).config.envoy.icon }}
        message: ${{ fromJSON(steps.env.outputs.data).request.message }}
        ref: ${{ fromJSON(steps.env.outputs.data).request.ref }}
        sha: ${{ fromJSON(steps.env.outputs.data).request.sha }}
        target-branch: ${{ fromJSON(steps.env.outputs.data).request.target-branch }}

    - name: Environment data
<<<<<<< HEAD
      uses: envoyproxy/toolshed/gh-actions/jq@actions-v0.2.35
=======
      uses: envoyproxy/toolshed/gh-actions/jq@actions-v0.2.37
>>>>>>> 86dc7ef9
      id: data
      with:
        input: |
          env: ${{ steps.env.outputs.data }}
          title: ${{ steps.summary.outputs.title }}
          link: ${{ format('https://github.com/{0}/actions/runs/{1}', github.repository, github.run_id) }}
          summary: ${{ steps.summary.outputs.summary }}
        input-format: yaml
        filter: |
          .title as $title
          | .env.config.envoy.icon as $icon
          | .link as $link
          | "\($icon) Request ([\($title)](\($link)))" as $linkedTitle
          |  .summary as $summary
          | .env
          | .summary = {
              $summary,
              $title,
              $link,
              "linked-title": $linkedTitle}
          | del(.config.tables)

  checks:
    if: ${{ github.repository == 'envoyproxy/envoy' || vars.ENVOY_CI }}
    needs: incoming
    uses: ./.github/workflows/_start.yml
    secrets:
      app-id: ${{ secrets.app-id }}
      app-key: ${{ secrets.app-key }}
    with:
      env: ${{ needs.incoming.outputs.env }}<|MERGE_RESOLUTION|>--- conflicted
+++ resolved
@@ -40,22 +40,14 @@
       env: ${{ steps.data.outputs.value }}
       config: ${{ steps.config.outputs.config }}
     steps:
-<<<<<<< HEAD
-    - uses: envoyproxy/toolshed/gh-actions/jq@actions-v0.2.35
-=======
     - uses: envoyproxy/toolshed/gh-actions/jq@actions-v0.2.37
->>>>>>> 86dc7ef9
       id: started
       name: Create timestamp
       with:
         options: -r
         filter: |
           now
-<<<<<<< HEAD
-    - uses: envoyproxy/toolshed/gh-actions/github/checkout@actions-v0.2.35
-=======
     - uses: envoyproxy/toolshed/gh-actions/github/checkout@actions-v0.2.37
->>>>>>> 86dc7ef9
       id: checkout
       name: Checkout Envoy repository
       with:
@@ -68,11 +60,7 @@
     # *ALL* variables collected should be treated as untrusted and should be sanitized before
     # use
     - name: Generate environment variables from commit
-<<<<<<< HEAD
-      uses: envoyproxy/toolshed/gh-actions/envoy/ci/request@actions-v0.2.35
-=======
       uses: envoyproxy/toolshed/gh-actions/envoy/ci/request@actions-v0.2.37
->>>>>>> 86dc7ef9
       id: env
       with:
         branch-name: ${{ steps.checkout.outputs.branch-name }}
@@ -83,11 +71,7 @@
         vars: ${{ toJSON(vars) }}
     - name: Request summary
       id: summary
-<<<<<<< HEAD
-      uses: envoyproxy/toolshed/gh-actions/github/env/summary@actions-v0.2.35
-=======
       uses: envoyproxy/toolshed/gh-actions/github/env/summary@actions-v0.2.37
->>>>>>> 86dc7ef9
       with:
         actor: ${{ toJSON(fromJSON(steps.env.outputs.data).request.actor) }}
         base-sha: ${{ fromJSON(steps.env.outputs.data).request.base-sha }}
@@ -103,11 +87,7 @@
         target-branch: ${{ fromJSON(steps.env.outputs.data).request.target-branch }}
 
     - name: Environment data
-<<<<<<< HEAD
-      uses: envoyproxy/toolshed/gh-actions/jq@actions-v0.2.35
-=======
       uses: envoyproxy/toolshed/gh-actions/jq@actions-v0.2.37
->>>>>>> 86dc7ef9
       id: data
       with:
         input: |

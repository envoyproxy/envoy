--- conflicted
+++ resolved
@@ -61,11 +61,7 @@
 
     - name: Free disk space
       if: ${{ env.BUILD_TARGETS != '' }}
-<<<<<<< HEAD
-      uses: envoyproxy/toolshed/gh-actions/diskspace@actions-v0.2.35
-=======
       uses: envoyproxy/toolshed/gh-actions/diskspace@actions-v0.2.37
->>>>>>> 86dc7ef9
 
     - name: Initialize CodeQL
       if: ${{ env.BUILD_TARGETS != '' }}

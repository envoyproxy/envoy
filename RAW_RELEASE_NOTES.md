--- conflicted
+++ resolved
@@ -14,8 +14,5 @@
 * Added support for dynamic response header values (`%CLIENT_IP%` and `%PROTOCOL%`).
 * Added native DogStatsD support. :ref:`DogStatsdSink <envoy_api_msg_DogStatsdSink>`
 * grpc-json: Added support inline descriptor in config.
-<<<<<<< HEAD
 * Added support for priorities for several types of load balancer.
-=======
-* Added idle timeout to TCP proxy.
->>>>>>> c0a01f95
+* Added idle timeout to TCP proxy.
# Raw release notes

This file contains "raw" release notes for each release. The notes are added by developers as changes
are made to Envoy that are user impacting. When a release is cut, the releaser will use these notes
to populate the [Sphinx release notes in data-plane-api](https://github.com/envoyproxy/data-plane-api/blob/master/docs/root/intro/version_history.rst).
The idea is that this is a low friction way to add release notes along with code changes. Doing this
will make it substantially easier for the releaser to "linkify" all of the release notes in the
final version.

## 1.6.0
* Added support for inline delivery of TLS certificates and private keys.
* Added gRPC healthcheck based on [grpc.health.v1.Health](https://github.com/grpc/grpc/blob/master/src/proto/grpc/health/v1/health.proto) service.
* Added Metrics Service implementation.
* Added gRPC access logging.
* Added DOWNSTREAM_REMOTE_ADDRESS, DOWNSTREAM_REMOTE_ADDRESS_WITHOUT_PORT, and
  DOWNSTREAM_LOCAL_ADDRESS access log formatters. DOWNSTREAM_ADDRESS access log formatter has been
  deprecated.
* TCP proxy access logs now bring an IP address without a port when using DOWNSTREAM_ADDRESS.
  Use DOWNSTREAM_REMOTE_ADDRESS instead.
* Added DOWNSTREAM_REMOTE_ADDRESS_WITHOUT_PORT header formatter. CLIENT_IP header formatter has been
  deprecated.
* Added transport socket interface to allow custom implementation of transport socket. A transport socket
  provides read and write logic with buffer encryption and decryption. The existing TLS implementation is
  refactored with the interface.
* Added support for dynamic response header values (`%CLIENT_IP%` and `%PROTOCOL%`).
* Added native DogStatsD support. :ref:`DogStatsdSink <envoy_api_msg_DogStatsdSink>`
* grpc-json: Added support inline descriptor in config.
* Added support for listening for both IPv4 and IPv6 when binding to ::.
* Added support for :ref:`LocalityLbEndpoints<envoy_api_msg_LocalityLbEndpoints>` priorities.
* Added idle timeout to TCP proxy.
* Added support for dynamic headers generated from upstream host endpoint metadata
  (`UPSTREAM_METADATA(...)`).
* Added restrictions for the backing sources of xDS resources. For filesystem based xDS the file
  must exist at configuration time. For cluster based xDS (api\_config\_source, and ADS) the backing
  cluster must be statically defined and be of non-EDS type.
* Added support for route matching based on URL query string parameters.
  :ref:`QueryParameterMatcher<envoy_api_msg_QueryParameterMatcher>`
* Added support for :ref:`fixed stats tag values
  <envoy_api_field_TagSpecifier.fixed_value>` which will be added to all metrics.
* Added `/runtime` admin endpoint to read the current runtime values.
* Extended the health check filter to support computation of the health check response
  based on the percent of healthy servers is upstream clusters.
* Added `gateway-error` retry-on policy.
* Added support for building envoy with exported symbols
  This change allows scripts loaded with the lua filter to load shared object libraries such as those installed via luarocks.
* Added support for more granular weighted cluster routing by allowing the total weight to be specified in configuration.
<<<<<<< HEAD
* Added support for [Squash microservices debugger](https://github.com/solo-io/squash).
  :ref:`Squash <envoy_api_msg_filter.http.Squash>` allows debugging an incoming request to a microservice in the mesh.
=======
* Added support for custom request/response headers with mixed static and dynamic values.
>>>>>>> 22c63afc
<|MERGE_RESOLUTION|>--- conflicted
+++ resolved
@@ -44,9 +44,6 @@
 * Added support for building envoy with exported symbols
   This change allows scripts loaded with the lua filter to load shared object libraries such as those installed via luarocks.
 * Added support for more granular weighted cluster routing by allowing the total weight to be specified in configuration.
-<<<<<<< HEAD
+* Added support for custom request/response headers with mixed static and dynamic values.
 * Added support for [Squash microservices debugger](https://github.com/solo-io/squash).
-  :ref:`Squash <envoy_api_msg_filter.http.Squash>` allows debugging an incoming request to a microservice in the mesh.
-=======
-* Added support for custom request/response headers with mixed static and dynamic values.
->>>>>>> 22c63afc
+  :ref:`Squash <envoy_api_msg_filter.http.Squash>` allows debugging an incoming request to a microservice in the mesh.
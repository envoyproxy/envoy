# Raw release notes

This file contains "raw" release notes for each release. The notes are added by developers as changes
are made to Envoy that are user impacting. When a release is cut, the releaser will use these notes
to populate the [Sphinx release notes in data-plane-api](https://github.com/envoyproxy/data-plane-api/blob/master/docs/root/intro/version_history.rst).
The idea is that this is a low friction way to add release notes along with code changes. Doing this
will make it substantially easier for the releaser to "linkify" all of the release notes in the
final version.

## 1.6.0
<<<<<<< HEAD
* Added support for inline delivery of TLS certificates and private keys.
=======
* Added gRPC healthcheck based on [grpc.health.v1.Health](https://github.com/grpc/grpc/blob/master/src/proto/grpc/health/v1/health.proto) service.
>>>>>>> 63059e68
* Added Metrics Service implementation.
* Added gRPC access logging.
* Added DOWNSTREAM_REMOTE_ADDRESS, DOWNSTREAM_REMOTE_ADDRESS_WITHOUT_PORT, and
  DOWNSTREAM_LOCAL_ADDRESS access log formatters. DOWNSTREAM_ADDRESS access log formatter has been
  deprecated.
* TCP proxy access logs now bring an IP address without a port when using DOWNSTREAM_ADDRESS.
  Use DOWNSTREAM_REMOTE_ADDRESS instead.
* Added DOWNSTREAM_REMOTE_ADDRESS_WITHOUT_PORT header formatter. CLIENT_IP header formatter has been
  deprecated.
* Added transport socket interface to allow custom implementation of transport socket. A transport socket
  provides read and write logic with buffer encryption and decryption. The existing TLS implementation is
  refactored with the interface.
* Added support for dynamic response header values (`%CLIENT_IP%` and `%PROTOCOL%`).
* Added native DogStatsD support. :ref:`DogStatsdSink <envoy_api_msg_DogStatsdSink>`
* grpc-json: Added support inline descriptor in config.
* Added support for listening for both IPv4 and IPv6 when binding to ::.
* Added support for :ref:`LocalityLbEndpoints<envoy_api_msg_LocalityLbEndpoints>` priorities.
* Added idle timeout to TCP proxy.
* Added support for dynamic headers generated from upstream host endpoint metadata
  (`UPSTREAM_METADATA(...)`).
* Added restrictions for the backing sources of xDS resources. For filesystem based xDS the file
  must exist at configuration time. For cluster based xDS (api\_config\_source, and ADS) the backing
  cluster must be statically defined and be of non-EDS type.
* Added support for route matching based on URL query string parameters.
  :ref:`QueryParameterMatcher<envoy_api_msg_QueryParameterMatcher>`
* Added `/runtime` admin endpoint to read the current runtime values.
* Added `gateway-error` retry-on policy.
* Added support for building envoy with exported symbols
  This change allows scripts loaded with the lua filter to load shared object libraries such as those installed via luarocks.<|MERGE_RESOLUTION|>--- conflicted
+++ resolved
@@ -8,11 +8,8 @@
 final version.
 
 ## 1.6.0
-<<<<<<< HEAD
 * Added support for inline delivery of TLS certificates and private keys.
-=======
 * Added gRPC healthcheck based on [grpc.health.v1.Health](https://github.com/grpc/grpc/blob/master/src/proto/grpc/health/v1/health.proto) service.
->>>>>>> 63059e68
 * Added Metrics Service implementation.
 * Added gRPC access logging.
 * Added DOWNSTREAM_REMOTE_ADDRESS, DOWNSTREAM_REMOTE_ADDRESS_WITHOUT_PORT, and

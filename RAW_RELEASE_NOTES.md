--- conflicted
+++ resolved
@@ -12,9 +12,7 @@
 * Added transport socket interface to allow custom implementation of transport socket. A transport socket
   provides read and write logic with buffer encryption and decryption. The exising TLS implementation is
   refactored with the interface.
-<<<<<<< HEAD
 
-* Added idle timeout to TCP proxy.
-=======
 * Added support for dynamic response header values (`%CLIENT_IP%` and `%PROTOCOL%`).
->>>>>>> 83a530da
+
+* Added idle timeout to TCP proxy.
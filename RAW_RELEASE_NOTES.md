--- conflicted
+++ resolved
@@ -21,11 +21,8 @@
 * Added support for dynamic response header values (`%CLIENT_IP%` and `%PROTOCOL%`).
 * Added native DogStatsD support. :ref:`DogStatsdSink <envoy_api_msg_DogStatsdSink>`
 * grpc-json: Added support inline descriptor in config.
-<<<<<<< HEAD
 * Added support for listening for both IPv4 and IPv6 when binding to ::.
-=======
 * Added support for :ref:`LocalityLbEndpoints<envoy_api_msg_LocalityLbEndpoints>` priorities.
 * Added idle timeout to TCP proxy.
 * Added support for dynamic headers generated from upstream host endpoint metadata
-  (`UPSTREAM_METADATA(...)`).
->>>>>>> 28622861
+  (`UPSTREAM_METADATA(...)`).
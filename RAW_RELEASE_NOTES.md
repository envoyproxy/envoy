# Raw release notes

This file contains "raw" release notes for each release. The notes are added by developers as changes
are made to Envoy that are user impacting. When a release is cut, the releaser will use these notes
to populate the [Sphinx release notes in data-plane-api](https://github.com/envoyproxy/data-plane-api/blob/master/docs/root/intro/version_history.rst).
The idea is that this is a low friction way to add release notes along with code changes. Doing this
will make it substantially easier for the releaser to "linkify" all of the release notes in the
final version.

## 1.6.0
* Added transport socket interface to allow custom implementation of transport socket. A transport socket
  provides read and write logic with buffer encryption and decryption. The exising TLS implementation is
  refactored with the interface.
<<<<<<< HEAD

* Added support for dynamic response header values (`%CLIENT_IP%` and `%PROTOCOL%`).

* Added support for priorities for several types of load balancer (RoundRobinLoadBalancer,
  LeastRequestLoadBalancer, RandomLoadBalancer)
=======
* Added support for dynamic response header values (`%CLIENT_IP%` and `%PROTOCOL%`).
* Added native DogStatsD support. :ref:`DogStatsdSink <envoy_api_msg_DogStatsdSink>`
* grpc-json: Added support inline descriptor in config.
>>>>>>> 95ba531e
<|MERGE_RESOLUTION|>--- conflicted
+++ resolved
@@ -11,14 +11,6 @@
 * Added transport socket interface to allow custom implementation of transport socket. A transport socket
   provides read and write logic with buffer encryption and decryption. The exising TLS implementation is
   refactored with the interface.
-<<<<<<< HEAD
-
-* Added support for dynamic response header values (`%CLIENT_IP%` and `%PROTOCOL%`).
-
-* Added support for priorities for several types of load balancer (RoundRobinLoadBalancer,
-  LeastRequestLoadBalancer, RandomLoadBalancer)
-=======
-* Added support for dynamic response header values (`%CLIENT_IP%` and `%PROTOCOL%`).
 * Added native DogStatsD support. :ref:`DogStatsdSink <envoy_api_msg_DogStatsdSink>`
 * grpc-json: Added support inline descriptor in config.
->>>>>>> 95ba531e
+* Added support for priorities for several types of load balancer.
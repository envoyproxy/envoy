# Raw release notes

This file contains "raw" release notes for each release. The notes are added by developers as changes
are made to Envoy that are user impacting. When a release is cut, the releaser will use these notes
to populate the [Sphinx release notes in data-plane-api](https://github.com/envoyproxy/data-plane-api/blob/master/docs/root/intro/version_history.rst).
The idea is that this is a low friction way to add release notes along with code changes. Doing this
will make it substantially easier for the releaser to "linkify" all of the release notes in the
final version.

## 1.6.0
* Added support for inline delivery of TLS certificates and private keys.
* Added gRPC healthcheck based on [grpc.health.v1.Health](https://github.com/grpc/grpc/blob/master/src/proto/grpc/health/v1/health.proto) service.
* Added Metrics Service implementation.
* Added gRPC access logging.
* Added DOWNSTREAM_REMOTE_ADDRESS, DOWNSTREAM_REMOTE_ADDRESS_WITHOUT_PORT, and
  DOWNSTREAM_LOCAL_ADDRESS access log formatters. DOWNSTREAM_ADDRESS access log formatter has been
  deprecated.
* TCP proxy access logs now bring an IP address without a port when using DOWNSTREAM_ADDRESS.
  Use DOWNSTREAM_REMOTE_ADDRESS instead.
* Added DOWNSTREAM_REMOTE_ADDRESS_WITHOUT_PORT header formatter. CLIENT_IP header formatter has been
  deprecated.
* Added transport socket interface to allow custom implementation of transport socket. A transport socket
  provides read and write logic with buffer encryption and decryption. The existing TLS implementation is
  refactored with the interface.
* Added support for dynamic response header values (`%CLIENT_IP%` and `%PROTOCOL%`).
* Added native DogStatsD support. :ref:`DogStatsdSink <envoy_api_msg_DogStatsdSink>`
* grpc-json: Added support inline descriptor in config.
* Added support for listening for both IPv4 and IPv6 when binding to ::.
* Added support for :ref:`LocalityLbEndpoints<envoy_api_msg_LocalityLbEndpoints>` priorities.
* Added idle timeout to TCP proxy.
* Added support for dynamic headers generated from upstream host endpoint metadata
  (`UPSTREAM_METADATA(...)`).
* Added restrictions for the backing sources of xDS resources. For filesystem based xDS the file
  must exist at configuration time. For cluster based xDS (api\_config\_source, and ADS) the backing
  cluster must be statically defined and be of non-EDS type.
* Added support for route matching based on URL query string parameters.
  :ref:`QueryParameterMatcher<envoy_api_msg_QueryParameterMatcher>`
* Added support for :ref:`fixed stats tag values
  <envoy_api_field_TagSpecifier.fixed_value>` which will be added to all metrics.
* Added `/runtime` admin endpoint to read the current runtime values.
* Extended the health check filter to support computation of the health check response
  based on the percent of healthy servers is upstream clusters.
* Added `gateway-error` retry-on policy.
* Added support for building envoy with exported symbols
  This change allows scripts loaded with the lua filter to load shared object libraries such as those installed via luarocks.
* The Google gRPC C++ library client is now supported as specified in the :ref:`gRPC services
  overview <arch_overview_grpc_services>` and :ref:`GrpcService <envoy_api_msg_GrpcService>`.
* Added support for more granular weighted cluster routing by allowing the total weight to be specified in configuration.
* Added support for custom request/response headers with mixed static and dynamic values.
* Added support for [Squash microservices debugger](https://github.com/solo-io/squash).
  :ref:`Squash <envoy_api_msg_filter.http.Squash>` allows debugging an incoming request to a microservice in the mesh.
<<<<<<< HEAD
* Added support for direct responses -- i.e., sending a preconfigured HTTP response without proxying anywhere.
* Added support for proxying 100-Continue responses.
=======
* lua: added headers replace() API.
* Added support for direct responses -- i.e., sending a preconfigured HTTP response without proxying anywhere.
* Added DOWNSTREAM_LOCAL_ADDRESS, DOWNSTREAM_LOCAL_ADDRESS_WITHOUT_PORT header formatters, and
  DOWNSTREAM_LOCAL_ADDRESS access log formatter. 
>>>>>>> 0a3960f1
<|MERGE_RESOLUTION|>--- conflicted
+++ resolved
@@ -49,12 +49,8 @@
 * Added support for custom request/response headers with mixed static and dynamic values.
 * Added support for [Squash microservices debugger](https://github.com/solo-io/squash).
   :ref:`Squash <envoy_api_msg_filter.http.Squash>` allows debugging an incoming request to a microservice in the mesh.
-<<<<<<< HEAD
+* lua: added headers replace() API.
 * Added support for direct responses -- i.e., sending a preconfigured HTTP response without proxying anywhere.
 * Added support for proxying 100-Continue responses.
-=======
-* lua: added headers replace() API.
-* Added support for direct responses -- i.e., sending a preconfigured HTTP response without proxying anywhere.
 * Added DOWNSTREAM_LOCAL_ADDRESS, DOWNSTREAM_LOCAL_ADDRESS_WITHOUT_PORT header formatters, and
-  DOWNSTREAM_LOCAL_ADDRESS access log formatter. 
->>>>>>> 0a3960f1
+  DOWNSTREAM_LOCAL_ADDRESS access log formatter. 
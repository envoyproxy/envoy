# Raw release notes

This file contains "raw" release notes for each release. The notes are added by developers as changes
are made to Envoy that are user impacting. When a release is cut, the releaser will use these notes
to populate the [Sphinx release notes in data-plane-api](https://github.com/envoyproxy/data-plane-api/blob/master/docs/root/intro/version_history.rst).
The idea is that this is a low friction way to add release notes along with code changes. Doing this
will make it substantially easier for the releaser to "linkify" all of the release notes in the
final version.

## 1.6.0
* Added gRPC healthcheck based on [grpc.health.v1.Health](https://github.com/grpc/grpc/blob/master/src/proto/grpc/health/v1/health.proto) service.
* Added Metrics Service implementation.
* Added gRPC access logging.
* Added DOWNSTREAM_REMOTE_ADDRESS, DOWNSTREAM_REMOTE_ADDRESS_WITHOUT_PORT, and
  DOWNSTREAM_LOCAL_ADDRESS access log formatters. DOWNSTREAM_ADDRESS access log formatter has been
  deprecated.
* TCP proxy access logs now bring an IP address without a port when using DOWNSTREAM_ADDRESS.
  Use DOWNSTREAM_REMOTE_ADDRESS instead.
* Added DOWNSTREAM_REMOTE_ADDRESS_WITHOUT_PORT header formatter. CLIENT_IP header formatter has been
  deprecated.
* Added transport socket interface to allow custom implementation of transport socket. A transport socket
  provides read and write logic with buffer encryption and decryption. The existing TLS implementation is
  refactored with the interface.
* Added support for dynamic response header values (`%CLIENT_IP%` and `%PROTOCOL%`).
* Added native DogStatsD support. :ref:`DogStatsdSink <envoy_api_msg_DogStatsdSink>`
* grpc-json: Added support inline descriptor in config.
* Added support for listening for both IPv4 and IPv6 when binding to ::.
* Added support for :ref:`LocalityLbEndpoints<envoy_api_msg_LocalityLbEndpoints>` priorities.
* Added idle timeout to TCP proxy.
* Added support for dynamic headers generated from upstream host endpoint metadata
  (`UPSTREAM_METADATA(...)`).
* Added restrictions for the backing sources of xDS resources. For filesystem based xDS the file
  must exist at configuration time. For cluster based xDS (api\_config\_source, and ADS) the backing
  cluster must be statically defined and be of non-EDS type.
* Added support for route matching based on URL query string parameters.
  :ref:`QueryParameterMatcher<envoy_api_msg_QueryParameterMatcher>`
<<<<<<< HEAD
* Added support for :ref:`fixed stats tag values
  <envoy_api_field_TagSpecifier.fixed_value>` which will be added to all metrics.
=======
* Added `/runtime` admin endpoint to read the current runtime values.
* Added `gateway-error` retry-on policy.
>>>>>>> 1a46b844
<|MERGE_RESOLUTION|>--- conflicted
+++ resolved
@@ -34,10 +34,7 @@
   cluster must be statically defined and be of non-EDS type.
 * Added support for route matching based on URL query string parameters.
   :ref:`QueryParameterMatcher<envoy_api_msg_QueryParameterMatcher>`
-<<<<<<< HEAD
 * Added support for :ref:`fixed stats tag values
   <envoy_api_field_TagSpecifier.fixed_value>` which will be added to all metrics.
-=======
 * Added `/runtime` admin endpoint to read the current runtime values.
-* Added `gateway-error` retry-on policy.
->>>>>>> 1a46b844
+* Added `gateway-error` retry-on policy.
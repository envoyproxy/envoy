--- conflicted
+++ resolved
@@ -14,9 +14,6 @@
 * Added support for dynamic response header values (`%CLIENT_IP%` and `%PROTOCOL%`).
 * Added native DogStatsD support. :ref:`DogStatsdSink <envoy_api_msg_DogStatsdSink>`
 * grpc-json: Added support inline descriptor in config.
-<<<<<<< HEAD
+* Added idle timeout to TCP proxy.
 * Added support for dynamic headers generated from upstream host endpoint metadata
-  (`UPSTREAM_METADATA(...)`).
-=======
-* Added idle timeout to TCP proxy.
->>>>>>> c0a01f95
+  (`UPSTREAM_METADATA(...)`).
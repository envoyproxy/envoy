adisuissa:
  maintainer: true
  opsgenie: Adi
  slack: UT17EMMTP
agrawroh:
  first-pass: true
  slack: U025KC9D7T5
antoniovleonti:
  first-pass: true
  slack: U06DHAS4FDF
botengyao:
  maintainer: true
  opsgenie: Boteng
  slack: U037YUAK147
daixiang0:
  first-pass: true
  slack: U020CJG6UU8
ggreenway:
  maintainer: true
  opsgenie: Greg
  slack: U78MBV869
jmarantz:
  maintainer: true
  opsgenie: Joshua
  slack: U80HPLBPG
KBaichoo:
  maintainer: true
  opsgenie: Kevin
  slack: U016ZPU8KBK
keith:
  maintainer: true
  opsgenie: Keith
  slack: UGS5P90CF
kyessenov:
  opsgenie: kuat
  slack: U7KTRAA8M
  maintainer: true
markdroth:
  api: true
  slack: UMN8K55A6
mattklein123:
  maintainer: true
  opsgenie: Matt
  slack: U5CALEVSL
nezdolik:
  maintainer: true
  opsgenie: Kateryna
  slack: UDYUWRL13
paul-r-gall:
  first-pass: true
  slack: U0246MUEE9F
phlax:
  maintainer: true
  opsgenie: phlax
  slack: U017PLM0GNQ
ravenblackx:
  maintainer: true
  opsgenie: Raven
  slack: U02MJHFEX35
RyanTheOptimist:
  maintainer: true
  opsgenie: Ryan
  slack: U01SW3JC8GP
silverstar194:
  first-pass: true
  slack: U03LNPC8JN9
<<<<<<< HEAD
=======
tonya11en:
  maintainer: true
  opsgenie: Tony
  slack: U989BG2CW
tyxia:
  maintainer: true
  opsgenie: Tianyu
  slack: U023U1ZN9SP
>>>>>>> 90068a6e
wbpcode:
  maintainer: true
  opsgenie: Baiping
  slack: U017KF5C0Q6
yanavlasov:
  maintainer: true
  opsgenie: Yan
  slack: UJHLR5KFS
yanjunxiang-google:
  first-pass: true
  slack: U0210Q3SUKX
zuercher:
  maintainer: true
  opsgenie: Stephan
  slack: U78J72Q82<|MERGE_RESOLUTION|>--- conflicted
+++ resolved
@@ -64,17 +64,10 @@
 silverstar194:
   first-pass: true
   slack: U03LNPC8JN9
-<<<<<<< HEAD
-=======
 tonya11en:
   maintainer: true
   opsgenie: Tony
   slack: U989BG2CW
-tyxia:
-  maintainer: true
-  opsgenie: Tianyu
-  slack: U023U1ZN9SP
->>>>>>> 90068a6e
 wbpcode:
   maintainer: true
   opsgenie: Baiping

--- conflicted
+++ resolved
@@ -44,12 +44,8 @@
 
 class ConfigTest {
 public:
-<<<<<<< HEAD
   ConfigTest(const OptionsImpl& options)
-      : api_(Api::createApiForTest(stats_store_, time_system_)), options_(options) {
-=======
-  ConfigTest(const OptionsImpl& options) : api_(Api::createApiForTest()), options_(options) {
->>>>>>> 3fb856c7
+      : api_(Api::createApiForTest(time_system_)), options_(options) {
     ON_CALL(server_, options()).WillByDefault(ReturnRef(options_));
     ON_CALL(server_, random()).WillByDefault(ReturnRef(random_));
     ON_CALL(server_, sslContextManager()).WillByDefault(ReturnRef(ssl_context_manager_));
@@ -103,11 +99,7 @@
     server_.thread_local_.shutdownThread();
   }
 
-<<<<<<< HEAD
-  Stats::IsolatedStoreImpl stats_store_;
   Event::SimulatedTimeSystem time_system_;
-=======
->>>>>>> 3fb856c7
   Api::ApiPtr api_;
   NiceMock<Server::MockInstance> server_;
   NiceMock<Ssl::MockContextManager> ssl_context_manager_;

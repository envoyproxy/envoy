--- conflicted
+++ resolved
@@ -28,13 +28,8 @@
 
 namespace {
 class MockFilterChainFactoryBuilder : public FilterChainFactoryBuilder {
-<<<<<<< HEAD
   std::shared_ptr<Network::FilterChain>
-  buildFilterChain(const envoy::config::listener::v3alpha::FilterChain&,
-=======
-  std::unique_ptr<Network::FilterChain>
   buildFilterChain(const envoy::config::listener::v3::FilterChain&,
->>>>>>> d4533b6d
                    FilterChainFactoryContextCreator&) const override {
     // A place holder to be found
     return std::make_shared<Network::MockFilterChain>();

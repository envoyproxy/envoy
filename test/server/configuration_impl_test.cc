--- conflicted
+++ resolved
@@ -2,13 +2,7 @@
 #include <list>
 #include <string>
 
-<<<<<<< HEAD
 #include "common/upstream/cluster_manager_impl.h"
-=======
-#include "envoy/registry/registry.h"
-
-#include "common/filter/echo.h"
->>>>>>> 0300f377
 
 #include "server/configuration_impl.h"
 
@@ -252,109 +246,9 @@
   )EOF";
 
   Json::ObjectSharedPtr loader = Json::Factory::loadFromString(json);
-
-<<<<<<< HEAD
   MainImpl config;
   EXPECT_THROW_WITH_MESSAGE(config.initialize(*loader, server_, cluster_manager_factory_),
                             EnvoyException, "No HttpTracerFactory found for type: invalid");
-=======
-  MainImpl config(server_, cluster_manager_factory_);
-  EXPECT_THROW_WITH_MESSAGE(config.initialize(*loader), EnvoyException,
-                            "No HttpTracerFactory found for type: invalid");
-}
-
-class TestStatsConfigFactory : public NamedNetworkFilterConfigFactory {
-public:
-  // NetworkFilterConfigFactory
-  NetworkFilterFactoryCb createFilterFactory(const Json::Object&,
-                                             FactoryContext& context) override {
-    context.scope().counter("bar").inc();
-    return [](Network::FilterManager&) -> void {};
-  }
-  std::string name() override { return "stats_test"; }
-  NetworkFilterType type() override { return NetworkFilterType::Read; }
-};
-
-TEST_F(ConfigurationImplTest, StatsScopeTest) {
-  Registry::RegisterFactory<TestStatsConfigFactory, NamedNetworkFilterConfigFactory> registered;
-
-  std::string json = R"EOF(
-  {
-    "listeners" : [
-      {
-        "address": "tcp://127.0.0.1:1234",
-        "filters": [
-          {
-            "type" : "read",
-            "name" : "stats_test",
-            "config" : {}
-          }
-        ]
-      }
-    ],
-    "cluster_manager": {
-      "clusters": []
-    }
-  }
-  )EOF";
-
-  Json::ObjectSharedPtr loader = Json::Factory::loadFromString(json);
-  MainImpl config(server_, cluster_manager_factory_);
-  config.initialize(*loader);
-  config.listeners().front()->listenerScope().counter("foo").inc();
-
-  EXPECT_EQ(1UL, server_.stats_store_.counter("bar").value());
-  EXPECT_EQ(1UL, server_.stats_store_.counter("listener.127.0.0.1_1234.foo").value());
-}
-
-/**
- * Config registration for the echo filter using the deprecated registration class.
- */
-class TestDeprecatedEchoConfigFactory : public NetworkFilterConfigFactory {
-public:
-  // NetworkFilterConfigFactory
-  NetworkFilterFactoryCb tryCreateFilterFactory(NetworkFilterType type, const std::string& name,
-                                                const Json::Object&, Server::Instance&) override {
-    if (type != NetworkFilterType::Read || name != "echo_deprecated") {
-      return nullptr;
-    }
-
-    return [](Network::FilterManager& filter_manager)
-        -> void { filter_manager.addReadFilter(Network::ReadFilterSharedPtr{new Filter::Echo()}); };
-  }
-};
-
-TEST_F(ConfigurationImplTest, DeprecatedFilterConfigFactoryRegistrationTest) {
-  // Test ensures that the deprecated network filter registration still works without error.
-
-  // Register the config factory
-  RegisterNetworkFilterConfigFactory<TestDeprecatedEchoConfigFactory> registered;
-
-  std::string json = R"EOF(
-  {
-    "listeners" : [
-      {
-        "address": "tcp://127.0.0.1:1234",
-        "filters": [
-          {
-            "type" : "read",
-            "name" : "echo_deprecated",
-            "config" : {}
-          }
-        ]
-      }
-    ],
-    "cluster_manager": {
-      "clusters": []
-    }
-  }
-  )EOF";
-
-  Json::ObjectSharedPtr loader = Json::Factory::loadFromString(json);
-
-  MainImpl config(server_, cluster_manager_factory_);
-  config.initialize(*loader);
->>>>>>> 0300f377
 }
 
 } // Configuration

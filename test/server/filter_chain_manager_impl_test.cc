#include <chrono>
#include <functional>
#include <memory>
#include <string>
#include <utility>
#include <vector>

#include "envoy/config/listener/v3/listener_components.pb.h"
#include "envoy/registry/registry.h"
#include "envoy/server/filter_config.h"

#include "common/api/os_sys_calls_impl.h"
#include "common/config/metadata.h"
#include "common/network/address_impl.h"
#include "common/network/io_socket_handle_impl.h"
#include "common/network/listen_socket_impl.h"
#include "common/network/socket_option_impl.h"
#include "common/network/utility.h"
#include "common/protobuf/protobuf.h"

#include "server/configuration_impl.h"
#include "server/filter_chain_manager_impl.h"
#include "server/listener_manager_impl.h"

#include "extensions/transport_sockets/tls/ssl_socket.h"

#include "test/mocks/network/mocks.h"
#include "test/mocks/server/mocks.h"
#include "test/server/utility.h"
#include "test/test_common/environment.h"
#include "test/test_common/registry.h"
#include "test/test_common/simulated_time_system.h"
#include "test/test_common/threadsafe_singleton_injector.h"
#include "test/test_common/utility.h"

#include "absl/strings/escaping.h"
#include "absl/strings/match.h"
#include "gtest/gtest.h"

using testing::NiceMock;
using testing::Return;
using testing::ReturnRef;

namespace Envoy {
namespace Server {

class MockFilterChainFactoryBuilder : public FilterChainFactoryBuilder {
<<<<<<< HEAD
  std::shared_ptr<Network::FilterChain>
  buildFilterChain(const envoy::config::listener::v3alpha::FilterChain&,
=======
  std::unique_ptr<Network::FilterChain>
  buildFilterChain(const envoy::config::listener::v3::FilterChain&,
>>>>>>> d4533b6d
                   FilterChainFactoryContextCreator&) const override {
    // Won't dereference but requires not nullptr.
    return std::make_shared<Network::MockFilterChain>();
  }
};

class FilterChainManagerImplTest : public testing::Test {
public:
  void SetUp() override {
    local_address_ = std::make_shared<Network::Address::Ipv4Instance>("127.0.0.1", 1234);
    remote_address_ = std::make_shared<Network::Address::Ipv4Instance>("127.0.0.1", 1234);
    TestUtility::loadFromYaml(
        TestEnvironment::substitute(filter_chain_yaml, Network::Address::IpVersion::v4),
        filter_chain_template_);
  }

  const Network::FilterChain*
  findFilterChainHelper(uint16_t destination_port, const std::string& destination_address,
                        const std::string& server_name, const std::string& transport_protocol,
                        const std::vector<std::string>& application_protocols,
                        const std::string& source_address, uint16_t source_port) {
    auto mock_socket = std::make_shared<NiceMock<Network::MockConnectionSocket>>();
    sockets_.push_back(mock_socket);

    if (absl::StartsWith(destination_address, "/")) {
      local_address_ = std::make_shared<Network::Address::PipeInstance>(destination_address);
    } else {
      local_address_ =
          Network::Utility::parseInternetAddress(destination_address, destination_port);
    }
    ON_CALL(*mock_socket, localAddress()).WillByDefault(ReturnRef(local_address_));

    ON_CALL(*mock_socket, requestedServerName())
        .WillByDefault(Return(absl::string_view(server_name)));
    ON_CALL(*mock_socket, detectedTransportProtocol())
        .WillByDefault(Return(absl::string_view(transport_protocol)));
    ON_CALL(*mock_socket, requestedApplicationProtocols())
        .WillByDefault(ReturnRef(application_protocols));

    if (absl::StartsWith(source_address, "/")) {
      remote_address_ = std::make_shared<Network::Address::PipeInstance>(source_address);
    } else {
      remote_address_ = Network::Utility::parseInternetAddress(source_address, source_port);
    }
    ON_CALL(*mock_socket, remoteAddress()).WillByDefault(ReturnRef(remote_address_));
    return filter_chain_manager_.findFilterChain(*mock_socket);
  }

  void addSingleFilterChainHelper(const envoy::config::listener::v3::FilterChain& filter_chain) {
    filter_chain_manager_.addFilterChain(
        std::vector<const envoy::config::listener::v3::FilterChain*>{&filter_chain},
        filter_chain_factory_builder_, filter_chain_manager_);
  }

  // Intermediate states.
  Network::Address::InstanceConstSharedPtr local_address_;
  Network::Address::InstanceConstSharedPtr remote_address_;
  std::vector<std::shared_ptr<Network::MockConnectionSocket>> sockets_;

  // Reusable template.
  const std::string filter_chain_yaml = R"EOF(
      filter_chain_match:
        destination_port: 10000
      transport_socket:
        name: envoy.transport_sockets.tls
        typed_config:
          "@type": type.googleapis.com/envoy.api.v2.auth.DownstreamTlsContext
          common_tls_context:
            tls_certificates:
              - certificate_chain: { filename: "{{ test_rundir }}/test/extensions/transport_sockets/tls/test_data/san_multiple_dns_cert.pem" }
                private_key: { filename: "{{ test_rundir }}/test/extensions/transport_sockets/tls/test_data/san_multiple_dns_key.pem" }
          session_ticket_keys:
            keys:
            - filename: "{{ test_rundir }}/test/extensions/transport_sockets/tls/test_data/ticket_key_a"
  )EOF";
  envoy::config::listener::v3::FilterChain filter_chain_template_;
  MockFilterChainFactoryBuilder filter_chain_factory_builder_;
  NiceMock<Server::Configuration::MockFactoryContext> parent_context_;

  // Test target.
  FilterChainManagerImpl filter_chain_manager_{
      std::make_shared<Network::Address::Ipv4Instance>("127.0.0.1", 1234), parent_context_};
};

TEST_F(FilterChainManagerImplTest, FilterChainMatchNothing) {
  auto filter_chain = findFilterChainHelper(10000, "127.0.0.1", "", "tls", {}, "8.8.8.8", 111);
  EXPECT_EQ(filter_chain, nullptr);
}

TEST_F(FilterChainManagerImplTest, AddSingleFilterChain) {
  addSingleFilterChainHelper(filter_chain_template_);
  auto* filter_chain = findFilterChainHelper(10000, "127.0.0.1", "", "tls", {}, "8.8.8.8", 111);
  EXPECT_NE(filter_chain, nullptr);
}

// The current implementation generates independent contexts for the same filter chain
TEST_F(FilterChainManagerImplTest, FilterChainContextsAreUnique) {
  std::set<Configuration::FilterChainFactoryContext*> contexts;
  {
    for (int i = 0; i < 2; i++) {
      contexts.insert(
          &filter_chain_manager_.createFilterChainFactoryContext(&filter_chain_template_));
    }
  }
  EXPECT_EQ(contexts.size(), 2);
}

} // namespace Server
} // namespace Envoy<|MERGE_RESOLUTION|>--- conflicted
+++ resolved
@@ -45,13 +45,8 @@
 namespace Server {
 
 class MockFilterChainFactoryBuilder : public FilterChainFactoryBuilder {
-<<<<<<< HEAD
   std::shared_ptr<Network::FilterChain>
-  buildFilterChain(const envoy::config::listener::v3alpha::FilterChain&,
-=======
-  std::unique_ptr<Network::FilterChain>
   buildFilterChain(const envoy::config::listener::v3::FilterChain&,
->>>>>>> d4533b6d
                    FilterChainFactoryContextCreator&) const override {
     // Won't dereference but requires not nullptr.
     return std::make_shared<Network::MockFilterChain>();
@@ -153,7 +148,7 @@
   {
     for (int i = 0; i < 2; i++) {
       contexts.insert(
-          &filter_chain_manager_.createFilterChainFactoryContext(&filter_chain_template_));
+          filter_chain_manager_.createFilterChainFactoryContext(&filter_chain_template_).get());
     }
   }
   EXPECT_EQ(contexts.size(), 2);

#include "envoy/admin/v3alpha/config_dump.pb.h"
#include "envoy/config/core/v3alpha/base.pb.h"
#include "envoy/config/listener/v3alpha/listener.pb.h"
#include "envoy/config/listener/v3alpha/listener_components.pb.h"

#include "common/network/listen_socket_impl.h"
#include "common/network/socket_option_impl.h"

#include "server/configuration_impl.h"
#include "server/listener_manager_impl.h"

#include "test/mocks/network/mocks.h"
#include "test/mocks/server/mocks.h"
#include "test/test_common/environment.h"
#include "test/test_common/simulated_time_system.h"
#include "test/test_common/threadsafe_singleton_injector.h"

#include "gmock/gmock.h"
#include "gtest/gtest.h"

using testing::_;
using testing::NiceMock;
using testing::Return;
using testing::ReturnRef;

namespace Envoy {
namespace Server {

class ListenerHandle {
public:
  ListenerHandle() { EXPECT_CALL(*drain_manager_, startParentShutdownSequence()).Times(0); }
  ~ListenerHandle() { onDestroy(); }

  MOCK_METHOD0(onDestroy, void());

  Init::ExpectableTargetImpl target_;
  MockDrainManager* drain_manager_ = new MockDrainManager();
  Configuration::FactoryContext* context_{};
};

class ListenerManagerImplTest : public testing::Test {
protected:
  ListenerManagerImplTest() : api_(Api::createApiForTest()) {
    ON_CALL(server_, api()).WillByDefault(ReturnRef(*api_));
    EXPECT_CALL(worker_factory_, createWorker_()).WillOnce(Return(worker_));
    manager_ =
        std::make_unique<ListenerManagerImpl>(server_, listener_factory_, worker_factory_, false);

    // Use real filter loading by default.
    ON_CALL(listener_factory_, createNetworkFilterFactoryList(_, _))
        .WillByDefault(Invoke(
<<<<<<< HEAD
            [](const Protobuf::RepeatedPtrField<envoy::api::v2::listener::Filter>& filters,
               Server::Configuration::FilterChainFactoryContext& filter_chain_factory_context)
                -> std::vector<Network::FilterFactoryCb> {
              return ProdListenerComponentFactory::createNetworkFilterFactoryList_(
                  filters, filter_chain_factory_context);
=======
            [](const Protobuf::RepeatedPtrField<envoy::config::listener::v3alpha::Filter>& filters,
               Configuration::FactoryContext& context) -> std::vector<Network::FilterFactoryCb> {
              return ProdListenerComponentFactory::createNetworkFilterFactoryList_(filters,
                                                                                   context);
>>>>>>> 21aa1a72
            }));
    ON_CALL(listener_factory_, createListenerFilterFactoryList(_, _))
        .WillByDefault(Invoke(
            [](const Protobuf::RepeatedPtrField<envoy::config::listener::v3alpha::ListenerFilter>&
                   filters,
               Configuration::ListenerFactoryContext& context)
                -> std::vector<Network::ListenerFilterFactoryCb> {
              return ProdListenerComponentFactory::createListenerFilterFactoryList_(filters,
                                                                                    context);
            }));
    ON_CALL(listener_factory_, createUdpListenerFilterFactoryList(_, _))
        .WillByDefault(Invoke(
            [](const Protobuf::RepeatedPtrField<envoy::config::listener::v3alpha::ListenerFilter>&
                   filters,
               Configuration::ListenerFactoryContext& context)
                -> std::vector<Network::UdpListenerFilterFactoryCb> {
              return ProdListenerComponentFactory::createUdpListenerFilterFactoryList_(filters,
                                                                                       context);
            }));
    ON_CALL(listener_factory_, nextListenerTag()).WillByDefault(Invoke([this]() {
      return listener_tag_++;
    }));

    local_address_.reset(new Network::Address::Ipv4Instance("127.0.0.1", 1234));
    remote_address_.reset(new Network::Address::Ipv4Instance("127.0.0.1", 1234));
    EXPECT_CALL(os_sys_calls_, close(_)).WillRepeatedly(Return(Api::SysCallIntResult{0, errno}));
    socket_ = std::make_unique<NiceMock<Network::MockConnectionSocket>>();
  }

  /**
   * This routing sets up an expectation that does various things:
   * 1) Allows us to track listener destruction via filter factory destruction.
   * 2) Allows us to register for init manager handling much like RDS, etc. would do.
   * 3) Stores the factory context for later use.
   * 4) Creates a mock local drain manager for the listener.
   */
  ListenerHandle*
  expectListenerCreate(bool need_init, bool added_via_api,
                       envoy::config::listener::v3alpha::Listener::DrainType drain_type =
                           envoy::config::listener::v3alpha::Listener::DEFAULT) {
    if (added_via_api) {
      EXPECT_CALL(server_.validation_context_, staticValidationVisitor()).Times(0);
      EXPECT_CALL(server_.validation_context_, dynamicValidationVisitor());
    } else {
      EXPECT_CALL(server_.validation_context_, staticValidationVisitor());
      EXPECT_CALL(server_.validation_context_, dynamicValidationVisitor()).Times(0);
    }
    auto raw_listener = new ListenerHandle();
    EXPECT_CALL(listener_factory_, createDrainManager_(drain_type))
        .WillOnce(Return(raw_listener->drain_manager_));
    EXPECT_CALL(listener_factory_, createNetworkFilterFactoryList(_, _))
        .WillOnce(Invoke(
            [raw_listener, need_init](
<<<<<<< HEAD
                const Protobuf::RepeatedPtrField<envoy::api::v2::listener::Filter>&,
                Server::Configuration::FilterChainFactoryContext& filter_chain_factory_context)
                -> std::vector<Network::FilterFactoryCb> {
=======
                const Protobuf::RepeatedPtrField<envoy::config::listener::v3alpha::Filter>&,
                Configuration::FactoryContext& context) -> std::vector<Network::FilterFactoryCb> {
>>>>>>> 21aa1a72
              std::shared_ptr<ListenerHandle> notifier(raw_listener);
              raw_listener->context_ = &filter_chain_factory_context;
              if (need_init) {
                filter_chain_factory_context.initManager().add(notifier->target_);
              }
              return {[notifier](Network::FilterManager&) -> void {}};
            }));

    return raw_listener;
  }

  const Network::FilterChain*
  findFilterChain(uint16_t destination_port, const std::string& destination_address,
                  const std::string& server_name, const std::string& transport_protocol,
                  const std::vector<std::string>& application_protocols,
                  const std::string& source_address, uint16_t source_port) {
    if (absl::StartsWith(destination_address, "/")) {
      local_address_.reset(new Network::Address::PipeInstance(destination_address));
    } else {
      local_address_ =
          Network::Utility::parseInternetAddress(destination_address, destination_port);
    }
    ON_CALL(*socket_, localAddress()).WillByDefault(ReturnRef(local_address_));

    ON_CALL(*socket_, requestedServerName()).WillByDefault(Return(absl::string_view(server_name)));
    ON_CALL(*socket_, detectedTransportProtocol())
        .WillByDefault(Return(absl::string_view(transport_protocol)));
    ON_CALL(*socket_, requestedApplicationProtocols())
        .WillByDefault(ReturnRef(application_protocols));

    if (absl::StartsWith(source_address, "/")) {
      remote_address_.reset(new Network::Address::PipeInstance(source_address));
    } else {
      remote_address_ = Network::Utility::parseInternetAddress(source_address, source_port);
    }
    ON_CALL(*socket_, remoteAddress()).WillByDefault(ReturnRef(remote_address_));

    return manager_->listeners().back().get().filterChainManager().findFilterChain(*socket_);
  }

  /**
   * Validate that createListenSocket is called once with the expected options.
   */
  void expectCreateListenSocket(
      const envoy::config::core::v3alpha::SocketOption::SocketState& expected_state,
      Network::Socket::Options::size_type expected_num_options,
      ListenSocketCreationParams expected_creation_params = {true, true}) {
    EXPECT_CALL(listener_factory_, createListenSocket(_, _, _, expected_creation_params))
        .WillOnce(Invoke([this, expected_num_options, &expected_state](
                             const Network::Address::InstanceConstSharedPtr&,
                             Network::Address::SocketType,
                             const Network::Socket::OptionsSharedPtr& options,
                             const ListenSocketCreationParams&) -> Network::SocketSharedPtr {
          EXPECT_NE(options.get(), nullptr);
          EXPECT_EQ(options->size(), expected_num_options);
          EXPECT_TRUE(
              Network::Socket::applyOptions(options, *listener_factory_.socket_, expected_state));
          return listener_factory_.socket_;
        }));
  }

  /**
   * Validate that setsockopt() is called the expected number of times with the expected options.
   */
  void expectSetsockopt(NiceMock<Api::MockOsSysCalls>& os_sys_calls, int expected_sockopt_level,
                        int expected_sockopt_name, int expected_value,
                        uint32_t expected_num_calls = 1) {
    EXPECT_CALL(os_sys_calls,
                setsockopt_(_, expected_sockopt_level, expected_sockopt_name, _, sizeof(int)))
        .Times(expected_num_calls)
        .WillRepeatedly(
            Invoke([expected_value](int, int, int, const void* optval, socklen_t) -> int {
              EXPECT_EQ(expected_value, *static_cast<const int*>(optval));
              return 0;
            }));
  }

  void checkStats(uint64_t added, uint64_t modified, uint64_t removed, uint64_t warming,
                  uint64_t active, uint64_t draining) {
    EXPECT_EQ(added, server_.stats_store_.counter("listener_manager.listener_added").value());
    EXPECT_EQ(modified, server_.stats_store_.counter("listener_manager.listener_modified").value());
    EXPECT_EQ(removed, server_.stats_store_.counter("listener_manager.listener_removed").value());
    EXPECT_EQ(warming, server_.stats_store_
                           .gauge("listener_manager.total_listeners_warming",
                                  Stats::Gauge::ImportMode::NeverImport)
                           .value());
    EXPECT_EQ(active, server_.stats_store_
                          .gauge("listener_manager.total_listeners_active",
                                 Stats::Gauge::ImportMode::NeverImport)
                          .value());
    EXPECT_EQ(draining, server_.stats_store_
                            .gauge("listener_manager.total_listeners_draining",
                                   Stats::Gauge::ImportMode::NeverImport)
                            .value());
  }

  void checkConfigDump(const std::string& expected_dump_yaml) {
    auto message_ptr = server_.admin_.config_tracker_.config_tracker_callbacks_["listeners"]();
    const auto& listeners_config_dump =
        dynamic_cast<const envoy::admin::v3alpha::ListenersConfigDump&>(*message_ptr);

    envoy::admin::v3alpha::ListenersConfigDump expected_listeners_config_dump;
    TestUtility::loadFromYaml(expected_dump_yaml, expected_listeners_config_dump);
    EXPECT_EQ(expected_listeners_config_dump.DebugString(), listeners_config_dump.DebugString());
  }

  NiceMock<Api::MockOsSysCalls> os_sys_calls_;
  TestThreadsafeSingletonInjector<Api::OsSysCallsImpl> os_calls_{&os_sys_calls_};
  NiceMock<MockInstance> server_;
  NiceMock<MockListenerComponentFactory> listener_factory_;
  MockWorker* worker_ = new MockWorker();
  NiceMock<MockWorkerFactory> worker_factory_;
  std::unique_ptr<ListenerManagerImpl> manager_;
  NiceMock<MockGuardDog> guard_dog_;
  Event::SimulatedTimeSystem time_system_;
  Api::ApiPtr api_;
  Network::Address::InstanceConstSharedPtr local_address_;
  Network::Address::InstanceConstSharedPtr remote_address_;
  std::unique_ptr<Network::MockConnectionSocket> socket_;
  uint64_t listener_tag_{1};
};

} // namespace Server
} // namespace Envoy<|MERGE_RESOLUTION|>--- conflicted
+++ resolved
@@ -49,18 +49,11 @@
     // Use real filter loading by default.
     ON_CALL(listener_factory_, createNetworkFilterFactoryList(_, _))
         .WillByDefault(Invoke(
-<<<<<<< HEAD
-            [](const Protobuf::RepeatedPtrField<envoy::api::v2::listener::Filter>& filters,
+            [](const Protobuf::RepeatedPtrField<envoy::config::listener::v3alpha::Filter>& filters,
                Server::Configuration::FilterChainFactoryContext& filter_chain_factory_context)
                 -> std::vector<Network::FilterFactoryCb> {
               return ProdListenerComponentFactory::createNetworkFilterFactoryList_(
                   filters, filter_chain_factory_context);
-=======
-            [](const Protobuf::RepeatedPtrField<envoy::config::listener::v3alpha::Filter>& filters,
-               Configuration::FactoryContext& context) -> std::vector<Network::FilterFactoryCb> {
-              return ProdListenerComponentFactory::createNetworkFilterFactoryList_(filters,
-                                                                                   context);
->>>>>>> 21aa1a72
             }));
     ON_CALL(listener_factory_, createListenerFilterFactoryList(_, _))
         .WillByDefault(Invoke(
@@ -114,14 +107,9 @@
     EXPECT_CALL(listener_factory_, createNetworkFilterFactoryList(_, _))
         .WillOnce(Invoke(
             [raw_listener, need_init](
-<<<<<<< HEAD
-                const Protobuf::RepeatedPtrField<envoy::api::v2::listener::Filter>&,
+                const Protobuf::RepeatedPtrField<envoy::config::listener::v3alpha::Filter>&,
                 Server::Configuration::FilterChainFactoryContext& filter_chain_factory_context)
                 -> std::vector<Network::FilterFactoryCb> {
-=======
-                const Protobuf::RepeatedPtrField<envoy::config::listener::v3alpha::Filter>&,
-                Configuration::FactoryContext& context) -> std::vector<Network::FilterFactoryCb> {
->>>>>>> 21aa1a72
               std::shared_ptr<ListenerHandle> notifier(raw_listener);
               raw_listener->context_ = &filter_chain_factory_context;
               if (need_init) {

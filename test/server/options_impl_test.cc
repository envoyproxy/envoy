--- conflicted
+++ resolved
@@ -40,14 +40,9 @@
     for (const std::string& s : words) {
       argv.push_back(s.c_str());
     }
-<<<<<<< HEAD
-    return std::make_unique<OptionsImpl>(argv.size(), argv.data(),
-                                         [](uint64_t, bool) { return "1"; }, spdlog::level::warn);
-=======
     return std::make_unique<OptionsImpl>(
         argv.size(), argv.data(), [](uint64_t, uint64_t, bool) { return "1"; },
         spdlog::level::warn);
->>>>>>> 2135e1a8
   }
 };
 

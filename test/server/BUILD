--- conflicted
+++ resolved
@@ -81,7 +81,6 @@
 )
 
 envoy_cc_test(
-<<<<<<< HEAD
     name = "hot_restarting_child_test",
     srcs = envoy_select_hot_restart(["hot_restarting_child_test.cc"]),
     deps = [
@@ -95,18 +94,6 @@
 )
 
 envoy_cc_test(
-    name = "init_manager_impl_test",
-    srcs = ["init_manager_impl_test.cc"],
-    deps = [
-        "//source/server:init_manager_lib",
-        "//test/mocks:common_lib",
-        "//test/mocks/init:init_mocks",
-    ],
-)
-
-envoy_cc_test(
-=======
->>>>>>> 414f56f6
     name = "guarddog_impl_test",
     srcs = ["guarddog_impl_test.cc"],
     deps = [

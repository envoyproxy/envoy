--- conflicted
+++ resolved
@@ -135,11 +135,7 @@
         "//source/extensions/transport_sockets/raw_buffer:config",
         "//source/extensions/transport_sockets/ssl:config",
         "//source/server:listener_manager_lib",
-<<<<<<< HEAD
-        "//source/server/config/network:http_connection_manager_lib",
         "//test/mocks/network:network_mocks",
-=======
->>>>>>> b8e2eee2
         "//test/mocks/server:server_mocks",
         "//test/test_common:environment_lib",
         "//test/test_common:registry_lib",

--- conflicted
+++ resolved
@@ -39,17 +39,6 @@
 }
 
 TEST_F(StatsHtmlRenderTest, HistogramNoBuckets) {
-<<<<<<< HEAD
-  EXPECT_THAT(render<>(renderer_, "h1", populateHistogram("h1", {200, 300, 300})),
-              HasSubstr("renderHistograms(document.getElementById('histograms'), json);"));
-}
-
-class StatsActiveRenderTest : public StatsRenderTestBase {
-protected:
-  StatsActiveRenderTest() {
-    renderer_ = std::make_unique<StatsHtmlRender>(response_headers_, response_, params_);
-  }
-=======
   constexpr absl::string_view expected =
       "h1: P0(200,200) P25(207.5,207.5) P50(302.5,302.5) P75(306.25,306.25) "
       "P90(308.5,308.5) P95(309.25,309.25) P99(309.85,309.85) P99.5(309.925,309.925) "
@@ -59,7 +48,6 @@
   EXPECT_THAT(render<>(renderer, "h1", populateHistogram("h1", {200, 300, 300})),
               HasSubstr(expected));
 }
->>>>>>> f9cd553c
 
 TEST_F(StatsHtmlRenderTest, HistogramStreamingDetailed) {
   // The goal of this test is to show that we have embedded the histogram as a

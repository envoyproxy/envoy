#include <algorithm>
#include <fstream>
#include <memory>
#include <regex>
#include <vector>

#include "envoy/json/json_object.h"
#include "envoy/upstream/outlier_detection.h"
#include "envoy/upstream/upstream.h"

#include "source/common/access_log/access_log_impl.h"
#include "source/common/http/message_impl.h"
#include "source/common/json/json_loader.h"
#include "source/common/protobuf/protobuf.h"
#include "source/common/protobuf/utility.h"
#include "source/common/upstream/upstream_impl.h"
#include "source/extensions/access_loggers/common/file_access_log_impl.h"
#include "source/server/admin/stats_request.h"

#include "test/server/admin/admin_instance.h"
#include "test/test_common/logging.h"
#include "test/test_common/printers.h"
#include "test/test_common/utility.h"

#include "absl/strings/match.h"
#include "gmock/gmock.h"
#include "gtest/gtest.h"

using testing::HasSubstr;
using testing::StartsWith;

namespace Envoy {
namespace Server {

INSTANTIATE_TEST_SUITE_P(IpVersions, AdminInstanceTest,
                         testing::ValuesIn(TestEnvironment::getIpVersionsForTest()),
                         TestUtility::ipTestParamsToString);

TEST_P(AdminInstanceTest, MutatesErrorWithGet) {
  Buffer::OwnedImpl data;
  Http::TestResponseHeaderMapImpl header_map;
  const std::string path("/healthcheck/fail");
  // TODO(jmarantz): the call to getCallback should be made to fail, but as an interim we will
  // just issue a warning, so that scripts using curl GET commands to mutate state can be fixed.
  EXPECT_LOG_CONTAINS("error",
                      "admin path \"" + path + "\" mutates state, method=GET rather than POST",
                      EXPECT_EQ(Http::Code::MethodNotAllowed, getCallback(path, header_map, data)));
}

TEST_P(AdminInstanceTest, Getters) {
  EXPECT_EQ(&admin_.mutableSocket(), &admin_.socket());
  EXPECT_EQ(1, admin_.concurrency());
  EXPECT_FALSE(admin_.preserveExternalRequestId());
  EXPECT_EQ(nullptr, admin_.tracer());
  EXPECT_FALSE(admin_.streamErrorOnInvalidHttpMessaging());
  EXPECT_FALSE(admin_.schemeToSet().has_value());
  EXPECT_EQ(admin_.pathWithEscapedSlashesAction(),
            envoy::extensions::filters::network::http_connection_manager::v3::
                HttpConnectionManager::KEEP_UNCHANGED);
  EXPECT_NE(nullptr, admin_.scopedRouteConfigProvider());
}

TEST_P(AdminInstanceTest, WriteAddressToFile) {
  std::ifstream address_file(address_out_path_);
  std::string address_from_file;
  std::getline(address_file, address_from_file);
  EXPECT_EQ(admin_.socket().connectionInfoProvider().localAddress()->asString(), address_from_file);
}

TEST_P(AdminInstanceTest, AdminAddress) {
  const std::string address_out_path = TestEnvironment::temporaryPath("admin.address");
  AdminImpl admin_address_out_path(cpu_profile_path_, server_, false);
  std::list<AccessLog::InstanceSharedPtr> access_logs;
  Filesystem::FilePathAndType file_info{Filesystem::DestinationType::File, "/dev/null"};
  access_logs.emplace_back(new Extensions::AccessLoggers::File::FileAccessLog(
      file_info, {}, Formatter::SubstitutionFormatUtils::defaultSubstitutionFormatter(),
      server_.accessLogManager()));
  EXPECT_LOG_CONTAINS("info", "admin address:",
                      admin_address_out_path.startHttpListener(
                          access_logs, address_out_path,
                          Network::Test::getCanonicalLoopbackAddress(GetParam()), nullptr,
                          listener_scope_.createScope("listener.admin.")));
}

TEST_P(AdminInstanceTest, AdminBadAddressOutPath) {
  const std::string bad_path =
      TestEnvironment::temporaryPath("some/unlikely/bad/path/admin.address");
  AdminImpl admin_bad_address_out_path(cpu_profile_path_, server_, false);
  std::list<AccessLog::InstanceSharedPtr> access_logs;
  Filesystem::FilePathAndType file_info{Filesystem::DestinationType::File, "/dev/null"};
  access_logs.emplace_back(new Extensions::AccessLoggers::File::FileAccessLog(
      file_info, {}, Formatter::SubstitutionFormatUtils::defaultSubstitutionFormatter(),
      server_.accessLogManager()));
  EXPECT_LOG_CONTAINS(
      "critical", "cannot open admin address output file " + bad_path + " for writing.",
      admin_bad_address_out_path.startHttpListener(
          access_logs, bad_path, Network::Test::getCanonicalLoopbackAddress(GetParam()), nullptr,
          listener_scope_.createScope("listener.admin.")));
  EXPECT_FALSE(std::ifstream(bad_path));
}

TEST_P(AdminInstanceTest, CustomHandler) {
  auto callback = [](Http::HeaderMap&, Buffer::Instance&, AdminStream&) -> Http::Code {
    return Http::Code::Accepted;
  };

  // Test removable handler.
  EXPECT_NO_LOGS(EXPECT_TRUE(admin_.addHandler("/foo/bar", "hello", callback, true, false)));
  Http::TestResponseHeaderMapImpl header_map;
  Buffer::OwnedImpl response;
  EXPECT_EQ(Http::Code::Accepted, getCallback("/foo/bar", header_map, response));

  // Test that removable handler gets removed.
  EXPECT_TRUE(admin_.removeHandler("/foo/bar"));
  EXPECT_EQ(Http::Code::NotFound, getCallback("/foo/bar", header_map, response));
  EXPECT_FALSE(admin_.removeHandler("/foo/bar"));

  // Add non removable handler.
  EXPECT_TRUE(admin_.addHandler("/foo/bar", "hello", callback, false, false));
  EXPECT_EQ(Http::Code::Accepted, getCallback("/foo/bar", header_map, response));

  // Add again and make sure it is not there twice.
  EXPECT_FALSE(admin_.addHandler("/foo/bar", "hello", callback, false, false));

  // Try to remove non removable handler, and make sure it is not removed.
  EXPECT_FALSE(admin_.removeHandler("/foo/bar"));
  EXPECT_EQ(Http::Code::Accepted, getCallback("/foo/bar", header_map, response));
}

TEST_P(AdminInstanceTest, Help) {
  Http::TestResponseHeaderMapImpl header_map;
  Buffer::OwnedImpl response;
  EXPECT_EQ(Http::Code::OK, getCallback("/help", header_map, response));
  const std::string expected = R"EOF(admin commands are:
  /: Admin home page
  /certs: print certs on machine
  /clusters: upstream cluster status
  /config_dump: dump current Envoy configs (experimental)
      resource: The resource to dump
      mask: The mask to apply. When both resource and mask are specified, the mask is applied to every element in the desired repeated field so that only a subset of fields are returned. The mask is parsed as a ProtobufWkt::FieldMask
      name_regex: Dump only the currently loaded configurations whose names match the specified regex. Can be used with both resource and mask query parameters.
      include_eds: Dump currently loaded configuration including EDS. See the response definition for more information
  /contention: dump current Envoy mutex contention stats (if enabled)
  /cpuprofiler (POST): enable/disable the CPU profiler
      enable: enables the CPU profiler; One of (y, n)
  /drain_listeners (POST): drain listeners
      graceful: When draining listeners, enter a graceful drain period prior to closing listeners. This behaviour and duration is configurable via server options or CLI
      inboundonly: Drains all inbound listeners. traffic_direction field in envoy_v3_api_msg_config.listener.v3.Listener is used to determine whether a listener is inbound or outbound.
  /healthcheck/fail (POST): cause the server to fail health checks
  /healthcheck/ok (POST): cause the server to pass health checks
<<<<<<< HEAD
  /heapprofiler (POST): enable/disable the heap profiler
=======
  /heap_dump: dump current Envoy heap (if supported)
  /heapprofiler (POST): enable/disable the heap profiler
      enable: enable/disable the heap profiler; One of (y, n)
>>>>>>> 0d37ea26
  /help: print out list of admin commands
  /hot_restart_version: print the hot restart compatibility version
  /init_dump: dump current Envoy init manager information (experimental)
      mask: The desired component to dump unready targets. The mask is parsed as a ProtobufWkt::FieldMask. For example, get the unready targets of all listeners with /init_dump?mask=listener`
  /listeners: print listener info
      format: File format to use; One of (text, json)
  /logging (POST): query/change logging levels
      paths: Change multiple logging levels by setting to <logger_name1>:<desired_level1>,<logger_name2>:<desired_level2>.
      level: desired logging level; One of (, trace, debug, info, warning, error, critical, off)
  /memory: print current allocation/heap usage
  /quitquitquit (POST): exit the server
  /ready: print server state, return 200 if LIVE, otherwise return 503
  /reopen_logs (POST): reopen access logs
  /reset_counters (POST): reset all counters to zero
  /runtime: print runtime values
  /runtime_modify (POST): Adds or modifies runtime values as passed in query parameters. To delete a previously added key, use an empty string as the value. Note that deletion only applies to overrides added via this endpoint; values loaded from disk can be modified via override but not deleted. E.g. ?key1=value1&key2=value2...
  /server_info: print server version/status information
  /stats: print server stats
      usedonly: Only include stats that have been written by system since restart
      filter: Regular expression (ecmascript) for filtering stats
      format: Format to use; One of (html, text, json)
      type: Stat types to include.; One of (All, Counters, Histograms, Gauges, TextReadouts)
      histogram_buckets: Histogram bucket display mode; One of (cumulative, disjoint, none)
  /stats/prometheus: print server stats in prometheus format
      usedonly: Only include stats that have been written by system since restart
      text_readouts: Render text_readouts as new gaugues with value 0 (increases Prometheus data size)
      filter: Regular expression (ecmascript) for filtering stats
  /stats/recentlookups: Show recent stat-name lookups
  /stats/recentlookups/clear (POST): clear list of stat-name lookups and counter
  /stats/recentlookups/disable (POST): disable recording of reset stat-name lookup names
  /stats/recentlookups/enable (POST): enable recording of reset stat-name lookup names
)EOF";
  EXPECT_EQ(expected, response.toString());
}

class ChunkedHandler : public Admin::Request {
public:
  Http::Code start(Http::ResponseHeaderMap&) override { return Http::Code::OK; }

  bool nextChunk(Buffer::Instance& response) override {
    response.add("Text ");
    return ++count_ < 3;
  }

private:
  uint32_t count_{0};
};

TEST_P(AdminInstanceTest, CustomChunkedHandler) {
  auto callback = [](AdminStream&) -> Admin::RequestPtr {
    Admin::RequestPtr handler = Admin::RequestPtr(new ChunkedHandler);
    return handler;
  };

  // Test removable handler.
  EXPECT_NO_LOGS(
      EXPECT_TRUE(admin_.addStreamingHandler("/foo/bar", "hello", callback, true, false)));
  Http::TestResponseHeaderMapImpl header_map;
  {
    Buffer::OwnedImpl response;
    EXPECT_EQ(Http::Code::OK, getCallback("/foo/bar", header_map, response));
    EXPECT_EQ("Text Text Text ", response.toString());
  }

  // Test that removable handler gets removed.
  EXPECT_TRUE(admin_.removeHandler("/foo/bar"));
  Buffer::OwnedImpl response;
  EXPECT_EQ(Http::Code::NotFound, getCallback("/foo/bar", header_map, response));
  EXPECT_FALSE(admin_.removeHandler("/foo/bar"));

  // Add non removable handler.
  EXPECT_TRUE(admin_.addStreamingHandler("/foo/bar", "hello", callback, false, false));
  EXPECT_EQ(Http::Code::OK, getCallback("/foo/bar", header_map, response));

  // Add again and make sure it is not there twice.
  EXPECT_FALSE(admin_.addStreamingHandler("/foo/bar", "hello", callback, false, false));

  // Try to remove non removable handler, and make sure it is not removed.
  EXPECT_FALSE(admin_.removeHandler("/foo/bar"));
  {
    Buffer::OwnedImpl response;
    EXPECT_EQ(Http::Code::OK, getCallback("/foo/bar", header_map, response));
    EXPECT_EQ("Text Text Text ", response.toString());
  }
}

TEST_P(AdminInstanceTest, StatsWithMultipleChunks) {
  Http::TestResponseHeaderMapImpl header_map;
  Buffer::OwnedImpl response;

  Stats::Store& store = server_.stats();

  // Cover the case where multiple chunks are emitted by making a large number
  // of stats with long names, based on the default chunk size. The actual
  // chunk size can be changed in the unit test for StatsRequest, but it can't
  // easily be changed from this test. This covers a bug fix due to
  // AdminImpl::runRunCallback not draining the buffer after each chunk, which
  // it is not required to do. This test ensures that StatsRequest::nextChunk
  // writes up to StatsRequest::DefaultChunkSize *additional* bytes on each
  // call.
  const std::string prefix(1000, 'a');
  uint32_t expected_size = 0;

  // Declare enough counters so that we are sure to exceed the chunk size.
  const uint32_t n = (StatsRequest::DefaultChunkSize + prefix.size() / 2) / prefix.size() + 1;
  for (uint32_t i = 0; i <= n; ++i) {
    const std::string name = absl::StrCat(prefix, i);
    store.counterFromString(name);
    expected_size += name.size() + strlen(": 0\n");
  }
  EXPECT_EQ(Http::Code::OK, getCallback("/stats", header_map, response));
  EXPECT_LT(expected_size, response.length());
  EXPECT_LT(StatsRequest::DefaultChunkSize, response.length());
  EXPECT_THAT(response.toString(), StartsWith(absl::StrCat(prefix, "0: 0\n", prefix)));
}

TEST_P(AdminInstanceTest, RejectHandlerWithXss) {
  auto callback = [](Http::HeaderMap&, Buffer::Instance&, AdminStream&) -> Http::Code {
    return Http::Code::Accepted;
  };
  EXPECT_LOG_CONTAINS("error",
                      "filter \"/foo<script>alert('hi')</script>\" contains invalid character '<'",
                      EXPECT_FALSE(admin_.addHandler("/foo<script>alert('hi')</script>", "hello",
                                                     callback, true, false)));
}

TEST_P(AdminInstanceTest, RejectHandlerWithEmbeddedQuery) {
  auto callback = [](Http::HeaderMap&, Buffer::Instance&, AdminStream&) -> Http::Code {
    return Http::Code::Accepted;
  };
  EXPECT_LOG_CONTAINS("error",
                      "filter \"/bar?queryShouldNotBeInPrefix\" contains invalid character '?'",
                      EXPECT_FALSE(admin_.addHandler("/bar?queryShouldNotBeInPrefix", "hello",
                                                     callback, true, false)));
}

class AdminTestingPeer {
public:
  AdminTestingPeer(AdminImpl& admin)
      : admin_(admin), server_(admin.server_), listener_scope_(server_.stats().createScope("")) {}
  AdminImpl::NullRouteConfigProvider& routeConfigProvider() { return route_config_provider_; }
  AdminImpl::NullScopedRouteConfigProvider& scopedRouteConfigProvider() {
    return scoped_route_config_provider_;
  }
  AdminImpl::NullOverloadManager& overloadManager() { return admin_.null_overload_manager_; }
  AdminImpl::NullOverloadManager::OverloadState& overloadState() { return overload_state_; }
  AdminImpl::AdminListenSocketFactory& socketFactory() { return socket_factory_; }
  AdminImpl::AdminListener& listener() { return listener_; }

private:
  AdminImpl& admin_;
  Server::Instance& server_;
  AdminImpl::NullRouteConfigProvider route_config_provider_{server_.timeSource()};
  AdminImpl::NullScopedRouteConfigProvider scoped_route_config_provider_{server_.timeSource()};
  AdminImpl::NullOverloadManager::OverloadState overload_state_{server_.dispatcher()};
  AdminImpl::AdminListenSocketFactory socket_factory_{nullptr};
  Stats::ScopeSharedPtr listener_scope_;
  AdminImpl::AdminListener listener_{admin_, std::move(listener_scope_)};
};

// Covers override methods for admin-specific implementations of classes in
// admin.h, reducing a major source of reduced coverage-percent expectations in
// source/server/admin. There remain a few uncovered lines that are somewhat
// harder to construct tests for.
TEST_P(AdminInstanceTest, Overrides) {
  admin_.http1Settings();
  admin_.originalIpDetectionExtensions();

  AdminTestingPeer peer(admin_);

  peer.routeConfigProvider().config();
  peer.routeConfigProvider().configInfo();
  peer.routeConfigProvider().lastUpdated();
  peer.routeConfigProvider().onConfigUpdate();

  peer.scopedRouteConfigProvider().lastUpdated();
  peer.scopedRouteConfigProvider().getConfigProto();
  peer.scopedRouteConfigProvider().getConfigVersion();
  peer.scopedRouteConfigProvider().getConfig();
  peer.scopedRouteConfigProvider().apiType();
  peer.scopedRouteConfigProvider().getConfigProtos();

  auto overload_name = Server::OverloadProactiveResourceName::GlobalDownstreamMaxConnections;
  peer.overloadState().tryAllocateResource(overload_name, 0);
  peer.overloadState().tryDeallocateResource(overload_name, 0);
  peer.overloadState().isResourceMonitorEnabled(overload_name);

  peer.overloadManager().scaledTimerFactory();

  peer.socketFactory().clone();
  peer.socketFactory().closeAllSockets();
  peer.socketFactory().doFinalPreWorkerInit();

  peer.listener().name();
  peer.listener().udpListenerConfig();
  peer.listener().direction();
  peer.listener().tcpBacklogSize();
}

} // namespace Server
} // namespace Envoy<|MERGE_RESOLUTION|>--- conflicted
+++ resolved
@@ -148,13 +148,9 @@
       inboundonly: Drains all inbound listeners. traffic_direction field in envoy_v3_api_msg_config.listener.v3.Listener is used to determine whether a listener is inbound or outbound.
   /healthcheck/fail (POST): cause the server to fail health checks
   /healthcheck/ok (POST): cause the server to pass health checks
-<<<<<<< HEAD
-  /heapprofiler (POST): enable/disable the heap profiler
-=======
   /heap_dump: dump current Envoy heap (if supported)
   /heapprofiler (POST): enable/disable the heap profiler
       enable: enable/disable the heap profiler; One of (y, n)
->>>>>>> 0d37ea26
   /help: print out list of admin commands
   /hot_restart_version: print the hot restart compatibility version
   /init_dump: dump current Envoy init manager information (experimental)

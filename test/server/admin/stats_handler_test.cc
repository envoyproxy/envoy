--- conflicted
+++ resolved
@@ -96,24 +96,10 @@
 }
 
 TEST_P(AdminStatsTest, HandlerStatsPlainText) {
-  InSequence s;
   store_->initializeThreading(main_thread_dispatcher_, tls_);
 
   const std::string url = "/stats";
-<<<<<<< HEAD
-  Buffer::OwnedImpl data;
-=======
-  Http::TestResponseHeaderMapImpl response_headers, used_response_headers;
   Buffer::OwnedImpl data, used_data;
-  MockAdminStream admin_stream;
-  Configuration::MockStatsConfig stats_config;
-  EXPECT_CALL(stats_config, flushOnAdmin()).WillRepeatedly(testing::Return(false));
-  MockInstance instance;
-  store_->initializeThreading(main_thread_dispatcher_, tls_);
-  EXPECT_CALL(instance, stats()).WillRepeatedly(testing::ReturnRef(*store_));
-  EXPECT_CALL(instance, statsConfig()).WillRepeatedly(testing::ReturnRef(stats_config));
-  StatsHandler handler(instance);
->>>>>>> d050420b
 
   Stats::Counter& c1 = store_->counterFromString("c1");
   Stats::Counter& c2 = store_->counterFromString("c2");
@@ -149,7 +135,7 @@
       "P99.9(109.99,109.99) P100(110.0,110.0)\n";
   EXPECT_EQ(expected, data.toString());
 
-  code = handler.handlerStats(url + "?usedonly", used_response_headers, used_data, admin_stream);
+  code = handlerStats(url + "?usedonly", used_data);
   EXPECT_EQ(Http::Code::OK, code);
   EXPECT_EQ(expected, used_data.toString());
 

--- conflicted
+++ resolved
@@ -133,15 +133,11 @@
     const std::string& name() const override { return name_; }
     Network::UdpListenerConfigOptRef udpListenerConfig() override { return *udp_listener_config_; }
     Network::InternalListenerConfigOptRef internalListenerConfig() override {
-<<<<<<< HEAD
-      return Network::InternalListenerConfigOptRef();
-=======
       if (internal_listener_config_ == nullptr) {
         return Network::InternalListenerConfigOptRef();
       } else {
         return *internal_listener_config_;
       }
->>>>>>> 209b7ba4
     }
     envoy::config::core::v3::TrafficDirection direction() const override { return direction_; }
     void setDirection(envoy::config::core::v3::TrafficDirection direction) {

#include "envoy/upstream/resource_manager.h"
#include "envoy/upstream/upstream.h"

<<<<<<< HEAD
#include "common/http/codes.h"
=======
#include "common/api/api_impl.h"
>>>>>>> bff0167b
#include "common/ssl/context_manager_impl.h"

#include "server/config_validation/cluster_manager.h"

#include "test/mocks/access_log/mocks.h"
#include "test/mocks/event/mocks.h"
#include "test/mocks/http/mocks.h"
#include "test/mocks/local_info/mocks.h"
#include "test/mocks/network/mocks.h"
#include "test/mocks/runtime/mocks.h"
#include "test/mocks/secret/mocks.h"
#include "test/mocks/server/mocks.h"
#include "test/mocks/thread_local/mocks.h"
#include "test/mocks/upstream/mocks.h"
#include "test/test_common/simulated_time_system.h"
#include "test/test_common/utility.h"

namespace Envoy {
namespace Upstream {

TEST(ValidationClusterManagerTest, MockedMethods) {
  Stats::IsolatedStoreImpl stats_store;
  Api::ApiPtr api(Api::createApiForTest(stats_store));
  NiceMock<Runtime::MockLoader> runtime;
  Event::SimulatedTimeSystem time_system;
  NiceMock<ThreadLocal::MockInstance> tls;
  NiceMock<Runtime::MockRandomGenerator> random;
  testing::NiceMock<Secret::MockSecretManager> secret_manager;
  auto dns_resolver = std::make_shared<NiceMock<Network::MockDnsResolver>>();
  Ssl::ContextManagerImpl ssl_context_manager{time_system};
  NiceMock<Event::MockDispatcher> dispatcher;
  LocalInfo::MockLocalInfo local_info;
  NiceMock<Server::MockAdmin> admin;

  ValidationClusterManagerFactory factory(runtime, stats_store, tls, random, dns_resolver,
                                          ssl_context_manager, dispatcher, local_info,
                                          secret_manager, *api);

  AccessLog::MockAccessLogManager log_manager;
  const envoy::config::bootstrap::v2::Bootstrap bootstrap;
  Stats::SymbolTableImpl symbol_table;
  Http::CodeStatsImpl code_stats(symbol_table);
  ClusterManagerPtr cluster_manager = factory.clusterManagerFromProto(
<<<<<<< HEAD
      bootstrap, stats, tls, runtime, random, local_info, log_manager, admin, code_stats);
=======
      bootstrap, stats_store, tls, runtime, random, local_info, log_manager, admin);
>>>>>>> bff0167b
  EXPECT_EQ(nullptr, cluster_manager->httpConnPoolForCluster("cluster", ResourcePriority::Default,
                                                             Http::Protocol::Http11, nullptr));
  Host::CreateConnectionData data = cluster_manager->tcpConnForCluster("cluster", nullptr, nullptr);
  EXPECT_EQ(nullptr, data.connection_);
  EXPECT_EQ(nullptr, data.host_description_);

  Http::AsyncClient& client = cluster_manager->httpAsyncClientForCluster("cluster");
  Http::MockAsyncClientStreamCallbacks stream_callbacks;
  EXPECT_EQ(nullptr, client.start(stream_callbacks, Http::AsyncClient::StreamOptions()));
}

} // namespace Upstream
} // namespace Envoy<|MERGE_RESOLUTION|>--- conflicted
+++ resolved
@@ -1,11 +1,8 @@
 #include "envoy/upstream/resource_manager.h"
 #include "envoy/upstream/upstream.h"
 
-<<<<<<< HEAD
+#include "common/api/api_impl.h"
 #include "common/http/codes.h"
-=======
-#include "common/api/api_impl.h"
->>>>>>> bff0167b
 #include "common/ssl/context_manager_impl.h"
 
 #include "server/config_validation/cluster_manager.h"
@@ -49,11 +46,7 @@
   Stats::SymbolTableImpl symbol_table;
   Http::CodeStatsImpl code_stats(symbol_table);
   ClusterManagerPtr cluster_manager = factory.clusterManagerFromProto(
-<<<<<<< HEAD
-      bootstrap, stats, tls, runtime, random, local_info, log_manager, admin, code_stats);
-=======
-      bootstrap, stats_store, tls, runtime, random, local_info, log_manager, admin);
->>>>>>> bff0167b
+      bootstrap, stats_store, tls, runtime, random, local_info, log_manager, admin, code_stats);
   EXPECT_EQ(nullptr, cluster_manager->httpConnPoolForCluster("cluster", ResourcePriority::Default,
                                                              Http::Protocol::Http11, nullptr));
   Host::CreateConnectionData data = cluster_manager->tcpConnForCluster("cluster", nullptr, nullptr);

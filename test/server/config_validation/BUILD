--- conflicted
+++ resolved
@@ -133,11 +133,8 @@
     deps = [
         ":xds_fuzz_proto_cc_proto",
         ":xds_verifier_lib",
-<<<<<<< HEAD
+        "//source/common/common:matchers_lib",
         "//source/common/config:watch_map_lib",
-=======
-        "//source/common/common:matchers_lib",
->>>>>>> 7c1991ff
         "//test/fuzz:utility_lib",
         "//test/integration:http_integration_lib",
         "@envoy_api//envoy/admin/v3:pkg_cc_proto",

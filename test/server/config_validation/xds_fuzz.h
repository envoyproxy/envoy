#pragma once

#include <memory>
#include <string>

#include "envoy/admin/v3/config_dump.pb.h"
#include "envoy/config/cluster/v3/cluster.pb.h"
#include "envoy/config/endpoint/v3/endpoint.pb.h"
#include "envoy/config/listener/v3/listener.pb.h"
#include "envoy/config/route/v3/route.pb.h"

#include "test/common/grpc/grpc_client_integration.h"
#include "test/config/utility.h"
#include "test/integration/http_integration.h"
#include "test/server/config_validation/xds_fuzz.pb.h"
#include "test/server/config_validation/xds_verifier.h"

#include "absl/types/optional.h"

namespace Envoy {

class XdsFuzzTest : public HttpIntegrationTest {
public:
  XdsFuzzTest(const test::server::config_validation::XdsTestCase& input,
              envoy::config::core::v3::ApiVersion api_version);

  envoy::config::cluster::v3::Cluster buildCluster(const std::string& name);

  envoy::config::endpoint::v3::ClusterLoadAssignment
  buildClusterLoadAssignment(const std::string& name);

  envoy::config::listener::v3::Listener buildListener(const std::string& listener_name,
                                                      const std::string& route_name);

  envoy::config::route::v3::RouteConfiguration buildRouteConfig(const std::string& route_name);

  void updateListener(const std::vector<envoy::config::listener::v3::Listener>& listeners,
                      const std::vector<envoy::config::listener::v3::Listener>& added_or_updated,
                      const std::vector<std::string>& removed);

  void
  updateRoute(const std::vector<envoy::config::route::v3::RouteConfiguration>& routes,
              const std::vector<envoy::config::route::v3::RouteConfiguration>& added_or_updated,
              const std::vector<std::string>& removed);

  void initialize() override;
  void replay();
  void close();

  const size_t ListenersMax = 3;
  const size_t RoutesMax = 5;

private:
  void addListener(const std::string& listener_name, const std::string& route_name);
  void removeListener(const std::string& listener_name);
  void addRoute(const std::string& route_name);

  void verifyState();
  void verifyListeners();
  void verifyRoutes();

  envoy::admin::v3::ListenersConfigDump getListenersConfigDump();
  std::vector<envoy::api::v2::RouteConfiguration> getRoutesConfigDump();

  bool eraseListener(const std::string& listener_name);
  bool hasRoute(const std::string& route_name);
  AssertionResult waitForAck(const std::string& expected_type_url,
                             const std::string& expected_version);

  XdsVerifier verifier_;

  Protobuf::RepeatedPtrField<test::server::config_validation::Action> actions_;
  std::vector<envoy::config::route::v3::RouteConfiguration> routes_;
  std::vector<envoy::config::listener::v3::Listener> listeners_;

  uint64_t version_;
  envoy::config::core::v3::ApiVersion api_version_;

  Network::Address::IpVersion ip_version_;
<<<<<<< HEAD
  std::chrono::seconds timeout_{5};
=======

  uint64_t lds_update_success_{0};
>>>>>>> 6eb7e642
};

} // namespace Envoy<|MERGE_RESOLUTION|>--- conflicted
+++ resolved
@@ -77,12 +77,10 @@
   envoy::config::core::v3::ApiVersion api_version_;
 
   Network::Address::IpVersion ip_version_;
-<<<<<<< HEAD
+
   std::chrono::seconds timeout_{5};
-=======
+  uint64_t lds_update_success_{0};
 
-  uint64_t lds_update_success_{0};
->>>>>>> 6eb7e642
 };
 
 } // namespace Envoy
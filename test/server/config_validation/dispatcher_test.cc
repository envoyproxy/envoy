--- conflicted
+++ resolved
@@ -24,13 +24,8 @@
   ConfigValidation() {
     Event::Libevent::Global::initialize();
 
-<<<<<<< HEAD
-    validation_ =
-        std::make_unique<Api::ValidationImpl>(std::chrono::milliseconds(1000), stats_store_);
-=======
     validation_ = std::make_unique<Api::ValidationImpl>(
         std::chrono::milliseconds(1000), Thread::threadFactoryForTest(), stats_store_);
->>>>>>> bff0167b
     dispatcher_ = validation_->allocateDispatcher(test_time_.timeSystem());
   }
 

--- conflicted
+++ resolved
@@ -64,7 +64,6 @@
   target1.callback_();
 }
 
-<<<<<<< HEAD
 TEST_F(InitManagerImplTest, Cancel) {
   InitManagerImpl* manager = new InitManagerImpl("test");
   Init::MockTarget target;
@@ -77,8 +76,6 @@
   delete manager;
 }
 
-=======
 } // namespace
->>>>>>> beebeef1
 } // namespace Server
 } // namespace Envoy
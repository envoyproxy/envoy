#include "test/server/listener_manager_impl_test.h"

#include <chrono>
#include <memory>
#include <string>
#include <utility>
#include <vector>

#include "envoy/admin/v3/config_dump.pb.h"
#include "envoy/config/core/v3/address.pb.h"
#include "envoy/config/core/v3/base.pb.h"
#include "envoy/config/core/v3/config_source.pb.h"
#include "envoy/config/listener/v3/listener.pb.h"
#include "envoy/server/filter_config.h"
#include "envoy/server/listener_manager.h"
#include "envoy/stream_info/filter_state.h"

#include "source/common/api/os_sys_calls_impl.h"
#include "source/common/config/metadata.h"
#include "source/common/init/manager_impl.h"
#include "source/common/network/address_impl.h"
#include "source/common/network/io_socket_handle_impl.h"
#include "source/common/network/socket_interface_impl.h"
#include "source/common/network/utility.h"
#include "source/common/protobuf/protobuf.h"
#include "source/extensions/filters/listener/original_dst/original_dst.h"
#include "source/extensions/transport_sockets/tls/ssl_socket.h"

#include "test/mocks/init/mocks.h"
#include "test/mocks/matcher/mocks.h"
#include "test/server/utility.h"
#include "test/test_common/network_utility.h"
#include "test/test_common/registry.h"
#include "test/test_common/test_runtime.h"
#include "test/test_common/utility.h"

#include "absl/strings/escaping.h"
#include "absl/strings/match.h"

namespace Envoy {
namespace Server {
namespace {

using testing::AtLeast;
using testing::InSequence;
using testing::Return;
using testing::ReturnRef;
using testing::Throw;

class ListenerManagerImplWithDispatcherStatsTest : public ListenerManagerImplTest {
protected:
  ListenerManagerImplWithDispatcherStatsTest() { enable_dispatcher_stats_ = true; }
};

class ListenerManagerImplWithRealFiltersTest : public ListenerManagerImplTest {
public:
  /**
   * Create an IPv4 listener with a given name.
   */
  envoy::config::listener::v3::Listener createIPv4Listener(const std::string& name) {
    envoy::config::listener::v3::Listener listener = parseListenerFromV3Yaml(R"EOF(
      address:
        socket_address: { address: 127.0.0.1, port_value: 1111 }
      filter_chains:
      - filters:
    )EOF");
    listener.set_name(name);
    return listener;
  }

  /**
   * Used by some tests below to validate that, if a given socket option is valid on this platform
   * and set in the Listener, it should result in a call to setsockopt() with the appropriate
   * values.
   */
  void testSocketOption(const envoy::config::listener::v3::Listener& listener,
                        const envoy::config::core::v3::SocketOption::SocketState& expected_state,
                        const Network::SocketOptionName& expected_option, int expected_value,
                        uint32_t expected_num_options = 1,
                        ListenerComponentFactory::BindType bind_type =
                            ListenerComponentFactory::BindType::NoReusePort) {
    if (expected_option.hasValue()) {
      expectCreateListenSocket(expected_state, expected_num_options, bind_type);
      expectSetsockopt(expected_option.level(), expected_option.option(), expected_value,
                       expected_num_options);
      manager_->addOrUpdateListener(listener, "", true);
      EXPECT_EQ(1U, manager_->listeners().size());
    } else {
      EXPECT_THROW_WITH_MESSAGE(manager_->addOrUpdateListener(listener, "", true), EnvoyException,
                                "MockListenerComponentFactory: Setting socket options failed");
      EXPECT_EQ(0U, manager_->listeners().size());
    }
  }
};

class ListenerManagerImplForInPlaceFilterChainUpdateTest : public Event::SimulatedTimeSystem,
                                                           public ListenerManagerImplTest {
public:
  envoy::config::listener::v3::Listener createDefaultListener() {
    envoy::config::listener::v3::Listener listener_proto;
    Protobuf::TextFormat::ParseFromString(R"EOF(
    name: "foo"
    address: {
      socket_address: {
        address: "127.0.0.1"
        port_value: 1234
      }
    }
    filter_chains: {}
  )EOF",
                                          &listener_proto);
    return listener_proto;
  }

  void expectAddListener(const envoy::config::listener::v3::Listener& listener_proto,
                         ListenerHandle*) {
    EXPECT_CALL(listener_factory_,
                createListenSocket(_, _, _, ListenerComponentFactory::BindType::ReusePort, 0));
    EXPECT_CALL(*worker_, addListener(_, _, _));
    manager_->addOrUpdateListener(listener_proto, "", true);
    worker_->callAddCompletion();
    EXPECT_EQ(1UL, manager_->listeners().size());
    checkStats(__LINE__, 1, 0, 0, 0, 1, 0, 0);
  }

  void expectUpdateToThenDrain(const envoy::config::listener::v3::Listener& new_listener_proto,
                               ListenerHandle* old_listener_handle) {
    // TODO before merge: make this expectation work correctly with duplicated sockets.
    // EXPECT_CALL(*listener_factory_.socket_, duplicate());
    EXPECT_CALL(*worker_, addListener(_, _, _));
    EXPECT_CALL(*worker_, stopListener(_, _));
    EXPECT_CALL(*old_listener_handle->drain_manager_, startDrainSequence(_));

    EXPECT_TRUE(manager_->addOrUpdateListener(new_listener_proto, "", true));

    EXPECT_CALL(*worker_, removeListener(_, _));
    old_listener_handle->drain_manager_->drain_sequence_completion_();

    EXPECT_CALL(*old_listener_handle, onDestroy());
    worker_->callRemovalCompletion();
  }

  void expectRemove(const envoy::config::listener::v3::Listener& listener_proto,
                    ListenerHandle* listener_handle) {

    EXPECT_CALL(*worker_, stopListener(_, _));
    // TODO before merge: make this expectation work correctly with duplicated sockets.
    // EXPECT_CALL(*listener_factory_.socket_, close());
    EXPECT_CALL(*listener_handle->drain_manager_, startDrainSequence(_));
    EXPECT_TRUE(manager_->removeListener(listener_proto.name()));

    EXPECT_CALL(*worker_, removeListener(_, _));
    listener_handle->drain_manager_->drain_sequence_completion_();

    EXPECT_CALL(*listener_handle, onDestroy());
    worker_->callRemovalCompletion();
  }
};

class MockLdsApi : public LdsApi {
public:
  MOCK_METHOD(std::string, versionInfo, (), (const));
};

TEST_F(ListenerManagerImplWithRealFiltersTest, EmptyFilter) {
  const std::string yaml = R"EOF(
address:
  socket_address:
    address: 127.0.0.1
    port_value: 1234
filter_chains:
- filters: []
  )EOF";

  EXPECT_CALL(server_.api_.random_, uuid());
  EXPECT_CALL(listener_factory_,
              createListenSocket(_, _, _, ListenerComponentFactory::BindType::ReusePort, 0));
  manager_->addOrUpdateListener(parseListenerFromV3Yaml(yaml), "", true);
  EXPECT_EQ(&manager_->httpContext(), &server_.httpContext());
  EXPECT_EQ(1U, manager_->listeners().size());
  EXPECT_EQ(std::chrono::milliseconds(15000),
            manager_->listeners().front().get().listenerFiltersTimeout());
}

TEST_F(ListenerManagerImplWithRealFiltersTest, DefaultListenerPerConnectionBufferLimit) {
  const std::string yaml = R"EOF(
address:
  socket_address:
    address: 127.0.0.1
    port_value: 1234
filter_chains:
- filters: []
  )EOF";

  EXPECT_CALL(listener_factory_,
              createListenSocket(_, _, _, ListenerComponentFactory::BindType::ReusePort, 0));
  manager_->addOrUpdateListener(parseListenerFromV3Yaml(yaml), "", true);
  EXPECT_EQ(1024 * 1024U, manager_->listeners().back().get().perConnectionBufferLimitBytes());
}

TEST_F(ListenerManagerImplWithRealFiltersTest, SetListenerPerConnectionBufferLimit) {
  const std::string yaml = R"EOF(
address:
  socket_address:
    address: 127.0.0.1
    port_value: 1234
filter_chains:
- filters: []
per_connection_buffer_limit_bytes: 8192
  )EOF";

  EXPECT_CALL(listener_factory_,
              createListenSocket(_, _, _, ListenerComponentFactory::BindType::ReusePort, 0));
  manager_->addOrUpdateListener(parseListenerFromV3Yaml(yaml), "", true);
  EXPECT_EQ(8192U, manager_->listeners().back().get().perConnectionBufferLimitBytes());
}

TEST_F(ListenerManagerImplWithRealFiltersTest, TlsTransportSocket) {
  const std::string yaml = TestEnvironment::substitute(R"EOF(
address:
  socket_address:
    address: 127.0.0.1
    port_value: 1234
filter_chains:
- filters: []
  transport_socket:
    name: tls
    typed_config:
      "@type": type.googleapis.com/envoy.extensions.transport_sockets.tls.v3.DownstreamTlsContext
      common_tls_context:
        tls_certificates:
        - certificate_chain:
            filename: "{{ test_rundir }}/test/extensions/transport_sockets/tls/test_data/san_uri_cert.pem"
          private_key:
            filename: "{{ test_rundir }}/test/extensions/transport_sockets/tls/test_data/san_uri_key.pem"
        validation_context:
          trusted_ca:
            filename: "{{ test_rundir }}/test/extensions/transport_sockets/tls/test_data/ca_cert.pem"
          match_subject_alt_names:
            exact: localhost
            exact: 127.0.0.1
  )EOF",
                                                       Network::Address::IpVersion::v4);

  EXPECT_CALL(listener_factory_,
              createListenSocket(_, _, _, ListenerComponentFactory::BindType::ReusePort, 0));
  manager_->addOrUpdateListener(parseListenerFromV3Yaml(yaml), "", true);
  EXPECT_EQ(1U, manager_->listeners().size());

  auto filter_chain = findFilterChain(1234, "127.0.0.1", "", "tls", {}, "8.8.8.8", 111);
  ASSERT_NE(filter_chain, nullptr);
  EXPECT_TRUE(filter_chain->transportSocketFactory().implementsSecureTransport());
}

TEST_F(ListenerManagerImplWithRealFiltersTest,
       DEPRECATED_FEATURE_TEST(TlsTransportSocketLegacyConfig)) {
  TestDeprecatedV2Api _deprecated_v2_api;
  const std::string yaml = TestEnvironment::substitute(R"EOF(
address:
  socket_address:
    address: 127.0.0.1
    port_value: 1234
filter_chains:
- filters: []
  transport_socket:
    name: tls
    typed_config:
      "@type": type.googleapis.com/envoy.api.v2.auth.DownstreamTlsContext
      common_tls_context:
        tls_certificates:
        - certificate_chain:
            filename: "{{ test_rundir }}/test/extensions/transport_sockets/tls/test_data/san_uri_cert.pem"
          private_key:
            filename: "{{ test_rundir }}/test/extensions/transport_sockets/tls/test_data/san_uri_key.pem"
        validation_context:
          trusted_ca:
            filename: "{{ test_rundir }}/test/extensions/transport_sockets/tls/test_data/ca_cert.pem"
          verify_subject_alt_name:
            - localhost
            - 127.0.0.1
  )EOF",
                                                       Network::Address::IpVersion::v4);

  EXPECT_CALL(listener_factory_,
              createListenSocket(_, _, _, ListenerComponentFactory::BindType::ReusePort, 0));
  manager_->addOrUpdateListener(parseListenerFromV3Yaml(yaml), "", true);
  EXPECT_EQ(1U, manager_->listeners().size());

  auto filter_chain = findFilterChain(1234, "127.0.0.1", "", "tls", {}, "8.8.8.8", 111);
  ASSERT_NE(filter_chain, nullptr);
  EXPECT_TRUE(filter_chain->transportSocketFactory().implementsSecureTransport());
}

<<<<<<< HEAD
TEST_F(ListenerManagerImplWithRealFiltersTest, DEPRECATED_FEATURE_TEST(TlsContext)) {
  const std::string yaml = TestEnvironment::substitute(R"EOF(
address:
  socket_address:
    address: 127.0.0.1
    port_value: 1234
filter_chains:
- filters: []
  transport_socket:
     name: tls
     typed_config:
       "@type": type.googleapis.com/envoy.extensions.transport_sockets.tls.v3.DownstreamTlsContext
       common_tls_context:
         tls_certificates:
         - certificate_chain:
             filename: "{{ test_rundir }}/test/extensions/transport_sockets/tls/test_data/san_uri_cert.pem"
           private_key:
             filename: "{{ test_rundir }}/test/extensions/transport_sockets/tls/test_data/san_uri_key.pem"
         validation_context:
           trusted_ca:
             filename: "{{ test_rundir }}/test/extensions/transport_sockets/tls/test_data/ca_cert.pem"
           match_subject_alt_names:
             exact: localhost
             exact: 127.0.0.1
  )EOF",
                                                       Network::Address::IpVersion::v4);

  EXPECT_CALL(listener_factory_,
              createListenSocket(_, _, _, ListenerComponentFactory::BindType::ReusePort, 0));
  manager_->addOrUpdateListener(parseListenerFromV3Yaml(yaml), "", true);
  EXPECT_EQ(1U, manager_->listeners().size());

  auto filter_chain = findFilterChain(1234, "127.0.0.1", "", "tls", {}, "8.8.8.8", 111);
  ASSERT_NE(filter_chain, nullptr);
  EXPECT_TRUE(filter_chain->transportSocketFactory().implementsSecureTransport());
}

=======
>>>>>>> eb3658a6
TEST_F(ListenerManagerImplWithRealFiltersTest, TransportSocketConnectTimeout) {
  const std::string yaml = R"EOF(
address:
  socket_address:
    address: 127.0.0.1
    port_value: 1234
filter_chains:
- filters: []
  transport_socket_connect_timeout: 3s
  )EOF";

  EXPECT_CALL(listener_factory_,
              createListenSocket(_, _, _, ListenerComponentFactory::BindType::ReusePort, 0));
  manager_->addOrUpdateListener(parseListenerFromV3Yaml(yaml), "", true);
  auto filter_chain = findFilterChain(1234, "127.0.0.1", "", "", {}, "8.8.8.8", 111);
  ASSERT_NE(filter_chain, nullptr);
  EXPECT_EQ(filter_chain->transportSocketConnectTimeout(), std::chrono::seconds(3));
}

TEST_F(ListenerManagerImplWithRealFiltersTest, UdpAddress) {
  EXPECT_CALL(*worker_, start(_, _));
  EXPECT_FALSE(manager_->isWorkerStarted());
  manager_->startWorkers(guard_dog_, callback_.AsStdFunction());
  // Validate that there are no active listeners and workers are started.
  EXPECT_EQ(0, server_.stats_store_
                   .gauge("listener_manager.total_active_listeners",
                          Stats::Gauge::ImportMode::NeverImport)
                   .value());
  EXPECT_EQ(1, server_.stats_store_
                   .gauge("listener_manager.workers_started", Stats::Gauge::ImportMode::NeverImport)
                   .value());

  const std::string proto_text = R"EOF(
    address: {
      socket_address: {
        protocol: UDP
        address: "127.0.0.1"
        port_value: 1234
      }
    }
    filter_chains: {}
  )EOF";
  envoy::config::listener::v3::Listener listener_proto;
  EXPECT_TRUE(Protobuf::TextFormat::ParseFromString(proto_text, &listener_proto));

  EXPECT_CALL(server_.api_.random_, uuid());
  EXPECT_CALL(*worker_, addListener(_, _, _));
  EXPECT_CALL(listener_factory_,
              createListenSocket(_, Network::Socket::Type::Datagram, _,
                                 ListenerComponentFactory::BindType::ReusePort, 0))
      .WillOnce(Invoke(
          [this](const Network::Address::InstanceConstSharedPtr&, Network::Socket::Type,
                 const Network::Socket::OptionsSharedPtr&, ListenerComponentFactory::BindType,
                 uint32_t) -> Network::SocketSharedPtr { return listener_factory_.socket_; }));
  EXPECT_CALL(*listener_factory_.socket_, setSocketOption(_, _, _, _)).Times(testing::AtLeast(1));
  EXPECT_CALL(os_sys_calls_, close(_)).WillRepeatedly(Return(Api::SysCallIntResult{0, errno}));
  manager_->addOrUpdateListener(listener_proto, "", true);
  EXPECT_EQ(1u, manager_->listeners().size());
}

TEST_F(ListenerManagerImplWithRealFiltersTest, AllowOnlyDefaultFilterChain) {
  const std::string yaml = R"EOF(
address:
  socket_address:
    address: 127.0.0.1
    port_value: 1234
default_filter_chain:
  filters: []
  )EOF";

  manager_->addOrUpdateListener(parseListenerFromV3Yaml(yaml), "", true);
  EXPECT_EQ(1, manager_->listeners().size());
}

TEST_F(ListenerManagerImplWithRealFiltersTest, BadListenerConfig) {
  const std::string yaml = R"EOF(
address:
  socket_address:
    address: 127.0.0.1
    port_value: 1234
filter_chains:
- filters: []
test: a
  )EOF";

  EXPECT_THROW_WITH_REGEX(manager_->addOrUpdateListener(parseListenerFromV3Yaml(yaml), "", true),
                          EnvoyException, "test: Cannot find field");
}

TEST_F(ListenerManagerImplWithRealFiltersTest, BadListenerConfigNoFilterChains) {
  const std::string yaml = R"EOF(
address:
  socket_address:
    address: 127.0.0.1
    port_value: 1234
  )EOF";

  EXPECT_THROW_WITH_REGEX(manager_->addOrUpdateListener(parseListenerFromV3Yaml(yaml), "", true),
                          EnvoyException, "no filter chains specified");
}

TEST_F(ListenerManagerImplWithRealFiltersTest, BadListenerConfig2UDPListenerFilters) {
  const std::string yaml = R"EOF(
address:
  socket_address:
    protocol: UDP
    address: 127.0.0.1
    port_value: 1234
listener_filters:
- name: envoy.filters.listener.tls_inspector
- name: envoy.filters.listener.original_dst
  )EOF";

  EXPECT_THROW_WITH_REGEX(manager_->addOrUpdateListener(parseListenerFromV3Yaml(yaml), "", true),
                          EnvoyException, "Only 1 UDP listener filter per listener supported");
}

TEST_F(ListenerManagerImplWithRealFiltersTest, BadFilterConfig) {
  const std::string yaml = R"EOF(
address:
  socket_address:
    address: 127.0.0.1
    port_value: 1234
filter_chains:
- filters:
  - foo: type
    name: name
  )EOF";

  EXPECT_THROW_WITH_REGEX(manager_->addOrUpdateListener(parseListenerFromV3Yaml(yaml), "", true),
                          EnvoyException, "foo: Cannot find field");
}
class NonTerminalFilterFactory : public Configuration::NamedNetworkFilterConfigFactory {
public:
  // Configuration::NamedNetworkFilterConfigFactory
  Network::FilterFactoryCb
  createFilterFactoryFromProto(const Protobuf::Message&,
                               Server::Configuration::FactoryContext&) override {
    return [](Network::FilterManager&) -> void {};
  }

  ProtobufTypes::MessagePtr createEmptyConfigProto() override {
    // Using Struct instead of a custom per-filter empty config proto
    // This is only allowed in tests.
    return std::make_unique<Envoy::ProtobufWkt::Struct>();
  }

  std::string name() const override { return "non_terminal"; }
};

TEST_F(ListenerManagerImplWithRealFiltersTest, TerminalNotLast) {
  NonTerminalFilterFactory filter;
  Registry::InjectFactory<Configuration::NamedNetworkFilterConfigFactory> registered(filter);

  const std::string yaml = R"EOF(
address:
  socket_address:
    address: 127.0.0.1
    port_value: 1234
filter_chains:
- filters:
  - name: non_terminal
  )EOF";

  EXPECT_THROW_WITH_REGEX(
      manager_->addOrUpdateListener(parseListenerFromV3Yaml(yaml), "", true), EnvoyException,
      "Error: non-terminal filter named non_terminal of type non_terminal is the last "
      "filter in a network filter chain.");
}

TEST_F(ListenerManagerImplWithRealFiltersTest, NotTerminalLast) {
  const std::string yaml = R"EOF(
address:
  socket_address:
    address: 127.0.0.1
    port_value: 1234
filter_chains:
- filters:
  - name: envoy.filters.network.tcp_proxy
    typed_config:
      "@type": type.googleapis.com/envoy.extensions.filters.network.tcp_proxy.v3.TcpProxy
      stat_prefix: tcp
      cluster: cluster
  - name: unknown_but_will_not_be_processed
  )EOF";

  EXPECT_THROW_WITH_REGEX(
      manager_->addOrUpdateListener(parseListenerFromV3Yaml(yaml), "", true), EnvoyException,
      "Error: terminal filter named envoy.filters.network.tcp_proxy of type "
      "envoy.filters.network.tcp_proxy must be the last filter in a network filter chain.");
}

TEST_F(ListenerManagerImplWithRealFiltersTest, BadFilterName) {
  const std::string yaml = R"EOF(
address:
  socket_address:
    address: 127.0.0.1
    port_value: 1234
filter_chains:
- filters:
  - name: invalid
  )EOF";

  EXPECT_THROW_WITH_MESSAGE(manager_->addOrUpdateListener(parseListenerFromV3Yaml(yaml), "", true),
                            EnvoyException,
                            "Didn't find a registered implementation for name: 'invalid'");
}

class TestStatsConfigFactory : public Configuration::NamedNetworkFilterConfigFactory {
public:
  // Configuration::NamedNetworkFilterConfigFactory
  Network::FilterFactoryCb createFilterFactoryFromProto(
      const Protobuf::Message&,
      Configuration::FactoryContext& filter_chain_factory_context) override {
    return commonFilterFactory(filter_chain_factory_context);
  }

  ProtobufTypes::MessagePtr createEmptyConfigProto() override {
    // Using Struct instead of a custom per-filter empty config proto
    // This is only allowed in tests.
    return std::make_unique<Envoy::ProtobufWkt::Struct>();
  }

  std::string name() const override { return "stats_test"; }

  bool isTerminalFilterByProto(const Protobuf::Message&,
                               Server::Configuration::FactoryContext&) override {
    return true;
  }

private:
  Network::FilterFactoryCb commonFilterFactory(Configuration::FactoryContext& context) {
    context.scope().counterFromString("bar").inc();
    return [](Network::FilterManager&) -> void {};
  }
};

TEST_F(ListenerManagerImplWithRealFiltersTest, StatsScopeTest) {
  TestStatsConfigFactory filter;
  Registry::InjectFactory<Configuration::NamedNetworkFilterConfigFactory> registered(filter);

  const std::string yaml = R"EOF(
address:
  socket_address:
    address: 127.0.0.1
    port_value: 1234
bind_to_port: false
filter_chains:
- filters:
  - name: stats_test
  )EOF";

  EXPECT_CALL(listener_factory_,
              createListenSocket(_, _, _, ListenerComponentFactory::BindType::NoBind, 0));
  manager_->addOrUpdateListener(parseListenerFromV3Yaml(yaml), "", true);
  manager_->listeners().front().get().listenerScope().counterFromString("foo").inc();

  EXPECT_EQ(1UL, server_.stats_store_.counterFromString("bar").value());
  EXPECT_EQ(1UL, server_.stats_store_.counterFromString("listener.127.0.0.1_1234.foo").value());
}

TEST_F(ListenerManagerImplTest, UnsupportedInternalListener) {
  const std::string yaml = R"EOF(
address:
  envoy_internal_address:
    server_listener_name: a_listener_name
filter_chains:
- filters: []
  )EOF";

  ASSERT_DEATH(manager_->addOrUpdateListener(parseListenerFromV3Yaml(yaml), "", true), "");
}

TEST_F(ListenerManagerImplTest, NotDefaultListenerFiltersTimeout) {
  const std::string yaml = R"EOF(
    name: "foo"
    address:
      socket_address: { address: 127.0.0.1, port_value: 10000 }
    filter_chains:
    - filters:
    listener_filters_timeout: 0s
  )EOF";

  EXPECT_CALL(listener_factory_,
              createListenSocket(_, _, _, ListenerComponentFactory::BindType::ReusePort, 0));
  EXPECT_TRUE(manager_->addOrUpdateListener(parseListenerFromV3Yaml(yaml), "", true));
  EXPECT_EQ(std::chrono::milliseconds(),
            manager_->listeners().front().get().listenerFiltersTimeout());
}

TEST_F(ListenerManagerImplTest, ModifyOnlyDrainType) {
  InSequence s;

  // Add foo listener.
  const std::string listener_foo_yaml = R"EOF(
    name: "foo"
    address:
      socket_address: { address: 127.0.0.1, port_value: 10000 }
    filter_chains:
    - filters:
    drain_type: MODIFY_ONLY
  )EOF";

  ListenerHandle* listener_foo =
      expectListenerCreate(false, true, envoy::config::listener::v3::Listener::MODIFY_ONLY);
  EXPECT_CALL(listener_factory_,
              createListenSocket(_, _, _, ListenerComponentFactory::BindType::ReusePort, 0));
  EXPECT_TRUE(manager_->addOrUpdateListener(parseListenerFromV3Yaml(listener_foo_yaml), "", true));
  checkStats(__LINE__, 1, 0, 0, 0, 1, 0, 0);

  EXPECT_CALL(*listener_foo, onDestroy());
}

TEST_F(ListenerManagerImplTest, AddListenerAddressNotMatching) {
  time_system_.setSystemTime(std::chrono::milliseconds(1001001001001));

  InSequence s;

  auto* lds_api = new MockLdsApi();
  EXPECT_CALL(listener_factory_, createLdsApi_(_, _)).WillOnce(Return(lds_api));
  envoy::config::core::v3::ConfigSource lds_config;
  manager_->createLdsApi(lds_config, nullptr);

  // Add foo listener.
  const std::string listener_foo_yaml = R"EOF(
name: foo
address:
  socket_address:
    address: 127.0.0.1
    port_value: 1234
filter_chains: {}
  )EOF";

  ListenerHandle* listener_foo = expectListenerCreate(false, true);
  EXPECT_CALL(listener_factory_,
              createListenSocket(_, _, _, ListenerComponentFactory::BindType::ReusePort, 0));
  EXPECT_TRUE(
      manager_->addOrUpdateListener(parseListenerFromV3Yaml(listener_foo_yaml), "version1", true));
  checkStats(__LINE__, 1, 0, 0, 0, 1, 0, 0);
  EXPECT_CALL(*lds_api, versionInfo()).WillOnce(Return("version1"));
  checkConfigDump(R"EOF(
version_info: version1
static_listeners:
dynamic_listeners:
  - name: foo
    warming_state:
      version_info: version1
      listener:
        "@type": type.googleapis.com/envoy.config.listener.v3.Listener
        name: foo
        address:
          socket_address:
            address: 127.0.0.1
            port_value: 1234
        filter_chains: {}
      last_updated:
        seconds: 1001001001
        nanos: 1000000
)EOF");

  // Update foo listener, but with a different address.
  const std::string listener_foo_different_address_yaml = R"EOF(
name: foo
address:
  socket_address:
    address: 127.0.0.1
    port_value: 1235
filter_chains: {}
  )EOF";

  time_system_.setSystemTime(std::chrono::milliseconds(2002002002002));

  ListenerHandle* listener_foo_different_address = expectListenerCreate(false, true);
  // Another socket should be created.
  EXPECT_CALL(listener_factory_,
              createListenSocket(_, _, _, ListenerComponentFactory::BindType::ReusePort, 0));
  EXPECT_CALL(*listener_foo, onDestroy());
  EXPECT_TRUE(manager_->addOrUpdateListener(
      parseListenerFromV3Yaml(listener_foo_different_address_yaml), "version2", true));
  checkStats(__LINE__, 1, 1, 0, 0, 1, 0, 0);
  EXPECT_CALL(*lds_api, versionInfo()).WillOnce(Return("version2"));
  checkConfigDump(R"EOF(
version_info: version2
static_listeners:
dynamic_listeners:
  - name: foo
    warming_state:
      version_info: version2
      listener:
        "@type": type.googleapis.com/envoy.config.listener.v3.Listener
        name: foo
        address:
          socket_address:
            address: 127.0.0.1
            port_value: 1235
        filter_chains: {}
      last_updated:
        seconds: 2002002002
        nanos: 2000000
)EOF");

  EXPECT_CALL(*worker_, addListener(_, _, _));
  EXPECT_CALL(*worker_, start(_, _));
  manager_->startWorkers(guard_dog_, callback_.AsStdFunction());
  worker_->callAddCompletion();

  time_system_.setSystemTime(std::chrono::milliseconds(3003003003003));

  // Add baz listener, this time requiring initializing.
  const std::string listener_baz_yaml = R"EOF(
name: baz
address:
  socket_address:
    address: "127.0.0.1"
    port_value: 1236
filter_chains: {}
  )EOF";

  ListenerHandle* listener_baz = expectListenerCreate(true, true);
  EXPECT_CALL(listener_factory_,
              createListenSocket(_, _, _, ListenerComponentFactory::BindType::ReusePort, 0));
  EXPECT_CALL(listener_baz->target_, initialize());
  EXPECT_TRUE(
      manager_->addOrUpdateListener(parseListenerFromV3Yaml(listener_baz_yaml), "version3", true));
  EXPECT_CALL(*lds_api, versionInfo()).WillOnce(Return("version3"));
  checkConfigDump(R"EOF(
version_info: version3
static_listeners:
dynamic_listeners:
  - name: foo
    active_state:
      version_info: version2
      listener:
        "@type": type.googleapis.com/envoy.config.listener.v3.Listener
        name: foo
        address:
          socket_address:
            address: 127.0.0.1
            port_value: 1235
        filter_chains: {}
      last_updated:
        seconds: 2002002002
        nanos: 2000000
  - name: baz
    warming_state:
      version_info: version3
      listener:
        "@type": type.googleapis.com/envoy.config.listener.v3.Listener
        name: baz
        address:
          socket_address:
            address: 127.0.0.1
            port_value: 1236
        filter_chains: {}
      last_updated:
        seconds: 3003003003
        nanos: 3000000
)EOF");

  time_system_.setSystemTime(std::chrono::milliseconds(4004004004004));

  const std::string listener_baz_different_address_yaml = R"EOF(
name: baz
address:
  socket_address:
    address: "127.0.0.1"
    port_value: 1237
filter_chains: {}
  )EOF";

  // Modify the address of a warming listener.
  ListenerHandle* listener_baz_different_address = expectListenerCreate(true, true);
  // Another socket should be created.
  EXPECT_CALL(listener_factory_,
              createListenSocket(_, _, _, ListenerComponentFactory::BindType::ReusePort, 0));
  EXPECT_CALL(*listener_baz, onDestroy()).WillOnce(Invoke([listener_baz]() -> void {
    listener_baz->target_.ready();
  }));
  EXPECT_CALL(listener_baz_different_address->target_, initialize());
  EXPECT_TRUE(manager_->addOrUpdateListener(
      parseListenerFromV3Yaml(listener_baz_different_address_yaml), "version4", true));
  EXPECT_CALL(*lds_api, versionInfo()).WillOnce(Return("version4"));
  checkConfigDump(R"EOF(
version_info: version4
static_listeners:
dynamic_listeners:
  - name: foo
    active_state:
      version_info: version2
      listener:
        "@type": type.googleapis.com/envoy.config.listener.v3.Listener
        name: foo
        address:
          socket_address:
            address: 127.0.0.1
            port_value: 1235
        filter_chains: {}
      last_updated:
        seconds: 2002002002
        nanos: 2000000
  - name: baz
    warming_state:
      version_info: version4
      listener:
        "@type": type.googleapis.com/envoy.config.listener.v3.Listener
        name: baz
        address:
          socket_address:
            address: 127.0.0.1
            port_value: 1237
        filter_chains: {}
      last_updated:
        seconds: 4004004004
        nanos: 4000000
)EOF");

  EXPECT_CALL(*worker_, addListener(_, _, _));
  listener_baz_different_address->target_.ready();
  worker_->callAddCompletion();

  EXPECT_CALL(*listener_foo_different_address, onDestroy());
  EXPECT_CALL(*listener_baz_different_address, onDestroy());
}

// Make sure that a listener creation does not fail on IPv4 only setups when FilterChainMatch is not
// specified and we try to create default CidrRange. See makeCidrListEntry function for
// more details.
TEST_F(ListenerManagerImplTest, AddListenerOnIpv4OnlySetups) {
  InSequence s;

  const std::string listener_foo_yaml = R"EOF(
name: foo
address:
  socket_address:
    address: 127.0.0.1
    port_value: 1234
filter_chains:
- filters: []
drain_type: default
  )EOF";

  ListenerHandle* listener_foo = expectListenerCreate(false, true);

  ON_CALL(os_sys_calls_, socket(AF_INET, _, 0))
      .WillByDefault(Return(Api::SysCallSocketResult{5, 0}));
  ON_CALL(os_sys_calls_, socket(AF_INET6, _, 0))
      .WillByDefault(Return(Api::SysCallSocketResult{INVALID_SOCKET, 0}));
  ON_CALL(os_sys_calls_, close(_)).WillByDefault(Return(Api::SysCallIntResult{0, 0}));

  EXPECT_CALL(listener_factory_,
              createListenSocket(_, _, _, ListenerComponentFactory::BindType::ReusePort, 0));

  EXPECT_TRUE(manager_->addOrUpdateListener(parseListenerFromV3Yaml(listener_foo_yaml), "", true));
  checkStats(__LINE__, 1, 0, 0, 0, 1, 0, 0);
  EXPECT_CALL(*listener_foo, onDestroy());
}

// Make sure that a listener creation does not fail on IPv6 only setups when FilterChainMatch is not
// specified and we try to create default CidrRange. See makeCidrListEntry function for
// more details.
TEST_F(ListenerManagerImplTest, AddListenerOnIpv6OnlySetups) {
  InSequence s;

  const std::string listener_foo_yaml = R"EOF(
name: foo
address:
  socket_address:
    address: "::0001"
    port_value: 1234
filter_chains:
- filters: []
drain_type: default
  )EOF";

  ListenerHandle* listener_foo = expectListenerCreate(false, true);

  ON_CALL(os_sys_calls_, socket(AF_INET, _, 0))
      .WillByDefault(Return(Api::SysCallSocketResult{INVALID_SOCKET, 0}));
  ON_CALL(os_sys_calls_, socket(AF_INET6, _, 0))
      .WillByDefault(Return(Api::SysCallSocketResult{5, 0}));
  ON_CALL(os_sys_calls_, close(_)).WillByDefault(Return(Api::SysCallIntResult{0, 0}));

  EXPECT_CALL(listener_factory_,
              createListenSocket(_, _, _, ListenerComponentFactory::BindType::ReusePort, 0));

  EXPECT_TRUE(manager_->addOrUpdateListener(parseListenerFromV3Yaml(listener_foo_yaml), "", true));
  checkStats(__LINE__, 1, 0, 0, 0, 1, 0, 0);
  EXPECT_CALL(*listener_foo, onDestroy());
}

// Make sure that a listener that is not added_via_api cannot be updated or removed.
TEST_F(ListenerManagerImplTest, UpdateRemoveNotModifiableListener) {
  time_system_.setSystemTime(std::chrono::milliseconds(1001001001001));

  InSequence s;

  // Add foo listener.
  const std::string listener_foo_yaml = R"EOF(
name: foo
address:
  socket_address:
    address: 127.0.0.1
    port_value: 1234
filter_chains:
- filters: []
  )EOF";

  ListenerHandle* listener_foo = expectListenerCreate(false, false);
  EXPECT_CALL(listener_factory_,
              createListenSocket(_, _, _, ListenerComponentFactory::BindType::ReusePort, 0));
  EXPECT_TRUE(manager_->addOrUpdateListener(parseListenerFromV3Yaml(listener_foo_yaml), "", false));
  checkStats(__LINE__, 1, 0, 0, 0, 1, 0, 0);
  checkConfigDump(R"EOF(
static_listeners:
  listener:
    "@type": type.googleapis.com/envoy.config.listener.v3.Listener
    name: "foo"
    address:
      socket_address:
        address: "127.0.0.1"
        port_value: 1234
    filter_chains: {}
  last_updated:
    seconds: 1001001001
    nanos: 1000000
)EOF");

  // Update foo listener. Should be blocked.
  const std::string listener_foo_update1_yaml = R"EOF(
name: foo
address:
  socket_address:
    address: 127.0.0.1
    port_value: 1234
filter_chains:
- filters:
  - name: fake
  )EOF";

  EXPECT_FALSE(
      manager_->addOrUpdateListener(parseListenerFromV3Yaml(listener_foo_update1_yaml), "", false));
  checkStats(__LINE__, 1, 0, 0, 0, 1, 0, 0);

  // Remove foo listener. Should be blocked.
  EXPECT_FALSE(manager_->removeListener("foo"));
  checkStats(__LINE__, 1, 0, 0, 0, 1, 0, 0);

  EXPECT_CALL(*listener_foo, onDestroy());
}

// Tests that when listener tears down, server's initManager is notified.
TEST_F(ListenerManagerImplTest, ListenerTeardownNotifiesServerInitManager) {
  time_system_.setSystemTime(std::chrono::milliseconds(1001001001001));

  InSequence s;

  auto* lds_api = new MockLdsApi();
  EXPECT_CALL(listener_factory_, createLdsApi_(_, _)).WillOnce(Return(lds_api));
  envoy::config::core::v3::ConfigSource lds_config;
  manager_->createLdsApi(lds_config, nullptr);

  EXPECT_CALL(*lds_api, versionInfo()).WillOnce(Return(""));
  checkConfigDump(R"EOF(
static_listeners:
)EOF");

  const std::string listener_foo_yaml = R"EOF(
name: "foo"
address:
  socket_address:
    address: "127.0.0.1"
    port_value: 1234
filter_chains: {}
  )EOF";

  const std::string listener_foo_address_update_yaml = R"EOF(
name: "foo"
address:
  socket_address:
    address: "127.0.0.1"
    port_value: 1235
filter_chains: {}
  )EOF";

  Init::ManagerImpl server_init_mgr("server-init-manager");
  Init::ExpectableWatcherImpl server_init_watcher("server-init-watcher");
  { // Add and remove a listener before starting workers.
    ListenerHandle* listener_foo = expectListenerCreate(true, true);
    EXPECT_CALL(server_, initManager()).WillOnce(ReturnRef(server_init_mgr));
    EXPECT_CALL(listener_factory_,
                createListenSocket(_, _, _, ListenerComponentFactory::BindType::ReusePort, 0));
    EXPECT_TRUE(manager_->addOrUpdateListener(parseListenerFromV3Yaml(listener_foo_yaml),
                                              "version1", true));
    checkStats(__LINE__, 1, 0, 0, 0, 1, 0, 0);

    EXPECT_CALL(*lds_api, versionInfo()).WillOnce(Return("version1"));
    checkConfigDump(R"EOF(
version_info: version1
static_listeners:
dynamic_listeners:
  - name: foo
    warming_state:
      version_info: version1
      listener:
        "@type": type.googleapis.com/envoy.config.listener.v3.Listener
        name: foo
        address:
          socket_address:
            address: 127.0.0.1
            port_value: 1234
        filter_chains: {}
      last_updated:
        seconds: 1001001001
        nanos: 1000000
)EOF");
    EXPECT_CALL(listener_foo->target_, initialize());
    server_init_mgr.initialize(server_init_watcher);
    // Since listener_foo->target_ is not ready, the listener's listener_init_target will not be
    // ready until the destruction happens.
    server_init_watcher.expectReady();
    EXPECT_CALL(*listener_foo, onDestroy());
    EXPECT_TRUE(manager_->removeListener("foo"));
  }
  // Listener foo's listener_init_target_ is the only target added to server_init_mgr.
  EXPECT_EQ(server_init_mgr.state(), Init::Manager::State::Initialized);

  EXPECT_CALL(*lds_api, versionInfo()).WillOnce(Return(""));
  checkConfigDump(R"EOF(
static_listeners:
)EOF");

  EXPECT_CALL(*worker_, start(_, _));
  manager_->startWorkers(guard_dog_, callback_.AsStdFunction());

  // Now add new version listener foo after workers start, note it's fine that server_init_mgr is
  // initialized, as no target will be added to it.
  time_system_.setSystemTime(std::chrono::milliseconds(2002002002002));
  EXPECT_CALL(server_, initManager()).Times(0); // No target added to server init manager.
  server_init_watcher.expectReady().Times(0);
  {
    ListenerHandle* listener_foo2 = expectListenerCreate(true, true);
    EXPECT_CALL(listener_factory_,
                createListenSocket(_, _, _, ListenerComponentFactory::BindType::ReusePort, 0));
    // Version 2 listener will be initialized by listener manager directly.
    EXPECT_CALL(listener_foo2->target_, initialize());
    EXPECT_TRUE(manager_->addOrUpdateListener(parseListenerFromV3Yaml(listener_foo_yaml),
                                              "version2", true));
    // Version2 is in warming list as listener_foo2->target_ is not ready yet.
    checkStats(__LINE__, /*added=*/2, 0, /*removed=*/1, /*warming=*/1, 0, 0, 0);
    EXPECT_CALL(*lds_api, versionInfo()).WillOnce(Return("version2"));
    checkConfigDump(R"EOF(
  version_info: version2
  static_listeners:
  dynamic_listeners:
    - name: foo
      warming_state:
        version_info: version2
        listener:
          "@type": type.googleapis.com/envoy.config.listener.v3.Listener
          name: foo
          address:
            socket_address:
              address: 127.0.0.1
              port_value: 1234
          filter_chains: {}
        last_updated:
          seconds: 2002002002
          nanos: 2000000
  )EOF");

    // Delete foo-listener again.
    EXPECT_CALL(*listener_foo2, onDestroy());
    EXPECT_TRUE(manager_->removeListener("foo"));
  }
}

TEST_F(ListenerManagerImplTest, OverrideListener) {
  InSequence s;

  time_system_.setSystemTime(std::chrono::milliseconds(1001001001001));
  auto* lds_api = new MockLdsApi();
  EXPECT_CALL(listener_factory_, createLdsApi_(_, _)).WillOnce(Return(lds_api));
  envoy::config::core::v3::ConfigSource lds_config;
  manager_->createLdsApi(lds_config, nullptr);

  // Add foo listener.
  const std::string listener_foo_yaml = R"EOF(
name: "foo"
address:
  socket_address:
    address: "127.0.0.1"
    port_value: 1234
filter_chains: {}
  )EOF";

  ListenerHandle* listener_foo = expectListenerCreate(false, true);
  EXPECT_CALL(listener_factory_,
              createListenSocket(_, _, _, ListenerComponentFactory::BindType::ReusePort, 0));
  EXPECT_TRUE(
      manager_->addOrUpdateListener(parseListenerFromV3Yaml(listener_foo_yaml), "version1", true));
  checkStats(__LINE__, 1, 0, 0, 0, 1, 0, 0);

  // Start workers and capture ListenerImpl.
  Network::ListenerConfig* listener_config = nullptr;
  EXPECT_CALL(*worker_, addListener(_, _, _))
      .WillOnce(Invoke([&listener_config](auto, Network::ListenerConfig& config, auto) -> void {
        listener_config = &config;
      }))
      .RetiresOnSaturation();

  EXPECT_CALL(*worker_, start(_, _));
  manager_->startWorkers(guard_dog_, callback_.AsStdFunction());

  EXPECT_EQ(0, server_.stats_store_.counter("listener_manager.listener_create_success").value());
  checkStats(__LINE__, 1, 0, 0, 0, 1, 0, 0);

  // Update foo into warming.
  const std::string listener_foo_update1_yaml = R"EOF(
name: foo
address:
  socket_address:
    address: 127.0.0.1
    port_value: 1234
filter_chains:
- filters:
  filter_chain_match:
    destination_port: 1234
  )EOF";

  ListenerHandle* listener_foo_update1 = expectListenerOverridden(false);
  EXPECT_CALL(*listener_factory_.socket_, duplicate());
  EXPECT_CALL(*worker_, addListener(_, _, _));
  auto* timer = new Event::MockTimer(dynamic_cast<Event::MockDispatcher*>(&server_.dispatcher()));
  EXPECT_CALL(*timer, enableTimer(_, _));
  EXPECT_TRUE(
      manager_->addOrUpdateListener(parseListenerFromV3Yaml(listener_foo_update1_yaml), "", true));
  EXPECT_EQ(1UL, manager_->listeners().size());

  worker_->callAddCompletion();
  checkStats(__LINE__, 1, 1, 0, 0, 1, 0, 1);

  EXPECT_CALL(*worker_, removeFilterChains(_, _, _));
  timer->invokeCallback();
  EXPECT_CALL(*listener_foo, onDestroy());
  worker_->callDrainFilterChainsComplete();

  EXPECT_EQ(1UL, manager_->listeners().size());
  EXPECT_CALL(*listener_foo_update1, onDestroy());
  EXPECT_EQ(1, server_.stats_store_.counter("listener_manager.listener_create_success").value());
}

TEST_F(ListenerManagerImplTest, AddOrUpdateListener) {
  time_system_.setSystemTime(std::chrono::milliseconds(1001001001001));
  NiceMock<Matchers::MockStringMatcher> mock_matcher;
  ON_CALL(mock_matcher, match(_)).WillByDefault(Return(false));
  InSequence s;

  auto* lds_api = new MockLdsApi();
  EXPECT_CALL(listener_factory_, createLdsApi_(_, _)).WillOnce(Return(lds_api));
  envoy::config::core::v3::ConfigSource lds_config;
  manager_->createLdsApi(lds_config, nullptr);

  EXPECT_CALL(*lds_api, versionInfo()).WillOnce(Return(""));
  checkConfigDump(R"EOF(
static_listeners:
)EOF");

  // Add foo listener.
  const std::string listener_foo_yaml = R"EOF(
name: "foo"
address:
  socket_address:
    address: "127.0.0.1"
    port_value: 1234
filter_chains: {}
  )EOF";

  ListenerHandle* listener_foo = expectListenerCreate(false, true);
  EXPECT_CALL(listener_factory_,
              createListenSocket(_, _, _, ListenerComponentFactory::BindType::ReusePort, 0));
  EXPECT_TRUE(
      manager_->addOrUpdateListener(parseListenerFromV3Yaml(listener_foo_yaml), "version1", true));
  checkStats(__LINE__, 1, 0, 0, 0, 1, 0, 0);
  EXPECT_CALL(*lds_api, versionInfo()).WillOnce(Return("version1"));
  checkConfigDump(R"EOF(
version_info: version1
static_listeners:
dynamic_listeners:
  - name: foo
    warming_state:
      version_info: version1
      listener:
        "@type": type.googleapis.com/envoy.config.listener.v3.Listener
        name: foo
        address:
          socket_address:
            address: 127.0.0.1
            port_value: 1234
        filter_chains: {}
      last_updated:
        seconds: 1001001001
        nanos: 1000000
)EOF");
  EXPECT_CALL(*lds_api, versionInfo()).WillOnce(Return("version1"));
  checkConfigDump(R"EOF(
version_info: version1
static_listeners:
dynamic_listeners:
)EOF",
                  mock_matcher);

  // Update duplicate should be a NOP.
  EXPECT_FALSE(manager_->addOrUpdateListener(parseListenerFromV3Yaml(listener_foo_yaml), "", true));
  checkStats(__LINE__, 1, 0, 0, 0, 1, 0, 0);

  // Update foo listener.
  const std::string listener_foo_update1_yaml = R"EOF(
name: "foo"
address:
  socket_address:
    address: "127.0.0.1"
    port_value: 1234
filter_chains: {}
per_connection_buffer_limit_bytes: 10
  )EOF";

  time_system_.setSystemTime(std::chrono::milliseconds(2002002002002));

  ListenerHandle* listener_foo_update1 = expectListenerCreate(false, true);
  EXPECT_CALL(*listener_factory_.socket_, duplicate());
  EXPECT_CALL(*listener_foo, onDestroy());
  EXPECT_TRUE(manager_->addOrUpdateListener(parseListenerFromV3Yaml(listener_foo_update1_yaml),
                                            "version2", true));
  checkStats(__LINE__, 1, 1, 0, 0, 1, 0, 0);
  EXPECT_CALL(*lds_api, versionInfo()).WillOnce(Return("version2"));
  checkConfigDump(R"EOF(
version_info: version2
static_listeners:
dynamic_listeners:
  - name: foo
    warming_state:
      version_info: version2
      listener:
        "@type": type.googleapis.com/envoy.config.listener.v3.Listener
        name: foo
        address:
          socket_address:
            address: 127.0.0.1
            port_value: 1234
        filter_chains: {}
        per_connection_buffer_limit_bytes: 10
      last_updated:
        seconds: 2002002002
        nanos: 2000000
)EOF");
  EXPECT_CALL(*lds_api, versionInfo()).WillOnce(Return("version2"));
  checkConfigDump(R"EOF(
version_info: version2
static_listeners:
dynamic_listeners:
)EOF",
                  mock_matcher);

  // Validate that workers_started stat is zero before calling startWorkers.
  EXPECT_EQ(0, server_.stats_store_
                   .gauge("listener_manager.workers_started", Stats::Gauge::ImportMode::NeverImport)
                   .value());

  // Start workers.
  EXPECT_CALL(*worker_, addListener(_, _, _));
  EXPECT_CALL(*worker_, start(_, _));
  manager_->startWorkers(guard_dog_, callback_.AsStdFunction());
  // Validate that workers_started stat is still zero before workers set the status via
  // completion callback.
  EXPECT_EQ(0, server_.stats_store_
                   .gauge("listener_manager.workers_started", Stats::Gauge::ImportMode::NeverImport)
                   .value());
  worker_->callAddCompletion();

  // Validate that workers_started stat is set to 1 after workers have responded with initialization
  // status.
  EXPECT_EQ(1, server_.stats_store_
                   .gauge("listener_manager.workers_started", Stats::Gauge::ImportMode::NeverImport)
                   .value());

  // Update duplicate should be a NOP.
  EXPECT_FALSE(
      manager_->addOrUpdateListener(parseListenerFromV3Yaml(listener_foo_update1_yaml), "", true));
  checkStats(__LINE__, 1, 1, 0, 0, 1, 0, 0);

  time_system_.setSystemTime(std::chrono::milliseconds(3003003003003));

  // Update foo. Should go into warming, have an immediate warming callback, and start immediate
  // removal.
  ListenerHandle* listener_foo_update2 = expectListenerCreate(false, true);
  EXPECT_CALL(*worker_, addListener(_, _, _));
  EXPECT_CALL(*worker_, stopListener(_, _));
  EXPECT_CALL(*listener_foo_update1->drain_manager_, startDrainSequence(_));
  EXPECT_TRUE(
      manager_->addOrUpdateListener(parseListenerFromV3Yaml(listener_foo_yaml), "version3", true));
  worker_->callAddCompletion();
  checkStats(__LINE__, 1, 2, 0, 0, 1, 1, 0);
  EXPECT_CALL(*lds_api, versionInfo()).WillOnce(Return("version3"));
  checkConfigDump(R"EOF(
version_info: version3
static_listeners:
dynamic_listeners:
  - name: foo
    active_state:
      version_info: version3
      listener:
        "@type": type.googleapis.com/envoy.config.listener.v3.Listener
        name: foo
        address:
          socket_address:
            address: 127.0.0.1
            port_value: 1234
        filter_chains: {}
      last_updated:
        seconds: 3003003003
        nanos: 3000000
    draining_state:
      version_info: version2
      listener:
        "@type": type.googleapis.com/envoy.config.listener.v3.Listener
        name: foo
        address:
          socket_address:
            address: 127.0.0.1
            port_value: 1234
        filter_chains: {}
        per_connection_buffer_limit_bytes: 10
      last_updated:
        seconds: 2002002002
        nanos: 2000000
)EOF");

  EXPECT_CALL(*lds_api, versionInfo()).WillOnce(Return("version3"));
  checkConfigDump(R"EOF(
version_info: version3
static_listeners:
dynamic_listeners:
)EOF",
                  mock_matcher);

  EXPECT_CALL(*worker_, removeListener(_, _));
  listener_foo_update1->drain_manager_->drain_sequence_completion_();
  checkStats(__LINE__, 1, 2, 0, 0, 1, 1, 0);
  EXPECT_CALL(*listener_foo_update1, onDestroy());
  worker_->callRemovalCompletion();
  checkStats(__LINE__, 1, 2, 0, 0, 1, 0, 0);

  time_system_.setSystemTime(std::chrono::milliseconds(4004004004004));

  // Add bar listener.
  const std::string listener_bar_yaml = R"EOF(
name: "bar"
address:
  socket_address:
    address: "127.0.0.1"
    port_value: 1235
filter_chains: {}
  )EOF";

  ListenerHandle* listener_bar = expectListenerCreate(false, true);
  EXPECT_CALL(listener_factory_,
              createListenSocket(_, _, _, ListenerComponentFactory::BindType::ReusePort, 0));
  EXPECT_CALL(*worker_, addListener(_, _, _));
  EXPECT_TRUE(
      manager_->addOrUpdateListener(parseListenerFromV3Yaml(listener_bar_yaml), "version4", true));
  EXPECT_EQ(2UL, manager_->listeners().size());
  worker_->callAddCompletion();
  checkStats(__LINE__, 2, 2, 0, 0, 2, 0, 0);

  time_system_.setSystemTime(std::chrono::milliseconds(5005005005005));

  // Add baz listener, this time requiring initializing.
  const std::string listener_baz_yaml = R"EOF(
name: "baz"
address:
  socket_address:
    address: "127.0.0.1"
    port_value: 1236
filter_chains: {}
  )EOF";

  ListenerHandle* listener_baz = expectListenerCreate(true, true);
  EXPECT_CALL(listener_factory_,
              createListenSocket(_, _, _, ListenerComponentFactory::BindType::ReusePort, 0));
  EXPECT_CALL(listener_baz->target_, initialize());
  EXPECT_TRUE(
      manager_->addOrUpdateListener(parseListenerFromV3Yaml(listener_baz_yaml), "version5", true));
  EXPECT_EQ(2UL, manager_->listeners().size());
  checkStats(__LINE__, 3, 2, 0, 1, 2, 0, 0);
  EXPECT_CALL(*lds_api, versionInfo()).WillOnce(Return("version5"));
  checkConfigDump(R"EOF(
version_info: version5
dynamic_listeners:
  - name: foo
    active_state:
      version_info: version3
      listener:
        "@type": type.googleapis.com/envoy.config.listener.v3.Listener
        name: foo
        address:
          socket_address:
            address: 127.0.0.1
            port_value: 1234
        filter_chains: {}
      last_updated:
        seconds: 3003003003
        nanos: 3000000
  - name: bar
    active_state:
      version_info: version4
      listener:
        "@type": type.googleapis.com/envoy.config.listener.v3.Listener
        name: bar
        address:
          socket_address:
            address: 127.0.0.1
            port_value: 1235
        filter_chains: {}
      last_updated:
        seconds: 4004004004
        nanos: 4000000
  - name: baz
    warming_state:
      version_info: version5
      listener:
        "@type": type.googleapis.com/envoy.config.listener.v3.Listener
        name: baz
        address:
          socket_address:
            address: 127.0.0.1
            port_value: 1236
        filter_chains: {}
      last_updated:
        seconds: 5005005005
        nanos: 5000000
)EOF");

  EXPECT_CALL(*lds_api, versionInfo()).WillOnce(Return("version5"));
  checkConfigDump(R"EOF(
version_info: version5
static_listeners:
dynamic_listeners:
)EOF",
                  mock_matcher);

  // Update a duplicate baz that is currently warming.
  EXPECT_FALSE(manager_->addOrUpdateListener(parseListenerFromV3Yaml(listener_baz_yaml), "", true));
  checkStats(__LINE__, 3, 2, 0, 1, 2, 0, 0);

  // Update baz while it is warming.
  const std::string listener_baz_update1_yaml = R"EOF(
name: baz
address:
  socket_address:
    address: 127.0.0.1
    port_value: 1236
filter_chains:
- filters:
  - name: fake
  )EOF";

  ListenerHandle* listener_baz_update1 = expectListenerCreate(true, true);
  EXPECT_CALL(*listener_factory_.socket_, duplicate());
  EXPECT_CALL(*listener_baz, onDestroy()).WillOnce(Invoke([listener_baz]() -> void {
    // Call the initialize callback during destruction like RDS will.
    listener_baz->target_.ready();
  }));
  EXPECT_CALL(listener_baz_update1->target_, initialize());
  EXPECT_TRUE(
      manager_->addOrUpdateListener(parseListenerFromV3Yaml(listener_baz_update1_yaml), "", true));
  EXPECT_EQ(2UL, manager_->listeners().size());
  checkStats(__LINE__, 3, 3, 0, 1, 2, 0, 0);

  // Finish initialization for baz which should make it active.
  EXPECT_CALL(*worker_, addListener(_, _, _));
  listener_baz_update1->target_.ready();
  EXPECT_EQ(3UL, manager_->listeners().size());
  worker_->callAddCompletion();
  checkStats(__LINE__, 3, 3, 0, 0, 3, 0, 0);

  EXPECT_CALL(*listener_foo_update2, onDestroy());
  EXPECT_CALL(*listener_bar, onDestroy());
  EXPECT_CALL(*listener_baz_update1, onDestroy());
}

TEST_F(ListenerManagerImplTest, UpdateActiveToWarmAndBack) {
  InSequence s;

  EXPECT_CALL(*worker_, start(_, _));
  manager_->startWorkers(guard_dog_, callback_.AsStdFunction());

  // Add and initialize foo listener.
  const std::string listener_foo_yaml = R"EOF(
name: foo
address:
  socket_address:
    address: 127.0.0.1
    port_value: 1234
filter_chains:
- filters: []
  )EOF";

  ListenerHandle* listener_foo = expectListenerCreate(true, true);
  EXPECT_CALL(listener_factory_,
              createListenSocket(_, _, _, ListenerComponentFactory::BindType::ReusePort, 0));
  EXPECT_CALL(listener_foo->target_, initialize());
  EXPECT_TRUE(manager_->addOrUpdateListener(parseListenerFromV3Yaml(listener_foo_yaml), "", true));
  checkStats(__LINE__, 1, 0, 0, 1, 0, 0, 0);
  EXPECT_CALL(*worker_, addListener(_, _, _));
  listener_foo->target_.ready();
  worker_->callAddCompletion();
  EXPECT_EQ(1UL, manager_->listeners().size());
  checkStats(__LINE__, 1, 0, 0, 0, 1, 0, 0);

  // Update foo into warming.
  const std::string listener_foo_update1_yaml = R"EOF(
name: foo
address:
  socket_address:
    address: 127.0.0.1
    port_value: 1234
per_connection_buffer_limit_bytes: 999
filter_chains:
- filters: []
  )EOF";

  ListenerHandle* listener_foo_update1 = expectListenerCreate(true, true);
  EXPECT_CALL(*listener_factory_.socket_, duplicate());
  EXPECT_CALL(listener_foo_update1->target_, initialize());
  EXPECT_TRUE(
      manager_->addOrUpdateListener(parseListenerFromV3Yaml(listener_foo_update1_yaml), "", true));

  // Should be both active and warming now.
  EXPECT_EQ(1UL, manager_->listeners(ListenerManager::WARMING).size());
  EXPECT_EQ(1UL, manager_->listeners(ListenerManager::ACTIVE).size());
  checkStats(__LINE__, 1, 1, 0, 1, 1, 0, 0);

  // Update foo back to original active, should cause the warming listener to be removed.
  EXPECT_CALL(*listener_foo_update1, onDestroy());
  EXPECT_TRUE(manager_->addOrUpdateListener(parseListenerFromV3Yaml(listener_foo_yaml), "", true));

  checkStats(__LINE__, 1, 2, 0, 0, 1, 0, 0);
  EXPECT_EQ(0UL, manager_->listeners(ListenerManager::WARMING).size());
  EXPECT_EQ(1UL, manager_->listeners(ListenerManager::ACTIVE).size());

  EXPECT_CALL(*listener_foo, onDestroy());
}

TEST_F(ListenerManagerImplTest, AddReusableDrainingListener) {
  InSequence s;

  EXPECT_CALL(*worker_, start(_, _));
  manager_->startWorkers(guard_dog_, callback_.AsStdFunction());

  // Add foo listener directly into active.
  const std::string listener_foo_yaml = R"EOF(
name: foo
address:
  socket_address:
    address: 127.0.0.1
    port_value: 1234
filter_chains:
- filters: []
  )EOF";

  Network::Address::InstanceConstSharedPtr local_address(
      new Network::Address::Ipv4Instance("127.0.0.1", 1234));
  listener_factory_.socket_->address_provider_->setLocalAddress(local_address);

  ListenerHandle* listener_foo = expectListenerCreate(false, true);
  EXPECT_CALL(listener_factory_,
              createListenSocket(_, _, _, ListenerComponentFactory::BindType::ReusePort, 0));
  EXPECT_CALL(*worker_, addListener(_, _, _));
  EXPECT_TRUE(manager_->addOrUpdateListener(parseListenerFromV3Yaml(listener_foo_yaml), "", true));
  worker_->callAddCompletion();
  checkStats(__LINE__, 1, 0, 0, 0, 1, 0, 0);

  // Remove foo into draining.
  std::function<void()> stop_completion;
  EXPECT_CALL(*worker_, stopListener(_, _))
      .WillOnce(Invoke(
          [&stop_completion](Network::ListenerConfig&, std::function<void()> completion) -> void {
            ASSERT_TRUE(completion != nullptr);
            stop_completion = std::move(completion);
          }));
  EXPECT_CALL(*listener_foo->drain_manager_, startDrainSequence(_));
  EXPECT_TRUE(manager_->removeListener("foo"));
  checkStats(__LINE__, 1, 0, 1, 0, 0, 1, 0);
  EXPECT_CALL(*worker_, removeListener(_, _));
  listener_foo->drain_manager_->drain_sequence_completion_();
  checkStats(__LINE__, 1, 0, 1, 0, 0, 1, 0);

  // Add foo again.
  ListenerHandle* listener_foo2 = expectListenerCreate(false, true);
  EXPECT_CALL(listener_factory_,
              createListenSocket(_, _, _, ListenerComponentFactory::BindType::ReusePort, 0));
  EXPECT_CALL(*worker_, addListener(_, _, _));
  EXPECT_TRUE(manager_->addOrUpdateListener(parseListenerFromV3Yaml(listener_foo_yaml), "", true));
  worker_->callAddCompletion();
  checkStats(__LINE__, 2, 0, 1, 0, 1, 1, 0);

  stop_completion();

  EXPECT_CALL(*listener_foo, onDestroy());
  worker_->callRemovalCompletion();
  checkStats(__LINE__, 2, 0, 1, 0, 1, 0, 0);

  EXPECT_CALL(*listener_foo2, onDestroy());
}

TEST_F(ListenerManagerImplTest, AddClosedDrainingListener) {
  InSequence s;

  EXPECT_CALL(*worker_, start(_, _));
  manager_->startWorkers(guard_dog_, callback_.AsStdFunction());

  // Add foo listener directly into active.
  const std::string listener_foo_yaml = R"EOF(
name: foo
address:
  socket_address:
    address: 127.0.0.1
    port_value: 1234
filter_chains:
- filters: []
  )EOF";

  Network::Address::InstanceConstSharedPtr local_address(
      new Network::Address::Ipv4Instance("127.0.0.1", 1234));
  listener_factory_.socket_->address_provider_->setLocalAddress(local_address);

  ListenerHandle* listener_foo = expectListenerCreate(false, true);
  EXPECT_CALL(listener_factory_,
              createListenSocket(_, _, _, ListenerComponentFactory::BindType::ReusePort, 0));
  EXPECT_CALL(*worker_, addListener(_, _, _));
  EXPECT_TRUE(manager_->addOrUpdateListener(parseListenerFromV3Yaml(listener_foo_yaml), "", true));
  worker_->callAddCompletion();
  checkStats(__LINE__, 1, 0, 0, 0, 1, 0, 0);

  // Remove foo into draining.
  EXPECT_CALL(*worker_, stopListener(_, _));
  EXPECT_CALL(*listener_factory_.socket_, close());
  EXPECT_CALL(*listener_foo->drain_manager_, startDrainSequence(_));
  EXPECT_TRUE(manager_->removeListener("foo"));
  checkStats(__LINE__, 1, 0, 1, 0, 0, 1, 0);
  EXPECT_CALL(*worker_, removeListener(_, _));
  listener_foo->drain_manager_->drain_sequence_completion_();
  checkStats(__LINE__, 1, 0, 1, 0, 0, 1, 0);

  // Add foo again. We should use the socket from draining.
  ListenerHandle* listener_foo2 = expectListenerCreate(false, true);
  EXPECT_CALL(listener_factory_,
              createListenSocket(_, _, _, ListenerComponentFactory::BindType::ReusePort, 0));
  EXPECT_CALL(*worker_, addListener(_, _, _));
  EXPECT_TRUE(manager_->addOrUpdateListener(parseListenerFromV3Yaml(listener_foo_yaml), "", true));
  worker_->callAddCompletion();
  checkStats(__LINE__, 2, 0, 1, 0, 1, 1, 0);

  EXPECT_CALL(*listener_foo, onDestroy());
  worker_->callRemovalCompletion();
  checkStats(__LINE__, 2, 0, 1, 0, 1, 0, 0);

  EXPECT_CALL(*listener_foo2, onDestroy());
}

TEST_F(ListenerManagerImplTest, BindToPortEqualToFalse) {
  InSequence s;
  auto mock_interface = std::make_unique<Network::MockSocketInterface>(
      std::vector<Network::Address::IpVersion>{Network::Address::IpVersion::v4});
  StackedScopedInjectableLoader<Network::SocketInterface> new_interface(std::move(mock_interface));

  ProdListenerComponentFactory real_listener_factory(server_);
  EXPECT_CALL(*worker_, start(_, _));
  manager_->startWorkers(guard_dog_, callback_.AsStdFunction());
  const std::string listener_foo_yaml = R"EOF(
name: foo
address:
  socket_address:
    address: 127.0.0.1
    port_value: 1234
bind_to_port: false
filter_chains:
- filters: []
  )EOF";

  ListenerHandle* listener_foo = expectListenerCreate(true, true);
  EXPECT_CALL(listener_factory_,
              createListenSocket(_, _, _, ListenerComponentFactory::BindType::NoBind, 0))
      .WillOnce(Invoke(
          [this, &real_listener_factory](const Network::Address::InstanceConstSharedPtr& address,
                                         Network::Socket::Type socket_type,
                                         const Network::Socket::OptionsSharedPtr& options,
                                         ListenerComponentFactory::BindType bind_type,
                                         uint32_t worker_index) -> Network::SocketSharedPtr {
            // When bind_to_port is equal to false, the BSD socket is not created at main thread.
            EXPECT_CALL(os_sys_calls_, socket(AF_INET, _, 0)).Times(0);
            return real_listener_factory.createListenSocket(address, socket_type, options,
                                                            bind_type, worker_index);
          }));
  EXPECT_CALL(listener_foo->target_, initialize());
  EXPECT_CALL(*listener_foo, onDestroy());
  EXPECT_TRUE(manager_->addOrUpdateListener(parseListenerFromV3Yaml(listener_foo_yaml), "", true));
}

TEST_F(ListenerManagerImplTest, UpdateBindToPortEqualToFalse) {
  InSequence s;
  auto mock_interface = std::make_unique<Network::MockSocketInterface>(
      std::vector<Network::Address::IpVersion>{Network::Address::IpVersion::v4});
  StackedScopedInjectableLoader<Network::SocketInterface> new_interface(std::move(mock_interface));

  ProdListenerComponentFactory real_listener_factory(server_);
  EXPECT_CALL(*worker_, start(_, _));
  manager_->startWorkers(guard_dog_, callback_.AsStdFunction());
  const std::string listener_foo_yaml = R"EOF(
name: foo
address:
  socket_address:
    address: 127.0.0.1
    port_value: 1234
bind_to_port: false
filter_chains:
- filters: []
  )EOF";

  ListenerHandle* listener_foo = expectListenerCreate(false, true);
  EXPECT_CALL(listener_factory_,
              createListenSocket(_, _, _, ListenerComponentFactory::BindType::NoBind, 0))
      .WillOnce(Invoke(
          [this, &real_listener_factory](const Network::Address::InstanceConstSharedPtr& address,
                                         Network::Socket::Type socket_type,
                                         const Network::Socket::OptionsSharedPtr& options,
                                         ListenerComponentFactory::BindType bind_type,
                                         uint32_t worker_index) -> Network::SocketSharedPtr {
            // When bind_to_port is equal to false, the BSD socket is not created at main thread.
            EXPECT_CALL(os_sys_calls_, socket(AF_INET, _, 0)).Times(0);
            return real_listener_factory.createListenSocket(address, socket_type, options,
                                                            bind_type, worker_index);
          }));
  EXPECT_CALL(*worker_, addListener(_, _, _));
  EXPECT_TRUE(manager_->addOrUpdateListener(parseListenerFromV3Yaml(listener_foo_yaml), "", true));

  worker_->callAddCompletion();

  EXPECT_CALL(*listener_foo->drain_manager_, drainClose()).WillOnce(Return(false));
  EXPECT_CALL(server_.drain_manager_, drainClose()).WillOnce(Return(false));
  EXPECT_FALSE(listener_foo->context_->drainDecision().drainClose());

  EXPECT_CALL(*worker_, stopListener(_, _));
  EXPECT_CALL(*listener_foo->drain_manager_, startDrainSequence(_));

  EXPECT_TRUE(manager_->removeListener("foo"));

  EXPECT_CALL(*worker_, removeListener(_, _));
  listener_foo->drain_manager_->drain_sequence_completion_();

  EXPECT_CALL(*listener_foo, onDestroy());
  worker_->callRemovalCompletion();
}

TEST_F(ListenerManagerImplTest, DEPRECATED_FEATURE_TEST(DeprecatedBindToPortEqualToFalse)) {
  InSequence s;
  ProdListenerComponentFactory real_listener_factory(server_);
  EXPECT_CALL(*worker_, start(_, _));
  manager_->startWorkers(guard_dog_, callback_.AsStdFunction());
  const std::string listener_foo_yaml = R"EOF(
name: foo
address:
  socket_address:
    address: 127.0.0.1
    port_value: 1234
deprecated_v1:
    bind_to_port: false
filter_chains:
- filters: []
  )EOF";

  auto syscall_result = os_sys_calls_actual_.socket(AF_INET, SOCK_STREAM, 0);
  ASSERT_TRUE(SOCKET_VALID(syscall_result.rc_));

  ListenerHandle* listener_foo = expectListenerCreate(true, true);
  EXPECT_CALL(listener_factory_,
              createListenSocket(_, _, _, ListenerComponentFactory::BindType::NoBind, 0))
      .WillOnce(Invoke([this, &syscall_result, &real_listener_factory](
                           const Network::Address::InstanceConstSharedPtr& address,
                           Network::Socket::Type socket_type,
                           const Network::Socket::OptionsSharedPtr& options,
                           ListenerComponentFactory::BindType bind_type,
                           uint32_t worker_index) -> Network::SocketSharedPtr {
        EXPECT_CALL(server_, hotRestart).Times(0);
        // When bind_to_port is equal to false, create socket fd directly, and do not get socket
        // fd through hot restart.
        ON_CALL(os_sys_calls_, socket(AF_INET, _, 0)).WillByDefault(Return(syscall_result));
        return real_listener_factory.createListenSocket(address, socket_type, options, bind_type,
                                                        worker_index);
      }));
  EXPECT_CALL(listener_foo->target_, initialize());
  EXPECT_CALL(*listener_foo, onDestroy());
  EXPECT_TRUE(manager_->addOrUpdateListener(parseListenerFromV3Yaml(listener_foo_yaml), "", true));
}

TEST_F(ListenerManagerImplTest, ReusePortEqualToTrue) {
  InSequence s;
  ProdListenerComponentFactory real_listener_factory(server_);
  EXPECT_CALL(*worker_, start(_, _));
  manager_->startWorkers(guard_dog_, callback_.AsStdFunction());
  const std::string listener_foo_yaml = R"EOF(
name: foo
address:
  socket_address:
    address: 127.0.0.1
    port_value: 0
filter_chains:
- filters: []
  )EOF";

  auto syscall_result = os_sys_calls_actual_.socket(AF_INET, SOCK_STREAM, 0);
  ASSERT_TRUE(SOCKET_VALID(syscall_result.rc_));

  // On Windows if the socket has not been bound to an address with bind
  // the call to getsockname fails with `WSAEINVAL`. To avoid that we make sure
  // that the bind system actually happens and it does not get mocked.
  ON_CALL(os_sys_calls_, bind(_, _, _))
      .WillByDefault(Invoke(
          [&](os_fd_t sockfd, const sockaddr* addr, socklen_t addrlen) -> Api::SysCallIntResult {
            Api::SysCallIntResult result = os_sys_calls_actual_.bind(sockfd, addr, addrlen);
            ASSERT(result.rc_ >= 0);
            return result;
          }));
  ListenerHandle* listener_foo = expectListenerCreate(true, true);
  EXPECT_CALL(listener_factory_,
              createListenSocket(_, _, _, ListenerComponentFactory::BindType::ReusePort, 0))
      .WillOnce(Invoke([this, &syscall_result, &real_listener_factory](
                           const Network::Address::InstanceConstSharedPtr& address,
                           Network::Socket::Type socket_type,
                           const Network::Socket::OptionsSharedPtr& options,
                           ListenerComponentFactory::BindType bind_type,
                           uint32_t worker_index) -> Network::SocketSharedPtr {
        ON_CALL(os_sys_calls_, socket(AF_INET, _, 0)).WillByDefault(Return(syscall_result));
        return real_listener_factory.createListenSocket(address, socket_type, options, bind_type,
                                                        worker_index);
      }));
  EXPECT_CALL(listener_foo->target_, initialize());
  EXPECT_CALL(*listener_foo, onDestroy());
  EXPECT_TRUE(manager_->addOrUpdateListener(parseListenerFromV3Yaml(listener_foo_yaml), "", true));
}

TEST_F(ListenerManagerImplTest, NotSupportedDatagramUds) {
  ProdListenerComponentFactory real_listener_factory(server_);
  EXPECT_THROW_WITH_MESSAGE(
      real_listener_factory.createListenSocket(
          std::make_shared<Network::Address::PipeInstance>("/foo"), Network::Socket::Type::Datagram,
          nullptr, ListenerComponentFactory::BindType::ReusePort, 0),
      EnvoyException, "socket type SocketType::Datagram not supported for pipes");
}

TEST_F(ListenerManagerImplTest, CantBindSocket) {
  time_system_.setSystemTime(std::chrono::milliseconds(1001001001001));
  InSequence s;

  EXPECT_CALL(*worker_, start(_, _));
  manager_->startWorkers(guard_dog_, callback_.AsStdFunction());

  const std::string listener_foo_yaml = R"EOF(
name: foo
address:
  socket_address:
    address: 127.0.0.1
    port_value: 1234
enable_reuse_port: false
filter_chains:
- filters: []
  )EOF";

  ListenerHandle* listener_foo = expectListenerCreate(true, true);
  EXPECT_CALL(listener_factory_,
              createListenSocket(_, _, _, ListenerComponentFactory::BindType::NoReusePort, 0))
      .WillOnce(Throw(EnvoyException("can't bind")));
  EXPECT_CALL(*listener_foo, onDestroy());
  EXPECT_THROW(manager_->addOrUpdateListener(parseListenerFromV3Yaml(listener_foo_yaml), "", true),
               EnvoyException);
  EXPECT_EQ(
      1UL,
      server_.stats_store_.counterFromString("listener_manager.listener_create_failure").value());
  checkConfigDump(R"EOF(
dynamic_listeners:
  - name: foo
    error_state:
      failed_configuration:
        "@type": type.googleapis.com/envoy.config.listener.v3.Listener
        name: foo
        address:
          socket_address:
            address: 127.0.0.1
            port_value: 1234
        enable_reuse_port: false
        filter_chains:
          - {}
      last_update_attempt:
        seconds: 1001001001
        nanos: 1000000
      details: can't bind
)EOF");

  ListenerManager::FailureStates empty_failure_state;
  // Fake a new update, just to sanity check the clearing code.
  manager_->beginListenerUpdate();
  manager_->endListenerUpdate(std::move(empty_failure_state));

  checkConfigDump(R"EOF(
dynamic_listeners:
)EOF");
}

// Verify that errors tracked on endListenerUpdate show up in the config dump/
TEST_F(ListenerManagerImplTest, ConfigDumpWithExternalError) {
  time_system_.setSystemTime(std::chrono::milliseconds(1001001001001));
  InSequence s;

  EXPECT_CALL(*worker_, start(_, _));
  manager_->startWorkers(guard_dog_, callback_.AsStdFunction());

  // Make sure the config dump is empty by default.
  ListenerManager::FailureStates empty_failure_state;
  manager_->beginListenerUpdate();
  manager_->endListenerUpdate(std::move(empty_failure_state));
  checkConfigDump(R"EOF(
dynamic_listeners:
)EOF");

  // Now have an external update with errors and make sure it gets dumped.
  ListenerManager::FailureStates non_empty_failure_state;
  non_empty_failure_state.push_back(std::make_unique<envoy::admin::v3::UpdateFailureState>());
  auto& state = non_empty_failure_state.back();
  state->set_details("foo");
  manager_->beginListenerUpdate();
  manager_->endListenerUpdate(std::move(non_empty_failure_state));
  checkConfigDump(R"EOF(
dynamic_listeners:
  error_state:
    details: "foo"
)EOF");

  // And clear again.
  ListenerManager::FailureStates empty_failure_state2;
  manager_->beginListenerUpdate();
  manager_->endListenerUpdate(std::move(empty_failure_state2));
  checkConfigDump(R"EOF(
dynamic_listeners:
)EOF");
}

TEST_F(ListenerManagerImplTest, ListenerDraining) {
  InSequence s;

  EXPECT_CALL(*worker_, start(_, _));
  manager_->startWorkers(guard_dog_, callback_.AsStdFunction());

  const std::string listener_foo_yaml = R"EOF(
name: foo
address:
  socket_address:
    address: 127.0.0.1
    port_value: 1234
filter_chains:
- filters: []
  )EOF";

  ListenerHandle* listener_foo = expectListenerCreate(false, true);
  EXPECT_CALL(listener_factory_,
              createListenSocket(_, _, _, ListenerComponentFactory::BindType::ReusePort, 0));
  EXPECT_CALL(*worker_, addListener(_, _, _));
  EXPECT_TRUE(manager_->addOrUpdateListener(parseListenerFromV3Yaml(listener_foo_yaml), "", true));
  worker_->callAddCompletion();
  checkStats(__LINE__, 1, 0, 0, 0, 1, 0, 0);

  EXPECT_CALL(*listener_foo->drain_manager_, drainClose()).WillOnce(Return(false));
  EXPECT_CALL(server_.drain_manager_, drainClose()).WillOnce(Return(false));
  EXPECT_FALSE(listener_foo->context_->drainDecision().drainClose());

  EXPECT_CALL(*worker_, stopListener(_, _));
  EXPECT_CALL(*listener_foo->drain_manager_, startDrainSequence(_));
  EXPECT_TRUE(manager_->removeListener("foo"));
  checkStats(__LINE__, 1, 0, 1, 0, 0, 1, 0);

  // NOTE: || short circuit here prevents the server drain manager from getting called.
  EXPECT_CALL(*listener_foo->drain_manager_, drainClose()).WillOnce(Return(true));
  EXPECT_TRUE(listener_foo->context_->drainDecision().drainClose());

  EXPECT_CALL(*worker_, removeListener(_, _));
  listener_foo->drain_manager_->drain_sequence_completion_();
  checkStats(__LINE__, 1, 0, 1, 0, 0, 1, 0);

  EXPECT_CALL(*listener_foo->drain_manager_, drainClose()).WillOnce(Return(false));
  EXPECT_CALL(server_.drain_manager_, drainClose()).WillOnce(Return(true));
  EXPECT_TRUE(listener_foo->context_->drainDecision().drainClose());

  EXPECT_CALL(*listener_foo, onDestroy());
  worker_->callRemovalCompletion();
  EXPECT_EQ(0UL, manager_->listeners().size());
  checkStats(__LINE__, 1, 0, 1, 0, 0, 0, 0);
}

TEST_F(ListenerManagerImplTest, RemoveListener) {
  InSequence s;

  EXPECT_CALL(*worker_, start(_, _));
  manager_->startWorkers(guard_dog_, callback_.AsStdFunction());

  // Remove an unknown listener.
  EXPECT_FALSE(manager_->removeListener("unknown"));

  // Add foo listener into warming.
  const std::string listener_foo_yaml = R"EOF(
name: foo
address:
  socket_address:
    address: 127.0.0.1
    port_value: 1234
filter_chains:
- filters: []
  )EOF";

  ListenerHandle* listener_foo = expectListenerCreate(true, true);
  EXPECT_CALL(listener_factory_,
              createListenSocket(_, _, _, ListenerComponentFactory::BindType::ReusePort, 0));
  EXPECT_CALL(listener_foo->target_, initialize());
  EXPECT_TRUE(manager_->addOrUpdateListener(parseListenerFromV3Yaml(listener_foo_yaml), "", true));
  EXPECT_EQ(0UL, manager_->listeners().size());
  checkStats(__LINE__, 1, 0, 0, 1, 0, 0, 0);

  // Remove foo.
  EXPECT_CALL(*listener_foo, onDestroy());
  EXPECT_TRUE(manager_->removeListener("foo"));
  EXPECT_EQ(0UL, manager_->listeners().size());
  checkStats(__LINE__, 1, 0, 1, 0, 0, 0, 0);

  // Add foo again and initialize it.
  listener_foo = expectListenerCreate(true, true);
  EXPECT_CALL(listener_factory_,
              createListenSocket(_, _, _, ListenerComponentFactory::BindType::ReusePort, 0));
  EXPECT_CALL(listener_foo->target_, initialize());
  EXPECT_TRUE(manager_->addOrUpdateListener(parseListenerFromV3Yaml(listener_foo_yaml), "", true));
  checkStats(__LINE__, 2, 0, 1, 1, 0, 0, 0);
  EXPECT_CALL(*worker_, addListener(_, _, _));
  listener_foo->target_.ready();
  worker_->callAddCompletion();
  EXPECT_EQ(1UL, manager_->listeners().size());
  checkStats(__LINE__, 2, 0, 1, 0, 1, 0, 0);

  // Update foo into warming.
  const std::string listener_foo_update1_yaml = R"EOF(
name: foo
address:
  socket_address:
    address: 127.0.0.1
    port_value: 1234
per_connection_buffer_limit_bytes: 999
filter_chains:
- filters: []
  )EOF";

  ListenerHandle* listener_foo_update1 = expectListenerCreate(true, true);
  EXPECT_CALL(*listener_factory_.socket_, duplicate());
  EXPECT_CALL(listener_foo_update1->target_, initialize());
  EXPECT_TRUE(
      manager_->addOrUpdateListener(parseListenerFromV3Yaml(listener_foo_update1_yaml), "", true));
  EXPECT_EQ(1UL, manager_->listeners().size());
  checkStats(__LINE__, 2, 1, 1, 1, 1, 0, 0);

  // Remove foo which should remove both warming and active.
  EXPECT_CALL(*listener_foo_update1, onDestroy());
  EXPECT_CALL(*worker_, stopListener(_, _));
  EXPECT_CALL(*listener_factory_.socket_, close());
  EXPECT_CALL(*listener_foo->drain_manager_, startDrainSequence(_));
  EXPECT_TRUE(manager_->removeListener("foo"));
  checkStats(__LINE__, 2, 1, 2, 0, 0, 1, 0);
  EXPECT_CALL(*worker_, removeListener(_, _));
  listener_foo->drain_manager_->drain_sequence_completion_();
  checkStats(__LINE__, 2, 1, 2, 0, 0, 1, 0);
  EXPECT_CALL(*listener_foo, onDestroy());
  worker_->callRemovalCompletion();
  EXPECT_EQ(0UL, manager_->listeners().size());
  checkStats(__LINE__, 2, 1, 2, 0, 0, 0, 0);
}

// Validates that StopListener functionality works correctly when only inbound listeners are
// stopped.
TEST_F(ListenerManagerImplTest, StopListeners) {
  InSequence s;

  EXPECT_CALL(*worker_, start(_, _));
  manager_->startWorkers(guard_dog_, callback_.AsStdFunction());

  // Add foo listener in inbound direction.
  const std::string listener_foo_yaml = R"EOF(
name: foo
traffic_direction: INBOUND
address:
  socket_address:
    address: 127.0.0.1
    port_value: 1234
filter_chains:
- filters: []
  )EOF";

  ListenerHandle* listener_foo = expectListenerCreate(true, true);
  EXPECT_CALL(listener_factory_,
              createListenSocket(_, _, _, ListenerComponentFactory::BindType::ReusePort, 0));
  EXPECT_CALL(listener_foo->target_, initialize());
  auto foo_inbound_proto = parseListenerFromV3Yaml(listener_foo_yaml);
  EXPECT_TRUE(manager_->addOrUpdateListener(foo_inbound_proto, "", true));
  checkStats(__LINE__, 1, 0, 0, 1, 0, 0, 0);
  EXPECT_CALL(*worker_, addListener(_, _, _));
  listener_foo->target_.ready();
  worker_->callAddCompletion();
  EXPECT_EQ(1UL, manager_->listeners().size());
  checkStats(__LINE__, 1, 0, 0, 0, 1, 0, 0);

  // Add a listener in outbound direction.
  const std::string listener_foo_outbound_yaml = R"EOF(
name: foo_outbound
traffic_direction: OUTBOUND
address:
  socket_address:
    address: 127.0.0.1
    port_value: 1239
filter_chains:
- filters: []
  )EOF";

  ListenerHandle* listener_foo_outbound = expectListenerCreate(true, true);
  EXPECT_CALL(listener_factory_,
              createListenSocket(_, _, _, ListenerComponentFactory::BindType::ReusePort, 0));
  EXPECT_CALL(listener_foo_outbound->target_, initialize());
  EXPECT_TRUE(
      manager_->addOrUpdateListener(parseListenerFromV3Yaml(listener_foo_outbound_yaml), "", true));
  EXPECT_CALL(*worker_, addListener(_, _, _));
  listener_foo_outbound->target_.ready();
  worker_->callAddCompletion();
  EXPECT_EQ(2UL, manager_->listeners().size());

  // Validate that stop listener is only called once - for inbound listeners.
  EXPECT_CALL(*worker_, stopListener(_, _));
  EXPECT_CALL(*listener_factory_.socket_, close());
  manager_->stopListeners(ListenerManager::StopListenersType::InboundOnly);
  EXPECT_EQ(1, server_.stats_store_.counterFromString("listener_manager.listener_stopped").value());

  // Validate that listener creation in outbound direction is allowed.
  const std::string listener_bar_outbound_yaml = R"EOF(
name: bar_outbound
traffic_direction: OUTBOUND
address:
  socket_address:
    address: 127.0.0.1
    port_value: 1237
filter_chains:
- filters: []
  )EOF";

  ListenerHandle* listener_bar_outbound = expectListenerCreate(false, true);
  EXPECT_CALL(listener_factory_,
              createListenSocket(_, _, _, ListenerComponentFactory::BindType::ReusePort, 0));
  EXPECT_CALL(*worker_, addListener(_, _, _));
  EXPECT_TRUE(
      manager_->addOrUpdateListener(parseListenerFromV3Yaml(listener_bar_outbound_yaml), "", true));
  EXPECT_EQ(3UL, manager_->listeners().size());
  worker_->callAddCompletion();

  // Validate that adding a listener in stopped listener's traffic direction is not allowed.
  const std::string listener_bar_yaml = R"EOF(
name: bar
traffic_direction: INBOUND
address:
  socket_address:
    address: 127.0.0.1
    port_value: 1235
filter_chains:
- filters: []
  )EOF";
  EXPECT_FALSE(manager_->addOrUpdateListener(parseListenerFromV3Yaml(listener_bar_yaml), "", true));

  // Explicitly validate that in place filter chain update is not allowed.
  auto in_place_foo_inbound_proto = foo_inbound_proto;
  in_place_foo_inbound_proto.mutable_filter_chains(0)
      ->mutable_filter_chain_match()
      ->mutable_destination_port()
      ->set_value(9999);

  EXPECT_FALSE(manager_->addOrUpdateListener(in_place_foo_inbound_proto, "", true));
  EXPECT_CALL(*listener_foo, onDestroy());
  EXPECT_CALL(*listener_foo_outbound, onDestroy());
  EXPECT_CALL(*listener_bar_outbound, onDestroy());
}

// Validates that StopListener functionality works correctly when all listeners are stopped.
TEST_F(ListenerManagerImplTest, StopAllListeners) {
  InSequence s;

  EXPECT_CALL(*worker_, start(_, _));
  manager_->startWorkers(guard_dog_, callback_.AsStdFunction());

  // Add foo listener into warming.
  const std::string listener_foo_yaml = R"EOF(
name: foo
address:
  socket_address:
    address: 127.0.0.1
    port_value: 1234
filter_chains:
- filters: []
  )EOF";

  ListenerHandle* listener_foo = expectListenerCreate(true, true);
  EXPECT_CALL(listener_factory_,
              createListenSocket(_, _, _, ListenerComponentFactory::BindType::ReusePort, 0));
  EXPECT_CALL(listener_foo->target_, initialize());
  EXPECT_TRUE(manager_->addOrUpdateListener(parseListenerFromV3Yaml(listener_foo_yaml), "", true));
  checkStats(__LINE__, 1, 0, 0, 1, 0, 0, 0);
  EXPECT_CALL(*worker_, addListener(_, _, _));
  listener_foo->target_.ready();
  worker_->callAddCompletion();
  EXPECT_EQ(1UL, manager_->listeners().size());
  checkStats(__LINE__, 1, 0, 0, 0, 1, 0, 0);

  EXPECT_CALL(*worker_, stopListener(_, _));
  EXPECT_CALL(*listener_factory_.socket_, close());
  EXPECT_CALL(*listener_foo, onDestroy());
  manager_->stopListeners(ListenerManager::StopListenersType::All);
  EXPECT_EQ(1, server_.stats_store_.counterFromString("listener_manager.listener_stopped").value());

  // Validate that adding a listener is not allowed after all listeners are stopped.
  const std::string listener_bar_yaml = R"EOF(
name: bar
address:
  socket_address:
    address: 127.0.0.1
    port_value: 1235
filter_chains:
- filters: []
  )EOF";
  EXPECT_FALSE(manager_->addOrUpdateListener(parseListenerFromV3Yaml(listener_bar_yaml), "", true));
}

// Validate that stopping a warming listener, removes directly from warming listener list.
TEST_F(ListenerManagerImplTest, StopWarmingListener) {
  InSequence s;

  EXPECT_CALL(*worker_, start(_, _));
  manager_->startWorkers(guard_dog_, callback_.AsStdFunction());

  // Add foo listener into warming.
  const std::string listener_foo_yaml = R"EOF(
name: foo
traffic_direction: INBOUND
address:
  socket_address:
    address: 127.0.0.1
    port_value: 1234
filter_chains:
- filters: []
  )EOF";

  ListenerHandle* listener_foo = expectListenerCreate(true, true);
  EXPECT_CALL(listener_factory_,
              createListenSocket(_, _, _, ListenerComponentFactory::BindType::ReusePort, 0));
  EXPECT_CALL(listener_foo->target_, initialize());
  EXPECT_TRUE(manager_->addOrUpdateListener(parseListenerFromV3Yaml(listener_foo_yaml), "", true));
  checkStats(__LINE__, 1, 0, 0, 1, 0, 0, 0);
  EXPECT_CALL(*worker_, addListener(_, _, _));
  listener_foo->target_.ready();
  worker_->callAddCompletion();
  EXPECT_EQ(1UL, manager_->listeners().size());
  checkStats(__LINE__, 1, 0, 0, 0, 1, 0, 0);

  // Update foo into warming.
  const std::string listener_foo_update1_yaml = R"EOF(
name: foo
traffic_direction: INBOUND
address:
  socket_address:
    address: 127.0.0.1
    port_value: 1234
per_connection_buffer_limit_bytes: 999
filter_chains:
- filters: []
  )EOF";

  ListenerHandle* listener_foo_update1 = expectListenerCreate(true, true);
  EXPECT_CALL(*listener_factory_.socket_, duplicate());
  EXPECT_CALL(listener_foo_update1->target_, initialize());
  EXPECT_TRUE(
      manager_->addOrUpdateListener(parseListenerFromV3Yaml(listener_foo_update1_yaml), "", true));
  EXPECT_EQ(1UL, manager_->listeners().size());

  // Stop foo which should remove warming listener.
  EXPECT_CALL(*listener_foo_update1, onDestroy());
  EXPECT_CALL(*worker_, stopListener(_, _));
  EXPECT_CALL(*listener_factory_.socket_, close());
  EXPECT_CALL(*listener_foo, onDestroy());
  manager_->stopListeners(ListenerManager::StopListenersType::InboundOnly);
  EXPECT_EQ(1, server_.stats_store_.counterFromString("listener_manager.listener_stopped").value());
}

TEST_F(ListenerManagerImplTest, StatsNameValidCharacterTest) {
  const std::string yaml = R"EOF(
address:
  socket_address:
    address: "::1"
    port_value: 10000
filter_chains:
- filters: []
  )EOF";

  manager_->addOrUpdateListener(parseListenerFromV3Yaml(yaml), "", true);
  manager_->listeners().front().get().listenerScope().counterFromString("foo").inc();

  EXPECT_EQ(1UL, server_.stats_store_.counterFromString("listener.[__1]_10000.foo").value());
}

TEST_F(ListenerManagerImplTest, ListenerStatPrefix) {
  const std::string yaml = R"EOF(
stat_prefix: test_prefix
address:
  socket_address:
    address: "::1"
    port_value: 10000
filter_chains:
- filters: []
  )EOF";

  manager_->addOrUpdateListener(parseListenerFromV3Yaml(yaml), "", true);
  manager_->listeners().front().get().listenerScope().counterFromString("foo").inc();

  EXPECT_EQ(1UL, server_.stats_store_.counterFromString("listener.test_prefix.foo").value());
}

TEST_F(ListenerManagerImplTest, DuplicateAddressDontBind) {
  InSequence s;

  EXPECT_CALL(*worker_, start(_, _));
  manager_->startWorkers(guard_dog_, callback_.AsStdFunction());

  // Add foo listener into warming.
  const std::string listener_foo_yaml = R"EOF(
name: foo
address:
  socket_address:
    address: 0.0.0.0
    port_value: 1234
bind_to_port: false
filter_chains:
- filters: []
  )EOF";

  ListenerHandle* listener_foo = expectListenerCreate(true, true);
  EXPECT_CALL(listener_factory_,
              createListenSocket(_, _, _, ListenerComponentFactory::BindType::NoBind, 0));
  EXPECT_CALL(listener_foo->target_, initialize());
  EXPECT_TRUE(manager_->addOrUpdateListener(parseListenerFromV3Yaml(listener_foo_yaml), "", true));

  // Add bar with same non-binding address. Should fail.
  const std::string listener_bar_yaml = R"EOF(
name: bar
address:
  socket_address:
    address: 0.0.0.0
    port_value: 1234
bind_to_port: false
filter_chains:
- filters: []
  )EOF";

  ListenerHandle* listener_bar = expectListenerCreate(true, true);
  EXPECT_CALL(*listener_bar, onDestroy());
  EXPECT_THROW_WITH_MESSAGE(
      manager_->addOrUpdateListener(parseListenerFromV3Yaml(listener_bar_yaml), "", true),
      EnvoyException,
      "error adding listener: 'bar' has duplicate address '0.0.0.0:1234' as existing listener");

  // Move foo to active and then try to add again. This should still fail.
  EXPECT_CALL(*worker_, addListener(_, _, _));
  listener_foo->target_.ready();
  worker_->callAddCompletion();

  listener_bar = expectListenerCreate(true, true);
  EXPECT_CALL(*listener_bar, onDestroy());
  EXPECT_THROW_WITH_MESSAGE(
      manager_->addOrUpdateListener(parseListenerFromV3Yaml(listener_bar_yaml), "", true),
      EnvoyException,
      "error adding listener: 'bar' has duplicate address '0.0.0.0:1234' as existing listener");

  EXPECT_CALL(*listener_foo, onDestroy());
}

TEST_F(ListenerManagerImplTest, EarlyShutdown) {
  // If stopWorkers is called before the workers are started, it should be a no-op: they should be
  // neither started nor stopped.
  EXPECT_CALL(*worker_, start(_, _)).Times(0);
  EXPECT_CALL(*worker_, stop()).Times(0);
  manager_->stopWorkers();
}

TEST_F(ListenerManagerImplWithRealFiltersTest, SingleFilterChainWithDestinationPortMatch) {
  const std::string yaml = TestEnvironment::substitute(R"EOF(
    address:
      socket_address: { address: 127.0.0.1, port_value: 1234 }
    listener_filters:
    - name: "envoy.filters.listener.tls_inspector"
    filter_chains:
    - filter_chain_match:
        destination_port: 8080
      transport_socket:
        name: tls
        typed_config:
          "@type": type.googleapis.com/envoy.extensions.transport_sockets.tls.v3.DownstreamTlsContext
          common_tls_context:
            tls_certificates:
              - certificate_chain: { filename: "{{ test_rundir }}/test/extensions/transport_sockets/tls/test_data/san_dns_cert.pem" }
                private_key: { filename: "{{ test_rundir }}/test/extensions/transport_sockets/tls/test_data/san_dns_key.pem" }
  )EOF",
                                                       Network::Address::IpVersion::v4);

  EXPECT_CALL(server_.api_.random_, uuid());
  EXPECT_CALL(listener_factory_,
              createListenSocket(_, _, _, ListenerComponentFactory::BindType::ReusePort, 0));
  manager_->addOrUpdateListener(parseListenerFromV3Yaml(yaml), "", true);
  EXPECT_EQ(1U, manager_->listeners().size());

  // IPv4 client connects to unknown port - no match.
  auto filter_chain = findFilterChain(1234, "127.0.0.1", "", "tls", {}, "8.8.8.8", 111);
  EXPECT_EQ(filter_chain, nullptr);

  // IPv4 client connects to valid port - using 1st filter chain.
  filter_chain = findFilterChain(8080, "127.0.0.1", "", "tls", {}, "8.8.8.8", 111);
  ASSERT_NE(filter_chain, nullptr);
  EXPECT_TRUE(filter_chain->transportSocketFactory().implementsSecureTransport());
  auto transport_socket = filter_chain->transportSocketFactory().createTransportSocket(nullptr);
  auto ssl_socket =
      dynamic_cast<Extensions::TransportSockets::Tls::SslSocket*>(transport_socket.get());
  auto server_names = ssl_socket->ssl()->dnsSansLocalCertificate();
  EXPECT_EQ(server_names.size(), 1);
  EXPECT_EQ(server_names.front(), "server1.example.com");

  // UDS client - no match.
  filter_chain = findFilterChain(0, "/tmp/test.sock", "", "tls", {}, "/tmp/test.sock", 111);
  EXPECT_EQ(filter_chain, nullptr);
}

TEST_F(ListenerManagerImplWithRealFiltersTest, SingleFilterChainWithDirectSourceIPMatch) {
  const std::string yaml = TestEnvironment::substitute(R"EOF(
    address:
      socket_address: { address: 127.0.0.1, port_value: 1234 }
    listener_filters:
    - name: "envoy.filters.listener.tls_inspector"
      typed_config: {}
    filter_chains:
    - filter_chain_match:
        direct_source_prefix_ranges: { address_prefix: 127.0.0.0, prefix_len: 8 }
      transport_socket:
        name: tls
        typed_config:
          "@type": type.googleapis.com/envoy.extensions.transport_sockets.tls.v3.DownstreamTlsContext
          common_tls_context:
            tls_certificates:
              - certificate_chain: { filename: "{{ test_rundir }}/test/extensions/transport_sockets/tls/test_data/san_dns_cert.pem" }
                private_key: { filename: "{{ test_rundir }}/test/extensions/transport_sockets/tls/test_data/san_dns_key.pem" }
  )EOF",
                                                       Network::Address::IpVersion::v4);

  EXPECT_CALL(server_.api_.random_, uuid());
  EXPECT_CALL(listener_factory_,
              createListenSocket(_, _, _, ListenerComponentFactory::BindType::ReusePort, 0));
  manager_->addOrUpdateListener(parseListenerFromV3Yaml(yaml), "", true);
  EXPECT_EQ(1U, manager_->listeners().size());

  // IPv4 client connects to unknown IP - no match.
  auto filter_chain = findFilterChain(1234, "1.2.3.4", "", "tls", {}, "8.8.8.8", 111, "1.2.3.4");
  EXPECT_EQ(filter_chain, nullptr);

  // IPv4 client connects to valid IP - using 1st filter chain.
  filter_chain = findFilterChain(1234, "1.2.3.4", "", "tls", {}, "8.8.8.8", 111, "127.0.0.1");
  ASSERT_NE(filter_chain, nullptr);
  EXPECT_TRUE(filter_chain->transportSocketFactory().implementsSecureTransport());
  auto transport_socket = filter_chain->transportSocketFactory().createTransportSocket(nullptr);
  auto ssl_socket =
      dynamic_cast<Extensions::TransportSockets::Tls::SslSocket*>(transport_socket.get());
  auto server_names = ssl_socket->ssl()->dnsSansLocalCertificate();
  EXPECT_EQ(server_names.size(), 1);
  EXPECT_EQ(server_names.front(), "server1.example.com");

  // UDS client - no match.
  filter_chain = findFilterChain(0, "/tmp/test.sock", "", "tls", {}, "/tmp/test.sock", 111);
  EXPECT_EQ(filter_chain, nullptr);
}

TEST_F(ListenerManagerImplWithRealFiltersTest, SingleFilterChainWithDestinationIPMatch) {
  const std::string yaml = TestEnvironment::substitute(R"EOF(
    address:
      socket_address: { address: 127.0.0.1, port_value: 1234 }
    listener_filters:
    - name: "envoy.filters.listener.tls_inspector"
    filter_chains:
    - filter_chain_match:
        prefix_ranges: { address_prefix: 127.0.0.0, prefix_len: 8 }
      transport_socket:
        name: tls
        typed_config:
          "@type": type.googleapis.com/envoy.extensions.transport_sockets.tls.v3.DownstreamTlsContext
          common_tls_context:
            tls_certificates:
              - certificate_chain: { filename: "{{ test_rundir }}/test/extensions/transport_sockets/tls/test_data/san_dns_cert.pem" }
                private_key: { filename: "{{ test_rundir }}/test/extensions/transport_sockets/tls/test_data/san_dns_key.pem" }
  )EOF",
                                                       Network::Address::IpVersion::v4);

  EXPECT_CALL(server_.api_.random_, uuid());
  EXPECT_CALL(listener_factory_,
              createListenSocket(_, _, _, ListenerComponentFactory::BindType::ReusePort, 0));
  manager_->addOrUpdateListener(parseListenerFromV3Yaml(yaml), "", true);
  EXPECT_EQ(1U, manager_->listeners().size());

  // IPv4 client connects to unknown IP - no match.
  auto filter_chain = findFilterChain(1234, "1.2.3.4", "", "tls", {}, "8.8.8.8", 111);
  EXPECT_EQ(filter_chain, nullptr);

  // IPv4 client connects to valid IP - using 1st filter chain.
  filter_chain = findFilterChain(1234, "127.0.0.1", "", "tls", {}, "8.8.8.8", 111);
  ASSERT_NE(filter_chain, nullptr);
  EXPECT_TRUE(filter_chain->transportSocketFactory().implementsSecureTransport());
  auto transport_socket = filter_chain->transportSocketFactory().createTransportSocket(nullptr);
  auto ssl_socket =
      dynamic_cast<Extensions::TransportSockets::Tls::SslSocket*>(transport_socket.get());
  auto server_names = ssl_socket->ssl()->dnsSansLocalCertificate();
  EXPECT_EQ(server_names.size(), 1);
  EXPECT_EQ(server_names.front(), "server1.example.com");

  // UDS client - no match.
  filter_chain = findFilterChain(0, "/tmp/test.sock", "", "tls", {}, "/tmp/test.sock", 111);
  EXPECT_EQ(filter_chain, nullptr);
}

TEST_F(ListenerManagerImplWithRealFiltersTest, SingleFilterChainWithServerNamesMatch) {
  const std::string yaml = TestEnvironment::substitute(R"EOF(
    address:
      socket_address: { address: 127.0.0.1, port_value: 1234 }
    listener_filters:
    - name: "envoy.filters.listener.tls_inspector"
    filter_chains:
    - filter_chain_match:
        server_names: "server1.example.com"
      transport_socket:
        name: tls
        typed_config:
          "@type": type.googleapis.com/envoy.extensions.transport_sockets.tls.v3.DownstreamTlsContext
          common_tls_context:
            tls_certificates:
              - certificate_chain: { filename: "{{ test_rundir }}/test/extensions/transport_sockets/tls/test_data/san_dns_cert.pem" }
                private_key: { filename: "{{ test_rundir }}/test/extensions/transport_sockets/tls/test_data/san_dns_key.pem" }
  )EOF",
                                                       Network::Address::IpVersion::v4);

  EXPECT_CALL(server_.api_.random_, uuid());
  EXPECT_CALL(listener_factory_,
              createListenSocket(_, _, _, ListenerComponentFactory::BindType::ReusePort, 0));
  manager_->addOrUpdateListener(parseListenerFromV3Yaml(yaml), "", true);
  EXPECT_EQ(1U, manager_->listeners().size());

  // TLS client without SNI - no match.
  auto filter_chain = findFilterChain(1234, "127.0.0.1", "", "tls", {}, "8.8.8.8", 111);
  EXPECT_EQ(filter_chain, nullptr);

  // TLS client without matching SNI - no match.
  filter_chain = findFilterChain(1234, "127.0.0.1", "www.example.com", "tls", {}, "8.8.8.8", 111);
  EXPECT_EQ(filter_chain, nullptr);

  // TLS client with matching SNI - using 1st filter chain.
  filter_chain =
      findFilterChain(1234, "127.0.0.1", "server1.example.com", "tls", {}, "8.8.8.8", 111);
  ASSERT_NE(filter_chain, nullptr);
  EXPECT_TRUE(filter_chain->transportSocketFactory().implementsSecureTransport());
  auto transport_socket = filter_chain->transportSocketFactory().createTransportSocket(nullptr);
  auto ssl_socket =
      dynamic_cast<Extensions::TransportSockets::Tls::SslSocket*>(transport_socket.get());
  auto server_names = ssl_socket->ssl()->dnsSansLocalCertificate();
  EXPECT_EQ(server_names.size(), 1);
  EXPECT_EQ(server_names.front(), "server1.example.com");
}

TEST_F(ListenerManagerImplWithRealFiltersTest, SingleFilterChainWithTransportProtocolMatch) {
  const std::string yaml = TestEnvironment::substitute(R"EOF(
    address:
      socket_address: { address: 127.0.0.1, port_value: 1234 }
    listener_filters:
    - name: "envoy.filters.listener.tls_inspector"
    filter_chains:
    - filter_chain_match:
        transport_protocol: "tls"
      transport_socket:
        name: tls
        typed_config:
          "@type": type.googleapis.com/envoy.extensions.transport_sockets.tls.v3.DownstreamTlsContext
          common_tls_context:
            tls_certificates:
              - certificate_chain: { filename: "{{ test_rundir }}/test/extensions/transport_sockets/tls/test_data/san_dns_cert.pem" }
                private_key: { filename: "{{ test_rundir }}/test/extensions/transport_sockets/tls/test_data/san_dns_key.pem" }
  )EOF",
                                                       Network::Address::IpVersion::v4);

  EXPECT_CALL(server_.api_.random_, uuid());
  EXPECT_CALL(listener_factory_,
              createListenSocket(_, _, _, ListenerComponentFactory::BindType::ReusePort, 0));
  manager_->addOrUpdateListener(parseListenerFromV3Yaml(yaml), "", true);
  EXPECT_EQ(1U, manager_->listeners().size());

  // TCP client - no match.
  auto filter_chain = findFilterChain(1234, "127.0.0.1", "", "raw_buffer", {}, "8.8.8.8", 111);
  EXPECT_EQ(filter_chain, nullptr);

  // TLS client - using 1st filter chain.
  filter_chain = findFilterChain(1234, "127.0.0.1", "", "tls", {}, "8.8.8.8", 111);
  ASSERT_NE(filter_chain, nullptr);
  EXPECT_TRUE(filter_chain->transportSocketFactory().implementsSecureTransport());
  auto transport_socket = filter_chain->transportSocketFactory().createTransportSocket(nullptr);
  auto ssl_socket =
      dynamic_cast<Extensions::TransportSockets::Tls::SslSocket*>(transport_socket.get());
  auto server_names = ssl_socket->ssl()->dnsSansLocalCertificate();
  EXPECT_EQ(server_names.size(), 1);
  EXPECT_EQ(server_names.front(), "server1.example.com");
}

TEST_F(ListenerManagerImplWithRealFiltersTest, SingleFilterChainWithApplicationProtocolMatch) {
  const std::string yaml = TestEnvironment::substitute(R"EOF(
    address:
      socket_address: { address: 127.0.0.1, port_value: 1234 }
    listener_filters:
    - name: "envoy.filters.listener.tls_inspector"
    filter_chains:
    - filter_chain_match:
        application_protocols: "http/1.1"
        source_type: ANY
      transport_socket:
        name: tls
        typed_config:
          "@type": type.googleapis.com/envoy.extensions.transport_sockets.tls.v3.DownstreamTlsContext
          common_tls_context:
            tls_certificates:
              - certificate_chain: { filename: "{{ test_rundir }}/test/extensions/transport_sockets/tls/test_data/san_dns_cert.pem" }
                private_key: { filename: "{{ test_rundir }}/test/extensions/transport_sockets/tls/test_data/san_dns_key.pem" }
  )EOF",
                                                       Network::Address::IpVersion::v4);

  EXPECT_CALL(server_.api_.random_, uuid());
  EXPECT_CALL(listener_factory_,
              createListenSocket(_, _, _, ListenerComponentFactory::BindType::ReusePort, 0));
  manager_->addOrUpdateListener(parseListenerFromV3Yaml(yaml), "", true);
  EXPECT_EQ(1U, manager_->listeners().size());

  // TLS client without ALPN - no match.
  auto filter_chain = findFilterChain(1234, "127.0.0.1", "", "tls", {}, "8.8.8.8", 111);
  EXPECT_EQ(filter_chain, nullptr);

  // TLS client with "http/1.1" ALPN - using 1st filter chain.
  filter_chain = findFilterChain(
      1234, "127.0.0.1", "", "tls",
      {Http::Utility::AlpnNames::get().Http2, Http::Utility::AlpnNames::get().Http11}, "8.8.8.8",
      111);
  ASSERT_NE(filter_chain, nullptr);
  EXPECT_TRUE(filter_chain->transportSocketFactory().implementsSecureTransport());
  auto transport_socket = filter_chain->transportSocketFactory().createTransportSocket(nullptr);
  auto ssl_socket =
      dynamic_cast<Extensions::TransportSockets::Tls::SslSocket*>(transport_socket.get());
  auto server_names = ssl_socket->ssl()->dnsSansLocalCertificate();
  EXPECT_EQ(server_names.size(), 1);
  EXPECT_EQ(server_names.front(), "server1.example.com");
}

// Define a source_type filter chain match and test against it.
TEST_F(ListenerManagerImplWithRealFiltersTest, SingleFilterChainWithSourceTypeMatch) {
  const std::string yaml = TestEnvironment::substitute(R"EOF(
    address:
      socket_address: { address: 127.0.0.1, port_value: 1234 }
    listener_filters:
    - name: "envoy.filters.listener.tls_inspector"
    filter_chains:
    - filter_chain_match:
        source_type: SAME_IP_OR_LOOPBACK
      transport_socket:
        name: tls
        typed_config:
          "@type": type.googleapis.com/envoy.extensions.transport_sockets.tls.v3.DownstreamTlsContext
          common_tls_context:
            tls_certificates:
              - certificate_chain: { filename: "{{ test_rundir }}/test/extensions/transport_sockets/tls/test_data/san_dns_cert.pem" }
                private_key: { filename: "{{ test_rundir }}/test/extensions/transport_sockets/tls/test_data/san_dns_key.pem" }
  )EOF",
                                                       Network::Address::IpVersion::v4);

  EXPECT_CALL(server_.api_.random_, uuid());
  EXPECT_CALL(listener_factory_,
              createListenSocket(_, _, _, ListenerComponentFactory::BindType::ReusePort, 0));
  manager_->addOrUpdateListener(parseListenerFromV3Yaml(yaml), "", true);
  EXPECT_EQ(1U, manager_->listeners().size());

  // EXTERNAL IPv4 client without "http/1.1" ALPN - no match.
  auto filter_chain = findFilterChain(1234, "127.0.0.1", "", "tls", {}, "8.8.8.8", 111);
  EXPECT_EQ(filter_chain, nullptr);

  // LOCAL IPv4 client with "http/1.1" ALPN - using 1st filter chain.
  filter_chain = findFilterChain(
      1234, "127.0.0.1", "", "tls",
      {Http::Utility::AlpnNames::get().Http2, Http::Utility::AlpnNames::get().Http11}, "127.0.0.1",
      111);
  ASSERT_NE(filter_chain, nullptr);
  EXPECT_TRUE(filter_chain->transportSocketFactory().implementsSecureTransport());
  auto transport_socket = filter_chain->transportSocketFactory().createTransportSocket(nullptr);
  auto ssl_socket =
      dynamic_cast<Extensions::TransportSockets::Tls::SslSocket*>(transport_socket.get());
  auto server_names = ssl_socket->ssl()->dnsSansLocalCertificate();
  EXPECT_EQ(server_names.size(), 1);
  EXPECT_EQ(server_names.front(), "server1.example.com");

  // LOCAL UDS client with "http/1.1" ALPN - using 1st filter chain.
  filter_chain = findFilterChain(
      0, "/tmp/test.sock", "", "tls",
      {Http::Utility::AlpnNames::get().Http2, Http::Utility::AlpnNames::get().Http11},
      "/tmp/test.sock", 111);
  ASSERT_NE(filter_chain, nullptr);
  EXPECT_TRUE(filter_chain->transportSocketFactory().implementsSecureTransport());
  transport_socket = filter_chain->transportSocketFactory().createTransportSocket(nullptr);
  ssl_socket = dynamic_cast<Extensions::TransportSockets::Tls::SslSocket*>(transport_socket.get());
  server_names = ssl_socket->ssl()->dnsSansLocalCertificate();
  EXPECT_EQ(server_names.size(), 1);
  EXPECT_EQ(server_names.front(), "server1.example.com");
}

// Verify source IP matches.
TEST_F(ListenerManagerImplWithRealFiltersTest, SingleFilterChainWithSourceIpMatch) {
  const std::string yaml = TestEnvironment::substitute(R"EOF(
    address:
      socket_address: { address: 127.0.0.1, port_value: 1234 }
    listener_filters:
    - name: "envoy.filters.listener.tls_inspector"
    filter_chains:
    - filter_chain_match:
        source_prefix_ranges:
          - address_prefix: 10.0.0.1
            prefix_len: 24
      transport_socket:
        name: tls
        typed_config:
          "@type": type.googleapis.com/envoy.extensions.transport_sockets.tls.v3.DownstreamTlsContext
          common_tls_context:
            tls_certificates:
              - certificate_chain: { filename: "{{ test_rundir }}/test/extensions/transport_sockets/tls/test_data/san_dns_cert.pem" }
                private_key: { filename: "{{ test_rundir }}/test/extensions/transport_sockets/tls/test_data/san_dns_key.pem" }
  )EOF",
                                                       Network::Address::IpVersion::v4);

  EXPECT_CALL(server_.api_.random_, uuid());
  EXPECT_CALL(listener_factory_,
              createListenSocket(_, _, _, ListenerComponentFactory::BindType::ReusePort, 0));
  manager_->addOrUpdateListener(parseListenerFromV3Yaml(yaml), "", true);
  EXPECT_EQ(1U, manager_->listeners().size());

  // IPv4 client with source 10.0.1.1. No match.
  auto filter_chain = findFilterChain(1234, "127.0.0.1", "", "tls", {}, "10.0.1.1", 111);
  EXPECT_EQ(filter_chain, nullptr);

  // IPv4 client with source 10.0.0.10, Match.
  filter_chain = findFilterChain(
      1234, "127.0.0.1", "", "tls",
      {Http::Utility::AlpnNames::get().Http2, Http::Utility::AlpnNames::get().Http11}, "10.0.0.10",
      111);
  ASSERT_NE(filter_chain, nullptr);
  EXPECT_TRUE(filter_chain->transportSocketFactory().implementsSecureTransport());
  auto transport_socket = filter_chain->transportSocketFactory().createTransportSocket(nullptr);
  auto ssl_socket =
      dynamic_cast<Extensions::TransportSockets::Tls::SslSocket*>(transport_socket.get());
  auto server_names = ssl_socket->ssl()->dnsSansLocalCertificate();
  EXPECT_EQ(server_names.size(), 1);
  EXPECT_EQ(server_names.front(), "server1.example.com");

  // IPv6 client. No match.
  filter_chain = findFilterChain(1234, "127.0.0.1", "", "tls", {},
                                 "2001:0db8:85a3:0000:0000:8a2e:0370:7334", 111);
  EXPECT_EQ(filter_chain, nullptr);

  // UDS client. No match.
  filter_chain = findFilterChain(
      0, "/tmp/test.sock", "", "tls",
      {Http::Utility::AlpnNames::get().Http2, Http::Utility::AlpnNames::get().Http11},
      "/tmp/test.sock", 0);
  ASSERT_EQ(filter_chain, nullptr);
}

// Verify source IPv6 matches.
TEST_F(ListenerManagerImplWithRealFiltersTest, SingleFilterChainWithSourceIpv6Match) {
  const std::string yaml = TestEnvironment::substitute(R"EOF(
    address:
      socket_address: { address: 127.0.0.1, port_value: 1234 }
    listener_filters:
    - name: "envoy.filters.listener.tls_inspector"
    filter_chains:
    - filter_chain_match:
        source_prefix_ranges:
          - address_prefix: 2001:0db8:85a3:0000:0000:0000:0000:0000
            prefix_len: 64
      transport_socket:
        name: tls
        typed_config:
          "@type": type.googleapis.com/envoy.extensions.transport_sockets.tls.v3.DownstreamTlsContext
          common_tls_context:
            tls_certificates:
              - certificate_chain: { filename: "{{ test_rundir }}/test/extensions/transport_sockets/tls/test_data/san_dns_cert.pem" }
                private_key: { filename: "{{ test_rundir }}/test/extensions/transport_sockets/tls/test_data/san_dns_key.pem" }
  )EOF",
                                                       Network::Address::IpVersion::v4);

  EXPECT_CALL(server_.api_.random_, uuid());
  EXPECT_CALL(listener_factory_,
              createListenSocket(_, _, _, ListenerComponentFactory::BindType::ReusePort, 0));
  manager_->addOrUpdateListener(parseListenerFromV3Yaml(yaml), "", true);
  EXPECT_EQ(1U, manager_->listeners().size());

  // IPv6 client with matching subnet. Match.
  auto filter_chain = findFilterChain(1234, "127.0.0.1", "", "tls", {},
                                      "2001:0db8:85a3:0000:0000:8a2e:0370:7334", 111);
  EXPECT_NE(filter_chain, nullptr);

  // IPv6 client with non-matching subnet. No match.
  filter_chain = findFilterChain(1234, "127.0.0.1", "", "tls", {},
                                 "2001:0db8:85a3:0001:0000:8a2e:0370:7334", 111);
  EXPECT_EQ(filter_chain, nullptr);
}

// Verify source port matches.
TEST_F(ListenerManagerImplWithRealFiltersTest, SingleFilterChainWithSourcePortMatch) {
  const std::string yaml = TestEnvironment::substitute(R"EOF(
    address:
      socket_address: { address: 127.0.0.1, port_value: 1234 }
    listener_filters:
    - name: "envoy.filters.listener.tls_inspector"
    filter_chains:
    - filter_chain_match:
        source_ports:
          - 100
      transport_socket:
        name: tls
        typed_config:
          "@type": type.googleapis.com/envoy.extensions.transport_sockets.tls.v3.DownstreamTlsContext
          common_tls_context:
            tls_certificates:
              - certificate_chain: { filename: "{{ test_rundir }}/test/extensions/transport_sockets/tls/test_data/san_dns_cert.pem" }
                private_key: { filename: "{{ test_rundir }}/test/extensions/transport_sockets/tls/test_data/san_dns_key.pem" }
  )EOF",
                                                       Network::Address::IpVersion::v4);

  EXPECT_CALL(server_.api_.random_, uuid());
  EXPECT_CALL(listener_factory_,
              createListenSocket(_, _, _, ListenerComponentFactory::BindType::ReusePort, 0));
  manager_->addOrUpdateListener(parseListenerFromV3Yaml(yaml), "", true);
  EXPECT_EQ(1U, manager_->listeners().size());

  // Client with source port 100. Match.
  auto filter_chain = findFilterChain(1234, "127.0.0.1", "", "tls", {}, "127.0.0.1", 100);
  ASSERT_NE(filter_chain, nullptr);
  EXPECT_TRUE(filter_chain->transportSocketFactory().implementsSecureTransport());
  auto transport_socket = filter_chain->transportSocketFactory().createTransportSocket(nullptr);
  auto ssl_socket =
      dynamic_cast<Extensions::TransportSockets::Tls::SslSocket*>(transport_socket.get());
  auto server_names = ssl_socket->ssl()->dnsSansLocalCertificate();
  EXPECT_EQ(server_names.size(), 1);
  EXPECT_EQ(server_names.front(), "server1.example.com");

  // Client with source port 101. No match.
  filter_chain = findFilterChain(
      1234, "8.8.8.8", "", "tls",
      {Http::Utility::AlpnNames::get().Http2, Http::Utility::AlpnNames::get().Http11}, "4.4.4.4",
      101);
  ASSERT_EQ(filter_chain, nullptr);
}

// Define multiple source_type filter chain matches and test against them.
TEST_F(ListenerManagerImplWithRealFiltersTest, MultipleFilterChainWithSourceTypeMatch) {
  const std::string yaml = TestEnvironment::substitute(R"EOF(
    address:
      socket_address: { address: 127.0.0.1, port_value: 1234 }
    listener_filters:
    - name: "envoy.filters.listener.tls_inspector"
    filter_chains:
    - filter_chain_match:
        source_type: SAME_IP_OR_LOOPBACK
      transport_socket:
        name: tls
        typed_config:
          "@type": type.googleapis.com/envoy.extensions.transport_sockets.tls.v3.DownstreamTlsContext
          common_tls_context:
            tls_certificates:
              - certificate_chain: { filename: "{{ test_rundir }}/test/extensions/transport_sockets/tls/test_data/san_dns_cert.pem" }
                private_key: { filename: "{{ test_rundir }}/test/extensions/transport_sockets/tls/test_data/san_dns_key.pem" }
    - filter_chain_match:
        application_protocols: "http/1.1"
        source_type: EXTERNAL
      transport_socket:
        name: tls
        typed_config:
          "@type": type.googleapis.com/envoy.extensions.transport_sockets.tls.v3.DownstreamTlsContext
          common_tls_context:
            tls_certificates:
              - certificate_chain: { filename: "{{ test_rundir }}/test/extensions/transport_sockets/tls/test_data/san_uri_cert.pem" }
                private_key: { filename: "{{ test_rundir }}/test/extensions/transport_sockets/tls/test_data/san_uri_key.pem" }
    - filter_chain_match:
        source_type: ANY
      transport_socket:
        name: tls
        typed_config:
          "@type": type.googleapis.com/envoy.extensions.transport_sockets.tls.v3.DownstreamTlsContext
          common_tls_context:
            tls_certificates:
              - certificate_chain: { filename: "{{ test_rundir }}/test/extensions/transport_sockets/tls/test_data/san_multiple_dns_cert.pem" }
                private_key: { filename: "{{ test_rundir }}/test/extensions/transport_sockets/tls/test_data/san_multiple_dns_key.pem" }
  )EOF",
                                                       Network::Address::IpVersion::v4);

  EXPECT_CALL(server_.api_.random_, uuid());
  EXPECT_CALL(listener_factory_,
              createListenSocket(_, _, _, ListenerComponentFactory::BindType::ReusePort, 0));
  manager_->addOrUpdateListener(parseListenerFromV3Yaml(yaml), "", true);
  EXPECT_EQ(1U, manager_->listeners().size());

  // LOCAL TLS client with "http/1.1" ALPN - no match.
  auto filter_chain = findFilterChain(
      1234, "127.0.0.1", "", "tls",
      {Http::Utility::AlpnNames::get().Http2, Http::Utility::AlpnNames::get().Http11}, "127.0.0.1",
      111);
  EXPECT_EQ(filter_chain, nullptr);

  // LOCAL TLS client without "http/1.1" ALPN - using 1st filter chain.
  filter_chain = findFilterChain(1234, "127.0.0.1", "", "tls", {}, "127.0.0.1", 111);
  ASSERT_NE(filter_chain, nullptr);
  EXPECT_TRUE(filter_chain->transportSocketFactory().implementsSecureTransport());
  auto transport_socket = filter_chain->transportSocketFactory().createTransportSocket(nullptr);
  auto ssl_socket =
      dynamic_cast<Extensions::TransportSockets::Tls::SslSocket*>(transport_socket.get());
  auto server_names = ssl_socket->ssl()->dnsSansLocalCertificate();
  EXPECT_EQ(server_names.size(), 1);
  EXPECT_EQ(server_names.front(), "server1.example.com");

  // EXTERNAL TLS client with "http/1.1" ALPN - using 2nd filter chain.
  filter_chain = findFilterChain(
      1234, "8.8.8.8", "", "tls",
      {Http::Utility::AlpnNames::get().Http2, Http::Utility::AlpnNames::get().Http11}, "4.4.4.4",
      111);
  ASSERT_NE(filter_chain, nullptr);
  EXPECT_TRUE(filter_chain->transportSocketFactory().implementsSecureTransport());
  transport_socket = filter_chain->transportSocketFactory().createTransportSocket(nullptr);
  ssl_socket = dynamic_cast<Extensions::TransportSockets::Tls::SslSocket*>(transport_socket.get());
  auto uri = ssl_socket->ssl()->uriSanLocalCertificate();
  EXPECT_EQ(uri[0], "spiffe://lyft.com/test-team");

  // EXTERNAL TLS client without "http/1.1" ALPN - using 3rd filter chain.
  filter_chain = findFilterChain(1234, "8.8.8.8", "", "tls", {}, "4.4.4.4", 111);
  ASSERT_NE(filter_chain, nullptr);
  EXPECT_TRUE(filter_chain->transportSocketFactory().implementsSecureTransport());
  transport_socket = filter_chain->transportSocketFactory().createTransportSocket(nullptr);
  ssl_socket = dynamic_cast<Extensions::TransportSockets::Tls::SslSocket*>(transport_socket.get());
  server_names = ssl_socket->ssl()->dnsSansLocalCertificate();
  EXPECT_EQ(server_names.size(), 2);
  EXPECT_EQ(server_names.front(), "*.example.com");
}

TEST_F(ListenerManagerImplWithRealFiltersTest, MultipleFilterChainsWithDestinationPortMatch) {
  const std::string yaml = TestEnvironment::substitute(R"EOF(
    address:
      socket_address: { address: 127.0.0.1, port_value: 1234 }
    listener_filters:
    - name: "envoy.filters.listener.tls_inspector"
    filter_chains:
    - filter_chain_match:
        # empty
      transport_socket:
        name: tls
        typed_config:
          "@type": type.googleapis.com/envoy.extensions.transport_sockets.tls.v3.DownstreamTlsContext
          common_tls_context:
            tls_certificates:
              - certificate_chain: { filename: "{{ test_rundir }}/test/extensions/transport_sockets/tls/test_data/san_uri_cert.pem" }
                private_key: { filename: "{{ test_rundir }}/test/extensions/transport_sockets/tls/test_data/san_uri_key.pem" }
    - filter_chain_match:
        destination_port: 8080
      transport_socket:
        name: tls
        typed_config:
          "@type": type.googleapis.com/envoy.extensions.transport_sockets.tls.v3.DownstreamTlsContext
          common_tls_context:
            tls_certificates:
              - certificate_chain: { filename: "{{ test_rundir }}/test/extensions/transport_sockets/tls/test_data/san_dns_cert.pem" }
                private_key: { filename: "{{ test_rundir }}/test/extensions/transport_sockets/tls/test_data/san_dns_key.pem" }
    - filter_chain_match:
        destination_port: 8081
      transport_socket:
        name: tls
        typed_config:
          "@type": type.googleapis.com/envoy.extensions.transport_sockets.tls.v3.DownstreamTlsContext
          common_tls_context:
            tls_certificates:
              - certificate_chain: { filename: "{{ test_rundir }}/test/extensions/transport_sockets/tls/test_data/san_multiple_dns_cert.pem" }
                private_key: { filename: "{{ test_rundir }}/test/extensions/transport_sockets/tls/test_data/san_multiple_dns_key.pem" }
  )EOF",
                                                       Network::Address::IpVersion::v4);

  EXPECT_CALL(server_.api_.random_, uuid());
  EXPECT_CALL(listener_factory_,
              createListenSocket(_, _, _, ListenerComponentFactory::BindType::ReusePort, 0));
  manager_->addOrUpdateListener(parseListenerFromV3Yaml(yaml), "", true);
  EXPECT_EQ(1U, manager_->listeners().size());

  // IPv4 client connects to default port - using 1st filter chain.
  auto filter_chain = findFilterChain(1234, "127.0.0.1", "", "tls", {}, "127.0.0.1", 111);
  ASSERT_NE(filter_chain, nullptr);
  EXPECT_TRUE(filter_chain->transportSocketFactory().implementsSecureTransport());
  auto transport_socket = filter_chain->transportSocketFactory().createTransportSocket(nullptr);
  auto ssl_socket =
      dynamic_cast<Extensions::TransportSockets::Tls::SslSocket*>(transport_socket.get());
  auto uri = ssl_socket->ssl()->uriSanLocalCertificate();
  EXPECT_EQ(uri[0], "spiffe://lyft.com/test-team");

  // IPv4 client connects to port 8080 - using 2nd filter chain.
  filter_chain = findFilterChain(8080, "127.0.0.1", "", "tls", {}, "127.0.0.1", 111);
  ASSERT_NE(filter_chain, nullptr);
  EXPECT_TRUE(filter_chain->transportSocketFactory().implementsSecureTransport());
  transport_socket = filter_chain->transportSocketFactory().createTransportSocket(nullptr);
  ssl_socket = dynamic_cast<Extensions::TransportSockets::Tls::SslSocket*>(transport_socket.get());
  auto server_names = ssl_socket->ssl()->dnsSansLocalCertificate();
  EXPECT_EQ(server_names.size(), 1);
  EXPECT_EQ(server_names.front(), "server1.example.com");

  // IPv4 client connects to port 8081 - using 3rd filter chain.
  filter_chain = findFilterChain(8081, "127.0.0.1", "", "tls", {}, "127.0.0.1", 111);
  ASSERT_NE(filter_chain, nullptr);
  EXPECT_TRUE(filter_chain->transportSocketFactory().implementsSecureTransport());
  transport_socket = filter_chain->transportSocketFactory().createTransportSocket(nullptr);
  ssl_socket = dynamic_cast<Extensions::TransportSockets::Tls::SslSocket*>(transport_socket.get());
  server_names = ssl_socket->ssl()->dnsSansLocalCertificate();
  EXPECT_EQ(server_names.size(), 2);
  EXPECT_EQ(server_names.front(), "*.example.com");

  // UDS client - using 1st filter chain.
  filter_chain = findFilterChain(0, "/tmp/test.sock", "", "tls", {}, "127.0.0.1", 111);
  ASSERT_NE(filter_chain, nullptr);
  EXPECT_TRUE(filter_chain->transportSocketFactory().implementsSecureTransport());
  transport_socket = filter_chain->transportSocketFactory().createTransportSocket(nullptr);
  ssl_socket = dynamic_cast<Extensions::TransportSockets::Tls::SslSocket*>(transport_socket.get());
  uri = ssl_socket->ssl()->uriSanLocalCertificate();
  EXPECT_EQ(uri[0], "spiffe://lyft.com/test-team");
}

TEST_F(ListenerManagerImplWithRealFiltersTest, MultipleFilterChainsWithDestinationIPMatch) {
  const std::string yaml = TestEnvironment::substitute(R"EOF(
    address:
      socket_address: { address: 127.0.0.1, port_value: 1234 }
    listener_filters:
    - name: "envoy.filters.listener.tls_inspector"
    filter_chains:
    - filter_chain_match:
        # empty
      transport_socket:
        name: tls
        typed_config:
          "@type": type.googleapis.com/envoy.extensions.transport_sockets.tls.v3.DownstreamTlsContext
          common_tls_context:
            tls_certificates:
              - certificate_chain: { filename: "{{ test_rundir }}/test/extensions/transport_sockets/tls/test_data/san_uri_cert.pem" }
                private_key: { filename: "{{ test_rundir }}/test/extensions/transport_sockets/tls/test_data/san_uri_key.pem" }
    - filter_chain_match:
        prefix_ranges: { address_prefix: 192.168.0.1, prefix_len: 32 }
      transport_socket:
        name: tls
        typed_config:
          "@type": type.googleapis.com/envoy.extensions.transport_sockets.tls.v3.DownstreamTlsContext
          common_tls_context:
            tls_certificates:
              - certificate_chain: { filename: "{{ test_rundir }}/test/extensions/transport_sockets/tls/test_data/san_dns_cert.pem" }
                private_key: { filename: "{{ test_rundir }}/test/extensions/transport_sockets/tls/test_data/san_dns_key.pem" }
    - filter_chain_match:
        prefix_ranges: { address_prefix: 192.168.0.0, prefix_len: 16 }
      transport_socket:
        name: tls
        typed_config:
          "@type": type.googleapis.com/envoy.extensions.transport_sockets.tls.v3.DownstreamTlsContext
          common_tls_context:
            tls_certificates:
              - certificate_chain: { filename: "{{ test_rundir }}/test/extensions/transport_sockets/tls/test_data/san_multiple_dns_cert.pem" }
                private_key: { filename: "{{ test_rundir }}/test/extensions/transport_sockets/tls/test_data/san_multiple_dns_key.pem" }
  )EOF",
                                                       Network::Address::IpVersion::v4);

  EXPECT_CALL(server_.api_.random_, uuid());
  EXPECT_CALL(listener_factory_,
              createListenSocket(_, _, _, ListenerComponentFactory::BindType::ReusePort, 0));
  manager_->addOrUpdateListener(parseListenerFromV3Yaml(yaml), "", true);
  EXPECT_EQ(1U, manager_->listeners().size());

  // UDS client connects - using 1st filter chain with no IP match
  auto filter_chain = findFilterChain(1234, "127.0.0.1", "", "tls", {}, "127.0.0.1", 111);
  ASSERT_NE(filter_chain, nullptr);
  EXPECT_TRUE(filter_chain->transportSocketFactory().implementsSecureTransport());
  auto transport_socket = filter_chain->transportSocketFactory().createTransportSocket(nullptr);
  auto ssl_socket =
      dynamic_cast<Extensions::TransportSockets::Tls::SslSocket*>(transport_socket.get());
  auto uri = ssl_socket->ssl()->uriSanLocalCertificate();
  EXPECT_EQ(uri[0], "spiffe://lyft.com/test-team");

  // IPv4 client connects to default IP - using 1st filter chain.
  filter_chain = findFilterChain(1234, "127.0.0.1", "", "tls", {}, "127.0.0.1", 111);
  ASSERT_NE(filter_chain, nullptr);
  EXPECT_TRUE(filter_chain->transportSocketFactory().implementsSecureTransport());
  transport_socket = filter_chain->transportSocketFactory().createTransportSocket(nullptr);
  ssl_socket = dynamic_cast<Extensions::TransportSockets::Tls::SslSocket*>(transport_socket.get());
  uri = ssl_socket->ssl()->uriSanLocalCertificate();
  EXPECT_EQ(uri[0], "spiffe://lyft.com/test-team");

  // IPv4 client connects to exact IP match - using 2nd filter chain.
  filter_chain = findFilterChain(1234, "192.168.0.1", "", "tls", {}, "127.0.0.1", 111);
  ASSERT_NE(filter_chain, nullptr);
  EXPECT_TRUE(filter_chain->transportSocketFactory().implementsSecureTransport());
  transport_socket = filter_chain->transportSocketFactory().createTransportSocket(nullptr);
  ssl_socket = dynamic_cast<Extensions::TransportSockets::Tls::SslSocket*>(transport_socket.get());
  auto server_names = ssl_socket->ssl()->dnsSansLocalCertificate();
  EXPECT_EQ(server_names.size(), 1);
  EXPECT_EQ(server_names.front(), "server1.example.com");

  // IPv4 client connects to wildcard IP match - using 3rd filter chain.
  filter_chain = findFilterChain(1234, "192.168.1.1", "", "tls", {}, "192.168.1.1", 111);
  ASSERT_NE(filter_chain, nullptr);
  EXPECT_TRUE(filter_chain->transportSocketFactory().implementsSecureTransport());
  transport_socket = filter_chain->transportSocketFactory().createTransportSocket(nullptr);
  ssl_socket = dynamic_cast<Extensions::TransportSockets::Tls::SslSocket*>(transport_socket.get());
  server_names = ssl_socket->ssl()->dnsSansLocalCertificate();
  EXPECT_EQ(server_names.size(), 2);
  EXPECT_EQ(server_names.front(), "*.example.com");

  // UDS client - using 1st filter chain.
  filter_chain = findFilterChain(0, "/tmp/test.sock", "", "tls", {}, "/tmp/test.sock", 111);
  ASSERT_NE(filter_chain, nullptr);
  EXPECT_TRUE(filter_chain->transportSocketFactory().implementsSecureTransport());
  transport_socket = filter_chain->transportSocketFactory().createTransportSocket(nullptr);
  ssl_socket = dynamic_cast<Extensions::TransportSockets::Tls::SslSocket*>(transport_socket.get());
  uri = ssl_socket->ssl()->uriSanLocalCertificate();
  EXPECT_EQ(uri[0], "spiffe://lyft.com/test-team");
}

TEST_F(ListenerManagerImplWithRealFiltersTest, MultipleFilterChainsWithDirectSourceIPMatch) {
  const std::string yaml = TestEnvironment::substitute(R"EOF(
    address:
      socket_address: { address: 127.0.0.1, port_value: 1234 }
    listener_filters:
    - name: "envoy.filters.listener.tls_inspector"
      typed_config: {}
    filter_chains:
    - filter_chain_match:
        # empty
      transport_socket:
        name: tls
        typed_config:
          "@type": type.googleapis.com/envoy.extensions.transport_sockets.tls.v3.DownstreamTlsContext
          common_tls_context:
            tls_certificates:
              - certificate_chain: { filename: "{{ test_rundir }}/test/extensions/transport_sockets/tls/test_data/san_uri_cert.pem" }
                private_key: { filename: "{{ test_rundir }}/test/extensions/transport_sockets/tls/test_data/san_uri_key.pem" }
    - filter_chain_match:
        direct_source_prefix_ranges: { address_prefix: 192.168.0.1, prefix_len: 32 }
      transport_socket:
        name: tls
        typed_config:
          "@type": type.googleapis.com/envoy.extensions.transport_sockets.tls.v3.DownstreamTlsContext
          common_tls_context:
            tls_certificates:
              - certificate_chain: { filename: "{{ test_rundir }}/test/extensions/transport_sockets/tls/test_data/san_dns_cert.pem" }
                private_key: { filename: "{{ test_rundir }}/test/extensions/transport_sockets/tls/test_data/san_dns_key.pem" }
    - filter_chain_match:
        direct_source_prefix_ranges: { address_prefix: 192.168.0.0, prefix_len: 16 }
      transport_socket:
        name: tls
        typed_config:
          "@type": type.googleapis.com/envoy.extensions.transport_sockets.tls.v3.DownstreamTlsContext
          common_tls_context:
            tls_certificates:
              - certificate_chain: { filename: "{{ test_rundir }}/test/extensions/transport_sockets/tls/test_data/san_multiple_dns_cert.pem" }
                private_key: { filename: "{{ test_rundir }}/test/extensions/transport_sockets/tls/test_data/san_multiple_dns_key.pem" }
  )EOF",
                                                       Network::Address::IpVersion::v4);

  EXPECT_CALL(server_.api_.random_, uuid());
  EXPECT_CALL(listener_factory_,
              createListenSocket(_, _, _, ListenerComponentFactory::BindType::ReusePort, 0));
  manager_->addOrUpdateListener(parseListenerFromV3Yaml(yaml), "", true);
  EXPECT_EQ(1U, manager_->listeners().size());

  // UDS client connects - using 1st filter chain with no IP match
  auto filter_chain = findFilterChain(1234, "/uds_1", "", "tls", {}, "/uds_2", 111, "/uds_3");
  ASSERT_NE(filter_chain, nullptr);
  EXPECT_TRUE(filter_chain->transportSocketFactory().implementsSecureTransport());
  auto transport_socket = filter_chain->transportSocketFactory().createTransportSocket(nullptr);
  auto ssl_socket =
      dynamic_cast<Extensions::TransportSockets::Tls::SslSocket*>(transport_socket.get());
  auto uri = ssl_socket->ssl()->uriSanLocalCertificate();
  EXPECT_EQ(uri[0], "spiffe://lyft.com/test-team");

  // IPv4 client connects to default IP - using 1st filter chain.
  filter_chain = findFilterChain(1234, "127.0.0.1", "", "tls", {}, "127.0.0.1", 111, "127.0.0.1");
  ASSERT_NE(filter_chain, nullptr);
  EXPECT_TRUE(filter_chain->transportSocketFactory().implementsSecureTransport());
  transport_socket = filter_chain->transportSocketFactory().createTransportSocket(nullptr);
  ssl_socket = dynamic_cast<Extensions::TransportSockets::Tls::SslSocket*>(transport_socket.get());
  uri = ssl_socket->ssl()->uriSanLocalCertificate();
  EXPECT_EQ(uri[0], "spiffe://lyft.com/test-team");

  // IPv4 client connects to exact IP match - using 2nd filter chain.
  filter_chain = findFilterChain(1234, "127.0.0.1", "", "tls", {}, "127.0.0.1", 111, "192.168.0.1");
  ASSERT_NE(filter_chain, nullptr);
  EXPECT_TRUE(filter_chain->transportSocketFactory().implementsSecureTransport());
  transport_socket = filter_chain->transportSocketFactory().createTransportSocket(nullptr);
  ssl_socket = dynamic_cast<Extensions::TransportSockets::Tls::SslSocket*>(transport_socket.get());
  auto server_names = ssl_socket->ssl()->dnsSansLocalCertificate();
  EXPECT_EQ(server_names.size(), 1);
  EXPECT_EQ(server_names.front(), "server1.example.com");

  // IPv4 client connects to wildcard IP match - using 3rd filter chain.
  filter_chain = findFilterChain(1234, "127.0.0.1", "", "tls", {}, "127.0.0.1", 111, "192.168.1.1");
  ASSERT_NE(filter_chain, nullptr);
  EXPECT_TRUE(filter_chain->transportSocketFactory().implementsSecureTransport());
  transport_socket = filter_chain->transportSocketFactory().createTransportSocket(nullptr);
  ssl_socket = dynamic_cast<Extensions::TransportSockets::Tls::SslSocket*>(transport_socket.get());
  server_names = ssl_socket->ssl()->dnsSansLocalCertificate();
  EXPECT_EQ(server_names.size(), 2);
  EXPECT_EQ(server_names.front(), "*.example.com");
}

TEST_F(ListenerManagerImplWithRealFiltersTest, MultipleFilterChainsWithServerNamesMatch) {
  const std::string yaml = TestEnvironment::substitute(R"EOF(
    address:
      socket_address: { address: 127.0.0.1, port_value: 1234 }
    listener_filters:
    - name: "envoy.filters.listener.tls_inspector"
    filter_chains:
    - filter_chain_match:
        # empty
      transport_socket:
        name: tls
        typed_config:
          "@type": type.googleapis.com/envoy.extensions.transport_sockets.tls.v3.DownstreamTlsContext
          common_tls_context:
            tls_certificates:
              - certificate_chain: { filename: "{{ test_rundir }}/test/extensions/transport_sockets/tls/test_data/san_uri_cert.pem" }
                private_key: { filename: "{{ test_rundir }}/test/extensions/transport_sockets/tls/test_data/san_uri_key.pem" }
          session_ticket_keys:
            keys:
            - filename: "{{ test_rundir }}/test/extensions/transport_sockets/tls/test_data/ticket_key_a"
    - filter_chain_match:
        server_names: "server1.example.com"
      transport_socket:
        name: tls
        typed_config:
          "@type": type.googleapis.com/envoy.extensions.transport_sockets.tls.v3.DownstreamTlsContext
          common_tls_context:
            tls_certificates:
              - certificate_chain: { filename: "{{ test_rundir }}/test/extensions/transport_sockets/tls/test_data/san_dns_cert.pem" }
                private_key: { filename: "{{ test_rundir }}/test/extensions/transport_sockets/tls/test_data/san_dns_key.pem" }
          session_ticket_keys:
            keys:
            - filename: "{{ test_rundir }}/test/extensions/transport_sockets/tls/test_data/ticket_key_a"
    - filter_chain_match:
        server_names: "*.com"
      transport_socket:
        name: tls
        typed_config:
          "@type": type.googleapis.com/envoy.extensions.transport_sockets.tls.v3.DownstreamTlsContext
          common_tls_context:
            tls_certificates:
              - certificate_chain: { filename: "{{ test_rundir }}/test/extensions/transport_sockets/tls/test_data/san_multiple_dns_cert.pem" }
                private_key: { filename: "{{ test_rundir }}/test/extensions/transport_sockets/tls/test_data/san_multiple_dns_key.pem" }
          session_ticket_keys:
            keys:
            - filename: "{{ test_rundir }}/test/extensions/transport_sockets/tls/test_data/ticket_key_a"
  )EOF",
                                                       Network::Address::IpVersion::v4);

  EXPECT_CALL(server_.api_.random_, uuid());
  EXPECT_CALL(listener_factory_,
              createListenSocket(_, _, _, ListenerComponentFactory::BindType::ReusePort, 0));
  manager_->addOrUpdateListener(parseListenerFromV3Yaml(yaml), "", true);
  EXPECT_EQ(1U, manager_->listeners().size());

  // TLS client without SNI - using 1st filter chain.
  auto filter_chain = findFilterChain(1234, "127.0.0.1", "", "tls", {}, "127.0.0.1", 111);
  ASSERT_NE(filter_chain, nullptr);
  EXPECT_TRUE(filter_chain->transportSocketFactory().implementsSecureTransport());
  auto transport_socket = filter_chain->transportSocketFactory().createTransportSocket(nullptr);
  auto ssl_socket =
      dynamic_cast<Extensions::TransportSockets::Tls::SslSocket*>(transport_socket.get());
  auto uri = ssl_socket->ssl()->uriSanLocalCertificate();
  EXPECT_EQ(uri[0], "spiffe://lyft.com/test-team");

  // TLS client with exact SNI match - using 2nd filter chain.
  filter_chain =
      findFilterChain(1234, "127.0.0.1", "server1.example.com", "tls", {}, "127.0.0.1", 111);
  ASSERT_NE(filter_chain, nullptr);
  EXPECT_TRUE(filter_chain->transportSocketFactory().implementsSecureTransport());
  transport_socket = filter_chain->transportSocketFactory().createTransportSocket(nullptr);
  ssl_socket = dynamic_cast<Extensions::TransportSockets::Tls::SslSocket*>(transport_socket.get());
  auto server_names = ssl_socket->ssl()->dnsSansLocalCertificate();
  EXPECT_EQ(server_names.size(), 1);
  EXPECT_EQ(server_names.front(), "server1.example.com");

  // TLS client with wildcard SNI match - using 3rd filter chain.
  filter_chain =
      findFilterChain(1234, "127.0.0.1", "server2.example.com", "tls", {}, "127.0.0.1", 111);
  ASSERT_NE(filter_chain, nullptr);
  EXPECT_TRUE(filter_chain->transportSocketFactory().implementsSecureTransport());
  transport_socket = filter_chain->transportSocketFactory().createTransportSocket(nullptr);
  ssl_socket = dynamic_cast<Extensions::TransportSockets::Tls::SslSocket*>(transport_socket.get());
  server_names = ssl_socket->ssl()->dnsSansLocalCertificate();
  EXPECT_EQ(server_names.size(), 2);
  EXPECT_EQ(server_names.front(), "*.example.com");

  // TLS client with wildcard SNI match - using 3rd filter chain.
  filter_chain =
      findFilterChain(1234, "127.0.0.1", "www.wildcard.com", "tls", {}, "127.0.0.1", 111);
  ASSERT_NE(filter_chain, nullptr);
  EXPECT_TRUE(filter_chain->transportSocketFactory().implementsSecureTransport());
  transport_socket = filter_chain->transportSocketFactory().createTransportSocket(nullptr);
  ssl_socket = dynamic_cast<Extensions::TransportSockets::Tls::SslSocket*>(transport_socket.get());
  server_names = ssl_socket->ssl()->dnsSansLocalCertificate();
  EXPECT_EQ(server_names.size(), 2);
  EXPECT_EQ(server_names.front(), "*.example.com");
}

TEST_F(ListenerManagerImplWithRealFiltersTest, MultipleFilterChainsWithTransportProtocolMatch) {
  const std::string yaml = TestEnvironment::substitute(R"EOF(
    address:
      socket_address: { address: 127.0.0.1, port_value: 1234 }
    listener_filters:
    - name: "envoy.filters.listener.tls_inspector"
    filter_chains:
    - filter_chain_match:
        # empty
    - filter_chain_match:
        transport_protocol: "tls"
      transport_socket:
        name: tls
        typed_config:
          "@type": type.googleapis.com/envoy.extensions.transport_sockets.tls.v3.DownstreamTlsContext
          common_tls_context:
            tls_certificates:
              - certificate_chain: { filename: "{{ test_rundir }}/test/extensions/transport_sockets/tls/test_data/san_dns_cert.pem" }
                private_key: { filename: "{{ test_rundir }}/test/extensions/transport_sockets/tls/test_data/san_dns_key.pem" }
  )EOF",
                                                       Network::Address::IpVersion::v4);

  EXPECT_CALL(server_.api_.random_, uuid());
  EXPECT_CALL(listener_factory_,
              createListenSocket(_, _, _, ListenerComponentFactory::BindType::ReusePort, 0));
  manager_->addOrUpdateListener(parseListenerFromV3Yaml(yaml), "", true);
  EXPECT_EQ(1U, manager_->listeners().size());

  // TCP client - using 1st filter chain.
  auto filter_chain = findFilterChain(1234, "127.0.0.1", "", "raw_buffer", {}, "127.0.0.1", 111);
  ASSERT_NE(filter_chain, nullptr);
  EXPECT_FALSE(filter_chain->transportSocketFactory().implementsSecureTransport());

  // TLS client - using 2nd filter chain.
  filter_chain = findFilterChain(1234, "127.0.0.1", "", "tls", {}, "127.0.0.1", 111);
  ASSERT_NE(filter_chain, nullptr);
  EXPECT_TRUE(filter_chain->transportSocketFactory().implementsSecureTransport());
  auto transport_socket = filter_chain->transportSocketFactory().createTransportSocket(nullptr);
  auto ssl_socket =
      dynamic_cast<Extensions::TransportSockets::Tls::SslSocket*>(transport_socket.get());
  auto server_names = ssl_socket->ssl()->dnsSansLocalCertificate();
  EXPECT_EQ(server_names.size(), 1);
  EXPECT_EQ(server_names.front(), "server1.example.com");
}

TEST_F(ListenerManagerImplWithRealFiltersTest, MultipleFilterChainsWithApplicationProtocolMatch) {
  const std::string yaml = TestEnvironment::substitute(R"EOF(
    address:
      socket_address: { address: 127.0.0.1, port_value: 1234 }
    listener_filters:
    - name: "envoy.filters.listener.tls_inspector"
    filter_chains:
    - filter_chain_match:
        # empty
    - filter_chain_match:
        application_protocols: ["dummy", "h2"]
      transport_socket:
        name: tls
        typed_config:
          "@type": type.googleapis.com/envoy.extensions.transport_sockets.tls.v3.DownstreamTlsContext
          common_tls_context:
            tls_certificates:
              - certificate_chain: { filename: "{{ test_rundir }}/test/extensions/transport_sockets/tls/test_data/san_dns_cert.pem" }
                private_key: { filename: "{{ test_rundir }}/test/extensions/transport_sockets/tls/test_data/san_dns_key.pem" }
  )EOF",
                                                       Network::Address::IpVersion::v4);

  EXPECT_CALL(server_.api_.random_, uuid());
  EXPECT_CALL(listener_factory_,
              createListenSocket(_, _, _, ListenerComponentFactory::BindType::ReusePort, 0));
  manager_->addOrUpdateListener(parseListenerFromV3Yaml(yaml), "", true);
  EXPECT_EQ(1U, manager_->listeners().size());

  // TLS client without ALPN - using 1st filter chain.
  auto filter_chain = findFilterChain(1234, "127.0.0.1", "", "tls", {}, "127.0.0.1", 111);
  ASSERT_NE(filter_chain, nullptr);
  EXPECT_FALSE(filter_chain->transportSocketFactory().implementsSecureTransport());

  // TLS client with "h2,http/1.1" ALPN - using 2nd filter chain.
  filter_chain = findFilterChain(
      1234, "127.0.0.1", "", "tls",
      {Http::Utility::AlpnNames::get().Http2, Http::Utility::AlpnNames::get().Http11}, "127.0.0.1",
      111);
  ASSERT_NE(filter_chain, nullptr);
  EXPECT_TRUE(filter_chain->transportSocketFactory().implementsSecureTransport());
  auto transport_socket = filter_chain->transportSocketFactory().createTransportSocket(nullptr);
  auto ssl_socket =
      dynamic_cast<Extensions::TransportSockets::Tls::SslSocket*>(transport_socket.get());
  auto server_names = ssl_socket->ssl()->dnsSansLocalCertificate();
  EXPECT_EQ(server_names.size(), 1);
  EXPECT_EQ(server_names.front(), "server1.example.com");
}

TEST_F(ListenerManagerImplWithRealFiltersTest, MultipleFilterChainsWithMultipleRequirementsMatch) {
  const std::string yaml = TestEnvironment::substitute(R"EOF(
    address:
      socket_address: { address: 127.0.0.1, port_value: 1234 }
    listener_filters:
    - name: "envoy.filters.listener.tls_inspector"
    filter_chains:
    - filter_chain_match:
        # empty
    - filter_chain_match:
        server_names: ["www.example.com", "server1.example.com"]
        transport_protocol: "tls"
        application_protocols: ["dummy", "h2"]
      transport_socket:
        name: tls
        typed_config:
          "@type": type.googleapis.com/envoy.extensions.transport_sockets.tls.v3.DownstreamTlsContext
          common_tls_context:
            tls_certificates:
              - certificate_chain: { filename: "{{ test_rundir }}/test/extensions/transport_sockets/tls/test_data/san_dns_cert.pem" }
                private_key: { filename: "{{ test_rundir }}/test/extensions/transport_sockets/tls/test_data/san_dns_key.pem" }
  )EOF",
                                                       Network::Address::IpVersion::v4);

  EXPECT_CALL(server_.api_.random_, uuid());
  EXPECT_CALL(listener_factory_,
              createListenSocket(_, _, _, ListenerComponentFactory::BindType::ReusePort, 0));
  manager_->addOrUpdateListener(parseListenerFromV3Yaml(yaml), "", true);
  EXPECT_EQ(1U, manager_->listeners().size());

  // TLS client without SNI and ALPN - using 1st filter chain.
  auto filter_chain = findFilterChain(1234, "127.0.0.1", "", "tls", {}, "127.0.0.1", 111);
  ASSERT_NE(filter_chain, nullptr);
  EXPECT_FALSE(filter_chain->transportSocketFactory().implementsSecureTransport());

  // TLS client with exact SNI match but without ALPN - no match (SNI blackholed by configuration).
  filter_chain =
      findFilterChain(1234, "127.0.0.1", "server1.example.com", "tls", {}, "127.0.0.1", 111);
  EXPECT_EQ(filter_chain, nullptr);

  // TLS client with ALPN match but without SNI - using 1st filter chain.
  filter_chain = findFilterChain(
      1234, "127.0.0.1", "", "tls",
      {Http::Utility::AlpnNames::get().Http2, Http::Utility::AlpnNames::get().Http11}, "127.0.0.1",
      111);
  ASSERT_NE(filter_chain, nullptr);
  EXPECT_FALSE(filter_chain->transportSocketFactory().implementsSecureTransport());

  // TLS client with exact SNI match and ALPN match - using 2nd filter chain.
  filter_chain = findFilterChain(
      1234, "127.0.0.1", "server1.example.com", "tls",
      {Http::Utility::AlpnNames::get().Http2, Http::Utility::AlpnNames::get().Http11}, "127.0.0.1",
      111);
  ASSERT_NE(filter_chain, nullptr);
  EXPECT_TRUE(filter_chain->transportSocketFactory().implementsSecureTransport());
  auto transport_socket = filter_chain->transportSocketFactory().createTransportSocket(nullptr);
  auto ssl_socket =
      dynamic_cast<Extensions::TransportSockets::Tls::SslSocket*>(transport_socket.get());
  auto server_names = ssl_socket->ssl()->dnsSansLocalCertificate();
  EXPECT_EQ(server_names.size(), 1);
  EXPECT_EQ(server_names.front(), "server1.example.com");
}

TEST_F(ListenerManagerImplWithRealFiltersTest, MultipleFilterChainsWithDifferentSessionTicketKeys) {
  const std::string yaml = TestEnvironment::substitute(R"EOF(
    address:
      socket_address: { address: 127.0.0.1, port_value: 1234 }
    listener_filters:
    - name: "envoy.filters.listener.tls_inspector"
    filter_chains:
    - filter_chain_match:
        server_names: "example.com"
      transport_socket:
        name: tls
        typed_config:
          "@type": type.googleapis.com/envoy.extensions.transport_sockets.tls.v3.DownstreamTlsContext
          common_tls_context:
            tls_certificates:
              - certificate_chain: { filename: "{{ test_rundir }}/test/extensions/transport_sockets/tls/test_data/san_dns_cert.pem" }
                private_key: { filename: "{{ test_rundir }}/test/extensions/transport_sockets/tls/test_data/san_dns_key.pem" }
          session_ticket_keys:
            keys:
            - filename: "{{ test_rundir }}/test/extensions/transport_sockets/tls/test_data/ticket_key_a"
    - filter_chain_match:
        server_names: "www.example.com"
      transport_socket:
        name: tls
        typed_config:
          "@type": type.googleapis.com/envoy.extensions.transport_sockets.tls.v3.DownstreamTlsContext
          common_tls_context:
            tls_certificates:
              - certificate_chain: { filename: "{{ test_rundir }}/test/extensions/transport_sockets/tls/test_data/san_dns_cert.pem" }
                private_key: { filename: "{{ test_rundir }}/test/extensions/transport_sockets/tls/test_data/san_dns_key.pem" }
          session_ticket_keys:
            keys:
            - filename: "{{ test_rundir }}/test/extensions/transport_sockets/tls/test_data/ticket_key_b"
  )EOF",
                                                       Network::Address::IpVersion::v4);

  EXPECT_CALL(server_.api_.random_, uuid());
  EXPECT_CALL(listener_factory_,
              createListenSocket(_, _, _, ListenerComponentFactory::BindType::ReusePort, 0));
  manager_->addOrUpdateListener(parseListenerFromV3Yaml(yaml), "", true);
  EXPECT_EQ(1U, manager_->listeners().size());
}

TEST_F(ListenerManagerImplWithRealFiltersTest,
       MultipleFilterChainsWithMixedUseOfSessionTicketKeys) {
  const std::string yaml = TestEnvironment::substitute(R"EOF(
    address:
      socket_address: { address: 127.0.0.1, port_value: 1234 }
    listener_filters:
    - name: "envoy.filters.listener.tls_inspector"
    filter_chains:
    - filter_chain_match:
        server_names: "example.com"
      transport_socket:
        name: tls
        typed_config:
          "@type": type.googleapis.com/envoy.extensions.transport_sockets.tls.v3.DownstreamTlsContext
          common_tls_context:
            tls_certificates:
              - certificate_chain: { filename: "{{ test_rundir }}/test/extensions/transport_sockets/tls/test_data/san_dns_cert.pem" }
                private_key: { filename: "{{ test_rundir }}/test/extensions/transport_sockets/tls/test_data/san_dns_key.pem" }
          session_ticket_keys:
            keys:
            - filename: "{{ test_rundir }}/test/extensions/transport_sockets/tls/test_data/ticket_key_a"
    - filter_chain_match:
        server_names: "www.example.com"
      transport_socket:
        name: tls
        typed_config:
          "@type": type.googleapis.com/envoy.extensions.transport_sockets.tls.v3.DownstreamTlsContext
          common_tls_context:
            tls_certificates:
              - certificate_chain: { filename: "{{ test_rundir }}/test/extensions/transport_sockets/tls/test_data/san_dns_cert.pem" }
                private_key: { filename: "{{ test_rundir }}/test/extensions/transport_sockets/tls/test_data/san_dns_key.pem" }
  )EOF",
                                                       Network::Address::IpVersion::v4);

  EXPECT_CALL(server_.api_.random_, uuid());
  EXPECT_CALL(listener_factory_,
              createListenSocket(_, _, _, ListenerComponentFactory::BindType::ReusePort, 0));
  manager_->addOrUpdateListener(parseListenerFromV3Yaml(yaml), "", true);
  EXPECT_EQ(1U, manager_->listeners().size());
}

TEST_F(ListenerManagerImplWithRealFiltersTest, SingleFilterChainWithInvalidDestinationIPMatch) {
  const std::string yaml = TestEnvironment::substitute(R"EOF(
    address:
      socket_address: { address: 127.0.0.1, port_value: 1234 }
    listener_filters:
    - name: "envoy.filters.listener.tls_inspector"
    filter_chains:
    - filter_chain_match:
        prefix_ranges: { address_prefix: a.b.c.d, prefix_len: 32 }
  )EOF",
                                                       Network::Address::IpVersion::v4);

  EXPECT_THROW_WITH_MESSAGE(manager_->addOrUpdateListener(parseListenerFromV3Yaml(yaml), "", true),
                            EnvoyException, "malformed IP address: a.b.c.d");
}

TEST_F(ListenerManagerImplWithRealFiltersTest, SingleFilterChainWithInvalidServerNamesMatch) {
  const std::string yaml = TestEnvironment::substitute(R"EOF(
    address:
      socket_address: { address: 127.0.0.1, port_value: 1234 }
    listener_filters:
    - name: "envoy.filters.listener.tls_inspector"
    filter_chains:
    - filter_chain_match:
        server_names: "*w.example.com"
  )EOF",
                                                       Network::Address::IpVersion::v4);

  EXPECT_THROW_WITH_MESSAGE(manager_->addOrUpdateListener(parseListenerFromV3Yaml(yaml), "", true),
                            EnvoyException,
                            "error adding listener '127.0.0.1:1234': partial wildcards are not "
                            "supported in \"server_names\"");
}

TEST_F(ListenerManagerImplWithRealFiltersTest, MultipleFilterChainsWithSameMatch) {
  const std::string yaml = TestEnvironment::substitute(R"EOF(
    address:
      socket_address: { address: 127.0.0.1, port_value: 1234 }
    listener_filters:
    - name: "envoy.filters.listener.tls_inspector"
    filter_chains:
    - name : foo
      filter_chain_match:
        transport_protocol: "tls"
    - name: bar
      filter_chain_match:
        transport_protocol: "tls"
  )EOF",
                                                       Network::Address::IpVersion::v4);

  EXPECT_THROW_WITH_MESSAGE(manager_->addOrUpdateListener(parseListenerFromV3Yaml(yaml), "", true),
                            EnvoyException,
                            "error adding listener '127.0.0.1:1234': filter chain 'bar' has "
                            "the same matching rules defined as 'foo'");
}

TEST_F(ListenerManagerImplWithRealFiltersTest,
       MultipleFilterChainsWithSameMatchPlusUnimplementedFields) {
  const std::string yaml = TestEnvironment::substitute(R"EOF(
    address:
      socket_address: { address: 127.0.0.1, port_value: 1234 }
    listener_filters:
    - name: "envoy.filters.listener.tls_inspector"
    filter_chains:
    - name: foo
      filter_chain_match:
        transport_protocol: "tls"
    - name: bar
      filter_chain_match:
        transport_protocol: "tls"
        address_suffix: 127.0.0.0
  )EOF",
                                                       Network::Address::IpVersion::v4);

  EXPECT_THROW_WITH_MESSAGE(
      manager_->addOrUpdateListener(parseListenerFromV3Yaml(yaml), "", true), EnvoyException,
      "error adding listener '127.0.0.1:1234': filter chain 'bar' contains unimplemented fields");
}

TEST_F(ListenerManagerImplWithRealFiltersTest, MultipleFilterChainsWithOverlappingRules) {
  const std::string yaml = TestEnvironment::substitute(R"EOF(
    address:
      socket_address: { address: 127.0.0.1, port_value: 1234 }
    listener_filters:
    - name: "envoy.filters.listener.tls_inspector"
    filter_chains:
    - filter_chain_match:
        server_names: "example.com"
    - filter_chain_match:
        server_names: ["example.com", "www.example.com"]
  )EOF",
                                                       Network::Address::IpVersion::v4);

  EXPECT_THROW_WITH_MESSAGE(manager_->addOrUpdateListener(parseListenerFromV3Yaml(yaml), "", true),
                            EnvoyException,
                            "error adding listener '127.0.0.1:1234': multiple filter chains with "
                            "overlapping matching rules are defined");
}

TEST_F(ListenerManagerImplWithRealFiltersTest, TlsFilterChainWithTlsInspectorInjectionDisabled) {
  const std::string yaml = TestEnvironment::substitute(R"EOF(
    address:
      socket_address: { address: 127.0.0.1, port_value: 1234 }
    filter_chains:
    - filter_chain_match:
        transport_protocol: "tls"
    - filter_chain_match:
        # empty
  )EOF",
                                                       Network::Address::IpVersion::v4);

  EXPECT_CALL(server_.api_.random_, uuid());
  EXPECT_CALL(listener_factory_,
              createListenSocket(_, _, _, ListenerComponentFactory::BindType::ReusePort, 0));
  manager_->addOrUpdateListener(parseListenerFromV3Yaml(yaml), "", true);
  EXPECT_EQ(1U, manager_->listeners().size());

  // Make sure there are no listener filters (i.e. no automatically injected TLS Inspector).
  Network::ListenerConfig& listener = manager_->listeners().back().get();
  Network::FilterChainFactory& filterChainFactory = listener.filterChainFactory();
  Network::MockListenerFilterManager manager;
  EXPECT_CALL(manager, addAcceptFilter_(_, _)).Times(0);
  EXPECT_TRUE(filterChainFactory.createListenerFilterChain(manager));
}

TEST_F(ListenerManagerImplWithRealFiltersTest, TlsFilterChainWithoutTlsInspector) {
  auto tls_inspector_injection_enabled_guard = enableTlsInspectorInjectionForThisTest();
  const std::string yaml = TestEnvironment::substitute(R"EOF(
    address:
      socket_address: { address: 127.0.0.1, port_value: 1234 }
    filter_chains:
    - filter_chain_match:
        transport_protocol: "tls"
    - filter_chain_match:
        # empty
  )EOF",
                                                       Network::Address::IpVersion::v4);

  EXPECT_CALL(server_.api_.random_, uuid());
  EXPECT_CALL(listener_factory_,
              createListenSocket(_, _, _, ListenerComponentFactory::BindType::ReusePort, 0));
  manager_->addOrUpdateListener(parseListenerFromV3Yaml(yaml), "", true);
  EXPECT_EQ(1U, manager_->listeners().size());

  // TLS Inspector is automatically injected for filter chains with TLS requirements,
  // so make sure there is exactly 1 listener filter (and assume it's TLS Inspector).
  Network::ListenerConfig& listener = manager_->listeners().back().get();
  Network::FilterChainFactory& filterChainFactory = listener.filterChainFactory();
  Network::MockListenerFilterManager manager;
  EXPECT_CALL(manager, addAcceptFilter_(_, _))
      .WillOnce(Invoke([&](const Network::ListenerFilterMatcherSharedPtr&,
                           Network::ListenerFilterPtr&) -> void {}));
  EXPECT_TRUE(filterChainFactory.createListenerFilterChain(manager));
}

// Test the tls inspector is not injected twice when the deprecated name is used.
TEST_F(ListenerManagerImplWithRealFiltersTest,
       DEPRECATED_FEATURE_TEST(TlsFilterChainWithDeprecatedTlsInspectorName)) {
  auto tls_inspector_injection_enabled_guard = enableTlsInspectorInjectionForThisTest();
  const std::string yaml = TestEnvironment::substitute(R"EOF(
    address:
      socket_address: { address: 127.0.0.1, port_value: 1234 }
    listener_filters:
    - name: "envoy.listener.tls_inspector"
    filter_chains:
    - filter_chain_match:
        transport_protocol: "tls"
    - filter_chain_match:
        # empty
  )EOF",
                                                       Network::Address::IpVersion::v4);

  EXPECT_CALL(server_.api_.random_, uuid());
  EXPECT_CALL(listener_factory_,
              createListenSocket(_, _, _, ListenerComponentFactory::BindType::ReusePort, 0));
  manager_->addOrUpdateListener(parseListenerFromV3Yaml(yaml), "", true);
  EXPECT_EQ(1U, manager_->listeners().size());

  // Make sure there is exactly 1 listener filter (and assume it's TLS Inspector). 2 filters
  // would imply incorrect injection of a second filter.
  Network::ListenerConfig& listener = manager_->listeners().back().get();
  Network::FilterChainFactory& filterChainFactory = listener.filterChainFactory();
  Network::MockListenerFilterManager manager;
  EXPECT_CALL(manager, addAcceptFilter_(_, _))
      .WillOnce(Invoke([&](const Network::ListenerFilterMatcherSharedPtr&,
                           Network::ListenerFilterPtr&) -> void {}));
  EXPECT_TRUE(filterChainFactory.createListenerFilterChain(manager));
}

TEST_F(ListenerManagerImplWithRealFiltersTest, SniFilterChainWithoutTlsInspector) {
  auto tls_inspector_injection_enabled_guard = enableTlsInspectorInjectionForThisTest();
  const std::string yaml = TestEnvironment::substitute(R"EOF(
    address:
      socket_address: { address: 127.0.0.1, port_value: 1234 }
    filter_chains:
    - filter_chain_match:
        server_names: "example.com"
    - filter_chain_match:
        # empty
  )EOF",
                                                       Network::Address::IpVersion::v4);

  EXPECT_CALL(server_.api_.random_, uuid());
  EXPECT_CALL(listener_factory_,
              createListenSocket(_, _, _, ListenerComponentFactory::BindType::ReusePort, 0));
  manager_->addOrUpdateListener(parseListenerFromV3Yaml(yaml), "", true);
  EXPECT_EQ(1U, manager_->listeners().size());

  // TLS Inspector is automatically injected for filter chains with SNI requirements,
  // so make sure there is exactly 1 listener filter (and assume it's TLS Inspector).
  Network::ListenerConfig& listener = manager_->listeners().back().get();
  Network::FilterChainFactory& filterChainFactory = listener.filterChainFactory();
  Network::MockListenerFilterManager manager;
  EXPECT_CALL(manager, addAcceptFilter_(_, _))
      .WillOnce(Invoke([&](const Network::ListenerFilterMatcherSharedPtr&,
                           Network::ListenerFilterPtr&) -> void {}));
  EXPECT_TRUE(filterChainFactory.createListenerFilterChain(manager));
}

TEST_F(ListenerManagerImplWithRealFiltersTest, AlpnFilterChainWithoutTlsInspector) {
  auto tls_inspector_injection_enabled_guard = enableTlsInspectorInjectionForThisTest();
  const std::string yaml = TestEnvironment::substitute(R"EOF(
    address:
      socket_address: { address: 127.0.0.1, port_value: 1234 }
    filter_chains:
    - filter_chain_match:
        application_protocols: ["h2", "http/1.1"]
    - filter_chain_match:
        # empty
  )EOF",
                                                       Network::Address::IpVersion::v4);

  EXPECT_CALL(server_.api_.random_, uuid());
  EXPECT_CALL(listener_factory_,
              createListenSocket(_, _, _, ListenerComponentFactory::BindType::ReusePort, 0));
  manager_->addOrUpdateListener(parseListenerFromV3Yaml(yaml), "", true);
  EXPECT_EQ(1U, manager_->listeners().size());

  // TLS Inspector is automatically injected for filter chains with ALPN requirements,
  // so make sure there is exactly 1 listener filter (and assume it's TLS Inspector).
  Network::ListenerConfig& listener = manager_->listeners().back().get();
  Network::FilterChainFactory& filterChainFactory = listener.filterChainFactory();
  Network::MockListenerFilterManager manager;
  EXPECT_CALL(manager, addAcceptFilter_(_, _))
      .WillOnce(Invoke([&](const Network::ListenerFilterMatcherSharedPtr&,
                           Network::ListenerFilterPtr&) -> void {}));
  EXPECT_TRUE(filterChainFactory.createListenerFilterChain(manager));
}

TEST_F(ListenerManagerImplWithRealFiltersTest, CustomTransportProtocolWithSniWithoutTlsInspector) {
  auto tls_inspector_injection_enabled_guard = enableTlsInspectorInjectionForThisTest();
  const std::string yaml = TestEnvironment::substitute(R"EOF(
    address:
      socket_address: { address: 127.0.0.1, port_value: 1234 }
    filter_chains:
    - filter_chain_match:
        server_names: "example.com"
        transport_protocol: "custom"
    - filter_chain_match:
        # empty
  )EOF",
                                                       Network::Address::IpVersion::v4);

  EXPECT_CALL(server_.api_.random_, uuid());
  EXPECT_CALL(listener_factory_,
              createListenSocket(_, _, _, ListenerComponentFactory::BindType::ReusePort, 0));
  manager_->addOrUpdateListener(parseListenerFromV3Yaml(yaml), "", true);
  EXPECT_EQ(1U, manager_->listeners().size());

  // Make sure there are no listener filters (i.e. no automatically injected TLS Inspector).
  Network::ListenerConfig& listener = manager_->listeners().back().get();
  Network::FilterChainFactory& filterChainFactory = listener.filterChainFactory();
  Network::MockListenerFilterManager manager;
  EXPECT_CALL(manager, addAcceptFilter_(_, _)).Times(0);
  EXPECT_TRUE(filterChainFactory.createListenerFilterChain(manager));
}

TEST_F(ListenerManagerImplWithRealFiltersTest, TlsCertificateInline) {
  const std::string cert = TestEnvironment::readFileToStringForTest(TestEnvironment::substitute(
      "{{ test_rundir }}/test/extensions/transport_sockets/tls/test_data/san_dns3_chain.pem"));
  const std::string pkey = TestEnvironment::readFileToStringForTest(TestEnvironment::substitute(
      "{{ test_rundir }}/test/extensions/transport_sockets/tls/test_data/san_dns3_key.pem"));
  const std::string ca = TestEnvironment::readFileToStringForTest(TestEnvironment::substitute(
      "{{ test_rundir }}/test/extensions/transport_sockets/tls/test_data/ca_cert.pem"));
  const std::string yaml = absl::StrCat(R"EOF(
    address:
      socket_address: { address: 127.0.0.1, port_value: 1234 }
    filter_chains:
    - transport_socket:
        name: tls
        typed_config:
          "@type": type.googleapis.com/envoy.extensions.transport_sockets.tls.v3.DownstreamTlsContext
          common_tls_context:
            tls_certificates:
              - certificate_chain: { inline_string: ")EOF",
                                        absl::CEscape(cert), R"EOF(" }
                private_key: { inline_string: ")EOF",
                                        absl::CEscape(pkey), R"EOF(" }
            validation_context:
              trusted_ca: { inline_string: ")EOF",
                                        absl::CEscape(ca), R"EOF(" }
  )EOF");

  EXPECT_CALL(server_.api_.random_, uuid());
  EXPECT_CALL(listener_factory_,
              createListenSocket(_, _, _, ListenerComponentFactory::BindType::ReusePort, 0));
  manager_->addOrUpdateListener(parseListenerFromV3Yaml(yaml), "", true);
  EXPECT_EQ(1U, manager_->listeners().size());
}

TEST_F(ListenerManagerImplWithRealFiltersTest, TlsCertificateChainInlinePrivateKeyFilename) {
  const std::string cert = TestEnvironment::readFileToStringForTest(TestEnvironment::substitute(
      "{{ test_rundir }}/test/extensions/transport_sockets/tls/test_data/san_dns3_chain.pem"));
  const std::string yaml = TestEnvironment::substitute(absl::StrCat(R"EOF(
    address:
      socket_address: { address: 127.0.0.1, port_value: 1234 }
    filter_chains:
    - transport_socket:
        name: tls
        typed_config:
          "@type": type.googleapis.com/envoy.extensions.transport_sockets.tls.v3.DownstreamTlsContext
          common_tls_context:
            tls_certificates:
              - private_key: { filename: "{{ test_rundir }}/test/extensions/transport_sockets/tls/test_data/san_dns3_key.pem" }
                certificate_chain: { inline_string: ")EOF",
                                                                    absl::CEscape(cert), R"EOF(" }
  )EOF"),
                                                       Network::Address::IpVersion::v4);

  EXPECT_CALL(server_.api_.random_, uuid());
  EXPECT_CALL(listener_factory_,
              createListenSocket(_, _, _, ListenerComponentFactory::BindType::ReusePort, 0));
  manager_->addOrUpdateListener(parseListenerFromV3Yaml(yaml), "", true);
  EXPECT_EQ(1U, manager_->listeners().size());
}

TEST_F(ListenerManagerImplWithRealFiltersTest, TlsCertificateIncomplete) {
  const std::string yaml = TestEnvironment::substitute(R"EOF(
    address:
      socket_address: { address: 127.0.0.1, port_value: 1234 }
    filter_chains:
    - transport_socket:
        name: tls
        typed_config:
          "@type": type.googleapis.com/envoy.extensions.transport_sockets.tls.v3.DownstreamTlsContext
          common_tls_context:
            tls_certificates:
              - certificate_chain: { filename: "{{ test_rundir }}/test/extensions/transport_sockets/tls/test_data/san_dns3_chain.pem" }
  )EOF",
                                                       Network::Address::IpVersion::v4);

  EXPECT_THROW_WITH_MESSAGE(
      manager_->addOrUpdateListener(parseListenerFromV3Yaml(yaml), "", true), EnvoyException,
      TestEnvironment::substitute(
          "Failed to load incomplete certificate from {{ test_rundir }}"
          "/test/extensions/transport_sockets/tls/test_data/san_dns3_chain.pem, ",
          Network::Address::IpVersion::v4));
}

TEST_F(ListenerManagerImplWithRealFiltersTest, TlsCertificateInvalidCertificateChain) {
  const std::string yaml = TestEnvironment::substitute(R"EOF(
    address:
      socket_address: { address: 127.0.0.1, port_value: 1234 }
    filter_chains:
    - transport_socket:
        name: tls
        typed_config:
          "@type": type.googleapis.com/envoy.extensions.transport_sockets.tls.v3.DownstreamTlsContext
          common_tls_context:
            tls_certificates:
              - certificate_chain: { inline_string: "invalid" }
                private_key: { filename: "{{ test_rundir }}/test/extensions/transport_sockets/tls/test_data/san_dns3_key.pem" }
  )EOF",
                                                       Network::Address::IpVersion::v4);

  EXPECT_THROW_WITH_MESSAGE(manager_->addOrUpdateListener(parseListenerFromV3Yaml(yaml), "", true),
                            EnvoyException, "Failed to load certificate chain from <inline>");
}

TEST_F(ListenerManagerImplWithRealFiltersTest, TlsCertificateInvalidIntermediateCA) {
  const std::string leaf = TestEnvironment::readFileToStringForTest(TestEnvironment::substitute(
      "{{ test_rundir }}/test/extensions/transport_sockets/tls/test_data/san_dns3_cert.pem"));
  const std::string yaml = TestEnvironment::substitute(
      absl::StrCat(
          R"EOF(
    address:
      socket_address: { address: 127.0.0.1, port_value: 1234 }
    filter_chains:
    - transport_socket:
        name: tls
        typed_config:
          "@type": type.googleapis.com/envoy.extensions.transport_sockets.tls.v3.DownstreamTlsContext
          common_tls_context:
            tls_certificates:
              - certificate_chain: { inline_string: ")EOF",
          absl::CEscape(leaf),
          R"EOF(\n-----BEGIN CERTIFICATE-----\nDEFINITELY_INVALID_CERTIFICATE\n-----END CERTIFICATE-----" }
                private_key: { filename: "{{ test_rundir }}/test/extensions/transport_sockets/tls/test_data/san_dns3_key.pem" }
  )EOF"),
      Network::Address::IpVersion::v4);

  EXPECT_THROW_WITH_MESSAGE(manager_->addOrUpdateListener(parseListenerFromV3Yaml(yaml), "", true),
                            EnvoyException, "Failed to load certificate chain from <inline>");
}

TEST_F(ListenerManagerImplWithRealFiltersTest, TlsCertificateInvalidPrivateKey) {
  const std::string yaml = TestEnvironment::substitute(R"EOF(
    address:
      socket_address: { address: 127.0.0.1, port_value: 1234 }
    filter_chains:
    - transport_socket:
        name: tls
        typed_config:
          "@type": type.googleapis.com/envoy.extensions.transport_sockets.tls.v3.DownstreamTlsContext
          common_tls_context:
            tls_certificates:
              - certificate_chain: { filename: "{{ test_rundir }}/test/extensions/transport_sockets/tls/test_data/san_dns3_chain.pem" }
                private_key: { inline_string: "invalid" }
  )EOF",
                                                       Network::Address::IpVersion::v4);

  EXPECT_THROW_WITH_MESSAGE(manager_->addOrUpdateListener(parseListenerFromV3Yaml(yaml), "", true),
                            EnvoyException,
                            "Failed to load private key from <inline>, "
                            "Cause: error:0900006e:PEM routines:OPENSSL_internal:NO_START_LINE");
}

TEST_F(ListenerManagerImplWithRealFiltersTest, TlsCertificateInvalidTrustedCA) {
  const std::string yaml = TestEnvironment::substitute(R"EOF(
    address:
      socket_address: { address: 127.0.0.1, port_value: 1234 }
    filter_chains:
    - transport_socket:
        name: tls
        typed_config:
          "@type": type.googleapis.com/envoy.extensions.transport_sockets.tls.v3.DownstreamTlsContext
          common_tls_context:
            tls_certificates:
              - certificate_chain: { filename: "{{ test_rundir }}/test/extensions/transport_sockets/tls/test_data/san_dns3_chain.pem" }
                private_key: { filename: "{{ test_rundir }}/test/extensions/transport_sockets/tls/test_data/san_dns3_key.pem" }
            validation_context:
              trusted_ca: { inline_string: "invalid" }
  )EOF",
                                                       Network::Address::IpVersion::v4);

  EXPECT_THROW_WITH_MESSAGE(manager_->addOrUpdateListener(parseListenerFromV3Yaml(yaml), "", true),
                            EnvoyException, "Failed to load trusted CA certificates from <inline>");
}

TEST_F(ListenerManagerImplWithRealFiltersTest, TlsCertificateCertPrivateKeyMismatch) {
  const std::string yaml = TestEnvironment::substitute(R"EOF(
    address:
      socket_address: { address: 127.0.0.1, port_value: 1234 }
    filter_chains:
    - transport_socket:
        name: tls
        typed_config:
          "@type": type.googleapis.com/envoy.extensions.transport_sockets.tls.v3.DownstreamTlsContext
          common_tls_context:
            tls_certificates:
              - certificate_chain: { filename: "{{ test_rundir }}/test/extensions/transport_sockets/tls/test_data/san_dns3_chain.pem" }
                private_key: { filename: "{{ test_rundir }}/test/extensions/transport_sockets/tls/test_data/san_dns2_key.pem" }
  )EOF",
                                                       Network::Address::IpVersion::v4);

  EXPECT_THROW_WITH_REGEX(
      manager_->addOrUpdateListener(parseListenerFromV3Yaml(yaml), "", true), EnvoyException,
      "Failed to load private key from .*, "
      "Cause: error:0b000074:X.509 certificate routines:OPENSSL_internal:KEY_VALUES_MISMATCH");
}

TEST_F(ListenerManagerImplWithRealFiltersTest, Metadata) {
#ifdef SOL_IP
  const std::string yaml = TestEnvironment::substitute(R"EOF(
    address:
      socket_address: { address: 127.0.0.1, port_value: 1234 }
    metadata: { filter_metadata: { com.bar.foo: { baz: test_value } } }
    traffic_direction: INBOUND
    filter_chains:
    - filter_chain_match:
      filters:
      - name: http
        typed_config:
          "@type": type.googleapis.com/envoy.extensions.filters.network.http_connection_manager.v3.HttpConnectionManager
          stat_prefix: metadata_test
          route_config:
            virtual_hosts:
            - name: "some_virtual_host"
              domains: ["some.domain"]
              routes:
              - match: { prefix: "/" }
                route: { cluster: service_foo }
    listener_filters:
    - name: "envoy.filters.listener.original_dst"
  )EOF",
                                                       Network::Address::IpVersion::v4);
  Configuration::ListenerFactoryContext* listener_factory_context = nullptr;
  // Extract listener_factory_context avoid accessing private member.
  ON_CALL(listener_factory_, createListenerFilterFactoryList(_, _))
      .WillByDefault(
          Invoke([&listener_factory_context](
                     const Protobuf::RepeatedPtrField<envoy::config::listener::v3::ListenerFilter>&
                         filters,
                     Configuration::ListenerFactoryContext& context)
                     -> std::vector<Network::ListenerFilterFactoryCb> {
            listener_factory_context = &context;
            return ProdListenerComponentFactory::createListenerFilterFactoryList_(filters, context);
          }));
  server_.server_factory_context_->cluster_manager_.initializeClusters({"service_foo"}, {});
  manager_->addOrUpdateListener(parseListenerFromV3Yaml(yaml), "", true);
  ASSERT_NE(nullptr, listener_factory_context);
  EXPECT_EQ("test_value", Config::Metadata::metadataValue(
                              &listener_factory_context->listenerMetadata(), "com.bar.foo", "baz")
                              .string_value());
  EXPECT_EQ(envoy::config::core::v3::INBOUND, listener_factory_context->direction());
#endif
}

TEST_F(ListenerManagerImplWithRealFiltersTest, OriginalDstFilterWin32NoTrafficDirection) {
#ifdef WIN32
  const std::string yaml = TestEnvironment::substitute(R"EOF(
    address:
      socket_address: { address: 127.0.0.1, port_value: 1111 }
    filter_chains: {}
    listener_filters:
    - name: "envoy.filters.listener.original_dst"
  )EOF",
                                                       Network::Address::IpVersion::v4);

  EXPECT_THROW_WITH_MESSAGE(manager_->addOrUpdateListener(parseListenerFromV3Yaml(yaml), "", true);
                            , EnvoyException,
                            "[Windows] Setting original destination filter on a listener without "
                            "specifying the traffic_direction."
                            "Configure the traffic_direction listener option");
#endif
}

TEST_F(ListenerManagerImplWithRealFiltersTest, OriginalDstFilterWin32NoFeatureSupport) {
#if defined(WIN32) && !defined(SOL_IP)
  const std::string yaml = TestEnvironment::substitute(R"EOF(
    address:
      socket_address: { address: 127.0.0.1, port_value: 1111 }
    filter_chains: {}
    traffic_direction: INBOUND
    listener_filters:
    - name: "envoy.filters.listener.original_dst"
  )EOF",
                                                       Network::Address::IpVersion::v4);
  EXPECT_THROW_WITH_MESSAGE(manager_->addOrUpdateListener(parseListenerFromV3Yaml(yaml), "", true);
                            , EnvoyException,
                            "[Windows] Envoy was compiled without support for `SO_ORIGINAL_DST`, "
                            "the original destination filter cannot be used");
#endif
}

TEST_F(ListenerManagerImplWithRealFiltersTest, OriginalDstFilter) {
#ifdef SOL_IP
  const std::string yaml = TestEnvironment::substitute(R"EOF(
    address:
      socket_address: { address: 127.0.0.1, port_value: 1111 }
    filter_chains: {}
    traffic_direction: INBOUND
    listener_filters:
    - name: "envoy.filters.listener.original_dst"
  )EOF",
                                                       Network::Address::IpVersion::v4);
  EXPECT_CALL(server_.api_.random_, uuid());
  EXPECT_CALL(listener_factory_,
              createListenSocket(_, _, _, ListenerComponentFactory::BindType::ReusePort, 0));
  manager_->addOrUpdateListener(parseListenerFromV3Yaml(yaml), "", true);
  EXPECT_EQ(1U, manager_->listeners().size());

  Network::ListenerConfig& listener = manager_->listeners().back().get();

  Network::FilterChainFactory& filterChainFactory = listener.filterChainFactory();
  Network::MockListenerFilterManager manager;

  // Return error when trying to retrieve the original dst on the invalid handle
  EXPECT_CALL(os_sys_calls_, getsockopt_(_, _, _, _, _)).WillOnce(Return(-1));

  NiceMock<Network::MockListenerFilterCallbacks> callbacks;
  Network::AcceptedSocketImpl socket(std::make_unique<Network::IoSocketHandleImpl>(),
                                     Network::Address::InstanceConstSharedPtr{
                                         new Network::Address::Ipv4Instance("127.0.0.1", 1234)},
                                     Network::Address::InstanceConstSharedPtr{
                                         new Network::Address::Ipv4Instance("127.0.0.1", 5678)});

  EXPECT_CALL(callbacks, socket()).WillOnce(Invoke([&]() -> Network::ConnectionSocket& {
    return socket;
  }));

  EXPECT_CALL(manager, addAcceptFilter_(_, _))
      .WillOnce(Invoke([&](const Network::ListenerFilterMatcherSharedPtr&,
                           Network::ListenerFilterPtr& filter) -> void {
        EXPECT_EQ(Network::FilterStatus::Continue, filter->onAccept(callbacks));
      }));

  EXPECT_TRUE(filterChainFactory.createListenerFilterChain(manager));
#endif
}

class OriginalDstTestFilter : public Extensions::ListenerFilters::OriginalDst::OriginalDstFilter {
public:
  OriginalDstTestFilter(const envoy::config::core::v3::TrafficDirection& traffic_direction)
      : Extensions::ListenerFilters::OriginalDst::OriginalDstFilter(traffic_direction) {}

private:
  Network::Address::InstanceConstSharedPtr getOriginalDst(Network::Socket&) override {
    return Network::Address::InstanceConstSharedPtr{
        new Network::Address::Ipv4Instance("127.0.0.2", 2345)};
  }
};

class OriginalDstTestConfigFactory : public Configuration::NamedListenerFilterConfigFactory {
public:
  // NamedListenerFilterConfigFactory
  Network::ListenerFilterFactoryCb
  createListenerFilterFactoryFromProto(const Protobuf::Message&,
                                       const Network::ListenerFilterMatcherSharedPtr&,
                                       Configuration::ListenerFactoryContext& context) override {
    return [traffic_direction = context.listenerConfig().direction()](
               Network::ListenerFilterManager& filter_manager) -> void {
      filter_manager.addAcceptFilter(nullptr,
                                     std::make_unique<OriginalDstTestFilter>(traffic_direction));
    };
  }

  ProtobufTypes::MessagePtr createEmptyConfigProto() override {
    // Using Struct instead of a custom per-filter empty config proto
    // This is only allowed in tests.
    return std::make_unique<Envoy::ProtobufWkt::Struct>();
  }

  std::string name() const override { return "test.listener.original_dst"; }
};

TEST_F(ListenerManagerImplWithRealFiltersTest, OriginalDstTestFilterOutbound) {
#ifdef SOL_IP
  OriginalDstTestConfigFactory factory;
  Registry::InjectFactory<Configuration::NamedListenerFilterConfigFactory> registration(factory);

  const std::string yaml = TestEnvironment::substitute(R"EOF(
    address:
      socket_address: { address: 127.0.0.1, port_value: 1111 }
    filter_chains: {}
    traffic_direction: OUTBOUND
    listener_filters:
    - name: "test.listener.original_dst"
  )EOF",
                                                       Network::Address::IpVersion::v4);

  EXPECT_CALL(server_.api_.random_, uuid());
  EXPECT_CALL(listener_factory_,
              createListenSocket(_, _, _, ListenerComponentFactory::BindType::ReusePort, 0));
  manager_->addOrUpdateListener(parseListenerFromV3Yaml(yaml), "", true);
  EXPECT_EQ(1U, manager_->listeners().size());

  Network::ListenerConfig& listener = manager_->listeners().back().get();

  Network::FilterChainFactory& filterChainFactory = listener.filterChainFactory();
  Network::MockListenerFilterManager manager;

  NiceMock<Network::MockListenerFilterCallbacks> callbacks;
  Network::AcceptedSocketImpl socket(
      std::make_unique<Network::IoSocketHandleImpl>(),
      std::make_unique<Network::Address::Ipv4Instance>("127.0.0.1", 1234),
      std::make_unique<Network::Address::Ipv4Instance>("127.0.0.1", 5678));

#ifdef WIN32
  EXPECT_CALL(os_sys_calls_, ioctl(_, _, _, _, _, _, _));
  auto filter_state =
      std::make_shared<StreamInfo::FilterStateImpl>(StreamInfo::FilterState::LifeSpan::TopSpan);
  EXPECT_CALL(callbacks, filterState()).WillOnce(Invoke([&]() -> StreamInfo::FilterState& {
    return *filter_state;
  }));
#endif
  EXPECT_CALL(callbacks, socket()).WillOnce(Invoke([&]() -> Network::ConnectionSocket& {
    return socket;
  }));

  EXPECT_CALL(manager, addAcceptFilter_(_, _))
      .WillOnce(Invoke([&](const Network::ListenerFilterMatcherSharedPtr&,
                           Network::ListenerFilterPtr& filter) -> void {
        EXPECT_EQ(Network::FilterStatus::Continue, filter->onAccept(callbacks));
      }));

  EXPECT_TRUE(filterChainFactory.createListenerFilterChain(manager));
  EXPECT_TRUE(socket.addressProvider().localAddressRestored());
  EXPECT_EQ("127.0.0.2:2345", socket.addressProvider().localAddress()->asString());
#endif
}

TEST_F(ListenerManagerImplWithRealFiltersTest, OriginalDstFilterStopsIteration) {
#if defined(WIN32) && defined(SOL_IP)
  OriginalDstTestConfigFactory factory;
  Registry::InjectFactory<Configuration::NamedListenerFilterConfigFactory> registration(factory);

  const std::string yaml = TestEnvironment::substitute(R"EOF(
    address:
      socket_address: { address: 127.0.0.1, port_value: 1111 }
    filter_chains: {}
    traffic_direction: OUTBOUND
    listener_filters:
    - name: "test.listener.original_dst"
  )EOF",
                                                       Network::Address::IpVersion::v4);

  EXPECT_CALL(server_.api_.random_, uuid());
  EXPECT_CALL(listener_factory_,
              createListenSocket(_, _, _, ListenerComponentFactory::BindType::ReusePort, 0));
  manager_->addOrUpdateListener(parseListenerFromV3Yaml(yaml), "", true);
  EXPECT_EQ(1U, manager_->listeners().size());

  Network::ListenerConfig& listener = manager_->listeners().back().get();

  Network::FilterChainFactory& filterChainFactory = listener.filterChainFactory();
  Network::MockListenerFilterManager manager;

  NiceMock<Network::MockListenerFilterCallbacks> callbacks;
  auto io_handle = std::make_unique<NiceMock<Network::MockIoHandle>>();
  // auto io_handle_raw_ptr = io_handle.get();
#ifdef WIN32
  EXPECT_CALL(os_sys_calls_, ioctl(_, _, _, _, _, _, _))
      .WillRepeatedly(testing::Return(Api::SysCallIntResult{-1, SOCKET_ERROR_NOT_SUP}));
#endif
  Network::AcceptedSocketImpl socket(
      std::make_unique<Network::IoSocketHandleImpl>(),
      std::make_unique<Network::Address::Ipv4Instance>("127.0.0.1", 1234),
      std::make_unique<Network::Address::Ipv4Instance>("127.0.0.1", 5678));

  EXPECT_CALL(callbacks, socket()).WillOnce(Invoke([&]() -> Network::ConnectionSocket& {
    return socket;
  }));

  EXPECT_CALL(manager, addAcceptFilter_(_, _))
      .WillOnce(Invoke([&](const Network::ListenerFilterMatcherSharedPtr&,
                           Network::ListenerFilterPtr& filter) -> void {
        EXPECT_EQ(Network::FilterStatus::StopIteration, filter->onAccept(callbacks));
      }));
  EXPECT_TRUE(filterChainFactory.createListenerFilterChain(manager));
#endif
}

TEST_F(ListenerManagerImplWithRealFiltersTest, OriginalDstTestFilterInbound) {
#ifdef SOL_IP
  OriginalDstTestConfigFactory factory;
  Registry::InjectFactory<Configuration::NamedListenerFilterConfigFactory> registration(factory);

  const std::string yaml = TestEnvironment::substitute(R"EOF(
    address:
      socket_address: { address: 127.0.0.1, port_value: 1111 }
    filter_chains: {}
    traffic_direction: INBOUND
    listener_filters:
    - name: "test.listener.original_dst"
  )EOF",
                                                       Network::Address::IpVersion::v4);

  EXPECT_CALL(server_.api_.random_, uuid());
  EXPECT_CALL(listener_factory_,
              createListenSocket(_, _, _, ListenerComponentFactory::BindType::ReusePort, 0));
  manager_->addOrUpdateListener(parseListenerFromV3Yaml(yaml), "", true);
  EXPECT_EQ(1U, manager_->listeners().size());

  Network::ListenerConfig& listener = manager_->listeners().back().get();

  Network::FilterChainFactory& filterChainFactory = listener.filterChainFactory();
  Network::MockListenerFilterManager manager;

  NiceMock<Network::MockListenerFilterCallbacks> callbacks;
  auto io_handle = std::make_unique<NiceMock<Network::MockIoHandle>>();
  Network::AcceptedSocketImpl socket(
      std::move(io_handle), std::make_unique<Network::Address::Ipv4Instance>("127.0.0.1", 1234),
      std::make_unique<Network::Address::Ipv4Instance>("127.0.0.1", 5678));

  EXPECT_CALL(callbacks, socket()).WillOnce(Invoke([&]() -> Network::ConnectionSocket& {
    return socket;
  }));

  EXPECT_CALL(manager, addAcceptFilter_(_, _))
      .WillOnce(Invoke([&](const Network::ListenerFilterMatcherSharedPtr&,
                           Network::ListenerFilterPtr& filter) -> void {
        EXPECT_EQ(Network::FilterStatus::Continue, filter->onAccept(callbacks));
      }));

  EXPECT_TRUE(filterChainFactory.createListenerFilterChain(manager));
  EXPECT_TRUE(socket.addressProvider().localAddressRestored());
  EXPECT_EQ("127.0.0.2:2345", socket.addressProvider().localAddress()->asString());
#endif
}

class OriginalDstTestFilterIPv6
    : public Extensions::ListenerFilters::OriginalDst::OriginalDstFilter {
public:
  OriginalDstTestFilterIPv6(const envoy::config::core::v3::TrafficDirection& traffic_direction)
      : Extensions::ListenerFilters::OriginalDst::OriginalDstFilter(traffic_direction) {}

private:
  Network::Address::InstanceConstSharedPtr getOriginalDst(Network::Socket&) override {
    return Network::Address::InstanceConstSharedPtr{
        new Network::Address::Ipv6Instance("1::2", 2345)};
  }
};

TEST_F(ListenerManagerImplWithRealFiltersTest, OriginalDstTestFilterIPv6) {
  class OriginalDstTestConfigFactory : public Configuration::NamedListenerFilterConfigFactory {
  public:
    // NamedListenerFilterConfigFactory
    Network::ListenerFilterFactoryCb
    createListenerFilterFactoryFromProto(const Protobuf::Message&,
                                         const Network::ListenerFilterMatcherSharedPtr&,
                                         Configuration::ListenerFactoryContext& context) override {
      return [traffic_direction = context.listenerConfig().direction()](
                 Network::ListenerFilterManager& filter_manager) -> void {
        filter_manager.addAcceptFilter(
            nullptr, std::make_unique<OriginalDstTestFilterIPv6>(traffic_direction));
      };
    }

    ProtobufTypes::MessagePtr createEmptyConfigProto() override {
      // Using Struct instead of a custom per-filter empty config proto
      // This is only allowed in tests.
      return std::make_unique<Envoy::ProtobufWkt::Struct>();
    }

    std::string name() const override { return "test.listener.original_dstipv6"; }
  };

  OriginalDstTestConfigFactory factory;
  Registry::InjectFactory<Configuration::NamedListenerFilterConfigFactory> registration(factory);

  const std::string yaml = TestEnvironment::substitute(R"EOF(
    address:
      socket_address: { address: ::0001, port_value: 1111 }
    filter_chains: {}
    listener_filters:
    - name: "test.listener.original_dstipv6"
  )EOF",
                                                       Network::Address::IpVersion::v6);

  EXPECT_CALL(server_.api_.random_, uuid());
  EXPECT_CALL(listener_factory_,
              createListenSocket(_, _, _, ListenerComponentFactory::BindType::ReusePort, 0));
  manager_->addOrUpdateListener(parseListenerFromV3Yaml(yaml), "", true);
  EXPECT_EQ(1U, manager_->listeners().size());

  Network::ListenerConfig& listener = manager_->listeners().back().get();

  Network::FilterChainFactory& filterChainFactory = listener.filterChainFactory();
  Network::MockListenerFilterManager manager;

  NiceMock<Network::MockListenerFilterCallbacks> callbacks;
  Network::AcceptedSocketImpl socket(
      std::make_unique<Network::IoSocketHandleImpl>(),
      std::make_unique<Network::Address::Ipv6Instance>("::0001", 1234),
      std::make_unique<Network::Address::Ipv6Instance>("::0001", 5678));

  EXPECT_CALL(callbacks, socket()).WillOnce(Invoke([&]() -> Network::ConnectionSocket& {
    return socket;
  }));

  EXPECT_CALL(manager, addAcceptFilter_(_, _))
      .WillOnce(Invoke([&](const Network::ListenerFilterMatcherSharedPtr&,
                           Network::ListenerFilterPtr& filter) -> void {
        EXPECT_EQ(Network::FilterStatus::Continue, filter->onAccept(callbacks));
      }));

  EXPECT_TRUE(filterChainFactory.createListenerFilterChain(manager));
  EXPECT_TRUE(socket.addressProvider().localAddressRestored());
  EXPECT_EQ("[1::2]:2345", socket.addressProvider().localAddress()->asString());
}

// Validate that when neither transparent nor freebind is not set in the
// Listener, we see no socket option set.
TEST_F(ListenerManagerImplWithRealFiltersTest, TransparentFreebindListenerDisabled) {
  const std::string yaml = TestEnvironment::substitute(R"EOF(
    name: "TestListener"
    address:
      socket_address: { address: 127.0.0.1, port_value: 1111 }
    transparent: false
    freebind: false
    enable_reuse_port: false
    filter_chains:
    - filters:
  )EOF",
                                                       Network::Address::IpVersion::v4);
  EXPECT_CALL(listener_factory_,
              createListenSocket(_, _, _, ListenerComponentFactory::BindType::NoReusePort, 0))
      .WillOnce(
          Invoke([&](Network::Address::InstanceConstSharedPtr, Network::Socket::Type,
                     const Network::Socket::OptionsSharedPtr& options,
                     ListenerComponentFactory::BindType, uint32_t) -> Network::SocketSharedPtr {
            EXPECT_EQ(options, nullptr);
            return listener_factory_.socket_;
          }));
  manager_->addOrUpdateListener(parseListenerFromV3Yaml(yaml), "", true);
  EXPECT_EQ(1U, manager_->listeners().size());
}

// Validate that when transparent is set in the Listener, we see the socket option
// propagated to setsockopt(). This is as close to an end-to-end test as we have
// for this feature, due to the complexity of creating an integration test
// involving the network stack. We only test the IPv4 case here, as the logic
// around IPv4/IPv6 handling is tested generically in
// socket_option_impl_test.cc.
TEST_F(ListenerManagerImplWithRealFiltersTest, TransparentListenerEnabled) {
  auto listener = createIPv4Listener("TransparentListener");
  listener.mutable_transparent()->set_value(true);
  listener.mutable_enable_reuse_port()->set_value(false);
  testSocketOption(listener, envoy::config::core::v3::SocketOption::STATE_PREBIND,
                   ENVOY_SOCKET_IP_TRANSPARENT, /* expected_value */ 1,
                   /* expected_num_options */ 2);
}

// Validate that when freebind is set in the Listener, we see the socket option
// propagated to setsockopt(). This is as close to an end-to-end test as we have
// for this feature, due to the complexity of creating an integration test
// involving the network stack. We only test the IPv4 case here, as the logic
// around IPv4/IPv6 handling is tested generically in
// socket_option_impl_test.cc.
TEST_F(ListenerManagerImplWithRealFiltersTest, FreebindListenerEnabled) {
  auto listener = createIPv4Listener("FreebindListener");
  listener.mutable_freebind()->set_value(true);
  listener.mutable_enable_reuse_port()->set_value(false);

  testSocketOption(listener, envoy::config::core::v3::SocketOption::STATE_PREBIND,
                   ENVOY_SOCKET_IP_FREEBIND, /* expected_value */ 1);
}

// Validate that when tcp_fast_open_queue_length is set in the Listener, we see the socket option
// propagated to setsockopt(). This is as close to an end-to-end test as we have
// for this feature, due to the complexity of creating an integration test
// involving the network stack. We only test the IPv4 case here, as the logic
// around IPv4/IPv6 handling is tested generically in
// socket_option_impl_test.cc.
TEST_F(ListenerManagerImplWithRealFiltersTest, FastOpenListenerEnabled) {
  auto listener = createIPv4Listener("FastOpenListener");
  listener.mutable_tcp_fast_open_queue_length()->set_value(1);
  listener.mutable_enable_reuse_port()->set_value(false);

  testSocketOption(listener, envoy::config::core::v3::SocketOption::STATE_LISTENING,
                   ENVOY_SOCKET_TCP_FASTOPEN, /* expected_value */ 1);
}

// Validate that when reuse_port is set in the Listener, we see the socket option
// propagated to setsockopt().
TEST_F(ListenerManagerImplWithRealFiltersTest, ReusePortListenerEnabledForTcp) {
  auto listener = createIPv4Listener("ReusePortListener");
  // When reuse_port is true, port should be 0 for creating the shared socket,
  // otherwise socket creation will be done on worker thread.
  listener.mutable_address()->mutable_socket_address()->set_port_value(0);
  testSocketOption(listener, envoy::config::core::v3::SocketOption::STATE_PREBIND,
                   ENVOY_SOCKET_SO_REUSEPORT, /* expected_value */ 1,
                   /* expected_num_options */ 1, ListenerComponentFactory::BindType::ReusePort);
}

TEST_F(ListenerManagerImplWithRealFiltersTest, ReusePortListenerDisabled) {
  auto listener = createIPv4Listener("UdpListener");
  listener.mutable_address()->mutable_socket_address()->set_protocol(
      envoy::config::core::v3::SocketAddress::UDP);
  // For UDP, verify that we fail if reuse port is false and concurrency is > 1.
  listener.mutable_enable_reuse_port()->set_value(false);
  server_.options_.concurrency_ = 2;

  EXPECT_THROW_WITH_MESSAGE(manager_->addOrUpdateListener(listener, "", true), EnvoyException,
                            "Listening on UDP when concurrency is > 1 without the SO_REUSEPORT "
                            "socket option results in "
                            "unstable packet proxying. Configure the reuse_port listener option "
                            "or set concurrency = 1.");
  EXPECT_EQ(0, manager_->listeners().size());
}

TEST_F(ListenerManagerImplWithRealFiltersTest, LiteralSockoptListenerEnabled) {
  const envoy::config::listener::v3::Listener listener = parseListenerFromV3Yaml(R"EOF(
    name: SockoptsListener
    address:
      socket_address: { address: 127.0.0.1, port_value: 1111 }
    enable_reuse_port: false
    filter_chains:
    - filters:
    socket_options: [
      # The socket goes through socket() and bind() but never listen(), so if we
      # ever saw (7, 8, 9) being applied it would cause a EXPECT_CALL failure.
      { level: 1, name: 2, int_value: 3, state: STATE_PREBIND },
      { level: 4, name: 5, int_value: 6, state: STATE_BOUND },
      { level: 7, name: 8, int_value: 9, state: STATE_LISTENING },
    ]
  )EOF");

  expectCreateListenSocket(envoy::config::core::v3::SocketOption::STATE_PREBIND,
                           /* expected_num_options */ 3,
                           ListenerComponentFactory::BindType::NoReusePort);
  expectSetsockopt(
      /* expected_sockopt_level */ 1,
      /* expected_sockopt_name */ 2,
      /* expected_value */ 3);
  expectSetsockopt(
      /* expected_sockopt_level */ 4,
      /* expected_sockopt_name */ 5,
      /* expected_value */ 6);
  manager_->addOrUpdateListener(listener, "", true);
  EXPECT_EQ(1U, manager_->listeners().size());
}

// Set the resolver to the default IP resolver. The address resolver logic is unit tested in
// resolver_impl_test.cc.
TEST_F(ListenerManagerImplWithRealFiltersTest, AddressResolver) {
  const std::string yaml = TestEnvironment::substitute(R"EOF(
    name: AddressResolverdListener
    address:
      socket_address: { address: 127.0.0.1, port_value: 1111, resolver_name: envoy.mock.resolver }
    filter_chains:
    - filters:
  )EOF",
                                                       Network::Address::IpVersion::v4);

  NiceMock<Network::MockAddressResolver> mock_resolver;
  EXPECT_CALL(mock_resolver, resolve(_))
      .Times(2)
      .WillRepeatedly(Return(Network::Utility::parseInternetAddress("127.0.0.1", 1111, false)));
  Registry::InjectFactory<Network::Address::Resolver> register_resolver(mock_resolver);

  EXPECT_CALL(listener_factory_,
              createListenSocket(_, _, _, ListenerComponentFactory::BindType::ReusePort, 0));
  manager_->addOrUpdateListener(parseListenerFromV3Yaml(yaml), "", true);
  EXPECT_EQ(1U, manager_->listeners().size());
}

TEST_F(ListenerManagerImplWithRealFiltersTest, CRLFilename) {
  const std::string yaml = TestEnvironment::substitute(R"EOF(
    address:
      socket_address: { address: 127.0.0.1, port_value: 1234 }
    filter_chains:
    - transport_socket:
        name: tls
        typed_config:
          "@type": type.googleapis.com/envoy.extensions.transport_sockets.tls.v3.DownstreamTlsContext
          common_tls_context:
            tls_certificates:
              - certificate_chain: { filename: "{{ test_rundir }}/test/extensions/transport_sockets/tls/test_data/san_dns_cert.pem" }
                private_key: { filename: "{{ test_rundir }}/test/extensions/transport_sockets/tls/test_data/san_dns_key.pem" }
            validation_context:
              trusted_ca: { filename: "{{ test_rundir }}/test/extensions/transport_sockets/tls/test_data/ca_cert.pem" }
              crl: { filename: "{{ test_rundir }}/test/extensions/transport_sockets/tls/test_data/ca_cert.crl" }
  )EOF",
                                                       Network::Address::IpVersion::v4);

  EXPECT_CALL(server_.api_.random_, uuid());
  EXPECT_CALL(listener_factory_,
              createListenSocket(_, _, _, ListenerComponentFactory::BindType::ReusePort, 0));
  manager_->addOrUpdateListener(parseListenerFromV3Yaml(yaml), "", true);
  EXPECT_EQ(1U, manager_->listeners().size());
}

TEST_F(ListenerManagerImplWithRealFiltersTest, CRLInline) {
  const std::string crl = TestEnvironment::readFileToStringForTest(TestEnvironment::substitute(
      "{{ test_rundir }}/test/extensions/transport_sockets/tls/test_data/ca_cert.crl"));
  const std::string yaml = TestEnvironment::substitute(absl::StrCat(R"EOF(
    address:
      socket_address: { address: 127.0.0.1, port_value: 1234 }
    filter_chains:
    - transport_socket:
        name: tls
        typed_config:
          "@type": type.googleapis.com/envoy.extensions.transport_sockets.tls.v3.DownstreamTlsContext
          common_tls_context:
            tls_certificates:
              - certificate_chain: { filename: "{{ test_rundir }}/test/extensions/transport_sockets/tls/test_data/san_dns_cert.pem" }
                private_key: { filename: "{{ test_rundir }}/test/extensions/transport_sockets/tls/test_data/san_dns_key.pem" }
            validation_context:
              trusted_ca: { filename: "{{ test_rundir }}/test/extensions/transport_sockets/tls/test_data/ca_cert.pem" }
              crl: { inline_string: ")EOF",
                                                                    absl::CEscape(crl), R"EOF(" }
  )EOF"),
                                                       Network::Address::IpVersion::v4);

  EXPECT_CALL(server_.api_.random_, uuid());
  EXPECT_CALL(listener_factory_,
              createListenSocket(_, _, _, ListenerComponentFactory::BindType::ReusePort, 0));
  manager_->addOrUpdateListener(parseListenerFromV3Yaml(yaml), "", true);
  EXPECT_EQ(1U, manager_->listeners().size());
}

TEST_F(ListenerManagerImplWithRealFiltersTest, InvalidCRLInline) {
  const std::string yaml = TestEnvironment::substitute(R"EOF(
    address:
      socket_address: { address: 127.0.0.1, port_value: 1234 }
    filter_chains:
    - transport_socket:
        name: tls
        typed_config:
          "@type": type.googleapis.com/envoy.extensions.transport_sockets.tls.v3.DownstreamTlsContext
          common_tls_context:
            tls_certificates:
              - certificate_chain: { filename: "{{ test_rundir }}/test/extensions/transport_sockets/tls/test_data/san_dns_cert.pem" }
                private_key: { filename: "{{ test_rundir }}/test/extensions/transport_sockets/tls/test_data/san_dns_key.pem" }
            validation_context:
              trusted_ca: { filename: "{{ test_rundir }}/test/extensions/transport_sockets/tls/test_data/ca_cert.pem" }
              crl: { inline_string: "-----BEGIN X509 CRL-----\nTOTALLY_NOT_A_CRL_HERE\n-----END X509 CRL-----\n" }
  )EOF",
                                                       Network::Address::IpVersion::v4);

  EXPECT_THROW_WITH_MESSAGE(manager_->addOrUpdateListener(parseListenerFromV3Yaml(yaml), "", true),
                            EnvoyException, "Failed to load CRL from <inline>");
}

TEST_F(ListenerManagerImplWithRealFiltersTest, CRLWithNoCA) {
  const std::string yaml = TestEnvironment::substitute(R"EOF(
    address:
      socket_address: { address: 127.0.0.1, port_value: 1234 }
    filter_chains:
    - transport_socket:
        name: tls
        typed_config:
          "@type": type.googleapis.com/envoy.extensions.transport_sockets.tls.v3.DownstreamTlsContext
          common_tls_context:
            tls_certificates:
              - certificate_chain: { filename: "{{ test_rundir }}/test/extensions/transport_sockets/tls/test_data/san_dns_cert.pem" }
                private_key: { filename: "{{ test_rundir }}/test/extensions/transport_sockets/tls/test_data/san_dns_key.pem" }
            validation_context:
              crl: { filename: "{{ test_rundir }}/test/extensions/transport_sockets/tls/test_data/ca_cert.crl" }
  )EOF",
                                                       Network::Address::IpVersion::v4);

  EXPECT_THROW_WITH_REGEX(manager_->addOrUpdateListener(parseListenerFromV3Yaml(yaml), "", true),
                          EnvoyException, "^Failed to load CRL from .* without trusted CA$");
}

TEST_F(ListenerManagerImplWithRealFiltersTest, VerifySanWithNoCA) {
  const std::string yaml = TestEnvironment::substitute(R"EOF(
    address:
      socket_address: { address: 127.0.0.1, port_value: 1234 }
    filter_chains:
    - transport_socket:
        name: tls
        typed_config:
          "@type": type.googleapis.com/envoy.extensions.transport_sockets.tls.v3.DownstreamTlsContext
          common_tls_context:
            tls_certificates:
              - certificate_chain: { filename: "{{ test_rundir }}/test/extensions/transport_sockets/tls/test_data/san_dns_cert.pem" }
                private_key: { filename: "{{ test_rundir }}/test/extensions/transport_sockets/tls/test_data/san_dns_key.pem" }
            validation_context:
              match_subject_alt_names:
                 exact: "spiffe://lyft.com/testclient"
  )EOF",
                                                       Network::Address::IpVersion::v4);

  EXPECT_THROW_WITH_MESSAGE(manager_->addOrUpdateListener(parseListenerFromV3Yaml(yaml), "", true),
                            EnvoyException,
                            "SAN-based verification of peer certificates without trusted CA "
                            "is insecure and not allowed");
}

// Disabling certificate expiration checks only makes sense with a trusted CA.
TEST_F(ListenerManagerImplWithRealFiltersTest, VerifyIgnoreExpirationWithNoCA) {
  const std::string yaml = TestEnvironment::substitute(R"EOF(
    address:
      socket_address: { address: 127.0.0.1, port_value: 1234 }
    filter_chains:
    - transport_socket:
        name: tls
        typed_config:
          "@type": type.googleapis.com/envoy.extensions.transport_sockets.tls.v3.DownstreamTlsContext
          common_tls_context:
            tls_certificates:
              - certificate_chain: { filename: "{{ test_rundir }}/test/extensions/transport_sockets/tls/test_data/san_dns_cert.pem" }
                private_key: { filename: "{{ test_rundir }}/test/extensions/transport_sockets/tls/test_data/san_dns_key.pem" }
            validation_context:
              allow_expired_certificate: true
  )EOF",
                                                       Network::Address::IpVersion::v4);

  EXPECT_THROW_WITH_MESSAGE(manager_->addOrUpdateListener(parseListenerFromV3Yaml(yaml), "", true),
                            EnvoyException,
                            "Certificate validity period is always ignored without trusted CA");
}

// Verify that with a CA, expired certificates are allowed.
TEST_F(ListenerManagerImplWithRealFiltersTest, VerifyIgnoreExpirationWithCA) {
  const std::string yaml = TestEnvironment::substitute(R"EOF(
    address:
      socket_address: { address: 127.0.0.1, port_value: 1234 }
    filter_chains:
    - transport_socket:
        name: tls
        typed_config:
          "@type": type.googleapis.com/envoy.extensions.transport_sockets.tls.v3.DownstreamTlsContext
          common_tls_context:
            tls_certificates:
              - certificate_chain: { filename: "{{ test_rundir }}/test/extensions/transport_sockets/tls/test_data/san_dns_cert.pem" }
                private_key: { filename: "{{ test_rundir }}/test/extensions/transport_sockets/tls/test_data/san_dns_key.pem" }

            validation_context:
              trusted_ca: { filename: "{{ test_rundir }}/test/extensions/transport_sockets/tls/test_data/ca_cert.pem" }
              allow_expired_certificate: true
  )EOF",
                                                       Network::Address::IpVersion::v4);

  EXPECT_NO_THROW(manager_->addOrUpdateListener(parseListenerFromV3Yaml(yaml), "", true));
}

// Validate that dispatcher stats prefix is set correctly when enabled.
TEST_F(ListenerManagerImplWithDispatcherStatsTest, DispatherStatsWithCorrectPrefix) {
  EXPECT_CALL(*worker_, start(_, _));
  EXPECT_CALL(*worker_, initializeStats(_));
  manager_->startWorkers(guard_dog_, callback_.AsStdFunction());
}

TEST_F(ListenerManagerImplWithRealFiltersTest, ApiListener) {
  const std::string yaml = R"EOF(
name: test_api_listener
address:
  socket_address:
    address: 127.0.0.1
    port_value: 1234
api_listener:
  api_listener:
    "@type": type.googleapis.com/envoy.extensions.filters.network.http_connection_manager.v3.HttpConnectionManager
    stat_prefix: hcm
    route_config:
      name: api_router
      virtual_hosts:
        - name: api
          domains:
            - "*"
          routes:
            - match:
                prefix: "/"
              route:
                cluster: dynamic_forward_proxy_cluster
  )EOF";

  server_.server_factory_context_->cluster_manager_.initializeClusters(
      {"dynamic_forward_proxy_cluster"}, {});
  ASSERT_TRUE(manager_->addOrUpdateListener(parseListenerFromV3Yaml(yaml), "", false));
  EXPECT_EQ(0U, manager_->listeners().size());
  ASSERT_TRUE(manager_->apiListener().has_value());
}

TEST_F(ListenerManagerImplWithRealFiltersTest, ApiListenerNotAllowedAddedViaApi) {
  const std::string yaml = R"EOF(
name: test_api_listener
address:
  socket_address:
    address: 127.0.0.1
    port_value: 1234
api_listener:
  api_listener:
    "@type": type.googleapis.com/envoy.extensions.filters.network.http_connection_manager.v3.HttpConnectionManager
    stat_prefix: hcm
    route_config:
      name: api_router
      virtual_hosts:
        - name: api
          domains:
            - "*"
          routes:
            - match:
                prefix: "/"
              route:
                cluster: dynamic_forward_proxy_cluster
  )EOF";

  ASSERT_FALSE(manager_->addOrUpdateListener(parseListenerFromV3Yaml(yaml), "", true));
  EXPECT_EQ(0U, manager_->listeners().size());
  ASSERT_FALSE(manager_->apiListener().has_value());
}

TEST_F(ListenerManagerImplWithRealFiltersTest, ApiListenerOnlyOneApiListener) {
  const std::string yaml = R"EOF(
name: test_api_listener
address:
  socket_address:
    address: 127.0.0.1
    port_value: 1234
api_listener:
  api_listener:
    "@type": type.googleapis.com/envoy.extensions.filters.network.http_connection_manager.v3.HttpConnectionManager
    stat_prefix: hcm
    route_config:
      name: api_router
      virtual_hosts:
        - name: api
          domains:
            - "*"
          routes:
            - match:
                prefix: "/"
              route:
                cluster: dynamic_forward_proxy_cluster
  )EOF";

  const std::string yaml2 = R"EOF(
name: test_api_listener_2
address:
  socket_address:
    address: 127.0.0.1
    port_value: 1234
api_listener:
  api_listener:
    "@type": type.googleapis.com/envoy.extensions.filters.network.http_connection_manager.v3.HttpConnectionManager
    stat_prefix: hcm
    route_config:
      name: api_router
      virtual_hosts:
        - name: api
          domains:
            - "*"
          routes:
            - match:
                prefix: "/"
              route:
                cluster: dynamic_forward_proxy_cluster
  )EOF";

  server_.server_factory_context_->cluster_manager_.initializeClusters(
      {"dynamic_forward_proxy_cluster"}, {});
  ASSERT_TRUE(manager_->addOrUpdateListener(parseListenerFromV3Yaml(yaml), "", false));
  EXPECT_EQ(0U, manager_->listeners().size());
  ASSERT_TRUE(manager_->apiListener().has_value());
  EXPECT_EQ("test_api_listener", manager_->apiListener()->get().name());

  // Only one ApiListener is added.
  ASSERT_FALSE(manager_->addOrUpdateListener(parseListenerFromV3Yaml(yaml), "", false));
  EXPECT_EQ(0U, manager_->listeners().size());
  // The original ApiListener is there.
  ASSERT_TRUE(manager_->apiListener().has_value());
  EXPECT_EQ("test_api_listener", manager_->apiListener()->get().name());
}

TEST_F(ListenerManagerImplTest, StopInplaceWarmingListener) {
  InSequence s;

  EXPECT_CALL(*worker_, start(_, _));
  manager_->startWorkers(guard_dog_, callback_.AsStdFunction());

  // Add foo listener into warming.
  const std::string listener_foo_yaml = R"EOF(
name: foo
traffic_direction: INBOUND
address:
  socket_address:
    address: 127.0.0.1
    port_value: 1234
filter_chains:
- filters: []
  )EOF";

  ListenerHandle* listener_foo = expectListenerCreate(true, true);
  EXPECT_CALL(listener_factory_,
              createListenSocket(_, _, _, ListenerComponentFactory::BindType::ReusePort, 0));
  EXPECT_CALL(listener_foo->target_, initialize());
  EXPECT_TRUE(manager_->addOrUpdateListener(parseListenerFromV3Yaml(listener_foo_yaml), "", true));
  EXPECT_EQ(0, server_.stats_store_.counter("listener_manager.listener_in_place_updated").value());

  checkStats(__LINE__, 1, 0, 0, 1, 0, 0, 0);
  EXPECT_CALL(*worker_, addListener(_, _, _));
  listener_foo->target_.ready();
  worker_->callAddCompletion();
  EXPECT_EQ(1UL, manager_->listeners().size());
  checkStats(__LINE__, 1, 0, 0, 0, 1, 0, 0);

  // Update foo into warming.
  const std::string listener_foo_update1_yaml = R"EOF(
name: foo
traffic_direction: INBOUND
address:
  socket_address:
    address: 127.0.0.1
    port_value: 1234
filter_chains:
- filters:
  filter_chain_match:
    destination_port: 1234
  )EOF";

  ListenerHandle* listener_foo_update1 = expectListenerOverridden(true);
  EXPECT_CALL(*listener_factory_.socket_, duplicate());
  EXPECT_CALL(listener_foo_update1->target_, initialize());
  EXPECT_TRUE(
      manager_->addOrUpdateListener(parseListenerFromV3Yaml(listener_foo_update1_yaml), "", true));
  EXPECT_EQ(1, server_.stats_store_.counter("listener_manager.listener_in_place_updated").value());

  EXPECT_EQ(1UL, manager_->listeners().size());

  // Stop foo which should remove warming listener.
  EXPECT_CALL(*listener_foo_update1, onDestroy());
  EXPECT_CALL(*worker_, stopListener(_, _));
  EXPECT_CALL(*listener_factory_.socket_, close());
  EXPECT_CALL(*listener_foo, onDestroy());
  manager_->stopListeners(ListenerManager::StopListenersType::InboundOnly);
  EXPECT_EQ(1, server_.stats_store_.counter("listener_manager.listener_stopped").value());
}

TEST_F(ListenerManagerImplTest, RemoveInplaceUpdatingListener) {
  InSequence s;

  EXPECT_CALL(*worker_, start(_, _));
  manager_->startWorkers(guard_dog_, callback_.AsStdFunction());

  // Add foo listener into warming.
  const std::string listener_foo_yaml = R"EOF(
name: foo
traffic_direction: INBOUND
address:
  socket_address:
    address: 127.0.0.1
    port_value: 1234
filter_chains:
- filters: []
  )EOF";

  ListenerHandle* listener_foo = expectListenerCreate(true, true);
  EXPECT_CALL(listener_factory_,
              createListenSocket(_, _, _, ListenerComponentFactory::BindType::ReusePort, 0));
  EXPECT_CALL(listener_foo->target_, initialize());
  EXPECT_TRUE(manager_->addOrUpdateListener(parseListenerFromV3Yaml(listener_foo_yaml), "", true));
  EXPECT_EQ(0, server_.stats_store_.counter("listener_manager.listener_in_place_updated").value());

  checkStats(__LINE__, 1, 0, 0, 1, 0, 0, 0);
  EXPECT_CALL(*worker_, addListener(_, _, _));
  listener_foo->target_.ready();
  worker_->callAddCompletion();
  EXPECT_EQ(1UL, manager_->listeners().size());

  // Update foo into warming.
  const std::string listener_foo_update1_yaml = R"EOF(
name: foo
traffic_direction: INBOUND
address:
  socket_address:
    address: 127.0.0.1
    port_value: 1234
filter_chains:
- filters:
  filter_chain_match:
    destination_port: 1234
  )EOF";

  ListenerHandle* listener_foo_update1 = expectListenerOverridden(true);
  EXPECT_CALL(*listener_factory_.socket_, duplicate());
  EXPECT_CALL(listener_foo_update1->target_, initialize());
  EXPECT_TRUE(
      manager_->addOrUpdateListener(parseListenerFromV3Yaml(listener_foo_update1_yaml), "", true));
  EXPECT_EQ(1, server_.stats_store_.counter("listener_manager.listener_in_place_updated").value());

  EXPECT_EQ(1UL, manager_->listeners().size());
  checkStats(__LINE__, 1, 1, 0, 1, 1, 0, 0);

  // Remove foo which should remove both warming and active.
  EXPECT_CALL(*listener_foo_update1, onDestroy());
  EXPECT_CALL(*worker_, stopListener(_, _));
  EXPECT_CALL(*listener_factory_.socket_, close());
  EXPECT_CALL(*listener_foo->drain_manager_, startDrainSequence(_));
  EXPECT_TRUE(manager_->removeListener("foo"));
  checkStats(__LINE__, 1, 1, 1, 0, 0, 1, 0);
  EXPECT_CALL(*worker_, removeListener(_, _));
  listener_foo->drain_manager_->drain_sequence_completion_();
  checkStats(__LINE__, 1, 1, 1, 0, 0, 1, 0);
  EXPECT_CALL(*listener_foo, onDestroy());
  worker_->callRemovalCompletion();
  EXPECT_EQ(0UL, manager_->listeners().size());
  checkStats(__LINE__, 1, 1, 1, 0, 0, 0, 0);
}

TEST_F(ListenerManagerImplTest, UpdateInplaceWarmingListener) {
  InSequence s;

  EXPECT_CALL(*worker_, start(_, _));
  manager_->startWorkers(guard_dog_, callback_.AsStdFunction());

  // Add foo listener into warming.
  const std::string listener_foo_yaml = R"EOF(
name: foo
traffic_direction: INBOUND
address:
  socket_address:
    address: 127.0.0.1
    port_value: 1234
filter_chains:
- filters: []
  )EOF";

  ListenerHandle* listener_foo = expectListenerCreate(true, true);
  EXPECT_CALL(listener_factory_,
              createListenSocket(_, _, _, ListenerComponentFactory::BindType::ReusePort, 0));
  EXPECT_CALL(listener_foo->target_, initialize());
  EXPECT_TRUE(manager_->addOrUpdateListener(parseListenerFromV3Yaml(listener_foo_yaml), "", true));
  EXPECT_EQ(0, server_.stats_store_.counter("listener_manager.listener_in_place_updated").value());

  checkStats(__LINE__, 1, 0, 0, 1, 0, 0, 0);
  EXPECT_CALL(*worker_, addListener(_, _, _));
  listener_foo->target_.ready();
  worker_->callAddCompletion();
  EXPECT_EQ(1UL, manager_->listeners().size());

  // Update foo into warming.
  const std::string listener_foo_update1_yaml = R"EOF(
name: foo
traffic_direction: INBOUND
address:
  socket_address:
    address: 127.0.0.1
    port_value: 1234
filter_chains:
- filters:
  filter_chain_match:
    destination_port: 1234
  )EOF";

  ListenerHandle* listener_foo_update1 = expectListenerOverridden(true);
  EXPECT_CALL(*listener_factory_.socket_, duplicate());
  EXPECT_CALL(listener_foo_update1->target_, initialize());
  EXPECT_TRUE(
      manager_->addOrUpdateListener(parseListenerFromV3Yaml(listener_foo_update1_yaml), "", true));
  EXPECT_EQ(1, server_.stats_store_.counter("listener_manager.listener_in_place_updated").value());

  EXPECT_EQ(1UL, manager_->listeners().size());
  checkStats(__LINE__, 1, 1, 0, 1, 1, 0, 0);

  // Listener warmed up.
  EXPECT_CALL(*worker_, addListener(_, _, _));
  EXPECT_CALL(*listener_foo, onDestroy());
  listener_foo_update1->target_.ready();
  worker_->callAddCompletion();
  EXPECT_EQ(1UL, manager_->listeners().size());

  EXPECT_CALL(*listener_foo_update1, onDestroy());
}

TEST_F(ListenerManagerImplForInPlaceFilterChainUpdateTest, RemoveTheInplaceUpdatingListener) {
  InSequence s;

  EXPECT_CALL(*worker_, start(_, _));
  manager_->startWorkers(guard_dog_, callback_.AsStdFunction());

  // Add foo listener into warming.
  const std::string listener_foo_yaml = R"EOF(
name: foo
traffic_direction: INBOUND
address:
  socket_address:
    address: 127.0.0.1
    port_value: 1234
filter_chains:
- filters: []
  )EOF";

  ListenerHandle* listener_foo = expectListenerCreate(true, true);
  EXPECT_CALL(listener_factory_,
              createListenSocket(_, _, _, ListenerComponentFactory::BindType::ReusePort, 0));
  EXPECT_CALL(listener_foo->target_, initialize());
  EXPECT_TRUE(manager_->addOrUpdateListener(parseListenerFromV3Yaml(listener_foo_yaml), "", true));
  checkStats(__LINE__, 1, 0, 0, 1, 0, 0, 0);
  EXPECT_CALL(*worker_, addListener(_, _, _));
  listener_foo->target_.ready();
  worker_->callAddCompletion();
  EXPECT_EQ(1UL, manager_->listeners().size());

  // Update foo into warming.
  const auto listener_foo_update1_proto = parseListenerFromV3Yaml(R"EOF(
name: foo
traffic_direction: INBOUND
address:
  socket_address:
    address: 127.0.0.1
    port_value: 1234
filter_chains:
- filters:
  filter_chain_match:
    destination_port: 1234
  )EOF");

  ListenerHandle* listener_foo_update1 = expectListenerOverridden(true, listener_foo);
  EXPECT_CALL(*listener_factory_.socket_, duplicate());
  EXPECT_CALL(listener_foo_update1->target_, initialize());
  EXPECT_TRUE(manager_->addOrUpdateListener(listener_foo_update1_proto, "", true));
  EXPECT_EQ(1UL, manager_->listeners().size());
  EXPECT_EQ(1, server_.stats_store_.counter("listener_manager.listener_in_place_updated").value());
  checkStats(__LINE__, 1, 1, 0, 1, 1, 0, 0);

  // The warmed up starts the drain timer.
  EXPECT_CALL(*worker_, addListener(_, _, _));
  EXPECT_CALL(server_.options_, drainTime()).WillOnce(Return(std::chrono::seconds(600)));
  Event::MockTimer* filter_chain_drain_timer = new Event::MockTimer(&server_.dispatcher_);
  EXPECT_CALL(*filter_chain_drain_timer, enableTimer(std::chrono::milliseconds(600000), _));
  listener_foo_update1->target_.ready();
  // Sub warming and bump draining filter chain.
  checkStats(__LINE__, 1, 1, 0, 0, 1, 0, 1);
  worker_->callAddCompletion();

  auto listener_foo_update2_proto = listener_foo_update1_proto;
  listener_foo_update2_proto.set_traffic_direction(
      ::envoy::config::core::v3::TrafficDirection::OUTBOUND);
  ListenerHandle* listener_foo_update2 = expectListenerCreate(false, true);
  expectUpdateToThenDrain(listener_foo_update2_proto, listener_foo_update1);
  // Bump modified.
  checkStats(__LINE__, 1, 2, 0, 0, 1, 0, 1);

  expectRemove(listener_foo_update2_proto, listener_foo_update2);
  // Bump removed and sub active.
  checkStats(__LINE__, 1, 2, 1, 0, 0, 0, 1);

  // Timer expires, worker close connections if any.
  EXPECT_CALL(*worker_, removeFilterChains(_, _, _));
  filter_chain_drain_timer->invokeCallback();

  // Once worker clean up is done, it's safe for the main thread to remove the original listener.
  EXPECT_CALL(*listener_foo, onDestroy());
  worker_->callDrainFilterChainsComplete();
  // Sub draining filter chain.
  checkStats(__LINE__, 1, 2, 1, 0, 0, 0, 0);
}

TEST_F(ListenerManagerImplTest, DrainageDuringInplaceUpdate) {
  InSequence s;

  EXPECT_CALL(*worker_, start(_, _));
  manager_->startWorkers(guard_dog_, callback_.AsStdFunction());

  // Add foo listener into warming.
  const std::string listener_foo_yaml = R"EOF(
name: foo
traffic_direction: INBOUND
address:
  socket_address:
    address: 127.0.0.1
    port_value: 1234
filter_chains:
- filters: []
  )EOF";

  ListenerHandle* listener_foo = expectListenerCreate(true, true);
  EXPECT_CALL(listener_factory_,
              createListenSocket(_, _, _, ListenerComponentFactory::BindType::ReusePort, 0));
  EXPECT_CALL(listener_foo->target_, initialize());
  EXPECT_TRUE(manager_->addOrUpdateListener(parseListenerFromV3Yaml(listener_foo_yaml), "", true));
  checkStats(__LINE__, 1, 0, 0, 1, 0, 0, 0);
  EXPECT_CALL(*worker_, addListener(_, _, _));
  listener_foo->target_.ready();
  worker_->callAddCompletion();
  EXPECT_EQ(1UL, manager_->listeners().size());

  // Update foo into warming.
  const std::string listener_foo_update1_yaml = R"EOF(
name: foo
traffic_direction: INBOUND
address:
  socket_address:
    address: 127.0.0.1
    port_value: 1234
filter_chains:
- filters:
  filter_chain_match:
    destination_port: 1234
  )EOF";

  ListenerHandle* listener_foo_update1 = expectListenerOverridden(true);
  EXPECT_CALL(*listener_factory_.socket_, duplicate());
  EXPECT_CALL(listener_foo_update1->target_, initialize());
  EXPECT_TRUE(
      manager_->addOrUpdateListener(parseListenerFromV3Yaml(listener_foo_update1_yaml), "", true));
  EXPECT_EQ(1UL, manager_->listeners().size());
  EXPECT_EQ(1, server_.stats_store_.counter("listener_manager.listener_in_place_updated").value());
  checkStats(__LINE__, 1, 1, 0, 1, 1, 0, 0);

  // The warmed up starts the drain timer.
  EXPECT_CALL(*worker_, addListener(_, _, _));
  EXPECT_CALL(server_.options_, drainTime()).WillOnce(Return(std::chrono::seconds(600)));
  Event::MockTimer* filter_chain_drain_timer = new Event::MockTimer(&server_.dispatcher_);
  EXPECT_CALL(*filter_chain_drain_timer, enableTimer(std::chrono::milliseconds(600000), _));
  listener_foo_update1->target_.ready();
  checkStats(__LINE__, 1, 1, 0, 0, 1, 0, 1);

  // Timer expires, worker close connections if any.
  EXPECT_CALL(*worker_, removeFilterChains(_, _, _));
  filter_chain_drain_timer->invokeCallback();

  // Once worker clean up is done, it's safe for the main thread to remove the original listener.
  EXPECT_CALL(*listener_foo, onDestroy());
  worker_->callDrainFilterChainsComplete();
  checkStats(__LINE__, 1, 1, 0, 0, 1, 0, 0);

  EXPECT_CALL(*listener_foo_update1, onDestroy());
}

TEST(ListenerMessageUtilTest, ListenerMessageSameAreEquivalent) {
  envoy::config::listener::v3::Listener listener1;
  envoy::config::listener::v3::Listener listener2;
  EXPECT_TRUE(Server::ListenerMessageUtil::filterChainOnlyChange(listener1, listener2));
}

TEST(ListenerMessageUtilTest, ListenerMessageHaveDifferentNameNotEquivalent) {
  envoy::config::listener::v3::Listener listener1;
  listener1.set_name("listener1");
  envoy::config::listener::v3::Listener listener2;
  listener2.set_name("listener2");
  EXPECT_FALSE(Server::ListenerMessageUtil::filterChainOnlyChange(listener1, listener2));
}

TEST(ListenerMessageUtilTest, ListenerDefaultFilterChainChangeIsAlwaysFilterChainOnlyChange) {
  envoy::config::listener::v3::Listener listener1;
  listener1.set_name("common");
  envoy::config::listener::v3::FilterChain default_filter_chain_1;
  default_filter_chain_1.set_name("127.0.0.1");
  envoy::config::listener::v3::Listener listener2;
  listener2.set_name("common");
  envoy::config::listener::v3::FilterChain default_filter_chain_2;
  default_filter_chain_2.set_name("127.0.0.2");

  {
    listener1.clear_default_filter_chain();
    listener2.clear_default_filter_chain();
    EXPECT_TRUE(Server::ListenerMessageUtil::filterChainOnlyChange(listener1, listener2));
  }
  {
    *listener1.mutable_default_filter_chain() = default_filter_chain_1;
    listener2.clear_default_filter_chain();
    EXPECT_TRUE(Server::ListenerMessageUtil::filterChainOnlyChange(listener1, listener2));
  }
  {
    listener1.clear_default_filter_chain();
    *listener2.mutable_default_filter_chain() = default_filter_chain_2;
    EXPECT_TRUE(Server::ListenerMessageUtil::filterChainOnlyChange(listener1, listener2));
  }
  {
    *listener1.mutable_default_filter_chain() = default_filter_chain_1;
    *listener2.mutable_default_filter_chain() = default_filter_chain_2;
    EXPECT_TRUE(Server::ListenerMessageUtil::filterChainOnlyChange(listener1, listener2));
  }
}

TEST(ListenerMessageUtilTest, ListenerMessageHaveDifferentFilterChainsAreEquivalent) {
  envoy::config::listener::v3::Listener listener1;
  listener1.set_name("common");
  auto add_filter_chain_1 = listener1.add_filter_chains();
  add_filter_chain_1->set_name("127.0.0.1");

  envoy::config::listener::v3::Listener listener2;
  listener2.set_name("common");
  auto add_filter_chain_2 = listener2.add_filter_chains();
  add_filter_chain_2->set_name("127.0.0.2");

  EXPECT_TRUE(Server::ListenerMessageUtil::filterChainOnlyChange(listener1, listener2));
}

TEST_F(ListenerManagerImplForInPlaceFilterChainUpdateTest, TraditionalUpdateIfWorkerNotStarted) {
  // Worker is not started yet.
  auto listener_proto = createDefaultListener();
  ListenerHandle* listener_foo = expectListenerCreate(false, true);
  EXPECT_CALL(listener_factory_,
              createListenSocket(_, _, _, ListenerComponentFactory::BindType::ReusePort, 0));
  manager_->addOrUpdateListener(listener_proto, "", true);
  EXPECT_EQ(1u, manager_->listeners().size());

  // Mutate the listener message as filter chain change only.
  auto new_listener_proto = listener_proto;
  new_listener_proto.mutable_filter_chains(0)
      ->mutable_filter_chain_match()
      ->mutable_destination_port()
      ->set_value(9999);

  EXPECT_CALL(*listener_foo, onDestroy());
  ListenerHandle* listener_foo_update1 = expectListenerCreate(false, true);
  EXPECT_CALL(*listener_factory_.socket_, duplicate());
  manager_->addOrUpdateListener(new_listener_proto, "", true);
  EXPECT_CALL(*listener_foo_update1, onDestroy());
  EXPECT_EQ(0, server_.stats_store_.counter("listener_manager.listener_in_place_updated").value());
}

TEST_F(ListenerManagerImplForInPlaceFilterChainUpdateTest, TraditionalUpdateIfAnyListenerIsNotTcp) {
  EXPECT_CALL(*worker_, start(_, _));
  manager_->startWorkers(guard_dog_, callback_.AsStdFunction());

  auto listener_proto = createDefaultListener();

  ListenerHandle* listener_foo = expectListenerCreate(false, true);

  expectAddListener(listener_proto, listener_foo);

  auto new_listener_proto = listener_proto;
  new_listener_proto.mutable_address()->mutable_socket_address()->set_protocol(
      envoy::config::core::v3::SocketAddress_Protocol::SocketAddress_Protocol_UDP);

  ListenerHandle* listener_foo_update1 = expectListenerCreate(false, true);
  expectUpdateToThenDrain(new_listener_proto, listener_foo);

  expectRemove(new_listener_proto, listener_foo_update1);

  EXPECT_EQ(0UL, manager_->listeners().size());
  EXPECT_EQ(0, server_.stats_store_.counter("listener_manager.listener_in_place_updated").value());
}

TEST_F(ListenerManagerImplForInPlaceFilterChainUpdateTest,
       TraditionalUpdateIfImplicitTlsInspectorChanges) {
  auto tls_inspector_injection_enabled_guard = enableTlsInspectorInjectionForThisTest();

  EXPECT_CALL(*worker_, start(_, _));
  manager_->startWorkers(guard_dog_, callback_.AsStdFunction());

  auto listener_proto = createDefaultListener();

  ListenerHandle* listener_foo = expectListenerCreate(false, true);
  expectAddListener(listener_proto, listener_foo);

  ListenerHandle* listener_foo_update1 = expectListenerCreate(false, true);

  auto new_listener_proto = listener_proto;
  *new_listener_proto.mutable_filter_chains(0)
       ->mutable_filter_chain_match()
       ->mutable_application_protocols()
       ->Add() = "alpn";
  expectUpdateToThenDrain(new_listener_proto, listener_foo);

  expectRemove(new_listener_proto, listener_foo_update1);

  EXPECT_EQ(0UL, manager_->listeners().size());
  EXPECT_EQ(0, server_.stats_store_.counter("listener_manager.listener_in_place_updated").value());
}

TEST_F(ListenerManagerImplForInPlaceFilterChainUpdateTest,
       DEPRECATED_FEATURE_TEST(TraditionalUpdateIfImplicitProxyProtocolChanges)) {
  EXPECT_CALL(*worker_, start(_, _));
  manager_->startWorkers(guard_dog_, callback_.AsStdFunction());

  auto listener_proto = createDefaultListener();

  ListenerHandle* listener_foo = expectListenerCreate(false, true);
  expectAddListener(listener_proto, listener_foo);

  ListenerHandle* listener_foo_update1 = expectListenerCreate(false, true);

  auto new_listener_proto = listener_proto;
  new_listener_proto.mutable_filter_chains(0)->mutable_use_proxy_proto()->set_value(true);

  expectUpdateToThenDrain(new_listener_proto, listener_foo);
  expectRemove(new_listener_proto, listener_foo_update1);
  EXPECT_EQ(0UL, manager_->listeners().size());
  EXPECT_EQ(0, server_.stats_store_.counter("listener_manager.listener_in_place_updated").value());
}

TEST_F(ListenerManagerImplForInPlaceFilterChainUpdateTest, TraditionalUpdateOnZeroFilterChain) {
  EXPECT_CALL(*worker_, start(_, _));
  manager_->startWorkers(guard_dog_, callback_.AsStdFunction());

  auto listener_proto = createDefaultListener();

  ListenerHandle* listener_foo = expectListenerCreate(false, true);
  expectAddListener(listener_proto, listener_foo);

  auto new_listener_proto = listener_proto;
  new_listener_proto.clear_filter_chains();
  EXPECT_CALL(server_.validation_context_, staticValidationVisitor()).Times(0);
  EXPECT_CALL(server_.validation_context_, dynamicValidationVisitor());
  EXPECT_CALL(listener_factory_, createDrainManager_(_));
  EXPECT_THROW_WITH_MESSAGE(manager_->addOrUpdateListener(new_listener_proto, "", true),
                            EnvoyException,
                            "error adding listener '127.0.0.1:1234': no filter chains specified");

  expectRemove(listener_proto, listener_foo);
  EXPECT_EQ(0UL, manager_->listeners().size());
  EXPECT_EQ(0, server_.stats_store_.counter("listener_manager.listener_in_place_updated").value());
}

TEST_F(ListenerManagerImplForInPlaceFilterChainUpdateTest,
       TraditionalUpdateIfListenerConfigHasUpdateOtherThanFilterChain) {
  EXPECT_CALL(*worker_, start(_, _));
  manager_->startWorkers(guard_dog_, callback_.AsStdFunction());

  auto listener_proto = createDefaultListener();

  ListenerHandle* listener_foo = expectListenerCreate(false, true);
  expectAddListener(listener_proto, listener_foo);

  ListenerHandle* listener_foo_update1 = expectListenerCreate(false, true);

  auto new_listener_proto = listener_proto;
  new_listener_proto.set_traffic_direction(::envoy::config::core::v3::TrafficDirection::INBOUND);
  expectUpdateToThenDrain(new_listener_proto, listener_foo);

  expectRemove(new_listener_proto, listener_foo_update1);

  EXPECT_EQ(0UL, manager_->listeners().size());
  EXPECT_EQ(0, server_.stats_store_.counter("listener_manager.listener_in_place_updated").value());
}

// This test verifies that on default initialization the UDP Packet Writer
// is initialized in passthrough mode. (i.e. by using UdpDefaultWriter).
TEST_F(ListenerManagerImplTest, UdpDefaultWriterConfig) {
  const envoy::config::listener::v3::Listener listener = parseListenerFromV3Yaml(R"EOF(
address:
  socket_address:
    address: 127.0.0.1
    protocol: UDP
    port_value: 1234
filter_chains:
  filters: []
    )EOF");
  manager_->addOrUpdateListener(listener, "", true);
  EXPECT_EQ(1U, manager_->listeners().size());
  Network::SocketSharedPtr listen_socket =
      manager_->listeners().front().get().listenSocketFactory().getListenSocket(0);
  Network::UdpPacketWriterPtr udp_packet_writer =
      manager_->listeners()
          .front()
          .get()
          .udpListenerConfig()
          ->packetWriterFactory()
          .createUdpPacketWriter(listen_socket->ioHandle(),
                                 manager_->listeners()[0].get().listenerScope());
  EXPECT_FALSE(udp_packet_writer->isBatchMode());
}

TEST_F(ListenerManagerImplTest, TcpBacklogCustomConfig) {
  const std::string yaml = TestEnvironment::substitute(R"EOF(
    name: TcpBacklogConfigListener
    address:
      socket_address: { address: 127.0.0.1, port_value: 1111 }
    tcp_backlog_size: 100
    filter_chains:
    - filters:
  )EOF",
                                                       Network::Address::IpVersion::v4);

  EXPECT_CALL(listener_factory_, createListenSocket(_, _, _, _, _));
  manager_->addOrUpdateListener(parseListenerFromV3Yaml(yaml), "", true);
  EXPECT_EQ(1U, manager_->listeners().size());
  EXPECT_EQ(100U, manager_->listeners().back().get().tcpBacklogSize());
}

TEST_F(ListenerManagerImplTest, WorkersStartedCallbackCalled) {
  InSequence s;

  EXPECT_CALL(*worker_, start(_, _));
  EXPECT_CALL(callback_, Call());
  manager_->startWorkers(guard_dog_, callback_.AsStdFunction());
}

TEST(ListenerEnableReusePortTest, All) {
  Server::MockInstance server;

  {
    envoy::config::listener::v3::Listener config;
    config.mutable_enable_reuse_port()->set_value(false);
    EXPECT_FALSE(ListenerImpl::enableReusePort(server, config));
  }
  {
    envoy::config::listener::v3::Listener config;
    config.mutable_enable_reuse_port()->set_value(true);
    EXPECT_TRUE(ListenerImpl::enableReusePort(server, config));
  }
  {
    envoy::config::listener::v3::Listener config;
    config.set_reuse_port(true);
    EXPECT_TRUE(ListenerImpl::enableReusePort(server, config));
  }
  {
    envoy::config::listener::v3::Listener config;
    config.mutable_enable_reuse_port()->set_value(false);
    config.set_reuse_port(true);
    EXPECT_FALSE(ListenerImpl::enableReusePort(server, config));
  }
  {
    envoy::config::listener::v3::Listener config;
    EXPECT_CALL(server, enableReusePortDefault());
    EXPECT_TRUE(ListenerImpl::enableReusePort(server, config));
  }
}

} // namespace
} // namespace Server
} // namespace Envoy<|MERGE_RESOLUTION|>--- conflicted
+++ resolved
@@ -291,46 +291,6 @@
   EXPECT_TRUE(filter_chain->transportSocketFactory().implementsSecureTransport());
 }
 
-<<<<<<< HEAD
-TEST_F(ListenerManagerImplWithRealFiltersTest, DEPRECATED_FEATURE_TEST(TlsContext)) {
-  const std::string yaml = TestEnvironment::substitute(R"EOF(
-address:
-  socket_address:
-    address: 127.0.0.1
-    port_value: 1234
-filter_chains:
-- filters: []
-  transport_socket:
-     name: tls
-     typed_config:
-       "@type": type.googleapis.com/envoy.extensions.transport_sockets.tls.v3.DownstreamTlsContext
-       common_tls_context:
-         tls_certificates:
-         - certificate_chain:
-             filename: "{{ test_rundir }}/test/extensions/transport_sockets/tls/test_data/san_uri_cert.pem"
-           private_key:
-             filename: "{{ test_rundir }}/test/extensions/transport_sockets/tls/test_data/san_uri_key.pem"
-         validation_context:
-           trusted_ca:
-             filename: "{{ test_rundir }}/test/extensions/transport_sockets/tls/test_data/ca_cert.pem"
-           match_subject_alt_names:
-             exact: localhost
-             exact: 127.0.0.1
-  )EOF",
-                                                       Network::Address::IpVersion::v4);
-
-  EXPECT_CALL(listener_factory_,
-              createListenSocket(_, _, _, ListenerComponentFactory::BindType::ReusePort, 0));
-  manager_->addOrUpdateListener(parseListenerFromV3Yaml(yaml), "", true);
-  EXPECT_EQ(1U, manager_->listeners().size());
-
-  auto filter_chain = findFilterChain(1234, "127.0.0.1", "", "tls", {}, "8.8.8.8", 111);
-  ASSERT_NE(filter_chain, nullptr);
-  EXPECT_TRUE(filter_chain->transportSocketFactory().implementsSecureTransport());
-}
-
-=======
->>>>>>> eb3658a6
 TEST_F(ListenerManagerImplWithRealFiltersTest, TransportSocketConnectTimeout) {
   const std::string yaml = R"EOF(
 address:

--- conflicted
+++ resolved
@@ -4699,7 +4699,28 @@
   EXPECT_EQ(0UL, manager_->listeners().size());
 }
 
-<<<<<<< HEAD
+// This test verifies that on default initialization the UDP Packet Writer
+// is initialized in passthrough mode. (i.e. by using UdpDefaultWriter).
+TEST_F(ListenerManagerImplTest, UdpDefaultWriterConfig) {
+  const envoy::config::listener::v3::Listener listener = parseListenerFromV3Yaml(R"EOF(
+address:
+  socket_address:
+    address: 127.0.0.1
+    protocol: UDP
+    port_value: 1234
+filter_chains:
+  filters: []
+    )EOF");
+  manager_->addOrUpdateListener(listener, "", true);
+  EXPECT_EQ(1U, manager_->listeners().size());
+  Network::SocketSharedPtr listen_socket =
+      manager_->listeners().front().get().listenSocketFactory().getListenSocket();
+  Network::UdpPacketWriterPtr udp_packet_writer =
+      manager_->listeners().front().get().udpPacketWriterFactory()->get().createUdpPacketWriter(
+          listen_socket->ioHandle(), manager_->listeners()[0].get().listenerScope());
+  EXPECT_FALSE(udp_packet_writer->isBatchMode());
+}
+
 TEST_F(ListenerManagerImplWithRealFiltersTest, SingleOnDemandFilterChain) {
   const std::string yaml = TestEnvironment::substitute(R"EOF(
     address:
@@ -4736,28 +4757,6 @@
   filter_chain = findFilterChain(8080, "127.0.0.1", "", "tls", {}, "8.8.8.8", 111);
   ASSERT_NE(filter_chain, nullptr);
   EXPECT_TRUE(filter_chain->isFakeFilterChain());
-=======
-// This test verifies that on default initialization the UDP Packet Writer
-// is initialized in passthrough mode. (i.e. by using UdpDefaultWriter).
-TEST_F(ListenerManagerImplTest, UdpDefaultWriterConfig) {
-  const envoy::config::listener::v3::Listener listener = parseListenerFromV3Yaml(R"EOF(
-address:
-  socket_address:
-    address: 127.0.0.1
-    protocol: UDP
-    port_value: 1234
-filter_chains:
-  filters: []
-    )EOF");
-  manager_->addOrUpdateListener(listener, "", true);
-  EXPECT_EQ(1U, manager_->listeners().size());
-  Network::SocketSharedPtr listen_socket =
-      manager_->listeners().front().get().listenSocketFactory().getListenSocket();
-  Network::UdpPacketWriterPtr udp_packet_writer =
-      manager_->listeners().front().get().udpPacketWriterFactory()->get().createUdpPacketWriter(
-          listen_socket->ioHandle(), manager_->listeners()[0].get().listenerScope());
-  EXPECT_FALSE(udp_packet_writer->isBatchMode());
->>>>>>> d58f7025
 }
 
 } // namespace

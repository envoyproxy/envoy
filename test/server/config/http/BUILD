--- conflicted
+++ resolved
@@ -16,12 +16,9 @@
         "//source/server/config/http:dynamo_lib",
         "//source/server/config/http:fault_lib",
         "//source/server/config/http:grpc_http1_bridge_lib",
-<<<<<<< HEAD
+        "//source/server/config/http:grpc_web_lib",
         "//source/server/config/http:ip_tagging_lib",
-=======
-        "//source/server/config/http:grpc_web_lib",
         "//source/server/config/http:lightstep_lib",
->>>>>>> 8ad4f347
         "//source/server/config/http:ratelimit_lib",
         "//source/server/config/http:router_lib",
         "//source/server/config/http:zipkin_lib",

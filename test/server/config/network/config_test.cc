#include <string>

#include "envoy/registry/registry.h"

#include "common/access_log/access_log_impl.h"
#include "common/config/filter_json.h"
#include "common/config/well_known_names.h"
#include "common/dynamo/dynamo_filter.h"
#include "common/protobuf/utility.h"

#include "server/config/access_log/file_access_log.h"
#include "server/config/network/http_connection_manager.h"
#include "server/config/network/ratelimit.h"
#include "server/config/network/redis_proxy.h"

#include "extensions/filters/network/client_ssl_auth/config.h"
#include "extensions/filters/network/ext_authz/config.h"
#include "extensions/filters/network/mongo_proxy/config.h"
#include "extensions/filters/network/tcp_proxy/config.h"

#include "test/mocks/grpc/mocks.h"
#include "test/mocks/server/mocks.h"
#include "test/test_common/utility.h"

#include "gmock/gmock.h"
#include "gtest/gtest.h"

using testing::Invoke;
using testing::NiceMock;
using testing::_;

namespace Envoy {
namespace Server {
namespace Configuration {

// Negative test for protoc-gen-validate constraints.
TEST(NetworkFilterConfigTest, ValidateFail) {
  NiceMock<MockFactoryContext> context;

  Extensions::NetworkFilters::ClientSslAuth::ClientSslAuthConfigFactory client_ssl_auth_factory;
  envoy::config::filter::network::client_ssl_auth::v2::ClientSSLAuth client_ssl_auth_proto;
  HttpConnectionManagerFilterConfigFactory hcm_factory;
  envoy::config::filter::network::http_connection_manager::v2::HttpConnectionManager hcm_proto;
  Extensions::NetworkFilters::MongoProxy::MongoProxyFilterConfigFactory mongo_factory;
  envoy::config::filter::network::mongo_proxy::v2::MongoProxy mongo_proto;
  RateLimitConfigFactory rate_limit_factory;
  envoy::config::filter::network::rate_limit::v2::RateLimit rate_limit_proto;
  RedisProxyFilterConfigFactory redis_factory;
  envoy::config::filter::network::redis_proxy::v2::RedisProxy redis_proto;
  Extensions::NetworkFilters::TcpProxy::TcpProxyConfigFactory tcp_proxy_factory;
  envoy::config::filter::network::tcp_proxy::v2::TcpProxy tcp_proxy_proto;
  Extensions::NetworkFilters::ExtAuthz::ExtAuthzConfigFactory ext_authz_factory;
  envoy::config::filter::network::ext_authz::v2::ExtAuthz ext_authz_proto;
  const std::vector<std::pair<NamedNetworkFilterConfigFactory&, Protobuf::Message&>> filter_cases =
      {
          {client_ssl_auth_factory, client_ssl_auth_proto},
          {ext_authz_factory, ext_authz_proto},
          {hcm_factory, hcm_proto},
          {mongo_factory, mongo_proto},
          {rate_limit_factory, rate_limit_proto},
          {redis_factory, redis_proto},
          {tcp_proxy_factory, tcp_proxy_proto},
      };

  for (const auto& filter_case : filter_cases) {
    EXPECT_THROW(filter_case.first.createFilterFactoryFromProto(filter_case.second, context),
                 ProtoValidationException);
  }

  EXPECT_THROW(FileAccessLogFactory().createAccessLogInstance(
                   envoy::config::filter::accesslog::v2::FileAccessLog(), nullptr, context),
               ProtoValidationException);
}

TEST(NetworkFilterConfigTest, RedisProxyCorrectJson) {
  std::string json_string = R"EOF(
  {
    "cluster_name": "fake_cluster",
    "stat_prefix": "foo",
    "conn_pool": {
      "op_timeout_ms": 20
    }
  }
  )EOF";

  Json::ObjectSharedPtr json_config = Json::Factory::loadFromString(json_string);
  NiceMock<MockFactoryContext> context;
  RedisProxyFilterConfigFactory factory;
  NetworkFilterFactoryCb cb = factory.createFilterFactory(*json_config, context);
  Network::MockConnection connection;
  EXPECT_CALL(connection, addReadFilter(_));
  cb(connection);
}

TEST(NetworkFilterConfigTest, RedisProxyCorrectProto) {
  std::string json_string = R"EOF(
  {
    "cluster_name": "fake_cluster",
    "stat_prefix": "foo",
    "conn_pool": {
      "op_timeout_ms": 20
    }
  }
  )EOF";

  Json::ObjectSharedPtr json_config = Json::Factory::loadFromString(json_string);
  envoy::config::filter::network::redis_proxy::v2::RedisProxy proto_config{};
  Config::FilterJson::translateRedisProxy(*json_config, proto_config);
  NiceMock<MockFactoryContext> context;
  RedisProxyFilterConfigFactory factory;
  NetworkFilterFactoryCb cb = factory.createFilterFactoryFromProto(proto_config, context);
  Network::MockConnection connection;
  EXPECT_CALL(connection, addReadFilter(_));
  cb(connection);
}

TEST(NetworkFilterConfigTest, RedisProxyEmptyProto) {
  std::string json_string = R"EOF(
  {
    "cluster_name": "fake_cluster",
    "stat_prefix": "foo",
    "conn_pool": {
      "op_timeout_ms": 20
    }
  }
  )EOF";

  Json::ObjectSharedPtr json_config = Json::Factory::loadFromString(json_string);
  NiceMock<MockFactoryContext> context;
  RedisProxyFilterConfigFactory factory;
  envoy::config::filter::network::redis_proxy::v2::RedisProxy proto_config =
      *dynamic_cast<envoy::config::filter::network::redis_proxy::v2::RedisProxy*>(
          factory.createEmptyConfigProto().get());

  Config::FilterJson::translateRedisProxy(*json_config, proto_config);

  NetworkFilterFactoryCb cb = factory.createFilterFactoryFromProto(proto_config, context);
  Network::MockConnection connection;
  EXPECT_CALL(connection, addReadFilter(_));
  cb(connection);
}

TEST(NetworkFilterConfigTest, RatelimitCorrectJson) {
  std::string json_string = R"EOF(
  {
    "stat_prefix": "my_stat_prefix",
    "domain" : "fake_domain",
    "descriptors": [[{ "key" : "my_key",  "value" : "my_value" }]],
    "timeout_ms": 1337
  }
  )EOF";

  Json::ObjectSharedPtr json_config = Json::Factory::loadFromString(json_string);
  NiceMock<MockFactoryContext> context;
  RateLimitConfigFactory factory;
  NetworkFilterFactoryCb cb = factory.createFilterFactory(*json_config, context);
  Network::MockConnection connection;
  EXPECT_CALL(connection, addReadFilter(_));
  cb(connection);
}

TEST(NetworkFilterConfigTest, RatelimitCorrectProto) {
  std::string json_string = R"EOF(
  {
    "stat_prefix": "my_stat_prefix",
    "domain" : "fake_domain",
    "descriptors": [[{ "key" : "my_key",  "value" : "my_value" }]],
    "timeout_ms": 1337
  }
  )EOF";

  Json::ObjectSharedPtr json_config = Json::Factory::loadFromString(json_string);
  envoy::config::filter::network::rate_limit::v2::RateLimit proto_config{};
  Config::FilterJson::translateTcpRateLimitFilter(*json_config, proto_config);

  NiceMock<MockFactoryContext> context;
  RateLimitConfigFactory factory;
  NetworkFilterFactoryCb cb = factory.createFilterFactoryFromProto(proto_config, context);
  Network::MockConnection connection;
  EXPECT_CALL(connection, addReadFilter(_));
  cb(connection);
}

TEST(NetworkFilterConfigTest, RatelimitEmptyProto) {
  std::string json_string = R"EOF(
  {
    "stat_prefix": "my_stat_prefix",
    "domain" : "fake_domain",
    "descriptors": [[{ "key" : "my_key",  "value" : "my_value" }]],
    "timeout_ms": 1337
  }
  )EOF";

  Json::ObjectSharedPtr json_config = Json::Factory::loadFromString(json_string);

  NiceMock<MockFactoryContext> context;
  RateLimitConfigFactory factory;
  envoy::config::filter::network::rate_limit::v2::RateLimit proto_config =
      *dynamic_cast<envoy::config::filter::network::rate_limit::v2::RateLimit*>(
          factory.createEmptyConfigProto().get());
  Config::FilterJson::translateTcpRateLimitFilter(*json_config, proto_config);

  NetworkFilterFactoryCb cb = factory.createFilterFactoryFromProto(proto_config, context);
  Network::MockConnection connection;
  EXPECT_CALL(connection, addReadFilter(_));
  cb(connection);
}

TEST(NetworkFilterConfigTest, BadHttpConnectionMangerConfig) {
  std::string json_string = R"EOF(
  {
    "codec_type" : "http1",
    "stat_prefix" : "my_stat_prefix",
    "route_config" : {
      "virtual_hosts" : [
        {
          "name" : "default",
          "domains" : ["*"],
          "routes" : [
            {
              "prefix" : "/",
              "cluster": "fake_cluster"
            }
          ]
        }
      ]
    },
    "filter" : [{}]
  }
  )EOF";

  Json::ObjectSharedPtr json_config = Json::Factory::loadFromString(json_string);
  HttpConnectionManagerFilterConfigFactory factory;
  NiceMock<MockFactoryContext> context;
  EXPECT_THROW(factory.createFilterFactory(*json_config, context), Json::Exception);
}

TEST(NetworkFilterConfigTest, BadAccessLogConfig) {
  std::string json_string = R"EOF(
  {
    "codec_type" : "http1",
    "stat_prefix" : "my_stat_prefix",
    "route_config" : {
      "virtual_hosts" : [
        {
          "name" : "default",
          "domains" : ["*"],
          "routes" : [
            {
              "prefix" : "/",
              "cluster": "fake_cluster"
            }
          ]
        }
      ]
    },
    "filters" : [
      {
        "type" : "both",
        "name" : "http_dynamo_filter",
        "config" : {}
      }
    ],
    "access_log" :[
      {
        "path" : "mypath",
        "filter" : []
      }
    ]
  }
  )EOF";

  Json::ObjectSharedPtr json_config = Json::Factory::loadFromString(json_string);
  HttpConnectionManagerFilterConfigFactory factory;
  NiceMock<MockFactoryContext> context;
  EXPECT_THROW(factory.createFilterFactory(*json_config, context), Json::Exception);
}

TEST(NetworkFilterConfigTest, BadAccessLogType) {
  std::string json_string = R"EOF(
  {
    "codec_type" : "http1",
    "stat_prefix" : "my_stat_prefix",
    "route_config" : {
      "virtual_hosts" : [
        {
          "name" : "default",
          "domains" : ["*"],
          "routes" : [
            {
              "prefix" : "/",
              "cluster": "fake_cluster"
            }
          ]
        }
      ]
    },
    "filters" : [
      {
        "type" : "both",
        "name" : "http_dynamo_filter",
        "config" : {}
      }
    ],
    "access_log" :[
      {
        "path" : "mypath",
        "filter" : {
          "type" : "bad_type"
        }
      }
    ]
  }
  )EOF";

  Json::ObjectSharedPtr json_config = Json::Factory::loadFromString(json_string);
  HttpConnectionManagerFilterConfigFactory factory;
  NiceMock<MockFactoryContext> context;
  EXPECT_THROW(factory.createFilterFactory(*json_config, context), Json::Exception);
}

TEST(NetworkFilterConfigTest, BadAccessLogNestedTypes) {
  std::string json_string = R"EOF(
  {
    "codec_type" : "http1",
    "stat_prefix" : "my_stat_prefix",
    "route_config" : {
      "virtual_hosts" : [
        {
          "name" : "default",
          "domains" : ["*"],
          "routes" : [
            {
              "prefix" : "/",
              "cluster": "fake_cluster"
            }
          ]
        }
      ]
    },
    "filters" : [
      {
        "type" : "both",
        "name" : "http_dynamo_filter",
        "config" : {}
      }
    ],
    "access_log" :[
      {
        "path": "/dev/null",
        "filter": {
          "type": "logical_and",
          "filters": [
            {
              "type": "logical_or",
              "filters": [
                {"type": "duration", "op": ">=", "value": 10000},
                {"type": "bad_type"}
              ]
            },
            {"type": "not_healthcheck"}
          ]
        }
      }
    ]
  }
  )EOF";

  Json::ObjectSharedPtr json_config = Json::Factory::loadFromString(json_string);
  HttpConnectionManagerFilterConfigFactory factory;
  NiceMock<MockFactoryContext> context;
  EXPECT_THROW(factory.createFilterFactory(*json_config, context), Json::Exception);
}

TEST(NetworkFilterConfigTest, DoubleRegistrationTest) {
  EXPECT_THROW_WITH_MESSAGE(
      (Registry::RegisterFactory<
          Extensions::NetworkFilters::ClientSslAuth::ClientSslAuthConfigFactory,
          NamedNetworkFilterConfigFactory>()),
      EnvoyException,
      fmt::format("Double registration for name: '{}'",
                  Config::NetworkFilterNames::get().CLIENT_SSL_AUTH));
}

TEST(AccessLogConfigTest, FileAccessLogTest) {
  auto factory = Registry::FactoryRegistry<AccessLogInstanceFactory>::getFactory(
      Config::AccessLogNames::get().FILE);
  ASSERT_NE(nullptr, factory);

  ProtobufTypes::MessagePtr message = factory->createEmptyConfigProto();
  ASSERT_NE(nullptr, message);

  envoy::config::filter::accesslog::v2::FileAccessLog file_access_log;
  file_access_log.set_path("/dev/null");
  file_access_log.set_format("%START_TIME%");
  MessageUtil::jsonConvert(file_access_log, *message);

  AccessLog::FilterPtr filter;
  NiceMock<Server::Configuration::MockFactoryContext> context;

  AccessLog::InstanceSharedPtr instance =
      factory->createAccessLogInstance(*message, std::move(filter), context);
  EXPECT_NE(nullptr, instance);
  EXPECT_NE(nullptr, dynamic_cast<AccessLog::FileAccessLog*>(instance.get()));
}

<<<<<<< HEAD
TEST(NetworkFilterConfigTest, ExtAuthzCorrectProto) {
  std::string yaml = R"EOF(
  grpc_service:
    google_grpc:
      target_uri: ext_authz_server
      stat_prefix: google
  failure_mode_allow: false
  stat_prefix: name
)EOF";

  envoy::config::filter::network::ext_authz::v2::ExtAuthz proto_config{};
  MessageUtil::loadFromYaml(yaml, proto_config);

  NiceMock<MockFactoryContext> context;
  ExtAuthzConfigFactory factory;

  EXPECT_CALL(context.cluster_manager_.async_client_manager_, factoryForGrpcService(_, _, _))
      .WillOnce(Invoke([](const envoy::api::v2::core::GrpcService&, Stats::Scope&, bool) {
        return std::make_unique<NiceMock<Grpc::MockAsyncClientFactory>>();
      }));
  NetworkFilterFactoryCb cb = factory.createFilterFactoryFromProto(proto_config, context);
  Network::MockConnection connection;
  EXPECT_CALL(connection, addReadFilter(_));
  cb(connection);
}

=======
>>>>>>> 5fcc829e
} // namespace Configuration
} // namespace Server
} // namespace Envoy<|MERGE_RESOLUTION|>--- conflicted
+++ resolved
@@ -404,35 +404,6 @@
   EXPECT_NE(nullptr, dynamic_cast<AccessLog::FileAccessLog*>(instance.get()));
 }
 
-<<<<<<< HEAD
-TEST(NetworkFilterConfigTest, ExtAuthzCorrectProto) {
-  std::string yaml = R"EOF(
-  grpc_service:
-    google_grpc:
-      target_uri: ext_authz_server
-      stat_prefix: google
-  failure_mode_allow: false
-  stat_prefix: name
-)EOF";
-
-  envoy::config::filter::network::ext_authz::v2::ExtAuthz proto_config{};
-  MessageUtil::loadFromYaml(yaml, proto_config);
-
-  NiceMock<MockFactoryContext> context;
-  ExtAuthzConfigFactory factory;
-
-  EXPECT_CALL(context.cluster_manager_.async_client_manager_, factoryForGrpcService(_, _, _))
-      .WillOnce(Invoke([](const envoy::api::v2::core::GrpcService&, Stats::Scope&, bool) {
-        return std::make_unique<NiceMock<Grpc::MockAsyncClientFactory>>();
-      }));
-  NetworkFilterFactoryCb cb = factory.createFilterFactoryFromProto(proto_config, context);
-  Network::MockConnection connection;
-  EXPECT_CALL(connection, addReadFilter(_));
-  cb(connection);
-}
-
-=======
->>>>>>> 5fcc829e
 } // namespace Configuration
 } // namespace Server
 } // namespace Envoy
--- conflicted
+++ resolved
@@ -27,15 +27,7 @@
 
 class LdsApiTest : public testing::Test {
 public:
-<<<<<<< HEAD
-  LdsApiTest()
-      : grpc_mux_(std::make_shared<NiceMock<Config::MockGrpcMux>>()),
-        request_(&cluster_manager_.async_client_), api_(Api::createApiForTest(store_)),
-        lds_version_(
-            store_.gauge("listener_manager.lds.version", Stats::Gauge::ImportMode::NeverImport)) {
-=======
   LdsApiTest() {
->>>>>>> 54e22406
     ON_CALL(init_manager_, add(_)).WillByDefault(Invoke([this](const Init::Target& target) {
       init_target_handle_ = target.createHandle("test");
     }));
@@ -43,32 +35,10 @@
 
   void setup() {
     envoy::api::v2::core::ConfigSource lds_config;
-<<<<<<< HEAD
-    TestUtility::loadFromYaml(config_yaml, lds_config);
-    lds_config.mutable_api_config_source()->set_api_type(
-        envoy::api::v2::core::ApiConfigSource::REST);
-    Upstream::ClusterManager::ClusterInfoMap cluster_map;
-    Upstream::MockClusterMockPrioritySet cluster;
-    cluster_map.emplace("foo_cluster", cluster);
-    EXPECT_CALL(cluster_manager_, clusters()).WillOnce(Return(cluster_map));
-    ON_CALL(cluster_manager_, adsMux()).WillByDefault(Return(grpc_mux_));
-    EXPECT_CALL(cluster, info());
-    EXPECT_CALL(*cluster.info_, addedViaApi());
-    EXPECT_CALL(cluster, info());
-    EXPECT_CALL(*cluster.info_, type());
-    interval_timer_ = new Event::MockTimer(&dispatcher_);
-    EXPECT_CALL(init_manager_, add(_));
-    lds_ = std::make_unique<LdsApiImpl>(lds_config, cluster_manager_, dispatcher_, random_,
-                                        init_manager_, local_info_, store_, listener_manager_,
-                                        validation_visitor_, *api_, false);
-
-    expectRequest();
-=======
     EXPECT_CALL(init_manager_, add(_));
     lds_ = std::make_unique<LdsApiImpl>(lds_config, cluster_manager_, init_manager_, store_,
-                                        listener_manager_, validation_visitor_);
+                                        listener_manager_, validation_visitor_, false);
     EXPECT_CALL(*cluster_manager_.subscription_factory_.subscription_, start(_));
->>>>>>> 54e22406
     init_target_handle_->initialize(init_watcher_);
     lds_callbacks_ = cluster_manager_.subscription_factory_.callbacks_;
   }
@@ -142,34 +112,7 @@
   EXPECT_CALL(listener_manager_, listeners()).WillOnce(Return(existing_listeners));
   EXPECT_CALL(init_watcher_, ready());
 
-<<<<<<< HEAD
-  EXPECT_THROW(lds_->onConfigUpdate(listeners, ""), EnvoyException);
-  EXPECT_CALL(request_, cancel());
-}
-
-TEST_F(LdsApiTest, UnknownCluster) {
-  const std::string config_yaml = R"EOF(
-api_config_source:
-  api_type: REST
-  cluster_names:
-  - foo_cluster
-  refresh_delay: 1s
-  )EOF";
-
-  envoy::api::v2::core::ConfigSource lds_config;
-  TestUtility::loadFromYaml(config_yaml, lds_config);
-  Upstream::ClusterManager::ClusterInfoMap cluster_map;
-  EXPECT_CALL(cluster_manager_, clusters()).WillOnce(Return(cluster_map));
-  EXPECT_THROW_WITH_MESSAGE(
-      LdsApiImpl(lds_config, cluster_manager_, dispatcher_, random_, init_manager_, local_info_,
-                 store_, listener_manager_, validation_visitor_, *api_, false),
-      EnvoyException,
-      "envoy::api::v2::core::ConfigSource must have a statically defined non-EDS "
-      "cluster: 'foo_cluster' does not exist, was added via api, or is an "
-      "EDS cluster");
-=======
   EXPECT_THROW(lds_callbacks_->onConfigUpdate(listeners, ""), EnvoyException);
->>>>>>> 54e22406
 }
 
 TEST_F(LdsApiTest, MisconfiguredListenerNameIsPresentInException) {
@@ -263,38 +206,6 @@
   EXPECT_THROW_WITH_MESSAGE(lds_callbacks_->onConfigUpdate(listeners, ""), EnvoyException,
                             "Error adding/updating listener(s) duplicate_listener: duplicate "
                             "listener duplicate_listener found");
-<<<<<<< HEAD
-  EXPECT_CALL(request_, cancel());
-}
-
-TEST_F(LdsApiTest, BadLocalInfo) {
-  interval_timer_ = new Event::MockTimer(&dispatcher_);
-  const std::string config_yaml = R"EOF(
-api_config_source:
-  api_type: REST
-  cluster_names:
-  - foo_cluster
-  refresh_delay: 1s
-  )EOF";
-
-  envoy::api::v2::core::ConfigSource lds_config;
-  TestUtility::loadFromYaml(config_yaml, lds_config);
-  Upstream::ClusterManager::ClusterInfoMap cluster_map;
-  Upstream::MockClusterMockPrioritySet cluster;
-  cluster_map.emplace("foo_cluster", cluster);
-  EXPECT_CALL(cluster_manager_, clusters()).WillOnce(Return(cluster_map));
-  EXPECT_CALL(cluster, info()).Times(2);
-  EXPECT_CALL(*cluster.info_, addedViaApi());
-  EXPECT_CALL(*cluster.info_, type());
-  ON_CALL(local_info_, clusterName()).WillByDefault(ReturnRef(EMPTY_STRING));
-  EXPECT_THROW_WITH_MESSAGE(
-      LdsApiImpl(lds_config, cluster_manager_, dispatcher_, random_, init_manager_, local_info_,
-                 store_, listener_manager_, validation_visitor_, *api_, false),
-      EnvoyException,
-      "lds: node 'id' and 'cluster' are required. Set it either in 'node' config or via "
-      "--service-node and --service-cluster options.");
-=======
->>>>>>> 54e22406
 }
 
 TEST_F(LdsApiTest, Basic) {

--- conflicted
+++ resolved
@@ -51,7 +51,8 @@
 
 class AdminStatsTest : public testing::TestWithParam<Network::Address::IpVersion> {
 public:
-  AdminStatsTest() : symbol_table_(SymbolTableCreator::makeSymbolTable()), alloc_(*symbol_table_) {
+  AdminStatsTest() : symbol_table_(Stats::SymbolTableCreator::makeSymbolTable()),
+                     alloc_(*symbol_table_) {
     store_ = std::make_unique<Stats::ThreadLocalStoreImpl>(alloc_);
     store_->addSink(sink_);
   }
@@ -64,11 +65,7 @@
                                   true /*pretty_print*/);
   }
 
-<<<<<<< HEAD
-  Stats::SymbolTableImpl symbol_table_;
-=======
   Stats::SymbolTablePtr symbol_table_;
->>>>>>> 08f444e6
   NiceMock<Event::MockDispatcher> main_thread_dispatcher_;
   NiceMock<ThreadLocal::MockInstance> tls_;
   Stats::AllocatorImpl alloc_;
@@ -1380,135 +1377,126 @@
 class PrometheusStatsFormatterTest : public testing::Test {
 protected:
   PrometheusStatsFormatterTest()
-      : symbol_table_(SymbolTableCreator::makeSymbolTable()), alloc_(*symbol_table_) {
-
-    void addCounter(const std::string& name, std::vector<Stats::Tag> cluster_tags) {
-      Stats::StatNameManagedStorage storage(name, *symbol_table_);
-      counters_.push_back(alloc_.makeCounter(storage.statName(), name, cluster_tags));
-    }
-
-    void addGauge(const std::string& name, std::vector<Stats::Tag> cluster_tags) {
-      Stats::StatNameManagedStorage storage(name, *symbol_table_);
-      gauges_.push_back(alloc_.makeGauge(storage.statName(), name, cluster_tags,
-                                         Stats::Gauge::ImportMode::Accumulate));
-    }
-
-    void addHistogram(const Stats::ParentHistogramSharedPtr histogram) {
-      histograms_.push_back(histogram);
-    }
-
-<<<<<<< HEAD
-  Stats::SymbolTableImpl symbol_table_;
+      : symbol_table_(Stats::SymbolTableCreator::makeSymbolTable()), alloc_(*symbol_table_) {}
+
+  void addCounter(const std::string& name, std::vector<Stats::Tag> cluster_tags) {
+    Stats::StatNameManagedStorage storage(name, *symbol_table_);
+    counters_.push_back(alloc_.makeCounter(storage.statName(), name, cluster_tags));
+  }
+
+  void addGauge(const std::string& name, std::vector<Stats::Tag> cluster_tags) {
+    Stats::StatNameManagedStorage storage(name, *symbol_table_);
+    gauges_.push_back(alloc_.makeGauge(storage.statName(), name, cluster_tags,
+                                       Stats::Gauge::ImportMode::Accumulate));
+  }
+
+  void addHistogram(const Stats::ParentHistogramSharedPtr histogram) {
+    histograms_.push_back(histogram);
+  }
+
+  using MockHistogramSharedPtr = Stats::RefcountPtr<NiceMock<Stats::MockParentHistogram>>;
+  MockHistogramSharedPtr makeHistogram() {
+    return MockHistogramSharedPtr(new NiceMock<Stats::MockParentHistogram>());
+  }
+
+  Stats::SymbolTablePtr symbol_table_;
   Stats::AllocatorImpl alloc_;
   std::vector<Stats::CounterSharedPtr> counters_;
   std::vector<Stats::GaugeSharedPtr> gauges_;
   std::vector<Stats::ParentHistogramSharedPtr> histograms_;
 };
-=======
-    using MockHistogramSharedPtr = Stats::RefcountPtr<NiceMock<Stats::MockParentHistogram>>;
-    MockHistogramSharedPtr makeHistogram() {
-      return MockHistogramSharedPtr(new NiceMock<Stats::MockParentHistogram>());
-    }
->>>>>>> 08f444e6
-
-    Stats::SymbolTablePtr symbol_table_;
-    Stats::AllocatorImpl alloc_;
-    std::vector<Stats::CounterSharedPtr> counters_;
-    std::vector<Stats::GaugeSharedPtr> gauges_;
-    std::vector<Stats::ParentHistogramSharedPtr> histograms_;
-  };
-
-  TEST_F(PrometheusStatsFormatterTest, MetricName) {
-    std::string raw = "vulture.eats-liver";
-    std::string expected = "envoy_vulture_eats_liver";
-    auto actual = PrometheusStatsFormatter::metricName(raw);
-    EXPECT_EQ(expected, actual);
-  }
-
-  TEST_F(PrometheusStatsFormatterTest, SanitizeMetricName) {
-    std::string raw = "An.artist.plays-violin@019street";
-    std::string expected = "envoy_An_artist_plays_violin_019street";
-    auto actual = PrometheusStatsFormatter::metricName(raw);
-    EXPECT_EQ(expected, actual);
-  }
-
-  TEST_F(PrometheusStatsFormatterTest, SanitizeMetricNameDigitFirst) {
-    std::string raw = "3.artists.play-violin@019street";
-    std::string expected = "envoy_3_artists_play_violin_019street";
-    auto actual = PrometheusStatsFormatter::metricName(raw);
-    EXPECT_EQ(expected, actual);
-  }
-
-  TEST_F(PrometheusStatsFormatterTest, FormattedTags) {
-    std::vector<Stats::Tag> tags;
-    Stats::Tag tag1 = {"a.tag-name", "a.tag-value"};
-    Stats::Tag tag2 = {"another_tag_name", "another_tag-value"};
-    tags.push_back(tag1);
-    tags.push_back(tag2);
-    std::string expected = "a_tag_name=\"a.tag-value\",another_tag_name=\"another_tag-value\"";
-    auto actual = PrometheusStatsFormatter::formattedTags(tags);
-    EXPECT_EQ(expected, actual);
-  }
-
-  TEST_F(PrometheusStatsFormatterTest, MetricNameCollison) {
-
-    // Create two counters and two gauges with each pair having the same name,
-    // but having different tag names and values.
-    //`statsAsPrometheus()` should return two implying it found two unique stat names
-
-    addCounter("cluster.test_cluster_1.upstream_cx_total", {{"a.tag-name", "a.tag-value"}});
-    addCounter("cluster.test_cluster_1.upstream_cx_total",
-               {{"another_tag_name", "another_tag-value"}});
-    addGauge("cluster.test_cluster_2.upstream_cx_total",
-             {{"another_tag_name_3", "another_tag_3-value"}});
-    addGauge("cluster.test_cluster_2.upstream_cx_total",
-             {{"another_tag_name_4", "another_tag_4-value"}});
-
-    Buffer::OwnedImpl response;
-    auto size = PrometheusStatsFormatter::statsAsPrometheus(counters_, gauges_, histograms_,
-                                                            response, false, absl::nullopt);
-    EXPECT_EQ(2UL, size);
-  }
-
-  TEST_F(PrometheusStatsFormatterTest, UniqueMetricName) {
-
-    // Create two counters and two gauges, all with unique names.
-    // statsAsPrometheus() should return four implying it found
-    // four unique stat names.
-
-    addCounter("cluster.test_cluster_1.upstream_cx_total", {{"a.tag-name", "a.tag-value"}});
-    addCounter("cluster.test_cluster_2.upstream_cx_total",
-               {{"another_tag_name", "another_tag-value"}});
-    addGauge("cluster.test_cluster_3.upstream_cx_total",
-             {{"another_tag_name_3", "another_tag_3-value"}});
-    addGauge("cluster.test_cluster_4.upstream_cx_total",
-             {{"another_tag_name_4", "another_tag_4-value"}});
-
-    Buffer::OwnedImpl response;
-    auto size = PrometheusStatsFormatter::statsAsPrometheus(counters_, gauges_, histograms_,
-                                                            response, false, absl::nullopt);
-    EXPECT_EQ(4UL, size);
-  }
-
-  TEST_F(PrometheusStatsFormatterTest, HistogramWithNoValuesAndNoTags) {
-    HistogramWrapper h1_cumulative;
-    h1_cumulative.setHistogramValues(std::vector<uint64_t>(0));
-    Stats::HistogramStatisticsImpl h1_cumulative_statistics(h1_cumulative.getHistogram());
-
-    auto histogram = makeHistogram();
-    histogram->name_ = "histogram1";
-    histogram->used_ = true;
-    ON_CALL(*histogram, cumulativeStatistics())
-        .WillByDefault(testing::ReturnRef(h1_cumulative_statistics));
-
-    addHistogram(histogram);
-
-    Buffer::OwnedImpl response;
-    auto size = PrometheusStatsFormatter::statsAsPrometheus(counters_, gauges_, histograms_,
-                                                            response, false, absl::nullopt);
-    EXPECT_EQ(1UL, size);
-
-    const std::string expected_output = R"EOF(# TYPE envoy_histogram1 histogram
+
+TEST_F(PrometheusStatsFormatterTest, MetricName) {
+  std::string raw = "vulture.eats-liver";
+  std::string expected = "envoy_vulture_eats_liver";
+  auto actual = PrometheusStatsFormatter::metricName(raw);
+  EXPECT_EQ(expected, actual);
+}
+
+TEST_F(PrometheusStatsFormatterTest, SanitizeMetricName) {
+  std::string raw = "An.artist.plays-violin@019street";
+  std::string expected = "envoy_An_artist_plays_violin_019street";
+  auto actual = PrometheusStatsFormatter::metricName(raw);
+  EXPECT_EQ(expected, actual);
+}
+
+TEST_F(PrometheusStatsFormatterTest, SanitizeMetricNameDigitFirst) {
+  std::string raw = "3.artists.play-violin@019street";
+  std::string expected = "envoy_3_artists_play_violin_019street";
+  auto actual = PrometheusStatsFormatter::metricName(raw);
+  EXPECT_EQ(expected, actual);
+}
+
+TEST_F(PrometheusStatsFormatterTest, FormattedTags) {
+  std::vector<Stats::Tag> tags;
+  Stats::Tag tag1 = {"a.tag-name", "a.tag-value"};
+  Stats::Tag tag2 = {"another_tag_name", "another_tag-value"};
+  tags.push_back(tag1);
+  tags.push_back(tag2);
+  std::string expected = "a_tag_name=\"a.tag-value\",another_tag_name=\"another_tag-value\"";
+  auto actual = PrometheusStatsFormatter::formattedTags(tags);
+  EXPECT_EQ(expected, actual);
+}
+
+TEST_F(PrometheusStatsFormatterTest, MetricNameCollison) {
+
+  // Create two counters and two gauges with each pair having the same name,
+  // but having different tag names and values.
+  //`statsAsPrometheus()` should return two implying it found two unique stat names
+
+  addCounter("cluster.test_cluster_1.upstream_cx_total", {{"a.tag-name", "a.tag-value"}});
+  addCounter("cluster.test_cluster_1.upstream_cx_total",
+             {{"another_tag_name", "another_tag-value"}});
+  addGauge("cluster.test_cluster_2.upstream_cx_total",
+           {{"another_tag_name_3", "another_tag_3-value"}});
+  addGauge("cluster.test_cluster_2.upstream_cx_total",
+           {{"another_tag_name_4", "another_tag_4-value"}});
+
+  Buffer::OwnedImpl response;
+  auto size = PrometheusStatsFormatter::statsAsPrometheus(counters_, gauges_, histograms_,
+                                                          response, false, absl::nullopt);
+  EXPECT_EQ(2UL, size);
+}
+
+TEST_F(PrometheusStatsFormatterTest, UniqueMetricName) {
+
+  // Create two counters and two gauges, all with unique names.
+  // statsAsPrometheus() should return four implying it found
+  // four unique stat names.
+
+  addCounter("cluster.test_cluster_1.upstream_cx_total", {{"a.tag-name", "a.tag-value"}});
+  addCounter("cluster.test_cluster_2.upstream_cx_total",
+             {{"another_tag_name", "another_tag-value"}});
+  addGauge("cluster.test_cluster_3.upstream_cx_total",
+           {{"another_tag_name_3", "another_tag_3-value"}});
+  addGauge("cluster.test_cluster_4.upstream_cx_total",
+           {{"another_tag_name_4", "another_tag_4-value"}});
+
+  Buffer::OwnedImpl response;
+  auto size = PrometheusStatsFormatter::statsAsPrometheus(counters_, gauges_, histograms_,
+                                                          response, false, absl::nullopt);
+  EXPECT_EQ(4UL, size);
+}
+
+TEST_F(PrometheusStatsFormatterTest, HistogramWithNoValuesAndNoTags) {
+  HistogramWrapper h1_cumulative;
+  h1_cumulative.setHistogramValues(std::vector<uint64_t>(0));
+  Stats::HistogramStatisticsImpl h1_cumulative_statistics(h1_cumulative.getHistogram());
+
+  auto histogram = makeHistogram();
+  histogram->name_ = "histogram1";
+  histogram->used_ = true;
+  ON_CALL(*histogram, cumulativeStatistics())
+          .WillByDefault(testing::ReturnRef(h1_cumulative_statistics));
+
+  addHistogram(histogram);
+
+  Buffer::OwnedImpl response;
+  auto size = PrometheusStatsFormatter::statsAsPrometheus(counters_, gauges_, histograms_,
+                                                          response, false, absl::nullopt);
+  EXPECT_EQ(1UL, size);
+
+  const std::string expected_output = R"EOF(# TYPE envoy_histogram1 histogram
 envoy_histogram1_bucket{le="0.5"} 0
 envoy_histogram1_bucket{le="1"} 0
 envoy_histogram1_bucket{le="5"} 0
@@ -1533,35 +1521,35 @@
 envoy_histogram1_count{} 0
 )EOF";
 
-    EXPECT_EQ(expected_output, response.toString());
-  }
-
-  TEST_F(PrometheusStatsFormatterTest, HistogramWithHighCounts) {
-    HistogramWrapper h1_cumulative;
-
-    // Force large counts to prove that the +Inf bucket doesn't overflow to scientific notation.
-    h1_cumulative.setHistogramValuesWithCounts(std::vector<std::pair<uint64_t, uint64_t>>({
+  EXPECT_EQ(expected_output, response.toString());
+}
+
+TEST_F(PrometheusStatsFormatterTest, HistogramWithHighCounts) {
+  HistogramWrapper h1_cumulative;
+
+  // Force large counts to prove that the +Inf bucket doesn't overflow to scientific notation.
+  h1_cumulative.setHistogramValuesWithCounts(std::vector<std::pair<uint64_t, uint64_t>>({
         {1, 100000},
         {100, 1000000},
         {1000, 100000000},
-    }));
-
-    Stats::HistogramStatisticsImpl h1_cumulative_statistics(h1_cumulative.getHistogram());
-
-    auto histogram = makeHistogram();
-    histogram->name_ = "histogram1";
-    histogram->used_ = true;
-    ON_CALL(*histogram, cumulativeStatistics())
-        .WillByDefault(testing::ReturnRef(h1_cumulative_statistics));
-
-    addHistogram(histogram);
-
-    Buffer::OwnedImpl response;
-    auto size = PrometheusStatsFormatter::statsAsPrometheus(counters_, gauges_, histograms_,
-                                                            response, false, absl::nullopt);
-    EXPECT_EQ(1UL, size);
-
-    const std::string expected_output = R"EOF(# TYPE envoy_histogram1 histogram
+      }));
+
+  Stats::HistogramStatisticsImpl h1_cumulative_statistics(h1_cumulative.getHistogram());
+
+  auto histogram = makeHistogram();
+  histogram->name_ = "histogram1";
+  histogram->used_ = true;
+  ON_CALL(*histogram, cumulativeStatistics())
+          .WillByDefault(testing::ReturnRef(h1_cumulative_statistics));
+
+  addHistogram(histogram);
+
+  Buffer::OwnedImpl response;
+  auto size = PrometheusStatsFormatter::statsAsPrometheus(counters_, gauges_, histograms_,
+                                                          response, false, absl::nullopt);
+  EXPECT_EQ(1UL, size);
+
+  const std::string expected_output = R"EOF(# TYPE envoy_histogram1 histogram
 envoy_histogram1_bucket{le="0.5"} 0
 envoy_histogram1_bucket{le="1"} 0
 envoy_histogram1_bucket{le="5"} 100000
@@ -1586,34 +1574,34 @@
 envoy_histogram1_count{} 101100000
 )EOF";
 
-    EXPECT_EQ(expected_output, response.toString());
-  }
-
-  TEST_F(PrometheusStatsFormatterTest, OutputWithAllMetricTypes) {
-    addCounter("cluster.test_1.upstream_cx_total", {{"a.tag-name", "a.tag-value"}});
-    addCounter("cluster.test_2.upstream_cx_total", {{"another_tag_name", "another_tag-value"}});
-    addGauge("cluster.test_3.upstream_cx_total", {{"another_tag_name_3", "another_tag_3-value"}});
-    addGauge("cluster.test_4.upstream_cx_total", {{"another_tag_name_4", "another_tag_4-value"}});
-
-    const std::vector<uint64_t> h1_values = {50, 20, 30, 70, 100, 5000, 200};
-    HistogramWrapper h1_cumulative;
-    h1_cumulative.setHistogramValues(h1_values);
-    Stats::HistogramStatisticsImpl h1_cumulative_statistics(h1_cumulative.getHistogram());
-
-    auto histogram1 = makeHistogram();
-    histogram1->name_ = "cluster.test_1.upstream_rq_time";
-    histogram1->used_ = true;
-    histogram1->setTags({Stats::Tag{"key1", "value1"}, Stats::Tag{"key2", "value2"}});
-    addHistogram(histogram1);
-    EXPECT_CALL(*histogram1, cumulativeStatistics())
-        .WillOnce(testing::ReturnRef(h1_cumulative_statistics));
-
-    Buffer::OwnedImpl response;
-    auto size = PrometheusStatsFormatter::statsAsPrometheus(counters_, gauges_, histograms_,
-                                                            response, false, absl::nullopt);
-    EXPECT_EQ(5UL, size);
-
-    const std::string expected_output = R"EOF(# TYPE envoy_cluster_test_1_upstream_cx_total counter
+  EXPECT_EQ(expected_output, response.toString());
+}
+
+TEST_F(PrometheusStatsFormatterTest, OutputWithAllMetricTypes) {
+  addCounter("cluster.test_1.upstream_cx_total", {{"a.tag-name", "a.tag-value"}});
+  addCounter("cluster.test_2.upstream_cx_total", {{"another_tag_name", "another_tag-value"}});
+  addGauge("cluster.test_3.upstream_cx_total", {{"another_tag_name_3", "another_tag_3-value"}});
+  addGauge("cluster.test_4.upstream_cx_total", {{"another_tag_name_4", "another_tag_4-value"}});
+
+  const std::vector<uint64_t> h1_values = {50, 20, 30, 70, 100, 5000, 200};
+  HistogramWrapper h1_cumulative;
+  h1_cumulative.setHistogramValues(h1_values);
+  Stats::HistogramStatisticsImpl h1_cumulative_statistics(h1_cumulative.getHistogram());
+
+  auto histogram1 = makeHistogram();
+  histogram1->name_ = "cluster.test_1.upstream_rq_time";
+  histogram1->used_ = true;
+  histogram1->setTags({Stats::Tag{"key1", "value1"}, Stats::Tag{"key2", "value2"}});
+  addHistogram(histogram1);
+  EXPECT_CALL(*histogram1, cumulativeStatistics())
+          .WillOnce(testing::ReturnRef(h1_cumulative_statistics));
+
+  Buffer::OwnedImpl response;
+  auto size = PrometheusStatsFormatter::statsAsPrometheus(counters_, gauges_, histograms_,
+                                                          response, false, absl::nullopt);
+  EXPECT_EQ(5UL, size);
+
+  const std::string expected_output = R"EOF(# TYPE envoy_cluster_test_1_upstream_cx_total counter
 envoy_cluster_test_1_upstream_cx_total{a_tag_name="a.tag-value"} 0
 # TYPE envoy_cluster_test_2_upstream_cx_total counter
 envoy_cluster_test_2_upstream_cx_total{another_tag_name="another_tag-value"} 0
@@ -1646,34 +1634,34 @@
 envoy_cluster_test_1_upstream_rq_time_count{key1="value1",key2="value2"} 7
 )EOF";
 
-    EXPECT_EQ(expected_output, response.toString());
-  }
-
-  TEST_F(PrometheusStatsFormatterTest, OutputWithUsedOnly) {
-    addCounter("cluster.test_1.upstream_cx_total", {{"a.tag-name", "a.tag-value"}});
-    addCounter("cluster.test_2.upstream_cx_total", {{"another_tag_name", "another_tag-value"}});
-    addGauge("cluster.test_3.upstream_cx_total", {{"another_tag_name_3", "another_tag_3-value"}});
-    addGauge("cluster.test_4.upstream_cx_total", {{"another_tag_name_4", "another_tag_4-value"}});
-
-    const std::vector<uint64_t> h1_values = {50, 20, 30, 70, 100, 5000, 200};
-    HistogramWrapper h1_cumulative;
-    h1_cumulative.setHistogramValues(h1_values);
-    Stats::HistogramStatisticsImpl h1_cumulative_statistics(h1_cumulative.getHistogram());
-
-    auto histogram1 = makeHistogram();
-    histogram1->name_ = "cluster.test_1.upstream_rq_time";
-    histogram1->used_ = true;
-    histogram1->setTags({Stats::Tag{"key1", "value1"}, Stats::Tag{"key2", "value2"}});
-    addHistogram(histogram1);
-    EXPECT_CALL(*histogram1, cumulativeStatistics())
-        .WillOnce(testing::ReturnRef(h1_cumulative_statistics));
-
-    Buffer::OwnedImpl response;
-    auto size = PrometheusStatsFormatter::statsAsPrometheus(counters_, gauges_, histograms_,
-                                                            response, true, absl::nullopt);
-    EXPECT_EQ(1UL, size);
-
-    const std::string expected_output = R"EOF(# TYPE envoy_cluster_test_1_upstream_rq_time histogram
+  EXPECT_EQ(expected_output, response.toString());
+}
+
+TEST_F(PrometheusStatsFormatterTest, OutputWithUsedOnly) {
+  addCounter("cluster.test_1.upstream_cx_total", {{"a.tag-name", "a.tag-value"}});
+  addCounter("cluster.test_2.upstream_cx_total", {{"another_tag_name", "another_tag-value"}});
+  addGauge("cluster.test_3.upstream_cx_total", {{"another_tag_name_3", "another_tag_3-value"}});
+  addGauge("cluster.test_4.upstream_cx_total", {{"another_tag_name_4", "another_tag_4-value"}});
+
+  const std::vector<uint64_t> h1_values = {50, 20, 30, 70, 100, 5000, 200};
+  HistogramWrapper h1_cumulative;
+  h1_cumulative.setHistogramValues(h1_values);
+  Stats::HistogramStatisticsImpl h1_cumulative_statistics(h1_cumulative.getHistogram());
+
+  auto histogram1 = makeHistogram();
+  histogram1->name_ = "cluster.test_1.upstream_rq_time";
+  histogram1->used_ = true;
+  histogram1->setTags({Stats::Tag{"key1", "value1"}, Stats::Tag{"key2", "value2"}});
+  addHistogram(histogram1);
+  EXPECT_CALL(*histogram1, cumulativeStatistics())
+          .WillOnce(testing::ReturnRef(h1_cumulative_statistics));
+
+  Buffer::OwnedImpl response;
+  auto size = PrometheusStatsFormatter::statsAsPrometheus(counters_, gauges_, histograms_,
+                                                          response, true, absl::nullopt);
+  EXPECT_EQ(1UL, size);
+
+  const std::string expected_output = R"EOF(# TYPE envoy_cluster_test_1_upstream_rq_time histogram
 envoy_cluster_test_1_upstream_rq_time_bucket{key1="value1",key2="value2",le="0.5"} 0
 envoy_cluster_test_1_upstream_rq_time_bucket{key1="value1",key2="value2",le="1"} 0
 envoy_cluster_test_1_upstream_rq_time_bucket{key1="value1",key2="value2",le="5"} 0
@@ -1698,72 +1686,72 @@
 envoy_cluster_test_1_upstream_rq_time_count{key1="value1",key2="value2"} 7
 )EOF";
 
-    EXPECT_EQ(expected_output, response.toString());
-  }
-
-  TEST_F(PrometheusStatsFormatterTest, OutputWithUsedOnlyHistogram) {
-    const std::vector<uint64_t> h1_values = {};
-    HistogramWrapper h1_cumulative;
-    h1_cumulative.setHistogramValues(h1_values);
-    Stats::HistogramStatisticsImpl h1_cumulative_statistics(h1_cumulative.getHistogram());
-
-    auto histogram1 = makeHistogram();
-    histogram1->name_ = "cluster.test_1.upstream_rq_time";
-    histogram1->used_ = false;
-    histogram1->setTags({Stats::Tag{"key1", "value1"}, Stats::Tag{"key2", "value2"}});
-    addHistogram(histogram1);
-
-    {
-      const bool used_only = true;
-      EXPECT_CALL(*histogram1, cumulativeStatistics()).Times(0);
-
-      Buffer::OwnedImpl response;
-      auto size = PrometheusStatsFormatter::statsAsPrometheus(counters_, gauges_, histograms_,
-                                                              response, used_only, absl::nullopt);
-      EXPECT_EQ(0UL, size);
-    }
-
-    {
-      const bool used_only = false;
-      EXPECT_CALL(*histogram1, cumulativeStatistics())
-          .WillOnce(testing::ReturnRef(h1_cumulative_statistics));
-
-      Buffer::OwnedImpl response;
-      auto size = PrometheusStatsFormatter::statsAsPrometheus(counters_, gauges_, histograms_,
-                                                              response, used_only, absl::nullopt);
-      EXPECT_EQ(1UL, size);
-    }
-  }
-
-  TEST_F(PrometheusStatsFormatterTest, OutputWithRegexp) {
-    addCounter("cluster.test_1.upstream_cx_total", {{"a.tag-name", "a.tag-value"}});
-    addCounter("cluster.test_2.upstream_cx_total", {{"another_tag_name", "another_tag-value"}});
-    addGauge("cluster.test_3.upstream_cx_total", {{"another_tag_name_3", "another_tag_3-value"}});
-    addGauge("cluster.test_4.upstream_cx_total", {{"another_tag_name_4", "another_tag_4-value"}});
-
-    const std::vector<uint64_t> h1_values = {50, 20, 30, 70, 100, 5000, 200};
-    HistogramWrapper h1_cumulative;
-    h1_cumulative.setHistogramValues(h1_values);
-    Stats::HistogramStatisticsImpl h1_cumulative_statistics(h1_cumulative.getHistogram());
-
-    auto histogram1 = makeHistogram();
-    histogram1->name_ = "cluster.test_1.upstream_rq_time";
-    histogram1->setTags({Stats::Tag{"key1", "value1"}, Stats::Tag{"key2", "value2"}});
-    addHistogram(histogram1);
+  EXPECT_EQ(expected_output, response.toString());
+}
+
+TEST_F(PrometheusStatsFormatterTest, OutputWithUsedOnlyHistogram) {
+  const std::vector<uint64_t> h1_values = {};
+  HistogramWrapper h1_cumulative;
+  h1_cumulative.setHistogramValues(h1_values);
+  Stats::HistogramStatisticsImpl h1_cumulative_statistics(h1_cumulative.getHistogram());
+
+  auto histogram1 = makeHistogram();
+  histogram1->name_ = "cluster.test_1.upstream_rq_time";
+  histogram1->used_ = false;
+  histogram1->setTags({Stats::Tag{"key1", "value1"}, Stats::Tag{"key2", "value2"}});
+  addHistogram(histogram1);
+
+  {
+    const bool used_only = true;
+    EXPECT_CALL(*histogram1, cumulativeStatistics()).Times(0);
 
     Buffer::OwnedImpl response;
-    auto size = PrometheusStatsFormatter::statsAsPrometheus(
-        counters_, gauges_, histograms_, response, false,
-        absl::optional<std::regex>{std::regex("cluster.test_1.upstream_cx_total")});
+    auto size = PrometheusStatsFormatter::statsAsPrometheus(counters_, gauges_, histograms_,
+                                                            response, used_only, absl::nullopt);
+    EXPECT_EQ(0UL, size);
+  }
+
+  {
+    const bool used_only = false;
+    EXPECT_CALL(*histogram1, cumulativeStatistics())
+            .WillOnce(testing::ReturnRef(h1_cumulative_statistics));
+
+    Buffer::OwnedImpl response;
+    auto size = PrometheusStatsFormatter::statsAsPrometheus(counters_, gauges_, histograms_,
+                                                            response, used_only, absl::nullopt);
     EXPECT_EQ(1UL, size);
-
-    const std::string expected_output =
-        R"EOF(# TYPE envoy_cluster_test_1_upstream_cx_total counter
+  }
+}
+
+TEST_F(PrometheusStatsFormatterTest, OutputWithRegexp) {
+  addCounter("cluster.test_1.upstream_cx_total", {{"a.tag-name", "a.tag-value"}});
+  addCounter("cluster.test_2.upstream_cx_total", {{"another_tag_name", "another_tag-value"}});
+  addGauge("cluster.test_3.upstream_cx_total", {{"another_tag_name_3", "another_tag_3-value"}});
+  addGauge("cluster.test_4.upstream_cx_total", {{"another_tag_name_4", "another_tag_4-value"}});
+
+  const std::vector<uint64_t> h1_values = {50, 20, 30, 70, 100, 5000, 200};
+  HistogramWrapper h1_cumulative;
+  h1_cumulative.setHistogramValues(h1_values);
+  Stats::HistogramStatisticsImpl h1_cumulative_statistics(h1_cumulative.getHistogram());
+
+  auto histogram1 = makeHistogram();
+  histogram1->name_ = "cluster.test_1.upstream_rq_time";
+  histogram1->setTags({Stats::Tag{"key1", "value1"}, Stats::Tag{"key2", "value2"}});
+  addHistogram(histogram1);
+
+  Buffer::OwnedImpl response;
+  auto size = PrometheusStatsFormatter::statsAsPrometheus(
+      counters_, gauges_, histograms_, response, false,
+      absl::optional<std::regex>{std::regex("cluster.test_1.upstream_cx_total")});
+  EXPECT_EQ(1UL, size);
+
+  const std::string expected_output =
+      R"EOF(# TYPE envoy_cluster_test_1_upstream_cx_total counter
 envoy_cluster_test_1_upstream_cx_total{a_tag_name="a.tag-value"} 0
 )EOF";
 
-    EXPECT_EQ(expected_output, response.toString());
-  }
+  EXPECT_EQ(expected_output, response.toString());
+}
 
 } // namespace Server
 } // namespace Server
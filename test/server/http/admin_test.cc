#include <algorithm>
#include <fstream>
#include <regex>
#include <unordered_map>

#include "envoy/admin/v2alpha/memory.pb.h"
#include "envoy/admin/v2alpha/server_info.pb.h"
#include "envoy/json/json_object.h"
#include "envoy/runtime/runtime.h"
#include "envoy/stats/stats.h"

#include "common/http/message_impl.h"
#include "common/json/json_loader.h"
#include "common/profiler/profiler.h"
#include "common/protobuf/protobuf.h"
#include "common/protobuf/utility.h"
#include "common/stats/thread_local_store.h"

#include "server/http/admin.h"

#include "extensions/transport_sockets/tls/context_config_impl.h"

#include "test/mocks/runtime/mocks.h"
#include "test/mocks/server/mocks.h"
#include "test/test_common/environment.h"
#include "test/test_common/logging.h"
#include "test/test_common/network_utility.h"
#include "test/test_common/printers.h"
#include "test/test_common/utility.h"

#include "absl/strings/match.h"
#include "gmock/gmock.h"
#include "gtest/gtest.h"

using testing::_;
using testing::AllOf;
using testing::Ge;
using testing::HasSubstr;
using testing::InSequence;
using testing::Invoke;
using testing::NiceMock;
using testing::Property;
using testing::Ref;
using testing::Return;
using testing::ReturnPointee;
using testing::ReturnRef;

namespace Envoy {
namespace Server {

class AdminStatsTest : public testing::TestWithParam<Network::Address::IpVersion> {
public:
  AdminStatsTest() : alloc_(symbol_table_) {
    store_ = std::make_unique<Stats::ThreadLocalStoreImpl>(alloc_);
    store_->addSink(sink_);
  }

  static std::string
  statsAsJsonHandler(std::map<std::string, uint64_t>& all_stats,
                     const std::vector<Stats::ParentHistogramSharedPtr>& all_histograms,
                     const bool used_only, const absl::optional<std::regex> regex = absl::nullopt) {
    return AdminImpl::statsAsJson(all_stats, all_histograms, used_only, regex,
                                  true /*pretty_print*/);
  }

  Stats::FakeSymbolTableImpl symbol_table_;
  NiceMock<Event::MockDispatcher> main_thread_dispatcher_;
  NiceMock<ThreadLocal::MockInstance> tls_;
  Stats::HeapStatDataAllocator alloc_;
  Stats::MockSink sink_;
  std::unique_ptr<Stats::ThreadLocalStoreImpl> store_;
};

class AdminFilterTest : public testing::TestWithParam<Network::Address::IpVersion> {
public:
  AdminFilterTest()
      : admin_(TestEnvironment::temporaryPath("envoy.prof"), server_),
        filter_(admin_), request_headers_{{":path", "/"}} {
    filter_.setDecoderFilterCallbacks(callbacks_);
  }

  NiceMock<MockInstance> server_;
  Stats::IsolatedStoreImpl listener_scope_;
  AdminImpl admin_;
  AdminFilter filter_;
  NiceMock<Http::MockStreamDecoderFilterCallbacks> callbacks_;
  Http::TestHeaderMapImpl request_headers_;
};

INSTANTIATE_TEST_SUITE_P(IpVersions, AdminStatsTest,
                         testing::ValuesIn(TestEnvironment::getIpVersionsForTest()),
                         TestUtility::ipTestParamsToString);

TEST_P(AdminStatsTest, StatsAsJson) {
  InSequence s;
  store_->initializeThreading(main_thread_dispatcher_, tls_);

  Stats::Histogram& h1 = store_->histogram("h1");
  Stats::Histogram& h2 = store_->histogram("h2");

  EXPECT_CALL(sink_, onHistogramComplete(Ref(h1), 200));
  h1.recordValue(200);

  EXPECT_CALL(sink_, onHistogramComplete(Ref(h2), 100));
  h2.recordValue(100);

  store_->mergeHistograms([]() -> void {});

  // Again record a new value in h1 so that it has both interval and cumulative values.
  // h2 should only have cumulative values.
  EXPECT_CALL(sink_, onHistogramComplete(Ref(h1), 100));
  h1.recordValue(100);

  store_->mergeHistograms([]() -> void {});

  std::vector<Stats::ParentHistogramSharedPtr> histograms = store_->histograms();
  std::sort(histograms.begin(), histograms.end(),
            [](const Stats::ParentHistogramSharedPtr& a,
               const Stats::ParentHistogramSharedPtr& b) -> bool { return a->name() < b->name(); });
  std::map<std::string, uint64_t> all_stats;
  std::string actual_json = statsAsJsonHandler(all_stats, histograms, false);

  const std::string expected_json = R"EOF({
    "stats": [
        {
            "histograms": {
                "supported_quantiles": [
                    0.0,
                    25.0,
                    50.0,
                    75.0,
                    90.0,
                    95.0,
                    99.0,
                    99.5,
                    99.9,
                    100.0
                ],
                "computed_quantiles": [
                    {
                        "name": "h1",
                        "values": [
                            {
                                "interval": 100.0,
                                "cumulative": 100.0
                            },
                            {
                                "interval": 102.5,
                                "cumulative": 105.0
                            },
                            {
                                "interval": 105.0,
                                "cumulative": 110.0
                            },
                            {
                                "interval": 107.5,
                                "cumulative": 205.0
                            },
                            {
                                "interval": 109.0,
                                "cumulative": 208.0
                            },
                            {
                                "interval": 109.5,
                                "cumulative": 209.0
                            },
                            {
                                "interval": 109.9,
                                "cumulative": 209.8
                            },
                            {
                                "interval": 109.95,
                                "cumulative": 209.9
                            },
                            {
                                "interval": 109.99,
                                "cumulative": 209.98
                            },
                            {
                                "interval": 110.0,
                                "cumulative": 210.0
                            }
                        ]
                    },
                    {
                        "name": "h2",
                        "values": [
                            {
                                "interval": null,
                                "cumulative": 100.0
                            },
                            {
                                "interval": null,
                                "cumulative": 102.5
                            },
                            {
                                "interval": null,
                                "cumulative": 105.0
                            },
                            {
                                "interval": null,
                                "cumulative": 107.5
                            },
                            {
                                "interval": null,
                                "cumulative": 109.0
                            },
                            {
                                "interval": null,
                                "cumulative": 109.5
                            },
                            {
                                "interval": null,
                                "cumulative": 109.9
                            },
                            {
                                "interval": null,
                                "cumulative": 109.95
                            },
                            {
                                "interval": null,
                                "cumulative": 109.99
                            },
                            {
                                "interval": null,
                                "cumulative": 110.0
                            }
                        ]
                    }
                ]
            }
        }
    ]
})EOF";

  EXPECT_EQ(expected_json, actual_json);
  store_->shutdownThreading();
}

TEST_P(AdminStatsTest, UsedOnlyStatsAsJson) {
  InSequence s;
  store_->initializeThreading(main_thread_dispatcher_, tls_);

  Stats::Histogram& h1 = store_->histogram("h1");
  Stats::Histogram& h2 = store_->histogram("h2");

  EXPECT_EQ("h1", h1.name());
  EXPECT_EQ("h2", h2.name());

  EXPECT_CALL(sink_, onHistogramComplete(Ref(h1), 200));
  h1.recordValue(200);

  store_->mergeHistograms([]() -> void {});

  // Again record a new value in h1 so that it has both interval and cumulative values.
  // h2 should only have cumulative values.
  EXPECT_CALL(sink_, onHistogramComplete(Ref(h1), 100));
  h1.recordValue(100);

  store_->mergeHistograms([]() -> void {});

  std::map<std::string, uint64_t> all_stats;
  std::string actual_json = statsAsJsonHandler(all_stats, store_->histograms(), true);

  // Expected JSON should not have h2 values as it is not used.
  const std::string expected_json = R"EOF({
    "stats": [
        {
            "histograms": {
                "supported_quantiles": [
                    0.0,
                    25.0,
                    50.0,
                    75.0,
                    90.0,
                    95.0,
                    99.0,
                    99.5,
                    99.9,
                    100.0
                ],
                "computed_quantiles": [
                    {
                        "name": "h1",
                        "values": [
                            {
                                "interval": 100.0,
                                "cumulative": 100.0
                            },
                            {
                                "interval": 102.5,
                                "cumulative": 105.0
                            },
                            {
                                "interval": 105.0,
                                "cumulative": 110.0
                            },
                            {
                                "interval": 107.5,
                                "cumulative": 205.0
                            },
                            {
                                "interval": 109.0,
                                "cumulative": 208.0
                            },
                            {
                                "interval": 109.5,
                                "cumulative": 209.0
                            },
                            {
                                "interval": 109.9,
                                "cumulative": 209.8
                            },
                            {
                                "interval": 109.95,
                                "cumulative": 209.9
                            },
                            {
                                "interval": 109.99,
                                "cumulative": 209.98
                            },
                            {
                                "interval": 110.0,
                                "cumulative": 210.0
                            }
                        ]
                    }
                ]
            }
        }
    ]
})EOF";

  EXPECT_EQ(expected_json, actual_json);
  store_->shutdownThreading();
}

TEST_P(AdminStatsTest, StatsAsJsonFilterString) {
  InSequence s;
  store_->initializeThreading(main_thread_dispatcher_, tls_);

  Stats::Histogram& h1 = store_->histogram("h1");
  Stats::Histogram& h2 = store_->histogram("h2");

  EXPECT_CALL(sink_, onHistogramComplete(Ref(h1), 200));
  h1.recordValue(200);

  EXPECT_CALL(sink_, onHistogramComplete(Ref(h2), 100));
  h2.recordValue(100);

  store_->mergeHistograms([]() -> void {});

  // Again record a new value in h1 so that it has both interval and cumulative values.
  // h2 should only have cumulative values.
  EXPECT_CALL(sink_, onHistogramComplete(Ref(h1), 100));
  h1.recordValue(100);

  store_->mergeHistograms([]() -> void {});

  std::map<std::string, uint64_t> all_stats;
  std::string actual_json = statsAsJsonHandler(all_stats, store_->histograms(), false,
                                               absl::optional<std::regex>{std::regex("[a-z]1")});

  // Because this is a filter case, we don't expect to see any stats except for those containing
  // "h1" in their name.
  const std::string expected_json = R"EOF({
    "stats": [
        {
            "histograms": {
                "supported_quantiles": [
                    0.0,
                    25.0,
                    50.0,
                    75.0,
                    90.0,
                    95.0,
                    99.0,
                    99.5,
                    99.9,
                    100.0
                ],
                "computed_quantiles": [
                    {
                        "name": "h1",
                        "values": [
                            {
                                "interval": 100.0,
                                "cumulative": 100.0
                            },
                            {
                                "interval": 102.5,
                                "cumulative": 105.0
                            },
                            {
                                "interval": 105.0,
                                "cumulative": 110.0
                            },
                            {
                                "interval": 107.5,
                                "cumulative": 205.0
                            },
                            {
                                "interval": 109.0,
                                "cumulative": 208.0
                            },
                            {
                                "interval": 109.5,
                                "cumulative": 209.0
                            },
                            {
                                "interval": 109.9,
                                "cumulative": 209.8
                            },
                            {
                                "interval": 109.95,
                                "cumulative": 209.9
                            },
                            {
                                "interval": 109.99,
                                "cumulative": 209.98
                            },
                            {
                                "interval": 110.0,
                                "cumulative": 210.0
                            }
                        ]
                    }
                ]
            }
        }
    ]
})EOF";

  EXPECT_EQ(expected_json, actual_json);
  store_->shutdownThreading();
}

TEST_P(AdminStatsTest, UsedOnlyStatsAsJsonFilterString) {
  InSequence s;
  store_->initializeThreading(main_thread_dispatcher_, tls_);

  Stats::Histogram& h1 = store_->histogram("h1_matches"); // Will match, be used, and print
  Stats::Histogram& h2 = store_->histogram("h2_matches"); // Will match but not be used
  Stats::Histogram& h3 = store_->histogram("h3_not");     // Will be used but not match

  EXPECT_EQ("h1_matches", h1.name());
  EXPECT_EQ("h2_matches", h2.name());
  EXPECT_EQ("h3_not", h3.name());

  EXPECT_CALL(sink_, onHistogramComplete(Ref(h1), 200));
  h1.recordValue(200);
  EXPECT_CALL(sink_, onHistogramComplete(Ref(h3), 200));
  h3.recordValue(200);

  store_->mergeHistograms([]() -> void {});

  // Again record a new value in h1 and h3 so that they have both interval and cumulative values.
  // h2 should only have cumulative values.
  EXPECT_CALL(sink_, onHistogramComplete(Ref(h1), 100));
  h1.recordValue(100);
  EXPECT_CALL(sink_, onHistogramComplete(Ref(h3), 100));
  h3.recordValue(100);

  store_->mergeHistograms([]() -> void {});

  std::map<std::string, uint64_t> all_stats;
  std::string actual_json = statsAsJsonHandler(all_stats, store_->histograms(), true,
                                               absl::optional<std::regex>{std::regex("h[12]")});

  // Expected JSON should not have h2 values as it is not used, and should not have h3 values as
  // they are used but do not match.
  const std::string expected_json = R"EOF({
    "stats": [
        {
            "histograms": {
                "supported_quantiles": [
                    0.0,
                    25.0,
                    50.0,
                    75.0,
                    90.0,
                    95.0,
                    99.0,
                    99.5,
                    99.9,
                    100.0
                ],
                "computed_quantiles": [
                    {
                        "name": "h1_matches",
                        "values": [
                            {
                                "interval": 100.0,
                                "cumulative": 100.0
                            },
                            {
                                "interval": 102.5,
                                "cumulative": 105.0
                            },
                            {
                                "interval": 105.0,
                                "cumulative": 110.0
                            },
                            {
                                "interval": 107.5,
                                "cumulative": 205.0
                            },
                            {
                                "interval": 109.0,
                                "cumulative": 208.0
                            },
                            {
                                "interval": 109.5,
                                "cumulative": 209.0
                            },
                            {
                                "interval": 109.9,
                                "cumulative": 209.8
                            },
                            {
                                "interval": 109.95,
                                "cumulative": 209.9
                            },
                            {
                                "interval": 109.99,
                                "cumulative": 209.98
                            },
                            {
                                "interval": 110.0,
                                "cumulative": 210.0
                            }
                        ]
                    }
                ]
            }
        }
    ]
})EOF";

  EXPECT_EQ(expected_json, actual_json);
  store_->shutdownThreading();
}

INSTANTIATE_TEST_SUITE_P(IpVersions, AdminFilterTest,
                         testing::ValuesIn(TestEnvironment::getIpVersionsForTest()),
                         TestUtility::ipTestParamsToString);

TEST_P(AdminFilterTest, HeaderOnly) {
  EXPECT_CALL(callbacks_, encodeHeaders_(_, false));
  EXPECT_EQ(Http::FilterHeadersStatus::StopIteration,
            filter_.decodeHeaders(request_headers_, true));
}

TEST_P(AdminFilterTest, Body) {
  InSequence s;

  EXPECT_EQ(Http::FilterHeadersStatus::StopIteration,
            filter_.decodeHeaders(request_headers_, false));
  Buffer::OwnedImpl data("hello");
  EXPECT_CALL(callbacks_, addDecodedData(_, false));
  EXPECT_CALL(callbacks_, encodeHeaders_(_, false));
  EXPECT_EQ(Http::FilterDataStatus::StopIterationNoBuffer, filter_.decodeData(data, true));
}

TEST_P(AdminFilterTest, Trailers) {
  InSequence s;

  EXPECT_EQ(Http::FilterHeadersStatus::StopIteration,
            filter_.decodeHeaders(request_headers_, false));
  Buffer::OwnedImpl data("hello");
  EXPECT_CALL(callbacks_, addDecodedData(_, false));
  EXPECT_EQ(Http::FilterDataStatus::StopIterationNoBuffer, filter_.decodeData(data, false));
  EXPECT_CALL(callbacks_, decodingBuffer());
  filter_.getRequestBody();
  EXPECT_CALL(callbacks_, encodeHeaders_(_, false));
  EXPECT_EQ(Http::FilterTrailersStatus::StopIteration, filter_.decodeTrailers(request_headers_));
}

class AdminInstanceTest : public testing::TestWithParam<Network::Address::IpVersion> {
public:
  AdminInstanceTest()
      : address_out_path_(TestEnvironment::temporaryPath("admin.address")),
        cpu_profile_path_(TestEnvironment::temporaryPath("envoy.prof")),
        admin_(cpu_profile_path_, server_), request_headers_{{":path", "/"}},
        admin_filter_(admin_) {
    admin_.startHttpListener("/dev/null", address_out_path_,
                             Network::Test::getCanonicalLoopbackAddress(GetParam()),
                             listener_scope_.createScope("listener.admin."));
    EXPECT_EQ(std::chrono::milliseconds(100), admin_.drainTimeout());
    admin_.tracingStats().random_sampling_.inc();
    EXPECT_TRUE(admin_.setCurrentClientCertDetails().empty());
    admin_filter_.setDecoderFilterCallbacks(callbacks_);
  }

  Http::Code runCallback(absl::string_view path_and_query, Http::HeaderMap& response_headers,
                         Buffer::Instance& response, absl::string_view method,
                         absl::string_view body = absl::string_view()) {
    if (!body.empty()) {
      request_headers_.insertContentType().value(
          Http::Headers::get().ContentTypeValues.FormUrlEncoded);
      callbacks_.buffer_ = std::make_unique<Buffer::OwnedImpl>(body);
    }

    request_headers_.insertMethod().value(method.data(), method.size());
    admin_filter_.decodeHeaders(request_headers_, false);

    return admin_.runCallback(path_and_query, response_headers, response, admin_filter_);
  }

  Http::Code getCallback(absl::string_view path_and_query, Http::HeaderMap& response_headers,
                         Buffer::Instance& response) {
    return runCallback(path_and_query, response_headers, response,
                       Http::Headers::get().MethodValues.Get);
  }

  Http::Code postCallback(absl::string_view path_and_query, Http::HeaderMap& response_headers,
                          Buffer::Instance& response) {
    return runCallback(path_and_query, response_headers, response,
                       Http::Headers::get().MethodValues.Post);
  }

  std::string address_out_path_;
  std::string cpu_profile_path_;
  NiceMock<MockInstance> server_;
  Stats::IsolatedStoreImpl listener_scope_;
  AdminImpl admin_;
  Http::TestHeaderMapImpl request_headers_;
  Server::AdminFilter admin_filter_;
  NiceMock<Http::MockStreamDecoderFilterCallbacks> callbacks_;
};

INSTANTIATE_TEST_SUITE_P(IpVersions, AdminInstanceTest,
                         testing::ValuesIn(TestEnvironment::getIpVersionsForTest()),
                         TestUtility::ipTestParamsToString);

TEST_P(AdminInstanceTest, AdminCpuProfiler) {
  Buffer::OwnedImpl data;
  Http::HeaderMapImpl header_map;

  // Can only get code coverage of AdminImpl::handlerCpuProfiler stopProfiler with
  // a real profiler linked in (successful call to startProfiler).
#ifdef PROFILER_AVAILABLE
  EXPECT_EQ(Http::Code::OK, postCallback("/cpuprofiler?enable=y", header_map, data));
  EXPECT_TRUE(Profiler::Cpu::profilerEnabled());
#else
  EXPECT_EQ(Http::Code::InternalServerError,
            postCallback("/cpuprofiler?enable=y", header_map, data));
  EXPECT_FALSE(Profiler::Cpu::profilerEnabled());
#endif

  EXPECT_EQ(Http::Code::OK, postCallback("/cpuprofiler?enable=n", header_map, data));
  EXPECT_FALSE(Profiler::Cpu::profilerEnabled());
}

TEST_P(AdminInstanceTest, AdminHeapProfilerOnRepeatedRequest) {
  Buffer::OwnedImpl data;
  Http::HeaderMapImpl header_map;
  auto repeatResultCode = Http::Code::BadRequest;
#ifndef PROFILER_AVAILABLE
  repeatResultCode = Http::Code::NotImplemented;
#endif

  postCallback("/heapprofiler?enable=y", header_map, data);
  EXPECT_EQ(repeatResultCode, postCallback("/heapprofiler?enable=y", header_map, data));

  postCallback("/heapprofiler?enable=n", header_map, data);
  EXPECT_EQ(repeatResultCode, postCallback("/heapprofiler?enable=n", header_map, data));
}

TEST_P(AdminInstanceTest, AdminHeapProfiler) {
  Buffer::OwnedImpl data;
  Http::HeaderMapImpl header_map;

  // The below flow need to begin with the profiler not running
  Profiler::Heap::stopProfiler();

#ifdef PROFILER_AVAILABLE
  EXPECT_EQ(Http::Code::OK, postCallback("/heapprofiler?enable=y", header_map, data));
  EXPECT_TRUE(Profiler::Heap::isProfilerStarted());
  EXPECT_EQ(Http::Code::OK, postCallback("/heapprofiler?enable=n", header_map, data));
#else
  EXPECT_EQ(Http::Code::NotImplemented, postCallback("/heapprofiler?enable=y", header_map, data));
  EXPECT_FALSE(Profiler::Heap::isProfilerStarted());
  EXPECT_EQ(Http::Code::NotImplemented, postCallback("/heapprofiler?enable=n", header_map, data));
#endif

  EXPECT_FALSE(Profiler::Heap::isProfilerStarted());
}

TEST_P(AdminInstanceTest, MutatesErrorWithGet) {
  Buffer::OwnedImpl data;
  Http::HeaderMapImpl header_map;
  const std::string path("/healthcheck/fail");
  // TODO(jmarantz): the call to getCallback should be made to fail, but as an interim we will
  // just issue a warning, so that scripts using curl GET commands to mutate state can be fixed.
  EXPECT_LOG_CONTAINS("error",
                      "admin path \"" + path + "\" mutates state, method=GET rather than POST",
                      EXPECT_EQ(Http::Code::MethodNotAllowed, getCallback(path, header_map, data)));
}

TEST_P(AdminInstanceTest, AdminBadProfiler) {
  Buffer::OwnedImpl data;
  AdminImpl admin_bad_profile_path(TestEnvironment::temporaryPath("some/unlikely/bad/path.prof"),
                                   server_);
  Http::HeaderMapImpl header_map;
  const absl::string_view post = Http::Headers::get().MethodValues.Post;
  request_headers_.insertMethod().value(post.data(), post.size());
  admin_filter_.decodeHeaders(request_headers_, false);
  EXPECT_NO_LOGS(EXPECT_EQ(Http::Code::InternalServerError,
                           admin_bad_profile_path.runCallback("/cpuprofiler?enable=y", header_map,
                                                              data, admin_filter_)));
  EXPECT_FALSE(Profiler::Cpu::profilerEnabled());
}

TEST_P(AdminInstanceTest, WriteAddressToFile) {
  std::ifstream address_file(address_out_path_);
  std::string address_from_file;
  std::getline(address_file, address_from_file);
  EXPECT_EQ(admin_.socket().localAddress()->asString(), address_from_file);
}

TEST_P(AdminInstanceTest, AdminBadAddressOutPath) {
  std::string bad_path = TestEnvironment::temporaryPath("some/unlikely/bad/path/admin.address");
  AdminImpl admin_bad_address_out_path(cpu_profile_path_, server_);
  EXPECT_LOG_CONTAINS(
      "critical", "cannot open admin address output file " + bad_path + " for writing.",
      admin_bad_address_out_path.startHttpListener(
          "/dev/null", bad_path, Network::Test::getCanonicalLoopbackAddress(GetParam()),
          listener_scope_.createScope("listener.admin.")));
  EXPECT_FALSE(std::ifstream(bad_path));
}

TEST_P(AdminInstanceTest, CustomHandler) {
  auto callback = [](absl::string_view, Http::HeaderMap&, Buffer::Instance&,
                     AdminStream&) -> Http::Code { return Http::Code::Accepted; };

  // Test removable handler.
  EXPECT_NO_LOGS(EXPECT_TRUE(admin_.addHandler("/foo/bar", "hello", callback, true, false)));
  Http::HeaderMapImpl header_map;
  Buffer::OwnedImpl response;
  EXPECT_EQ(Http::Code::Accepted, getCallback("/foo/bar", header_map, response));

  // Test that removable handler gets removed.
  EXPECT_TRUE(admin_.removeHandler("/foo/bar"));
  EXPECT_EQ(Http::Code::NotFound, getCallback("/foo/bar", header_map, response));
  EXPECT_FALSE(admin_.removeHandler("/foo/bar"));

  // Add non removable handler.
  EXPECT_TRUE(admin_.addHandler("/foo/bar", "hello", callback, false, false));
  EXPECT_EQ(Http::Code::Accepted, getCallback("/foo/bar", header_map, response));

  // Add again and make sure it is not there twice.
  EXPECT_FALSE(admin_.addHandler("/foo/bar", "hello", callback, false, false));

  // Try to remove non removable handler, and make sure it is not removed.
  EXPECT_FALSE(admin_.removeHandler("/foo/bar"));
  EXPECT_EQ(Http::Code::Accepted, getCallback("/foo/bar", header_map, response));
}

TEST_P(AdminInstanceTest, RejectHandlerWithXss) {
  auto callback = [](absl::string_view, Http::HeaderMap&, Buffer::Instance&,
                     AdminStream&) -> Http::Code { return Http::Code::Accepted; };
  EXPECT_LOG_CONTAINS("error",
                      "filter \"/foo<script>alert('hi')</script>\" contains invalid character '<'",
                      EXPECT_FALSE(admin_.addHandler("/foo<script>alert('hi')</script>", "hello",
                                                     callback, true, false)));
}

TEST_P(AdminInstanceTest, RejectHandlerWithEmbeddedQuery) {
  auto callback = [](absl::string_view, Http::HeaderMap&, Buffer::Instance&,
                     AdminStream&) -> Http::Code { return Http::Code::Accepted; };
  EXPECT_LOG_CONTAINS("error",
                      "filter \"/bar?queryShouldNotBeInPrefix\" contains invalid character '?'",
                      EXPECT_FALSE(admin_.addHandler("/bar?queryShouldNotBeInPrefix", "hello",
                                                     callback, true, false)));
}

TEST_P(AdminInstanceTest, EscapeHelpTextWithPunctuation) {
  auto callback = [](absl::string_view, Http::HeaderMap&, Buffer::Instance&,
                     AdminStream&) -> Http::Code { return Http::Code::Accepted; };

  // It's OK to have help text with HTML characters in it, but when we render the home
  // page they need to be escaped.
  const std::string planets = "jupiter>saturn>mars";
  EXPECT_TRUE(admin_.addHandler("/planets", planets, callback, true, false));

  Http::HeaderMapImpl header_map;
  Buffer::OwnedImpl response;
  EXPECT_EQ(Http::Code::OK, getCallback("/", header_map, response));
  Http::HeaderString& content_type = header_map.ContentType()->value();
  EXPECT_THAT(std::string(content_type.getStringView()), testing::HasSubstr("text/html"));
  EXPECT_EQ(-1, response.search(planets.data(), planets.size(), 0));
  const std::string escaped_planets = "jupiter&gt;saturn&gt;mars";
  EXPECT_NE(-1, response.search(escaped_planets.data(), escaped_planets.size(), 0));
}

TEST_P(AdminInstanceTest, HelpUsesFormForMutations) {
  Http::HeaderMapImpl header_map;
  Buffer::OwnedImpl response;
  EXPECT_EQ(Http::Code::OK, getCallback("/", header_map, response));
  const std::string logging_action = "<form action='logging' method='post'";
  const std::string stats_href = "<a href='stats'";
  EXPECT_NE(-1, response.search(logging_action.data(), logging_action.size(), 0));
  EXPECT_NE(-1, response.search(stats_href.data(), stats_href.size(), 0));
}

TEST_P(AdminInstanceTest, ConfigDump) {
  Buffer::OwnedImpl response;
  Http::HeaderMapImpl header_map;
  auto entry = admin_.getConfigTracker().add("foo", [] {
    auto msg = std::make_unique<ProtobufWkt::StringValue>();
    msg->set_value("bar");
    return msg;
  });
  const std::string expected_json = R"EOF({
 "configs": [
  {
   "@type": "type.googleapis.com/google.protobuf.StringValue",
   "value": "bar"
  }
 ]
}
)EOF";
  EXPECT_EQ(Http::Code::OK, getCallback("/config_dump", header_map, response));
  std::string output = response.toString();
  EXPECT_EQ(expected_json, output);
}

TEST_P(AdminInstanceTest, ConfigDumpMaintainsOrder) {
  // Add configs in random order and validate config_dump dumps in the order.
  auto bootstrap_entry = admin_.getConfigTracker().add("bootstrap", [] {
    auto msg = std::make_unique<ProtobufWkt::StringValue>();
    msg->set_value("bootstrap_config");
    return msg;
  });
  auto route_entry = admin_.getConfigTracker().add("routes", [] {
    auto msg = std::make_unique<ProtobufWkt::StringValue>();
    msg->set_value("routes_config");
    return msg;
  });
  auto listener_entry = admin_.getConfigTracker().add("listeners", [] {
    auto msg = std::make_unique<ProtobufWkt::StringValue>();
    msg->set_value("listeners_config");
    return msg;
  });
  auto cluster_entry = admin_.getConfigTracker().add("clusters", [] {
    auto msg = std::make_unique<ProtobufWkt::StringValue>();
    msg->set_value("clusters_config");
    return msg;
  });
  const std::string expected_json = R"EOF({
 "configs": [
  {
   "@type": "type.googleapis.com/google.protobuf.StringValue",
   "value": "bootstrap_config"
  },
  {
   "@type": "type.googleapis.com/google.protobuf.StringValue",
   "value": "clusters_config"
  },
  {
   "@type": "type.googleapis.com/google.protobuf.StringValue",
   "value": "listeners_config"
  },
  {
   "@type": "type.googleapis.com/google.protobuf.StringValue",
   "value": "routes_config"
  }
 ]
}
)EOF";
  // Run it multiple times and validate that order is preserved.
  for (size_t i = 0; i < 5; i++) {
    Buffer::OwnedImpl response;
    Http::HeaderMapImpl header_map;
    EXPECT_EQ(Http::Code::OK, getCallback("/config_dump", header_map, response));
    const std::string output = response.toString();
    EXPECT_EQ(expected_json, output);
  }
}

TEST_P(AdminInstanceTest, Memory) {
  Http::HeaderMapImpl header_map;
  Buffer::OwnedImpl response;
  EXPECT_EQ(Http::Code::OK, getCallback("/memory", header_map, response));
  const std::string output_json = response.toString();
  envoy::admin::v2alpha::Memory output_proto;
  TestUtility::loadFromJson(output_json, output_proto);
  EXPECT_THAT(output_proto,
              AllOf(Property(&envoy::admin::v2alpha::Memory::allocated, Ge(0)),
                    Property(&envoy::admin::v2alpha::Memory::heap_size, Ge(0)),
                    Property(&envoy::admin::v2alpha::Memory::pageheap_unmapped, Ge(0)),
                    Property(&envoy::admin::v2alpha::Memory::pageheap_free, Ge(0)),
                    Property(&envoy::admin::v2alpha::Memory::total_thread_cache, Ge(0))));
}

TEST_P(AdminInstanceTest, ContextThatReturnsNullCertDetails) {
  Http::HeaderMapImpl header_map;
  Buffer::OwnedImpl response;

  // Setup a context that returns null cert details.
  testing::NiceMock<Server::Configuration::MockTransportSocketFactoryContext> factory_context;
  Json::ObjectSharedPtr loader = TestEnvironment::jsonLoadFromString("{}");
  Extensions::TransportSockets::Tls::ClientContextConfigImpl cfg(*loader, factory_context);
  Stats::IsolatedStoreImpl store;
  Envoy::Ssl::ClientContextSharedPtr client_ctx(
      server_.sslContextManager().createSslClientContext(store, cfg));

  const std::string expected_empty_json = R"EOF({
 "certificates": [
  {
   "ca_cert": [],
   "cert_chain": []
  }
 ]
}
)EOF";

  // Validate that cert details are null and /certs handles it correctly.
  EXPECT_EQ(nullptr, client_ctx->getCaCertInformation());
  EXPECT_TRUE(client_ctx->getCertChainInformation().empty());
  EXPECT_EQ(Http::Code::OK, getCallback("/certs", header_map, response));
  EXPECT_EQ(expected_empty_json, response.toString());
}

TEST_P(AdminInstanceTest, Runtime) {
  Http::HeaderMapImpl header_map;
  Buffer::OwnedImpl response;

  Runtime::MockSnapshot snapshot;
  Runtime::MockLoader loader;
  auto layer1 = std::make_unique<NiceMock<Runtime::MockOverrideLayer>>();
  auto layer2 = std::make_unique<NiceMock<Runtime::MockOverrideLayer>>();
  Runtime::Snapshot::EntryMap entries2{{"string_key", {"override", {}, {}, {}}},
                                       {"extra_key", {"bar", {}, {}, {}}}};
  Runtime::Snapshot::EntryMap entries1{{"string_key", {"foo", {}, {}, {}}},
                                       {"int_key", {"1", 1, {}, {}}},
                                       {"other_key", {"bar", {}, {}, {}}}};

  ON_CALL(*layer1, name()).WillByDefault(testing::ReturnRefOfCopy(std::string{"layer1"}));
  ON_CALL(*layer1, values()).WillByDefault(testing::ReturnRef(entries1));
  ON_CALL(*layer2, name()).WillByDefault(testing::ReturnRefOfCopy(std::string{"layer2"}));
  ON_CALL(*layer2, values()).WillByDefault(testing::ReturnRef(entries2));

  std::vector<Runtime::Snapshot::OverrideLayerConstPtr> layers;
  layers.push_back(std::move(layer1));
  layers.push_back(std::move(layer2));
  EXPECT_CALL(snapshot, getLayers()).WillRepeatedly(testing::ReturnRef(layers));

  const std::string expected_json = R"EOF({
    "layers": [
        "layer1",
        "layer2"
    ],
    "entries": {
        "extra_key": {
            "layer_values": [
                "",
                "bar"
            ],
            "final_value": "bar"
        },
        "int_key": {
            "layer_values": [
                "1",
                ""
            ],
            "final_value": "1"
        },
        "other_key": {
            "layer_values": [
                "bar",
                ""
            ],
            "final_value": "bar"
        },
        "string_key": {
            "layer_values": [
                "foo",
                "override"
            ],
            "final_value": "override"
        }
    }
})EOF";

  EXPECT_CALL(loader, snapshot()).WillRepeatedly(testing::ReturnPointee(&snapshot));
  EXPECT_CALL(server_, runtime()).WillRepeatedly(testing::ReturnPointee(&loader));
  EXPECT_EQ(Http::Code::OK, getCallback("/runtime", header_map, response));
  EXPECT_EQ(expected_json, response.toString());
}

TEST_P(AdminInstanceTest, RuntimeModify) {
  Http::HeaderMapImpl header_map;
  Buffer::OwnedImpl response;

  Runtime::MockLoader loader;
  EXPECT_CALL(server_, runtime()).WillRepeatedly(testing::ReturnPointee(&loader));

  std::unordered_map<std::string, std::string> overrides;
  overrides["foo"] = "bar";
  overrides["x"] = "42";
  overrides["nothing"] = "";
  EXPECT_CALL(loader, mergeValues(overrides)).Times(1);
  EXPECT_EQ(Http::Code::OK,
            postCallback("/runtime_modify?foo=bar&x=42&nothing=", header_map, response));
  EXPECT_EQ("OK\n", response.toString());
}

TEST_P(AdminInstanceTest, RuntimeModifyParamsInBody) {
  Runtime::MockLoader loader;
  EXPECT_CALL(server_, runtime()).WillRepeatedly(testing::ReturnPointee(&loader));

  const std::string key = "routing.traffic_shift.foo";
  const std::string value = "numerator: 1\ndenominator: TEN_THOUSAND\n";
  const std::unordered_map<std::string, std::string> overrides = {{key, value}};
  EXPECT_CALL(loader, mergeValues(overrides)).Times(1);

  const std::string body = fmt::format("{}={}", key, value);
  Http::HeaderMapImpl header_map;
  Buffer::OwnedImpl response;
  EXPECT_EQ(Http::Code::OK, runCallback("/runtime_modify", header_map, response, "POST", body));
  EXPECT_EQ("OK\n", response.toString());
}

TEST_P(AdminInstanceTest, RuntimeModifyNoArguments) {
  Http::HeaderMapImpl header_map;
  Buffer::OwnedImpl response;

  EXPECT_EQ(Http::Code::BadRequest, postCallback("/runtime_modify", header_map, response));
  EXPECT_TRUE(absl::StartsWith(response.toString(), "usage:"));
}

TEST_P(AdminInstanceTest, TracingStatsDisabled) {
  const std::string& name = admin_.tracingStats().service_forced_.name();
  for (const Stats::CounterSharedPtr& counter : server_.stats().counters()) {
    EXPECT_NE(counter->name(), name) << "Unexpected tracing stat found in server stats: " << name;
  }
}

TEST_P(AdminInstanceTest, ClustersJson) {
  Upstream::ClusterManager::ClusterInfoMap cluster_map;
  ON_CALL(server_.cluster_manager_, clusters()).WillByDefault(ReturnPointee(&cluster_map));

  NiceMock<Upstream::MockClusterMockPrioritySet> cluster;
  cluster_map.emplace(cluster.info_->name_, cluster);

  NiceMock<Upstream::Outlier::MockDetector> outlier_detector;
  ON_CALL(Const(cluster), outlierDetector()).WillByDefault(Return(&outlier_detector));
  ON_CALL(outlier_detector,
          successRateEjectionThreshold(
              Upstream::Outlier::DetectorHostMonitor::SuccessRateMonitorType::ExternalOrigin))
      .WillByDefault(Return(6.0));
  ON_CALL(outlier_detector,
          successRateEjectionThreshold(
              Upstream::Outlier::DetectorHostMonitor::SuccessRateMonitorType::LocalOrigin))
      .WillByDefault(Return(9.0));

  ON_CALL(*cluster.info_, addedViaApi()).WillByDefault(Return(true));

  Upstream::MockHostSet* host_set = cluster.priority_set_.getMockHostSet(0);
  auto host = std::make_shared<NiceMock<Upstream::MockHost>>();

  envoy::api::v2::core::Locality locality;
  locality.set_region("test_region");
  locality.set_zone("test_zone");
  locality.set_sub_zone("test_sub_zone");
  ON_CALL(*host, locality()).WillByDefault(ReturnRef(locality));

  host_set->hosts_.emplace_back(host);
  Network::Address::InstanceConstSharedPtr address =
      Network::Utility::resolveUrl("tcp://1.2.3.4:80");
  ON_CALL(*host, address()).WillByDefault(Return(address));
  const std::string hostname = "foo.com";
  ON_CALL(*host, hostname()).WillByDefault(ReturnRef(hostname));

  // Add stats in random order and validate that they come in order.
  Stats::IsolatedStoreImpl store;
  store.counter("test_counter").add(10);
  store.counter("rest_counter").add(10);
  store.counter("arest_counter").add(5);
  store.gauge("test_gauge", Stats::Gauge::ImportMode::Accumulate).set(11);
  store.gauge("atest_gauge", Stats::Gauge::ImportMode::Accumulate).set(10);
  ON_CALL(*host, gauges()).WillByDefault(Invoke([&store]() { return store.gauges(); }));
  ON_CALL(*host, counters()).WillByDefault(Invoke([&store]() { return store.counters(); }));

  ON_CALL(*host, healthFlagGet(Upstream::Host::HealthFlag::FAILED_ACTIVE_HC))
      .WillByDefault(Return(true));
  ON_CALL(*host, healthFlagGet(Upstream::Host::HealthFlag::FAILED_OUTLIER_CHECK))
      .WillByDefault(Return(true));
  ON_CALL(*host, healthFlagGet(Upstream::Host::HealthFlag::FAILED_EDS_HEALTH))
      .WillByDefault(Return(false));
  ON_CALL(*host, healthFlagGet(Upstream::Host::HealthFlag::DEGRADED_ACTIVE_HC))
      .WillByDefault(Return(true));
  ON_CALL(*host, healthFlagGet(Upstream::Host::HealthFlag::DEGRADED_EDS_HEALTH))
      .WillByDefault(Return(true));
  ON_CALL(*host, healthFlagGet(Upstream::Host::HealthFlag::PENDING_DYNAMIC_REMOVAL))
      .WillByDefault(Return(true));

  ON_CALL(
      host->outlier_detector_,
      successRate(Upstream::Outlier::DetectorHostMonitor::SuccessRateMonitorType::ExternalOrigin))
      .WillByDefault(Return(43.2));
  ON_CALL(*host, weight()).WillByDefault(Return(5));
  ON_CALL(host->outlier_detector_,
          successRate(Upstream::Outlier::DetectorHostMonitor::SuccessRateMonitorType::LocalOrigin))
      .WillByDefault(Return(93.2));

  Buffer::OwnedImpl response;
  Http::HeaderMapImpl header_map;
  EXPECT_EQ(Http::Code::OK, getCallback("/clusters?format=json", header_map, response));
  std::string output_json = response.toString();
  envoy::admin::v2alpha::Clusters output_proto;
  TestUtility::loadFromJson(output_json, output_proto);

  const std::string expected_json = R"EOF({
 "cluster_statuses": [
  {
   "name": "fake_cluster",
   "success_rate_ejection_threshold": {
    "value": 6
   },
   "local_origin_success_rate_ejection_threshold": {
    "value": 9
   },
   "added_via_api": true,
   "host_statuses": [
    {
     "address": {
      "socket_address": {
       "protocol": "TCP",
       "address": "1.2.3.4",
       "port_value": 80
      }
     },
     "stats": [
       {
       "name": "arest_counter",
       "value": "5",
       "type": "COUNTER"
       },
       {
       "name": "rest_counter",
       "value": "10",
       "type": "COUNTER"
      },
      {
       "name": "test_counter",
       "value": "10",
       "type": "COUNTER"
      },
      {
       "name": "atest_gauge",
       "value": "10",
       "type": "GAUGE"
      },
      {
       "name": "test_gauge",
       "value": "11",
       "type": "GAUGE"
      },
     ],
     "health_status": {
      "eds_health_status": "DEGRADED",
      "failed_active_health_check": true,
      "failed_outlier_check": true,
      "failed_active_degraded_check": true,
      "pending_dynamic_removal": true
     },
     "success_rate": {
      "value": 43.2
     },
     "weight": 5,
<<<<<<< HEAD
     "local_origin_success_rate": {
      "value": 93.2
     }
=======
     "hostname": "foo.com"
>>>>>>> ad57ed85
    }
   ]
  }
 ]
}
)EOF";

  envoy::admin::v2alpha::Clusters expected_proto;
  TestUtility::loadFromJson(expected_json, expected_proto);

  // Ensure the protos created from each JSON are equivalent.
  EXPECT_THAT(output_proto, ProtoEq(expected_proto));

  // Ensure that the normal text format is used by default.
  Buffer::OwnedImpl response2;
  EXPECT_EQ(Http::Code::OK, getCallback("/clusters", header_map, response2));
  const std::string expected_text = R"EOF(fake_cluster::outlier::success_rate_average::0
fake_cluster::outlier::success_rate_ejection_threshold::6
fake_cluster::default_priority::max_connections::1
fake_cluster::default_priority::max_pending_requests::1024
fake_cluster::default_priority::max_requests::1024
fake_cluster::default_priority::max_retries::1
fake_cluster::high_priority::max_connections::1
fake_cluster::high_priority::max_pending_requests::1024
fake_cluster::high_priority::max_requests::1024
fake_cluster::high_priority::max_retries::1
fake_cluster::added_via_api::true
fake_cluster::1.2.3.4:80::arest_counter::5
fake_cluster::1.2.3.4:80::atest_gauge::10
fake_cluster::1.2.3.4:80::rest_counter::10
fake_cluster::1.2.3.4:80::test_counter::10
fake_cluster::1.2.3.4:80::test_gauge::11
fake_cluster::1.2.3.4:80::hostname::foo.com
fake_cluster::1.2.3.4:80::health_flags::/failed_active_hc/failed_outlier_check/degraded_active_hc/degraded_eds_health/pending_dynamic_removal
fake_cluster::1.2.3.4:80::weight::5
fake_cluster::1.2.3.4:80::region::test_region
fake_cluster::1.2.3.4:80::zone::test_zone
fake_cluster::1.2.3.4:80::sub_zone::test_sub_zone
fake_cluster::1.2.3.4:80::canary::false
fake_cluster::1.2.3.4:80::success_rate::43.2
)EOF";
  EXPECT_EQ(expected_text, response2.toString());
}

TEST_P(AdminInstanceTest, GetRequest) {
  EXPECT_CALL(server_.options_, toCommandLineOptions()).WillRepeatedly(Invoke([] {
    Server::CommandLineOptionsPtr command_line_options =
        std::make_unique<envoy::admin::v2alpha::CommandLineOptions>();
    command_line_options->set_restart_epoch(2);
    command_line_options->set_service_cluster("cluster");
    return command_line_options;
  }));
  NiceMock<Init::MockManager> initManager;
  ON_CALL(server_, initManager()).WillByDefault(ReturnRef(initManager));

  {
    Http::HeaderMapImpl response_headers;
    std::string body;

    ON_CALL(initManager, state()).WillByDefault(Return(Init::Manager::State::Initialized));
    EXPECT_EQ(Http::Code::OK, admin_.request("/server_info", "GET", response_headers, body));
    envoy::admin::v2alpha::ServerInfo server_info_proto;
    EXPECT_THAT(std::string(response_headers.ContentType()->value().getStringView()),
                HasSubstr("application/json"));

    // We only test that it parses as the proto and that some fields are correct, since
    // values such as timestamps + Envoy version are tricky to test for.
    TestUtility::loadFromJson(body, server_info_proto);
    EXPECT_EQ(server_info_proto.state(), envoy::admin::v2alpha::ServerInfo::LIVE);
    EXPECT_EQ(server_info_proto.command_line_options().restart_epoch(), 2);
    EXPECT_EQ(server_info_proto.command_line_options().service_cluster(), "cluster");
  }

  {
    Http::HeaderMapImpl response_headers;
    std::string body;

    ON_CALL(initManager, state()).WillByDefault(Return(Init::Manager::State::Uninitialized));
    EXPECT_EQ(Http::Code::OK, admin_.request("/server_info", "GET", response_headers, body));
    envoy::admin::v2alpha::ServerInfo server_info_proto;
    EXPECT_THAT(std::string(response_headers.ContentType()->value().getStringView()),
                HasSubstr("application/json"));

    // We only test that it parses as the proto and that some fields are correct, since
    // values such as timestamps + Envoy version are tricky to test for.
    TestUtility::loadFromJson(body, server_info_proto);
    EXPECT_EQ(server_info_proto.state(), envoy::admin::v2alpha::ServerInfo::PRE_INITIALIZING);
    EXPECT_EQ(server_info_proto.command_line_options().restart_epoch(), 2);
    EXPECT_EQ(server_info_proto.command_line_options().service_cluster(), "cluster");
  }

  Http::HeaderMapImpl response_headers;
  std::string body;

  ON_CALL(initManager, state()).WillByDefault(Return(Init::Manager::State::Initializing));
  EXPECT_EQ(Http::Code::OK, admin_.request("/server_info", "GET", response_headers, body));
  envoy::admin::v2alpha::ServerInfo server_info_proto;
  EXPECT_THAT(std::string(response_headers.ContentType()->value().getStringView()),
              HasSubstr("application/json"));

  // We only test that it parses as the proto and that some fields are correct, since
  // values such as timestamps + Envoy version are tricky to test for.
  TestUtility::loadFromJson(body, server_info_proto);
  EXPECT_EQ(server_info_proto.state(), envoy::admin::v2alpha::ServerInfo::INITIALIZING);
  EXPECT_EQ(server_info_proto.command_line_options().restart_epoch(), 2);
  EXPECT_EQ(server_info_proto.command_line_options().service_cluster(), "cluster");
}

TEST_P(AdminInstanceTest, GetReadyRequest) {
  NiceMock<Init::MockManager> initManager;
  ON_CALL(server_, initManager()).WillByDefault(ReturnRef(initManager));

  {
    Http::HeaderMapImpl response_headers;
    std::string body;

    ON_CALL(initManager, state()).WillByDefault(Return(Init::Manager::State::Initialized));
    EXPECT_EQ(Http::Code::OK, admin_.request("/ready", "GET", response_headers, body));
    EXPECT_EQ(body, "LIVE\n");
    EXPECT_THAT(std::string(response_headers.ContentType()->value().getStringView()),
                HasSubstr("text/plain"));
  }

  {
    Http::HeaderMapImpl response_headers;
    std::string body;

    ON_CALL(initManager, state()).WillByDefault(Return(Init::Manager::State::Uninitialized));
    EXPECT_EQ(Http::Code::ServiceUnavailable,
              admin_.request("/ready", "GET", response_headers, body));
    EXPECT_EQ(body, "PRE_INITIALIZING\n");
    EXPECT_THAT(std::string(response_headers.ContentType()->value().getStringView()),
                HasSubstr("text/plain"));
  }

  Http::HeaderMapImpl response_headers;
  std::string body;

  ON_CALL(initManager, state()).WillByDefault(Return(Init::Manager::State::Initializing));
  EXPECT_EQ(Http::Code::ServiceUnavailable,
            admin_.request("/ready", "GET", response_headers, body));
  EXPECT_EQ(body, "INITIALIZING\n");
  EXPECT_THAT(std::string(response_headers.ContentType()->value().getStringView()),
              HasSubstr("text/plain"));
}

TEST_P(AdminInstanceTest, GetRequestJson) {
  Http::HeaderMapImpl response_headers;
  std::string body;
  EXPECT_EQ(Http::Code::OK, admin_.request("/stats?format=json", "GET", response_headers, body));
  EXPECT_THAT(body, HasSubstr("{\"stats\":["));
  EXPECT_THAT(std::string(response_headers.ContentType()->value().getStringView()),
              HasSubstr("application/json"));
}

TEST_P(AdminInstanceTest, PostRequest) {
  Http::HeaderMapImpl response_headers;
  std::string body;
  EXPECT_NO_LOGS(EXPECT_EQ(Http::Code::OK,
                           admin_.request("/healthcheck/fail", "POST", response_headers, body)));
  EXPECT_EQ(body, "OK\n");
  EXPECT_THAT(std::string(response_headers.ContentType()->value().getStringView()),
              HasSubstr("text/plain"));
}

class HistogramWrapper {
public:
  HistogramWrapper() : histogram_(hist_alloc()) {}

  ~HistogramWrapper() { hist_free(histogram_); }

  const histogram_t* getHistogram() { return histogram_; }

  void setHistogramValues(const std::vector<uint64_t>& values) {
    for (uint64_t value : values) {
      hist_insert_intscale(histogram_, value, 0, 1);
    }
  }

  void setHistogramValuesWithCounts(const std::vector<std::pair<uint64_t, uint64_t>>& values) {
    for (std::pair<uint64_t, uint64_t> cv : values) {
      hist_insert_intscale(histogram_, cv.first, 0, cv.second);
    }
  }

private:
  histogram_t* histogram_;
};

class PrometheusStatsFormatterTest : public testing::Test {
protected:
  PrometheusStatsFormatterTest() : alloc_(symbol_table_) {}

  void addCounter(const std::string& name, std::vector<Stats::Tag> cluster_tags) {
    Stats::StatNameManagedStorage storage(name, symbol_table_);
    counters_.push_back(alloc_.makeCounter(storage.statName(), name, cluster_tags));
  }

  void addGauge(const std::string& name, std::vector<Stats::Tag> cluster_tags) {
    Stats::StatNameManagedStorage storage(name, symbol_table_);
    gauges_.push_back(alloc_.makeGauge(storage.statName(), name, cluster_tags,
                                       Stats::Gauge::ImportMode::Accumulate));
  }

  void addHistogram(const Stats::ParentHistogramSharedPtr histogram) {
    histograms_.push_back(histogram);
  }

  Stats::FakeSymbolTableImpl symbol_table_;
  Stats::HeapStatDataAllocator alloc_;
  std::vector<Stats::CounterSharedPtr> counters_;
  std::vector<Stats::GaugeSharedPtr> gauges_;
  std::vector<Stats::ParentHistogramSharedPtr> histograms_;
};

TEST_F(PrometheusStatsFormatterTest, MetricName) {
  std::string raw = "vulture.eats-liver";
  std::string expected = "envoy_vulture_eats_liver";
  auto actual = PrometheusStatsFormatter::metricName(raw);
  EXPECT_EQ(expected, actual);
}

TEST_F(PrometheusStatsFormatterTest, SanitizeMetricName) {
  std::string raw = "An.artist.plays-violin@019street";
  std::string expected = "envoy_An_artist_plays_violin_019street";
  auto actual = PrometheusStatsFormatter::metricName(raw);
  EXPECT_EQ(expected, actual);
}

TEST_F(PrometheusStatsFormatterTest, SanitizeMetricNameDigitFirst) {
  std::string raw = "3.artists.play-violin@019street";
  std::string expected = "envoy_3_artists_play_violin_019street";
  auto actual = PrometheusStatsFormatter::metricName(raw);
  EXPECT_EQ(expected, actual);
}

TEST_F(PrometheusStatsFormatterTest, FormattedTags) {
  std::vector<Stats::Tag> tags;
  Stats::Tag tag1 = {"a.tag-name", "a.tag-value"};
  Stats::Tag tag2 = {"another_tag_name", "another_tag-value"};
  tags.push_back(tag1);
  tags.push_back(tag2);
  std::string expected = "a_tag_name=\"a.tag-value\",another_tag_name=\"another_tag-value\"";
  auto actual = PrometheusStatsFormatter::formattedTags(tags);
  EXPECT_EQ(expected, actual);
}

TEST_F(PrometheusStatsFormatterTest, MetricNameCollison) {

  // Create two counters and two gauges with each pair having the same name,
  // but having different tag names and values.
  //`statsAsPrometheus()` should return two implying it found two unique stat names

  addCounter("cluster.test_cluster_1.upstream_cx_total", {{"a.tag-name", "a.tag-value"}});
  addCounter("cluster.test_cluster_1.upstream_cx_total",
             {{"another_tag_name", "another_tag-value"}});
  addGauge("cluster.test_cluster_2.upstream_cx_total",
           {{"another_tag_name_3", "another_tag_3-value"}});
  addGauge("cluster.test_cluster_2.upstream_cx_total",
           {{"another_tag_name_4", "another_tag_4-value"}});

  Buffer::OwnedImpl response;
  auto size = PrometheusStatsFormatter::statsAsPrometheus(counters_, gauges_, histograms_, response,
                                                          false, absl::nullopt);
  EXPECT_EQ(2UL, size);
}

TEST_F(PrometheusStatsFormatterTest, UniqueMetricName) {

  // Create two counters and two gauges, all with unique names.
  // statsAsPrometheus() should return four implying it found
  // four unique stat names.

  addCounter("cluster.test_cluster_1.upstream_cx_total", {{"a.tag-name", "a.tag-value"}});
  addCounter("cluster.test_cluster_2.upstream_cx_total",
             {{"another_tag_name", "another_tag-value"}});
  addGauge("cluster.test_cluster_3.upstream_cx_total",
           {{"another_tag_name_3", "another_tag_3-value"}});
  addGauge("cluster.test_cluster_4.upstream_cx_total",
           {{"another_tag_name_4", "another_tag_4-value"}});

  Buffer::OwnedImpl response;
  auto size = PrometheusStatsFormatter::statsAsPrometheus(counters_, gauges_, histograms_, response,
                                                          false, absl::nullopt);
  EXPECT_EQ(4UL, size);
}

TEST_F(PrometheusStatsFormatterTest, HistogramWithNoValuesAndNoTags) {
  HistogramWrapper h1_cumulative;
  h1_cumulative.setHistogramValues(std::vector<uint64_t>(0));
  Stats::HistogramStatisticsImpl h1_cumulative_statistics(h1_cumulative.getHistogram());

  auto histogram = std::make_shared<NiceMock<Stats::MockParentHistogram>>();
  histogram->name_ = "histogram1";
  histogram->used_ = true;
  ON_CALL(*histogram, cumulativeStatistics())
      .WillByDefault(testing::ReturnRef(h1_cumulative_statistics));

  addHistogram(histogram);

  Buffer::OwnedImpl response;
  auto size = PrometheusStatsFormatter::statsAsPrometheus(counters_, gauges_, histograms_, response,
                                                          false, absl::nullopt);
  EXPECT_EQ(1UL, size);

  const std::string expected_output = R"EOF(# TYPE envoy_histogram1 histogram
envoy_histogram1_bucket{le="0.5"} 0
envoy_histogram1_bucket{le="1"} 0
envoy_histogram1_bucket{le="5"} 0
envoy_histogram1_bucket{le="10"} 0
envoy_histogram1_bucket{le="25"} 0
envoy_histogram1_bucket{le="50"} 0
envoy_histogram1_bucket{le="100"} 0
envoy_histogram1_bucket{le="250"} 0
envoy_histogram1_bucket{le="500"} 0
envoy_histogram1_bucket{le="1000"} 0
envoy_histogram1_bucket{le="2500"} 0
envoy_histogram1_bucket{le="5000"} 0
envoy_histogram1_bucket{le="10000"} 0
envoy_histogram1_bucket{le="30000"} 0
envoy_histogram1_bucket{le="60000"} 0
envoy_histogram1_bucket{le="300000"} 0
envoy_histogram1_bucket{le="600000"} 0
envoy_histogram1_bucket{le="1800000"} 0
envoy_histogram1_bucket{le="3600000"} 0
envoy_histogram1_bucket{le="+Inf"} 0
envoy_histogram1_sum{} 0
envoy_histogram1_count{} 0
)EOF";

  EXPECT_EQ(expected_output, response.toString());
}

TEST_F(PrometheusStatsFormatterTest, HistogramWithHighCounts) {
  HistogramWrapper h1_cumulative;

  // Force large counts to prove that the +Inf bucket doesn't overflow to scientific notation.
  h1_cumulative.setHistogramValuesWithCounts(std::vector<std::pair<uint64_t, uint64_t>>({
      {1, 100000},
      {100, 1000000},
      {1000, 100000000},
  }));

  Stats::HistogramStatisticsImpl h1_cumulative_statistics(h1_cumulative.getHistogram());

  auto histogram = std::make_shared<NiceMock<Stats::MockParentHistogram>>();
  histogram->name_ = "histogram1";
  histogram->used_ = true;
  ON_CALL(*histogram, cumulativeStatistics())
      .WillByDefault(testing::ReturnRef(h1_cumulative_statistics));

  addHistogram(histogram);

  Buffer::OwnedImpl response;
  auto size = PrometheusStatsFormatter::statsAsPrometheus(counters_, gauges_, histograms_, response,
                                                          false, absl::nullopt);
  EXPECT_EQ(1UL, size);

  const std::string expected_output = R"EOF(# TYPE envoy_histogram1 histogram
envoy_histogram1_bucket{le="0.5"} 0
envoy_histogram1_bucket{le="1"} 0
envoy_histogram1_bucket{le="5"} 100000
envoy_histogram1_bucket{le="10"} 100000
envoy_histogram1_bucket{le="25"} 100000
envoy_histogram1_bucket{le="50"} 100000
envoy_histogram1_bucket{le="100"} 100000
envoy_histogram1_bucket{le="250"} 1100000
envoy_histogram1_bucket{le="500"} 1100000
envoy_histogram1_bucket{le="1000"} 1100000
envoy_histogram1_bucket{le="2500"} 101100000
envoy_histogram1_bucket{le="5000"} 101100000
envoy_histogram1_bucket{le="10000"} 101100000
envoy_histogram1_bucket{le="30000"} 101100000
envoy_histogram1_bucket{le="60000"} 101100000
envoy_histogram1_bucket{le="300000"} 101100000
envoy_histogram1_bucket{le="600000"} 101100000
envoy_histogram1_bucket{le="1800000"} 101100000
envoy_histogram1_bucket{le="3600000"} 101100000
envoy_histogram1_bucket{le="+Inf"} 101100000
envoy_histogram1_sum{} 105105105000
envoy_histogram1_count{} 101100000
)EOF";

  EXPECT_EQ(expected_output, response.toString());
}

TEST_F(PrometheusStatsFormatterTest, OutputWithAllMetricTypes) {
  addCounter("cluster.test_1.upstream_cx_total", {{"a.tag-name", "a.tag-value"}});
  addCounter("cluster.test_2.upstream_cx_total", {{"another_tag_name", "another_tag-value"}});
  addGauge("cluster.test_3.upstream_cx_total", {{"another_tag_name_3", "another_tag_3-value"}});
  addGauge("cluster.test_4.upstream_cx_total", {{"another_tag_name_4", "another_tag_4-value"}});

  const std::vector<uint64_t> h1_values = {50, 20, 30, 70, 100, 5000, 200};
  HistogramWrapper h1_cumulative;
  h1_cumulative.setHistogramValues(h1_values);
  Stats::HistogramStatisticsImpl h1_cumulative_statistics(h1_cumulative.getHistogram());

  auto histogram1 = std::make_shared<NiceMock<Stats::MockParentHistogram>>();
  histogram1->name_ = "cluster.test_1.upstream_rq_time";
  histogram1->used_ = true;
  histogram1->setTags({Stats::Tag{"key1", "value1"}, Stats::Tag{"key2", "value2"}});
  addHistogram(histogram1);
  EXPECT_CALL(*histogram1, cumulativeStatistics())
      .WillOnce(testing::ReturnRef(h1_cumulative_statistics));

  Buffer::OwnedImpl response;
  auto size = PrometheusStatsFormatter::statsAsPrometheus(counters_, gauges_, histograms_, response,
                                                          false, absl::nullopt);
  EXPECT_EQ(5UL, size);

  const std::string expected_output = R"EOF(# TYPE envoy_cluster_test_1_upstream_cx_total counter
envoy_cluster_test_1_upstream_cx_total{a_tag_name="a.tag-value"} 0
# TYPE envoy_cluster_test_2_upstream_cx_total counter
envoy_cluster_test_2_upstream_cx_total{another_tag_name="another_tag-value"} 0
# TYPE envoy_cluster_test_3_upstream_cx_total gauge
envoy_cluster_test_3_upstream_cx_total{another_tag_name_3="another_tag_3-value"} 0
# TYPE envoy_cluster_test_4_upstream_cx_total gauge
envoy_cluster_test_4_upstream_cx_total{another_tag_name_4="another_tag_4-value"} 0
# TYPE envoy_cluster_test_1_upstream_rq_time histogram
envoy_cluster_test_1_upstream_rq_time_bucket{key1="value1",key2="value2",le="0.5"} 0
envoy_cluster_test_1_upstream_rq_time_bucket{key1="value1",key2="value2",le="1"} 0
envoy_cluster_test_1_upstream_rq_time_bucket{key1="value1",key2="value2",le="5"} 0
envoy_cluster_test_1_upstream_rq_time_bucket{key1="value1",key2="value2",le="10"} 0
envoy_cluster_test_1_upstream_rq_time_bucket{key1="value1",key2="value2",le="25"} 1
envoy_cluster_test_1_upstream_rq_time_bucket{key1="value1",key2="value2",le="50"} 2
envoy_cluster_test_1_upstream_rq_time_bucket{key1="value1",key2="value2",le="100"} 4
envoy_cluster_test_1_upstream_rq_time_bucket{key1="value1",key2="value2",le="250"} 6
envoy_cluster_test_1_upstream_rq_time_bucket{key1="value1",key2="value2",le="500"} 6
envoy_cluster_test_1_upstream_rq_time_bucket{key1="value1",key2="value2",le="1000"} 6
envoy_cluster_test_1_upstream_rq_time_bucket{key1="value1",key2="value2",le="2500"} 6
envoy_cluster_test_1_upstream_rq_time_bucket{key1="value1",key2="value2",le="5000"} 6
envoy_cluster_test_1_upstream_rq_time_bucket{key1="value1",key2="value2",le="10000"} 7
envoy_cluster_test_1_upstream_rq_time_bucket{key1="value1",key2="value2",le="30000"} 7
envoy_cluster_test_1_upstream_rq_time_bucket{key1="value1",key2="value2",le="60000"} 7
envoy_cluster_test_1_upstream_rq_time_bucket{key1="value1",key2="value2",le="300000"} 7
envoy_cluster_test_1_upstream_rq_time_bucket{key1="value1",key2="value2",le="600000"} 7
envoy_cluster_test_1_upstream_rq_time_bucket{key1="value1",key2="value2",le="1800000"} 7
envoy_cluster_test_1_upstream_rq_time_bucket{key1="value1",key2="value2",le="3600000"} 7
envoy_cluster_test_1_upstream_rq_time_bucket{key1="value1",key2="value2",le="+Inf"} 7
envoy_cluster_test_1_upstream_rq_time_sum{key1="value1",key2="value2"} 5532
envoy_cluster_test_1_upstream_rq_time_count{key1="value1",key2="value2"} 7
)EOF";

  EXPECT_EQ(expected_output, response.toString());
}

TEST_F(PrometheusStatsFormatterTest, OutputWithUsedOnly) {
  addCounter("cluster.test_1.upstream_cx_total", {{"a.tag-name", "a.tag-value"}});
  addCounter("cluster.test_2.upstream_cx_total", {{"another_tag_name", "another_tag-value"}});
  addGauge("cluster.test_3.upstream_cx_total", {{"another_tag_name_3", "another_tag_3-value"}});
  addGauge("cluster.test_4.upstream_cx_total", {{"another_tag_name_4", "another_tag_4-value"}});

  const std::vector<uint64_t> h1_values = {50, 20, 30, 70, 100, 5000, 200};
  HistogramWrapper h1_cumulative;
  h1_cumulative.setHistogramValues(h1_values);
  Stats::HistogramStatisticsImpl h1_cumulative_statistics(h1_cumulative.getHistogram());

  auto histogram1 = std::make_shared<NiceMock<Stats::MockParentHistogram>>();
  histogram1->name_ = "cluster.test_1.upstream_rq_time";
  histogram1->used_ = true;
  histogram1->setTags({Stats::Tag{"key1", "value1"}, Stats::Tag{"key2", "value2"}});
  addHistogram(histogram1);
  EXPECT_CALL(*histogram1, cumulativeStatistics())
      .WillOnce(testing::ReturnRef(h1_cumulative_statistics));

  Buffer::OwnedImpl response;
  auto size = PrometheusStatsFormatter::statsAsPrometheus(counters_, gauges_, histograms_, response,
                                                          true, absl::nullopt);
  EXPECT_EQ(1UL, size);

  const std::string expected_output = R"EOF(# TYPE envoy_cluster_test_1_upstream_rq_time histogram
envoy_cluster_test_1_upstream_rq_time_bucket{key1="value1",key2="value2",le="0.5"} 0
envoy_cluster_test_1_upstream_rq_time_bucket{key1="value1",key2="value2",le="1"} 0
envoy_cluster_test_1_upstream_rq_time_bucket{key1="value1",key2="value2",le="5"} 0
envoy_cluster_test_1_upstream_rq_time_bucket{key1="value1",key2="value2",le="10"} 0
envoy_cluster_test_1_upstream_rq_time_bucket{key1="value1",key2="value2",le="25"} 1
envoy_cluster_test_1_upstream_rq_time_bucket{key1="value1",key2="value2",le="50"} 2
envoy_cluster_test_1_upstream_rq_time_bucket{key1="value1",key2="value2",le="100"} 4
envoy_cluster_test_1_upstream_rq_time_bucket{key1="value1",key2="value2",le="250"} 6
envoy_cluster_test_1_upstream_rq_time_bucket{key1="value1",key2="value2",le="500"} 6
envoy_cluster_test_1_upstream_rq_time_bucket{key1="value1",key2="value2",le="1000"} 6
envoy_cluster_test_1_upstream_rq_time_bucket{key1="value1",key2="value2",le="2500"} 6
envoy_cluster_test_1_upstream_rq_time_bucket{key1="value1",key2="value2",le="5000"} 6
envoy_cluster_test_1_upstream_rq_time_bucket{key1="value1",key2="value2",le="10000"} 7
envoy_cluster_test_1_upstream_rq_time_bucket{key1="value1",key2="value2",le="30000"} 7
envoy_cluster_test_1_upstream_rq_time_bucket{key1="value1",key2="value2",le="60000"} 7
envoy_cluster_test_1_upstream_rq_time_bucket{key1="value1",key2="value2",le="300000"} 7
envoy_cluster_test_1_upstream_rq_time_bucket{key1="value1",key2="value2",le="600000"} 7
envoy_cluster_test_1_upstream_rq_time_bucket{key1="value1",key2="value2",le="1800000"} 7
envoy_cluster_test_1_upstream_rq_time_bucket{key1="value1",key2="value2",le="3600000"} 7
envoy_cluster_test_1_upstream_rq_time_bucket{key1="value1",key2="value2",le="+Inf"} 7
envoy_cluster_test_1_upstream_rq_time_sum{key1="value1",key2="value2"} 5532
envoy_cluster_test_1_upstream_rq_time_count{key1="value1",key2="value2"} 7
)EOF";

  EXPECT_EQ(expected_output, response.toString());
}

TEST_F(PrometheusStatsFormatterTest, OutputWithUsedOnlyHistogram) {
  const std::vector<uint64_t> h1_values = {};
  HistogramWrapper h1_cumulative;
  h1_cumulative.setHistogramValues(h1_values);
  Stats::HistogramStatisticsImpl h1_cumulative_statistics(h1_cumulative.getHistogram());

  auto histogram1 = std::make_shared<NiceMock<Stats::MockParentHistogram>>();
  histogram1->name_ = "cluster.test_1.upstream_rq_time";
  histogram1->used_ = false;
  histogram1->setTags({Stats::Tag{"key1", "value1"}, Stats::Tag{"key2", "value2"}});
  addHistogram(histogram1);

  {
    const bool used_only = true;
    EXPECT_CALL(*histogram1, cumulativeStatistics()).Times(0);

    Buffer::OwnedImpl response;
    auto size = PrometheusStatsFormatter::statsAsPrometheus(counters_, gauges_, histograms_,
                                                            response, used_only, absl::nullopt);
    EXPECT_EQ(0UL, size);
  }

  {
    const bool used_only = false;
    EXPECT_CALL(*histogram1, cumulativeStatistics())
        .WillOnce(testing::ReturnRef(h1_cumulative_statistics));

    Buffer::OwnedImpl response;
    auto size = PrometheusStatsFormatter::statsAsPrometheus(counters_, gauges_, histograms_,
                                                            response, used_only, absl::nullopt);
    EXPECT_EQ(1UL, size);
  }
}

TEST_F(PrometheusStatsFormatterTest, OutputWithRegexp) {
  addCounter("cluster.test_1.upstream_cx_total", {{"a.tag-name", "a.tag-value"}});
  addCounter("cluster.test_2.upstream_cx_total", {{"another_tag_name", "another_tag-value"}});
  addGauge("cluster.test_3.upstream_cx_total", {{"another_tag_name_3", "another_tag_3-value"}});
  addGauge("cluster.test_4.upstream_cx_total", {{"another_tag_name_4", "another_tag_4-value"}});

  const std::vector<uint64_t> h1_values = {50, 20, 30, 70, 100, 5000, 200};
  HistogramWrapper h1_cumulative;
  h1_cumulative.setHistogramValues(h1_values);
  Stats::HistogramStatisticsImpl h1_cumulative_statistics(h1_cumulative.getHistogram());

  auto histogram1 = std::make_shared<NiceMock<Stats::MockParentHistogram>>();
  histogram1->name_ = "cluster.test_1.upstream_rq_time";
  histogram1->setTags({Stats::Tag{"key1", "value1"}, Stats::Tag{"key2", "value2"}});
  addHistogram(histogram1);

  Buffer::OwnedImpl response;
  auto size = PrometheusStatsFormatter::statsAsPrometheus(
      counters_, gauges_, histograms_, response, false,
      absl::optional<std::regex>{std::regex("cluster.test_1.upstream_cx_total")});
  EXPECT_EQ(1UL, size);

  const std::string expected_output =
      R"EOF(# TYPE envoy_cluster_test_1_upstream_cx_total counter
envoy_cluster_test_1_upstream_cx_total{a_tag_name="a.tag-value"} 0
)EOF";

  EXPECT_EQ(expected_output, response.toString());
}

} // namespace Server
} // namespace Envoy<|MERGE_RESOLUTION|>--- conflicted
+++ resolved
@@ -1171,13 +1171,10 @@
       "value": 43.2
      },
      "weight": 5,
-<<<<<<< HEAD
+     "hostname": "foo.com",
      "local_origin_success_rate": {
       "value": 93.2
      }
-=======
-     "hostname": "foo.com"
->>>>>>> ad57ed85
     }
    ]
   }
@@ -1196,6 +1193,8 @@
   EXPECT_EQ(Http::Code::OK, getCallback("/clusters", header_map, response2));
   const std::string expected_text = R"EOF(fake_cluster::outlier::success_rate_average::0
 fake_cluster::outlier::success_rate_ejection_threshold::6
+fake_cluster::outlier::local_origin_success_rate_average::0
+fake_cluster::outlier::local_origin_success_rate_ejection_threshold::9
 fake_cluster::default_priority::max_connections::1
 fake_cluster::default_priority::max_pending_requests::1024
 fake_cluster::default_priority::max_requests::1024
@@ -1218,6 +1217,7 @@
 fake_cluster::1.2.3.4:80::sub_zone::test_sub_zone
 fake_cluster::1.2.3.4:80::canary::false
 fake_cluster::1.2.3.4:80::success_rate::43.2
+fake_cluster::1.2.3.4:80::local_origin_success_rate::93.2
 )EOF";
   EXPECT_EQ(expected_text, response2.toString());
 }

#include <algorithm>
#include <fstream>
#include <regex>
#include <unordered_map>

#include "envoy/admin/v3/clusters.pb.h"
#include "envoy/admin/v3/config_dump.pb.h"
#include "envoy/admin/v3/memory.pb.h"
#include "envoy/admin/v3/server_info.pb.h"
#include "envoy/config/core/v3/base.pb.h"
#include "envoy/extensions/filters/network/http_connection_manager/v3/http_connection_manager.pb.h"
#include "envoy/extensions/transport_sockets/tls/v3/cert.pb.h"
#include "envoy/json/json_object.h"
#include "envoy/runtime/runtime.h"

#include "common/http/message_impl.h"
#include "common/json/json_loader.h"
#include "common/profiler/profiler.h"
#include "common/protobuf/protobuf.h"
#include "common/protobuf/utility.h"

#include "extensions/transport_sockets/tls/context_config_impl.h"

#include "test/server/http/admin_instance.h"
#include "test/test_common/logging.h"
#include "test/test_common/printers.h"
#include "test/test_common/utility.h"

#include "absl/strings/match.h"
#include "gmock/gmock.h"
#include "gtest/gtest.h"

using testing::AllOf;
using testing::Ge;
using testing::HasSubstr;
using testing::Invoke;
using testing::NiceMock;
using testing::Property;
using testing::Ref;
using testing::Return;
using testing::ReturnPointee;
using testing::ReturnRef;

namespace Envoy {
namespace Server {

INSTANTIATE_TEST_SUITE_P(IpVersions, AdminInstanceTest,
                         testing::ValuesIn(TestEnvironment::getIpVersionsForTest()),
                         TestUtility::ipTestParamsToString);

TEST_P(AdminInstanceTest, AdminCpuProfiler) {
  Buffer::OwnedImpl data;
  Http::ResponseHeaderMapImpl header_map;

  // Can only get code coverage of AdminImpl::handlerCpuProfiler stopProfiler with
  // a real profiler linked in (successful call to startProfiler).
#ifdef PROFILER_AVAILABLE
  EXPECT_EQ(Http::Code::OK, postCallback("/cpuprofiler?enable=y", header_map, data));
  EXPECT_TRUE(Profiler::Cpu::profilerEnabled());
#else
  EXPECT_EQ(Http::Code::InternalServerError,
            postCallback("/cpuprofiler?enable=y", header_map, data));
  EXPECT_FALSE(Profiler::Cpu::profilerEnabled());
#endif

  EXPECT_EQ(Http::Code::OK, postCallback("/cpuprofiler?enable=n", header_map, data));
  EXPECT_FALSE(Profiler::Cpu::profilerEnabled());
}

TEST_P(AdminInstanceTest, AdminHeapProfilerOnRepeatedRequest) {
  Buffer::OwnedImpl data;
  Http::ResponseHeaderMapImpl header_map;
  auto repeatResultCode = Http::Code::BadRequest;
#ifndef PROFILER_AVAILABLE
  repeatResultCode = Http::Code::NotImplemented;
#endif

  postCallback("/heapprofiler?enable=y", header_map, data);
  EXPECT_EQ(repeatResultCode, postCallback("/heapprofiler?enable=y", header_map, data));

  postCallback("/heapprofiler?enable=n", header_map, data);
  EXPECT_EQ(repeatResultCode, postCallback("/heapprofiler?enable=n", header_map, data));
}

TEST_P(AdminInstanceTest, AdminHeapProfiler) {
  Buffer::OwnedImpl data;
  Http::ResponseHeaderMapImpl header_map;

  // The below flow need to begin with the profiler not running
  Profiler::Heap::stopProfiler();

#ifdef PROFILER_AVAILABLE
  EXPECT_EQ(Http::Code::OK, postCallback("/heapprofiler?enable=y", header_map, data));
  EXPECT_TRUE(Profiler::Heap::isProfilerStarted());
  EXPECT_EQ(Http::Code::OK, postCallback("/heapprofiler?enable=n", header_map, data));
#else
  EXPECT_EQ(Http::Code::NotImplemented, postCallback("/heapprofiler?enable=y", header_map, data));
  EXPECT_FALSE(Profiler::Heap::isProfilerStarted());
  EXPECT_EQ(Http::Code::NotImplemented, postCallback("/heapprofiler?enable=n", header_map, data));
#endif

  EXPECT_FALSE(Profiler::Heap::isProfilerStarted());
}

TEST_P(AdminInstanceTest, MutatesErrorWithGet) {
  Buffer::OwnedImpl data;
  Http::ResponseHeaderMapImpl header_map;
  const std::string path("/healthcheck/fail");
  // TODO(jmarantz): the call to getCallback should be made to fail, but as an interim we will
  // just issue a warning, so that scripts using curl GET commands to mutate state can be fixed.
  EXPECT_LOG_CONTAINS("error",
                      "admin path \"" + path + "\" mutates state, method=GET rather than POST",
                      EXPECT_EQ(Http::Code::MethodNotAllowed, getCallback(path, header_map, data)));
}

TEST_P(AdminInstanceTest, AdminBadProfiler) {
  Buffer::OwnedImpl data;
  AdminImpl admin_bad_profile_path(TestEnvironment::temporaryPath("some/unlikely/bad/path.prof"),
                                   server_);
  Http::ResponseHeaderMapImpl header_map;
  const absl::string_view post = Http::Headers::get().MethodValues.Post;
  request_headers_.setMethod(post);
  admin_filter_.decodeHeaders(request_headers_, false);
  EXPECT_NO_LOGS(EXPECT_EQ(Http::Code::InternalServerError,
                           admin_bad_profile_path.runCallback("/cpuprofiler?enable=y", header_map,
                                                              data, admin_filter_)));
  EXPECT_FALSE(Profiler::Cpu::profilerEnabled());
}

TEST_P(AdminInstanceTest, WriteAddressToFile) {
  std::ifstream address_file(address_out_path_);
  std::string address_from_file;
  std::getline(address_file, address_from_file);
  EXPECT_EQ(admin_.socket().localAddress()->asString(), address_from_file);
}

TEST_P(AdminInstanceTest, AdminBadAddressOutPath) {
  std::string bad_path = TestEnvironment::temporaryPath("some/unlikely/bad/path/admin.address");
  AdminImpl admin_bad_address_out_path(cpu_profile_path_, server_);
  EXPECT_LOG_CONTAINS(
      "critical", "cannot open admin address output file " + bad_path + " for writing.",
      admin_bad_address_out_path.startHttpListener(
          "/dev/null", bad_path, Network::Test::getCanonicalLoopbackAddress(GetParam()), nullptr,
          listener_scope_.createScope("listener.admin.")));
  EXPECT_FALSE(std::ifstream(bad_path));
}

TEST_P(AdminInstanceTest, CustomHandler) {
  auto callback = [](absl::string_view, Http::HeaderMap&, Buffer::Instance&,
                     AdminStream&) -> Http::Code { return Http::Code::Accepted; };

  // Test removable handler.
  EXPECT_NO_LOGS(EXPECT_TRUE(admin_.addHandler("/foo/bar", "hello", callback, true, false)));
  Http::ResponseHeaderMapImpl header_map;
  Buffer::OwnedImpl response;
  EXPECT_EQ(Http::Code::Accepted, getCallback("/foo/bar", header_map, response));

  // Test that removable handler gets removed.
  EXPECT_TRUE(admin_.removeHandler("/foo/bar"));
  EXPECT_EQ(Http::Code::NotFound, getCallback("/foo/bar", header_map, response));
  EXPECT_FALSE(admin_.removeHandler("/foo/bar"));

  // Add non removable handler.
  EXPECT_TRUE(admin_.addHandler("/foo/bar", "hello", callback, false, false));
  EXPECT_EQ(Http::Code::Accepted, getCallback("/foo/bar", header_map, response));

  // Add again and make sure it is not there twice.
  EXPECT_FALSE(admin_.addHandler("/foo/bar", "hello", callback, false, false));

  // Try to remove non removable handler, and make sure it is not removed.
  EXPECT_FALSE(admin_.removeHandler("/foo/bar"));
  EXPECT_EQ(Http::Code::Accepted, getCallback("/foo/bar", header_map, response));
}

TEST_P(AdminInstanceTest, RejectHandlerWithXss) {
  auto callback = [](absl::string_view, Http::HeaderMap&, Buffer::Instance&,
                     AdminStream&) -> Http::Code { return Http::Code::Accepted; };
  EXPECT_LOG_CONTAINS("error",
                      "filter \"/foo<script>alert('hi')</script>\" contains invalid character '<'",
                      EXPECT_FALSE(admin_.addHandler("/foo<script>alert('hi')</script>", "hello",
                                                     callback, true, false)));
}

TEST_P(AdminInstanceTest, RejectHandlerWithEmbeddedQuery) {
  auto callback = [](absl::string_view, Http::HeaderMap&, Buffer::Instance&,
                     AdminStream&) -> Http::Code { return Http::Code::Accepted; };
  EXPECT_LOG_CONTAINS("error",
                      "filter \"/bar?queryShouldNotBeInPrefix\" contains invalid character '?'",
                      EXPECT_FALSE(admin_.addHandler("/bar?queryShouldNotBeInPrefix", "hello",
                                                     callback, true, false)));
}

TEST_P(AdminInstanceTest, EscapeHelpTextWithPunctuation) {
  auto callback = [](absl::string_view, Http::HeaderMap&, Buffer::Instance&,
                     AdminStream&) -> Http::Code { return Http::Code::Accepted; };

  // It's OK to have help text with HTML characters in it, but when we render the home
  // page they need to be escaped.
  const std::string planets = "jupiter>saturn>mars";
  EXPECT_TRUE(admin_.addHandler("/planets", planets, callback, true, false));

  Http::ResponseHeaderMapImpl header_map;
  Buffer::OwnedImpl response;
  EXPECT_EQ(Http::Code::OK, getCallback("/", header_map, response));
  const Http::HeaderString& content_type = header_map.ContentType()->value();
  EXPECT_THAT(std::string(content_type.getStringView()), testing::HasSubstr("text/html"));
  EXPECT_EQ(-1, response.search(planets.data(), planets.size(), 0));
  const std::string escaped_planets = "jupiter&gt;saturn&gt;mars";
  EXPECT_NE(-1, response.search(escaped_planets.data(), escaped_planets.size(), 0));
}

TEST_P(AdminInstanceTest, HelpUsesFormForMutations) {
  Http::ResponseHeaderMapImpl header_map;
  Buffer::OwnedImpl response;
  EXPECT_EQ(Http::Code::OK, getCallback("/", header_map, response));
  const std::string logging_action = "<form action='logging' method='post'";
  const std::string stats_href = "<a href='stats'";
  EXPECT_NE(-1, response.search(logging_action.data(), logging_action.size(), 0));
  EXPECT_NE(-1, response.search(stats_href.data(), stats_href.size(), 0));
}

TEST_P(AdminInstanceTest, ConfigDump) {
  Buffer::OwnedImpl response;
  Http::ResponseHeaderMapImpl header_map;
  auto entry = admin_.getConfigTracker().add("foo", [] {
    auto msg = std::make_unique<ProtobufWkt::StringValue>();
    msg->set_value("bar");
    return msg;
  });
  const std::string expected_json = R"EOF({
 "configs": [
  {
   "@type": "type.googleapis.com/google.protobuf.StringValue",
   "value": "bar"
  }
 ]
}
)EOF";
  EXPECT_EQ(Http::Code::OK, getCallback("/config_dump", header_map, response));
  std::string output = response.toString();
  EXPECT_EQ(expected_json, output);
}

TEST_P(AdminInstanceTest, ConfigDumpMaintainsOrder) {
  // Add configs in random order and validate config_dump dumps in the order.
  auto bootstrap_entry = admin_.getConfigTracker().add("bootstrap", [] {
    auto msg = std::make_unique<ProtobufWkt::StringValue>();
    msg->set_value("bootstrap_config");
    return msg;
  });
  auto route_entry = admin_.getConfigTracker().add("routes", [] {
    auto msg = std::make_unique<ProtobufWkt::StringValue>();
    msg->set_value("routes_config");
    return msg;
  });
  auto listener_entry = admin_.getConfigTracker().add("listeners", [] {
    auto msg = std::make_unique<ProtobufWkt::StringValue>();
    msg->set_value("listeners_config");
    return msg;
  });
  auto cluster_entry = admin_.getConfigTracker().add("clusters", [] {
    auto msg = std::make_unique<ProtobufWkt::StringValue>();
    msg->set_value("clusters_config");
    return msg;
  });
  const std::string expected_json = R"EOF({
 "configs": [
  {
   "@type": "type.googleapis.com/google.protobuf.StringValue",
   "value": "bootstrap_config"
  },
  {
   "@type": "type.googleapis.com/google.protobuf.StringValue",
   "value": "clusters_config"
  },
  {
   "@type": "type.googleapis.com/google.protobuf.StringValue",
   "value": "listeners_config"
  },
  {
   "@type": "type.googleapis.com/google.protobuf.StringValue",
   "value": "routes_config"
  }
 ]
}
)EOF";
  // Run it multiple times and validate that order is preserved.
  for (size_t i = 0; i < 5; i++) {
    Buffer::OwnedImpl response;
    Http::ResponseHeaderMapImpl header_map;
    EXPECT_EQ(Http::Code::OK, getCallback("/config_dump", header_map, response));
    const std::string output = response.toString();
    EXPECT_EQ(expected_json, output);
  }
}

// Test that using the resource query parameter filters the config dump.
// We add both static and dynamic listener config to the dump, but expect only
// dynamic in the JSON with ?resource=dynamic_listeners.
TEST_P(AdminInstanceTest, ConfigDumpFiltersByResource) {
  Buffer::OwnedImpl response;
  Http::ResponseHeaderMapImpl header_map;
  auto listeners = admin_.getConfigTracker().add("listeners", [] {
    auto msg = std::make_unique<envoy::admin::v3::ListenersConfigDump>();
    auto dyn_listener = msg->add_dynamic_listeners();
    dyn_listener->set_name("foo");
    auto stat_listener = msg->add_static_listeners();
    envoy::config::listener::v3::Listener listener;
    listener.set_name("bar");
    stat_listener->mutable_listener()->PackFrom(listener);
    return msg;
  });
  const std::string expected_json = R"EOF({
 "configs": [
  {
   "@type": "type.googleapis.com/envoy.admin.v3.ListenersConfigDump.DynamicListener",
   "name": "foo"
  }
 ]
}
)EOF";
  EXPECT_EQ(Http::Code::OK,
            getCallback("/config_dump?resource=dynamic_listeners", header_map, response));
  std::string output = response.toString();
  EXPECT_EQ(expected_json, output);
}

// Test that using the mask query parameter filters the config dump.
// We add both static and dynamic listener config to the dump, but expect only
// dynamic in the JSON with ?mask=dynamic_listeners.
TEST_P(AdminInstanceTest, ConfigDumpFiltersByMask) {
  Buffer::OwnedImpl response;
  Http::ResponseHeaderMapImpl header_map;
  auto listeners = admin_.getConfigTracker().add("listeners", [] {
    auto msg = std::make_unique<envoy::admin::v3::ListenersConfigDump>();
    auto dyn_listener = msg->add_dynamic_listeners();
    dyn_listener->set_name("foo");
    auto stat_listener = msg->add_static_listeners();
    envoy::config::listener::v3::Listener listener;
    listener.set_name("bar");
    stat_listener->mutable_listener()->PackFrom(listener);
    return msg;
  });
  const std::string expected_json = R"EOF({
 "configs": [
  {
   "@type": "type.googleapis.com/envoy.admin.v3.ListenersConfigDump",
   "dynamic_listeners": [
    {
     "name": "foo"
    }
   ]
  }
 ]
}
)EOF";
  EXPECT_EQ(Http::Code::OK,
            getCallback("/config_dump?mask=dynamic_listeners", header_map, response));
  std::string output = response.toString();
  EXPECT_EQ(expected_json, output);
}

ProtobufTypes::MessagePtr testDumpClustersConfig() {
  auto msg = std::make_unique<envoy::admin::v3::ClustersConfigDump>();
  auto* static_cluster = msg->add_static_clusters();
  envoy::config::cluster::v3::Cluster inner_cluster;
  inner_cluster.set_name("foo");
  inner_cluster.set_ignore_health_on_host_removal(true);
  static_cluster->mutable_cluster()->PackFrom(inner_cluster);

  auto* dyn_cluster = msg->add_dynamic_active_clusters();
  dyn_cluster->set_version_info("baz");
  dyn_cluster->mutable_last_updated()->set_seconds(5);
  envoy::config::cluster::v3::Cluster inner_dyn_cluster;
  inner_dyn_cluster.set_name("bar");
  inner_dyn_cluster.set_ignore_health_on_host_removal(true);
  inner_dyn_cluster.mutable_http2_protocol_options()->set_allow_connect(true);
  dyn_cluster->mutable_cluster()->PackFrom(inner_dyn_cluster);
  return msg;
}

// Test that when using both resource and mask query parameters the JSON output contains
// only the desired resource and the fields specified in the mask.
TEST_P(AdminInstanceTest, ConfigDumpFiltersByResourceAndMask) {
  Buffer::OwnedImpl response;
  Http::ResponseHeaderMapImpl header_map;
  auto clusters = admin_.getConfigTracker().add("clusters", testDumpClustersConfig);
  const std::string expected_json = R"EOF({
 "configs": [
  {
   "@type": "type.googleapis.com/envoy.admin.v3.ClustersConfigDump.DynamicCluster",
   "version_info": "baz",
   "cluster": {
    "@type": "type.googleapis.com/envoy.config.cluster.v3.Cluster",
    "name": "bar",
    "http2_protocol_options": {
     "allow_connect": true
    }
   }
  }
 ]
}
)EOF";
  EXPECT_EQ(Http::Code::OK, getCallback("/config_dump?resource=dynamic_active_clusters&mask="
                                        "cluster.name,version_info,cluster.http2_protocol_options",
                                        header_map, response));
  std::string output = response.toString();
  EXPECT_EQ(expected_json, output);
}

// Test that no fields are present in the JSON output if there is no intersection between the fields
// of the config dump and the fields present in the mask query parameter.
TEST_P(AdminInstanceTest, ConfigDumpNonExistentMask) {
  Buffer::OwnedImpl response;
  Http::ResponseHeaderMapImpl header_map;
  auto clusters = admin_.getConfigTracker().add("clusters", testDumpClustersConfig);
  const std::string expected_json = R"EOF({
 "configs": [
  {
   "@type": "type.googleapis.com/envoy.admin.v3.ClustersConfigDump.StaticCluster"
  }
 ]
}
)EOF";
  EXPECT_EQ(Http::Code::OK,
            getCallback("/config_dump?resource=static_clusters&mask=bad", header_map, response));
  std::string output = response.toString();
  EXPECT_EQ(expected_json, output);
}

// Test that a 404 Not found is returned if a non-existent resource is passed in as the
// resource query parameter.
TEST_P(AdminInstanceTest, ConfigDumpNonExistentResource) {
  Buffer::OwnedImpl response;
  Http::ResponseHeaderMapImpl header_map;
  auto listeners = admin_.getConfigTracker().add("listeners", [] {
    auto msg = std::make_unique<ProtobufWkt::StringValue>();
    msg->set_value("listeners_config");
    return msg;
  });
  EXPECT_EQ(Http::Code::NotFound, getCallback("/config_dump?resource=foo", header_map, response));
}

// Test that a 400 Bad Request is returned if the passed resource query parameter is not a
// repeated field.
TEST_P(AdminInstanceTest, ConfigDumpResourceNotRepeated) {
  Buffer::OwnedImpl response;
  Http::ResponseHeaderMapImpl header_map;
  auto clusters = admin_.getConfigTracker().add("clusters", [] {
    auto msg = std::make_unique<envoy::admin::v3::ClustersConfigDump>();
    msg->set_version_info("foo");
    return msg;
  });
  EXPECT_EQ(Http::Code::BadRequest,
            getCallback("/config_dump?resource=version_info", header_map, response));
}

TEST_P(AdminInstanceTest, Memory) {
  Http::ResponseHeaderMapImpl header_map;
  Buffer::OwnedImpl response;
  EXPECT_EQ(Http::Code::OK, getCallback("/memory", header_map, response));
  const std::string output_json = response.toString();
  envoy::admin::v3::Memory output_proto;
  TestUtility::loadFromJson(output_json, output_proto);
  EXPECT_THAT(output_proto, AllOf(Property(&envoy::admin::v3::Memory::allocated, Ge(0)),
                                  Property(&envoy::admin::v3::Memory::heap_size, Ge(0)),
                                  Property(&envoy::admin::v3::Memory::pageheap_unmapped, Ge(0)),
                                  Property(&envoy::admin::v3::Memory::pageheap_free, Ge(0)),
                                  Property(&envoy::admin::v3::Memory::total_thread_cache, Ge(0))));
}

TEST_P(AdminInstanceTest, ContextThatReturnsNullCertDetails) {
  Http::ResponseHeaderMapImpl header_map;
  Buffer::OwnedImpl response;

  // Setup a context that returns null cert details.
  testing::NiceMock<Server::Configuration::MockTransportSocketFactoryContext> factory_context;
  envoy::extensions::transport_sockets::tls::v3::UpstreamTlsContext config;
  Extensions::TransportSockets::Tls::ClientContextConfigImpl cfg(config, factory_context);
  Stats::IsolatedStoreImpl store;
  Envoy::Ssl::ClientContextSharedPtr client_ctx(
      server_.sslContextManager().createSslClientContext(store, cfg));

  const std::string expected_empty_json = R"EOF({
 "certificates": [
  {
   "ca_cert": [],
   "cert_chain": []
  }
 ]
}
)EOF";

  // Validate that cert details are null and /certs handles it correctly.
  EXPECT_EQ(nullptr, client_ctx->getCaCertInformation());
  EXPECT_TRUE(client_ctx->getCertChainInformation().empty());
  EXPECT_EQ(Http::Code::OK, getCallback("/certs", header_map, response));
  EXPECT_EQ(expected_empty_json, response.toString());
}

TEST_P(AdminInstanceTest, Runtime) {
  Http::ResponseHeaderMapImpl header_map;
  Buffer::OwnedImpl response;

  Runtime::MockSnapshot snapshot;
  Runtime::MockLoader loader;
  auto layer1 = std::make_unique<NiceMock<Runtime::MockOverrideLayer>>();
  auto layer2 = std::make_unique<NiceMock<Runtime::MockOverrideLayer>>();
  Runtime::Snapshot::EntryMap entries2{{"string_key", {"override", {}, {}, {}, {}}},
                                       {"extra_key", {"bar", {}, {}, {}, {}}}};
  Runtime::Snapshot::EntryMap entries1{{"string_key", {"foo", {}, {}, {}, {}}},
                                       {"int_key", {"1", 1, {}, {}, {}}},
                                       {"other_key", {"bar", {}, {}, {}, {}}}};

  ON_CALL(*layer1, name()).WillByDefault(testing::ReturnRefOfCopy(std::string{"layer1"}));
  ON_CALL(*layer1, values()).WillByDefault(testing::ReturnRef(entries1));
  ON_CALL(*layer2, name()).WillByDefault(testing::ReturnRefOfCopy(std::string{"layer2"}));
  ON_CALL(*layer2, values()).WillByDefault(testing::ReturnRef(entries2));

  std::vector<Runtime::Snapshot::OverrideLayerConstPtr> layers;
  layers.push_back(std::move(layer1));
  layers.push_back(std::move(layer2));
  EXPECT_CALL(snapshot, getLayers()).WillRepeatedly(testing::ReturnRef(layers));

  const std::string expected_json = R"EOF({
    "layers": [
        "layer1",
        "layer2"
    ],
    "entries": {
        "extra_key": {
            "layer_values": [
                "",
                "bar"
            ],
            "final_value": "bar"
        },
        "int_key": {
            "layer_values": [
                "1",
                ""
            ],
            "final_value": "1"
        },
        "other_key": {
            "layer_values": [
                "bar",
                ""
            ],
            "final_value": "bar"
        },
        "string_key": {
            "layer_values": [
                "foo",
                "override"
            ],
            "final_value": "override"
        }
    }
})EOF";

  EXPECT_CALL(loader, snapshot()).WillRepeatedly(testing::ReturnPointee(&snapshot));
  EXPECT_CALL(server_, runtime()).WillRepeatedly(testing::ReturnPointee(&loader));
  EXPECT_EQ(Http::Code::OK, getCallback("/runtime", header_map, response));
  EXPECT_THAT(expected_json, JsonStringEq(response.toString()));
}

TEST_P(AdminInstanceTest, RuntimeModify) {
  Http::ResponseHeaderMapImpl header_map;
  Buffer::OwnedImpl response;

  Runtime::MockLoader loader;
  EXPECT_CALL(server_, runtime()).WillRepeatedly(testing::ReturnPointee(&loader));

  std::unordered_map<std::string, std::string> overrides;
  overrides["foo"] = "bar";
  overrides["x"] = "42";
  overrides["nothing"] = "";
  EXPECT_CALL(loader, mergeValues(overrides)).Times(1);
  EXPECT_EQ(Http::Code::OK,
            postCallback("/runtime_modify?foo=bar&x=42&nothing=", header_map, response));
  EXPECT_EQ("OK\n", response.toString());
}

TEST_P(AdminInstanceTest, RuntimeModifyParamsInBody) {
  Runtime::MockLoader loader;
  EXPECT_CALL(server_, runtime()).WillRepeatedly(testing::ReturnPointee(&loader));

  const std::string key = "routing.traffic_shift.foo";
  const std::string value = "numerator: 1\ndenominator: TEN_THOUSAND\n";
  const std::unordered_map<std::string, std::string> overrides = {{key, value}};
  EXPECT_CALL(loader, mergeValues(overrides)).Times(1);

  const std::string body = fmt::format("{}={}", key, value);
  Http::ResponseHeaderMapImpl header_map;
  Buffer::OwnedImpl response;
  EXPECT_EQ(Http::Code::OK, runCallback("/runtime_modify", header_map, response, "POST", body));
  EXPECT_EQ("OK\n", response.toString());
}

TEST_P(AdminInstanceTest, RuntimeModifyNoArguments) {
  Http::ResponseHeaderMapImpl header_map;
  Buffer::OwnedImpl response;

  EXPECT_EQ(Http::Code::BadRequest, postCallback("/runtime_modify", header_map, response));
  EXPECT_TRUE(absl::StartsWith(response.toString(), "usage:"));
}

TEST_P(AdminInstanceTest, ReopenLogs) {
  Http::ResponseHeaderMapImpl header_map;
  Buffer::OwnedImpl response;
  testing::NiceMock<AccessLog::MockAccessLogManager> access_log_manager_;

  EXPECT_CALL(server_, accessLogManager()).WillRepeatedly(ReturnRef(access_log_manager_));
  EXPECT_CALL(access_log_manager_, reopen());
  EXPECT_EQ(Http::Code::OK, postCallback("/reopen_logs", header_map, response));
}

TEST_P(AdminInstanceTest, ClustersJson) {
  Upstream::ClusterManager::ClusterInfoMap cluster_map;
  ON_CALL(server_.cluster_manager_, clusters()).WillByDefault(ReturnPointee(&cluster_map));

  NiceMock<Upstream::MockClusterMockPrioritySet> cluster;
  cluster_map.emplace(cluster.info_->name_, cluster);

  NiceMock<Upstream::Outlier::MockDetector> outlier_detector;
  ON_CALL(Const(cluster), outlierDetector()).WillByDefault(Return(&outlier_detector));
  ON_CALL(outlier_detector,
          successRateEjectionThreshold(
              Upstream::Outlier::DetectorHostMonitor::SuccessRateMonitorType::ExternalOrigin))
      .WillByDefault(Return(6.0));
  ON_CALL(outlier_detector,
          successRateEjectionThreshold(
              Upstream::Outlier::DetectorHostMonitor::SuccessRateMonitorType::LocalOrigin))
      .WillByDefault(Return(9.0));

  ON_CALL(*cluster.info_, addedViaApi()).WillByDefault(Return(true));

  Upstream::MockHostSet* host_set = cluster.priority_set_.getMockHostSet(0);
  auto host = std::make_shared<NiceMock<Upstream::MockHost>>();

  envoy::config::core::v3::Locality locality;
  locality.set_region("test_region");
  locality.set_zone("test_zone");
  locality.set_sub_zone("test_sub_zone");
  ON_CALL(*host, locality()).WillByDefault(ReturnRef(locality));

  host_set->hosts_.emplace_back(host);
  Network::Address::InstanceConstSharedPtr address =
      Network::Utility::resolveUrl("tcp://1.2.3.4:80");
  ON_CALL(*host, address()).WillByDefault(Return(address));
  const std::string hostname = "foo.com";
  ON_CALL(*host, hostname()).WillByDefault(ReturnRef(hostname));

  // Add stats in random order and validate that they come in order.
  Stats::PrimitiveCounter test_counter;
  test_counter.add(10);
  Stats::PrimitiveCounter rest_counter;
  rest_counter.add(10);
  Stats::PrimitiveCounter arest_counter;
  arest_counter.add(5);
  std::vector<std::pair<absl::string_view, Stats::PrimitiveCounterReference>> counters = {
      {"arest_counter", arest_counter},
      {"rest_counter", rest_counter},
      {"test_counter", test_counter},
  };
  Stats::PrimitiveGauge test_gauge;
  test_gauge.set(11);
  Stats::PrimitiveGauge atest_gauge;
  atest_gauge.set(10);
  std::vector<std::pair<absl::string_view, Stats::PrimitiveGaugeReference>> gauges = {
      {"atest_gauge", atest_gauge},
      {"test_gauge", test_gauge},
  };
  ON_CALL(*host, counters()).WillByDefault(Invoke([&counters]() { return counters; }));
  ON_CALL(*host, gauges()).WillByDefault(Invoke([&gauges]() { return gauges; }));

  ON_CALL(*host, healthFlagGet(Upstream::Host::HealthFlag::FAILED_ACTIVE_HC))
      .WillByDefault(Return(true));
  ON_CALL(*host, healthFlagGet(Upstream::Host::HealthFlag::FAILED_OUTLIER_CHECK))
      .WillByDefault(Return(true));
  ON_CALL(*host, healthFlagGet(Upstream::Host::HealthFlag::FAILED_EDS_HEALTH))
      .WillByDefault(Return(false));
  ON_CALL(*host, healthFlagGet(Upstream::Host::HealthFlag::DEGRADED_ACTIVE_HC))
      .WillByDefault(Return(true));
  ON_CALL(*host, healthFlagGet(Upstream::Host::HealthFlag::DEGRADED_EDS_HEALTH))
      .WillByDefault(Return(true));
  ON_CALL(*host, healthFlagGet(Upstream::Host::HealthFlag::PENDING_DYNAMIC_REMOVAL))
      .WillByDefault(Return(true));

  ON_CALL(
      host->outlier_detector_,
      successRate(Upstream::Outlier::DetectorHostMonitor::SuccessRateMonitorType::ExternalOrigin))
      .WillByDefault(Return(43.2));
  ON_CALL(*host, weight()).WillByDefault(Return(5));
  ON_CALL(host->outlier_detector_,
          successRate(Upstream::Outlier::DetectorHostMonitor::SuccessRateMonitorType::LocalOrigin))
      .WillByDefault(Return(93.2));
  ON_CALL(*host, priority()).WillByDefault(Return(6));

  Buffer::OwnedImpl response;
  Http::ResponseHeaderMapImpl header_map;
  EXPECT_EQ(Http::Code::OK, getCallback("/clusters?format=json", header_map, response));
  std::string output_json = response.toString();
  envoy::admin::v3::Clusters output_proto;
  TestUtility::loadFromJson(output_json, output_proto);

  const std::string expected_json = R"EOF({
 "cluster_statuses": [
  {
   "name": "fake_cluster",
   "success_rate_ejection_threshold": {
    "value": 6
   },
   "local_origin_success_rate_ejection_threshold": {
    "value": 9
   },
   "added_via_api": true,
   "host_statuses": [
    {
     "address": {
      "socket_address": {
       "protocol": "TCP",
       "address": "1.2.3.4",
       "port_value": 80
      }
     },
     "stats": [
       {
       "name": "arest_counter",
       "value": "5",
       "type": "COUNTER"
       },
       {
       "name": "rest_counter",
       "value": "10",
       "type": "COUNTER"
      },
      {
       "name": "test_counter",
       "value": "10",
       "type": "COUNTER"
      },
      {
       "name": "atest_gauge",
       "value": "10",
       "type": "GAUGE"
      },
      {
       "name": "test_gauge",
       "value": "11",
       "type": "GAUGE"
      },
     ],
     "health_status": {
      "eds_health_status": "DEGRADED",
      "failed_active_health_check": true,
      "failed_outlier_check": true,
      "failed_active_degraded_check": true,
      "pending_dynamic_removal": true
     },
     "success_rate": {
      "value": 43.2
     },
     "weight": 5,
     "hostname": "foo.com",
     "priority": 6,
     "local_origin_success_rate": {
      "value": 93.2
     },
     "locality": {
       "region": "test_region",
       "zone": "test_zone",
       "sub_zone": "test_sub_zone"
     }
    }
   ]
  }
 ]
}
)EOF";

  envoy::admin::v3::Clusters expected_proto;
  TestUtility::loadFromJson(expected_json, expected_proto);

  // Ensure the protos created from each JSON are equivalent.
  EXPECT_THAT(output_proto, ProtoEq(expected_proto));

  // Ensure that the normal text format is used by default.
  Buffer::OwnedImpl response2;
  EXPECT_EQ(Http::Code::OK, getCallback("/clusters", header_map, response2));
  const std::string expected_text = R"EOF(fake_cluster::outlier::success_rate_average::0
fake_cluster::outlier::success_rate_ejection_threshold::6
fake_cluster::outlier::local_origin_success_rate_average::0
fake_cluster::outlier::local_origin_success_rate_ejection_threshold::9
fake_cluster::default_priority::max_connections::1
fake_cluster::default_priority::max_pending_requests::1024
fake_cluster::default_priority::max_requests::1024
fake_cluster::default_priority::max_retries::1
fake_cluster::high_priority::max_connections::1
fake_cluster::high_priority::max_pending_requests::1024
fake_cluster::high_priority::max_requests::1024
fake_cluster::high_priority::max_retries::1
fake_cluster::added_via_api::true
fake_cluster::1.2.3.4:80::arest_counter::5
fake_cluster::1.2.3.4:80::atest_gauge::10
fake_cluster::1.2.3.4:80::rest_counter::10
fake_cluster::1.2.3.4:80::test_counter::10
fake_cluster::1.2.3.4:80::test_gauge::11
fake_cluster::1.2.3.4:80::hostname::foo.com
fake_cluster::1.2.3.4:80::health_flags::/failed_active_hc/failed_outlier_check/degraded_active_hc/degraded_eds_health/pending_dynamic_removal
fake_cluster::1.2.3.4:80::weight::5
fake_cluster::1.2.3.4:80::region::test_region
fake_cluster::1.2.3.4:80::zone::test_zone
fake_cluster::1.2.3.4:80::sub_zone::test_sub_zone
fake_cluster::1.2.3.4:80::canary::false
fake_cluster::1.2.3.4:80::priority::6
fake_cluster::1.2.3.4:80::success_rate::43.2
fake_cluster::1.2.3.4:80::local_origin_success_rate::93.2
)EOF";
  EXPECT_EQ(expected_text, response2.toString());
}

TEST_P(AdminInstanceTest, GetRequest) {
  EXPECT_CALL(server_.options_, toCommandLineOptions()).WillRepeatedly(Invoke([] {
    Server::CommandLineOptionsPtr command_line_options =
        std::make_unique<envoy::admin::v3::CommandLineOptions>();
    command_line_options->set_restart_epoch(2);
    command_line_options->set_service_cluster("cluster");
    return command_line_options;
  }));
  NiceMock<Init::MockManager> initManager;
  ON_CALL(server_, initManager()).WillByDefault(ReturnRef(initManager));
  ON_CALL(server_.hot_restart_, version()).WillByDefault(Return("foo_version"));

  {
    Http::ResponseHeaderMapImpl response_headers;
    std::string body;

    ON_CALL(initManager, state()).WillByDefault(Return(Init::Manager::State::Initialized));
    EXPECT_EQ(Http::Code::OK, admin_.request("/server_info", "GET", response_headers, body));
    envoy::admin::v3::ServerInfo server_info_proto;
    EXPECT_THAT(std::string(response_headers.ContentType()->value().getStringView()),
                HasSubstr("application/json"));

    // We only test that it parses as the proto and that some fields are correct, since
    // values such as timestamps + Envoy version are tricky to test for.
    TestUtility::loadFromJson(body, server_info_proto);
    EXPECT_EQ(server_info_proto.state(), envoy::admin::v3::ServerInfo::LIVE);
    EXPECT_EQ(server_info_proto.hot_restart_version(), "foo_version");
    EXPECT_EQ(server_info_proto.command_line_options().restart_epoch(), 2);
    EXPECT_EQ(server_info_proto.command_line_options().service_cluster(), "cluster");
  }

  {
    Http::ResponseHeaderMapImpl response_headers;
    std::string body;

    ON_CALL(initManager, state()).WillByDefault(Return(Init::Manager::State::Uninitialized));
    EXPECT_EQ(Http::Code::OK, admin_.request("/server_info", "GET", response_headers, body));
    envoy::admin::v3::ServerInfo server_info_proto;
    EXPECT_THAT(std::string(response_headers.ContentType()->value().getStringView()),
                HasSubstr("application/json"));

    // We only test that it parses as the proto and that some fields are correct, since
    // values such as timestamps + Envoy version are tricky to test for.
    TestUtility::loadFromJson(body, server_info_proto);
    EXPECT_EQ(server_info_proto.state(), envoy::admin::v3::ServerInfo::PRE_INITIALIZING);
    EXPECT_EQ(server_info_proto.command_line_options().restart_epoch(), 2);
    EXPECT_EQ(server_info_proto.command_line_options().service_cluster(), "cluster");
  }

  Http::ResponseHeaderMapImpl response_headers;
  std::string body;

  ON_CALL(initManager, state()).WillByDefault(Return(Init::Manager::State::Initializing));
  EXPECT_EQ(Http::Code::OK, admin_.request("/server_info", "GET", response_headers, body));
  envoy::admin::v3::ServerInfo server_info_proto;
  EXPECT_THAT(std::string(response_headers.ContentType()->value().getStringView()),
              HasSubstr("application/json"));

  // We only test that it parses as the proto and that some fields are correct, since
  // values such as timestamps + Envoy version are tricky to test for.
  TestUtility::loadFromJson(body, server_info_proto);
  EXPECT_EQ(server_info_proto.state(), envoy::admin::v3::ServerInfo::INITIALIZING);
  EXPECT_EQ(server_info_proto.command_line_options().restart_epoch(), 2);
  EXPECT_EQ(server_info_proto.command_line_options().service_cluster(), "cluster");
}

TEST_P(AdminInstanceTest, GetReadyRequest) {
  NiceMock<Init::MockManager> initManager;
  ON_CALL(server_, initManager()).WillByDefault(ReturnRef(initManager));

  {
    Http::ResponseHeaderMapImpl response_headers;
    std::string body;

    ON_CALL(initManager, state()).WillByDefault(Return(Init::Manager::State::Initialized));
    EXPECT_EQ(Http::Code::OK, admin_.request("/ready", "GET", response_headers, body));
    EXPECT_EQ(body, "LIVE\n");
    EXPECT_THAT(std::string(response_headers.ContentType()->value().getStringView()),
                HasSubstr("text/plain"));
  }

  {
    Http::ResponseHeaderMapImpl response_headers;
    std::string body;

    ON_CALL(initManager, state()).WillByDefault(Return(Init::Manager::State::Uninitialized));
    EXPECT_EQ(Http::Code::ServiceUnavailable,
              admin_.request("/ready", "GET", response_headers, body));
    EXPECT_EQ(body, "PRE_INITIALIZING\n");
    EXPECT_THAT(std::string(response_headers.ContentType()->value().getStringView()),
                HasSubstr("text/plain"));
  }

  Http::ResponseHeaderMapImpl response_headers;
  std::string body;

  ON_CALL(initManager, state()).WillByDefault(Return(Init::Manager::State::Initializing));
  EXPECT_EQ(Http::Code::ServiceUnavailable,
            admin_.request("/ready", "GET", response_headers, body));
  EXPECT_EQ(body, "INITIALIZING\n");
  EXPECT_THAT(std::string(response_headers.ContentType()->value().getStringView()),
              HasSubstr("text/plain"));
}

TEST_P(AdminInstanceTest, PostRequest) {
  Http::ResponseHeaderMapImpl response_headers;
  std::string body;
  EXPECT_NO_LOGS(EXPECT_EQ(Http::Code::OK,
                           admin_.request("/healthcheck/fail", "POST", response_headers, body)));
  EXPECT_EQ(body, "OK\n");
  EXPECT_THAT(std::string(response_headers.ContentType()->value().getStringView()),
              HasSubstr("text/plain"));
}

<<<<<<< HEAD
class HistogramWrapper {
public:
  HistogramWrapper() : histogram_(hist_alloc()) {}

  ~HistogramWrapper() { hist_free(histogram_); }

  const histogram_t* getHistogram() { return histogram_; }

  void setHistogramValues(const std::vector<uint64_t>& values) {
    for (uint64_t value : values) {
      hist_insert_intscale(histogram_, value, 0, 1);
    }
  }

  void setHistogramValuesWithCounts(const std::vector<std::pair<uint64_t, uint64_t>>& values) {
    for (std::pair<uint64_t, uint64_t> cv : values) {
      hist_insert_intscale(histogram_, cv.first, 0, cv.second);
    }
  }

private:
  histogram_t* histogram_;
};

class PrometheusStatsFormatterTest : public testing::Test {
protected:
  PrometheusStatsFormatterTest()
      : symbol_table_(Stats::SymbolTableCreator::makeSymbolTable()), alloc_(*symbol_table_),
        pool_(*symbol_table_) {}

  ~PrometheusStatsFormatterTest() override { clearStorage(); }

  void addCounter(const std::string& name, Stats::StatNameTagVector cluster_tags) {
    Stats::StatNameManagedStorage name_storage(baseName(name, cluster_tags), *symbol_table_);
    Stats::StatNameManagedStorage tag_extracted_name_storage(name, *symbol_table_);
    counters_.push_back(alloc_.makeCounter(name_storage.statName(),
                                           tag_extracted_name_storage.statName(), cluster_tags));
  }

  void addGauge(const std::string& name, Stats::StatNameTagVector cluster_tags) {
    Stats::StatNameManagedStorage name_storage(baseName(name, cluster_tags), *symbol_table_);
    Stats::StatNameManagedStorage tag_extracted_name_storage(name, *symbol_table_);
    gauges_.push_back(alloc_.makeGauge(name_storage.statName(),
                                       tag_extracted_name_storage.statName(), cluster_tags,
                                       Stats::Gauge::ImportMode::Accumulate));
  }

  void addHistogram(const Stats::ParentHistogramSharedPtr histogram) {
    histograms_.push_back(histogram);
  }

  using MockHistogramSharedPtr = Stats::RefcountPtr<NiceMock<Stats::MockParentHistogram>>;
  MockHistogramSharedPtr makeHistogram() {
    return MockHistogramSharedPtr(new NiceMock<Stats::MockParentHistogram>());
  }

  Stats::StatName makeStat(absl::string_view name) { return pool_.add(name); }

  // Format tags into the name to create a unique stat_name for each name:tag combination.
  // If the same stat_name is passed to makeGauge() or makeCounter(), even with different
  // tags, a copy of the previous metric will be returned.
  std::string baseName(const std::string& name, Stats::StatNameTagVector cluster_tags) {
    std::string result = name;
    for (const auto& name_tag : cluster_tags) {
      // It's difficult to get a raw string out of a StatName, so just use the hash value. It just
      // needs to be unique; this string is never output or compared in the test.
      result.append(fmt::format("<{}:{}>", name_tag.first.hash(), name_tag.second.hash()));
    }
    return result;
  }

  void clearStorage() {
    pool_.clear();
    counters_.clear();
    gauges_.clear();
    histograms_.clear();
    EXPECT_EQ(0, symbol_table_->numSymbols());
  }

  Stats::SymbolTablePtr symbol_table_;
  Stats::AllocatorImpl alloc_;
  Stats::StatNamePool pool_;
  std::vector<Stats::CounterSharedPtr> counters_;
  std::vector<Stats::GaugeSharedPtr> gauges_;
  std::vector<Stats::ParentHistogramSharedPtr> histograms_;
};

TEST_F(PrometheusStatsFormatterTest, MetricName) {
  std::string raw = "vulture.eats-liver";
  std::string expected = "envoy_vulture_eats_liver";
  auto actual = PrometheusStatsFormatter::metricName(raw);
  EXPECT_EQ(expected, actual);
}

TEST_F(PrometheusStatsFormatterTest, SanitizeMetricName) {
  std::string raw = "An.artist.plays-violin@019street";
  std::string expected = "envoy_An_artist_plays_violin_019street";
  auto actual = PrometheusStatsFormatter::metricName(raw);
  EXPECT_EQ(expected, actual);
}

TEST_F(PrometheusStatsFormatterTest, SanitizeMetricNameDigitFirst) {
  std::string raw = "3.artists.play-violin@019street";
  std::string expected = "envoy_3_artists_play_violin_019street";
  auto actual = PrometheusStatsFormatter::metricName(raw);
  EXPECT_EQ(expected, actual);
}

TEST_F(PrometheusStatsFormatterTest, FormattedTags) {
  std::vector<Stats::Tag> tags;
  Stats::Tag tag1 = {"a.tag-name", "a.tag-value"};
  Stats::Tag tag2 = {"another_tag_name", "another_tag-value"};
  tags.push_back(tag1);
  tags.push_back(tag2);
  std::string expected = "a_tag_name=\"a.tag-value\",another_tag_name=\"another_tag-value\"";
  auto actual = PrometheusStatsFormatter::formattedTags(tags);
  EXPECT_EQ(expected, actual);
}

TEST_F(PrometheusStatsFormatterTest, MetricNameCollison) {

  // Create two counters and two gauges with each pair having the same name,
  // but having different tag names and values.
  //`statsAsPrometheus()` should return two implying it found two unique stat names

  addCounter("cluster.test_cluster_1.upstream_cx_total",
             {{makeStat("a.tag-name"), makeStat("a.tag-value")}});
  addCounter("cluster.test_cluster_1.upstream_cx_total",
             {{makeStat("another_tag_name"), makeStat("another_tag-value")}});
  addGauge("cluster.test_cluster_2.upstream_cx_total",
           {{makeStat("another_tag_name_3"), makeStat("another_tag_3-value")}});
  addGauge("cluster.test_cluster_2.upstream_cx_total",
           {{makeStat("another_tag_name_4"), makeStat("another_tag_4-value")}});

  Buffer::OwnedImpl response;
  auto size = PrometheusStatsFormatter::statsAsPrometheus(counters_, gauges_, histograms_, response,
                                                          false, absl::nullopt);
  EXPECT_EQ(2UL, size);
}

TEST_F(PrometheusStatsFormatterTest, UniqueMetricName) {

  // Create two counters and two gauges, all with unique names.
  // statsAsPrometheus() should return four implying it found
  // four unique stat names.

  addCounter("cluster.test_cluster_1.upstream_cx_total",
             {{makeStat("a.tag-name"), makeStat("a.tag-value")}});
  addCounter("cluster.test_cluster_2.upstream_cx_total",
             {{makeStat("another_tag_name"), makeStat("another_tag-value")}});
  addGauge("cluster.test_cluster_3.upstream_cx_total",
           {{makeStat("another_tag_name_3"), makeStat("another_tag_3-value")}});
  addGauge("cluster.test_cluster_4.upstream_cx_total",
           {{makeStat("another_tag_name_4"), makeStat("another_tag_4-value")}});

  Buffer::OwnedImpl response;
  auto size = PrometheusStatsFormatter::statsAsPrometheus(counters_, gauges_, histograms_, response,
                                                          false, absl::nullopt);
  EXPECT_EQ(4UL, size);
}

TEST_F(PrometheusStatsFormatterTest, HistogramWithNoValuesAndNoTags) {
  HistogramWrapper h1_cumulative;
  h1_cumulative.setHistogramValues(std::vector<uint64_t>(0));
  Stats::HistogramStatisticsImpl h1_cumulative_statistics(h1_cumulative.getHistogram());

  auto histogram = makeHistogram();
  histogram->name_ = "histogram1";
  histogram->used_ = true;
  ON_CALL(*histogram, cumulativeStatistics())
      .WillByDefault(testing::ReturnRef(h1_cumulative_statistics));

  addHistogram(histogram);

  Buffer::OwnedImpl response;
  auto size = PrometheusStatsFormatter::statsAsPrometheus(counters_, gauges_, histograms_, response,
                                                          false, absl::nullopt);
  EXPECT_EQ(1UL, size);

  const std::string expected_output = R"EOF(# TYPE envoy_histogram1 histogram
envoy_histogram1_bucket{le="0.5"} 0
envoy_histogram1_bucket{le="1"} 0
envoy_histogram1_bucket{le="5"} 0
envoy_histogram1_bucket{le="10"} 0
envoy_histogram1_bucket{le="25"} 0
envoy_histogram1_bucket{le="50"} 0
envoy_histogram1_bucket{le="100"} 0
envoy_histogram1_bucket{le="250"} 0
envoy_histogram1_bucket{le="500"} 0
envoy_histogram1_bucket{le="1000"} 0
envoy_histogram1_bucket{le="2500"} 0
envoy_histogram1_bucket{le="5000"} 0
envoy_histogram1_bucket{le="10000"} 0
envoy_histogram1_bucket{le="30000"} 0
envoy_histogram1_bucket{le="60000"} 0
envoy_histogram1_bucket{le="300000"} 0
envoy_histogram1_bucket{le="600000"} 0
envoy_histogram1_bucket{le="1800000"} 0
envoy_histogram1_bucket{le="3600000"} 0
envoy_histogram1_bucket{le="+Inf"} 0
envoy_histogram1_sum{} 0
envoy_histogram1_count{} 0

)EOF";

  EXPECT_EQ(expected_output, response.toString());
}

TEST_F(PrometheusStatsFormatterTest, HistogramWithHighCounts) {
  HistogramWrapper h1_cumulative;

  // Force large counts to prove that the +Inf bucket doesn't overflow to scientific notation.
  h1_cumulative.setHistogramValuesWithCounts(std::vector<std::pair<uint64_t, uint64_t>>({
      {1, 100000},
      {100, 1000000},
      {1000, 100000000},
  }));

  Stats::HistogramStatisticsImpl h1_cumulative_statistics(h1_cumulative.getHistogram());

  auto histogram = makeHistogram();
  histogram->name_ = "histogram1";
  histogram->used_ = true;
  ON_CALL(*histogram, cumulativeStatistics())
      .WillByDefault(testing::ReturnRef(h1_cumulative_statistics));

  addHistogram(histogram);

  Buffer::OwnedImpl response;
  auto size = PrometheusStatsFormatter::statsAsPrometheus(counters_, gauges_, histograms_, response,
                                                          false, absl::nullopt);
  EXPECT_EQ(1UL, size);

  const std::string expected_output = R"EOF(# TYPE envoy_histogram1 histogram
envoy_histogram1_bucket{le="0.5"} 0
envoy_histogram1_bucket{le="1"} 0
envoy_histogram1_bucket{le="5"} 100000
envoy_histogram1_bucket{le="10"} 100000
envoy_histogram1_bucket{le="25"} 100000
envoy_histogram1_bucket{le="50"} 100000
envoy_histogram1_bucket{le="100"} 100000
envoy_histogram1_bucket{le="250"} 1100000
envoy_histogram1_bucket{le="500"} 1100000
envoy_histogram1_bucket{le="1000"} 1100000
envoy_histogram1_bucket{le="2500"} 101100000
envoy_histogram1_bucket{le="5000"} 101100000
envoy_histogram1_bucket{le="10000"} 101100000
envoy_histogram1_bucket{le="30000"} 101100000
envoy_histogram1_bucket{le="60000"} 101100000
envoy_histogram1_bucket{le="300000"} 101100000
envoy_histogram1_bucket{le="600000"} 101100000
envoy_histogram1_bucket{le="1800000"} 101100000
envoy_histogram1_bucket{le="3600000"} 101100000
envoy_histogram1_bucket{le="+Inf"} 101100000
envoy_histogram1_sum{} 105105105000
envoy_histogram1_count{} 101100000

)EOF";

  EXPECT_EQ(expected_output, response.toString());
}

TEST_F(PrometheusStatsFormatterTest, OutputWithAllMetricTypes) {
  addCounter("cluster.test_1.upstream_cx_total",
             {{makeStat("a.tag-name"), makeStat("a.tag-value")}});
  addCounter("cluster.test_2.upstream_cx_total",
             {{makeStat("another_tag_name"), makeStat("another_tag-value")}});
  addGauge("cluster.test_3.upstream_cx_total",
           {{makeStat("another_tag_name_3"), makeStat("another_tag_3-value")}});
  addGauge("cluster.test_4.upstream_cx_total",
           {{makeStat("another_tag_name_4"), makeStat("another_tag_4-value")}});

  const std::vector<uint64_t> h1_values = {50, 20, 30, 70, 100, 5000, 200};
  HistogramWrapper h1_cumulative;
  h1_cumulative.setHistogramValues(h1_values);
  Stats::HistogramStatisticsImpl h1_cumulative_statistics(h1_cumulative.getHistogram());

  auto histogram1 = makeHistogram();
  histogram1->name_ = "cluster.test_1.upstream_rq_time";
  histogram1->unit_ = Stats::Histogram::Unit::Milliseconds;
  histogram1->used_ = true;
  histogram1->setTags({Stats::Tag{"key1", "value1"}, Stats::Tag{"key2", "value2"}});
  addHistogram(histogram1);
  EXPECT_CALL(*histogram1, cumulativeStatistics())
      .WillOnce(testing::ReturnRef(h1_cumulative_statistics));

  Buffer::OwnedImpl response;
  auto size = PrometheusStatsFormatter::statsAsPrometheus(counters_, gauges_, histograms_, response,
                                                          false, absl::nullopt);
  EXPECT_EQ(5UL, size);

  const std::string expected_output = R"EOF(# TYPE envoy_cluster_test_1_upstream_cx_total counter
envoy_cluster_test_1_upstream_cx_total{a_tag_name="a.tag-value"} 0

# TYPE envoy_cluster_test_2_upstream_cx_total counter
envoy_cluster_test_2_upstream_cx_total{another_tag_name="another_tag-value"} 0

# TYPE envoy_cluster_test_3_upstream_cx_total gauge
envoy_cluster_test_3_upstream_cx_total{another_tag_name_3="another_tag_3-value"} 0

# TYPE envoy_cluster_test_4_upstream_cx_total gauge
envoy_cluster_test_4_upstream_cx_total{another_tag_name_4="another_tag_4-value"} 0

# TYPE envoy_cluster_test_1_upstream_rq_time histogram
envoy_cluster_test_1_upstream_rq_time_bucket{key1="value1",key2="value2",le="0.5"} 0
envoy_cluster_test_1_upstream_rq_time_bucket{key1="value1",key2="value2",le="1"} 0
envoy_cluster_test_1_upstream_rq_time_bucket{key1="value1",key2="value2",le="5"} 0
envoy_cluster_test_1_upstream_rq_time_bucket{key1="value1",key2="value2",le="10"} 0
envoy_cluster_test_1_upstream_rq_time_bucket{key1="value1",key2="value2",le="25"} 1
envoy_cluster_test_1_upstream_rq_time_bucket{key1="value1",key2="value2",le="50"} 2
envoy_cluster_test_1_upstream_rq_time_bucket{key1="value1",key2="value2",le="100"} 4
envoy_cluster_test_1_upstream_rq_time_bucket{key1="value1",key2="value2",le="250"} 6
envoy_cluster_test_1_upstream_rq_time_bucket{key1="value1",key2="value2",le="500"} 6
envoy_cluster_test_1_upstream_rq_time_bucket{key1="value1",key2="value2",le="1000"} 6
envoy_cluster_test_1_upstream_rq_time_bucket{key1="value1",key2="value2",le="2500"} 6
envoy_cluster_test_1_upstream_rq_time_bucket{key1="value1",key2="value2",le="5000"} 6
envoy_cluster_test_1_upstream_rq_time_bucket{key1="value1",key2="value2",le="10000"} 7
envoy_cluster_test_1_upstream_rq_time_bucket{key1="value1",key2="value2",le="30000"} 7
envoy_cluster_test_1_upstream_rq_time_bucket{key1="value1",key2="value2",le="60000"} 7
envoy_cluster_test_1_upstream_rq_time_bucket{key1="value1",key2="value2",le="300000"} 7
envoy_cluster_test_1_upstream_rq_time_bucket{key1="value1",key2="value2",le="600000"} 7
envoy_cluster_test_1_upstream_rq_time_bucket{key1="value1",key2="value2",le="1800000"} 7
envoy_cluster_test_1_upstream_rq_time_bucket{key1="value1",key2="value2",le="3600000"} 7
envoy_cluster_test_1_upstream_rq_time_bucket{key1="value1",key2="value2",le="+Inf"} 7
envoy_cluster_test_1_upstream_rq_time_sum{key1="value1",key2="value2"} 5532
envoy_cluster_test_1_upstream_rq_time_count{key1="value1",key2="value2"} 7

)EOF";

  EXPECT_EQ(expected_output, response.toString());
}

// Test that output groups all metrics of the same name (with different tags) together,
// as required by the Prometheus exposition format spec. Additionally, groups of metrics
// should be sorted by their tags; the format specifies that it is preferred that metrics
// are always grouped in the same order, and sorting is an easy way to ensure this.
TEST_F(PrometheusStatsFormatterTest, OutputSortedByMetricName) {
  const std::vector<uint64_t> h1_values = {50, 20, 30, 70, 100, 5000, 200};
  HistogramWrapper h1_cumulative;
  h1_cumulative.setHistogramValues(h1_values);
  Stats::HistogramStatisticsImpl h1_cumulative_statistics(h1_cumulative.getHistogram());

  // Create the 3 clusters in non-sorted order to exercise the sorting.
  // Create two of each metric type (counter, gauge, histogram) so that
  // the output for each needs to be collected together.
  for (const char* cluster : {"ccc", "aaa", "bbb"}) {
    const Stats::StatNameTagVector tags{{makeStat("cluster"), makeStat(cluster)}};
    addCounter("cluster.upstream_cx_total", tags);
    addCounter("cluster.upstream_cx_connect_fail", tags);
    addGauge("cluster.upstream_cx_active", tags);
    addGauge("cluster.upstream_rq_active", tags);

    for (const char* hist_name : {"cluster.upstream_rq_time", "cluster.upstream_response_time"}) {
      auto histogram1 = makeHistogram();
      histogram1->name_ = hist_name;
      histogram1->unit_ = Stats::Histogram::Unit::Milliseconds;
      histogram1->used_ = true;
      histogram1->setTags({Stats::Tag{"cluster", cluster}});
      addHistogram(histogram1);
      EXPECT_CALL(*histogram1, cumulativeStatistics())
          .WillOnce(testing::ReturnRef(h1_cumulative_statistics));
    }
  }

  Buffer::OwnedImpl response;
  auto size = PrometheusStatsFormatter::statsAsPrometheus(counters_, gauges_, histograms_, response,
                                                          false, absl::nullopt);
  EXPECT_EQ(6UL, size);

  const std::string expected_output = R"EOF(# TYPE envoy_cluster_upstream_cx_connect_fail counter
envoy_cluster_upstream_cx_connect_fail{cluster="aaa"} 0
envoy_cluster_upstream_cx_connect_fail{cluster="bbb"} 0
envoy_cluster_upstream_cx_connect_fail{cluster="ccc"} 0

# TYPE envoy_cluster_upstream_cx_total counter
envoy_cluster_upstream_cx_total{cluster="aaa"} 0
envoy_cluster_upstream_cx_total{cluster="bbb"} 0
envoy_cluster_upstream_cx_total{cluster="ccc"} 0

# TYPE envoy_cluster_upstream_cx_active gauge
envoy_cluster_upstream_cx_active{cluster="aaa"} 0
envoy_cluster_upstream_cx_active{cluster="bbb"} 0
envoy_cluster_upstream_cx_active{cluster="ccc"} 0

# TYPE envoy_cluster_upstream_rq_active gauge
envoy_cluster_upstream_rq_active{cluster="aaa"} 0
envoy_cluster_upstream_rq_active{cluster="bbb"} 0
envoy_cluster_upstream_rq_active{cluster="ccc"} 0

# TYPE envoy_cluster_upstream_response_time histogram
envoy_cluster_upstream_response_time_bucket{cluster="aaa",le="0.5"} 0
envoy_cluster_upstream_response_time_bucket{cluster="aaa",le="1"} 0
envoy_cluster_upstream_response_time_bucket{cluster="aaa",le="5"} 0
envoy_cluster_upstream_response_time_bucket{cluster="aaa",le="10"} 0
envoy_cluster_upstream_response_time_bucket{cluster="aaa",le="25"} 1
envoy_cluster_upstream_response_time_bucket{cluster="aaa",le="50"} 2
envoy_cluster_upstream_response_time_bucket{cluster="aaa",le="100"} 4
envoy_cluster_upstream_response_time_bucket{cluster="aaa",le="250"} 6
envoy_cluster_upstream_response_time_bucket{cluster="aaa",le="500"} 6
envoy_cluster_upstream_response_time_bucket{cluster="aaa",le="1000"} 6
envoy_cluster_upstream_response_time_bucket{cluster="aaa",le="2500"} 6
envoy_cluster_upstream_response_time_bucket{cluster="aaa",le="5000"} 6
envoy_cluster_upstream_response_time_bucket{cluster="aaa",le="10000"} 7
envoy_cluster_upstream_response_time_bucket{cluster="aaa",le="30000"} 7
envoy_cluster_upstream_response_time_bucket{cluster="aaa",le="60000"} 7
envoy_cluster_upstream_response_time_bucket{cluster="aaa",le="300000"} 7
envoy_cluster_upstream_response_time_bucket{cluster="aaa",le="600000"} 7
envoy_cluster_upstream_response_time_bucket{cluster="aaa",le="1800000"} 7
envoy_cluster_upstream_response_time_bucket{cluster="aaa",le="3600000"} 7
envoy_cluster_upstream_response_time_bucket{cluster="aaa",le="+Inf"} 7
envoy_cluster_upstream_response_time_sum{cluster="aaa"} 5532
envoy_cluster_upstream_response_time_count{cluster="aaa"} 7
envoy_cluster_upstream_response_time_bucket{cluster="bbb",le="0.5"} 0
envoy_cluster_upstream_response_time_bucket{cluster="bbb",le="1"} 0
envoy_cluster_upstream_response_time_bucket{cluster="bbb",le="5"} 0
envoy_cluster_upstream_response_time_bucket{cluster="bbb",le="10"} 0
envoy_cluster_upstream_response_time_bucket{cluster="bbb",le="25"} 1
envoy_cluster_upstream_response_time_bucket{cluster="bbb",le="50"} 2
envoy_cluster_upstream_response_time_bucket{cluster="bbb",le="100"} 4
envoy_cluster_upstream_response_time_bucket{cluster="bbb",le="250"} 6
envoy_cluster_upstream_response_time_bucket{cluster="bbb",le="500"} 6
envoy_cluster_upstream_response_time_bucket{cluster="bbb",le="1000"} 6
envoy_cluster_upstream_response_time_bucket{cluster="bbb",le="2500"} 6
envoy_cluster_upstream_response_time_bucket{cluster="bbb",le="5000"} 6
envoy_cluster_upstream_response_time_bucket{cluster="bbb",le="10000"} 7
envoy_cluster_upstream_response_time_bucket{cluster="bbb",le="30000"} 7
envoy_cluster_upstream_response_time_bucket{cluster="bbb",le="60000"} 7
envoy_cluster_upstream_response_time_bucket{cluster="bbb",le="300000"} 7
envoy_cluster_upstream_response_time_bucket{cluster="bbb",le="600000"} 7
envoy_cluster_upstream_response_time_bucket{cluster="bbb",le="1800000"} 7
envoy_cluster_upstream_response_time_bucket{cluster="bbb",le="3600000"} 7
envoy_cluster_upstream_response_time_bucket{cluster="bbb",le="+Inf"} 7
envoy_cluster_upstream_response_time_sum{cluster="bbb"} 5532
envoy_cluster_upstream_response_time_count{cluster="bbb"} 7
envoy_cluster_upstream_response_time_bucket{cluster="ccc",le="0.5"} 0
envoy_cluster_upstream_response_time_bucket{cluster="ccc",le="1"} 0
envoy_cluster_upstream_response_time_bucket{cluster="ccc",le="5"} 0
envoy_cluster_upstream_response_time_bucket{cluster="ccc",le="10"} 0
envoy_cluster_upstream_response_time_bucket{cluster="ccc",le="25"} 1
envoy_cluster_upstream_response_time_bucket{cluster="ccc",le="50"} 2
envoy_cluster_upstream_response_time_bucket{cluster="ccc",le="100"} 4
envoy_cluster_upstream_response_time_bucket{cluster="ccc",le="250"} 6
envoy_cluster_upstream_response_time_bucket{cluster="ccc",le="500"} 6
envoy_cluster_upstream_response_time_bucket{cluster="ccc",le="1000"} 6
envoy_cluster_upstream_response_time_bucket{cluster="ccc",le="2500"} 6
envoy_cluster_upstream_response_time_bucket{cluster="ccc",le="5000"} 6
envoy_cluster_upstream_response_time_bucket{cluster="ccc",le="10000"} 7
envoy_cluster_upstream_response_time_bucket{cluster="ccc",le="30000"} 7
envoy_cluster_upstream_response_time_bucket{cluster="ccc",le="60000"} 7
envoy_cluster_upstream_response_time_bucket{cluster="ccc",le="300000"} 7
envoy_cluster_upstream_response_time_bucket{cluster="ccc",le="600000"} 7
envoy_cluster_upstream_response_time_bucket{cluster="ccc",le="1800000"} 7
envoy_cluster_upstream_response_time_bucket{cluster="ccc",le="3600000"} 7
envoy_cluster_upstream_response_time_bucket{cluster="ccc",le="+Inf"} 7
envoy_cluster_upstream_response_time_sum{cluster="ccc"} 5532
envoy_cluster_upstream_response_time_count{cluster="ccc"} 7

# TYPE envoy_cluster_upstream_rq_time histogram
envoy_cluster_upstream_rq_time_bucket{cluster="aaa",le="0.5"} 0
envoy_cluster_upstream_rq_time_bucket{cluster="aaa",le="1"} 0
envoy_cluster_upstream_rq_time_bucket{cluster="aaa",le="5"} 0
envoy_cluster_upstream_rq_time_bucket{cluster="aaa",le="10"} 0
envoy_cluster_upstream_rq_time_bucket{cluster="aaa",le="25"} 1
envoy_cluster_upstream_rq_time_bucket{cluster="aaa",le="50"} 2
envoy_cluster_upstream_rq_time_bucket{cluster="aaa",le="100"} 4
envoy_cluster_upstream_rq_time_bucket{cluster="aaa",le="250"} 6
envoy_cluster_upstream_rq_time_bucket{cluster="aaa",le="500"} 6
envoy_cluster_upstream_rq_time_bucket{cluster="aaa",le="1000"} 6
envoy_cluster_upstream_rq_time_bucket{cluster="aaa",le="2500"} 6
envoy_cluster_upstream_rq_time_bucket{cluster="aaa",le="5000"} 6
envoy_cluster_upstream_rq_time_bucket{cluster="aaa",le="10000"} 7
envoy_cluster_upstream_rq_time_bucket{cluster="aaa",le="30000"} 7
envoy_cluster_upstream_rq_time_bucket{cluster="aaa",le="60000"} 7
envoy_cluster_upstream_rq_time_bucket{cluster="aaa",le="300000"} 7
envoy_cluster_upstream_rq_time_bucket{cluster="aaa",le="600000"} 7
envoy_cluster_upstream_rq_time_bucket{cluster="aaa",le="1800000"} 7
envoy_cluster_upstream_rq_time_bucket{cluster="aaa",le="3600000"} 7
envoy_cluster_upstream_rq_time_bucket{cluster="aaa",le="+Inf"} 7
envoy_cluster_upstream_rq_time_sum{cluster="aaa"} 5532
envoy_cluster_upstream_rq_time_count{cluster="aaa"} 7
envoy_cluster_upstream_rq_time_bucket{cluster="bbb",le="0.5"} 0
envoy_cluster_upstream_rq_time_bucket{cluster="bbb",le="1"} 0
envoy_cluster_upstream_rq_time_bucket{cluster="bbb",le="5"} 0
envoy_cluster_upstream_rq_time_bucket{cluster="bbb",le="10"} 0
envoy_cluster_upstream_rq_time_bucket{cluster="bbb",le="25"} 1
envoy_cluster_upstream_rq_time_bucket{cluster="bbb",le="50"} 2
envoy_cluster_upstream_rq_time_bucket{cluster="bbb",le="100"} 4
envoy_cluster_upstream_rq_time_bucket{cluster="bbb",le="250"} 6
envoy_cluster_upstream_rq_time_bucket{cluster="bbb",le="500"} 6
envoy_cluster_upstream_rq_time_bucket{cluster="bbb",le="1000"} 6
envoy_cluster_upstream_rq_time_bucket{cluster="bbb",le="2500"} 6
envoy_cluster_upstream_rq_time_bucket{cluster="bbb",le="5000"} 6
envoy_cluster_upstream_rq_time_bucket{cluster="bbb",le="10000"} 7
envoy_cluster_upstream_rq_time_bucket{cluster="bbb",le="30000"} 7
envoy_cluster_upstream_rq_time_bucket{cluster="bbb",le="60000"} 7
envoy_cluster_upstream_rq_time_bucket{cluster="bbb",le="300000"} 7
envoy_cluster_upstream_rq_time_bucket{cluster="bbb",le="600000"} 7
envoy_cluster_upstream_rq_time_bucket{cluster="bbb",le="1800000"} 7
envoy_cluster_upstream_rq_time_bucket{cluster="bbb",le="3600000"} 7
envoy_cluster_upstream_rq_time_bucket{cluster="bbb",le="+Inf"} 7
envoy_cluster_upstream_rq_time_sum{cluster="bbb"} 5532
envoy_cluster_upstream_rq_time_count{cluster="bbb"} 7
envoy_cluster_upstream_rq_time_bucket{cluster="ccc",le="0.5"} 0
envoy_cluster_upstream_rq_time_bucket{cluster="ccc",le="1"} 0
envoy_cluster_upstream_rq_time_bucket{cluster="ccc",le="5"} 0
envoy_cluster_upstream_rq_time_bucket{cluster="ccc",le="10"} 0
envoy_cluster_upstream_rq_time_bucket{cluster="ccc",le="25"} 1
envoy_cluster_upstream_rq_time_bucket{cluster="ccc",le="50"} 2
envoy_cluster_upstream_rq_time_bucket{cluster="ccc",le="100"} 4
envoy_cluster_upstream_rq_time_bucket{cluster="ccc",le="250"} 6
envoy_cluster_upstream_rq_time_bucket{cluster="ccc",le="500"} 6
envoy_cluster_upstream_rq_time_bucket{cluster="ccc",le="1000"} 6
envoy_cluster_upstream_rq_time_bucket{cluster="ccc",le="2500"} 6
envoy_cluster_upstream_rq_time_bucket{cluster="ccc",le="5000"} 6
envoy_cluster_upstream_rq_time_bucket{cluster="ccc",le="10000"} 7
envoy_cluster_upstream_rq_time_bucket{cluster="ccc",le="30000"} 7
envoy_cluster_upstream_rq_time_bucket{cluster="ccc",le="60000"} 7
envoy_cluster_upstream_rq_time_bucket{cluster="ccc",le="300000"} 7
envoy_cluster_upstream_rq_time_bucket{cluster="ccc",le="600000"} 7
envoy_cluster_upstream_rq_time_bucket{cluster="ccc",le="1800000"} 7
envoy_cluster_upstream_rq_time_bucket{cluster="ccc",le="3600000"} 7
envoy_cluster_upstream_rq_time_bucket{cluster="ccc",le="+Inf"} 7
envoy_cluster_upstream_rq_time_sum{cluster="ccc"} 5532
envoy_cluster_upstream_rq_time_count{cluster="ccc"} 7

)EOF";

  EXPECT_EQ(expected_output, response.toString());
}

TEST_F(PrometheusStatsFormatterTest, OutputWithUsedOnly) {
  addCounter("cluster.test_1.upstream_cx_total",
             {{makeStat("a.tag-name"), makeStat("a.tag-value")}});
  addCounter("cluster.test_2.upstream_cx_total",
             {{makeStat("another_tag_name"), makeStat("another_tag-value")}});
  addGauge("cluster.test_3.upstream_cx_total",
           {{makeStat("another_tag_name_3"), makeStat("another_tag_3-value")}});
  addGauge("cluster.test_4.upstream_cx_total",
           {{makeStat("another_tag_name_4"), makeStat("another_tag_4-value")}});

  const std::vector<uint64_t> h1_values = {50, 20, 30, 70, 100, 5000, 200};
  HistogramWrapper h1_cumulative;
  h1_cumulative.setHistogramValues(h1_values);
  Stats::HistogramStatisticsImpl h1_cumulative_statistics(h1_cumulative.getHistogram());

  auto histogram1 = makeHistogram();
  histogram1->name_ = "cluster.test_1.upstream_rq_time";
  histogram1->unit_ = Stats::Histogram::Unit::Milliseconds;
  histogram1->used_ = true;
  histogram1->setTags({Stats::Tag{"key1", "value1"}, Stats::Tag{"key2", "value2"}});
  addHistogram(histogram1);
  EXPECT_CALL(*histogram1, cumulativeStatistics())
      .WillOnce(testing::ReturnRef(h1_cumulative_statistics));

  Buffer::OwnedImpl response;
  auto size = PrometheusStatsFormatter::statsAsPrometheus(counters_, gauges_, histograms_, response,
                                                          true, absl::nullopt);
  EXPECT_EQ(1UL, size);

  const std::string expected_output = R"EOF(# TYPE envoy_cluster_test_1_upstream_rq_time histogram
envoy_cluster_test_1_upstream_rq_time_bucket{key1="value1",key2="value2",le="0.5"} 0
envoy_cluster_test_1_upstream_rq_time_bucket{key1="value1",key2="value2",le="1"} 0
envoy_cluster_test_1_upstream_rq_time_bucket{key1="value1",key2="value2",le="5"} 0
envoy_cluster_test_1_upstream_rq_time_bucket{key1="value1",key2="value2",le="10"} 0
envoy_cluster_test_1_upstream_rq_time_bucket{key1="value1",key2="value2",le="25"} 1
envoy_cluster_test_1_upstream_rq_time_bucket{key1="value1",key2="value2",le="50"} 2
envoy_cluster_test_1_upstream_rq_time_bucket{key1="value1",key2="value2",le="100"} 4
envoy_cluster_test_1_upstream_rq_time_bucket{key1="value1",key2="value2",le="250"} 6
envoy_cluster_test_1_upstream_rq_time_bucket{key1="value1",key2="value2",le="500"} 6
envoy_cluster_test_1_upstream_rq_time_bucket{key1="value1",key2="value2",le="1000"} 6
envoy_cluster_test_1_upstream_rq_time_bucket{key1="value1",key2="value2",le="2500"} 6
envoy_cluster_test_1_upstream_rq_time_bucket{key1="value1",key2="value2",le="5000"} 6
envoy_cluster_test_1_upstream_rq_time_bucket{key1="value1",key2="value2",le="10000"} 7
envoy_cluster_test_1_upstream_rq_time_bucket{key1="value1",key2="value2",le="30000"} 7
envoy_cluster_test_1_upstream_rq_time_bucket{key1="value1",key2="value2",le="60000"} 7
envoy_cluster_test_1_upstream_rq_time_bucket{key1="value1",key2="value2",le="300000"} 7
envoy_cluster_test_1_upstream_rq_time_bucket{key1="value1",key2="value2",le="600000"} 7
envoy_cluster_test_1_upstream_rq_time_bucket{key1="value1",key2="value2",le="1800000"} 7
envoy_cluster_test_1_upstream_rq_time_bucket{key1="value1",key2="value2",le="3600000"} 7
envoy_cluster_test_1_upstream_rq_time_bucket{key1="value1",key2="value2",le="+Inf"} 7
envoy_cluster_test_1_upstream_rq_time_sum{key1="value1",key2="value2"} 5532
envoy_cluster_test_1_upstream_rq_time_count{key1="value1",key2="value2"} 7

)EOF";

  EXPECT_EQ(expected_output, response.toString());
}

TEST_F(PrometheusStatsFormatterTest, OutputWithUsedOnlyHistogram) {
  const std::vector<uint64_t> h1_values = {};
  HistogramWrapper h1_cumulative;
  h1_cumulative.setHistogramValues(h1_values);
  Stats::HistogramStatisticsImpl h1_cumulative_statistics(h1_cumulative.getHistogram());

  auto histogram1 = makeHistogram();
  histogram1->name_ = "cluster.test_1.upstream_rq_time";
  histogram1->unit_ = Stats::Histogram::Unit::Milliseconds;
  histogram1->used_ = false;
  histogram1->setTags({Stats::Tag{"key1", "value1"}, Stats::Tag{"key2", "value2"}});
  addHistogram(histogram1);

  {
    const bool used_only = true;
    EXPECT_CALL(*histogram1, cumulativeStatistics()).Times(0);

    Buffer::OwnedImpl response;
    auto size = PrometheusStatsFormatter::statsAsPrometheus(counters_, gauges_, histograms_,
                                                            response, used_only, absl::nullopt);
    EXPECT_EQ(0UL, size);
  }

  {
    const bool used_only = false;
    EXPECT_CALL(*histogram1, cumulativeStatistics())
        .WillOnce(testing::ReturnRef(h1_cumulative_statistics));

    Buffer::OwnedImpl response;
    auto size = PrometheusStatsFormatter::statsAsPrometheus(counters_, gauges_, histograms_,
                                                            response, used_only, absl::nullopt);
    EXPECT_EQ(1UL, size);
  }
}

TEST_F(PrometheusStatsFormatterTest, OutputWithRegexp) {
  addCounter("cluster.test_1.upstream_cx_total",
             {{makeStat("a.tag-name"), makeStat("a.tag-value")}});
  addCounter("cluster.test_2.upstream_cx_total",
             {{makeStat("another_tag_name"), makeStat("another_tag-value")}});
  addGauge("cluster.test_3.upstream_cx_total",
           {{makeStat("another_tag_name_3"), makeStat("another_tag_3-value")}});
  addGauge("cluster.test_4.upstream_cx_total",
           {{makeStat("another_tag_name_4"), makeStat("another_tag_4-value")}});

  const std::vector<uint64_t> h1_values = {50, 20, 30, 70, 100, 5000, 200};
  HistogramWrapper h1_cumulative;
  h1_cumulative.setHistogramValues(h1_values);
  Stats::HistogramStatisticsImpl h1_cumulative_statistics(h1_cumulative.getHistogram());

  auto histogram1 = makeHistogram();
  histogram1->name_ = "cluster.test_1.upstream_rq_time";
  histogram1->unit_ = Stats::Histogram::Unit::Milliseconds;
  histogram1->setTags({Stats::Tag{"key1", "value1"}, Stats::Tag{"key2", "value2"}});
  addHistogram(histogram1);

  Buffer::OwnedImpl response;
  auto size = PrometheusStatsFormatter::statsAsPrometheus(
      counters_, gauges_, histograms_, response, false,
      absl::optional<std::regex>{std::regex("cluster.test_1.upstream_cx_total")});
  EXPECT_EQ(1UL, size);

  const std::string expected_output =
      R"EOF(# TYPE envoy_cluster_test_1_upstream_cx_total counter
envoy_cluster_test_1_upstream_cx_total{a_tag_name="a.tag-value"} 0

)EOF";

  EXPECT_EQ(expected_output, response.toString());
}

=======
>>>>>>> eddccaba
} // namespace Server
} // namespace Envoy<|MERGE_RESOLUTION|>--- conflicted
+++ resolved
@@ -935,667 +935,5 @@
               HasSubstr("text/plain"));
 }
 
-<<<<<<< HEAD
-class HistogramWrapper {
-public:
-  HistogramWrapper() : histogram_(hist_alloc()) {}
-
-  ~HistogramWrapper() { hist_free(histogram_); }
-
-  const histogram_t* getHistogram() { return histogram_; }
-
-  void setHistogramValues(const std::vector<uint64_t>& values) {
-    for (uint64_t value : values) {
-      hist_insert_intscale(histogram_, value, 0, 1);
-    }
-  }
-
-  void setHistogramValuesWithCounts(const std::vector<std::pair<uint64_t, uint64_t>>& values) {
-    for (std::pair<uint64_t, uint64_t> cv : values) {
-      hist_insert_intscale(histogram_, cv.first, 0, cv.second);
-    }
-  }
-
-private:
-  histogram_t* histogram_;
-};
-
-class PrometheusStatsFormatterTest : public testing::Test {
-protected:
-  PrometheusStatsFormatterTest()
-      : symbol_table_(Stats::SymbolTableCreator::makeSymbolTable()), alloc_(*symbol_table_),
-        pool_(*symbol_table_) {}
-
-  ~PrometheusStatsFormatterTest() override { clearStorage(); }
-
-  void addCounter(const std::string& name, Stats::StatNameTagVector cluster_tags) {
-    Stats::StatNameManagedStorage name_storage(baseName(name, cluster_tags), *symbol_table_);
-    Stats::StatNameManagedStorage tag_extracted_name_storage(name, *symbol_table_);
-    counters_.push_back(alloc_.makeCounter(name_storage.statName(),
-                                           tag_extracted_name_storage.statName(), cluster_tags));
-  }
-
-  void addGauge(const std::string& name, Stats::StatNameTagVector cluster_tags) {
-    Stats::StatNameManagedStorage name_storage(baseName(name, cluster_tags), *symbol_table_);
-    Stats::StatNameManagedStorage tag_extracted_name_storage(name, *symbol_table_);
-    gauges_.push_back(alloc_.makeGauge(name_storage.statName(),
-                                       tag_extracted_name_storage.statName(), cluster_tags,
-                                       Stats::Gauge::ImportMode::Accumulate));
-  }
-
-  void addHistogram(const Stats::ParentHistogramSharedPtr histogram) {
-    histograms_.push_back(histogram);
-  }
-
-  using MockHistogramSharedPtr = Stats::RefcountPtr<NiceMock<Stats::MockParentHistogram>>;
-  MockHistogramSharedPtr makeHistogram() {
-    return MockHistogramSharedPtr(new NiceMock<Stats::MockParentHistogram>());
-  }
-
-  Stats::StatName makeStat(absl::string_view name) { return pool_.add(name); }
-
-  // Format tags into the name to create a unique stat_name for each name:tag combination.
-  // If the same stat_name is passed to makeGauge() or makeCounter(), even with different
-  // tags, a copy of the previous metric will be returned.
-  std::string baseName(const std::string& name, Stats::StatNameTagVector cluster_tags) {
-    std::string result = name;
-    for (const auto& name_tag : cluster_tags) {
-      // It's difficult to get a raw string out of a StatName, so just use the hash value. It just
-      // needs to be unique; this string is never output or compared in the test.
-      result.append(fmt::format("<{}:{}>", name_tag.first.hash(), name_tag.second.hash()));
-    }
-    return result;
-  }
-
-  void clearStorage() {
-    pool_.clear();
-    counters_.clear();
-    gauges_.clear();
-    histograms_.clear();
-    EXPECT_EQ(0, symbol_table_->numSymbols());
-  }
-
-  Stats::SymbolTablePtr symbol_table_;
-  Stats::AllocatorImpl alloc_;
-  Stats::StatNamePool pool_;
-  std::vector<Stats::CounterSharedPtr> counters_;
-  std::vector<Stats::GaugeSharedPtr> gauges_;
-  std::vector<Stats::ParentHistogramSharedPtr> histograms_;
-};
-
-TEST_F(PrometheusStatsFormatterTest, MetricName) {
-  std::string raw = "vulture.eats-liver";
-  std::string expected = "envoy_vulture_eats_liver";
-  auto actual = PrometheusStatsFormatter::metricName(raw);
-  EXPECT_EQ(expected, actual);
-}
-
-TEST_F(PrometheusStatsFormatterTest, SanitizeMetricName) {
-  std::string raw = "An.artist.plays-violin@019street";
-  std::string expected = "envoy_An_artist_plays_violin_019street";
-  auto actual = PrometheusStatsFormatter::metricName(raw);
-  EXPECT_EQ(expected, actual);
-}
-
-TEST_F(PrometheusStatsFormatterTest, SanitizeMetricNameDigitFirst) {
-  std::string raw = "3.artists.play-violin@019street";
-  std::string expected = "envoy_3_artists_play_violin_019street";
-  auto actual = PrometheusStatsFormatter::metricName(raw);
-  EXPECT_EQ(expected, actual);
-}
-
-TEST_F(PrometheusStatsFormatterTest, FormattedTags) {
-  std::vector<Stats::Tag> tags;
-  Stats::Tag tag1 = {"a.tag-name", "a.tag-value"};
-  Stats::Tag tag2 = {"another_tag_name", "another_tag-value"};
-  tags.push_back(tag1);
-  tags.push_back(tag2);
-  std::string expected = "a_tag_name=\"a.tag-value\",another_tag_name=\"another_tag-value\"";
-  auto actual = PrometheusStatsFormatter::formattedTags(tags);
-  EXPECT_EQ(expected, actual);
-}
-
-TEST_F(PrometheusStatsFormatterTest, MetricNameCollison) {
-
-  // Create two counters and two gauges with each pair having the same name,
-  // but having different tag names and values.
-  //`statsAsPrometheus()` should return two implying it found two unique stat names
-
-  addCounter("cluster.test_cluster_1.upstream_cx_total",
-             {{makeStat("a.tag-name"), makeStat("a.tag-value")}});
-  addCounter("cluster.test_cluster_1.upstream_cx_total",
-             {{makeStat("another_tag_name"), makeStat("another_tag-value")}});
-  addGauge("cluster.test_cluster_2.upstream_cx_total",
-           {{makeStat("another_tag_name_3"), makeStat("another_tag_3-value")}});
-  addGauge("cluster.test_cluster_2.upstream_cx_total",
-           {{makeStat("another_tag_name_4"), makeStat("another_tag_4-value")}});
-
-  Buffer::OwnedImpl response;
-  auto size = PrometheusStatsFormatter::statsAsPrometheus(counters_, gauges_, histograms_, response,
-                                                          false, absl::nullopt);
-  EXPECT_EQ(2UL, size);
-}
-
-TEST_F(PrometheusStatsFormatterTest, UniqueMetricName) {
-
-  // Create two counters and two gauges, all with unique names.
-  // statsAsPrometheus() should return four implying it found
-  // four unique stat names.
-
-  addCounter("cluster.test_cluster_1.upstream_cx_total",
-             {{makeStat("a.tag-name"), makeStat("a.tag-value")}});
-  addCounter("cluster.test_cluster_2.upstream_cx_total",
-             {{makeStat("another_tag_name"), makeStat("another_tag-value")}});
-  addGauge("cluster.test_cluster_3.upstream_cx_total",
-           {{makeStat("another_tag_name_3"), makeStat("another_tag_3-value")}});
-  addGauge("cluster.test_cluster_4.upstream_cx_total",
-           {{makeStat("another_tag_name_4"), makeStat("another_tag_4-value")}});
-
-  Buffer::OwnedImpl response;
-  auto size = PrometheusStatsFormatter::statsAsPrometheus(counters_, gauges_, histograms_, response,
-                                                          false, absl::nullopt);
-  EXPECT_EQ(4UL, size);
-}
-
-TEST_F(PrometheusStatsFormatterTest, HistogramWithNoValuesAndNoTags) {
-  HistogramWrapper h1_cumulative;
-  h1_cumulative.setHistogramValues(std::vector<uint64_t>(0));
-  Stats::HistogramStatisticsImpl h1_cumulative_statistics(h1_cumulative.getHistogram());
-
-  auto histogram = makeHistogram();
-  histogram->name_ = "histogram1";
-  histogram->used_ = true;
-  ON_CALL(*histogram, cumulativeStatistics())
-      .WillByDefault(testing::ReturnRef(h1_cumulative_statistics));
-
-  addHistogram(histogram);
-
-  Buffer::OwnedImpl response;
-  auto size = PrometheusStatsFormatter::statsAsPrometheus(counters_, gauges_, histograms_, response,
-                                                          false, absl::nullopt);
-  EXPECT_EQ(1UL, size);
-
-  const std::string expected_output = R"EOF(# TYPE envoy_histogram1 histogram
-envoy_histogram1_bucket{le="0.5"} 0
-envoy_histogram1_bucket{le="1"} 0
-envoy_histogram1_bucket{le="5"} 0
-envoy_histogram1_bucket{le="10"} 0
-envoy_histogram1_bucket{le="25"} 0
-envoy_histogram1_bucket{le="50"} 0
-envoy_histogram1_bucket{le="100"} 0
-envoy_histogram1_bucket{le="250"} 0
-envoy_histogram1_bucket{le="500"} 0
-envoy_histogram1_bucket{le="1000"} 0
-envoy_histogram1_bucket{le="2500"} 0
-envoy_histogram1_bucket{le="5000"} 0
-envoy_histogram1_bucket{le="10000"} 0
-envoy_histogram1_bucket{le="30000"} 0
-envoy_histogram1_bucket{le="60000"} 0
-envoy_histogram1_bucket{le="300000"} 0
-envoy_histogram1_bucket{le="600000"} 0
-envoy_histogram1_bucket{le="1800000"} 0
-envoy_histogram1_bucket{le="3600000"} 0
-envoy_histogram1_bucket{le="+Inf"} 0
-envoy_histogram1_sum{} 0
-envoy_histogram1_count{} 0
-
-)EOF";
-
-  EXPECT_EQ(expected_output, response.toString());
-}
-
-TEST_F(PrometheusStatsFormatterTest, HistogramWithHighCounts) {
-  HistogramWrapper h1_cumulative;
-
-  // Force large counts to prove that the +Inf bucket doesn't overflow to scientific notation.
-  h1_cumulative.setHistogramValuesWithCounts(std::vector<std::pair<uint64_t, uint64_t>>({
-      {1, 100000},
-      {100, 1000000},
-      {1000, 100000000},
-  }));
-
-  Stats::HistogramStatisticsImpl h1_cumulative_statistics(h1_cumulative.getHistogram());
-
-  auto histogram = makeHistogram();
-  histogram->name_ = "histogram1";
-  histogram->used_ = true;
-  ON_CALL(*histogram, cumulativeStatistics())
-      .WillByDefault(testing::ReturnRef(h1_cumulative_statistics));
-
-  addHistogram(histogram);
-
-  Buffer::OwnedImpl response;
-  auto size = PrometheusStatsFormatter::statsAsPrometheus(counters_, gauges_, histograms_, response,
-                                                          false, absl::nullopt);
-  EXPECT_EQ(1UL, size);
-
-  const std::string expected_output = R"EOF(# TYPE envoy_histogram1 histogram
-envoy_histogram1_bucket{le="0.5"} 0
-envoy_histogram1_bucket{le="1"} 0
-envoy_histogram1_bucket{le="5"} 100000
-envoy_histogram1_bucket{le="10"} 100000
-envoy_histogram1_bucket{le="25"} 100000
-envoy_histogram1_bucket{le="50"} 100000
-envoy_histogram1_bucket{le="100"} 100000
-envoy_histogram1_bucket{le="250"} 1100000
-envoy_histogram1_bucket{le="500"} 1100000
-envoy_histogram1_bucket{le="1000"} 1100000
-envoy_histogram1_bucket{le="2500"} 101100000
-envoy_histogram1_bucket{le="5000"} 101100000
-envoy_histogram1_bucket{le="10000"} 101100000
-envoy_histogram1_bucket{le="30000"} 101100000
-envoy_histogram1_bucket{le="60000"} 101100000
-envoy_histogram1_bucket{le="300000"} 101100000
-envoy_histogram1_bucket{le="600000"} 101100000
-envoy_histogram1_bucket{le="1800000"} 101100000
-envoy_histogram1_bucket{le="3600000"} 101100000
-envoy_histogram1_bucket{le="+Inf"} 101100000
-envoy_histogram1_sum{} 105105105000
-envoy_histogram1_count{} 101100000
-
-)EOF";
-
-  EXPECT_EQ(expected_output, response.toString());
-}
-
-TEST_F(PrometheusStatsFormatterTest, OutputWithAllMetricTypes) {
-  addCounter("cluster.test_1.upstream_cx_total",
-             {{makeStat("a.tag-name"), makeStat("a.tag-value")}});
-  addCounter("cluster.test_2.upstream_cx_total",
-             {{makeStat("another_tag_name"), makeStat("another_tag-value")}});
-  addGauge("cluster.test_3.upstream_cx_total",
-           {{makeStat("another_tag_name_3"), makeStat("another_tag_3-value")}});
-  addGauge("cluster.test_4.upstream_cx_total",
-           {{makeStat("another_tag_name_4"), makeStat("another_tag_4-value")}});
-
-  const std::vector<uint64_t> h1_values = {50, 20, 30, 70, 100, 5000, 200};
-  HistogramWrapper h1_cumulative;
-  h1_cumulative.setHistogramValues(h1_values);
-  Stats::HistogramStatisticsImpl h1_cumulative_statistics(h1_cumulative.getHistogram());
-
-  auto histogram1 = makeHistogram();
-  histogram1->name_ = "cluster.test_1.upstream_rq_time";
-  histogram1->unit_ = Stats::Histogram::Unit::Milliseconds;
-  histogram1->used_ = true;
-  histogram1->setTags({Stats::Tag{"key1", "value1"}, Stats::Tag{"key2", "value2"}});
-  addHistogram(histogram1);
-  EXPECT_CALL(*histogram1, cumulativeStatistics())
-      .WillOnce(testing::ReturnRef(h1_cumulative_statistics));
-
-  Buffer::OwnedImpl response;
-  auto size = PrometheusStatsFormatter::statsAsPrometheus(counters_, gauges_, histograms_, response,
-                                                          false, absl::nullopt);
-  EXPECT_EQ(5UL, size);
-
-  const std::string expected_output = R"EOF(# TYPE envoy_cluster_test_1_upstream_cx_total counter
-envoy_cluster_test_1_upstream_cx_total{a_tag_name="a.tag-value"} 0
-
-# TYPE envoy_cluster_test_2_upstream_cx_total counter
-envoy_cluster_test_2_upstream_cx_total{another_tag_name="another_tag-value"} 0
-
-# TYPE envoy_cluster_test_3_upstream_cx_total gauge
-envoy_cluster_test_3_upstream_cx_total{another_tag_name_3="another_tag_3-value"} 0
-
-# TYPE envoy_cluster_test_4_upstream_cx_total gauge
-envoy_cluster_test_4_upstream_cx_total{another_tag_name_4="another_tag_4-value"} 0
-
-# TYPE envoy_cluster_test_1_upstream_rq_time histogram
-envoy_cluster_test_1_upstream_rq_time_bucket{key1="value1",key2="value2",le="0.5"} 0
-envoy_cluster_test_1_upstream_rq_time_bucket{key1="value1",key2="value2",le="1"} 0
-envoy_cluster_test_1_upstream_rq_time_bucket{key1="value1",key2="value2",le="5"} 0
-envoy_cluster_test_1_upstream_rq_time_bucket{key1="value1",key2="value2",le="10"} 0
-envoy_cluster_test_1_upstream_rq_time_bucket{key1="value1",key2="value2",le="25"} 1
-envoy_cluster_test_1_upstream_rq_time_bucket{key1="value1",key2="value2",le="50"} 2
-envoy_cluster_test_1_upstream_rq_time_bucket{key1="value1",key2="value2",le="100"} 4
-envoy_cluster_test_1_upstream_rq_time_bucket{key1="value1",key2="value2",le="250"} 6
-envoy_cluster_test_1_upstream_rq_time_bucket{key1="value1",key2="value2",le="500"} 6
-envoy_cluster_test_1_upstream_rq_time_bucket{key1="value1",key2="value2",le="1000"} 6
-envoy_cluster_test_1_upstream_rq_time_bucket{key1="value1",key2="value2",le="2500"} 6
-envoy_cluster_test_1_upstream_rq_time_bucket{key1="value1",key2="value2",le="5000"} 6
-envoy_cluster_test_1_upstream_rq_time_bucket{key1="value1",key2="value2",le="10000"} 7
-envoy_cluster_test_1_upstream_rq_time_bucket{key1="value1",key2="value2",le="30000"} 7
-envoy_cluster_test_1_upstream_rq_time_bucket{key1="value1",key2="value2",le="60000"} 7
-envoy_cluster_test_1_upstream_rq_time_bucket{key1="value1",key2="value2",le="300000"} 7
-envoy_cluster_test_1_upstream_rq_time_bucket{key1="value1",key2="value2",le="600000"} 7
-envoy_cluster_test_1_upstream_rq_time_bucket{key1="value1",key2="value2",le="1800000"} 7
-envoy_cluster_test_1_upstream_rq_time_bucket{key1="value1",key2="value2",le="3600000"} 7
-envoy_cluster_test_1_upstream_rq_time_bucket{key1="value1",key2="value2",le="+Inf"} 7
-envoy_cluster_test_1_upstream_rq_time_sum{key1="value1",key2="value2"} 5532
-envoy_cluster_test_1_upstream_rq_time_count{key1="value1",key2="value2"} 7
-
-)EOF";
-
-  EXPECT_EQ(expected_output, response.toString());
-}
-
-// Test that output groups all metrics of the same name (with different tags) together,
-// as required by the Prometheus exposition format spec. Additionally, groups of metrics
-// should be sorted by their tags; the format specifies that it is preferred that metrics
-// are always grouped in the same order, and sorting is an easy way to ensure this.
-TEST_F(PrometheusStatsFormatterTest, OutputSortedByMetricName) {
-  const std::vector<uint64_t> h1_values = {50, 20, 30, 70, 100, 5000, 200};
-  HistogramWrapper h1_cumulative;
-  h1_cumulative.setHistogramValues(h1_values);
-  Stats::HistogramStatisticsImpl h1_cumulative_statistics(h1_cumulative.getHistogram());
-
-  // Create the 3 clusters in non-sorted order to exercise the sorting.
-  // Create two of each metric type (counter, gauge, histogram) so that
-  // the output for each needs to be collected together.
-  for (const char* cluster : {"ccc", "aaa", "bbb"}) {
-    const Stats::StatNameTagVector tags{{makeStat("cluster"), makeStat(cluster)}};
-    addCounter("cluster.upstream_cx_total", tags);
-    addCounter("cluster.upstream_cx_connect_fail", tags);
-    addGauge("cluster.upstream_cx_active", tags);
-    addGauge("cluster.upstream_rq_active", tags);
-
-    for (const char* hist_name : {"cluster.upstream_rq_time", "cluster.upstream_response_time"}) {
-      auto histogram1 = makeHistogram();
-      histogram1->name_ = hist_name;
-      histogram1->unit_ = Stats::Histogram::Unit::Milliseconds;
-      histogram1->used_ = true;
-      histogram1->setTags({Stats::Tag{"cluster", cluster}});
-      addHistogram(histogram1);
-      EXPECT_CALL(*histogram1, cumulativeStatistics())
-          .WillOnce(testing::ReturnRef(h1_cumulative_statistics));
-    }
-  }
-
-  Buffer::OwnedImpl response;
-  auto size = PrometheusStatsFormatter::statsAsPrometheus(counters_, gauges_, histograms_, response,
-                                                          false, absl::nullopt);
-  EXPECT_EQ(6UL, size);
-
-  const std::string expected_output = R"EOF(# TYPE envoy_cluster_upstream_cx_connect_fail counter
-envoy_cluster_upstream_cx_connect_fail{cluster="aaa"} 0
-envoy_cluster_upstream_cx_connect_fail{cluster="bbb"} 0
-envoy_cluster_upstream_cx_connect_fail{cluster="ccc"} 0
-
-# TYPE envoy_cluster_upstream_cx_total counter
-envoy_cluster_upstream_cx_total{cluster="aaa"} 0
-envoy_cluster_upstream_cx_total{cluster="bbb"} 0
-envoy_cluster_upstream_cx_total{cluster="ccc"} 0
-
-# TYPE envoy_cluster_upstream_cx_active gauge
-envoy_cluster_upstream_cx_active{cluster="aaa"} 0
-envoy_cluster_upstream_cx_active{cluster="bbb"} 0
-envoy_cluster_upstream_cx_active{cluster="ccc"} 0
-
-# TYPE envoy_cluster_upstream_rq_active gauge
-envoy_cluster_upstream_rq_active{cluster="aaa"} 0
-envoy_cluster_upstream_rq_active{cluster="bbb"} 0
-envoy_cluster_upstream_rq_active{cluster="ccc"} 0
-
-# TYPE envoy_cluster_upstream_response_time histogram
-envoy_cluster_upstream_response_time_bucket{cluster="aaa",le="0.5"} 0
-envoy_cluster_upstream_response_time_bucket{cluster="aaa",le="1"} 0
-envoy_cluster_upstream_response_time_bucket{cluster="aaa",le="5"} 0
-envoy_cluster_upstream_response_time_bucket{cluster="aaa",le="10"} 0
-envoy_cluster_upstream_response_time_bucket{cluster="aaa",le="25"} 1
-envoy_cluster_upstream_response_time_bucket{cluster="aaa",le="50"} 2
-envoy_cluster_upstream_response_time_bucket{cluster="aaa",le="100"} 4
-envoy_cluster_upstream_response_time_bucket{cluster="aaa",le="250"} 6
-envoy_cluster_upstream_response_time_bucket{cluster="aaa",le="500"} 6
-envoy_cluster_upstream_response_time_bucket{cluster="aaa",le="1000"} 6
-envoy_cluster_upstream_response_time_bucket{cluster="aaa",le="2500"} 6
-envoy_cluster_upstream_response_time_bucket{cluster="aaa",le="5000"} 6
-envoy_cluster_upstream_response_time_bucket{cluster="aaa",le="10000"} 7
-envoy_cluster_upstream_response_time_bucket{cluster="aaa",le="30000"} 7
-envoy_cluster_upstream_response_time_bucket{cluster="aaa",le="60000"} 7
-envoy_cluster_upstream_response_time_bucket{cluster="aaa",le="300000"} 7
-envoy_cluster_upstream_response_time_bucket{cluster="aaa",le="600000"} 7
-envoy_cluster_upstream_response_time_bucket{cluster="aaa",le="1800000"} 7
-envoy_cluster_upstream_response_time_bucket{cluster="aaa",le="3600000"} 7
-envoy_cluster_upstream_response_time_bucket{cluster="aaa",le="+Inf"} 7
-envoy_cluster_upstream_response_time_sum{cluster="aaa"} 5532
-envoy_cluster_upstream_response_time_count{cluster="aaa"} 7
-envoy_cluster_upstream_response_time_bucket{cluster="bbb",le="0.5"} 0
-envoy_cluster_upstream_response_time_bucket{cluster="bbb",le="1"} 0
-envoy_cluster_upstream_response_time_bucket{cluster="bbb",le="5"} 0
-envoy_cluster_upstream_response_time_bucket{cluster="bbb",le="10"} 0
-envoy_cluster_upstream_response_time_bucket{cluster="bbb",le="25"} 1
-envoy_cluster_upstream_response_time_bucket{cluster="bbb",le="50"} 2
-envoy_cluster_upstream_response_time_bucket{cluster="bbb",le="100"} 4
-envoy_cluster_upstream_response_time_bucket{cluster="bbb",le="250"} 6
-envoy_cluster_upstream_response_time_bucket{cluster="bbb",le="500"} 6
-envoy_cluster_upstream_response_time_bucket{cluster="bbb",le="1000"} 6
-envoy_cluster_upstream_response_time_bucket{cluster="bbb",le="2500"} 6
-envoy_cluster_upstream_response_time_bucket{cluster="bbb",le="5000"} 6
-envoy_cluster_upstream_response_time_bucket{cluster="bbb",le="10000"} 7
-envoy_cluster_upstream_response_time_bucket{cluster="bbb",le="30000"} 7
-envoy_cluster_upstream_response_time_bucket{cluster="bbb",le="60000"} 7
-envoy_cluster_upstream_response_time_bucket{cluster="bbb",le="300000"} 7
-envoy_cluster_upstream_response_time_bucket{cluster="bbb",le="600000"} 7
-envoy_cluster_upstream_response_time_bucket{cluster="bbb",le="1800000"} 7
-envoy_cluster_upstream_response_time_bucket{cluster="bbb",le="3600000"} 7
-envoy_cluster_upstream_response_time_bucket{cluster="bbb",le="+Inf"} 7
-envoy_cluster_upstream_response_time_sum{cluster="bbb"} 5532
-envoy_cluster_upstream_response_time_count{cluster="bbb"} 7
-envoy_cluster_upstream_response_time_bucket{cluster="ccc",le="0.5"} 0
-envoy_cluster_upstream_response_time_bucket{cluster="ccc",le="1"} 0
-envoy_cluster_upstream_response_time_bucket{cluster="ccc",le="5"} 0
-envoy_cluster_upstream_response_time_bucket{cluster="ccc",le="10"} 0
-envoy_cluster_upstream_response_time_bucket{cluster="ccc",le="25"} 1
-envoy_cluster_upstream_response_time_bucket{cluster="ccc",le="50"} 2
-envoy_cluster_upstream_response_time_bucket{cluster="ccc",le="100"} 4
-envoy_cluster_upstream_response_time_bucket{cluster="ccc",le="250"} 6
-envoy_cluster_upstream_response_time_bucket{cluster="ccc",le="500"} 6
-envoy_cluster_upstream_response_time_bucket{cluster="ccc",le="1000"} 6
-envoy_cluster_upstream_response_time_bucket{cluster="ccc",le="2500"} 6
-envoy_cluster_upstream_response_time_bucket{cluster="ccc",le="5000"} 6
-envoy_cluster_upstream_response_time_bucket{cluster="ccc",le="10000"} 7
-envoy_cluster_upstream_response_time_bucket{cluster="ccc",le="30000"} 7
-envoy_cluster_upstream_response_time_bucket{cluster="ccc",le="60000"} 7
-envoy_cluster_upstream_response_time_bucket{cluster="ccc",le="300000"} 7
-envoy_cluster_upstream_response_time_bucket{cluster="ccc",le="600000"} 7
-envoy_cluster_upstream_response_time_bucket{cluster="ccc",le="1800000"} 7
-envoy_cluster_upstream_response_time_bucket{cluster="ccc",le="3600000"} 7
-envoy_cluster_upstream_response_time_bucket{cluster="ccc",le="+Inf"} 7
-envoy_cluster_upstream_response_time_sum{cluster="ccc"} 5532
-envoy_cluster_upstream_response_time_count{cluster="ccc"} 7
-
-# TYPE envoy_cluster_upstream_rq_time histogram
-envoy_cluster_upstream_rq_time_bucket{cluster="aaa",le="0.5"} 0
-envoy_cluster_upstream_rq_time_bucket{cluster="aaa",le="1"} 0
-envoy_cluster_upstream_rq_time_bucket{cluster="aaa",le="5"} 0
-envoy_cluster_upstream_rq_time_bucket{cluster="aaa",le="10"} 0
-envoy_cluster_upstream_rq_time_bucket{cluster="aaa",le="25"} 1
-envoy_cluster_upstream_rq_time_bucket{cluster="aaa",le="50"} 2
-envoy_cluster_upstream_rq_time_bucket{cluster="aaa",le="100"} 4
-envoy_cluster_upstream_rq_time_bucket{cluster="aaa",le="250"} 6
-envoy_cluster_upstream_rq_time_bucket{cluster="aaa",le="500"} 6
-envoy_cluster_upstream_rq_time_bucket{cluster="aaa",le="1000"} 6
-envoy_cluster_upstream_rq_time_bucket{cluster="aaa",le="2500"} 6
-envoy_cluster_upstream_rq_time_bucket{cluster="aaa",le="5000"} 6
-envoy_cluster_upstream_rq_time_bucket{cluster="aaa",le="10000"} 7
-envoy_cluster_upstream_rq_time_bucket{cluster="aaa",le="30000"} 7
-envoy_cluster_upstream_rq_time_bucket{cluster="aaa",le="60000"} 7
-envoy_cluster_upstream_rq_time_bucket{cluster="aaa",le="300000"} 7
-envoy_cluster_upstream_rq_time_bucket{cluster="aaa",le="600000"} 7
-envoy_cluster_upstream_rq_time_bucket{cluster="aaa",le="1800000"} 7
-envoy_cluster_upstream_rq_time_bucket{cluster="aaa",le="3600000"} 7
-envoy_cluster_upstream_rq_time_bucket{cluster="aaa",le="+Inf"} 7
-envoy_cluster_upstream_rq_time_sum{cluster="aaa"} 5532
-envoy_cluster_upstream_rq_time_count{cluster="aaa"} 7
-envoy_cluster_upstream_rq_time_bucket{cluster="bbb",le="0.5"} 0
-envoy_cluster_upstream_rq_time_bucket{cluster="bbb",le="1"} 0
-envoy_cluster_upstream_rq_time_bucket{cluster="bbb",le="5"} 0
-envoy_cluster_upstream_rq_time_bucket{cluster="bbb",le="10"} 0
-envoy_cluster_upstream_rq_time_bucket{cluster="bbb",le="25"} 1
-envoy_cluster_upstream_rq_time_bucket{cluster="bbb",le="50"} 2
-envoy_cluster_upstream_rq_time_bucket{cluster="bbb",le="100"} 4
-envoy_cluster_upstream_rq_time_bucket{cluster="bbb",le="250"} 6
-envoy_cluster_upstream_rq_time_bucket{cluster="bbb",le="500"} 6
-envoy_cluster_upstream_rq_time_bucket{cluster="bbb",le="1000"} 6
-envoy_cluster_upstream_rq_time_bucket{cluster="bbb",le="2500"} 6
-envoy_cluster_upstream_rq_time_bucket{cluster="bbb",le="5000"} 6
-envoy_cluster_upstream_rq_time_bucket{cluster="bbb",le="10000"} 7
-envoy_cluster_upstream_rq_time_bucket{cluster="bbb",le="30000"} 7
-envoy_cluster_upstream_rq_time_bucket{cluster="bbb",le="60000"} 7
-envoy_cluster_upstream_rq_time_bucket{cluster="bbb",le="300000"} 7
-envoy_cluster_upstream_rq_time_bucket{cluster="bbb",le="600000"} 7
-envoy_cluster_upstream_rq_time_bucket{cluster="bbb",le="1800000"} 7
-envoy_cluster_upstream_rq_time_bucket{cluster="bbb",le="3600000"} 7
-envoy_cluster_upstream_rq_time_bucket{cluster="bbb",le="+Inf"} 7
-envoy_cluster_upstream_rq_time_sum{cluster="bbb"} 5532
-envoy_cluster_upstream_rq_time_count{cluster="bbb"} 7
-envoy_cluster_upstream_rq_time_bucket{cluster="ccc",le="0.5"} 0
-envoy_cluster_upstream_rq_time_bucket{cluster="ccc",le="1"} 0
-envoy_cluster_upstream_rq_time_bucket{cluster="ccc",le="5"} 0
-envoy_cluster_upstream_rq_time_bucket{cluster="ccc",le="10"} 0
-envoy_cluster_upstream_rq_time_bucket{cluster="ccc",le="25"} 1
-envoy_cluster_upstream_rq_time_bucket{cluster="ccc",le="50"} 2
-envoy_cluster_upstream_rq_time_bucket{cluster="ccc",le="100"} 4
-envoy_cluster_upstream_rq_time_bucket{cluster="ccc",le="250"} 6
-envoy_cluster_upstream_rq_time_bucket{cluster="ccc",le="500"} 6
-envoy_cluster_upstream_rq_time_bucket{cluster="ccc",le="1000"} 6
-envoy_cluster_upstream_rq_time_bucket{cluster="ccc",le="2500"} 6
-envoy_cluster_upstream_rq_time_bucket{cluster="ccc",le="5000"} 6
-envoy_cluster_upstream_rq_time_bucket{cluster="ccc",le="10000"} 7
-envoy_cluster_upstream_rq_time_bucket{cluster="ccc",le="30000"} 7
-envoy_cluster_upstream_rq_time_bucket{cluster="ccc",le="60000"} 7
-envoy_cluster_upstream_rq_time_bucket{cluster="ccc",le="300000"} 7
-envoy_cluster_upstream_rq_time_bucket{cluster="ccc",le="600000"} 7
-envoy_cluster_upstream_rq_time_bucket{cluster="ccc",le="1800000"} 7
-envoy_cluster_upstream_rq_time_bucket{cluster="ccc",le="3600000"} 7
-envoy_cluster_upstream_rq_time_bucket{cluster="ccc",le="+Inf"} 7
-envoy_cluster_upstream_rq_time_sum{cluster="ccc"} 5532
-envoy_cluster_upstream_rq_time_count{cluster="ccc"} 7
-
-)EOF";
-
-  EXPECT_EQ(expected_output, response.toString());
-}
-
-TEST_F(PrometheusStatsFormatterTest, OutputWithUsedOnly) {
-  addCounter("cluster.test_1.upstream_cx_total",
-             {{makeStat("a.tag-name"), makeStat("a.tag-value")}});
-  addCounter("cluster.test_2.upstream_cx_total",
-             {{makeStat("another_tag_name"), makeStat("another_tag-value")}});
-  addGauge("cluster.test_3.upstream_cx_total",
-           {{makeStat("another_tag_name_3"), makeStat("another_tag_3-value")}});
-  addGauge("cluster.test_4.upstream_cx_total",
-           {{makeStat("another_tag_name_4"), makeStat("another_tag_4-value")}});
-
-  const std::vector<uint64_t> h1_values = {50, 20, 30, 70, 100, 5000, 200};
-  HistogramWrapper h1_cumulative;
-  h1_cumulative.setHistogramValues(h1_values);
-  Stats::HistogramStatisticsImpl h1_cumulative_statistics(h1_cumulative.getHistogram());
-
-  auto histogram1 = makeHistogram();
-  histogram1->name_ = "cluster.test_1.upstream_rq_time";
-  histogram1->unit_ = Stats::Histogram::Unit::Milliseconds;
-  histogram1->used_ = true;
-  histogram1->setTags({Stats::Tag{"key1", "value1"}, Stats::Tag{"key2", "value2"}});
-  addHistogram(histogram1);
-  EXPECT_CALL(*histogram1, cumulativeStatistics())
-      .WillOnce(testing::ReturnRef(h1_cumulative_statistics));
-
-  Buffer::OwnedImpl response;
-  auto size = PrometheusStatsFormatter::statsAsPrometheus(counters_, gauges_, histograms_, response,
-                                                          true, absl::nullopt);
-  EXPECT_EQ(1UL, size);
-
-  const std::string expected_output = R"EOF(# TYPE envoy_cluster_test_1_upstream_rq_time histogram
-envoy_cluster_test_1_upstream_rq_time_bucket{key1="value1",key2="value2",le="0.5"} 0
-envoy_cluster_test_1_upstream_rq_time_bucket{key1="value1",key2="value2",le="1"} 0
-envoy_cluster_test_1_upstream_rq_time_bucket{key1="value1",key2="value2",le="5"} 0
-envoy_cluster_test_1_upstream_rq_time_bucket{key1="value1",key2="value2",le="10"} 0
-envoy_cluster_test_1_upstream_rq_time_bucket{key1="value1",key2="value2",le="25"} 1
-envoy_cluster_test_1_upstream_rq_time_bucket{key1="value1",key2="value2",le="50"} 2
-envoy_cluster_test_1_upstream_rq_time_bucket{key1="value1",key2="value2",le="100"} 4
-envoy_cluster_test_1_upstream_rq_time_bucket{key1="value1",key2="value2",le="250"} 6
-envoy_cluster_test_1_upstream_rq_time_bucket{key1="value1",key2="value2",le="500"} 6
-envoy_cluster_test_1_upstream_rq_time_bucket{key1="value1",key2="value2",le="1000"} 6
-envoy_cluster_test_1_upstream_rq_time_bucket{key1="value1",key2="value2",le="2500"} 6
-envoy_cluster_test_1_upstream_rq_time_bucket{key1="value1",key2="value2",le="5000"} 6
-envoy_cluster_test_1_upstream_rq_time_bucket{key1="value1",key2="value2",le="10000"} 7
-envoy_cluster_test_1_upstream_rq_time_bucket{key1="value1",key2="value2",le="30000"} 7
-envoy_cluster_test_1_upstream_rq_time_bucket{key1="value1",key2="value2",le="60000"} 7
-envoy_cluster_test_1_upstream_rq_time_bucket{key1="value1",key2="value2",le="300000"} 7
-envoy_cluster_test_1_upstream_rq_time_bucket{key1="value1",key2="value2",le="600000"} 7
-envoy_cluster_test_1_upstream_rq_time_bucket{key1="value1",key2="value2",le="1800000"} 7
-envoy_cluster_test_1_upstream_rq_time_bucket{key1="value1",key2="value2",le="3600000"} 7
-envoy_cluster_test_1_upstream_rq_time_bucket{key1="value1",key2="value2",le="+Inf"} 7
-envoy_cluster_test_1_upstream_rq_time_sum{key1="value1",key2="value2"} 5532
-envoy_cluster_test_1_upstream_rq_time_count{key1="value1",key2="value2"} 7
-
-)EOF";
-
-  EXPECT_EQ(expected_output, response.toString());
-}
-
-TEST_F(PrometheusStatsFormatterTest, OutputWithUsedOnlyHistogram) {
-  const std::vector<uint64_t> h1_values = {};
-  HistogramWrapper h1_cumulative;
-  h1_cumulative.setHistogramValues(h1_values);
-  Stats::HistogramStatisticsImpl h1_cumulative_statistics(h1_cumulative.getHistogram());
-
-  auto histogram1 = makeHistogram();
-  histogram1->name_ = "cluster.test_1.upstream_rq_time";
-  histogram1->unit_ = Stats::Histogram::Unit::Milliseconds;
-  histogram1->used_ = false;
-  histogram1->setTags({Stats::Tag{"key1", "value1"}, Stats::Tag{"key2", "value2"}});
-  addHistogram(histogram1);
-
-  {
-    const bool used_only = true;
-    EXPECT_CALL(*histogram1, cumulativeStatistics()).Times(0);
-
-    Buffer::OwnedImpl response;
-    auto size = PrometheusStatsFormatter::statsAsPrometheus(counters_, gauges_, histograms_,
-                                                            response, used_only, absl::nullopt);
-    EXPECT_EQ(0UL, size);
-  }
-
-  {
-    const bool used_only = false;
-    EXPECT_CALL(*histogram1, cumulativeStatistics())
-        .WillOnce(testing::ReturnRef(h1_cumulative_statistics));
-
-    Buffer::OwnedImpl response;
-    auto size = PrometheusStatsFormatter::statsAsPrometheus(counters_, gauges_, histograms_,
-                                                            response, used_only, absl::nullopt);
-    EXPECT_EQ(1UL, size);
-  }
-}
-
-TEST_F(PrometheusStatsFormatterTest, OutputWithRegexp) {
-  addCounter("cluster.test_1.upstream_cx_total",
-             {{makeStat("a.tag-name"), makeStat("a.tag-value")}});
-  addCounter("cluster.test_2.upstream_cx_total",
-             {{makeStat("another_tag_name"), makeStat("another_tag-value")}});
-  addGauge("cluster.test_3.upstream_cx_total",
-           {{makeStat("another_tag_name_3"), makeStat("another_tag_3-value")}});
-  addGauge("cluster.test_4.upstream_cx_total",
-           {{makeStat("another_tag_name_4"), makeStat("another_tag_4-value")}});
-
-  const std::vector<uint64_t> h1_values = {50, 20, 30, 70, 100, 5000, 200};
-  HistogramWrapper h1_cumulative;
-  h1_cumulative.setHistogramValues(h1_values);
-  Stats::HistogramStatisticsImpl h1_cumulative_statistics(h1_cumulative.getHistogram());
-
-  auto histogram1 = makeHistogram();
-  histogram1->name_ = "cluster.test_1.upstream_rq_time";
-  histogram1->unit_ = Stats::Histogram::Unit::Milliseconds;
-  histogram1->setTags({Stats::Tag{"key1", "value1"}, Stats::Tag{"key2", "value2"}});
-  addHistogram(histogram1);
-
-  Buffer::OwnedImpl response;
-  auto size = PrometheusStatsFormatter::statsAsPrometheus(
-      counters_, gauges_, histograms_, response, false,
-      absl::optional<std::regex>{std::regex("cluster.test_1.upstream_cx_total")});
-  EXPECT_EQ(1UL, size);
-
-  const std::string expected_output =
-      R"EOF(# TYPE envoy_cluster_test_1_upstream_cx_total counter
-envoy_cluster_test_1_upstream_cx_total{a_tag_name="a.tag-value"} 0
-
-)EOF";
-
-  EXPECT_EQ(expected_output, response.toString());
-}
-
-=======
->>>>>>> eddccaba
 } // namespace Server
 } // namespace Envoy
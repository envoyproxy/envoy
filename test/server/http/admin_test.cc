#include <algorithm>
#include <fstream>
#include <regex>
#include <unordered_map>

#include "envoy/admin/v2alpha/memory.pb.h"
#include "envoy/admin/v2alpha/server_info.pb.h"
#include "envoy/json/json_object.h"
#include "envoy/runtime/runtime.h"
#include "envoy/stats/stats.h"

#include "common/http/message_impl.h"
#include "common/json/json_loader.h"
#include "common/profiler/profiler.h"
#include "common/protobuf/protobuf.h"
#include "common/protobuf/utility.h"
#include "common/stats/thread_local_store.h"

#include "server/http/admin.h"

#include "extensions/transport_sockets/tls/context_config_impl.h"

#include "test/mocks/runtime/mocks.h"
#include "test/mocks/server/mocks.h"
#include "test/test_common/environment.h"
#include "test/test_common/logging.h"
#include "test/test_common/network_utility.h"
#include "test/test_common/printers.h"
#include "test/test_common/utility.h"

#include "absl/strings/match.h"
#include "gmock/gmock.h"
#include "gtest/gtest.h"

using testing::_;
using testing::AllOf;
using testing::Ge;
using testing::HasSubstr;
using testing::InSequence;
using testing::Invoke;
using testing::NiceMock;
using testing::Property;
using testing::Ref;
using testing::Return;
using testing::ReturnPointee;
using testing::ReturnRef;

namespace Envoy {
namespace Server {

class AdminStatsTest : public testing::TestWithParam<Network::Address::IpVersion> {
public:
  AdminStatsTest() : alloc_(options_, symbol_table_) {
    store_ = std::make_unique<Stats::ThreadLocalStoreImpl>(options_, alloc_);
    store_->addSink(sink_);
  }

  static std::string
  statsAsJsonHandler(std::map<std::string, uint64_t>& all_stats,
                     const std::vector<Stats::ParentHistogramSharedPtr>& all_histograms,
                     const bool used_only, const absl::optional<std::regex> regex = absl::nullopt) {
    return AdminImpl::statsAsJson(all_stats, all_histograms, used_only, regex,
                                  true /*pretty_print*/);
  }

  Stats::SymbolTableImpl symbol_table_;
  NiceMock<Event::MockDispatcher> main_thread_dispatcher_;
  NiceMock<ThreadLocal::MockInstance> tls_;
  Stats::StatsOptionsImpl options_;
  Stats::MockedTestAllocator alloc_;
  Stats::MockSink sink_;
  std::unique_ptr<Stats::ThreadLocalStoreImpl> store_;
};

class AdminFilterTest : public testing::TestWithParam<Network::Address::IpVersion> {
public:
  AdminFilterTest()
      : admin_(TestEnvironment::temporaryPath("envoy.prof"), server_),
        filter_(admin_), request_headers_{{":path", "/"}} {
    filter_.setDecoderFilterCallbacks(callbacks_);
  }

  NiceMock<MockInstance> server_;
  Stats::IsolatedStoreImpl listener_scope_;
  AdminImpl admin_;
  AdminFilter filter_;
  NiceMock<Http::MockStreamDecoderFilterCallbacks> callbacks_;
  Http::TestHeaderMapImpl request_headers_;
};

INSTANTIATE_TEST_SUITE_P(IpVersions, AdminStatsTest,
                         testing::ValuesIn(TestEnvironment::getIpVersionsForTest()),
                         TestUtility::ipTestParamsToString);

TEST_P(AdminStatsTest, StatsAsJson) {
  InSequence s;
  store_->initializeThreading(main_thread_dispatcher_, tls_);

  Stats::Histogram& h1 = store_->histogram("h1");
  Stats::Histogram& h2 = store_->histogram("h2");

  EXPECT_CALL(sink_, onHistogramComplete(Ref(h1), 200));
  h1.recordValue(200);

  EXPECT_CALL(sink_, onHistogramComplete(Ref(h2), 100));
  h2.recordValue(100);

  store_->mergeHistograms([]() -> void {});

  // Again record a new value in h1 so that it has both interval and cumulative values.
  // h2 should only have cumulative values.
  EXPECT_CALL(sink_, onHistogramComplete(Ref(h1), 100));
  h1.recordValue(100);

  store_->mergeHistograms([]() -> void {});

  EXPECT_CALL(alloc_, free(_));

  std::map<std::string, uint64_t> all_stats;

  std::vector<Stats::ParentHistogramSharedPtr> histograms = store_->histograms();
  std::sort(histograms.begin(), histograms.end(),
            [](const Stats::ParentHistogramSharedPtr& a,
               const Stats::ParentHistogramSharedPtr& b) -> bool { return a->name() < b->name(); });
  std::string actual_json = statsAsJsonHandler(all_stats, histograms, false);

  const std::string expected_json = R"EOF({
    "stats": [
        {
            "histograms": {
                "supported_quantiles": [
                    0.0,
                    25.0,
                    50.0,
                    75.0,
                    90.0,
                    95.0,
                    99.0,
                    99.5,
                    99.9,
                    100.0
                ],
                "computed_quantiles": [
                    {
                        "name": "h1",
                        "values": [
                            {
                                "interval": 100.0,
                                "cumulative": 100.0
                            },
                            {
                                "interval": 102.5,
                                "cumulative": 105.0
                            },
                            {
                                "interval": 105.0,
                                "cumulative": 110.0
                            },
                            {
                                "interval": 107.5,
                                "cumulative": 205.0
                            },
                            {
                                "interval": 109.0,
                                "cumulative": 208.0
                            },
                            {
                                "interval": 109.5,
                                "cumulative": 209.0
                            },
                            {
                                "interval": 109.9,
                                "cumulative": 209.8
                            },
                            {
                                "interval": 109.95,
                                "cumulative": 209.9
                            },
                            {
                                "interval": 109.99,
                                "cumulative": 209.98
                            },
                            {
                                "interval": 110.0,
                                "cumulative": 210.0
                            }
                        ]
                    },
                    {
                        "name": "h2",
                        "values": [
                            {
                                "interval": null,
                                "cumulative": 100.0
                            },
                            {
                                "interval": null,
                                "cumulative": 102.5
                            },
                            {
                                "interval": null,
                                "cumulative": 105.0
                            },
                            {
                                "interval": null,
                                "cumulative": 107.5
                            },
                            {
                                "interval": null,
                                "cumulative": 109.0
                            },
                            {
                                "interval": null,
                                "cumulative": 109.5
                            },
                            {
                                "interval": null,
                                "cumulative": 109.9
                            },
                            {
                                "interval": null,
                                "cumulative": 109.95
                            },
                            {
                                "interval": null,
                                "cumulative": 109.99
                            },
                            {
                                "interval": null,
                                "cumulative": 110.0
                            }
                        ]
                    }
                ]
            }
        }
    ]
})EOF";

  EXPECT_EQ(expected_json, actual_json);
  store_->shutdownThreading();
}

TEST_P(AdminStatsTest, UsedOnlyStatsAsJson) {
  InSequence s;
  store_->initializeThreading(main_thread_dispatcher_, tls_);

  Stats::Histogram& h1 = store_->histogram("h1");
  Stats::Histogram& h2 = store_->histogram("h2");

  EXPECT_EQ("h1", h1.name());
  EXPECT_EQ("h2", h2.name());

  EXPECT_CALL(sink_, onHistogramComplete(Ref(h1), 200));
  h1.recordValue(200);

  store_->mergeHistograms([]() -> void {});

  // Again record a new value in h1 so that it has both interval and cumulative values.
  // h2 should only have cumulative values.
  EXPECT_CALL(sink_, onHistogramComplete(Ref(h1), 100));
  h1.recordValue(100);

  store_->mergeHistograms([]() -> void {});

  EXPECT_CALL(alloc_, free(_));

  std::map<std::string, uint64_t> all_stats;

  std::string actual_json = statsAsJsonHandler(all_stats, store_->histograms(), true);

  // Expected JSON should not have h2 values as it is not used.
  const std::string expected_json = R"EOF({
    "stats": [
        {
            "histograms": {
                "supported_quantiles": [
                    0.0,
                    25.0,
                    50.0,
                    75.0,
                    90.0,
                    95.0,
                    99.0,
                    99.5,
                    99.9,
                    100.0
                ],
                "computed_quantiles": [
                    {
                        "name": "h1",
                        "values": [
                            {
                                "interval": 100.0,
                                "cumulative": 100.0
                            },
                            {
                                "interval": 102.5,
                                "cumulative": 105.0
                            },
                            {
                                "interval": 105.0,
                                "cumulative": 110.0
                            },
                            {
                                "interval": 107.5,
                                "cumulative": 205.0
                            },
                            {
                                "interval": 109.0,
                                "cumulative": 208.0
                            },
                            {
                                "interval": 109.5,
                                "cumulative": 209.0
                            },
                            {
                                "interval": 109.9,
                                "cumulative": 209.8
                            },
                            {
                                "interval": 109.95,
                                "cumulative": 209.9
                            },
                            {
                                "interval": 109.99,
                                "cumulative": 209.98
                            },
                            {
                                "interval": 110.0,
                                "cumulative": 210.0
                            }
                        ]
                    }
                ]
            }
        }
    ]
})EOF";

  EXPECT_EQ(expected_json, actual_json);
  store_->shutdownThreading();
}

TEST_P(AdminStatsTest, StatsAsJsonFilterString) {
  InSequence s;
  store_->initializeThreading(main_thread_dispatcher_, tls_);

  Stats::Histogram& h1 = store_->histogram("h1");
  Stats::Histogram& h2 = store_->histogram("h2");

  EXPECT_CALL(sink_, onHistogramComplete(Ref(h1), 200));
  h1.recordValue(200);

  EXPECT_CALL(sink_, onHistogramComplete(Ref(h2), 100));
  h2.recordValue(100);

  store_->mergeHistograms([]() -> void {});

  // Again record a new value in h1 so that it has both interval and cumulative values.
  // h2 should only have cumulative values.
  EXPECT_CALL(sink_, onHistogramComplete(Ref(h1), 100));
  h1.recordValue(100);

  store_->mergeHistograms([]() -> void {});

  EXPECT_CALL(alloc_, free(_));

  std::map<std::string, uint64_t> all_stats;

  std::string actual_json = statsAsJsonHandler(all_stats, store_->histograms(), false,
                                               absl::optional<std::regex>{std::regex("[a-z]1")});

  // Because this is a filter case, we don't expect to see any stats except for those containing
  // "h1" in their name.
  const std::string expected_json = R"EOF({
    "stats": [
        {
            "histograms": {
                "supported_quantiles": [
                    0.0,
                    25.0,
                    50.0,
                    75.0,
                    90.0,
                    95.0,
                    99.0,
                    99.5,
                    99.9,
                    100.0
                ],
                "computed_quantiles": [
                    {
                        "name": "h1",
                        "values": [
                            {
                                "interval": 100.0,
                                "cumulative": 100.0
                            },
                            {
                                "interval": 102.5,
                                "cumulative": 105.0
                            },
                            {
                                "interval": 105.0,
                                "cumulative": 110.0
                            },
                            {
                                "interval": 107.5,
                                "cumulative": 205.0
                            },
                            {
                                "interval": 109.0,
                                "cumulative": 208.0
                            },
                            {
                                "interval": 109.5,
                                "cumulative": 209.0
                            },
                            {
                                "interval": 109.9,
                                "cumulative": 209.8
                            },
                            {
                                "interval": 109.95,
                                "cumulative": 209.9
                            },
                            {
                                "interval": 109.99,
                                "cumulative": 209.98
                            },
                            {
                                "interval": 110.0,
                                "cumulative": 210.0
                            }
                        ]
                    }
                ]
            }
        }
    ]
})EOF";

  EXPECT_EQ(expected_json, actual_json);
  store_->shutdownThreading();
}

TEST_P(AdminStatsTest, UsedOnlyStatsAsJsonFilterString) {
  InSequence s;
  store_->initializeThreading(main_thread_dispatcher_, tls_);

  Stats::Histogram& h1 = store_->histogram("h1_matches"); // Will match, be used, and print
  Stats::Histogram& h2 = store_->histogram("h2_matches"); // Will match but not be used
  Stats::Histogram& h3 = store_->histogram("h3_not");     // Will be used but not match

  EXPECT_EQ("h1_matches", h1.name());
  EXPECT_EQ("h2_matches", h2.name());
  EXPECT_EQ("h3_not", h3.name());

  EXPECT_CALL(sink_, onHistogramComplete(Ref(h1), 200));
  h1.recordValue(200);
  EXPECT_CALL(sink_, onHistogramComplete(Ref(h3), 200));
  h3.recordValue(200);

  store_->mergeHistograms([]() -> void {});

  // Again record a new value in h1 and h3 so that they have both interval and cumulative values.
  // h2 should only have cumulative values.
  EXPECT_CALL(sink_, onHistogramComplete(Ref(h1), 100));
  h1.recordValue(100);
  EXPECT_CALL(sink_, onHistogramComplete(Ref(h3), 100));
  h3.recordValue(100);

  store_->mergeHistograms([]() -> void {});

  EXPECT_CALL(alloc_, free(_));

  std::map<std::string, uint64_t> all_stats;

  std::string actual_json = statsAsJsonHandler(all_stats, store_->histograms(), true,
                                               absl::optional<std::regex>{std::regex("h[12]")});

  // Expected JSON should not have h2 values as it is not used, and should not have h3 values as
  // they are used but do not match.
  const std::string expected_json = R"EOF({
    "stats": [
        {
            "histograms": {
                "supported_quantiles": [
                    0.0,
                    25.0,
                    50.0,
                    75.0,
                    90.0,
                    95.0,
                    99.0,
                    99.5,
                    99.9,
                    100.0
                ],
                "computed_quantiles": [
                    {
                        "name": "h1_matches",
                        "values": [
                            {
                                "interval": 100.0,
                                "cumulative": 100.0
                            },
                            {
                                "interval": 102.5,
                                "cumulative": 105.0
                            },
                            {
                                "interval": 105.0,
                                "cumulative": 110.0
                            },
                            {
                                "interval": 107.5,
                                "cumulative": 205.0
                            },
                            {
                                "interval": 109.0,
                                "cumulative": 208.0
                            },
                            {
                                "interval": 109.5,
                                "cumulative": 209.0
                            },
                            {
                                "interval": 109.9,
                                "cumulative": 209.8
                            },
                            {
                                "interval": 109.95,
                                "cumulative": 209.9
                            },
                            {
                                "interval": 109.99,
                                "cumulative": 209.98
                            },
                            {
                                "interval": 110.0,
                                "cumulative": 210.0
                            }
                        ]
                    }
                ]
            }
        }
    ]
})EOF";

  EXPECT_EQ(expected_json, actual_json);
  store_->shutdownThreading();
}

INSTANTIATE_TEST_SUITE_P(IpVersions, AdminFilterTest,
                         testing::ValuesIn(TestEnvironment::getIpVersionsForTest()),
                         TestUtility::ipTestParamsToString);

TEST_P(AdminFilterTest, HeaderOnly) {
  EXPECT_CALL(callbacks_, encodeHeaders_(_, false));
  EXPECT_EQ(Http::FilterHeadersStatus::StopIteration,
            filter_.decodeHeaders(request_headers_, true));
}

TEST_P(AdminFilterTest, Body) {
  InSequence s;

  EXPECT_EQ(Http::FilterHeadersStatus::StopIteration,
            filter_.decodeHeaders(request_headers_, false));
  Buffer::OwnedImpl data("hello");
  EXPECT_CALL(callbacks_, addDecodedData(_, false));
  EXPECT_CALL(callbacks_, encodeHeaders_(_, false));
  EXPECT_EQ(Http::FilterDataStatus::StopIterationNoBuffer, filter_.decodeData(data, true));
}

TEST_P(AdminFilterTest, Trailers) {
  InSequence s;

  EXPECT_EQ(Http::FilterHeadersStatus::StopIteration,
            filter_.decodeHeaders(request_headers_, false));
  Buffer::OwnedImpl data("hello");
  EXPECT_CALL(callbacks_, addDecodedData(_, false));
  EXPECT_EQ(Http::FilterDataStatus::StopIterationNoBuffer, filter_.decodeData(data, false));
  EXPECT_CALL(callbacks_, decodingBuffer());
  filter_.getRequestBody();
  EXPECT_CALL(callbacks_, encodeHeaders_(_, false));
  EXPECT_EQ(Http::FilterTrailersStatus::StopIteration, filter_.decodeTrailers(request_headers_));
}

class AdminInstanceTest : public testing::TestWithParam<Network::Address::IpVersion> {
public:
  AdminInstanceTest()
      : address_out_path_(TestEnvironment::temporaryPath("admin.address")),
        cpu_profile_path_(TestEnvironment::temporaryPath("envoy.prof")),
        admin_(cpu_profile_path_, server_), request_headers_{{":path", "/"}},
        admin_filter_(admin_) {
    admin_.startHttpListener("/dev/null", address_out_path_,
                             Network::Test::getCanonicalLoopbackAddress(GetParam()),
                             listener_scope_.createScope("listener.admin."));
    EXPECT_EQ(std::chrono::milliseconds(100), admin_.drainTimeout());
    admin_.tracingStats().random_sampling_.inc();
    EXPECT_TRUE(admin_.setCurrentClientCertDetails().empty());
  }

  Http::Code runCallback(absl::string_view path_and_query, Http::HeaderMap& response_headers,
                         Buffer::Instance& response, absl::string_view method) {
    request_headers_.insertMethod().value(method.data(), method.size());
    admin_filter_.decodeHeaders(request_headers_, false);
    return admin_.runCallback(path_and_query, response_headers, response, admin_filter_);
  }

  Http::Code getCallback(absl::string_view path_and_query, Http::HeaderMap& response_headers,
                         Buffer::Instance& response) {
    return runCallback(path_and_query, response_headers, response,
                       Http::Headers::get().MethodValues.Get);
  }

  Http::Code postCallback(absl::string_view path_and_query, Http::HeaderMap& response_headers,
                          Buffer::Instance& response) {
    return runCallback(path_and_query, response_headers, response,
                       Http::Headers::get().MethodValues.Post);
  }

  std::string address_out_path_;
  std::string cpu_profile_path_;
  NiceMock<MockInstance> server_;
  Stats::IsolatedStoreImpl listener_scope_;
  AdminImpl admin_;
  Http::TestHeaderMapImpl request_headers_;
  Server::AdminFilter admin_filter_;
};

INSTANTIATE_TEST_SUITE_P(IpVersions, AdminInstanceTest,
                         testing::ValuesIn(TestEnvironment::getIpVersionsForTest()),
                         TestUtility::ipTestParamsToString);

TEST_P(AdminInstanceTest, AdminProfiler) {
  Buffer::OwnedImpl data;
  Http::HeaderMapImpl header_map;

  // Can only get code coverage of AdminImpl::handlerCpuProfiler stopProfiler with
  // a real profiler linked in (successful call to startProfiler).
#ifdef PROFILER_AVAILABLE
  EXPECT_EQ(Http::Code::OK, postCallback("/cpuprofiler?enable=y", header_map, data));
  EXPECT_TRUE(Profiler::Cpu::profilerEnabled());
#else
  EXPECT_EQ(Http::Code::InternalServerError,
            postCallback("/cpuprofiler?enable=y", header_map, data));
  EXPECT_FALSE(Profiler::Cpu::profilerEnabled());
#endif

  EXPECT_EQ(Http::Code::OK, postCallback("/cpuprofiler?enable=n", header_map, data));
  EXPECT_FALSE(Profiler::Cpu::profilerEnabled());
}

TEST_P(AdminInstanceTest, MutatesErrorWithGet) {
  Buffer::OwnedImpl data;
  Http::HeaderMapImpl header_map;
  const std::string path("/healthcheck/fail");
  // TODO(jmarantz): the call to getCallback should be made to fail, but as an interim we will
  // just issue a warning, so that scripts using curl GET commands to mutate state can be fixed.
  EXPECT_LOG_CONTAINS("error",
                      "admin path \"" + path + "\" mutates state, method=GET rather than POST",
                      EXPECT_EQ(Http::Code::BadRequest, getCallback(path, header_map, data)));
}

TEST_P(AdminInstanceTest, AdminBadProfiler) {
  Buffer::OwnedImpl data;
  AdminImpl admin_bad_profile_path(TestEnvironment::temporaryPath("some/unlikely/bad/path.prof"),
                                   server_);
  Http::HeaderMapImpl header_map;
  const absl::string_view post = Http::Headers::get().MethodValues.Post;
  request_headers_.insertMethod().value(post.data(), post.size());
  admin_filter_.decodeHeaders(request_headers_, false);
  EXPECT_NO_LOGS(EXPECT_EQ(Http::Code::InternalServerError,
                           admin_bad_profile_path.runCallback("/cpuprofiler?enable=y", header_map,
                                                              data, admin_filter_)));
  EXPECT_FALSE(Profiler::Cpu::profilerEnabled());
}

TEST_P(AdminInstanceTest, WriteAddressToFile) {
  std::ifstream address_file(address_out_path_);
  std::string address_from_file;
  std::getline(address_file, address_from_file);
  EXPECT_EQ(admin_.socket().localAddress()->asString(), address_from_file);
}

TEST_P(AdminInstanceTest, AdminBadAddressOutPath) {
  std::string bad_path = TestEnvironment::temporaryPath("some/unlikely/bad/path/admin.address");
  AdminImpl admin_bad_address_out_path(cpu_profile_path_, server_);
  EXPECT_LOG_CONTAINS(
      "critical", "cannot open admin address output file " + bad_path + " for writing.",
      admin_bad_address_out_path.startHttpListener(
          "/dev/null", bad_path, Network::Test::getCanonicalLoopbackAddress(GetParam()),
          listener_scope_.createScope("listener.admin.")));
  EXPECT_FALSE(std::ifstream(bad_path));
}

TEST_P(AdminInstanceTest, CustomHandler) {
  auto callback = [](absl::string_view, Http::HeaderMap&, Buffer::Instance&,
                     AdminStream&) -> Http::Code { return Http::Code::Accepted; };

  // Test removable handler.
  EXPECT_NO_LOGS(EXPECT_TRUE(admin_.addHandler("/foo/bar", "hello", callback, true, false)));
  Http::HeaderMapImpl header_map;
  Buffer::OwnedImpl response;
  EXPECT_EQ(Http::Code::Accepted, getCallback("/foo/bar", header_map, response));

  // Test that removable handler gets removed.
  EXPECT_TRUE(admin_.removeHandler("/foo/bar"));
  EXPECT_EQ(Http::Code::NotFound, getCallback("/foo/bar", header_map, response));
  EXPECT_FALSE(admin_.removeHandler("/foo/bar"));

  // Add non removable handler.
  EXPECT_TRUE(admin_.addHandler("/foo/bar", "hello", callback, false, false));
  EXPECT_EQ(Http::Code::Accepted, getCallback("/foo/bar", header_map, response));

  // Add again and make sure it is not there twice.
  EXPECT_FALSE(admin_.addHandler("/foo/bar", "hello", callback, false, false));

  // Try to remove non removable handler, and make sure it is not removed.
  EXPECT_FALSE(admin_.removeHandler("/foo/bar"));
  EXPECT_EQ(Http::Code::Accepted, getCallback("/foo/bar", header_map, response));
}

TEST_P(AdminInstanceTest, RejectHandlerWithXss) {
  auto callback = [](absl::string_view, Http::HeaderMap&, Buffer::Instance&,
                     AdminStream&) -> Http::Code { return Http::Code::Accepted; };
  EXPECT_LOG_CONTAINS("error",
                      "filter \"/foo<script>alert('hi')</script>\" contains invalid character '<'",
                      EXPECT_FALSE(admin_.addHandler("/foo<script>alert('hi')</script>", "hello",
                                                     callback, true, false)));
}

TEST_P(AdminInstanceTest, RejectHandlerWithEmbeddedQuery) {
  auto callback = [](absl::string_view, Http::HeaderMap&, Buffer::Instance&,
                     AdminStream&) -> Http::Code { return Http::Code::Accepted; };
  EXPECT_LOG_CONTAINS("error",
                      "filter \"/bar?queryShouldNotBeInPrefix\" contains invalid character '?'",
                      EXPECT_FALSE(admin_.addHandler("/bar?queryShouldNotBeInPrefix", "hello",
                                                     callback, true, false)));
}

TEST_P(AdminInstanceTest, EscapeHelpTextWithPunctuation) {
  auto callback = [](absl::string_view, Http::HeaderMap&, Buffer::Instance&,
                     AdminStream&) -> Http::Code { return Http::Code::Accepted; };

  // It's OK to have help text with HTML characters in it, but when we render the home
  // page they need to be escaped.
  const std::string planets = "jupiter>saturn>mars";
  EXPECT_TRUE(admin_.addHandler("/planets", planets, callback, true, false));

  Http::HeaderMapImpl header_map;
  Buffer::OwnedImpl response;
  EXPECT_EQ(Http::Code::OK, getCallback("/", header_map, response));
  Http::HeaderString& content_type = header_map.ContentType()->value();
  EXPECT_THAT(std::string(content_type.getStringView()), testing::HasSubstr("text/html"));
  EXPECT_EQ(-1, response.search(planets.data(), planets.size(), 0));
  const std::string escaped_planets = "jupiter&gt;saturn&gt;mars";
  EXPECT_NE(-1, response.search(escaped_planets.data(), escaped_planets.size(), 0));
}

TEST_P(AdminInstanceTest, HelpUsesFormForMutations) {
  Http::HeaderMapImpl header_map;
  Buffer::OwnedImpl response;
  EXPECT_EQ(Http::Code::OK, getCallback("/", header_map, response));
  const std::string logging_action = "<form action='logging' method='post'";
  const std::string stats_href = "<a href='stats'";
  EXPECT_NE(-1, response.search(logging_action.data(), logging_action.size(), 0));
  EXPECT_NE(-1, response.search(stats_href.data(), stats_href.size(), 0));
}

TEST_P(AdminInstanceTest, ConfigDump) {
  Buffer::OwnedImpl response;
  Http::HeaderMapImpl header_map;
  auto entry = admin_.getConfigTracker().add("foo", [] {
    auto msg = std::make_unique<ProtobufWkt::StringValue>();
    msg->set_value("bar");
    return msg;
  });
  const std::string expected_json = R"EOF({
 "configs": [
  {
   "@type": "type.googleapis.com/google.protobuf.StringValue",
   "value": "bar"
  }
 ]
}
)EOF";
  EXPECT_EQ(Http::Code::OK, getCallback("/config_dump", header_map, response));
  std::string output = response.toString();
  EXPECT_EQ(expected_json, output);
}

TEST_P(AdminInstanceTest, ConfigDumpMaintainsOrder) {
  // Add configs in random order and validate config_dump dumps in the order.
  auto bootstrap_entry = admin_.getConfigTracker().add("bootstrap", [] {
    auto msg = std::make_unique<ProtobufWkt::StringValue>();
    msg->set_value("bootstrap_config");
    return msg;
  });
  auto route_entry = admin_.getConfigTracker().add("routes", [] {
    auto msg = std::make_unique<ProtobufWkt::StringValue>();
    msg->set_value("routes_config");
    return msg;
  });
  auto listener_entry = admin_.getConfigTracker().add("listeners", [] {
    auto msg = std::make_unique<ProtobufWkt::StringValue>();
    msg->set_value("listeners_config");
    return msg;
  });
  auto cluster_entry = admin_.getConfigTracker().add("clusters", [] {
    auto msg = std::make_unique<ProtobufWkt::StringValue>();
    msg->set_value("clusters_config");
    return msg;
  });
  const std::string expected_json = R"EOF({
 "configs": [
  {
   "@type": "type.googleapis.com/google.protobuf.StringValue",
   "value": "bootstrap_config"
  },
  {
   "@type": "type.googleapis.com/google.protobuf.StringValue",
   "value": "clusters_config"
  },
  {
   "@type": "type.googleapis.com/google.protobuf.StringValue",
   "value": "listeners_config"
  },
  {
   "@type": "type.googleapis.com/google.protobuf.StringValue",
   "value": "routes_config"
  }
 ]
}
)EOF";
  // Run it multiple times and validate that order is preserved.
  for (size_t i = 0; i < 5; i++) {
    Buffer::OwnedImpl response;
    Http::HeaderMapImpl header_map;
    EXPECT_EQ(Http::Code::OK, getCallback("/config_dump", header_map, response));
    const std::string output = response.toString();
    EXPECT_EQ(expected_json, output);
  }
}

TEST_P(AdminInstanceTest, Memory) {
  Http::HeaderMapImpl header_map;
  Buffer::OwnedImpl response;
  EXPECT_EQ(Http::Code::OK, getCallback("/memory", header_map, response));
  const std::string output_json = response.toString();
  envoy::admin::v2alpha::Memory output_proto;
  MessageUtil::loadFromJson(output_json, output_proto);
  EXPECT_THAT(output_proto,
              AllOf(Property(&envoy::admin::v2alpha::Memory::allocated, Ge(0)),
                    Property(&envoy::admin::v2alpha::Memory::heap_size, Ge(0)),
                    Property(&envoy::admin::v2alpha::Memory::pageheap_unmapped, Ge(0)),
                    Property(&envoy::admin::v2alpha::Memory::pageheap_free, Ge(0)),
                    Property(&envoy::admin::v2alpha::Memory::total_thread_cache, Ge(0))));
}

TEST_P(AdminInstanceTest, ContextThatReturnsNullCertDetails) {
  Http::HeaderMapImpl header_map;
  Buffer::OwnedImpl response;

  // Setup a context that returns null cert details.
  testing::NiceMock<Server::Configuration::MockTransportSocketFactoryContext> factory_context;
  Json::ObjectSharedPtr loader = TestEnvironment::jsonLoadFromString("{}");
  Extensions::TransportSockets::Tls::ClientContextConfigImpl cfg(*loader, factory_context);
  Stats::IsolatedStoreImpl store;
  Envoy::Ssl::ClientContextSharedPtr client_ctx(
      server_.sslContextManager().createSslClientContext(store, cfg));

  const std::string expected_empty_json = R"EOF({
 "certificates": [
  {
   "ca_cert": [],
   "cert_chain": []
  }
 ]
}
)EOF";

  // Validate that cert details are null and /certs handles it correctly.
  EXPECT_EQ(nullptr, client_ctx->getCaCertInformation());
  EXPECT_TRUE(client_ctx->getCertChainInformation().empty());
  EXPECT_EQ(Http::Code::OK, getCallback("/certs", header_map, response));
  EXPECT_EQ(expected_empty_json, response.toString());
}

TEST_P(AdminInstanceTest, Runtime) {
  Http::HeaderMapImpl header_map;
  Buffer::OwnedImpl response;

  Runtime::MockSnapshot snapshot;
  Runtime::MockLoader loader;
  auto layer1 = std::make_unique<NiceMock<Runtime::MockOverrideLayer>>();
  auto layer2 = std::make_unique<NiceMock<Runtime::MockOverrideLayer>>();
  std::unordered_map<std::string, Runtime::Snapshot::Entry> entries2{
      {"string_key", {"override", {}, {}}}, {"extra_key", {"bar", {}, {}}}};
  std::unordered_map<std::string, Runtime::Snapshot::Entry> entries1{
      {"string_key", {"foo", {}, {}}}, {"int_key", {"1", 1, {}}}, {"other_key", {"bar", {}, {}}}};

  ON_CALL(*layer1, name()).WillByDefault(testing::ReturnRefOfCopy(std::string{"layer1"}));
  ON_CALL(*layer1, values()).WillByDefault(testing::ReturnRef(entries1));
  ON_CALL(*layer2, name()).WillByDefault(testing::ReturnRefOfCopy(std::string{"layer2"}));
  ON_CALL(*layer2, values()).WillByDefault(testing::ReturnRef(entries2));

  std::vector<Runtime::Snapshot::OverrideLayerConstPtr> layers;
  layers.push_back(std::move(layer1));
  layers.push_back(std::move(layer2));
  EXPECT_CALL(snapshot, getLayers()).WillRepeatedly(testing::ReturnRef(layers));

  const std::string expected_json = R"EOF({
    "layers": [
        "layer1",
        "layer2"
    ],
    "entries": {
        "extra_key": {
            "layer_values": [
                "",
                "bar"
            ],
            "final_value": "bar"
        },
        "int_key": {
            "layer_values": [
                "1",
                ""
            ],
            "final_value": "1"
        },
        "other_key": {
            "layer_values": [
                "bar",
                ""
            ],
            "final_value": "bar"
        },
        "string_key": {
            "layer_values": [
                "foo",
                "override"
            ],
            "final_value": "override"
        }
    }
})EOF";

  EXPECT_CALL(loader, snapshot()).WillRepeatedly(testing::ReturnPointee(&snapshot));
  EXPECT_CALL(server_, runtime()).WillRepeatedly(testing::ReturnPointee(&loader));
  EXPECT_EQ(Http::Code::OK, getCallback("/runtime", header_map, response));
  EXPECT_EQ(expected_json, response.toString());
}

TEST_P(AdminInstanceTest, RuntimeModify) {
  Http::HeaderMapImpl header_map;
  Buffer::OwnedImpl response;

  Runtime::MockLoader loader;
  EXPECT_CALL(server_, runtime()).WillRepeatedly(testing::ReturnPointee(&loader));

  std::unordered_map<std::string, std::string> overrides;
  overrides["foo"] = "bar";
  overrides["x"] = "42";
  overrides["nothing"] = "";
  EXPECT_CALL(loader, mergeValues(overrides)).Times(1);
  EXPECT_EQ(Http::Code::OK,
            postCallback("/runtime_modify?foo=bar&x=42&nothing=", header_map, response));
  EXPECT_EQ("OK\n", response.toString());
}

TEST_P(AdminInstanceTest, RuntimeModifyNoArguments) {
  Http::HeaderMapImpl header_map;
  Buffer::OwnedImpl response;

  EXPECT_EQ(Http::Code::BadRequest, postCallback("/runtime_modify", header_map, response));
  EXPECT_TRUE(absl::StartsWith(response.toString(), "usage:"));
}

TEST_P(AdminInstanceTest, TracingStatsDisabled) {
  const std::string& name = admin_.tracingStats().service_forced_.name();
  for (Stats::CounterSharedPtr counter : server_.stats().counters()) {
    EXPECT_NE(counter->name(), name) << "Unexpected tracing stat found in server stats: " << name;
  }
}

TEST_P(AdminInstanceTest, ClustersJson) {
  Upstream::ClusterManager::ClusterInfoMap cluster_map;
  ON_CALL(server_.cluster_manager_, clusters()).WillByDefault(ReturnPointee(&cluster_map));

  NiceMock<Upstream::MockCluster> cluster;
  cluster_map.emplace(cluster.info_->name_, cluster);

  NiceMock<Upstream::Outlier::MockDetector> outlier_detector;
  ON_CALL(Const(cluster), outlierDetector()).WillByDefault(Return(&outlier_detector));
  ON_CALL(outlier_detector, successRateEjectionThreshold()).WillByDefault(Return(6.0));

  ON_CALL(*cluster.info_, addedViaApi()).WillByDefault(Return(true));

  Upstream::MockHostSet* host_set = cluster.priority_set_.getMockHostSet(0);
  auto host = std::make_shared<NiceMock<Upstream::MockHost>>();

  envoy::api::v2::core::Locality locality;
  locality.set_region("test_region");
  locality.set_zone("test_zone");
  locality.set_sub_zone("test_sub_zone");
  ON_CALL(*host, locality()).WillByDefault(ReturnRef(locality));

  host_set->hosts_.emplace_back(host);
  Network::Address::InstanceConstSharedPtr address =
      Network::Utility::resolveUrl("tcp://1.2.3.4:80");
  ON_CALL(*host, address()).WillByDefault(Return(address));

  // Add stats in random order and validate that they come in order.
  Stats::IsolatedStoreImpl store;
  store.counter("test_counter").add(10);
  store.counter("rest_counter").add(10);
  store.counter("arest_counter").add(5);
  store.gauge("test_gauge").set(11);
  store.gauge("atest_gauge").set(10);
  ON_CALL(*host, gauges()).WillByDefault(Invoke([&store]() { return store.gauges(); }));
  ON_CALL(*host, counters()).WillByDefault(Invoke([&store]() { return store.counters(); }));

  ON_CALL(*host, healthFlagGet(Upstream::Host::HealthFlag::FAILED_ACTIVE_HC))
      .WillByDefault(Return(true));
  ON_CALL(*host, healthFlagGet(Upstream::Host::HealthFlag::FAILED_OUTLIER_CHECK))
      .WillByDefault(Return(true));
  ON_CALL(*host, healthFlagGet(Upstream::Host::HealthFlag::FAILED_EDS_HEALTH))
      .WillByDefault(Return(false));
  ON_CALL(*host, healthFlagGet(Upstream::Host::HealthFlag::DEGRADED_ACTIVE_HC))
      .WillByDefault(Return(true));

  ON_CALL(host->outlier_detector_, successRate()).WillByDefault(Return(43.2));
  ON_CALL(*host, weight()).WillByDefault(Return(5));

  Buffer::OwnedImpl response;
  Http::HeaderMapImpl header_map;
  EXPECT_EQ(Http::Code::OK, getCallback("/clusters?format=json", header_map, response));
  std::string output_json = response.toString();
  envoy::admin::v2alpha::Clusters output_proto;
  MessageUtil::loadFromJson(output_json, output_proto);

  const std::string expected_json = R"EOF({
 "cluster_statuses": [
  {
   "name": "fake_cluster",
   "success_rate_ejection_threshold": {
    "value": 6
   },
   "added_via_api": true,
   "host_statuses": [
    {
     "address": {
      "socket_address": {
       "protocol": "TCP",
       "address": "1.2.3.4",
       "port_value": 80
      }
     },
     "stats": [
       {
       "name": "arest_counter",
       "value": "5",
       "type": "COUNTER"
       },
       {
       "name": "rest_counter",
       "value": "10",
       "type": "COUNTER"
      },
      {
       "name": "test_counter",
       "value": "10",
       "type": "COUNTER"
      },
      {
       "name": "atest_gauge",
       "value": "10",
       "type": "GAUGE"
      },
      {
       "name": "test_gauge",
       "value": "11",
       "type": "GAUGE"
      },
     ],
     "health_status": {
      "eds_health_status": "HEALTHY",
      "failed_active_health_check": true,
      "failed_outlier_check": true,
      "failed_active_degraded_check": true
     },
     "success_rate": {
      "value": 43.2
     },
     "weight": 5
    }
   ]
  }
 ]
}
)EOF";

  envoy::admin::v2alpha::Clusters expected_proto;
  MessageUtil::loadFromJson(expected_json, expected_proto);

  // Ensure the protos created from each JSON are equivalent.
  EXPECT_THAT(output_proto, ProtoEq(expected_proto));

  // Ensure that the normal text format is used by default.
  EXPECT_EQ(Http::Code::OK, getCallback("/clusters", header_map, response));
  std::string text_output = response.toString();
  envoy::admin::v2alpha::Clusters failed_conversion_proto;
  EXPECT_THROW(MessageUtil::loadFromJson(text_output, failed_conversion_proto), EnvoyException);
}

TEST_P(AdminInstanceTest, GetRequest) {
  EXPECT_CALL(server_.options_, toCommandLineOptions()).WillRepeatedly(Invoke([] {
    Server::CommandLineOptionsPtr command_line_options =
        std::make_unique<envoy::admin::v2alpha::CommandLineOptions>();
    command_line_options->set_restart_epoch(2);
    command_line_options->set_service_cluster("cluster");
    return command_line_options;
  }));
  NiceMock<Init::MockManager> initManager;
  ON_CALL(server_, initManager()).WillByDefault(ReturnRef(initManager));

  {
    Http::HeaderMapImpl response_headers;
    std::string body;

    ON_CALL(initManager, state()).WillByDefault(Return(Init::Manager::State::Initialized));
    EXPECT_EQ(Http::Code::OK, admin_.request("/server_info", "GET", response_headers, body));
    envoy::admin::v2alpha::ServerInfo server_info_proto;
    EXPECT_THAT(std::string(response_headers.ContentType()->value().getStringView()),
                HasSubstr("application/json"));

    // We only test that it parses as the proto and that some fields are correct, since
    // values such as timestamps + Envoy version are tricky to test for.
    MessageUtil::loadFromJson(body, server_info_proto);
    EXPECT_EQ(server_info_proto.state(), envoy::admin::v2alpha::ServerInfo::LIVE);
    EXPECT_EQ(server_info_proto.command_line_options().restart_epoch(), 2);
    EXPECT_EQ(server_info_proto.command_line_options().service_cluster(), "cluster");
  }

  {
    Http::HeaderMapImpl response_headers;
    std::string body;

    ON_CALL(initManager, state()).WillByDefault(Return(Init::Manager::State::NotInitialized));
    EXPECT_EQ(Http::Code::OK, admin_.request("/server_info", "GET", response_headers, body));
    envoy::admin::v2alpha::ServerInfo server_info_proto;
    EXPECT_THAT(std::string(response_headers.ContentType()->value().getStringView()),
                HasSubstr("application/json"));

    // We only test that it parses as the proto and that some fields are correct, since
    // values such as timestamps + Envoy version are tricky to test for.
    MessageUtil::loadFromJson(body, server_info_proto);
    EXPECT_EQ(server_info_proto.state(), envoy::admin::v2alpha::ServerInfo::PRE_INITIALIZING);
    EXPECT_EQ(server_info_proto.command_line_options().restart_epoch(), 2);
    EXPECT_EQ(server_info_proto.command_line_options().service_cluster(), "cluster");
  }

  Http::HeaderMapImpl response_headers;
  std::string body;

  ON_CALL(initManager, state()).WillByDefault(Return(Init::Manager::State::Initializing));
  EXPECT_EQ(Http::Code::OK, admin_.request("/server_info", "GET", response_headers, body));
  envoy::admin::v2alpha::ServerInfo server_info_proto;
  EXPECT_THAT(std::string(response_headers.ContentType()->value().getStringView()),
              HasSubstr("application/json"));

  // We only test that it parses as the proto and that some fields are correct, since
  // values such as timestamps + Envoy version are tricky to test for.
  MessageUtil::loadFromJson(body, server_info_proto);
  EXPECT_EQ(server_info_proto.state(), envoy::admin::v2alpha::ServerInfo::INITIALIZING);
  EXPECT_EQ(server_info_proto.command_line_options().restart_epoch(), 2);
  EXPECT_EQ(server_info_proto.command_line_options().service_cluster(), "cluster");
}

TEST_P(AdminInstanceTest, GetRequestJson) {
  Http::HeaderMapImpl response_headers;
  std::string body;
  EXPECT_EQ(Http::Code::OK, admin_.request("/stats?format=json", "GET", response_headers, body));
  EXPECT_THAT(body, HasSubstr("{\"stats\":["));
  EXPECT_THAT(std::string(response_headers.ContentType()->value().getStringView()),
              HasSubstr("application/json"));
}

TEST_P(AdminInstanceTest, PostRequest) {
  Http::HeaderMapImpl response_headers;
  std::string body;
  EXPECT_NO_LOGS(EXPECT_EQ(Http::Code::OK,
                           admin_.request("/healthcheck/fail", "POST", response_headers, body)));
  EXPECT_EQ(body, "OK\n");
  EXPECT_THAT(std::string(response_headers.ContentType()->value().getStringView()),
              HasSubstr("text/plain"));
}

class HistogramWrapper {
public:
  HistogramWrapper() : histogram_(hist_alloc()) {}

  ~HistogramWrapper() { hist_free(histogram_); }

  const histogram_t* getHistogram() { return histogram_; }

  void setHistogramValues(const std::vector<uint64_t>& values) {
    for (uint64_t value : values) {
      hist_insert_intscale(histogram_, value, 0, 1);
    }
  }

private:
  histogram_t* histogram_;
};

class PrometheusStatsFormatterTest : public testing::Test {
protected:
  PrometheusStatsFormatterTest() : alloc_(symbol_table_) {}
  void addCounter(const std::string& name, std::vector<Stats::Tag> cluster_tags) {
    Stats::StatNameTempStorage storage(name, symbol_table_);
    counters_.push_back(alloc_.makeCounter(storage.statName(), name, cluster_tags));
  }

  void addGauge(const std::string& name, std::vector<Stats::Tag> cluster_tags) {
    Stats::StatNameTempStorage storage(name, symbol_table_);
    gauges_.push_back(alloc_.makeGauge(storage.statName(), name, cluster_tags));
  }

<<<<<<< HEAD
  Stats::SymbolTableImpl symbol_table_;
=======
  void addHistogram(const Stats::ParentHistogramSharedPtr histogram) {
    histograms_.push_back(histogram);
  }

  Stats::StatsOptionsImpl stats_options_;
>>>>>>> e8411b02
  Stats::HeapStatDataAllocator alloc_;
  std::vector<Stats::CounterSharedPtr> counters_;
  std::vector<Stats::GaugeSharedPtr> gauges_;
  std::vector<Stats::ParentHistogramSharedPtr> histograms_;
};

TEST_F(PrometheusStatsFormatterTest, MetricName) {
  std::string raw = "vulture.eats-liver";
  std::string expected = "envoy_vulture_eats_liver";
  auto actual = PrometheusStatsFormatter::metricName(raw);
  EXPECT_EQ(expected, actual);
}

TEST_F(PrometheusStatsFormatterTest, SanitizeMetricName) {
  std::string raw = "An.artist.plays-violin@019street";
  std::string expected = "envoy_An_artist_plays_violin_019street";
  auto actual = PrometheusStatsFormatter::metricName(raw);
  EXPECT_EQ(expected, actual);
}

TEST_F(PrometheusStatsFormatterTest, SanitizeMetricNameDigitFirst) {
  std::string raw = "3.artists.play-violin@019street";
  std::string expected = "envoy_3_artists_play_violin_019street";
  auto actual = PrometheusStatsFormatter::metricName(raw);
  EXPECT_EQ(expected, actual);
}

TEST_F(PrometheusStatsFormatterTest, FormattedTags) {
  std::vector<Stats::Tag> tags;
  Stats::Tag tag1 = {"a.tag-name", "a.tag-value"};
  Stats::Tag tag2 = {"another_tag_name", "another_tag-value"};
  tags.push_back(tag1);
  tags.push_back(tag2);
  std::string expected = "a_tag_name=\"a.tag-value\",another_tag_name=\"another_tag-value\"";
  auto actual = PrometheusStatsFormatter::formattedTags(tags);
  EXPECT_EQ(expected, actual);
}

TEST_F(PrometheusStatsFormatterTest, MetricNameCollison) {

  // Create two counters and two gauges with each pair having the same name,
  // but having different tag names and values.
  //`statsAsPrometheus()` should return two implying it found two unique stat names

  addCounter("cluster.test_cluster_1.upstream_cx_total", {{"a.tag-name", "a.tag-value"}});
  addCounter("cluster.test_cluster_1.upstream_cx_total",
             {{"another_tag_name", "another_tag-value"}});
  addGauge("cluster.test_cluster_2.upstream_cx_total",
           {{"another_tag_name_3", "another_tag_3-value"}});
  addGauge("cluster.test_cluster_2.upstream_cx_total",
           {{"another_tag_name_4", "another_tag_4-value"}});

  Buffer::OwnedImpl response;
  auto size =
      PrometheusStatsFormatter::statsAsPrometheus(counters_, gauges_, histograms_, response, false);
  EXPECT_EQ(2UL, size);
}

TEST_F(PrometheusStatsFormatterTest, UniqueMetricName) {

  // Create two counters and two gauges, all with unique names.
  // statsAsPrometheus() should return four implying it found
  // four unique stat names.

  addCounter("cluster.test_cluster_1.upstream_cx_total", {{"a.tag-name", "a.tag-value"}});
  addCounter("cluster.test_cluster_2.upstream_cx_total",
             {{"another_tag_name", "another_tag-value"}});
  addGauge("cluster.test_cluster_3.upstream_cx_total",
           {{"another_tag_name_3", "another_tag_3-value"}});
  addGauge("cluster.test_cluster_4.upstream_cx_total",
           {{"another_tag_name_4", "another_tag_4-value"}});

  Buffer::OwnedImpl response;
  auto size =
      PrometheusStatsFormatter::statsAsPrometheus(counters_, gauges_, histograms_, response, false);
  EXPECT_EQ(4UL, size);
}

TEST_F(PrometheusStatsFormatterTest, HistogramWithNoValuesAndNoTags) {
  HistogramWrapper h1_cumulative;
  h1_cumulative.setHistogramValues(std::vector<uint64_t>(0));
  Stats::HistogramStatisticsImpl h1_cumulative_statistics(h1_cumulative.getHistogram());

  auto histogram = std::make_shared<NiceMock<Stats::MockParentHistogram>>();
  histogram->name_ = "histogram1";
  histogram->used_ = true;
  ON_CALL(*histogram, cumulativeStatistics())
      .WillByDefault(testing::ReturnRef(h1_cumulative_statistics));

  addHistogram(histogram);

  Buffer::OwnedImpl response;
  auto size =
      PrometheusStatsFormatter::statsAsPrometheus(counters_, gauges_, histograms_, response, false);
  EXPECT_EQ(1UL, size);

  const std::string expected_output = R"EOF(# TYPE envoy_histogram1 histogram
envoy_histogram1_bucket{le="0.5"} 0
envoy_histogram1_bucket{le="1"} 0
envoy_histogram1_bucket{le="5"} 0
envoy_histogram1_bucket{le="10"} 0
envoy_histogram1_bucket{le="25"} 0
envoy_histogram1_bucket{le="50"} 0
envoy_histogram1_bucket{le="100"} 0
envoy_histogram1_bucket{le="250"} 0
envoy_histogram1_bucket{le="500"} 0
envoy_histogram1_bucket{le="1000"} 0
envoy_histogram1_bucket{le="2500"} 0
envoy_histogram1_bucket{le="5000"} 0
envoy_histogram1_bucket{le="10000"} 0
envoy_histogram1_bucket{le="30000"} 0
envoy_histogram1_bucket{le="60000"} 0
envoy_histogram1_bucket{le="300000"} 0
envoy_histogram1_bucket{le="600000"} 0
envoy_histogram1_bucket{le="1800000"} 0
envoy_histogram1_bucket{le="3600000"} 0
envoy_histogram1_bucket{le="+Inf"} 0
envoy_histogram1_sum{} 0
envoy_histogram1_count{} 0
)EOF";

  EXPECT_EQ(expected_output, response.toString());
}

TEST_F(PrometheusStatsFormatterTest, OutputWithAllMetricTypes) {
  addCounter("cluster.test_1.upstream_cx_total", {{"a.tag-name", "a.tag-value"}});
  addCounter("cluster.test_2.upstream_cx_total", {{"another_tag_name", "another_tag-value"}});
  addGauge("cluster.test_3.upstream_cx_total", {{"another_tag_name_3", "another_tag_3-value"}});
  addGauge("cluster.test_4.upstream_cx_total", {{"another_tag_name_4", "another_tag_4-value"}});

  const std::vector<uint64_t> h1_values = {50, 20, 30, 70, 100, 5000, 200};
  HistogramWrapper h1_cumulative;
  h1_cumulative.setHistogramValues(h1_values);
  Stats::HistogramStatisticsImpl h1_cumulative_statistics(h1_cumulative.getHistogram());

  auto histogram1 = std::make_shared<NiceMock<Stats::MockParentHistogram>>();
  histogram1->name_ = "cluster.test_1.upstream_rq_time";
  histogram1->used_ = true;
  histogram1->tags_ = {Stats::Tag{"key1", "value1"}, Stats::Tag{"key2", "value2"}};
  addHistogram(histogram1);
  EXPECT_CALL(*histogram1, cumulativeStatistics())
      .WillOnce(testing::ReturnRef(h1_cumulative_statistics));

  Buffer::OwnedImpl response;
  auto size =
      PrometheusStatsFormatter::statsAsPrometheus(counters_, gauges_, histograms_, response, false);
  EXPECT_EQ(5UL, size);

  const std::string expected_output = R"EOF(# TYPE envoy_cluster_test_1_upstream_cx_total counter
envoy_cluster_test_1_upstream_cx_total{a_tag_name="a.tag-value"} 0
# TYPE envoy_cluster_test_2_upstream_cx_total counter
envoy_cluster_test_2_upstream_cx_total{another_tag_name="another_tag-value"} 0
# TYPE envoy_cluster_test_3_upstream_cx_total gauge
envoy_cluster_test_3_upstream_cx_total{another_tag_name_3="another_tag_3-value"} 0
# TYPE envoy_cluster_test_4_upstream_cx_total gauge
envoy_cluster_test_4_upstream_cx_total{another_tag_name_4="another_tag_4-value"} 0
# TYPE envoy_cluster_test_1_upstream_rq_time histogram
envoy_cluster_test_1_upstream_rq_time_bucket{key1="value1",key2="value2",le="0.5"} 0
envoy_cluster_test_1_upstream_rq_time_bucket{key1="value1",key2="value2",le="1"} 0
envoy_cluster_test_1_upstream_rq_time_bucket{key1="value1",key2="value2",le="5"} 0
envoy_cluster_test_1_upstream_rq_time_bucket{key1="value1",key2="value2",le="10"} 0
envoy_cluster_test_1_upstream_rq_time_bucket{key1="value1",key2="value2",le="25"} 1
envoy_cluster_test_1_upstream_rq_time_bucket{key1="value1",key2="value2",le="50"} 2
envoy_cluster_test_1_upstream_rq_time_bucket{key1="value1",key2="value2",le="100"} 4
envoy_cluster_test_1_upstream_rq_time_bucket{key1="value1",key2="value2",le="250"} 6
envoy_cluster_test_1_upstream_rq_time_bucket{key1="value1",key2="value2",le="500"} 6
envoy_cluster_test_1_upstream_rq_time_bucket{key1="value1",key2="value2",le="1000"} 6
envoy_cluster_test_1_upstream_rq_time_bucket{key1="value1",key2="value2",le="2500"} 6
envoy_cluster_test_1_upstream_rq_time_bucket{key1="value1",key2="value2",le="5000"} 6
envoy_cluster_test_1_upstream_rq_time_bucket{key1="value1",key2="value2",le="10000"} 7
envoy_cluster_test_1_upstream_rq_time_bucket{key1="value1",key2="value2",le="30000"} 7
envoy_cluster_test_1_upstream_rq_time_bucket{key1="value1",key2="value2",le="60000"} 7
envoy_cluster_test_1_upstream_rq_time_bucket{key1="value1",key2="value2",le="300000"} 7
envoy_cluster_test_1_upstream_rq_time_bucket{key1="value1",key2="value2",le="600000"} 7
envoy_cluster_test_1_upstream_rq_time_bucket{key1="value1",key2="value2",le="1800000"} 7
envoy_cluster_test_1_upstream_rq_time_bucket{key1="value1",key2="value2",le="3600000"} 7
envoy_cluster_test_1_upstream_rq_time_bucket{key1="value1",key2="value2",le="+Inf"} 7
envoy_cluster_test_1_upstream_rq_time_sum{key1="value1",key2="value2"} 5532
envoy_cluster_test_1_upstream_rq_time_count{key1="value1",key2="value2"} 7
)EOF";

  EXPECT_EQ(expected_output, response.toString());
}

TEST_F(PrometheusStatsFormatterTest, OutputWithUsedOnly) {
  addCounter("cluster.test_1.upstream_cx_total", {{"a.tag-name", "a.tag-value"}});
  addCounter("cluster.test_2.upstream_cx_total", {{"another_tag_name", "another_tag-value"}});
  addGauge("cluster.test_3.upstream_cx_total", {{"another_tag_name_3", "another_tag_3-value"}});
  addGauge("cluster.test_4.upstream_cx_total", {{"another_tag_name_4", "another_tag_4-value"}});

  const std::vector<uint64_t> h1_values = {50, 20, 30, 70, 100, 5000, 200};
  HistogramWrapper h1_cumulative;
  h1_cumulative.setHistogramValues(h1_values);
  Stats::HistogramStatisticsImpl h1_cumulative_statistics(h1_cumulative.getHistogram());

  auto histogram1 = std::make_shared<NiceMock<Stats::MockParentHistogram>>();
  histogram1->name_ = "cluster.test_1.upstream_rq_time";
  histogram1->used_ = true;
  histogram1->tags_ = {Stats::Tag{"key1", "value1"}, Stats::Tag{"key2", "value2"}};
  addHistogram(histogram1);
  EXPECT_CALL(*histogram1, cumulativeStatistics())
      .WillOnce(testing::ReturnRef(h1_cumulative_statistics));

  Buffer::OwnedImpl response;
  auto size =
      PrometheusStatsFormatter::statsAsPrometheus(counters_, gauges_, histograms_, response, true);
  EXPECT_EQ(1UL, size);

  const std::string expected_output = R"EOF(# TYPE envoy_cluster_test_1_upstream_rq_time histogram
envoy_cluster_test_1_upstream_rq_time_bucket{key1="value1",key2="value2",le="0.5"} 0
envoy_cluster_test_1_upstream_rq_time_bucket{key1="value1",key2="value2",le="1"} 0
envoy_cluster_test_1_upstream_rq_time_bucket{key1="value1",key2="value2",le="5"} 0
envoy_cluster_test_1_upstream_rq_time_bucket{key1="value1",key2="value2",le="10"} 0
envoy_cluster_test_1_upstream_rq_time_bucket{key1="value1",key2="value2",le="25"} 1
envoy_cluster_test_1_upstream_rq_time_bucket{key1="value1",key2="value2",le="50"} 2
envoy_cluster_test_1_upstream_rq_time_bucket{key1="value1",key2="value2",le="100"} 4
envoy_cluster_test_1_upstream_rq_time_bucket{key1="value1",key2="value2",le="250"} 6
envoy_cluster_test_1_upstream_rq_time_bucket{key1="value1",key2="value2",le="500"} 6
envoy_cluster_test_1_upstream_rq_time_bucket{key1="value1",key2="value2",le="1000"} 6
envoy_cluster_test_1_upstream_rq_time_bucket{key1="value1",key2="value2",le="2500"} 6
envoy_cluster_test_1_upstream_rq_time_bucket{key1="value1",key2="value2",le="5000"} 6
envoy_cluster_test_1_upstream_rq_time_bucket{key1="value1",key2="value2",le="10000"} 7
envoy_cluster_test_1_upstream_rq_time_bucket{key1="value1",key2="value2",le="30000"} 7
envoy_cluster_test_1_upstream_rq_time_bucket{key1="value1",key2="value2",le="60000"} 7
envoy_cluster_test_1_upstream_rq_time_bucket{key1="value1",key2="value2",le="300000"} 7
envoy_cluster_test_1_upstream_rq_time_bucket{key1="value1",key2="value2",le="600000"} 7
envoy_cluster_test_1_upstream_rq_time_bucket{key1="value1",key2="value2",le="1800000"} 7
envoy_cluster_test_1_upstream_rq_time_bucket{key1="value1",key2="value2",le="3600000"} 7
envoy_cluster_test_1_upstream_rq_time_bucket{key1="value1",key2="value2",le="+Inf"} 7
envoy_cluster_test_1_upstream_rq_time_sum{key1="value1",key2="value2"} 5532
envoy_cluster_test_1_upstream_rq_time_count{key1="value1",key2="value2"} 7
)EOF";

  EXPECT_EQ(expected_output, response.toString());
}

TEST_F(PrometheusStatsFormatterTest, OutputWithUsedOnlyHistogram) {
  const std::vector<uint64_t> h1_values = {};
  HistogramWrapper h1_cumulative;
  h1_cumulative.setHistogramValues(h1_values);
  Stats::HistogramStatisticsImpl h1_cumulative_statistics(h1_cumulative.getHistogram());

  auto histogram1 = std::make_shared<NiceMock<Stats::MockParentHistogram>>();
  histogram1->name_ = "cluster.test_1.upstream_rq_time";
  histogram1->used_ = false;
  histogram1->tags_ = {Stats::Tag{"key1", "value1"}, Stats::Tag{"key2", "value2"}};
  addHistogram(histogram1);

  {
    const bool used_only = true;
    EXPECT_CALL(*histogram1, cumulativeStatistics()).Times(0);

    Buffer::OwnedImpl response;
    auto size = PrometheusStatsFormatter::statsAsPrometheus(counters_, gauges_, histograms_,
                                                            response, used_only);
    EXPECT_EQ(0UL, size);
  }

  {
    const bool used_only = false;
    EXPECT_CALL(*histogram1, cumulativeStatistics())
        .WillOnce(testing::ReturnRef(h1_cumulative_statistics));

    Buffer::OwnedImpl response;
    auto size = PrometheusStatsFormatter::statsAsPrometheus(counters_, gauges_, histograms_,
                                                            response, used_only);
    EXPECT_EQ(1UL, size);
  }
}

} // namespace Server
} // namespace Envoy<|MERGE_RESOLUTION|>--- conflicted
+++ resolved
@@ -1233,15 +1233,12 @@
     gauges_.push_back(alloc_.makeGauge(storage.statName(), name, cluster_tags));
   }
 
-<<<<<<< HEAD
-  Stats::SymbolTableImpl symbol_table_;
-=======
   void addHistogram(const Stats::ParentHistogramSharedPtr histogram) {
     histograms_.push_back(histogram);
   }
 
+  Stats::SymbolTableImpl symbol_table_;
   Stats::StatsOptionsImpl stats_options_;
->>>>>>> e8411b02
   Stats::HeapStatDataAllocator alloc_;
   std::vector<Stats::CounterSharedPtr> counters_;
   std::vector<Stats::GaugeSharedPtr> gauges_;

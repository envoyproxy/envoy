#include <fstream>
#include <unordered_map>

#include "envoy/json/json_object.h"
#include "envoy/runtime/runtime.h"

#include "common/http/message_impl.h"
#include "common/json/json_loader.h"
#include "common/profiler/profiler.h"
#include "common/stats/stats_impl.h"
#include "common/stats/thread_local_store.h"

#include "server/http/admin.h"

#include "test/mocks/runtime/mocks.h"
#include "test/mocks/server/mocks.h"
#include "test/test_common/environment.h"
#include "test/test_common/logging.h"
#include "test/test_common/network_utility.h"
#include "test/test_common/printers.h"
#include "test/test_common/utility.h"

#include "absl/strings/match.h"
#include "gmock/gmock.h"
#include "gtest/gtest.h"

using testing::HasSubstr;
using testing::InSequence;
using testing::Invoke;
using testing::NiceMock;
using testing::Ref;
using testing::_;

namespace Envoy {
namespace Server {

class AdminStatsTest : public testing::TestWithParam<Network::Address::IpVersion>,
                       public Stats::RawStatDataAllocator {
public:
public:
  AdminStatsTest() {
    ON_CALL(*this, alloc(_))
        .WillByDefault(Invoke(
            [this](const std::string& name) -> Stats::RawStatData* { return alloc_.alloc(name); }));

    ON_CALL(*this, free(_)).WillByDefault(Invoke([this](Stats::RawStatData& data) -> void {
      return alloc_.free(data);
    }));

    EXPECT_CALL(*this, alloc("stats.overflow"));
    store_.reset(new Stats::ThreadLocalStoreImpl(*this));
    store_->addSink(sink_);
  }

  static std::string
  statsAsJsonHandler(std::map<std::string, uint64_t>& all_stats,
                     const std::vector<Stats::ParentHistogramSharedPtr>& all_histograms,
                     const bool used_only) {
    return AdminImpl::statsAsJson(all_stats, all_histograms, used_only, true);
  }

  MOCK_METHOD1(alloc, Stats::RawStatData*(const std::string& name));
  MOCK_METHOD1(free, void(Stats::RawStatData& data));

  NiceMock<Event::MockDispatcher> main_thread_dispatcher_;
  NiceMock<ThreadLocal::MockInstance> tls_;
  Stats::TestAllocator alloc_;
  Stats::MockSink sink_;
  std::unique_ptr<Stats::ThreadLocalStoreImpl> store_;
};

class AdminFilterTest : public testing::TestWithParam<Network::Address::IpVersion> {
public:
  // TODO(mattklein123): Switch to mocks and do not bind to a real port.
  AdminFilterTest()
      : admin_("/dev/null", TestEnvironment::temporaryPath("envoy.prof"),
               TestEnvironment::temporaryPath("admin.address"),
               Network::Test::getCanonicalLoopbackAddress(GetParam()), server_,
               listener_scope_.createScope("listener.admin.")),
        filter_(admin_), request_headers_{{":path", "/"}} {
    filter_.setDecoderFilterCallbacks(callbacks_);
  }

  NiceMock<MockInstance> server_;
  Stats::IsolatedStoreImpl listener_scope_;
  AdminImpl admin_;
  AdminFilter filter_;
  NiceMock<Http::MockStreamDecoderFilterCallbacks> callbacks_;
  Http::TestHeaderMapImpl request_headers_;
};

INSTANTIATE_TEST_CASE_P(IpVersions, AdminStatsTest,
                        testing::ValuesIn(TestEnvironment::getIpVersionsForTest()),
                        TestUtility::ipTestParamsToString);

TEST_P(AdminStatsTest, StatsAsJson) {
  InSequence s;
  store_->initializeThreading(main_thread_dispatcher_, tls_);

  Stats::Histogram& h1 = store_->histogram("h1");
  Stats::Histogram& h2 = store_->histogram("h2");

  EXPECT_CALL(sink_, onHistogramComplete(Ref(h1), 200));
  h1.recordValue(200);

  EXPECT_CALL(sink_, onHistogramComplete(Ref(h2), 100));
  h2.recordValue(100);

  store_->mergeHistograms([]() -> void {});

  // Again record a new value in h1 so that it has both interval and cumulative values.
  // h2 should only have cumulative values.
  EXPECT_CALL(sink_, onHistogramComplete(Ref(h1), 100));
  h1.recordValue(100);

  store_->mergeHistograms([]() -> void {});

  EXPECT_CALL(*this, free(_));

  std::map<std::string, uint64_t> all_stats;

  std::string actual_json = statsAsJsonHandler(all_stats, store_->histograms(), false);

  const std::string expected_json = R"EOF({
    "stats": [
        {
            "histograms": {
                "supported_quantiles": [
                    0.0,
                    25.0,
                    50.0,
                    75.0,
                    90.0,
                    95.0,
                    99.0,
                    99.9,
                    100.0
                ],
                "computed_quantiles": [
                    {
                        "name": "h2",
                        "values": [
                            {
                                "interval": null,
                                "cumulative": 100.0
                            },
                            {
                                "interval": null,
                                "cumulative": 102.5
                            },
                            {
                                "interval": null,
                                "cumulative": 105.0
                            },
                            {
                                "interval": null,
                                "cumulative": 107.5
                            },
                            {
                                "interval": null,
                                "cumulative": 109.0
                            },
                            {
                                "interval": null,
                                "cumulative": 109.5
                            },
                            {
                                "interval": null,
                                "cumulative": 109.9
                            },
                            {
                                "interval": null,
                                "cumulative": 109.99
                            },
                            {
                                "interval": null,
                                "cumulative": 110.0
                            }
                        ]
                    },
                    {
                        "name": "h1",
                        "values": [
                            {
                                "interval": 100.0,
                                "cumulative": 100.0
                            },
                            {
                                "interval": 102.5,
                                "cumulative": 105.0
                            },
                            {
                                "interval": 105.0,
                                "cumulative": 110.0
                            },
                            {
                                "interval": 107.5,
                                "cumulative": 205.0
                            },
                            {
                                "interval": 109.0,
                                "cumulative": 208.0
                            },
                            {
                                "interval": 109.5,
                                "cumulative": 209.0
                            },
                            {
                                "interval": 109.9,
                                "cumulative": 209.8
                            },
                            {
                                "interval": 109.99,
                                "cumulative": 209.98
                            },
                            {
                                "interval": 110.0,
                                "cumulative": 210.0
                            }
                        ]
                    }
                ]
            }
        }
    ]
})EOF";

  EXPECT_EQ(expected_json, actual_json);
  store_->shutdownThreading();
}

TEST_P(AdminStatsTest, UsedOnlyStatsAsJson) {
  InSequence s;
  store_->initializeThreading(main_thread_dispatcher_, tls_);

  Stats::Histogram& h1 = store_->histogram("h1");
  Stats::Histogram& h2 = store_->histogram("h2");

  EXPECT_EQ("h1", h1.name());
  EXPECT_EQ("h2", h2.name());

  EXPECT_CALL(sink_, onHistogramComplete(Ref(h1), 200));
  h1.recordValue(200);

  store_->mergeHistograms([]() -> void {});

  // Again record a new value in h1 so that it has both interval and cumulative values.
  // h2 should only have cumulative values.
  EXPECT_CALL(sink_, onHistogramComplete(Ref(h1), 100));
  h1.recordValue(100);

  store_->mergeHistograms([]() -> void {});

  EXPECT_CALL(*this, free(_));

  std::map<std::string, uint64_t> all_stats;

  std::string actual_json = statsAsJsonHandler(all_stats, store_->histograms(), false);

  // Expected JSON should not have h2 values as it is not used.
  const std::string expected_json = R"EOF({
    "stats": [
        {
            "histograms": {
                "supported_quantiles": [
                    0.0,
                    25.0,
                    50.0,
                    75.0,
                    90.0,
                    95.0,
                    99.0,
                    99.9,
                    100.0
                ],
                "computed_quantiles": [
                    {
                        "name": "h1",
                        "values": [
                            {
                                "interval": 100.0,
                                "cumulative": 100.0
                            },
                            {
                                "interval": 102.5,
                                "cumulative": 105.0
                            },
                            {
                                "interval": 105.0,
                                "cumulative": 110.0
                            },
                            {
                                "interval": 107.5,
                                "cumulative": 205.0
                            },
                            {
                                "interval": 109.0,
                                "cumulative": 208.0
                            },
                            {
                                "interval": 109.5,
                                "cumulative": 209.0
                            },
                            {
                                "interval": 109.9,
                                "cumulative": 209.8
                            },
                            {
                                "interval": 109.99,
                                "cumulative": 209.98
                            },
                            {
                                "interval": 110.0,
                                "cumulative": 210.0
                            }
                        ]
                    }
                ]
            }
        }
    ]
})EOF";

  EXPECT_EQ(expected_json, actual_json);
  store_->shutdownThreading();
}

INSTANTIATE_TEST_CASE_P(IpVersions, AdminFilterTest,
                        testing::ValuesIn(TestEnvironment::getIpVersionsForTest()),
                        TestUtility::ipTestParamsToString);

TEST_P(AdminFilterTest, HeaderOnly) {
  EXPECT_CALL(callbacks_, encodeHeaders_(_, false));
  filter_.decodeHeaders(request_headers_, true);
}

TEST_P(AdminFilterTest, Body) {
  filter_.decodeHeaders(request_headers_, false);
  Buffer::OwnedImpl data("hello");
  EXPECT_CALL(callbacks_, encodeHeaders_(_, false));
  filter_.decodeData(data, true);
}

TEST_P(AdminFilterTest, Trailers) {
  filter_.decodeHeaders(request_headers_, false);
  Buffer::OwnedImpl data("hello");
  filter_.decodeData(data, false);
  EXPECT_CALL(callbacks_, encodeHeaders_(_, false));
  filter_.decodeTrailers(request_headers_);
}

class AdminInstanceTest : public testing::TestWithParam<Network::Address::IpVersion> {
public:
  AdminInstanceTest()
      : address_out_path_(TestEnvironment::temporaryPath("admin.address")),
        cpu_profile_path_(TestEnvironment::temporaryPath("envoy.prof")),
        admin_("/dev/null", cpu_profile_path_, address_out_path_,
               Network::Test::getCanonicalLoopbackAddress(GetParam()), server_,
               listener_scope_.createScope("listener.admin.")),
        request_headers_{{":path", "/"}}, admin_filter_(admin_) {

    EXPECT_EQ(std::chrono::milliseconds(100), admin_.drainTimeout());
    admin_.tracingStats().random_sampling_.inc();
    EXPECT_TRUE(admin_.setCurrentClientCertDetails().empty());
  }

  Http::Code runCallback(absl::string_view path_and_query, Http::HeaderMap& response_headers,
                         Buffer::Instance& response, absl::string_view method) {
    request_headers_.insertMethod().value(method.data(), method.size());
    admin_filter_.decodeHeaders(request_headers_, false);
    return admin_.runCallback(path_and_query, response_headers, response, admin_filter_);
  }

  Http::Code getCallback(absl::string_view path_and_query, Http::HeaderMap& response_headers,
                         Buffer::Instance& response) {
    return runCallback(path_and_query, response_headers, response,
                       Http::Headers::get().MethodValues.Get);
  }

  Http::Code postCallback(absl::string_view path_and_query, Http::HeaderMap& response_headers,
                          Buffer::Instance& response) {
    return runCallback(path_and_query, response_headers, response,
                       Http::Headers::get().MethodValues.Post);
  }

  std::string address_out_path_;
  std::string cpu_profile_path_;
  NiceMock<MockInstance> server_;
  Stats::IsolatedStoreImpl listener_scope_;
  AdminImpl admin_;
  Http::TestHeaderMapImpl request_headers_;
  Server::AdminFilter admin_filter_;
};

INSTANTIATE_TEST_CASE_P(IpVersions, AdminInstanceTest,
                        testing::ValuesIn(TestEnvironment::getIpVersionsForTest()),
                        TestUtility::ipTestParamsToString);
// Can only get code coverage of AdminImpl::handlerCpuProfiler stopProfiler with
// a real profiler linked in (successful call to startProfiler). startProfiler
// requies tcmalloc.
#ifdef TCMALLOC

TEST_P(AdminInstanceTest, AdminProfiler) {
  Buffer::OwnedImpl data;
  Http::HeaderMapImpl header_map;
  EXPECT_EQ(Http::Code::OK, postCallback("/cpuprofiler?enable=y", header_map, data));
  EXPECT_TRUE(Profiler::Cpu::profilerEnabled());
  EXPECT_EQ(Http::Code::OK, postCallback("/cpuprofiler?enable=n", header_map, data));
  EXPECT_FALSE(Profiler::Cpu::profilerEnabled());
}

#endif

TEST_P(AdminInstanceTest, MutatesWarnWithGet) {
  Buffer::OwnedImpl data;
  Http::HeaderMapImpl header_map;
  const std::string path("/healthcheck/fail");
  // TODO(jmarantz): the call to getCallback should be made to fail, but as an interim we will
  // just issue a warning, so that scripts using curl GET comamnds to mutate state can be fixed.
  EXPECT_LOG_CONTAINS("warning",
                      "admin path \"" + path + "\" mutates state, method=GET rather than POST",
                      EXPECT_EQ(Http::Code::OK, getCallback(path, header_map, data)));
}

TEST_P(AdminInstanceTest, AdminBadProfiler) {
  Buffer::OwnedImpl data;
  AdminImpl admin_bad_profile_path("/dev/null",
                                   TestEnvironment::temporaryPath("some/unlikely/bad/path.prof"),
                                   "", Network::Test::getCanonicalLoopbackAddress(GetParam()),
                                   server_, listener_scope_.createScope("listener.admin."));
  Http::HeaderMapImpl header_map;
  const absl::string_view post = Http::Headers::get().MethodValues.Post;
  request_headers_.insertMethod().value(post.data(), post.size());
  admin_filter_.decodeHeaders(request_headers_, false);
  EXPECT_NO_LOGS(EXPECT_EQ(Http::Code::InternalServerError,
                           admin_bad_profile_path.runCallback("/cpuprofiler?enable=y", header_map,
                                                              data, admin_filter_)));
  EXPECT_FALSE(Profiler::Cpu::profilerEnabled());
}

TEST_P(AdminInstanceTest, WriteAddressToFile) {
  std::ifstream address_file(address_out_path_);
  std::string address_from_file;
  std::getline(address_file, address_from_file);
  EXPECT_EQ(admin_.socket().localAddress()->asString(), address_from_file);
}

TEST_P(AdminInstanceTest, AdminBadAddressOutPath) {
  std::string bad_path = TestEnvironment::temporaryPath("some/unlikely/bad/path/admin.address");
  std::unique_ptr<AdminImpl> admin_bad_address_out_path;
  EXPECT_LOG_CONTAINS(
      "critical", "cannot open admin address output file " + bad_path + " for writing.",
      admin_bad_address_out_path =
          std::make_unique<AdminImpl>("/dev/null", cpu_profile_path_, bad_path,
                                      Network::Test::getCanonicalLoopbackAddress(GetParam()),
                                      server_, listener_scope_.createScope("listener.admin.")));
  EXPECT_FALSE(std::ifstream(bad_path));
}

TEST_P(AdminInstanceTest, CustomHandler) {
  auto callback = [](absl::string_view, Http::HeaderMap&, Buffer::Instance&,
                     AdminStream&) -> Http::Code { return Http::Code::Accepted; };

  // Test removable handler.
  EXPECT_NO_LOGS(EXPECT_TRUE(admin_.addHandler("/foo/bar", "hello", callback, true, false)));
  Http::HeaderMapImpl header_map;
  Buffer::OwnedImpl response;
  EXPECT_EQ(Http::Code::Accepted, getCallback("/foo/bar", header_map, response));

  // Test that removable handler gets removed.
  EXPECT_TRUE(admin_.removeHandler("/foo/bar"));
  EXPECT_EQ(Http::Code::NotFound, getCallback("/foo/bar", header_map, response));
  EXPECT_FALSE(admin_.removeHandler("/foo/bar"));

  // Add non removable handler.
  EXPECT_TRUE(admin_.addHandler("/foo/bar", "hello", callback, false, false));
  EXPECT_EQ(Http::Code::Accepted, getCallback("/foo/bar", header_map, response));

  // Add again and make sure it is not there twice.
  EXPECT_FALSE(admin_.addHandler("/foo/bar", "hello", callback, false, false));

  // Try to remove non removable handler, and make sure it is not removed.
  EXPECT_FALSE(admin_.removeHandler("/foo/bar"));
  EXPECT_EQ(Http::Code::Accepted, getCallback("/foo/bar", header_map, response));
}

TEST_P(AdminInstanceTest, RejectHandlerWithXss) {
  auto callback = [](absl::string_view, Http::HeaderMap&, Buffer::Instance&,
                     AdminStream&) -> Http::Code { return Http::Code::Accepted; };
  EXPECT_LOG_CONTAINS("error",
                      "filter \"/foo<script>alert('hi')</script>\" contains invalid character '<'",
                      EXPECT_FALSE(admin_.addHandler("/foo<script>alert('hi')</script>", "hello",
                                                     callback, true, false)));
}

TEST_P(AdminInstanceTest, RejectHandlerWithEmbeddedQuery) {
  auto callback = [](absl::string_view, Http::HeaderMap&, Buffer::Instance&,
                     AdminStream&) -> Http::Code { return Http::Code::Accepted; };
  EXPECT_LOG_CONTAINS("error",
                      "filter \"/bar?queryShouldNotBeInPrefix\" contains invalid character '?'",
                      EXPECT_FALSE(admin_.addHandler("/bar?queryShouldNotBeInPrefix", "hello",
                                                     callback, true, false)));
}

TEST_P(AdminInstanceTest, EscapeHelpTextWithPunctuation) {
  auto callback = [](absl::string_view, Http::HeaderMap&, Buffer::Instance&,
                     AdminStream&) -> Http::Code { return Http::Code::Accepted; };

  // It's OK to have help text with HTML characters in it, but when we render the home
  // page they need to be escaped.
  const std::string planets = "jupiter>saturn>mars";
  EXPECT_TRUE(admin_.addHandler("/planets", planets, callback, true, false));

  Http::HeaderMapImpl header_map;
  Buffer::OwnedImpl response;
  EXPECT_EQ(Http::Code::OK, getCallback("/", header_map, response));
  Http::HeaderString& content_type = header_map.ContentType()->value();
  EXPECT_THAT(std::string(content_type.getStringView()), testing::HasSubstr("text/html"));
  EXPECT_EQ(-1, response.search(planets.data(), planets.size(), 0));
  const std::string escaped_planets = "jupiter&gt;saturn&gt;mars";
  EXPECT_NE(-1, response.search(escaped_planets.data(), escaped_planets.size(), 0));
}

TEST_P(AdminInstanceTest, HelpUsesFormForMutations) {
  Http::HeaderMapImpl header_map;
  Buffer::OwnedImpl response;
  EXPECT_EQ(Http::Code::OK, getCallback("/", header_map, response));
  const std::string logging_action = "<form action='/logging' method='post'";
  const std::string stats_href = "<a href='/stats'";
  EXPECT_NE(-1, response.search(logging_action.data(), logging_action.size(), 0));
  EXPECT_NE(-1, response.search(stats_href.data(), stats_href.size(), 0));
}

TEST_P(AdminInstanceTest, ConfigDump) {
  Buffer::OwnedImpl response;
  Http::HeaderMapImpl header_map;
  auto entry = admin_.getConfigTracker().add("foo", [] {
    auto msg = std::make_unique<ProtobufWkt::StringValue>();
    msg->set_value("bar");
    return msg;
  });
  const std::string expected_json = R"EOF({
 "configs": {
  "foo": {
   "@type": "type.googleapis.com/google.protobuf.StringValue",
   "value": "bar"
  }
 }
}
)EOF";
  EXPECT_EQ(Http::Code::OK, getCallback("/config_dump", header_map, response));
  std::string output = TestUtility::bufferToString(response);
  EXPECT_EQ(expected_json, output);
}

TEST_P(AdminInstanceTest, Runtime) {
  Http::HeaderMapImpl header_map;
  Buffer::OwnedImpl response;

  Runtime::MockSnapshot snapshot;
  Runtime::MockLoader loader;
  auto layer1 = std::make_unique<NiceMock<Runtime::MockOverrideLayer>>();
  auto layer2 = std::make_unique<NiceMock<Runtime::MockOverrideLayer>>();
  std::unordered_map<std::string, Runtime::Snapshot::Entry> entries1{
      {"string_key", {"foo", {}}}, {"int_key", {"1", {1}}}, {"other_key", {"bar", {}}}};
  std::unordered_map<std::string, Runtime::Snapshot::Entry> entries2{
      {"string_key", {"override", {}}}, {"extra_key", {"bar", {}}}};

  ON_CALL(*layer1, name()).WillByDefault(testing::ReturnRefOfCopy(std::string{"layer1"}));
  ON_CALL(*layer1, values()).WillByDefault(testing::ReturnRef(entries1));
  ON_CALL(*layer2, name()).WillByDefault(testing::ReturnRefOfCopy(std::string{"layer2"}));
  ON_CALL(*layer2, values()).WillByDefault(testing::ReturnRef(entries2));

  std::vector<Runtime::Snapshot::OverrideLayerConstPtr> layers;
  layers.push_back(std::move(layer1));
  layers.push_back(std::move(layer2));
  EXPECT_CALL(snapshot, getLayers()).WillRepeatedly(testing::ReturnRef(layers));

  const std::string expected_json = R"EOF({
    "layers": [
        "layer1",
        "layer2"
    ],
    "entries": {
        "extra_key": {
            "layer_values": [
                "",
                "bar"
            ],
            "final_value": "bar"
        },
        "int_key": {
            "layer_values": [
                "1",
                ""
            ],
            "final_value": "1"
        },
        "other_key": {
            "layer_values": [
                "bar",
                ""
            ],
            "final_value": "bar"
        },
        "string_key": {
            "layer_values": [
                "foo",
                "override"
            ],
            "final_value": "override"
        }
    }
})EOF";

  EXPECT_CALL(loader, snapshot()).WillRepeatedly(testing::ReturnPointee(&snapshot));
  EXPECT_CALL(server_, runtime()).WillRepeatedly(testing::ReturnPointee(&loader));
  EXPECT_EQ(Http::Code::OK, getCallback("/runtime", header_map, response));
  EXPECT_EQ(expected_json, TestUtility::bufferToString(response));
}

TEST_P(AdminInstanceTest, RuntimeModify) {
  Http::HeaderMapImpl header_map;
  Buffer::OwnedImpl response;

  Runtime::MockLoader loader;
  EXPECT_CALL(server_, runtime()).WillRepeatedly(testing::ReturnPointee(&loader));

  std::unordered_map<std::string, std::string> overrides;
  overrides["foo"] = "bar";
  overrides["x"] = "42";
  overrides["nothing"] = "";
  EXPECT_CALL(loader, mergeValues(overrides)).Times(1);
  EXPECT_EQ(Http::Code::OK,
            getCallback("/runtime_modify?foo=bar&x=42&nothing=", header_map, response));
  EXPECT_EQ("OK\n", TestUtility::bufferToString(response));
}

TEST_P(AdminInstanceTest, RuntimeModifyNoArguments) {
  Http::HeaderMapImpl header_map;
  Buffer::OwnedImpl response;

  EXPECT_EQ(Http::Code::BadRequest, getCallback("/runtime_modify", header_map, response));
  EXPECT_TRUE(absl::StartsWith(TestUtility::bufferToString(response), "usage:"));
}

TEST_P(AdminInstanceTest, TracingStatsDisabled) {
  const std::string& name = admin_.tracingStats().service_forced_.name();
  for (Stats::CounterSharedPtr counter : server_.stats().counters()) {
    EXPECT_NE(counter->name(), name) << "Unexpected tracing stat found in server stats: " << name;
  }
}

<<<<<<< HEAD
TEST_P(AdminInstanceTest, GetRequest) {
  Http::HeaderMapImpl response_headers;
  std::string body;
  EXPECT_EQ(Http::Code::OK, admin_.request("/server_info", Http::Utility::QueryParams(), "GET",
                                           response_headers, body));
  EXPECT_TRUE(absl::StartsWith(body, "envoy ")) << body;
  EXPECT_THAT(std::string(response_headers.ContentType()->value().getStringView()),
              HasSubstr("text/plain"));
}

TEST_P(AdminInstanceTest, GetRequestJson) {
  Http::HeaderMapImpl response_headers;
  std::string body;
  EXPECT_EQ(Http::Code::OK,
            admin_.request("/stats", Http::Utility::QueryParams({{"format", "json"}}), "GET",
                           response_headers, body));
  EXPECT_THAT(body, HasSubstr("{\"stats\":["));
  EXPECT_THAT(std::string(response_headers.ContentType()->value().getStringView()),
              HasSubstr("application/json"));
}

TEST_P(AdminInstanceTest, PostRequest) {
  Http::HeaderMapImpl response_headers;
  std::string body;
  EXPECT_NO_LOGS(
      EXPECT_EQ(Http::Code::OK, admin_.request("/healthcheck/fail", Http::Utility::QueryParams(),
                                               "POST", response_headers, body)));
  EXPECT_EQ(body, "OK\n");
  EXPECT_THAT(std::string(response_headers.ContentType()->value().getStringView()),
              HasSubstr("text/plain"));
}

TEST(PrometheusStatsFormatter, MetricName) {
=======
class PrometheusStatsFormatterTest : public testing::Test {
protected:
  void addCounter(const std::string& name, std::vector<Stats::Tag> cluster_tags) {
    std::string tname = std::string(name);
    counters_.push_back(alloc_.makeCounter(name, std::move(tname), std::move(cluster_tags)));
  }

  void addGauge(const std::string& name, std::vector<Stats::Tag> cluster_tags) {
    std::string tname = std::string(name);
    gauges_.push_back(alloc_.makeGauge(name, std::move(tname), std::move(cluster_tags)));
  }

  Stats::HeapRawStatDataAllocator alloc_;
  std::vector<Stats::CounterSharedPtr> counters_;
  std::vector<Stats::GaugeSharedPtr> gauges_;
};

TEST_F(PrometheusStatsFormatterTest, MetricName) {
>>>>>>> 20c04545
  std::string raw = "vulture.eats-liver";
  std::string expected = "envoy_vulture_eats_liver";
  auto actual = PrometheusStatsFormatter::metricName(raw);
  EXPECT_EQ(expected, actual);
}

TEST_F(PrometheusStatsFormatterTest, FormattedTags) {
  // If value has - then it should be replaced by _ .
  std::vector<Stats::Tag> tags;
  Stats::Tag tag1 = {"a.tag-name", "a.tag-value"};
  Stats::Tag tag2 = {"another_tag_name", "another.tag-value"};
  tags.push_back(tag1);
  tags.push_back(tag2);
  std::string expected = "a_tag_name=\"a_tag_value\",another_tag_name=\"another_tag_value\"";
  auto actual = PrometheusStatsFormatter::formattedTags(tags);
  EXPECT_EQ(expected, actual);
}

TEST_F(PrometheusStatsFormatterTest, MetricNameCollison) {

  // Create two counters and two gauges with each pair having the same name,
  // but having different tag names and values.
  //`statsAsPrometheus()` should return two implying it found two unique stat names

  addCounter("cluster.test_cluster_1.upstream_cx_total", {{"a.tag-name", "a.tag-value"}});
  addCounter("cluster.test_cluster_1.upstream_cx_total",
             {{"another_tag_name", "another_tag-value"}});
  addGauge("cluster.test_cluster_2.upstream_cx_total",
           {{"another_tag_name_3", "another_tag_3-value"}});
  addGauge("cluster.test_cluster_2.upstream_cx_total",
           {{"another_tag_name_4", "another_tag_4-value"}});

  Buffer::OwnedImpl response;
  EXPECT_EQ(2UL, PrometheusStatsFormatter::statsAsPrometheus(counters_, gauges_, response));
}

TEST_F(PrometheusStatsFormatterTest, UniqueMetricName) {

  // Create two counters and two gauges, all with unique names.
  // statsAsPrometheus() should return four implying it found
  // four unique stat names.

  addCounter("cluster.test_cluster_1.upstream_cx_total", {{"a.tag-name", "a.tag-value"}});
  addCounter("cluster.test_cluster_2.upstream_cx_total",
             {{"another_tag_name", "another_tag-value"}});
  addGauge("cluster.test_cluster_3.upstream_cx_total",
           {{"another_tag_name_3", "another_tag_3-value"}});
  addGauge("cluster.test_cluster_4.upstream_cx_total",
           {{"another_tag_name_4", "another_tag_4-value"}});

  Buffer::OwnedImpl response;
  EXPECT_EQ(4UL, PrometheusStatsFormatter::statsAsPrometheus(counters_, gauges_, response));
}

} // namespace Server
} // namespace Envoy<|MERGE_RESOLUTION|>--- conflicted
+++ resolved
@@ -651,7 +651,6 @@
   }
 }
 
-<<<<<<< HEAD
 TEST_P(AdminInstanceTest, GetRequest) {
   Http::HeaderMapImpl response_headers;
   std::string body;
@@ -684,8 +683,6 @@
               HasSubstr("text/plain"));
 }
 
-TEST(PrometheusStatsFormatter, MetricName) {
-=======
 class PrometheusStatsFormatterTest : public testing::Test {
 protected:
   void addCounter(const std::string& name, std::vector<Stats::Tag> cluster_tags) {
@@ -704,7 +701,6 @@
 };
 
 TEST_F(PrometheusStatsFormatterTest, MetricName) {
->>>>>>> 20c04545
   std::string raw = "vulture.eats-liver";
   std::string expected = "envoy_vulture_eats_liver";
   auto actual = PrometheusStatsFormatter::metricName(raw);

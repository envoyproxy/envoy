--- conflicted
+++ resolved
@@ -24,11 +24,8 @@
         "//include/envoy/server:options_interface",
         "//include/envoy/server:worker_interface",
         "//include/envoy/ssl:context_manager_interface",
-<<<<<<< HEAD
         "//include/envoy/upstream:health_checker_interface",
-=======
         "//source/common/secret:secret_manager_impl_lib",
->>>>>>> 93d96b52
         "//source/common/singleton:manager_impl_lib",
         "//source/common/ssl:context_lib",
         "//source/common/stats:stats_lib",

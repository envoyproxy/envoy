--- conflicted
+++ resolved
@@ -71,12 +71,8 @@
     srcs = ["drain_manager.cc"],
     hdrs = ["drain_manager.h"],
     deps = [
-<<<<<<< HEAD
-        "//include/envoy/event:dispatcher_interface",
-        "//include/envoy/server:drain_manager_interface",
-=======
+        "//envoy/event:dispatcher_interface",
         "//envoy/server:drain_manager_interface",
->>>>>>> f9741d6b
     ],
 )
 

--- conflicted
+++ resolved
@@ -23,14 +23,10 @@
   // Server::Admin
   MOCK_METHOD(bool, addHandler,
               (const std::string& prefix, const std::string& help_text, HandlerCb callback,
-<<<<<<< HEAD
                bool removable, bool mutates_server_state, const ParamDescriptorVec& params));
-=======
-               bool removable, bool mutates_server_state));
   MOCK_METHOD(bool, addChunkedHandler,
               (const std::string& prefix, const std::string& help_text, GenHandlerCb callback,
-               bool removable, bool mutates_server_state));
->>>>>>> b6bc5ca5
+               bool removable, bool mutates_server_state, const ParamDescriptorVec& params));
   MOCK_METHOD(bool, removeHandler, (const std::string& prefix));
   MOCK_METHOD(Network::Socket&, socket, ());
   MOCK_METHOD(ConfigTracker&, getConfigTracker, ());

#include "test/mocks/server/server_factory_context.h"

namespace Envoy {
namespace Server {
namespace Configuration {

using ::testing::Return;
using ::testing::ReturnRef;

MockServerFactoryContext::MockServerFactoryContext()
    : singleton_manager_(new Singleton::ManagerImpl(Thread::threadFactoryForTest())),
      http_context_(store_.symbolTable()), grpc_context_(store_.symbolTable()),
      router_context_(store_.symbolTable()),
      filter_config_provider_manager_(
          std::make_shared<Filter::HttpFilterConfigProviderManagerImpl>()) {
  ON_CALL(*this, clusterManager()).WillByDefault(ReturnRef(cluster_manager_));
  ON_CALL(*this, mainThreadDispatcher()).WillByDefault(ReturnRef(dispatcher_));
  ON_CALL(*this, drainDecision()).WillByDefault(ReturnRef(drain_manager_));
  ON_CALL(*this, localInfo()).WillByDefault(ReturnRef(local_info_));
  ON_CALL(*this, runtime()).WillByDefault(ReturnRef(runtime_loader_));
  ON_CALL(*this, scope()).WillByDefault(ReturnRef(*store_.rootScope()));
  ON_CALL(*this, serverScope()).WillByDefault(ReturnRef(*store_.rootScope()));
  ON_CALL(*this, singletonManager()).WillByDefault(ReturnRef(*singleton_manager_));
  ON_CALL(*this, threadLocal()).WillByDefault(ReturnRef(thread_local_));
  ON_CALL(*this, admin()).WillByDefault(Return(OptRef<Server::Admin>{admin_}));
  ON_CALL(*this, api()).WillByDefault(ReturnRef(api_));
  ON_CALL(*this, timeSource()).WillByDefault(ReturnRef(time_system_));
  ON_CALL(*this, messageValidationContext()).WillByDefault(ReturnRef(validation_context_));
  ON_CALL(*this, messageValidationVisitor())
      .WillByDefault(ReturnRef(ProtobufMessage::getStrictValidationVisitor()));
  ON_CALL(*this, api()).WillByDefault(ReturnRef(api_));
  ON_CALL(*this, drainManager()).WillByDefault(ReturnRef(drain_manager_));
  ON_CALL(*this, statsConfig()).WillByDefault(ReturnRef(stats_config_));
  ON_CALL(*this, accessLogManager()).WillByDefault(ReturnRef(access_log_manager_));
  ON_CALL(*this, initManager()).WillByDefault(ReturnRef(init_manager_));
  ON_CALL(*this, lifecycleNotifier()).WillByDefault(ReturnRef(lifecycle_notifier_));
  ON_CALL(*this, options()).WillByDefault(ReturnRef(options_));
  ON_CALL(*this, overloadManager()).WillByDefault(ReturnRef(overload_manager_));
}
MockServerFactoryContext::~MockServerFactoryContext() = default;

MockStatsConfig::MockStatsConfig() = default;
MockStatsConfig::~MockStatsConfig() = default;

<<<<<<< HEAD
StatelessMockServerFactoryContext::StatelessMockServerFactoryContext()
    : filter_config_provider_manager_(
          std::make_shared<Filter::HttpFilterConfigProviderManagerImpl>()) {}
=======
MockGenericFactoryContext::~MockGenericFactoryContext() = default;

MockGenericFactoryContext::MockGenericFactoryContext() {
  ON_CALL(*this, serverFactoryContext()).WillByDefault(ReturnRef(server_factory_context_));
  ON_CALL(*this, scope()).WillByDefault(ReturnRef(*store_.rootScope()));
  ON_CALL(*this, initManager()).WillByDefault(ReturnRef(init_manager_));
  ON_CALL(*this, messageValidationVisitor())
      .WillByDefault(ReturnRef(ProtobufMessage::getStrictValidationVisitor()));
}
>>>>>>> 5bc7a8ca

} // namespace Configuration
} // namespace Server
} // namespace Envoy<|MERGE_RESOLUTION|>--- conflicted
+++ resolved
@@ -42,11 +42,10 @@
 MockStatsConfig::MockStatsConfig() = default;
 MockStatsConfig::~MockStatsConfig() = default;
 
-<<<<<<< HEAD
 StatelessMockServerFactoryContext::StatelessMockServerFactoryContext()
     : filter_config_provider_manager_(
           std::make_shared<Filter::HttpFilterConfigProviderManagerImpl>()) {}
-=======
+          
 MockGenericFactoryContext::~MockGenericFactoryContext() = default;
 
 MockGenericFactoryContext::MockGenericFactoryContext() {
@@ -56,7 +55,6 @@
   ON_CALL(*this, messageValidationVisitor())
       .WillByDefault(ReturnRef(ProtobufMessage::getStrictValidationVisitor()));
 }
->>>>>>> 5bc7a8ca
 
 } // namespace Configuration
 } // namespace Server

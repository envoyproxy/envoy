--- conflicted
+++ resolved
@@ -420,11 +420,6 @@
   MOCK_METHOD0(timeSource, TimeSource&());
 
   Event::SimulatedTimeSystem& timeSystem() { return time_system_; }
-<<<<<<< HEAD
-  // Http::CodeStats& codeStats() override { return code_stats_; }
-
-=======
->>>>>>> 3555dcb6
   Http::Context& httpContext() override { return http_context_; }
 
   testing::NiceMock<AccessLog::MockAccessLogManager> access_log_manager_;

--- conflicted
+++ resolved
@@ -76,11 +76,8 @@
   MOCK_CONST_METHOD0(maxStats, uint64_t());
   MOCK_CONST_METHOD0(statsOptions, const Stats::StatsOptions&());
   MOCK_CONST_METHOD0(hotRestartDisabled, bool());
-<<<<<<< HEAD
+  MOCK_CONST_METHOD0(signalHandlingEnabled, bool());
   MOCK_CONST_METHOD0(mutexTracingEnabled, bool());
-=======
-  MOCK_CONST_METHOD0(signalHandlingEnabled, bool());
->>>>>>> 483841f6
 
   std::string config_path_;
   std::string config_yaml_;
@@ -95,11 +92,8 @@
   uint32_t concurrency_{1};
   uint64_t hot_restart_epoch_{};
   bool hot_restart_disabled_{};
-<<<<<<< HEAD
+  bool signal_handling_enabled_{true};
   bool mutex_tracing_enabled_{};
-=======
-  bool signal_handling_enabled_{true};
->>>>>>> 483841f6
 };
 
 class MockConfigTracker : public ConfigTracker {

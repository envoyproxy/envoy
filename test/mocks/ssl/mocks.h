#pragma once

#include <functional>
#include <string>

#include "envoy/api/api.h"
#include "envoy/extensions/transport_sockets/tls/v3/cert.pb.h"
#include "envoy/ssl/certificate_validation_context_config.h"
#include "envoy/ssl/connection.h"
#include "envoy/ssl/context.h"
#include "envoy/ssl/context_config.h"
#include "envoy/ssl/context_manager.h"
#include "envoy/stats/scope.h"

#include "test/mocks/secret/mocks.h"

#include "gmock/gmock.h"

namespace Envoy {
namespace Ssl {

class MockContextManager : public ContextManager {
public:
  MockContextManager();
  ~MockContextManager() override;

  MOCK_METHOD(ClientContextSharedPtr, createSslClientContext,
              (Stats::Scope & scope, const ClientContextConfig& config,
               Envoy::Ssl::ClientContextSharedPtr old_context));
  MOCK_METHOD(ServerContextSharedPtr, createSslServerContext,
              (Stats::Scope & stats, const ServerContextConfig& config,
               const std::vector<std::string>& server_names,
               Envoy::Ssl::ServerContextSharedPtr old_context));
  MOCK_METHOD(size_t, daysUntilFirstCertExpires, (), (const));
  MOCK_METHOD(absl::optional<uint64_t>, secondsUntilFirstOcspResponseExpires, (), (const));
  MOCK_METHOD(void, iterateContexts, (std::function<void(const Context&)> callback));
  MOCK_METHOD(Ssl::PrivateKeyMethodManager&, privateKeyMethodManager, ());
};

class MockConnectionInfo : public ConnectionInfo {
public:
  MockConnectionInfo();
  ~MockConnectionInfo() override;

  MOCK_METHOD(bool, peerCertificatePresented, (), (const));
  MOCK_METHOD(bool, peerCertificateValidated, (), (const));
  MOCK_METHOD(absl::Span<const std::string>, uriSanLocalCertificate, (), (const));
  MOCK_METHOD(const std::string&, sha256PeerCertificateDigest, (), (const));
  MOCK_METHOD(const std::string&, sha1PeerCertificateDigest, (), (const));
  MOCK_METHOD(const std::string&, serialNumberPeerCertificate, (), (const));
  MOCK_METHOD(const std::string&, issuerPeerCertificate, (), (const));
  MOCK_METHOD(const std::string&, subjectPeerCertificate, (), (const));
  MOCK_METHOD(absl::Span<const std::string>, uriSanPeerCertificate, (), (const));
  MOCK_METHOD(const std::string&, subjectLocalCertificate, (), (const));
  MOCK_METHOD(const std::string&, urlEncodedPemEncodedPeerCertificate, (), (const));
  MOCK_METHOD(const std::string&, urlEncodedPemEncodedPeerCertificateChain, (), (const));
  MOCK_METHOD(absl::Span<const std::string>, dnsSansPeerCertificate, (), (const));
  MOCK_METHOD(absl::Span<const std::string>, dnsSansLocalCertificate, (), (const));
  MOCK_METHOD(absl::optional<SystemTime>, validFromPeerCertificate, (), (const));
  MOCK_METHOD(absl::optional<SystemTime>, expirationPeerCertificate, (), (const));
  MOCK_METHOD(const std::string&, sessionId, (), (const));
  MOCK_METHOD(uint16_t, ciphersuiteId, (), (const));
  MOCK_METHOD(std::string, ciphersuiteString, (), (const));
  MOCK_METHOD(const std::string&, tlsVersion, (), (const));
<<<<<<< HEAD
  MOCK_METHOD(const std::string&, requestedServerName, (), (const));
=======
  MOCK_METHOD(const std::string&, alpn, (), (const));
>>>>>>> 400564b1
};

class MockClientContext : public ClientContext {
public:
  MockClientContext();
  ~MockClientContext() override;

  MOCK_METHOD(size_t, daysUntilFirstCertExpires, (), (const));
  MOCK_METHOD(absl::optional<uint64_t>, secondsUntilFirstOcspResponseExpires, (), (const));
  MOCK_METHOD(CertificateDetailsPtr, getCaCertInformation, (), (const));
  MOCK_METHOD(std::vector<CertificateDetailsPtr>, getCertChainInformation, (), (const));
};

class MockClientContextConfig : public ClientContextConfig {
public:
  MockClientContextConfig();
  ~MockClientContextConfig() override;

  MOCK_METHOD(const std::string&, alpnProtocols, (), (const));
  MOCK_METHOD(const std::string&, cipherSuites, (), (const));
  MOCK_METHOD(const std::string&, ecdhCurves, (), (const));
  MOCK_METHOD(std::vector<std::reference_wrapper<const TlsCertificateConfig>>, tlsCertificates, (),
              (const));
  MOCK_METHOD(const CertificateValidationContextConfig*, certificateValidationContext, (), (const));
  MOCK_METHOD(unsigned, minProtocolVersion, (), (const));
  MOCK_METHOD(unsigned, maxProtocolVersion, (), (const));
  MOCK_METHOD(bool, isReady, (), (const));
  MOCK_METHOD(void, setSecretUpdateCallback, (std::function<void()> callback));

  MOCK_METHOD(Ssl::HandshakerFactoryCb, createHandshaker, (), (const, override));
  MOCK_METHOD(Ssl::HandshakerCapabilities, capabilities, (), (const, override));
  MOCK_METHOD(Ssl::SslCtxCb, sslctxCb, (), (const, override));

  MOCK_METHOD(const std::string&, serverNameIndication, (), (const));
  MOCK_METHOD(bool, allowRenegotiation, (), (const));
  MOCK_METHOD(size_t, maxSessionKeys, (), (const));
  MOCK_METHOD(const std::string&, signingAlgorithmsForTest, (), (const));

  Ssl::HandshakerCapabilities capabilities_;
  std::string sni_{"default_sni.example.com"};
  std::string ciphers_{"RSA"};
  std::string alpn_{""};
  std::string test_{};
};

class MockServerContextConfig : public ServerContextConfig {
public:
  MockServerContextConfig();
  ~MockServerContextConfig() override;

  MOCK_METHOD(const std::string&, alpnProtocols, (), (const));
  MOCK_METHOD(const std::string&, cipherSuites, (), (const));
  MOCK_METHOD(const std::string&, ecdhCurves, (), (const));
  MOCK_METHOD(std::vector<std::reference_wrapper<const TlsCertificateConfig>>, tlsCertificates, (),
              (const));
  MOCK_METHOD(const CertificateValidationContextConfig*, certificateValidationContext, (), (const));
  MOCK_METHOD(unsigned, minProtocolVersion, (), (const));
  MOCK_METHOD(unsigned, maxProtocolVersion, (), (const));
  MOCK_METHOD(bool, isReady, (), (const));
  MOCK_METHOD(absl::optional<std::chrono::seconds>, sessionTimeout, (), (const));
  MOCK_METHOD(void, setSecretUpdateCallback, (std::function<void()> callback));

  MOCK_METHOD(Ssl::HandshakerFactoryCb, createHandshaker, (), (const, override));
  MOCK_METHOD(Ssl::HandshakerCapabilities, capabilities, (), (const, override));
  MOCK_METHOD(Ssl::SslCtxCb, sslctxCb, (), (const, override));

  MOCK_METHOD(bool, requireClientCertificate, (), (const));
  MOCK_METHOD(OcspStaplePolicy, ocspStaplePolicy, (), (const));
  MOCK_METHOD(const std::vector<SessionTicketKey>&, sessionTicketKeys, (), (const));
  MOCK_METHOD(bool, disableStatelessSessionResumption, (), (const));
};

class MockTlsCertificateConfig : public TlsCertificateConfig {
public:
  MockTlsCertificateConfig() = default;
  ~MockTlsCertificateConfig() override = default;

  MOCK_METHOD(const std::string&, certificateChain, (), (const));
  MOCK_METHOD(const std::string&, certificateChainPath, (), (const));
  MOCK_METHOD(const std::string&, pkcs12, (), (const));
  MOCK_METHOD(const std::string&, pkcs12Path, (), (const));
  MOCK_METHOD(const std::string&, privateKey, (), (const));
  MOCK_METHOD(const std::string&, privateKeyPath, (), (const));
  MOCK_METHOD(const std::vector<uint8_t>&, ocspStaple, (), (const));
  MOCK_METHOD(const std::string&, ocspStaplePath, (), (const));
  MOCK_METHOD(const std::string&, password, (), (const));
  MOCK_METHOD(const std::string&, passwordPath, (), (const));
  MOCK_METHOD(Envoy::Ssl::PrivateKeyMethodProviderSharedPtr, privateKeyMethod, (), (const));
};

class MockCertificateValidationContextConfig : public CertificateValidationContextConfig {
public:
  MOCK_METHOD(const std::string&, caCert, (), (const));
  MOCK_METHOD(const std::string&, caCertPath, (), (const));
  MOCK_METHOD(const std::string&, certificateRevocationList, (), (const));
  MOCK_METHOD(const std::string&, certificateRevocationListPath, (), (const));
  MOCK_METHOD(const std::vector<envoy::type::matcher::v3::StringMatcher>&, subjectAltNameMatchers,
              (), (const));
  MOCK_METHOD(const std::vector<std::string>&, verifyCertificateHashList, (), (const));
  MOCK_METHOD(const std::vector<std::string>&, verifyCertificateSpkiList, (), (const));
  MOCK_METHOD(bool, allowExpiredCertificate, (), (const));
  MOCK_METHOD(const absl::optional<envoy::config::core::v3::TypedExtensionConfig>&,
              customValidatorConfig, (), (const));
  MOCK_METHOD(Api::Api&, api, (), (const));
  MOCK_METHOD(envoy::extensions::transport_sockets::tls::v3::CertificateValidationContext::
                  TrustChainVerification,
              trustChainVerification, (), (const));
  MOCK_METHOD(bool, onlyVerifyLeafCertificateCrl, (), (const));
};

class MockPrivateKeyMethodManager : public PrivateKeyMethodManager {
public:
  MockPrivateKeyMethodManager();
  ~MockPrivateKeyMethodManager() override;

  MOCK_METHOD(PrivateKeyMethodProviderSharedPtr, createPrivateKeyMethodProvider,
              (const envoy::extensions::transport_sockets::tls::v3::PrivateKeyProvider& config,
               Envoy::Server::Configuration::TransportSocketFactoryContext& factory_context));
};

class MockPrivateKeyMethodProvider : public PrivateKeyMethodProvider {
public:
  MockPrivateKeyMethodProvider();
  ~MockPrivateKeyMethodProvider() override;

  MOCK_METHOD(void, registerPrivateKeyMethod,
              (SSL * ssl, PrivateKeyConnectionCallbacks& cb, Event::Dispatcher& dispatcher));
  MOCK_METHOD(void, unregisterPrivateKeyMethod, (SSL * ssl));
  MOCK_METHOD(bool, checkFips, ());

#ifdef OPENSSL_IS_BORINGSSL
  MOCK_METHOD(BoringSslPrivateKeyMethodSharedPtr, getBoringSslPrivateKeyMethod, ());
#endif
};

} // namespace Ssl
} // namespace Envoy<|MERGE_RESOLUTION|>--- conflicted
+++ resolved
@@ -62,11 +62,8 @@
   MOCK_METHOD(uint16_t, ciphersuiteId, (), (const));
   MOCK_METHOD(std::string, ciphersuiteString, (), (const));
   MOCK_METHOD(const std::string&, tlsVersion, (), (const));
-<<<<<<< HEAD
   MOCK_METHOD(const std::string&, requestedServerName, (), (const));
-=======
   MOCK_METHOD(const std::string&, alpn, (), (const));
->>>>>>> 400564b1
 };
 
 class MockClientContext : public ClientContext {

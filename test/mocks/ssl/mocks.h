--- conflicted
+++ resolved
@@ -116,16 +116,9 @@
   MockPrivateKeyMethodManager();
   ~MockPrivateKeyMethodManager() override;
 
-<<<<<<< HEAD
   MOCK_METHOD(PrivateKeyMethodProviderSharedPtr, createPrivateKeyMethodProvider,
-              (const envoy::extensions::transport_sockets::tls::v3alpha::PrivateKeyProvider& config,
+              (const envoy::extensions::transport_sockets::tls::v3::PrivateKeyProvider& config,
                Envoy::Server::Configuration::TransportSocketFactoryContext& factory_context));
-=======
-  MOCK_METHOD2(createPrivateKeyMethodProvider,
-               PrivateKeyMethodProviderSharedPtr(
-                   const envoy::extensions::transport_sockets::tls::v3::PrivateKeyProvider& config,
-                   Envoy::Server::Configuration::TransportSocketFactoryContext& factory_context));
->>>>>>> 9b6260fc
 };
 
 class MockPrivateKeyMethodProvider : public PrivateKeyMethodProvider {

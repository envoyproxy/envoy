#pragma once

#include <chrono>
#include <cstdint>
#include <list>
#include <string>

#include "envoy/stats/histogram.h"
#include "envoy/stats/sink.h"
#include "envoy/stats/source.h"
#include "envoy/stats/stats.h"
#include "envoy/stats/store.h"
#include "envoy/stats/timespan.h"
#include "envoy/thread_local/thread_local.h"
#include "envoy/upstream/cluster_manager.h"

#include "common/stats/fake_symbol_table_impl.h"
#include "common/stats/histogram_impl.h"
#include "common/stats/isolated_store_impl.h"

#include "test/test_common/global.h"

#include "gmock/gmock.h"

namespace Envoy {
namespace Stats {

class MockMetric : public virtual Metric {
public:
  MockMetric();
  ~MockMetric();

  // This bit of C++ subterfuge allows us to support the wealth of tests that
  // do metric->name_ = "foo" even though names are more complex now. Note
  // that the statName is only populated if there is a symbol table.
  class MetricName {
  public:
    explicit MetricName(MockMetric& mock_metric) : mock_metric_(mock_metric) {}
    ~MetricName();

    void operator=(absl::string_view str);

    std::string name() const { return name_; }
    StatName statName() const { return stat_name_storage_->statName(); }

  private:
    MockMetric& mock_metric_;
    std::string name_;
    std::unique_ptr<StatNameStorage> stat_name_storage_;
  };

  SymbolTable& symbolTable() override { return symbol_table_.get(); }
  const SymbolTable& symbolTable() const override { return symbol_table_.get(); }

  // Note: cannot be mocked because it is accessed as a Property in a gmock EXPECT_CALL. This
  // creates a deadlock in gmock and is an unintended use of mock functions.
  std::string name() const override { return name_.name(); }
  StatName statName() const override { return name_.statName(); }
  std::vector<Tag> tags() const override { return tags_; }
  void setTagExtractedName(absl::string_view name);
  std::string tagExtractedName() const override {
    return tag_extracted_name_.empty() ? name() : tag_extracted_name_;
  }
  StatName tagExtractedStatName() const override { return tag_extracted_stat_name_->statName(); }

  Test::Global<SymbolTableImpl> symbol_table_; // Must outlive name_.
  MetricName name_;
  std::vector<Tag> tags_;

private:
  std::string tag_extracted_name_;
  std::unique_ptr<StatNameTempStorage> tag_extracted_stat_name_;
};

class MockCounter : public Counter, public MockMetric {
public:
  MockCounter();
  ~MockCounter();

  MOCK_METHOD1(add, void(uint64_t amount));
  MOCK_METHOD0(inc, void());
  MOCK_METHOD0(latch, uint64_t());
  MOCK_METHOD0(reset, void());
  MOCK_CONST_METHOD0(used, bool());
  MOCK_CONST_METHOD0(value, uint64_t());

  bool used_;
  uint64_t value_;
  uint64_t latch_;
};

class MockGauge : public Gauge, public MockMetric {
public:
  MockGauge();
  ~MockGauge();

  MOCK_METHOD1(add, void(uint64_t amount));
  MOCK_METHOD0(dec, void());
  MOCK_METHOD0(inc, void());
  MOCK_METHOD1(set, void(uint64_t value));
  MOCK_METHOD1(sub, void(uint64_t amount));
  MOCK_CONST_METHOD0(used, bool());
  MOCK_CONST_METHOD0(value, uint64_t());

  bool used_;
  uint64_t value_;
};

<<<<<<< HEAD
class MockHistogram : public Histogram, public MockMetric {
=======
class MockBoolIndicator : public BoolIndicator {
public:
  MockBoolIndicator();
  ~MockBoolIndicator();

  // Note: cannot be mocked because it is accessed as a Property in a gmock EXPECT_CALL. This
  // creates a deadlock in gmock and is an unintended use of mock functions.
  std::string name() const override { return name_; };
  const char* nameCStr() const override { return name_.c_str(); };

  MOCK_CONST_METHOD0(tagExtractedName, const std::string&());
  MOCK_CONST_METHOD0(tags, const std::vector<Tag>&());
  MOCK_METHOD1(set, void(bool value));
  MOCK_CONST_METHOD0(used, bool());
  MOCK_CONST_METHOD0(value, bool());

  bool used_;
  uint64_t value_;
  std::string name_;
  std::vector<Tag> tags_;
};

class MockHistogram : public Histogram {
>>>>>>> b3995b7c
public:
  MockHistogram();
  ~MockHistogram();

  MOCK_METHOD1(recordValue, void(uint64_t value));
  MOCK_CONST_METHOD0(used, bool());

  Store* store_;
};

class MockParentHistogram : public ParentHistogram, public MockMetric {
public:
  MockParentHistogram();
  ~MockParentHistogram();

  void merge() override {}
  const std::string quantileSummary() const override { return ""; };
  const std::string bucketSummary() const override { return ""; };

  MOCK_CONST_METHOD0(used, bool());
  MOCK_METHOD1(recordValue, void(uint64_t value));
  MOCK_CONST_METHOD0(cumulativeStatistics, const HistogramStatistics&());
  MOCK_CONST_METHOD0(intervalStatistics, const HistogramStatistics&());

  bool used_;
  Store* store_;
  std::shared_ptr<HistogramStatistics> histogram_stats_ =
      std::make_shared<HistogramStatisticsImpl>();
};

class MockSource : public Source {
public:
  MockSource();
  ~MockSource();

  MOCK_METHOD0(cachedCounters, const std::vector<CounterSharedPtr>&());
  MOCK_METHOD0(cachedGauges, const std::vector<GaugeSharedPtr>&());
  MOCK_METHOD0(cachedBoolIndicators, const std::vector<BoolIndicatorSharedPtr>&());
  MOCK_METHOD0(cachedHistograms, const std::vector<ParentHistogramSharedPtr>&());
  MOCK_METHOD0(clearCache, void());

  std::vector<CounterSharedPtr> counters_;
  std::vector<GaugeSharedPtr> gauges_;
  std::vector<ParentHistogramSharedPtr> histograms_;
};

class MockSink : public Sink {
public:
  MockSink();
  ~MockSink();

  MOCK_METHOD1(flush, void(Source& source));
  MOCK_METHOD2(onHistogramComplete, void(const Histogram& histogram, uint64_t value));
};

class MockStore : public Store {
public:
  MockStore();
  ~MockStore();

  ScopePtr createScope(const std::string& name) override { return ScopePtr{createScope_(name)}; }

  MOCK_METHOD2(deliverHistogramToSinks, void(const Histogram& histogram, uint64_t value));
  MOCK_METHOD1(counter, Counter&(const std::string&));
  MOCK_CONST_METHOD0(counters, std::vector<CounterSharedPtr>());
  MOCK_METHOD1(createScope_, Scope*(const std::string& name));
  MOCK_METHOD1(gauge, Gauge&(const std::string&));
  MOCK_CONST_METHOD0(gauges, std::vector<GaugeSharedPtr>());
  MOCK_METHOD1(boolIndicator, BoolIndicator&(const std::string&));
  MOCK_CONST_METHOD0(boolIndicators, std::vector<BoolIndicatorSharedPtr>());
  MOCK_METHOD1(histogram, Histogram&(const std::string& name));
  MOCK_CONST_METHOD0(histograms, std::vector<ParentHistogramSharedPtr>());
  MOCK_CONST_METHOD0(statsOptions, const StatsOptions&());

  Counter& counterFromStatName(StatName name) override { return counter(symbol_table_->toString(name)); }
  Gauge& gaugeFromStatName(StatName name) override { return gauge(symbol_table_->toString(name)); }
  Histogram& histogramFromStatName(StatName name) override { return histogram(symbol_table_->toString(name)); }

  SymbolTable& symbolTable() override { return symbol_table_.get(); }
  const SymbolTable& symbolTable() const override { return symbol_table_.get(); }

  Test::Global<SymbolTableImpl> symbol_table_;
  testing::NiceMock<MockCounter> counter_;
  std::vector<std::unique_ptr<MockHistogram>> histograms_;
  StatsOptionsImpl stats_options_;
};

/**
 * With IsolatedStoreImpl it's hard to test timing stats.
 * MockIsolatedStatsStore mocks only deliverHistogramToSinks for better testing.
 */
class MockIsolatedStatsStore : private Test::Global<Stats::SymbolTableImpl>,
                               public IsolatedStoreImpl {
public:
  MockIsolatedStatsStore();
  ~MockIsolatedStatsStore();

  MOCK_METHOD2(deliverHistogramToSinks, void(const Histogram& histogram, uint64_t value));
};

} // namespace Stats
} // namespace Envoy<|MERGE_RESOLUTION|>--- conflicted
+++ resolved
@@ -106,21 +106,11 @@
   uint64_t value_;
 };
 
-<<<<<<< HEAD
-class MockHistogram : public Histogram, public MockMetric {
-=======
-class MockBoolIndicator : public BoolIndicator {
+class MockBoolIndicator : public BoolIndicator, public MockMetric {
 public:
   MockBoolIndicator();
   ~MockBoolIndicator();
 
-  // Note: cannot be mocked because it is accessed as a Property in a gmock EXPECT_CALL. This
-  // creates a deadlock in gmock and is an unintended use of mock functions.
-  std::string name() const override { return name_; };
-  const char* nameCStr() const override { return name_.c_str(); };
-
-  MOCK_CONST_METHOD0(tagExtractedName, const std::string&());
-  MOCK_CONST_METHOD0(tags, const std::vector<Tag>&());
   MOCK_METHOD1(set, void(bool value));
   MOCK_CONST_METHOD0(used, bool());
   MOCK_CONST_METHOD0(value, bool());
@@ -131,8 +121,7 @@
   std::vector<Tag> tags_;
 };
 
-class MockHistogram : public Histogram {
->>>>>>> b3995b7c
+class MockHistogram : public Histogram, public MockMetric {
 public:
   MockHistogram();
   ~MockHistogram();
@@ -209,7 +198,12 @@
 
   Counter& counterFromStatName(StatName name) override { return counter(symbol_table_->toString(name)); }
   Gauge& gaugeFromStatName(StatName name) override { return gauge(symbol_table_->toString(name)); }
-  Histogram& histogramFromStatName(StatName name) override { return histogram(symbol_table_->toString(name)); }
+  BoolIndicator& boolIndicatorFromStatName(StatName name) override {
+    return boolIndicator(symbol_table_->toString(name));
+  }
+  Histogram& histogramFromStatName(StatName name) override {
+    return histogram(symbol_table_->toString(name));
+  }
 
   SymbolTable& symbolTable() override { return symbol_table_.get(); }
   const SymbolTable& symbolTable() const override { return symbol_table_.get(); }

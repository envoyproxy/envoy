--- conflicted
+++ resolved
@@ -28,13 +28,8 @@
 
 template <class BaseClass> class MockMetric : public BaseClass {
 public:
-<<<<<<< HEAD
   MockMetric() : name_(*this), tag_pool_(*symbol_table_) {}
   ~MockMetric() override = default;
-=======
-  MockMetric();
-  ~MockMetric() override;
->>>>>>> ae02dc6b
 
   // This bit of C++ subterfuge allows us to support the wealth of tests that
   // do metric->name_ = "foo" even though names are more complex now. Note
@@ -155,11 +150,7 @@
   RefcountHelper refcount_helper_;
 };
 
-<<<<<<< HEAD
 class MockGauge : public MockStatWithRefcount<Gauge> {
-=======
-class MockGauge : public Gauge, public MockMetric, public RefcountHelper {
->>>>>>> ae02dc6b
 public:
   MockGauge();
   ~MockGauge() override;

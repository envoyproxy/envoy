#pragma once

#include <chrono>
#include <cstdint>
#include <list>
#include <map>
#include <memory>
#include <string>
#include <vector>

#include "envoy/common/time.h"
#include "envoy/config/config_provider.h"
#include "envoy/config/typed_metadata.h"
#include "envoy/event/dispatcher.h"
#include "envoy/http/hash_policy.h"
#include "envoy/local_info/local_info.h"
#include "envoy/router/rds.h"
#include "envoy/router/route_config_provider_manager.h"
#include "envoy/router/router.h"
#include "envoy/router/router_ratelimit.h"
#include "envoy/router/scopes.h"
#include "envoy/router/shadow_writer.h"
#include "envoy/runtime/runtime.h"
#include "envoy/thread_local/thread_local.h"
#include "envoy/upstream/cluster_manager.h"

#include "common/stats/fake_symbol_table_impl.h"

#include "test/mocks/stats/mocks.h"
#include "test/test_common/global.h"

#include "gmock/gmock.h"

namespace Envoy {
namespace Router {
using ::testing::NiceMock;

class MockDirectResponseEntry : public DirectResponseEntry {
public:
  MockDirectResponseEntry();
  ~MockDirectResponseEntry() override;

  // DirectResponseEntry
  MOCK_CONST_METHOD2(finalizeResponseHeaders,
                     void(Http::HeaderMap& headers, const StreamInfo::StreamInfo& stream_info));
  MOCK_CONST_METHOD1(newPath, std::string(const Http::HeaderMap& headers));
  MOCK_CONST_METHOD2(rewritePathHeader,
                     void(Http::HeaderMap& headers, bool insert_envoy_original_path));
  MOCK_CONST_METHOD0(responseCode, Http::Code());
  MOCK_CONST_METHOD0(responseBody, const std::string&());
  MOCK_CONST_METHOD0(routeName, const std::string&());
};

class TestCorsPolicy : public CorsPolicy {
public:
  // Router::CorsPolicy
  const std::vector<Matchers::StringMatcherPtr>& allowOrigins() const override {
    return allow_origins_;
  };
  const std::string& allowMethods() const override { return allow_methods_; };
  const std::string& allowHeaders() const override { return allow_headers_; };
  const std::string& exposeHeaders() const override { return expose_headers_; };
  const std::string& maxAge() const override { return max_age_; };
  const absl::optional<bool>& allowCredentials() const override { return allow_credentials_; };
  bool enabled() const override { return enabled_; };
  bool shadowEnabled() const override { return shadow_enabled_; };

  std::vector<Matchers::StringMatcherPtr> allow_origins_;
  std::string allow_methods_;
  std::string allow_headers_;
  std::string expose_headers_;
  std::string max_age_{};
  absl::optional<bool> allow_credentials_;
  bool enabled_{};
  bool shadow_enabled_{};
};

class TestHedgePolicy : public HedgePolicy {
public:
  // Router::HedgePolicy
  uint32_t initialRequests() const override { return initial_requests_; }
  const envoy::type::FractionalPercent& additionalRequestChance() const override {
    return additional_request_chance_;
  }
  bool hedgeOnPerTryTimeout() const override { return hedge_on_per_try_timeout_; }

  uint32_t initial_requests_{};
  envoy::type::FractionalPercent additional_request_chance_{};
  bool hedge_on_per_try_timeout_{};
};

class TestRetryPolicy : public RetryPolicy {
public:
  // Router::RetryPolicy
  std::chrono::milliseconds perTryTimeout() const override { return per_try_timeout_; }
  uint32_t numRetries() const override { return num_retries_; }
  uint32_t retryOn() const override { return retry_on_; }
  MOCK_CONST_METHOD0(retryHostPredicates, std::vector<Upstream::RetryHostPredicateSharedPtr>());
  MOCK_CONST_METHOD0(retryPriority, Upstream::RetryPrioritySharedPtr());
  uint32_t hostSelectionMaxAttempts() const override { return host_selection_max_attempts_; }
  const std::vector<uint32_t>& retriableStatusCodes() const override {
    return retriable_status_codes_;
  }
  const std::vector<Http::HeaderMatcherSharedPtr>& retriableHeaders() const override {
    return retriable_headers_;
  }
  const std::vector<Http::HeaderMatcherSharedPtr>& retriableRequestHeaders() const override {
    return retriable_request_headers_;
  }

  absl::optional<std::chrono::milliseconds> baseInterval() const override { return base_interval_; }
  absl::optional<std::chrono::milliseconds> maxInterval() const override { return max_interval_; }

  std::chrono::milliseconds per_try_timeout_{0};
  uint32_t num_retries_{};
  uint32_t retry_on_{};
  uint32_t host_selection_max_attempts_;
  std::vector<uint32_t> retriable_status_codes_;
  std::vector<Http::HeaderMatcherSharedPtr> retriable_headers_;
  std::vector<Http::HeaderMatcherSharedPtr> retriable_request_headers_;
  absl::optional<std::chrono::milliseconds> base_interval_{};
  absl::optional<std::chrono::milliseconds> max_interval_{};
};

class MockRetryState : public RetryState {
public:
  MockRetryState();
  ~MockRetryState() override;

  void expectHeadersRetry();
  void expectHedgedPerTryTimeoutRetry();
  void expectResetRetry();

  MOCK_METHOD0(enabled, bool());
  MOCK_METHOD2(shouldRetryHeaders,
               RetryStatus(const Http::HeaderMap& response_headers, DoRetryCallback callback));
  MOCK_METHOD1(wouldRetryFromHeaders, bool(const Http::HeaderMap& response_headers));
  MOCK_METHOD2(shouldRetryReset,
               RetryStatus(const Http::StreamResetReason reset_reason, DoRetryCallback callback));
  MOCK_METHOD1(shouldHedgeRetryPerTryTimeout, RetryStatus(DoRetryCallback callback));
  MOCK_METHOD1(onHostAttempted, void(Upstream::HostDescriptionConstSharedPtr));
  MOCK_METHOD1(shouldSelectAnotherHost, bool(const Upstream::Host& host));
  MOCK_METHOD2(priorityLoadForRetry,
               const Upstream::HealthyAndDegradedLoad&(const Upstream::PrioritySet&,
                                                       const Upstream::HealthyAndDegradedLoad&));
  MOCK_CONST_METHOD0(hostSelectionMaxAttempts, uint32_t());

  DoRetryCallback callback_;
};

class MockRateLimitPolicyEntry : public RateLimitPolicyEntry {
public:
  MockRateLimitPolicyEntry();
  ~MockRateLimitPolicyEntry() override;

  // Router::RateLimitPolicyEntry
  MOCK_CONST_METHOD0(stage, uint64_t());
  MOCK_CONST_METHOD0(disableKey, const std::string&());
  MOCK_CONST_METHOD5(populateDescriptors,
                     void(const RouteEntry& route,
                          std::vector<Envoy::RateLimit::Descriptor>& descriptors,
                          const std::string& local_service_cluster, const Http::HeaderMap& headers,
                          const Network::Address::Instance& remote_address));

  uint64_t stage_{};
  std::string disable_key_;
};

class MockRateLimitPolicy : public RateLimitPolicy {
public:
  MockRateLimitPolicy();
  ~MockRateLimitPolicy() override;

  // Router::RateLimitPolicy
  MOCK_CONST_METHOD1(
      getApplicableRateLimit,
      std::vector<std::reference_wrapper<const RateLimitPolicyEntry>>&(uint64_t stage));
  MOCK_CONST_METHOD0(empty, bool());

  std::vector<std::reference_wrapper<const Router::RateLimitPolicyEntry>> rate_limit_policy_entry_;
};

class TestShadowPolicy : public ShadowPolicy {
public:
  // Router::ShadowPolicy
  const std::string& cluster() const override { return cluster_; }
  const std::string& runtimeKey() const override { return runtime_key_; }
  const envoy::type::FractionalPercent& defaultValue() const override { return default_value_; }

  std::string cluster_;
  std::string runtime_key_;
  envoy::type::FractionalPercent default_value_;
};

class MockShadowWriter : public ShadowWriter {
public:
  MockShadowWriter();
  ~MockShadowWriter() override;

  // Router::ShadowWriter
  void shadow(const std::string& cluster, Http::MessagePtr&& request,
              std::chrono::milliseconds timeout) override {
    shadow_(cluster, request, timeout);
  }

  MOCK_METHOD3(shadow_, void(const std::string& cluster, Http::MessagePtr& request,
                             std::chrono::milliseconds timeout));
};

class TestVirtualCluster : public VirtualCluster {
public:
  // Router::VirtualCluster
  Stats::StatName statName() const override { return stat_name_.statName(); }

  Stats::TestSymbolTable symbol_table_;
  Stats::StatNameManagedStorage stat_name_{"fake_virtual_cluster", *symbol_table_};
};

class MockVirtualHost : public VirtualHost {
public:
  MockVirtualHost();
  ~MockVirtualHost() override;

  // Router::VirtualHost
  MOCK_CONST_METHOD0(name, const std::string&());
  MOCK_CONST_METHOD0(rateLimitPolicy, const RateLimitPolicy&());
  MOCK_CONST_METHOD0(corsPolicy, const CorsPolicy*());
  MOCK_CONST_METHOD0(routeConfig, const Config&());
  MOCK_CONST_METHOD1(perFilterConfig, const RouteSpecificFilterConfig*(const std::string&));
  MOCK_CONST_METHOD0(includeAttemptCount, bool());
  MOCK_METHOD0(retryPriority, Upstream::RetryPrioritySharedPtr());
  MOCK_METHOD0(retryHostPredicate, Upstream::RetryHostPredicateSharedPtr());
  MOCK_CONST_METHOD0(retryShadowBufferLimit, uint32_t());

  Stats::StatName statName() const override {
    stat_name_ = std::make_unique<Stats::StatNameManagedStorage>(name(), *symbol_table_);
    return stat_name_->statName();
  }

  mutable Stats::TestSymbolTable symbol_table_;
  std::string name_{"fake_vhost"};
  mutable std::unique_ptr<Stats::StatNameManagedStorage> stat_name_;
  testing::NiceMock<MockRateLimitPolicy> rate_limit_policy_;
  TestCorsPolicy cors_policy_;
};

class MockHashPolicy : public Http::HashPolicy {
public:
  MockHashPolicy();
  ~MockHashPolicy() override;

  // Http::HashPolicy
  MOCK_CONST_METHOD3(generateHash,
                     absl::optional<uint64_t>(const Network::Address::Instance* downstream_address,
                                              const Http::HeaderMap& headers,
                                              const AddCookieCallback add_cookie));
};

class MockMetadataMatchCriteria : public MetadataMatchCriteria {
public:
  MockMetadataMatchCriteria();
  ~MockMetadataMatchCriteria() override;

  // Router::MetadataMatchCriteria
  MOCK_CONST_METHOD0(metadataMatchCriteria,
                     const std::vector<MetadataMatchCriterionConstSharedPtr>&());
  MOCK_CONST_METHOD1(mergeMatchCriteria, MetadataMatchCriteriaConstPtr(const ProtobufWkt::Struct&));
};

class MockTlsContextMatchCriteria : public TlsContextMatchCriteria {
public:
  MockTlsContextMatchCriteria();
  ~MockTlsContextMatchCriteria() override;

  // Router::MockTlsContextMatchCriteria
  MOCK_CONST_METHOD0(presented, const absl::optional<bool>&());
};

class MockPathMatchCriterion : public PathMatchCriterion {
public:
  MockPathMatchCriterion();
  ~MockPathMatchCriterion() override;

  // Router::PathMatchCriterion
  MOCK_CONST_METHOD0(matchType, PathMatchType());
  MOCK_CONST_METHOD0(matcher, const std::string&());

  PathMatchType type_;
  std::string matcher_;
};

class MockRouteEntry : public RouteEntry {
public:
  MockRouteEntry();
  ~MockRouteEntry() override;

  // Router::Config
  MOCK_CONST_METHOD0(clusterName, const std::string&());
  MOCK_CONST_METHOD0(clusterNotFoundResponseCode, Http::Code());
  MOCK_CONST_METHOD3(finalizeRequestHeaders,
                     void(Http::HeaderMap& headers, const StreamInfo::StreamInfo& stream_info,
                          bool insert_envoy_original_path));
  MOCK_CONST_METHOD2(finalizeResponseHeaders,
                     void(Http::HeaderMap& headers, const StreamInfo::StreamInfo& stream_info));
  MOCK_CONST_METHOD0(hashPolicy, const Http::HashPolicy*());
  MOCK_CONST_METHOD0(hedgePolicy, const HedgePolicy&());
  MOCK_CONST_METHOD0(metadataMatchCriteria, const Router::MetadataMatchCriteria*());
  MOCK_CONST_METHOD0(tlsContextMatchCriteria, const Router::TlsContextMatchCriteria*());
  MOCK_CONST_METHOD0(priority, Upstream::ResourcePriority());
  MOCK_CONST_METHOD0(rateLimitPolicy, const RateLimitPolicy&());
  MOCK_CONST_METHOD0(retryPolicy, const RetryPolicy&());
  MOCK_CONST_METHOD0(retryShadowBufferLimit, uint32_t());
  MOCK_CONST_METHOD0(shadowPolicy, const ShadowPolicy&());
  MOCK_CONST_METHOD0(timeout, std::chrono::milliseconds());
  MOCK_CONST_METHOD0(idleTimeout, absl::optional<std::chrono::milliseconds>());
  MOCK_CONST_METHOD0(maxGrpcTimeout, absl::optional<std::chrono::milliseconds>());
  MOCK_CONST_METHOD0(grpcTimeoutOffset, absl::optional<std::chrono::milliseconds>());
  MOCK_CONST_METHOD1(virtualCluster, const VirtualCluster*(const Http::HeaderMap& headers));
  MOCK_CONST_METHOD0(virtualHostName, const std::string&());
  MOCK_CONST_METHOD0(virtualHost, const VirtualHost&());
  MOCK_CONST_METHOD0(autoHostRewrite, bool());
  MOCK_CONST_METHOD0(opaqueConfig, const std::multimap<std::string, std::string>&());
  MOCK_CONST_METHOD0(includeVirtualHostRateLimits, bool());
  MOCK_CONST_METHOD0(corsPolicy, const CorsPolicy*());
  MOCK_CONST_METHOD0(metadata, const envoy::api::v2::core::Metadata&());
  MOCK_CONST_METHOD0(typedMetadata, const Envoy::Config::TypedMetadata&());
  MOCK_CONST_METHOD0(pathMatchCriterion, const PathMatchCriterion&());
  MOCK_CONST_METHOD1(perFilterConfig, const RouteSpecificFilterConfig*(const std::string&));
  MOCK_CONST_METHOD0(includeAttemptCount, bool());
  MOCK_CONST_METHOD0(upgradeMap, const UpgradeMap&());
  MOCK_CONST_METHOD0(internalRedirectAction, InternalRedirectAction());
  MOCK_CONST_METHOD0(routeName, const std::string&());

  std::string cluster_name_{"fake_cluster"};
  std::string route_name_{"fake_route_name"};
  std::multimap<std::string, std::string> opaque_config_;
  TestVirtualCluster virtual_cluster_;
  TestRetryPolicy retry_policy_;
  TestHedgePolicy hedge_policy_;
  testing::NiceMock<MockRateLimitPolicy> rate_limit_policy_;
  TestShadowPolicy shadow_policy_;
  testing::NiceMock<MockVirtualHost> virtual_host_;
  MockHashPolicy hash_policy_;
  MockMetadataMatchCriteria metadata_matches_criteria_;
  MockTlsContextMatchCriteria tls_context_matches_criteria_;
  TestCorsPolicy cors_policy_;
  testing::NiceMock<MockPathMatchCriterion> path_match_criterion_;
  envoy::api::v2::core::Metadata metadata_;
  UpgradeMap upgrade_map_;
};

class MockDecorator : public Decorator {
public:
  MockDecorator();
  ~MockDecorator() override;

  // Router::Decorator
  MOCK_CONST_METHOD0(getOperation, const std::string&());
  MOCK_CONST_METHOD1(apply, void(Tracing::Span& span));

  std::string operation_{"fake_operation"};
};

class MockRouteTracing : public RouteTracing {
public:
  MockRouteTracing();
  ~MockRouteTracing() override;

  // Router::RouteTracing
  MOCK_CONST_METHOD0(getClientSampling, const envoy::type::FractionalPercent&());
  MOCK_CONST_METHOD0(getRandomSampling, const envoy::type::FractionalPercent&());
  MOCK_CONST_METHOD0(getOverallSampling, const envoy::type::FractionalPercent&());
};

class MockRoute : public Route {
public:
  MockRoute();
  ~MockRoute() override;

  // Router::Route
  MOCK_CONST_METHOD0(directResponseEntry, const DirectResponseEntry*());
  MOCK_CONST_METHOD0(routeEntry, const RouteEntry*());
  MOCK_CONST_METHOD0(decorator, const Decorator*());
  MOCK_CONST_METHOD0(tracingConfig, const RouteTracing*());
  MOCK_CONST_METHOD1(perFilterConfig, const RouteSpecificFilterConfig*(const std::string&));

  testing::NiceMock<MockRouteEntry> route_entry_;
  testing::NiceMock<MockDecorator> decorator_;
  testing::NiceMock<MockRouteTracing> route_tracing_;
};

class MockConfig : public Config {
public:
  MockConfig();
  ~MockConfig() override;

  // Router::Config
  MOCK_CONST_METHOD3(route, RouteConstSharedPtr(const Http::HeaderMap&,
                                                const Envoy::StreamInfo::StreamInfo&,
                                                uint64_t random_value));
  MOCK_CONST_METHOD0(internalOnlyHeaders, const std::list<Http::LowerCaseString>&());
  MOCK_CONST_METHOD0(name, const std::string&());
  MOCK_CONST_METHOD0(usesVhds, bool());
  MOCK_CONST_METHOD0(mostSpecificHeaderMutationsWins, bool());

  std::shared_ptr<MockRoute> route_;
  std::list<Http::LowerCaseString> internal_only_headers_;
  std::string name_{"fake_config"};
};

class MockRouteConfigProvider : public RouteConfigProvider {
public:
  MockRouteConfigProvider();
  ~MockRouteConfigProvider() override;

  MOCK_METHOD0(config, ConfigConstSharedPtr());
  MOCK_CONST_METHOD0(configInfo, absl::optional<ConfigInfo>());
  MOCK_CONST_METHOD0(lastUpdated, SystemTime());
  MOCK_METHOD0(onConfigUpdate, void());
  MOCK_CONST_METHOD1(validateConfig, void(const envoy::api::v2::RouteConfiguration&));

  std::shared_ptr<NiceMock<MockConfig>> route_config_{new NiceMock<MockConfig>()};
};

class MockRouteConfigProviderManager : public RouteConfigProviderManager {
public:
  MockRouteConfigProviderManager();
  ~MockRouteConfigProviderManager() override;

<<<<<<< HEAD
  MOCK_METHOD5(createRdsRouteConfigProvider,
               RouteConfigProviderSharedPtr(
=======
  MOCK_METHOD4(createRdsRouteConfigProvider,
               RouteConfigProviderPtr(
>>>>>>> 8438e37b
                   const envoy::config::filter::network::http_connection_manager::v2::Rds& rds,
                   Server::Configuration::FactoryContext& factory_context,
                   const std::string& stat_prefix, Init::Manager& init_manager));
  MOCK_METHOD2(createStaticRouteConfigProvider,
               RouteConfigProviderPtr(const envoy::api::v2::RouteConfiguration& route_config,
                                      Server::Configuration::FactoryContext& factory_context));
};

class MockScopedConfig : public ScopedConfig {
public:
  MockScopedConfig();
  ~MockScopedConfig() override;

  MOCK_CONST_METHOD1(getRouteConfig, ConfigConstSharedPtr(const Http::HeaderMap& headers));

  std::shared_ptr<MockConfig> route_config_{new NiceMock<MockConfig>()};
};

class MockScopedRouteConfigProvider : public Envoy::Config::ConfigProvider {
public:
  MockScopedRouteConfigProvider();
  ~MockScopedRouteConfigProvider() override;

  // Config::ConfigProvider
  MOCK_CONST_METHOD0(lastUpdated, SystemTime());
  MOCK_CONST_METHOD0(getConfigProto, Protobuf::Message*());
  MOCK_CONST_METHOD0(getConfigProtos, Envoy::Config::ConfigProvider::ConfigProtoVector());
  MOCK_CONST_METHOD0(getConfig, ConfigConstSharedPtr());
  MOCK_CONST_METHOD0(apiType, ApiType());

  std::shared_ptr<MockScopedConfig> config_;
};

} // namespace Router
} // namespace Envoy<|MERGE_RESOLUTION|>--- conflicted
+++ resolved
@@ -427,13 +427,8 @@
   MockRouteConfigProviderManager();
   ~MockRouteConfigProviderManager() override;
 
-<<<<<<< HEAD
-  MOCK_METHOD5(createRdsRouteConfigProvider,
+  MOCK_METHOD4(createRdsRouteConfigProvider,
                RouteConfigProviderSharedPtr(
-=======
-  MOCK_METHOD4(createRdsRouteConfigProvider,
-               RouteConfigProviderPtr(
->>>>>>> 8438e37b
                    const envoy::config::filter::network::http_connection_manager::v2::Rds& rds,
                    Server::Configuration::FactoryContext& factory_context,
                    const std::string& stat_prefix, Init::Manager& init_manager));

#pragma once

#include <chrono>
#include <cstdint>
#include <list>
#include <map>
#include <memory>
#include <string>
#include <vector>

#include "envoy/common/time.h"
#include "envoy/config/config_provider.h"
#include "envoy/config/core/v3/base.pb.h"
#include "envoy/config/route/v3/route.pb.h"
#include "envoy/config/typed_metadata.h"
#include "envoy/event/dispatcher.h"
#include "envoy/extensions/filters/network/http_connection_manager/v3/http_connection_manager.pb.h"
#include "envoy/http/hash_policy.h"
#include "envoy/http/stateful_session.h"
#include "envoy/local_info/local_info.h"
#include "envoy/router/rds.h"
#include "envoy/router/route_config_provider_manager.h"
#include "envoy/router/router.h"
#include "envoy/router/router_ratelimit.h"
#include "envoy/router/scopes.h"
#include "envoy/router/shadow_writer.h"
#include "envoy/runtime/runtime.h"
#include "envoy/stream_info/filter_state.h"
#include "envoy/thread_local/thread_local.h"
#include "envoy/type/v3/percent.pb.h"
#include "envoy/upstream/cluster_manager.h"

#include "source/common/stats/symbol_table.h"

#include "test/mocks/stats/mocks.h"
#include "test/test_common/global.h"

#include "gmock/gmock.h"

namespace Envoy {
namespace Router {
using ::testing::NiceMock;

class MockDirectResponseEntry : public DirectResponseEntry {
public:
  MockDirectResponseEntry();
  ~MockDirectResponseEntry() override;

  // DirectResponseEntry
  MOCK_METHOD(void, finalizeResponseHeaders,
              (Http::ResponseHeaderMap & headers, const StreamInfo::StreamInfo& stream_info),
              (const));
  MOCK_METHOD(Http::HeaderTransforms, responseHeaderTransforms,
              (const StreamInfo::StreamInfo& stream_info, bool do_formatting), (const));
  MOCK_METHOD(std::string, newPath, (const Http::RequestHeaderMap& headers), (const));
  MOCK_METHOD(void, rewritePathHeader,
              (Http::RequestHeaderMap & headers, bool insert_envoy_original_path), (const));
  MOCK_METHOD(Http::Code, responseCode, (), (const));
  MOCK_METHOD(const std::string&, responseBody, (), (const));
  MOCK_METHOD(const std::string&, routeName, (), (const));
};

class TestCorsPolicy : public CorsPolicy {
public:
  // Router::CorsPolicy
  const std::vector<Matchers::StringMatcherPtr>& allowOrigins() const override {
    return allow_origins_;
  };
  const std::string& allowMethods() const override { return allow_methods_; };
  const std::string& allowHeaders() const override { return allow_headers_; };
  const std::string& exposeHeaders() const override { return expose_headers_; };
  const std::string& maxAge() const override { return max_age_; };
  const absl::optional<bool>& allowCredentials() const override { return allow_credentials_; };
  bool enabled() const override { return enabled_; };
  bool shadowEnabled() const override { return shadow_enabled_; };

  std::vector<Matchers::StringMatcherPtr> allow_origins_;
  std::string allow_methods_;
  std::string allow_headers_;
  std::string expose_headers_;
  std::string max_age_{};
  absl::optional<bool> allow_credentials_;
  bool enabled_{};
  bool shadow_enabled_{};
};

class TestHedgePolicy : public HedgePolicy {
public:
  // Router::HedgePolicy
  uint32_t initialRequests() const override { return initial_requests_; }
  const envoy::type::v3::FractionalPercent& additionalRequestChance() const override {
    return additional_request_chance_;
  }
  bool hedgeOnPerTryTimeout() const override { return hedge_on_per_try_timeout_; }

  uint32_t initial_requests_{};
  envoy::type::v3::FractionalPercent additional_request_chance_{};
  bool hedge_on_per_try_timeout_{};
};

class TestRetryPolicy : public RetryPolicy {
public:
  TestRetryPolicy();
  ~TestRetryPolicy() override;

  // Router::RetryPolicy
  std::chrono::milliseconds perTryTimeout() const override { return per_try_timeout_; }
  std::chrono::milliseconds perTryIdleTimeout() const override { return per_try_idle_timeout_; }
  uint32_t numRetries() const override { return num_retries_; }
  uint32_t retryOn() const override { return retry_on_; }
  MOCK_METHOD(std::vector<Upstream::RetryHostPredicateSharedPtr>, retryHostPredicates, (), (const));
  MOCK_METHOD(Upstream::RetryPrioritySharedPtr, retryPriority, (), (const));
  absl::Span<const Upstream::RetryOptionsPredicateConstSharedPtr>
  retryOptionsPredicates() const override {
    return retry_options_predicates_;
  }
  uint32_t hostSelectionMaxAttempts() const override { return host_selection_max_attempts_; }
  const std::vector<uint32_t>& retriableStatusCodes() const override {
    return retriable_status_codes_;
  }
  const std::vector<Http::HeaderMatcherSharedPtr>& retriableHeaders() const override {
    return retriable_headers_;
  }
  const std::vector<Http::HeaderMatcherSharedPtr>& retriableRequestHeaders() const override {
    return retriable_request_headers_;
  }

  absl::optional<std::chrono::milliseconds> baseInterval() const override { return base_interval_; }
  absl::optional<std::chrono::milliseconds> maxInterval() const override { return max_interval_; }
  std::chrono::milliseconds resetMaxInterval() const override { return reset_max_interval_; }
  const std::vector<ResetHeaderParserSharedPtr>& resetHeaders() const override {
    return reset_headers_;
  }

  std::chrono::milliseconds per_try_timeout_{0};
  std::chrono::milliseconds per_try_idle_timeout_{0};
  uint32_t num_retries_{};
  uint32_t retry_on_{};
  uint32_t host_selection_max_attempts_;
  std::vector<uint32_t> retriable_status_codes_;
  std::vector<Http::HeaderMatcherSharedPtr> retriable_headers_;
  std::vector<Http::HeaderMatcherSharedPtr> retriable_request_headers_;
  absl::optional<std::chrono::milliseconds> base_interval_{};
  absl::optional<std::chrono::milliseconds> max_interval_{};
  std::vector<ResetHeaderParserSharedPtr> reset_headers_{};
  std::chrono::milliseconds reset_max_interval_{300000};
  std::vector<Upstream::RetryOptionsPredicateConstSharedPtr> retry_options_predicates_;
};

class MockInternalRedirectPolicy : public InternalRedirectPolicy {
public:
  MockInternalRedirectPolicy();
  MOCK_METHOD(bool, enabled, (), (const));
  MOCK_METHOD(bool, shouldRedirectForResponseCode, (const Http::Code& response_code), (const));
  MOCK_METHOD(std::vector<InternalRedirectPredicateSharedPtr>, predicates, (), (const));
  MOCK_METHOD(uint32_t, maxInternalRedirects, (), (const));
  MOCK_METHOD(bool, isCrossSchemeRedirectAllowed, (), (const));
};

class MockInternalRedirectPredicate : public InternalRedirectPredicate {
public:
  MOCK_METHOD(bool, acceptTargetRoute, (StreamInfo::FilterState&, absl::string_view, bool, bool));
  MOCK_METHOD(absl::string_view, name, (), (const));
};

class MockRetryState : public RetryState {
public:
  MockRetryState();
  ~MockRetryState() override;

  void expectHeadersRetry();
  void expectHedgedPerTryTimeoutRetry();
  void expectResetRetry();

  MOCK_METHOD(bool, enabled, ());
  MOCK_METHOD(absl::optional<std::chrono::milliseconds>, parseResetInterval,
              (const Http::ResponseHeaderMap& response_headers), (const));
  MOCK_METHOD(RetryStatus, shouldRetryHeaders,
              (const Http::ResponseHeaderMap& response_headers,
               const Http::RequestHeaderMap& original_request, DoRetryHeaderCallback callback));
  MOCK_METHOD(RetryState::RetryDecision, wouldRetryFromHeaders,
              (const Http::ResponseHeaderMap& response_headers,
               const Http::RequestHeaderMap& original_request, bool& retry_as_early_data));
  MOCK_METHOD(RetryStatus, shouldRetryReset,
              (const Http::StreamResetReason reset_reason, Http3Used alternate_protocol_used,
               DoRetryResetCallback callback));
  MOCK_METHOD(RetryStatus, shouldHedgeRetryPerTryTimeout, (DoRetryCallback callback));
  MOCK_METHOD(void, onHostAttempted, (Upstream::HostDescriptionConstSharedPtr));
  MOCK_METHOD(bool, shouldSelectAnotherHost, (const Upstream::Host& host));
  MOCK_METHOD(const Upstream::HealthyAndDegradedLoad&, priorityLoadForRetry,
              (const Upstream::PrioritySet&, const Upstream::HealthyAndDegradedLoad&,
               const Upstream::RetryPriority::PriorityMappingFunc&));
  MOCK_METHOD(uint32_t, hostSelectionMaxAttempts, (), (const));
  MOCK_METHOD(bool, wouldRetryFromRetriableStatusCode, (Http::Code code), (const));

  DoRetryCallback callback_;
};

class MockRateLimitPolicyEntry : public RateLimitPolicyEntry {
public:
  MockRateLimitPolicyEntry();
  ~MockRateLimitPolicyEntry() override;

  // Router::RateLimitPolicyEntry
  MOCK_METHOD(uint64_t, stage, (), (const));
  MOCK_METHOD(const std::string&, disableKey, (), (const));
  MOCK_METHOD(void, populateDescriptors,
              (std::vector<Envoy::RateLimit::Descriptor> & descriptors,
               const std::string& local_service_cluster, const Http::RequestHeaderMap& headers,
               const StreamInfo::StreamInfo& info),
              (const));
  MOCK_METHOD(void, populateLocalDescriptors,
              (std::vector<Envoy::RateLimit::LocalDescriptor> & descriptors,
               const std::string& local_service_cluster, const Http::RequestHeaderMap& headers,
               const StreamInfo::StreamInfo& info),
              (const));

  uint64_t stage_{};
  std::string disable_key_;
};

class MockRateLimitPolicy : public RateLimitPolicy {
public:
  MockRateLimitPolicy();
  ~MockRateLimitPolicy() override;

  // Router::RateLimitPolicy
  MOCK_METHOD(std::vector<std::reference_wrapper<const RateLimitPolicyEntry>>&,
              getApplicableRateLimit, (uint64_t stage), (const));
  MOCK_METHOD(bool, empty, (), (const));

  std::vector<std::reference_wrapper<const Router::RateLimitPolicyEntry>> rate_limit_policy_entry_;
};

class TestShadowPolicy : public ShadowPolicy {
public:
  TestShadowPolicy(absl::string_view cluster = "", absl::string_view runtime_key = "",
                   envoy::type::v3::FractionalPercent default_value = {}, bool trace_sampled = true)
      : cluster_(cluster), runtime_key_(runtime_key), default_value_(default_value),
        trace_sampled_(trace_sampled) {}
  // Router::ShadowPolicy
  const std::string& cluster() const override { return cluster_; }
  const std::string& runtimeKey() const override { return runtime_key_; }
  const envoy::type::v3::FractionalPercent& defaultValue() const override { return default_value_; }
  bool traceSampled() const override { return trace_sampled_; }

  std::string cluster_;
  std::string runtime_key_;
  envoy::type::v3::FractionalPercent default_value_;
  bool trace_sampled_;
};

class MockShadowWriter : public ShadowWriter {
public:
  MockShadowWriter();
  ~MockShadowWriter() override;

  // Router::ShadowWriter
  void shadow(const std::string& cluster, Http::RequestMessagePtr&& request,
              const Http::AsyncClient::RequestOptions& options) override {
    shadow_(cluster, request, options);
  }

  MOCK_METHOD(void, shadow_,
              (const std::string& cluster, Http::RequestMessagePtr& request,
               const Http::AsyncClient::RequestOptions& options));
};

class TestVirtualCluster : public VirtualCluster {
public:
  // Router::VirtualCluster
  const absl::optional<std::string>& name() const override { return name_; }
  Stats::StatName statName() const override { return stat_name_.statName(); }
  VirtualClusterStats& stats() const override { return stats_; }

  const absl::optional<std::string> name_ = "fake_virtual_cluster";
  Stats::TestUtil::TestSymbolTable symbol_table_;
  Stats::StatNameManagedStorage stat_name_{"fake_virtual_cluster", *symbol_table_};
  Stats::IsolatedStoreImpl stats_store_;
  VirtualClusterStatNames stat_names_{stats_store_.symbolTable()};
  mutable VirtualClusterStats stats_{generateStats(stats_store_, stat_names_)};
};

class MockVirtualHost : public VirtualHost {
public:
  MockVirtualHost();
  ~MockVirtualHost() override;

  // Router::VirtualHost
  MOCK_METHOD(const std::string&, name, (), (const));
  MOCK_METHOD(const RateLimitPolicy&, rateLimitPolicy, (), (const));
  MOCK_METHOD(const CorsPolicy*, corsPolicy, (), (const));
  MOCK_METHOD(const Config&, routeConfig, (), (const));
  MOCK_METHOD(const RouteSpecificFilterConfig*, perFilterConfig, (const std::string&), (const));
  MOCK_METHOD(bool, includeAttemptCountInRequest, (), (const));
  MOCK_METHOD(bool, includeAttemptCountInResponse, (), (const));
  MOCK_METHOD(Upstream::RetryPrioritySharedPtr, retryPriority, ());
  MOCK_METHOD(Upstream::RetryHostPredicateSharedPtr, retryHostPredicate, ());
  MOCK_METHOD(uint32_t, retryShadowBufferLimit, (), (const));

  Stats::StatName statName() const override {
    stat_name_ = std::make_unique<Stats::StatNameManagedStorage>(name(), *symbol_table_);
    return stat_name_->statName();
  }

  mutable Stats::TestUtil::TestSymbolTable symbol_table_;
  std::string name_{"fake_vhost"};
  mutable std::unique_ptr<Stats::StatNameManagedStorage> stat_name_;
  testing::NiceMock<MockRateLimitPolicy> rate_limit_policy_;
  TestCorsPolicy cors_policy_;
};

class MockHashPolicy : public Http::HashPolicy {
public:
  MockHashPolicy();
  ~MockHashPolicy() override;

  // Http::HashPolicy
  MOCK_METHOD(absl::optional<uint64_t>, generateHash,
              (const Network::Address::Instance* downstream_address,
               const Http::RequestHeaderMap& headers, const AddCookieCallback add_cookie,
               const StreamInfo::FilterStateSharedPtr filter_state),
              (const));
};

class MockMetadataMatchCriteria : public MetadataMatchCriteria {
public:
  MockMetadataMatchCriteria();
  ~MockMetadataMatchCriteria() override;

  // Router::MetadataMatchCriteria
  MOCK_METHOD(const std::vector<MetadataMatchCriterionConstSharedPtr>&, metadataMatchCriteria, (),
              (const));
  MOCK_METHOD(MetadataMatchCriteriaConstPtr, mergeMatchCriteria, (const ProtobufWkt::Struct&),
              (const));
  MOCK_METHOD(MetadataMatchCriteriaConstPtr, filterMatchCriteria, (const std::set<std::string>&),
              (const));
};

class MockTlsContextMatchCriteria : public TlsContextMatchCriteria {
public:
  MockTlsContextMatchCriteria();
  ~MockTlsContextMatchCriteria() override;

  // Router::MockTlsContextMatchCriteria
  MOCK_METHOD(const absl::optional<bool>&, presented, (), (const));
  MOCK_METHOD(const absl::optional<bool>&, validated, (), (const));
};

class MockPathMatchCriterion : public PathMatchCriterion {
public:
  MockPathMatchCriterion();
  ~MockPathMatchCriterion() override;

  // Router::PathMatchCriterion
  MOCK_METHOD(PathMatchType, matchType, (), (const));
  MOCK_METHOD(const std::string&, matcher, (), (const));

  PathMatchType type_;
  std::string matcher_;
};

class MockRouteEntry : public RouteEntry {
public:
  MockRouteEntry();
  ~MockRouteEntry() override;

  // Router::Config
  MOCK_METHOD(const std::string&, clusterName, (), (const));
  MOCK_METHOD(Http::Code, clusterNotFoundResponseCode, (), (const));
  MOCK_METHOD(void, finalizeRequestHeaders,
              (Http::RequestHeaderMap & headers, const StreamInfo::StreamInfo& stream_info,
               bool insert_envoy_original_path),
              (const));
  MOCK_METHOD(Http::HeaderTransforms, requestHeaderTransforms,
              (const StreamInfo::StreamInfo& stream_info, bool do_formatting), (const));
  MOCK_METHOD(void, finalizeResponseHeaders,
              (Http::ResponseHeaderMap & headers, const StreamInfo::StreamInfo& stream_info),
              (const));
  MOCK_METHOD(Http::HeaderTransforms, responseHeaderTransforms,
              (const StreamInfo::StreamInfo& stream_info, bool do_formatting), (const));
  MOCK_METHOD(const Http::HashPolicy*, hashPolicy, (), (const));
  MOCK_METHOD(const HedgePolicy&, hedgePolicy, (), (const));
  MOCK_METHOD(const Router::MetadataMatchCriteria*, metadataMatchCriteria, (), (const));
  MOCK_METHOD(const Router::TlsContextMatchCriteria*, tlsContextMatchCriteria, (), (const));
  MOCK_METHOD(Upstream::ResourcePriority, priority, (), (const));
  MOCK_METHOD(const RateLimitPolicy&, rateLimitPolicy, (), (const));
  MOCK_METHOD(const RetryPolicy&, retryPolicy, (), (const));
  MOCK_METHOD(const InternalRedirectPolicy&, internalRedirectPolicy, (), (const));
  MOCK_METHOD(uint32_t, retryShadowBufferLimit, (), (const));
  MOCK_METHOD(const std::vector<ShadowPolicyPtr>&, shadowPolicies, (), (const));
  MOCK_METHOD(std::chrono::milliseconds, timeout, (), (const));
  MOCK_METHOD(absl::optional<std::chrono::milliseconds>, idleTimeout, (), (const));
  MOCK_METHOD(bool, usingNewTimeouts, (), (const));
  MOCK_METHOD(absl::optional<std::chrono::milliseconds>, maxStreamDuration, (), (const));
  MOCK_METHOD(absl::optional<std::chrono::milliseconds>, grpcTimeoutHeaderMax, (), (const));
  MOCK_METHOD(absl::optional<std::chrono::milliseconds>, grpcTimeoutHeaderOffset, (), (const));
  MOCK_METHOD(absl::optional<std::chrono::milliseconds>, maxGrpcTimeout, (), (const));
  MOCK_METHOD(absl::optional<std::chrono::milliseconds>, grpcTimeoutOffset, (), (const));
  MOCK_METHOD(const VirtualCluster*, virtualCluster, (const Http::HeaderMap& headers), (const));
  MOCK_METHOD(const VirtualHost&, virtualHost, (), (const));
  MOCK_METHOD(bool, autoHostRewrite, (), (const));
  MOCK_METHOD(bool, appendXfh, (), (const));
  MOCK_METHOD((const std::multimap<std::string, std::string>&), opaqueConfig, (), (const));
  MOCK_METHOD(bool, includeVirtualHostRateLimits, (), (const));
  MOCK_METHOD(const CorsPolicy*, corsPolicy, (), (const));
  MOCK_METHOD(absl::optional<std::string>, currentUrlPathAfterRewrite,
              (const Http::RequestHeaderMap&), (const));
  MOCK_METHOD(const PathMatchCriterion&, pathMatchCriterion, (), (const));
  MOCK_METHOD(bool, includeAttemptCountInRequest, (), (const));
  MOCK_METHOD(bool, includeAttemptCountInResponse, (), (const));
  MOCK_METHOD(const absl::optional<ConnectConfig>&, connectConfig, (), (const));
  MOCK_METHOD(const UpgradeMap&, upgradeMap, (), (const));
  MOCK_METHOD(const std::string&, routeName, (), (const));

  std::string cluster_name_{"fake_cluster"};
  std::string route_name_{"fake_route_name"};
  std::multimap<std::string, std::string> opaque_config_;
  TestVirtualCluster virtual_cluster_;
  TestRetryPolicy retry_policy_;
  testing::NiceMock<MockInternalRedirectPolicy> internal_redirect_policy_;
  TestHedgePolicy hedge_policy_;
  testing::NiceMock<MockRateLimitPolicy> rate_limit_policy_;
  std::vector<ShadowPolicyPtr> shadow_policies_;
  testing::NiceMock<MockVirtualHost> virtual_host_;
  MockHashPolicy hash_policy_;
  MockMetadataMatchCriteria metadata_matches_criteria_;
  MockTlsContextMatchCriteria tls_context_matches_criteria_;
  TestCorsPolicy cors_policy_;
  testing::NiceMock<MockPathMatchCriterion> path_match_criterion_;
  UpgradeMap upgrade_map_;
  absl::optional<ConnectConfig> connect_config_;
};

class MockDecorator : public Decorator {
public:
  MockDecorator();
  ~MockDecorator() override;

  // Router::Decorator
  MOCK_METHOD(const std::string&, getOperation, (), (const));
  MOCK_METHOD(bool, propagate, (), (const));
  MOCK_METHOD(void, apply, (Tracing::Span & span), (const));

  std::string operation_{"fake_operation"};
};

class MockRouteTracing : public RouteTracing {
public:
  MockRouteTracing();
  ~MockRouteTracing() override;

  // Router::RouteTracing
  MOCK_METHOD(const envoy::type::v3::FractionalPercent&, getClientSampling, (), (const));
  MOCK_METHOD(const envoy::type::v3::FractionalPercent&, getRandomSampling, (), (const));
  MOCK_METHOD(const envoy::type::v3::FractionalPercent&, getOverallSampling, (), (const));
  MOCK_METHOD(const Tracing::CustomTagMap&, getCustomTags, (), (const));
};

class MockRoute : public Route {
public:
  MockRoute();
  ~MockRoute() override;

  // Router::Route
  MOCK_METHOD(const DirectResponseEntry*, directResponseEntry, (), (const));
  MOCK_METHOD(const RouteEntry*, routeEntry, (), (const));
  MOCK_METHOD(const Decorator*, decorator, (), (const));
  MOCK_METHOD(const RouteTracing*, tracingConfig, (), (const));
  MOCK_METHOD(const RouteSpecificFilterConfig*, perFilterConfig, (const std::string&), (const));
  MOCK_METHOD(const RouteSpecificFilterConfig*, mostSpecificPerFilterConfig, (const std::string&),
              (const));
  MOCK_METHOD(void, traversePerFilterConfig,
              (const std::string&, std::function<void(const Router::RouteSpecificFilterConfig&)>),
              (const));
  MOCK_METHOD(const envoy::config::core::v3::Metadata&, metadata, (), (const));
  MOCK_METHOD(const Envoy::Config::TypedMetadata&, typedMetadata, (), (const));

  testing::NiceMock<MockRouteEntry> route_entry_;
  testing::NiceMock<MockDecorator> decorator_;
  testing::NiceMock<MockRouteTracing> route_tracing_;
  envoy::config::core::v3::Metadata metadata_;
};

class MockConfig : public Config {
public:
  MockConfig();
  ~MockConfig() override;

  // Router::Config
  MOCK_METHOD(RouteConstSharedPtr, route,
              (const Http::RequestHeaderMap&, const Envoy::StreamInfo::StreamInfo&,
               uint64_t random_value),
              (const));
  MOCK_METHOD(RouteConstSharedPtr, route,
              (const RouteCallback& cb, const Http::RequestHeaderMap&,
               const Envoy::StreamInfo::StreamInfo&, uint64_t random_value),
              (const));

  MOCK_METHOD(const std::list<Http::LowerCaseString>&, internalOnlyHeaders, (), (const));
  MOCK_METHOD(const std::string&, name, (), (const));
  MOCK_METHOD(bool, usesVhds, (), (const));
  MOCK_METHOD(bool, mostSpecificHeaderMutationsWins, (), (const));
  MOCK_METHOD(uint32_t, maxDirectResponseBodySizeBytes, (), (const));

  std::shared_ptr<MockRoute> route_;
  std::list<Http::LowerCaseString> internal_only_headers_;
  std::string name_{"fake_config"};
};

class MockRouteConfigProvider : public RouteConfigProvider {
public:
  MockRouteConfigProvider();
  ~MockRouteConfigProvider() override;

<<<<<<< HEAD
  MOCK_METHOD(Rds::ConfigConstSharedPtr, config, ());
  MOCK_METHOD(absl::optional<ConfigInfo>, configInfo, (), (const));
  MOCK_METHOD(SystemTime, lastUpdated, (), (const));
  MOCK_METHOD(void, onConfigUpdate, ());
  MOCK_METHOD(ConfigConstSharedPtr, configCast, ());
=======
  MOCK_METHOD(Rds::ConfigConstSharedPtr, config, (), (const));
  MOCK_METHOD(const absl::optional<ConfigInfo>&, configInfo, (), (const));
  MOCK_METHOD(SystemTime, lastUpdated, (), (const));
  MOCK_METHOD(void, onConfigUpdate, ());
  MOCK_METHOD(ConfigConstSharedPtr, configCast, (), (const));
>>>>>>> 4cc75b95
  MOCK_METHOD(void, requestVirtualHostsUpdate,
              (const std::string&, Event::Dispatcher&,
               std::weak_ptr<Http::RouteConfigUpdatedCallback> route_config_updated_cb));

  std::shared_ptr<NiceMock<MockConfig>> route_config_{new NiceMock<MockConfig>()};
};

class MockRouteConfigProviderManager : public RouteConfigProviderManager {
public:
  MockRouteConfigProviderManager();
  ~MockRouteConfigProviderManager() override;

  MOCK_METHOD(RouteConfigProviderSharedPtr, createRdsRouteConfigProvider,
              (const envoy::extensions::filters::network::http_connection_manager::v3::Rds& rds,
               const OptionalHttpFilters& optional_http_filters,
               Server::Configuration::ServerFactoryContext& factory_context,
               const std::string& stat_prefix, Init::Manager& init_manager));
  MOCK_METHOD(RouteConfigProviderPtr, createStaticRouteConfigProvider,
              (const envoy::config::route::v3::RouteConfiguration& route_config,
               const OptionalHttpFilters& optional_http_filters,
               Server::Configuration::ServerFactoryContext& factory_context,
               ProtobufMessage::ValidationVisitor& validator));
};

class MockScopedConfig : public ScopedConfig {
public:
  MockScopedConfig();
  ~MockScopedConfig() override;

  MOCK_METHOD(ConfigConstSharedPtr, getRouteConfig, (const Http::HeaderMap& headers), (const));

  std::shared_ptr<MockConfig> route_config_{new NiceMock<MockConfig>()};
};

class MockScopedRouteConfigProvider : public Envoy::Config::ConfigProvider {
public:
  MockScopedRouteConfigProvider();
  ~MockScopedRouteConfigProvider() override;

  // Config::ConfigProvider
  MOCK_METHOD(SystemTime, lastUpdated, (), (const));
  MOCK_METHOD(Protobuf::Message*, getConfigProto, (), (const));
  MOCK_METHOD(Envoy::Config::ConfigProvider::ConfigProtoVector, getConfigProtos, (), (const));
  MOCK_METHOD(ConfigConstSharedPtr, getConfig, (), (const));
  MOCK_METHOD(ApiType, apiType, (), (const));

  std::shared_ptr<MockScopedConfig> config_;
};

class MockGenericConnPool : public GenericConnPool {
  MOCK_METHOD(void, newStream, (GenericConnectionPoolCallbacks * request));
  MOCK_METHOD(bool, cancelAnyPendingStream, ());
  MOCK_METHOD(absl::optional<Http::Protocol>, protocol, (), (const));
  MOCK_METHOD(bool, initialize,
              (Upstream::ClusterManager&, const RouteEntry&, Http::Protocol,
               Upstream::LoadBalancerContext*));
  MOCK_METHOD(Upstream::HostDescriptionConstSharedPtr, host, (), (const));
};

class MockUpstreamToDownstream : public UpstreamToDownstream {
public:
  MOCK_METHOD(const RouteEntry&, routeEntry, (), (const));
  MOCK_METHOD(const Network::Connection&, connection, (), (const));

  MOCK_METHOD(void, decodeData, (Buffer::Instance&, bool));
  MOCK_METHOD(void, decodeMetadata, (Http::MetadataMapPtr &&));
  MOCK_METHOD(void, decode1xxHeaders, (Http::ResponseHeaderMapPtr &&));
  MOCK_METHOD(void, decodeHeaders, (Http::ResponseHeaderMapPtr&&, bool));
  MOCK_METHOD(void, decodeTrailers, (Http::ResponseTrailerMapPtr &&));
  MOCK_METHOD(void, dumpState, (std::ostream&, int), (const));

  MOCK_METHOD(void, onResetStream, (Http::StreamResetReason, absl::string_view));
  MOCK_METHOD(void, onAboveWriteBufferHighWatermark, ());
  MOCK_METHOD(void, onBelowWriteBufferLowWatermark, ());
  MOCK_METHOD(const Http::ConnectionPool::Instance::StreamOptions&, upstreamStreamOptions, (),
              (const));
};

class MockGenericConnectionPoolCallbacks : public GenericConnectionPoolCallbacks {
public:
  MockGenericConnectionPoolCallbacks();

  MOCK_METHOD(void, onPoolFailure,
              (Http::ConnectionPool::PoolFailureReason reason,
               absl::string_view transport_failure_reason,
               Upstream::HostDescriptionConstSharedPtr host));
  MOCK_METHOD(void, onPoolReady,
              (std::unique_ptr<GenericUpstream> && upstream,
               Upstream::HostDescriptionConstSharedPtr host,
               const Network::Address::InstanceConstSharedPtr& upstream_local_address,
               const StreamInfo::StreamInfo& info, absl::optional<Http::Protocol> protocol));
  MOCK_METHOD(UpstreamToDownstream&, upstreamToDownstream, ());

  NiceMock<MockUpstreamToDownstream> upstream_to_downstream_;
};

} // namespace Router
} // namespace Envoy<|MERGE_RESOLUTION|>--- conflicted
+++ resolved
@@ -513,19 +513,11 @@
   MockRouteConfigProvider();
   ~MockRouteConfigProvider() override;
 
-<<<<<<< HEAD
-  MOCK_METHOD(Rds::ConfigConstSharedPtr, config, ());
-  MOCK_METHOD(absl::optional<ConfigInfo>, configInfo, (), (const));
-  MOCK_METHOD(SystemTime, lastUpdated, (), (const));
-  MOCK_METHOD(void, onConfigUpdate, ());
-  MOCK_METHOD(ConfigConstSharedPtr, configCast, ());
-=======
   MOCK_METHOD(Rds::ConfigConstSharedPtr, config, (), (const));
   MOCK_METHOD(const absl::optional<ConfigInfo>&, configInfo, (), (const));
   MOCK_METHOD(SystemTime, lastUpdated, (), (const));
   MOCK_METHOD(void, onConfigUpdate, ());
   MOCK_METHOD(ConfigConstSharedPtr, configCast, (), (const));
->>>>>>> 4cc75b95
   MOCK_METHOD(void, requestVirtualHostsUpdate,
               (const std::string&, Event::Dispatcher&,
                std::weak_ptr<Http::RouteConfigUpdatedCallback> route_config_updated_cb));

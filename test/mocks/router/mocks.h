#pragma once

#include <chrono>
#include <cstdint>
#include <list>
#include <map>
#include <memory>
#include <string>
#include <vector>

#include "envoy/common/time.h"
#include "envoy/config/config_provider.h"
#include "envoy/config/core/v3/base.pb.h"
#include "envoy/config/route/v3/route.pb.h"
#include "envoy/config/typed_metadata.h"
#include "envoy/event/dispatcher.h"
#include "envoy/extensions/filters/network/http_connection_manager/v3/http_connection_manager.pb.h"
#include "envoy/http/hash_policy.h"
#include "envoy/http/stateful_session.h"
#include "envoy/local_info/local_info.h"
#include "envoy/router/rds.h"
#include "envoy/router/route_config_provider_manager.h"
#include "envoy/router/router.h"
#include "envoy/router/router_ratelimit.h"
#include "envoy/router/scopes.h"
#include "envoy/router/shadow_writer.h"
#include "envoy/runtime/runtime.h"
#include "envoy/stream_info/filter_state.h"
#include "envoy/thread_local/thread_local.h"
#include "envoy/type/v3/percent.pb.h"
#include "envoy/upstream/cluster_manager.h"

#include "source/common/stats/symbol_table.h"

#include "test/mocks/stats/mocks.h"
#include "test/test_common/global.h"

#include "gmock/gmock.h"

namespace Envoy {
namespace Router {
using ::testing::NiceMock;

class MockDirectResponseEntry : public DirectResponseEntry {
public:
  MockDirectResponseEntry();
  ~MockDirectResponseEntry() override;

  // DirectResponseEntry
  MOCK_METHOD(void, finalizeResponseHeaders,
              (Http::ResponseHeaderMap & headers, const StreamInfo::StreamInfo& stream_info),
              (const));
  MOCK_METHOD(Http::HeaderTransforms, responseHeaderTransforms,
              (const StreamInfo::StreamInfo& stream_info, bool do_formatting), (const));
  MOCK_METHOD(std::string, newPath, (const Http::RequestHeaderMap& headers), (const));
  MOCK_METHOD(void, rewritePathHeader,
              (Http::RequestHeaderMap & headers, bool insert_envoy_original_path), (const));
  MOCK_METHOD(Http::Code, responseCode, (), (const));
  MOCK_METHOD(const std::string&, responseBody, (), (const));
  MOCK_METHOD(const std::string&, routeName, (), (const));
};

class TestCorsPolicy : public CorsPolicy {
public:
  // Router::CorsPolicy
  const std::vector<Matchers::StringMatcherPtr>& allowOrigins() const override {
    return allow_origins_;
  };
  const std::string& allowMethods() const override { return allow_methods_; };
  const std::string& allowHeaders() const override { return allow_headers_; };
  const std::string& exposeHeaders() const override { return expose_headers_; };
  const std::string& maxAge() const override { return max_age_; };
  const absl::optional<bool>& allowCredentials() const override { return allow_credentials_; };
  bool enabled() const override { return enabled_; };
  bool shadowEnabled() const override { return shadow_enabled_; };

  std::vector<Matchers::StringMatcherPtr> allow_origins_;
  std::string allow_methods_;
  std::string allow_headers_;
  std::string expose_headers_;
  std::string max_age_{};
  absl::optional<bool> allow_credentials_;
  bool enabled_{};
  bool shadow_enabled_{};
};

class TestHedgePolicy : public HedgePolicy {
public:
  // Router::HedgePolicy
  uint32_t initialRequests() const override { return initial_requests_; }
  const envoy::type::v3::FractionalPercent& additionalRequestChance() const override {
    return additional_request_chance_;
  }
  bool hedgeOnPerTryTimeout() const override { return hedge_on_per_try_timeout_; }

  uint32_t initial_requests_{};
  envoy::type::v3::FractionalPercent additional_request_chance_{};
  bool hedge_on_per_try_timeout_{};
};

class TestRetryPolicy : public RetryPolicy {
public:
  TestRetryPolicy();
  ~TestRetryPolicy() override;

  // Router::RetryPolicy
  std::chrono::milliseconds perTryTimeout() const override { return per_try_timeout_; }
  std::chrono::milliseconds perTryIdleTimeout() const override { return per_try_idle_timeout_; }
  uint32_t numRetries() const override { return num_retries_; }
  uint32_t retryOn() const override { return retry_on_; }
  MOCK_METHOD(std::vector<Upstream::RetryHostPredicateSharedPtr>, retryHostPredicates, (), (const));
  MOCK_METHOD(Upstream::RetryPrioritySharedPtr, retryPriority, (), (const));
  absl::Span<const Upstream::RetryOptionsPredicateConstSharedPtr>
  retryOptionsPredicates() const override {
    return retry_options_predicates_;
  }
  uint32_t hostSelectionMaxAttempts() const override { return host_selection_max_attempts_; }
  const std::vector<uint32_t>& retriableStatusCodes() const override {
    return retriable_status_codes_;
  }
  const std::vector<Http::HeaderMatcherSharedPtr>& retriableHeaders() const override {
    return retriable_headers_;
  }
  const std::vector<Http::HeaderMatcherSharedPtr>& retriableRequestHeaders() const override {
    return retriable_request_headers_;
  }

  absl::optional<std::chrono::milliseconds> baseInterval() const override { return base_interval_; }
  absl::optional<std::chrono::milliseconds> maxInterval() const override { return max_interval_; }
  std::chrono::milliseconds resetMaxInterval() const override { return reset_max_interval_; }
  const std::vector<ResetHeaderParserSharedPtr>& resetHeaders() const override {
    return reset_headers_;
  }

  std::chrono::milliseconds per_try_timeout_{0};
  std::chrono::milliseconds per_try_idle_timeout_{0};
  uint32_t num_retries_{};
  uint32_t retry_on_{};
  uint32_t host_selection_max_attempts_;
  std::vector<uint32_t> retriable_status_codes_;
  std::vector<Http::HeaderMatcherSharedPtr> retriable_headers_;
  std::vector<Http::HeaderMatcherSharedPtr> retriable_request_headers_;
  absl::optional<std::chrono::milliseconds> base_interval_{};
  absl::optional<std::chrono::milliseconds> max_interval_{};
  std::vector<ResetHeaderParserSharedPtr> reset_headers_{};
  std::chrono::milliseconds reset_max_interval_{300000};
  std::vector<Upstream::RetryOptionsPredicateConstSharedPtr> retry_options_predicates_;
};

class MockInternalRedirectPolicy : public InternalRedirectPolicy {
public:
  MockInternalRedirectPolicy();
  MOCK_METHOD(bool, enabled, (), (const));
  MOCK_METHOD(bool, shouldRedirectForResponseCode, (const Http::Code& response_code), (const));
  MOCK_METHOD(std::vector<InternalRedirectPredicateSharedPtr>, predicates, (), (const));
  MOCK_METHOD(uint32_t, maxInternalRedirects, (), (const));
  MOCK_METHOD(bool, isCrossSchemeRedirectAllowed, (), (const));
};

class MockInternalRedirectPredicate : public InternalRedirectPredicate {
public:
  MOCK_METHOD(bool, acceptTargetRoute, (StreamInfo::FilterState&, absl::string_view, bool, bool));
  MOCK_METHOD(absl::string_view, name, (), (const));
};

class MockRetryState : public RetryState {
public:
  MockRetryState();
  ~MockRetryState() override;

  void expectHeadersRetry();
  void expectHedgedPerTryTimeoutRetry();
  void expectResetRetry();

  MOCK_METHOD(bool, enabled, ());
  MOCK_METHOD(absl::optional<std::chrono::milliseconds>, parseResetInterval,
              (const Http::ResponseHeaderMap& response_headers), (const));
  MOCK_METHOD(RetryStatus, shouldRetryHeaders,
              (const Http::ResponseHeaderMap& response_headers,
               const Http::RequestHeaderMap& original_request, DoRetryHeaderCallback callback));
  MOCK_METHOD(RetryState::RetryDecision, wouldRetryFromHeaders,
              (const Http::ResponseHeaderMap& response_headers,
               const Http::RequestHeaderMap& original_request, bool& retry_as_early_data));
  MOCK_METHOD(RetryStatus, shouldRetryReset,
              (const Http::StreamResetReason reset_reason, Http3Used alternate_protocol_used,
               DoRetryResetCallback callback));
  MOCK_METHOD(RetryStatus, shouldHedgeRetryPerTryTimeout, (DoRetryCallback callback));
  MOCK_METHOD(void, onHostAttempted, (Upstream::HostDescriptionConstSharedPtr));
  MOCK_METHOD(bool, shouldSelectAnotherHost, (const Upstream::Host& host));
  MOCK_METHOD(const Upstream::HealthyAndDegradedLoad&, priorityLoadForRetry,
              (const Upstream::PrioritySet&, const Upstream::HealthyAndDegradedLoad&,
               const Upstream::RetryPriority::PriorityMappingFunc&));
  MOCK_METHOD(uint32_t, hostSelectionMaxAttempts, (), (const));
  MOCK_METHOD(bool, wouldRetryFromRetriableStatusCode, (Http::Code code), (const));

  DoRetryCallback callback_;
};

class MockRateLimitPolicyEntry : public RateLimitPolicyEntry {
public:
  MockRateLimitPolicyEntry();
  ~MockRateLimitPolicyEntry() override;

  // Router::RateLimitPolicyEntry
  MOCK_METHOD(uint64_t, stage, (), (const));
  MOCK_METHOD(const std::string&, disableKey, (), (const));
  MOCK_METHOD(void, populateDescriptors,
              (std::vector<Envoy::RateLimit::Descriptor> & descriptors,
               const std::string& local_service_cluster, const Http::RequestHeaderMap& headers,
               const StreamInfo::StreamInfo& info),
              (const));
  MOCK_METHOD(void, populateLocalDescriptors,
              (std::vector<Envoy::RateLimit::LocalDescriptor> & descriptors,
               const std::string& local_service_cluster, const Http::RequestHeaderMap& headers,
               const StreamInfo::StreamInfo& info),
              (const));

  uint64_t stage_{};
  std::string disable_key_;
};

class MockRateLimitPolicy : public RateLimitPolicy {
public:
  MockRateLimitPolicy();
  ~MockRateLimitPolicy() override;

  // Router::RateLimitPolicy
  MOCK_METHOD(std::vector<std::reference_wrapper<const RateLimitPolicyEntry>>&,
              getApplicableRateLimit, (uint64_t stage), (const));
  MOCK_METHOD(bool, empty, (), (const));

  std::vector<std::reference_wrapper<const Router::RateLimitPolicyEntry>> rate_limit_policy_entry_;
};

class MockShadowWriter : public ShadowWriter {
public:
  MockShadowWriter();
  ~MockShadowWriter() override;

  // Router::ShadowWriter
  void shadow(const std::string& cluster, Http::RequestMessagePtr&& request,
              const Http::AsyncClient::RequestOptions& options) override {
    shadow_(cluster, request, options);
  }

  MOCK_METHOD(void, shadow_,
              (const std::string& cluster, Http::RequestMessagePtr& request,
               const Http::AsyncClient::RequestOptions& options));
};

class TestVirtualCluster : public VirtualCluster {
public:
  // Router::VirtualCluster
  const absl::optional<std::string>& name() const override { return name_; }
  Stats::StatName statName() const override { return stat_name_.statName(); }
  VirtualClusterStats& stats() const override { return stats_; }

  const absl::optional<std::string> name_ = "fake_virtual_cluster";
  Stats::TestUtil::TestSymbolTable symbol_table_;
  Stats::StatNameManagedStorage stat_name_{"fake_virtual_cluster", *symbol_table_};
  Stats::IsolatedStoreImpl stats_store_;
  VirtualClusterStatNames stat_names_{stats_store_.symbolTable()};
  mutable VirtualClusterStats stats_{generateStats(stats_store_, stat_names_)};
};

class MockVirtualHost : public VirtualHost {
public:
  MockVirtualHost();
  ~MockVirtualHost() override;

  // Router::VirtualHost
  MOCK_METHOD(const std::string&, name, (), (const));
  MOCK_METHOD(const RateLimitPolicy&, rateLimitPolicy, (), (const));
  MOCK_METHOD(const CorsPolicy*, corsPolicy, (), (const));
  MOCK_METHOD(const Config&, routeConfig, (), (const));
  MOCK_METHOD(const RouteSpecificFilterConfig*, perFilterConfig, (const std::string&), (const));
  MOCK_METHOD(bool, includeAttemptCountInRequest, (), (const));
  MOCK_METHOD(bool, includeAttemptCountInResponse, (), (const));
  MOCK_METHOD(Upstream::RetryPrioritySharedPtr, retryPriority, ());
  MOCK_METHOD(Upstream::RetryHostPredicateSharedPtr, retryHostPredicate, ());
  MOCK_METHOD(uint32_t, retryShadowBufferLimit, (), (const));

  Stats::StatName statName() const override {
    stat_name_ = std::make_unique<Stats::StatNameManagedStorage>(name(), *symbol_table_);
    return stat_name_->statName();
  }

  mutable Stats::TestUtil::TestSymbolTable symbol_table_;
  std::string name_{"fake_vhost"};
  mutable std::unique_ptr<Stats::StatNameManagedStorage> stat_name_;
  testing::NiceMock<MockRateLimitPolicy> rate_limit_policy_;
  TestCorsPolicy cors_policy_;
};

class MockHashPolicy : public Http::HashPolicy {
public:
  MockHashPolicy();
  ~MockHashPolicy() override;

  // Http::HashPolicy
  MOCK_METHOD(absl::optional<uint64_t>, generateHash,
              (const Network::Address::Instance* downstream_address,
               const Http::RequestHeaderMap& headers, const AddCookieCallback add_cookie,
               const StreamInfo::FilterStateSharedPtr filter_state),
              (const));
};

class MockMetadataMatchCriteria : public MetadataMatchCriteria {
public:
  MockMetadataMatchCriteria();
  ~MockMetadataMatchCriteria() override;

  // Router::MetadataMatchCriteria
  MOCK_METHOD(const std::vector<MetadataMatchCriterionConstSharedPtr>&, metadataMatchCriteria, (),
              (const));
  MOCK_METHOD(MetadataMatchCriteriaConstPtr, mergeMatchCriteria, (const ProtobufWkt::Struct&),
              (const));
  MOCK_METHOD(MetadataMatchCriteriaConstPtr, filterMatchCriteria, (const std::set<std::string>&),
              (const));
};

class MockTlsContextMatchCriteria : public TlsContextMatchCriteria {
public:
  MockTlsContextMatchCriteria();
  ~MockTlsContextMatchCriteria() override;

  // Router::MockTlsContextMatchCriteria
  MOCK_METHOD(const absl::optional<bool>&, presented, (), (const));
  MOCK_METHOD(const absl::optional<bool>&, validated, (), (const));
};

<<<<<<< HEAD
class MockEarlyDataOption : public EarlyDataOption {
public:
  MOCK_METHOD(bool, allowsEarlyDataForRequest, (const Http::RequestHeaderMap& request_headers),
              (const));
=======
class MockPathMatchCriterion : public PathMatchCriterion {
public:
  MockPathMatchCriterion();
  ~MockPathMatchCriterion() override;

  // Router::PathMatchCriterion
  MOCK_METHOD(PathMatchType, matchType, (), (const));
  MOCK_METHOD(const std::string&, matcher, (), (const));

  PathMatchType type_;
  std::string matcher_;
>>>>>>> 823f81ea
};

class MockRouteEntry : public RouteEntry {
public:
  MockRouteEntry();
  ~MockRouteEntry() override;

  // Router::Config
  MOCK_METHOD(const std::string&, clusterName, (), (const));
  MOCK_METHOD(Http::Code, clusterNotFoundResponseCode, (), (const));
  MOCK_METHOD(void, finalizeRequestHeaders,
              (Http::RequestHeaderMap & headers, const StreamInfo::StreamInfo& stream_info,
               bool insert_envoy_original_path),
              (const));
  MOCK_METHOD(Http::HeaderTransforms, requestHeaderTransforms,
              (const StreamInfo::StreamInfo& stream_info, bool do_formatting), (const));
  MOCK_METHOD(void, finalizeResponseHeaders,
              (Http::ResponseHeaderMap & headers, const StreamInfo::StreamInfo& stream_info),
              (const));
  MOCK_METHOD(Http::HeaderTransforms, responseHeaderTransforms,
              (const StreamInfo::StreamInfo& stream_info, bool do_formatting), (const));
  MOCK_METHOD(const Http::HashPolicy*, hashPolicy, (), (const));
  MOCK_METHOD(const HedgePolicy&, hedgePolicy, (), (const));
  MOCK_METHOD(const Router::MetadataMatchCriteria*, metadataMatchCriteria, (), (const));
  MOCK_METHOD(const Router::TlsContextMatchCriteria*, tlsContextMatchCriteria, (), (const));
  MOCK_METHOD(Upstream::ResourcePriority, priority, (), (const));
  MOCK_METHOD(const RateLimitPolicy&, rateLimitPolicy, (), (const));
  MOCK_METHOD(const RetryPolicy&, retryPolicy, (), (const));
  MOCK_METHOD(const InternalRedirectPolicy&, internalRedirectPolicy, (), (const));
  MOCK_METHOD(uint32_t, retryShadowBufferLimit, (), (const));
  MOCK_METHOD(const std::vector<ShadowPolicyPtr>&, shadowPolicies, (), (const));
  MOCK_METHOD(std::chrono::milliseconds, timeout, (), (const));
  MOCK_METHOD(absl::optional<std::chrono::milliseconds>, idleTimeout, (), (const));
  MOCK_METHOD(bool, usingNewTimeouts, (), (const));
  MOCK_METHOD(absl::optional<std::chrono::milliseconds>, maxStreamDuration, (), (const));
  MOCK_METHOD(absl::optional<std::chrono::milliseconds>, grpcTimeoutHeaderMax, (), (const));
  MOCK_METHOD(absl::optional<std::chrono::milliseconds>, grpcTimeoutHeaderOffset, (), (const));
  MOCK_METHOD(absl::optional<std::chrono::milliseconds>, maxGrpcTimeout, (), (const));
  MOCK_METHOD(absl::optional<std::chrono::milliseconds>, grpcTimeoutOffset, (), (const));
  MOCK_METHOD(const VirtualCluster*, virtualCluster, (const Http::HeaderMap& headers), (const));
  MOCK_METHOD(const VirtualHost&, virtualHost, (), (const));
  MOCK_METHOD(bool, autoHostRewrite, (), (const));
  MOCK_METHOD(bool, appendXfh, (), (const));
  MOCK_METHOD((const std::multimap<std::string, std::string>&), opaqueConfig, (), (const));
  MOCK_METHOD(bool, includeVirtualHostRateLimits, (), (const));
  MOCK_METHOD(const CorsPolicy*, corsPolicy, (), (const));
  MOCK_METHOD(absl::optional<std::string>, currentUrlPathAfterRewrite,
              (const Http::RequestHeaderMap&), (const));
  MOCK_METHOD(const PathMatchCriterion&, pathMatchCriterion, (), (const));
  MOCK_METHOD(bool, includeAttemptCountInRequest, (), (const));
  MOCK_METHOD(bool, includeAttemptCountInResponse, (), (const));
  MOCK_METHOD(const absl::optional<ConnectConfig>&, connectConfig, (), (const));
  MOCK_METHOD(const UpgradeMap&, upgradeMap, (), (const));
  MOCK_METHOD(const std::string&, routeName, (), (const));
  MOCK_METHOD(const EarlyDataOption&, earlyDataOption, (), (const));

  std::string cluster_name_{"fake_cluster"};
  std::string route_name_{"fake_route_name"};
  std::multimap<std::string, std::string> opaque_config_;
  TestVirtualCluster virtual_cluster_;
  TestRetryPolicy retry_policy_;
  testing::NiceMock<MockInternalRedirectPolicy> internal_redirect_policy_;
  TestHedgePolicy hedge_policy_;
  testing::NiceMock<MockRateLimitPolicy> rate_limit_policy_;
  std::vector<ShadowPolicyPtr> shadow_policies_;
  testing::NiceMock<MockVirtualHost> virtual_host_;
  MockHashPolicy hash_policy_;
  MockMetadataMatchCriteria metadata_matches_criteria_;
  MockTlsContextMatchCriteria tls_context_matches_criteria_;
  TestCorsPolicy cors_policy_;
  testing::NiceMock<MockPathMatchCriterion> path_match_criterion_;
  UpgradeMap upgrade_map_;
  absl::optional<ConnectConfig> connect_config_;
  testing::NiceMock<MockEarlyDataOption> early_data_option_;
};

class MockDecorator : public Decorator {
public:
  MockDecorator();
  ~MockDecorator() override;

  // Router::Decorator
  MOCK_METHOD(const std::string&, getOperation, (), (const));
  MOCK_METHOD(bool, propagate, (), (const));
  MOCK_METHOD(void, apply, (Tracing::Span & span), (const));

  std::string operation_{"fake_operation"};
};

class MockRouteTracing : public RouteTracing {
public:
  MockRouteTracing();
  ~MockRouteTracing() override;

  // Router::RouteTracing
  MOCK_METHOD(const envoy::type::v3::FractionalPercent&, getClientSampling, (), (const));
  MOCK_METHOD(const envoy::type::v3::FractionalPercent&, getRandomSampling, (), (const));
  MOCK_METHOD(const envoy::type::v3::FractionalPercent&, getOverallSampling, (), (const));
  MOCK_METHOD(const Tracing::CustomTagMap&, getCustomTags, (), (const));
};

class MockRoute : public Route {
public:
  MockRoute();
  ~MockRoute() override;

  // Router::Route
  MOCK_METHOD(const DirectResponseEntry*, directResponseEntry, (), (const));
  MOCK_METHOD(const RouteEntry*, routeEntry, (), (const));
  MOCK_METHOD(const Decorator*, decorator, (), (const));
  MOCK_METHOD(const RouteTracing*, tracingConfig, (), (const));
  MOCK_METHOD(const RouteSpecificFilterConfig*, perFilterConfig, (const std::string&), (const));
  MOCK_METHOD(const RouteSpecificFilterConfig*, mostSpecificPerFilterConfig, (const std::string&),
              (const));
  MOCK_METHOD(void, traversePerFilterConfig,
              (const std::string&, std::function<void(const Router::RouteSpecificFilterConfig&)>),
              (const));
  MOCK_METHOD(const envoy::config::core::v3::Metadata&, metadata, (), (const));
  MOCK_METHOD(const Envoy::Config::TypedMetadata&, typedMetadata, (), (const));

  testing::NiceMock<MockRouteEntry> route_entry_;
  testing::NiceMock<MockDecorator> decorator_;
  testing::NiceMock<MockRouteTracing> route_tracing_;
  envoy::config::core::v3::Metadata metadata_;
};

class MockConfig : public Config {
public:
  MockConfig();
  ~MockConfig() override;

  // Router::Config
  MOCK_METHOD(RouteConstSharedPtr, route,
              (const Http::RequestHeaderMap&, const Envoy::StreamInfo::StreamInfo&,
               uint64_t random_value),
              (const));
  MOCK_METHOD(RouteConstSharedPtr, route,
              (const RouteCallback& cb, const Http::RequestHeaderMap&,
               const Envoy::StreamInfo::StreamInfo&, uint64_t random_value),
              (const));

  MOCK_METHOD(const std::list<Http::LowerCaseString>&, internalOnlyHeaders, (), (const));
  MOCK_METHOD(const std::string&, name, (), (const));
  MOCK_METHOD(bool, usesVhds, (), (const));
  MOCK_METHOD(bool, mostSpecificHeaderMutationsWins, (), (const));
  MOCK_METHOD(uint32_t, maxDirectResponseBodySizeBytes, (), (const));

  std::shared_ptr<MockRoute> route_;
  std::list<Http::LowerCaseString> internal_only_headers_;
  std::string name_{"fake_config"};
};

class MockRouteConfigProvider : public RouteConfigProvider {
public:
  MockRouteConfigProvider();
  ~MockRouteConfigProvider() override;

  MOCK_METHOD(Rds::ConfigConstSharedPtr, config, (), (const));
  MOCK_METHOD(const absl::optional<ConfigInfo>&, configInfo, (), (const));
  MOCK_METHOD(SystemTime, lastUpdated, (), (const));
  MOCK_METHOD(void, onConfigUpdate, ());
  MOCK_METHOD(ConfigConstSharedPtr, configCast, (), (const));
  MOCK_METHOD(void, requestVirtualHostsUpdate,
              (const std::string&, Event::Dispatcher&,
               std::weak_ptr<Http::RouteConfigUpdatedCallback> route_config_updated_cb));

  std::shared_ptr<NiceMock<MockConfig>> route_config_{new NiceMock<MockConfig>()};
};

class MockRouteConfigProviderManager : public RouteConfigProviderManager {
public:
  MockRouteConfigProviderManager();
  ~MockRouteConfigProviderManager() override;

  MOCK_METHOD(RouteConfigProviderSharedPtr, createRdsRouteConfigProvider,
              (const envoy::extensions::filters::network::http_connection_manager::v3::Rds& rds,
               const OptionalHttpFilters& optional_http_filters,
               Server::Configuration::ServerFactoryContext& factory_context,
               const std::string& stat_prefix, Init::Manager& init_manager));
  MOCK_METHOD(RouteConfigProviderPtr, createStaticRouteConfigProvider,
              (const envoy::config::route::v3::RouteConfiguration& route_config,
               const OptionalHttpFilters& optional_http_filters,
               Server::Configuration::ServerFactoryContext& factory_context,
               ProtobufMessage::ValidationVisitor& validator));
};

class MockScopedConfig : public ScopedConfig {
public:
  MockScopedConfig();
  ~MockScopedConfig() override;

  MOCK_METHOD(ConfigConstSharedPtr, getRouteConfig, (const Http::HeaderMap& headers), (const));

  std::shared_ptr<MockConfig> route_config_{new NiceMock<MockConfig>()};
};

class MockScopedRouteConfigProvider : public Envoy::Config::ConfigProvider {
public:
  MockScopedRouteConfigProvider();
  ~MockScopedRouteConfigProvider() override;

  // Config::ConfigProvider
  MOCK_METHOD(SystemTime, lastUpdated, (), (const));
  MOCK_METHOD(Protobuf::Message*, getConfigProto, (), (const));
  MOCK_METHOD(Envoy::Config::ConfigProvider::ConfigProtoVector, getConfigProtos, (), (const));
  MOCK_METHOD(ConfigConstSharedPtr, getConfig, (), (const));
  MOCK_METHOD(ApiType, apiType, (), (const));

  std::shared_ptr<MockScopedConfig> config_;
};

class MockGenericConnPool : public GenericConnPool {
  MOCK_METHOD(void, newStream, (GenericConnectionPoolCallbacks * request));
  MOCK_METHOD(bool, cancelAnyPendingStream, ());
  MOCK_METHOD(absl::optional<Http::Protocol>, protocol, (), (const));
  MOCK_METHOD(bool, initialize,
              (Upstream::ClusterManager&, const RouteEntry&, Http::Protocol,
               Upstream::LoadBalancerContext*));
  MOCK_METHOD(Upstream::HostDescriptionConstSharedPtr, host, (), (const));
};

class MockUpstreamToDownstream : public UpstreamToDownstream {
public:
  MOCK_METHOD(const RouteEntry&, routeEntry, (), (const));
  MOCK_METHOD(const Network::Connection&, connection, (), (const));

  MOCK_METHOD(void, decodeData, (Buffer::Instance&, bool));
  MOCK_METHOD(void, decodeMetadata, (Http::MetadataMapPtr &&));
  MOCK_METHOD(void, decode1xxHeaders, (Http::ResponseHeaderMapPtr &&));
  MOCK_METHOD(void, decodeHeaders, (Http::ResponseHeaderMapPtr&&, bool));
  MOCK_METHOD(void, decodeTrailers, (Http::ResponseTrailerMapPtr &&));
  MOCK_METHOD(void, dumpState, (std::ostream&, int), (const));

  MOCK_METHOD(void, onResetStream, (Http::StreamResetReason, absl::string_view));
  MOCK_METHOD(void, onAboveWriteBufferHighWatermark, ());
  MOCK_METHOD(void, onBelowWriteBufferLowWatermark, ());
  MOCK_METHOD(const Http::ConnectionPool::Instance::StreamOptions&, upstreamStreamOptions, (),
              (const));
};

class MockGenericConnectionPoolCallbacks : public GenericConnectionPoolCallbacks {
public:
  MockGenericConnectionPoolCallbacks();

  MOCK_METHOD(void, onPoolFailure,
              (Http::ConnectionPool::PoolFailureReason reason,
               absl::string_view transport_failure_reason,
               Upstream::HostDescriptionConstSharedPtr host));
  MOCK_METHOD(void, onPoolReady,
              (std::unique_ptr<GenericUpstream> && upstream,
               Upstream::HostDescriptionConstSharedPtr host,
               const Network::Address::InstanceConstSharedPtr& upstream_local_address,
               const StreamInfo::StreamInfo& info, absl::optional<Http::Protocol> protocol));
  MOCK_METHOD(UpstreamToDownstream&, upstreamToDownstream, ());

  NiceMock<MockUpstreamToDownstream> upstream_to_downstream_;
};

} // namespace Router
} // namespace Envoy<|MERGE_RESOLUTION|>--- conflicted
+++ resolved
@@ -329,12 +329,12 @@
   MOCK_METHOD(const absl::optional<bool>&, validated, (), (const));
 };
 
-<<<<<<< HEAD
 class MockEarlyDataOption : public EarlyDataOption {
 public:
   MOCK_METHOD(bool, allowsEarlyDataForRequest, (const Http::RequestHeaderMap& request_headers),
               (const));
-=======
+};
+
 class MockPathMatchCriterion : public PathMatchCriterion {
 public:
   MockPathMatchCriterion();
@@ -346,7 +346,6 @@
 
   PathMatchType type_;
   std::string matcher_;
->>>>>>> 823f81ea
 };
 
 class MockRouteEntry : public RouteEntry {

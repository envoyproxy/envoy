--- conflicted
+++ resolved
@@ -30,17 +30,10 @@
   MockDispatcher();
   ~MockDispatcher();
 
-<<<<<<< HEAD
-  void setTimeSource(const TimeSource& time_source) { time_source_ = time_source; }
-
-  // Dispatcher
-  TimeSource& timeSource() override { return time_source_; }
-=======
   void setTimeSource(TimeSource& time_source) { time_source_ = &time_source; }
 
   // Dispatcher
   TimeSource& timeSource() override { return *time_source_; }
->>>>>>> 9281a726
   Network::ConnectionPtr
   createServerConnection(Network::ConnectionSocketPtr&& socket,
                          Network::TransportSocketPtr&& transport_socket) override {
@@ -116,11 +109,7 @@
 
   // TODO(jmarantz): Switch these to using mock-time.
   DangerousDeprecatedTestTime test_time_;
-<<<<<<< HEAD
-  TimeSource time_source_;
-=======
   TimeSource* time_source_;
->>>>>>> 9281a726
 
   std::list<DeferredDeletablePtr> to_delete_;
   MockBufferFactory buffer_factory_;

#pragma once

#include <chrono>
#include <cstdint>
#include <functional>
#include <list>

#include "envoy/common/time.h"
#include "envoy/event/deferred_deletable.h"
#include "envoy/event/dispatcher.h"
#include "envoy/event/file_event.h"
#include "envoy/event/signal.h"
#include "envoy/network/connection.h"
#include "envoy/network/connection_handler.h"
#include "envoy/network/dns.h"
#include "envoy/network/listener.h"
#include "envoy/network/transport_socket.h"
#include "envoy/ssl/context.h"

#include "test/mocks/buffer/mocks.h"
#include "test/test_common/test_time.h"

#include "gmock/gmock.h"

namespace Envoy {
namespace Event {

class MockDispatcher : public Dispatcher {
public:
  MockDispatcher();
  ~MockDispatcher();

  // Dispatcher
  TimeSystem& timeSystem() override { return time_system_; }
  Network::ConnectionPtr
  createServerConnection(Network::ConnectionSocketPtr&& socket,
                         Network::TransportSocketPtr&& transport_socket) override {
    return Network::ConnectionPtr{createServerConnection_(socket.get(), transport_socket.get())};
  }

  Network::ClientConnectionPtr
  createClientConnection(Network::Address::InstanceConstSharedPtr address,
                         Network::Address::InstanceConstSharedPtr source_address,
                         Network::TransportSocketPtr&& transport_socket,
                         const Network::ConnectionSocket::OptionsSharedPtr& options) override {
    return Network::ClientConnectionPtr{
        createClientConnection_(address, source_address, transport_socket, options)};
  }

  FileEventPtr createFileEvent(int fd, FileReadyCb cb, FileTriggerType trigger,
                               uint32_t events) override {
    return FileEventPtr{createFileEvent_(fd, cb, trigger, events)};
  }

  Filesystem::WatcherPtr createFilesystemWatcher() override {
    return Filesystem::WatcherPtr{createFilesystemWatcher_()};
  }

  Network::ListenerPtr createListener(Network::Socket& socket, Network::ListenerCallbacks& cb,
                                      bool bind_to_port,
                                      bool hand_off_restored_destination_connections) override {
    return Network::ListenerPtr{
        createListener_(socket, cb, bind_to_port, hand_off_restored_destination_connections)};
  }

  Event::TimerPtr createTimer(Event::TimerCb cb) override {
    return Event::TimerPtr{createTimer_(cb)};
  }

  void deferredDelete(DeferredDeletablePtr&& to_delete) override {
    deferredDelete_(to_delete.get());
    if (to_delete) {
      to_delete_.push_back(std::move(to_delete));
    }
  }

  SignalEventPtr listenForSignal(int signal_num, SignalCb cb) override {
    return SignalEventPtr{listenForSignal_(signal_num, cb)};
  }

  // Event::Dispatcher
  MOCK_METHOD0(clearDeferredDeleteList, void());
  MOCK_METHOD2(createServerConnection_,
               Network::Connection*(Network::ConnectionSocket* socket,
                                    Network::TransportSocket* transport_socket));
  MOCK_METHOD4(
      createClientConnection_,
      Network::ClientConnection*(Network::Address::InstanceConstSharedPtr address,
                                 Network::Address::InstanceConstSharedPtr source_address,
                                 Network::TransportSocketPtr& transport_socket,
                                 const Network::ConnectionSocket::OptionsSharedPtr& options));
  MOCK_METHOD1(createDnsResolver,
               Network::DnsResolverSharedPtr(
                   const std::vector<Network::Address::InstanceConstSharedPtr>& resolvers));
  MOCK_METHOD4(createFileEvent_,
               FileEvent*(int fd, FileReadyCb cb, FileTriggerType trigger, uint32_t events));
  MOCK_METHOD0(createFilesystemWatcher_, Filesystem::Watcher*());
  MOCK_METHOD4(createListener_,
               Network::Listener*(Network::Socket& socket, Network::ListenerCallbacks& cb,
                                  bool bind_to_port,
                                  bool hand_off_restored_destination_connections));
  MOCK_METHOD1(createTimer_, Timer*(Event::TimerCb cb));
  MOCK_METHOD1(deferredDelete_, void(DeferredDeletable* to_delete));
  MOCK_METHOD0(exit, void());
  MOCK_METHOD2(listenForSignal_, SignalEvent*(int signal_num, SignalCb cb));
  MOCK_METHOD1(post, void(std::function<void()> callback));
  MOCK_METHOD1(run, void(RunType type));
  Buffer::WatermarkFactory& getWatermarkFactory() override { return buffer_factory_; }

  GlobalTimeSystem time_system_;
<<<<<<< HEAD

=======
>>>>>>> 197acd8d
  std::list<DeferredDeletablePtr> to_delete_;
  MockBufferFactory buffer_factory_;
};

class MockTimer : public Timer {
public:
  MockTimer();
  MockTimer(MockDispatcher* dispatcher);
  ~MockTimer();

  // Timer
  MOCK_METHOD0(disableTimer, void());
  MOCK_METHOD1(enableTimer, void(const std::chrono::milliseconds&));

  Event::TimerCb callback_;
};

class MockSignalEvent : public SignalEvent {
public:
  MockSignalEvent(MockDispatcher* dispatcher);
  ~MockSignalEvent();

  SignalCb callback_;
};

class MockFileEvent : public FileEvent {
public:
  MockFileEvent();
  ~MockFileEvent();

  MOCK_METHOD1(activate, void(uint32_t events));
  MOCK_METHOD1(setEnabled, void(uint32_t events));
};

} // namespace Event
} // namespace Envoy<|MERGE_RESOLUTION|>--- conflicted
+++ resolved
@@ -108,10 +108,6 @@
   Buffer::WatermarkFactory& getWatermarkFactory() override { return buffer_factory_; }
 
   GlobalTimeSystem time_system_;
-<<<<<<< HEAD
-
-=======
->>>>>>> 197acd8d
   std::list<DeferredDeletablePtr> to_delete_;
   MockBufferFactory buffer_factory_;
 };

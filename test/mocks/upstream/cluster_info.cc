--- conflicted
+++ resolved
@@ -177,11 +177,8 @@
             lrs_report_metric_names_.get());
       }));
   ON_CALL(*this, shadowPolicies()).WillByDefault(ReturnRef(shadow_policies_));
-<<<<<<< HEAD
   ON_CALL(*this, retryPolicy()).WillByDefault(Return(nullptr));
-=======
   ON_CALL(*this, hashPolicy()).WillByDefault(Return(nullptr));
->>>>>>> bbef7209
 }
 
 MockClusterInfo::~MockClusterInfo() = default;

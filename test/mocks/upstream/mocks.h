#pragma once

#include <functional>
#include <list>
#include <memory>
#include <string>
#include <vector>

#include "envoy/config/bootstrap/v3/bootstrap.pb.h"
#include "envoy/config/cluster/v3/cluster.pb.h"
#include "envoy/config/core/v3/address.pb.h"
#include "envoy/config/core/v3/config_source.pb.h"
#include "envoy/data/core/v3/health_check_event.pb.h"
#include "envoy/http/async_client.h"
#include "envoy/upstream/cluster_manager.h"
#include "envoy/upstream/health_checker.h"
#include "envoy/upstream/upstream.h"

#include "common/common/callback_impl.h"
#include "common/upstream/health_discovery_service.h"
#include "common/upstream/load_balancer_impl.h"
#include "common/upstream/upstream_impl.h"

#include "test/mocks/config/mocks.h"
#include "test/mocks/grpc/mocks.h"
#include "test/mocks/http/mocks.h"
#include "test/mocks/runtime/mocks.h"
#include "test/mocks/secret/mocks.h"
#include "test/mocks/stats/mocks.h"
#include "test/mocks/tcp/mocks.h"
#include "test/mocks/upstream/cluster_info.h"
#include "test/mocks/upstream/load_balancer_context.h"

#include "gmock/gmock.h"
#include "gtest/gtest.h"

using testing::NiceMock;

namespace Envoy {
namespace Upstream {

class MockHostSet : public HostSet {
public:
  MockHostSet(uint32_t priority = 0,
              uint32_t overprovisioning_factor = kDefaultOverProvisioningFactor);
  ~MockHostSet() override;

  void runCallbacks(const HostVector added, const HostVector removed) {
    member_update_cb_helper_.runCallbacks(priority(), added, removed);
  }

  Common::CallbackHandle* addMemberUpdateCb(PrioritySet::PriorityUpdateCb callback) {
    return member_update_cb_helper_.add(callback);
  }

  // Upstream::HostSet
  MOCK_METHOD(const HostVector&, hosts, (), (const));
  MOCK_METHOD(HostVectorConstSharedPtr, hostsPtr, (), (const));
  MOCK_METHOD(const HostVector&, healthyHosts, (), (const));
  MOCK_METHOD(HealthyHostVectorConstSharedPtr, healthyHostsPtr, (), (const));
  MOCK_METHOD(const HostVector&, degradedHosts, (), (const));
  MOCK_METHOD(DegradedHostVectorConstSharedPtr, degradedHostsPtr, (), (const));
  MOCK_METHOD(const HostVector&, excludedHosts, (), (const));
  MOCK_METHOD(ExcludedHostVectorConstSharedPtr, excludedHostsPtr, (), (const));
  MOCK_METHOD(const HostsPerLocality&, hostsPerLocality, (), (const));
  MOCK_METHOD(HostsPerLocalityConstSharedPtr, hostsPerLocalityPtr, (), (const));
  MOCK_METHOD(const HostsPerLocality&, healthyHostsPerLocality, (), (const));
  MOCK_METHOD(HostsPerLocalityConstSharedPtr, healthyHostsPerLocalityPtr, (), (const));
  MOCK_METHOD(const HostsPerLocality&, degradedHostsPerLocality, (), (const));
  MOCK_METHOD(HostsPerLocalityConstSharedPtr, degradedHostsPerLocalityPtr, (), (const));
  MOCK_METHOD(const HostsPerLocality&, excludedHostsPerLocality, (), (const));
  MOCK_METHOD(HostsPerLocalityConstSharedPtr, excludedHostsPerLocalityPtr, (), (const));
  MOCK_METHOD(LocalityWeightsConstSharedPtr, localityWeights, (), (const));
  MOCK_METHOD(absl::optional<uint32_t>, chooseHealthyLocality, ());
  MOCK_METHOD(absl::optional<uint32_t>, chooseDegradedLocality, ());
  MOCK_METHOD(uint32_t, priority, (), (const));
  uint32_t overprovisioningFactor() const override { return overprovisioning_factor_; }
  void setOverprovisioningFactor(const uint32_t overprovisioning_factor) {
    overprovisioning_factor_ = overprovisioning_factor;
  }

  HostVector hosts_;
  HostVector healthy_hosts_;
  HostVector degraded_hosts_;
  HostVector excluded_hosts_;
  HostsPerLocalitySharedPtr hosts_per_locality_{new HostsPerLocalityImpl()};
  HostsPerLocalitySharedPtr healthy_hosts_per_locality_{new HostsPerLocalityImpl()};
  HostsPerLocalitySharedPtr degraded_hosts_per_locality_{new HostsPerLocalityImpl()};
  HostsPerLocalitySharedPtr excluded_hosts_per_locality_{new HostsPerLocalityImpl()};
  LocalityWeightsConstSharedPtr locality_weights_{{}};
  Common::CallbackManager<uint32_t, const HostVector&, const HostVector&> member_update_cb_helper_;
  uint32_t priority_{};
  uint32_t overprovisioning_factor_{};
  bool run_in_panic_mode_ = false;
};

class MockPrioritySet : public PrioritySet {
public:
  MockPrioritySet();
  ~MockPrioritySet() override;

  HostSet& getHostSet(uint32_t priority);
  void runUpdateCallbacks(uint32_t priority, const HostVector& hosts_added,
                          const HostVector& hosts_removed);

  MOCK_METHOD(Common::CallbackHandle*, addMemberUpdateCb, (MemberUpdateCb callback), (const));
  MOCK_METHOD(Common::CallbackHandle*, addPriorityUpdateCb, (PriorityUpdateCb callback), (const));
  MOCK_METHOD(const std::vector<HostSetPtr>&, hostSetsPerPriority, (), (const));
  MOCK_METHOD(std::vector<HostSetPtr>&, hostSetsPerPriority, ());
  MOCK_METHOD(void, updateHosts,
              (uint32_t priority, UpdateHostsParams&& update_hosts_params,
               LocalityWeightsConstSharedPtr locality_weights, const HostVector& hosts_added,
               const HostVector& hosts_removed, absl::optional<uint32_t> overprovisioning_factor));
  MOCK_METHOD(void, batchHostUpdate, (BatchUpdateCb&));

  MockHostSet* getMockHostSet(uint32_t priority) {
    getHostSet(priority); // Ensure the host set exists.
    return reinterpret_cast<MockHostSet*>(host_sets_[priority].get());
  }

  std::vector<HostSetPtr> host_sets_;
  Common::CallbackManager<const HostVector&, const HostVector&> member_update_cb_helper_;
  Common::CallbackManager<uint32_t, const HostVector&, const HostVector&>
      priority_update_cb_helper_;
};

class MockRetryPriority : public RetryPriority {
public:
  MockRetryPriority(const HealthyLoad& healthy_priority_load,
                    const DegradedLoad& degraded_priority_load)
      : priority_load_({healthy_priority_load, degraded_priority_load}) {}
  MockRetryPriority(const MockRetryPriority& other) : priority_load_(other.priority_load_) {}
  ~MockRetryPriority() override;

  const HealthyAndDegradedLoad& determinePriorityLoad(const PrioritySet&,
                                                      const HealthyAndDegradedLoad&) override {
    return priority_load_;
  }

  MOCK_METHOD(void, onHostAttempted, (HostDescriptionConstSharedPtr));

private:
  const HealthyAndDegradedLoad priority_load_;
};

class MockRetryPriorityFactory : public RetryPriorityFactory {
public:
  MockRetryPriorityFactory(const MockRetryPriority& retry_priority)
      : retry_priority_(retry_priority) {}
  RetryPrioritySharedPtr createRetryPriority(const Protobuf::Message&,
                                             ProtobufMessage::ValidationVisitor&,
                                             uint32_t) override {
    return std::make_shared<NiceMock<MockRetryPriority>>(retry_priority_);
  }

  std::string name() const override { return "envoy.test_retry_priority"; }
  ProtobufTypes::MessagePtr createEmptyConfigProto() override {
    // Using Struct instead of a custom per-filter empty config proto
    // This is only allowed in tests.
    return ProtobufTypes::MessagePtr{new Envoy::ProtobufWkt::Struct()};
  }

private:
  const MockRetryPriority& retry_priority_;
};

class MockCluster : public Cluster {
public:
  MockCluster();
  ~MockCluster() override;

  // Upstream::Cluster
  MOCK_METHOD(HealthChecker*, healthChecker, ());
  MOCK_METHOD(ClusterInfoConstSharedPtr, info, (), (const));
  MOCK_METHOD(Outlier::Detector*, outlierDetector, ());
  MOCK_METHOD(const Outlier::Detector*, outlierDetector, (), (const));
  MOCK_METHOD(void, initialize, (std::function<void()> callback));
  MOCK_METHOD(InitializePhase, initializePhase, (), (const));
  MOCK_METHOD(const Network::Address::InstanceConstSharedPtr&, sourceAddress, (), (const));

  std::shared_ptr<MockClusterInfo> info_{new NiceMock<MockClusterInfo>()};
  std::function<void()> initialize_callback_;
  Network::Address::InstanceConstSharedPtr source_address_;
};

// Note that we could template the two implementations below, but to avoid having to define the
// ctor/dtor (which is fairly expensive for mocks) in the header file we duplicate the code instead.

// Use this when interaction with a real PrioritySet is needed, e.g. when update callbacks
// needs to be triggered.
class MockClusterRealPrioritySet : public MockCluster {
public:
  MockClusterRealPrioritySet();
  ~MockClusterRealPrioritySet() override;

  // Upstream::Cluster
  PrioritySetImpl& prioritySet() override { return priority_set_; }
  const PrioritySet& prioritySet() const override { return priority_set_; }

  PrioritySetImpl priority_set_;
};

// Use this for additional convenience methods provided by MockPrioritySet.
class MockClusterMockPrioritySet : public MockCluster {
public:
  MockClusterMockPrioritySet();
  ~MockClusterMockPrioritySet() override;

  // Upstream::Cluster
  MockPrioritySet& prioritySet() override { return priority_set_; }
  const PrioritySet& prioritySet() const override { return priority_set_; }

  NiceMock<MockPrioritySet> priority_set_;
};

class MockLoadBalancer : public LoadBalancer {
public:
  MockLoadBalancer();
  ~MockLoadBalancer() override;

  // Upstream::LoadBalancer
  MOCK_METHOD(HostConstSharedPtr, chooseHost, (LoadBalancerContext * context));

  std::shared_ptr<MockHost> host_{new MockHost()};
};

class MockThreadAwareLoadBalancer : public ThreadAwareLoadBalancer {
public:
  MockThreadAwareLoadBalancer();
  ~MockThreadAwareLoadBalancer() override;

  // Upstream::ThreadAwareLoadBalancer
  MOCK_METHOD(LoadBalancerFactorySharedPtr, factory, ());
  MOCK_METHOD(void, initialize, ());
};

class MockThreadLocalCluster : public ThreadLocalCluster {
public:
  MockThreadLocalCluster();
  ~MockThreadLocalCluster() override;

  // Upstream::ThreadLocalCluster
  MOCK_METHOD(const PrioritySet&, prioritySet, ());
  MOCK_METHOD(ClusterInfoConstSharedPtr, info, ());
  MOCK_METHOD(LoadBalancer&, loadBalancer, ());

  NiceMock<MockClusterMockPrioritySet> cluster_;
  NiceMock<MockLoadBalancer> lb_;
};

class MockClusterManagerFactory : public ClusterManagerFactory {
public:
  MockClusterManagerFactory();
  ~MockClusterManagerFactory() override;

  Secret::MockSecretManager& secretManager() override { return secret_manager_; };

<<<<<<< HEAD
  MOCK_METHOD(ClusterManagerPtr, clusterManagerFromProto,
              (const envoy::config::bootstrap::v3alpha::Bootstrap& bootstrap));
=======
  MOCK_METHOD1(clusterManagerFromProto,
               ClusterManagerPtr(const envoy::config::bootstrap::v3::Bootstrap& bootstrap));
>>>>>>> 9b6260fc

  MOCK_METHOD(Http::ConnectionPool::InstancePtr, allocateConnPool,
              (Event::Dispatcher & dispatcher, HostConstSharedPtr host, ResourcePriority priority,
               Http::Protocol protocol, const Network::ConnectionSocket::OptionsSharedPtr& options,
               const Network::TransportSocketOptionsSharedPtr& transport_socket_options));

  MOCK_METHOD(Tcp::ConnectionPool::InstancePtr, allocateTcpConnPool,
              (Event::Dispatcher & dispatcher, HostConstSharedPtr host, ResourcePriority priority,
               const Network::ConnectionSocket::OptionsSharedPtr& options,
               Network::TransportSocketOptionsSharedPtr));

<<<<<<< HEAD
  MOCK_METHOD((std::pair<ClusterSharedPtr, ThreadAwareLoadBalancerPtr>), clusterFromProto,
              (const envoy::config::cluster::v3alpha::Cluster& cluster, ClusterManager& cm,
               Outlier::EventLoggerSharedPtr outlier_event_logger, bool added_via_api));

  MOCK_METHOD(CdsApiPtr, createCds,
              (const envoy::config::core::v3alpha::ConfigSource& cds_config, ClusterManager& cm));
=======
  MOCK_METHOD4(clusterFromProto,
               std::pair<ClusterSharedPtr, ThreadAwareLoadBalancerPtr>(
                   const envoy::config::cluster::v3::Cluster& cluster, ClusterManager& cm,
                   Outlier::EventLoggerSharedPtr outlier_event_logger, bool added_via_api));

  MOCK_METHOD2(createCds, CdsApiPtr(const envoy::config::core::v3::ConfigSource& cds_config,
                                    ClusterManager& cm));
>>>>>>> 9b6260fc

private:
  NiceMock<Secret::MockSecretManager> secret_manager_;
};

class MockClusterUpdateCallbacksHandle : public ClusterUpdateCallbacksHandle {
public:
  MockClusterUpdateCallbacksHandle();
  ~MockClusterUpdateCallbacksHandle() override;
};

class MockClusterManager : public ClusterManager {
public:
  explicit MockClusterManager(TimeSource& time_source);
  MockClusterManager();
  ~MockClusterManager() override;

  ClusterUpdateCallbacksHandlePtr
  addThreadLocalClusterUpdateCallbacks(ClusterUpdateCallbacks& callbacks) override {
    return ClusterUpdateCallbacksHandlePtr{addThreadLocalClusterUpdateCallbacks_(callbacks)};
  }

  Host::CreateConnectionData tcpConnForCluster(const std::string& cluster,
                                               LoadBalancerContext* context) override {
    MockHost::MockCreateConnectionData data = tcpConnForCluster_(cluster, context);
    return {Network::ClientConnectionPtr{data.connection_}, data.host_description_};
  }

  ClusterManagerFactory& clusterManagerFactory() override { return cluster_manager_factory_; }

  // Upstream::ClusterManager
<<<<<<< HEAD
  MOCK_METHOD(bool, addOrUpdateCluster,
              (const envoy::config::cluster::v3alpha::Cluster& cluster,
               const std::string& version_info));
  MOCK_METHOD(void, setInitializedCb, (std::function<void()>));
  MOCK_METHOD(ClusterInfoMap, clusters, ());
  MOCK_METHOD(ThreadLocalCluster*, get, (absl::string_view cluster));
  MOCK_METHOD(Http::ConnectionPool::Instance*, httpConnPoolForCluster,
              (const std::string& cluster, ResourcePriority priority, Http::Protocol protocol,
               LoadBalancerContext* context));
  MOCK_METHOD(Tcp::ConnectionPool::Instance*, tcpConnPoolForCluster,
              (const std::string& cluster, ResourcePriority priority,
               LoadBalancerContext* context));
  MOCK_METHOD(MockHost::MockCreateConnectionData, tcpConnForCluster_,
              (const std::string& cluster, LoadBalancerContext* context));
  MOCK_METHOD(Http::AsyncClient&, httpAsyncClientForCluster, (const std::string& cluster));
  MOCK_METHOD(bool, removeCluster, (const std::string& cluster));
  MOCK_METHOD(void, shutdown, ());
  MOCK_METHOD(const envoy::config::core::v3alpha::BindConfig&, bindConfig, (), (const));
  MOCK_METHOD(Config::GrpcMuxSharedPtr, adsMux, ());
  MOCK_METHOD(Grpc::AsyncClientManager&, grpcAsyncClientManager, ());
  MOCK_METHOD(const std::string, versionInfo, (), (const));
  MOCK_METHOD(const absl::optional<std::string>&, localClusterName, (), (const));
  MOCK_METHOD(ClusterUpdateCallbacksHandle*, addThreadLocalClusterUpdateCallbacks_,
              (ClusterUpdateCallbacks & callbacks));
  MOCK_METHOD(Config::SubscriptionFactory&, subscriptionFactory, ());
=======
  MOCK_METHOD2(addOrUpdateCluster, bool(const envoy::config::cluster::v3::Cluster& cluster,
                                        const std::string& version_info));
  MOCK_METHOD1(setInitializedCb, void(std::function<void()>));
  MOCK_METHOD0(clusters, ClusterInfoMap());
  MOCK_METHOD1(get, ThreadLocalCluster*(absl::string_view cluster));
  MOCK_METHOD4(httpConnPoolForCluster,
               Http::ConnectionPool::Instance*(const std::string& cluster,
                                               ResourcePriority priority, Http::Protocol protocol,
                                               LoadBalancerContext* context));
  MOCK_METHOD3(tcpConnPoolForCluster,
               Tcp::ConnectionPool::Instance*(const std::string& cluster, ResourcePriority priority,
                                              LoadBalancerContext* context));
  MOCK_METHOD2(tcpConnForCluster_,
               MockHost::MockCreateConnectionData(const std::string& cluster,
                                                  LoadBalancerContext* context));
  MOCK_METHOD1(httpAsyncClientForCluster, Http::AsyncClient&(const std::string& cluster));
  MOCK_METHOD1(removeCluster, bool(const std::string& cluster));
  MOCK_METHOD0(shutdown, void());
  MOCK_CONST_METHOD0(bindConfig, const envoy::config::core::v3::BindConfig&());
  MOCK_METHOD0(adsMux, Config::GrpcMuxSharedPtr());
  MOCK_METHOD0(grpcAsyncClientManager, Grpc::AsyncClientManager&());
  MOCK_CONST_METHOD0(versionInfo, const std::string());
  MOCK_CONST_METHOD0(localClusterName, const absl::optional<std::string>&());
  MOCK_METHOD1(addThreadLocalClusterUpdateCallbacks_,
               ClusterUpdateCallbacksHandle*(ClusterUpdateCallbacks& callbacks));
  MOCK_METHOD0(subscriptionFactory, Config::SubscriptionFactory&());
>>>>>>> 9b6260fc

  NiceMock<Http::ConnectionPool::MockInstance> conn_pool_;
  NiceMock<Http::MockAsyncClient> async_client_;
  NiceMock<Tcp::ConnectionPool::MockInstance> tcp_conn_pool_;
  NiceMock<MockThreadLocalCluster> thread_local_cluster_;
  envoy::config::core::v3::BindConfig bind_config_;
  std::shared_ptr<NiceMock<Config::MockGrpcMux>> ads_mux_;
  NiceMock<Grpc::MockAsyncClientManager> async_client_manager_;
  absl::optional<std::string> local_cluster_name_;
  NiceMock<MockClusterManagerFactory> cluster_manager_factory_;
  NiceMock<Config::MockSubscriptionFactory> subscription_factory_;
};

class MockHealthChecker : public HealthChecker {
public:
  MockHealthChecker();
  ~MockHealthChecker() override;

  MOCK_METHOD(void, addHostCheckCompleteCb, (HostStatusCb callback));
  MOCK_METHOD(void, start, ());

  void runCallbacks(Upstream::HostSharedPtr host, HealthTransition changed_state) {
    for (const auto& callback : callbacks_) {
      callback(host, changed_state);
    }
  }

  std::list<HostStatusCb> callbacks_;
};

class MockHealthCheckEventLogger : public HealthCheckEventLogger {
public:
<<<<<<< HEAD
  MOCK_METHOD(void, logEjectUnhealthy,
              (envoy::data::core::v3alpha::HealthCheckerType, const HostDescriptionConstSharedPtr&,
               envoy::data::core::v3alpha::HealthCheckFailureType));
  MOCK_METHOD(void, logAddHealthy,
              (envoy::data::core::v3alpha::HealthCheckerType, const HostDescriptionConstSharedPtr&,
               bool));
  MOCK_METHOD(void, logUnhealthy,
              (envoy::data::core::v3alpha::HealthCheckerType, const HostDescriptionConstSharedPtr&,
               envoy::data::core::v3alpha::HealthCheckFailureType, bool));
  MOCK_METHOD(void, logDegraded,
              (envoy::data::core::v3alpha::HealthCheckerType,
               const HostDescriptionConstSharedPtr&));
  MOCK_METHOD(void, logNoLongerDegraded,
              (envoy::data::core::v3alpha::HealthCheckerType,
               const HostDescriptionConstSharedPtr&));
=======
  MOCK_METHOD3(logEjectUnhealthy,
               void(envoy::data::core::v3::HealthCheckerType, const HostDescriptionConstSharedPtr&,
                    envoy::data::core::v3::HealthCheckFailureType));
  MOCK_METHOD3(logAddHealthy, void(envoy::data::core::v3::HealthCheckerType,
                                   const HostDescriptionConstSharedPtr&, bool));
  MOCK_METHOD4(logUnhealthy,
               void(envoy::data::core::v3::HealthCheckerType, const HostDescriptionConstSharedPtr&,
                    envoy::data::core::v3::HealthCheckFailureType, bool));
  MOCK_METHOD2(logDegraded, void(envoy::data::core::v3::HealthCheckerType,
                                 const HostDescriptionConstSharedPtr&));
  MOCK_METHOD2(logNoLongerDegraded, void(envoy::data::core::v3::HealthCheckerType,
                                         const HostDescriptionConstSharedPtr&));
>>>>>>> 9b6260fc
};

class MockCdsApi : public CdsApi {
public:
  MockCdsApi();
  ~MockCdsApi() override;

  MOCK_METHOD(void, initialize, ());
  MOCK_METHOD(void, setInitializedCb, (std::function<void()> callback));
  MOCK_METHOD(const std::string, versionInfo, (), (const));

  std::function<void()> initialized_callback_;
};

class MockClusterUpdateCallbacks : public ClusterUpdateCallbacks {
public:
  MockClusterUpdateCallbacks();
  ~MockClusterUpdateCallbacks() override;

  MOCK_METHOD(void, onClusterAddOrUpdate, (ThreadLocalCluster & cluster));
  MOCK_METHOD(void, onClusterRemoval, (const std::string& cluster_name));
};

class MockClusterInfoFactory : public ClusterInfoFactory, Logger::Loggable<Logger::Id::upstream> {
public:
  MockClusterInfoFactory();
  ~MockClusterInfoFactory() override;

  MOCK_METHOD(ClusterInfoConstSharedPtr, createClusterInfo, (const CreateClusterInfoParams&));
};

class MockRetryHostPredicate : public RetryHostPredicate {
public:
  MockRetryHostPredicate();
  ~MockRetryHostPredicate() override;

  MOCK_METHOD(bool, shouldSelectAnotherHost, (const Host& candidate_host));
  MOCK_METHOD(void, onHostAttempted, (HostDescriptionConstSharedPtr));
};

class TestRetryHostPredicateFactory : public RetryHostPredicateFactory {
public:
  RetryHostPredicateSharedPtr createHostPredicate(const Protobuf::Message&, uint32_t) override {
    return std::make_shared<NiceMock<MockRetryHostPredicate>>();
  }

  std::string name() const override { return "envoy.test_host_predicate"; }
  ProtobufTypes::MessagePtr createEmptyConfigProto() override {
    // Using Struct instead of a custom per-filter empty config proto
    // This is only allowed in tests.
    return ProtobufTypes::MessagePtr{new Envoy::ProtobufWkt::Struct()};
  }
};
} // namespace Upstream
} // namespace Envoy<|MERGE_RESOLUTION|>--- conflicted
+++ resolved
@@ -255,13 +255,8 @@
 
   Secret::MockSecretManager& secretManager() override { return secret_manager_; };
 
-<<<<<<< HEAD
   MOCK_METHOD(ClusterManagerPtr, clusterManagerFromProto,
-              (const envoy::config::bootstrap::v3alpha::Bootstrap& bootstrap));
-=======
-  MOCK_METHOD1(clusterManagerFromProto,
-               ClusterManagerPtr(const envoy::config::bootstrap::v3::Bootstrap& bootstrap));
->>>>>>> 9b6260fc
+              (const envoy::config::bootstrap::v3::Bootstrap& bootstrap));
 
   MOCK_METHOD(Http::ConnectionPool::InstancePtr, allocateConnPool,
               (Event::Dispatcher & dispatcher, HostConstSharedPtr host, ResourcePriority priority,
@@ -273,22 +268,12 @@
                const Network::ConnectionSocket::OptionsSharedPtr& options,
                Network::TransportSocketOptionsSharedPtr));
 
-<<<<<<< HEAD
   MOCK_METHOD((std::pair<ClusterSharedPtr, ThreadAwareLoadBalancerPtr>), clusterFromProto,
-              (const envoy::config::cluster::v3alpha::Cluster& cluster, ClusterManager& cm,
+              (const envoy::config::cluster::v3::Cluster& cluster, ClusterManager& cm,
                Outlier::EventLoggerSharedPtr outlier_event_logger, bool added_via_api));
 
   MOCK_METHOD(CdsApiPtr, createCds,
-              (const envoy::config::core::v3alpha::ConfigSource& cds_config, ClusterManager& cm));
-=======
-  MOCK_METHOD4(clusterFromProto,
-               std::pair<ClusterSharedPtr, ThreadAwareLoadBalancerPtr>(
-                   const envoy::config::cluster::v3::Cluster& cluster, ClusterManager& cm,
-                   Outlier::EventLoggerSharedPtr outlier_event_logger, bool added_via_api));
-
-  MOCK_METHOD2(createCds, CdsApiPtr(const envoy::config::core::v3::ConfigSource& cds_config,
-                                    ClusterManager& cm));
->>>>>>> 9b6260fc
+              (const envoy::config::core::v3::ConfigSource& cds_config, ClusterManager& cm));
 
 private:
   NiceMock<Secret::MockSecretManager> secret_manager_;
@@ -320,9 +305,8 @@
   ClusterManagerFactory& clusterManagerFactory() override { return cluster_manager_factory_; }
 
   // Upstream::ClusterManager
-<<<<<<< HEAD
   MOCK_METHOD(bool, addOrUpdateCluster,
-              (const envoy::config::cluster::v3alpha::Cluster& cluster,
+              (const envoy::config::cluster::v3::Cluster& cluster,
                const std::string& version_info));
   MOCK_METHOD(void, setInitializedCb, (std::function<void()>));
   MOCK_METHOD(ClusterInfoMap, clusters, ());
@@ -338,7 +322,7 @@
   MOCK_METHOD(Http::AsyncClient&, httpAsyncClientForCluster, (const std::string& cluster));
   MOCK_METHOD(bool, removeCluster, (const std::string& cluster));
   MOCK_METHOD(void, shutdown, ());
-  MOCK_METHOD(const envoy::config::core::v3alpha::BindConfig&, bindConfig, (), (const));
+  MOCK_METHOD(const envoy::config::core::v3::BindConfig&, bindConfig, (), (const));
   MOCK_METHOD(Config::GrpcMuxSharedPtr, adsMux, ());
   MOCK_METHOD(Grpc::AsyncClientManager&, grpcAsyncClientManager, ());
   MOCK_METHOD(const std::string, versionInfo, (), (const));
@@ -346,34 +330,6 @@
   MOCK_METHOD(ClusterUpdateCallbacksHandle*, addThreadLocalClusterUpdateCallbacks_,
               (ClusterUpdateCallbacks & callbacks));
   MOCK_METHOD(Config::SubscriptionFactory&, subscriptionFactory, ());
-=======
-  MOCK_METHOD2(addOrUpdateCluster, bool(const envoy::config::cluster::v3::Cluster& cluster,
-                                        const std::string& version_info));
-  MOCK_METHOD1(setInitializedCb, void(std::function<void()>));
-  MOCK_METHOD0(clusters, ClusterInfoMap());
-  MOCK_METHOD1(get, ThreadLocalCluster*(absl::string_view cluster));
-  MOCK_METHOD4(httpConnPoolForCluster,
-               Http::ConnectionPool::Instance*(const std::string& cluster,
-                                               ResourcePriority priority, Http::Protocol protocol,
-                                               LoadBalancerContext* context));
-  MOCK_METHOD3(tcpConnPoolForCluster,
-               Tcp::ConnectionPool::Instance*(const std::string& cluster, ResourcePriority priority,
-                                              LoadBalancerContext* context));
-  MOCK_METHOD2(tcpConnForCluster_,
-               MockHost::MockCreateConnectionData(const std::string& cluster,
-                                                  LoadBalancerContext* context));
-  MOCK_METHOD1(httpAsyncClientForCluster, Http::AsyncClient&(const std::string& cluster));
-  MOCK_METHOD1(removeCluster, bool(const std::string& cluster));
-  MOCK_METHOD0(shutdown, void());
-  MOCK_CONST_METHOD0(bindConfig, const envoy::config::core::v3::BindConfig&());
-  MOCK_METHOD0(adsMux, Config::GrpcMuxSharedPtr());
-  MOCK_METHOD0(grpcAsyncClientManager, Grpc::AsyncClientManager&());
-  MOCK_CONST_METHOD0(versionInfo, const std::string());
-  MOCK_CONST_METHOD0(localClusterName, const absl::optional<std::string>&());
-  MOCK_METHOD1(addThreadLocalClusterUpdateCallbacks_,
-               ClusterUpdateCallbacksHandle*(ClusterUpdateCallbacks& callbacks));
-  MOCK_METHOD0(subscriptionFactory, Config::SubscriptionFactory&());
->>>>>>> 9b6260fc
 
   NiceMock<Http::ConnectionPool::MockInstance> conn_pool_;
   NiceMock<Http::MockAsyncClient> async_client_;
@@ -406,36 +362,21 @@
 
 class MockHealthCheckEventLogger : public HealthCheckEventLogger {
 public:
-<<<<<<< HEAD
   MOCK_METHOD(void, logEjectUnhealthy,
-              (envoy::data::core::v3alpha::HealthCheckerType, const HostDescriptionConstSharedPtr&,
-               envoy::data::core::v3alpha::HealthCheckFailureType));
+              (envoy::data::core::v3::HealthCheckerType, const HostDescriptionConstSharedPtr&,
+               envoy::data::core::v3::HealthCheckFailureType));
   MOCK_METHOD(void, logAddHealthy,
-              (envoy::data::core::v3alpha::HealthCheckerType, const HostDescriptionConstSharedPtr&,
+              (envoy::data::core::v3::HealthCheckerType, const HostDescriptionConstSharedPtr&,
                bool));
   MOCK_METHOD(void, logUnhealthy,
-              (envoy::data::core::v3alpha::HealthCheckerType, const HostDescriptionConstSharedPtr&,
-               envoy::data::core::v3alpha::HealthCheckFailureType, bool));
+              (envoy::data::core::v3::HealthCheckerType, const HostDescriptionConstSharedPtr&,
+               envoy::data::core::v3::HealthCheckFailureType, bool));
   MOCK_METHOD(void, logDegraded,
-              (envoy::data::core::v3alpha::HealthCheckerType,
+              (envoy::data::core::v3::HealthCheckerType,
                const HostDescriptionConstSharedPtr&));
   MOCK_METHOD(void, logNoLongerDegraded,
-              (envoy::data::core::v3alpha::HealthCheckerType,
+              (envoy::data::core::v3::HealthCheckerType,
                const HostDescriptionConstSharedPtr&));
-=======
-  MOCK_METHOD3(logEjectUnhealthy,
-               void(envoy::data::core::v3::HealthCheckerType, const HostDescriptionConstSharedPtr&,
-                    envoy::data::core::v3::HealthCheckFailureType));
-  MOCK_METHOD3(logAddHealthy, void(envoy::data::core::v3::HealthCheckerType,
-                                   const HostDescriptionConstSharedPtr&, bool));
-  MOCK_METHOD4(logUnhealthy,
-               void(envoy::data::core::v3::HealthCheckerType, const HostDescriptionConstSharedPtr&,
-                    envoy::data::core::v3::HealthCheckFailureType, bool));
-  MOCK_METHOD2(logDegraded, void(envoy::data::core::v3::HealthCheckerType,
-                                 const HostDescriptionConstSharedPtr&));
-  MOCK_METHOD2(logNoLongerDegraded, void(envoy::data::core::v3::HealthCheckerType,
-                                         const HostDescriptionConstSharedPtr&));
->>>>>>> 9b6260fc
 };
 
 class MockCdsApi : public CdsApi {

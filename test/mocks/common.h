#pragma once

#include <cstdint>

#include "envoy/common/time.h"
#include "envoy/common/token_bucket.h"
#include "envoy/event/timer.h"

#include "common/common/logger.h"
#include "common/event/real_time_system.h"

#include "absl/strings/string_view.h"
#include "gmock/gmock.h"

namespace Envoy {
/**
 * This action allows us to save a reference parameter to a pointer target.
 */
ACTION_P(SaveArgAddress, target) { *target = &arg0; }

/**
 * Matcher that matches on whether the pointee of both lhs and rhs are equal.
 */
MATCHER_P(PointeesEq, rhs, "") {
  *result_listener << testing::PrintToString(*arg) + " != " + testing::PrintToString(*rhs);
  return *arg == *rhs;
}

/**
 * Simple mock that just lets us make sure a method gets called or not called form a lambda.
 */
class ReadyWatcher {
public:
  ReadyWatcher();
  ~ReadyWatcher();

  MOCK_METHOD0(ready, void());
};

class MockTimeSource : public TimeSource {
public:
  MockTimeSource();
  ~MockTimeSource();

  MOCK_METHOD0(systemTime, SystemTime());
  MOCK_METHOD0(monotonicTime, MonotonicTime());
};

class MockTimeSystem : public Event::TimeSystem {
public:
  MockTimeSystem();
  ~MockTimeSystem();

  // TODO(#4160): Eliminate all uses of MockTimeSystem, replacing with SimulatedTimeSystem,
  // where timer callbacks are triggered by the advancement of time. This implementation
  // matches recent behavior, where real-time timers were created directly in libevent
  // by dispatcher_impl.cc.
  Event::SchedulerPtr createScheduler(Event::Libevent::BasePtr& base) override {
    return real_time_system_.createScheduler(base);
  }
  void sleep(const Duration& duration) override { real_time_system_.sleep(duration); }
<<<<<<< HEAD
  Thread::CondVar::WaitStatus waitFor(Thread::MutexBasicLockable& lock, Thread::CondVar& condvar,
                                      const Duration& duration) override {
    return real_time_system_.waitFor(lock, condvar, duration);
=======
  Thread::CondVar::WaitStatus
  waitFor(Thread::MutexBasicLockable& mutex, Thread::CondVar& condvar,
          const Duration& duration) noexcept EXCLUSIVE_LOCKS_REQUIRED(mutex) override {
    return real_time_system_.waitFor(mutex, condvar, duration);
>>>>>>> 0299635f
  }
  MOCK_METHOD0(systemTime, SystemTime());
  MOCK_METHOD0(monotonicTime, MonotonicTime());

  Event::RealTimeSystem real_time_system_;
};

class MockTokenBucket : public TokenBucket {
public:
  MockTokenBucket();
  ~MockTokenBucket();

  MOCK_METHOD1(consume, bool(uint64_t));
};

// Captures absl::string_view parameters into temp strings, for use
// with gmock's SaveArg<n>. Providing an absl::string_view compiles,
// but fails because by the time you examine the saved value, its
// backing store will go out of scope.
class StringViewSaver {
public:
  void operator=(absl::string_view view) { value_ = std::string(view); }
  const std::string& value() const { return value_; }
  operator std::string() const { return value_; }

private:
  std::string value_;
};

inline bool operator==(const char* str, const StringViewSaver& saver) {
  return saver.value() == str;
}

inline bool operator==(const StringViewSaver& saver, const char* str) {
  return saver.value() == str;
}

} // namespace Envoy<|MERGE_RESOLUTION|>--- conflicted
+++ resolved
@@ -59,16 +59,10 @@
     return real_time_system_.createScheduler(base);
   }
   void sleep(const Duration& duration) override { real_time_system_.sleep(duration); }
-<<<<<<< HEAD
-  Thread::CondVar::WaitStatus waitFor(Thread::MutexBasicLockable& lock, Thread::CondVar& condvar,
-                                      const Duration& duration) override {
-    return real_time_system_.waitFor(lock, condvar, duration);
-=======
   Thread::CondVar::WaitStatus
   waitFor(Thread::MutexBasicLockable& mutex, Thread::CondVar& condvar,
           const Duration& duration) noexcept EXCLUSIVE_LOCKS_REQUIRED(mutex) override {
     return real_time_system_.waitFor(mutex, condvar, duration);
->>>>>>> 0299635f
   }
   MOCK_METHOD0(systemTime, SystemTime());
   MOCK_METHOD0(monotonicTime, MonotonicTime());

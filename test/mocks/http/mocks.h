--- conflicted
+++ resolved
@@ -28,54 +28,6 @@
 
 namespace Envoy {
 namespace Http {
-<<<<<<< HEAD
-namespace AccessLog {
-
-class MockInstance : public Instance {
-public:
-  MockInstance();
-  ~MockInstance();
-
-  // Http::AccessLog::Instance
-  MOCK_METHOD3(log, void(const Http::HeaderMap* request_headers,
-                         const Http::HeaderMap* response_headers, const RequestInfo& request_info));
-};
-
-class MockRequestInfo : public RequestInfo {
-public:
-  MockRequestInfo();
-  ~MockRequestInfo();
-
-  // Http::AccessLog::RequestInfo
-  MOCK_METHOD1(setResponseFlag, void(ResponseFlag response_flag));
-  MOCK_METHOD1(onUpstreamHostSelected, void(Upstream::HostDescriptionConstSharedPtr host));
-  MOCK_CONST_METHOD0(startTime, SystemTime());
-  MOCK_CONST_METHOD0(requestReceivedDuration, Optional<std::chrono::microseconds>());
-  MOCK_METHOD1(requestReceivedDuration, void(MonotonicTime time));
-  MOCK_CONST_METHOD0(responseReceivedDuration, Optional<std::chrono::microseconds>());
-  MOCK_METHOD1(responseReceivedDuration, void(MonotonicTime time));
-  MOCK_CONST_METHOD0(bytesReceived, uint64_t());
-  MOCK_CONST_METHOD0(protocol, Optional<Protocol>());
-  MOCK_METHOD1(protocol, void(Protocol protocol));
-  MOCK_CONST_METHOD0(responseCode, Optional<uint32_t>&());
-  MOCK_CONST_METHOD0(bytesSent, uint64_t());
-  MOCK_CONST_METHOD0(duration, std::chrono::microseconds());
-  MOCK_CONST_METHOD1(getResponseFlag, bool(Http::AccessLog::ResponseFlag));
-  MOCK_CONST_METHOD0(upstreamHost, Upstream::HostDescriptionConstSharedPtr());
-  MOCK_CONST_METHOD0(healthCheck, bool());
-  MOCK_METHOD1(healthCheck, void(bool is_hc));
-  MOCK_CONST_METHOD0(getDownstreamAddress, const std::string&());
-
-  std::shared_ptr<testing::NiceMock<Upstream::MockHostDescription>> host_{
-      new testing::NiceMock<Upstream::MockHostDescription>()};
-  SystemTime start_time_;
-  std::chrono::microseconds request_received_duration_;
-  std::chrono::microseconds response_received_duration_;
-};
-
-} // namespace AccessLog
-=======
->>>>>>> c9ab4af9
 
 class MockConnectionManagerConfig : public ConnectionManagerConfig {
 public:

--- conflicted
+++ resolved
@@ -269,12 +269,8 @@
               (Code code, absl::string_view body,
                std::function<void(ResponseHeaderMap& headers)> modify_headers,
                const absl::optional<Grpc::Status::GrpcStatus> grpc_status,
-<<<<<<< HEAD
                absl::string_view details, bool retain_http_status_for_grpc));
-=======
-               absl::string_view details));
   MOCK_METHOD(Buffer::BufferMemoryAccountSharedPtr, account, (), (const));
->>>>>>> 747944b3
 
   Buffer::InstancePtr buffer_;
   std::list<DownstreamWatermarkCallbacks*> callbacks_{};

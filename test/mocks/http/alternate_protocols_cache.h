--- conflicted
+++ resolved
@@ -17,20 +17,8 @@
   MOCK_METHOD(OptRef<const std::vector<AlternateProtocol>>, findAlternatives,
               (const Origin& origin));
   MOCK_METHOD(size_t, size, (), (const));
-<<<<<<< HEAD
-<<<<<<< HEAD
-  MOCK_METHOD(std::unique_ptr<Http3StatusTracker>, acquireHttp3StatusTracker,
-              (const Origin& origin));
-  MOCK_METHOD(void, storeHttp3StatusTracker,
-              (const Origin& origin, std::unique_ptr<Http3StatusTracker> h3_status_tracker));
-=======
   MOCK_METHOD(AlternateProtocolsCache::Http3StatusTracker&, getOrCreateHttp3StatusTracker,
               (const Origin& origin));
->>>>>>> h3statustracker
-=======
-  MOCK_METHOD(AlternateProtocolsCache::Http3StatusTracker&, getOrCreateHttp3StatusTracker,
-              (const Origin& origin));
->>>>>>> 70859b22
 };
 
 class MockAlternateProtocolsCacheManager : public AlternateProtocolsCacheManager {

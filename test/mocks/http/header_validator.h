#pragma once

#include "envoy/http/header_validator.h"

#include "gmock/gmock.h"

namespace Envoy {
namespace Http {

class MockHeaderValidator : public HeaderValidator {
public:
  ~MockHeaderValidator() override = default;
  MOCK_METHOD(ValidationResult, validateRequestHeaders, (const RequestHeaderMap& header_map));
  MOCK_METHOD(HeadersTransformationResult, transformRequestHeaders,
              (RequestHeaderMap & header_map));
<<<<<<< HEAD
  MOCK_METHOD(ConstResponseHeaderMapValidationResult, validateResponseHeaderMap,
              (const ResponseHeaderMap& header_map));
  MOCK_METHOD(TrailerValidationResult, validateRequestTrailerMap,
              (RequestTrailerMap & trailer_map));
};

class MockClientHeaderValidator : public ClientHeaderValidator {
public:
  ~MockClientHeaderValidator() override = default;
  MOCK_METHOD(HeaderEntryValidationResult, validateRequestHeaderEntry,
              (const HeaderString& key, const HeaderString& value));
  MOCK_METHOD(HeaderEntryValidationResult, validateResponseHeaderEntry,
              (const HeaderString& key, const HeaderString& value));
  MOCK_METHOD(ConstRequestHeaderMapValidationResult, validateRequestHeaderMap,
              (const RequestHeaderMap& header_map));
  MOCK_METHOD(ResponseHeaderMapValidationResult, validateResponseHeaderMap,
              (ResponseHeaderMap & header_map));
  MOCK_METHOD(TrailerValidationResult, validateResponseTrailerMap,
              (ResponseTrailerMap & trailer_map));
=======
  MOCK_METHOD(ValidationResult, validateResponseHeaders, (const ResponseHeaderMap& header_map));
  MOCK_METHOD(ValidationResult, validateRequestTrailers, (const RequestTrailerMap& trailer_map));
  MOCK_METHOD(TrailersTransformationResult, transformRequestTrailers,
              (RequestTrailerMap & trailer_map));
  MOCK_METHOD(ValidationResult, validateResponseTrailers, (const ResponseTrailerMap& trailer_map));
>>>>>>> 51e30981
};

class MockHeaderValidatorStats : public HeaderValidatorStats {
public:
  MOCK_METHOD(void, incDroppedHeadersWithUnderscores, ());
  MOCK_METHOD(void, incRequestsRejectedWithUnderscoresInHeaders, ());
  MOCK_METHOD(void, incMessagingError, ());
};

class MockHeaderValidatorFactory : public HeaderValidatorFactory {
public:
  MOCK_METHOD(HeaderValidatorPtr, createServerHeaderValidator,
              (Protocol protocol, HeaderValidatorStats& stats));
  MOCK_METHOD(ClientHeaderValidatorPtr, createClientHeaderValidator,
              (Protocol protocol, HeaderValidatorStats& stats));
};

} // namespace Http
} // namespace Envoy<|MERGE_RESOLUTION|>--- conflicted
+++ resolved
@@ -11,35 +11,26 @@
 public:
   ~MockHeaderValidator() override = default;
   MOCK_METHOD(ValidationResult, validateRequestHeaders, (const RequestHeaderMap& header_map));
-  MOCK_METHOD(HeadersTransformationResult, transformRequestHeaders,
+  MOCK_METHOD(ValidationResult, validateResponseHeaders, (const ResponseHeaderMap& header_map));
+  MOCK_METHOD(ValidationResult, validateRequestTrailers, (const RequestTrailerMap& header_map));
+  MOCK_METHOD(ValidationResult, validateResponseTrailers, (const ResponseTrailerMap& header_map));
+  MOCK_METHOD(RequestHeadersTransformationResult, transformRequestHeaders,
               (RequestHeaderMap & header_map));
-<<<<<<< HEAD
-  MOCK_METHOD(ConstResponseHeaderMapValidationResult, validateResponseHeaderMap,
+  MOCK_METHOD(ResponseHeadersTransformationResult, transformResponseHeaders,
               (const ResponseHeaderMap& header_map));
-  MOCK_METHOD(TrailerValidationResult, validateRequestTrailerMap,
-              (RequestTrailerMap & trailer_map));
+  MOCK_METHOD(TransformationResult, transformRequestTrailers, (RequestTrailerMap & trailer_map));
 };
 
 class MockClientHeaderValidator : public ClientHeaderValidator {
 public:
   ~MockClientHeaderValidator() override = default;
-  MOCK_METHOD(HeaderEntryValidationResult, validateRequestHeaderEntry,
-              (const HeaderString& key, const HeaderString& value));
-  MOCK_METHOD(HeaderEntryValidationResult, validateResponseHeaderEntry,
-              (const HeaderString& key, const HeaderString& value));
-  MOCK_METHOD(ConstRequestHeaderMapValidationResult, validateRequestHeaderMap,
+  MOCK_METHOD(ValidationResult, validateRequestHeaders, (const RequestHeaderMap& header_map));
+  MOCK_METHOD(ValidationResult, validateResponseHeaders, (const ResponseHeaderMap& header_map));
+  MOCK_METHOD(ValidationResult, validateRequestTrailers, (const RequestTrailerMap& header_map));
+  MOCK_METHOD(ValidationResult, validateResponseTrailers, (const ResponseTrailerMap& header_map));
+  MOCK_METHOD(RequestHeadersTransformationResult, transformRequestHeaders,
               (const RequestHeaderMap& header_map));
-  MOCK_METHOD(ResponseHeaderMapValidationResult, validateResponseHeaderMap,
-              (ResponseHeaderMap & header_map));
-  MOCK_METHOD(TrailerValidationResult, validateResponseTrailerMap,
-              (ResponseTrailerMap & trailer_map));
-=======
-  MOCK_METHOD(ValidationResult, validateResponseHeaders, (const ResponseHeaderMap& header_map));
-  MOCK_METHOD(ValidationResult, validateRequestTrailers, (const RequestTrailerMap& trailer_map));
-  MOCK_METHOD(TrailersTransformationResult, transformRequestTrailers,
-              (RequestTrailerMap & trailer_map));
-  MOCK_METHOD(ValidationResult, validateResponseTrailers, (const ResponseTrailerMap& trailer_map));
->>>>>>> 51e30981
+  MOCK_METHOD(TransformationResult, transformResponseHeaders, (ResponseHeaderMap & header_map));
 };
 
 class MockHeaderValidatorStats : public HeaderValidatorStats {

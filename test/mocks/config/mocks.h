#pragma once

#include "envoy/api/v2/eds.pb.h"
#include "envoy/config/config_provider_manager.h"
#include "envoy/config/grpc_mux.h"
#include "envoy/config/subscription.h"
#include "envoy/config/xds_grpc_context.h"

#include "common/config/config_provider_impl.h"
#include "common/config/resources.h"
#include "common/protobuf/utility.h"

#include "gmock/gmock.h"

namespace Envoy {
namespace Config {

template <class ResourceType> class MockSubscriptionCallbacks : public SubscriptionCallbacks {
public:
  MockSubscriptionCallbacks() {
    ON_CALL(*this, resourceName(testing::_))
        .WillByDefault(testing::Invoke([](const ProtobufWkt::Any& resource) -> std::string {
          return resourceName_(MessageUtil::anyConvert<ResourceType>(resource));
        }));
  }
  ~MockSubscriptionCallbacks() override {}
  static std::string resourceName_(const envoy::api::v2::ClusterLoadAssignment& resource) {
    return resource.cluster_name();
  }
  template <class T> static std::string resourceName_(const T& resource) { return resource.name(); }

  // TODO(fredlas) deduplicate
  MOCK_METHOD2_T(onConfigUpdate, void(const Protobuf::RepeatedPtrField<ProtobufWkt::Any>& resources,
                                      const std::string& version_info));
  MOCK_METHOD3_T(onConfigUpdate,
                 void(const Protobuf::RepeatedPtrField<envoy::api::v2::Resource>& added_resources,
                      const Protobuf::RepeatedPtrField<std::string>& removed_resources,
                      const std::string& system_version_info));
  MOCK_METHOD1_T(onConfigUpdateFailed, void(const EnvoyException* e));
  MOCK_METHOD1_T(resourceName, std::string(const ProtobufWkt::Any& resource));
};

class MockSubscription : public Subscription {
public:
  MOCK_METHOD2_T(start,
                 void(const std::set<std::string>& resources, SubscriptionCallbacks& callbacks));
  MOCK_METHOD1_T(updateResources, void(const std::set<std::string>& update_to_these_names));
};

class MockGrpcMuxWatch : public GrpcMuxWatch {
public:
  MockGrpcMuxWatch();
  ~MockGrpcMuxWatch();

  MOCK_METHOD0(cancel, void());
};

class MockGrpcMux : public GrpcMux {
public:
  MockGrpcMux();
  ~MockGrpcMux();

  MOCK_METHOD0(start, void());
  MOCK_METHOD3(subscribe_,
               GrpcMuxWatch*(const std::string& type_url, const std::set<std::string>& resources,
                             GrpcMuxCallbacks& callbacks));
  GrpcMuxWatchPtr subscribe(const std::string& type_url, const std::set<std::string>& resources,
                            GrpcMuxCallbacks& callbacks);
  MOCK_METHOD1(pause, void(const std::string& type_url));
  MOCK_METHOD1(resume, void(const std::string& type_url));
};

class MockGrpcMuxCallbacks : public GrpcMuxCallbacks {
public:
  MockGrpcMuxCallbacks();
  ~MockGrpcMuxCallbacks();

  MOCK_METHOD2(onConfigUpdate, void(const Protobuf::RepeatedPtrField<ProtobufWkt::Any>& resources,
                                    const std::string& version_info));
  MOCK_METHOD1(onConfigUpdateFailed, void(const EnvoyException* e));
  MOCK_METHOD1(resourceName, std::string(const ProtobufWkt::Any& resource));
};

class MockGrpcStreamCallbacks : public GrpcStreamCallbacks<envoy::api::v2::DiscoveryResponse> {
public:
  MockGrpcStreamCallbacks();
  ~MockGrpcStreamCallbacks();

  MOCK_METHOD0(onStreamEstablished, void());
  MOCK_METHOD0(onEstablishmentFailure, void());
  MOCK_METHOD1(onDiscoveryResponse,
               void(std::unique_ptr<envoy::api::v2::DiscoveryResponse>&& message));
  MOCK_METHOD0(onWriteable, void());
};

<<<<<<< HEAD
class MockMutableConfigProviderBase : public MutableConfigProviderBase {
public:
  MockMutableConfigProviderBase(std::shared_ptr<ConfigSubscriptionInstance>&& subscription,
                                ConfigProvider::ConfigConstSharedPtr initial_config,
                                Server::Configuration::FactoryContext& factory_context);

  MOCK_CONST_METHOD0(getConfig, ConfigConstSharedPtr());
  MOCK_METHOD1(onConfigProtoUpdate, ConfigConstSharedPtr(const Protobuf::Message& config_proto));
  MOCK_METHOD1(initialize, void(const ConfigConstSharedPtr& initial_config));
  MOCK_METHOD1(onConfigUpdate, void(const ConfigConstSharedPtr& config));

  ConfigSubscriptionCommonBase& subscription() { return *subscription_.get(); }
=======
class MockConfigProviderManager : public ConfigProviderManager {
public:
  MockConfigProviderManager() = default;
  ~MockConfigProviderManager() override = default;

  MOCK_METHOD4(createXdsConfigProvider,
               ConfigProviderPtr(const Protobuf::Message& config_source_proto,
                                 Server::Configuration::FactoryContext& factory_context,
                                 const std::string& stat_prefix,
                                 const Envoy::Config::ConfigProviderManager::OptionalArg& optarg));
  MOCK_METHOD3(createStaticConfigProvider,
               ConfigProviderPtr(const Protobuf::Message& config_proto,
                                 Server::Configuration::FactoryContext& factory_context,
                                 const Envoy::Config::ConfigProviderManager::OptionalArg& optarg));
  MOCK_METHOD3(
      createStaticConfigProvider,
      ConfigProviderPtr(std::vector<std::unique_ptr<const Protobuf::Message>>&& config_protos,
                        Server::Configuration::FactoryContext& factory_context,
                        const Envoy::Config::ConfigProviderManager::OptionalArg& optarg));
>>>>>>> 6adaa22c
};

} // namespace Config
} // namespace Envoy<|MERGE_RESOLUTION|>--- conflicted
+++ resolved
@@ -93,7 +93,6 @@
   MOCK_METHOD0(onWriteable, void());
 };
 
-<<<<<<< HEAD
 class MockMutableConfigProviderBase : public MutableConfigProviderBase {
 public:
   MockMutableConfigProviderBase(std::shared_ptr<ConfigSubscriptionInstance>&& subscription,
@@ -106,7 +105,8 @@
   MOCK_METHOD1(onConfigUpdate, void(const ConfigConstSharedPtr& config));
 
   ConfigSubscriptionCommonBase& subscription() { return *subscription_.get(); }
-=======
+};
+
 class MockConfigProviderManager : public ConfigProviderManager {
 public:
   MockConfigProviderManager() = default;
@@ -126,7 +126,6 @@
       ConfigProviderPtr(std::vector<std::unique_ptr<const Protobuf::Message>>&& config_protos,
                         Server::Configuration::FactoryContext& factory_context,
                         const Envoy::Config::ConfigProviderManager::OptionalArg& optarg));
->>>>>>> 6adaa22c
 };
 
 } // namespace Config

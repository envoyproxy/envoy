--- conflicted
+++ resolved
@@ -3,10 +3,6 @@
 #include "common/common/utility.h"
 
 #include "test/test_common/global.h"
-<<<<<<< HEAD
-#include "test/test_common/simulated_time_system.h"
-=======
->>>>>>> 197acd8d
 
 namespace Envoy {
 
@@ -22,40 +18,9 @@
   return condvar.waitFor(lock, duration);
 }
 
-<<<<<<< HEAD
-SystemTime TestRealTimeSystem::systemTime() {
-  ASSERT(!SimulatedTimeSystem::hasInstance());
-  return real_time_system_.systemTime();
-}
-
-MonotonicTime TestRealTimeSystem::monotonicTime() {
-  ASSERT(!SimulatedTimeSystem::hasInstance());
-  return real_time_system_.monotonicTime();
-}
-
-MockTimeSystem::MockTimeSystem() {}
-MockTimeSystem::~MockTimeSystem() {}
-
-// TODO(#4160): Eliminate all uses of MockTimeSystem, replacing with SimulatedTimeSystem,
-// where timer callbacks are triggered by the advancement of time. This implementation
-// matches recent behavior, where real-time timers were created directly in libevent
-// by dispatcher_impl.cc.
-Event::SchedulerPtr MockTimeSystem::createScheduler(Event::Libevent::BasePtr& base) {
-  return real_time_system_.createScheduler(base);
-}
-
-void MockTimeSystem::sleep(const Duration& duration) { real_time_system_.sleep(duration); }
-
-Thread::CondVar::WaitStatus
-MockTimeSystem::waitFor(Thread::MutexBasicLockable& mutex, Thread::CondVar& condvar,
-                        const Duration& duration) noexcept EXCLUSIVE_LOCKS_REQUIRED(mutex) {
-  return real_time_system_.waitFor(mutex, condvar, duration);
-}
-=======
 SystemTime TestRealTimeSystem::systemTime() { return real_time_system_.systemTime(); }
 
 MonotonicTime TestRealTimeSystem::monotonicTime() { return real_time_system_.monotonicTime(); }
->>>>>>> 197acd8d
 
 } // namespace Event
 } // namespace Envoy
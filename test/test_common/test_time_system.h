#pragma once

#include "envoy/common/time.h"
#include "envoy/event/dispatcher.h"
#include "envoy/event/timer.h"

#include "common/common/assert.h"
#include "common/common/thread.h"

#include "test/test_common/global.h"
#include "test/test_common/only_one_thread.h"

namespace Envoy {
namespace Event {

// Adds sleep() and waitFor() interfaces to Event::TimeSystem.
class TestTimeSystem : public Event::TimeSystem {
public:
  ~TestTimeSystem() override = default;

  /**
   * This class will use the real monotonic time regardless of the time system in use (real
   * or simulated). This should only be used when time is needed for real timeouts that govern
   * networking, etc. It should never be used for time that only advances explicitly for alarms.
   */
  class RealTimeBound {
  public:
    template <class D>
    RealTimeBound(const D& duration)
        : end_time_(std::chrono::steady_clock::now() + duration) // NO_CHECK_FORMAT(real_time)
    {}

    std::chrono::milliseconds timeLeft() {
      const auto current_time = std::chrono::steady_clock::now(); // NO_CHECK_FORMAT(real_time)
      if (current_time > end_time_) {
        return std::chrono::milliseconds(0);
      }
      return std::chrono::duration_cast<std::chrono::milliseconds>(end_time_ - current_time);
    }

    bool withinBound() {
      return std::chrono::steady_clock::now() < end_time_; // NO_CHECK_FORMAT(real_time)
    }

  private:
    const MonotonicTime end_time_;
  };

  /**
   * Advances time forward by the specified duration, running any timers
   * scheduled to fire, and blocking until the timer callbacks are complete.
   * See also advanceTimeAndRun(), which provides the option to run a specific
   * dispatcher or scheduler after advancing the time.
   *
   * This function should be used in multi-threaded tests, where other
   * threads are running dispatcher loops. Integration tests should usually
   * use this variant.
   *
   * @param duration The amount of time to advance.
   */
  virtual void advanceTimeWaitImpl(const Duration& duration) PURE;
  template <class D> void advanceTimeWait(const D& duration = false) {
    advanceTimeWaitImpl(std::chrono::duration_cast<Duration>(duration));
  }

  /**
   * Advances time forward by the specified duration. Timers on event loops outside the current
   * thread may trigger, but unlike advanceTimeWait(), this method does not block waiting for them
   * to complete. This method also takes in a parameter the dispatcher or scheduler for the current
   * thread, which will be run in the requested mode after advancing the time forward.
   *
   * This function should be used in single-threaded tests that want to advance time and then run
   * the test thread event loop. Unit tests will often use this variant.
   *
   * @param duration The amount of time to advance.
   * @param dispatcher_or_scheduler The event loop to run after advancing time forward.
   * @param mode The mode to use when running the event loop.
   */
  template <class D, class DispatcherOrScheduler>
  void advanceTimeAndRun(const D& duration, DispatcherOrScheduler& dispatcher_or_scheduler,
                         Dispatcher::RunType mode) {
    advanceTimeAsyncImpl(std::chrono::duration_cast<Duration>(duration));
    dispatcher_or_scheduler.run(mode);
  }

  /**
   * Helper function used by the implementation of advanceTimeAndRun which just advances time
   * forward by the specified amount.
   *
   * @param duration The amount of time to advance.
   */
  virtual void advanceTimeAsyncImpl(const Duration& duration) PURE;

  /**
   * Waits for the specified duration to expire, or for the condition to be satisfied, whichever
   * comes first.
   *
   * NOTE: This function takes a duration parameter which is the timeout of the wait. This is *real*
   *       time in all time systems. This is to avoid test hangs and provide a useful error message.
   *       When using simulated time this does not advance monotonic time. Thus, to simulated time
   *       tests all network behavior will appear instantaneous. If time needs to advance to fire
   *       alarms advanceTimeWait() or advanceTimeAsync() should be used.
   *
   * @param mutex A mutex which must be held before calling this function.
   * @param condition The condition to wait on.
   * @param duration The maximum amount of time to wait.
   * @return Thread::CondVar::WaitStatus whether the condition timed out or not.
   */
<<<<<<< HEAD
  virtual Thread::CondVar::WaitStatus waitFor(Thread::MutexBasicLockable& mutex,
                                              Thread::CondVar& condvar,
                                              const Duration& duration) noexcept
      EXCLUSIVE_LOCKS_REQUIRED(mutex) PURE;

=======
>>>>>>> 3f9fbe67
  template <class D>
  bool waitFor(absl::Mutex& mutex, const absl::Condition& condition, const D& duration) noexcept
      ABSL_EXCLUSIVE_LOCKS_REQUIRED(mutex) {
    only_one_thread_.checkOneThread();
    return mutex.AwaitWithTimeout(condition,
                                  absl::FromChrono(std::chrono::duration_cast<Duration>(duration)));
  }

  /**
   * This function will perform a real sleep in all time systems (real or simulated). This function
   * should NOT be used without a good reason. It is either for supporting old code that needs to
   * be converted to an event based approach, simulated time, or some other solution. Be ready
   * to explain why you are using this in code review.
   */
  template <class D> void realSleepDoNotUseWithoutScrutiny(const D& duration) {
    std::this_thread::sleep_for(duration); // NO_CHECK_FORMAT(real_time)
  }

protected:
  Thread::OnlyOneThread only_one_thread_;
};

// There should only be one instance of any time-system resident in a test
// process at once. This helper class is used with Test::Global to help enforce
// that with an ASSERT. Each time-system derivation should have a helper
// implementation which is referenced from a delegate (see
// DelegatingTestTimeSystemBase). In each delegate, a SingletonTimeSystemHelper
// should be instantiated via Test::Global<SingletonTimeSystemHelper>. Only one
// instance of SingletonTimeSystemHelper per process, at a time. When all
// references to the delegates are destructed, the singleton will be destroyed
// as well, so each test-method will get a fresh start.
class SingletonTimeSystemHelper {
public:
  SingletonTimeSystemHelper() : time_system_(nullptr) {}

  using MakeTimeSystemFn = std::function<std::unique_ptr<TestTimeSystem>()>;

  /**
   * Returns a singleton time-system, creating a default one of there's not
   * one already. This method is thread-safe.
   *
   * @return the time system.
   */
  TestTimeSystem& timeSystem(const MakeTimeSystemFn& make_time_system);

private:
  std::unique_ptr<TestTimeSystem> time_system_ ABSL_GUARDED_BY(mutex_);
  Thread::MutexBasicLockable mutex_;
};

// Implements the TestTimeSystem interface, delegating implementation of all
// methods to a TestTimeSystem reference supplied by a timeSystem() method in a
// subclass.
template <class TimeSystemVariant> class DelegatingTestTimeSystemBase : public TestTimeSystem {
public:
  void advanceTimeAsyncImpl(const Duration& duration) override {
    timeSystem().advanceTimeAsyncImpl(duration);
  }
<<<<<<< HEAD

  Thread::CondVar::WaitStatus waitFor(Thread::MutexBasicLockable& mutex, Thread::CondVar& condvar,
                                      const Duration& duration) noexcept
      EXCLUSIVE_LOCKS_REQUIRED(mutex) override {
    return timeSystem().waitFor(mutex, condvar, duration);
=======
  void advanceTimeWaitImpl(const Duration& duration) override {
    timeSystem().advanceTimeWaitImpl(duration);
>>>>>>> 3f9fbe67
  }
  SchedulerPtr createScheduler(Scheduler& base_scheduler,
                               CallbackScheduler& cb_scheduler) override {
    return timeSystem().createScheduler(base_scheduler, cb_scheduler);
  }
  SystemTime systemTime() override { return timeSystem().systemTime(); }
  MonotonicTime monotonicTime() override { return timeSystem().monotonicTime(); }

  TimeSystemVariant& operator*() { return timeSystem(); }

  virtual TimeSystemVariant& timeSystem() PURE;
};

// Wraps a concrete time-system in a delegate that ensures there is only one
// time-system of any variant resident in a process at a time. Attempts to
// instantiate multiple instances of the same type of time-system will simply
// reference the same shared delegate, which will be deleted when the last one
// goes out of scope. Attempts to instantiate different types of type-systems
// will result in a RELEASE_ASSERT. See the testcases in
// test_time_system_test.cc to understand the allowable sequences.
template <class TimeSystemVariant>
class DelegatingTestTimeSystem : public DelegatingTestTimeSystemBase<TimeSystemVariant> {
public:
  DelegatingTestTimeSystem() : time_system_(initTimeSystem()) {}

  TimeSystemVariant& timeSystem() override { return time_system_; }

private:
  TimeSystemVariant& initTimeSystem() {
    auto make_time_system = []() -> std::unique_ptr<TestTimeSystem> {
      return std::make_unique<TimeSystemVariant>();
    };
    auto time_system = dynamic_cast<TimeSystemVariant*>(&singleton_->timeSystem(make_time_system));
    RELEASE_ASSERT(time_system,
                   "Two different types of time-systems allocated. If deriving from "
                   "Event::TestUsingSimulatedTime make sure it is the first base class.");
    return *time_system;
  }

  Test::Global<SingletonTimeSystemHelper> singleton_;
  TimeSystemVariant& time_system_;
};

} // namespace Event
} // namespace Envoy<|MERGE_RESOLUTION|>--- conflicted
+++ resolved
@@ -106,14 +106,11 @@
    * @param duration The maximum amount of time to wait.
    * @return Thread::CondVar::WaitStatus whether the condition timed out or not.
    */
-<<<<<<< HEAD
   virtual Thread::CondVar::WaitStatus waitFor(Thread::MutexBasicLockable& mutex,
                                               Thread::CondVar& condvar,
                                               const Duration& duration) noexcept
       EXCLUSIVE_LOCKS_REQUIRED(mutex) PURE;
 
-=======
->>>>>>> 3f9fbe67
   template <class D>
   bool waitFor(absl::Mutex& mutex, const absl::Condition& condition, const D& duration) noexcept
       ABSL_EXCLUSIVE_LOCKS_REQUIRED(mutex) {
@@ -172,16 +169,14 @@
   void advanceTimeAsyncImpl(const Duration& duration) override {
     timeSystem().advanceTimeAsyncImpl(duration);
   }
-<<<<<<< HEAD
 
   Thread::CondVar::WaitStatus waitFor(Thread::MutexBasicLockable& mutex, Thread::CondVar& condvar,
                                       const Duration& duration) noexcept
       EXCLUSIVE_LOCKS_REQUIRED(mutex) override {
     return timeSystem().waitFor(mutex, condvar, duration);
-=======
+      }
   void advanceTimeWaitImpl(const Duration& duration) override {
     timeSystem().advanceTimeWaitImpl(duration);
->>>>>>> 3f9fbe67
   }
   SchedulerPtr createScheduler(Scheduler& base_scheduler,
                                CallbackScheduler& cb_scheduler) override {

#pragma once

#include <stdlib.h>

#include <list>
#include <random>
#include <string>
#include <vector>

#include "envoy/api/api.h"
#include "envoy/buffer/buffer.h"
#include "envoy/config/bootstrap/v2/bootstrap.pb.h"
#include "envoy/network/address.h"
#include "envoy/stats/stats.h"
#include "envoy/stats/store.h"
#include "envoy/thread/thread.h"

#include "common/buffer/buffer_impl.h"
#include "common/common/block_memory_hash_set.h"
#include "common/common/c_smart_ptr.h"
#include "common/common/thread.h"
#include "common/http/header_map_impl.h"
#include "common/protobuf/utility.h"
#include "common/stats/fake_symbol_table_impl.h"
#include "common/stats/raw_stat_data.h"

#include "test/test_common/printers.h"

#include "absl/time/time.h"
#include "gmock/gmock.h"
#include "gtest/gtest.h"

using testing::_;
using testing::AssertionFailure;
using testing::AssertionResult;
using testing::AssertionSuccess;
using testing::Invoke;

namespace Envoy {
#define EXPECT_THROW_WITH_MESSAGE(statement, expected_exception, message)                          \
  try {                                                                                            \
    statement;                                                                                     \
    ADD_FAILURE() << "Exception should take place. It did not.";                                   \
  } catch (expected_exception & e) {                                                               \
    EXPECT_EQ(message, std::string(e.what()));                                                     \
  }

#define EXPECT_THROW_WITH_REGEX(statement, expected_exception, regex_str)                          \
  try {                                                                                            \
    statement;                                                                                     \
    ADD_FAILURE() << "Exception should take place. It did not.";                                   \
  } catch (expected_exception & e) {                                                               \
    EXPECT_THAT(e.what(), ::testing::ContainsRegex(regex_str));                                    \
  }

#define EXPECT_THROW_WITHOUT_REGEX(statement, expected_exception, regex_str)                       \
  try {                                                                                            \
    statement;                                                                                     \
    ADD_FAILURE() << "Exception should take place. It did not.";                                   \
  } catch (expected_exception & e) {                                                               \
    EXPECT_THAT(e.what(), ::testing::Not(::testing::ContainsRegex(regex_str)));                    \
  }

#define VERBOSE_EXPECT_NO_THROW(statement)                                                         \
  try {                                                                                            \
    statement;                                                                                     \
  } catch (EnvoyException & e) {                                                                   \
    ADD_FAILURE() << "Unexpected exception: " << std::string(e.what());                            \
  }

/*
  Macro to use instead of EXPECT_DEATH when stderr is produced by a logger.
  It temporarily installs stderr sink and restores the original logger sink after the test
  completes and stderr_sink object goes of of scope.
  EXPECT_DEATH(statement, regex) test passes when statement causes crash and produces error message
  matching regex. Test fails when statement does not crash or it crashes but message does not
  match regex. If a message produced during crash is redirected away from strerr, the test fails.
  By installing StderrSinkDelegate, the macro forces EXPECT_DEATH to send any output produced by
  statement to stderr.
*/
#define EXPECT_DEATH_LOG_TO_STDERR(statement, message)                                             \
  do {                                                                                             \
    Logger::StderrSinkDelegate stderr_sink(Logger::Registry::getSink());                           \
    EXPECT_DEATH(statement, message);                                                              \
  } while (false)

#define VERIFY_ASSERTION(statement)                                                                \
  do {                                                                                             \
    ::testing::AssertionResult status = statement;                                                 \
    if (!status) {                                                                                 \
      return status;                                                                               \
    }                                                                                              \
  } while (false)

// Random number generator which logs its seed to stderr. To repeat a test run with a non-zero seed
// one can run the test with --test_arg=--gtest_random_seed=[seed]
class TestRandomGenerator {
public:
  TestRandomGenerator();

  uint64_t random();

private:
  const int32_t seed_;
  std::ranlux48 generator_;
  RealTimeSource real_time_source_;
};

class TestUtility {
public:
  /**
   * Compare 2 HeaderMaps.
   * @param lhs supplies HeaderMap 1.
   * @param rhs supplies HeaderMap 2.
   * @return TRUE if the HeaderMaps are equal, ignoring the order of the
   * headers, false if not.
   */
  static bool headerMapEqualIgnoreOrder(const Http::HeaderMap& lhs, const Http::HeaderMap& rhs);

  /**
   * Compare 2 buffers.
   * @param lhs supplies buffer 1.
   * @param rhs supplies buffer 2.
   * @return TRUE if the buffers contain equal content
   *         (i.e., if lhs.toString() == rhs.toString()), false if not.
   */
  static bool buffersEqual(const Buffer::Instance& lhs, const Buffer::Instance& rhs);

  /**
   * Feed a buffer with random characters.
   * @param buffer supplies the buffer to be fed.
   * @param n_char number of characters that should be added to the supplied buffer.
   * @param seed seeds pseudo-random number generator (default = 0).
   */
  static void feedBufferWithRandomCharacters(Buffer::Instance& buffer, uint64_t n_char,
                                             uint64_t seed = 0);

  /**
   * Finds a stat in a vector with the given name.
   * @param name the stat name to look for.
   * @param v the vector of stats.
   * @return the stat
   */
  template <typename T> static T findByName(const std::vector<T>& v, const std::string& name) {
    auto pos = std::find_if(v.begin(), v.end(),
                            [&name](const T& stat) -> bool { return stat->name() == name; });
    if (pos == v.end()) {
      return nullptr;
    }
    return *pos;
  }

  /**
   * Find a counter in a stats store.
   * @param store supplies the stats store.
   * @param name supplies the name to search for.
   * @return Stats::CounterSharedPtr the counter or nullptr if there is none.
   */
  static Stats::CounterSharedPtr findCounter(Stats::Store& store, const std::string& name);

  /**
   * Find a gauge in a stats store.
   * @param store supplies the stats store.
   * @param name supplies the name to search for.
   * @return Stats::GaugeSharedPtr the gauge or nullptr if there is none.
   */
  static Stats::GaugeSharedPtr findGauge(Stats::Store& store, const std::string& name);

  /**
<<<<<<< HEAD
   * Find a bool in a stats store.
   * @param store supplies the stats store.
   * @param name supplies the name to search for.
   * @return Stats::BoolIndicatorSharedPtr the bool, or nullptr if there is none.
   */
  static Stats::BoolIndicatorSharedPtr findBoolIndicator(Stats::Store& store,
                                                         const std::string& name);
  /**
=======
>>>>>>> b84c1f9d
   * Convert a string list of IP addresses into a list of network addresses usable for DNS
   * response testing.
   */
  static std::list<Network::Address::InstanceConstSharedPtr>
  makeDnsResponse(const std::list<std::string>& addresses);

  /**
   * List files in a given directory path
   *
   * @param path directory path to list
   * @param recursive whether or not to traverse subdirectories
   * @return std::vector<std::string> filenames
   */
  static std::vector<std::string> listFiles(const std::string& path, bool recursive);

  /**
   * Compare two protos of the same type for equality.
   *
   * @param lhs proto on LHS.
   * @param rhs proto on RHS.
   * @return bool indicating whether the protos are equal.
   */
  static bool protoEqual(const Protobuf::Message& lhs, const Protobuf::Message& rhs) {
    return Protobuf::util::MessageDifferencer::Equivalent(lhs, rhs);
  }

  /**
   * Split a string.
   * @param source supplies the string to split.
   * @param split supplies the char to split on.
   * @return vector of strings computed after splitting `source` around all instances of `split`.
   */
  static std::vector<std::string> split(const std::string& source, char split);

  /**
   * Split a string.
   * @param source supplies the string to split.
   * @param split supplies the string to split on.
   * @param keep_empty_string result contains empty strings if the string starts or ends with
   * 'split', or if instances of 'split' are adjacent.
   * @return vector of strings computed after splitting `source` around all instances of `split`.
   */
  static std::vector<std::string> split(const std::string& source, const std::string& split,
                                        bool keep_empty_string = false);

  /**
   * Compare two RepeatedPtrFields of the same type for equality.
   *
   * @param lhs RepeatedPtrField on LHS.
   * @param rhs RepeatedPtrField on RHS.
   * @return bool indicating whether the RepeatedPtrField are equal. TestUtility::protoEqual() is
   *              used for individual element testing.
   */
  template <class ProtoType>
  static bool repeatedPtrFieldEqual(const Protobuf::RepeatedPtrField<ProtoType>& lhs,
                                    const Protobuf::RepeatedPtrField<ProtoType>& rhs) {
    if (lhs.size() != rhs.size()) {
      return false;
    }

    for (int i = 0; i < lhs.size(); ++i) {
      if (!TestUtility::protoEqual(lhs[i], rhs[i])) {
        return false;
      }
    }

    return true;
  }

  template <class ProtoType>
  static AssertionResult
  assertRepeatedPtrFieldEqual(const Protobuf::RepeatedPtrField<ProtoType>& lhs,
                              const Protobuf::RepeatedPtrField<ProtoType>& rhs) {
    if (!repeatedPtrFieldEqual(lhs, rhs)) {
      return AssertionFailure() << RepeatedPtrUtil::debugString(lhs) << " does not match "
                                << RepeatedPtrUtil::debugString(rhs);
    }

    return AssertionSuccess();
  }

  /**
   * Parse bootstrap config from v1 JSON static config string.
   * @param json_string source v1 JSON static config string.
   * @return envoy::config::bootstrap::v2::Bootstrap.
   */
  static envoy::config::bootstrap::v2::Bootstrap
  parseBootstrapFromJson(const std::string& json_string);

  /**
   * Returns a "novel" IPv4 loopback address, if available.
   * For many tests, we want a loopback address other than 127.0.0.1 where possible. For some
   * platforms such as macOS, only 127.0.0.1 is available for IPv4 loopback.
   *
   * @return string 127.0.0.x , where x is "1" for macOS and "9" otherwise.
   */
  static std::string getIpv4Loopback() {
#ifdef __APPLE__
    return "127.0.0.1";
#else
    return "127.0.0.9";
#endif
  }

  /**
   * Return typed proto message object for YAML.
   * @param yaml YAML string.
   * @return MessageType parsed from yaml.
   */
  template <class MessageType> static MessageType parseYaml(const std::string& yaml) {
    MessageType message;
    MessageUtil::loadFromYaml(yaml, message);
    return message;
  }

  // Allows pretty printed test names for TEST_P using TestEnvironment::getIpVersionsForTest().
  //
  // Tests using this will be of the form IpVersions/SslSocketTest.HalfClose/IPv4
  // instead of IpVersions/SslSocketTest.HalfClose/1
  static std::string
  ipTestParamsToString(const ::testing::TestParamInfo<Network::Address::IpVersion>& params) {
    return params.param == Network::Address::IpVersion::v4 ? "IPv4" : "IPv6";
  }

  /**
   * Return flip-ordered bytes.
   * @param bytes input bytes.
   * @return Type flip-ordered bytes.
   */
  template <class Type> static Type flipOrder(const Type& bytes) {
    Type result{0};
    Type data = bytes;
    for (Type i = 0; i < sizeof(Type); i++) {
      result <<= 8;
      result |= (data & Type(0xFF));
      data >>= 8;
    }
    return result;
  }

  static absl::Time parseTime(const std::string& input, const std::string& input_format);
  static std::string formatTime(const absl::Time input, const std::string& output_format);
  static std::string formatTime(const SystemTime input, const std::string& output_format);
  static std::string convertTime(const std::string& input, const std::string& input_format,
                                 const std::string& output_format);

  static constexpr std::chrono::milliseconds DefaultTimeout = std::chrono::milliseconds(10000);

  static void renameFile(const std::string& old_name, const std::string& new_name);
  static void createDirectory(const std::string& name);
  static void createSymlink(const std::string& target, const std::string& link);

  /**
   * Return a prefix string matcher.
   * @param string prefix.
   * @return Object StringMatcher.
   */
  static const envoy::type::matcher::StringMatcher createPrefixMatcher(std::string str) {
    envoy::type::matcher::StringMatcher matcher;
    matcher.set_prefix(str);
    return matcher;
  }

  /**
   * Return an exact string matcher.
   * @param string exact.
   * @return Object StringMatcher.
   */
  static const envoy::type::matcher::StringMatcher createExactMatcher(std::string str) {
    envoy::type::matcher::StringMatcher matcher;
    matcher.set_exact(str);
    return matcher;
  }

  /**
   * Return a regex string matcher.
   * @param string exact.
   * @return Object StringMatcher.
   */
  static const envoy::type::matcher::StringMatcher createRegexMatcher(std::string str) {
    envoy::type::matcher::StringMatcher matcher;
    matcher.set_regex(str);
    return matcher;
  }

  /**
   * Checks that passed gauges have a value of 0. Gauges can be omitted from
   * this check by modifying the regex that matches gauge names in the
   * implementation.
   *
   * @param vector of gauges to check.
   * @return bool indicating that passed gauges not matching the omitted regex have a value of 0.
   */
  static bool gaugesZeroed(const std::vector<Stats::GaugeSharedPtr> gauges);
};

/**
 * Wraps the common case of having a cross-thread "one shot" ready condition.
 *
 * It functions like absl::Notification except the usage of notifyAll() appears
 * to trigger tighter simultaneous wakeups in multiple threads, resulting in
 * more contentions, e.g. for BM_CreateRace in
 * ../common/stats/symbol_table_speed_test.cc.
 *
 * See
 *     https://github.com/abseil/abseil-cpp/blob/master/absl/synchronization/notification.h
 * for the absl impl, which appears to result in fewer contentions (and in
 * tests we want contentions).
 */
class ConditionalInitializer {
public:
  /**
   * Set the conditional to ready.
   */
  void setReady();

  /**
   * Block until the conditional is ready, will return immediately if it is already ready. This
   * routine will also reset ready_ so that the initializer can be used again. setReady() should
   * only be called once in between a call to waitReady().
   */
  void waitReady();

  /**
   * Waits until ready; does not reset it. This variation is immune to spurious
   * condvar wakeups, and is also suitable for having multiple threads wait on
   * a common condition.
   */
  void wait();

private:
  Thread::CondVar cv_;
  Thread::MutexBasicLockable mutex_;
  bool ready_{false};
};

/**
 * A utility class for atomically updating a file using symbolic link swap.
 */
class AtomicFileUpdater {
public:
  AtomicFileUpdater(const std::string& filename);

  void update(const std::string& contents);

private:
  const std::string link_;
  const std::string new_link_;
  const std::string target1_;
  const std::string target2_;
  bool use_target1_;
};

namespace Http {

/**
 * A test version of HeaderMapImpl that adds some niceties around letting us use
 * std::string instead of always doing LowerCaseString() by hand.
 */
class TestHeaderMapImpl : public HeaderMapImpl {
public:
  TestHeaderMapImpl();
  TestHeaderMapImpl(const std::initializer_list<std::pair<std::string, std::string>>& values);
  TestHeaderMapImpl(const HeaderMap& rhs);

  // The above constructor for TestHeaderMap is not an actual copy constructor.
  TestHeaderMapImpl(const TestHeaderMapImpl& rhs);
  TestHeaderMapImpl& operator=(const TestHeaderMapImpl& rhs);

  bool operator==(const TestHeaderMapImpl& rhs) const { return HeaderMapImpl::operator==(rhs); }

  friend std::ostream& operator<<(std::ostream& os, const TestHeaderMapImpl& p) {
    p.iterate(
        [](const HeaderEntry& header, void* context) -> HeaderMap::Iterate {
          std::ostream* local_os = static_cast<std::ostream*>(context);
          *local_os << header.key().c_str() << " " << header.value().c_str() << std::endl;
          return HeaderMap::Iterate::Continue;
        },
        &os);
    return os;
  }

  using HeaderMapImpl::addCopy;
  using HeaderMapImpl::remove;
  void addCopy(const std::string& key, const std::string& value);
  void remove(const std::string& key);
  std::string get_(const std::string& key);
  std::string get_(const LowerCaseString& key);
  bool has(const std::string& key);
  bool has(const LowerCaseString& key);
};

// Helper method to create a header map from an initializer list. Useful due to make_unique's
// inability to infer the initializer list type.
inline HeaderMapPtr
makeHeaderMap(const std::initializer_list<std::pair<std::string, std::string>>& values) {
  return std::make_unique<TestHeaderMapImpl,
                          const std::initializer_list<std::pair<std::string, std::string>>&>(
      values);
}

} // namespace Http

namespace Stats {

/**
 * Implements a RawStatDataAllocator using a contiguous block of heap-allocated
 * memory, but is otherwise identical to the shared memory allocator in terms of
 * reference counting, data structures, etc.
 */
class TestAllocator : public RawStatDataAllocator {
public:
  struct TestBlockMemoryHashSetOptions : public BlockMemoryHashSetOptions {
    TestBlockMemoryHashSetOptions() {
      capacity = 200;
      num_slots = 131;
    }
  };

  TestAllocator(const StatsOptions& stats_options, SymbolTable& symbol_table)
      : RawStatDataAllocator(mutex_, hash_set_, stats_options, symbol_table),
        block_memory_(std::make_unique<uint8_t[]>(
            RawStatDataSet::numBytes(block_hash_options_, stats_options))),
        hash_set_(block_hash_options_, true /* init */, block_memory_.get(), stats_options) {}
  ~TestAllocator() { EXPECT_EQ(0, hash_set_.size()); }

private:
<<<<<<< HEAD
  SymbolTableImpl symbol_table_;
=======
  FakeSymbolTableImpl symbol_table_;
>>>>>>> b84c1f9d
  Thread::MutexBasicLockable mutex_;
  TestBlockMemoryHashSetOptions block_hash_options_;
  std::unique_ptr<uint8_t[]> block_memory_;
  RawStatDataSet hash_set_;
};

class MockedTestAllocator : public TestAllocator {
public:
  MockedTestAllocator(const StatsOptions& stats_options, SymbolTable& symbol_table);
  virtual ~MockedTestAllocator();

  MOCK_METHOD1(alloc, RawStatData*(absl::string_view name));
  MOCK_METHOD1(free, void(RawStatData& data));
};

} // namespace Stats

namespace Thread {
ThreadFactory& threadFactoryForTest();
} // namespace Thread

namespace Filesystem {
Instance& fileSystemForTest();
} // namespace Filesystem

namespace Api {
ApiPtr createApiForTest();
ApiPtr createApiForTest(Stats::Store& stat_store);
ApiPtr createApiForTest(Event::TimeSystem& time_system);
ApiPtr createApiForTest(Stats::Store& stat_store, Event::TimeSystem& time_system);
} // namespace Api

MATCHER_P(HeaderMapEqualIgnoreOrder, rhs, "") {
  *result_listener << *rhs << " is not equal to " << *arg;
  return TestUtility::headerMapEqualIgnoreOrder(*arg, *rhs);
}

MATCHER_P(ProtoEq, rhs, "") { return TestUtility::protoEqual(arg, rhs); }

MATCHER_P(RepeatedProtoEq, rhs, "") { return TestUtility::repeatedPtrFieldEqual(arg, rhs); }

MATCHER_P(Percent, rhs, "") {
  envoy::type::FractionalPercent expected;
  expected.set_numerator(rhs);
  expected.set_denominator(envoy::type::FractionalPercent::HUNDRED);
  return TestUtility::protoEqual(expected, arg);
}

} // namespace Envoy<|MERGE_RESOLUTION|>--- conflicted
+++ resolved
@@ -167,17 +167,6 @@
   static Stats::GaugeSharedPtr findGauge(Stats::Store& store, const std::string& name);
 
   /**
-<<<<<<< HEAD
-   * Find a bool in a stats store.
-   * @param store supplies the stats store.
-   * @param name supplies the name to search for.
-   * @return Stats::BoolIndicatorSharedPtr the bool, or nullptr if there is none.
-   */
-  static Stats::BoolIndicatorSharedPtr findBoolIndicator(Stats::Store& store,
-                                                         const std::string& name);
-  /**
-=======
->>>>>>> b84c1f9d
    * Convert a string list of IP addresses into a list of network addresses usable for DNS
    * response testing.
    */
@@ -505,11 +494,7 @@
   ~TestAllocator() { EXPECT_EQ(0, hash_set_.size()); }
 
 private:
-<<<<<<< HEAD
   SymbolTableImpl symbol_table_;
-=======
-  FakeSymbolTableImpl symbol_table_;
->>>>>>> b84c1f9d
   Thread::MutexBasicLockable mutex_;
   TestBlockMemoryHashSetOptions block_hash_options_;
   std::unique_ptr<uint8_t[]> block_memory_;

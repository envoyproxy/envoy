#pragma once

#include <cstdlib>
#include <list>
#include <random>
#include <string>
#include <vector>

#include "envoy/api/api.h"
#include "envoy/buffer/buffer.h"
#include "envoy/network/address.h"
#include "envoy/stats/stats.h"
#include "envoy/stats/store.h"
#include "envoy/thread/thread.h"
#include "envoy/type/matcher/v3/string.pb.h"
#include "envoy/type/v3/percent.pb.h"

#include "common/buffer/buffer_impl.h"
#include "common/common/c_smart_ptr.h"
#include "common/common/empty_string.h"
#include "common/common/thread.h"
#include "common/config/version_converter.h"
#include "common/http/header_map_impl.h"
#include "common/protobuf/message_validator_impl.h"
#include "common/protobuf/utility.h"
#include "common/stats/fake_symbol_table_impl.h"

#include "test/test_common/file_system_for_test.h"
#include "test/test_common/printers.h"
#include "test/test_common/test_time_system.h"
#include "test/test_common/thread_factory_for_test.h"

#include "absl/strings/string_view.h"
#include "absl/time/time.h"
#include "gmock/gmock.h"
#include "gtest/gtest.h"

using testing::_; // NOLINT(misc-unused-using-decls)
using testing::AssertionFailure;
using testing::AssertionResult;
using testing::AssertionSuccess;
using testing::Invoke; //  NOLINT(misc-unused-using-decls)

namespace Envoy {

/*
  Macro to use for validating that a statement throws the specified type of exception, and that
  the exception's what() method returns a string which is matched by the specified matcher.
  This allows for expectations such as:

  EXPECT_THAT_THROWS_MESSAGE(
      bad_function_call(),
      EnvoyException,
      AllOf(StartsWith("expected prefix"), HasSubstr("some substring")));
*/
#define EXPECT_THAT_THROWS_MESSAGE(statement, expected_exception, matcher)                         \
  try {                                                                                            \
    statement;                                                                                     \
    ADD_FAILURE() << "Exception should take place. It did not.";                                   \
  } catch (expected_exception & e) {                                                               \
    EXPECT_THAT(std::string(e.what()), matcher);                                                   \
  }

// Expect that the statement throws the specified type of exception with exactly the specified
// message.
#define EXPECT_THROW_WITH_MESSAGE(statement, expected_exception, message)                          \
  EXPECT_THAT_THROWS_MESSAGE(statement, expected_exception, ::testing::Eq(message))

// Expect that the statement throws the specified type of exception with a message containing a
// substring matching the specified regular expression (i.e. the regex doesn't have to match
// the entire message).
#define EXPECT_THROW_WITH_REGEX(statement, expected_exception, regex_str)                          \
  EXPECT_THAT_THROWS_MESSAGE(statement, expected_exception, ::testing::ContainsRegex(regex_str))

// Expect that the statement throws the specified type of exception with a message that does not
// contain any substring matching the specified regular expression.
#define EXPECT_THROW_WITHOUT_REGEX(statement, expected_exception, regex_str)                       \
  EXPECT_THAT_THROWS_MESSAGE(statement, expected_exception,                                        \
                             ::testing::Not(::testing::ContainsRegex(regex_str)))

#define VERBOSE_EXPECT_NO_THROW(statement)                                                         \
  try {                                                                                            \
    statement;                                                                                     \
  } catch (EnvoyException & e) {                                                                   \
    ADD_FAILURE() << "Unexpected exception: " << std::string(e.what());                            \
  }

/*
  Macro to use instead of EXPECT_DEATH when stderr is produced by a logger.
  It temporarily installs stderr sink and restores the original logger sink after the test
  completes and stderr_sink object goes of of scope.
  EXPECT_DEATH(statement, regex) test passes when statement causes crash and produces error message
  matching regex. Test fails when statement does not crash or it crashes but message does not
  match regex. If a message produced during crash is redirected away from strerr, the test fails.
  By installing StderrSinkDelegate, the macro forces EXPECT_DEATH to send any output produced by
  statement to stderr.
*/
#define EXPECT_DEATH_LOG_TO_STDERR(statement, message)                                             \
  do {                                                                                             \
    Envoy::Logger::StderrSinkDelegate stderr_sink(Envoy::Logger::Registry::getSink());             \
    EXPECT_DEATH(statement, message);                                                              \
  } while (false)

#define VERIFY_ASSERTION(statement)                                                                \
  do {                                                                                             \
    ::testing::AssertionResult status = statement;                                                 \
    if (!status) {                                                                                 \
      return status;                                                                               \
    }                                                                                              \
  } while (false)

// A convenience macro for testing Envoy deprecated features. This will disable the test when
// tests are built with --define deprecated_features=disabled to avoid the hard-failure mode for
// deprecated features. Sample usage is:
//
// TEST_F(FixtureName, DEPRECATED_FEATURE_TEST(TestName)) {
// ...
// }
#ifndef ENVOY_DISABLE_DEPRECATED_FEATURES
#define DEPRECATED_FEATURE_TEST(X) X
#else
#define DEPRECATED_FEATURE_TEST(X) DISABLED_##X
#endif

// Random number generator which logs its seed to stderr. To repeat a test run with a non-zero seed
// one can run the test with --test_arg=--gtest_random_seed=[seed]
class TestRandomGenerator {
public:
  TestRandomGenerator();

  uint64_t random();

private:
  const int32_t seed_;
  std::ranlux48 generator_;
  RealTimeSource real_time_source_;
};

class TestUtility {
public:
  /**
   * Compare 2 HeaderMaps.
   * @param lhs supplies HeaderMap 1.
   * @param rhs supplies HeaderMap 2.
   * @return TRUE if the HeaderMaps are equal, ignoring the order of the
   * headers, false if not.
   */
  static bool headerMapEqualIgnoreOrder(const Http::HeaderMap& lhs, const Http::HeaderMap& rhs);

  /**
   * Compare 2 buffers.
   * @param lhs supplies buffer 1.
   * @param rhs supplies buffer 2.
   * @return TRUE if the buffers contain equal content
   *         (i.e., if lhs.toString() == rhs.toString()), false if not.
   */
  static bool buffersEqual(const Buffer::Instance& lhs, const Buffer::Instance& rhs);

  /**
   * Feed a buffer with random characters.
   * @param buffer supplies the buffer to be fed.
   * @param n_char number of characters that should be added to the supplied buffer.
   * @param seed seeds pseudo-random number generator (default = 0).
   */
  static void feedBufferWithRandomCharacters(Buffer::Instance& buffer, uint64_t n_char,
                                             uint64_t seed = 0);

  /**
   * Finds a stat in a vector with the given name.
   * @param name the stat name to look for.
   * @param v the vector of stats.
   * @return the stat
   */
  template <typename T> static T findByName(const std::vector<T>& v, const std::string& name) {
    auto pos = std::find_if(v.begin(), v.end(),
                            [&name](const T& stat) -> bool { return stat->name() == name; });
    if (pos == v.end()) {
      return nullptr;
    }
    return *pos;
  }

  /**
   * Find a counter in a stats store.
   * @param store supplies the stats store.
   * @param name supplies the name to search for.
   * @return Stats::CounterSharedPtr the counter or nullptr if there is none.
   */
  static Stats::CounterSharedPtr findCounter(Stats::Store& store, const std::string& name);

  /**
   * Find a gauge in a stats store.
   * @param store supplies the stats store.
   * @param name supplies the name to search for.
   * @return Stats::GaugeSharedPtr the gauge or nullptr if there is none.
   */
  static Stats::GaugeSharedPtr findGauge(Stats::Store& store, const std::string& name);

  /**
   * Wait till Counter value is equal to the passed ion value.
   * @param store supplies the stats store.
   * @param name supplies the name of the counter to wait for.
   * @param value supplies the value of the counter.
   * @param time_system the time system to use for waiting.
   */
  static void waitForCounterEq(Stats::Store& store, const std::string& name, uint64_t value,
                               Event::TestTimeSystem& time_system);

  /**
   * Wait for a counter to >= a given value.
   * @param store supplies the stats store.
   * @param name counter name.
   * @param value target value.
   * @param time_system the time system to use for waiting.
   */
  static void waitForCounterGe(Stats::Store& store, const std::string& name, uint64_t value,
                               Event::TestTimeSystem& time_system);

  /**
   * Wait for a gauge to >= a given value.
   * @param store supplies the stats store.
   * @param name gauge name.
   * @param value target value.
   * @param time_system the time system to use for waiting.
   */
  static void waitForGaugeGe(Stats::Store& store, const std::string& name, uint64_t value,
                             Event::TestTimeSystem& time_system);

  /**
   * Wait for a gauge to == a given value.
   * @param store supplies the stats store.
   * @param name gauge name.
   * @param value target value.
   * @param time_system the time system to use for waiting.
   */
  static void waitForGaugeEq(Stats::Store& store, const std::string& name, uint64_t value,
                             Event::TestTimeSystem& time_system);

  /**
   * Find a readout in a stats store.
   * @param store supplies the stats store.
   * @param name supplies the name to search for.
   * @return Stats::TextReadoutSharedPtr the readout or nullptr if there is none.
   */
  static Stats::TextReadoutSharedPtr findTextReadout(Stats::Store& store, const std::string& name);

  /**
   * Convert a string list of IP addresses into a list of network addresses usable for DNS
   * response testing.
   */
  static std::list<Network::DnsResponse>
  makeDnsResponse(const std::list<std::string>& addresses,
                  std::chrono::seconds = std::chrono::seconds(0));

  /**
   * List files in a given directory path
   *
   * @param path directory path to list
   * @param recursive whether or not to traverse subdirectories
   * @return std::vector<std::string> filenames
   */
  static std::vector<std::string> listFiles(const std::string& path, bool recursive);

  /**
   * Return a unique temporary filename for use in tests.
   *
   * @return a filename based on the process id and current time.
   */

  static std::string uniqueFilename() {
    return absl::StrCat(getpid(), "_", std::chrono::system_clock::now().time_since_epoch().count());
  }

  /**
   * Compare two protos of the same type for equality.
   *
   * @param lhs proto on LHS.
   * @param rhs proto on RHS.
   * @param ignore_repeated_field_ordering if true, repeated field ordering will be ignored.
   * @return bool indicating whether the protos are equal.
   */
  static bool protoEqual(const Protobuf::Message& lhs, const Protobuf::Message& rhs,
                         bool ignore_repeated_field_ordering = false) {
    Protobuf::util::MessageDifferencer differencer;
    differencer.set_message_field_comparison(Protobuf::util::MessageDifferencer::EQUIVALENT);
    if (ignore_repeated_field_ordering) {
      differencer.set_repeated_field_comparison(Protobuf::util::MessageDifferencer::AS_SET);
    }
    return differencer.Compare(lhs, rhs);
  }

  static bool protoEqualIgnoringField(const Protobuf::Message& lhs, const Protobuf::Message& rhs,
                                      const std::string& field_to_ignore) {
    Protobuf::util::MessageDifferencer differencer;
    const Protobuf::FieldDescriptor* ignored_field =
        lhs.GetDescriptor()->FindFieldByName(field_to_ignore);
    ASSERT(ignored_field != nullptr, "Field name to ignore not found.");
    differencer.IgnoreField(ignored_field);
    return differencer.Compare(lhs, rhs);
  }

  /**
   * Compare two JSON strings serialized from ProtobufWkt::Struct for equality. When two identical
   * ProtobufWkt::Struct are serialized into JSON strings, the results have the same set of
   * properties (values), but the positions may be different.
   *
   * @param lhs JSON string on LHS.
   * @param rhs JSON string on RHS.
   * @return bool indicating whether the JSON strings are equal.
   */
  static bool jsonStringEqual(const std::string& lhs, const std::string& rhs) {
    return protoEqual(jsonToStruct(lhs), jsonToStruct(rhs));
  }

  /**
   * Symmetrically pad a string with '=' out to a desired length.
   * @param to_pad the string being padded around.
   * @param desired_length the length we want the padding to bring the string up to.
   * @return the padded string.
   */
  static std::string addLeftAndRightPadding(absl::string_view to_pad, int desired_length = 80);

  /**
   * Split a string.
   * @param source supplies the string to split.
   * @param split supplies the char to split on.
   * @return vector of strings computed after splitting `source` around all instances of `split`.
   */
  static std::vector<std::string> split(const std::string& source, char split);

  /**
   * Split a string.
   * @param source supplies the string to split.
   * @param split supplies the string to split on.
   * @param keep_empty_string result contains empty strings if the string starts or ends with
   * 'split', or if instances of 'split' are adjacent.
   * @return vector of strings computed after splitting `source` around all instances of `split`.
   */
  static std::vector<std::string> split(const std::string& source, const std::string& split,
                                        bool keep_empty_string = false);

  /**
   * Compare two RepeatedPtrFields of the same type for equality.
   *
   * @param lhs RepeatedPtrField on LHS.
   * @param rhs RepeatedPtrField on RHS.
   * @param ignore_ordering if ordering should be ignored. Note if true this turns
   *   comparison into an N^2 operation.
   * @return bool indicating whether the RepeatedPtrField are equal. TestUtility::protoEqual() is
   *              used for individual element testing.
   */
  template <typename ProtoType>
  static bool repeatedPtrFieldEqual(const Protobuf::RepeatedPtrField<ProtoType>& lhs,
                                    const Protobuf::RepeatedPtrField<ProtoType>& rhs,
                                    bool ignore_ordering = false) {
    if (lhs.size() != rhs.size()) {
      return false;
    }

    if (!ignore_ordering) {
      for (int i = 0; i < lhs.size(); ++i) {
        if (!TestUtility::protoEqual(lhs[i], rhs[i], /*ignore_ordering=*/false)) {
          return false;
        }
      }

      return true;
    }
    using ProtoList = std::list<std::unique_ptr<const Protobuf::Message>>;
    // Iterate through using protoEqual as ignore_ordering is true, and fields
    // in the sub-protos may also be out of order.
    ProtoList lhs_list =
        RepeatedPtrUtil::convertToConstMessagePtrContainer<ProtoType, ProtoList>(lhs);
    ProtoList rhs_list =
        RepeatedPtrUtil::convertToConstMessagePtrContainer<ProtoType, ProtoList>(rhs);
    while (!lhs_list.empty()) {
      bool found = false;
      for (auto it = rhs_list.begin(); it != rhs_list.end(); ++it) {
        if (TestUtility::protoEqual(*lhs_list.front(), **it,
                                    /*ignore_ordering=*/true)) {
          lhs_list.pop_front();
          rhs_list.erase(it);
          found = true;
          break;
        }
      }
      if (!found) {
        return false;
      }
    }
    return true;
  }

  template <class ProtoType>
  static AssertionResult
  assertRepeatedPtrFieldEqual(const Protobuf::RepeatedPtrField<ProtoType>& lhs,
                              const Protobuf::RepeatedPtrField<ProtoType>& rhs,
                              bool ignore_ordering = false) {
    if (!repeatedPtrFieldEqual(lhs, rhs, ignore_ordering)) {
      return AssertionFailure() << RepeatedPtrUtil::debugString(lhs) << " does not match "
                                << RepeatedPtrUtil::debugString(rhs);
    }

    return AssertionSuccess();
  }

  /**
   * Returns the closest thing to a sensible "name" field for the given xDS resource.
   * @param resource the resource to extract the name of.
   * @return the resource's name.
   */
  static std::string xdsResourceName(const ProtobufWkt::Any& resource);

  /**
   * Returns a "novel" IPv4 loopback address, if available.
   * For many tests, we want a loopback address other than 127.0.0.1 where possible. For some
   * platforms such as macOS, only 127.0.0.1 is available for IPv4 loopback.
   *
   * @return string 127.0.0.x , where x is "1" for macOS and "9" otherwise.
   */
  static std::string getIpv4Loopback() {
#ifdef __APPLE__
    return "127.0.0.1";
#else
    return "127.0.0.9";
#endif
  }

  /**
   * Return typed proto message object for YAML.
   * @param yaml YAML string.
   * @return MessageType parsed from yaml.
   */
  template <class MessageType> static MessageType parseYaml(const std::string& yaml) {
    MessageType message;
    TestUtility::loadFromYaml(yaml, message);
    return message;
  }

  // Allows pretty printed test names for TEST_P using TestEnvironment::getIpVersionsForTest().
  //
  // Tests using this will be of the form IpVersions/SslSocketTest.HalfClose/IPv4
  // instead of IpVersions/SslSocketTest.HalfClose/1
  static std::string
  ipTestParamsToString(const ::testing::TestParamInfo<Network::Address::IpVersion>& params) {
    return params.param == Network::Address::IpVersion::v4 ? "IPv4" : "IPv6";
  }

  /**
   * Return flip-ordered bytes.
   * @param bytes input bytes.
   * @return Type flip-ordered bytes.
   */
  template <class Type> static Type flipOrder(const Type& bytes) {
    Type result{0};
    Type data = bytes;
    for (Type i = 0; i < sizeof(Type); i++) {
      result <<= 8;
      result |= (data & Type(0xFF));
      data >>= 8;
    }
    return result;
  }

  static absl::Time parseTime(const std::string& input, const std::string& input_format);
  static std::string formatTime(const absl::Time input, const std::string& output_format);
  static std::string formatTime(const SystemTime input, const std::string& output_format);
  static std::string convertTime(const std::string& input, const std::string& input_format,
                                 const std::string& output_format);

  static constexpr std::chrono::milliseconds DefaultTimeout = std::chrono::milliseconds(10000);

  /**
   * Return a prefix string matcher.
   * @param string prefix.
   * @return Object StringMatcher.
   */
  static const envoy::type::matcher::v3::StringMatcher createPrefixMatcher(std::string str) {
    envoy::type::matcher::v3::StringMatcher matcher;
    matcher.set_prefix(str);
    return matcher;
  }

  /**
   * Return an exact string matcher.
   * @param string exact.
   * @return Object StringMatcher.
   */
  static const envoy::type::matcher::v3::StringMatcher createExactMatcher(std::string str) {
    envoy::type::matcher::v3::StringMatcher matcher;
    matcher.set_exact(str);
    return matcher;
  }

  /**
   * Return a regex string matcher.
   * @param string exact.
   * @return Object StringMatcher.
   */
  static const envoy::type::matcher::v3::StringMatcher createRegexMatcher(std::string str) {
    envoy::type::matcher::v3::StringMatcher matcher;
    matcher.set_hidden_envoy_deprecated_regex(str);
    return matcher;
  }

  /**
   * Checks that passed gauges have a value of 0. Gauges can be omitted from
   * this check by modifying the regex that matches gauge names in the
   * implementation.
   *
   * @param vector of gauges to check.
   * @return bool indicating that passed gauges not matching the omitted regex have a value of 0.
   */
  static bool gaugesZeroed(const std::vector<Stats::GaugeSharedPtr>& gauges);
  static bool gaugesZeroed(
      const std::vector<std::pair<absl::string_view, Stats::PrimitiveGaugeReference>>& gauges);

  /**
   * Returns the members of gauges that are not zero. Uses the same regex filter as gaugesZeroed().
   */
  static std::string nonZeroedGauges(const std::vector<Stats::GaugeSharedPtr>& gauges);

  // Strict variants of Protobuf::MessageUtil
  static void loadFromJson(const std::string& json, Protobuf::Message& message,
                           bool preserve_original_type = false) {
    MessageUtil::loadFromJson(json, message, ProtobufMessage::getStrictValidationVisitor());
    if (!preserve_original_type) {
      Config::VersionConverter::eraseOriginalTypeInformation(message);
    }
  }

  static void loadFromJson(const std::string& json, ProtobufWkt::Struct& message) {
    MessageUtil::loadFromJson(json, message);
  }

  static void loadFromYaml(const std::string& yaml, Protobuf::Message& message,
                           bool preserve_original_type = false) {
    MessageUtil::loadFromYaml(yaml, message, ProtobufMessage::getStrictValidationVisitor());
    if (!preserve_original_type) {
      Config::VersionConverter::eraseOriginalTypeInformation(message);
    }
  }

  static void loadFromFile(const std::string& path, Protobuf::Message& message, Api::Api& api,
                           bool preserve_original_type = false) {
    MessageUtil::loadFromFile(path, message, ProtobufMessage::getStrictValidationVisitor(), api);
    if (!preserve_original_type) {
      Config::VersionConverter::eraseOriginalTypeInformation(message);
    }
  }

  template <class MessageType>
  static inline MessageType anyConvert(const ProtobufWkt::Any& message) {
    return MessageUtil::anyConvert<MessageType>(message);
  }

  template <class MessageType>
  static void loadFromYamlAndValidate(const std::string& yaml, MessageType& message,
                                      bool preserve_original_type = false) {
    MessageUtil::loadFromYamlAndValidate(yaml, message,
                                         ProtobufMessage::getStrictValidationVisitor());
    if (!preserve_original_type) {
      Config::VersionConverter::eraseOriginalTypeInformation(message);
    }
  }

  template <class MessageType> static void validate(const MessageType& message) {
    MessageUtil::validate(message, ProtobufMessage::getStrictValidationVisitor());
  }

  template <class MessageType>
  static const MessageType& downcastAndValidate(const Protobuf::Message& config) {
    return MessageUtil::downcastAndValidate<MessageType>(
        config, ProtobufMessage::getStrictValidationVisitor());
  }

  static void jsonConvert(const Protobuf::Message& source, Protobuf::Message& dest) {
    // Explicit round-tripping to support conversions inside tests between arbitrary messages as a
    // convenience.
    ProtobufWkt::Struct tmp;
    MessageUtil::jsonConvert(source, tmp);
    MessageUtil::jsonConvert(tmp, ProtobufMessage::getStrictValidationVisitor(), dest);
  }

  static ProtobufWkt::Struct jsonToStruct(const std::string& json) {
    ProtobufWkt::Struct message;
    MessageUtil::loadFromJson(json, message);
    return message;
  }

  /**
<<<<<<< HEAD
   * Returns the string representation of a envoy::config::core::v3::ApiVersion.
   *
   * @param api_version to be converted.
   * @return std::string representation of envoy::config::core::v3::ApiVersion.
   */
  static std::string
  getVersionStringFromApiVersion(envoy::config::core::v3::ApiVersion api_version) {
    switch (api_version) {
    case envoy::config::core::v3::ApiVersion::AUTO:
      return "AUTO";
    case envoy::config::core::v3::ApiVersion::V2:
      return "V2";
    case envoy::config::core::v3::ApiVersion::V3:
      return "V3";
    default:
      NOT_REACHED_GCOVR_EXCL_LINE;
    }
  }

  /**
   * Returns the fully-qualified name of a service, rendered from service_full_name_template.
   *
   * @param service_full_name_template the service fully-qualified name template.
   * @param api_version version of a service.
   * @param use_alpha if the alpha version is preferred.
   * @param service_namespace to override the service namespace.
   * @return std::string full path of a service method.
   */
  static std::string
  getVersionedServiceFullName(const std::string& service_full_name_template,
                              envoy::config::core::v3::ApiVersion api_version,
                              bool use_alpha = false,
                              const std::string& service_namespace = EMPTY_STRING) {
    switch (api_version) {
    case envoy::config::core::v3::ApiVersion::AUTO:
      FALLTHRU;
    case envoy::config::core::v3::ApiVersion::V2:
      return fmt::format(service_full_name_template, use_alpha ? "v2alpha" : "v2",
                         service_namespace);

    case envoy::config::core::v3::ApiVersion::V3:
      return fmt::format(service_full_name_template, "v3", service_namespace);
    default:
      NOT_REACHED_GCOVR_EXCL_LINE;
    }
  }

  /**
   * Returns the full path of a service method.
   *
   * @param service_full_name_template the service fully-qualified name template.
   * @param method_name the method name.
   * @param api_version version of a service method.
   * @param use_alpha if the alpha version is preferred.
   * @param service_namespace to override the service namespace.
   * @return std::string full path of a service method.
   */
  static std::string getVersionedMethodPath(const std::string& service_full_name_template,
                                            absl::string_view method_name,
                                            envoy::config::core::v3::ApiVersion api_version,
                                            bool use_alpha = false,
                                            const std::string& service_namespace = EMPTY_STRING) {
    return absl::StrCat("/",
                        getVersionedServiceFullName(service_full_name_template, api_version,
                                                    use_alpha, service_namespace),
                        "/", method_name);
=======
   * Extract the Protobuf binary format of a google.protobuf.Message as a string.
   * @param message message of type type.googleapis.com/google.protobuf.Message.
   * @return std::string of the Protobuf binary object.
   */
  static std::string getProtobufBinaryStringFromMessage(const Protobuf::Message& message) {
    std::string pb_binary_str;
    pb_binary_str.reserve(message.ByteSizeLong());
    message.SerializeToString(&pb_binary_str);
    return pb_binary_str;
>>>>>>> 5faff2ad
  }
};

/**
 * Wraps the common case of having a cross-thread "one shot" ready condition.
 *
 * It functions like absl::Notification except the usage of notifyAll() appears
 * to trigger tighter simultaneous wakeups in multiple threads, resulting in
 * more contentions, e.g. for BM_CreateRace in
 * ../common/stats/symbol_table_speed_test.cc.
 *
 * See
 *     https://github.com/abseil/abseil-cpp/blob/master/absl/synchronization/notification.h
 * for the absl impl, which appears to result in fewer contentions (and in
 * tests we want contentions).
 */
class ConditionalInitializer {
public:
  /**
   * Set the conditional to ready.
   */
  void setReady();

  /**
   * Block until the conditional is ready, will return immediately if it is already ready. This
   * routine will also reset ready_ so that the initializer can be used again. setReady() should
   * only be called once in between a call to waitReady().
   */
  void waitReady();

  /**
   * Waits until ready; does not reset it. This variation is immune to spurious
   * condvar wakeups, and is also suitable for having multiple threads wait on
   * a common condition.
   */
  void wait();

private:
  Thread::CondVar cv_;
  Thread::MutexBasicLockable mutex_;
  bool ready_{false};
};

namespace Http {

/**
 * All of the inline header functions that just pass through to the child header map.
 */
#define DEFINE_TEST_INLINE_HEADER_FUNCS(name)                                                      \
public:                                                                                            \
  const HeaderEntry* name() const override { return header_map_->name(); }                         \
  void append##name(absl::string_view data, absl::string_view delimiter) override {                \
    header_map_->append##name(data, delimiter);                                                    \
    header_map_->verifyByteSizeInternalForTest();                                                  \
  }                                                                                                \
  void setReference##name(absl::string_view value) override {                                      \
    header_map_->setReference##name(value);                                                        \
    header_map_->verifyByteSizeInternalForTest();                                                  \
  }                                                                                                \
  void set##name(absl::string_view value) override {                                               \
    header_map_->set##name(value);                                                                 \
    header_map_->verifyByteSizeInternalForTest();                                                  \
  }                                                                                                \
  void set##name(uint64_t value) override {                                                        \
    header_map_->set##name(value);                                                                 \
    header_map_->verifyByteSizeInternalForTest();                                                  \
  }                                                                                                \
  size_t remove##name() override {                                                                 \
    const size_t headers_removed = header_map_->remove##name();                                    \
    header_map_->verifyByteSizeInternalForTest();                                                  \
    return headers_removed;                                                                        \
  }                                                                                                \
  absl::string_view get##name##Value() const override { return header_map_->get##name##Value(); }

/**
 * Base class for all test header map types. This class wraps an underlying real header map
 * implementation, passes through all calls, and adds some niceties for testing that we don't
 * want in the production implementation for performance reasons. The wrapping functionality is
 * primarily here to deal with complexities around virtual calls in some constructor paths in
 * HeaderMapImpl.
 */
template <class Interface, class Impl> class TestHeaderMapImplBase : public Interface {
public:
  TestHeaderMapImplBase() = default;
  TestHeaderMapImplBase(const std::initializer_list<std::pair<std::string, std::string>>& values) {
    for (auto& value : values) {
      header_map_->addCopy(LowerCaseString(value.first), value.second);
    }
    header_map_->verifyByteSizeInternalForTest();
  }
  TestHeaderMapImplBase(
      const std::initializer_list<std::pair<Http::LowerCaseString, std::string>>& values) {
    for (auto& value : values) {
      header_map_->addCopy(value.first, value.second);
    }
    header_map_->verifyByteSizeInternalForTest();
  }
  TestHeaderMapImplBase(const TestHeaderMapImplBase& rhs)
      : TestHeaderMapImplBase(*rhs.header_map_) {}
  TestHeaderMapImplBase(const HeaderMap& rhs) {
    HeaderMapImpl::copyFrom(*header_map_, rhs);
    header_map_->verifyByteSizeInternalForTest();
  }
  TestHeaderMapImplBase& operator=(const TestHeaderMapImplBase& rhs) {
    if (this == &rhs) {
      return *this;
    }
    clear();
    HeaderMapImpl::copyFrom(*header_map_, rhs);
    header_map_->verifyByteSizeInternalForTest();
    return *this;
  }

  // Value added methods on top of HeaderMap.
  void addCopy(const std::string& key, const std::string& value) {
    addCopy(LowerCaseString(key), value);
  }
  std::string get_(const std::string& key) const { return get_(LowerCaseString(key)); }
  std::string get_(const LowerCaseString& key) const {
    const HeaderEntry* header = get(key);
    if (!header) {
      return EMPTY_STRING;
    } else {
      return std::string(header->value().getStringView());
    }
  }
  bool has(const std::string& key) const { return get(LowerCaseString(key)) != nullptr; }
  bool has(const LowerCaseString& key) const { return get(key) != nullptr; }
  size_t remove(const std::string& key) { return remove(LowerCaseString(key)); }

  // HeaderMap
  bool operator==(const HeaderMap& rhs) const override { return header_map_->operator==(rhs); }
  bool operator!=(const HeaderMap& rhs) const override { return header_map_->operator!=(rhs); }
  void addViaMove(HeaderString&& key, HeaderString&& value) override {
    header_map_->addViaMove(std::move(key), std::move(value));
    header_map_->verifyByteSizeInternalForTest();
  }
  void addReference(const LowerCaseString& key, absl::string_view value) override {
    header_map_->addReference(key, value);
    header_map_->verifyByteSizeInternalForTest();
  }
  void addReferenceKey(const LowerCaseString& key, uint64_t value) override {
    header_map_->addReferenceKey(key, value);
    header_map_->verifyByteSizeInternalForTest();
  }
  void addReferenceKey(const LowerCaseString& key, absl::string_view value) override {
    header_map_->addReferenceKey(key, value);
    header_map_->verifyByteSizeInternalForTest();
  }
  void addCopy(const LowerCaseString& key, uint64_t value) override {
    header_map_->addCopy(key, value);
    header_map_->verifyByteSizeInternalForTest();
  }
  void addCopy(const LowerCaseString& key, absl::string_view value) override {
    header_map_->addCopy(key, value);
    header_map_->verifyByteSizeInternalForTest();
  }
  void appendCopy(const LowerCaseString& key, absl::string_view value) override {
    header_map_->appendCopy(key, value);
    header_map_->verifyByteSizeInternalForTest();
  }
  void setReference(const LowerCaseString& key, absl::string_view value) override {
    header_map_->setReference(key, value);
    header_map_->verifyByteSizeInternalForTest();
  }
  void setReferenceKey(const LowerCaseString& key, absl::string_view value) override {
    header_map_->setReferenceKey(key, value);
  }
  void setCopy(const LowerCaseString& key, absl::string_view value) override {
    header_map_->setCopy(key, value);
    header_map_->verifyByteSizeInternalForTest();
  }
  uint64_t byteSize() const override { return header_map_->byteSize(); }
  const HeaderEntry* get(const LowerCaseString& key) const override {
    return header_map_->get(key);
  }
  void iterate(HeaderMap::ConstIterateCb cb, void* context) const override {
    header_map_->iterate(cb, context);
  }
  void iterateReverse(HeaderMap::ConstIterateCb cb, void* context) const override {
    header_map_->iterateReverse(cb, context);
  }
  HeaderMap::Lookup lookup(const LowerCaseString& key, const HeaderEntry** entry) const override {
    return header_map_->lookup(key, entry);
  }
  void clear() override {
    header_map_->clear();
    header_map_->verifyByteSizeInternalForTest();
  }
  size_t remove(const LowerCaseString& key) override {
    size_t headers_removed = header_map_->remove(key);
    header_map_->verifyByteSizeInternalForTest();
    return headers_removed;
  }
  size_t removePrefix(const LowerCaseString& key) override {
    size_t headers_removed = header_map_->removePrefix(key);
    header_map_->verifyByteSizeInternalForTest();
    return headers_removed;
  }
  size_t size() const override { return header_map_->size(); }
  bool empty() const override { return header_map_->empty(); }
  void dumpState(std::ostream& os, int indent_level = 0) const override {
    header_map_->dumpState(os, indent_level);
  }

  using Handle = typename CustomInlineHeaderRegistry::Handle<Interface::header_map_type>;
  const HeaderEntry* getInline(Handle handle) const override {
    return header_map_->getInline(handle);
  }
  void appendInline(Handle handle, absl::string_view data, absl::string_view delimiter) override {
    header_map_->appendInline(handle, data, delimiter);
    header_map_->verifyByteSizeInternalForTest();
  }
  void setReferenceInline(Handle handle, absl::string_view value) override {
    header_map_->setReferenceInline(handle, value);
    header_map_->verifyByteSizeInternalForTest();
  }
  void setInline(Handle handle, absl::string_view value) override {
    header_map_->setInline(handle, value);
    header_map_->verifyByteSizeInternalForTest();
  }
  void setInline(Handle handle, uint64_t value) override {
    header_map_->setInline(handle, value);
    header_map_->verifyByteSizeInternalForTest();
  }
  size_t removeInline(Handle handle) override {
    const size_t rc = header_map_->removeInline(handle);
    header_map_->verifyByteSizeInternalForTest();
    return rc;
  }

  std::unique_ptr<Impl> header_map_{Impl::create()};
};

/**
 * Typed test implementations for all of the concrete header types.
 */
class TestRequestHeaderMapImpl
    : public TestHeaderMapImplBase<RequestHeaderMap, RequestHeaderMapImpl> {
public:
  using TestHeaderMapImplBase::TestHeaderMapImplBase;

  INLINE_REQ_HEADERS(DEFINE_TEST_INLINE_HEADER_FUNCS)
  INLINE_REQ_RESP_HEADERS(DEFINE_TEST_INLINE_HEADER_FUNCS)
};

using TestRequestTrailerMapImpl = TestHeaderMapImplBase<RequestTrailerMap, RequestTrailerMapImpl>;

class TestResponseHeaderMapImpl
    : public TestHeaderMapImplBase<ResponseHeaderMap, ResponseHeaderMapImpl> {
public:
  using TestHeaderMapImplBase::TestHeaderMapImplBase;

  INLINE_RESP_HEADERS(DEFINE_TEST_INLINE_HEADER_FUNCS)
  INLINE_REQ_RESP_HEADERS(DEFINE_TEST_INLINE_HEADER_FUNCS)
  INLINE_RESP_HEADERS_TRAILERS(DEFINE_TEST_INLINE_HEADER_FUNCS)
};

class TestResponseTrailerMapImpl
    : public TestHeaderMapImplBase<ResponseTrailerMap, ResponseTrailerMapImpl> {
public:
  using TestHeaderMapImplBase::TestHeaderMapImplBase;

  INLINE_RESP_HEADERS_TRAILERS(DEFINE_TEST_INLINE_HEADER_FUNCS)
};

// Helper method to create a header map from an initializer list. Useful due to make_unique's
// inability to infer the initializer list type.
template <class T>
inline std::unique_ptr<T>
makeHeaderMap(const std::initializer_list<std::pair<std::string, std::string>>& values) {
  return std::make_unique<T, const std::initializer_list<std::pair<std::string, std::string>>&>(
      values);
}

} // namespace Http

namespace Api {
ApiPtr createApiForTest();
ApiPtr createApiForTest(Stats::Store& stat_store);
ApiPtr createApiForTest(Event::TimeSystem& time_system);
ApiPtr createApiForTest(Stats::Store& stat_store, Event::TimeSystem& time_system);
} // namespace Api

MATCHER_P(HeaderMapEqualIgnoreOrder, expected, "") {
  const bool equal = TestUtility::headerMapEqualIgnoreOrder(*arg, *expected);
  if (!equal) {
    *result_listener << "\n"
                     << TestUtility::addLeftAndRightPadding("Expected header map:") << "\n"
                     << *expected
                     << TestUtility::addLeftAndRightPadding("is not equal to actual header map:")
                     << "\n"
                     << *arg << TestUtility::addLeftAndRightPadding("") // line full of padding
                     << "\n";
  }
  return equal;
}

MATCHER_P(ProtoEq, expected, "") {
  const bool equal =
      TestUtility::protoEqual(arg, expected, /*ignore_repeated_field_ordering=*/false);
  if (!equal) {
    *result_listener << "\n"
                     << "==========================Expected proto:===========================\n"
                     << expected.DebugString()
                     << "------------------is not equal to actual proto:---------------------\n"
                     << arg.DebugString()
                     << "====================================================================\n";
  }
  return equal;
}

MATCHER_P(ProtoEqIgnoreRepeatedFieldOrdering, expected, "") {
  const bool equal =
      TestUtility::protoEqual(arg, expected, /*ignore_repeated_field_ordering=*/true);
  if (!equal) {
    *result_listener << "\n"
                     << TestUtility::addLeftAndRightPadding("Expected proto:") << "\n"
                     << expected.DebugString()
                     << TestUtility::addLeftAndRightPadding("is not equal to actual proto:") << "\n"
                     << arg.DebugString()
                     << TestUtility::addLeftAndRightPadding("") // line full of padding
                     << "\n";
  }
  return equal;
}

MATCHER_P2(ProtoEqIgnoringField, expected, ignored_field, "") {
  const bool equal = TestUtility::protoEqualIgnoringField(arg, expected, ignored_field);
  if (!equal) {
    std::string but_ignoring = absl::StrCat("(but ignoring ", ignored_field, ")");
    *result_listener << "\n"
                     << TestUtility::addLeftAndRightPadding("Expected proto:") << "\n"
                     << TestUtility::addLeftAndRightPadding(but_ignoring) << "\n"
                     << expected.DebugString()
                     << TestUtility::addLeftAndRightPadding("is not equal to actual proto:") << "\n"
                     << arg.DebugString()
                     << TestUtility::addLeftAndRightPadding("") // line full of padding
                     << "\n";
  }
  return equal;
}

MATCHER_P(RepeatedProtoEq, expected, "") {
  const bool equal = TestUtility::repeatedPtrFieldEqual(arg, expected);
  if (!equal) {
    *result_listener << "\n"
                     << TestUtility::addLeftAndRightPadding("Expected repeated:") << "\n"
                     << RepeatedPtrUtil::debugString(expected) << "\n"
                     << TestUtility::addLeftAndRightPadding("is not equal to actual repeated:")
                     << "\n"
                     << RepeatedPtrUtil::debugString(arg) << "\n"
                     << TestUtility::addLeftAndRightPadding("") // line full of padding
                     << "\n";
  }
  return equal;
}

MATCHER_P(Percent, rhs, "") {
  envoy::type::v3::FractionalPercent expected;
  expected.set_numerator(rhs);
  expected.set_denominator(envoy::type::v3::FractionalPercent::HUNDRED);
  return TestUtility::protoEqual(expected, arg, /*ignore_repeated_field_ordering=*/false);
}

MATCHER_P(JsonStringEq, expected, "") {
  const bool equal = TestUtility::jsonStringEqual(arg, expected);
  if (!equal) {
    *result_listener << "\n"
                     << TestUtility::addLeftAndRightPadding("Expected JSON string:") << "\n"
                     << expected
                     << TestUtility::addLeftAndRightPadding("is not equal to actual JSON string:")
                     << "\n"
                     << arg << TestUtility::addLeftAndRightPadding("") // line full of padding
                     << "\n";
  }
  return equal;
}

} // namespace Envoy<|MERGE_RESOLUTION|>--- conflicted
+++ resolved
@@ -589,7 +589,18 @@
   }
 
   /**
-<<<<<<< HEAD
+   * Extract the Protobuf binary format of a google.protobuf.Message as a string.
+   * @param message message of type type.googleapis.com/google.protobuf.Message.
+   * @return std::string of the Protobuf binary object.
+   */
+  static std::string getProtobufBinaryStringFromMessage(const Protobuf::Message& message) {
+    std::string pb_binary_str;
+    pb_binary_str.reserve(message.ByteSizeLong());
+    message.SerializeToString(&pb_binary_str);
+    return pb_binary_str;
+  }
+
+  /**
    * Returns the string representation of a envoy::config::core::v3::ApiVersion.
    *
    * @param api_version to be converted.
@@ -656,17 +667,6 @@
                         getVersionedServiceFullName(service_full_name_template, api_version,
                                                     use_alpha, service_namespace),
                         "/", method_name);
-=======
-   * Extract the Protobuf binary format of a google.protobuf.Message as a string.
-   * @param message message of type type.googleapis.com/google.protobuf.Message.
-   * @return std::string of the Protobuf binary object.
-   */
-  static std::string getProtobufBinaryStringFromMessage(const Protobuf::Message& message) {
-    std::string pb_binary_str;
-    pb_binary_str.reserve(message.ByteSizeLong());
-    message.SerializeToString(&pb_binary_str);
-    return pb_binary_str;
->>>>>>> 5faff2ad
   }
 };
 

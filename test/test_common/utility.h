#pragma once

#include <cstdlib>
#include <list>
#include <random>
#include <string>
#include <vector>

#include "envoy/api/api.h"
#include "envoy/buffer/buffer.h"
#include "envoy/network/address.h"
#include "envoy/stats/stats.h"
#include "envoy/stats/store.h"
#include "envoy/thread/thread.h"
#include "envoy/type/matcher/v3/string.pb.h"
#include "envoy/type/v3/percent.pb.h"

#include "common/buffer/buffer_impl.h"
#include "common/common/c_smart_ptr.h"
#include "common/common/empty_string.h"
#include "common/common/thread.h"
#include "common/config/decoded_resource_impl.h"
#include "common/config/opaque_resource_decoder_impl.h"
#include "common/config/version_converter.h"
#include "common/http/header_map_impl.h"
#include "common/protobuf/message_validator_impl.h"
#include "common/protobuf/utility.h"
#include "common/stats/fake_symbol_table_impl.h"

#include "test/test_common/file_system_for_test.h"
#include "test/test_common/printers.h"
#include "test/test_common/test_time_system.h"
#include "test/test_common/thread_factory_for_test.h"

#include "absl/strings/string_view.h"
#include "absl/time/time.h"
#include "gmock/gmock.h"
#include "gtest/gtest.h"

using testing::_; // NOLINT(misc-unused-using-decls)
using testing::AssertionFailure;
using testing::AssertionResult;
using testing::AssertionSuccess;
using testing::Invoke; //  NOLINT(misc-unused-using-decls)

namespace Envoy {

/*
  Macro to use for validating that a statement throws the specified type of exception, and that
  the exception's what() method returns a string which is matched by the specified matcher.
  This allows for expectations such as:

  EXPECT_THAT_THROWS_MESSAGE(
      bad_function_call(),
      EnvoyException,
      AllOf(StartsWith("expected prefix"), HasSubstr("some substring")));
*/
#define EXPECT_THAT_THROWS_MESSAGE(statement, expected_exception, matcher)                         \
  try {                                                                                            \
    statement;                                                                                     \
    ADD_FAILURE() << "Exception should take place. It did not.";                                   \
  } catch (expected_exception & e) {                                                               \
    EXPECT_THAT(std::string(e.what()), matcher);                                                   \
  }

// Expect that the statement throws the specified type of exception with exactly the specified
// message.
#define EXPECT_THROW_WITH_MESSAGE(statement, expected_exception, message)                          \
  EXPECT_THAT_THROWS_MESSAGE(statement, expected_exception, ::testing::Eq(message))

// Expect that the statement throws the specified type of exception with a message containing a
// substring matching the specified regular expression (i.e. the regex doesn't have to match
// the entire message).
#define EXPECT_THROW_WITH_REGEX(statement, expected_exception, regex_str)                          \
  EXPECT_THAT_THROWS_MESSAGE(statement, expected_exception, ::testing::ContainsRegex(regex_str))

// Expect that the statement throws the specified type of exception with a message that does not
// contain any substring matching the specified regular expression.
#define EXPECT_THROW_WITHOUT_REGEX(statement, expected_exception, regex_str)                       \
  EXPECT_THAT_THROWS_MESSAGE(statement, expected_exception,                                        \
                             ::testing::Not(::testing::ContainsRegex(regex_str)))

#define VERBOSE_EXPECT_NO_THROW(statement)                                                         \
  try {                                                                                            \
    statement;                                                                                     \
  } catch (EnvoyException & e) {                                                                   \
    ADD_FAILURE() << "Unexpected exception: " << std::string(e.what());                            \
  }

/*
  Macro to use instead of EXPECT_DEATH when stderr is produced by a logger.
  It temporarily installs stderr sink and restores the original logger sink after the test
  completes and stderr_sink object goes of of scope.
  EXPECT_DEATH(statement, regex) test passes when statement causes crash and produces error message
  matching regex. Test fails when statement does not crash or it crashes but message does not
  match regex. If a message produced during crash is redirected away from strerr, the test fails.
  By installing StderrSinkDelegate, the macro forces EXPECT_DEATH to send any output produced by
  statement to stderr.
*/
#define EXPECT_DEATH_LOG_TO_STDERR(statement, message)                                             \
  do {                                                                                             \
    Envoy::Logger::StderrSinkDelegate stderr_sink(Envoy::Logger::Registry::getSink());             \
    EXPECT_DEATH(statement, message);                                                              \
  } while (false)

#define VERIFY_ASSERTION(statement)                                                                \
  do {                                                                                             \
    ::testing::AssertionResult status = statement;                                                 \
    if (!status) {                                                                                 \
      return status;                                                                               \
    }                                                                                              \
  } while (false)

// A convenience macro for testing Envoy deprecated features. This will disable the test when
// tests are built with --define deprecated_features=disabled to avoid the hard-failure mode for
// deprecated features. Sample usage is:
//
// TEST_F(FixtureName, DEPRECATED_FEATURE_TEST(TestName)) {
// ...
// }
#ifndef ENVOY_DISABLE_DEPRECATED_FEATURES
#define DEPRECATED_FEATURE_TEST(X) X
#else
#define DEPRECATED_FEATURE_TEST(X) DISABLED_##X
#endif

// Random number generator which logs its seed to stderr. To repeat a test run with a non-zero seed
// one can run the test with --test_arg=--gtest_random_seed=[seed]
class TestRandomGenerator {
public:
  TestRandomGenerator();

  uint64_t random();

private:
  const int32_t seed_;
  std::ranlux48 generator_;
  RealTimeSource real_time_source_;
};

class TestUtility {
public:
  /**
   * Compare 2 HeaderMaps.
   * @param lhs supplies HeaderMap 1.
   * @param rhs supplies HeaderMap 2.
   * @return TRUE if the HeaderMaps are equal, ignoring the order of the
   * headers, false if not.
   */
  static bool headerMapEqualIgnoreOrder(const Http::HeaderMap& lhs, const Http::HeaderMap& rhs);

  /**
   * Compare 2 buffers.
   * @param lhs supplies buffer 1.
   * @param rhs supplies buffer 2.
   * @return TRUE if the buffers contain equal content
   *         (i.e., if lhs.toString() == rhs.toString()), false if not.
   */
  static bool buffersEqual(const Buffer::Instance& lhs, const Buffer::Instance& rhs);

  /**
   * Feed a buffer with random characters.
   * @param buffer supplies the buffer to be fed.
   * @param n_char number of characters that should be added to the supplied buffer.
   * @param seed seeds pseudo-random number generator (default = 0).
   */
  static void feedBufferWithRandomCharacters(Buffer::Instance& buffer, uint64_t n_char,
                                             uint64_t seed = 0);

  /**
   * Finds a stat in a vector with the given name.
   * @param name the stat name to look for.
   * @param v the vector of stats.
   * @return the stat
   */
  template <typename T> static T findByName(const std::vector<T>& v, const std::string& name) {
    auto pos = std::find_if(v.begin(), v.end(),
                            [&name](const T& stat) -> bool { return stat->name() == name; });
    if (pos == v.end()) {
      return nullptr;
    }
    return *pos;
  }

  /**
   * Find a counter in a stats store.
   * @param store supplies the stats store.
   * @param name supplies the name to search for.
   * @return Stats::CounterSharedPtr the counter or nullptr if there is none.
   */
  static Stats::CounterSharedPtr findCounter(Stats::Store& store, const std::string& name);

  /**
   * Find a gauge in a stats store.
   * @param store supplies the stats store.
   * @param name supplies the name to search for.
   * @return Stats::GaugeSharedPtr the gauge or nullptr if there is none.
   */
  static Stats::GaugeSharedPtr findGauge(Stats::Store& store, const std::string& name);

  /**
   * Wait till Counter value is equal to the passed ion value.
   * @param store supplies the stats store.
   * @param name supplies the name of the counter to wait for.
   * @param value supplies the value of the counter.
   * @param time_system the time system to use for waiting.
   */
  static void waitForCounterEq(Stats::Store& store, const std::string& name, uint64_t value,
                               Event::TestTimeSystem& time_system);

  /**
   * Wait for a counter to >= a given value.
   * @param store supplies the stats store.
   * @param name counter name.
   * @param value target value.
   * @param time_system the time system to use for waiting.
   */
  static void waitForCounterGe(Stats::Store& store, const std::string& name, uint64_t value,
                               Event::TestTimeSystem& time_system);

  /**
   * Wait for a gauge to >= a given value.
   * @param store supplies the stats store.
   * @param name gauge name.
   * @param value target value.
   * @param time_system the time system to use for waiting.
   */
  static void waitForGaugeGe(Stats::Store& store, const std::string& name, uint64_t value,
                             Event::TestTimeSystem& time_system);

  /**
   * Wait for a gauge to == a given value.
   * @param store supplies the stats store.
   * @param name gauge name.
   * @param value target value.
   * @param time_system the time system to use for waiting.
   */
  static void waitForGaugeEq(Stats::Store& store, const std::string& name, uint64_t value,
                             Event::TestTimeSystem& time_system);

  /**
   * Find a readout in a stats store.
   * @param store supplies the stats store.
   * @param name supplies the name to search for.
   * @return Stats::TextReadoutSharedPtr the readout or nullptr if there is none.
   */
  static Stats::TextReadoutSharedPtr findTextReadout(Stats::Store& store, const std::string& name);

  /**
   * Convert a string list of IP addresses into a list of network addresses usable for DNS
   * response testing.
   */
  static std::list<Network::DnsResponse>
  makeDnsResponse(const std::list<std::string>& addresses,
                  std::chrono::seconds = std::chrono::seconds(0));

  /**
   * List files in a given directory path
   *
   * @param path directory path to list
   * @param recursive whether or not to traverse subdirectories
   * @return std::vector<std::string> filenames
   */
  static std::vector<std::string> listFiles(const std::string& path, bool recursive);

  /**
   * Return a unique temporary filename for use in tests.
   *
   * @return a filename based on the process id and current time.
   */

  static std::string uniqueFilename() {
    return absl::StrCat(getpid(), "_", std::chrono::system_clock::now().time_since_epoch().count());
  }

  /**
   * Compare two protos of the same type for equality.
   *
   * @param lhs proto on LHS.
   * @param rhs proto on RHS.
   * @param ignore_repeated_field_ordering if true, repeated field ordering will be ignored.
   * @return bool indicating whether the protos are equal.
   */
  static bool protoEqual(const Protobuf::Message& lhs, const Protobuf::Message& rhs,
                         bool ignore_repeated_field_ordering = false) {
    Protobuf::util::MessageDifferencer differencer;
    differencer.set_message_field_comparison(Protobuf::util::MessageDifferencer::EQUIVALENT);
    if (ignore_repeated_field_ordering) {
      differencer.set_repeated_field_comparison(Protobuf::util::MessageDifferencer::AS_SET);
    }
    return differencer.Compare(lhs, rhs);
  }

  static bool protoEqualIgnoringField(const Protobuf::Message& lhs, const Protobuf::Message& rhs,
                                      const std::string& field_to_ignore) {
    Protobuf::util::MessageDifferencer differencer;
    const Protobuf::FieldDescriptor* ignored_field =
        lhs.GetDescriptor()->FindFieldByName(field_to_ignore);
    ASSERT(ignored_field != nullptr, "Field name to ignore not found.");
    differencer.IgnoreField(ignored_field);
    return differencer.Compare(lhs, rhs);
  }

  /**
   * Compare two decoded resources for equality.
   *
   * @param lhs decoded resource on LHS.
   * @param rhs decoded resource on RHS.
   * @return bool indicating whether the decoded resources are equal.
   */
  static bool decodedResourceEq(const Config::DecodedResource& lhs,
                                const Config::DecodedResource& rhs) {
    return lhs.name() == rhs.name() && lhs.aliases() == rhs.aliases() &&
           lhs.version() == rhs.version() && lhs.hasResource() == rhs.hasResource() &&
           (!lhs.hasResource() || protoEqual(lhs.resource(), rhs.resource()));
  }

  /**
   * Compare two JSON strings serialized from ProtobufWkt::Struct for equality. When two identical
   * ProtobufWkt::Struct are serialized into JSON strings, the results have the same set of
   * properties (values), but the positions may be different.
   *
   * @param lhs JSON string on LHS.
   * @param rhs JSON string on RHS.
   * @return bool indicating whether the JSON strings are equal.
   */
  static bool jsonStringEqual(const std::string& lhs, const std::string& rhs) {
    return protoEqual(jsonToStruct(lhs), jsonToStruct(rhs));
  }

  /**
   * Symmetrically pad a string with '=' out to a desired length.
   * @param to_pad the string being padded around.
   * @param desired_length the length we want the padding to bring the string up to.
   * @return the padded string.
   */
  static std::string addLeftAndRightPadding(absl::string_view to_pad, int desired_length = 80);

  /**
   * Split a string.
   * @param source supplies the string to split.
   * @param split supplies the char to split on.
   * @return vector of strings computed after splitting `source` around all instances of `split`.
   */
  static std::vector<std::string> split(const std::string& source, char split);

  /**
   * Split a string.
   * @param source supplies the string to split.
   * @param split supplies the string to split on.
   * @param keep_empty_string result contains empty strings if the string starts or ends with
   * 'split', or if instances of 'split' are adjacent.
   * @return vector of strings computed after splitting `source` around all instances of `split`.
   */
  static std::vector<std::string> split(const std::string& source, const std::string& split,
                                        bool keep_empty_string = false);

  /**
   * Compare two RepeatedPtrFields of the same type for equality.
   *
   * @param lhs RepeatedPtrField on LHS.
   * @param rhs RepeatedPtrField on RHS.
   * @param ignore_ordering if ordering should be ignored. Note if true this turns
   *   comparison into an N^2 operation.
   * @return bool indicating whether the RepeatedPtrField are equal. TestUtility::protoEqual() is
   *              used for individual element testing.
   */
  template <typename ProtoType>
  static bool repeatedPtrFieldEqual(const Protobuf::RepeatedPtrField<ProtoType>& lhs,
                                    const Protobuf::RepeatedPtrField<ProtoType>& rhs,
                                    bool ignore_ordering = false) {
    if (lhs.size() != rhs.size()) {
      return false;
    }

    if (!ignore_ordering) {
      for (int i = 0; i < lhs.size(); ++i) {
        if (!TestUtility::protoEqual(lhs[i], rhs[i], /*ignore_ordering=*/false)) {
          return false;
        }
      }

      return true;
    }
    using ProtoList = std::list<std::unique_ptr<const Protobuf::Message>>;
    // Iterate through using protoEqual as ignore_ordering is true, and fields
    // in the sub-protos may also be out of order.
    ProtoList lhs_list =
        RepeatedPtrUtil::convertToConstMessagePtrContainer<ProtoType, ProtoList>(lhs);
    ProtoList rhs_list =
        RepeatedPtrUtil::convertToConstMessagePtrContainer<ProtoType, ProtoList>(rhs);
    while (!lhs_list.empty()) {
      bool found = false;
      for (auto it = rhs_list.begin(); it != rhs_list.end(); ++it) {
        if (TestUtility::protoEqual(*lhs_list.front(), **it,
                                    /*ignore_ordering=*/true)) {
          lhs_list.pop_front();
          rhs_list.erase(it);
          found = true;
          break;
        }
      }
      if (!found) {
        return false;
      }
    }
    return true;
  }

  template <class ProtoType>
  static AssertionResult
  assertRepeatedPtrFieldEqual(const Protobuf::RepeatedPtrField<ProtoType>& lhs,
                              const Protobuf::RepeatedPtrField<ProtoType>& rhs,
                              bool ignore_ordering = false) {
    if (!repeatedPtrFieldEqual(lhs, rhs, ignore_ordering)) {
      return AssertionFailure() << RepeatedPtrUtil::debugString(lhs) << " does not match "
                                << RepeatedPtrUtil::debugString(rhs);
    }

    return AssertionSuccess();
  }

  /**
   * Returns the closest thing to a sensible "name" field for the given xDS resource.
   * @param resource the resource to extract the name of.
   * @return the resource's name.
   */
  static std::string xdsResourceName(const ProtobufWkt::Any& resource);

  /**
   * Returns a "novel" IPv4 loopback address, if available.
   * For many tests, we want a loopback address other than 127.0.0.1 where possible. For some
   * platforms such as macOS, only 127.0.0.1 is available for IPv4 loopback.
   *
   * @return string 127.0.0.x , where x is "1" for macOS and "9" otherwise.
   */
  static std::string getIpv4Loopback() {
#ifdef __APPLE__
    return "127.0.0.1";
#else
    return "127.0.0.9";
#endif
  }

  /**
   * Return typed proto message object for YAML.
   * @param yaml YAML string.
   * @return MessageType parsed from yaml.
   */
  template <class MessageType> static MessageType parseYaml(const std::string& yaml) {
    MessageType message;
    TestUtility::loadFromYaml(yaml, message);
    return message;
  }

  // Allows pretty printed test names for TEST_P using TestEnvironment::getIpVersionsForTest().
  //
  // Tests using this will be of the form IpVersions/SslSocketTest.HalfClose/IPv4
  // instead of IpVersions/SslSocketTest.HalfClose/1
  static std::string
  ipTestParamsToString(const ::testing::TestParamInfo<Network::Address::IpVersion>& params) {
    return params.param == Network::Address::IpVersion::v4 ? "IPv4" : "IPv6";
  }

  /**
   * Return flip-ordered bytes.
   * @param bytes input bytes.
   * @return Type flip-ordered bytes.
   */
  template <class Type> static Type flipOrder(const Type& bytes) {
    Type result{0};
    Type data = bytes;
    for (Type i = 0; i < sizeof(Type); i++) {
      result <<= 8;
      result |= (data & Type(0xFF));
      data >>= 8;
    }
    return result;
  }

  static absl::Time parseTime(const std::string& input, const std::string& input_format);
  static std::string formatTime(const absl::Time input, const std::string& output_format);
  static std::string formatTime(const SystemTime input, const std::string& output_format);
  static std::string convertTime(const std::string& input, const std::string& input_format,
                                 const std::string& output_format);

  static constexpr std::chrono::milliseconds DefaultTimeout = std::chrono::milliseconds(10000);

  /**
   * Return a prefix string matcher.
   * @param string prefix.
   * @return Object StringMatcher.
   */
  static const envoy::type::matcher::v3::StringMatcher createPrefixMatcher(std::string str) {
    envoy::type::matcher::v3::StringMatcher matcher;
    matcher.set_prefix(str);
    return matcher;
  }

  /**
   * Return an exact string matcher.
   * @param string exact.
   * @return Object StringMatcher.
   */
  static const envoy::type::matcher::v3::StringMatcher createExactMatcher(std::string str) {
    envoy::type::matcher::v3::StringMatcher matcher;
    matcher.set_exact(str);
    return matcher;
  }

  /**
   * Return a regex string matcher.
   * @param string exact.
   * @return Object StringMatcher.
   */
  static const envoy::type::matcher::v3::StringMatcher createRegexMatcher(std::string str) {
    envoy::type::matcher::v3::StringMatcher matcher;
    matcher.set_hidden_envoy_deprecated_regex(str);
    return matcher;
  }

  /**
   * Checks that passed gauges have a value of 0. Gauges can be omitted from
   * this check by modifying the regex that matches gauge names in the
   * implementation.
   *
   * @param vector of gauges to check.
   * @return bool indicating that passed gauges not matching the omitted regex have a value of 0.
   */
  static bool gaugesZeroed(const std::vector<Stats::GaugeSharedPtr>& gauges);
  static bool gaugesZeroed(
      const std::vector<std::pair<absl::string_view, Stats::PrimitiveGaugeReference>>& gauges);

  /**
   * Returns the members of gauges that are not zero. Uses the same regex filter as gaugesZeroed().
   */
  static std::string nonZeroedGauges(const std::vector<Stats::GaugeSharedPtr>& gauges);

  // Strict variants of Protobuf::MessageUtil
  static void loadFromJson(const std::string& json, Protobuf::Message& message,
                           bool preserve_original_type = false) {
    MessageUtil::loadFromJson(json, message, ProtobufMessage::getStrictValidationVisitor());
    if (!preserve_original_type) {
      Config::VersionConverter::eraseOriginalTypeInformation(message);
    }
  }

  static void loadFromJson(const std::string& json, ProtobufWkt::Struct& message) {
    MessageUtil::loadFromJson(json, message);
  }

  static void loadFromYaml(const std::string& yaml, Protobuf::Message& message,
                           bool preserve_original_type = false) {
    MessageUtil::loadFromYaml(yaml, message, ProtobufMessage::getStrictValidationVisitor());
    if (!preserve_original_type) {
      Config::VersionConverter::eraseOriginalTypeInformation(message);
    }
  }

  static void loadFromFile(const std::string& path, Protobuf::Message& message, Api::Api& api,
                           bool preserve_original_type = false) {
    MessageUtil::loadFromFile(path, message, ProtobufMessage::getStrictValidationVisitor(), api);
    if (!preserve_original_type) {
      Config::VersionConverter::eraseOriginalTypeInformation(message);
    }
  }

  template <class MessageType>
  static inline MessageType anyConvert(const ProtobufWkt::Any& message) {
    return MessageUtil::anyConvert<MessageType>(message);
  }

  template <class MessageType>
  static void loadFromYamlAndValidate(const std::string& yaml, MessageType& message,
                                      bool preserve_original_type = false) {
    MessageUtil::loadFromYamlAndValidate(yaml, message,
                                         ProtobufMessage::getStrictValidationVisitor());
    if (!preserve_original_type) {
      Config::VersionConverter::eraseOriginalTypeInformation(message);
    }
  }

  template <class MessageType> static void validate(const MessageType& message) {
    MessageUtil::validate(message, ProtobufMessage::getStrictValidationVisitor());
  }

  template <class MessageType>
  static const MessageType& downcastAndValidate(const Protobuf::Message& config) {
    return MessageUtil::downcastAndValidate<MessageType>(
        config, ProtobufMessage::getStrictValidationVisitor());
  }

  static void jsonConvert(const Protobuf::Message& source, Protobuf::Message& dest) {
    // Explicit round-tripping to support conversions inside tests between arbitrary messages as a
    // convenience.
    ProtobufWkt::Struct tmp;
    MessageUtil::jsonConvert(source, tmp);
    MessageUtil::jsonConvert(tmp, ProtobufMessage::getStrictValidationVisitor(), dest);
  }

  static ProtobufWkt::Struct jsonToStruct(const std::string& json) {
    ProtobufWkt::Struct message;
    MessageUtil::loadFromJson(json, message);
    return message;
  }

  /**
   * Extract the Protobuf binary format of a google.protobuf.Message as a string.
   * @param message message of type type.googleapis.com/google.protobuf.Message.
   * @return std::string of the Protobuf binary object.
   */
  static std::string getProtobufBinaryStringFromMessage(const Protobuf::Message& message) {
    std::string pb_binary_str;
    pb_binary_str.reserve(message.ByteSizeLong());
    message.SerializeToString(&pb_binary_str);
    return pb_binary_str;
  }

<<<<<<< HEAD
  struct DecodedResources {
    std::vector<Config::DecodedResourcePtr> owned_resources_;
    std::vector<Config::DecodedResourceRef> refvec_;
  };

  template <class MessageType>
  static DecodedResources decodeResources(std::initializer_list<MessageType> resources,
                                          const std::string& name_field = "name") {
    DecodedResources decoded_resources;
    for (const auto& resource : resources) {
      auto owned_resource = std::make_unique<MessageType>(resource);
      decoded_resources.owned_resources_.emplace_back(new Config::DecodedResourceImpl(
          std::move(owned_resource), MessageUtil::getStringField(resource, name_field), {}, ""));
      decoded_resources.refvec_.emplace_back(*decoded_resources.owned_resources_.back());
    }
    return decoded_resources;
  }

  template <class MessageType>
  static DecodedResources
  decodeResources(const Protobuf::RepeatedPtrField<ProtobufWkt::Any>& resources,
                  const std::string& version, const std::string& name_field = "name") {
    DecodedResources decoded_resources;
    TestOpaqueResourceDecoderImpl<MessageType> resource_decoder(name_field);
    for (const auto& resource : resources) {
      decoded_resources.owned_resources_.emplace_back(
          new Config::DecodedResourceImpl(resource_decoder, resource, version));
      decoded_resources.refvec_.emplace_back(*decoded_resources.owned_resources_.back());
    }
    return decoded_resources;
  }

  template <class MessageType>
  static DecodedResources
  decodeResources(const envoy::service::discovery::v3::DiscoveryResponse& resources,
                  const std::string& name_field = "name") {
    return decodeResources<MessageType>(resources.resources(), resources.version_info(),
                                        name_field);
  }

  template <class MessageType>
  static DecodedResources decodeResources(
      const Protobuf::RepeatedPtrField<envoy::service::discovery::v3::Resource>& resources,
      const std::string& name_field = "name") {
    DecodedResources decoded_resources;
    TestOpaqueResourceDecoderImpl<MessageType> resource_decoder(name_field);
    for (const auto& resource : resources) {
      decoded_resources.owned_resources_.emplace_back(
          new Config::DecodedResourceImpl(resource_decoder, resource));
      decoded_resources.refvec_.emplace_back(*decoded_resources.owned_resources_.back());
    }
    return decoded_resources;
  }

  template <typename Current>
  class TestOpaqueResourceDecoderImpl : public Config::OpaqueResourceDecoderImpl<Current> {
  public:
    TestOpaqueResourceDecoderImpl(absl::string_view name_field)
        : Config::OpaqueResourceDecoderImpl<Current>(ProtobufMessage::getStrictValidationVisitor(),
                                                     name_field) {}
  };
=======
  /**
   * Returns the string representation of a envoy::config::core::v3::ApiVersion.
   *
   * @param api_version to be converted.
   * @return std::string representation of envoy::config::core::v3::ApiVersion.
   */
  static std::string
  getVersionStringFromApiVersion(envoy::config::core::v3::ApiVersion api_version) {
    switch (api_version) {
    case envoy::config::core::v3::ApiVersion::AUTO:
      return "AUTO";
    case envoy::config::core::v3::ApiVersion::V2:
      return "V2";
    case envoy::config::core::v3::ApiVersion::V3:
      return "V3";
    default:
      NOT_REACHED_GCOVR_EXCL_LINE;
    }
  }

  /**
   * Returns the fully-qualified name of a service, rendered from service_full_name_template.
   *
   * @param service_full_name_template the service fully-qualified name template.
   * @param api_version version of a service.
   * @param use_alpha if the alpha version is preferred.
   * @param service_namespace to override the service namespace.
   * @return std::string full path of a service method.
   */
  static std::string
  getVersionedServiceFullName(const std::string& service_full_name_template,
                              envoy::config::core::v3::ApiVersion api_version,
                              bool use_alpha = false,
                              const std::string& service_namespace = EMPTY_STRING) {
    switch (api_version) {
    case envoy::config::core::v3::ApiVersion::AUTO:
      FALLTHRU;
    case envoy::config::core::v3::ApiVersion::V2:
      return fmt::format(service_full_name_template, use_alpha ? "v2alpha" : "v2",
                         service_namespace);

    case envoy::config::core::v3::ApiVersion::V3:
      return fmt::format(service_full_name_template, "v3", service_namespace);
    default:
      NOT_REACHED_GCOVR_EXCL_LINE;
    }
  }

  /**
   * Returns the full path of a service method.
   *
   * @param service_full_name_template the service fully-qualified name template.
   * @param method_name the method name.
   * @param api_version version of a service method.
   * @param use_alpha if the alpha version is preferred.
   * @param service_namespace to override the service namespace.
   * @return std::string full path of a service method.
   */
  static std::string getVersionedMethodPath(const std::string& service_full_name_template,
                                            absl::string_view method_name,
                                            envoy::config::core::v3::ApiVersion api_version,
                                            bool use_alpha = false,
                                            const std::string& service_namespace = EMPTY_STRING) {
    return absl::StrCat("/",
                        getVersionedServiceFullName(service_full_name_template, api_version,
                                                    use_alpha, service_namespace),
                        "/", method_name);
  }
>>>>>>> 96920250
};

/**
 * Wraps the common case of having a cross-thread "one shot" ready condition.
 *
 * It functions like absl::Notification except the usage of notifyAll() appears
 * to trigger tighter simultaneous wakeups in multiple threads, resulting in
 * more contentions, e.g. for BM_CreateRace in
 * ../common/stats/symbol_table_speed_test.cc.
 *
 * See
 *     https://github.com/abseil/abseil-cpp/blob/master/absl/synchronization/notification.h
 * for the absl impl, which appears to result in fewer contentions (and in
 * tests we want contentions).
 */
class ConditionalInitializer {
public:
  /**
   * Set the conditional to ready.
   */
  void setReady();

  /**
   * Block until the conditional is ready, will return immediately if it is already ready. This
   * routine will also reset ready_ so that the initializer can be used again. setReady() should
   * only be called once in between a call to waitReady().
   */
  void waitReady();

  /**
   * Waits until ready; does not reset it. This variation is immune to spurious
   * condvar wakeups, and is also suitable for having multiple threads wait on
   * a common condition.
   */
  void wait();

private:
  Thread::CondVar cv_;
  Thread::MutexBasicLockable mutex_;
  bool ready_{false};
};

namespace Http {

/**
 * All of the inline header functions that just pass through to the child header map.
 */
#define DEFINE_TEST_INLINE_HEADER_FUNCS(name)                                                      \
public:                                                                                            \
  const HeaderEntry* name() const override { return header_map_->name(); }                         \
  void append##name(absl::string_view data, absl::string_view delimiter) override {                \
    header_map_->append##name(data, delimiter);                                                    \
    header_map_->verifyByteSizeInternalForTest();                                                  \
  }                                                                                                \
  void setReference##name(absl::string_view value) override {                                      \
    header_map_->setReference##name(value);                                                        \
    header_map_->verifyByteSizeInternalForTest();                                                  \
  }                                                                                                \
  void set##name(absl::string_view value) override {                                               \
    header_map_->set##name(value);                                                                 \
    header_map_->verifyByteSizeInternalForTest();                                                  \
  }                                                                                                \
  void set##name(uint64_t value) override {                                                        \
    header_map_->set##name(value);                                                                 \
    header_map_->verifyByteSizeInternalForTest();                                                  \
  }                                                                                                \
  size_t remove##name() override {                                                                 \
    const size_t headers_removed = header_map_->remove##name();                                    \
    header_map_->verifyByteSizeInternalForTest();                                                  \
    return headers_removed;                                                                        \
  }                                                                                                \
  absl::string_view get##name##Value() const override { return header_map_->get##name##Value(); }

/**
 * Base class for all test header map types. This class wraps an underlying real header map
 * implementation, passes through all calls, and adds some niceties for testing that we don't
 * want in the production implementation for performance reasons. The wrapping functionality is
 * primarily here to deal with complexities around virtual calls in some constructor paths in
 * HeaderMapImpl.
 */
template <class Interface, class Impl> class TestHeaderMapImplBase : public Interface {
public:
  TestHeaderMapImplBase() = default;
  TestHeaderMapImplBase(const std::initializer_list<std::pair<std::string, std::string>>& values) {
    for (auto& value : values) {
      header_map_->addCopy(LowerCaseString(value.first), value.second);
    }
    header_map_->verifyByteSizeInternalForTest();
  }
  TestHeaderMapImplBase(
      const std::initializer_list<std::pair<Http::LowerCaseString, std::string>>& values) {
    for (auto& value : values) {
      header_map_->addCopy(value.first, value.second);
    }
    header_map_->verifyByteSizeInternalForTest();
  }
  TestHeaderMapImplBase(const TestHeaderMapImplBase& rhs)
      : TestHeaderMapImplBase(*rhs.header_map_) {}
  TestHeaderMapImplBase(const HeaderMap& rhs) {
    HeaderMapImpl::copyFrom(*header_map_, rhs);
    header_map_->verifyByteSizeInternalForTest();
  }
  TestHeaderMapImplBase& operator=(const TestHeaderMapImplBase& rhs) {
    if (this == &rhs) {
      return *this;
    }
    clear();
    HeaderMapImpl::copyFrom(*header_map_, rhs);
    header_map_->verifyByteSizeInternalForTest();
    return *this;
  }

  // Value added methods on top of HeaderMap.
  void addCopy(const std::string& key, const std::string& value) {
    addCopy(LowerCaseString(key), value);
  }
  std::string get_(const std::string& key) const { return get_(LowerCaseString(key)); }
  std::string get_(const LowerCaseString& key) const {
    const HeaderEntry* header = get(key);
    if (!header) {
      return EMPTY_STRING;
    } else {
      return std::string(header->value().getStringView());
    }
  }
  bool has(const std::string& key) const { return get(LowerCaseString(key)) != nullptr; }
  bool has(const LowerCaseString& key) const { return get(key) != nullptr; }
  size_t remove(const std::string& key) { return remove(LowerCaseString(key)); }

  // HeaderMap
  bool operator==(const HeaderMap& rhs) const override { return header_map_->operator==(rhs); }
  bool operator!=(const HeaderMap& rhs) const override { return header_map_->operator!=(rhs); }
  void addViaMove(HeaderString&& key, HeaderString&& value) override {
    header_map_->addViaMove(std::move(key), std::move(value));
    header_map_->verifyByteSizeInternalForTest();
  }
  void addReference(const LowerCaseString& key, absl::string_view value) override {
    header_map_->addReference(key, value);
    header_map_->verifyByteSizeInternalForTest();
  }
  void addReferenceKey(const LowerCaseString& key, uint64_t value) override {
    header_map_->addReferenceKey(key, value);
    header_map_->verifyByteSizeInternalForTest();
  }
  void addReferenceKey(const LowerCaseString& key, absl::string_view value) override {
    header_map_->addReferenceKey(key, value);
    header_map_->verifyByteSizeInternalForTest();
  }
  void addCopy(const LowerCaseString& key, uint64_t value) override {
    header_map_->addCopy(key, value);
    header_map_->verifyByteSizeInternalForTest();
  }
  void addCopy(const LowerCaseString& key, absl::string_view value) override {
    header_map_->addCopy(key, value);
    header_map_->verifyByteSizeInternalForTest();
  }
  void appendCopy(const LowerCaseString& key, absl::string_view value) override {
    header_map_->appendCopy(key, value);
    header_map_->verifyByteSizeInternalForTest();
  }
  void setReference(const LowerCaseString& key, absl::string_view value) override {
    header_map_->setReference(key, value);
    header_map_->verifyByteSizeInternalForTest();
  }
  void setReferenceKey(const LowerCaseString& key, absl::string_view value) override {
    header_map_->setReferenceKey(key, value);
  }
  void setCopy(const LowerCaseString& key, absl::string_view value) override {
    header_map_->setCopy(key, value);
    header_map_->verifyByteSizeInternalForTest();
  }
  uint64_t byteSize() const override { return header_map_->byteSize(); }
  const HeaderEntry* get(const LowerCaseString& key) const override {
    return header_map_->get(key);
  }
  void iterate(HeaderMap::ConstIterateCb cb, void* context) const override {
    header_map_->iterate(cb, context);
  }
  void iterateReverse(HeaderMap::ConstIterateCb cb, void* context) const override {
    header_map_->iterateReverse(cb, context);
  }
  HeaderMap::Lookup lookup(const LowerCaseString& key, const HeaderEntry** entry) const override {
    return header_map_->lookup(key, entry);
  }
  void clear() override {
    header_map_->clear();
    header_map_->verifyByteSizeInternalForTest();
  }
  size_t remove(const LowerCaseString& key) override {
    size_t headers_removed = header_map_->remove(key);
    header_map_->verifyByteSizeInternalForTest();
    return headers_removed;
  }
  size_t removePrefix(const LowerCaseString& key) override {
    size_t headers_removed = header_map_->removePrefix(key);
    header_map_->verifyByteSizeInternalForTest();
    return headers_removed;
  }
  size_t size() const override { return header_map_->size(); }
  bool empty() const override { return header_map_->empty(); }
  void dumpState(std::ostream& os, int indent_level = 0) const override {
    header_map_->dumpState(os, indent_level);
  }

  using Handle = typename CustomInlineHeaderRegistry::Handle<Interface::header_map_type>;
  const HeaderEntry* getInline(Handle handle) const override {
    return header_map_->getInline(handle);
  }
  void appendInline(Handle handle, absl::string_view data, absl::string_view delimiter) override {
    header_map_->appendInline(handle, data, delimiter);
    header_map_->verifyByteSizeInternalForTest();
  }
  void setReferenceInline(Handle handle, absl::string_view value) override {
    header_map_->setReferenceInline(handle, value);
    header_map_->verifyByteSizeInternalForTest();
  }
  void setInline(Handle handle, absl::string_view value) override {
    header_map_->setInline(handle, value);
    header_map_->verifyByteSizeInternalForTest();
  }
  void setInline(Handle handle, uint64_t value) override {
    header_map_->setInline(handle, value);
    header_map_->verifyByteSizeInternalForTest();
  }
  size_t removeInline(Handle handle) override {
    const size_t rc = header_map_->removeInline(handle);
    header_map_->verifyByteSizeInternalForTest();
    return rc;
  }

  std::unique_ptr<Impl> header_map_{Impl::create()};
};

/**
 * Typed test implementations for all of the concrete header types.
 */
class TestRequestHeaderMapImpl
    : public TestHeaderMapImplBase<RequestHeaderMap, RequestHeaderMapImpl> {
public:
  using TestHeaderMapImplBase::TestHeaderMapImplBase;

  INLINE_REQ_HEADERS(DEFINE_TEST_INLINE_HEADER_FUNCS)
  INLINE_REQ_RESP_HEADERS(DEFINE_TEST_INLINE_HEADER_FUNCS)
};

using TestRequestTrailerMapImpl = TestHeaderMapImplBase<RequestTrailerMap, RequestTrailerMapImpl>;

class TestResponseHeaderMapImpl
    : public TestHeaderMapImplBase<ResponseHeaderMap, ResponseHeaderMapImpl> {
public:
  using TestHeaderMapImplBase::TestHeaderMapImplBase;

  INLINE_RESP_HEADERS(DEFINE_TEST_INLINE_HEADER_FUNCS)
  INLINE_REQ_RESP_HEADERS(DEFINE_TEST_INLINE_HEADER_FUNCS)
  INLINE_RESP_HEADERS_TRAILERS(DEFINE_TEST_INLINE_HEADER_FUNCS)
};

class TestResponseTrailerMapImpl
    : public TestHeaderMapImplBase<ResponseTrailerMap, ResponseTrailerMapImpl> {
public:
  using TestHeaderMapImplBase::TestHeaderMapImplBase;

  INLINE_RESP_HEADERS_TRAILERS(DEFINE_TEST_INLINE_HEADER_FUNCS)
};

// Helper method to create a header map from an initializer list. Useful due to make_unique's
// inability to infer the initializer list type.
template <class T>
inline std::unique_ptr<T>
makeHeaderMap(const std::initializer_list<std::pair<std::string, std::string>>& values) {
  return std::make_unique<T, const std::initializer_list<std::pair<std::string, std::string>>&>(
      values);
}

} // namespace Http

namespace Api {
ApiPtr createApiForTest();
ApiPtr createApiForTest(Stats::Store& stat_store);
ApiPtr createApiForTest(Event::TimeSystem& time_system);
ApiPtr createApiForTest(Stats::Store& stat_store, Event::TimeSystem& time_system);
} // namespace Api

MATCHER_P(HeaderMapEqualIgnoreOrder, expected, "") {
  const bool equal = TestUtility::headerMapEqualIgnoreOrder(*arg, *expected);
  if (!equal) {
    *result_listener << "\n"
                     << TestUtility::addLeftAndRightPadding("Expected header map:") << "\n"
                     << *expected
                     << TestUtility::addLeftAndRightPadding("is not equal to actual header map:")
                     << "\n"
                     << *arg << TestUtility::addLeftAndRightPadding("") // line full of padding
                     << "\n";
  }
  return equal;
}

MATCHER_P(ProtoEq, expected, "") {
  const bool equal =
      TestUtility::protoEqual(arg, expected, /*ignore_repeated_field_ordering=*/false);
  if (!equal) {
    *result_listener << "\n"
                     << "==========================Expected proto:===========================\n"
                     << expected.DebugString()
                     << "------------------is not equal to actual proto:---------------------\n"
                     << arg.DebugString()
                     << "====================================================================\n";
  }
  return equal;
}

MATCHER_P(ProtoEqIgnoreRepeatedFieldOrdering, expected, "") {
  const bool equal =
      TestUtility::protoEqual(arg, expected, /*ignore_repeated_field_ordering=*/true);
  if (!equal) {
    *result_listener << "\n"
                     << TestUtility::addLeftAndRightPadding("Expected proto:") << "\n"
                     << expected.DebugString()
                     << TestUtility::addLeftAndRightPadding("is not equal to actual proto:") << "\n"
                     << arg.DebugString()
                     << TestUtility::addLeftAndRightPadding("") // line full of padding
                     << "\n";
  }
  return equal;
}

MATCHER_P2(ProtoEqIgnoringField, expected, ignored_field, "") {
  const bool equal = TestUtility::protoEqualIgnoringField(arg, expected, ignored_field);
  if (!equal) {
    std::string but_ignoring = absl::StrCat("(but ignoring ", ignored_field, ")");
    *result_listener << "\n"
                     << TestUtility::addLeftAndRightPadding("Expected proto:") << "\n"
                     << TestUtility::addLeftAndRightPadding(but_ignoring) << "\n"
                     << expected.DebugString()
                     << TestUtility::addLeftAndRightPadding("is not equal to actual proto:") << "\n"
                     << arg.DebugString()
                     << TestUtility::addLeftAndRightPadding("") // line full of padding
                     << "\n";
  }
  return equal;
}

MATCHER_P(RepeatedProtoEq, expected, "") {
  const bool equal = TestUtility::repeatedPtrFieldEqual(arg, expected);
  if (!equal) {
    *result_listener << "\n"
                     << TestUtility::addLeftAndRightPadding("Expected repeated:") << "\n"
                     << RepeatedPtrUtil::debugString(expected) << "\n"
                     << TestUtility::addLeftAndRightPadding("is not equal to actual repeated:")
                     << "\n"
                     << RepeatedPtrUtil::debugString(arg) << "\n"
                     << TestUtility::addLeftAndRightPadding("") // line full of padding
                     << "\n";
  }
  return equal;
}

MATCHER_P(DecodedResourcesEq, expected, "") {
  const bool equal = std::equal(arg.begin(), arg.end(), expected.begin(), expected.end(),
                                TestUtility::decodedResourceEq);
  if (!equal) {
    const auto format_resources =
        [](const std::vector<Config::DecodedResourceRef>& resources) -> std::string {
      std::vector<std::string> resource_strs;
      std::transform(
          resources.begin(), resources.end(), std::back_inserter(resource_strs),
          [](const Config::DecodedResourceRef& resource) -> std::string {
            return fmt::format(
                "<name: {}, aliases: {}, version: {}, resource: {}>", resource.get().name(),
                absl::StrJoin(resource.get().aliases(), ","), resource.get().version(),
                resource.get().hasResource() ? resource.get().resource().DebugString() : "(none)");
          });
      return absl::StrJoin(resource_strs, ", ");
    };
    *result_listener << "\n"
                     << TestUtility::addLeftAndRightPadding("Expected resources:") << "\n"
                     << format_resources(expected) << "\n"
                     << TestUtility::addLeftAndRightPadding("are not equal to actual resources:")
                     << "\n"
                     << format_resources(arg) << "\n"
                     << TestUtility::addLeftAndRightPadding("") // line full of padding
                     << "\n";
  }
  return equal;
}

MATCHER_P(Percent, rhs, "") {
  envoy::type::v3::FractionalPercent expected;
  expected.set_numerator(rhs);
  expected.set_denominator(envoy::type::v3::FractionalPercent::HUNDRED);
  return TestUtility::protoEqual(expected, arg, /*ignore_repeated_field_ordering=*/false);
}

MATCHER_P(JsonStringEq, expected, "") {
  const bool equal = TestUtility::jsonStringEqual(arg, expected);
  if (!equal) {
    *result_listener << "\n"
                     << TestUtility::addLeftAndRightPadding("Expected JSON string:") << "\n"
                     << expected
                     << TestUtility::addLeftAndRightPadding("is not equal to actual JSON string:")
                     << "\n"
                     << arg << TestUtility::addLeftAndRightPadding("") // line full of padding
                     << "\n";
  }
  return equal;
}

} // namespace Envoy<|MERGE_RESOLUTION|>--- conflicted
+++ resolved
@@ -616,7 +616,6 @@
     return pb_binary_str;
   }
 
-<<<<<<< HEAD
   struct DecodedResources {
     std::vector<Config::DecodedResourcePtr> owned_resources_;
     std::vector<Config::DecodedResourceRef> refvec_;
@@ -678,7 +677,7 @@
         : Config::OpaqueResourceDecoderImpl<Current>(ProtobufMessage::getStrictValidationVisitor(),
                                                      name_field) {}
   };
-=======
+
   /**
    * Returns the string representation of a envoy::config::core::v3::ApiVersion.
    *
@@ -747,7 +746,6 @@
                                                     use_alpha, service_namespace),
                         "/", method_name);
   }
->>>>>>> 96920250
 };
 
 /**

#pragma once

#include <stdlib.h>

#include <list>
#include <random>
#include <string>
#include <vector>

#include "envoy/api/api.h"
#include "envoy/buffer/buffer.h"
#include "envoy/config/bootstrap/v2/bootstrap.pb.h"
#include "envoy/network/address.h"
#include "envoy/stats/stats.h"
#include "envoy/stats/store.h"
#include "envoy/thread/thread.h"

#include "common/buffer/buffer_impl.h"
#include "common/common/block_memory_hash_set.h"
#include "common/common/c_smart_ptr.h"
#include "common/common/thread.h"
#include "common/http/header_map_impl.h"
#include "common/protobuf/utility.h"
#include "common/stats/raw_stat_data.h"

#include "test/test_common/printers.h"

#include "gmock/gmock.h"
#include "gtest/gtest.h"

using testing::_;
using testing::AssertionFailure;
using testing::AssertionResult;
using testing::AssertionSuccess;
using testing::Invoke;

namespace Envoy {
#define EXPECT_THROW_WITH_MESSAGE(statement, expected_exception, message)                          \
  try {                                                                                            \
    statement;                                                                                     \
    ADD_FAILURE() << "Exception should take place. It did not.";                                   \
  } catch (expected_exception & e) {                                                               \
    EXPECT_EQ(message, std::string(e.what()));                                                     \
  }

#define EXPECT_THROW_WITH_REGEX(statement, expected_exception, regex_str)                          \
  try {                                                                                            \
    statement;                                                                                     \
    ADD_FAILURE() << "Exception should take place. It did not.";                                   \
  } catch (expected_exception & e) {                                                               \
    EXPECT_THAT(e.what(), ::testing::ContainsRegex(regex_str));                                    \
  }

#define EXPECT_THROW_WITHOUT_REGEX(statement, expected_exception, regex_str)                       \
  try {                                                                                            \
    statement;                                                                                     \
    ADD_FAILURE() << "Exception should take place. It did not.";                                   \
  } catch (expected_exception & e) {                                                               \
    EXPECT_THAT(e.what(), ::testing::Not(::testing::ContainsRegex(regex_str)));                    \
  }

#define VERBOSE_EXPECT_NO_THROW(statement)                                                         \
  try {                                                                                            \
    statement;                                                                                     \
  } catch (EnvoyException & e) {                                                                   \
    ADD_FAILURE() << "Unexpected exception: " << std::string(e.what());                            \
  }

/*
  Macro to use instead of EXPECT_DEATH when stderr is produced by a logger.
  It temporarily installs stderr sink and restores the original logger sink after the test
  completes and sdterr_sink object goes of of scope.
  EXPECT_DEATH(statement, regex) test passes when statement causes crash and produces error message
  matching regex. Test fails when statement does not crash or it crashes but message does not
  match regex. If a message produced during crash is redirected away from strerr, the test fails.
  By installing StderrSinkDelegate, the macro forces EXPECT_DEATH to send any output produced by
  statement to stderr.
*/
#define EXPECT_DEATH_LOG_TO_STDERR(statement, message)                                             \
  do {                                                                                             \
    Logger::StderrSinkDelegate stderr_sink(Logger::Registry::getSink());                           \
    EXPECT_DEATH(statement, message);                                                              \
  } while (false)

#define VERIFY_ASSERTION(statement)                                                                \
  do {                                                                                             \
    ::testing::AssertionResult status = statement;                                                 \
    if (!status) {                                                                                 \
      return status;                                                                               \
    }                                                                                              \
  } while (false)

// Random number generator which logs its seed to stderr. To repeat a test run with a non-zero seed
// one can run the test with --test_arg=--gtest_random_seed=[seed]
class TestRandomGenerator {
public:
  TestRandomGenerator();

  uint64_t random();

private:
  const int32_t seed_;
  std::ranlux48 generator_;
  RealTimeSource real_time_source_;
};

class TestUtility {
public:
  /**
   * Compare 2 HeaderMaps.
   * @param lhs supplies HeaderMaps 1.
   * @param rhs supplies HeaderMaps 2.
   * @return TRUE if the HeaderMapss are equal, ignoring the order of the
   * headers, false if not.
   */
  static bool headerMapEqualIgnoreOrder(const Http::HeaderMap& lhs, const Http::HeaderMap& rhs);

  /**
   * Compare 2 buffers.
   * @param lhs supplies buffer 1.
   * @param rhs supplies buffer 2.
   * @return TRUE if the buffers are equal, false if not.
   */
  static bool buffersEqual(const Buffer::Instance& lhs, const Buffer::Instance& rhs);

  /**
   * Feed a buffer with random characters.
   * @param buffer supplies the buffer to be fed.
   * @param n_char number of characters that should be added to the supplied buffer.
   * @param seed seeds pseudo-random number genarator (default = 0).
   */
  static void feedBufferWithRandomCharacters(Buffer::Instance& buffer, uint64_t n_char,
                                             uint64_t seed = 0);

  /**
   * Finds a stat in a vector with the given name.
   * @param name the stat name to look for.
   * @param v the vector of stats.
   * @return the stat
   */
  template <typename T> static T findByName(const std::vector<T>& v, const std::string& name) {
    auto pos = std::find_if(v.begin(), v.end(),
                            [&name](const T& stat) -> bool { return stat->name() == name; });
    if (pos == v.end()) {
      return nullptr;
    }
    return *pos;
  }

  /**
   * Find a counter in a stats store.
   * @param store supplies the stats store.
   * @param name supplies the name to search for.
   * @return Stats::CounterSharedPtr the counter or nullptr if there is none.
   */
  static Stats::CounterSharedPtr findCounter(Stats::Store& store, const std::string& name);

  /**
   * Find a gauge in a stats store.
   * @param store supplies the stats store.
   * @param name supplies the name to search for.
   * @return Stats::GaugeSharedPtr the gauge or nullptr if there is none.
   */
  static Stats::GaugeSharedPtr findGauge(Stats::Store& store, const std::string& name);

  /**
   * Convert a string list of IP addresses into a list of network addresses usable for DNS
   * response testing.
   */
  static std::list<Network::Address::InstanceConstSharedPtr>
  makeDnsResponse(const std::list<std::string>& addresses);

  /**
   * List files in a given directory path
   *
   * @param path directory path to list
   * @param recursive whether or not to traverse subdirectories
   * @return std::vector<std::string> filenames
   */
  static std::vector<std::string> listFiles(const std::string& path, bool recursive);

  /**
   * Compare two protos of the same type for equality.
   *
   * @param lhs proto on LHS.
   * @param rhs proto on RHS.
   * @return bool indicating whether the protos are equal.
   */
  static bool protoEqual(const Protobuf::Message& lhs, const Protobuf::Message& rhs) {
    return Protobuf::util::MessageDifferencer::Equivalent(lhs, rhs);
  }

  /**
   * Split a string.
   * @param source supplies the string to split.
   * @param split supplies the char to split on.
   * @return vector of strings computed after splitting `source` around all instances of `split`.
   */
  static std::vector<std::string> split(const std::string& source, char split);

  /**
   * Split a string.
   * @param source supplies the string to split.
   * @param split supplies the string to split on.
   * @param keep_empty_string result contains empty strings if the string starts or ends with
   * 'split', or if instances of 'split' are adjacent.
   * @return vector of strings computed after splitting `source` around all instances of `split`.
   */
  static std::vector<std::string> split(const std::string& source, const std::string& split,
                                        bool keep_empty_string = false);

  /**
   * Compare two RepeatedPtrFields of the same type for equality.
   *
   * @param lhs RepeatedPtrField on LHS.
   * @param rhs RepeatedPtrField on RHS.
   * @return bool indicating whether the RepeatedPtrField are equal. TestUtility::protoEqual() is
   *              used for individual element testing.
   */
  template <class ProtoType>
  static bool repeatedPtrFieldEqual(const Protobuf::RepeatedPtrField<ProtoType>& lhs,
                                    const Protobuf::RepeatedPtrField<ProtoType>& rhs) {
    if (lhs.size() != rhs.size()) {
      return false;
    }

    for (int i = 0; i < lhs.size(); ++i) {
      if (!TestUtility::protoEqual(lhs[i], rhs[i])) {
        return false;
      }
    }

    return true;
  }

  template <class ProtoType>
  static AssertionResult
  assertRepeatedPtrFieldEqual(const Protobuf::RepeatedPtrField<ProtoType>& lhs,
                              const Protobuf::RepeatedPtrField<ProtoType>& rhs) {
    if (!repeatedPtrFieldEqual(lhs, rhs)) {
      return AssertionFailure() << RepeatedPtrUtil::debugString(lhs) << " does not match "
                                << RepeatedPtrUtil::debugString(rhs);
    }

    return AssertionSuccess();
  }

  /**
   * Parse bootstrap config from v1 JSON static config string.
   * @param json_string source v1 JSON static config string.
   * @return envoy::config::bootstrap::v2::Bootstrap.
   */
  static envoy::config::bootstrap::v2::Bootstrap
  parseBootstrapFromJson(const std::string& json_string);

  /**
   * Returns a "novel" IPv4 loopback address, if available.
   * For many tests, we want a loopback address other than 127.0.0.1 where possible. For some
   * platforms such as OSX, only 127.0.0.1 is available for IPv4 loopback.
   *
   * @return string 127.0.0.x , where x is "1" for OSX and "9" otherwise.
   */
  static std::string getIpv4Loopback() {
#ifdef __APPLE__
    return "127.0.0.1";
#else
    return "127.0.0.9";
#endif
  }

  /**
   * Return typed proto message object for YAML.
   * @param yaml YAML string.
   * @return MessageType parsed from yaml.
   */
  template <class MessageType> static MessageType parseYaml(const std::string& yaml) {
    MessageType message;
    MessageUtil::loadFromYaml(yaml, message);
    return message;
  }

  // Allows pretty printed test names for TEST_P using TestEnvironment::getIpVersionsForTest().
  //
  // Tests using this will be of the form IpVersions/SslSocketTest.HalfClose/IPv4
  // instead of IpVersions/SslSocketTest.HalfClose/1
  static std::string
  ipTestParamsToString(const testing::TestParamInfo<Network::Address::IpVersion>& params) {
    return params.param == Network::Address::IpVersion::v4 ? "IPv4" : "IPv6";
  }

  /**
   * Return flip-ordered bytes.
   * @param bytes input bytes.
   * @return Type flip-ordered bytes.
   */
  template <class Type> static Type flipOrder(const Type& bytes) {
    Type result{0};
    Type data = bytes;
    for (Type i = 0; i < sizeof(Type); i++) {
      result <<= 8;
      result |= (data & Type(0xFF));
      data >>= 8;
    }
    return result;
  }

  static constexpr std::chrono::milliseconds DefaultTimeout = std::chrono::milliseconds(10000);

  static void renameFile(const std::string& old_name, const std::string& new_name);
  static void createDirectory(const std::string& name);
  static void createSymlink(const std::string& target, const std::string& link);
};

/**
 * This utility class wraps the common case of having a cross-thread "one shot" ready condition.
 */
class ConditionalInitializer {
public:
  /**
   * Set the conditional to ready.
   */
  void setReady();

  /**
   * Block until the conditional is ready, will return immediately if it is already ready. This
   * routine will also reset ready_ so that the initializer can be used again. setReady() should
   * only be called once in between a call to waitReady().
   */
  void waitReady();

private:
  Thread::CondVar cv_;
  Thread::MutexBasicLockable mutex_;
  bool ready_{false};
};

class ScopedFdCloser {
public:
  ScopedFdCloser(int fd);
  ~ScopedFdCloser();

private:
  int fd_;
};

/**
 * A utility class for atomically updating a file using symbolic link swap.
 */
class AtomicFileUpdater {
public:
  AtomicFileUpdater(const std::string& filename);

  void update(const std::string& contents);

private:
  const std::string link_;
  const std::string new_link_;
  const std::string target1_;
  const std::string target2_;
  bool use_target1_;
};

namespace Http {

/**
 * A test version of HeaderMapImpl that adds some niceties around letting us use
 * std::string instead of always doing LowerCaseString() by hand.
 */
class TestHeaderMapImpl : public HeaderMapImpl {
public:
  TestHeaderMapImpl();
  TestHeaderMapImpl(const std::initializer_list<std::pair<std::string, std::string>>& values);
  TestHeaderMapImpl(const HeaderMap& rhs);

  // The above constructor for TestHeaderMap is not an actual copy constructor.
  TestHeaderMapImpl(const TestHeaderMapImpl& rhs);
  TestHeaderMapImpl& operator=(const TestHeaderMapImpl& rhs);

  bool operator==(const TestHeaderMapImpl& rhs) const { return HeaderMapImpl::operator==(rhs); }

  friend std::ostream& operator<<(std::ostream& os, const TestHeaderMapImpl& p) {
    p.iterate(
        [](const HeaderEntry& header, void* context) -> HeaderMap::Iterate {
          std::ostream* local_os = static_cast<std::ostream*>(context);
          *local_os << header.key().c_str() << " " << header.value().c_str() << std::endl;
          return HeaderMap::Iterate::Continue;
        },
        &os);
    return os;
  }

  using HeaderMapImpl::addCopy;
  using HeaderMapImpl::remove;
  void addCopy(const std::string& key, const std::string& value);
  void remove(const std::string& key);
  std::string get_(const std::string& key);
  std::string get_(const LowerCaseString& key);
  bool has(const std::string& key);
  bool has(const LowerCaseString& key);
};

// Helper method to create a header map from an initializer list. Useful due to make_unique's
// inability to infer the initializer list type.
inline HeaderMapPtr
makeHeaderMap(const std::initializer_list<std::pair<std::string, std::string>>& values) {
  return std::make_unique<TestHeaderMapImpl,
                          const std::initializer_list<std::pair<std::string, std::string>>&>(
      values);
}

} // namespace Http

namespace Stats {

/**
 * Implements a RawStatDataAllocator using a contiguous block of heap-allocated
 * memory, but is otherwise identical to the shared memory allocator in terms of
 * reference counting, data structures, etc.
 */
class TestAllocator : public RawStatDataAllocator {
public:
<<<<<<< HEAD
  TestAllocator(const StatsOptions& stats_options)
      : RawStatDataAllocator(symbol_table_), stats_options_(stats_options) {}
  ~TestAllocator() { EXPECT_TRUE(stats_.empty()); }

  RawStatData* alloc(absl::string_view name) override {
    CSmartPtr<RawStatData, freeAdapter>& stat_ref = stats_[std::string(name)];
    if (!stat_ref) {
      stat_ref.reset(static_cast<RawStatData*>(
          ::calloc(RawStatData::structSizeWithOptions(stats_options_), 1)));
      stat_ref->initialize(name, stats_options_);
    } else {
      stat_ref->ref_count_++;
=======
  struct TestBlockMemoryHashSetOptions : public BlockMemoryHashSetOptions {
    TestBlockMemoryHashSetOptions() {
      capacity = 200;
      num_slots = 131;
>>>>>>> dd2b1d45
    }
  };

  explicit TestAllocator(const StatsOptions& stats_options)
      : RawStatDataAllocator(mutex_, hash_set_, stats_options),
        block_memory_(std::make_unique<uint8_t[]>(
            RawStatDataSet::numBytes(block_hash_options_, stats_options))),
        hash_set_(block_hash_options_, true /* init */, block_memory_.get(), stats_options) {}
  ~TestAllocator() { EXPECT_EQ(0, hash_set_.size()); }

private:
<<<<<<< HEAD
  static void freeAdapter(RawStatData* data) { ::free(data); }
  std::unordered_map<std::string, CSmartPtr<RawStatData, freeAdapter>> stats_;
  SymbolTableImpl symbol_table_;
  const StatsOptions& stats_options_;
=======
  Thread::MutexBasicLockable mutex_;
  TestBlockMemoryHashSetOptions block_hash_options_;
  std::unique_ptr<uint8_t[]> block_memory_;
  RawStatDataSet hash_set_;
>>>>>>> dd2b1d45
};

class MockedTestAllocator : public TestAllocator {
public:
  MockedTestAllocator(const StatsOptions& stats_options);
  virtual ~MockedTestAllocator();

  MOCK_METHOD1(alloc, RawStatData*(absl::string_view name));
  MOCK_METHOD1(free, void(RawStatData& data));
<<<<<<< HEAD

  SymbolTableImpl symbol_table_;
  TestAllocator alloc_;
=======
>>>>>>> dd2b1d45
};

} // namespace Stats

namespace Thread {
ThreadFactory& threadFactoryForTest();
} // namespace Thread

namespace Api {
ApiPtr createApiForTest(Stats::Store& stat_store);
} // namespace Api

MATCHER_P(HeaderMapEqualIgnoreOrder, rhs, "") {
  *result_listener << *rhs << " is not equal to " << *arg;
  return TestUtility::headerMapEqualIgnoreOrder(*arg, *rhs);
}

MATCHER_P(ProtoEq, rhs, "") { return TestUtility::protoEqual(arg, rhs); }

MATCHER_P(RepeatedProtoEq, rhs, "") { return TestUtility::repeatedPtrFieldEqual(arg, rhs); }

} // namespace Envoy<|MERGE_RESOLUTION|>--- conflicted
+++ resolved
@@ -419,62 +419,35 @@
  */
 class TestAllocator : public RawStatDataAllocator {
 public:
-<<<<<<< HEAD
-  TestAllocator(const StatsOptions& stats_options)
-      : RawStatDataAllocator(symbol_table_), stats_options_(stats_options) {}
-  ~TestAllocator() { EXPECT_TRUE(stats_.empty()); }
-
-  RawStatData* alloc(absl::string_view name) override {
-    CSmartPtr<RawStatData, freeAdapter>& stat_ref = stats_[std::string(name)];
-    if (!stat_ref) {
-      stat_ref.reset(static_cast<RawStatData*>(
-          ::calloc(RawStatData::structSizeWithOptions(stats_options_), 1)));
-      stat_ref->initialize(name, stats_options_);
-    } else {
-      stat_ref->ref_count_++;
-=======
   struct TestBlockMemoryHashSetOptions : public BlockMemoryHashSetOptions {
     TestBlockMemoryHashSetOptions() {
       capacity = 200;
       num_slots = 131;
->>>>>>> dd2b1d45
     }
   };
 
-  explicit TestAllocator(const StatsOptions& stats_options)
-      : RawStatDataAllocator(mutex_, hash_set_, stats_options),
+  TestAllocator(const StatsOptions& stats_options, SymbolTable& symbol_table)
+      : RawStatDataAllocator(mutex_, hash_set_, stats_options, symbol_table),
         block_memory_(std::make_unique<uint8_t[]>(
             RawStatDataSet::numBytes(block_hash_options_, stats_options))),
         hash_set_(block_hash_options_, true /* init */, block_memory_.get(), stats_options) {}
   ~TestAllocator() { EXPECT_EQ(0, hash_set_.size()); }
 
 private:
-<<<<<<< HEAD
-  static void freeAdapter(RawStatData* data) { ::free(data); }
-  std::unordered_map<std::string, CSmartPtr<RawStatData, freeAdapter>> stats_;
   SymbolTableImpl symbol_table_;
-  const StatsOptions& stats_options_;
-=======
   Thread::MutexBasicLockable mutex_;
   TestBlockMemoryHashSetOptions block_hash_options_;
   std::unique_ptr<uint8_t[]> block_memory_;
   RawStatDataSet hash_set_;
->>>>>>> dd2b1d45
 };
 
 class MockedTestAllocator : public TestAllocator {
 public:
-  MockedTestAllocator(const StatsOptions& stats_options);
+  MockedTestAllocator(const StatsOptions& stats_options, SymbolTable& symbol_table);
   virtual ~MockedTestAllocator();
 
   MOCK_METHOD1(alloc, RawStatData*(absl::string_view name));
   MOCK_METHOD1(free, void(RawStatData& data));
-<<<<<<< HEAD
-
-  SymbolTableImpl symbol_table_;
-  TestAllocator alloc_;
-=======
->>>>>>> dd2b1d45
 };
 
 } // namespace Stats

#include "common/common/thread.h"
#include "common/event/libevent.h"
#include "common/event/libevent_scheduler.h"
#include "common/event/timer_impl.h"

#include "test/mocks/event/mocks.h"
#include "test/test_common/simulated_time_system.h"
#include "test/test_common/utility.h"

#include "event2/event.h"
#include "gtest/gtest.h"

namespace Envoy {
namespace Event {
namespace Test {
namespace {

class SimulatedTimeSystemTest : public testing::Test {
protected:
  SimulatedTimeSystemTest()
      : scheduler_(time_system_.createScheduler(base_scheduler_)),
        start_monotonic_time_(time_system_.monotonicTime()),
        start_system_time_(time_system_.systemTime()) {}

  void addTask(int64_t delay_ms, char marker) {
    std::chrono::milliseconds delay(delay_ms);
    TimerPtr timer = scheduler_->createTimer(
        [this, marker, delay]() {
          output_.append(1, marker);
          EXPECT_GE(time_system_.monotonicTime(), start_monotonic_time_ + delay);
        },
        dispatcher_);
    timer->enableTimer(delay);
    timers_.push_back(std::move(timer));
  }

  void advanceMsAndLoop(int64_t delay_ms) {
    time_system_.advanceTimeAsync(std::chrono::milliseconds(delay_ms));
    base_scheduler_.run(Dispatcher::RunType::NonBlock);
  }

  void advanceSystemMsAndLoop(int64_t delay_ms) {
    time_system_.setSystemTime(time_system_.systemTime() + std::chrono::milliseconds(delay_ms));
    base_scheduler_.run(Dispatcher::RunType::NonBlock);
  }

  testing::NiceMock<Event::MockDispatcher> dispatcher_;
  LibeventScheduler base_scheduler_;
  SimulatedTimeSystem time_system_;
  SchedulerPtr scheduler_;
  std::string output_;
  std::vector<TimerPtr> timers_;
  MonotonicTime start_monotonic_time_;
  SystemTime start_system_time_;
};

TEST_F(SimulatedTimeSystemTest, AdvanceTimeAsync) {
  EXPECT_EQ(start_monotonic_time_, time_system_.monotonicTime());
  EXPECT_EQ(start_system_time_, time_system_.systemTime());
  advanceMsAndLoop(5);
  EXPECT_EQ(start_monotonic_time_ + std::chrono::milliseconds(5), time_system_.monotonicTime());
  EXPECT_EQ(start_system_time_ + std::chrono::milliseconds(5), time_system_.systemTime());
}

TEST_F(SimulatedTimeSystemTest, AdvanceTimeWait) {
  EXPECT_EQ(start_monotonic_time_, time_system_.monotonicTime());
  EXPECT_EQ(start_system_time_, time_system_.systemTime());

  addTask(4, 'Z');
  addTask(2, 'X');
  addTask(3, 'Y');
  addTask(6, 'A'); // This timer will never be run, so "A" will not be appended.
  std::atomic<bool> done(false);
  auto thread = Thread::threadFactoryForTest().createThread([this, &done]() {
    while (!done) {
      base_scheduler_.run(Dispatcher::RunType::Block);
    }
  });
  time_system_.advanceTimeWait(std::chrono::milliseconds(5));
  EXPECT_EQ("XYZ", output_);
  done = true;
  thread->join();
  EXPECT_EQ(start_monotonic_time_ + std::chrono::milliseconds(5), time_system_.monotonicTime());
  EXPECT_EQ(start_system_time_ + std::chrono::milliseconds(5), time_system_.systemTime());
}

TEST_F(SimulatedTimeSystemTest, WaitFor) {
  EXPECT_EQ(start_monotonic_time_, time_system_.monotonicTime());
  EXPECT_EQ(start_system_time_, time_system_.systemTime());

  // Run an event loop in the background to activate timers.
  std::atomic<bool> done(false);
  auto thread = Thread::threadFactoryForTest().createThread([this, &done]() {
    while (!done) {
      base_scheduler_.run(Dispatcher::RunType::Block);
    }
  });
  Thread::MutexBasicLockable mutex;
  Thread::CondVar condvar;
  TimerPtr timer = scheduler_->createTimer(
      [&condvar, &mutex, &done]() {
        Thread::LockGuard lock(mutex);
        done = true;
        condvar.notifyOne();
      },
      dispatcher_);
  timer->enableTimer(std::chrono::seconds(60));

  // Wait 50 simulated seconds of simulated time, which won't be enough to
  // activate the alarm. We'll get a fast automatic timeout in waitFor because
  // there are no pending timers.
  {
    Thread::LockGuard lock(mutex);
    time_system_.waitFor(mutex, condvar, std::chrono::seconds(50));
  }
  EXPECT_FALSE(done);
  EXPECT_EQ(MonotonicTime(std::chrono::seconds(50)), time_system_.monotonicTime());

  // Waiting another 20 simulated seconds will activate the alarm after 10,
  // and the event-loop thread will call the corresponding callback quickly.
  {
    Thread::LockGuard lock(mutex);
<<<<<<< HEAD
=======
    // We don't check for the return value of waitFor() as it can spuriously
    // return timeout even if the condition is satisfied before entering into
    // the waitFor().
    //
    // TODO(jmarantz): just drop the return value in the API.
>>>>>>> 894832b7
    time_system_.waitFor(mutex, condvar, std::chrono::seconds(10));
  }
  EXPECT_TRUE(done);
  EXPECT_EQ(MonotonicTime(std::chrono::seconds(60)), time_system_.monotonicTime());

  // Waiting a third time, with no pending timeouts, will just sleep out for
  // the max duration and return a timeout.
  done = false;
  {
    Thread::LockGuard lock(mutex);
    time_system_.waitFor(mutex, condvar, std::chrono::seconds(20));
  }
  EXPECT_FALSE(done);
  EXPECT_EQ(MonotonicTime(std::chrono::seconds(80)), time_system_.monotonicTime());

  thread->join();
}

TEST_F(SimulatedTimeSystemTest, Monotonic) {
  // Setting time forward works.
  time_system_.setMonotonicTime(start_monotonic_time_ + std::chrono::milliseconds(5));
  EXPECT_EQ(start_monotonic_time_ + std::chrono::milliseconds(5), time_system_.monotonicTime());

  // But going backward does not.
  time_system_.setMonotonicTime(start_monotonic_time_ + std::chrono::milliseconds(3));
  EXPECT_EQ(start_monotonic_time_ + std::chrono::milliseconds(5), time_system_.monotonicTime());
}

TEST_F(SimulatedTimeSystemTest, System) {
  // Setting time forward works.
  time_system_.setSystemTime(start_system_time_ + std::chrono::milliseconds(5));
  EXPECT_EQ(start_system_time_ + std::chrono::milliseconds(5), time_system_.systemTime());

  // And going backward works too.
  time_system_.setSystemTime(start_system_time_ + std::chrono::milliseconds(3));
  EXPECT_EQ(start_system_time_ + std::chrono::milliseconds(3), time_system_.systemTime());
}

TEST_F(SimulatedTimeSystemTest, Ordering) {
  addTask(5, '5');
  addTask(3, '3');
  addTask(6, '6');
  EXPECT_EQ("", output_);
  advanceMsAndLoop(5);
  EXPECT_EQ("35", output_);
  advanceMsAndLoop(1);
  EXPECT_EQ("356", output_);
}

TEST_F(SimulatedTimeSystemTest, SystemTimeOrdering) {
  addTask(5, '5');
  addTask(3, '3');
  addTask(6, '6');
  EXPECT_EQ("", output_);
  advanceSystemMsAndLoop(5);
  EXPECT_EQ("35", output_);
  advanceSystemMsAndLoop(1);
  EXPECT_EQ("356", output_);
  time_system_.setSystemTime(start_system_time_ + std::chrono::milliseconds(1));
  time_system_.setSystemTime(start_system_time_ + std::chrono::milliseconds(100));
  EXPECT_EQ("356", output_); // callbacks don't get replayed.
}

TEST_F(SimulatedTimeSystemTest, DisableTimer) {
  addTask(5, '5');
  addTask(3, '3');
  addTask(6, '6');
  timers_[0]->disableTimer();
  EXPECT_EQ("", output_);
  advanceMsAndLoop(5);
  EXPECT_EQ("3", output_);
  advanceMsAndLoop(1);
  EXPECT_EQ("36", output_);
}

TEST_F(SimulatedTimeSystemTest, IgnoreRedundantDisable) {
  addTask(5, '5');
  timers_[0]->disableTimer();
  timers_[0]->disableTimer();
  advanceMsAndLoop(5);
  EXPECT_EQ("", output_);
}

TEST_F(SimulatedTimeSystemTest, OverrideEnable) {
  addTask(5, '5');
  timers_[0]->enableTimer(std::chrono::milliseconds(6));
  advanceMsAndLoop(5);
  EXPECT_EQ("", output_); // Timer didn't wake up because we overrode to 6ms.
  advanceMsAndLoop(1);
  EXPECT_EQ("5", output_);
}

TEST_F(SimulatedTimeSystemTest, DeleteTime) {
  addTask(5, '5');
  addTask(3, '3');
  addTask(6, '6');
  timers_[0].reset();
  EXPECT_EQ("", output_);
  advanceMsAndLoop(5);
  EXPECT_EQ("3", output_);
  advanceMsAndLoop(1);
  EXPECT_EQ("36", output_);
}

// Regression test for issues documented in https://github.com/envoyproxy/envoy/pull/6956
TEST_F(SimulatedTimeSystemTest, DuplicateTimer) {
  // Set one alarm two times to test that pending does not get duplicated..
  std::chrono::milliseconds delay(0);
  TimerPtr zero_timer = scheduler_->createTimer([this]() { output_.append(1, '2'); }, dispatcher_);
  zero_timer->enableTimer(delay);
  zero_timer->enableTimer(delay);
  advanceMsAndLoop(1);
  EXPECT_EQ("2", output_);

  // Now set an alarm which requires 10ms of progress and make sure waitFor works.
  std::atomic<bool> done(false);
  auto thread = Thread::threadFactoryForTest().createThread([this, &done]() {
    while (!done) {
      base_scheduler_.run(Dispatcher::RunType::Block);
    }
  });
  Thread::MutexBasicLockable mutex;
  Thread::CondVar condvar;
  TimerPtr timer = scheduler_->createTimer(
      [&condvar, &mutex, &done]() {
        Thread::LockGuard lock(mutex);
        done = true;
        condvar.notifyOne();
      },
      dispatcher_);
  timer->enableTimer(std::chrono::seconds(10));

  {
    Thread::LockGuard lock(mutex);
    time_system_.waitFor(mutex, condvar, std::chrono::seconds(10));
  }
  EXPECT_TRUE(done);

  thread->join();
}

TEST_F(SimulatedTimeSystemTest, Enabled) {
  TimerPtr timer = scheduler_->createTimer({}, dispatcher_);
  timer->enableTimer(std::chrono::milliseconds(0));
  EXPECT_TRUE(timer->enabled());
}

} // namespace
} // namespace Test
} // namespace Event
} // namespace Envoy<|MERGE_RESOLUTION|>--- conflicted
+++ resolved
@@ -120,14 +120,11 @@
   // and the event-loop thread will call the corresponding callback quickly.
   {
     Thread::LockGuard lock(mutex);
-<<<<<<< HEAD
-=======
     // We don't check for the return value of waitFor() as it can spuriously
     // return timeout even if the condition is satisfied before entering into
     // the waitFor().
     //
     // TODO(jmarantz): just drop the return value in the API.
->>>>>>> 894832b7
     time_system_.waitFor(mutex, condvar, std::chrono::seconds(10));
   }
   EXPECT_TRUE(done);

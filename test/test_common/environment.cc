#include "test/test_common/environment.h"

#include <fstream>
#include <iostream>
#include <regex>
#include <sstream>
#include <string>
#include <unordered_map>
#include <vector>

#include "envoy/common/platform.h"

#include "common/common/assert.h"
#include "common/common/compiler_requirements.h"
#include "common/common/logger.h"
#include "common/common/macros.h"
#include "common/common/utility.h"
#include "common/filesystem/directory.h"

#ifdef ENVOY_HANDLE_SIGNALS
#include "common/signal/signal_action.h"
#endif

#include "server/options_impl.h"

#include "test/test_common/file_system_for_test.h"
#include "test/test_common/network_utility.h"

#include "absl/debugging/symbolize.h"
#include "absl/strings/match.h"
#include "absl/strings/str_format.h"
#include "gtest/gtest.h"
#include "spdlog/spdlog.h"

using bazel::tools::cpp::runfiles::Runfiles;
using Envoy::Filesystem::Directory;
using Envoy::Filesystem::DirectoryEntry;

namespace Envoy {
namespace {

std::string makeTempDir(std::string basename_template) {
#ifdef WIN32
  std::string name_template = "c:\\Windows\\TEMP\\" + basename_template;
  char* dirname = ::_mktemp(&name_template[0]);
  RELEASE_ASSERT(dirname != nullptr, fmt::format("failed to create tempdir from template: {} {}",
                                                 name_template, strerror(errno)));
  TestEnvironment::createPath(dirname);
#else
  std::string name_template = "/tmp/" + basename_template;
  char* dirname = ::mkdtemp(&name_template[0]);
  RELEASE_ASSERT(dirname != nullptr, fmt::format("failed to create tempdir from template: {} {}",
                                                 name_template, strerror(errno)));
#endif
  return std::string(dirname);
}

std::string getOrCreateUnixDomainSocketDirectory() {
  const char* path = std::getenv("TEST_UDSDIR");
  if (path != nullptr) {
    return std::string(path);
  }
  // Generate temporary path for Unix Domain Sockets only. This is a workaround
  // for the sun_path limit on `sockaddr_un`, since TEST_TMPDIR as generated by
  // Bazel may be too long.
  return makeTempDir("envoy_test_uds.XXXXXX");
}

std::string getTemporaryDirectory() {
  std::string temp_dir;
  if (std::getenv("TEST_TMPDIR")) {
    temp_dir = TestEnvironment::getCheckedEnvVar("TEST_TMPDIR");
  } else if (std::getenv("TMPDIR")) {
    temp_dir = TestEnvironment::getCheckedEnvVar("TMPDIR");
  } else {
    return makeTempDir("envoy_test_tmp.XXXXXX");
  }
  TestEnvironment::createPath(temp_dir);
  return temp_dir;
}

// Allow initializeOptions() to remember CLI args for getOptions().
int argc_;
char** argv_;

} // namespace

void TestEnvironment::createPath(const std::string& path) {
  if (Filesystem::fileSystemForTest().directoryExists(path)) {
    return;
  }
  const Filesystem::PathSplitResult parent =
      Filesystem::fileSystemForTest().splitPathFromFilename(path);
  if (parent.file_.length() > 0) {
    TestEnvironment::createPath(std::string(parent.directory_));
  }
#ifndef WIN32
  RELEASE_ASSERT(::mkdir(path.c_str(), S_IRWXU | S_IRWXG | S_IRWXO) == 0,
                 absl::StrCat("failed to create path: ", path));
#else
  RELEASE_ASSERT(::CreateDirectory(path.c_str(), NULL),
                 absl::StrCat("failed to create path: ", path));
#endif
}

// On linux, attempt to unlink any file that exists at path,
// ignoring the result code, to avoid traversing a symlink,
// On windows, also attempt to remove the directory in case
// it is actually a symlink/junction, ignoring the result code.
// Proceed to iteratively recurse the directory if it still remains
void TestEnvironment::removePath(const std::string& path) {
  RELEASE_ASSERT(absl::StartsWith(path, TestEnvironment::temporaryDirectory()),
                 "cowardly refusing to remove test directory not in temp path");
#ifndef WIN32
  (void)::unlink(path.c_str());
#else
  (void)::DeleteFile(path.c_str());
  (void)::RemoveDirectory(path.c_str());
#endif
  if (!Filesystem::fileSystemForTest().directoryExists(path)) {
    return;
  }
  Directory directory(path);
  std::string entry_name;
  entry_name.reserve(path.size() + 256);
  entry_name.append(path);
  entry_name.append("/");
  size_t fileidx = entry_name.size();
  for (const DirectoryEntry& entry : directory) {
    entry_name.resize(fileidx);
    entry_name.append(entry.name_);
    if (entry.type_ == Envoy::Filesystem::FileType::Regular) {
#ifndef WIN32
      RELEASE_ASSERT(::unlink(entry_name.c_str()) == 0,
                     absl::StrCat("failed to remove file: ", entry_name));
#else
      RELEASE_ASSERT(::DeleteFile(entry_name.c_str()),
                     absl::StrCat("failed to remove file: ", entry_name));
#endif
    } else if (entry.type_ == Envoy::Filesystem::FileType::Directory) {
      if (entry.name_ != "." && entry.name_ != "..") {
        removePath(entry_name);
      }
    }
  }
#ifndef WIN32
  RELEASE_ASSERT(::rmdir(path.c_str()) == 0,
                 absl::StrCat("failed to remove path: ", path, " (rmdir failed)"));
#else
  RELEASE_ASSERT(::RemoveDirectory(path.c_str()), absl::StrCat("failed to remove path: ", path));
#endif
}

void TestEnvironment::renameFile(const std::string& old_name, const std::string& new_name) {
#ifdef WIN32
  // use MoveFileEx, since ::rename will not overwrite an existing file. See
  // https://docs.microsoft.com/en-us/cpp/c-runtime-library/reference/rename-wrename?view=vs-2017
  const BOOL rc = ::MoveFileEx(old_name.c_str(), new_name.c_str(), MOVEFILE_REPLACE_EXISTING);
  ASSERT_NE(0, rc);
#else
  const int rc = ::rename(old_name.c_str(), new_name.c_str());
  ASSERT_EQ(0, rc);
#endif
};

void TestEnvironment::createSymlink(const std::string& target, const std::string& link) {
#ifdef WIN32
  const DWORD attributes = ::GetFileAttributes(target.c_str());
  ASSERT_NE(attributes, INVALID_FILE_ATTRIBUTES);
  int flags = SYMBOLIC_LINK_FLAG_ALLOW_UNPRIVILEGED_CREATE;
  if (attributes & FILE_ATTRIBUTE_DIRECTORY) {
    flags |= SYMBOLIC_LINK_FLAG_DIRECTORY;
  }

  const BOOLEAN rc = ::CreateSymbolicLink(link.c_str(), target.c_str(), flags);
  ASSERT_NE(rc, 0);
#else
  const int rc = ::symlink(target.c_str(), link.c_str());
  ASSERT_EQ(rc, 0);
#endif
}

absl::optional<std::string> TestEnvironment::getOptionalEnvVar(const std::string& var) {
  const char* path = std::getenv(var.c_str());
  if (path == nullptr) {
    return {};
  }
  return std::string(path);
}

std::string TestEnvironment::getCheckedEnvVar(const std::string& var) {
  auto optional = getOptionalEnvVar(var);
  RELEASE_ASSERT(optional.has_value(), var);
  return optional.value();
}

<<<<<<< HEAD
std::string TestEnvironment::chooseBaseId(uint32_t base_test_id) {
  ASSERT(base_test_id >= 1000000);

  auto test_random_seed = TestEnvironment::getOptionalEnvVar("TEST_RANDOM_SEED");
  auto test_shard_index = TestEnvironment::getOptionalEnvVar("TEST_SHARD_INDEX");

  if (test_random_seed) {
    int mutator = 0;
    if (absl::SimpleAtoi(test_random_seed.value(), &mutator)) {
      base_test_id += mutator;
    }
  } else if (test_shard_index) {
    int mutator = 0;
    if (absl::SimpleAtoi(test_shard_index.value(), &mutator)) {
      base_test_id += mutator;
    }
  }

  return absl::StrFormat("%d", base_test_id);
=======
void TestEnvironment::initializeTestMain(char* program_name) {
#ifdef WIN32
  _set_abort_behavior(0, _WRITE_ABORT_MSG | _CALL_REPORTFAULT);

  _set_invalid_parameter_handler([](const wchar_t* expression, const wchar_t* function,
                                    const wchar_t* file, unsigned int line,
                                    uintptr_t pReserved) {});

  WSADATA wsa_data;
  const WORD version_requested = MAKEWORD(2, 2);
  RELEASE_ASSERT(WSAStartup(version_requested, &wsa_data) == 0, "");
#endif

#ifdef __APPLE__
  UNREFERENCED_PARAMETER(program_name);
#else
  absl::InitializeSymbolizer(program_name);
#endif

#ifdef ENVOY_HANDLE_SIGNALS
  // Enabled by default. Control with "bazel --define=signal_trace=disabled"
  static Envoy::SignalAction handle_sigs;
#endif
>>>>>>> b6f72358
}

void TestEnvironment::initializeOptions(int argc, char** argv) {
  argc_ = argc;
  argv_ = argv;
}

bool TestEnvironment::shouldRunTestForIpVersion(Network::Address::IpVersion type) {
  const char* value = std::getenv("ENVOY_IP_TEST_VERSIONS");
  std::string option(value ? value : "");
  if (option.empty()) {
    return true;
  }
  if ((type == Network::Address::IpVersion::v4 && option == "v6only") ||
      (type == Network::Address::IpVersion::v6 && option == "v4only")) {
    return false;
  }
  return true;
}

std::vector<Network::Address::IpVersion> TestEnvironment::getIpVersionsForTest() {
  std::vector<Network::Address::IpVersion> parameters;
  for (auto version : {Network::Address::IpVersion::v4, Network::Address::IpVersion::v6}) {
    if (TestEnvironment::shouldRunTestForIpVersion(version)) {
      parameters.push_back(version);
      if (!Network::Test::supportsIpVersion(version)) {
        ENVOY_LOG_TO_LOGGER(Logger::Registry::getLog(Logger::Id::testing), warn,
                            "Testing with IP{} addresses may not be supported on this machine. If "
                            "testing fails, set the environment variable ENVOY_IP_TEST_VERSIONS.",
                            Network::Test::addressVersionAsString(version));
      }
    }
  }
  return parameters;
}

Server::Options& TestEnvironment::getOptions() {
  static OptionsImpl* options = new OptionsImpl(
      argc_, argv_, [](bool) { return "1"; }, spdlog::level::err);
  return *options;
}

const std::string& TestEnvironment::temporaryDirectory() {
  CONSTRUCT_ON_FIRST_USE(std::string, getTemporaryDirectory());
}

std::string TestEnvironment::runfilesDirectory(const std::string& workspace) {
  RELEASE_ASSERT(runfiles_ != nullptr, "");
  return runfiles_->Rlocation(workspace);
}

std::string TestEnvironment::runfilesPath(const std::string& path, const std::string& workspace) {
  RELEASE_ASSERT(runfiles_ != nullptr, "");
  return runfiles_->Rlocation(absl::StrCat(workspace, "/", path));
}

const std::string TestEnvironment::unixDomainSocketDirectory() {
  CONSTRUCT_ON_FIRST_USE(std::string, getOrCreateUnixDomainSocketDirectory());
}

std::string TestEnvironment::substitute(const std::string& str,
                                        Network::Address::IpVersion version) {
  const std::unordered_map<std::string, std::string> path_map = {
      {"test_tmpdir", TestEnvironment::temporaryDirectory()},
      {"test_udsdir", TestEnvironment::unixDomainSocketDirectory()},
      {"test_rundir", runfiles_ != nullptr ? TestEnvironment::runfilesDirectory() : "invalid"},
  };

  std::string out_json_string = str;
  for (const auto& it : path_map) {
    const std::regex port_regex("\\{\\{ " + it.first + " \\}\\}");
    out_json_string = std::regex_replace(out_json_string, port_regex, it.second);
  }

  // Substitute IP loopback addresses.
  const std::regex loopback_address_regex(R"(\{\{ ip_loopback_address \}\})");
  out_json_string = std::regex_replace(out_json_string, loopback_address_regex,
                                       Network::Test::getLoopbackAddressString(version));
  const std::regex ntop_loopback_address_regex(R"(\{\{ ntop_ip_loopback_address \}\})");
  out_json_string = std::regex_replace(out_json_string, ntop_loopback_address_regex,
                                       Network::Test::getLoopbackAddressString(version));

  // Substitute IP any addresses.
  const std::regex any_address_regex(R"(\{\{ ip_any_address \}\})");
  out_json_string = std::regex_replace(out_json_string, any_address_regex,
                                       Network::Test::getAnyAddressString(version));

  // Substitute dns lookup family.
  const std::regex lookup_family_regex(R"(\{\{ dns_lookup_family \}\})");
  switch (version) {
  case Network::Address::IpVersion::v4:
    out_json_string = std::regex_replace(out_json_string, lookup_family_regex, "v4_only");
    break;
  case Network::Address::IpVersion::v6:
    out_json_string = std::regex_replace(out_json_string, lookup_family_regex, "v6_only");
    break;
  }

  // Substitute socket options arguments.
  const std::regex sol_socket_regex(R"(\{\{ sol_socket \}\})");
  out_json_string =
      std::regex_replace(out_json_string, sol_socket_regex, std::to_string(SOL_SOCKET));
  const std::regex so_reuseport_regex(R"(\{\{ so_reuseport \}\})");
  out_json_string =
      std::regex_replace(out_json_string, so_reuseport_regex, std::to_string(SO_REUSEPORT));

  return out_json_string;
}

std::string TestEnvironment::temporaryFileSubstitute(const std::string& path,
                                                     const PortMap& port_map,
                                                     Network::Address::IpVersion version) {
  return temporaryFileSubstitute(path, ParamMap(), port_map, version);
}

std::string TestEnvironment::readFileToStringForTest(const std::string& filename,
                                                     bool require_existence) {
  std::ifstream file(filename, std::ios::binary);
  if (file.fail()) {
    if (!require_existence) {
      return "";
    }
    RELEASE_ASSERT(false, absl::StrCat("failed to open: ", filename));
  }

  std::stringstream file_string_stream;
  file_string_stream << file.rdbuf();
  return file_string_stream.str();
}

std::string TestEnvironment::temporaryFileSubstitute(const std::string& path,
                                                     const ParamMap& param_map,
                                                     const PortMap& port_map,
                                                     Network::Address::IpVersion version) {
  RELEASE_ASSERT(!path.empty(), "requested path to substitute in is empty");
  // Load the entire file as a string, regex replace one at a time and write it back out. Proper
  // templating might be better one day, but this works for now.
  const std::string json_path = TestEnvironment::runfilesPath(path);
  std::string out_json_string = readFileToStringForTest(json_path);

  // Substitute params.
  for (const auto& it : param_map) {
    const std::regex param_regex("\\{\\{ " + it.first + " \\}\\}");
    out_json_string = std::regex_replace(out_json_string, param_regex, it.second);
  }

  // Substitute ports.
  for (const auto& it : port_map) {
    const std::regex port_regex("\\{\\{ " + it.first + " \\}\\}");
    out_json_string = std::regex_replace(out_json_string, port_regex, std::to_string(it.second));
  }

  // Substitute paths and other common things.
  out_json_string = substitute(out_json_string, version);

  auto name = Filesystem::fileSystemForTest().splitPathFromFilename(path).file_;
  const std::string extension = absl::EndsWith(name, ".yaml")
                                    ? ".yaml"
                                    : absl::EndsWith(name, ".pb_text") ? ".pb_text" : ".json";
  const std::string out_json_path =
      TestEnvironment::temporaryPath(name) + ".with.ports" + extension;
  {
    std::ofstream out_json_file(out_json_path);
    out_json_file << out_json_string;
  }
  return out_json_path;
}

Json::ObjectSharedPtr TestEnvironment::jsonLoadFromString(const std::string& json,
                                                          Network::Address::IpVersion version) {
  return Json::Factory::loadFromString(substitute(json, version));
}

void TestEnvironment::exec(const std::vector<std::string>& args) {
  std::stringstream cmd;
  // Symlinked args[0] can confuse Python when importing module relative, so we let Python know
  // where it can find its module relative files.
  cmd << "bash -c \"PYTHONPATH=$(dirname " << args[0] << ") ";
  for (auto& arg : args) {
    cmd << arg << " ";
  }
  cmd << "\"";
  if (::system(cmd.str().c_str()) != 0) {
    std::cerr << "Failed " << cmd.str() << "\n";
    RELEASE_ASSERT(false, "");
  }
}

std::string TestEnvironment::writeStringToFileForTest(const std::string& filename,
                                                      const std::string& contents,
                                                      bool fully_qualified_path) {
  const std::string out_path =
      fully_qualified_path ? filename : TestEnvironment::temporaryPath(filename);
  unlink(out_path.c_str());
  {
    std::ofstream out_file(out_path, std::ios_base::binary);
    RELEASE_ASSERT(!out_file.fail(), "");
    out_file << contents;
  }
  return out_path;
}

void TestEnvironment::setEnvVar(const std::string& name, const std::string& value, int overwrite) {
#ifdef WIN32
  if (!overwrite) {
    size_t requiredSize;
    const int rc = ::getenv_s(&requiredSize, nullptr, 0, name.c_str());
    ASSERT_EQ(0, rc);
    if (requiredSize != 0) {
      return;
    }
  }
  const int rc = ::_putenv_s(name.c_str(), value.c_str());
  ASSERT_EQ(0, rc);
#else
  const int rc = ::setenv(name.c_str(), value.c_str(), overwrite);
  ASSERT_EQ(0, rc);
#endif
}

void TestEnvironment::unsetEnvVar(const std::string& name) {
#ifdef WIN32
  const int rc = ::_putenv_s(name.c_str(), "");
  ASSERT_EQ(0, rc);
#else
  const int rc = ::unsetenv(name.c_str());
  ASSERT_EQ(0, rc);
#endif
}

void TestEnvironment::setRunfiles(Runfiles* runfiles) { runfiles_ = runfiles; }

Runfiles* TestEnvironment::runfiles_{};

AtomicFileUpdater::AtomicFileUpdater(const std::string& filename)
    : link_(filename), new_link_(absl::StrCat(filename, ".new")),
      target1_(absl::StrCat(filename, ".target1")), target2_(absl::StrCat(filename, ".target2")),
      use_target1_(true) {
  unlink(link_.c_str());
  unlink(new_link_.c_str());
  unlink(target1_.c_str());
  unlink(target2_.c_str());
}

void AtomicFileUpdater::update(const std::string& contents) {
  const std::string target = use_target1_ ? target1_ : target2_;
  use_target1_ = !use_target1_;
  {
    std::ofstream file(target, std::ios_base::binary);
    file << contents;
  }
  TestEnvironment::createSymlink(target, new_link_);
  TestEnvironment::renameFile(new_link_, link_);
}

} // namespace Envoy<|MERGE_RESOLUTION|>--- conflicted
+++ resolved
@@ -194,7 +194,6 @@
   return optional.value();
 }
 
-<<<<<<< HEAD
 std::string TestEnvironment::chooseBaseId(uint32_t base_test_id) {
   ASSERT(base_test_id >= 1000000);
 
@@ -214,7 +213,8 @@
   }
 
   return absl::StrFormat("%d", base_test_id);
-=======
+}
+
 void TestEnvironment::initializeTestMain(char* program_name) {
 #ifdef WIN32
   _set_abort_behavior(0, _WRITE_ABORT_MSG | _CALL_REPORTFAULT);
@@ -238,7 +238,6 @@
   // Enabled by default. Control with "bazel --define=signal_trace=disabled"
   static Envoy::SignalAction handle_sigs;
 #endif
->>>>>>> b6f72358
 }
 
 void TestEnvironment::initializeOptions(int argc, char** argv) {

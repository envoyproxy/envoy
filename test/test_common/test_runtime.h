--- conflicted
+++ resolved
@@ -40,14 +40,12 @@
                                               generator_, validation_visitor_, *api_));
   }
 
-<<<<<<< HEAD
   Runtime::Loader& loader() { return *Runtime::LoaderSingleton::getExisting(); }
-=======
+
   ~TestScopedRuntime() {
     Runtime::RuntimeFeatures features;
     features.restoreDefaults();
   }
->>>>>>> 93cd7c78
 
 protected:
   Event::MockDispatcher dispatcher_;

--- conflicted
+++ resolved
@@ -37,16 +37,15 @@
                                               generator_, validation_visitor_, *api_));
   }
 
-<<<<<<< HEAD
   Runtime::Loader& loader() { return *Runtime::LoaderSingleton::getExisting(); }
 
   void mergeValues(const absl::node_hash_map<std::string, std::string>& values) {
     loader().mergeValues(values);
-=======
+  }
+
   ~TestScopedRuntime() {
     Runtime::RuntimeFeatures features;
     features.restoreDefaults();
->>>>>>> 93cd7c78
   }
 
 protected:

#include "utility.h"

#if defined(WIN32)
#include <windows.h>
// <windows.h> uses macros to #define a ton of symbols, two of which (DELETE and GetMessage)
// interfere with our code. DELETE shows up in the base.pb.h header generated from
// api/envoy/api/core/base.proto. Since it's a generated header, we can't #undef DELETE at
// the top of that header to avoid the collision. Similarly, GetMessage shows up in generated
// protobuf code so we can't #undef the symbol there.
#undef DELETE
#undef GetMessage
#endif

#include <cstdint>
#include <fstream>
#include <iostream>
#include <list>
#include <stdexcept>
#include <string>
#include <vector>

#include "envoy/buffer/buffer.h"
#include "envoy/http/codec.h"

#include "common/api/api_impl.h"
#include "common/common/empty_string.h"
#include "common/common/fmt.h"
#include "common/common/lock_guard.h"
#include "common/common/stack_array.h"
#include "common/common/thread.h"
#include "common/common/utility.h"
#include "common/config/bootstrap_json.h"
#include "common/json/json_loader.h"
#include "common/network/address_impl.h"
#include "common/network/utility.h"
#include "common/stats/stats_options_impl.h"
#include "common/filesystem/directory.h"

#include "test/test_common/printers.h"

#include "absl/strings/str_cat.h"
#include "absl/strings/string_view.h"
#include "gtest/gtest.h"

using testing::GTEST_FLAG(random_seed);

namespace Envoy {

// The purpose of using the static seed here is to use --test_arg=--gtest_random_seed=[seed]
// to specify the seed of the problem to replay.
int32_t getSeed() {
  static const int32_t seed = std::chrono::duration_cast<std::chrono::nanoseconds>(
                                  std::chrono::system_clock::now().time_since_epoch())
                                  .count();
  return seed;
}

TestRandomGenerator::TestRandomGenerator()
    : seed_(GTEST_FLAG(random_seed) == 0 ? getSeed() : GTEST_FLAG(random_seed)), generator_(seed_) {
  std::cerr << "TestRandomGenerator running with seed " << seed_ << "\n";
}

uint64_t TestRandomGenerator::random() { return generator_(); }

bool TestUtility::headerMapEqualIgnoreOrder(const Http::HeaderMap& lhs,
                                            const Http::HeaderMap& rhs) {
  if (lhs.size() != rhs.size()) {
    return false;
  }

  struct State {
    const Http::HeaderMap& lhs;
    bool equal;
  };

  State state{lhs, true};
  rhs.iterate(
      [](const Http::HeaderEntry& header, void* context) -> Http::HeaderMap::Iterate {
        State* state = static_cast<State*>(context);
        const Http::HeaderEntry* entry =
            state->lhs.get(Http::LowerCaseString(std::string(header.key().c_str())));
        if (entry == nullptr || (entry->value() != header.value().c_str())) {
          state->equal = false;
          return Http::HeaderMap::Iterate::Break;
        }
        return Http::HeaderMap::Iterate::Continue;
      },
      &state);

  return state.equal;
}

bool TestUtility::buffersEqual(const Buffer::Instance& lhs, const Buffer::Instance& rhs) {
  if (lhs.length() != rhs.length()) {
    return false;
  }

  uint64_t lhs_num_slices = lhs.getRawSlices(nullptr, 0);
  uint64_t rhs_num_slices = rhs.getRawSlices(nullptr, 0);
  if (lhs_num_slices != rhs_num_slices) {
    return false;
  }

  STACK_ARRAY(lhs_slices, Buffer::RawSlice, lhs_num_slices);
  lhs.getRawSlices(lhs_slices.begin(), lhs_num_slices);
  STACK_ARRAY(rhs_slices, Buffer::RawSlice, rhs_num_slices);
  rhs.getRawSlices(rhs_slices.begin(), rhs_num_slices);
  for (size_t i = 0; i < lhs_num_slices; i++) {
    if (lhs_slices[i].len_ != rhs_slices[i].len_) {
      return false;
    }

    if (0 != memcmp(lhs_slices[i].mem_, rhs_slices[i].mem_, lhs_slices[i].len_)) {
      return false;
    }
  }

  return true;
}

void TestUtility::feedBufferWithRandomCharacters(Buffer::Instance& buffer, uint64_t n_char,
                                                 uint64_t seed) {
  const std::string sample = "Neque porro quisquam est qui dolorem ipsum..";
  std::mt19937 generate(seed);
  std::uniform_int_distribution<> distribute(1, sample.length() - 1);
  std::string str{};
  for (uint64_t n = 0; n < n_char; ++n) {
    str += sample.at(distribute(generate));
  }
  buffer.add(str);
}

Stats::CounterSharedPtr TestUtility::findCounter(Stats::Store& store, const std::string& name) {
  return findByName(store.counters(), name);
}

Stats::GaugeSharedPtr TestUtility::findGauge(Stats::Store& store, const std::string& name) {
  return findByName(store.gauges(), name);
}

std::list<Network::Address::InstanceConstSharedPtr>
TestUtility::makeDnsResponse(const std::list<std::string>& addresses) {
  std::list<Network::Address::InstanceConstSharedPtr> ret;
  for (const auto& address : addresses) {
    ret.emplace_back(Network::Utility::parseInternetAddress(address));
  }
  return ret;
}

std::vector<std::string> TestUtility::listFiles(const std::string& path, bool recursive) {
  std::vector<std::string> file_names;
  Filesystem::Directory directory(path);
  for (const Filesystem::DirectoryEntry& entry : directory) {
    std::string file_name = fmt::format("{}/{}", path, entry.name_);
    if (entry.type_ == Filesystem::FileType::Directory) {
      if (recursive && entry.name_ != "." && entry.name_ != "..") {
        std::vector<std::string> more_file_names = listFiles(file_name, recursive);
        file_names.insert(file_names.end(), more_file_names.begin(), more_file_names.end());
      }
    } else { // regular file
      file_names.push_back(file_name);
    }
  }
  return file_names;
}

envoy::config::bootstrap::v2::Bootstrap
TestUtility::parseBootstrapFromJson(const std::string& json_string) {
  envoy::config::bootstrap::v2::Bootstrap bootstrap;
  auto json_object_ptr = Json::Factory::loadFromString(json_string);
  Stats::StatsOptionsImpl stats_options;
  Config::BootstrapJson::translateBootstrap(*json_object_ptr, bootstrap, stats_options);
  return bootstrap;
}

std::vector<std::string> TestUtility::split(const std::string& source, char split) {
  return TestUtility::split(source, std::string{split});
}

std::vector<std::string> TestUtility::split(const std::string& source, const std::string& split,
                                            bool keep_empty_string) {
  std::vector<std::string> ret;
  const auto tokens_sv = StringUtil::splitToken(source, split, keep_empty_string);
  std::transform(tokens_sv.begin(), tokens_sv.end(), std::back_inserter(ret),
                 [](absl::string_view sv) { return std::string(sv); });
  return ret;
}

void TestUtility::renameFile(const std::string& old_name, const std::string& new_name) {
#if !defined(WIN32)
  const int rc = ::rename(old_name.c_str(), new_name.c_str());
  ASSERT_EQ(0, rc);
#else
  // use MoveFileEx, since ::rename will not overwrite an existing file. See
  // https://docs.microsoft.com/en-us/cpp/c-runtime-library/reference/rename-wrename?view=vs-2017
  const BOOL rc = ::MoveFileEx(old_name.c_str(), new_name.c_str(), MOVEFILE_REPLACE_EXISTING);
  ASSERT_NE(0, rc);
#endif
};

void TestUtility::createDirectory(const std::string& name) {
#if !defined(WIN32)
  ::mkdir(name.c_str(), S_IRWXU);
#else
  ::_mkdir(name.c_str());
#endif
}

void TestUtility::createSymlink(const std::string& target, const std::string& link) {
#if !defined(WIN32)
  const int rc = ::symlink(target.c_str(), link.c_str());
  ASSERT_EQ(rc, 0);
#else
  const DWORD attributes = ::GetFileAttributes(target.c_str());
  ASSERT_NE(attributes, INVALID_FILE_ATTRIBUTES);
  int flags = SYMBOLIC_LINK_FLAG_ALLOW_UNPRIVILEGED_CREATE;
  if (attributes & FILE_ATTRIBUTE_DIRECTORY) {
    flags |= SYMBOLIC_LINK_FLAG_DIRECTORY;
  }

  const BOOLEAN rc = ::CreateSymbolicLink(link.c_str(), target.c_str(), flags);
  ASSERT_NE(rc, 0);
#endif
}
void ConditionalInitializer::setReady() {
  Thread::LockGuard lock(mutex_);
  EXPECT_FALSE(ready_);
  ready_ = true;
  cv_.notifyAll();
}

void ConditionalInitializer::waitReady() {
  Thread::LockGuard lock(mutex_);
  if (ready_) {
    ready_ = false;
    return;
  }

  cv_.wait(mutex_);
  EXPECT_TRUE(ready_);
  ready_ = false;
}

ScopedFdCloser::ScopedFdCloser(int fd) : fd_(fd) {}
ScopedFdCloser::~ScopedFdCloser() { ::close(fd_); }

AtomicFileUpdater::AtomicFileUpdater(const std::string& filename)
    : link_(filename), new_link_(absl::StrCat(filename, ".new")),
      target1_(absl::StrCat(filename, ".target1")), target2_(absl::StrCat(filename, ".target2")),
      use_target1_(true) {
  unlink(link_.c_str());
  unlink(new_link_.c_str());
  unlink(target1_.c_str());
  unlink(target2_.c_str());
}

void AtomicFileUpdater::update(const std::string& contents) {
  const std::string target = use_target1_ ? target1_ : target2_;
  use_target1_ = !use_target1_;
  {
    std::ofstream file(target);
    file << contents;
  }
  TestUtility::createSymlink(target, new_link_);
  TestUtility::renameFile(new_link_, link_);
}

constexpr std::chrono::milliseconds TestUtility::DefaultTimeout;

namespace Http {

// Satisfy linker
const uint32_t Http2Settings::DEFAULT_HPACK_TABLE_SIZE;
const uint32_t Http2Settings::DEFAULT_MAX_CONCURRENT_STREAMS;
const uint32_t Http2Settings::DEFAULT_INITIAL_STREAM_WINDOW_SIZE;
const uint32_t Http2Settings::DEFAULT_INITIAL_CONNECTION_WINDOW_SIZE;
const uint32_t Http2Settings::MIN_INITIAL_STREAM_WINDOW_SIZE;

TestHeaderMapImpl::TestHeaderMapImpl() : HeaderMapImpl() {}

TestHeaderMapImpl::TestHeaderMapImpl(
    const std::initializer_list<std::pair<std::string, std::string>>& values)
    : HeaderMapImpl() {
  for (auto& value : values) {
    addCopy(value.first, value.second);
  }
}

TestHeaderMapImpl::TestHeaderMapImpl(const HeaderMap& rhs) : HeaderMapImpl(rhs) {}

TestHeaderMapImpl::TestHeaderMapImpl(const TestHeaderMapImpl& rhs)
    : TestHeaderMapImpl(static_cast<const HeaderMap&>(rhs)) {}

TestHeaderMapImpl& TestHeaderMapImpl::operator=(const TestHeaderMapImpl& rhs) {
  if (&rhs == this) {
    return *this;
  }

  clear();
  copyFrom(rhs);

  return *this;
}

void TestHeaderMapImpl::addCopy(const std::string& key, const std::string& value) {
  addCopy(LowerCaseString(key), value);
}

void TestHeaderMapImpl::remove(const std::string& key) { remove(LowerCaseString(key)); }

std::string TestHeaderMapImpl::get_(const std::string& key) { return get_(LowerCaseString(key)); }

std::string TestHeaderMapImpl::get_(const LowerCaseString& key) {
  const HeaderEntry* header = get(key);
  if (!header) {
    return EMPTY_STRING;
  } else {
    return header->value().c_str();
  }
}

bool TestHeaderMapImpl::has(const std::string& key) { return get(LowerCaseString(key)) != nullptr; }

bool TestHeaderMapImpl::has(const LowerCaseString& key) { return get(key) != nullptr; }

} // namespace Http

namespace Stats {

MockedTestAllocator::MockedTestAllocator(const StatsOptions& stats_options)
<<<<<<< HEAD
    : RawStatDataAllocator(symbol_table_), alloc_(stats_options) {
=======
    : TestAllocator(stats_options) {
>>>>>>> dd2b1d45
  ON_CALL(*this, alloc(_)).WillByDefault(Invoke([this](absl::string_view name) -> RawStatData* {
    return TestAllocator::alloc(name);
  }));

  ON_CALL(*this, free(_)).WillByDefault(Invoke([this](RawStatData& data) -> void {
    return TestAllocator::free(data);
  }));

  EXPECT_CALL(*this, alloc(absl::string_view("stats.overflow")));
}

MockedTestAllocator::~MockedTestAllocator() {}

} // namespace Stats

namespace Thread {

ThreadFactory& threadFactoryForTest() {
  static ThreadFactoryImpl* thread_factory = new ThreadFactoryImpl();
  return *thread_factory;
}

} // namespace Thread

namespace Api {

ApiPtr createApiForTest(Stats::Store& stat_store) {
  return std::make_unique<Impl>(std::chrono::milliseconds(1000), Thread::threadFactoryForTest(),
                                stat_store);
}

} // namespace Api

} // namespace Envoy<|MERGE_RESOLUTION|>--- conflicted
+++ resolved
@@ -327,12 +327,9 @@
 
 namespace Stats {
 
-MockedTestAllocator::MockedTestAllocator(const StatsOptions& stats_options)
-<<<<<<< HEAD
-    : RawStatDataAllocator(symbol_table_), alloc_(stats_options) {
-=======
-    : TestAllocator(stats_options) {
->>>>>>> dd2b1d45
+MockedTestAllocator::MockedTestAllocator(const StatsOptions& stats_options,
+                                         SymbolTable& symbol_table)
+    : TestAllocator(stats_options, symbol_table) {
   ON_CALL(*this, alloc(_)).WillByDefault(Invoke([this](absl::string_view name) -> RawStatData* {
     return TestAllocator::alloc(name);
   }));

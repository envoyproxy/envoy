--- conflicted
+++ resolved
@@ -174,13 +174,7 @@
                                               Event::Dispatcher* dispatcher) {
   Event::TestTimeSystem::RealTimeBound bound(timeout);
   while (true) {
-<<<<<<< HEAD
-    std::cout << "=== " << findCounter(store, name)->value() << std::endl;
-    time_system.advanceTimeWait(std::chrono::milliseconds(10));
-    std::cout << "=== " << findCounter(store, name)->value() << std::endl;
-=======
-    time_system.advanceTimeWait(std::chrono::milliseconds(10));
->>>>>>> 1b9991d3
+    time_system.advanceTimeWait(std::chrono::milliseconds(10));
     if (findCounter(store, name) != nullptr && findCounter(store, name)->value() == value) {
       break;
     }

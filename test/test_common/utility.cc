#include "utility.h"

#ifdef WIN32
#include <windows.h>
// <windows.h> uses macros to #define a ton of symbols, two of which (DELETE and GetMessage)
// interfere with our code. DELETE shows up in the base.pb.h header generated from
// api/envoy/api/core/base.proto. Since it's a generated header, we can't #undef DELETE at
// the top of that header to avoid the collision. Similarly, GetMessage shows up in generated
// protobuf code so we can't #undef the symbol there.
#undef DELETE
#undef GetMessage
#endif

#include <cstdint>
#include <fstream>
#include <iomanip>
#include <iostream>
#include <list>
#include <stdexcept>
#include <string>
#include <vector>

#include "envoy/buffer/buffer.h"
#include "envoy/http/codec.h"

#include "common/api/api_impl.h"
#include "common/common/empty_string.h"
#include "common/common/fmt.h"
#include "common/common/lock_guard.h"
#include "common/common/stack_array.h"
#include "common/common/thread_impl.h"
#include "common/common/utility.h"
#include "common/config/bootstrap_json.h"
#include "common/json/json_loader.h"
#include "common/network/address_impl.h"
#include "common/network/utility.h"
#include "common/stats/stats_options_impl.h"
#include "common/filesystem/directory.h"

#include "test/test_common/printers.h"
#include "test/test_common/test_time.h"

#include "absl/strings/str_cat.h"
#include "absl/strings/string_view.h"
#include "test/mocks/stats/mocks.h"
#include "gtest/gtest.h"

using testing::GTEST_FLAG(random_seed);

namespace Envoy {

// The purpose of using the static seed here is to use --test_arg=--gtest_random_seed=[seed]
// to specify the seed of the problem to replay.
int32_t getSeed() {
  static const int32_t seed = std::chrono::duration_cast<std::chrono::nanoseconds>(
                                  std::chrono::system_clock::now().time_since_epoch())
                                  .count();
  return seed;
}

TestRandomGenerator::TestRandomGenerator()
    : seed_(GTEST_FLAG(random_seed) == 0 ? getSeed() : GTEST_FLAG(random_seed)), generator_(seed_) {
  std::cerr << "TestRandomGenerator running with seed " << seed_ << "\n";
}

uint64_t TestRandomGenerator::random() { return generator_(); }

bool TestUtility::headerMapEqualIgnoreOrder(const Http::HeaderMap& lhs,
                                            const Http::HeaderMap& rhs) {
  if (lhs.size() != rhs.size()) {
    return false;
  }

  struct State {
    const Http::HeaderMap& lhs;
    bool equal;
  };

  State state{lhs, true};
  rhs.iterate(
      [](const Http::HeaderEntry& header, void* context) -> Http::HeaderMap::Iterate {
        State* state = static_cast<State*>(context);
        const Http::HeaderEntry* entry =
            state->lhs.get(Http::LowerCaseString(std::string(header.key().c_str())));
        if (entry == nullptr || (entry->value() != header.value().c_str())) {
          state->equal = false;
          return Http::HeaderMap::Iterate::Break;
        }
        return Http::HeaderMap::Iterate::Continue;
      },
      &state);

  return state.equal;
}

bool TestUtility::buffersEqual(const Buffer::Instance& lhs, const Buffer::Instance& rhs) {
  if (lhs.length() != rhs.length()) {
    return false;
  }

  uint64_t lhs_num_slices = lhs.getRawSlices(nullptr, 0);
  uint64_t rhs_num_slices = rhs.getRawSlices(nullptr, 0);
  if (lhs_num_slices != rhs_num_slices) {
    return false;
  }

  STACK_ARRAY(lhs_slices, Buffer::RawSlice, lhs_num_slices);
  lhs.getRawSlices(lhs_slices.begin(), lhs_num_slices);
  STACK_ARRAY(rhs_slices, Buffer::RawSlice, rhs_num_slices);
  rhs.getRawSlices(rhs_slices.begin(), rhs_num_slices);
  for (size_t i = 0; i < lhs_num_slices; i++) {
    if (lhs_slices[i].len_ != rhs_slices[i].len_) {
      return false;
    }

    if (0 != memcmp(lhs_slices[i].mem_, rhs_slices[i].mem_, lhs_slices[i].len_)) {
      return false;
    }
  }

  return true;
}

void TestUtility::feedBufferWithRandomCharacters(Buffer::Instance& buffer, uint64_t n_char,
                                                 uint64_t seed) {
  const std::string sample = "Neque porro quisquam est qui dolorem ipsum..";
  std::mt19937 generate(seed);
  std::uniform_int_distribution<> distribute(1, sample.length() - 1);
  std::string str{};
  for (uint64_t n = 0; n < n_char; ++n) {
    str += sample.at(distribute(generate));
  }
  buffer.add(str);
}

Stats::CounterSharedPtr TestUtility::findCounter(Stats::Store& store, const std::string& name) {
  return findByName(store.counters(), name);
}

Stats::GaugeSharedPtr TestUtility::findGauge(Stats::Store& store, const std::string& name) {
  return findByName(store.gauges(), name);
}

<<<<<<< HEAD
Stats::HistogramSharedPtr TestUtility::findHistogram(Stats::Store& store, const std::string& name) {
  return findByName(store.histograms(), name);
=======
Stats::BoolIndicatorSharedPtr TestUtility::findBoolIndicator(Stats::Store& store,
                                                             const std::string& name) {
  return findByName(store.boolIndicators(), name);
>>>>>>> b3995b7c
}

std::list<Network::Address::InstanceConstSharedPtr>
TestUtility::makeDnsResponse(const std::list<std::string>& addresses) {
  std::list<Network::Address::InstanceConstSharedPtr> ret;
  for (const auto& address : addresses) {
    ret.emplace_back(Network::Utility::parseInternetAddress(address));
  }
  return ret;
}

std::vector<std::string> TestUtility::listFiles(const std::string& path, bool recursive) {
  std::vector<std::string> file_names;
  Filesystem::Directory directory(path);
  for (const Filesystem::DirectoryEntry& entry : directory) {
    std::string file_name = fmt::format("{}/{}", path, entry.name_);
    if (entry.type_ == Filesystem::FileType::Directory) {
      if (recursive && entry.name_ != "." && entry.name_ != "..") {
        std::vector<std::string> more_file_names = listFiles(file_name, recursive);
        file_names.insert(file_names.end(), more_file_names.begin(), more_file_names.end());
      }
    } else { // regular file
      file_names.push_back(file_name);
    }
  }
  return file_names;
}

envoy::config::bootstrap::v2::Bootstrap
TestUtility::parseBootstrapFromJson(const std::string& json_string) {
  envoy::config::bootstrap::v2::Bootstrap bootstrap;
  auto json_object_ptr = Json::Factory::loadFromString(json_string);
  Stats::StatsOptionsImpl stats_options;
  Config::BootstrapJson::translateBootstrap(*json_object_ptr, bootstrap, stats_options);
  return bootstrap;
}

std::vector<std::string> TestUtility::split(const std::string& source, char split) {
  return TestUtility::split(source, std::string{split});
}

std::vector<std::string> TestUtility::split(const std::string& source, const std::string& split,
                                            bool keep_empty_string) {
  std::vector<std::string> ret;
  const auto tokens_sv = StringUtil::splitToken(source, split, keep_empty_string);
  std::transform(tokens_sv.begin(), tokens_sv.end(), std::back_inserter(ret),
                 [](absl::string_view sv) { return std::string(sv); });
  return ret;
}

void TestUtility::renameFile(const std::string& old_name, const std::string& new_name) {
#ifdef WIN32
  // use MoveFileEx, since ::rename will not overwrite an existing file. See
  // https://docs.microsoft.com/en-us/cpp/c-runtime-library/reference/rename-wrename?view=vs-2017
  const BOOL rc = ::MoveFileEx(old_name.c_str(), new_name.c_str(), MOVEFILE_REPLACE_EXISTING);
  ASSERT_NE(0, rc);
#else
  const int rc = ::rename(old_name.c_str(), new_name.c_str());
  ASSERT_EQ(0, rc);
#endif
};

void TestUtility::createDirectory(const std::string& name) {
#ifdef WIN32
  ::_mkdir(name.c_str());
#else
  ::mkdir(name.c_str(), S_IRWXU);
#endif
}

void TestUtility::createSymlink(const std::string& target, const std::string& link) {
#ifdef WIN32
  const DWORD attributes = ::GetFileAttributes(target.c_str());
  ASSERT_NE(attributes, INVALID_FILE_ATTRIBUTES);
  int flags = SYMBOLIC_LINK_FLAG_ALLOW_UNPRIVILEGED_CREATE;
  if (attributes & FILE_ATTRIBUTE_DIRECTORY) {
    flags |= SYMBOLIC_LINK_FLAG_DIRECTORY;
  }

  const BOOLEAN rc = ::CreateSymbolicLink(link.c_str(), target.c_str(), flags);
  ASSERT_NE(rc, 0);
#else
  const int rc = ::symlink(target.c_str(), link.c_str());
  ASSERT_EQ(rc, 0);
#endif
}

// static
absl::Time TestUtility::parseTime(const std::string& input, const std::string& input_format) {
  absl::Time time;
  std::string parse_error;
  EXPECT_TRUE(absl::ParseTime(input_format, input, &time, &parse_error))
      << " error \"" << parse_error << "\" from failing to parse timestamp \"" << input
      << "\" with format string \"" << input_format << "\"";
  return time;
}

// static
std::string TestUtility::formatTime(const absl::Time input, const std::string& output_format) {
  static const absl::TimeZone utc = absl::UTCTimeZone();
  return absl::FormatTime(output_format, input, utc);
}

// static
std::string TestUtility::formatTime(const SystemTime input, const std::string& output_format) {
  return TestUtility::formatTime(absl::FromChrono(input), output_format);
}

// static
std::string TestUtility::convertTime(const std::string& input, const std::string& input_format,
                                     const std::string& output_format) {
  return TestUtility::formatTime(TestUtility::parseTime(input, input_format), output_format);
}

void ConditionalInitializer::setReady() {
  Thread::LockGuard lock(mutex_);
  EXPECT_FALSE(ready_);
  ready_ = true;
  cv_.notifyAll();
}

void ConditionalInitializer::waitReady() {
  Thread::LockGuard lock(mutex_);
  if (ready_) {
    ready_ = false;
    return;
  }

  cv_.wait(mutex_);
  EXPECT_TRUE(ready_);
  ready_ = false;
}

void ConditionalInitializer::wait() {
  Thread::LockGuard lock(mutex_);
  while (!ready_) {
    cv_.wait(mutex_);
  }
}

AtomicFileUpdater::AtomicFileUpdater(const std::string& filename)
    : link_(filename), new_link_(absl::StrCat(filename, ".new")),
      target1_(absl::StrCat(filename, ".target1")), target2_(absl::StrCat(filename, ".target2")),
      use_target1_(true) {
  unlink(link_.c_str());
  unlink(new_link_.c_str());
  unlink(target1_.c_str());
  unlink(target2_.c_str());
}

void AtomicFileUpdater::update(const std::string& contents) {
  const std::string target = use_target1_ ? target1_ : target2_;
  use_target1_ = !use_target1_;
  {
    std::ofstream file(target);
    file << contents;
  }
  TestUtility::createSymlink(target, new_link_);
  TestUtility::renameFile(new_link_, link_);
}

constexpr std::chrono::milliseconds TestUtility::DefaultTimeout;

namespace Http {

// Satisfy linker
const uint32_t Http2Settings::DEFAULT_HPACK_TABLE_SIZE;
const uint32_t Http2Settings::DEFAULT_MAX_CONCURRENT_STREAMS;
const uint32_t Http2Settings::DEFAULT_INITIAL_STREAM_WINDOW_SIZE;
const uint32_t Http2Settings::DEFAULT_INITIAL_CONNECTION_WINDOW_SIZE;
const uint32_t Http2Settings::MIN_INITIAL_STREAM_WINDOW_SIZE;

TestHeaderMapImpl::TestHeaderMapImpl() : HeaderMapImpl() {}

TestHeaderMapImpl::TestHeaderMapImpl(
    const std::initializer_list<std::pair<std::string, std::string>>& values)
    : HeaderMapImpl() {
  for (auto& value : values) {
    addCopy(value.first, value.second);
  }
}

TestHeaderMapImpl::TestHeaderMapImpl(const HeaderMap& rhs) : HeaderMapImpl(rhs) {}

TestHeaderMapImpl::TestHeaderMapImpl(const TestHeaderMapImpl& rhs)
    : TestHeaderMapImpl(static_cast<const HeaderMap&>(rhs)) {}

TestHeaderMapImpl& TestHeaderMapImpl::operator=(const TestHeaderMapImpl& rhs) {
  if (&rhs == this) {
    return *this;
  }

  clear();
  copyFrom(rhs);

  return *this;
}

void TestHeaderMapImpl::addCopy(const std::string& key, const std::string& value) {
  addCopy(LowerCaseString(key), value);
}

void TestHeaderMapImpl::remove(const std::string& key) { remove(LowerCaseString(key)); }

std::string TestHeaderMapImpl::get_(const std::string& key) { return get_(LowerCaseString(key)); }

std::string TestHeaderMapImpl::get_(const LowerCaseString& key) {
  const HeaderEntry* header = get(key);
  if (!header) {
    return EMPTY_STRING;
  } else {
    return header->value().c_str();
  }
}

bool TestHeaderMapImpl::has(const std::string& key) { return get(LowerCaseString(key)) != nullptr; }

bool TestHeaderMapImpl::has(const LowerCaseString& key) { return get(key) != nullptr; }

} // namespace Http

namespace Stats {

MockedTestAllocator::MockedTestAllocator(const StatsOptions& stats_options,
                                         SymbolTable& symbol_table)
    : TestAllocator(stats_options, symbol_table) {
  ON_CALL(*this, alloc(_)).WillByDefault(Invoke([this](absl::string_view name) -> RawStatData* {
    return TestAllocator::alloc(name);
  }));

  ON_CALL(*this, free(_)).WillByDefault(Invoke([this](RawStatData& data) -> void {
    return TestAllocator::free(data);
  }));

  EXPECT_CALL(*this, alloc(absl::string_view("stats.overflow")));
}

MockedTestAllocator::~MockedTestAllocator() {}

} // namespace Stats

namespace Thread {

// TODO(sesmith177) Tests should get the ThreadFactory from the same location as the main code
ThreadFactory& threadFactoryForTest() {
#ifdef WIN32
  static ThreadFactoryImplWin32* thread_factory = new ThreadFactoryImplWin32();
#else
  static ThreadFactoryImplPosix* thread_factory = new ThreadFactoryImplPosix();
#endif
  return *thread_factory;
}

} // namespace Thread

namespace Api {

class TestImplProvider {
protected:
  Event::GlobalTimeSystem global_time_system_;
  testing::NiceMock<Stats::MockIsolatedStatsStore> default_stats_store_;
};

class TestImpl : public TestImplProvider, public Impl {
public:
  TestImpl(Thread::ThreadFactory& thread_factory, Stats::Store& stats_store)
      : Impl(thread_factory, stats_store, global_time_system_) {}
  TestImpl(Thread::ThreadFactory& thread_factory, Event::TimeSystem& time_system)
      : Impl(thread_factory, default_stats_store_, time_system) {}
  TestImpl(Thread::ThreadFactory& thread_factory)
      : Impl(thread_factory, default_stats_store_, global_time_system_) {}
};

ApiPtr createApiForTest() { return std::make_unique<TestImpl>(Thread::threadFactoryForTest()); }

ApiPtr createApiForTest(Stats::Store& stat_store) {
  return std::make_unique<TestImpl>(Thread::threadFactoryForTest(), stat_store);
}

ApiPtr createApiForTest(Event::TimeSystem& time_system) {
  return std::make_unique<TestImpl>(Thread::threadFactoryForTest(), time_system);
}

ApiPtr createApiForTest(Stats::Store& stat_store, Event::TimeSystem& time_system) {
  return std::make_unique<Impl>(Thread::threadFactoryForTest(), stat_store, time_system);
}

} // namespace Api
} // namespace Envoy<|MERGE_RESOLUTION|>--- conflicted
+++ resolved
@@ -141,14 +141,13 @@
   return findByName(store.gauges(), name);
 }
 
-<<<<<<< HEAD
 Stats::HistogramSharedPtr TestUtility::findHistogram(Stats::Store& store, const std::string& name) {
   return findByName(store.histograms(), name);
-=======
+}
+
 Stats::BoolIndicatorSharedPtr TestUtility::findBoolIndicator(Stats::Store& store,
                                                              const std::string& name) {
   return findByName(store.boolIndicators(), name);
->>>>>>> b3995b7c
 }
 
 std::list<Network::Address::InstanceConstSharedPtr>

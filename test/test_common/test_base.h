#pragma once

#include "gtest/gtest.h"

namespace Envoy {

class TestBaseScope {
public:
  ~TestBaseScope();
};

// Provides a common test-base class for all tests in Envoy to use. This offers
<<<<<<< HEAD
// a place to put hooks we'd like to run on every tests.
class TestBase : public ::testing::Test, public TestBaseScope {
=======
// a place to put hooks we'd like to run on every test. There's currently a
// check that all test-scoped singletons have been destroyed. A test-scoped
// singleton might remain at the end of a test if it's transitively referenced
// by a leaked structure or a static.
//
// In the future, we can also add:
//   - a test-specific ThreadFactory that enables us to verify there are no
//     outstanding threads at the end of each thread.
//   - a check that no more bytes of memory are allocated at the end of a test
//     than there were at the start of it. This is likely to fail in a few
//     places when introduced, but we could add known test overrides for this.
//
// Note: nothing compute-intensive should be put in this test-class, as it will
// be a tax paid by every test method in the codebase.
class TestBase : public ::testing::Test {
>>>>>>> f6049429
public:
  static bool checkSingletonQuiescensce();
};

<<<<<<< HEAD
// Templatized version of TestBase.
template <class T>
class TestBaseWithParam : public ::testing::TestWithParam<T>, public TestBaseScope {
=======
// Templatized version of TestBase. See above notes.
template <class T> class TestBaseWithParam : public ::testing::TestWithParam<T> {
>>>>>>> f6049429
public:
};

#define TEST_E(fixture, name, code)                                                                \
  TEST(fixture, name) {                                                                            \
    TestBaseScope test_base_scope;                                                                 \
    code                                                                                           \
  }

} // namespace Envoy<|MERGE_RESOLUTION|>--- conflicted
+++ resolved
@@ -10,10 +10,6 @@
 };
 
 // Provides a common test-base class for all tests in Envoy to use. This offers
-<<<<<<< HEAD
-// a place to put hooks we'd like to run on every tests.
-class TestBase : public ::testing::Test, public TestBaseScope {
-=======
 // a place to put hooks we'd like to run on every test. There's currently a
 // check that all test-scoped singletons have been destroyed. A test-scoped
 // singleton might remain at the end of a test if it's transitively referenced
@@ -21,29 +17,21 @@
 //
 // In the future, we can also add:
 //   - a test-specific ThreadFactory that enables us to verify there are no
-//     outstanding threads at the end of each thread.
+//     outstanding threads at the end of each test.
 //   - a check that no more bytes of memory are allocated at the end of a test
 //     than there were at the start of it. This is likely to fail in a few
 //     places when introduced, but we could add known test overrides for this.
 //
 // Note: nothing compute-intensive should be put in this test-class, as it will
 // be a tax paid by every test method in the codebase.
-class TestBase : public ::testing::Test {
->>>>>>> f6049429
+class TestBase : public ::testing::Test, public TestBaseScope {
 public:
   static bool checkSingletonQuiescensce();
 };
 
-<<<<<<< HEAD
 // Templatized version of TestBase.
 template <class T>
-class TestBaseWithParam : public ::testing::TestWithParam<T>, public TestBaseScope {
-=======
-// Templatized version of TestBase. See above notes.
-template <class T> class TestBaseWithParam : public ::testing::TestWithParam<T> {
->>>>>>> f6049429
-public:
-};
+class TestBaseWithParam : public ::testing::TestWithParam<T>, public TestBaseScope {};
 
 #define TEST_E(fixture, name, code)                                                                \
   TEST(fixture, name) {                                                                            \

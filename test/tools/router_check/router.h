#pragma once

#include <memory>
#include <string>

#include "envoy/api/v2/core/base.pb.h"

#include "common/common/logger.h"
#include "common/common/utility.h"
#include "common/http/header_map_impl.h"
#include "common/http/headers.h"
#include "common/json/json_loader.h"
#include "common/router/config_impl.h"
#include "common/stats/fake_symbol_table_impl.h"

#include "test/mocks/server/mocks.h"
#include "test/test_common/global.h"
#include "test/test_common/printers.h"
#include "test/test_common/utility.h"
#include "test/tools/router_check/json/tool_config_schemas.h"
#include "test/tools/router_check/validation.pb.h"
#include "test/tools/router_check/validation.pb.validate.h"

namespace Envoy {
/**
 * Struct that stores the configuration parameters of the router check tool extracted from a json
 * input file.
 */
struct ToolConfig {
  ToolConfig() : random_value_(0){};

  /**
   * @param check_config tool config json object pointer.
   * @return ToolConfig a ToolConfig instance with member variables set by the tool config json
   * file.
   */
  static ToolConfig create(const Json::ObjectSharedPtr check_config);

<<<<<<< HEAD
  /**
   * @param check_config tool config proto object.
   * @return ToolConfig a ToolConfig instance with member variables set by the tool config json
   * file.
   */
  static ToolConfig create(const envoy::RouterCheckToolSchema::ValidationItem& check_config);
=======
  Stats::SymbolTable& symbolTable() { return *symbol_table_; }
>>>>>>> 244f1d46

  std::unique_ptr<Http::TestHeaderMapImpl> headers_;
  Router::RouteConstSharedPtr route_;
  int random_value_;

private:
  ToolConfig(std::unique_ptr<Http::TestHeaderMapImpl> headers, int random_value);
  Test::Global<Stats::FakeSymbolTableImpl> symbol_table_;
};

/**
 * A route table check tool that check whether route parameters returned by a router match
 * what is expected.
 */
class RouterCheckTool : Logger::Loggable<Logger::Id::testing> {
public:
  /**
   * @param router_config_file v2 router config file.
   * @return RouterCheckTool a RouterCheckTool instance with member variables set by the router
   * config file.
   * */
  static RouterCheckTool create(const std::string& router_config_file);

  /**
   * TODO(tonya11en): Use a YAML format for the expected routes. This will require a proto.
   *
   * @param expected_route_json tool config json file.
   * @return bool if all routes match what is expected.
   */
  bool compareEntriesInJson(const std::string& expected_route_json);

  /**
   * @param expected_route_json tool config json file.
   * @return bool if all routes match what is expected.
   */
  bool compareEntries(const std::string& expected_routes);

  /**
   * Set whether to print out match case details.
   */
  void setShowDetails() { details_ = true; }

private:
  RouterCheckTool(
      std::unique_ptr<NiceMock<Server::Configuration::MockFactoryContext>> factory_context,
      std::unique_ptr<Router::ConfigImpl> config, std::unique_ptr<Stats::IsolatedStoreImpl> stats,
      Api::ApiPtr api);

  bool compareCluster(ToolConfig& tool_config, const std::string& expected);
  bool compareCluster(ToolConfig& tool_config,
                      const envoy::RouterCheckToolSchema::ValidationAssert& expected);
  bool compareVirtualCluster(ToolConfig& tool_config, const std::string& expected);
  bool compareVirtualCluster(ToolConfig& tool_config,
                             const envoy::RouterCheckToolSchema::ValidationAssert& expected);
  bool compareVirtualHost(ToolConfig& tool_config, const std::string& expected);
  bool compareVirtualHost(ToolConfig& tool_config,
                          const envoy::RouterCheckToolSchema::ValidationAssert& expected);
  bool compareRewriteHost(ToolConfig& tool_config, const std::string& expected);
  bool compareRewriteHost(ToolConfig& tool_config,
                          const envoy::RouterCheckToolSchema::ValidationAssert& expected);
  bool compareRewritePath(ToolConfig& tool_config, const std::string& expected);
  bool compareRewritePath(ToolConfig& tool_config,
                          const envoy::RouterCheckToolSchema::ValidationAssert& expected);
  bool compareRedirectPath(ToolConfig& tool_config, const std::string& expected);
  bool compareRedirectPath(ToolConfig& tool_config,
                           const envoy::RouterCheckToolSchema::ValidationAssert& expected);
  bool compareHeaderField(ToolConfig& tool_config, const std::string& field,
                          const std::string& expected);
  bool compareHeaderField(ToolConfig& tool_config,
                          const envoy::RouterCheckToolSchema::ValidationAssert& expected);
  bool compareCustomHeaderField(ToolConfig& tool_config, const std::string& field,
                                const std::string& expected);
  bool compareCustomHeaderField(ToolConfig& tool_config,
                                const envoy::RouterCheckToolSchema::ValidationAssert& expecte);
  /**
   * Compare the expected and actual route parameter values. Print out match details if details_
   * flag is set.
   * @param actual holds the actual route returned by the router.
   * @param expected holds the expected parameter value of the route.
   * @return bool if actual and expected match.
   */
  bool compareResults(const std::string& actual, const std::string& expected,
                      const std::string& test_type);

  bool details_{false};

  // TODO(hennna): Switch away from mocks following work done by @rlazarus in github issue #499.
  std::unique_ptr<NiceMock<Server::Configuration::MockFactoryContext>> factory_context_;
  std::unique_ptr<Router::ConfigImpl> config_;
  std::unique_ptr<Stats::IsolatedStoreImpl> stats_;
  Api::ApiPtr api_;
};
} // namespace Envoy<|MERGE_RESOLUTION|>--- conflicted
+++ resolved
@@ -36,16 +36,14 @@
    */
   static ToolConfig create(const Json::ObjectSharedPtr check_config);
 
-<<<<<<< HEAD
   /**
    * @param check_config tool config proto object.
    * @return ToolConfig a ToolConfig instance with member variables set by the tool config json
    * file.
    */
   static ToolConfig create(const envoy::RouterCheckToolSchema::ValidationItem& check_config);
-=======
+
   Stats::SymbolTable& symbolTable() { return *symbol_table_; }
->>>>>>> 244f1d46
 
   std::unique_ptr<Http::TestHeaderMapImpl> headers_;
   Router::RouteConstSharedPtr route_;

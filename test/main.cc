#include "test/test_common/environment.h"
#include "test/test_runner.h"

// The main entry point (and the rest of this file) should have no logic in it,
// this allows overriding by site specific versions of main.cc.
int main(int argc, char** argv) {
<<<<<<< HEAD
  ::setenv("TEST_RUNDIR", TestEnvironment::runfilesDirectory().c_str(), 1);
  // Select whether to test only for IPv4, IPv6, or both. The default is to
  // test for both. Options are {"v4only", "v6only", "all"}. Set IP_TEST_TYPE
  // to "v4only" if the system currently does not support IPv6 network
  // operations. Similary set IP_TEST_TYPE to "v6only" if IPv4 has already been
  // phased out of network operations. Set to "all" (or don't set) if testing both
  // v4 and v6 addresses is desired. This feature will be rolled out to all tests
  // in upcoming PRs but currently only applies to listen_socket_impl_test
  // and listener_impl_test tests.
  ::setenv("IP_TEST_TYPE", "all", 1);
=======
  ::setenv("TEST_RUNDIR", (TestEnvironment::getCheckedEnvVar("TEST_SRCDIR") + "/" +
                           TestEnvironment::getCheckedEnvVar("TEST_WORKSPACE")).c_str(),
           1);
>>>>>>> ac817d5c
  return TestRunner::RunTests(argc, argv);
}<|MERGE_RESOLUTION|>--- conflicted
+++ resolved
@@ -4,8 +4,9 @@
 // The main entry point (and the rest of this file) should have no logic in it,
 // this allows overriding by site specific versions of main.cc.
 int main(int argc, char** argv) {
-<<<<<<< HEAD
-  ::setenv("TEST_RUNDIR", TestEnvironment::runfilesDirectory().c_str(), 1);
+  ::setenv("TEST_RUNDIR", (TestEnvironment::getCheckedEnvVar("TEST_SRCDIR") + "/" +
+                           TestEnvironment::getCheckedEnvVar("TEST_WORKSPACE")).c_str(),
+           1);
   // Select whether to test only for IPv4, IPv6, or both. The default is to
   // test for both. Options are {"v4only", "v6only", "all"}. Set IP_TEST_TYPE
   // to "v4only" if the system currently does not support IPv6 network
@@ -15,10 +16,5 @@
   // in upcoming PRs but currently only applies to listen_socket_impl_test
   // and listener_impl_test tests.
   ::setenv("IP_TEST_TYPE", "all", 1);
-=======
-  ::setenv("TEST_RUNDIR", (TestEnvironment::getCheckedEnvVar("TEST_SRCDIR") + "/" +
-                           TestEnvironment::getCheckedEnvVar("TEST_WORKSPACE")).c_str(),
-           1);
->>>>>>> ac817d5c
   return TestRunner::RunTests(argc, argv);
 }
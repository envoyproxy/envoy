--- conflicted
+++ resolved
@@ -284,11 +284,7 @@
     host_ = Upstream::makeTestHost(cluster_, "tcp://127.0.0.1:9000");
     if (test_new_connection_pool_) {
       conn_pool_ = std::make_unique<ConnPoolImpl>(
-<<<<<<< HEAD
-          dispatcher_, host_, Upstream::ResourcePriority::Default, nullptr, nullptr, absl::nullopt);
-=======
           dispatcher_, host_, Upstream::ResourcePriority::Default, nullptr, nullptr, state_);
->>>>>>> f6fba538
     } else {
       conn_pool_ = std::make_unique<OriginalConnPoolImpl>(
           dispatcher_, host_, Upstream::ResourcePriority::Default, nullptr, nullptr, absl::nullopt);

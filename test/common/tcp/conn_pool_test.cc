#include <memory>
#include <vector>

#include "common/event/dispatcher_impl.h"
#include "common/network/utility.h"
#include "common/tcp/conn_pool.h"
#include "common/tcp/original_conn_pool.h"
#include "common/upstream/upstream_impl.h"

#include "test/common/upstream/utility.h"
#include "test/mocks/common.h"
#include "test/mocks/event/mocks.h"
#include "test/mocks/network/mocks.h"
#include "test/mocks/runtime/mocks.h"
#include "test/mocks/tcp/mocks.h"
#include "test/mocks/upstream/cluster_info.h"
#include "test/test_common/printers.h"
#include "test/test_common/utility.h"

#include "gmock/gmock.h"
#include "gtest/gtest.h"

using testing::_;
using testing::Invoke;
using testing::InvokeWithoutArgs;
using testing::NiceMock;
using testing::Property;
using testing::Return;

namespace Envoy {
namespace Tcp {
namespace {

struct TestConnectionState : public ConnectionPool::ConnectionState {
  TestConnectionState(int id, std::function<void()> on_destructor)
      : id_(id), on_destructor_(on_destructor) {}
  ~TestConnectionState() override { on_destructor_(); }

  int id_;
  std::function<void()> on_destructor_;
};

} // namespace

/**
 * Mock callbacks used for conn pool testing.
 */
struct ConnPoolCallbacks : public Tcp::ConnectionPool::Callbacks {
  void onPoolReady(ConnectionPool::ConnectionDataPtr&& conn,
                   Upstream::HostDescriptionConstSharedPtr host) override {
    conn_data_ = std::move(conn);
    conn_data_->addUpstreamCallbacks(callbacks_);
    host_ = host;
    pool_ready_.ready();
  }

  void onPoolFailure(ConnectionPool::PoolFailureReason reason,
                     Upstream::HostDescriptionConstSharedPtr host) override {
    reason_ = reason;
    host_ = host;
    pool_failure_.ready();
  }

  NiceMock<ConnectionPool::MockUpstreamCallbacks> callbacks_;
  ReadyWatcher pool_failure_;
  ReadyWatcher pool_ready_;
  ConnectionPool::ConnectionDataPtr conn_data_{};
  absl::optional<ConnectionPool::PoolFailureReason> reason_;
  Upstream::HostDescriptionConstSharedPtr host_;
};

class TestActiveTcpClient : public ActiveTcpClient {
public:
  using ActiveTcpClient::ActiveTcpClient;

  ~TestActiveTcpClient() override { parent().onConnDestroyed(); }
  void clearCallbacks() override {
    if (state_ == Envoy::ConnectionPool::ActiveClient::State::BUSY ||
        state_ == Envoy::ConnectionPool::ActiveClient::State::DRAINING) {
      parent().onConnReleased(*this);
    }
    ActiveTcpClient::clearCallbacks();
  }

  Envoy::Tcp::ConnPoolImpl& parent() { return *static_cast<ConnPoolImpl*>(&parent_); }
};

/**
 * A wrapper around a ConnectionPoolImpl which tracks when the bridge between
 * the pool and the consumer of the connection is released and destroyed.
 */
class ConnPoolBase : public Tcp::ConnectionPool::Instance {
public:
  ConnPoolBase(Event::MockDispatcher& dispatcher, Upstream::HostSharedPtr host,
               NiceMock<Event::MockSchedulableCallback>* upstream_ready_cb,
               bool test_new_connection_pool);

  void addDrainedCallback(DrainedCb cb) override { conn_pool_->addDrainedCallback(cb); }
  void drainConnections() override { conn_pool_->drainConnections(); }
  void closeConnections() override { conn_pool_->closeConnections(); }
  ConnectionPool::Cancellable* newConnection(Tcp::ConnectionPool::Callbacks& callbacks) override {
    return conn_pool_->newConnection(callbacks);
  }
  Upstream::HostDescriptionConstSharedPtr host() const override { return conn_pool_->host(); }

  MOCK_METHOD(void, onConnReleasedForTest, ());
  MOCK_METHOD(void, onConnDestroyedForTest, ());
  bool maybePrefetch(float ratio) override {
    if (!test_new_connection_pool_) {
      return false;
    }
    ASSERT(dynamic_cast<ConnPoolImplForTest*>(conn_pool_.get()) != nullptr);
    return dynamic_cast<ConnPoolImplForTest*>(conn_pool_.get())->maybePrefetch(ratio);
  }

  struct TestConnection {
    Network::MockClientConnection* connection_;
    Event::MockTimer* connect_timer_;
    Network::ReadFilterSharedPtr filter_;
  };

  void expectConnCreate() {
    test_conns_.emplace_back();
    TestConnection& test_conn = test_conns_.back();
    test_conn.connection_ = new NiceMock<Network::MockClientConnection>();
    test_conn.connect_timer_ = new NiceMock<Event::MockTimer>(&mock_dispatcher_);

    EXPECT_CALL(mock_dispatcher_, createClientConnection_(_, _, _, _))
        .WillOnce(Return(test_conn.connection_));
    EXPECT_CALL(*test_conn.connection_, addReadFilter(_))
        .WillOnce(Invoke(
            [&](Network::ReadFilterSharedPtr filter) -> void { test_conn.filter_ = filter; }));
    EXPECT_CALL(*test_conn.connection_, connect());
    EXPECT_CALL(*test_conn.connect_timer_, enableTimer(_, _));

    ON_CALL(*test_conn.connection_, close(Network::ConnectionCloseType::NoFlush))
        .WillByDefault(InvokeWithoutArgs([test_conn]() -> void {
          test_conn.connection_->raiseEvent(Network::ConnectionEvent::LocalClose);
        }));
  }

  void expectEnableUpstreamReady(bool run);

  std::unique_ptr<Tcp::ConnectionPool::Instance> conn_pool_;
  Event::MockDispatcher& mock_dispatcher_;
  NiceMock<Event::MockSchedulableCallback>* mock_upstream_ready_cb_;
  std::vector<TestConnection> test_conns_;
  Network::ConnectionCallbacks* callbacks_ = nullptr;
  bool test_new_connection_pool_;

protected:
  class ConnPoolImplForTest : public ConnPoolImpl {
  public:
    ConnPoolImplForTest(Event::MockDispatcher& dispatcher, Upstream::HostSharedPtr host,
                        ConnPoolBase& parent)
        : ConnPoolImpl(dispatcher, host, Upstream::ResourcePriority::Default, nullptr, nullptr,
                       state_),
          parent_(parent) {}

    void onConnReleased(Envoy::ConnectionPool::ActiveClient& client) override {
      ConnPoolImpl::onConnReleased(client);
      parent_.onConnReleasedForTest();
    }

    Envoy::ConnectionPool::ActiveClientPtr instantiateActiveClient() override {
      return std::make_unique<TestActiveTcpClient>(
          *this, Envoy::ConnectionPool::ConnPoolImplBase::host(), 1);
    }

    void onConnDestroyed() override { parent_.onConnDestroyedForTest(); }
<<<<<<< HEAD

    Upstream::ClusterConnectivityState state_;
=======
    Event::PostCb post_cb_;
>>>>>>> 9a205dab
    ConnPoolBase& parent_;
  };

  class OriginalConnPoolImplForTest : public OriginalConnPoolImpl {
  public:
    OriginalConnPoolImplForTest(Event::MockDispatcher& dispatcher, Upstream::HostSharedPtr host,
                                ConnPoolBase& parent)
        : OriginalConnPoolImpl(dispatcher, host, Upstream::ResourcePriority::Default, nullptr,
                               nullptr),
          parent_(parent) {}

    ~OriginalConnPoolImplForTest() override {
      EXPECT_EQ(0U, ready_conns_.size());
      EXPECT_EQ(0U, busy_conns_.size());
      EXPECT_EQ(0U, pending_requests_.size());
    }

    void onConnReleased(OriginalConnPoolImpl::ActiveConn& conn) override {
      parent_.onConnReleasedForTest();
      OriginalConnPoolImpl::onConnReleased(conn);
    }

    void onConnDestroyed(OriginalConnPoolImpl::ActiveConn& conn) override {
      parent_.onConnDestroyedForTest();
      OriginalConnPoolImpl::onConnDestroyed(conn);
    }
    void expectEnableUpstreamReady(bool run) {
      if (!run) {
        EXPECT_FALSE(upstream_ready_enabled_);
        EXPECT_CALL(*parent_.mock_upstream_ready_cb_, scheduleCallbackCurrentIteration())
            .Times(1)
            .RetiresOnSaturation();
      } else {
        EXPECT_TRUE(upstream_ready_enabled_);
        parent_.mock_upstream_ready_cb_->invokeCallback();
        EXPECT_FALSE(upstream_ready_enabled_);
      }
    }
    ConnPoolBase& parent_;
  };
};

ConnPoolBase::ConnPoolBase(Event::MockDispatcher& dispatcher, Upstream::HostSharedPtr host,
                           NiceMock<Event::MockSchedulableCallback>* upstream_ready_cb,
                           bool test_new_connection_pool)
    : mock_dispatcher_(dispatcher), mock_upstream_ready_cb_(upstream_ready_cb),
      test_new_connection_pool_(test_new_connection_pool) {
  if (test_new_connection_pool_) {
    conn_pool_ = std::make_unique<ConnPoolImplForTest>(dispatcher, host, *this);
  } else {
    conn_pool_ = std::make_unique<OriginalConnPoolImplForTest>(dispatcher, host, *this);
  }
}

void ConnPoolBase::expectEnableUpstreamReady(bool run) {
  if (!test_new_connection_pool_) {
    dynamic_cast<OriginalConnPoolImplForTest*>(conn_pool_.get())->expectEnableUpstreamReady(run);
  } else {
    Event::PostCb& post_cb = dynamic_cast<ConnPoolImplForTest*>(conn_pool_.get())->post_cb_;
    if (run) {
      post_cb();
    } else {
      EXPECT_CALL(mock_dispatcher_, post(_)).WillOnce(testing::SaveArg<0>(&post_cb));
    }
  }
}

/**
 * Test fixture for connection pool tests.
 */
class TcpConnPoolImplTest : public testing::TestWithParam<bool> {
public:
  TcpConnPoolImplTest()
      : test_new_connection_pool_(GetParam()),
        upstream_ready_cb_(test_new_connection_pool_
                               ? nullptr
                               : new NiceMock<Event::MockSchedulableCallback>(&dispatcher_)),
        host_(Upstream::makeTestHost(cluster_, "tcp://127.0.0.1:9000")),
        conn_pool_(dispatcher_, host_, upstream_ready_cb_, test_new_connection_pool_) {}

  ~TcpConnPoolImplTest() override {
    EXPECT_TRUE(TestUtility::gaugesZeroed(cluster_->stats_store_.gauges()))
        << TestUtility::nonZeroedGauges(cluster_->stats_store_.gauges());
  }

  bool test_new_connection_pool_;
  NiceMock<Event::MockDispatcher> dispatcher_;
  std::shared_ptr<Upstream::MockClusterInfo> cluster_{new NiceMock<Upstream::MockClusterInfo>()};
  NiceMock<Event::MockSchedulableCallback>* upstream_ready_cb_;
  Upstream::HostSharedPtr host_;
  ConnPoolBase conn_pool_;
  NiceMock<Runtime::MockLoader> runtime_;
};

/**
 * Test fixture for connection pool destructor tests.
 */
class TcpConnPoolImplDestructorTest : public testing::TestWithParam<bool> {
public:
  TcpConnPoolImplDestructorTest()
      : test_new_connection_pool_(GetParam()),
        upstream_ready_cb_(test_new_connection_pool_
                               ? nullptr
                               : new NiceMock<Event::MockSchedulableCallback>(&dispatcher_)) {
    host_ = Upstream::makeTestHost(cluster_, "tcp://127.0.0.1:9000");
    if (test_new_connection_pool_) {
      conn_pool_ = std::make_unique<ConnPoolImpl>(
          dispatcher_, host_, Upstream::ResourcePriority::Default, nullptr, nullptr, state_);
    } else {
      conn_pool_ = std::make_unique<OriginalConnPoolImpl>(
          dispatcher_, host_, Upstream::ResourcePriority::Default, nullptr, nullptr);
    }
  }
  ~TcpConnPoolImplDestructorTest() override = default;

  void prepareConn() {
    connection_ = new NiceMock<Network::MockClientConnection>();
    connect_timer_ = new NiceMock<Event::MockTimer>(&dispatcher_);
    EXPECT_CALL(dispatcher_, createClientConnection_(_, _, _, _)).WillOnce(Return(connection_));
    EXPECT_CALL(*connect_timer_, enableTimer(_, _));

    callbacks_ = std::make_unique<ConnPoolCallbacks>();
    ConnectionPool::Cancellable* handle = conn_pool_->newConnection(*callbacks_);
    EXPECT_NE(nullptr, handle);

    EXPECT_CALL(*connect_timer_, disableTimer());
    EXPECT_CALL(callbacks_->pool_ready_, ready());
    connection_->raiseEvent(Network::ConnectionEvent::Connected);
  }

  bool test_new_connection_pool_;
  Upstream::ClusterConnectivityState state_;
  Upstream::HostConstSharedPtr host_;
  NiceMock<Event::MockDispatcher> dispatcher_;
  std::shared_ptr<Upstream::MockClusterInfo> cluster_{new NiceMock<Upstream::MockClusterInfo>()};
  NiceMock<Event::MockSchedulableCallback>* upstream_ready_cb_;
  NiceMock<Event::MockTimer>* connect_timer_;
  NiceMock<Network::MockClientConnection>* connection_;
  std::unique_ptr<Tcp::ConnectionPool::Instance> conn_pool_;
  std::unique_ptr<ConnPoolCallbacks> callbacks_;
};

/**
 * Helper for dealing with an active test connection.
 */
struct ActiveTestConn {
  enum class Type {
    Pending,          // pending request, waiting for free connection
    InProgress,       // connection created, no callback
    CreateConnection, // connection callback occurs after newConnection
    Immediate,        // connection callback occurs during newConnection
  };

  ActiveTestConn(TcpConnPoolImplTest& parent, size_t conn_index, Type type)
      : parent_(parent), conn_index_(conn_index) {
    if (type == Type::CreateConnection || type == Type::InProgress) {
      parent.conn_pool_.expectConnCreate();
    }

    if (type == Type::Immediate) {
      expectNewConn();
    }
    handle_ = parent.conn_pool_.newConnection(callbacks_);

    if (type == Type::Immediate) {
      EXPECT_EQ(nullptr, handle_);
      verifyConn();
    } else {
      EXPECT_NE(nullptr, handle_);
    }

    if (type == Type::CreateConnection) {
      completeConnection();
    }
  }

  void completeConnection() {
    ASSERT_FALSE(completed_);

    EXPECT_CALL(*parent_.conn_pool_.test_conns_[conn_index_].connect_timer_, disableTimer());
    expectNewConn();
    parent_.conn_pool_.test_conns_[conn_index_].connection_->raiseEvent(
        Network::ConnectionEvent::Connected);
    verifyConn();
    completed_ = true;
  }

  void expectNewConn() { EXPECT_CALL(callbacks_.pool_ready_, ready()); }

  void releaseConn() { callbacks_.conn_data_.reset(); }

  void verifyConn() {
    EXPECT_EQ(&callbacks_.conn_data_->connection(),
              parent_.conn_pool_.test_conns_[conn_index_].connection_);
  }

  TcpConnPoolImplTest& parent_;
  size_t conn_index_;
  Tcp::ConnectionPool::Cancellable* handle_{};
  ConnPoolCallbacks callbacks_;
  bool completed_{};
};

TEST_P(TcpConnPoolImplTest, HostAccessor) { EXPECT_EQ(conn_pool_.host(), host_); }

/**
 * Verify that connections are drained when requested.
 */
TEST_P(TcpConnPoolImplTest, DrainConnections) {
  cluster_->resetResourceManager(3, 1024, 1024, 1, 1);

  ActiveTestConn c1(*this, 0, ActiveTestConn::Type::CreateConnection);
  ActiveTestConn c2(*this, 1, ActiveTestConn::Type::CreateConnection);
  ActiveTestConn c3(*this, 2, ActiveTestConn::Type::InProgress);

  EXPECT_CALL(conn_pool_, onConnReleasedForTest());
  c1.releaseConn();

  {
    // This will destroy the ready connection and set requests remaining to 1 on the busy and
    // pending connections.
    EXPECT_CALL(conn_pool_, onConnDestroyedForTest());
    conn_pool_.drainConnections();
    dispatcher_.clearDeferredDeleteList();
  }
  {
    // This will destroy the busy connection when the response finishes.
    EXPECT_CALL(conn_pool_, onConnReleasedForTest());
    EXPECT_CALL(conn_pool_, onConnDestroyedForTest());
    c2.releaseConn();
    dispatcher_.clearDeferredDeleteList();
  }
  {
    // This will destroy the pending connection when the response finishes.
    c3.completeConnection();

    EXPECT_CALL(conn_pool_, onConnReleasedForTest());
    EXPECT_CALL(conn_pool_, onConnDestroyedForTest());
    c3.releaseConn();
    dispatcher_.clearDeferredDeleteList();
  }
}

/**
 * Test all timing stats are set.
 */
TEST_P(TcpConnPoolImplTest, VerifyTimingStats) {
  EXPECT_CALL(cluster_->stats_store_,
              deliverHistogramToSinks(Property(&Stats::Metric::name, "upstream_cx_connect_ms"), _));
  EXPECT_CALL(cluster_->stats_store_,
              deliverHistogramToSinks(Property(&Stats::Metric::name, "upstream_cx_length_ms"), _));

  ActiveTestConn c1(*this, 0, ActiveTestConn::Type::CreateConnection);

  EXPECT_CALL(conn_pool_, onConnReleasedForTest());
  c1.releaseConn();

  conn_pool_.test_conns_[0].connection_->raiseEvent(Network::ConnectionEvent::RemoteClose);

  EXPECT_CALL(conn_pool_, onConnDestroyedForTest());
  dispatcher_.clearDeferredDeleteList();
}

/**
 * Test that buffer limits are set.
 */
TEST_P(TcpConnPoolImplTest, VerifyBufferLimits) {
  ConnPoolCallbacks callbacks;
  conn_pool_.expectConnCreate();
  EXPECT_CALL(*cluster_, perConnectionBufferLimitBytes()).WillOnce(Return(8192));
  EXPECT_CALL(*conn_pool_.test_conns_.back().connection_, setBufferLimits(8192));

  EXPECT_CALL(callbacks.pool_failure_, ready());
  Tcp::ConnectionPool::Cancellable* handle = conn_pool_.newConnection(callbacks);
  EXPECT_NE(nullptr, handle);

  EXPECT_CALL(conn_pool_, onConnDestroyedForTest());
  conn_pool_.test_conns_[0].connection_->raiseEvent(Network::ConnectionEvent::RemoteClose);
  dispatcher_.clearDeferredDeleteList();
}

/**
 * Test that upstream callback fire for assigned connections.
 */
TEST_P(TcpConnPoolImplTest, UpstreamCallbacks) {
  Buffer::OwnedImpl buffer;

  // Create connection, UpstreamCallbacks set automatically
  ActiveTestConn c1(*this, 0, ActiveTestConn::Type::CreateConnection);

  // Expect invocation when connection's ReadFilter::onData is invoked
  EXPECT_CALL(c1.callbacks_.callbacks_, onUpstreamData(_, _));
  EXPECT_EQ(Network::FilterStatus::StopIteration,
            conn_pool_.test_conns_[0].filter_->onData(buffer, false));

  EXPECT_CALL(c1.callbacks_.callbacks_, onAboveWriteBufferHighWatermark());
  for (auto* cb : conn_pool_.test_conns_[0].connection_->callbacks_) {
    cb->onAboveWriteBufferHighWatermark();
  }

  EXPECT_CALL(c1.callbacks_.callbacks_, onBelowWriteBufferLowWatermark());
  for (auto* cb : conn_pool_.test_conns_[0].connection_->callbacks_) {
    cb->onBelowWriteBufferLowWatermark();
  }

  // Shutdown normally.
  EXPECT_CALL(conn_pool_, onConnReleasedForTest());
  c1.releaseConn();

  EXPECT_CALL(conn_pool_, onConnDestroyedForTest());
  conn_pool_.test_conns_[0].connection_->raiseEvent(Network::ConnectionEvent::RemoteClose);
  dispatcher_.clearDeferredDeleteList();
}

/**
 * Tests a request that generates a new connection, completes, and then a second request that uses
 * the same connection.
 */
TEST_P(TcpConnPoolImplTest, MultipleRequestAndResponse) {

  // Request 1 should kick off a new connection.
  ActiveTestConn c1(*this, 0, ActiveTestConn::Type::CreateConnection);

  EXPECT_CALL(conn_pool_, onConnReleasedForTest());
  c1.releaseConn();

  // Request 2 should not.
  ActiveTestConn c2(*this, 0, ActiveTestConn::Type::Immediate);

  EXPECT_CALL(conn_pool_, onConnReleasedForTest());
  c2.releaseConn();

  // Cause the connection to go away.
  EXPECT_CALL(conn_pool_, onConnDestroyedForTest());
  conn_pool_.test_conns_[0].connection_->raiseEvent(Network::ConnectionEvent::RemoteClose);
  dispatcher_.clearDeferredDeleteList();
}

/**
 * Tests ConnectionState assignment, lookup and destruction.
 */
TEST_P(TcpConnPoolImplTest, ConnectionStateLifecycle) {

  bool state_destroyed = false;

  // Request 1 should kick off a new connection.
  ActiveTestConn c1(*this, 0, ActiveTestConn::Type::CreateConnection);

  auto* state = new TestConnectionState(1, [&]() -> void { state_destroyed = true; });
  c1.callbacks_.conn_data_->setConnectionState(std::unique_ptr<TestConnectionState>(state));

  EXPECT_EQ(state, c1.callbacks_.conn_data_->connectionStateTyped<TestConnectionState>());

  EXPECT_CALL(conn_pool_, onConnReleasedForTest());
  c1.releaseConn();

  EXPECT_FALSE(state_destroyed);

  // Request 2 should not.
  ActiveTestConn c2(*this, 0, ActiveTestConn::Type::Immediate);

  EXPECT_EQ(state, c2.callbacks_.conn_data_->connectionStateTyped<TestConnectionState>());

  EXPECT_CALL(conn_pool_, onConnReleasedForTest());
  c2.releaseConn();

  EXPECT_FALSE(state_destroyed);

  // Cause the connection to go away.
  EXPECT_CALL(conn_pool_, onConnDestroyedForTest());
  conn_pool_.test_conns_[0].connection_->raiseEvent(Network::ConnectionEvent::RemoteClose);
  dispatcher_.clearDeferredDeleteList();

  EXPECT_TRUE(state_destroyed);
}

/**
 * Test when we overflow max pending requests.
 */
TEST_P(TcpConnPoolImplTest, MaxPendingRequests) {
  cluster_->resetResourceManager(1, 1, 1024, 1, 1);

  ConnPoolCallbacks callbacks;
  conn_pool_.expectConnCreate();
  Tcp::ConnectionPool::Cancellable* handle = conn_pool_.newConnection(callbacks);
  EXPECT_NE(nullptr, handle);

  ConnPoolCallbacks callbacks2;
  EXPECT_CALL(callbacks2.pool_failure_, ready());
  Tcp::ConnectionPool::Cancellable* handle2 = conn_pool_.newConnection(callbacks2);
  EXPECT_EQ(nullptr, handle2);

  handle->cancel(ConnectionPool::CancelPolicy::Default);

  EXPECT_CALL(conn_pool_, onConnDestroyedForTest());
  conn_pool_.test_conns_[0].connection_->raiseEvent(Network::ConnectionEvent::RemoteClose);
  dispatcher_.clearDeferredDeleteList();

  EXPECT_EQ(ConnectionPool::PoolFailureReason::Overflow, callbacks2.reason_);

  EXPECT_EQ(1U, cluster_->stats_.upstream_rq_pending_overflow_.value());
}

/**
 * Tests a connection failure before a request is bound which should result in the pending request
 * getting purged.
 */
TEST_P(TcpConnPoolImplTest, RemoteConnectFailure) {

  // Request 1 should kick off a new connection.
  ConnPoolCallbacks callbacks;
  conn_pool_.expectConnCreate();
  Tcp::ConnectionPool::Cancellable* handle = conn_pool_.newConnection(callbacks);
  EXPECT_NE(nullptr, handle);

  EXPECT_CALL(callbacks.pool_failure_, ready());
  EXPECT_CALL(*conn_pool_.test_conns_[0].connect_timer_, disableTimer());

  EXPECT_CALL(conn_pool_, onConnDestroyedForTest());
  conn_pool_.test_conns_[0].connection_->raiseEvent(Network::ConnectionEvent::RemoteClose);
  dispatcher_.clearDeferredDeleteList();

  EXPECT_EQ(ConnectionPool::PoolFailureReason::RemoteConnectionFailure, callbacks.reason_);

  EXPECT_EQ(1U, cluster_->stats_.upstream_cx_connect_fail_.value());
  EXPECT_EQ(1U, cluster_->stats_.upstream_rq_pending_failure_eject_.value());
}

/**
 * Tests a connection failure before a request is bound which should result in the pending request
 * getting purged.
 */
TEST_P(TcpConnPoolImplTest, LocalConnectFailure) {

  // Request 1 should kick off a new connection.
  ConnPoolCallbacks callbacks;
  conn_pool_.expectConnCreate();
  Tcp::ConnectionPool::Cancellable* handle = conn_pool_.newConnection(callbacks);
  EXPECT_NE(nullptr, handle);

  EXPECT_CALL(callbacks.pool_failure_, ready());
  EXPECT_CALL(*conn_pool_.test_conns_[0].connect_timer_, disableTimer());

  EXPECT_CALL(conn_pool_, onConnDestroyedForTest());
  conn_pool_.test_conns_[0].connection_->raiseEvent(Network::ConnectionEvent::LocalClose);
  dispatcher_.clearDeferredDeleteList();

  EXPECT_EQ(ConnectionPool::PoolFailureReason::LocalConnectionFailure, callbacks.reason_);

  EXPECT_EQ(1U, cluster_->stats_.upstream_cx_connect_fail_.value());
  EXPECT_EQ(1U, cluster_->stats_.upstream_rq_pending_failure_eject_.value());
}

/**
 * Tests a connect timeout. Also test that we can add a new request during ejection processing.
 */
TEST_P(TcpConnPoolImplTest, ConnectTimeout) {

  // Request 1 should kick off a new connection.
  ConnPoolCallbacks callbacks1;
  conn_pool_.expectConnCreate();
  EXPECT_NE(nullptr, conn_pool_.newConnection(callbacks1));

  ConnPoolCallbacks callbacks2;
  EXPECT_CALL(callbacks1.pool_failure_, ready()).WillOnce(Invoke([&]() -> void {
    conn_pool_.expectConnCreate();
    EXPECT_NE(nullptr, conn_pool_.newConnection(callbacks2));
  }));

  conn_pool_.test_conns_[0].connect_timer_->invokeCallback();

  EXPECT_CALL(callbacks2.pool_failure_, ready());
  conn_pool_.test_conns_[1].connect_timer_->invokeCallback();

  EXPECT_CALL(conn_pool_, onConnDestroyedForTest()).Times(2);
  dispatcher_.clearDeferredDeleteList();

  EXPECT_EQ(ConnectionPool::PoolFailureReason::Timeout, callbacks1.reason_);
  EXPECT_EQ(ConnectionPool::PoolFailureReason::Timeout, callbacks2.reason_);

  EXPECT_EQ(2U, cluster_->stats_.upstream_cx_connect_fail_.value());
  EXPECT_EQ(2U, cluster_->stats_.upstream_cx_connect_timeout_.value());
}

/**
 * Test cancelling before the request is bound to a connection.
 */
TEST_P(TcpConnPoolImplTest, CancelBeforeBound) {

  // Request 1 should kick off a new connection.
  ConnPoolCallbacks callbacks;
  conn_pool_.expectConnCreate();
  Tcp::ConnectionPool::Cancellable* handle = conn_pool_.newConnection(callbacks);
  EXPECT_NE(nullptr, handle);

  handle->cancel(ConnectionPool::CancelPolicy::Default);
  conn_pool_.test_conns_[0].connection_->raiseEvent(Network::ConnectionEvent::Connected);

  // Cause the connection to go away.
  EXPECT_CALL(conn_pool_, onConnDestroyedForTest());
  conn_pool_.test_conns_[0].connection_->raiseEvent(Network::ConnectionEvent::RemoteClose);
  dispatcher_.clearDeferredDeleteList();
}

/**
 * Test cancelling before the request is bound to a connection, with connection close.
 */
TEST_P(TcpConnPoolImplTest, CancelAndCloseBeforeBound) {

  // Request 1 should kick off a new connection.
  ConnPoolCallbacks callbacks;
  conn_pool_.expectConnCreate();
  Tcp::ConnectionPool::Cancellable* handle = conn_pool_.newConnection(callbacks);
  EXPECT_NE(nullptr, handle);

  // Expect the connection is closed.
  EXPECT_CALL(conn_pool_, onConnDestroyedForTest());
  handle->cancel(ConnectionPool::CancelPolicy::CloseExcess);

  dispatcher_.clearDeferredDeleteList();
}

/**
 * Test an upstream disconnection while there is a bound request.
 */
TEST_P(TcpConnPoolImplTest, DisconnectWhileBound) {

  // Request 1 should kick off a new connection.
  ConnPoolCallbacks callbacks;
  conn_pool_.expectConnCreate();
  Tcp::ConnectionPool::Cancellable* handle = conn_pool_.newConnection(callbacks);
  EXPECT_NE(nullptr, handle);

  EXPECT_CALL(callbacks.pool_ready_, ready());

  conn_pool_.test_conns_[0].connection_->raiseEvent(Network::ConnectionEvent::Connected);

  // Kill the connection while it has an active request.
  EXPECT_CALL(conn_pool_, onConnDestroyedForTest());
  conn_pool_.test_conns_[0].connection_->raiseEvent(Network::ConnectionEvent::RemoteClose);
  dispatcher_.clearDeferredDeleteList();
}

/**
 * Test upstream disconnection of one request while another is pending.
 */
TEST_P(TcpConnPoolImplTest, DisconnectWhilePending) {
  cluster_->resetResourceManager(1, 1024, 1024, 1, 1);

  // First request connected.
  ConnPoolCallbacks callbacks;
  conn_pool_.expectConnCreate();
  ConnectionPool::Cancellable* handle = conn_pool_.newConnection(callbacks);
  EXPECT_NE(nullptr, handle);

  EXPECT_CALL(*conn_pool_.test_conns_[0].connect_timer_, disableTimer());
  EXPECT_CALL(callbacks.pool_ready_, ready());
  conn_pool_.test_conns_[0].connection_->raiseEvent(Network::ConnectionEvent::Connected);

  // Second request pending.
  ConnPoolCallbacks callbacks2;
  ConnectionPool::Cancellable* handle2 = conn_pool_.newConnection(callbacks2);
  EXPECT_NE(nullptr, handle2);

  // Connection closed, triggering new connection for pending request.
  conn_pool_.expectConnCreate();
  conn_pool_.test_conns_[0].connection_->raiseEvent(Network::ConnectionEvent::LocalClose);

  EXPECT_CALL(conn_pool_, onConnDestroyedForTest());
  dispatcher_.clearDeferredDeleteList();

  // test_conns_[1] is the new connection
  EXPECT_CALL(*conn_pool_.test_conns_[1].connect_timer_, disableTimer());
  EXPECT_CALL(callbacks2.pool_ready_, ready());
  conn_pool_.test_conns_[1].connection_->raiseEvent(Network::ConnectionEvent::Connected);

  EXPECT_CALL(conn_pool_, onConnReleasedForTest());
  callbacks2.conn_data_.reset();

  // Disconnect
  EXPECT_CALL(conn_pool_, onConnDestroyedForTest());
  conn_pool_.test_conns_[1].connection_->raiseEvent(Network::ConnectionEvent::RemoteClose);
  dispatcher_.clearDeferredDeleteList();
}

/**
 * Test that we correctly handle reaching max connections.
 */
TEST_P(TcpConnPoolImplTest, MaxConnections) {
  // Request 1 should kick off a new connection.
  ConnPoolCallbacks callbacks;
  conn_pool_.expectConnCreate();
  Tcp::ConnectionPool::Cancellable* handle = conn_pool_.newConnection(callbacks);

  EXPECT_NE(nullptr, handle);

  // Request 2 should not kick off a new connection.
  ConnPoolCallbacks callbacks2;
  handle = conn_pool_.newConnection(callbacks2);
  EXPECT_EQ(1U, cluster_->stats_.upstream_cx_overflow_.value());

  EXPECT_NE(nullptr, handle);

  // Connect event will bind to request 1.
  EXPECT_CALL(callbacks.pool_ready_, ready());
  conn_pool_.test_conns_[0].connection_->raiseEvent(Network::ConnectionEvent::Connected);

  // Finishing request 1 will immediately bind to request 2.
  EXPECT_CALL(conn_pool_, onConnReleasedForTest());
  conn_pool_.expectEnableUpstreamReady(false);
  EXPECT_CALL(callbacks2.pool_ready_, ready());
  callbacks.conn_data_.reset();

  conn_pool_.expectEnableUpstreamReady(true);
  EXPECT_CALL(conn_pool_, onConnReleasedForTest());
  callbacks2.conn_data_.reset();

  // Cause the connection to go away.
  EXPECT_CALL(conn_pool_, onConnDestroyedForTest());
  conn_pool_.test_conns_[0].connection_->raiseEvent(Network::ConnectionEvent::RemoteClose);
  dispatcher_.clearDeferredDeleteList();
}

/**
 * Test when we reach max requests per connection.
 */
TEST_P(TcpConnPoolImplTest, MaxRequestsPerConnection) {

  cluster_->max_requests_per_connection_ = 1;

  // Request 1 should kick off a new connection.
  ConnPoolCallbacks callbacks;
  conn_pool_.expectConnCreate();
  Tcp::ConnectionPool::Cancellable* handle = conn_pool_.newConnection(callbacks);

  EXPECT_NE(nullptr, handle);

  EXPECT_CALL(callbacks.pool_ready_, ready());
  conn_pool_.test_conns_[0].connection_->raiseEvent(Network::ConnectionEvent::Connected);

  EXPECT_CALL(conn_pool_, onConnReleasedForTest());
  EXPECT_CALL(conn_pool_, onConnDestroyedForTest());
  callbacks.conn_data_.reset();
  dispatcher_.clearDeferredDeleteList();

  EXPECT_EQ(0U, cluster_->stats_.upstream_cx_destroy_with_active_rq_.value());
  EXPECT_EQ(1U, cluster_->stats_.upstream_cx_max_requests_.value());
}

/*
 * Test that multiple connections can be assigned at once.
 */
TEST_P(TcpConnPoolImplTest, ConcurrentConnections) {
  cluster_->resetResourceManager(2, 1024, 1024, 1, 1);

  ActiveTestConn c1(*this, 0, ActiveTestConn::Type::CreateConnection);
  ActiveTestConn c2(*this, 1, ActiveTestConn::Type::CreateConnection);
  ActiveTestConn c3(*this, 0, ActiveTestConn::Type::Pending);

  // Finish c1, which gets c3 going.
  EXPECT_CALL(conn_pool_, onConnReleasedForTest());
  conn_pool_.expectEnableUpstreamReady(false);
  c3.expectNewConn();
  c1.releaseConn();

  conn_pool_.expectEnableUpstreamReady(true);
  EXPECT_CALL(conn_pool_, onConnReleasedForTest()).Times(2);
  c2.releaseConn();
  c3.releaseConn();

  // Disconnect both connections.
  EXPECT_CALL(conn_pool_, onConnDestroyedForTest()).Times(2);
  conn_pool_.test_conns_[1].connection_->raiseEvent(Network::ConnectionEvent::RemoteClose);
  conn_pool_.test_conns_[0].connection_->raiseEvent(Network::ConnectionEvent::RemoteClose);
  dispatcher_.clearDeferredDeleteList();
}

/**
 * Tests ConnectionState lifecycle with multiple concurrent connections.
 */
TEST_P(TcpConnPoolImplTest, ConnectionStateWithConcurrentConnections) {

  int state_destroyed = 0;
  auto* s1 = new TestConnectionState(1, [&]() -> void { state_destroyed |= 1; });
  auto* s2 = new TestConnectionState(2, [&]() -> void { state_destroyed |= 2; });
  auto* s3 = new TestConnectionState(2, [&]() -> void { state_destroyed |= 4; });

  cluster_->resetResourceManager(2, 1024, 1024, 1, 1);
  ActiveTestConn c1(*this, 0, ActiveTestConn::Type::CreateConnection);
  c1.callbacks_.conn_data_->setConnectionState(std::unique_ptr<TestConnectionState>(s1));
  ActiveTestConn c2(*this, 1, ActiveTestConn::Type::CreateConnection);
  c2.callbacks_.conn_data_->setConnectionState(std::unique_ptr<TestConnectionState>(s2));
  ActiveTestConn c3(*this, 0, ActiveTestConn::Type::Pending);

  EXPECT_EQ(0, state_destroyed);

  // Finish c1, which gets c3 going.
  EXPECT_CALL(conn_pool_, onConnReleasedForTest());
  conn_pool_.expectEnableUpstreamReady(false);
  c3.expectNewConn();
  c1.releaseConn();

  conn_pool_.expectEnableUpstreamReady(true);

  // c3 now has the state set by c1.
  EXPECT_EQ(s1, c3.callbacks_.conn_data_->connectionStateTyped<TestConnectionState>());
  EXPECT_EQ(s2, c2.callbacks_.conn_data_->connectionStateTyped<TestConnectionState>());

  // replace c3's state
  c3.callbacks_.conn_data_->setConnectionState(std::unique_ptr<TestConnectionState>(s3));
  EXPECT_EQ(1, state_destroyed);

  EXPECT_CALL(conn_pool_, onConnReleasedForTest()).Times(2);
  c2.releaseConn();
  c3.releaseConn();

  EXPECT_EQ(1, state_destroyed);

  // Disconnect both connections.
  EXPECT_CALL(conn_pool_, onConnDestroyedForTest()).Times(2);
  conn_pool_.test_conns_[1].connection_->raiseEvent(Network::ConnectionEvent::RemoteClose);
  conn_pool_.test_conns_[0].connection_->raiseEvent(Network::ConnectionEvent::RemoteClose);
  dispatcher_.clearDeferredDeleteList();

  EXPECT_EQ(7, state_destroyed);
}

/**
 * Tests that the DrainCallback is invoked when the number of connections goes to zero.
 */
TEST_P(TcpConnPoolImplTest, DrainCallback) {
  ReadyWatcher drained;

  EXPECT_CALL(drained, ready());
  conn_pool_.addDrainedCallback([&]() -> void { drained.ready(); });

  ActiveTestConn c1(*this, 0, ActiveTestConn::Type::CreateConnection);
  ActiveTestConn c2(*this, 0, ActiveTestConn::Type::Pending);
  c2.handle_->cancel(ConnectionPool::CancelPolicy::Default);

  EXPECT_CALL(conn_pool_, onConnReleasedForTest());
  EXPECT_CALL(drained, ready());
  c1.releaseConn();

  EXPECT_CALL(conn_pool_, onConnDestroyedForTest());
  conn_pool_.test_conns_[0].connection_->raiseEvent(Network::ConnectionEvent::RemoteClose);
  dispatcher_.clearDeferredDeleteList();
}

/**
 * Test draining a connection pool that has a pending connection.
 */
TEST_P(TcpConnPoolImplTest, DrainWhileConnecting) {
  ReadyWatcher drained;

  ConnPoolCallbacks callbacks;
  conn_pool_.expectConnCreate();
  Tcp::ConnectionPool::Cancellable* handle = conn_pool_.newConnection(callbacks);
  EXPECT_NE(nullptr, handle);

  conn_pool_.addDrainedCallback([&]() -> void { drained.ready(); });
  if (test_new_connection_pool_) {
    // The shared connection pool removes and closes connecting clients if there are no
    // pending requests.
    EXPECT_CALL(drained, ready());
    handle->cancel(ConnectionPool::CancelPolicy::Default);
  } else {
    handle->cancel(ConnectionPool::CancelPolicy::Default);
    EXPECT_CALL(*conn_pool_.test_conns_[0].connection_,
                close(Network::ConnectionCloseType::NoFlush));
    EXPECT_CALL(drained, ready());
    conn_pool_.test_conns_[0].connection_->raiseEvent(Network::ConnectionEvent::Connected);
  }
  EXPECT_CALL(conn_pool_, onConnDestroyedForTest());
  dispatcher_.clearDeferredDeleteList();
}

/**
 * Test that the DrainCallback is invoked when a connection is closed.
 */
TEST_P(TcpConnPoolImplTest, DrainOnClose) {
  ReadyWatcher drained;
  EXPECT_CALL(drained, ready());
  conn_pool_.addDrainedCallback([&]() -> void { drained.ready(); });

  ActiveTestConn c1(*this, 0, ActiveTestConn::Type::CreateConnection);

  EXPECT_CALL(drained, ready());
  EXPECT_CALL(c1.callbacks_.callbacks_, onEvent(Network::ConnectionEvent::RemoteClose))
      .WillOnce(Invoke([&](Network::ConnectionEvent event) -> void {
        EXPECT_EQ(Network::ConnectionEvent::RemoteClose, event);
        c1.releaseConn();
      }));
  conn_pool_.test_conns_[0].connection_->raiseEvent(Network::ConnectionEvent::RemoteClose);

  EXPECT_CALL(conn_pool_, onConnDestroyedForTest());
  dispatcher_.clearDeferredDeleteList();
}

/**
 * Test connecting_request_capacity logic.
 */
TEST_P(TcpConnPoolImplTest, RequestCapacity) {
  if (!test_new_connection_pool_) {
    return;
  }
  cluster_->resetResourceManager(5, 1024, 1024, 1, 1);
  cluster_->max_requests_per_connection_ = 100;

  ConnPoolCallbacks callbacks1;
  ConnPoolCallbacks callbacks2;
  Tcp::ConnectionPool::Cancellable* handle1;
  Tcp::ConnectionPool::Cancellable* handle2;
  {
    // Request 1 should kick off a new connection.
    conn_pool_.expectConnCreate();
    handle1 = conn_pool_.newConnection(callbacks1);
    EXPECT_NE(nullptr, handle1);
  }
  {
    // Request 2 should kick off a new connection.
    conn_pool_.expectConnCreate();
    handle2 = conn_pool_.newConnection(callbacks2);
    EXPECT_NE(nullptr, handle2);
  }

  // This should set the number of requests remaining to 1 on the active
  // connections, and the connecting_request_capacity to 2 as well.
  conn_pool_.drainConnections();

  // Cancel the connections. Because neither used CloseExcess, the two connections should persist.
  handle1->cancel(ConnectionPool::CancelPolicy::Default);
  handle2->cancel(ConnectionPool::CancelPolicy::Default);

  Tcp::ConnectionPool::Cancellable* handle3;
  Tcp::ConnectionPool::Cancellable* handle4;
  Tcp::ConnectionPool::Cancellable* handle5;
  ConnPoolCallbacks callbacks3;
  ConnPoolCallbacks callbacks4;
  ConnPoolCallbacks callbacks5;

  {
    // The next two requests will use the connections in progress, bringing
    // connecting_request_capacity to zero.
    handle3 = conn_pool_.newConnection(callbacks3);
    EXPECT_NE(nullptr, handle3);

    handle4 = conn_pool_.newConnection(callbacks4);
    EXPECT_NE(nullptr, handle4);
  }
  {
    // With connecting_request_capacity zero, a request for a new connection
    // will kick off connection #3.
    conn_pool_.expectConnCreate();
    handle5 = conn_pool_.newConnection(callbacks5);
    EXPECT_NE(nullptr, handle5);
  }

  // Clean up remaining connections.
  handle3->cancel(ConnectionPool::CancelPolicy::Default);
  handle4->cancel(ConnectionPool::CancelPolicy::Default);
  handle5->cancel(ConnectionPool::CancelPolicy::Default);
  conn_pool_.test_conns_[0].connection_->raiseEvent(Network::ConnectionEvent::RemoteClose);
  conn_pool_.test_conns_[1].connection_->raiseEvent(Network::ConnectionEvent::RemoteClose);
  conn_pool_.test_conns_[2].connection_->raiseEvent(Network::ConnectionEvent::RemoteClose);
}

// Test that maybePrefetch is passed up to the base class implementation.
TEST_P(TcpConnPoolImplTest, TestPrefetch) {
  if (!test_new_connection_pool_) {
    return;
  }
  EXPECT_FALSE(conn_pool_.maybePrefetch(0));

  conn_pool_.expectConnCreate();
  ASSERT_TRUE(conn_pool_.maybePrefetch(2));

  conn_pool_.test_conns_[0].connection_->raiseEvent(Network::ConnectionEvent::RemoteClose);
}

/**
 * Test that pending connections are closed when the connection pool is destroyed.
 */
TEST_P(TcpConnPoolImplDestructorTest, TestPendingConnectionsAreClosed) {
  connection_ = new NiceMock<Network::MockClientConnection>();
  connect_timer_ = new NiceMock<Event::MockTimer>(&dispatcher_);
  EXPECT_CALL(dispatcher_, createClientConnection_(_, _, _, _)).WillOnce(Return(connection_));
  EXPECT_CALL(*connect_timer_, enableTimer(_, _));

  callbacks_ = std::make_unique<ConnPoolCallbacks>();
  ConnectionPool::Cancellable* handle = conn_pool_->newConnection(*callbacks_);
  EXPECT_NE(nullptr, handle);

  EXPECT_CALL(callbacks_->pool_failure_, ready());
  EXPECT_CALL(*connection_, close(Network::ConnectionCloseType::NoFlush));
  EXPECT_CALL(dispatcher_, clearDeferredDeleteList());
  conn_pool_.reset();
}

/**
 * Test that busy connections are closed when the connection pool is destroyed.
 */
TEST_P(TcpConnPoolImplDestructorTest, TestBusyConnectionsAreClosed) {
  prepareConn();

  EXPECT_CALL(*connection_, close(Network::ConnectionCloseType::NoFlush));
  EXPECT_CALL(dispatcher_, clearDeferredDeleteList());
  conn_pool_.reset();
}

/**
 * Test that ready connections are closed when the connection pool is destroyed.
 */
TEST_P(TcpConnPoolImplDestructorTest, TestReadyConnectionsAreClosed) {
  prepareConn();

  // Transition connection to ready list
  callbacks_->conn_data_.reset();

  EXPECT_CALL(*connection_, close(Network::ConnectionCloseType::NoFlush));
  EXPECT_CALL(dispatcher_, clearDeferredDeleteList());
  conn_pool_.reset();
}

INSTANTIATE_TEST_SUITE_P(ConnectionPools, TcpConnPoolImplTest, testing::Bool());
INSTANTIATE_TEST_SUITE_P(ConnectionPools, TcpConnPoolImplDestructorTest, testing::Bool());

} // namespace Tcp
} // namespace Envoy<|MERGE_RESOLUTION|>--- conflicted
+++ resolved
@@ -168,12 +168,9 @@
     }
 
     void onConnDestroyed() override { parent_.onConnDestroyedForTest(); }
-<<<<<<< HEAD
 
     Upstream::ClusterConnectivityState state_;
-=======
     Event::PostCb post_cb_;
->>>>>>> 9a205dab
     ConnPoolBase& parent_;
   };
 

#include <cstdint>
#include <memory>
#include <string>

#include "envoy/config/core/v3/base.pb.h"
#include "envoy/type/tracing/v3/custom_tag.pb.h"

#include "common/common/base64.h"
#include "common/http/header_map_impl.h"
#include "common/http/headers.h"
#include "common/http/message_impl.h"
#include "common/network/utility.h"
#include "common/runtime/runtime_impl.h"
#include "common/runtime/uuid_util.h"
#include "common/tracing/http_tracer_impl.h"

#include "test/mocks/http/mocks.h"
#include "test/mocks/local_info/mocks.h"
#include "test/mocks/router/mocks.h"
#include "test/mocks/runtime/mocks.h"
#include "test/mocks/stats/mocks.h"
#include "test/mocks/thread_local/mocks.h"
#include "test/mocks/tracing/mocks.h"
#include "test/mocks/upstream/mocks.h"
#include "test/test_common/environment.h"
#include "test/test_common/printers.h"
#include "test/test_common/utility.h"

#include "gmock/gmock.h"
#include "gtest/gtest.h"

using testing::_;
using testing::AnyNumber;
using testing::Eq;
using testing::NiceMock;
using testing::Return;
using testing::ReturnPointee;

namespace Envoy {
namespace Tracing {
namespace {

TEST(HttpTracerUtilityTest, IsTracing) {
  NiceMock<StreamInfo::MockStreamInfo> stream_info;
  NiceMock<Stats::MockStore> stats;
  Runtime::RandomGeneratorImpl random;
  std::string not_traceable_guid = random.uuid();

  std::string forced_guid = random.uuid();
  UuidUtils::setTraceableUuid(forced_guid, UuidTraceStatus::Forced);
  Http::TestHeaderMapImpl forced_header{{"x-request-id", forced_guid}};

  std::string sampled_guid = random.uuid();
  UuidUtils::setTraceableUuid(sampled_guid, UuidTraceStatus::Sampled);
  Http::TestHeaderMapImpl sampled_header{{"x-request-id", sampled_guid}};

  std::string client_guid = random.uuid();
  UuidUtils::setTraceableUuid(client_guid, UuidTraceStatus::Client);
  Http::TestHeaderMapImpl client_header{{"x-request-id", client_guid}};

  Http::TestHeaderMapImpl not_traceable_header{{"x-request-id", not_traceable_guid}};
  Http::TestHeaderMapImpl empty_header{};

  // Force traced.
  {
    EXPECT_CALL(stream_info, healthCheck()).WillOnce(Return(false));

    Decision result = HttpTracerUtility::isTracing(stream_info, forced_header);
    EXPECT_EQ(Reason::ServiceForced, result.reason);
    EXPECT_TRUE(result.traced);
  }

  // Sample traced.
  {
    EXPECT_CALL(stream_info, healthCheck()).WillOnce(Return(false));

    Decision result = HttpTracerUtility::isTracing(stream_info, sampled_header);
    EXPECT_EQ(Reason::Sampling, result.reason);
    EXPECT_TRUE(result.traced);
  }

  // Health Check request.
  {
    Http::TestHeaderMapImpl traceable_header_hc{{"x-request-id", forced_guid}};
    EXPECT_CALL(stream_info, healthCheck()).WillOnce(Return(true));

    Decision result = HttpTracerUtility::isTracing(stream_info, traceable_header_hc);
    EXPECT_EQ(Reason::HealthCheck, result.reason);
    EXPECT_FALSE(result.traced);
  }

  // Client traced.
  {
    EXPECT_CALL(stream_info, healthCheck()).WillOnce(Return(false));

    Decision result = HttpTracerUtility::isTracing(stream_info, client_header);
    EXPECT_EQ(Reason::ClientForced, result.reason);
    EXPECT_TRUE(result.traced);
  }

  // No request id.
  {
    Http::TestHeaderMapImpl headers;
    EXPECT_CALL(stream_info, healthCheck()).WillOnce(Return(false));
    Decision result = HttpTracerUtility::isTracing(stream_info, headers);
    EXPECT_EQ(Reason::NotTraceableRequestId, result.reason);
    EXPECT_FALSE(result.traced);
  }

  // Broken request id.
  {
    Http::TestHeaderMapImpl headers{{"x-request-id", "not-real-x-request-id"}};
    EXPECT_CALL(stream_info, healthCheck()).WillOnce(Return(false));
    Decision result = HttpTracerUtility::isTracing(stream_info, headers);
    EXPECT_EQ(Reason::NotTraceableRequestId, result.reason);
    EXPECT_FALSE(result.traced);
  }
}

class HttpConnManFinalizerImplTest : public testing::Test {
protected:
  struct CustomTagCase {
    std::string custom_tag;
    bool set;
    std::string value;
  };

  void expectSetCustomTags(const std::vector<CustomTagCase>& cases) {
    for (const CustomTagCase& cas : cases) {
      envoy::type::tracing::v3::CustomTag custom_tag;
      TestUtility::loadFromYaml(cas.custom_tag, custom_tag);
      config.custom_tags_.emplace(custom_tag.tag(), HttpTracerUtility::createCustomTag(custom_tag));
      if (cas.set) {
        EXPECT_CALL(span, setTag(Eq(custom_tag.tag()), Eq(cas.value)));
      } else {
        EXPECT_CALL(span, setTag(Eq(custom_tag.tag()), _)).Times(0);
      }
    }
  }

  NiceMock<MockSpan> span;
  NiceMock<MockConfig> config;
  NiceMock<StreamInfo::MockStreamInfo> stream_info;
};

TEST_F(HttpConnManFinalizerImplTest, OriginalAndLongPath) {
  const std::string path(300, 'a');
  const std::string path_prefix = "http://";
  const std::string expected_path(256, 'a');
  const std::string expected_ip = "10.0.0.100";
  const auto remote_address =
      Network::Address::InstanceConstSharedPtr{new Network::Address::Ipv4Instance(expected_ip, 0)};

  Http::TestRequestHeaderMapImpl request_headers{{"x-request-id", "id"},
                                                 {"x-envoy-original-path", path},
                                                 {":method", "GET"},
                                                 {"x-forwarded-proto", "http"}};
  Http::TestResponseHeaderMapImpl response_headers;
  Http::TestResponseTrailerMapImpl response_trailers;

  absl::optional<Http::Protocol> protocol = Http::Protocol::Http2;
  EXPECT_CALL(stream_info, bytesReceived()).WillOnce(Return(10));
  EXPECT_CALL(stream_info, bytesSent()).WillOnce(Return(11));
  EXPECT_CALL(stream_info, protocol()).WillRepeatedly(ReturnPointee(&protocol));
  absl::optional<uint32_t> response_code;
  EXPECT_CALL(stream_info, responseCode()).WillRepeatedly(ReturnPointee(&response_code));
  EXPECT_CALL(stream_info, downstreamDirectRemoteAddress())
      .WillRepeatedly(ReturnPointee(&remote_address));

  EXPECT_CALL(span, setTag(_, _)).Times(testing::AnyNumber());
  EXPECT_CALL(span, setTag(Eq(Tracing::Tags::get().HttpUrl), Eq(path_prefix + expected_path)));
  EXPECT_CALL(span, setTag(Eq(Tracing::Tags::get().HttpMethod), Eq("GET")));
  EXPECT_CALL(span, setTag(Eq(Tracing::Tags::get().HttpProtocol), Eq("HTTP/2")));
  EXPECT_CALL(span, setTag(Eq(Tracing::Tags::get().PeerAddress), Eq(expected_ip)));

  HttpTracerUtility::finalizeDownstreamSpan(span, &request_headers, &response_headers,
                                            &response_trailers, stream_info, config);
}

TEST_F(HttpConnManFinalizerImplTest, NoGeneratedId) {
  const std::string path(300, 'a');
  const std::string path_prefix = "http://";
  const std::string expected_path(256, 'a');
  const std::string expected_ip = "10.0.0.100";
  const auto remote_address =
      Network::Address::InstanceConstSharedPtr{new Network::Address::Ipv4Instance(expected_ip, 0)};

  Http::TestRequestHeaderMapImpl request_headers{
      {"x-envoy-original-path", path}, {":method", "GET"}, {"x-forwarded-proto", "http"}};
  Http::TestResponseHeaderMapImpl response_headers;
  Http::TestResponseTrailerMapImpl response_trailers;

  absl::optional<Http::Protocol> protocol = Http::Protocol::Http2;
  EXPECT_CALL(stream_info, bytesReceived()).WillOnce(Return(10));
  EXPECT_CALL(stream_info, bytesSent()).WillOnce(Return(11));
  EXPECT_CALL(stream_info, protocol()).WillRepeatedly(ReturnPointee(&protocol));
  absl::optional<uint32_t> response_code;
  EXPECT_CALL(stream_info, responseCode()).WillRepeatedly(ReturnPointee(&response_code));
  EXPECT_CALL(stream_info, downstreamDirectRemoteAddress())
      .WillRepeatedly(ReturnPointee(&remote_address));

  EXPECT_CALL(span, setTag(_, _)).Times(testing::AnyNumber());
  EXPECT_CALL(span, setTag(Eq(Tracing::Tags::get().HttpUrl), Eq(path_prefix + expected_path)));
  EXPECT_CALL(span, setTag(Eq(Tracing::Tags::get().HttpMethod), Eq("GET")));
  EXPECT_CALL(span, setTag(Eq(Tracing::Tags::get().HttpProtocol), Eq("HTTP/2")));
  EXPECT_CALL(span, setTag(Eq(Tracing::Tags::get().PeerAddress), Eq(expected_ip)));

  HttpTracerUtility::finalizeDownstreamSpan(span, &request_headers, &response_headers,
                                            &response_trailers, stream_info, config);
}

TEST_F(HttpConnManFinalizerImplTest, NullRequestHeadersAndNullRouteEntry) {
  EXPECT_CALL(stream_info, bytesReceived()).WillOnce(Return(10));
  EXPECT_CALL(stream_info, bytesSent()).WillOnce(Return(11));
  absl::optional<uint32_t> response_code;
  EXPECT_CALL(stream_info, responseCode()).WillRepeatedly(ReturnPointee(&response_code));
  EXPECT_CALL(stream_info, upstreamHost()).WillRepeatedly(Return(nullptr));
  EXPECT_CALL(stream_info, routeEntry()).WillRepeatedly(Return(nullptr));

  EXPECT_CALL(span, setTag(Eq(Tracing::Tags::get().HttpStatusCode), Eq("0")));
  EXPECT_CALL(span, setTag(Eq(Tracing::Tags::get().Error), Eq(Tracing::Tags::get().True)));
  EXPECT_CALL(span, setTag(Eq(Tracing::Tags::get().ResponseSize), Eq("11")));
  EXPECT_CALL(span, setTag(Eq(Tracing::Tags::get().ResponseFlags), Eq("-")));
  EXPECT_CALL(span, setTag(Eq(Tracing::Tags::get().RequestSize), Eq("10")));
  EXPECT_CALL(span, setTag(Eq(Tracing::Tags::get().Component), Eq(Tracing::Tags::get().Proxy)));
  EXPECT_CALL(span, setTag(Eq(Tracing::Tags::get().UpstreamAddress), _)).Times(0);
  EXPECT_CALL(span, setTag(Eq(Tracing::Tags::get().UpstreamCluster), _)).Times(0);

  expectSetCustomTags({{"{ tag: a, request_header: { name: X-Ax } }", false, ""},
                       {R"EOF(
tag: b
metadata:
  kind: { route: {} }
  metadata_key: { key: m.rot, path: [ {key: not-found } ] }
  default_value: _c)EOF",
                        true, "_c"},
                       {R"EOF(
tag: c
metadata:
  kind: { cluster: {} }
  metadata_key: { key: m.cluster, path: [ {key: not-found } ] })EOF",
                        false, ""},
                       {R"EOF(
tag: d
metadata:
  kind: { host: {} }
  metadata_key: { key: m.host, path: [ {key: not-found } ] })EOF",
                        false, ""}});

  HttpTracerUtility::finalizeDownstreamSpan(span, nullptr, nullptr, nullptr, stream_info, config);
}

TEST_F(HttpConnManFinalizerImplTest, StreamInfoLogs) {
  stream_info.host_->cluster_.name_ = "my_upstream_cluster";

  EXPECT_CALL(stream_info, bytesReceived()).WillOnce(Return(10));
  EXPECT_CALL(stream_info, bytesSent()).WillOnce(Return(11));
  absl::optional<uint32_t> response_code;
  EXPECT_CALL(stream_info, responseCode()).WillRepeatedly(ReturnPointee(&response_code));
  EXPECT_CALL(stream_info, upstreamHost()).Times(2);
  const auto start_timestamp =
      SystemTime{std::chrono::duration_cast<SystemTime::duration>(std::chrono::hours{123})};
  EXPECT_CALL(stream_info, startTime()).WillRepeatedly(Return(start_timestamp));

  const absl::optional<std::chrono::nanoseconds> nanoseconds = std::chrono::nanoseconds{10};
  EXPECT_CALL(stream_info, lastDownstreamRxByteReceived()).WillRepeatedly(Return(nanoseconds));
  EXPECT_CALL(stream_info, firstUpstreamTxByteSent()).WillRepeatedly(Return(nanoseconds));
  EXPECT_CALL(stream_info, lastUpstreamTxByteSent()).WillRepeatedly(Return(nanoseconds));
  EXPECT_CALL(stream_info, firstUpstreamRxByteReceived()).WillRepeatedly(Return(nanoseconds));
  EXPECT_CALL(stream_info, lastUpstreamRxByteReceived()).WillRepeatedly(Return(nanoseconds));
  EXPECT_CALL(stream_info, firstDownstreamTxByteSent()).WillRepeatedly(Return(nanoseconds));
  EXPECT_CALL(stream_info, lastDownstreamTxByteSent()).WillRepeatedly(Return(nanoseconds));

  const auto log_timestamp =
      start_timestamp + std::chrono::duration_cast<SystemTime::duration>(*nanoseconds);
  EXPECT_CALL(span, log(log_timestamp, Tracing::Logs::get().LastDownstreamRxByteReceived));
  EXPECT_CALL(span, log(log_timestamp, Tracing::Logs::get().FirstUpstreamTxByteSent));
  EXPECT_CALL(span, log(log_timestamp, Tracing::Logs::get().LastUpstreamTxByteSent));
  EXPECT_CALL(span, log(log_timestamp, Tracing::Logs::get().FirstUpstreamRxByteReceived));
  EXPECT_CALL(span, log(log_timestamp, Tracing::Logs::get().LastUpstreamRxByteReceived));
  EXPECT_CALL(span, log(log_timestamp, Tracing::Logs::get().FirstDownstreamTxByteSent));
  EXPECT_CALL(span, log(log_timestamp, Tracing::Logs::get().LastDownstreamTxByteSent));

  EXPECT_CALL(config, verbose).WillOnce(Return(true));
  HttpTracerUtility::finalizeDownstreamSpan(span, nullptr, nullptr, nullptr, stream_info, config);
}

TEST_F(HttpConnManFinalizerImplTest, UpstreamClusterTagSet) {
  stream_info.host_->cluster_.name_ = "my_upstream_cluster";

  EXPECT_CALL(stream_info, bytesReceived()).WillOnce(Return(10));
  EXPECT_CALL(stream_info, bytesSent()).WillOnce(Return(11));
  absl::optional<uint32_t> response_code;
  EXPECT_CALL(stream_info, responseCode()).WillRepeatedly(ReturnPointee(&response_code));
  EXPECT_CALL(stream_info, upstreamHost()).Times(2);

  EXPECT_CALL(span, setTag(Eq(Tracing::Tags::get().Component), Eq(Tracing::Tags::get().Proxy)));
  EXPECT_CALL(span, setTag(Eq(Tracing::Tags::get().UpstreamCluster), Eq("my_upstream_cluster")));
  EXPECT_CALL(span, setTag(Eq(Tracing::Tags::get().HttpStatusCode), Eq("0")));
  EXPECT_CALL(span, setTag(Eq(Tracing::Tags::get().Error), Eq(Tracing::Tags::get().True)));
  EXPECT_CALL(span, setTag(Eq(Tracing::Tags::get().ResponseSize), Eq("11")));
  EXPECT_CALL(span, setTag(Eq(Tracing::Tags::get().ResponseFlags), Eq("-")));
  EXPECT_CALL(span, setTag(Eq(Tracing::Tags::get().RequestSize), Eq("10")));

  HttpTracerUtility::finalizeDownstreamSpan(span, nullptr, nullptr, nullptr, stream_info, config);
}

TEST_F(HttpConnManFinalizerImplTest, SpanOptionalHeaders) {
<<<<<<< HEAD
  Http::TestRequestHeaderMapImpl request_headers{{"x-request-id", "id"},
                                                 {":path", "/test"},
                                                 {":method", "GET"},
                                                 {"x-forwarded-proto", "https"}};
  Http::TestResponseHeaderMapImpl response_headers;
  Http::TestResponseTrailerMapImpl response_trailers;
=======
  Http::TestHeaderMapImpl request_headers{{"x-request-id", "id"},
                                          {":path", "/test"},
                                          {":method", "GET"},
                                          {"x-forwarded-proto", "https"}};
  Http::TestHeaderMapImpl response_headers;
  Http::TestHeaderMapImpl response_trailers;
  const std::string expected_ip = "10.0.0.100";
  const auto remote_address =
      Network::Address::InstanceConstSharedPtr{new Network::Address::Ipv4Instance(expected_ip, 0)};
>>>>>>> d46ffd20

  absl::optional<Http::Protocol> protocol = Http::Protocol::Http10;
  EXPECT_CALL(stream_info, bytesReceived()).WillOnce(Return(10));
  EXPECT_CALL(stream_info, protocol()).WillRepeatedly(ReturnPointee(&protocol));
  EXPECT_CALL(stream_info, downstreamDirectRemoteAddress())
      .WillRepeatedly(ReturnPointee(&remote_address));

  // Check that span is populated correctly.
  EXPECT_CALL(span, setTag(Eq(Tracing::Tags::get().GuidXRequestId), Eq("id")));
  EXPECT_CALL(span, setTag(Eq(Tracing::Tags::get().HttpUrl), Eq("https:///test")));
  EXPECT_CALL(span, setTag(Eq(Tracing::Tags::get().HttpMethod), Eq("GET")));
  EXPECT_CALL(span, setTag(Eq(Tracing::Tags::get().UserAgent), Eq("-")));
  EXPECT_CALL(span, setTag(Eq(Tracing::Tags::get().HttpProtocol), Eq("HTTP/1.0")));
  EXPECT_CALL(span, setTag(Eq(Tracing::Tags::get().DownstreamCluster), Eq("-")));
  EXPECT_CALL(span, setTag(Eq(Tracing::Tags::get().RequestSize), Eq("10")));
  EXPECT_CALL(span, setTag(Eq(Tracing::Tags::get().PeerAddress), Eq(expected_ip)));

  absl::optional<uint32_t> response_code;
  EXPECT_CALL(stream_info, responseCode()).WillRepeatedly(ReturnPointee(&response_code));
  EXPECT_CALL(stream_info, bytesSent()).WillOnce(Return(100));
  EXPECT_CALL(stream_info, upstreamHost()).WillOnce(Return(nullptr));

  EXPECT_CALL(span, setTag(Eq(Tracing::Tags::get().HttpStatusCode), Eq("0")));
  EXPECT_CALL(span, setTag(Eq(Tracing::Tags::get().Error), Eq(Tracing::Tags::get().True)));
  EXPECT_CALL(span, setTag(Eq(Tracing::Tags::get().ResponseSize), Eq("100")));
  EXPECT_CALL(span, setTag(Eq(Tracing::Tags::get().ResponseFlags), Eq("-")));
  EXPECT_CALL(span, setTag(Eq(Tracing::Tags::get().Component), Eq(Tracing::Tags::get().Proxy)));
  EXPECT_CALL(span, setTag(Eq(Tracing::Tags::get().UpstreamAddress), _)).Times(0);
  EXPECT_CALL(span, setTag(Eq(Tracing::Tags::get().UpstreamCluster), _)).Times(0);

  HttpTracerUtility::finalizeDownstreamSpan(span, &request_headers, &response_headers,
                                            &response_trailers, stream_info, config);
}

TEST_F(HttpConnManFinalizerImplTest, UnixDomainSocketPeerAddressTag) {
  Http::TestHeaderMapImpl request_headers{{"x-request-id", "id"},
                                          {":path", "/test"},
                                          {":method", "GET"},
                                          {"x-forwarded-proto", "https"}};
  Http::TestHeaderMapImpl response_headers;
  Http::TestHeaderMapImpl response_trailers;
  const std::string path_{TestEnvironment::unixDomainSocketPath("foo")};
  const auto remote_address = Network::Utility::resolveUrl("unix://" + path_);

  EXPECT_CALL(stream_info, downstreamDirectRemoteAddress())
      .WillRepeatedly(ReturnPointee(&remote_address));

  // Check that the PeerAddress is populated correctly for Unix domain sockets.
  EXPECT_CALL(span, setTag(_, _)).Times(AnyNumber());
  EXPECT_CALL(span,
              setTag(Eq(Tracing::Tags::get().PeerAddress), Eq(remote_address->logicalName())));

  HttpTracerUtility::finalizeDownstreamSpan(span, &request_headers, &response_headers,
                                            &response_trailers, stream_info, config);
}

TEST_F(HttpConnManFinalizerImplTest, SpanCustomTags) {
  TestEnvironment::setEnvVar("E_CC", "c", 1);

  Http::TestRequestHeaderMapImpl request_headers{{"x-request-id", "id"},
                                                 {":path", "/test"},
                                                 {":method", "GET"},
                                                 {"x-forwarded-proto", "https"},
                                                 {"x-bb", "b"}};

  ProtobufWkt::Struct fake_struct;
  std::string yaml = R"EOF(
ree:
  foo: bar
  nuu: 1
  boo: true
  poo: false
  stt: { some: thing }
  lii: [ something ]
  emp: "")EOF";
  TestUtility::loadFromYaml(yaml, fake_struct);
  (*stream_info.metadata_.mutable_filter_metadata())["m.req"].MergeFrom(fake_struct);
  NiceMock<Router::MockRouteEntry> route_entry;
  EXPECT_CALL(stream_info, routeEntry()).WillRepeatedly(Return(&route_entry));
  (*route_entry.metadata_.mutable_filter_metadata())["m.rot"].MergeFrom(fake_struct);
  std::shared_ptr<envoy::config::core::v3::Metadata> host_metadata =
      std::make_shared<envoy::config::core::v3::Metadata>();
  (*host_metadata->mutable_filter_metadata())["m.host"].MergeFrom(fake_struct);
  (*stream_info.host_->cluster_.metadata_.mutable_filter_metadata())["m.cluster"].MergeFrom(
      fake_struct);

  absl::optional<Http::Protocol> protocol = Http::Protocol::Http10;
  EXPECT_CALL(stream_info, bytesReceived()).WillOnce(Return(10));
  EXPECT_CALL(stream_info, protocol()).WillRepeatedly(ReturnPointee(&protocol));
  absl::optional<uint32_t> response_code;
  EXPECT_CALL(stream_info, responseCode()).WillRepeatedly(ReturnPointee(&response_code));
  EXPECT_CALL(stream_info, bytesSent()).WillOnce(Return(100));
  EXPECT_CALL(*stream_info.host_, metadata()).WillRepeatedly(Return(host_metadata));

  EXPECT_CALL(config, customTags());
  EXPECT_CALL(span, setTag(_, _)).Times(testing::AnyNumber());

  expectSetCustomTags(
      {{"{ tag: aa, literal: { value: a } }", true, "a"},
       {"{ tag: bb-1, request_header: { name: X-Bb, default_value: _b } }", true, "b"},
       {"{ tag: bb-2, request_header: { name: X-Bb-Not-Found, default_value: b2 } }", true, "b2"},
       {"{ tag: bb-3, request_header: { name: X-Bb-Not-Found } }", false, ""},
       {"{ tag: cc-1, environment: { name: E_CC } }", true, "c"},
       {"{ tag: cc-1-a, environment: { name: E_CC, default_value: _c } }", true, "c"},
       {"{ tag: cc-2, environment: { name: E_CC_NOT_FOUND, default_value: c2 } }", true, "c2"},
       {"{ tag: cc-3, environment: { name: E_CC_NOT_FOUND} }", false, ""},
       {R"EOF(
tag: dd-1,
metadata:
  kind: { request: {} }
  metadata_key: { key: m.req, path: [ { key: ree }, { key: foo } ] })EOF",
        true, "bar"},
       {R"EOF(
tag: dd-2,
metadata:
  kind: { request: {} }
  metadata_key: { key: m.req, path: [ { key: not-found } ] }
  default_value: d2)EOF",
        true, "d2"},
       {R"EOF(
tag: dd-3,
metadata:
  kind: { request: {} }
  metadata_key: { key: m.req, path: [ { key: not-found } ] })EOF",
        false, ""},
       {R"EOF(
tag: dd-4,
metadata:
  kind: { request: {} }
  metadata_key: { key: m.req, path: [ { key: ree }, { key: nuu } ] }
  default_value: _d)EOF",
        true, "1"},
       {R"EOF(
tag: dd-5,
metadata:
  kind: { route: {} }
  metadata_key: { key: m.rot, path: [ { key: ree }, { key: boo } ] })EOF",
        true, "true"},
       {R"EOF(
tag: dd-6,
metadata:
  kind: { route: {} }
  metadata_key: { key: m.rot, path: [ { key: ree }, { key: poo } ] })EOF",
        true, "false"},
       {R"EOF(
tag: dd-7,
metadata:
  kind: { cluster: {} }
  metadata_key: { key: m.cluster, path: [ { key: ree }, { key: emp } ] }
  default_value: _d)EOF",
        true, ""},
       {R"EOF(
tag: dd-8,
metadata:
  kind: { cluster: {} }
  metadata_key: { key: m.cluster, path: [ { key: ree }, { key: lii } ] }
  default_value: _d)EOF",
        true, "[\"something\"]"},
       {R"EOF(
tag: dd-9,
metadata:
  kind: { host: {} }
  metadata_key: { key: m.host, path: [ { key: ree }, { key: stt } ] })EOF",
        true, R"({"some":"thing"})"},
       {R"EOF(
tag: dd-10,
metadata:
  kind: { host: {} }
  metadata_key: { key: m.host, path: [ { key: not-found } ] })EOF",
        false, ""}});

  HttpTracerUtility::finalizeDownstreamSpan(span, &request_headers, nullptr, nullptr, stream_info,
                                            config);
}

TEST_F(HttpConnManFinalizerImplTest, SpanPopulatedFailureResponse) {
<<<<<<< HEAD
  Http::TestRequestHeaderMapImpl request_headers{{"x-request-id", "id"},
                                                 {":path", "/test"},
                                                 {":method", "GET"},
                                                 {"x-forwarded-proto", "http"}};
  Http::TestResponseHeaderMapImpl response_headers;
  Http::TestResponseTrailerMapImpl response_trailers;
=======
  Http::TestHeaderMapImpl request_headers{{"x-request-id", "id"},
                                          {":path", "/test"},
                                          {":method", "GET"},
                                          {"x-forwarded-proto", "http"}};
  Http::TestHeaderMapImpl response_headers;
  Http::TestHeaderMapImpl response_trailers;
  const std::string expected_ip = "10.0.0.100";
  const auto remote_address =
      Network::Address::InstanceConstSharedPtr{new Network::Address::Ipv4Instance(expected_ip, 0)};
>>>>>>> d46ffd20

  request_headers.setHost("api");
  request_headers.setUserAgent("agent");
  request_headers.setEnvoyDownstreamServiceCluster("downstream_cluster");
  request_headers.setClientTraceId("client_trace_id");

  absl::optional<Http::Protocol> protocol = Http::Protocol::Http10;
  EXPECT_CALL(stream_info, protocol()).WillRepeatedly(ReturnPointee(&protocol));
  EXPECT_CALL(stream_info, bytesReceived()).WillOnce(Return(10));
  EXPECT_CALL(stream_info, downstreamDirectRemoteAddress())
      .WillRepeatedly(ReturnPointee(&remote_address));

  // Check that span is populated correctly.
  EXPECT_CALL(span, setTag(Eq(Tracing::Tags::get().GuidXRequestId), Eq("id")));
  EXPECT_CALL(span, setTag(Eq(Tracing::Tags::get().HttpUrl), Eq("http://api/test")));
  EXPECT_CALL(span, setTag(Eq(Tracing::Tags::get().HttpMethod), Eq("GET")));
  EXPECT_CALL(span, setTag(Eq(Tracing::Tags::get().UserAgent), Eq("agent")));
  EXPECT_CALL(span, setTag(Eq(Tracing::Tags::get().HttpProtocol), Eq("HTTP/1.0")));
  EXPECT_CALL(span, setTag(Eq(Tracing::Tags::get().DownstreamCluster), Eq("downstream_cluster")));
  EXPECT_CALL(span, setTag(Eq(Tracing::Tags::get().RequestSize), Eq("10")));
  EXPECT_CALL(span, setTag(Eq(Tracing::Tags::get().GuidXClientTraceId), Eq("client_trace_id")));
  EXPECT_CALL(span, setTag(Eq(Tracing::Tags::get().PeerAddress), Eq(expected_ip)));

  EXPECT_CALL(config, verbose).WillOnce(Return(false));
  EXPECT_CALL(config, maxPathTagLength).WillOnce(Return(256));

  absl::optional<uint32_t> response_code(503);
  EXPECT_CALL(stream_info, responseCode()).WillRepeatedly(ReturnPointee(&response_code));
  EXPECT_CALL(stream_info, bytesSent()).WillOnce(Return(100));
  ON_CALL(stream_info, hasResponseFlag(StreamInfo::ResponseFlag::UpstreamRequestTimeout))
      .WillByDefault(Return(true));
  EXPECT_CALL(stream_info, upstreamHost()).WillOnce(Return(nullptr));

  EXPECT_CALL(span, setTag(Eq(Tracing::Tags::get().Error), Eq(Tracing::Tags::get().True)));
  EXPECT_CALL(span, setTag(Eq(Tracing::Tags::get().HttpStatusCode), Eq("503")));
  EXPECT_CALL(span, setTag(Eq(Tracing::Tags::get().ResponseSize), Eq("100")));
  EXPECT_CALL(span, setTag(Eq(Tracing::Tags::get().ResponseFlags), Eq("UT")));
  EXPECT_CALL(span, setTag(Eq(Tracing::Tags::get().Component), Eq(Tracing::Tags::get().Proxy)));
  EXPECT_CALL(span, setTag(Eq(Tracing::Tags::get().UpstreamAddress), _)).Times(0);
  EXPECT_CALL(span, setTag(Eq(Tracing::Tags::get().UpstreamCluster), _)).Times(0);

  HttpTracerUtility::finalizeDownstreamSpan(span, &request_headers, &response_headers,
                                            &response_trailers, stream_info, config);
}

TEST_F(HttpConnManFinalizerImplTest, GrpcOkStatus) {
  const std::string path_prefix = "http://";
  const std::string expected_ip = "10.0.0.100";
  const auto remote_address =
      Network::Address::InstanceConstSharedPtr{new Network::Address::Ipv4Instance(expected_ip, 0)};

  Http::TestRequestHeaderMapImpl request_headers{{":method", "POST"},
                                                 {":scheme", "http"},
                                                 {":path", "/pb.Foo/Bar"},
                                                 {":authority", "example.com:80"},
                                                 {"content-type", "application/grpc"},
                                                 {"x-forwarded-proto", "http"},
                                                 {"te", "trailers"}};

  Http::TestResponseHeaderMapImpl response_headers{{":status", "200"},
                                                   {"content-type", "application/grpc"}};
  Http::TestResponseTrailerMapImpl response_trailers{{"grpc-status", "0"}, {"grpc-message", ""}};

  absl::optional<Http::Protocol> protocol = Http::Protocol::Http2;
  absl::optional<uint32_t> response_code(200);
  EXPECT_CALL(stream_info, responseCode()).WillRepeatedly(ReturnPointee(&response_code));
  EXPECT_CALL(stream_info, bytesReceived()).WillOnce(Return(10));
  EXPECT_CALL(stream_info, bytesSent()).WillOnce(Return(11));
  EXPECT_CALL(stream_info, protocol()).WillRepeatedly(ReturnPointee(&protocol));
  EXPECT_CALL(stream_info, downstreamDirectRemoteAddress())
      .WillRepeatedly(ReturnPointee(&remote_address));

  EXPECT_CALL(span, setTag(Eq(Tracing::Tags::get().Component), Eq(Tracing::Tags::get().Proxy)));
  EXPECT_CALL(span, setTag(Eq(Tracing::Tags::get().DownstreamCluster), Eq("-")));
  EXPECT_CALL(span, setTag(Eq(Tracing::Tags::get().UpstreamCluster), Eq("fake_cluster")));
  EXPECT_CALL(span,
              setTag(Eq(Tracing::Tags::get().HttpUrl), Eq("http://example.com:80/pb.Foo/Bar")));
  EXPECT_CALL(span, setTag(Eq(Tracing::Tags::get().UserAgent), Eq("-")));
  EXPECT_CALL(span, setTag(Eq(Tracing::Tags::get().RequestSize), Eq("10")));
  EXPECT_CALL(span, setTag(Eq(Tracing::Tags::get().ResponseSize), Eq("11")));
  EXPECT_CALL(span, setTag(Eq(Tracing::Tags::get().ResponseFlags), Eq("-")));
  EXPECT_CALL(span, setTag(Eq(Tracing::Tags::get().HttpMethod), Eq("POST")));
  EXPECT_CALL(span, setTag(Eq(Tracing::Tags::get().HttpProtocol), Eq("HTTP/2")));
  EXPECT_CALL(span, setTag(Eq(Tracing::Tags::get().HttpStatusCode), Eq("200")));
  EXPECT_CALL(span, setTag(Eq(Tracing::Tags::get().GrpcPath), Eq("/pb.Foo/Bar")));
  EXPECT_CALL(span, setTag(Eq(Tracing::Tags::get().GrpcAuthority), Eq("example.com:80")));
  EXPECT_CALL(span, setTag(Eq(Tracing::Tags::get().GrpcContentType), Eq("application/grpc")));
  EXPECT_CALL(span, setTag(Eq(Tracing::Tags::get().GrpcStatusCode), Eq("0")));
  EXPECT_CALL(span, setTag(Eq(Tracing::Tags::get().GrpcMessage), Eq("")));
  EXPECT_CALL(span, setTag(Eq(Tracing::Tags::get().PeerAddress), Eq(expected_ip)));

  HttpTracerUtility::finalizeDownstreamSpan(span, &request_headers, &response_headers,
                                            &response_trailers, stream_info, config);
}

TEST_F(HttpConnManFinalizerImplTest, GrpcErrorTag) {
  const std::string path_prefix = "http://";
  const std::string expected_ip = "10.0.0.100";
  const auto remote_address =
      Network::Address::InstanceConstSharedPtr{new Network::Address::Ipv4Instance(expected_ip, 0)};

  Http::TestRequestHeaderMapImpl request_headers{{":method", "POST"},
                                                 {":scheme", "http"},
                                                 {":path", "/pb.Foo/Bar"},
                                                 {":authority", "example.com:80"},
                                                 {"content-type", "application/grpc"},
                                                 {"grpc-timeout", "10s"},
                                                 {"x-forwarded-proto", "http"},
                                                 {"te", "trailers"}};

  Http::TestResponseHeaderMapImpl response_headers{{":status", "200"},
                                                   {"content-type", "application/grpc"}};
  Http::TestResponseTrailerMapImpl response_trailers{{"grpc-status", "7"},
                                                     {"grpc-message", "permission denied"}};

  absl::optional<Http::Protocol> protocol = Http::Protocol::Http2;
  absl::optional<uint32_t> response_code(200);
  EXPECT_CALL(stream_info, responseCode()).WillRepeatedly(ReturnPointee(&response_code));
  EXPECT_CALL(stream_info, bytesReceived()).WillOnce(Return(10));
  EXPECT_CALL(stream_info, bytesSent()).WillOnce(Return(11));
  EXPECT_CALL(stream_info, protocol()).WillRepeatedly(ReturnPointee(&protocol));
  EXPECT_CALL(stream_info, downstreamDirectRemoteAddress())
      .WillRepeatedly(ReturnPointee(&remote_address));

  EXPECT_CALL(span, setTag(_, _)).Times(testing::AnyNumber());
  EXPECT_CALL(span, setTag(Eq(Tracing::Tags::get().Error), Eq(Tracing::Tags::get().True)));
  EXPECT_CALL(span, setTag(Eq(Tracing::Tags::get().HttpMethod), Eq("POST")));
  EXPECT_CALL(span, setTag(Eq(Tracing::Tags::get().HttpProtocol), Eq("HTTP/2")));
  EXPECT_CALL(span, setTag(Eq(Tracing::Tags::get().HttpStatusCode), Eq("200")));
  EXPECT_CALL(span, setTag(Eq(Tracing::Tags::get().GrpcPath), Eq("/pb.Foo/Bar")));
  EXPECT_CALL(span, setTag(Eq(Tracing::Tags::get().GrpcAuthority), Eq("example.com:80")));
  EXPECT_CALL(span, setTag(Eq(Tracing::Tags::get().GrpcContentType), Eq("application/grpc")));
  EXPECT_CALL(span, setTag(Eq(Tracing::Tags::get().GrpcTimeout), Eq("10s")));
  EXPECT_CALL(span, setTag(Eq(Tracing::Tags::get().GrpcStatusCode), Eq("7")));
  EXPECT_CALL(span, setTag(Eq(Tracing::Tags::get().GrpcMessage), Eq("permission denied")));
  EXPECT_CALL(span, setTag(Eq(Tracing::Tags::get().PeerAddress), Eq(expected_ip)));

  HttpTracerUtility::finalizeDownstreamSpan(span, &request_headers, &response_headers,
                                            &response_trailers, stream_info, config);
}

TEST_F(HttpConnManFinalizerImplTest, GrpcTrailersOnly) {
  const std::string path_prefix = "http://";
  const std::string expected_ip = "10.0.0.100";
  const auto remote_address =
      Network::Address::InstanceConstSharedPtr{new Network::Address::Ipv4Instance(expected_ip, 0)};

  Http::TestRequestHeaderMapImpl request_headers{{":method", "POST"},
                                                 {":scheme", "http"},
                                                 {":path", "/pb.Foo/Bar"},
                                                 {":authority", "example.com:80"},
                                                 {"content-type", "application/grpc"},
                                                 {"x-forwarded-proto", "http"},
                                                 {"te", "trailers"}};

  Http::TestResponseHeaderMapImpl response_headers{{":status", "200"},
                                                   {"content-type", "application/grpc"},
                                                   {"grpc-status", "7"},
                                                   {"grpc-message", "permission denied"}};
  Http::TestResponseTrailerMapImpl response_trailers;

  absl::optional<Http::Protocol> protocol = Http::Protocol::Http2;
  absl::optional<uint32_t> response_code(200);
  EXPECT_CALL(stream_info, responseCode()).WillRepeatedly(ReturnPointee(&response_code));
  EXPECT_CALL(stream_info, bytesReceived()).WillOnce(Return(10));
  EXPECT_CALL(stream_info, bytesSent()).WillOnce(Return(11));
  EXPECT_CALL(stream_info, protocol()).WillRepeatedly(ReturnPointee(&protocol));
  EXPECT_CALL(stream_info, downstreamDirectRemoteAddress())
      .WillRepeatedly(ReturnPointee(&remote_address));

  EXPECT_CALL(span, setTag(_, _)).Times(testing::AnyNumber());
  EXPECT_CALL(span, setTag(Eq(Tracing::Tags::get().Error), Eq(Tracing::Tags::get().True)));
  EXPECT_CALL(span, setTag(Eq(Tracing::Tags::get().HttpMethod), Eq("POST")));
  EXPECT_CALL(span, setTag(Eq(Tracing::Tags::get().HttpProtocol), Eq("HTTP/2")));
  EXPECT_CALL(span, setTag(Eq(Tracing::Tags::get().HttpStatusCode), Eq("200")));
  EXPECT_CALL(span, setTag(Eq(Tracing::Tags::get().GrpcPath), Eq("/pb.Foo/Bar")));
  EXPECT_CALL(span, setTag(Eq(Tracing::Tags::get().GrpcAuthority), Eq("example.com:80")));
  EXPECT_CALL(span, setTag(Eq(Tracing::Tags::get().GrpcContentType), Eq("application/grpc")));
  EXPECT_CALL(span, setTag(Eq(Tracing::Tags::get().GrpcStatusCode), Eq("7")));
  EXPECT_CALL(span, setTag(Eq(Tracing::Tags::get().GrpcMessage), Eq("permission denied")));
  EXPECT_CALL(span, setTag(Eq(Tracing::Tags::get().PeerAddress), Eq(expected_ip)));

  HttpTracerUtility::finalizeDownstreamSpan(span, &request_headers, &response_headers,
                                            &response_trailers, stream_info, config);
}

TEST(HttpTracerUtilityTest, operationTypeToString) {
  EXPECT_EQ("ingress", HttpTracerUtility::toString(OperationName::Ingress));
  EXPECT_EQ("egress", HttpTracerUtility::toString(OperationName::Egress));
}

TEST(HttpNullTracerTest, BasicFunctionality) {
  HttpNullTracer null_tracer;
  MockConfig config;
  StreamInfo::MockStreamInfo stream_info;
  Http::TestRequestHeaderMapImpl request_headers;
  Http::TestResponseHeaderMapImpl response_headers;
  Http::TestResponseTrailerMapImpl response_trailers;

  SpanPtr span_ptr =
      null_tracer.startSpan(config, request_headers, stream_info, {Reason::Sampling, true});
  EXPECT_TRUE(dynamic_cast<NullSpan*>(span_ptr.get()) != nullptr);

  span_ptr->setOperation("foo");
  span_ptr->setTag("foo", "bar");
  span_ptr->injectContext(request_headers);

  EXPECT_NE(nullptr, span_ptr->spawnChild(config, "foo", SystemTime()));
}

class HttpTracerImplTest : public testing::Test {
public:
  HttpTracerImplTest() {
    driver_ = new MockDriver();
    DriverPtr driver_ptr(driver_);
    tracer_ = std::make_unique<HttpTracerImpl>(std::move(driver_ptr), local_info_);
  }

  Http::TestRequestHeaderMapImpl request_headers_{
      {":path", "/"}, {":method", "GET"}, {"x-request-id", "foo"}, {":authority", "test"}};
  Http::TestResponseHeaderMapImpl response_headers;
  Http::TestResponseTrailerMapImpl response_trailers;
  StreamInfo::MockStreamInfo stream_info_;
  NiceMock<LocalInfo::MockLocalInfo> local_info_;
  MockConfig config_;
  MockDriver* driver_;
  HttpTracerPtr tracer_;
};

TEST_F(HttpTracerImplTest, BasicFunctionalityNullSpan) {
  EXPECT_CALL(config_, operationName()).Times(2);
  EXPECT_CALL(stream_info_, startTime());
  const std::string operation_name = "ingress";
  EXPECT_CALL(*driver_, startSpan_(_, _, operation_name, stream_info_.start_time_, _))
      .WillOnce(Return(nullptr));
  tracer_->startSpan(config_, request_headers_, stream_info_, {Reason::Sampling, true});
}

TEST_F(HttpTracerImplTest, BasicFunctionalityNodeSet) {
  EXPECT_CALL(stream_info_, startTime());
  EXPECT_CALL(local_info_, nodeName());
  EXPECT_CALL(config_, operationName()).Times(2).WillRepeatedly(Return(OperationName::Egress));

  NiceMock<MockSpan>* span = new NiceMock<MockSpan>();
  const std::string operation_name = "egress test";
  EXPECT_CALL(*driver_, startSpan_(_, _, operation_name, stream_info_.start_time_, _))
      .WillOnce(Return(span));
  EXPECT_CALL(*span, setTag(_, _)).Times(testing::AnyNumber());
  EXPECT_CALL(*span, setTag(Eq(Tracing::Tags::get().NodeId), Eq("node_name")));

  tracer_->startSpan(config_, request_headers_, stream_info_, {Reason::Sampling, true});
}

} // namespace
} // namespace Tracing
} // namespace Envoy<|MERGE_RESOLUTION|>--- conflicted
+++ resolved
@@ -306,24 +306,15 @@
 }
 
 TEST_F(HttpConnManFinalizerImplTest, SpanOptionalHeaders) {
-<<<<<<< HEAD
   Http::TestRequestHeaderMapImpl request_headers{{"x-request-id", "id"},
                                                  {":path", "/test"},
                                                  {":method", "GET"},
                                                  {"x-forwarded-proto", "https"}};
   Http::TestResponseHeaderMapImpl response_headers;
   Http::TestResponseTrailerMapImpl response_trailers;
-=======
-  Http::TestHeaderMapImpl request_headers{{"x-request-id", "id"},
-                                          {":path", "/test"},
-                                          {":method", "GET"},
-                                          {"x-forwarded-proto", "https"}};
-  Http::TestHeaderMapImpl response_headers;
-  Http::TestHeaderMapImpl response_trailers;
   const std::string expected_ip = "10.0.0.100";
   const auto remote_address =
       Network::Address::InstanceConstSharedPtr{new Network::Address::Ipv4Instance(expected_ip, 0)};
->>>>>>> d46ffd20
 
   absl::optional<Http::Protocol> protocol = Http::Protocol::Http10;
   EXPECT_CALL(stream_info, bytesReceived()).WillOnce(Return(10));
@@ -500,24 +491,15 @@
 }
 
 TEST_F(HttpConnManFinalizerImplTest, SpanPopulatedFailureResponse) {
-<<<<<<< HEAD
   Http::TestRequestHeaderMapImpl request_headers{{"x-request-id", "id"},
                                                  {":path", "/test"},
                                                  {":method", "GET"},
                                                  {"x-forwarded-proto", "http"}};
   Http::TestResponseHeaderMapImpl response_headers;
   Http::TestResponseTrailerMapImpl response_trailers;
-=======
-  Http::TestHeaderMapImpl request_headers{{"x-request-id", "id"},
-                                          {":path", "/test"},
-                                          {":method", "GET"},
-                                          {"x-forwarded-proto", "http"}};
-  Http::TestHeaderMapImpl response_headers;
-  Http::TestHeaderMapImpl response_trailers;
   const std::string expected_ip = "10.0.0.100";
   const auto remote_address =
       Network::Address::InstanceConstSharedPtr{new Network::Address::Ipv4Instance(expected_ip, 0)};
->>>>>>> d46ffd20
 
   request_headers.setHost("api");
   request_headers.setUserAgent("agent");

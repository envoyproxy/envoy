#pragma once

#include "envoy/config/core/v3/base.pb.h"
#include "envoy/stream_info/stream_info.h"

#include "source/common/common/assert.h"
#include "source/common/common/random_generator.h"
#include "source/common/network/socket_impl.h"
#include "source/common/stream_info/filter_state_impl.h"
#include "source/common/stream_info/stream_info_impl.h"
#include "source/extensions/request_id/uuid/config.h"

#include "test/mocks/common.h"
#include "test/test_common/simulated_time_system.h"

namespace Envoy {

class TestStreamInfo : public StreamInfo::StreamInfoImpl {
public:
  TestStreamInfo(TimeSource& time_source) : StreamInfoImpl(time_source, nullptr) {
    // Use 1999-01-01 00:00:00 +0
    time_t fake_time = 915148800;
    start_time_ = std::chrono::system_clock::from_time_t(fake_time);
    request_id_provider_ = Extensions::RequestId::UUIDRequestIDExtension::defaultInstance(random_);
    MonotonicTime now = timeSystem().monotonicTime();
    start_time_monotonic_ = now;
    end_time_ = now + std::chrono::milliseconds(3);
  }

  SystemTime startTime() const override { return start_time_; }
  MonotonicTime startTimeMonotonic() const override { return start_time_monotonic_; }

  const Network::ConnectionInfoSetter& downstreamAddressProvider() const override {
    return *downstream_connection_info_provider_;
  }

<<<<<<< HEAD
  void setUpstreamSslConnection(const Ssl::ConnectionInfoConstSharedPtr& connection_info) override {
    upstream_connection_info_ = connection_info;
  }

  Ssl::ConnectionInfoConstSharedPtr upstreamSslConnection() const override {
    return upstream_connection_info_;
  }
  void setRouteName(absl::string_view route_name) override {
    route_name_ = std::string(route_name);
  }
  const std::string& getRouteName() const override { return route_name_; }

  void setVirtualClusterName(const std::string& virtual_cluster_name) override {
    virtual_cluster_name_ = virtual_cluster_name;
  }
  const std::string& getVirtualClusterName() const override { return virtual_cluster_name_; }

  Router::RouteConstSharedPtr route() const override { return route_; }

  absl::optional<std::chrono::nanoseconds>
  duration(const absl::optional<MonotonicTime>& time) const {
    if (!time) {
      return {};
    }

    return std::chrono::duration_cast<std::chrono::nanoseconds>(time.value() -
                                                                start_time_monotonic_);
  }

  absl::optional<std::chrono::nanoseconds> lastDownstreamRxByteReceived() const override {
    return duration(last_rx_byte_received_);
  }

  absl::optional<std::chrono::nanoseconds> firstUpstreamTxByteSent() const override {
    return duration(upstream_timing_.first_upstream_tx_byte_sent_);
  }

  absl::optional<std::chrono::nanoseconds> lastUpstreamTxByteSent() const override {
    return duration(upstream_timing_.last_upstream_tx_byte_sent_);
  }
  absl::optional<std::chrono::nanoseconds> firstUpstreamRxByteReceived() const override {
    return duration(upstream_timing_.first_upstream_rx_byte_received_);
  }

  absl::optional<std::chrono::nanoseconds> lastUpstreamRxByteReceived() const override {
    return duration(upstream_timing_.last_upstream_rx_byte_received_);
  }

  absl::optional<std::chrono::nanoseconds> firstDownstreamTxByteSent() const override {
    return duration(downstream_timing_.firstDownstreamTxByteSent());
  }

  absl::optional<std::chrono::nanoseconds> lastDownstreamTxByteSent() const override {
    return duration(downstream_timing_.lastDownstreamTxByteSent());
  }

=======
>>>>>>> 41438c95
  void onRequestComplete() override { end_time_ = timeSystem().monotonicTime(); }

  absl::optional<std::chrono::nanoseconds> requestComplete() const override {
    return duration(end_time_);
  }

  void setRequestIDProvider(const Http::RequestIdStreamInfoProviderSharedPtr& provider) override {
    ASSERT(provider != nullptr);
    request_id_provider_ = provider;
  }
  const Http::RequestIdStreamInfoProvider* getRequestIDProvider() const override {
    return request_id_provider_.get();
  }

  Event::TimeSystem& timeSystem() { return test_time_.timeSystem(); }

  Random::RandomGeneratorImpl random_;
  SystemTime start_time_;
  MonotonicTime start_time_monotonic_;
  absl::optional<MonotonicTime> end_time_;
<<<<<<< HEAD

  absl::optional<Http::Protocol> protocol_{Http::Protocol::Http11};
  absl::optional<uint32_t> response_code_;
  absl::optional<std::string> response_code_details_;
  absl::optional<std::string> connection_termination_details_;
  uint64_t response_flags_{};
  Upstream::HostDescriptionConstSharedPtr upstream_host_{};
  bool health_check_request_{};
  std::string route_name_;
  std::string virtual_cluster_name_;
  Network::Address::InstanceConstSharedPtr upstream_local_address_;
=======
>>>>>>> 41438c95
  Network::ConnectionInfoSetterSharedPtr downstream_connection_info_provider_{
      std::make_shared<Network::ConnectionInfoSetterImpl>(nullptr, nullptr)};
  Envoy::Event::SimulatedTimeSystem test_time_;
  Http::RequestIdStreamInfoProviderSharedPtr request_id_provider_;
};

} // namespace Envoy<|MERGE_RESOLUTION|>--- conflicted
+++ resolved
@@ -34,7 +34,6 @@
     return *downstream_connection_info_provider_;
   }
 
-<<<<<<< HEAD
   void setUpstreamSslConnection(const Ssl::ConnectionInfoConstSharedPtr& connection_info) override {
     upstream_connection_info_ = connection_info;
   }
@@ -91,8 +90,6 @@
     return duration(downstream_timing_.lastDownstreamTxByteSent());
   }
 
-=======
->>>>>>> 41438c95
   void onRequestComplete() override { end_time_ = timeSystem().monotonicTime(); }
 
   absl::optional<std::chrono::nanoseconds> requestComplete() const override {
@@ -113,8 +110,6 @@
   SystemTime start_time_;
   MonotonicTime start_time_monotonic_;
   absl::optional<MonotonicTime> end_time_;
-<<<<<<< HEAD
-
   absl::optional<Http::Protocol> protocol_{Http::Protocol::Http11};
   absl::optional<uint32_t> response_code_;
   absl::optional<std::string> response_code_details_;
@@ -125,8 +120,6 @@
   std::string route_name_;
   std::string virtual_cluster_name_;
   Network::Address::InstanceConstSharedPtr upstream_local_address_;
-=======
->>>>>>> 41438c95
   Network::ConnectionInfoSetterSharedPtr downstream_connection_info_provider_{
       std::make_shared<Network::ConnectionInfoSetterImpl>(nullptr, nullptr)};
   Envoy::Event::SimulatedTimeSystem test_time_;

#include <chrono>
#include <cstdint>
#include <string>
#include <vector>

#include "common/access_log/access_log_formatter.h"
#include "common/common/utility.h"
#include "common/http/header_map_impl.h"

#include "test/mocks/http/mocks.h"
#include "test/mocks/ssl/mocks.h"
#include "test/mocks/stream_info/mocks.h"
#include "test/mocks/upstream/mocks.h"
#include "test/test_common/printers.h"
#include "test/test_common/utility.h"

#include "gmock/gmock.h"
#include "gtest/gtest.h"

using testing::_;
using testing::Const;
using testing::NiceMock;
using testing::Return;
using testing::ReturnRef;

namespace Envoy {
namespace AccessLog {
namespace {

TEST(AccessLogFormatUtilsTest, protocolToString) {
  EXPECT_EQ("HTTP/1.0", AccessLogFormatUtils::protocolToString(Http::Protocol::Http10));
  EXPECT_EQ("HTTP/1.1", AccessLogFormatUtils::protocolToString(Http::Protocol::Http11));
  EXPECT_EQ("HTTP/2", AccessLogFormatUtils::protocolToString(Http::Protocol::Http2));
  EXPECT_EQ("-", AccessLogFormatUtils::protocolToString({}));
}

TEST(AccessLogFormatterTest, plainStringFormatter) {
  PlainStringFormatter formatter("plain");
  Http::TestHeaderMapImpl header{{":method", "GET"}, {":path", "/"}};
  StreamInfo::MockStreamInfo stream_info;

  EXPECT_EQ("plain", formatter.format(header, header, header, stream_info));
}

TEST(AccessLogFormatterTest, streamInfoFormatter) {
  EXPECT_THROW(StreamInfoFormatter formatter("unknown_field"), EnvoyException);

  NiceMock<StreamInfo::MockStreamInfo> stream_info;
  Http::TestHeaderMapImpl header{{":method", "GET"}, {":path", "/"}};

  {
    StreamInfoFormatter request_duration_format("REQUEST_DURATION");
    absl::optional<std::chrono::nanoseconds> dur = std::chrono::nanoseconds(5000000);
    EXPECT_CALL(stream_info, lastDownstreamRxByteReceived()).WillOnce(Return(dur));
    EXPECT_EQ("5", request_duration_format.format(header, header, header, stream_info));
  }

  {
    StreamInfoFormatter request_duration_format("REQUEST_DURATION");
    absl::optional<std::chrono::nanoseconds> dur;
    EXPECT_CALL(stream_info, lastDownstreamRxByteReceived()).WillOnce(Return(dur));
    EXPECT_EQ("-", request_duration_format.format(header, header, header, stream_info));
  }

  {
    StreamInfoFormatter response_duration_format("RESPONSE_DURATION");
    absl::optional<std::chrono::nanoseconds> dur = std::chrono::nanoseconds(10000000);
    EXPECT_CALL(stream_info, firstUpstreamRxByteReceived()).WillRepeatedly(Return(dur));
    EXPECT_EQ("10", response_duration_format.format(header, header, header, stream_info));
  }

  {
    StreamInfoFormatter response_duration_format("RESPONSE_DURATION");
    absl::optional<std::chrono::nanoseconds> dur;
    EXPECT_CALL(stream_info, firstUpstreamRxByteReceived()).WillRepeatedly(Return(dur));
    EXPECT_EQ("-", response_duration_format.format(header, header, header, stream_info));
  }

  {
    StreamInfoFormatter ttlb_duration_format("RESPONSE_TX_DURATION");

    absl::optional<std::chrono::nanoseconds> dur_upstream = std::chrono::nanoseconds(10000000);
    EXPECT_CALL(stream_info, firstUpstreamRxByteReceived()).WillRepeatedly(Return(dur_upstream));
    absl::optional<std::chrono::nanoseconds> dur_downstream = std::chrono::nanoseconds(25000000);
    EXPECT_CALL(stream_info, lastDownstreamTxByteSent()).WillRepeatedly(Return(dur_downstream));

    EXPECT_EQ("15", ttlb_duration_format.format(header, header, header, stream_info));
  }

  {
    StreamInfoFormatter ttlb_duration_format("RESPONSE_TX_DURATION");

    absl::optional<std::chrono::nanoseconds> dur_upstream;
    EXPECT_CALL(stream_info, firstUpstreamRxByteReceived()).WillRepeatedly(Return(dur_upstream));
    absl::optional<std::chrono::nanoseconds> dur_downstream;
    EXPECT_CALL(stream_info, lastDownstreamTxByteSent()).WillRepeatedly(Return(dur_downstream));

    EXPECT_EQ("-", ttlb_duration_format.format(header, header, header, stream_info));
  }

  {
    StreamInfoFormatter bytes_received_format("BYTES_RECEIVED");
    EXPECT_CALL(stream_info, bytesReceived()).WillOnce(Return(1));
    EXPECT_EQ("1", bytes_received_format.format(header, header, header, stream_info));
  }

  {
    StreamInfoFormatter protocol_format("PROTOCOL");
    absl::optional<Http::Protocol> protocol = Http::Protocol::Http11;
    EXPECT_CALL(stream_info, protocol()).WillOnce(Return(protocol));
    EXPECT_EQ("HTTP/1.1", protocol_format.format(header, header, header, stream_info));
  }

  {
    StreamInfoFormatter response_format("RESPONSE_CODE");
    absl::optional<uint32_t> response_code{200};
    EXPECT_CALL(stream_info, responseCode()).WillRepeatedly(Return(response_code));
    EXPECT_EQ("200", response_format.format(header, header, header, stream_info));
  }

  {
    StreamInfoFormatter response_code_format("RESPONSE_CODE");
    absl::optional<uint32_t> response_code;
    EXPECT_CALL(stream_info, responseCode()).WillRepeatedly(Return(response_code));
    EXPECT_EQ("0", response_code_format.format(header, header, header, stream_info));
  }

  {
    StreamInfoFormatter bytes_sent_format("BYTES_SENT");
    EXPECT_CALL(stream_info, bytesSent()).WillOnce(Return(1));
    EXPECT_EQ("1", bytes_sent_format.format(header, header, header, stream_info));
  }

  {
    StreamInfoFormatter duration_format("DURATION");
    absl::optional<std::chrono::nanoseconds> dur = std::chrono::nanoseconds(15000000);
    EXPECT_CALL(stream_info, requestComplete()).WillRepeatedly(Return(dur));
    EXPECT_EQ("15", duration_format.format(header, header, header, stream_info));
  }

  {
    StreamInfoFormatter response_flags_format("RESPONSE_FLAGS");
    ON_CALL(stream_info, hasResponseFlag(StreamInfo::ResponseFlag::LocalReset))
        .WillByDefault(Return(true));
    EXPECT_EQ("LR", response_flags_format.format(header, header, header, stream_info));
  }

  {
    StreamInfoFormatter upstream_format("UPSTREAM_HOST");
    EXPECT_EQ("10.0.0.1:443", upstream_format.format(header, header, header, stream_info));
  }

  {
    StreamInfoFormatter upstream_format("UPSTREAM_CLUSTER");
    const std::string upstream_cluster_name = "cluster_name";
    EXPECT_CALL(stream_info.host_->cluster_, name()).WillOnce(ReturnRef(upstream_cluster_name));
    EXPECT_EQ("cluster_name", upstream_format.format(header, header, header, stream_info));
  }

  {
    StreamInfoFormatter upstream_format("UPSTREAM_HOST");
    EXPECT_CALL(stream_info, upstreamHost()).WillOnce(Return(nullptr));
    EXPECT_EQ("-", upstream_format.format(header, header, header, stream_info));
  }

  {
    StreamInfoFormatter upstream_format("UPSTREAM_CLUSTER");
    EXPECT_CALL(stream_info, upstreamHost()).WillOnce(Return(nullptr));
    EXPECT_EQ("-", upstream_format.format(header, header, header, stream_info));
  }

  {
    StreamInfoFormatter upstream_format("DOWNSTREAM_LOCAL_ADDRESS");
    EXPECT_EQ("127.0.0.2:0", upstream_format.format(header, header, header, stream_info));
  }

  {
    StreamInfoFormatter upstream_format("DOWNSTREAM_LOCAL_ADDRESS_WITHOUT_PORT");
    EXPECT_EQ("127.0.0.2", upstream_format.format(header, header, header, stream_info));
  }

  {
    StreamInfoFormatter upstream_format("DOWNSTREAM_REMOTE_ADDRESS_WITHOUT_PORT");
    EXPECT_EQ("127.0.0.1", upstream_format.format(header, header, header, stream_info));
  }

  {
    StreamInfoFormatter upstream_format("DOWNSTREAM_REMOTE_ADDRESS");
    EXPECT_EQ("127.0.0.1:0", upstream_format.format(header, header, header, stream_info));
  }

  {
    StreamInfoFormatter upstream_format("REQUESTED_SERVER_NAME");
    std::string requested_server_name = "stub_server";
    EXPECT_CALL(stream_info, requestedServerName())
        .WillRepeatedly(ReturnRef(requested_server_name));
    EXPECT_EQ("stub_server", upstream_format.format(header, header, header, stream_info));
  }

  {
    StreamInfoFormatter upstream_format("REQUESTED_SERVER_NAME");
    std::string requested_server_name;
    EXPECT_CALL(stream_info, requestedServerName())
        .WillRepeatedly(ReturnRef(requested_server_name));
    EXPECT_EQ("-", upstream_format.format(header, header, header, stream_info));
  }
<<<<<<< HEAD
  {
    StreamInfoFormatter upstream_format("DOWNSTREAM_PEER_URI_SAN");
    NiceMock<Ssl::MockConnectionInfo> connection_info;
    const std::vector<std::string> sans{"san"};
    ON_CALL(connection_info, uriSanPeerCertificate()).WillByDefault(Return(sans));
    EXPECT_CALL(stream_info, downstreamSslConnection()).WillRepeatedly(Return(&connection_info));
    EXPECT_EQ("san", upstream_format.format(header, header, header, stream_info));
  }
  {
    StreamInfoFormatter upstream_format("DOWNSTREAM_PEER_URI_SAN");
    NiceMock<Ssl::MockConnectionInfo> connection_info;
    const std::vector<std::string> sans{"san1", "san2"};
    ON_CALL(connection_info, uriSanPeerCertificate()).WillByDefault(Return(sans));
    EXPECT_CALL(stream_info, downstreamSslConnection()).WillRepeatedly(Return(&connection_info));
    EXPECT_EQ("san1,san2", upstream_format.format(header, header, header, stream_info));
  }
  {
    StreamInfoFormatter upstream_format("DOWNSTREAM_PEER_URI_SAN");
    NiceMock<Ssl::MockConnectionInfo> connection_info;
    ON_CALL(connection_info, uriSanPeerCertificate())
        .WillByDefault(Return(std::vector<std::string>()));
    EXPECT_CALL(stream_info, downstreamSslConnection()).WillRepeatedly(Return(&connection_info));
    EXPECT_EQ("-", upstream_format.format(header, header, header, stream_info));
  }
  {
    EXPECT_CALL(stream_info, downstreamSslConnection()).WillRepeatedly(Return(nullptr));
    StreamInfoFormatter upstream_format("DOWNSTREAM_PEER_URI_SAN");
    EXPECT_EQ("-", upstream_format.format(header, header, header, stream_info));
  }
  {
    StreamInfoFormatter upstream_format("DOWNSTREAM_LOCAL_URI_SAN");
    NiceMock<Ssl::MockConnectionInfo> connection_info;
    const std::vector<std::string> sans{"san"};
    ON_CALL(connection_info, uriSanLocalCertificate()).WillByDefault(Return(sans));
    EXPECT_CALL(stream_info, downstreamSslConnection()).WillRepeatedly(Return(&connection_info));
    EXPECT_EQ("san", upstream_format.format(header, header, header, stream_info));
  }
  {
    StreamInfoFormatter upstream_format("DOWNSTREAM_LOCAL_URI_SAN");
    NiceMock<Ssl::MockConnectionInfo> connection_info;
    const std::vector<std::string> sans{"san1", "san2"};
    ON_CALL(connection_info, uriSanLocalCertificate()).WillByDefault(Return(sans));
    EXPECT_CALL(stream_info, downstreamSslConnection()).WillRepeatedly(Return(&connection_info));
    EXPECT_EQ("san1,san2", upstream_format.format(header, header, header, stream_info));
  }
  {
    StreamInfoFormatter upstream_format("DOWNSTREAM_LOCAL_URI_SAN");
    NiceMock<Ssl::MockConnectionInfo> connection_info;
    ON_CALL(connection_info, uriSanLocalCertificate())
        .WillByDefault(Return(std::vector<std::string>()));
    EXPECT_CALL(stream_info, downstreamSslConnection()).WillRepeatedly(Return(&connection_info));
    EXPECT_EQ("-", upstream_format.format(header, header, header, stream_info));
  }
  {
    EXPECT_CALL(stream_info, downstreamSslConnection()).WillRepeatedly(Return(nullptr));
    StreamInfoFormatter upstream_format("DOWNSTREAM_LOCAL_URI_SAN");
    EXPECT_EQ("-", upstream_format.format(header, header, header, stream_info));
  }
  {
    StreamInfoFormatter upstream_format("DOWNSTREAM_LOCAL_SUBJECT");
    NiceMock<Ssl::MockConnectionInfo> connection_info;
    ON_CALL(connection_info, subjectLocalCertificate()).WillByDefault(Return("subject"));
    EXPECT_CALL(stream_info, downstreamSslConnection()).WillRepeatedly(Return(&connection_info));
    EXPECT_EQ("subject", upstream_format.format(header, header, header, stream_info));
  }
  {
    StreamInfoFormatter upstream_format("DOWNSTREAM_LOCAL_SUBJECT");
    NiceMock<Ssl::MockConnectionInfo> connection_info;
    ON_CALL(connection_info, subjectLocalCertificate()).WillByDefault(Return(""));
    EXPECT_CALL(stream_info, downstreamSslConnection()).WillRepeatedly(Return(&connection_info));
    EXPECT_EQ("-", upstream_format.format(header, header, header, stream_info));
  }
  {
    EXPECT_CALL(stream_info, downstreamSslConnection()).WillRepeatedly(Return(nullptr));
    StreamInfoFormatter upstream_format("DOWNSTREAM_LOCAL_SUBJECT");
    EXPECT_EQ("-", upstream_format.format(header, header, header, stream_info));
  }
  {
    StreamInfoFormatter upstream_format("DOWNSTREAM_PEER_SUBJECT");
    NiceMock<Ssl::MockConnectionInfo> connection_info;
    ON_CALL(connection_info, subjectPeerCertificate()).WillByDefault(Return("subject"));
    EXPECT_CALL(stream_info, downstreamSslConnection()).WillRepeatedly(Return(&connection_info));
    EXPECT_EQ("subject", upstream_format.format(header, header, header, stream_info));
  }
  {
    StreamInfoFormatter upstream_format("DOWNSTREAM_PEER_SUBJECT");
    NiceMock<Ssl::MockConnectionInfo> connection_info;
    ON_CALL(connection_info, subjectPeerCertificate()).WillByDefault(Return(""));
    EXPECT_CALL(stream_info, downstreamSslConnection()).WillRepeatedly(Return(&connection_info));
    EXPECT_EQ("-", upstream_format.format(header, header, header, stream_info));
  }
  {
    EXPECT_CALL(stream_info, downstreamSslConnection()).WillRepeatedly(Return(nullptr));
    StreamInfoFormatter upstream_format("DOWNSTREAM_PEER_SUBJECT");
=======

  {
    StreamInfoFormatter upstream_format("UPSTREAM_TRANSPORT_FAILURE_REASON");
    std::string upstream_transport_failure_reason = "SSL error";
    EXPECT_CALL(stream_info, upstreamTransportFailureReason())
        .WillRepeatedly(ReturnRef(upstream_transport_failure_reason));
    EXPECT_EQ("SSL error", upstream_format.format(header, header, header, stream_info));
  }

  {
    StreamInfoFormatter upstream_format("UPSTREAM_TRANSPORT_FAILURE_REASON");
    std::string upstream_transport_failure_reason;
    EXPECT_CALL(stream_info, upstreamTransportFailureReason())
        .WillRepeatedly(ReturnRef(upstream_transport_failure_reason));
>>>>>>> 34532dd6
    EXPECT_EQ("-", upstream_format.format(header, header, header, stream_info));
  }
}

TEST(AccessLogFormatterTest, requestHeaderFormatter) {
  StreamInfo::MockStreamInfo stream_info;
  Http::TestHeaderMapImpl request_header{{":method", "GET"}, {":path", "/"}};
  Http::TestHeaderMapImpl response_header{{":method", "PUT"}};
  Http::TestHeaderMapImpl response_trailer{{":method", "POST"}, {"test-2", "test-2"}};

  {
    RequestHeaderFormatter formatter(":Method", "", absl::optional<size_t>());
    EXPECT_EQ("GET",
              formatter.format(request_header, response_header, response_trailer, stream_info));
  }

  {
    RequestHeaderFormatter formatter(":path", ":method", absl::optional<size_t>());
    EXPECT_EQ("/",
              formatter.format(request_header, response_header, response_trailer, stream_info));
  }

  {
    RequestHeaderFormatter formatter(":TEST", ":METHOD", absl::optional<size_t>());
    EXPECT_EQ("GET",
              formatter.format(request_header, response_header, response_trailer, stream_info));
  }

  {
    RequestHeaderFormatter formatter("does_not_exist", "", absl::optional<size_t>());
    EXPECT_EQ("-",
              formatter.format(request_header, response_header, response_trailer, stream_info));
  }
}

TEST(AccessLogFormatterTest, responseHeaderFormatter) {
  StreamInfo::MockStreamInfo stream_info;
  Http::TestHeaderMapImpl request_header{{":method", "GET"}, {":path", "/"}};
  Http::TestHeaderMapImpl response_header{{":method", "PUT"}, {"test", "test"}};
  Http::TestHeaderMapImpl response_trailer{{":method", "POST"}, {"test-2", "test-2"}};

  {
    ResponseHeaderFormatter formatter(":method", "", absl::optional<size_t>());
    EXPECT_EQ("PUT",
              formatter.format(request_header, response_header, response_trailer, stream_info));
  }

  {
    ResponseHeaderFormatter formatter("test", ":method", absl::optional<size_t>());
    EXPECT_EQ("test",
              formatter.format(request_header, response_header, response_trailer, stream_info));
  }

  {
    ResponseHeaderFormatter formatter(":path", ":method", absl::optional<size_t>());
    EXPECT_EQ("PUT",
              formatter.format(request_header, response_header, response_trailer, stream_info));
  }

  {
    ResponseHeaderFormatter formatter("does_not_exist", "", absl::optional<size_t>());
    EXPECT_EQ("-",
              formatter.format(request_header, response_header, response_trailer, stream_info));
  }
}

TEST(AccessLogFormatterTest, responseTrailerFormatter) {
  StreamInfo::MockStreamInfo stream_info;
  Http::TestHeaderMapImpl request_header{{":method", "GET"}, {":path", "/"}};
  Http::TestHeaderMapImpl response_header{{":method", "PUT"}, {"test", "test"}};
  Http::TestHeaderMapImpl response_trailer{{":method", "POST"}, {"test-2", "test-2"}};

  {
    ResponseTrailerFormatter formatter(":method", "", absl::optional<size_t>());
    EXPECT_EQ("POST",
              formatter.format(request_header, response_header, response_trailer, stream_info));
  }

  {
    ResponseTrailerFormatter formatter("test-2", ":method", absl::optional<size_t>());
    EXPECT_EQ("test-2",
              formatter.format(request_header, response_header, response_trailer, stream_info));
  }

  {
    ResponseTrailerFormatter formatter(":path", ":method", absl::optional<size_t>());
    EXPECT_EQ("POST",
              formatter.format(request_header, response_header, response_trailer, stream_info));
  }

  {
    ResponseTrailerFormatter formatter("does_not_exist", "", absl::optional<size_t>());
    EXPECT_EQ("-",
              formatter.format(request_header, response_header, response_trailer, stream_info));
  }
}

/**
 * Populate a metadata object with the following test data:
 * "com.test": {"test_key":"test_value","test_obj":{"inner_key":"inner_value"}}
 */
void populateMetadataTestData(envoy::api::v2::core::Metadata& metadata) {
  ProtobufWkt::Struct struct_obj;
  ProtobufWkt::Value val;
  auto& fields_map = *struct_obj.mutable_fields();
  val.set_string_value("test_value");
  fields_map["test_key"] = val;
  val.set_string_value("inner_value");
  ProtobufWkt::Struct struct_inner;
  (*struct_inner.mutable_fields())["inner_key"] = val;
  val.clear_string_value();
  *val.mutable_struct_value() = struct_inner;
  fields_map["test_obj"] = val;
  (*metadata.mutable_filter_metadata())["com.test"] = struct_obj;
}

TEST(AccessLogFormatterTest, dynamicMetadataFormatter) {
  envoy::api::v2::core::Metadata metadata;
  populateMetadataTestData(metadata);

  {
    MetadataFormatter formatter("com.test", {}, absl::optional<size_t>());
    std::string json = formatter.format(metadata);
    EXPECT_TRUE(json.find("\"test_key\":\"test_value\"") != std::string::npos);
    EXPECT_TRUE(json.find("\"test_obj\":{\"inner_key\":\"inner_value\"}") != std::string::npos);
  }
  {
    MetadataFormatter formatter("com.test", {"test_key"}, absl::optional<size_t>());
    std::string json = formatter.format(metadata);
    EXPECT_EQ("\"test_value\"", json);
  }
  {
    MetadataFormatter formatter("com.test", {"test_obj"}, absl::optional<size_t>());
    std::string json = formatter.format(metadata);
    EXPECT_EQ("{\"inner_key\":\"inner_value\"}", json);
  }
  {
    MetadataFormatter formatter("com.test", {"test_obj", "inner_key"}, absl::optional<size_t>());
    std::string json = formatter.format(metadata);
    EXPECT_EQ("\"inner_value\"", json);
  }
  // not found cases
  {
    MetadataFormatter formatter("com.notfound", {}, absl::optional<size_t>());
    EXPECT_EQ("-", formatter.format(metadata));
  }
  {
    MetadataFormatter formatter("com.test", {"notfound"}, absl::optional<size_t>());
    EXPECT_EQ("-", formatter.format(metadata));
  }
  {
    MetadataFormatter formatter("com.test", {"test_obj", "notfound"}, absl::optional<size_t>());
    EXPECT_EQ("-", formatter.format(metadata));
  }
  // size limit
  {
    MetadataFormatter formatter("com.test", {"test_key"}, absl::optional<size_t>(5));
    std::string json = formatter.format(metadata);
    EXPECT_EQ("\"test", json);
  }
}

TEST(AccessLogFormatterTest, startTimeFormatter) {
  NiceMock<StreamInfo::MockStreamInfo> stream_info;
  Http::TestHeaderMapImpl header{{":method", "GET"}, {":path", "/"}};

  {
    StartTimeFormatter start_time_format("%Y/%m/%d");
    time_t test_epoch = 1522280158;
    SystemTime time = std::chrono::system_clock::from_time_t(test_epoch);
    EXPECT_CALL(stream_info, startTime()).WillOnce(Return(time));
    EXPECT_EQ("2018/03/28", start_time_format.format(header, header, header, stream_info));
  }

  {
    StartTimeFormatter start_time_format("");
    SystemTime time;
    EXPECT_CALL(stream_info, startTime()).WillOnce(Return(time));
    EXPECT_EQ(AccessLogDateTimeFormatter::fromTime(time),
              start_time_format.format(header, header, header, stream_info));
  }
}

void verifyJsonOutput(std::string json_string,
                      std::unordered_map<std::string, std::string> expected_map) {
  const auto parsed = Json::Factory::loadFromString(json_string);

  // Every json log line should have only one newline character, and it should be the last character
  // in the string
  const auto newline_pos = json_string.find('\n');
  EXPECT_NE(newline_pos, std::string::npos);
  EXPECT_EQ(newline_pos, json_string.length() - 1);

  for (const auto& pair : expected_map) {
    EXPECT_EQ(parsed->getString(pair.first), pair.second);
  }
}

TEST(AccessLogFormatterTest, JsonFormatterPlainStringTest) {
  StreamInfo::MockStreamInfo stream_info;
  Http::TestHeaderMapImpl request_header;
  Http::TestHeaderMapImpl response_header;
  Http::TestHeaderMapImpl response_trailer;

  envoy::api::v2::core::Metadata metadata;
  populateMetadataTestData(metadata);
  absl::optional<Http::Protocol> protocol = Http::Protocol::Http11;
  EXPECT_CALL(stream_info, protocol()).WillRepeatedly(Return(protocol));

  std::unordered_map<std::string, std::string> expected_json_map = {
      {"plain_string", "plain_string_value"}};

  std::unordered_map<std::string, std::string> key_mapping = {
      {"plain_string", "plain_string_value"}};
  JsonFormatterImpl formatter(key_mapping);

  verifyJsonOutput(formatter.format(request_header, response_header, response_trailer, stream_info),
                   expected_json_map);
}

TEST(AccessLogFormatterTest, JsonFormatterSingleOperatorTest) {
  StreamInfo::MockStreamInfo stream_info;
  Http::TestHeaderMapImpl request_header;
  Http::TestHeaderMapImpl response_header;
  Http::TestHeaderMapImpl response_trailer;

  envoy::api::v2::core::Metadata metadata;
  populateMetadataTestData(metadata);
  absl::optional<Http::Protocol> protocol = Http::Protocol::Http11;
  EXPECT_CALL(stream_info, protocol()).WillRepeatedly(Return(protocol));

  std::unordered_map<std::string, std::string> expected_json_map = {{"protocol", "HTTP/1.1"}};

  std::unordered_map<std::string, std::string> key_mapping = {{"protocol", "%PROTOCOL%"}};
  JsonFormatterImpl formatter(key_mapping);

  verifyJsonOutput(formatter.format(request_header, response_header, response_trailer, stream_info),
                   expected_json_map);
}

TEST(AccessLogFormatterTest, JsonFormatterNonExistentHeaderTest) {
  StreamInfo::MockStreamInfo stream_info;
  Http::TestHeaderMapImpl request_header{{"some_request_header", "SOME_REQUEST_HEADER"}};
  Http::TestHeaderMapImpl response_header{{"some_response_header", "SOME_RESPONSE_HEADER"}};
  Http::TestHeaderMapImpl response_trailer;

  std::unordered_map<std::string, std::string> expected_json_map = {
      {"protocol", "HTTP/1.1"},
      {"some_request_header", "SOME_REQUEST_HEADER"},
      {"nonexistent_response_header", "-"},
      {"some_response_header", "SOME_RESPONSE_HEADER"}};

  std::unordered_map<std::string, std::string> key_mapping = {
      {"protocol", "%PROTOCOL%"},
      {"some_request_header", "%REQ(some_request_header)%"},
      {"nonexistent_response_header", "%RESP(nonexistent_response_header)%"},
      {"some_response_header", "%RESP(some_response_header)%"}};
  JsonFormatterImpl formatter(key_mapping);

  absl::optional<Http::Protocol> protocol = Http::Protocol::Http11;
  EXPECT_CALL(stream_info, protocol()).WillRepeatedly(Return(protocol));

  verifyJsonOutput(formatter.format(request_header, response_header, response_trailer, stream_info),
                   expected_json_map);
}

TEST(AccessLogFormatterTest, JsonFormatterAlternateHeaderTest) {
  StreamInfo::MockStreamInfo stream_info;
  Http::TestHeaderMapImpl request_header{{"request_present_header", "REQUEST_PRESENT_HEADER"}};
  Http::TestHeaderMapImpl response_header{{"response_present_header", "RESPONSE_PRESENT_HEADER"}};
  Http::TestHeaderMapImpl response_trailer;

  std::unordered_map<std::string, std::string> expected_json_map = {
      {"request_present_header_or_request_absent_header", "REQUEST_PRESENT_HEADER"},
      {"request_absent_header_or_request_present_header", "REQUEST_PRESENT_HEADER"},
      {"response_absent_header_or_response_absent_header", "RESPONSE_PRESENT_HEADER"},
      {"response_present_header_or_response_absent_header", "RESPONSE_PRESENT_HEADER"}};

  std::unordered_map<std::string, std::string> key_mapping = {
      {"request_present_header_or_request_absent_header",
       "%REQ(request_present_header?request_absent_header)%"},
      {"request_absent_header_or_request_present_header",
       "%REQ(request_absent_header?request_present_header)%"},
      {"response_absent_header_or_response_absent_header",
       "%RESP(response_absent_header?response_present_header)%"},
      {"response_present_header_or_response_absent_header",
       "%RESP(response_present_header?response_absent_header)%"}};
  JsonFormatterImpl formatter(key_mapping);

  absl::optional<Http::Protocol> protocol = Http::Protocol::Http11;
  EXPECT_CALL(stream_info, protocol()).WillRepeatedly(Return(protocol));

  verifyJsonOutput(formatter.format(request_header, response_header, response_trailer, stream_info),
                   expected_json_map);
}

TEST(AccessLogFormatterTest, JsonFormatterDynamicMetadataTest) {
  StreamInfo::MockStreamInfo stream_info;
  Http::TestHeaderMapImpl request_header{{"first", "GET"}, {":path", "/"}};
  Http::TestHeaderMapImpl response_header{{"second", "PUT"}, {"test", "test"}};
  Http::TestHeaderMapImpl response_trailer{{"third", "POST"}, {"test-2", "test-2"}};

  envoy::api::v2::core::Metadata metadata;
  populateMetadataTestData(metadata);
  EXPECT_CALL(stream_info, dynamicMetadata()).WillRepeatedly(ReturnRef(metadata));
  EXPECT_CALL(Const(stream_info), dynamicMetadata()).WillRepeatedly(ReturnRef(metadata));

  std::unordered_map<std::string, std::string> expected_json_map = {
      {"test_key", "\"test_value\""},
      {"test_obj", "{\"inner_key\":\"inner_value\"}"},
      {"test_obj.inner_key", "\"inner_value\""}};

  std::unordered_map<std::string, std::string> key_mapping = {
      {"test_key", "%DYNAMIC_METADATA(com.test:test_key)%"},
      {"test_obj", "%DYNAMIC_METADATA(com.test:test_obj)%"},
      {"test_obj.inner_key", "%DYNAMIC_METADATA(com.test:test_obj:inner_key)%"}};

  JsonFormatterImpl formatter(key_mapping);

  verifyJsonOutput(formatter.format(request_header, response_header, response_trailer, stream_info),
                   expected_json_map);
}

TEST(AccessLogFormatterTest, JsonFormatterStartTimeTest) {
  StreamInfo::MockStreamInfo stream_info;
  Http::TestHeaderMapImpl request_header;
  Http::TestHeaderMapImpl response_header;
  Http::TestHeaderMapImpl response_trailer;

  time_t expected_time_in_epoch = 1522280158;
  SystemTime time = std::chrono::system_clock::from_time_t(expected_time_in_epoch);
  EXPECT_CALL(stream_info, startTime()).WillRepeatedly(Return(time));

  std::unordered_map<std::string, std::string> expected_json_map = {
      {"simple_date", "2018/03/28"},
      {"test_time", fmt::format("{}", expected_time_in_epoch)},
      {"bad_format", "bad_format"},
      {"default", "2018-03-28T23:35:58.000Z"},
      {"all_zeroes", "000000000.0.00.000"}};

  std::unordered_map<std::string, std::string> key_mapping = {
      {"simple_date", "%START_TIME(%Y/%m/%d)%"},
      {"test_time", "%START_TIME(%s)%"},
      {"bad_format", "%START_TIME(bad_format)%"},
      {"default", "%START_TIME%"},
      {"all_zeroes", "%START_TIME(%f.%1f.%2f.%3f)%"}};
  JsonFormatterImpl formatter(key_mapping);

  verifyJsonOutput(formatter.format(request_header, response_header, response_trailer, stream_info),
                   expected_json_map);
}

TEST(AccessLogFormatterTest, JsonFormatterMultiTokenTest) {
  {
    StreamInfo::MockStreamInfo stream_info;
    Http::TestHeaderMapImpl request_header{{"some_request_header", "SOME_REQUEST_HEADER"}};
    Http::TestHeaderMapImpl response_header{{"some_response_header", "SOME_RESPONSE_HEADER"}};
    Http::TestHeaderMapImpl response_trailer;

    std::unordered_map<std::string, std::string> expected_json_map = {
        {"multi_token_field", "HTTP/1.1 plainstring SOME_REQUEST_HEADER SOME_RESPONSE_HEADER"}};

    std::unordered_map<std::string, std::string> key_mapping = {
        {"multi_token_field",
         "%PROTOCOL% plainstring %REQ(some_request_header)% %RESP(some_response_header)%"}};
    JsonFormatterImpl formatter(key_mapping);

    absl::optional<Http::Protocol> protocol = Http::Protocol::Http11;
    EXPECT_CALL(stream_info, protocol()).WillRepeatedly(Return(protocol));

    const auto parsed = Json::Factory::loadFromString(
        formatter.format(request_header, response_header, response_trailer, stream_info));
    for (const auto& pair : expected_json_map) {
      EXPECT_EQ(parsed->getString(pair.first), pair.second);
    }
  }
}

TEST(AccessLogFormatterTest, CompositeFormatterSuccess) {
  StreamInfo::MockStreamInfo stream_info;
  Http::TestHeaderMapImpl request_header{{"first", "GET"}, {":path", "/"}};
  Http::TestHeaderMapImpl response_header{{"second", "PUT"}, {"test", "test"}};
  Http::TestHeaderMapImpl response_trailer{{"third", "POST"}, {"test-2", "test-2"}};

  {
    const std::string format = "{{%PROTOCOL%}}   %RESP(not exist)%++%RESP(test)% "
                               "%REQ(FIRST?SECOND)% %RESP(FIRST?SECOND)%"
                               "\t@%TRAILER(THIRD)%@\t%TRAILER(TEST?TEST-2)%[]";
    FormatterImpl formatter(format);

    absl::optional<Http::Protocol> protocol = Http::Protocol::Http11;
    EXPECT_CALL(stream_info, protocol()).WillRepeatedly(Return(protocol));

    EXPECT_EQ("{{HTTP/1.1}}   -++test GET PUT\t@POST@\ttest-2[]",
              formatter.format(request_header, response_header, response_trailer, stream_info));
  }

  {
    const std::string format = "{}*JUST PLAIN string]";
    FormatterImpl formatter(format);

    EXPECT_EQ(format,
              formatter.format(request_header, response_header, response_trailer, stream_info));
  }

  {
    const std::string format = "%REQ(first):3%|%REQ(first):1%|%RESP(first?second):2%|%REQ(first):"
                               "10%|%TRAILER(second?third):3%";

    FormatterImpl formatter(format);

    EXPECT_EQ("GET|G|PU|GET|POS",
              formatter.format(request_header, response_header, response_trailer, stream_info));
  }

  {
    envoy::api::v2::core::Metadata metadata;
    populateMetadataTestData(metadata);
    EXPECT_CALL(stream_info, dynamicMetadata()).WillRepeatedly(ReturnRef(metadata));
    EXPECT_CALL(Const(stream_info), dynamicMetadata()).WillRepeatedly(ReturnRef(metadata));
    const std::string format = "%DYNAMIC_METADATA(com.test:test_key)%|%DYNAMIC_METADATA(com.test:"
                               "test_obj)%|%DYNAMIC_METADATA(com.test:test_obj:inner_key)%";
    FormatterImpl formatter(format);

    EXPECT_EQ("\"test_value\"|{\"inner_key\":\"inner_value\"}|\"inner_value\"",
              formatter.format(request_header, response_header, response_trailer, stream_info));
  }

  {
    const std::string format = "%START_TIME(%Y/%m/%d)%|%START_TIME(%s)%|%START_TIME(bad_format)%|"
                               "%START_TIME%|%START_TIME(%f.%1f.%2f.%3f)%";

    time_t expected_time_in_epoch = 1522280158;
    SystemTime time = std::chrono::system_clock::from_time_t(expected_time_in_epoch);
    EXPECT_CALL(stream_info, startTime()).WillRepeatedly(Return(time));
    FormatterImpl formatter(format);

    EXPECT_EQ(fmt::format("2018/03/28|{}|bad_format|2018-03-28T23:35:58.000Z|000000000.0.00.000",
                          expected_time_in_epoch),
              formatter.format(request_header, response_header, response_trailer, stream_info));
  }

  {
    // This tests the beginning of time.
    const std::string format = "%START_TIME(%Y/%m/%d)%|%START_TIME(%s)%|%START_TIME(bad_format)%|"
                               "%START_TIME%|%START_TIME(%f.%1f.%2f.%3f)%";

    const time_t test_epoch = 0;
    const SystemTime time = std::chrono::system_clock::from_time_t(test_epoch);
    EXPECT_CALL(stream_info, startTime()).WillRepeatedly(Return(time));
    FormatterImpl formatter(format);

    EXPECT_EQ("1970/01/01|0|bad_format|1970-01-01T00:00:00.000Z|000000000.0.00.000",
              formatter.format(request_header, response_header, response_trailer, stream_info));
  }

  {
    // This tests multiple START_TIMEs.
    const std::string format =
        "%START_TIME(%s.%3f)%|%START_TIME(%s.%4f)%|%START_TIME(%s.%5f)%|%START_TIME(%s.%6f)%";
    const SystemTime start_time(std::chrono::microseconds(1522796769123456));
    EXPECT_CALL(stream_info, startTime()).WillRepeatedly(Return(start_time));
    FormatterImpl formatter(format);
    EXPECT_EQ("1522796769.123|1522796769.1234|1522796769.12345|1522796769.123456",
              formatter.format(request_header, response_header, response_trailer, stream_info));
  }

  {
    const std::string format =
        "%START_TIME(segment1:%s.%3f|segment2:%s.%4f|seg3:%s.%6f|%s-%3f-asdf-%9f|.%7f:segm5:%Y)%";
    const SystemTime start_time(std::chrono::microseconds(1522796769123456));
    EXPECT_CALL(stream_info, startTime()).WillRepeatedly(Return(start_time));
    FormatterImpl formatter(format);
    EXPECT_EQ("segment1:1522796769.123|segment2:1522796769.1234|seg3:1522796769.123456|1522796769-"
              "123-asdf-123456000|.1234560:segm5:2018",
              formatter.format(request_header, response_header, response_trailer, stream_info));
  }

  {
    // This tests START_TIME specifier that has shorter segments when formatted, i.e.
    // absl::FormatTime("%%%%"") equals "%%", %1f will have 1 as its size.
    const std::string format = "%START_TIME(%%%%|%%%%%f|%s%%%%%3f|%1f%%%%%s)%";
    const SystemTime start_time(std::chrono::microseconds(1522796769123456));
    EXPECT_CALL(stream_info, startTime()).WillOnce(Return(start_time));
    FormatterImpl formatter(format);
    EXPECT_EQ("%%|%%123456000|1522796769%%123|1%%1522796769",
              formatter.format(request_header, response_header, response_trailer, stream_info));
  }
}

TEST(AccessLogFormatterTest, ParserFailures) {
  AccessLogFormatParser parser;

  std::vector<std::string> test_cases = {
      "{{%PROTOCOL%}}   ++ %REQ(FIRST?SECOND)% %RESP(FIRST?SECOND)",
      "%REQ(FIRST?SECOND)T%",
      "RESP(FIRST)%",
      "%REQ(valid)% %NOT_VALID%",
      "%REQ(FIRST?SECOND%",
      "%%",
      "%protocol%",
      "%REQ(TEST):%",
      "%REQ(TEST):3q4%",
      "%RESP(TEST):%",
      "%RESP(X?Y):%",
      "%RESP(X?Y):343o24%",
      "%REQ(TEST):10",
      "REQ(:TEST):10%",
      "%REQ(TEST:10%",
      "%REQ(",
      "%REQ(X?Y?Z)%",
      "%TRAILER(TEST):%",
      "%TRAILER(TEST):23u1%",
      "%TRAILER(X?Y?Z)%",
      "%TRAILER(:TEST):10",
      "%DYNAMIC_METADATA(TEST"};

  for (const std::string& test_case : test_cases) {
    EXPECT_THROW(parser.parse(test_case), EnvoyException) << test_case;
  }
}

} // namespace
} // namespace AccessLog
} // namespace Envoy<|MERGE_RESOLUTION|>--- conflicted
+++ resolved
@@ -204,7 +204,6 @@
         .WillRepeatedly(ReturnRef(requested_server_name));
     EXPECT_EQ("-", upstream_format.format(header, header, header, stream_info));
   }
-<<<<<<< HEAD
   {
     StreamInfoFormatter upstream_format("DOWNSTREAM_PEER_URI_SAN");
     NiceMock<Ssl::MockConnectionInfo> connection_info;
@@ -299,8 +298,8 @@
   {
     EXPECT_CALL(stream_info, downstreamSslConnection()).WillRepeatedly(Return(nullptr));
     StreamInfoFormatter upstream_format("DOWNSTREAM_PEER_SUBJECT");
-=======
-
+    EXPECT_EQ("-", upstream_format.format(header, header, header, stream_info));
+  }
   {
     StreamInfoFormatter upstream_format("UPSTREAM_TRANSPORT_FAILURE_REASON");
     std::string upstream_transport_failure_reason = "SSL error";
@@ -314,7 +313,6 @@
     std::string upstream_transport_failure_reason;
     EXPECT_CALL(stream_info, upstreamTransportFailureReason())
         .WillRepeatedly(ReturnRef(upstream_transport_failure_reason));
->>>>>>> 34532dd6
     EXPECT_EQ("-", upstream_format.format(header, header, header, stream_info));
   }
 }

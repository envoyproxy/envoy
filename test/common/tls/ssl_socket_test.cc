--- conflicted
+++ resolved
@@ -371,14 +371,9 @@
   envoy::extensions::transport_sockets::tls::v3::DownstreamTlsContext server_tls_context;
   TestUtility::loadFromYaml(TestEnvironment::substitute(options.serverCtxYaml()),
                             server_tls_context);
-<<<<<<< HEAD
-  auto server_cfg =
-      *ServerContextConfigImpl::create(server_tls_context, transport_socket_factory_context, false);
-=======
   auto server_cfg = THROW_OR_RETURN_VALUE(
-      ServerContextConfigImpl::create(server_tls_context, transport_socket_factory_context),
+      ServerContextConfigImpl::create(server_tls_context, transport_socket_factory_context, false),
       std::unique_ptr<ServerContextConfigImpl>);
->>>>>>> aabdaf18
   NiceMock<Server::Configuration::MockServerFactoryContext> server_factory_context;
   ContextManagerImpl manager(server_factory_context);
   Event::DispatcherPtr dispatcher = server_api->allocateDispatcher("test_thread");

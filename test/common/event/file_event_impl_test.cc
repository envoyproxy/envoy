--- conflicted
+++ resolved
@@ -15,12 +15,7 @@
 
 class FileEventImplTest : public TestBase {
 public:
-<<<<<<< HEAD
-  FileEventImplTest()
-      : api_(Api::createApiForTest(stats_store_)), dispatcher_(api_->allocateDispatcher()) {}
-=======
-  FileEventImplTest() : api_(Api::createApiForTest()), dispatcher_(*api_) {}
->>>>>>> 3fb856c7
+  FileEventImplTest() : api_(Api::createApiForTest()), dispatcher_(api_->allocateDispatcher()) {}
 
   void SetUp() override {
     int rc = socketpair(AF_UNIX, SOCK_DGRAM, 0, fds_);
@@ -56,14 +51,8 @@
   }
   ASSERT_NE(-1, fd);
 
-<<<<<<< HEAD
-  Stats::IsolatedStoreImpl stats_store;
-  Api::ApiPtr api = Api::createApiForTest(stats_store);
+  Api::ApiPtr api = Api::createApiForTest();
   DispatcherPtr dispatcher(api->allocateDispatcher());
-=======
-  Api::ApiPtr api = Api::createApiForTest();
-  DispatcherImpl dispatcher(*api);
->>>>>>> 3fb856c7
   ReadyWatcher read_event;
   EXPECT_CALL(read_event, ready()).Times(1);
   ReadyWatcher write_event;

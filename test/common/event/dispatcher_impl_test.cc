--- conflicted
+++ resolved
@@ -29,14 +29,8 @@
 
 TEST(DeferredDeleteTest, DeferredDelete) {
   InSequence s;
-<<<<<<< HEAD
-  Stats::IsolatedStoreImpl stats_store;
-  Api::ApiPtr api = Api::createApiForTest(stats_store);
+  Api::ApiPtr api = Api::createApiForTest();
   DispatcherPtr dispatcher(api->allocateDispatcher());
-=======
-  Api::ApiPtr api = Api::createApiForTest();
-  DispatcherImpl dispatcher(*api);
->>>>>>> 3fb856c7
   ReadyWatcher watcher1;
 
   dispatcher->deferredDelete(
@@ -67,11 +61,7 @@
 class DispatcherImplTest : public TestBase {
 protected:
   DispatcherImplTest()
-<<<<<<< HEAD
-      : api_(Api::createApiForTest(stat_store_)), dispatcher_(api_->allocateDispatcher()),
-=======
-      : api_(Api::createApiForTest()), dispatcher_(std::make_unique<DispatcherImpl>(*api_)),
->>>>>>> 3fb856c7
+      : api_(Api::createApiForTest()), dispatcher_(api_->allocateDispatcher()),
         work_finished_(false) {
     dispatcher_thread_ = api_->threadFactory().createThread([this]() {
       // Must create a keepalive timer to keep the dispatcher from exiting.

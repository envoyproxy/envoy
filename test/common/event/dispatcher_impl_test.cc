#include <functional>

#include "envoy/thread/thread.h"

#include "common/api/api_impl.h"
#include "common/common/lock_guard.h"
#include "common/event/deferred_task.h"
#include "common/event/dispatcher_impl.h"
#include "common/event/timer_impl.h"
#include "common/stats/isolated_store_impl.h"

#include "test/mocks/common.h"
#include "test/mocks/stats/mocks.h"
#include "test/test_common/simulated_time_system.h"
#include "test/test_common/test_runtime.h"
#include "test/test_common/utility.h"

#include "gmock/gmock.h"
#include "gtest/gtest.h"

using testing::_;
using testing::InSequence;
using testing::NiceMock;

namespace Envoy {
namespace Event {
namespace {

static void onWatcherReady(evwatch*, const evwatch_prepare_cb_info*, void* arg) {
  // `arg` contains the ReadyWatcher passed in from evwatch_prepare_new.
  auto watcher = static_cast<ReadyWatcher*>(arg);
  watcher->ready();
}

class SchedulableCallbackImplTest : public testing::Test {
protected:
  SchedulableCallbackImplTest()
      : api_(Api::createApiForTest()), dispatcher_(api_->allocateDispatcher("test_thread")) {}

  void createCallback(std::function<void()> cb) {
    callbacks_.emplace_back(dispatcher_->createSchedulableCallback(cb));
  }

  Api::ApiPtr api_;
  DispatcherPtr dispatcher_;
  std::vector<SchedulableCallbackPtr> callbacks_;
};

TEST_F(SchedulableCallbackImplTest, ScheduleCurrentAndCancel) {
  ReadyWatcher watcher;

  auto cb = dispatcher_->createSchedulableCallback([&]() { watcher.ready(); });

  // Cancel is a no-op if not scheduled.
  cb->cancel();
  dispatcher_->run(Dispatcher::RunType::Block);

  // Callback is not invoked if cancelled before it executes.
  cb->scheduleCallbackCurrentIteration();
  EXPECT_TRUE(cb->enabled());
  cb->cancel();
  EXPECT_FALSE(cb->enabled());
  dispatcher_->run(Dispatcher::RunType::Block);

  // Scheduled callback executes.
  cb->scheduleCallbackCurrentIteration();
  EXPECT_CALL(watcher, ready());
  dispatcher_->run(Dispatcher::RunType::Block);

  // Callbacks implicitly cancelled if runner is deleted.
  cb->scheduleCallbackCurrentIteration();
  cb.reset();
  dispatcher_->run(Dispatcher::RunType::Block);
}

TEST_F(SchedulableCallbackImplTest, ScheduleNextAndCancel) {
  ReadyWatcher watcher;

  auto cb = dispatcher_->createSchedulableCallback([&]() { watcher.ready(); });

  // Cancel is a no-op if not scheduled.
  cb->cancel();
  dispatcher_->run(Dispatcher::RunType::Block);

  // Callback is not invoked if cancelled before it executes.
  cb->scheduleCallbackNextIteration();
  EXPECT_TRUE(cb->enabled());
  cb->cancel();
  EXPECT_FALSE(cb->enabled());
  dispatcher_->run(Dispatcher::RunType::Block);

  // Scheduled callback executes.
  cb->scheduleCallbackNextIteration();
  EXPECT_CALL(watcher, ready());
  dispatcher_->run(Dispatcher::RunType::Block);

  // Callbacks implicitly cancelled if runner is deleted.
  cb->scheduleCallbackNextIteration();
  cb.reset();
  dispatcher_->run(Dispatcher::RunType::Block);
}

TEST_F(SchedulableCallbackImplTest, ScheduleOrder) {
  ReadyWatcher watcher0;
  createCallback([&]() { watcher0.ready(); });
  ReadyWatcher watcher1;
  createCallback([&]() { watcher1.ready(); });
  ReadyWatcher watcher2;
  createCallback([&]() { watcher2.ready(); });

  // Current iteration callbacks run in the order they are scheduled. Next iteration callbacks run
  // after current iteration callbacks.
  callbacks_[0]->scheduleCallbackNextIteration();
  callbacks_[1]->scheduleCallbackCurrentIteration();
  callbacks_[2]->scheduleCallbackCurrentIteration();
  InSequence s;
  EXPECT_CALL(watcher1, ready());
  EXPECT_CALL(watcher2, ready());
  EXPECT_CALL(watcher0, ready());
  dispatcher_->run(Dispatcher::RunType::Block);
}

TEST_F(SchedulableCallbackImplTest, ScheduleChainingAndCancellation) {
  DispatcherImpl* dispatcher_impl = static_cast<DispatcherImpl*>(dispatcher_.get());
  ReadyWatcher prepare_watcher;
  evwatch_prepare_new(&dispatcher_impl->base(), onWatcherReady, &prepare_watcher);

  ReadyWatcher watcher0;
  createCallback([&]() {
    watcher0.ready();
    callbacks_[1]->scheduleCallbackCurrentIteration();
  });

  ReadyWatcher watcher1;
  createCallback([&]() {
    watcher1.ready();
    callbacks_[2]->scheduleCallbackCurrentIteration();
    callbacks_[3]->scheduleCallbackCurrentIteration();
    callbacks_[4]->scheduleCallbackCurrentIteration();
    callbacks_[5]->scheduleCallbackNextIteration();
  });

  ReadyWatcher watcher2;
  createCallback([&]() {
    watcher2.ready();
    EXPECT_TRUE(callbacks_[3]->enabled());
    callbacks_[3]->cancel();
    EXPECT_TRUE(callbacks_[4]->enabled());
    callbacks_[4].reset();
  });

  ReadyWatcher watcher3;
  createCallback([&]() { watcher3.ready(); });

  ReadyWatcher watcher4;
  createCallback([&]() { watcher4.ready(); });

  ReadyWatcher watcher5;
  createCallback([&]() { watcher5.ready(); });

  // Chained callbacks run in the same event loop iteration, as signaled by a single call to
  // prepare_watcher.ready(). watcher3 and watcher4 are not invoked because cb2 cancels
  // cb3 and deletes cb4 as part of its execution. cb5 runs after a second call to the
  // prepare callback since it's scheduled for the next iteration.
  callbacks_[0]->scheduleCallbackCurrentIteration();
  InSequence s;
  EXPECT_CALL(prepare_watcher, ready());
  EXPECT_CALL(watcher0, ready());
  EXPECT_CALL(watcher1, ready());
  EXPECT_CALL(watcher2, ready());
  EXPECT_CALL(prepare_watcher, ready());
  EXPECT_CALL(watcher5, ready());
  dispatcher_->run(Dispatcher::RunType::Block);
}

class TestDeferredDeletable : public DeferredDeletable {
public:
  TestDeferredDeletable(std::function<void()> on_destroy) : on_destroy_(on_destroy) {}
  ~TestDeferredDeletable() override { on_destroy_(); }

private:
  std::function<void()> on_destroy_;
};

TEST(DeferredDeleteTest, DeferredDelete) {
  InSequence s;
  Api::ApiPtr api = Api::createApiForTest();
  DispatcherPtr dispatcher(api->allocateDispatcher("test_thread"));
  ReadyWatcher watcher1;

  dispatcher->deferredDelete(
      DeferredDeletablePtr{new TestDeferredDeletable([&]() -> void { watcher1.ready(); })});

  // The first one will get deleted inline.
  EXPECT_CALL(watcher1, ready());
  dispatcher->clearDeferredDeleteList();

  // This one does a nested deferred delete. We should need two clear calls to actually get
  // rid of it with the vector swapping. We also test that inline clear() call does nothing.
  ReadyWatcher watcher2;
  ReadyWatcher watcher3;
  dispatcher->deferredDelete(DeferredDeletablePtr{new TestDeferredDeletable([&]() -> void {
    watcher2.ready();
    dispatcher->deferredDelete(
        DeferredDeletablePtr{new TestDeferredDeletable([&]() -> void { watcher3.ready(); })});
    dispatcher->clearDeferredDeleteList();
  })});

  EXPECT_CALL(watcher2, ready());
  dispatcher->clearDeferredDeleteList();

  EXPECT_CALL(watcher3, ready());
  dispatcher->clearDeferredDeleteList();
}

TEST(DeferredTaskTest, DeferredTask) {
  InSequence s;
  Api::ApiPtr api = Api::createApiForTest();
  DispatcherPtr dispatcher(api->allocateDispatcher("test_thread"));
  ReadyWatcher watcher1;

  DeferredTaskUtil::deferredRun(*dispatcher, [&watcher1]() -> void { watcher1.ready(); });
  // The first one will get deleted inline.
  EXPECT_CALL(watcher1, ready());
  dispatcher->clearDeferredDeleteList();

  // Deferred task is scheduled FIFO.
  ReadyWatcher watcher2;
  ReadyWatcher watcher3;
  DeferredTaskUtil::deferredRun(*dispatcher, [&watcher2]() -> void { watcher2.ready(); });
  DeferredTaskUtil::deferredRun(*dispatcher, [&watcher3]() -> void { watcher3.ready(); });
  EXPECT_CALL(watcher2, ready());
  EXPECT_CALL(watcher3, ready());
  dispatcher->clearDeferredDeleteList();
}

class DispatcherImplTest : public testing::Test {
protected:
  DispatcherImplTest()
      : api_(Api::createApiForTest()), dispatcher_(api_->allocateDispatcher("test_thread")) {
    dispatcher_thread_ = api_->threadFactory().createThread([this]() {
      // Must create a keepalive timer to keep the dispatcher from exiting.
      std::chrono::milliseconds time_interval(500);
      keepalive_timer_ = dispatcher_->createTimer(
          [this, time_interval]() { keepalive_timer_->enableTimer(time_interval); });
      keepalive_timer_->enableTimer(time_interval);

      dispatcher_->run(Dispatcher::RunType::Block);
    });
  }

  ~DispatcherImplTest() override {
    dispatcher_->exit();
    dispatcher_thread_->join();
  }

  void timerTest(std::function<void(Timer&)> enable_timer_delegate) {
    TimerPtr timer;
    dispatcher_->post([this, &timer]() {
      {
        Thread::LockGuard lock(mu_);
        timer = dispatcher_->createTimer([this]() {
          {
            Thread::LockGuard lock(mu_);
            work_finished_ = true;
          }
          cv_.notifyOne();
        });
        EXPECT_FALSE(timer->enabled());
      }
      cv_.notifyOne();
    });

    Thread::LockGuard lock(mu_);
    while (timer == nullptr) {
      cv_.wait(mu_);
    }
    enable_timer_delegate(*timer);
    while (!work_finished_) {
      cv_.wait(mu_);
    }
  }

  NiceMock<Stats::MockStore> scope_; // Used in InitializeStats, must outlive dispatcher_->exit().
  Api::ApiPtr api_;
  Thread::ThreadPtr dispatcher_thread_;
  DispatcherPtr dispatcher_;
  Thread::MutexBasicLockable mu_;
  Thread::CondVar cv_;

  bool work_finished_{false};
  TimerPtr keepalive_timer_;
};

// TODO(mergeconflict): We also need integration testing to validate that the expected histograms
// are written when `enable_dispatcher_stats` is true. See issue #6582.
TEST_F(DispatcherImplTest, InitializeStats) {
  EXPECT_CALL(scope_,
              histogram("test.dispatcher.loop_duration_us", Stats::Histogram::Unit::Microseconds));
  EXPECT_CALL(scope_,
              histogram("test.dispatcher.poll_delay_us", Stats::Histogram::Unit::Microseconds));
  dispatcher_->initializeStats(scope_, "test.");
}

TEST_F(DispatcherImplTest, Post) {
  dispatcher_->post([this]() {
    {
      Thread::LockGuard lock(mu_);
      work_finished_ = true;
    }
    cv_.notifyOne();
  });

  Thread::LockGuard lock(mu_);
  while (!work_finished_) {
    cv_.wait(mu_);
  }
}

// Ensure that there is no deadlock related to calling a posted callback, or
// destructing a closure when finished calling it.
TEST_F(DispatcherImplTest, RunPostCallbacksLocking) {
  class PostOnDestruct {
  public:
    PostOnDestruct(Dispatcher& dispatcher) : dispatcher_(dispatcher) {}
    ~PostOnDestruct() {
      dispatcher_.post([]() {});
    }
    void method() {}
    Dispatcher& dispatcher_;
  };

  {
    // Block dispatcher first to ensure that both posted events below are handled
    // by a single call to runPostCallbacks().
    //
    // This also ensures that the post_lock_ is not held while callbacks are called,
    // or else this would deadlock.
    Thread::LockGuard lock(mu_);
    dispatcher_->post([this]() { Thread::LockGuard lock(mu_); });

    auto post_on_destruct = std::make_shared<PostOnDestruct>(*dispatcher_);
    dispatcher_->post([=]() { post_on_destruct->method(); });
    dispatcher_->post([this]() {
      {
        Thread::LockGuard lock(mu_);
        work_finished_ = true;
      }
      cv_.notifyOne();
    });
  }

  Thread::LockGuard lock(mu_);
  while (!work_finished_) {
    cv_.wait(mu_);
  }
}

TEST_F(DispatcherImplTest, Timer) {
  timerTest([](Timer& timer) { timer.enableTimer(std::chrono::milliseconds(0)); });
  timerTest([](Timer& timer) { timer.enableTimer(std::chrono::milliseconds(50)); });
  timerTest([](Timer& timer) { timer.enableHRTimer(std::chrono::microseconds(50)); });
}

TEST_F(DispatcherImplTest, TimerWithScope) {
  TimerPtr timer;
  MockScopedTrackedObject scope;
  dispatcher_->post([this, &timer, &scope]() {
    {
      // Expect a call to dumpState. The timer will call onFatalError during
      // the alarm interval, and if the scope is tracked correctly this will
      // result in a dumpState call.
      EXPECT_CALL(scope, dumpState(_, _));
      Thread::LockGuard lock(mu_);
      timer = dispatcher_->createTimer([this]() {
        {
          Thread::LockGuard lock(mu_);
          static_cast<DispatcherImpl*>(dispatcher_.get())->onFatalError();
          work_finished_ = true;
        }
        cv_.notifyOne();
      });
      EXPECT_FALSE(timer->enabled());
    }
    cv_.notifyOne();
  });

  Thread::LockGuard lock(mu_);
  while (timer == nullptr) {
    cv_.wait(mu_);
  }
  timer->enableTimer(std::chrono::milliseconds(50), &scope);

  while (!work_finished_) {
    cv_.wait(mu_);
  }
}

TEST_F(DispatcherImplTest, IsThreadSafe) {
  dispatcher_->post([this]() {
    {
      Thread::LockGuard lock(mu_);
      // Thread safe because it is called within the dispatcher thread's context.
      EXPECT_TRUE(dispatcher_->isThreadSafe());
      work_finished_ = true;
    }
    cv_.notifyOne();
  });

  Thread::LockGuard lock(mu_);
  while (!work_finished_) {
    cv_.wait(mu_);
  }
  // Not thread safe because it is not called within the dispatcher thread's context.
  EXPECT_FALSE(dispatcher_->isThreadSafe());
}

class NotStartedDispatcherImplTest : public testing::Test {
protected:
  NotStartedDispatcherImplTest()
      : api_(Api::createApiForTest()), dispatcher_(api_->allocateDispatcher("test_thread")) {}

  Api::ApiPtr api_;
  DispatcherPtr dispatcher_;
};

TEST_F(NotStartedDispatcherImplTest, IsThreadSafe) {
  // Thread safe because the dispatcher has not started.
  // Therefore, no thread id has been assigned.
  EXPECT_TRUE(dispatcher_->isThreadSafe());
}

class DispatcherMonotonicTimeTest : public testing::Test {
protected:
  DispatcherMonotonicTimeTest()
      : api_(Api::createApiForTest()), dispatcher_(api_->allocateDispatcher("test_thread")) {}
  ~DispatcherMonotonicTimeTest() override = default;

  Api::ApiPtr api_;
  DispatcherPtr dispatcher_;
  MonotonicTime time_;
};

TEST_F(DispatcherMonotonicTimeTest, UpdateApproximateMonotonicTime) {
  dispatcher_->post([this]() {
    {
      MonotonicTime time1 = dispatcher_->approximateMonotonicTime();
      dispatcher_->updateApproximateMonotonicTime();
      MonotonicTime time2 = dispatcher_->approximateMonotonicTime();
      EXPECT_LT(time1, time2);
    }
  });

  dispatcher_->run(Dispatcher::RunType::Block);
}

TEST_F(DispatcherMonotonicTimeTest, ApproximateMonotonicTime) {
  // approximateMonotonicTime is constant within one event loop run.
  dispatcher_->post([this]() {
    {
      time_ = dispatcher_->approximateMonotonicTime();
      EXPECT_EQ(time_, dispatcher_->approximateMonotonicTime());
    }
  });

  dispatcher_->run(Dispatcher::RunType::Block);

  // approximateMonotonicTime is increasing between event loop runs.
  dispatcher_->post([this]() {
    { EXPECT_LT(time_, dispatcher_->approximateMonotonicTime()); }
  });

  dispatcher_->run(Dispatcher::RunType::Block);
}

<<<<<<< HEAD
class TimerImplTest : public testing::TestWithParam<bool> {
protected:
  TimerImplTest() {
    Runtime::LoaderSingleton::getExisting()->mergeValues(
        {{"envoy.reloadable_features.activate_timers_next_event_loop",
          activateTimersNextEventLoop() ? "true" : "false"}});
    // Watch for dispatcher prepare events.
    evwatch_prepare_new(&static_cast<DispatcherImpl*>(dispatcher_.get())->base(), onWatcherReady,
                        &prepare_watcher_);
  }

  bool activateTimersNextEventLoop() { return GetParam(); }

  TestScopedRuntime scoped_runtime_;
  Api::ApiPtr api_{Api::createApiForTest()};
  DispatcherPtr dispatcher_{api_->allocateDispatcher("test_thread")};
  ReadyWatcher prepare_watcher_;
};

INSTANTIATE_TEST_SUITE_P(DelayActivation, TimerImplTest, testing::Bool());

TEST_P(TimerImplTest, TimerEnabledDisabled) {
  InSequence s;

=======
class TimerImplTest : public testing::Test {
protected:
  void SetUp() override {
    // Update time cache to provide a stable time reference for timer registration.
    event_base_update_cache_time(&libevent_base_);
  }

  // Advance time forward while updating the libevent's time cache and monotonic time reference.
  // Pushing the monotonic time reference forward eliminates the possibility of time moving
  // backwards and breaking the overly picky TimerImpl tests below.
  void advanceLibeventTime(absl::Duration duration) {
    timeval start_tv;
    {
      int ret = event_base_gettimeofday_cached(&libevent_base_, &start_tv);
      RELEASE_ASSERT(ret == 0, "event_base_gettimeofday_cached failed");
    }

    timeval now_tv;
    do {
      absl::SleepFor(duration);
      event_base_update_cache_time(&libevent_base_);
      int ret = event_base_gettimeofday_cached(&libevent_base_, &now_tv);
      RELEASE_ASSERT(ret == 0, "event_base_gettimeofday_cached failed");
    } while (duration > absl::DurationFromTimeval(now_tv) - absl::DurationFromTimeval(start_tv));
  }

  Api::ApiPtr api_{Api::createApiForTest()};
  DispatcherPtr dispatcher_{api_->allocateDispatcher("test_thread")};
  event_base& libevent_base_{static_cast<DispatcherImpl&>(*dispatcher_).base()};
};

TEST_F(TimerImplTest, TimerEnabledDisabled) {
>>>>>>> 2a6a4b8d
  Event::TimerPtr timer = dispatcher_->createTimer([] {});
  EXPECT_FALSE(timer->enabled());
  timer->enableTimer(std::chrono::milliseconds(0));
  EXPECT_TRUE(timer->enabled());
<<<<<<< HEAD
  EXPECT_CALL(prepare_watcher_, ready());
=======
>>>>>>> 2a6a4b8d
  dispatcher_->run(Dispatcher::RunType::NonBlock);
  EXPECT_FALSE(timer->enabled());
  timer->enableHRTimer(std::chrono::milliseconds(0));
  EXPECT_TRUE(timer->enabled());
<<<<<<< HEAD
  EXPECT_CALL(prepare_watcher_, ready());
=======
>>>>>>> 2a6a4b8d
  dispatcher_->run(Dispatcher::RunType::NonBlock);
  EXPECT_FALSE(timer->enabled());
}

<<<<<<< HEAD
TEST_P(TimerImplTest, ChangeTimerBackwardsBeforeRun) {
  Event::TimerPtr timer = dispatcher_->createTimer([] {});
  EXPECT_FALSE(timer->enabled());
  timer->enableTimer(std::chrono::milliseconds(0));

=======
// Timers scheduled at different times execute in order.
TEST_F(TimerImplTest, TimerOrdering) {
>>>>>>> 2a6a4b8d
  ReadyWatcher watcher1;
  Event::TimerPtr timer1 = dispatcher_->createTimer([&] { watcher1.ready(); });

  ReadyWatcher watcher2;
  Event::TimerPtr timer2 = dispatcher_->createTimer([&] { watcher2.ready(); });

  ReadyWatcher watcher3;
  Event::TimerPtr timer3 = dispatcher_->createTimer([&] { watcher3.ready(); });
<<<<<<< HEAD

  timer1->enableTimer(std::chrono::milliseconds(0));
  timer2->enableTimer(std::chrono::milliseconds(1));
  timer3->enableTimer(std::chrono::milliseconds(2));
  timer2->enableTimer(std::chrono::milliseconds(3));
  timer1->enableTimer(std::chrono::milliseconds(4));

  // Sleep for 5ms so timers above all trigger in the same loop iteration.
  absl::SleepFor(absl::Milliseconds(5));

  // Expect watcher3 to trigger first because the deadlines for timers 1 and 2 was moved backwards.
  InSequence s;
  EXPECT_CALL(prepare_watcher_, ready());
  EXPECT_CALL(watcher3, ready());
  EXPECT_CALL(watcher2, ready());
  EXPECT_CALL(watcher1, ready());
  dispatcher_->run(Dispatcher::RunType::Block);
}

TEST_P(TimerImplTest, ChangeTimerForwardsToZeroBeforeRun) {
  Event::TimerPtr timer = dispatcher_->createTimer([] {});
  EXPECT_FALSE(timer->enabled());
  timer->enableTimer(std::chrono::milliseconds(0));

  ReadyWatcher watcher1;
  Event::TimerPtr timer1 = dispatcher_->createTimer([&] { watcher1.ready(); });

  ReadyWatcher watcher2;
  Event::TimerPtr timer2 = dispatcher_->createTimer([&] { watcher2.ready(); });

  timer1->enableTimer(std::chrono::milliseconds(2));
  timer2->enableTimer(std::chrono::milliseconds(1));
  timer1->enableTimer(std::chrono::milliseconds(0));

  // Sleep for 5ms so timers above all trigger in the same loop iteration.
  absl::SleepFor(absl::Milliseconds(5));

  // Expect watcher1 to trigger first because timer1's deadline was moved forward.
  InSequence s;
  EXPECT_CALL(prepare_watcher_, ready());
  if (activateTimersNextEventLoop()) {
    EXPECT_CALL(watcher1, ready());
    EXPECT_CALL(watcher2, ready());
  } else {
    // Timers execute in the wrong order.
    EXPECT_CALL(watcher2, ready());
    EXPECT_CALL(watcher1, ready());
  }
  dispatcher_->run(Dispatcher::RunType::NonBlock);
}

TEST_P(TimerImplTest, ChangeTimerForwardsToNonZeroBeforeRun) {
  Event::TimerPtr timer = dispatcher_->createTimer([] {});
  EXPECT_FALSE(timer->enabled());
  timer->enableTimer(std::chrono::milliseconds(0));

  ReadyWatcher watcher1;
  Event::TimerPtr timer1 = dispatcher_->createTimer([&] { watcher1.ready(); });

  ReadyWatcher watcher2;
  Event::TimerPtr timer2 = dispatcher_->createTimer([&] { watcher2.ready(); });

  timer1->enableTimer(std::chrono::milliseconds(3));
  timer2->enableTimer(std::chrono::milliseconds(2));
  timer1->enableTimer(std::chrono::milliseconds(1));

  // Sleep for 5ms so timers above all trigger in the same loop iteration.
  absl::SleepFor(absl::Milliseconds(5));

  // Expect watcher1 to trigger first because timer1's deadline was moved forward.
  InSequence s;
  EXPECT_CALL(prepare_watcher_, ready());
  EXPECT_CALL(watcher1, ready());
  EXPECT_CALL(watcher2, ready());
  dispatcher_->run(Dispatcher::RunType::NonBlock);
}

TEST_P(TimerImplTest, ChangeLargeTimerForwardToZeroBeforeRun) {
  Event::TimerPtr timer = dispatcher_->createTimer([] {});
  EXPECT_FALSE(timer->enabled());
  timer->enableTimer(std::chrono::milliseconds(0));

  ReadyWatcher watcher1;
  Event::TimerPtr timer1 = dispatcher_->createTimer([&] { watcher1.ready(); });

  ReadyWatcher watcher2;
  Event::TimerPtr timer2 = dispatcher_->createTimer([&] { watcher2.ready(); });

  timer1->enableTimer(std::chrono::seconds(2000));
  timer2->enableTimer(std::chrono::seconds(1000));
  timer1->enableTimer(std::chrono::seconds(0));

  // Expect watcher1 to trigger because timer1's deadline was moved forward.
  InSequence s;
  EXPECT_CALL(prepare_watcher_, ready());
  EXPECT_CALL(watcher1, ready());
  EXPECT_CALL(prepare_watcher_, ready());
  dispatcher_->run(Dispatcher::RunType::NonBlock);
}

TEST_P(TimerImplTest, ChangeLargeTimerForwardToNonZeroBeforeRun) {
  Event::TimerPtr timer = dispatcher_->createTimer([] {});
  EXPECT_FALSE(timer->enabled());
  timer->enableTimer(std::chrono::milliseconds(0));

  ReadyWatcher watcher1;
  Event::TimerPtr timer1 = dispatcher_->createTimer([&] { watcher1.ready(); });

  ReadyWatcher watcher2;
  Event::TimerPtr timer2 = dispatcher_->createTimer([&] { watcher2.ready(); });

  timer1->enableTimer(std::chrono::seconds(2000));
  timer2->enableTimer(std::chrono::seconds(1000));
  timer1->enableTimer(std::chrono::milliseconds(1));

  // Sleep for 5ms so timers above all trigger in the same loop iteration.
  absl::SleepFor(absl::Milliseconds(5));

  // Expect watcher1 to trigger because timer1's deadline was moved forward.
  InSequence s;
  EXPECT_CALL(prepare_watcher_, ready());
  EXPECT_CALL(watcher1, ready());
  EXPECT_CALL(prepare_watcher_, ready());
  dispatcher_->run(Dispatcher::RunType::NonBlock);
}

// Timers scheduled at different times execute in order.
TEST_P(TimerImplTest, TimerOrdering) {
  ReadyWatcher watcher1;
  Event::TimerPtr timer1 = dispatcher_->createTimer([&] { watcher1.ready(); });

  ReadyWatcher watcher2;
  Event::TimerPtr timer2 = dispatcher_->createTimer([&] { watcher2.ready(); });

  ReadyWatcher watcher3;
  Event::TimerPtr timer3 = dispatcher_->createTimer([&] { watcher3.ready(); });
=======
>>>>>>> 2a6a4b8d

  timer1->enableTimer(std::chrono::milliseconds(0));
  timer2->enableTimer(std::chrono::milliseconds(1));
  timer3->enableTimer(std::chrono::milliseconds(2));

  // Advance time by 5ms so timers above all trigger in the same loop iteration.
  advanceLibeventTime(absl::Milliseconds(5));

  EXPECT_TRUE(timer1->enabled());
  EXPECT_TRUE(timer2->enabled());
  EXPECT_TRUE(timer3->enabled());

  // Expect watcher calls to happen in order since timers have different times.
  InSequence s;
  EXPECT_CALL(prepare_watcher_, ready());
  EXPECT_CALL(watcher1, ready());
  EXPECT_CALL(watcher2, ready());
  EXPECT_CALL(watcher3, ready());
  dispatcher_->run(Dispatcher::RunType::Block);
}

// Alarms that are scheduled to execute and are cancelled do not trigger.
<<<<<<< HEAD
TEST_P(TimerImplTest, TimerOrderAndDisableAlarm) {
=======
TEST_F(TimerImplTest, TimerOrderAndDisableAlarm) {
>>>>>>> 2a6a4b8d
  ReadyWatcher watcher3;
  Event::TimerPtr timer3 = dispatcher_->createTimer([&] { watcher3.ready(); });

  ReadyWatcher watcher2;
  Event::TimerPtr timer2 = dispatcher_->createTimer([&] { watcher2.ready(); });

  ReadyWatcher watcher1;
  Event::TimerPtr timer1 = dispatcher_->createTimer([&] {
    timer2->disableTimer();
    watcher1.ready();
  });

  timer1->enableTimer(std::chrono::milliseconds(0));
  timer2->enableTimer(std::chrono::milliseconds(1));
  timer3->enableTimer(std::chrono::milliseconds(2));

  // Advance time by 5ms so timers above all trigger in the same loop iteration.
  advanceLibeventTime(absl::Milliseconds(5));

  EXPECT_TRUE(timer1->enabled());
  EXPECT_TRUE(timer2->enabled());
  EXPECT_TRUE(timer3->enabled());

  // Expect watcher calls to happen in order since timers have different times.
  InSequence s;
  EXPECT_CALL(prepare_watcher_, ready());
  EXPECT_CALL(watcher1, ready());
  EXPECT_CALL(watcher3, ready());
  dispatcher_->run(Dispatcher::RunType::Block);
}

// Change the registration time for a timer that is already activated by disabling and re-enabling
// the timer. Verify that execution is delayed.
<<<<<<< HEAD
TEST_P(TimerImplTest, TimerOrderDisableAndReschedule) {
=======
TEST_F(TimerImplTest, TimerOrderDisableAndReschedule) {
>>>>>>> 2a6a4b8d
  ReadyWatcher watcher4;
  Event::TimerPtr timer4 = dispatcher_->createTimer([&] { watcher4.ready(); });

  ReadyWatcher watcher3;
  Event::TimerPtr timer3 = dispatcher_->createTimer([&] { watcher3.ready(); });

  ReadyWatcher watcher2;
  Event::TimerPtr timer2 = dispatcher_->createTimer([&] { watcher2.ready(); });

  ReadyWatcher watcher1;
  Event::TimerPtr timer1 = dispatcher_->createTimer([&] {
    timer2->disableTimer();
    timer2->enableTimer(std::chrono::milliseconds(0));
    timer3->disableTimer();
    timer3->enableTimer(std::chrono::milliseconds(1));
    watcher1.ready();
  });

  timer1->enableTimer(std::chrono::milliseconds(0));
  timer2->enableTimer(std::chrono::milliseconds(1));
  timer3->enableTimer(std::chrono::milliseconds(2));
  timer4->enableTimer(std::chrono::milliseconds(3));

  // Advance time by 5ms so timers above all trigger in the same loop iteration.
  advanceLibeventTime(absl::Milliseconds(5));

  EXPECT_TRUE(timer1->enabled());
  EXPECT_TRUE(timer2->enabled());
  EXPECT_TRUE(timer3->enabled());
  EXPECT_TRUE(timer4->enabled());

  // timer1 is expected to run first and reschedule timers 2 and 3. timer4 should fire before
  // timer2 and timer3 since timer4's registration is unaffected.
  InSequence s;
  EXPECT_CALL(prepare_watcher_, ready());
  EXPECT_CALL(watcher1, ready());
<<<<<<< HEAD
  if (activateTimersNextEventLoop()) {
    EXPECT_CALL(watcher4, ready());
    // Sleep during prepare to ensure that enough time has elapsed before timer evaluation to ensure
    // that timers 2 and 3 are picked up by the same loop iteration. Without the sleep the two
    // timers could execute in different loop iterations.
    EXPECT_CALL(prepare_watcher_, ready()).WillOnce(testing::InvokeWithoutArgs([]() {
      absl::SleepFor(absl::Milliseconds(5));
    }));
    EXPECT_CALL(watcher2, ready());
    EXPECT_CALL(watcher3, ready());
  } else {
    EXPECT_CALL(watcher4, ready());
    EXPECT_CALL(watcher2, ready());
    // Sleep in prepare cb to avoid flakiness if epoll_wait returns before the timer timeout.
    EXPECT_CALL(prepare_watcher_, ready()).WillOnce(testing::InvokeWithoutArgs([]() {
      absl::SleepFor(absl::Milliseconds(5));
    }));
    EXPECT_CALL(watcher3, ready());
  }
=======
  EXPECT_CALL(watcher4, ready());
  EXPECT_CALL(watcher2, ready());
  EXPECT_CALL(watcher3, ready());
>>>>>>> 2a6a4b8d
  dispatcher_->run(Dispatcher::RunType::Block);
}

// Change the registration time for a timer that is already activated by re-enabling the timer
// without calling disableTimer first.
<<<<<<< HEAD
TEST_P(TimerImplTest, TimerOrderAndReschedule) {
=======
TEST_F(TimerImplTest, TimerOrderAndReschedule) {
>>>>>>> 2a6a4b8d
  ReadyWatcher watcher4;
  Event::TimerPtr timer4 = dispatcher_->createTimer([&] { watcher4.ready(); });

  ReadyWatcher watcher3;
  Event::TimerPtr timer3 = dispatcher_->createTimer([&] { watcher3.ready(); });

  ReadyWatcher watcher2;
  Event::TimerPtr timer2 = dispatcher_->createTimer([&] { watcher2.ready(); });

  ReadyWatcher watcher1;
  Event::TimerPtr timer1 = dispatcher_->createTimer([&] {
    timer2->enableTimer(std::chrono::milliseconds(0));
    timer3->enableTimer(std::chrono::milliseconds(1));
    watcher1.ready();
  });

  timer1->enableTimer(std::chrono::milliseconds(0));
  timer2->enableTimer(std::chrono::milliseconds(1));
  timer3->enableTimer(std::chrono::milliseconds(2));
  timer4->enableTimer(std::chrono::milliseconds(3));

  // Advance time by 5ms so timers above all trigger in the same loop iteration.
  advanceLibeventTime(absl::Milliseconds(5));

  EXPECT_TRUE(timer1->enabled());
  EXPECT_TRUE(timer2->enabled());
  EXPECT_TRUE(timer3->enabled());
  EXPECT_TRUE(timer4->enabled());

  // Rescheduling timers that are already scheduled to run in the current event loop iteration has
  // no effect if the time delta is 0. Expect timers 1, 2 and 4 to execute in the original order.
  // Timer 3 is delayed since it is rescheduled with a non-zero delta.
  InSequence s;
  EXPECT_CALL(prepare_watcher_, ready());
  EXPECT_CALL(watcher1, ready());
<<<<<<< HEAD
  if (activateTimersNextEventLoop()) {
    EXPECT_CALL(watcher4, ready());
    // Sleep during prepare to ensure that enough time has elapsed before timer evaluation to ensure
    // that timers 2 and 3 are picked up by the same loop iteration. Without the sleep the two
    // timers could execute in different loop iterations.
    EXPECT_CALL(prepare_watcher_, ready()).WillOnce(testing::InvokeWithoutArgs([]() {
      absl::SleepFor(absl::Milliseconds(5));
    }));
    EXPECT_CALL(watcher2, ready());
    EXPECT_CALL(watcher3, ready());
  } else {
    EXPECT_CALL(watcher2, ready());
    EXPECT_CALL(watcher4, ready());
    // Sleep in prepare cb to avoid flakiness if epoll_wait returns before the timer timeout.
    EXPECT_CALL(prepare_watcher_, ready()).WillOnce(testing::InvokeWithoutArgs([]() {
      absl::SleepFor(absl::Milliseconds(5));
    }));
    EXPECT_CALL(watcher3, ready());
  }
  dispatcher_->run(Dispatcher::RunType::Block);
}

TEST_P(TimerImplTest, TimerChaining) {
=======
  EXPECT_CALL(watcher2, ready());
  EXPECT_CALL(watcher4, ready());
  EXPECT_CALL(watcher3, ready());
  dispatcher_->run(Dispatcher::RunType::Block);
}

TEST_F(TimerImplTest, TimerChaining) {
>>>>>>> 2a6a4b8d
  ReadyWatcher watcher1;
  Event::TimerPtr timer1 = dispatcher_->createTimer([&] { watcher1.ready(); });

  ReadyWatcher watcher2;
  Event::TimerPtr timer2 = dispatcher_->createTimer([&] {
    watcher2.ready();
    timer1->enableTimer(std::chrono::milliseconds(0));
  });

  ReadyWatcher watcher3;
  Event::TimerPtr timer3 = dispatcher_->createTimer([&] {
    watcher3.ready();
    timer2->enableTimer(std::chrono::milliseconds(0));
  });

  ReadyWatcher watcher4;
  Event::TimerPtr timer4 = dispatcher_->createTimer([&] {
    watcher4.ready();
    timer3->enableTimer(std::chrono::milliseconds(0));
  });

  timer4->enableTimer(std::chrono::milliseconds(0));

  EXPECT_FALSE(timer1->enabled());
  EXPECT_FALSE(timer2->enabled());
  EXPECT_FALSE(timer3->enabled());
  EXPECT_TRUE(timer4->enabled());
  InSequence s;
  EXPECT_CALL(prepare_watcher_, ready());
  EXPECT_CALL(watcher4, ready());
  if (activateTimersNextEventLoop()) {
    EXPECT_CALL(prepare_watcher_, ready());
  }
  EXPECT_CALL(watcher3, ready());
  if (activateTimersNextEventLoop()) {
    EXPECT_CALL(prepare_watcher_, ready());
  }
  EXPECT_CALL(watcher2, ready());
  if (activateTimersNextEventLoop()) {
    EXPECT_CALL(prepare_watcher_, ready());
  }
  EXPECT_CALL(watcher1, ready());
  dispatcher_->run(Dispatcher::RunType::NonBlock);

  EXPECT_FALSE(timer1->enabled());
  EXPECT_FALSE(timer2->enabled());
  EXPECT_FALSE(timer3->enabled());
  EXPECT_FALSE(timer4->enabled());
}

<<<<<<< HEAD
TEST_P(TimerImplTest, TimerChainDisable) {
=======
TEST_F(TimerImplTest, TimerChainDisable) {
>>>>>>> 2a6a4b8d
  ReadyWatcher watcher;
  Event::TimerPtr timer1;
  Event::TimerPtr timer2;
  Event::TimerPtr timer3;

  auto timer_cb = [&] {
    watcher.ready();
    timer1->disableTimer();
    timer2->disableTimer();
    timer3->disableTimer();
  };

  timer1 = dispatcher_->createTimer(timer_cb);
  timer2 = dispatcher_->createTimer(timer_cb);
  timer3 = dispatcher_->createTimer(timer_cb);

  timer3->enableTimer(std::chrono::milliseconds(0));
  timer2->enableTimer(std::chrono::milliseconds(0));
  timer1->enableTimer(std::chrono::milliseconds(0));

  EXPECT_TRUE(timer1->enabled());
  EXPECT_TRUE(timer2->enabled());
  EXPECT_TRUE(timer3->enabled());
  InSequence s;
  // Only 1 call to watcher ready since the other 2 timers were disabled by the first timer.
  EXPECT_CALL(prepare_watcher_, ready());
  EXPECT_CALL(watcher, ready());
  dispatcher_->run(Dispatcher::RunType::NonBlock);
}

<<<<<<< HEAD
TEST_P(TimerImplTest, TimerChainDelete) {
=======
TEST_F(TimerImplTest, TimerChainDelete) {
>>>>>>> 2a6a4b8d
  ReadyWatcher watcher;
  Event::TimerPtr timer1;
  Event::TimerPtr timer2;
  Event::TimerPtr timer3;

  auto timer_cb = [&] {
    watcher.ready();
    timer1.reset();
    timer2.reset();
    timer3.reset();
  };

  timer1 = dispatcher_->createTimer(timer_cb);
  timer2 = dispatcher_->createTimer(timer_cb);
  timer3 = dispatcher_->createTimer(timer_cb);

  timer3->enableTimer(std::chrono::milliseconds(0));
  timer2->enableTimer(std::chrono::milliseconds(0));
  timer1->enableTimer(std::chrono::milliseconds(0));

  EXPECT_TRUE(timer1->enabled());
  EXPECT_TRUE(timer2->enabled());
  EXPECT_TRUE(timer3->enabled());
  InSequence s;
  // Only 1 call to watcher ready since the other 2 timers were deleted by the first timer.
  EXPECT_CALL(prepare_watcher_, ready());
  EXPECT_CALL(watcher, ready());
  dispatcher_->run(Dispatcher::RunType::NonBlock);
}

class TimerImplTimingTest : public testing::Test {
public:
  std::chrono::nanoseconds getTimerTiming(Event::SimulatedTimeSystem& time_system,
                                          Dispatcher& dispatcher, Event::Timer& timer) {
    const auto start = time_system.monotonicTime();
    EXPECT_TRUE(timer.enabled());
    while (true) {
      dispatcher.run(Dispatcher::RunType::NonBlock);
#ifdef WIN32
      // The event loop runs for a single iteration in NonBlock mode on Windows. A few iterations
      // are required to ensure that next iteration callbacks have a chance to run before time
      // advances once again.
      dispatcher.run(Dispatcher::RunType::NonBlock);
      dispatcher.run(Dispatcher::RunType::NonBlock);
#endif
      if (timer.enabled()) {
        time_system.advanceTimeAsync(std::chrono::microseconds(1));
      } else {
        break;
      }
    }
    return time_system.monotonicTime() - start;
  }
};

// Test the timer with a series of timings and measure they fire accurately
// using simulated time. enableTimer() should be precise at the millisecond
// level, whereas enableHRTimer should be precise at the microsecond level.
// For good measure, also check that '0'/immediate does what it says on the tin.
TEST_F(TimerImplTimingTest, TheoreticalTimerTiming) {
  Event::SimulatedTimeSystem time_system;
  Api::ApiPtr api = Api::createApiForTest(time_system);
  DispatcherPtr dispatcher(api->allocateDispatcher("test_thread"));
  Event::TimerPtr timer = dispatcher->createTimer([&dispatcher] { dispatcher->exit(); });

  const uint64_t timings[] = {0, 10, 50, 1234};
  for (const uint64_t timing : timings) {
    std::chrono::milliseconds ms(timing);
    timer->enableTimer(ms);
    EXPECT_EQ(std::chrono::duration_cast<std::chrono::milliseconds>(
                  getTimerTiming(time_system, *dispatcher, *timer))
                  .count(),
              timing);

    std::chrono::microseconds us(timing);
    timer->enableHRTimer(us);
    EXPECT_EQ(std::chrono::duration_cast<std::chrono::microseconds>(
                  getTimerTiming(time_system, *dispatcher, *timer))
                  .count(),
              timing);
  }
}

class TimerUtilsTest : public testing::Test {
public:
  template <typename Duration>
  void checkConversion(const Duration& duration, const uint64_t expected_secs,
                       const uint64_t expected_usecs) {
    timeval tv;
    TimerUtils::durationToTimeval(duration, tv);
    EXPECT_EQ(tv.tv_sec, expected_secs);
    EXPECT_EQ(tv.tv_usec, expected_usecs);
  }
};

TEST_F(TimerUtilsTest, TimerNegativeValueThrows) {
  timeval tv;
  const int negative_sample = -1;
  EXPECT_THROW_WITH_MESSAGE(
      TimerUtils::durationToTimeval(std::chrono::seconds(negative_sample), tv), EnvoyException,
      fmt::format("Negative duration passed to durationToTimeval(): {}", negative_sample));
}

TEST_F(TimerUtilsTest, TimerValueConversion) {
  // Check input is bounded.
  checkConversion(std::chrono::nanoseconds::duration::max(), INT32_MAX, 0);
  checkConversion(std::chrono::microseconds::duration::max(), INT32_MAX, 0);
  checkConversion(std::chrono::milliseconds::duration::max(), INT32_MAX, 0);
  checkConversion(std::chrono::seconds::duration::max(), INT32_MAX, 0);

  // Test the clipping boundary
  checkConversion(std::chrono::seconds(INT32_MAX) - std::chrono::seconds(1), INT32_MAX - 1, 0);
  checkConversion(std::chrono::seconds(INT32_MAX) - std::chrono::nanoseconds(1), INT32_MAX - 1,
                  999999);

  // Basic test with zero milliseconds.
  checkConversion(std::chrono::milliseconds(0), 0, 0);

  // 2050 milliseconds is 2 seconds and 50000 microseconds.
  checkConversion(std::chrono::milliseconds(2050), 2, 50000);

  // Some arbitrary tests for good measure.
  checkConversion(std::chrono::microseconds(233), 0, 233);

  // Some arbitrary tests for good measure.
  checkConversion(std::chrono::milliseconds(600014), 600, 14000);
}

} // namespace
} // namespace Event
} // namespace Envoy<|MERGE_RESOLUTION|>--- conflicted
+++ resolved
@@ -473,7 +473,6 @@
   dispatcher_->run(Dispatcher::RunType::Block);
 }
 
-<<<<<<< HEAD
 class TimerImplTest : public testing::TestWithParam<bool> {
 protected:
   TimerImplTest() {
@@ -487,20 +486,6 @@
 
   bool activateTimersNextEventLoop() { return GetParam(); }
 
-  TestScopedRuntime scoped_runtime_;
-  Api::ApiPtr api_{Api::createApiForTest()};
-  DispatcherPtr dispatcher_{api_->allocateDispatcher("test_thread")};
-  ReadyWatcher prepare_watcher_;
-};
-
-INSTANTIATE_TEST_SUITE_P(DelayActivation, TimerImplTest, testing::Bool());
-
-TEST_P(TimerImplTest, TimerEnabledDisabled) {
-  InSequence s;
-
-=======
-class TimerImplTest : public testing::Test {
-protected:
   void SetUp() override {
     // Update time cache to provide a stable time reference for timer registration.
     event_base_update_cache_time(&libevent_base_);
@@ -525,43 +510,33 @@
     } while (duration > absl::DurationFromTimeval(now_tv) - absl::DurationFromTimeval(start_tv));
   }
 
+  TestScopedRuntime scoped_runtime_;
   Api::ApiPtr api_{Api::createApiForTest()};
   DispatcherPtr dispatcher_{api_->allocateDispatcher("test_thread")};
   event_base& libevent_base_{static_cast<DispatcherImpl&>(*dispatcher_).base()};
+  ReadyWatcher prepare_watcher_;
 };
 
-TEST_F(TimerImplTest, TimerEnabledDisabled) {
->>>>>>> 2a6a4b8d
+INSTANTIATE_TEST_SUITE_P(DelayActivation, TimerImplTest, testing::Bool());
+
+TEST_P(TimerImplTest, TimerEnabledDisabled) {
+  InSequence s;
+
   Event::TimerPtr timer = dispatcher_->createTimer([] {});
   EXPECT_FALSE(timer->enabled());
   timer->enableTimer(std::chrono::milliseconds(0));
   EXPECT_TRUE(timer->enabled());
-<<<<<<< HEAD
-  EXPECT_CALL(prepare_watcher_, ready());
-=======
->>>>>>> 2a6a4b8d
+  EXPECT_CALL(prepare_watcher_, ready());
   dispatcher_->run(Dispatcher::RunType::NonBlock);
   EXPECT_FALSE(timer->enabled());
   timer->enableHRTimer(std::chrono::milliseconds(0));
   EXPECT_TRUE(timer->enabled());
-<<<<<<< HEAD
-  EXPECT_CALL(prepare_watcher_, ready());
-=======
->>>>>>> 2a6a4b8d
+  EXPECT_CALL(prepare_watcher_, ready());
   dispatcher_->run(Dispatcher::RunType::NonBlock);
   EXPECT_FALSE(timer->enabled());
 }
 
-<<<<<<< HEAD
 TEST_P(TimerImplTest, ChangeTimerBackwardsBeforeRun) {
-  Event::TimerPtr timer = dispatcher_->createTimer([] {});
-  EXPECT_FALSE(timer->enabled());
-  timer->enableTimer(std::chrono::milliseconds(0));
-
-=======
-// Timers scheduled at different times execute in order.
-TEST_F(TimerImplTest, TimerOrdering) {
->>>>>>> 2a6a4b8d
   ReadyWatcher watcher1;
   Event::TimerPtr timer1 = dispatcher_->createTimer([&] { watcher1.ready(); });
 
@@ -570,7 +545,6 @@
 
   ReadyWatcher watcher3;
   Event::TimerPtr timer3 = dispatcher_->createTimer([&] { watcher3.ready(); });
-<<<<<<< HEAD
 
   timer1->enableTimer(std::chrono::milliseconds(0));
   timer2->enableTimer(std::chrono::milliseconds(1));
@@ -591,10 +565,6 @@
 }
 
 TEST_P(TimerImplTest, ChangeTimerForwardsToZeroBeforeRun) {
-  Event::TimerPtr timer = dispatcher_->createTimer([] {});
-  EXPECT_FALSE(timer->enabled());
-  timer->enableTimer(std::chrono::milliseconds(0));
-
   ReadyWatcher watcher1;
   Event::TimerPtr timer1 = dispatcher_->createTimer([&] { watcher1.ready(); });
 
@@ -623,10 +593,6 @@
 }
 
 TEST_P(TimerImplTest, ChangeTimerForwardsToNonZeroBeforeRun) {
-  Event::TimerPtr timer = dispatcher_->createTimer([] {});
-  EXPECT_FALSE(timer->enabled());
-  timer->enableTimer(std::chrono::milliseconds(0));
-
   ReadyWatcher watcher1;
   Event::TimerPtr timer1 = dispatcher_->createTimer([&] { watcher1.ready(); });
 
@@ -649,10 +615,6 @@
 }
 
 TEST_P(TimerImplTest, ChangeLargeTimerForwardToZeroBeforeRun) {
-  Event::TimerPtr timer = dispatcher_->createTimer([] {});
-  EXPECT_FALSE(timer->enabled());
-  timer->enableTimer(std::chrono::milliseconds(0));
-
   ReadyWatcher watcher1;
   Event::TimerPtr timer1 = dispatcher_->createTimer([&] { watcher1.ready(); });
 
@@ -672,10 +634,6 @@
 }
 
 TEST_P(TimerImplTest, ChangeLargeTimerForwardToNonZeroBeforeRun) {
-  Event::TimerPtr timer = dispatcher_->createTimer([] {});
-  EXPECT_FALSE(timer->enabled());
-  timer->enableTimer(std::chrono::milliseconds(0));
-
   ReadyWatcher watcher1;
   Event::TimerPtr timer1 = dispatcher_->createTimer([&] { watcher1.ready(); });
 
@@ -707,8 +665,6 @@
 
   ReadyWatcher watcher3;
   Event::TimerPtr timer3 = dispatcher_->createTimer([&] { watcher3.ready(); });
-=======
->>>>>>> 2a6a4b8d
 
   timer1->enableTimer(std::chrono::milliseconds(0));
   timer2->enableTimer(std::chrono::milliseconds(1));
@@ -731,11 +687,7 @@
 }
 
 // Alarms that are scheduled to execute and are cancelled do not trigger.
-<<<<<<< HEAD
 TEST_P(TimerImplTest, TimerOrderAndDisableAlarm) {
-=======
-TEST_F(TimerImplTest, TimerOrderAndDisableAlarm) {
->>>>>>> 2a6a4b8d
   ReadyWatcher watcher3;
   Event::TimerPtr timer3 = dispatcher_->createTimer([&] { watcher3.ready(); });
 
@@ -769,11 +721,7 @@
 
 // Change the registration time for a timer that is already activated by disabling and re-enabling
 // the timer. Verify that execution is delayed.
-<<<<<<< HEAD
 TEST_P(TimerImplTest, TimerOrderDisableAndReschedule) {
-=======
-TEST_F(TimerImplTest, TimerOrderDisableAndReschedule) {
->>>>>>> 2a6a4b8d
   ReadyWatcher watcher4;
   Event::TimerPtr timer4 = dispatcher_->createTimer([&] { watcher4.ready(); });
 
@@ -810,14 +758,13 @@
   InSequence s;
   EXPECT_CALL(prepare_watcher_, ready());
   EXPECT_CALL(watcher1, ready());
-<<<<<<< HEAD
   if (activateTimersNextEventLoop()) {
     EXPECT_CALL(watcher4, ready());
     // Sleep during prepare to ensure that enough time has elapsed before timer evaluation to ensure
     // that timers 2 and 3 are picked up by the same loop iteration. Without the sleep the two
     // timers could execute in different loop iterations.
-    EXPECT_CALL(prepare_watcher_, ready()).WillOnce(testing::InvokeWithoutArgs([]() {
-      absl::SleepFor(absl::Milliseconds(5));
+    EXPECT_CALL(prepare_watcher_, ready()).WillOnce(testing::InvokeWithoutArgs([&]() {
+      advanceLibeventTime(absl::Milliseconds(5));
     }));
     EXPECT_CALL(watcher2, ready());
     EXPECT_CALL(watcher3, ready());
@@ -825,26 +772,17 @@
     EXPECT_CALL(watcher4, ready());
     EXPECT_CALL(watcher2, ready());
     // Sleep in prepare cb to avoid flakiness if epoll_wait returns before the timer timeout.
-    EXPECT_CALL(prepare_watcher_, ready()).WillOnce(testing::InvokeWithoutArgs([]() {
-      absl::SleepFor(absl::Milliseconds(5));
+    EXPECT_CALL(prepare_watcher_, ready()).WillOnce(testing::InvokeWithoutArgs([&]() {
+      advanceLibeventTime(absl::Milliseconds(5));
     }));
     EXPECT_CALL(watcher3, ready());
   }
-=======
-  EXPECT_CALL(watcher4, ready());
-  EXPECT_CALL(watcher2, ready());
-  EXPECT_CALL(watcher3, ready());
->>>>>>> 2a6a4b8d
   dispatcher_->run(Dispatcher::RunType::Block);
 }
 
 // Change the registration time for a timer that is already activated by re-enabling the timer
 // without calling disableTimer first.
-<<<<<<< HEAD
 TEST_P(TimerImplTest, TimerOrderAndReschedule) {
-=======
-TEST_F(TimerImplTest, TimerOrderAndReschedule) {
->>>>>>> 2a6a4b8d
   ReadyWatcher watcher4;
   Event::TimerPtr timer4 = dispatcher_->createTimer([&] { watcher4.ready(); });
 
@@ -880,14 +818,13 @@
   InSequence s;
   EXPECT_CALL(prepare_watcher_, ready());
   EXPECT_CALL(watcher1, ready());
-<<<<<<< HEAD
   if (activateTimersNextEventLoop()) {
     EXPECT_CALL(watcher4, ready());
     // Sleep during prepare to ensure that enough time has elapsed before timer evaluation to ensure
     // that timers 2 and 3 are picked up by the same loop iteration. Without the sleep the two
     // timers could execute in different loop iterations.
-    EXPECT_CALL(prepare_watcher_, ready()).WillOnce(testing::InvokeWithoutArgs([]() {
-      absl::SleepFor(absl::Milliseconds(5));
+    EXPECT_CALL(prepare_watcher_, ready()).WillOnce(testing::InvokeWithoutArgs([&]() {
+      advanceLibeventTime(absl::Milliseconds(5));
     }));
     EXPECT_CALL(watcher2, ready());
     EXPECT_CALL(watcher3, ready());
@@ -895,8 +832,8 @@
     EXPECT_CALL(watcher2, ready());
     EXPECT_CALL(watcher4, ready());
     // Sleep in prepare cb to avoid flakiness if epoll_wait returns before the timer timeout.
-    EXPECT_CALL(prepare_watcher_, ready()).WillOnce(testing::InvokeWithoutArgs([]() {
-      absl::SleepFor(absl::Milliseconds(5));
+    EXPECT_CALL(prepare_watcher_, ready()).WillOnce(testing::InvokeWithoutArgs([&]() {
+      advanceLibeventTime(absl::Milliseconds(5));
     }));
     EXPECT_CALL(watcher3, ready());
   }
@@ -904,15 +841,6 @@
 }
 
 TEST_P(TimerImplTest, TimerChaining) {
-=======
-  EXPECT_CALL(watcher2, ready());
-  EXPECT_CALL(watcher4, ready());
-  EXPECT_CALL(watcher3, ready());
-  dispatcher_->run(Dispatcher::RunType::Block);
-}
-
-TEST_F(TimerImplTest, TimerChaining) {
->>>>>>> 2a6a4b8d
   ReadyWatcher watcher1;
   Event::TimerPtr timer1 = dispatcher_->createTimer([&] { watcher1.ready(); });
 
@@ -963,11 +891,7 @@
   EXPECT_FALSE(timer4->enabled());
 }
 
-<<<<<<< HEAD
 TEST_P(TimerImplTest, TimerChainDisable) {
-=======
-TEST_F(TimerImplTest, TimerChainDisable) {
->>>>>>> 2a6a4b8d
   ReadyWatcher watcher;
   Event::TimerPtr timer1;
   Event::TimerPtr timer2;
@@ -998,11 +922,7 @@
   dispatcher_->run(Dispatcher::RunType::NonBlock);
 }
 
-<<<<<<< HEAD
 TEST_P(TimerImplTest, TimerChainDelete) {
-=======
-TEST_F(TimerImplTest, TimerChainDelete) {
->>>>>>> 2a6a4b8d
   ReadyWatcher watcher;
   Event::TimerPtr timer1;
   Event::TimerPtr timer2;

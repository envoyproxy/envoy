--- conflicted
+++ resolved
@@ -43,7 +43,6 @@
 )
 
 envoy_cc_test(
-<<<<<<< HEAD
     name = "user_space_file_event_impl_test",
     srcs = ["user_space_file_event_impl_test.cc"],
     #tags = ["fails_on_windows"],
@@ -60,12 +59,8 @@
 )
 
 envoy_cc_test(
-    name = "scaled_range_timer_manager_test",
-    srcs = ["scaled_range_timer_manager_test.cc"],
-=======
     name = "scaled_range_timer_manager_impl_test",
     srcs = ["scaled_range_timer_manager_impl_test.cc"],
->>>>>>> 119429ad
     deps = [
         "//source/common/event:scaled_range_timer_manager_lib",
         "//test/mocks/event:wrapped_dispatcher",

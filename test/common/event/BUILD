load(
    "//bazel:envoy_build_system.bzl",
    "envoy_cc_test",
    "envoy_package",
)

licenses(["notice"])  # Apache 2

envoy_package()

envoy_cc_test(
    name = "dispatcher_impl_test",
    srcs = ["dispatcher_impl_test.cc"],
    tags = ["fails_on_windows"],
    deps = [
        "//source/common/api:api_lib",
        "//source/common/event:deferred_task",
        "//source/common/event:dispatcher_includes",
        "//source/common/event:dispatcher_lib",
        "//source/common/stats:isolated_store_lib",
        "//test/mocks:common_lib",
<<<<<<< HEAD
        "//test/mocks/network:connection_mocks",
=======
        "//test/mocks/server:watch_dog_mocks",
>>>>>>> e0b7fe56
        "//test/mocks/stats:stats_mocks",
        "//test/test_common:simulated_time_system_lib",
        "//test/test_common:test_runtime_lib",
        "//test/test_common:utility_lib",
    ],
)

envoy_cc_test(
    name = "file_event_impl_test",
    srcs = ["file_event_impl_test.cc"],
    tags = ["fails_on_windows"],
    deps = [
        "//include/envoy/event:file_event_interface",
        "//source/common/event:dispatcher_includes",
        "//source/common/event:dispatcher_lib",
        "//source/common/stats:isolated_store_lib",
        "//test/mocks:common_lib",
        "//test/test_common:environment_lib",
        "//test/test_common:test_runtime_lib",
        "//test/test_common:utility_lib",
    ],
)

envoy_cc_test(
    name = "scaled_range_timer_manager_impl_test",
    srcs = ["scaled_range_timer_manager_impl_test.cc"],
    deps = [
        "//source/common/event:scaled_range_timer_manager_lib",
        "//test/mocks/event:wrapped_dispatcher",
        "//test/test_common:simulated_time_system_lib",
    ],
)<|MERGE_RESOLUTION|>--- conflicted
+++ resolved
@@ -19,11 +19,8 @@
         "//source/common/event:dispatcher_lib",
         "//source/common/stats:isolated_store_lib",
         "//test/mocks:common_lib",
-<<<<<<< HEAD
         "//test/mocks/network:connection_mocks",
-=======
         "//test/mocks/server:watch_dog_mocks",
->>>>>>> e0b7fe56
         "//test/mocks/stats:stats_mocks",
         "//test/test_common:simulated_time_system_lib",
         "//test/test_common:test_runtime_lib",

#include <chrono>
#include <cstdint>
#include <memory>
#include <string>
#include <utility>
#include <vector>

#include "envoy/config/accesslog/v3/accesslog.pb.h"
#include "envoy/extensions/access_loggers/file/v3/file.pb.h"
#include "envoy/extensions/filters/network/tcp_proxy/v3/tcp_proxy.pb.h"
#include "envoy/extensions/filters/network/tcp_proxy/v3/tcp_proxy.pb.validate.h"
#include "envoy/extensions/upstreams/http/generic/v3/generic_connection_pool.pb.h"
#include "envoy/extensions/upstreams/tcp/generic/v3/generic_connection_pool.pb.h"

#include "source/common/buffer/buffer_impl.h"
#include "source/common/network/address_impl.h"
#include "source/common/network/application_protocol.h"
#include "source/common/network/socket_option_factory.h"
#include "source/common/network/transport_socket_options_impl.h"
#include "source/common/network/upstream_server_name.h"
#include "source/common/network/upstream_socket_options_filter_state.h"
#include "source/common/network/win32_redirect_records_option_impl.h"
#include "source/common/router/metadatamatchcriteria_impl.h"
#include "source/common/tcp_proxy/tcp_proxy.h"
#include "source/common/upstream/upstream_impl.h"

#include "test/common/tcp_proxy/tcp_proxy_test_base.h"
#include "test/common/upstream/utility.h"
#include "test/mocks/buffer/mocks.h"
#include "test/mocks/network/mocks.h"
#include "test/mocks/runtime/mocks.h"
#include "test/mocks/server/factory_context.h"
#include "test/mocks/server/instance.h"
#include "test/mocks/ssl/mocks.h"
#include "test/mocks/stream_info/mocks.h"
#include "test/mocks/tcp/mocks.h"
#include "test/mocks/upstream/cluster_discovery_callback_handle.h"
#include "test/mocks/upstream/host.h"
#include "test/mocks/upstream/od_cds_api_handle.h"
#include "test/test_common/test_runtime.h"
#include "test/test_common/utility.h"

#include "gmock/gmock.h"
#include "gtest/gtest.h"

namespace Envoy {
namespace TcpProxy {

namespace {

using ::testing::_;
using ::testing::DoAll;
using ::testing::Invoke;
using ::testing::InvokeWithoutArgs;
using ::testing::NiceMock;
using ::testing::Return;
using ::testing::ReturnPointee;
using ::testing::ReturnRef;
using ::testing::SaveArg;

class TcpProxyTest : public TcpProxyTestBase {
public:
  using TcpProxyTestBase::setup;
  void setup(uint32_t connections, bool set_redirect_records,
             const envoy::extensions::filters::network::tcp_proxy::v3::TcpProxy& config) override {
    if (config.has_on_demand()) {
      EXPECT_CALL(factory_context_.server_factory_context_.cluster_manager_,
                  allocateOdCdsApi(_, _, _))
          .WillOnce(
              Invoke([this]() { return Upstream::MockOdCdsApiHandlePtr(mock_odcds_api_handle_); }));
    }

    configure(config);
    mock_access_logger_ = std::make_shared<NiceMock<AccessLog::MockInstance>>();
    const_cast<std::vector<AccessLog::InstanceSharedPtr>&>(config_->accessLogs())
        .push_back(mock_access_logger_);
    upstream_local_address_ = Network::Utility::resolveUrl("tcp://2.2.2.2:50000");
    upstream_remote_address_ = Network::Utility::resolveUrl("tcp://127.0.0.1:80");
    for (uint32_t i = 0; i < connections; i++) {
      upstream_connections_.push_back(std::make_unique<NiceMock<Network::MockClientConnection>>());
      upstream_connection_data_.push_back(
          std::make_unique<NiceMock<Tcp::ConnectionPool::MockConnectionData>>());
      ON_CALL(*upstream_connection_data_.back(), connection())
          .WillByDefault(ReturnRef(*upstream_connections_.back()));
      upstream_hosts_.push_back(std::make_shared<NiceMock<Upstream::MockHost>>());
      conn_pool_handles_.push_back(
          std::make_unique<NiceMock<Envoy::ConnectionPool::MockCancellable>>());
      ON_CALL(*upstream_hosts_.at(i), address()).WillByDefault(Return(upstream_remote_address_));
      upstream_connections_.at(i)
          ->stream_info_.downstream_connection_info_provider_->setLocalAddress(
              upstream_local_address_);
      EXPECT_CALL(*upstream_connections_.at(i), dispatcher())
          .WillRepeatedly(ReturnRef(filter_callbacks_.connection_.dispatcher_));
    }

    {
      testing::InSequence sequence;
      for (uint32_t i = 0; i < connections; i++) {
        EXPECT_CALL(factory_context_.server_factory_context_.cluster_manager_.thread_local_cluster_,
                    tcpConnPool(_, _))
            .WillOnce(Return(Upstream::TcpPoolData([]() {}, &conn_pool_)))
            .RetiresOnSaturation();
        EXPECT_CALL(conn_pool_, newConnection(_))
            .WillOnce(Invoke(
                [=](Tcp::ConnectionPool::Callbacks& cb) -> Tcp::ConnectionPool::Cancellable* {
                  conn_pool_callbacks_.push_back(&cb);
                  return onNewConnection(conn_pool_handles_.at(i).get());
                }))
            .RetiresOnSaturation();
      }
      EXPECT_CALL(factory_context_.server_factory_context_.cluster_manager_.thread_local_cluster_,
                  tcpConnPool(_, _))
          .WillRepeatedly(Return(absl::nullopt));
    }

    {
      if (set_redirect_records) {
        auto redirect_records = std::make_shared<Network::Win32RedirectRecords>();
        memcpy(redirect_records->buf_, reinterpret_cast<void*>(redirect_records_data_.data()),
               redirect_records_data_.size());
        redirect_records->buf_size_ = redirect_records_data_.size();

        filter_callbacks_.connection_.streamInfo().filterState()->setData(
            Network::UpstreamSocketOptionsFilterState::key(),
            std::make_unique<Network::UpstreamSocketOptionsFilterState>(),
            StreamInfo::FilterState::StateType::Mutable,
            StreamInfo::FilterState::LifeSpan::Connection);
        filter_callbacks_.connection_.streamInfo()
            .filterState()
            ->getDataMutable<Network::UpstreamSocketOptionsFilterState>(
                Network::UpstreamSocketOptionsFilterState::key())
            ->addOption(
                Network::SocketOptionFactory::buildWFPRedirectRecordsOptions(*redirect_records));
      }
      filter_ = std::make_unique<Filter>(config_,
                                         factory_context_.server_factory_context_.cluster_manager_);
      EXPECT_CALL(filter_callbacks_.connection_, enableHalfClose(true));
      EXPECT_CALL(filter_callbacks_.connection_, readDisable(true));
      filter_->initializeReadFilterCallbacks(filter_callbacks_);
      filter_callbacks_.connection_.stream_info_.downstream_connection_info_provider_
          ->setSslConnection(filter_callbacks_.connection_.ssl());
    }

    if (connections > 0) {
      EXPECT_EQ(Network::FilterStatus::StopIteration, filter_->onNewConnection());
      EXPECT_EQ(absl::optional<uint64_t>(), filter_->computeHashKey());
      EXPECT_EQ(&filter_callbacks_.connection_, filter_->downstreamConnection());
      EXPECT_EQ(nullptr, filter_->metadataMatchCriteria());
    }
  }

  void set2Cluster(envoy::extensions::filters::network::tcp_proxy::v3::TcpProxy& config) {
    auto* new_cluster = config.mutable_weighted_clusters()->add_clusters();
    *new_cluster->mutable_name() = "fake_cluster_0";
    new_cluster->set_weight(1);
    new_cluster = config.mutable_weighted_clusters()->add_clusters();
    *new_cluster->mutable_name() = "fake_cluster_1";
    new_cluster->set_weight(1);
  }

  envoy::extensions::filters::network::tcp_proxy::v3::TcpProxy onDemandConfig() {
    auto config = defaultConfig();
    config.mutable_on_demand()->mutable_odcds_config();
    return config;
  }

  // Saved api handle pointer. The pointer is assigned in setup() in most of the on demand cases.
  // In these cases, the mocked allocateOdCdsApi() takes the ownership.
  Upstream::MockOdCdsApiHandle* mock_odcds_api_handle_{};
  std::shared_ptr<NiceMock<AccessLog::MockInstance>> mock_access_logger_;
};

TEST_P(TcpProxyTest, ExplicitCluster) {
  configure(defaultConfig());

  NiceMock<Network::MockConnection> connection;
  EXPECT_EQ(std::string("fake_cluster"), config_->getRouteFromEntries(connection)->clusterName());
}

// Tests that half-closes are proxied and don't themselves cause any connection to be closed.
TEST_P(TcpProxyTest, HalfCloseProxy) {
  setup(1);

  EXPECT_CALL(filter_callbacks_.connection_, close(_)).Times(0);
  EXPECT_CALL(*upstream_connections_.at(0), close(_)).Times(0);

  raiseEventUpstreamConnected(0);

  Buffer::OwnedImpl buffer("hello");
  EXPECT_CALL(*upstream_connections_.at(0), write(BufferEqual(&buffer), true));
  filter_->onData(buffer, true);

  Buffer::OwnedImpl response("world");
  EXPECT_CALL(filter_callbacks_.connection_, write(BufferEqual(&response), true));
  upstream_callbacks_->onUpstreamData(response, true);

  EXPECT_CALL(filter_callbacks_.connection_, close(_));
  upstream_callbacks_->onEvent(Network::ConnectionEvent::RemoteClose);
}

// Test with an explicitly configured upstream.
TEST_P(TcpProxyTest, ExplicitFactory) {
  // Explicitly configure an HTTP upstream, to test factory creation.
  auto& info = factory_context_.server_factory_context_.cluster_manager_.thread_local_cluster_
                   .cluster_.info_;
  info->upstream_config_ = std::make_unique<envoy::config::core::v3::TypedExtensionConfig>();
  envoy::extensions::upstreams::tcp::generic::v3::GenericConnectionPoolProto generic_config;
  info->upstream_config_->mutable_typed_config()->PackFrom(generic_config);
  setup(1);

  raiseEventUpstreamConnected(0);

  Buffer::OwnedImpl buffer("hello");
  EXPECT_CALL(*upstream_connections_.at(0), write(BufferEqual(&buffer), false));
  filter_->onData(buffer, false);

  Buffer::OwnedImpl response("world");
  EXPECT_CALL(filter_callbacks_.connection_, write(BufferEqual(&response), _));
  upstream_callbacks_->onUpstreamData(response, false);

  EXPECT_CALL(filter_callbacks_.connection_, close(_));
  upstream_callbacks_->onEvent(Network::ConnectionEvent::LocalClose);
}

// Test nothing bad happens if an invalid factory is configured.
<<<<<<< HEAD
TEST_P(TcpProxyTest, BadFactory) {
  auto& info = factory_context_.cluster_manager_.thread_local_cluster_.cluster_.info_;
=======
TEST_F(TcpProxyTest, BadFactory) {
  auto& info = factory_context_.server_factory_context_.cluster_manager_.thread_local_cluster_
                   .cluster_.info_;
>>>>>>> 12e928ce
  info->upstream_config_ = std::make_unique<envoy::config::core::v3::TypedExtensionConfig>();
  // The HTTP Generic connection pool is not a valid type for TCP upstreams.
  envoy::extensions::upstreams::http::generic::v3::GenericConnectionPoolProto generic_config;
  info->upstream_config_->mutable_typed_config()->PackFrom(generic_config);

  envoy::extensions::filters::network::tcp_proxy::v3::TcpProxy config = defaultConfig();

  configure(config);

  upstream_connections_.push_back(std::make_unique<NiceMock<Network::MockClientConnection>>());
  upstream_connection_data_.push_back(
      std::make_unique<NiceMock<Tcp::ConnectionPool::MockConnectionData>>());
  ON_CALL(*upstream_connection_data_.back(), connection())
      .WillByDefault(ReturnRef(*upstream_connections_.back()));
  upstream_hosts_.push_back(std::make_shared<NiceMock<Upstream::MockHost>>());
  conn_pool_handles_.push_back(
      std::make_unique<NiceMock<Envoy::ConnectionPool::MockCancellable>>());

  ON_CALL(*upstream_hosts_.at(0), cluster())
      .WillByDefault(ReturnPointee(factory_context_.server_factory_context_.cluster_manager_
                                       .thread_local_cluster_.cluster_.info_));
  EXPECT_CALL(*upstream_connections_.at(0), dispatcher())
      .WillRepeatedly(ReturnRef(filter_callbacks_.connection_.dispatcher_));

  filter_ =
      std::make_unique<Filter>(config_, factory_context_.server_factory_context_.cluster_manager_);
  EXPECT_CALL(filter_callbacks_.connection_, enableHalfClose(true));
  EXPECT_CALL(filter_callbacks_.connection_, readDisable(true));
  filter_->initializeReadFilterCallbacks(filter_callbacks_);
  filter_callbacks_.connection_.stream_info_.downstream_connection_info_provider_->setSslConnection(
      filter_callbacks_.connection_.ssl());
  EXPECT_EQ(Network::FilterStatus::StopIteration, filter_->onNewConnection());
}

// Test that downstream is closed after an upstream LocalClose.
TEST_P(TcpProxyTest, UpstreamLocalDisconnect) {
  setup(1);

  raiseEventUpstreamConnected(0);

  Buffer::OwnedImpl buffer("hello");
  EXPECT_CALL(*upstream_connections_.at(0), write(BufferEqual(&buffer), false));
  filter_->onData(buffer, false);

  Buffer::OwnedImpl response("world");
  EXPECT_CALL(filter_callbacks_.connection_, write(BufferEqual(&response), _));
  upstream_callbacks_->onUpstreamData(response, false);

  EXPECT_CALL(filter_callbacks_.connection_, close(_));
  upstream_callbacks_->onEvent(Network::ConnectionEvent::LocalClose);
}

// Test that downstream is closed after an upstream RemoteClose.
TEST_P(TcpProxyTest, UpstreamRemoteDisconnect) {
  setup(1);

  timeSystem().advanceTimeWait(std::chrono::microseconds(20));
  raiseEventUpstreamConnected(0);

  const absl::optional<std::chrono::nanoseconds> upstream_connection_establishment_latency =
      filter_->getStreamInfo().upstreamInfo()->upstreamTiming().connectionPoolCallbackLatency();
  ASSERT_TRUE(upstream_connection_establishment_latency.has_value());
  EXPECT_EQ(std::chrono::microseconds(20), upstream_connection_establishment_latency.value());

  Buffer::OwnedImpl buffer("hello");
  EXPECT_CALL(*upstream_connections_.at(0), write(BufferEqual(&buffer), false));
  filter_->onData(buffer, false);

  Buffer::OwnedImpl response("world");
  EXPECT_CALL(filter_callbacks_.connection_, write(BufferEqual(&response), _));
  upstream_callbacks_->onUpstreamData(response, false);

  EXPECT_CALL(filter_callbacks_.connection_, close(Network::ConnectionCloseType::FlushWrite));
  upstream_callbacks_->onEvent(Network::ConnectionEvent::RemoteClose);
}

// Test that reconnect is attempted after a local connect failure
TEST_P(TcpProxyTest, ConnectAttemptsUpstreamLocalFail) {
  envoy::extensions::filters::network::tcp_proxy::v3::TcpProxy config = defaultConfig();
  config.mutable_max_connect_attempts()->set_value(2);

  setup(2, config);

  timeSystem().advanceTimeWait(std::chrono::microseconds(10));
  raiseEventUpstreamConnectFailed(0, ConnectionPool::PoolFailureReason::LocalConnectionFailure);
  timeSystem().advanceTimeWait(std::chrono::microseconds(40));
  raiseEventUpstreamConnected(1);

  EXPECT_EQ(0U, factory_context_.server_factory_context_.cluster_manager_.thread_local_cluster_
                    .cluster_.info_->stats_store_.counter("upstream_cx_connect_attempts_exceeded")
                    .value());
  EXPECT_EQ(2U, filter_->getStreamInfo().attemptCount().value());
  const absl::optional<std::chrono::nanoseconds> upstream_connection_establishment_latency =
      filter_->getStreamInfo().upstreamInfo()->upstreamTiming().connectionPoolCallbackLatency();
  ASSERT_TRUE(upstream_connection_establishment_latency.has_value());
  EXPECT_EQ(std::chrono::microseconds(50), upstream_connection_establishment_latency.value());
}

// Make sure that the tcp proxy code handles reentrant calls to onPoolFailure.
TEST_P(TcpProxyTest, ConnectAttemptsUpstreamLocalFailReentrant) {
  envoy::extensions::filters::network::tcp_proxy::v3::TcpProxy config = defaultConfig();
  config.mutable_max_connect_attempts()->set_value(2);

  // Set up a call to onPoolFailure from inside the first newConnection call.
  // This simulates a connection failure from under the stack of newStream.
  new_connection_functions_.push_back(
      [&](Tcp::ConnectionPool::Cancellable*) -> Tcp::ConnectionPool::Cancellable* {
        raiseEventUpstreamConnectFailed(0,
                                        ConnectionPool::PoolFailureReason::LocalConnectionFailure);
        return nullptr;
      });

  setup(2, config);

  // Make sure the last connection pool to be created is the one which gets the
  // cancellation call.
  EXPECT_CALL(*conn_pool_handles_.at(0), cancel(Tcp::ConnectionPool::CancelPolicy::CloseExcess))
      .Times(0);
  EXPECT_CALL(*conn_pool_handles_.at(1), cancel(Tcp::ConnectionPool::CancelPolicy::CloseExcess));
  filter_callbacks_.connection_.raiseEvent(Network::ConnectionEvent::RemoteClose);
}

// Test that reconnect is attempted after a remote connect failure
TEST_P(TcpProxyTest, ConnectAttemptsUpstreamRemoteFail) {
  envoy::extensions::filters::network::tcp_proxy::v3::TcpProxy config = defaultConfig();
  config.mutable_max_connect_attempts()->set_value(2);
  setup(2, config);

  raiseEventUpstreamConnectFailed(0, ConnectionPool::PoolFailureReason::RemoteConnectionFailure);
  raiseEventUpstreamConnected(1);

  EXPECT_EQ(0U, factory_context_.server_factory_context_.cluster_manager_.thread_local_cluster_
                    .cluster_.info_->stats_store_.counter("upstream_cx_connect_attempts_exceeded")
                    .value());
}

// Test that reconnect is attempted after a connect timeout.
TEST_P(TcpProxyTest, ConnectAttemptsUpstreamTimeout) {
  envoy::extensions::filters::network::tcp_proxy::v3::TcpProxy config = defaultConfig();
  config.mutable_max_connect_attempts()->set_value(2);
  setup(2, config);

  raiseEventUpstreamConnectFailed(0, ConnectionPool::PoolFailureReason::Timeout);
  raiseEventUpstreamConnected(1);

  EXPECT_EQ(0U, factory_context_.server_factory_context_.cluster_manager_.thread_local_cluster_
                    .cluster_.info_->stats_store_.counter("upstream_cx_connect_attempts_exceeded")
                    .value());
}

// Test that only the configured number of connect attempts occur
TEST_P(TcpProxyTest, ConnectAttemptsLimit) {
  envoy::extensions::filters::network::tcp_proxy::v3::TcpProxy config =
      accessLogConfig("%RESPONSE_FLAGS%");
  config.mutable_max_connect_attempts()->set_value(3);
  setup(3, config);

  EXPECT_CALL(upstream_hosts_.at(0)->outlier_detector_,
              putResult(Upstream::Outlier::Result::LocalOriginTimeout, _));
  EXPECT_CALL(upstream_hosts_.at(1)->outlier_detector_,
              putResult(Upstream::Outlier::Result::LocalOriginConnectFailed, _));
  EXPECT_CALL(upstream_hosts_.at(2)->outlier_detector_,
              putResult(Upstream::Outlier::Result::LocalOriginConnectFailed, _));

  EXPECT_CALL(filter_callbacks_.connection_, close(Network::ConnectionCloseType::NoFlush, _));

  // Try both failure modes
  raiseEventUpstreamConnectFailed(0, ConnectionPool::PoolFailureReason::Timeout);
  timeSystem().advanceTimeWait(std::chrono::microseconds(10));
  raiseEventUpstreamConnectFailed(1, ConnectionPool::PoolFailureReason::RemoteConnectionFailure);
  timeSystem().advanceTimeWait(std::chrono::microseconds(15));
  raiseEventUpstreamConnectFailed(2, ConnectionPool::PoolFailureReason::RemoteConnectionFailure);

  const absl::optional<std::chrono::nanoseconds> upstream_connection_establishment_latency =
      filter_->getStreamInfo().upstreamInfo()->upstreamTiming().connectionPoolCallbackLatency();
  ASSERT_TRUE(upstream_connection_establishment_latency.has_value());
  EXPECT_EQ(std::chrono::microseconds(25), upstream_connection_establishment_latency.value());

  filter_.reset();
  EXPECT_EQ(access_log_data_, "UF,URX");
}

TEST_P(TcpProxyTest, ConnectedNoOp) {
  setup(1);
  raiseEventUpstreamConnected(0);

  upstream_callbacks_->onEvent(Network::ConnectionEvent::Connected);

  filter_callbacks_.connection_.raiseEvent(Network::ConnectionEvent::RemoteClose);
}

// Test that the tcp proxy sends the correct notifications to the outlier detector
TEST_P(TcpProxyTest, OutlierDetection) {
  envoy::extensions::filters::network::tcp_proxy::v3::TcpProxy config = defaultConfig();
  config.mutable_max_connect_attempts()->set_value(3);
  setup(3, config);

  EXPECT_CALL(upstream_hosts_.at(0)->outlier_detector_,
              putResult(Upstream::Outlier::Result::LocalOriginTimeout, _));
  raiseEventUpstreamConnectFailed(0, ConnectionPool::PoolFailureReason::Timeout);

  EXPECT_CALL(upstream_hosts_.at(1)->outlier_detector_,
              putResult(Upstream::Outlier::Result::LocalOriginConnectFailed, _));
  raiseEventUpstreamConnectFailed(1, ConnectionPool::PoolFailureReason::RemoteConnectionFailure);

  EXPECT_CALL(upstream_hosts_.at(2)->outlier_detector_,
              putResult(Upstream::Outlier::Result::LocalOriginConnectSuccessFinal, _));
  raiseEventUpstreamConnected(2);
}

TEST_P(TcpProxyTest, UpstreamDisconnectDownstreamFlowControl) {
  setup(1);

  raiseEventUpstreamConnected(0);

  Buffer::OwnedImpl buffer("hello");
  EXPECT_CALL(*upstream_connections_.at(0), write(BufferEqual(&buffer), _));
  filter_->onData(buffer, false);

  Buffer::OwnedImpl response("world");
  EXPECT_CALL(filter_callbacks_.connection_, write(BufferEqual(&response), _));
  upstream_callbacks_->onUpstreamData(response, false);

  EXPECT_CALL(*upstream_connections_.at(0), readDisable(true));
  filter_callbacks_.connection_.runHighWatermarkCallbacks();

  EXPECT_CALL(filter_callbacks_.connection_, close(Network::ConnectionCloseType::FlushWrite));
  upstream_callbacks_->onEvent(Network::ConnectionEvent::RemoteClose);

  filter_callbacks_.connection_.runLowWatermarkCallbacks();
}

TEST_P(TcpProxyTest, DownstreamDisconnectRemote) {
  setup(1);

  raiseEventUpstreamConnected(0);

  Buffer::OwnedImpl buffer("hello");
  EXPECT_CALL(*upstream_connections_.at(0), write(BufferEqual(&buffer), _));
  filter_->onData(buffer, false);

  Buffer::OwnedImpl response("world");
  EXPECT_CALL(filter_callbacks_.connection_, write(BufferEqual(&response), _));
  upstream_callbacks_->onUpstreamData(response, false);

  EXPECT_CALL(*upstream_connections_.at(0), close(Network::ConnectionCloseType::FlushWrite, _));
  filter_callbacks_.connection_.raiseEvent(Network::ConnectionEvent::RemoteClose);
}

TEST_P(TcpProxyTest, DownstreamDisconnectLocal) {
  setup(1);

  raiseEventUpstreamConnected(0);

  Buffer::OwnedImpl buffer("hello");
  EXPECT_CALL(*upstream_connections_.at(0), write(BufferEqual(&buffer), _));
  filter_->onData(buffer, false);

  Buffer::OwnedImpl response("world");
  EXPECT_CALL(filter_callbacks_.connection_, write(BufferEqual(&response), _));
  upstream_callbacks_->onUpstreamData(response, false);

  EXPECT_CALL(*upstream_connections_.at(0), close(Network::ConnectionCloseType::NoFlush, _));
  filter_callbacks_.connection_.raiseEvent(Network::ConnectionEvent::LocalClose);
}

TEST_P(TcpProxyTest, UpstreamConnectTimeout) {
  setup(1, accessLogConfig("%RESPONSE_FLAGS%"));

  EXPECT_CALL(filter_callbacks_.connection_, close(Network::ConnectionCloseType::NoFlush, _));
  raiseEventUpstreamConnectFailed(0, ConnectionPool::PoolFailureReason::Timeout);

  filter_.reset();
  EXPECT_EQ(access_log_data_, "UF,URX");
}

TEST_P(TcpProxyTest, UpstreamClusterNotFound) {
  setup(0, accessLogConfig("%RESPONSE_FLAGS%"));

  EXPECT_CALL(factory_context_.server_factory_context_.cluster_manager_, getThreadLocalCluster(_))
      .WillRepeatedly(Return(nullptr));
  EXPECT_EQ(Network::FilterStatus::StopIteration, filter_->onNewConnection());

  filter_.reset();
  EXPECT_EQ(access_log_data_.value(), "NC");
}

TEST_P(TcpProxyTest, NoHost) {
  EXPECT_CALL(filter_callbacks_.connection_, close(Network::ConnectionCloseType::NoFlush, _));
  setup(0, accessLogConfig("%RESPONSE_FLAGS%"));
  EXPECT_EQ(Network::FilterStatus::StopIteration, filter_->onNewConnection());
  filter_.reset();
  EXPECT_EQ(access_log_data_, "UH");
}

TEST_P(TcpProxyTest, RouteWithMetadataMatch) {
  auto v1 = ProtobufWkt::Value();
  v1.set_string_value("v1");
  auto v2 = ProtobufWkt::Value();
  v2.set_number_value(2.0);
  auto v3 = ProtobufWkt::Value();
  v3.set_bool_value(true);

  std::vector<Router::MetadataMatchCriterionImpl> criteria = {{"a", v1}, {"b", v2}, {"c", v3}};

  auto metadata_struct = ProtobufWkt::Struct();
  auto mutable_fields = metadata_struct.mutable_fields();

  for (const auto& criterion : criteria) {
    mutable_fields->insert({criterion.name(), criterion.value().value()});
  }

  envoy::extensions::filters::network::tcp_proxy::v3::TcpProxy config = defaultConfig();
  config.mutable_metadata_match()->mutable_filter_metadata()->insert(
      {Envoy::Config::MetadataFilters::get().ENVOY_LB, metadata_struct});

  configure(config);
  filter_ =
      std::make_unique<Filter>(config_, factory_context_.server_factory_context_.cluster_manager_);
  filter_->initializeReadFilterCallbacks(filter_callbacks_);
  EXPECT_EQ(Network::FilterStatus::StopIteration, filter_->onNewConnection());

  const auto effective_criteria = filter_->metadataMatchCriteria();
  EXPECT_NE(nullptr, effective_criteria);

  const auto& effective_criterions = effective_criteria->metadataMatchCriteria();
  EXPECT_EQ(effective_criterions.size(), criteria.size());
  for (size_t i = 0; i < criteria.size(); ++i) {
    EXPECT_EQ(effective_criterions[i]->name(), criteria[i].name());
    EXPECT_EQ(effective_criterions[i]->value(), criteria[i].value());
  }
}

// Tests that the endpoint selector of a weighted cluster gets included into the
// LoadBalancerContext.
TEST_P(TcpProxyTest, WeightedClusterWithMetadataMatch) {
  const std::string yaml = R"EOF(
  stat_prefix: name
  weighted_clusters:
    clusters:
    - name: cluster1
      weight: 1
      metadata_match:
        filter_metadata:
          envoy.lb:
            k1: v1
    - name: cluster2
      weight: 2
      metadata_match:
        filter_metadata:
          envoy.lb:
            k2: v2
  metadata_match:
    filter_metadata:
      envoy.lb:
        k0: v0
)EOF";

  factory_context_.server_factory_context_.cluster_manager_.initializeThreadLocalClusters(
      {"cluster1", "cluster2"});
  config_ = std::make_shared<Config>(constructConfigFromYaml(yaml, factory_context_));

  ProtobufWkt::Value v0, v1, v2;
  v0.set_string_value("v0");
  v1.set_string_value("v1");
  v2.set_string_value("v2");
  HashedValue hv0(v0), hv1(v1), hv2(v2);

  // Expect filter to try to open a connection to cluster1.
  {
    NiceMock<Network::MockReadFilterCallbacks> filter_callbacks;
    filter_ = std::make_unique<Filter>(config_,
                                       factory_context_.server_factory_context_.cluster_manager_);
    filter_->initializeReadFilterCallbacks(filter_callbacks);

    Upstream::LoadBalancerContext* context;

    EXPECT_CALL(factory_context_.server_factory_context_.api_.random_, random())
        .WillOnce(Return(0));
    EXPECT_CALL(factory_context_.server_factory_context_.cluster_manager_.thread_local_cluster_,
                tcpConnPool(_, _))
        .WillOnce(DoAll(SaveArg<1>(&context), Return(absl::nullopt)));
    EXPECT_EQ(Network::FilterStatus::StopIteration, filter_->onNewConnection());

    EXPECT_NE(nullptr, context);

    const auto effective_criteria = context->metadataMatchCriteria();
    EXPECT_NE(nullptr, effective_criteria);

    const auto& effective_criterions = effective_criteria->metadataMatchCriteria();
    EXPECT_EQ(2, effective_criterions.size());

    EXPECT_EQ("k0", effective_criterions[0]->name());
    EXPECT_EQ(hv0, effective_criterions[0]->value());

    EXPECT_EQ("k1", effective_criterions[1]->name());
    EXPECT_EQ(hv1, effective_criterions[1]->value());
  }

  // Expect filter to try to open a connection to cluster2.
  {
    NiceMock<Network::MockReadFilterCallbacks> filter_callbacks;
    filter_ = std::make_unique<Filter>(config_,
                                       factory_context_.server_factory_context_.cluster_manager_);
    filter_->initializeReadFilterCallbacks(filter_callbacks);

    Upstream::LoadBalancerContext* context;

    EXPECT_CALL(factory_context_.server_factory_context_.api_.random_, random())
        .WillOnce(Return(2));
    EXPECT_CALL(factory_context_.server_factory_context_.cluster_manager_.thread_local_cluster_,
                tcpConnPool(_, _))
        .WillOnce(DoAll(SaveArg<1>(&context), Return(absl::nullopt)));
    EXPECT_EQ(Network::FilterStatus::StopIteration, filter_->onNewConnection());

    EXPECT_NE(nullptr, context);

    const auto effective_criteria = context->metadataMatchCriteria();
    EXPECT_NE(nullptr, effective_criteria);

    const auto& effective_criterions = effective_criteria->metadataMatchCriteria();
    EXPECT_EQ(2, effective_criterions.size());

    EXPECT_EQ("k0", effective_criterions[0]->name());
    EXPECT_EQ(hv0, effective_criterions[0]->value());

    EXPECT_EQ("k2", effective_criterions[1]->name());
    EXPECT_EQ(hv2, effective_criterions[1]->value());
  }
}

// Test that metadata match criteria provided on the StreamInfo is used.
TEST_P(TcpProxyTest, StreamInfoDynamicMetadata) {
  configure(defaultConfig());

  ProtobufWkt::Value val;
  val.set_string_value("val");

  envoy::config::core::v3::Metadata metadata;
  ProtobufWkt::Struct& map =
      (*metadata.mutable_filter_metadata())[Envoy::Config::MetadataFilters::get().ENVOY_LB];
  (*map.mutable_fields())["test"] = val;
  EXPECT_CALL(filter_callbacks_.connection_.stream_info_, dynamicMetadata())
      .WillRepeatedly(ReturnRef(metadata));

  filter_ =
      std::make_unique<Filter>(config_, factory_context_.server_factory_context_.cluster_manager_);
  filter_->initializeReadFilterCallbacks(filter_callbacks_);

  Upstream::LoadBalancerContext* context;

  EXPECT_CALL(factory_context_.server_factory_context_.cluster_manager_.thread_local_cluster_,
              tcpConnPool(_, _))
      .WillOnce(DoAll(SaveArg<1>(&context), Return(absl::nullopt)));
  EXPECT_EQ(Network::FilterStatus::StopIteration, filter_->onNewConnection());

  EXPECT_NE(nullptr, context);

  const auto effective_criteria = context->metadataMatchCriteria();
  EXPECT_NE(nullptr, effective_criteria);

  const auto& effective_criterions = effective_criteria->metadataMatchCriteria();
  EXPECT_EQ(1, effective_criterions.size());

  EXPECT_EQ("test", effective_criterions[0]->name());
  EXPECT_EQ(HashedValue(val), effective_criterions[0]->value());
}

// Test that if both streamInfo and configuration add metadata match criteria, they
// are merged.
TEST_P(TcpProxyTest, StreamInfoDynamicMetadataAndConfigMerged) {
  const std::string yaml = R"EOF(
  stat_prefix: name
  weighted_clusters:
    clusters:
    - name: cluster1
      weight: 1
      metadata_match:
        filter_metadata:
          envoy.lb:
            k0: v0
            k1: from_config
)EOF";

  factory_context_.server_factory_context_.cluster_manager_.initializeThreadLocalClusters(
      {"cluster1"});
  config_ = std::make_shared<Config>(constructConfigFromYaml(yaml, factory_context_));

  ProtobufWkt::Value v0, v1, v2;
  v0.set_string_value("v0");
  v1.set_string_value("from_streaminfo"); // 'v1' is overridden with this value by streamInfo.
  v2.set_string_value("v2");
  HashedValue hv0(v0), hv1(v1), hv2(v2);

  envoy::config::core::v3::Metadata metadata;
  ProtobufWkt::Struct& map =
      (*metadata.mutable_filter_metadata())[Envoy::Config::MetadataFilters::get().ENVOY_LB];
  (*map.mutable_fields())["k1"] = v1;
  (*map.mutable_fields())["k2"] = v2;
  EXPECT_CALL(filter_callbacks_.connection_.stream_info_, dynamicMetadata())
      .WillRepeatedly(ReturnRef(metadata));

  filter_ =
      std::make_unique<Filter>(config_, factory_context_.server_factory_context_.cluster_manager_);
  filter_->initializeReadFilterCallbacks(filter_callbacks_);

  Upstream::LoadBalancerContext* context;

  EXPECT_CALL(factory_context_.server_factory_context_.cluster_manager_.thread_local_cluster_,
              tcpConnPool(_, _))
      .WillOnce(DoAll(SaveArg<1>(&context), Return(absl::nullopt)));
  EXPECT_EQ(Network::FilterStatus::StopIteration, filter_->onNewConnection());

  EXPECT_NE(nullptr, context);

  const auto effective_criteria = context->metadataMatchCriteria();
  EXPECT_NE(nullptr, effective_criteria);

  const auto& effective_criterions = effective_criteria->metadataMatchCriteria();
  EXPECT_EQ(3, effective_criterions.size());

  EXPECT_EQ("k0", effective_criterions[0]->name());
  EXPECT_EQ(hv0, effective_criterions[0]->value());

  EXPECT_EQ("k1", effective_criterions[1]->name());
  EXPECT_EQ(hv1, effective_criterions[1]->value());

  EXPECT_EQ("k2", effective_criterions[2]->name());
  EXPECT_EQ(hv2, effective_criterions[2]->value());
}

TEST_P(TcpProxyTest, DisconnectBeforeData) {
  configure(defaultConfig());
  filter_ =
      std::make_unique<Filter>(config_, factory_context_.server_factory_context_.cluster_manager_);
  filter_->initializeReadFilterCallbacks(filter_callbacks_);

  filter_callbacks_.connection_.raiseEvent(Network::ConnectionEvent::RemoteClose);
}

// Test that if the downstream connection is closed before the upstream connection
// is established, the upstream connection is cancelled.
TEST_P(TcpProxyTest, RemoteClosedBeforeUpstreamConnected) {
  setup(1);
  EXPECT_CALL(*conn_pool_handles_.at(0), cancel(Tcp::ConnectionPool::CancelPolicy::CloseExcess));
  filter_callbacks_.connection_.raiseEvent(Network::ConnectionEvent::RemoteClose);
}

// Test that if the downstream connection is closed before the upstream connection
// is established, the upstream connection is cancelled.
TEST_P(TcpProxyTest, LocalClosedBeforeUpstreamConnected) {
  setup(1);
  EXPECT_CALL(*conn_pool_handles_.at(0), cancel(Tcp::ConnectionPool::CancelPolicy::CloseExcess));
  filter_callbacks_.connection_.raiseEvent(Network::ConnectionEvent::LocalClose);
}

TEST_P(TcpProxyTest, UpstreamConnectFailure) {
  setup(1, accessLogConfig("%RESPONSE_FLAGS%"));

  EXPECT_CALL(filter_callbacks_.connection_, close(Network::ConnectionCloseType::NoFlush, _));
  timeSystem().advanceTimeWait(std::chrono::microseconds(20));
  raiseEventUpstreamConnectFailed(0, ConnectionPool::PoolFailureReason::RemoteConnectionFailure);

  const absl::optional<std::chrono::nanoseconds> upstream_connection_establishment_latency =
      filter_->getStreamInfo().upstreamInfo()->upstreamTiming().connectionPoolCallbackLatency();
  ASSERT_TRUE(upstream_connection_establishment_latency.has_value());
  EXPECT_EQ(std::chrono::microseconds(20), upstream_connection_establishment_latency.value());

  filter_.reset();
  EXPECT_EQ(access_log_data_, "UF,URX");
}

TEST_P(TcpProxyTest, UpstreamConnectionLimit) {
  configure(accessLogConfig("%RESPONSE_FLAGS%"));
  factory_context_.server_factory_context_.cluster_manager_.thread_local_cluster_.cluster_.info_
      ->resetResourceManager(0, 0, 0, 0, 0);

  // setup sets up expectation for tcpConnForCluster but this test is expected to NOT call that
  filter_ =
      std::make_unique<Filter>(config_, factory_context_.server_factory_context_.cluster_manager_);
  // The downstream connection closes if the proxy can't make an upstream connection.
  EXPECT_CALL(filter_callbacks_.connection_, close(Network::ConnectionCloseType::NoFlush, _));
  filter_->initializeReadFilterCallbacks(filter_callbacks_);
  filter_->onNewConnection();

  filter_.reset();
  EXPECT_EQ(access_log_data_, "UO");
}

// Tests that the idle timer closes both connections, and gets updated when either
// connection has activity.
TEST_P(TcpProxyTest, IdleTimeout) {
  envoy::extensions::filters::network::tcp_proxy::v3::TcpProxy config = defaultConfig();
  config.mutable_idle_timeout()->set_seconds(1);
  setup(1, config);

  Event::MockTimer* idle_timer = new Event::MockTimer(&filter_callbacks_.connection_.dispatcher_);
  EXPECT_CALL(*idle_timer, enableTimer(std::chrono::milliseconds(1000), _));
  raiseEventUpstreamConnected(0);

  Buffer::OwnedImpl buffer("hello");
  EXPECT_CALL(*idle_timer, enableTimer(std::chrono::milliseconds(1000), _));
  filter_->onData(buffer, false);

  buffer.add("hello2");
  EXPECT_CALL(*idle_timer, enableTimer(std::chrono::milliseconds(1000), _));
  upstream_callbacks_->onUpstreamData(buffer, false);

  EXPECT_CALL(*idle_timer, enableTimer(std::chrono::milliseconds(1000), _));
  filter_callbacks_.connection_.raiseBytesSentCallbacks(1);

  EXPECT_CALL(*idle_timer, enableTimer(std::chrono::milliseconds(1000), _));
  upstream_connections_.at(0)->raiseBytesSentCallbacks(2);

  EXPECT_CALL(*upstream_connections_.at(0), close(Network::ConnectionCloseType::NoFlush, _));
  EXPECT_CALL(filter_callbacks_.connection_, close(Network::ConnectionCloseType::NoFlush, _));
  EXPECT_CALL(*idle_timer, disableTimer());
  idle_timer->invokeCallback();
}

// Tests that the idle timer is disabled when the downstream connection is closed.
TEST_P(TcpProxyTest, IdleTimerDisabledDownstreamClose) {
  envoy::extensions::filters::network::tcp_proxy::v3::TcpProxy config = defaultConfig();
  config.mutable_idle_timeout()->set_seconds(1);
  setup(1, config);

  Event::MockTimer* idle_timer = new Event::MockTimer(&filter_callbacks_.connection_.dispatcher_);
  EXPECT_CALL(*idle_timer, enableTimer(std::chrono::milliseconds(1000), _));
  raiseEventUpstreamConnected(0);

  EXPECT_CALL(*idle_timer, disableTimer());
  filter_callbacks_.connection_.raiseEvent(Network::ConnectionEvent::RemoteClose);
}

// Tests that the idle timer is disabled when the upstream connection is closed.
TEST_P(TcpProxyTest, IdleTimerDisabledUpstreamClose) {
  envoy::extensions::filters::network::tcp_proxy::v3::TcpProxy config = defaultConfig();
  config.mutable_idle_timeout()->set_seconds(1);
  setup(1, config);

  Event::MockTimer* idle_timer = new Event::MockTimer(&filter_callbacks_.connection_.dispatcher_);
  EXPECT_CALL(*idle_timer, enableTimer(std::chrono::milliseconds(1000), _));
  raiseEventUpstreamConnected(0);

  EXPECT_CALL(*idle_timer, disableTimer());
  upstream_callbacks_->onEvent(Network::ConnectionEvent::RemoteClose);
}

// Tests that flushing data during an idle timeout doesn't cause problems.
TEST_P(TcpProxyTest, IdleTimeoutWithOutstandingDataFlushed) {
  envoy::extensions::filters::network::tcp_proxy::v3::TcpProxy config = defaultConfig();
  config.mutable_idle_timeout()->set_seconds(1);
  setup(1, config);

  Event::MockTimer* idle_timer = new Event::MockTimer(&filter_callbacks_.connection_.dispatcher_);
  EXPECT_CALL(*idle_timer, enableTimer(std::chrono::milliseconds(1000), _));
  raiseEventUpstreamConnected(0);

  Buffer::OwnedImpl buffer("hello");
  EXPECT_CALL(*idle_timer, enableTimer(std::chrono::milliseconds(1000), _));
  filter_->onData(buffer, false);

  buffer.add("hello2");
  EXPECT_CALL(*idle_timer, enableTimer(std::chrono::milliseconds(1000), _));
  upstream_callbacks_->onUpstreamData(buffer, false);

  EXPECT_CALL(*idle_timer, enableTimer(std::chrono::milliseconds(1000), _));
  filter_callbacks_.connection_.raiseBytesSentCallbacks(1);

  EXPECT_CALL(*idle_timer, enableTimer(std::chrono::milliseconds(1000), _));
  upstream_connections_.at(0)->raiseBytesSentCallbacks(2);

  // Mark the upstream connection as blocked.
  // This should read-disable the downstream connection.
  EXPECT_CALL(filter_callbacks_.connection_, readDisable(_));
  upstream_connections_.at(0)->runHighWatermarkCallbacks();

  // When Envoy has an idle timeout, the following happens.
  // Envoy closes the downstream connection
  // Envoy closes the upstream connection.
  // When closing the upstream connection with ConnectionCloseType::NoFlush,
  // if there is data in the buffer, Envoy does a best-effort flush.
  // If the write succeeds, Envoy may go under the flow control limit and start
  // the callbacks to read-enable the already-closed downstream connection.
  //
  // In this case we expect readDisable to not be called on the already closed
  // connection.
  EXPECT_CALL(filter_callbacks_.connection_, readDisable(true)).Times(0);
  EXPECT_CALL(*upstream_connections_.at(0), close(Network::ConnectionCloseType::NoFlush, _))
      .WillOnce(InvokeWithoutArgs(
          [&]() -> void { upstream_connections_.at(0)->runLowWatermarkCallbacks(); }));

  EXPECT_CALL(filter_callbacks_.connection_, close(Network::ConnectionCloseType::NoFlush, _));
  EXPECT_CALL(*idle_timer, disableTimer());
  idle_timer->invokeCallback();
}

// Test that Upstream and Downstream Bytes are metered.
// Checks that %UPSTREAM_WIRE_BYTES_SENT%, %UPSTREAM_WIRE_BYTES_RECEIVED%,
//  %DOWNSTREAM_WIRE_BYTES_SENT%, and %DOWNSTREAM_WIRE_BYTES_RECEIVED% are
//  correctly logged.
TEST_P(TcpProxyTest, AccessLogBytesMeterData) {
  setup(1, accessLogConfig("%UPSTREAM_WIRE_BYTES_SENT% %UPSTREAM_WIRE_BYTES_RECEIVED% "
                           "%DOWNSTREAM_WIRE_BYTES_SENT% %DOWNSTREAM_WIRE_BYTES_RECEIVED%"));
  raiseEventUpstreamConnected(0);
  Buffer::OwnedImpl upData("bye");
  upstream_callbacks_->onUpstreamData(upData, false);
  Buffer::OwnedImpl downData("hiya");
  filter_->onData(downData, false);
  Buffer::OwnedImpl noneData("");
  filter_->onData(noneData, false);

  filter_callbacks_.connection_.raiseEvent(Network::ConnectionEvent::RemoteClose);
  filter_.reset();
  EXPECT_EQ(access_log_data_, "4 3 3 4");
}

// Test that access log fields %UPSTREAM_HOST% and %UPSTREAM_CLUSTER% are correctly logged with the
// observability name.
TEST_P(TcpProxyTest, AccessLogUpstreamHost) {
  setup(1, accessLogConfig("%UPSTREAM_HOST% %UPSTREAM_CLUSTER%"));
  raiseEventUpstreamConnected(0);
  filter_callbacks_.connection_.raiseEvent(Network::ConnectionEvent::RemoteClose);
  filter_.reset();
  EXPECT_EQ(access_log_data_, "127.0.0.1:80 observability_name");
}

// Test that access log field %UPSTREAM_LOCAL_ADDRESS% is correctly logged.
TEST_P(TcpProxyTest, AccessLogUpstreamLocalAddress) {
  setup(1, accessLogConfig("%UPSTREAM_LOCAL_ADDRESS%"));
  raiseEventUpstreamConnected(0);
  filter_callbacks_.connection_.raiseEvent(Network::ConnectionEvent::RemoteClose);
  filter_.reset();
  EXPECT_EQ(access_log_data_, "2.2.2.2:50000");
}

// Test that access log fields %DOWNSTREAM_PEER_URI_SAN% is correctly logged.
TEST_P(TcpProxyTest, AccessLogPeerUriSan) {
  filter_callbacks_.connection_.stream_info_.downstream_connection_info_provider_->setLocalAddress(
      Network::Utility::resolveUrl("tcp://1.1.1.2:20000"));
  filter_callbacks_.connection_.stream_info_.downstream_connection_info_provider_->setRemoteAddress(
      Network::Utility::resolveUrl("tcp://1.1.1.1:40000"));

  const std::vector<std::string> uriSan{"someSan"};
  auto mockConnectionInfo = std::make_shared<Ssl::MockConnectionInfo>();
  EXPECT_CALL(*mockConnectionInfo, uriSanPeerCertificate()).WillOnce(Return(uriSan));
  EXPECT_CALL(filter_callbacks_.connection_, ssl()).WillRepeatedly(Return(mockConnectionInfo));

  setup(1, accessLogConfig("%DOWNSTREAM_PEER_URI_SAN%"));
  filter_callbacks_.connection_.raiseEvent(Network::ConnectionEvent::RemoteClose);
  filter_.reset();
  EXPECT_EQ(access_log_data_, "someSan");
}

// Test that access log fields %DOWNSTREAM_TLS_SESSION_ID% is correctly logged.
TEST_P(TcpProxyTest, AccessLogTlsSessionId) {
  filter_callbacks_.connection_.stream_info_.downstream_connection_info_provider_->setLocalAddress(
      Network::Utility::resolveUrl("tcp://1.1.1.2:20000"));
  filter_callbacks_.connection_.stream_info_.downstream_connection_info_provider_->setRemoteAddress(
      Network::Utility::resolveUrl("tcp://1.1.1.1:40000"));

  const std::string tlsSessionId{
      "D62A523A65695219D46FE1FFE285A4C371425ACE421B110B5B8D11D3EB4D5F0B"};
  auto mockConnectionInfo = std::make_shared<Ssl::MockConnectionInfo>();
  EXPECT_CALL(*mockConnectionInfo, sessionId()).WillOnce(ReturnRef(tlsSessionId));
  EXPECT_CALL(filter_callbacks_.connection_, ssl()).WillRepeatedly(Return(mockConnectionInfo));

  setup(1, accessLogConfig("%DOWNSTREAM_TLS_SESSION_ID%"));
  filter_callbacks_.connection_.raiseEvent(Network::ConnectionEvent::RemoteClose);
  filter_.reset();
  EXPECT_EQ(access_log_data_, "D62A523A65695219D46FE1FFE285A4C371425ACE421B110B5B8D11D3EB4D5F0B");
}

// Test that access log fields %DOWNSTREAM_REMOTE_ADDRESS_WITHOUT_PORT% and
// %DOWNSTREAM_LOCAL_ADDRESS% are correctly logged.
TEST_P(TcpProxyTest, AccessLogDownstreamAddress) {
  filter_callbacks_.connection_.stream_info_.downstream_connection_info_provider_->setLocalAddress(
      Network::Utility::resolveUrl("tcp://1.1.1.2:20000"));
  filter_callbacks_.connection_.stream_info_.downstream_connection_info_provider_->setRemoteAddress(
      Network::Utility::resolveUrl("tcp://1.1.1.1:40000"));
  setup(1, accessLogConfig("%DOWNSTREAM_REMOTE_ADDRESS_WITHOUT_PORT% %DOWNSTREAM_LOCAL_ADDRESS%"));
  filter_callbacks_.connection_.raiseEvent(Network::ConnectionEvent::RemoteClose);
  filter_.reset();
  EXPECT_EQ(access_log_data_, "1.1.1.1 1.1.1.2:20000");
}

// Test that intermediate log entry by field %ACCESS_LOG_TYPE%.
TEST_P(TcpProxyTest, IntermediateLogEntry) {
  auto config = accessLogConfig("%ACCESS_LOG_TYPE%");
  config.mutable_access_log_options()->mutable_access_log_flush_interval()->set_seconds(1);
  config.mutable_idle_timeout()->set_seconds(0);

  auto* flush_timer = new NiceMock<Event::MockTimer>(&filter_callbacks_.connection_.dispatcher_);
  EXPECT_CALL(*flush_timer, enableTimer(std::chrono::milliseconds(1000), _));

  setup(1, config);
  raiseEventUpstreamConnected(0);

  // The timer will be enabled cyclically.
  EXPECT_CALL(*flush_timer, enableTimer(std::chrono::milliseconds(1000), _));
  filter_callbacks_.connection_.stream_info_.downstream_bytes_meter_->addWireBytesReceived(10);
  EXPECT_CALL(*mock_access_logger_, log(_, _))
      .WillOnce(Invoke([](const Formatter::HttpFormatterContext& log_context,
                          const StreamInfo::StreamInfo& stream_info) {
        EXPECT_EQ(log_context.accessLogType(), AccessLog::AccessLogType::TcpPeriodic);

        EXPECT_EQ(stream_info.getDownstreamBytesMeter()->wireBytesReceived(), 10);
        EXPECT_THAT(stream_info.getDownstreamBytesMeter()->bytesAtLastDownstreamPeriodicLog(),
                    testing::IsNull());
      }));
  flush_timer->invokeCallback();

  // No valid duration until the connection is closed.
  EXPECT_EQ(access_log_data_.value(), AccessLogType_Name(AccessLog::AccessLogType::TcpPeriodic));

  filter_callbacks_.connection_.stream_info_.downstream_bytes_meter_->addWireBytesReceived(9);
  EXPECT_CALL(*mock_access_logger_, log(_, _))
      .WillOnce(Invoke([](const Formatter::HttpFormatterContext& log_context,
                          const StreamInfo::StreamInfo& stream_info) {
        EXPECT_EQ(log_context.accessLogType(), AccessLog::AccessLogType::TcpPeriodic);

        EXPECT_EQ(stream_info.getDownstreamBytesMeter()->wireBytesReceived(), 19);
        EXPECT_EQ(stream_info.getDownstreamBytesMeter()
                      ->bytesAtLastDownstreamPeriodicLog()
                      ->wire_bytes_received,
                  10);
      }));
  EXPECT_CALL(*flush_timer, enableTimer(std::chrono::milliseconds(1000), _));
  flush_timer->invokeCallback();

  EXPECT_CALL(*mock_access_logger_, log(_, _))
      .WillOnce(Invoke(
          [](const Formatter::HttpFormatterContext& log_context, const StreamInfo::StreamInfo&) {
            EXPECT_EQ(log_context.accessLogType(), AccessLog::AccessLogType::TcpConnectionEnd);
          }));

  filter_callbacks_.connection_.raiseEvent(Network::ConnectionEvent::RemoteClose);
  filter_.reset();

  EXPECT_EQ(access_log_data_.value(),
            AccessLogType_Name(AccessLog::AccessLogType::TcpConnectionEnd));
}

TEST_P(TcpProxyTest, TestAccessLogOnUpstreamConnected) {
  auto config = accessLogConfig("%UPSTREAM_HOST% %ACCESS_LOG_TYPE%");
  config.mutable_access_log_options()->set_flush_access_log_on_connected(true);

  setup(1, config);
  raiseEventUpstreamConnected(0);

  // Default access log will only be flushed after the stream is closed.
  // Passing the following check makes sure that the access log was flushed
  // before the stream was closed.
  EXPECT_EQ(access_log_data_.value(),
            absl::StrCat("127.0.0.1:80 ",
                         AccessLogType_Name(AccessLog::AccessLogType::TcpUpstreamConnected)));

  filter_callbacks_.connection_.raiseEvent(Network::ConnectionEvent::RemoteClose);
  filter_.reset();

  EXPECT_EQ(access_log_data_.value(),
            absl::StrCat("127.0.0.1:80 ",
                         AccessLogType_Name(AccessLog::AccessLogType::TcpConnectionEnd)));
}

TEST_P(TcpProxyTest, AccessLogUpstreamSSLConnection) {
  setup(1);

  NiceMock<StreamInfo::MockStreamInfo> stream_info;
  const std::string session_id = "D62A523A65695219D46FE1FFE285A4C371425ACE421B110B5B8D11D3EB4D5F0B";
  auto ssl_info = std::make_shared<Ssl::MockConnectionInfo>();
  EXPECT_CALL(*ssl_info, sessionId()).WillRepeatedly(ReturnRef(session_id));
  stream_info.downstream_connection_info_provider_->setSslConnection(ssl_info);
  EXPECT_CALL(*upstream_connections_.at(0), streamInfo()).WillRepeatedly(ReturnRef(stream_info));

  raiseEventUpstreamConnected(0);
  ASSERT_NE(nullptr, filter_->getStreamInfo().upstreamInfo()->upstreamSslConnection());
  EXPECT_EQ(session_id,
            filter_->getStreamInfo().upstreamInfo()->upstreamSslConnection()->sessionId());
}

// Tests that upstream flush works properly with no idle timeout configured.
TEST_P(TcpProxyTest, UpstreamFlushNoTimeout) {
  setup(1);
  raiseEventUpstreamConnected(0);

  EXPECT_CALL(*upstream_connections_.at(0), close(Network::ConnectionCloseType::FlushWrite, _))
      .WillOnce(Return()); // Cancel default action of raising LocalClose
  EXPECT_CALL(*upstream_connections_.at(0), state())
      .WillOnce(Return(Network::Connection::State::Closing));
  filter_callbacks_.connection_.raiseEvent(Network::ConnectionEvent::RemoteClose);
  filter_.reset();

  EXPECT_EQ(1U, config_->stats().upstream_flush_active_.value());

  // Send some bytes; no timeout configured so this should be a no-op (not a crash).
  upstream_connections_.at(0)->raiseBytesSentCallbacks(1);

  // Simulate flush complete.
  upstream_callbacks_->onEvent(Network::ConnectionEvent::LocalClose);
  EXPECT_EQ(1U, config_->stats().upstream_flush_total_.value());
  EXPECT_EQ(0U, config_->stats().upstream_flush_active_.value());
}

// Tests that upstream flush works with an idle timeout configured, but the connection
// finishes draining before the timer expires.
TEST_P(TcpProxyTest, UpstreamFlushTimeoutConfigured) {
  envoy::extensions::filters::network::tcp_proxy::v3::TcpProxy config = defaultConfig();
  config.mutable_idle_timeout()->set_seconds(1);
  setup(1, config);

  NiceMock<Event::MockTimer>* idle_timer =
      new NiceMock<Event::MockTimer>(&filter_callbacks_.connection_.dispatcher_);
  EXPECT_CALL(*idle_timer, enableTimer(_, _));
  raiseEventUpstreamConnected(0);

  EXPECT_CALL(*upstream_connections_.at(0), close(Network::ConnectionCloseType::FlushWrite, _))
      .WillOnce(Return()); // Cancel default action of raising LocalClose
  EXPECT_CALL(*upstream_connections_.at(0), state())
      .WillOnce(Return(Network::Connection::State::Closing));
  filter_callbacks_.connection_.raiseEvent(Network::ConnectionEvent::RemoteClose);

  filter_.reset();
  EXPECT_EQ(1U, config_->stats().upstream_flush_active_.value());

  EXPECT_CALL(*idle_timer, enableTimer(std::chrono::milliseconds(1000), _));
  upstream_connections_.at(0)->raiseBytesSentCallbacks(1);

  // Simulate flush complete.
  EXPECT_CALL(*idle_timer, disableTimer());
  upstream_callbacks_->onEvent(Network::ConnectionEvent::LocalClose);
  EXPECT_EQ(1U, config_->stats().upstream_flush_total_.value());
  EXPECT_EQ(0U, config_->stats().upstream_flush_active_.value());
  EXPECT_EQ(0U, config_->stats().idle_timeout_.value());
}

// Tests that upstream flush closes the connection when the idle timeout fires.
TEST_P(TcpProxyTest, UpstreamFlushTimeoutExpired) {
  envoy::extensions::filters::network::tcp_proxy::v3::TcpProxy config = defaultConfig();
  config.mutable_idle_timeout()->set_seconds(1);
  setup(1, config);

  NiceMock<Event::MockTimer>* idle_timer =
      new NiceMock<Event::MockTimer>(&filter_callbacks_.connection_.dispatcher_);
  EXPECT_CALL(*idle_timer, enableTimer(_, _));
  raiseEventUpstreamConnected(0);

  EXPECT_CALL(*upstream_connections_.at(0), close(Network::ConnectionCloseType::FlushWrite, _))
      .WillOnce(Return()); // Cancel default action of raising LocalClose
  EXPECT_CALL(*upstream_connections_.at(0), state())
      .WillOnce(Return(Network::Connection::State::Closing));
  filter_callbacks_.connection_.raiseEvent(Network::ConnectionEvent::RemoteClose);

  filter_.reset();
  EXPECT_EQ(1U, config_->stats().upstream_flush_active_.value());

  EXPECT_CALL(*upstream_connections_.at(0), close(Network::ConnectionCloseType::NoFlush));
  idle_timer->invokeCallback();
  EXPECT_EQ(1U, config_->stats().upstream_flush_total_.value());
  EXPECT_EQ(0U, config_->stats().upstream_flush_active_.value());
  EXPECT_EQ(1U, config_->stats().idle_timeout_.value());
}

// Tests that upstream flush will close a connection if it reads data from the upstream
// connection after the downstream connection is closed (nowhere to send it).
TEST_P(TcpProxyTest, UpstreamFlushReceiveUpstreamData) {
  setup(1);
  raiseEventUpstreamConnected(0);

  EXPECT_CALL(*upstream_connections_.at(0), close(Network::ConnectionCloseType::FlushWrite, _))
      .WillOnce(Return()); // Cancel default action of raising LocalClose
  EXPECT_CALL(*upstream_connections_.at(0), state())
      .WillOnce(Return(Network::Connection::State::Closing));
  filter_callbacks_.connection_.raiseEvent(Network::ConnectionEvent::RemoteClose);
  filter_.reset();

  EXPECT_EQ(1U, config_->stats().upstream_flush_active_.value());

  // Send some bytes; no timeout configured so this should be a no-op (not a crash).
  Buffer::OwnedImpl buffer("a");
  EXPECT_CALL(*upstream_connections_.at(0), close(Network::ConnectionCloseType::NoFlush));
  upstream_callbacks_->onUpstreamData(buffer, false);
}

TEST_P(TcpProxyTest, UpstreamSocketOptionsReturnedEmpty) {
  setup(1);
  auto options = filter_->upstreamSocketOptions();
  EXPECT_EQ(options, nullptr);
}

TEST_P(TcpProxyTest, TcpProxySetRedirectRecordsToUpstream) {
  setup(1, true);
  EXPECT_TRUE(filter_->upstreamSocketOptions());
  auto iterator = std::find_if(
      filter_->upstreamSocketOptions()->begin(), filter_->upstreamSocketOptions()->end(),
      [this](std::shared_ptr<const Network::Socket::Option> opt) {
        NiceMock<Network::MockConnectionSocket> dummy_socket;
        bool has_value = opt->getOptionDetails(dummy_socket,
                                               envoy::config::core::v3::SocketOption::STATE_PREBIND)
                             .has_value();
        return has_value &&
               opt->getOptionDetails(dummy_socket,
                                     envoy::config::core::v3::SocketOption::STATE_PREBIND)
                       .value()
                       .value_ == redirect_records_data_;
      });
  EXPECT_TRUE(iterator != filter_->upstreamSocketOptions()->end());
}

// Tests that downstream connection can access upstream connections filter state.
TEST_P(TcpProxyTest, ShareFilterState) {
  setup(1);

  upstream_connections_.at(0)->streamInfo().filterState()->setData(
      "envoy.tcp_proxy.cluster", std::make_unique<PerConnectionCluster>("filter_state_cluster"),
      StreamInfo::FilterState::StateType::Mutable, StreamInfo::FilterState::LifeSpan::Connection);
  raiseEventUpstreamConnected(0);
  EXPECT_EQ("filter_state_cluster",
            filter_callbacks_.connection_.streamInfo()
                .upstreamInfo()
                ->upstreamFilterState()
                ->getDataReadOnly<PerConnectionCluster>("envoy.tcp_proxy.cluster")
                ->value());
}

// Tests that filter callback can access downstream and upstream address and ssl properties.
TEST_P(TcpProxyTest, AccessDownstreamAndUpstreamProperties) {
  setup(1);

  raiseEventUpstreamConnected(0);
  EXPECT_EQ(filter_callbacks_.connection().streamInfo().downstreamAddressProvider().sslConnection(),
            filter_callbacks_.connection().ssl());
  EXPECT_EQ(
      filter_callbacks_.connection().streamInfo().upstreamInfo()->upstreamLocalAddress().get(),
      upstream_connections_.at(0)->streamInfo().downstreamAddressProvider().localAddress().get());
  EXPECT_EQ(filter_callbacks_.connection().streamInfo().upstreamInfo()->upstreamSslConnection(),
            upstream_connections_.at(0)->streamInfo().downstreamAddressProvider().sslConnection());
}

TEST_P(TcpProxyTest, PickClusterOnUpstreamFailure) {
  auto config = defaultConfig();
  set2Cluster(config);
  config.mutable_max_connect_attempts()->set_value(2);

  // The random number lead into picking the first one in the weighted clusters.
  EXPECT_CALL(factory_context_.server_factory_context_.api_.random_, random()).WillOnce(Return(0));
  EXPECT_CALL(factory_context_.server_factory_context_.cluster_manager_,
              getThreadLocalCluster("fake_cluster_0"))
      .WillOnce(
          Return(&factory_context_.server_factory_context_.cluster_manager_.thread_local_cluster_));

  setup(1, config);

  // The random number lead into picking the second cluster.
  EXPECT_CALL(factory_context_.server_factory_context_.api_.random_, random()).WillOnce(Return(1));

  EXPECT_CALL(factory_context_.server_factory_context_.cluster_manager_,
              getThreadLocalCluster("fake_cluster_1"))
      .WillOnce(
          Return(&factory_context_.server_factory_context_.cluster_manager_.thread_local_cluster_));

  raiseEventUpstreamConnectFailed(0, ConnectionPool::PoolFailureReason::LocalConnectionFailure);
  EXPECT_EQ(0U, factory_context_.server_factory_context_.cluster_manager_.thread_local_cluster_
                    .cluster_.info_->stats_store_.counter("upstream_cx_connect_attempts_exceeded")
                    .value());
}

// Verify that odcds callback does not re-pick cluster. Upstream connect failure does.
TEST_P(TcpProxyTest, OnDemandCallbackStickToTheSelectedCluster) {
  auto config = onDemandConfig();
  set2Cluster(config);
  config.mutable_max_connect_attempts()->set_value(2);
  mock_odcds_api_handle_ = Upstream::MockOdCdsApiHandle::create().release();

  // The random number lead to select the first one in the weighted clusters.
  EXPECT_CALL(factory_context_.server_factory_context_.api_.random_, random()).WillOnce(Return(0));

  // The first cluster is requested 2 times.
  EXPECT_CALL(factory_context_.server_factory_context_.cluster_manager_,
              getThreadLocalCluster("fake_cluster_0"))
      // Invoked on new connection. Null is returned which would trigger on demand.
      .WillOnce(Return(nullptr))
      // Invoked in the callback of on demand look up. The cluster is ready upon callback.
      .WillOnce(
          Return(&factory_context_.server_factory_context_.cluster_manager_.thread_local_cluster_))
      .RetiresOnSaturation();

  Upstream::ClusterDiscoveryCallbackPtr cluster_discovery_callback;
  EXPECT_CALL(*mock_odcds_api_handle_, requestOnDemandClusterDiscovery("fake_cluster_0", _, _))
      .WillOnce(Invoke([&](auto&&, auto&& cb, auto&&) {
        cluster_discovery_callback = std::move(cb);
        return std::make_unique<Upstream::MockClusterDiscoveryCallbackHandle>();
      }));

  setup(1, config);

  // When the on-demand look up callback is invoked, the target cluster should not change.
  // The behavior is verified by checking the random() which is used during cluster re-pick.
  EXPECT_CALL(factory_context_.server_factory_context_.api_.random_, random()).Times(0);
  std::invoke(*cluster_discovery_callback, Upstream::ClusterDiscoveryStatus::Available);

  // Start to raise connect failure.

  // random() is raised in the cluster pick. `fake_cluster_1` will be picked.
  EXPECT_CALL(factory_context_.server_factory_context_.api_.random_, random()).WillOnce(Return(1));

  EXPECT_CALL(factory_context_.server_factory_context_.cluster_manager_,
              getThreadLocalCluster("fake_cluster_1"))
      // Invoked on connect attempt. Null is returned which would trigger on demand.
      .WillOnce(Return(nullptr))
      .RetiresOnSaturation();

  EXPECT_CALL(*mock_odcds_api_handle_, requestOnDemandClusterDiscovery("fake_cluster_1", _, _))
      .WillOnce(Invoke([&](auto&&, auto&&, auto&&) {
        return std::make_unique<Upstream::MockClusterDiscoveryCallbackHandle>();
      }));

  raiseEventUpstreamConnectFailed(0, ConnectionPool::PoolFailureReason::LocalConnectionFailure);
  EXPECT_EQ(0U, factory_context_.server_factory_context_.cluster_manager_.thread_local_cluster_
                    .cluster_.info_->stats_store_.counter("upstream_cx_connect_attempts_exceeded")
                    .value());

  EXPECT_CALL(filter_callbacks_.connection_, close(_, _));
  std::invoke(*cluster_discovery_callback, Upstream::ClusterDiscoveryStatus::Missing);
}

// Verify the on demand api is not invoked when the target thread local cluster is present.
TEST_P(TcpProxyTest, OdcdsIsIgnoredIfClusterExists) {
  auto config = onDemandConfig();

  setup(1, config);
  raiseEventUpstreamConnected(0);

  Buffer::OwnedImpl buffer("hello");
  EXPECT_CALL(*upstream_connections_.at(0), write(BufferEqual(&buffer), false));
  filter_->onData(buffer, false);

  Buffer::OwnedImpl response("world");
  EXPECT_CALL(filter_callbacks_.connection_, write(BufferEqual(&response), _));
  upstream_callbacks_->onUpstreamData(response, false);

  EXPECT_CALL(filter_callbacks_.connection_, close(Network::ConnectionCloseType::FlushWrite));
  upstream_callbacks_->onEvent(Network::ConnectionEvent::RemoteClose);
}

// Verify the on demand request is cancelled if the tcp downstream connection is closed.
TEST_P(TcpProxyTest, OdcdsCancelIfConnectionClose) {
  auto config = onDemandConfig();
  mock_odcds_api_handle_ = Upstream::MockOdCdsApiHandle::create().release();

  // To trigger the on demand request, we enforce the first call to getThreadLocalCluster returning
  // no cluster.
  EXPECT_CALL(factory_context_.server_factory_context_.cluster_manager_,
              getThreadLocalCluster("fake_cluster"))
      .WillOnce(Return(nullptr))
      .RetiresOnSaturation();

  EXPECT_CALL(*mock_odcds_api_handle_, requestOnDemandClusterDiscovery("fake_cluster", _, _))
      .WillOnce(Invoke([&](auto&&, auto&&, auto&&) {
        return std::make_unique<Upstream::MockClusterDiscoveryCallbackHandle>();
      }));
  setup(0, config);
  EXPECT_EQ(Network::FilterStatus::StopIteration, filter_->onNewConnection());

  filter_callbacks_.connection_.raiseEvent(Network::ConnectionEvent::LocalClose);
}

// Verify a request can be served after a successful on demand cluster request.
TEST_P(TcpProxyTest, OdcdsBasicDownstreamLocalClose) {
  auto config = onDemandConfig();
  mock_odcds_api_handle_ = Upstream::MockOdCdsApiHandle::create().release();

  // To trigger the on demand request, we enforce the first call to getThreadLocalCluster returning
  // no cluster.
  EXPECT_CALL(factory_context_.server_factory_context_.cluster_manager_,
              getThreadLocalCluster("fake_cluster"))
      .WillOnce(Return(nullptr))
      .WillOnce(
          Return(&factory_context_.server_factory_context_.cluster_manager_.thread_local_cluster_))
      .RetiresOnSaturation();

  timeSystem().advanceTimeWait(std::chrono::microseconds(20));
  Upstream::ClusterDiscoveryCallbackPtr cluster_discovery_callback;
  EXPECT_CALL(*mock_odcds_api_handle_, requestOnDemandClusterDiscovery("fake_cluster", _, _))
      .WillOnce(Invoke([&](auto&&, auto&& cb, auto&&) {
        cluster_discovery_callback = std::move(cb);
        return std::make_unique<Upstream::MockClusterDiscoveryCallbackHandle>();
      }));

  setup(1, config);
  std::invoke(*cluster_discovery_callback, Upstream::ClusterDiscoveryStatus::Available);
  timeSystem().advanceTimeWait(std::chrono::microseconds(10));

  raiseEventUpstreamConnected(0);
  const absl::optional<std::chrono::nanoseconds> upstream_connection_establishment_latency =
      filter_->getStreamInfo().upstreamInfo()->upstreamTiming().connectionPoolCallbackLatency();
  ASSERT_TRUE(upstream_connection_establishment_latency.has_value());
  // OdCds resolution time isn't included in time to connect to upstream.
  EXPECT_EQ(std::chrono::microseconds(10), upstream_connection_establishment_latency.value());

  Buffer::OwnedImpl buffer("hello");
  EXPECT_CALL(*upstream_connections_.at(0), write(BufferEqual(&buffer), _));
  filter_->onData(buffer, false);

  Buffer::OwnedImpl response("world");
  EXPECT_CALL(filter_callbacks_.connection_, write(BufferEqual(&response), _));
  upstream_callbacks_->onUpstreamData(response, false);

  EXPECT_CALL(*upstream_connections_.at(0), close(Network::ConnectionCloseType::NoFlush, _));
  filter_callbacks_.connection_.raiseEvent(Network::ConnectionEvent::LocalClose);
}

// Verify the connection is closed after the cluster missing callback is triggered.
TEST_P(TcpProxyTest, OdcdsClusterMissingCauseConnectionClose) {
  auto config = onDemandConfig();
  mock_odcds_api_handle_ = Upstream::MockOdCdsApiHandle::create().release();

  EXPECT_CALL(factory_context_.server_factory_context_.cluster_manager_,
              getThreadLocalCluster("fake_cluster"))
      .WillOnce(Return(nullptr))
      .RetiresOnSaturation();

  Upstream::ClusterDiscoveryCallbackPtr cluster_discovery_callback;
  EXPECT_CALL(*mock_odcds_api_handle_, requestOnDemandClusterDiscovery("fake_cluster", _, _))
      .WillOnce(Invoke([&](auto&&, auto&& cb, auto&&) {
        cluster_discovery_callback = std::move(cb);
        return std::make_unique<Upstream::MockClusterDiscoveryCallbackHandle>();
      }));

  setup(0, config);
  EXPECT_EQ(Network::FilterStatus::StopIteration, filter_->onNewConnection());

  EXPECT_CALL(filter_callbacks_.connection_, close(_, _));
  std::invoke(*cluster_discovery_callback, Upstream::ClusterDiscoveryStatus::Missing);

  // No upstream connection was attempted, so no latency should be recorded.
  const absl::optional<std::chrono::nanoseconds> upstream_connection_establishment_latency =
      filter_->getStreamInfo().upstreamInfo()->upstreamTiming().connectionPoolCallbackLatency();
  ASSERT_FALSE(upstream_connection_establishment_latency.has_value());
}

// Test that upstream transport failure message is reflected in access logs.
TEST_P(TcpProxyTest, UpstreamConnectFailureStreamInfoAccessLog) {
  envoy::extensions::filters::network::tcp_proxy::v3::TcpProxy config = defaultConfig();

  setup(1, accessLogConfig("%UPSTREAM_TRANSPORT_FAILURE_REASON%"));

  raiseEventUpstreamConnectFailed(0, ConnectionPool::PoolFailureReason::LocalConnectionFailure,
                                  "test_transport_failure");

  EXPECT_EQ(filter_->getStreamInfo().upstreamInfo()->upstreamTransportFailureReason(),
            "test_transport_failure");

  filter_.reset();
  EXPECT_EQ(access_log_data_, "test_transport_failure");
}

// Test that call to tcp_proxy filter's startUpstreamSecureTransport results
// in upstream's startUpstreamSecureTransport call.
TEST_P(TcpProxyTest, UpstreamStartSecureTransport) {
  envoy::extensions::filters::network::tcp_proxy::v3::TcpProxy config = defaultConfig();

  setup(1, config);
  raiseEventUpstreamConnected(0);
  EXPECT_CALL(*upstream_connections_.at(0), startSecureTransport);
  filter_->startUpstreamSecureTransport();
}

<<<<<<< HEAD
INSTANTIATE_TEST_SUITE_P(WithOrWithoutUpstream, TcpProxyTest, ::testing::Bool());
=======
TEST(PerConnectionCluster, ObjectFactory) {
  const std::string name = "envoy.tcp_proxy.cluster";
  auto* factory =
      Registry::FactoryRegistry<StreamInfo::FilterState::ObjectFactory>::getFactory(name);
  ASSERT_NE(nullptr, factory);
  EXPECT_EQ(name, factory->name());
  const std::string cluster = "per_connection_cluster";
  auto object = factory->createFromBytes(cluster);
  ASSERT_NE(nullptr, object);
  EXPECT_EQ(cluster, object->serializeAsString());
}
>>>>>>> 12e928ce

} // namespace
} // namespace TcpProxy
} // namespace Envoy<|MERGE_RESOLUTION|>--- conflicted
+++ resolved
@@ -223,14 +223,9 @@
 }
 
 // Test nothing bad happens if an invalid factory is configured.
-<<<<<<< HEAD
 TEST_P(TcpProxyTest, BadFactory) {
-  auto& info = factory_context_.cluster_manager_.thread_local_cluster_.cluster_.info_;
-=======
-TEST_F(TcpProxyTest, BadFactory) {
   auto& info = factory_context_.server_factory_context_.cluster_manager_.thread_local_cluster_
                    .cluster_.info_;
->>>>>>> 12e928ce
   info->upstream_config_ = std::make_unique<envoy::config::core::v3::TypedExtensionConfig>();
   // The HTTP Generic connection pool is not a valid type for TCP upstreams.
   envoy::extensions::upstreams::http::generic::v3::GenericConnectionPoolProto generic_config;
@@ -1499,9 +1494,8 @@
   filter_->startUpstreamSecureTransport();
 }
 
-<<<<<<< HEAD
 INSTANTIATE_TEST_SUITE_P(WithOrWithoutUpstream, TcpProxyTest, ::testing::Bool());
-=======
+
 TEST(PerConnectionCluster, ObjectFactory) {
   const std::string name = "envoy.tcp_proxy.cluster";
   auto* factory =
@@ -1513,7 +1507,6 @@
   ASSERT_NE(nullptr, object);
   EXPECT_EQ(cluster, object->serializeAsString());
 }
->>>>>>> 12e928ce
 
 } // namespace
 } // namespace TcpProxy

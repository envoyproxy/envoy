#include <chrono>
#include <cstdint>
#include <memory>
#include <string>
#include <utility>
#include <vector>

#include "envoy/config/accesslog/v3/accesslog.pb.h"
#include "envoy/extensions/access_loggers/file/v3/file.pb.h"
#include "envoy/extensions/filters/network/tcp_proxy/v3/tcp_proxy.pb.h"
#include "envoy/extensions/filters/network/tcp_proxy/v3/tcp_proxy.pb.validate.h"
#include "envoy/extensions/upstreams/http/generic/v3/generic_connection_pool.pb.h"
#include "envoy/extensions/upstreams/tcp/generic/v3/generic_connection_pool.pb.h"

#include "common/buffer/buffer_impl.h"
#include "common/network/address_impl.h"
#include "common/network/application_protocol.h"
#include "common/network/socket_option_factory.h"
#include "common/network/transport_socket_options_impl.h"
#include "common/network/upstream_server_name.h"
#include "common/network/upstream_socket_options_filter_state.h"
#include "common/network/win32_redirect_records_option_impl.h"
#include "common/router/metadatamatchcriteria_impl.h"
#include "common/tcp_proxy/tcp_proxy.h"
#include "common/upstream/upstream_impl.h"

#include "extensions/access_loggers/well_known_names.h"

#include "test/common/tcp_proxy/tcp_proxy_test_base.h"
#include "test/common/upstream/utility.h"
#include "test/mocks/buffer/mocks.h"
#include "test/mocks/network/mocks.h"
#include "test/mocks/runtime/mocks.h"
#include "test/mocks/server/factory_context.h"
#include "test/mocks/server/instance.h"
#include "test/mocks/ssl/mocks.h"
#include "test/mocks/stream_info/mocks.h"
#include "test/mocks/tcp/mocks.h"
#include "test/mocks/upstream/host.h"
#include "test/test_common/test_runtime.h"
#include "test/test_common/utility.h"

#include "gmock/gmock.h"
#include "gtest/gtest.h"

namespace Envoy {
namespace TcpProxy {

namespace {

using ::testing::_;
using ::testing::DoAll;
using ::testing::Invoke;
using ::testing::InvokeWithoutArgs;
using ::testing::NiceMock;
using ::testing::Return;
using ::testing::ReturnPointee;
using ::testing::ReturnRef;
using ::testing::SaveArg;

class TcpProxyTest : public TcpProxyTestBase {
public:
<<<<<<< HEAD
  using TcpProxyTestBase::setup;
  void setup(uint32_t connections,
             const envoy::extensions::filters::network::tcp_proxy::v3::TcpProxy& config) override {
=======
  TcpProxyTest() {
    ON_CALL(*factory_context_.access_log_manager_.file_, write(_))
        .WillByDefault(SaveArg<0>(&access_log_data_));
    ON_CALL(filter_callbacks_.connection_.stream_info_, onUpstreamHostSelected(_))
        .WillByDefault(Invoke(
            [this](Upstream::HostDescriptionConstSharedPtr host) { upstream_host_ = host; }));
    ON_CALL(filter_callbacks_.connection_.stream_info_, upstreamHost())
        .WillByDefault(ReturnPointee(&upstream_host_));
    ON_CALL(filter_callbacks_.connection_.stream_info_, setUpstreamClusterInfo(_))
        .WillByDefault(Invoke([this](const Upstream::ClusterInfoConstSharedPtr& cluster_info) {
          upstream_cluster_ = cluster_info;
        }));
    ON_CALL(filter_callbacks_.connection_.stream_info_, upstreamClusterInfo())
        .WillByDefault(ReturnPointee(&upstream_cluster_));
    factory_context_.cluster_manager_.initializeThreadLocalClusters({"fake_cluster"});
  }

  ~TcpProxyTest() override {
    if (filter_ != nullptr) {
      filter_callbacks_.connection_.raiseEvent(Network::ConnectionEvent::RemoteClose);
    }
  }

  void configure(const envoy::extensions::filters::network::tcp_proxy::v3::TcpProxy& config) {
    config_ = std::make_shared<Config>(config, factory_context_);
  }

  envoy::extensions::filters::network::tcp_proxy::v3::TcpProxy defaultConfig() {
    envoy::extensions::filters::network::tcp_proxy::v3::TcpProxy config;
    config.set_stat_prefix("name");
    auto* route = config.mutable_hidden_envoy_deprecated_deprecated_v1()->mutable_routes()->Add();
    route->set_cluster("fake_cluster");
    return config;
  }

  // Return the default config, plus one file access log with the specified format
  envoy::extensions::filters::network::tcp_proxy::v3::TcpProxy
  accessLogConfig(const std::string& access_log_format) {
    envoy::extensions::filters::network::tcp_proxy::v3::TcpProxy config = defaultConfig();
    envoy::config::accesslog::v3::AccessLog* access_log = config.mutable_access_log()->Add();
    access_log->set_name(Extensions::AccessLoggers::AccessLogNames::get().File);
    envoy::extensions::access_loggers::file::v3::FileAccessLog file_access_log;
    file_access_log.set_path("unused");
    file_access_log.mutable_log_format()->mutable_text_format_source()->set_inline_string(
        access_log_format);
    access_log->mutable_typed_config()->PackFrom(file_access_log);
    return config;
  }

  void setup(uint32_t connections, bool set_redirect_records,
             const envoy::extensions::filters::network::tcp_proxy::v3::TcpProxy& config) {
>>>>>>> 76286f61
    configure(config);
    upstream_local_address_ = Network::Utility::resolveUrl("tcp://2.2.2.2:50000");
    upstream_remote_address_ = Network::Utility::resolveUrl("tcp://127.0.0.1:80");
    for (uint32_t i = 0; i < connections; i++) {
      upstream_connections_.push_back(std::make_unique<NiceMock<Network::MockClientConnection>>());
      upstream_connection_data_.push_back(
          std::make_unique<NiceMock<Tcp::ConnectionPool::MockConnectionData>>());
      ON_CALL(*upstream_connection_data_.back(), connection())
          .WillByDefault(ReturnRef(*upstream_connections_.back()));
      upstream_hosts_.push_back(std::make_shared<NiceMock<Upstream::MockHost>>());
      conn_pool_handles_.push_back(
          std::make_unique<NiceMock<Envoy::ConnectionPool::MockCancellable>>());
      ON_CALL(*upstream_hosts_.at(i), address()).WillByDefault(Return(upstream_remote_address_));
      upstream_connections_.at(i)->stream_info_.downstream_address_provider_->setLocalAddress(
          upstream_local_address_);
      EXPECT_CALL(*upstream_connections_.at(i), dispatcher())
          .WillRepeatedly(ReturnRef(filter_callbacks_.connection_.dispatcher_));
    }

    {
      testing::InSequence sequence;
      for (uint32_t i = 0; i < connections; i++) {
        EXPECT_CALL(factory_context_.cluster_manager_.thread_local_cluster_, tcpConnPool(_, _))
            .WillOnce(Return(&conn_pool_))
            .RetiresOnSaturation();
        EXPECT_CALL(conn_pool_, newConnection(_))
            .WillOnce(Invoke(
                [=](Tcp::ConnectionPool::Callbacks& cb) -> Tcp::ConnectionPool::Cancellable* {
                  conn_pool_callbacks_.push_back(&cb);

                  return onNewConnection(conn_pool_handles_.at(i).get());
                }))
            .RetiresOnSaturation();
      }
      EXPECT_CALL(factory_context_.cluster_manager_.thread_local_cluster_, tcpConnPool(_, _))
          .WillRepeatedly(Return(nullptr));
    }

    {
      if (set_redirect_records) {
        auto redirect_records = std::make_shared<Network::Win32RedirectRecords>();
        memcpy(redirect_records->buf_, reinterpret_cast<void*>(redirect_records_data_.data()),
               redirect_records_data_.size());
        redirect_records->buf_size_ = redirect_records_data_.size();

        filter_callbacks_.connection_.streamInfo().filterState()->setData(
            Network::UpstreamSocketOptionsFilterState::key(),
            std::make_unique<Network::UpstreamSocketOptionsFilterState>(),
            StreamInfo::FilterState::StateType::Mutable,
            StreamInfo::FilterState::LifeSpan::Connection);
        filter_callbacks_.connection_.streamInfo()
            .filterState()
            ->getDataMutable<Network::UpstreamSocketOptionsFilterState>(
                Network::UpstreamSocketOptionsFilterState::key())
            .addOption(
                Network::SocketOptionFactory::buildWFPRedirectRecordsOptions(*redirect_records));
      }
      filter_ = std::make_unique<Filter>(config_, factory_context_.cluster_manager_);
      EXPECT_CALL(filter_callbacks_.connection_, enableHalfClose(true));
      EXPECT_CALL(filter_callbacks_.connection_, readDisable(true));
      filter_->initializeReadFilterCallbacks(filter_callbacks_);
      filter_callbacks_.connection_.streamInfo().setDownstreamSslConnection(
          filter_callbacks_.connection_.ssl());
      EXPECT_EQ(Network::FilterStatus::StopIteration, filter_->onNewConnection());

      EXPECT_EQ(absl::optional<uint64_t>(), filter_->computeHashKey());
      EXPECT_EQ(&filter_callbacks_.connection_, filter_->downstreamConnection());
      EXPECT_EQ(nullptr, filter_->metadataMatchCriteria());
    }
  }
<<<<<<< HEAD
=======

  void setup(uint32_t connections,
             const envoy::extensions::filters::network::tcp_proxy::v3::TcpProxy& config) {
    setup(connections, false, config);
  }

  void setup(uint32_t connections, bool set_redirect_records) {
    setup(connections, set_redirect_records, defaultConfig());
  }

  void setup(uint32_t connections) { setup(connections, false, defaultConfig()); }

  void raiseEventUpstreamConnected(uint32_t conn_index) {
    EXPECT_CALL(filter_callbacks_.connection_, readDisable(false));
    EXPECT_CALL(*upstream_connection_data_.at(conn_index), addUpstreamCallbacks(_))
        .WillOnce(Invoke([=](Tcp::ConnectionPool::UpstreamCallbacks& cb) -> void {
          upstream_callbacks_ = &cb;

          // Simulate TCP conn pool upstream callbacks. This is safe because the TCP proxy never
          // releases a connection so all events go to the same UpstreamCallbacks instance.
          upstream_connections_.at(conn_index)->addConnectionCallbacks(cb);
        }));
    EXPECT_CALL(*upstream_connections_.at(conn_index), enableHalfClose(true));
    conn_pool_callbacks_.at(conn_index)
        ->onPoolReady(std::move(upstream_connection_data_.at(conn_index)),
                      upstream_hosts_.at(conn_index));
  }

  void raiseEventUpstreamConnectFailed(uint32_t conn_index,
                                       ConnectionPool::PoolFailureReason reason) {
    conn_pool_callbacks_.at(conn_index)->onPoolFailure(reason, upstream_hosts_.at(conn_index));
  }

  Tcp::ConnectionPool::Cancellable* onNewConnection(Tcp::ConnectionPool::Cancellable* connection) {
    if (!new_connection_functions_.empty()) {
      auto fn = new_connection_functions_.front();
      new_connection_functions_.pop_front();
      return fn(connection);
    }
    return connection;
  }

  Event::TestTimeSystem& timeSystem() { return factory_context_.timeSystem(); }

  NiceMock<Server::Configuration::MockFactoryContext> factory_context_;
  ConfigSharedPtr config_;
  NiceMock<Network::MockReadFilterCallbacks> filter_callbacks_;
  std::unique_ptr<Filter> filter_;
  std::vector<std::shared_ptr<NiceMock<Upstream::MockHost>>> upstream_hosts_{};
  std::vector<std::unique_ptr<NiceMock<Network::MockClientConnection>>> upstream_connections_{};
  std::vector<std::unique_ptr<NiceMock<Tcp::ConnectionPool::MockConnectionData>>>
      upstream_connection_data_{};
  std::vector<Tcp::ConnectionPool::Callbacks*> conn_pool_callbacks_;
  std::vector<std::unique_ptr<NiceMock<Envoy::ConnectionPool::MockCancellable>>> conn_pool_handles_;
  NiceMock<Tcp::ConnectionPool::MockInstance> conn_pool_;
  Tcp::ConnectionPool::UpstreamCallbacks* upstream_callbacks_;
  StringViewSaver access_log_data_;
  Network::Address::InstanceConstSharedPtr upstream_local_address_;
  Network::Address::InstanceConstSharedPtr upstream_remote_address_;
  std::list<std::function<Tcp::ConnectionPool::Cancellable*(Tcp::ConnectionPool::Cancellable*)>>
      new_connection_functions_;
  Upstream::HostDescriptionConstSharedPtr upstream_host_{};
  Upstream::ClusterInfoConstSharedPtr upstream_cluster_{};
  std::string redirect_records_data_ = "some data";
>>>>>>> 76286f61
};

TEST_F(TcpProxyTest, DefaultRoutes) {
  envoy::extensions::filters::network::tcp_proxy::v3::TcpProxy config = defaultConfig();

  envoy::extensions::filters::network::tcp_proxy::v3::TcpProxy::WeightedCluster::ClusterWeight*
      ignored_cluster = config.mutable_weighted_clusters()->mutable_clusters()->Add();
  ignored_cluster->set_name("ignored_cluster");
  ignored_cluster->set_weight(10);

  configure(config);

  NiceMock<Network::MockConnection> connection;
  EXPECT_EQ(std::string("fake_cluster"), config_->getRouteFromEntries(connection)->clusterName());
}

// Tests that half-closes are proxied and don't themselves cause any connection to be closed.
TEST_F(TcpProxyTest, HalfCloseProxy) {
  setup(1);

  EXPECT_CALL(filter_callbacks_.connection_, close(_)).Times(0);
  EXPECT_CALL(*upstream_connections_.at(0), close(_)).Times(0);

  raiseEventUpstreamConnected(0);

  Buffer::OwnedImpl buffer("hello");
  EXPECT_CALL(*upstream_connections_.at(0), write(BufferEqual(&buffer), true));
  filter_->onData(buffer, true);

  Buffer::OwnedImpl response("world");
  EXPECT_CALL(filter_callbacks_.connection_, write(BufferEqual(&response), true));
  upstream_callbacks_->onUpstreamData(response, true);

  EXPECT_CALL(filter_callbacks_.connection_, close(_));
  upstream_callbacks_->onEvent(Network::ConnectionEvent::RemoteClose);
}

// Test with an explicitly configured upstream.
TEST_F(TcpProxyTest, ExplicitFactory) {
  // Explicitly configure an HTTP upstream, to test factory creation.
  auto& info = factory_context_.cluster_manager_.thread_local_cluster_.cluster_.info_;
  info->upstream_config_ = absl::make_optional<envoy::config::core::v3::TypedExtensionConfig>();
  envoy::extensions::upstreams::tcp::generic::v3::GenericConnectionPoolProto generic_config;
  info->upstream_config_.value().mutable_typed_config()->PackFrom(generic_config);
  setup(1);

  raiseEventUpstreamConnected(0);

  Buffer::OwnedImpl buffer("hello");
  EXPECT_CALL(*upstream_connections_.at(0), write(BufferEqual(&buffer), false));
  filter_->onData(buffer, false);

  Buffer::OwnedImpl response("world");
  EXPECT_CALL(filter_callbacks_.connection_, write(BufferEqual(&response), _));
  upstream_callbacks_->onUpstreamData(response, false);

  EXPECT_CALL(filter_callbacks_.connection_, close(_));
  upstream_callbacks_->onEvent(Network::ConnectionEvent::LocalClose);
}

// Test nothing bad happens if an invalid factory is configured.
TEST_F(TcpProxyTest, BadFactory) {
  auto& info = factory_context_.cluster_manager_.thread_local_cluster_.cluster_.info_;
  info->upstream_config_ = absl::make_optional<envoy::config::core::v3::TypedExtensionConfig>();
  // The HTTP Generic connection pool is not a valid type for TCP upstreams.
  envoy::extensions::upstreams::http::generic::v3::GenericConnectionPoolProto generic_config;
  info->upstream_config_.value().mutable_typed_config()->PackFrom(generic_config);

  envoy::extensions::filters::network::tcp_proxy::v3::TcpProxy config = defaultConfig();

  configure(config);

  upstream_connections_.push_back(std::make_unique<NiceMock<Network::MockClientConnection>>());
  upstream_connection_data_.push_back(
      std::make_unique<NiceMock<Tcp::ConnectionPool::MockConnectionData>>());
  ON_CALL(*upstream_connection_data_.back(), connection())
      .WillByDefault(ReturnRef(*upstream_connections_.back()));
  upstream_hosts_.push_back(std::make_shared<NiceMock<Upstream::MockHost>>());
  conn_pool_handles_.push_back(
      std::make_unique<NiceMock<Envoy::ConnectionPool::MockCancellable>>());

  ON_CALL(*upstream_hosts_.at(0), cluster())
      .WillByDefault(
          ReturnPointee(factory_context_.cluster_manager_.thread_local_cluster_.cluster_.info_));
  EXPECT_CALL(*upstream_connections_.at(0), dispatcher())
      .WillRepeatedly(ReturnRef(filter_callbacks_.connection_.dispatcher_));

  filter_ = std::make_unique<Filter>(config_, factory_context_.cluster_manager_);
  EXPECT_CALL(filter_callbacks_.connection_, enableHalfClose(true));
  EXPECT_CALL(filter_callbacks_.connection_, readDisable(true));
  filter_->initializeReadFilterCallbacks(filter_callbacks_);
  filter_callbacks_.connection_.streamInfo().setDownstreamSslConnection(
      filter_callbacks_.connection_.ssl());
  EXPECT_EQ(Network::FilterStatus::StopIteration, filter_->onNewConnection());
}

// Test that downstream is closed after an upstream LocalClose.
TEST_F(TcpProxyTest, UpstreamLocalDisconnect) {
  setup(1);

  raiseEventUpstreamConnected(0);

  Buffer::OwnedImpl buffer("hello");
  EXPECT_CALL(*upstream_connections_.at(0), write(BufferEqual(&buffer), false));
  filter_->onData(buffer, false);

  Buffer::OwnedImpl response("world");
  EXPECT_CALL(filter_callbacks_.connection_, write(BufferEqual(&response), _));
  upstream_callbacks_->onUpstreamData(response, false);

  EXPECT_CALL(filter_callbacks_.connection_, close(_));
  upstream_callbacks_->onEvent(Network::ConnectionEvent::LocalClose);
}

// Test that downstream is closed after an upstream RemoteClose.
TEST_F(TcpProxyTest, UpstreamRemoteDisconnect) {
  setup(1);

  raiseEventUpstreamConnected(0);

  Buffer::OwnedImpl buffer("hello");
  EXPECT_CALL(*upstream_connections_.at(0), write(BufferEqual(&buffer), false));
  filter_->onData(buffer, false);

  Buffer::OwnedImpl response("world");
  EXPECT_CALL(filter_callbacks_.connection_, write(BufferEqual(&response), _));
  upstream_callbacks_->onUpstreamData(response, false);

  EXPECT_CALL(filter_callbacks_.connection_, close(Network::ConnectionCloseType::FlushWrite));
  upstream_callbacks_->onEvent(Network::ConnectionEvent::RemoteClose);
}

// Test that reconnect is attempted after a local connect failure
TEST_F(TcpProxyTest, ConnectAttemptsUpstreamLocalFail) {
  envoy::extensions::filters::network::tcp_proxy::v3::TcpProxy config = defaultConfig();
  config.mutable_max_connect_attempts()->set_value(2);

  setup(2, config);

  raiseEventUpstreamConnectFailed(0, ConnectionPool::PoolFailureReason::LocalConnectionFailure);
  raiseEventUpstreamConnected(1);

  EXPECT_EQ(0U, factory_context_.cluster_manager_.thread_local_cluster_.cluster_.info_->stats_store_
                    .counter("upstream_cx_connect_attempts_exceeded")
                    .value());
}

// Make sure that the tcp proxy code handles reentrant calls to onPoolFailure.
TEST_F(TcpProxyTest, ConnectAttemptsUpstreamLocalFailReentrant) {
  envoy::extensions::filters::network::tcp_proxy::v3::TcpProxy config = defaultConfig();
  config.mutable_max_connect_attempts()->set_value(2);

  // Set up a call to onPoolFailure from inside the first newConnection call.
  // This simulates a connection failure from under the stack of newStream.
  new_connection_functions_.push_back(
      [&](Tcp::ConnectionPool::Cancellable*) -> Tcp::ConnectionPool::Cancellable* {
        raiseEventUpstreamConnectFailed(0,
                                        ConnectionPool::PoolFailureReason::LocalConnectionFailure);
        return nullptr;
      });

  setup(2, config);

  // Make sure the last connection pool to be created is the one which gets the
  // cancellation call.
  EXPECT_CALL(*conn_pool_handles_.at(0), cancel(Tcp::ConnectionPool::CancelPolicy::CloseExcess))
      .Times(0);
  EXPECT_CALL(*conn_pool_handles_.at(1), cancel(Tcp::ConnectionPool::CancelPolicy::CloseExcess));
  filter_callbacks_.connection_.raiseEvent(Network::ConnectionEvent::RemoteClose);
}

// Test that reconnect is attempted after a remote connect failure
TEST_F(TcpProxyTest, ConnectAttemptsUpstreamRemoteFail) {
  envoy::extensions::filters::network::tcp_proxy::v3::TcpProxy config = defaultConfig();
  config.mutable_max_connect_attempts()->set_value(2);
  setup(2, config);

  raiseEventUpstreamConnectFailed(0, ConnectionPool::PoolFailureReason::RemoteConnectionFailure);
  raiseEventUpstreamConnected(1);

  EXPECT_EQ(0U, factory_context_.cluster_manager_.thread_local_cluster_.cluster_.info_->stats_store_
                    .counter("upstream_cx_connect_attempts_exceeded")
                    .value());
}

// Test that reconnect is attempted after a connect timeout
TEST_F(TcpProxyTest, ConnectAttemptsUpstreamTimeout) {
  envoy::extensions::filters::network::tcp_proxy::v3::TcpProxy config = defaultConfig();
  config.mutable_max_connect_attempts()->set_value(2);
  setup(2, config);

  raiseEventUpstreamConnectFailed(0, ConnectionPool::PoolFailureReason::Timeout);
  raiseEventUpstreamConnected(1);

  EXPECT_EQ(0U, factory_context_.cluster_manager_.thread_local_cluster_.cluster_.info_->stats_store_
                    .counter("upstream_cx_connect_attempts_exceeded")
                    .value());
}

// Test that only the configured number of connect attempts occur
TEST_F(TcpProxyTest, ConnectAttemptsLimit) {
  envoy::extensions::filters::network::tcp_proxy::v3::TcpProxy config =
      accessLogConfig("%RESPONSE_FLAGS%");
  config.mutable_max_connect_attempts()->set_value(3);
  setup(3, config);

  EXPECT_CALL(upstream_hosts_.at(0)->outlier_detector_,
              putResult(Upstream::Outlier::Result::LocalOriginTimeout, _));
  EXPECT_CALL(upstream_hosts_.at(1)->outlier_detector_,
              putResult(Upstream::Outlier::Result::LocalOriginConnectFailed, _));
  EXPECT_CALL(upstream_hosts_.at(2)->outlier_detector_,
              putResult(Upstream::Outlier::Result::LocalOriginConnectFailed, _));

  EXPECT_CALL(filter_callbacks_.connection_, close(Network::ConnectionCloseType::NoFlush));

  // Try both failure modes
  raiseEventUpstreamConnectFailed(0, ConnectionPool::PoolFailureReason::Timeout);
  raiseEventUpstreamConnectFailed(1, ConnectionPool::PoolFailureReason::RemoteConnectionFailure);
  raiseEventUpstreamConnectFailed(2, ConnectionPool::PoolFailureReason::RemoteConnectionFailure);

  filter_.reset();
  EXPECT_EQ(access_log_data_, "UF,URX");
}

TEST_F(TcpProxyTest, ConnectedNoOp) {
  setup(1);
  raiseEventUpstreamConnected(0);

  upstream_callbacks_->onEvent(Network::ConnectionEvent::Connected);

  filter_callbacks_.connection_.raiseEvent(Network::ConnectionEvent::RemoteClose);
}

// Test that the tcp proxy sends the correct notifications to the outlier detector
TEST_F(TcpProxyTest, OutlierDetection) {
  envoy::extensions::filters::network::tcp_proxy::v3::TcpProxy config = defaultConfig();
  config.mutable_max_connect_attempts()->set_value(3);
  setup(3, config);

  EXPECT_CALL(upstream_hosts_.at(0)->outlier_detector_,
              putResult(Upstream::Outlier::Result::LocalOriginTimeout, _));
  raiseEventUpstreamConnectFailed(0, ConnectionPool::PoolFailureReason::Timeout);

  EXPECT_CALL(upstream_hosts_.at(1)->outlier_detector_,
              putResult(Upstream::Outlier::Result::LocalOriginConnectFailed, _));
  raiseEventUpstreamConnectFailed(1, ConnectionPool::PoolFailureReason::RemoteConnectionFailure);

  EXPECT_CALL(upstream_hosts_.at(2)->outlier_detector_,
              putResult(Upstream::Outlier::Result::LocalOriginConnectSuccessFinal, _));
  raiseEventUpstreamConnected(2);
}

TEST_F(TcpProxyTest, UpstreamDisconnectDownstreamFlowControl) {
  setup(1);

  raiseEventUpstreamConnected(0);

  Buffer::OwnedImpl buffer("hello");
  EXPECT_CALL(*upstream_connections_.at(0), write(BufferEqual(&buffer), _));
  filter_->onData(buffer, false);

  Buffer::OwnedImpl response("world");
  EXPECT_CALL(filter_callbacks_.connection_, write(BufferEqual(&response), _));
  upstream_callbacks_->onUpstreamData(response, false);

  EXPECT_CALL(*upstream_connections_.at(0), readDisable(true));
  filter_callbacks_.connection_.runHighWatermarkCallbacks();

  EXPECT_CALL(filter_callbacks_.connection_, close(Network::ConnectionCloseType::FlushWrite));
  upstream_callbacks_->onEvent(Network::ConnectionEvent::RemoteClose);

  filter_callbacks_.connection_.runLowWatermarkCallbacks();
}

TEST_F(TcpProxyTest, DownstreamDisconnectRemote) {
  setup(1);

  raiseEventUpstreamConnected(0);

  Buffer::OwnedImpl buffer("hello");
  EXPECT_CALL(*upstream_connections_.at(0), write(BufferEqual(&buffer), _));
  filter_->onData(buffer, false);

  Buffer::OwnedImpl response("world");
  EXPECT_CALL(filter_callbacks_.connection_, write(BufferEqual(&response), _));
  upstream_callbacks_->onUpstreamData(response, false);

  EXPECT_CALL(*upstream_connections_.at(0), close(Network::ConnectionCloseType::FlushWrite));
  filter_callbacks_.connection_.raiseEvent(Network::ConnectionEvent::RemoteClose);
}

TEST_F(TcpProxyTest, DownstreamDisconnectLocal) {
  setup(1);

  raiseEventUpstreamConnected(0);

  Buffer::OwnedImpl buffer("hello");
  EXPECT_CALL(*upstream_connections_.at(0), write(BufferEqual(&buffer), _));
  filter_->onData(buffer, false);

  Buffer::OwnedImpl response("world");
  EXPECT_CALL(filter_callbacks_.connection_, write(BufferEqual(&response), _));
  upstream_callbacks_->onUpstreamData(response, false);

  EXPECT_CALL(*upstream_connections_.at(0), close(Network::ConnectionCloseType::NoFlush));
  filter_callbacks_.connection_.raiseEvent(Network::ConnectionEvent::LocalClose);
}

TEST_F(TcpProxyTest, UpstreamConnectTimeout) {
  setup(1, accessLogConfig("%RESPONSE_FLAGS%"));

  EXPECT_CALL(filter_callbacks_.connection_, close(Network::ConnectionCloseType::NoFlush));
  raiseEventUpstreamConnectFailed(0, ConnectionPool::PoolFailureReason::Timeout);

  filter_.reset();
  EXPECT_EQ(access_log_data_, "UF,URX");
}

TEST_F(TcpProxyTest, NoHost) {
  EXPECT_CALL(filter_callbacks_.connection_, close(Network::ConnectionCloseType::NoFlush));
  setup(0, accessLogConfig("%RESPONSE_FLAGS%"));
  filter_.reset();
  EXPECT_EQ(access_log_data_, "UH");
}

TEST_F(TcpProxyTest, RouteWithMetadataMatch) {
  auto v1 = ProtobufWkt::Value();
  v1.set_string_value("v1");
  auto v2 = ProtobufWkt::Value();
  v2.set_number_value(2.0);
  auto v3 = ProtobufWkt::Value();
  v3.set_bool_value(true);

  std::vector<Router::MetadataMatchCriterionImpl> criteria = {{"a", v1}, {"b", v2}, {"c", v3}};

  auto metadata_struct = ProtobufWkt::Struct();
  auto mutable_fields = metadata_struct.mutable_fields();

  for (const auto& criterion : criteria) {
    mutable_fields->insert({criterion.name(), criterion.value().value()});
  }

  envoy::extensions::filters::network::tcp_proxy::v3::TcpProxy config = defaultConfig();
  config.mutable_metadata_match()->mutable_filter_metadata()->insert(
      {Envoy::Config::MetadataFilters::get().ENVOY_LB, metadata_struct});

  configure(config);
  filter_ = std::make_unique<Filter>(config_, factory_context_.cluster_manager_);
  filter_->initializeReadFilterCallbacks(filter_callbacks_);
  EXPECT_EQ(Network::FilterStatus::StopIteration, filter_->onNewConnection());

  const auto effective_criteria = filter_->metadataMatchCriteria();
  EXPECT_NE(nullptr, effective_criteria);

  const auto& effective_criterions = effective_criteria->metadataMatchCriteria();
  EXPECT_EQ(effective_criterions.size(), criteria.size());
  for (size_t i = 0; i < criteria.size(); ++i) {
    EXPECT_EQ(effective_criterions[i]->name(), criteria[i].name());
    EXPECT_EQ(effective_criterions[i]->value(), criteria[i].value());
  }
}

// Tests that the endpoint selector of a weighted cluster gets included into the
// LoadBalancerContext.
TEST_F(TcpProxyTest, WeightedClusterWithMetadataMatch) {
  const std::string yaml = R"EOF(
  stat_prefix: name
  weighted_clusters:
    clusters:
    - name: cluster1
      weight: 1
      metadata_match:
        filter_metadata:
          envoy.lb:
            k1: v1
    - name: cluster2
      weight: 2
      metadata_match:
        filter_metadata:
          envoy.lb:
            k2: v2
  metadata_match:
    filter_metadata:
      envoy.lb:
        k0: v0
)EOF";

  factory_context_.cluster_manager_.initializeThreadLocalClusters({"cluster1", "cluster2"});
  config_ = std::make_shared<Config>(constructConfigFromYaml(yaml, factory_context_));

  ProtobufWkt::Value v0, v1, v2;
  v0.set_string_value("v0");
  v1.set_string_value("v1");
  v2.set_string_value("v2");
  HashedValue hv0(v0), hv1(v1), hv2(v2);

  filter_ = std::make_unique<Filter>(config_, factory_context_.cluster_manager_);
  filter_->initializeReadFilterCallbacks(filter_callbacks_);

  // Expect filter to try to open a connection to cluster1.
  {
    Upstream::LoadBalancerContext* context;

    EXPECT_CALL(factory_context_.api_.random_, random()).WillOnce(Return(0));
    EXPECT_CALL(factory_context_.cluster_manager_.thread_local_cluster_, tcpConnPool(_, _))
        .WillOnce(DoAll(SaveArg<1>(&context), Return(nullptr)));
    EXPECT_EQ(Network::FilterStatus::StopIteration, filter_->onNewConnection());

    EXPECT_NE(nullptr, context);

    const auto effective_criteria = context->metadataMatchCriteria();
    EXPECT_NE(nullptr, effective_criteria);

    const auto& effective_criterions = effective_criteria->metadataMatchCriteria();
    EXPECT_EQ(2, effective_criterions.size());

    EXPECT_EQ("k0", effective_criterions[0]->name());
    EXPECT_EQ(hv0, effective_criterions[0]->value());

    EXPECT_EQ("k1", effective_criterions[1]->name());
    EXPECT_EQ(hv1, effective_criterions[1]->value());
  }

  // Expect filter to try to open a connection to cluster2.
  {
    Upstream::LoadBalancerContext* context;

    EXPECT_CALL(factory_context_.api_.random_, random()).WillOnce(Return(2));
    EXPECT_CALL(factory_context_.cluster_manager_.thread_local_cluster_, tcpConnPool(_, _))
        .WillOnce(DoAll(SaveArg<1>(&context), Return(nullptr)));
    EXPECT_EQ(Network::FilterStatus::StopIteration, filter_->onNewConnection());

    EXPECT_NE(nullptr, context);

    const auto effective_criteria = context->metadataMatchCriteria();
    EXPECT_NE(nullptr, effective_criteria);

    const auto& effective_criterions = effective_criteria->metadataMatchCriteria();
    EXPECT_EQ(2, effective_criterions.size());

    EXPECT_EQ("k0", effective_criterions[0]->name());
    EXPECT_EQ(hv0, effective_criterions[0]->value());

    EXPECT_EQ("k2", effective_criterions[1]->name());
    EXPECT_EQ(hv2, effective_criterions[1]->value());
  }
}

// Test that metadata match criteria provided on the StreamInfo is used.
TEST_F(TcpProxyTest, StreamInfoDynamicMetadata) {
  configure(defaultConfig());

  ProtobufWkt::Value val;
  val.set_string_value("val");

  envoy::config::core::v3::Metadata metadata;
  ProtobufWkt::Struct& map =
      (*metadata.mutable_filter_metadata())[Envoy::Config::MetadataFilters::get().ENVOY_LB];
  (*map.mutable_fields())["test"] = val;
  EXPECT_CALL(filter_callbacks_.connection_.stream_info_, dynamicMetadata())
      .WillOnce(ReturnRef(metadata));

  filter_ = std::make_unique<Filter>(config_, factory_context_.cluster_manager_);
  filter_->initializeReadFilterCallbacks(filter_callbacks_);

  Upstream::LoadBalancerContext* context;

  EXPECT_CALL(factory_context_.cluster_manager_.thread_local_cluster_, tcpConnPool(_, _))
      .WillOnce(DoAll(SaveArg<1>(&context), Return(nullptr)));
  EXPECT_EQ(Network::FilterStatus::StopIteration, filter_->onNewConnection());

  EXPECT_NE(nullptr, context);

  const auto effective_criteria = context->metadataMatchCriteria();
  EXPECT_NE(nullptr, effective_criteria);

  const auto& effective_criterions = effective_criteria->metadataMatchCriteria();
  EXPECT_EQ(1, effective_criterions.size());

  EXPECT_EQ("test", effective_criterions[0]->name());
  EXPECT_EQ(HashedValue(val), effective_criterions[0]->value());
}

// Test that if both streamInfo and configuration add metadata match criteria, they
// are merged.
TEST_F(TcpProxyTest, StreamInfoDynamicMetadataAndConfigMerged) {
  const std::string yaml = R"EOF(
  stat_prefix: name
  weighted_clusters:
    clusters:
    - name: cluster1
      weight: 1
      metadata_match:
        filter_metadata:
          envoy.lb:
            k0: v0
            k1: from_config
)EOF";

  factory_context_.cluster_manager_.initializeThreadLocalClusters({"cluster1"});
  config_ = std::make_shared<Config>(constructConfigFromYaml(yaml, factory_context_));

  ProtobufWkt::Value v0, v1, v2;
  v0.set_string_value("v0");
  v1.set_string_value("from_streaminfo"); // 'v1' is overridden with this value by streamInfo.
  v2.set_string_value("v2");
  HashedValue hv0(v0), hv1(v1), hv2(v2);

  envoy::config::core::v3::Metadata metadata;
  ProtobufWkt::Struct& map =
      (*metadata.mutable_filter_metadata())[Envoy::Config::MetadataFilters::get().ENVOY_LB];
  (*map.mutable_fields())["k1"] = v1;
  (*map.mutable_fields())["k2"] = v2;
  EXPECT_CALL(filter_callbacks_.connection_.stream_info_, dynamicMetadata())
      .WillOnce(ReturnRef(metadata));

  filter_ = std::make_unique<Filter>(config_, factory_context_.cluster_manager_);
  filter_->initializeReadFilterCallbacks(filter_callbacks_);

  Upstream::LoadBalancerContext* context;

  EXPECT_CALL(factory_context_.cluster_manager_.thread_local_cluster_, tcpConnPool(_, _))
      .WillOnce(DoAll(SaveArg<1>(&context), Return(nullptr)));
  EXPECT_EQ(Network::FilterStatus::StopIteration, filter_->onNewConnection());

  EXPECT_NE(nullptr, context);

  const auto effective_criteria = context->metadataMatchCriteria();
  EXPECT_NE(nullptr, effective_criteria);

  const auto& effective_criterions = effective_criteria->metadataMatchCriteria();
  EXPECT_EQ(3, effective_criterions.size());

  EXPECT_EQ("k0", effective_criterions[0]->name());
  EXPECT_EQ(hv0, effective_criterions[0]->value());

  EXPECT_EQ("k1", effective_criterions[1]->name());
  EXPECT_EQ(hv1, effective_criterions[1]->value());

  EXPECT_EQ("k2", effective_criterions[2]->name());
  EXPECT_EQ(hv2, effective_criterions[2]->value());
}

TEST_F(TcpProxyTest, DisconnectBeforeData) {
  configure(defaultConfig());
  filter_ = std::make_unique<Filter>(config_, factory_context_.cluster_manager_);
  filter_->initializeReadFilterCallbacks(filter_callbacks_);

  filter_callbacks_.connection_.raiseEvent(Network::ConnectionEvent::RemoteClose);
}

// Test that if the downstream connection is closed before the upstream connection
// is established, the upstream connection is cancelled.
TEST_F(TcpProxyTest, RemoteClosedBeforeUpstreamConnected) {
  setup(1);
  EXPECT_CALL(*conn_pool_handles_.at(0), cancel(Tcp::ConnectionPool::CancelPolicy::CloseExcess));
  filter_callbacks_.connection_.raiseEvent(Network::ConnectionEvent::RemoteClose);
}

// Test that if the downstream connection is closed before the upstream connection
// is established, the upstream connection is cancelled.
TEST_F(TcpProxyTest, LocalClosedBeforeUpstreamConnected) {
  setup(1);
  EXPECT_CALL(*conn_pool_handles_.at(0), cancel(Tcp::ConnectionPool::CancelPolicy::CloseExcess));
  filter_callbacks_.connection_.raiseEvent(Network::ConnectionEvent::LocalClose);
}

TEST_F(TcpProxyTest, UpstreamConnectFailure) {
  setup(1, accessLogConfig("%RESPONSE_FLAGS%"));

  EXPECT_CALL(filter_callbacks_.connection_, close(Network::ConnectionCloseType::NoFlush));
  raiseEventUpstreamConnectFailed(0, ConnectionPool::PoolFailureReason::RemoteConnectionFailure);

  filter_.reset();
  EXPECT_EQ(access_log_data_, "UF,URX");
}

TEST_F(TcpProxyTest, UpstreamConnectionLimit) {
  configure(accessLogConfig("%RESPONSE_FLAGS%"));
  factory_context_.cluster_manager_.thread_local_cluster_.cluster_.info_->resetResourceManager(
      0, 0, 0, 0, 0);

  // setup sets up expectation for tcpConnForCluster but this test is expected to NOT call that
  filter_ = std::make_unique<Filter>(config_, factory_context_.cluster_manager_);
  // The downstream connection closes if the proxy can't make an upstream connection.
  EXPECT_CALL(filter_callbacks_.connection_, close(Network::ConnectionCloseType::NoFlush));
  filter_->initializeReadFilterCallbacks(filter_callbacks_);
  filter_->onNewConnection();

  filter_.reset();
  EXPECT_EQ(access_log_data_, "UO");
}

// Tests that the idle timer closes both connections, and gets updated when either
// connection has activity.
TEST_F(TcpProxyTest, IdleTimeout) {
  envoy::extensions::filters::network::tcp_proxy::v3::TcpProxy config = defaultConfig();
  config.mutable_idle_timeout()->set_seconds(1);
  setup(1, config);

  Event::MockTimer* idle_timer = new Event::MockTimer(&filter_callbacks_.connection_.dispatcher_);
  EXPECT_CALL(*idle_timer, enableTimer(std::chrono::milliseconds(1000), _));
  raiseEventUpstreamConnected(0);

  Buffer::OwnedImpl buffer("hello");
  EXPECT_CALL(*idle_timer, enableTimer(std::chrono::milliseconds(1000), _));
  filter_->onData(buffer, false);

  buffer.add("hello2");
  EXPECT_CALL(*idle_timer, enableTimer(std::chrono::milliseconds(1000), _));
  upstream_callbacks_->onUpstreamData(buffer, false);

  EXPECT_CALL(*idle_timer, enableTimer(std::chrono::milliseconds(1000), _));
  filter_callbacks_.connection_.raiseBytesSentCallbacks(1);

  EXPECT_CALL(*idle_timer, enableTimer(std::chrono::milliseconds(1000), _));
  upstream_connections_.at(0)->raiseBytesSentCallbacks(2);

  EXPECT_CALL(*upstream_connections_.at(0), close(Network::ConnectionCloseType::NoFlush));
  EXPECT_CALL(filter_callbacks_.connection_, close(Network::ConnectionCloseType::NoFlush));
  EXPECT_CALL(*idle_timer, disableTimer());
  idle_timer->invokeCallback();
}

// Tests that the idle timer is disabled when the downstream connection is closed.
TEST_F(TcpProxyTest, IdleTimerDisabledDownstreamClose) {
  envoy::extensions::filters::network::tcp_proxy::v3::TcpProxy config = defaultConfig();
  config.mutable_idle_timeout()->set_seconds(1);
  setup(1, config);

  Event::MockTimer* idle_timer = new Event::MockTimer(&filter_callbacks_.connection_.dispatcher_);
  EXPECT_CALL(*idle_timer, enableTimer(std::chrono::milliseconds(1000), _));
  raiseEventUpstreamConnected(0);

  EXPECT_CALL(*idle_timer, disableTimer());
  filter_callbacks_.connection_.raiseEvent(Network::ConnectionEvent::RemoteClose);
}

// Tests that the idle timer is disabled when the upstream connection is closed.
TEST_F(TcpProxyTest, IdleTimerDisabledUpstreamClose) {
  envoy::extensions::filters::network::tcp_proxy::v3::TcpProxy config = defaultConfig();
  config.mutable_idle_timeout()->set_seconds(1);
  setup(1, config);

  Event::MockTimer* idle_timer = new Event::MockTimer(&filter_callbacks_.connection_.dispatcher_);
  EXPECT_CALL(*idle_timer, enableTimer(std::chrono::milliseconds(1000), _));
  raiseEventUpstreamConnected(0);

  EXPECT_CALL(*idle_timer, disableTimer());
  upstream_callbacks_->onEvent(Network::ConnectionEvent::RemoteClose);
}

// Tests that flushing data during an idle timeout doesn't cause problems.
TEST_F(TcpProxyTest, IdleTimeoutWithOutstandingDataFlushed) {
  envoy::extensions::filters::network::tcp_proxy::v3::TcpProxy config = defaultConfig();
  config.mutable_idle_timeout()->set_seconds(1);
  setup(1, config);

  Event::MockTimer* idle_timer = new Event::MockTimer(&filter_callbacks_.connection_.dispatcher_);
  EXPECT_CALL(*idle_timer, enableTimer(std::chrono::milliseconds(1000), _));
  raiseEventUpstreamConnected(0);

  Buffer::OwnedImpl buffer("hello");
  EXPECT_CALL(*idle_timer, enableTimer(std::chrono::milliseconds(1000), _));
  filter_->onData(buffer, false);

  buffer.add("hello2");
  EXPECT_CALL(*idle_timer, enableTimer(std::chrono::milliseconds(1000), _));
  upstream_callbacks_->onUpstreamData(buffer, false);

  EXPECT_CALL(*idle_timer, enableTimer(std::chrono::milliseconds(1000), _));
  filter_callbacks_.connection_.raiseBytesSentCallbacks(1);

  EXPECT_CALL(*idle_timer, enableTimer(std::chrono::milliseconds(1000), _));
  upstream_connections_.at(0)->raiseBytesSentCallbacks(2);

  // Mark the upstream connection as blocked.
  // This should read-disable the downstream connection.
  EXPECT_CALL(filter_callbacks_.connection_, readDisable(_));
  upstream_connections_.at(0)->runHighWatermarkCallbacks();

  // When Envoy has an idle timeout, the following happens.
  // Envoy closes the downstream connection
  // Envoy closes the upstream connection.
  // When closing the upstream connection with ConnectionCloseType::NoFlush,
  // if there is data in the buffer, Envoy does a best-effort flush.
  // If the write succeeds, Envoy may go under the flow control limit and start
  // the callbacks to read-enable the already-closed downstream connection.
  //
  // In this case we expect readDisable to not be called on the already closed
  // connection.
  EXPECT_CALL(filter_callbacks_.connection_, readDisable(true)).Times(0);
  EXPECT_CALL(*upstream_connections_.at(0), close(Network::ConnectionCloseType::NoFlush))
      .WillOnce(InvokeWithoutArgs(
          [&]() -> void { upstream_connections_.at(0)->runLowWatermarkCallbacks(); }));

  EXPECT_CALL(filter_callbacks_.connection_, close(Network::ConnectionCloseType::NoFlush));
  EXPECT_CALL(*idle_timer, disableTimer());
  idle_timer->invokeCallback();
}

// Test that access log fields %UPSTREAM_HOST% and %UPSTREAM_CLUSTER% are correctly logged.
TEST_F(TcpProxyTest, AccessLogUpstreamHost) {
  setup(1, accessLogConfig("%UPSTREAM_HOST% %UPSTREAM_CLUSTER%"));
  raiseEventUpstreamConnected(0);
  filter_callbacks_.connection_.raiseEvent(Network::ConnectionEvent::RemoteClose);
  filter_.reset();
  EXPECT_EQ(access_log_data_, "127.0.0.1:80 fake_cluster");
}

// Test that access log field %UPSTREAM_LOCAL_ADDRESS% is correctly logged.
TEST_F(TcpProxyTest, AccessLogUpstreamLocalAddress) {
  setup(1, accessLogConfig("%UPSTREAM_LOCAL_ADDRESS%"));
  raiseEventUpstreamConnected(0);
  filter_callbacks_.connection_.raiseEvent(Network::ConnectionEvent::RemoteClose);
  filter_.reset();
  EXPECT_EQ(access_log_data_, "2.2.2.2:50000");
}

// Test that access log fields %DOWNSTREAM_PEER_URI_SAN% is correctly logged.
TEST_F(TcpProxyTest, AccessLogPeerUriSan) {
  filter_callbacks_.connection_.stream_info_.downstream_address_provider_->setLocalAddress(
      Network::Utility::resolveUrl("tcp://1.1.1.2:20000"));
  filter_callbacks_.connection_.stream_info_.downstream_address_provider_->setRemoteAddress(
      Network::Utility::resolveUrl("tcp://1.1.1.1:40000"));

  const std::vector<std::string> uriSan{"someSan"};
  auto mockConnectionInfo = std::make_shared<Ssl::MockConnectionInfo>();
  EXPECT_CALL(*mockConnectionInfo, uriSanPeerCertificate()).WillOnce(Return(uriSan));
  EXPECT_CALL(filter_callbacks_.connection_, ssl()).WillRepeatedly(Return(mockConnectionInfo));

  setup(1, accessLogConfig("%DOWNSTREAM_PEER_URI_SAN%"));
  filter_callbacks_.connection_.raiseEvent(Network::ConnectionEvent::RemoteClose);
  filter_.reset();
  EXPECT_EQ(access_log_data_, "someSan");
}

// Test that access log fields %DOWNSTREAM_TLS_SESSION_ID% is correctly logged.
TEST_F(TcpProxyTest, AccessLogTlsSessionId) {
  filter_callbacks_.connection_.stream_info_.downstream_address_provider_->setLocalAddress(
      Network::Utility::resolveUrl("tcp://1.1.1.2:20000"));
  filter_callbacks_.connection_.stream_info_.downstream_address_provider_->setRemoteAddress(
      Network::Utility::resolveUrl("tcp://1.1.1.1:40000"));

  const std::string tlsSessionId{
      "D62A523A65695219D46FE1FFE285A4C371425ACE421B110B5B8D11D3EB4D5F0B"};
  auto mockConnectionInfo = std::make_shared<Ssl::MockConnectionInfo>();
  EXPECT_CALL(*mockConnectionInfo, sessionId()).WillOnce(ReturnRef(tlsSessionId));
  EXPECT_CALL(filter_callbacks_.connection_, ssl()).WillRepeatedly(Return(mockConnectionInfo));

  setup(1, accessLogConfig("%DOWNSTREAM_TLS_SESSION_ID%"));
  filter_callbacks_.connection_.raiseEvent(Network::ConnectionEvent::RemoteClose);
  filter_.reset();
  EXPECT_EQ(access_log_data_, "D62A523A65695219D46FE1FFE285A4C371425ACE421B110B5B8D11D3EB4D5F0B");
}

// Test that access log fields %DOWNSTREAM_REMOTE_ADDRESS_WITHOUT_PORT% and
// %DOWNSTREAM_LOCAL_ADDRESS% are correctly logged.
TEST_F(TcpProxyTest, AccessLogDownstreamAddress) {
  filter_callbacks_.connection_.stream_info_.downstream_address_provider_->setLocalAddress(
      Network::Utility::resolveUrl("tcp://1.1.1.2:20000"));
  filter_callbacks_.connection_.stream_info_.downstream_address_provider_->setRemoteAddress(
      Network::Utility::resolveUrl("tcp://1.1.1.1:40000"));
  setup(1, accessLogConfig("%DOWNSTREAM_REMOTE_ADDRESS_WITHOUT_PORT% %DOWNSTREAM_LOCAL_ADDRESS%"));
  filter_callbacks_.connection_.raiseEvent(Network::ConnectionEvent::RemoteClose);
  filter_.reset();
  EXPECT_EQ(access_log_data_, "1.1.1.1 1.1.1.2:20000");
}

TEST_F(TcpProxyTest, AccessLogUpstreamSSLConnection) {
  setup(1);

  NiceMock<StreamInfo::MockStreamInfo> stream_info;
  const std::string session_id = "D62A523A65695219D46FE1FFE285A4C371425ACE421B110B5B8D11D3EB4D5F0B";
  auto ssl_info = std::make_shared<Ssl::MockConnectionInfo>();
  EXPECT_CALL(*ssl_info, sessionId()).WillRepeatedly(ReturnRef(session_id));
  stream_info.setDownstreamSslConnection(ssl_info);
  EXPECT_CALL(*upstream_connections_.at(0), streamInfo()).WillRepeatedly(ReturnRef(stream_info));

  raiseEventUpstreamConnected(0);
  ASSERT_NE(nullptr, filter_->getStreamInfo().upstreamSslConnection());
  EXPECT_EQ(session_id, filter_->getStreamInfo().upstreamSslConnection()->sessionId());
}

// Tests that upstream flush works properly with no idle timeout configured.
TEST_F(TcpProxyTest, UpstreamFlushNoTimeout) {
  setup(1);
  raiseEventUpstreamConnected(0);

  EXPECT_CALL(*upstream_connections_.at(0),
              close(Network::ConnectionCloseType::FlushWrite))
      .WillOnce(Return()); // Cancel default action of raising LocalClose
  EXPECT_CALL(*upstream_connections_.at(0), state())
      .WillOnce(Return(Network::Connection::State::Closing));
  filter_callbacks_.connection_.raiseEvent(Network::ConnectionEvent::RemoteClose);
  filter_.reset();

  EXPECT_EQ(1U, config_->stats().upstream_flush_active_.value());

  // Send some bytes; no timeout configured so this should be a no-op (not a crash).
  upstream_connections_.at(0)->raiseBytesSentCallbacks(1);

  // Simulate flush complete.
  upstream_callbacks_->onEvent(Network::ConnectionEvent::LocalClose);
  EXPECT_EQ(1U, config_->stats().upstream_flush_total_.value());
  EXPECT_EQ(0U, config_->stats().upstream_flush_active_.value());
}

// Tests that upstream flush works with an idle timeout configured, but the connection
// finishes draining before the timer expires.
TEST_F(TcpProxyTest, UpstreamFlushTimeoutConfigured) {
  envoy::extensions::filters::network::tcp_proxy::v3::TcpProxy config = defaultConfig();
  config.mutable_idle_timeout()->set_seconds(1);
  setup(1, config);

  NiceMock<Event::MockTimer>* idle_timer =
      new NiceMock<Event::MockTimer>(&filter_callbacks_.connection_.dispatcher_);
  EXPECT_CALL(*idle_timer, enableTimer(_, _));
  raiseEventUpstreamConnected(0);

  EXPECT_CALL(*upstream_connections_.at(0),
              close(Network::ConnectionCloseType::FlushWrite))
      .WillOnce(Return()); // Cancel default action of raising LocalClose
  EXPECT_CALL(*upstream_connections_.at(0), state())
      .WillOnce(Return(Network::Connection::State::Closing));
  filter_callbacks_.connection_.raiseEvent(Network::ConnectionEvent::RemoteClose);

  filter_.reset();
  EXPECT_EQ(1U, config_->stats().upstream_flush_active_.value());

  EXPECT_CALL(*idle_timer, enableTimer(std::chrono::milliseconds(1000), _));
  upstream_connections_.at(0)->raiseBytesSentCallbacks(1);

  // Simulate flush complete.
  EXPECT_CALL(*idle_timer, disableTimer());
  upstream_callbacks_->onEvent(Network::ConnectionEvent::LocalClose);
  EXPECT_EQ(1U, config_->stats().upstream_flush_total_.value());
  EXPECT_EQ(0U, config_->stats().upstream_flush_active_.value());
  EXPECT_EQ(0U, config_->stats().idle_timeout_.value());
}

// Tests that upstream flush closes the connection when the idle timeout fires.
TEST_F(TcpProxyTest, UpstreamFlushTimeoutExpired) {
  envoy::extensions::filters::network::tcp_proxy::v3::TcpProxy config = defaultConfig();
  config.mutable_idle_timeout()->set_seconds(1);
  setup(1, config);

  NiceMock<Event::MockTimer>* idle_timer =
      new NiceMock<Event::MockTimer>(&filter_callbacks_.connection_.dispatcher_);
  EXPECT_CALL(*idle_timer, enableTimer(_, _));
  raiseEventUpstreamConnected(0);

  EXPECT_CALL(*upstream_connections_.at(0),
              close(Network::ConnectionCloseType::FlushWrite))
      .WillOnce(Return()); // Cancel default action of raising LocalClose
  EXPECT_CALL(*upstream_connections_.at(0), state())
      .WillOnce(Return(Network::Connection::State::Closing));
  filter_callbacks_.connection_.raiseEvent(Network::ConnectionEvent::RemoteClose);

  filter_.reset();
  EXPECT_EQ(1U, config_->stats().upstream_flush_active_.value());

  EXPECT_CALL(*upstream_connections_.at(0), close(Network::ConnectionCloseType::NoFlush));
  idle_timer->invokeCallback();
  EXPECT_EQ(1U, config_->stats().upstream_flush_total_.value());
  EXPECT_EQ(0U, config_->stats().upstream_flush_active_.value());
  EXPECT_EQ(1U, config_->stats().idle_timeout_.value());
}

// Tests that upstream flush will close a connection if it reads data from the upstream
// connection after the downstream connection is closed (nowhere to send it).
TEST_F(TcpProxyTest, UpstreamFlushReceiveUpstreamData) {
  setup(1);
  raiseEventUpstreamConnected(0);

  EXPECT_CALL(*upstream_connections_.at(0),
              close(Network::ConnectionCloseType::FlushWrite))
      .WillOnce(Return()); // Cancel default action of raising LocalClose
  EXPECT_CALL(*upstream_connections_.at(0), state())
      .WillOnce(Return(Network::Connection::State::Closing));
  filter_callbacks_.connection_.raiseEvent(Network::ConnectionEvent::RemoteClose);
  filter_.reset();

  EXPECT_EQ(1U, config_->stats().upstream_flush_active_.value());

  // Send some bytes; no timeout configured so this should be a no-op (not a crash).
  Buffer::OwnedImpl buffer("a");
  EXPECT_CALL(*upstream_connections_.at(0), close(Network::ConnectionCloseType::NoFlush));
  upstream_callbacks_->onUpstreamData(buffer, false);
}

TEST_F(TcpProxyTest, UpstreamSocketOptionsReturnedEmpty) {
  setup(1);
  auto options = filter_->upstreamSocketOptions();
  EXPECT_EQ(options, nullptr);
}

TEST_F(TcpProxyTest, TcpProxySetRedirectRecordsToUpstream) {
  setup(1, true);
  EXPECT_TRUE(filter_->upstreamSocketOptions());
  auto iterator = std::find_if(
      filter_->upstreamSocketOptions()->begin(), filter_->upstreamSocketOptions()->end(),
      [this](std::shared_ptr<const Network::Socket::Option> opt) {
        NiceMock<Network::MockConnectionSocket> dummy_socket;
        bool has_value = opt->getOptionDetails(dummy_socket,
                                               envoy::config::core::v3::SocketOption::STATE_PREBIND)
                             .has_value();
        return has_value &&
               opt->getOptionDetails(dummy_socket,
                                     envoy::config::core::v3::SocketOption::STATE_PREBIND)
                       .value()
                       .value_ == redirect_records_data_;
      });
  EXPECT_TRUE(iterator != filter_->upstreamSocketOptions()->end());
}

// Tests that downstream connection can access upstream connections filter state.
TEST_F(TcpProxyTest, ShareFilterState) {
  setup(1);

  upstream_connections_.at(0)->streamInfo().filterState()->setData(
      "envoy.tcp_proxy.cluster", std::make_unique<PerConnectionCluster>("filter_state_cluster"),
      StreamInfo::FilterState::StateType::Mutable, StreamInfo::FilterState::LifeSpan::Connection);
  raiseEventUpstreamConnected(0);
  EXPECT_EQ("filter_state_cluster",
            filter_callbacks_.connection_.streamInfo()
                .upstreamFilterState()
                ->getDataReadOnly<PerConnectionCluster>("envoy.tcp_proxy.cluster")
                .value());
}

// Tests that filter callback can access downstream and upstream address and ssl properties.
TEST_F(TcpProxyTest, AccessDownstreamAndUpstreamProperties) {
  setup(1);

  raiseEventUpstreamConnected(0);
  EXPECT_EQ(filter_callbacks_.connection().streamInfo().downstreamSslConnection(),
            filter_callbacks_.connection().ssl());
  EXPECT_EQ(filter_callbacks_.connection().streamInfo().upstreamLocalAddress(),
            upstream_connections_.at(0)->streamInfo().downstreamAddressProvider().localAddress());
  EXPECT_EQ(filter_callbacks_.connection().streamInfo().upstreamSslConnection(),
            upstream_connections_.at(0)->streamInfo().downstreamSslConnection());
}
} // namespace
} // namespace TcpProxy
} // namespace Envoy<|MERGE_RESOLUTION|>--- conflicted
+++ resolved
@@ -60,63 +60,9 @@
 
 class TcpProxyTest : public TcpProxyTestBase {
 public:
-<<<<<<< HEAD
   using TcpProxyTestBase::setup;
-  void setup(uint32_t connections,
+  void setup(uint32_t connections, bool set_redirect_records,
              const envoy::extensions::filters::network::tcp_proxy::v3::TcpProxy& config) override {
-=======
-  TcpProxyTest() {
-    ON_CALL(*factory_context_.access_log_manager_.file_, write(_))
-        .WillByDefault(SaveArg<0>(&access_log_data_));
-    ON_CALL(filter_callbacks_.connection_.stream_info_, onUpstreamHostSelected(_))
-        .WillByDefault(Invoke(
-            [this](Upstream::HostDescriptionConstSharedPtr host) { upstream_host_ = host; }));
-    ON_CALL(filter_callbacks_.connection_.stream_info_, upstreamHost())
-        .WillByDefault(ReturnPointee(&upstream_host_));
-    ON_CALL(filter_callbacks_.connection_.stream_info_, setUpstreamClusterInfo(_))
-        .WillByDefault(Invoke([this](const Upstream::ClusterInfoConstSharedPtr& cluster_info) {
-          upstream_cluster_ = cluster_info;
-        }));
-    ON_CALL(filter_callbacks_.connection_.stream_info_, upstreamClusterInfo())
-        .WillByDefault(ReturnPointee(&upstream_cluster_));
-    factory_context_.cluster_manager_.initializeThreadLocalClusters({"fake_cluster"});
-  }
-
-  ~TcpProxyTest() override {
-    if (filter_ != nullptr) {
-      filter_callbacks_.connection_.raiseEvent(Network::ConnectionEvent::RemoteClose);
-    }
-  }
-
-  void configure(const envoy::extensions::filters::network::tcp_proxy::v3::TcpProxy& config) {
-    config_ = std::make_shared<Config>(config, factory_context_);
-  }
-
-  envoy::extensions::filters::network::tcp_proxy::v3::TcpProxy defaultConfig() {
-    envoy::extensions::filters::network::tcp_proxy::v3::TcpProxy config;
-    config.set_stat_prefix("name");
-    auto* route = config.mutable_hidden_envoy_deprecated_deprecated_v1()->mutable_routes()->Add();
-    route->set_cluster("fake_cluster");
-    return config;
-  }
-
-  // Return the default config, plus one file access log with the specified format
-  envoy::extensions::filters::network::tcp_proxy::v3::TcpProxy
-  accessLogConfig(const std::string& access_log_format) {
-    envoy::extensions::filters::network::tcp_proxy::v3::TcpProxy config = defaultConfig();
-    envoy::config::accesslog::v3::AccessLog* access_log = config.mutable_access_log()->Add();
-    access_log->set_name(Extensions::AccessLoggers::AccessLogNames::get().File);
-    envoy::extensions::access_loggers::file::v3::FileAccessLog file_access_log;
-    file_access_log.set_path("unused");
-    file_access_log.mutable_log_format()->mutable_text_format_source()->set_inline_string(
-        access_log_format);
-    access_log->mutable_typed_config()->PackFrom(file_access_log);
-    return config;
-  }
-
-  void setup(uint32_t connections, bool set_redirect_records,
-             const envoy::extensions::filters::network::tcp_proxy::v3::TcpProxy& config) {
->>>>>>> 76286f61
     configure(config);
     upstream_local_address_ = Network::Utility::resolveUrl("tcp://2.2.2.2:50000");
     upstream_remote_address_ = Network::Utility::resolveUrl("tcp://127.0.0.1:80");
@@ -187,73 +133,6 @@
       EXPECT_EQ(nullptr, filter_->metadataMatchCriteria());
     }
   }
-<<<<<<< HEAD
-=======
-
-  void setup(uint32_t connections,
-             const envoy::extensions::filters::network::tcp_proxy::v3::TcpProxy& config) {
-    setup(connections, false, config);
-  }
-
-  void setup(uint32_t connections, bool set_redirect_records) {
-    setup(connections, set_redirect_records, defaultConfig());
-  }
-
-  void setup(uint32_t connections) { setup(connections, false, defaultConfig()); }
-
-  void raiseEventUpstreamConnected(uint32_t conn_index) {
-    EXPECT_CALL(filter_callbacks_.connection_, readDisable(false));
-    EXPECT_CALL(*upstream_connection_data_.at(conn_index), addUpstreamCallbacks(_))
-        .WillOnce(Invoke([=](Tcp::ConnectionPool::UpstreamCallbacks& cb) -> void {
-          upstream_callbacks_ = &cb;
-
-          // Simulate TCP conn pool upstream callbacks. This is safe because the TCP proxy never
-          // releases a connection so all events go to the same UpstreamCallbacks instance.
-          upstream_connections_.at(conn_index)->addConnectionCallbacks(cb);
-        }));
-    EXPECT_CALL(*upstream_connections_.at(conn_index), enableHalfClose(true));
-    conn_pool_callbacks_.at(conn_index)
-        ->onPoolReady(std::move(upstream_connection_data_.at(conn_index)),
-                      upstream_hosts_.at(conn_index));
-  }
-
-  void raiseEventUpstreamConnectFailed(uint32_t conn_index,
-                                       ConnectionPool::PoolFailureReason reason) {
-    conn_pool_callbacks_.at(conn_index)->onPoolFailure(reason, upstream_hosts_.at(conn_index));
-  }
-
-  Tcp::ConnectionPool::Cancellable* onNewConnection(Tcp::ConnectionPool::Cancellable* connection) {
-    if (!new_connection_functions_.empty()) {
-      auto fn = new_connection_functions_.front();
-      new_connection_functions_.pop_front();
-      return fn(connection);
-    }
-    return connection;
-  }
-
-  Event::TestTimeSystem& timeSystem() { return factory_context_.timeSystem(); }
-
-  NiceMock<Server::Configuration::MockFactoryContext> factory_context_;
-  ConfigSharedPtr config_;
-  NiceMock<Network::MockReadFilterCallbacks> filter_callbacks_;
-  std::unique_ptr<Filter> filter_;
-  std::vector<std::shared_ptr<NiceMock<Upstream::MockHost>>> upstream_hosts_{};
-  std::vector<std::unique_ptr<NiceMock<Network::MockClientConnection>>> upstream_connections_{};
-  std::vector<std::unique_ptr<NiceMock<Tcp::ConnectionPool::MockConnectionData>>>
-      upstream_connection_data_{};
-  std::vector<Tcp::ConnectionPool::Callbacks*> conn_pool_callbacks_;
-  std::vector<std::unique_ptr<NiceMock<Envoy::ConnectionPool::MockCancellable>>> conn_pool_handles_;
-  NiceMock<Tcp::ConnectionPool::MockInstance> conn_pool_;
-  Tcp::ConnectionPool::UpstreamCallbacks* upstream_callbacks_;
-  StringViewSaver access_log_data_;
-  Network::Address::InstanceConstSharedPtr upstream_local_address_;
-  Network::Address::InstanceConstSharedPtr upstream_remote_address_;
-  std::list<std::function<Tcp::ConnectionPool::Cancellable*(Tcp::ConnectionPool::Cancellable*)>>
-      new_connection_functions_;
-  Upstream::HostDescriptionConstSharedPtr upstream_host_{};
-  Upstream::ClusterInfoConstSharedPtr upstream_cluster_{};
-  std::string redirect_records_data_ = "some data";
->>>>>>> 76286f61
 };
 
 TEST_F(TcpProxyTest, DefaultRoutes) {

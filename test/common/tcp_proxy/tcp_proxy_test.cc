--- conflicted
+++ resolved
@@ -136,7 +136,6 @@
   NiceMock<Server::Configuration::MockFactoryContext> factory_context_;
   EXPECT_THROW(constructConfigFromYaml(yaml, factory_context_), EnvoyException);
 }
-<<<<<<< HEAD
 
 TEST(ConfigTest, DEPRECATED_FEATURE_TEST(Routes)) {
   const std::string yaml = R"EOF(
@@ -185,56 +184,6 @@
     - cluster: catch_all
     )EOF";
 
-=======
-
-TEST(ConfigTest, DEPRECATED_FEATURE_TEST(Routes)) {
-  const std::string yaml = R"EOF(
-  stat_prefix: name
-  cluster: cluster
-  deprecated_v1:
-    routes:
-    - destination_ip_list:
-      - address_prefix: 10.10.10.10
-        prefix_len: 32
-      - address_prefix: 10.10.11.0
-        prefix_len: 24
-      - address_prefix: 10.11.0.0
-        prefix_len: 16
-      - address_prefix: 11.0.0.0
-        prefix_len: 8
-      - address_prefix: 128.0.0.0
-        prefix_len: 1
-      cluster: with_destination_ip_list
-    - destination_ip_list:
-      - address_prefix: "::1"
-        prefix_len: 128
-      - address_prefix: "2001:abcd::"
-        prefix_len: 64
-      cluster: with_v6_destination
-    - destination_ports: 1-1024,2048-4096,12345
-      cluster: with_destination_ports
-    - source_ports: '23457,23459'
-      cluster: with_source_ports
-    - destination_ip_list:
-      - address_prefix: "2002::"
-        prefix_len: 32
-      source_ip_list:
-      - address_prefix: "2003::"
-        prefix_len: 64
-      cluster: with_v6_source_and_destination
-    - destination_ip_list:
-      - address_prefix: 10.0.0.0
-        prefix_len: 24
-      source_ip_list:
-      - address_prefix: 20.0.0.0
-        prefix_len: 24
-      destination_ports: '10000'
-      source_ports: '20000'
-      cluster: with_everything
-    - cluster: catch_all
-    )EOF";
-
->>>>>>> 6ba4832e
   NiceMock<Server::Configuration::MockFactoryContext> factory_context_;
   Config config_obj(constructConfigFromYaml(yaml, factory_context_));
 
@@ -389,8 +338,6 @@
   }
 }
 
-<<<<<<< HEAD
-=======
 TEST(ConfigTest, HashWithSourceIpConfig) {
   const std::string yaml = R"EOF(
   stat_prefix: name
@@ -415,7 +362,6 @@
   EXPECT_EQ(nullptr, config_obj.hashPolicy());
 }
 
->>>>>>> 6ba4832e
 TEST(ConfigTest, AccessLogConfig) {
   envoy::config::filter::network::tcp_proxy::v2::TcpProxy config;
   envoy::config::filter::accesslog::v2::AccessLog* log = config.mutable_access_log()->Add();

licenses(["notice"])  # Apache 2

load(
    "//bazel:envoy_build_system.bzl",
    "envoy_cc_test",
    "envoy_package",
)

envoy_package()

<<<<<<< HEAD
#envoy_cc_test(
#    name = "tcp_proxy_test",
#    srcs = ["tcp_proxy_test.cc"],
#    deps = [
#        "//source/common/buffer:buffer_lib",
#        "//source/common/event:dispatcher_lib",
#        "//source/common/network:address_lib",
#        "//source/common/network:application_protocol_lib",
#        "//source/common/network:transport_socket_options_lib",
#        "//source/common/network:upstream_server_name_lib",
#        "//source/common/stats:stats_lib",
#        "//source/common/tcp_proxy",
#        "//source/common/upstream:upstream_includes",
#        "//source/common/upstream:upstream_lib",
#        "//source/extensions/access_loggers:well_known_names",
#        "//source/extensions/access_loggers/file:config",
#        "//test/common/upstream:utility_lib",
#        "//test/mocks/buffer:buffer_mocks",
#        "//test/mocks/network:network_mocks",
#        "//test/mocks/runtime:runtime_mocks",
#        "//test/mocks/server:server_mocks",
#        "//test/mocks/ssl:ssl_mocks",
#        "//test/mocks/stream_info:stream_info_mocks",
#        "//test/mocks/upstream:host_mocks",
#        "//test/mocks/upstream:upstream_mocks",
#    ],
#)
=======
envoy_cc_test(
    name = "tcp_proxy_test",
    srcs = ["tcp_proxy_test.cc"],
    deps = [
        "//source/common/buffer:buffer_lib",
        "//source/common/event:dispatcher_lib",
        "//source/common/network:address_lib",
        "//source/common/network:application_protocol_lib",
        "//source/common/network:transport_socket_options_lib",
        "//source/common/network:upstream_server_name_lib",
        "//source/common/stats:stats_lib",
        "//source/common/tcp_proxy",
        "//source/common/upstream:upstream_includes",
        "//source/common/upstream:upstream_lib",
        "//source/extensions/access_loggers:well_known_names",
        "//source/extensions/access_loggers/file:config",
        "//test/common/upstream:utility_lib",
        "//test/mocks/buffer:buffer_mocks",
        "//test/mocks/network:network_mocks",
        "//test/mocks/runtime:runtime_mocks",
        "//test/mocks/server:server_mocks",
        "//test/mocks/ssl:ssl_mocks",
        "//test/mocks/stream_info:stream_info_mocks",
        "//test/mocks/upstream:host_mocks",
        "//test/mocks/upstream:upstream_mocks",
    ],
)
>>>>>>> ee17a886
<|MERGE_RESOLUTION|>--- conflicted
+++ resolved
@@ -8,35 +8,6 @@
 
 envoy_package()
 
-<<<<<<< HEAD
-#envoy_cc_test(
-#    name = "tcp_proxy_test",
-#    srcs = ["tcp_proxy_test.cc"],
-#    deps = [
-#        "//source/common/buffer:buffer_lib",
-#        "//source/common/event:dispatcher_lib",
-#        "//source/common/network:address_lib",
-#        "//source/common/network:application_protocol_lib",
-#        "//source/common/network:transport_socket_options_lib",
-#        "//source/common/network:upstream_server_name_lib",
-#        "//source/common/stats:stats_lib",
-#        "//source/common/tcp_proxy",
-#        "//source/common/upstream:upstream_includes",
-#        "//source/common/upstream:upstream_lib",
-#        "//source/extensions/access_loggers:well_known_names",
-#        "//source/extensions/access_loggers/file:config",
-#        "//test/common/upstream:utility_lib",
-#        "//test/mocks/buffer:buffer_mocks",
-#        "//test/mocks/network:network_mocks",
-#        "//test/mocks/runtime:runtime_mocks",
-#        "//test/mocks/server:server_mocks",
-#        "//test/mocks/ssl:ssl_mocks",
-#        "//test/mocks/stream_info:stream_info_mocks",
-#        "//test/mocks/upstream:host_mocks",
-#        "//test/mocks/upstream:upstream_mocks",
-#    ],
-#)
-=======
 envoy_cc_test(
     name = "tcp_proxy_test",
     srcs = ["tcp_proxy_test.cc"],
@@ -63,5 +34,4 @@
         "//test/mocks/upstream:host_mocks",
         "//test/mocks/upstream:upstream_mocks",
     ],
-)
->>>>>>> ee17a886
+)
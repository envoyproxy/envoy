--- conflicted
+++ resolved
@@ -60,13 +60,9 @@
 class TcpProxyTestBase : public testing::TestWithParam<bool> {
 public:
   TcpProxyTestBase() {
-<<<<<<< HEAD
     scoped_runtime_.mergeValues({{"envoy.reloadable_features.upstream_http_filters_with_tcp_proxy",
                                   GetParam() ? "true" : "false"}});
-    ON_CALL(*factory_context_.access_log_manager_.file_, write(_))
-=======
     ON_CALL(*factory_context_.server_factory_context_.access_log_manager_.file_, write(_))
->>>>>>> 12e928ce
         .WillByDefault(SaveArg<0>(&access_log_data_));
     ON_CALL(filter_callbacks_.connection_.stream_info_, setUpstreamClusterInfo(_))
         .WillByDefault(Invoke([this](const Upstream::ClusterInfoConstSharedPtr& cluster_info) {

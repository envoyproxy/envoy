--- conflicted
+++ resolved
@@ -45,11 +45,7 @@
     store_->addSink(sink_);
   }
 
-<<<<<<< HEAD
   Stats::SymbolTableImpl symbol_table_;
-=======
-  Stats::FakeSymbolTableImpl symbol_table_;
->>>>>>> b84c1f9d
   NiceMock<Event::MockDispatcher> main_thread_dispatcher_;
   NiceMock<ThreadLocal::MockInstance> tls_;
   StatsOptionsImpl options_;
@@ -173,11 +169,7 @@
   MOCK_METHOD1(alloc, RawStatData*(const std::string& name));
   MOCK_METHOD1(free, void(RawStatData& data));
 
-<<<<<<< HEAD
   SymbolTableImpl symbol_table_;
-=======
-  FakeSymbolTableImpl symbol_table_;
->>>>>>> b84c1f9d
   NiceMock<Event::MockDispatcher> main_thread_dispatcher_;
   NiceMock<ThreadLocal::MockInstance> tls_;
   StatsOptionsImpl options_;
@@ -1114,11 +1106,7 @@
     // Do not call superclass SetUp.
   }
 
-<<<<<<< HEAD
   SymbolTableImpl symbol_table_;
-=======
-  FakeSymbolTableImpl symbol_table_;
->>>>>>> b84c1f9d
   TestAllocator test_alloc_;
   std::string long_name_;
 };

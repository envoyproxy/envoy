#include <chrono>
#include <memory>
#include <string>
#include <unordered_map>

#include "envoy/config/metrics/v3alpha/stats.pb.h"

#include "common/common/c_smart_ptr.h"
#include "common/event/dispatcher_impl.h"
#include "common/memory/stats.h"
#include "common/stats/stats_matcher_impl.h"
#include "common/stats/tag_producer_impl.h"
#include "common/stats/thread_local_store.h"
#include "common/thread_local/thread_local_impl.h"

#include "test/common/stats/stat_test_utility.h"
#include "test/mocks/event/mocks.h"
#include "test/mocks/server/mocks.h"
#include "test/mocks/stats/mocks.h"
#include "test/mocks/thread_local/mocks.h"
#include "test/test_common/logging.h"
#include "test/test_common/utility.h"

#include "absl/strings/str_split.h"
#include "absl/synchronization/blocking_counter.h"
#include "absl/synchronization/notification.h"
#include "gmock/gmock.h"
#include "gtest/gtest.h"

using testing::_;
using testing::InSequence;
using testing::NiceMock;
using testing::Ref;
using testing::Return;

namespace Envoy {
namespace Stats {

const uint64_t MaxStatNameLength = 127;

class StatsThreadLocalStoreTest : public testing::Test {
public:
  StatsThreadLocalStoreTest()
      : symbol_table_(SymbolTableCreator::makeSymbolTable()), alloc_(*symbol_table_),
        store_(std::make_unique<ThreadLocalStoreImpl>(alloc_)) {
    store_->addSink(sink_);
  }

  void resetStoreWithAlloc(Allocator& alloc) {
    store_ = std::make_unique<ThreadLocalStoreImpl>(alloc);
    store_->addSink(sink_);
  }

  SymbolTablePtr symbol_table_;
  NiceMock<Event::MockDispatcher> main_thread_dispatcher_;
  NiceMock<ThreadLocal::MockInstance> tls_;
  AllocatorImpl alloc_;
  MockSink sink_;
  std::unique_ptr<ThreadLocalStoreImpl> store_;
};

class HistogramWrapper {
public:
  HistogramWrapper() : histogram_(hist_alloc()) {}

  ~HistogramWrapper() { hist_free(histogram_); }

  const histogram_t* getHistogram() { return histogram_; }

  void setHistogramValues(const std::vector<uint64_t>& values) {
    for (uint64_t value : values) {
      hist_insert_intscale(histogram_, value, 0, 1);
    }
  }

private:
  histogram_t* histogram_;
};

class HistogramTest : public testing::Test {
public:
  using NameHistogramMap = std::map<std::string, ParentHistogramSharedPtr>;

  HistogramTest() : symbol_table_(SymbolTableCreator::makeSymbolTable()), alloc_(*symbol_table_) {}

  void SetUp() override {
    store_ = std::make_unique<ThreadLocalStoreImpl>(alloc_);
    store_->addSink(sink_);
    store_->initializeThreading(main_thread_dispatcher_, tls_);
  }

  void TearDown() override {
    store_->shutdownThreading();
    tls_.shutdownThread();
  }

  NameHistogramMap makeHistogramMap(const std::vector<ParentHistogramSharedPtr>& hist_list) {
    NameHistogramMap name_histogram_map;
    for (const ParentHistogramSharedPtr& histogram : hist_list) {
      // Exclude the scope part of the name.
      const std::vector<std::string>& split_vector = absl::StrSplit(histogram->name(), '.');
      name_histogram_map.insert(std::make_pair(split_vector.back(), histogram));
    }
    return name_histogram_map;
  }

  /**
   * Validates that Histogram merge happens as desired and returns the processed histogram count
   * that can be asserted later.
   */
  uint64_t validateMerge() {
    bool merge_called = false;
    store_->mergeHistograms([&merge_called]() -> void { merge_called = true; });

    EXPECT_TRUE(merge_called);

    std::vector<ParentHistogramSharedPtr> histogram_list = store_->histograms();

    HistogramWrapper hist1_cumulative;
    HistogramWrapper hist2_cumulative;
    HistogramWrapper hist1_interval;
    HistogramWrapper hist2_interval;

    hist1_cumulative.setHistogramValues(h1_cumulative_values_);
    hist2_cumulative.setHistogramValues(h2_cumulative_values_);
    hist1_interval.setHistogramValues(h1_interval_values_);
    hist2_interval.setHistogramValues(h2_interval_values_);

    HistogramStatisticsImpl h1_cumulative_statistics(hist1_cumulative.getHistogram());
    HistogramStatisticsImpl h2_cumulative_statistics(hist2_cumulative.getHistogram());
    HistogramStatisticsImpl h1_interval_statistics(hist1_interval.getHistogram());
    HistogramStatisticsImpl h2_interval_statistics(hist2_interval.getHistogram());

    NameHistogramMap name_histogram_map = makeHistogramMap(histogram_list);
    const ParentHistogramSharedPtr& h1 = name_histogram_map["h1"];
    EXPECT_EQ(h1->cumulativeStatistics().quantileSummary(),
              h1_cumulative_statistics.quantileSummary());
    EXPECT_EQ(h1->intervalStatistics().quantileSummary(), h1_interval_statistics.quantileSummary());
    EXPECT_EQ(h1->cumulativeStatistics().bucketSummary(), h1_cumulative_statistics.bucketSummary());
    EXPECT_EQ(h1->intervalStatistics().bucketSummary(), h1_interval_statistics.bucketSummary());

    if (histogram_list.size() > 1) {
      const ParentHistogramSharedPtr& h2 = name_histogram_map["h2"];
      EXPECT_EQ(h2->cumulativeStatistics().quantileSummary(),
                h2_cumulative_statistics.quantileSummary());
      EXPECT_EQ(h2->intervalStatistics().quantileSummary(),
                h2_interval_statistics.quantileSummary());
      EXPECT_EQ(h2->cumulativeStatistics().bucketSummary(),
                h2_cumulative_statistics.bucketSummary());
      EXPECT_EQ(h2->intervalStatistics().bucketSummary(), h2_interval_statistics.bucketSummary());
    }

    h1_interval_values_.clear();
    h2_interval_values_.clear();

    return histogram_list.size();
  }

  void expectCallAndAccumulate(Histogram& histogram, uint64_t record_value) {
    EXPECT_CALL(sink_, onHistogramComplete(Ref(histogram), record_value));
    histogram.recordValue(record_value);

    if (histogram.name() == "h1") {
      h1_cumulative_values_.push_back(record_value);
      h1_interval_values_.push_back(record_value);
    } else {
      h2_cumulative_values_.push_back(record_value);
      h2_interval_values_.push_back(record_value);
    }
  }

  SymbolTablePtr symbol_table_;
  NiceMock<Event::MockDispatcher> main_thread_dispatcher_;
  NiceMock<ThreadLocal::MockInstance> tls_;
  AllocatorImpl alloc_;
  MockSink sink_;
  std::unique_ptr<ThreadLocalStoreImpl> store_;
  InSequence s;
  std::vector<uint64_t> h1_cumulative_values_, h2_cumulative_values_, h1_interval_values_,
      h2_interval_values_;
};

TEST_F(StatsThreadLocalStoreTest, NoTls) {
  InSequence s;

  Counter& c1 = store_->counter("c1");
  EXPECT_EQ(&c1, &store_->counter("c1"));
  StatNameManagedStorage c1_name("c1", *symbol_table_);
  c1.add(100);
  auto found_counter = store_->findCounter(c1_name.statName());
  ASSERT_TRUE(found_counter.has_value());
  EXPECT_EQ(&c1, &found_counter->get());
  EXPECT_EQ(100, found_counter->get().value());
  c1.add(100);
  EXPECT_EQ(200, found_counter->get().value());

  Gauge& g1 = store_->gauge("g1", Gauge::ImportMode::Accumulate);
  EXPECT_EQ(&g1, &store_->gauge("g1", Gauge::ImportMode::Accumulate));
  StatNameManagedStorage g1_name("g1", *symbol_table_);
  g1.set(100);
  auto found_gauge = store_->findGauge(g1_name.statName());
  ASSERT_TRUE(found_gauge.has_value());
  EXPECT_EQ(&g1, &found_gauge->get());
  EXPECT_EQ(100, found_gauge->get().value());
  g1.set(0);
  EXPECT_EQ(0, found_gauge->get().value());

  Histogram& h1 = store_->histogram("h1", Stats::Histogram::Unit::Unspecified);
  EXPECT_EQ(&h1, &store_->histogram("h1", Stats::Histogram::Unit::Unspecified));
  StatNameManagedStorage h1_name("h1", *symbol_table_);
  auto found_histogram = store_->findHistogram(h1_name.statName());
  ASSERT_TRUE(found_histogram.has_value());
  EXPECT_EQ(&h1, &found_histogram->get());

  EXPECT_CALL(sink_, onHistogramComplete(Ref(h1), 200));
  h1.recordValue(200);
  EXPECT_CALL(sink_, onHistogramComplete(Ref(h1), 100));
  store_->deliverHistogramToSinks(h1, 100);

  EXPECT_EQ(1UL, store_->counters().size());
  EXPECT_EQ(&c1, TestUtility::findCounter(*store_, "c1").get());
  EXPECT_EQ(2L, TestUtility::findCounter(*store_, "c1").use_count());
  EXPECT_EQ(1UL, store_->gauges().size());
  EXPECT_EQ(&g1, store_->gauges().front().get()); // front() ok when size()==1
  EXPECT_EQ(2L, store_->gauges().front().use_count());

  store_->shutdownThreading();
}

TEST_F(StatsThreadLocalStoreTest, Tls) {
  InSequence s;
  store_->initializeThreading(main_thread_dispatcher_, tls_);

  Counter& c1 = store_->counter("c1");
  EXPECT_EQ(&c1, &store_->counter("c1"));
  StatNameManagedStorage c1_name("c1", *symbol_table_);
  c1.add(100);
  auto found_counter = store_->findCounter(c1_name.statName());
  ASSERT_TRUE(found_counter.has_value());
  EXPECT_EQ(&c1, &found_counter->get());
  EXPECT_EQ(100, found_counter->get().value());
  c1.add(100);
  EXPECT_EQ(200, found_counter->get().value());

  Gauge& g1 = store_->gauge("g1", Gauge::ImportMode::Accumulate);
  EXPECT_EQ(&g1, &store_->gauge("g1", Gauge::ImportMode::Accumulate));
  StatNameManagedStorage g1_name("g1", *symbol_table_);
  g1.set(100);
  auto found_gauge = store_->findGauge(g1_name.statName());
  ASSERT_TRUE(found_gauge.has_value());
  EXPECT_EQ(&g1, &found_gauge->get());
  EXPECT_EQ(100, found_gauge->get().value());
  g1.set(0);
  EXPECT_EQ(0, found_gauge->get().value());

  Histogram& h1 = store_->histogram("h1", Stats::Histogram::Unit::Unspecified);
  EXPECT_EQ(&h1, &store_->histogram("h1", Stats::Histogram::Unit::Unspecified));
  StatNameManagedStorage h1_name("h1", *symbol_table_);
  auto found_histogram = store_->findHistogram(h1_name.statName());
  ASSERT_TRUE(found_histogram.has_value());
  EXPECT_EQ(&h1, &found_histogram->get());

  EXPECT_EQ(1UL, store_->counters().size());
  EXPECT_EQ(&c1, TestUtility::findCounter(*store_, "c1").get());
  EXPECT_EQ(2L, TestUtility::findCounter(*store_, "c1").use_count());
  EXPECT_EQ(1UL, store_->gauges().size());
  EXPECT_EQ(&g1, store_->gauges().front().get()); // front() ok when size()==1
  EXPECT_EQ(2L, store_->gauges().front().use_count());

  store_->shutdownThreading();
  tls_.shutdownThread();

  EXPECT_EQ(1UL, store_->counters().size());
  EXPECT_EQ(&c1, TestUtility::findCounter(*store_, "c1").get());
  EXPECT_EQ(2L, TestUtility::findCounter(*store_, "c1").use_count());
  EXPECT_EQ(1UL, store_->gauges().size());
  EXPECT_EQ(&g1, store_->gauges().front().get()); // front() ok when size()==1
  EXPECT_EQ(2L, store_->gauges().front().use_count());
}

TEST_F(StatsThreadLocalStoreTest, BasicScope) {
  InSequence s;
  store_->initializeThreading(main_thread_dispatcher_, tls_);

  ScopePtr scope1 = store_->createScope("scope1.");
  Counter& c1 = store_->counter("c1");
  Counter& c2 = scope1->counter("c2");
  EXPECT_EQ("c1", c1.name());
  EXPECT_EQ("scope1.c2", c2.name());
  StatNameManagedStorage c1_name("c1", *symbol_table_);
  auto found_counter = store_->findCounter(c1_name.statName());
  ASSERT_TRUE(found_counter.has_value());
  EXPECT_EQ(&c1, &found_counter->get());
  StatNameManagedStorage c2_name("scope1.c2", *symbol_table_);
  auto found_counter2 = store_->findCounter(c2_name.statName());
  ASSERT_TRUE(found_counter2.has_value());
  EXPECT_EQ(&c2, &found_counter2->get());

  Gauge& g1 = store_->gauge("g1", Gauge::ImportMode::Accumulate);
  Gauge& g2 = scope1->gauge("g2", Gauge::ImportMode::Accumulate);
  EXPECT_EQ("g1", g1.name());
  EXPECT_EQ("scope1.g2", g2.name());
  StatNameManagedStorage g1_name("g1", *symbol_table_);
  auto found_gauge = store_->findGauge(g1_name.statName());
  ASSERT_TRUE(found_gauge.has_value());
  EXPECT_EQ(&g1, &found_gauge->get());
  StatNameManagedStorage g2_name("scope1.g2", *symbol_table_);
  auto found_gauge2 = store_->findGauge(g2_name.statName());
  ASSERT_TRUE(found_gauge2.has_value());
  EXPECT_EQ(&g2, &found_gauge2->get());

  Histogram& h1 = store_->histogram("h1", Stats::Histogram::Unit::Unspecified);
  Histogram& h2 = scope1->histogram("h2", Stats::Histogram::Unit::Unspecified);
  EXPECT_EQ("h1", h1.name());
  EXPECT_EQ("scope1.h2", h2.name());
  EXPECT_CALL(sink_, onHistogramComplete(Ref(h1), 100));
  h1.recordValue(100);
  EXPECT_CALL(sink_, onHistogramComplete(Ref(h2), 200));
  h2.recordValue(200);
  StatNameManagedStorage h1_name("h1", *symbol_table_);
  auto found_histogram = store_->findHistogram(h1_name.statName());
  ASSERT_TRUE(found_histogram.has_value());
  EXPECT_EQ(&h1, &found_histogram->get());
  StatNameManagedStorage h2_name("scope1.h2", *symbol_table_);
  auto found_histogram2 = store_->findHistogram(h2_name.statName());
  ASSERT_TRUE(found_histogram2.has_value());
  EXPECT_EQ(&h2, &found_histogram2->get());

  store_->shutdownThreading();
  scope1->deliverHistogramToSinks(h1, 100);
  scope1->deliverHistogramToSinks(h2, 200);
  tls_.shutdownThread();
}

// Validate that we sanitize away bad characters in the stats prefix.
TEST_F(StatsThreadLocalStoreTest, SanitizePrefix) {
  InSequence s;
  store_->initializeThreading(main_thread_dispatcher_, tls_);

  ScopePtr scope1 = store_->createScope(std::string("scope1:\0:foo.", 13));
  Counter& c1 = scope1->counter("c1");
  EXPECT_EQ("scope1___foo.c1", c1.name());

  store_->shutdownThreading();
  tls_.shutdownThread();
}

TEST_F(StatsThreadLocalStoreTest, ConstSymtabAccessor) {
  ScopePtr scope = store_->createScope("scope.");
  const Scope& cscope = *scope;
  const SymbolTable& const_symbol_table = cscope.constSymbolTable();
  SymbolTable& symbol_table = scope->symbolTable();
  EXPECT_EQ(&const_symbol_table, &symbol_table);
}

TEST_F(StatsThreadLocalStoreTest, ScopeDelete) {
  InSequence s;
  store_->initializeThreading(main_thread_dispatcher_, tls_);

  ScopePtr scope1 = store_->createScope("scope1.");
  scope1->counter("c1");
  EXPECT_EQ(1UL, store_->counters().size());
  CounterSharedPtr c1 = TestUtility::findCounter(*store_, "scope1.c1");
  EXPECT_EQ("scope1.c1", c1->name());
  EXPECT_EQ(TestUtility::findByName(store_->counters(), "scope1.c1"), c1);

  EXPECT_CALL(main_thread_dispatcher_, post(_));
  EXPECT_CALL(tls_, runOnAllThreads(_, _));
  scope1.reset();
  EXPECT_EQ(0UL, store_->counters().size());

  EXPECT_EQ(1L, c1.use_count());
  c1.reset();

  store_->shutdownThreading();
  tls_.shutdownThread();
}

TEST_F(StatsThreadLocalStoreTest, NestedScopes) {
  InSequence s;
  store_->initializeThreading(main_thread_dispatcher_, tls_);

  ScopePtr scope1 = store_->createScope("scope1.");
  Counter& c1 = scope1->counter("foo.bar");
  EXPECT_EQ("scope1.foo.bar", c1.name());
  StatNameManagedStorage c1_name("scope1.foo.bar", *symbol_table_);
  auto found_counter = store_->findCounter(c1_name.statName());
  ASSERT_TRUE(found_counter.has_value());
  EXPECT_EQ(&c1, &found_counter->get());

  ScopePtr scope2 = scope1->createScope("foo.");
  Counter& c2 = scope2->counter("bar");
  EXPECT_EQ(&c1, &c2);
  EXPECT_EQ("scope1.foo.bar", c2.name());
  StatNameManagedStorage c2_name("scope1.foo.bar", *symbol_table_);
  auto found_counter2 = store_->findCounter(c2_name.statName());
  ASSERT_TRUE(found_counter2.has_value());

  // Different allocations point to the same referenced counted backing memory.
  c1.inc();
  EXPECT_EQ(1UL, c1.value());
  EXPECT_EQ(c1.value(), c2.value());

  Gauge& g1 = scope2->gauge("some_gauge", Gauge::ImportMode::Accumulate);
  EXPECT_EQ("scope1.foo.some_gauge", g1.name());

  store_->shutdownThreading();
  tls_.shutdownThread();
}

TEST_F(StatsThreadLocalStoreTest, OverlappingScopes) {
  InSequence s;
  store_->initializeThreading(main_thread_dispatcher_, tls_);

  // Both scopes point to the same namespace. This can happen during reload of a cluster for
  // example.
  ScopePtr scope1 = store_->createScope("scope1.");
  ScopePtr scope2 = store_->createScope("scope1.");

  // We will call alloc twice, but they should point to the same backing storage.
  Counter& c1 = scope1->counter("c");
  Counter& c2 = scope2->counter("c");
  EXPECT_EQ(&c1, &c2);
  c1.inc();
  EXPECT_EQ(1UL, c1.value());
  EXPECT_EQ(1UL, c2.value());
  c2.inc();
  EXPECT_EQ(2UL, c1.value());
  EXPECT_EQ(2UL, c2.value());

  // We should dedup when we fetch all counters to handle the overlapping case.
  EXPECT_EQ(1UL, store_->counters().size());

  // Gauges should work the same way.
  Gauge& g1 = scope1->gauge("g", Gauge::ImportMode::Accumulate);
  Gauge& g2 = scope2->gauge("g", Gauge::ImportMode::Accumulate);
  EXPECT_EQ(&g1, &g2);
  g1.set(5);
  EXPECT_EQ(5UL, g1.value());
  EXPECT_EQ(5UL, g2.value());
  g2.set(1);
  EXPECT_EQ(1UL, g1.value());
  EXPECT_EQ(1UL, g2.value());
  EXPECT_EQ(1UL, store_->gauges().size());

  // Deleting scope 1 will call free but will be reference counted. It still leaves scope 2 valid.
  scope1.reset();
  c2.inc();
  EXPECT_EQ(3UL, c2.value());
  EXPECT_EQ(1UL, store_->counters().size());
  g2.set(10);
  EXPECT_EQ(10UL, g2.value());
  EXPECT_EQ(1UL, store_->gauges().size());

  store_->shutdownThreading();
  tls_.shutdownThread();
}

class ThreadLocalStoreNoMocksTestBase : public testing::Test {
public:
  ThreadLocalStoreNoMocksTestBase()
      : symbol_table_(SymbolTableCreator::makeSymbolTable()), alloc_(*symbol_table_),
        store_(std::make_unique<ThreadLocalStoreImpl>(alloc_)), pool_(*symbol_table_) {}
  ~ThreadLocalStoreNoMocksTestBase() override {
    if (store_ != nullptr) {
      store_->shutdownThreading();
    }
  }

  StatName makeStatName(absl::string_view name) { return pool_.add(name); }

  SymbolTablePtr symbol_table_;
  AllocatorImpl alloc_;
  std::unique_ptr<ThreadLocalStoreImpl> store_;
  StatNamePool pool_;
};

class LookupWithStatNameTest : public ThreadLocalStoreNoMocksTestBase {};

TEST_F(LookupWithStatNameTest, All) {
  ScopePtr scope1 = store_->createScope("scope1.");
  Counter& c1 = store_->counterFromStatName(makeStatName("c1"));
  Counter& c2 = scope1->counterFromStatName(makeStatName("c2"));
  EXPECT_EQ("c1", c1.name());
  EXPECT_EQ("scope1.c2", c2.name());
  EXPECT_EQ("c1", c1.tagExtractedName());
  EXPECT_EQ("scope1.c2", c2.tagExtractedName());
  EXPECT_EQ(0, c1.tags().size());
  EXPECT_EQ(0, c1.tags().size());

  Gauge& g1 = store_->gaugeFromStatName(makeStatName("g1"), Gauge::ImportMode::Accumulate);
  Gauge& g2 = scope1->gaugeFromStatName(makeStatName("g2"), Gauge::ImportMode::Accumulate);
  EXPECT_EQ("g1", g1.name());
  EXPECT_EQ("scope1.g2", g2.name());
  EXPECT_EQ("g1", g1.tagExtractedName());
  EXPECT_EQ("scope1.g2", g2.tagExtractedName());
  EXPECT_EQ(0, g1.tags().size());
  EXPECT_EQ(0, g1.tags().size());

  Histogram& h1 =
      store_->histogramFromStatName(makeStatName("h1"), Stats::Histogram::Unit::Unspecified);
  Histogram& h2 =
      scope1->histogramFromStatName(makeStatName("h2"), Stats::Histogram::Unit::Unspecified);
  scope1->deliverHistogramToSinks(h2, 0);
  EXPECT_EQ("h1", h1.name());
  EXPECT_EQ("scope1.h2", h2.name());
  EXPECT_EQ("h1", h1.tagExtractedName());
  EXPECT_EQ("scope1.h2", h2.tagExtractedName());
  EXPECT_EQ(0, h1.tags().size());
  EXPECT_EQ(0, h2.tags().size());
  h1.recordValue(200);
  h2.recordValue(200);

  ScopePtr scope2 = scope1->createScope("foo.");
  EXPECT_EQ("scope1.foo.bar", scope2->counterFromStatName(makeStatName("bar")).name());

  // Validate that we sanitize away bad characters in the stats prefix.
  ScopePtr scope3 = scope1->createScope(std::string("foo:\0:.", 7));
  EXPECT_EQ("scope1.foo___.bar", scope3->counter("bar").name());

  EXPECT_EQ(4UL, store_->counters().size());
  EXPECT_EQ(2UL, store_->gauges().size());
}

TEST_F(LookupWithStatNameTest, NotFound) {
  StatName not_found(makeStatName("not_found"));
  EXPECT_FALSE(store_->findCounter(not_found));
  EXPECT_FALSE(store_->findGauge(not_found));
  EXPECT_FALSE(store_->findHistogram(not_found));
}

class StatsMatcherTLSTest : public StatsThreadLocalStoreTest {
public:
  envoy::config::metrics::v3alpha::StatsConfig stats_config_;
};

TEST_F(StatsMatcherTLSTest, TestNoOpStatImpls) {
  InSequence s;

  stats_config_.mutable_stats_matcher()->mutable_exclusion_list()->add_patterns()->set_prefix(
      "noop");
  store_->setStatsMatcher(std::make_unique<StatsMatcherImpl>(stats_config_));

  // Testing No-op counters, gauges, histograms which match the prefix "noop".

  // Counter
  Counter& noop_counter = store_->counter("noop_counter");
  EXPECT_EQ(noop_counter.name(), "");
  EXPECT_EQ(noop_counter.value(), 0);
  noop_counter.add(1);
  EXPECT_EQ(noop_counter.value(), 0);
  noop_counter.inc();
  EXPECT_EQ(noop_counter.value(), 0);
  noop_counter.reset();
  EXPECT_EQ(noop_counter.value(), 0);
  Counter& noop_counter_2 = store_->counter("noop_counter_2");
  EXPECT_EQ(&noop_counter, &noop_counter_2);
  EXPECT_FALSE(noop_counter.used());      // hardcoded to return false in NullMetricImpl.
  EXPECT_EQ(0, noop_counter.latch());     // hardcoded to 0.
  EXPECT_EQ(0, noop_counter.use_count()); // null counter is contained in ThreadLocalStoreImpl.

  // Gauge
  Gauge& noop_gauge = store_->gauge("noop_gauge", Gauge::ImportMode::Accumulate);
  EXPECT_EQ(noop_gauge.name(), "");
  EXPECT_EQ(noop_gauge.value(), 0);
  noop_gauge.add(1);
  EXPECT_EQ(noop_gauge.value(), 0);
  noop_gauge.inc();
  EXPECT_EQ(noop_gauge.value(), 0);
  noop_gauge.dec();
  EXPECT_EQ(noop_gauge.value(), 0);
  noop_gauge.set(2);
  EXPECT_EQ(noop_gauge.value(), 0);
  noop_gauge.sub(2);
  EXPECT_EQ(noop_gauge.value(), 0);
  EXPECT_EQ(Gauge::ImportMode::NeverImport, noop_gauge.importMode());
  EXPECT_FALSE(noop_gauge.used());      // null gauge is contained in ThreadLocalStoreImpl.
  EXPECT_EQ(0, noop_gauge.use_count()); // null gauge is contained in ThreadLocalStoreImpl.

  Gauge& noop_gauge_2 = store_->gauge("noop_gauge_2", Gauge::ImportMode::Accumulate);
  EXPECT_EQ(&noop_gauge, &noop_gauge_2);

  // Histogram
  Histogram& noop_histogram =
      store_->histogram("noop_histogram", Stats::Histogram::Unit::Unspecified);
  EXPECT_EQ(noop_histogram.name(), "");
  EXPECT_FALSE(noop_histogram.used());
  Histogram& noop_histogram_2 =
      store_->histogram("noop_histogram_2", Stats::Histogram::Unit::Unspecified);
  EXPECT_EQ(&noop_histogram, &noop_histogram_2);

  store_->shutdownThreading();
}

// We only test the exclusion list -- the inclusion list is the inverse, and both are tested in
// test/common/stats:stats_matcher_test.
TEST_F(StatsMatcherTLSTest, TestExclusionRegex) {
  InSequence s;

  // Expected to alloc lowercase_counter, lowercase_gauge, valid_counter, valid_gauge

  // Will block all stats containing any capital alphanumeric letter.
  stats_config_.mutable_stats_matcher()
      ->mutable_exclusion_list()
      ->add_patterns()
      ->set_hidden_envoy_deprecated_regex(".*[A-Z].*");
  store_->setStatsMatcher(std::make_unique<StatsMatcherImpl>(stats_config_));

  // The creation of counters/gauges/histograms which have no uppercase letters should succeed.
  Counter& lowercase_counter = store_->counter("lowercase_counter");
  EXPECT_EQ(lowercase_counter.name(), "lowercase_counter");
  Gauge& lowercase_gauge = store_->gauge("lowercase_gauge", Gauge::ImportMode::Accumulate);
  EXPECT_EQ(lowercase_gauge.name(), "lowercase_gauge");
  Histogram& lowercase_histogram =
      store_->histogram("lowercase_histogram", Stats::Histogram::Unit::Unspecified);
  EXPECT_EQ(lowercase_histogram.name(), "lowercase_histogram");

  // And the creation of counters/gauges/histograms which have uppercase letters should fail.
  Counter& uppercase_counter = store_->counter("UPPERCASE_counter");
  EXPECT_EQ(uppercase_counter.name(), "");
  uppercase_counter.inc();
  EXPECT_EQ(uppercase_counter.value(), 0);
  uppercase_counter.inc();
  EXPECT_EQ(uppercase_counter.value(), 0);

  Gauge& uppercase_gauge = store_->gauge("uppercase_GAUGE", Gauge::ImportMode::Accumulate);
  EXPECT_EQ(uppercase_gauge.name(), "");
  uppercase_gauge.inc();
  EXPECT_EQ(uppercase_gauge.value(), 0);
  uppercase_gauge.inc();
  EXPECT_EQ(uppercase_gauge.value(), 0);

  // Histograms are harder to query and test, so we resort to testing that name() returns the empty
  // string.
  Histogram& uppercase_histogram =
      store_->histogram("upperCASE_histogram", Stats::Histogram::Unit::Unspecified);
  EXPECT_EQ(uppercase_histogram.name(), "");

  // Adding another exclusion rule -- now we reject not just uppercase stats but those starting with
  // the string "invalid".
  stats_config_.mutable_stats_matcher()->mutable_exclusion_list()->add_patterns()->set_prefix(
      "invalid");
  store_->setStatsMatcher(std::make_unique<StatsMatcherImpl>(stats_config_));

  Counter& valid_counter = store_->counter("valid_counter");
  valid_counter.inc();
  EXPECT_EQ(valid_counter.value(), 1);

  Counter& invalid_counter = store_->counter("invalid_counter");
  invalid_counter.inc();
  EXPECT_EQ(invalid_counter.value(), 0);

  // But the old exclusion rule still holds.
  Counter& invalid_counter_2 = store_->counter("also_INVALID_counter");
  invalid_counter_2.inc();
  EXPECT_EQ(invalid_counter_2.value(), 0);

  // And we expect the same behavior from gauges and histograms.
  Gauge& valid_gauge = store_->gauge("valid_gauge", Gauge::ImportMode::Accumulate);
  valid_gauge.set(2);
  EXPECT_EQ(valid_gauge.value(), 2);

  Gauge& invalid_gauge_1 = store_->gauge("invalid_gauge", Gauge::ImportMode::Accumulate);
  invalid_gauge_1.inc();
  EXPECT_EQ(invalid_gauge_1.value(), 0);

  Gauge& invalid_gauge_2 = store_->gauge("also_INVALID_gauge", Gauge::ImportMode::Accumulate);
  invalid_gauge_2.inc();
  EXPECT_EQ(invalid_gauge_2.value(), 0);

  Histogram& valid_histogram =
      store_->histogram("valid_histogram", Stats::Histogram::Unit::Unspecified);
  EXPECT_EQ(valid_histogram.name(), "valid_histogram");

  Histogram& invalid_histogram_1 =
      store_->histogram("invalid_histogram", Stats::Histogram::Unit::Unspecified);
  EXPECT_EQ(invalid_histogram_1.name(), "");

  Histogram& invalid_histogram_2 =
      store_->histogram("also_INVALID_histogram", Stats::Histogram::Unit::Unspecified);
  EXPECT_EQ(invalid_histogram_2.name(), "");

  // Expected to free lowercase_counter, lowercase_gauge, valid_counter, valid_gauge
  store_->shutdownThreading();
}

// Tests the logic for caching the stats-matcher results, and in particular the
// private impl method checkAndRememberRejection(). That method behaves
// differently depending on whether TLS is enabled or not, so we parameterize
// the test accordingly; GetParam()==true means we want a TLS cache. In either
// case, we should never be calling the stats-matcher rejection logic more than
// once on given stat name.
class RememberStatsMatcherTest : public testing::TestWithParam<bool> {
public:
  RememberStatsMatcherTest()
      : symbol_table_(SymbolTableCreator::makeSymbolTable()), heap_alloc_(*symbol_table_),
        store_(heap_alloc_), scope_(store_.createScope("scope.")) {
    if (GetParam()) {
      store_.initializeThreading(main_thread_dispatcher_, tls_);
    }
  }

  ~RememberStatsMatcherTest() override {
    store_.shutdownThreading();
    tls_.shutdownThread();
  }

  using LookupStatFn = std::function<std::string(const std::string&)>;

  // Helper function to test the rejection cache. The goal here is to use
  // mocks to ensure that we don't call rejects() more than once on any of the
  // stats, even with 5 name-based lookups.
  void testRememberMatcher(const LookupStatFn lookup_stat) {
    InSequence s;

    MockStatsMatcher* matcher = new MockStatsMatcher;
    StatsMatcherPtr matcher_ptr(matcher);
    store_.setStatsMatcher(std::move(matcher_ptr));

    EXPECT_CALL(*matcher, rejects("scope.reject")).WillOnce(Return(true));
    EXPECT_CALL(*matcher, rejects("scope.ok")).WillOnce(Return(false));

    for (int j = 0; j < 5; ++j) {
      EXPECT_EQ("", lookup_stat("reject"));
      EXPECT_EQ("scope.ok", lookup_stat("ok"));
    }
  }

  void testRejectsAll(const LookupStatFn lookup_stat) {
    InSequence s;

    MockStatsMatcher* matcher = new MockStatsMatcher;
    matcher->rejects_all_ = true;
    StatsMatcherPtr matcher_ptr(matcher);
    store_.setStatsMatcher(std::move(matcher_ptr));

    ScopePtr scope = store_.createScope("scope.");

    for (int j = 0; j < 5; ++j) {
      // Note: zero calls to reject() are made, as reject-all should short-circuit.
      EXPECT_EQ("", lookup_stat("reject"));
    }
  }

  void testAcceptsAll(const LookupStatFn lookup_stat) {
    InSequence s;

    auto* matcher = new MockStatsMatcher;
    matcher->accepts_all_ = true;
    StatsMatcherPtr matcher_ptr(matcher);
    store_.setStatsMatcher(std::move(matcher_ptr));

    for (int j = 0; j < 5; ++j) {
      // Note: zero calls to reject() are made, as accept-all should short-circuit.
      EXPECT_EQ("scope.ok", lookup_stat("ok"));
    }
  }

  LookupStatFn lookupCounterFn() {
    return [this](const std::string& stat_name) -> std::string {
      return scope_->counter(stat_name).name();
    };
  }

  LookupStatFn lookupGaugeFn() {
    return [this](const std::string& stat_name) -> std::string {
      return scope_->gauge(stat_name, Gauge::ImportMode::Accumulate).name();
    };
  }

// TODO(jmarantz): restore BoolIndicator tests when https://github.com/envoyproxy/envoy/pull/6280
// is reverted.
#define HAS_BOOL_INDICATOR 0
#if HAS_BOOL_INDICATOR
  LookupStatFn lookupBoolIndicator() {
    return [this](const std::string& stat_name) -> std::string {
      return scope_->boolIndicator(stat_name).name();
    };
  }
#endif

  LookupStatFn lookupHistogramFn() {
    return [this](const std::string& stat_name) -> std::string {
      return scope_->histogram(stat_name, Stats::Histogram::Unit::Unspecified).name();
    };
  }

  Stats::SymbolTablePtr symbol_table_;
  NiceMock<Event::MockDispatcher> main_thread_dispatcher_;
  NiceMock<ThreadLocal::MockInstance> tls_;
  AllocatorImpl heap_alloc_;
  ThreadLocalStoreImpl store_;
  ScopePtr scope_;
};

INSTANTIATE_TEST_SUITE_P(RememberStatsMatcherTest, RememberStatsMatcherTest,
                         testing::ValuesIn({false, true}));

// Tests that the logic for remembering rejected stats works properly, both
// with and without threading.
TEST_P(RememberStatsMatcherTest, CounterRejectOne) { testRememberMatcher(lookupCounterFn()); }

TEST_P(RememberStatsMatcherTest, CounterRejectsAll) { testRejectsAll(lookupCounterFn()); }

TEST_P(RememberStatsMatcherTest, CounterAcceptsAll) { testAcceptsAll(lookupCounterFn()); }

TEST_P(RememberStatsMatcherTest, GaugeRejectOne) { testRememberMatcher(lookupGaugeFn()); }

TEST_P(RememberStatsMatcherTest, GaugeRejectsAll) { testRejectsAll(lookupGaugeFn()); }

TEST_P(RememberStatsMatcherTest, GaugeAcceptsAll) { testAcceptsAll(lookupGaugeFn()); }

#if HAS_BOOL_INDICATOR
TEST_P(RememberStatsMatcherTest, BoolIndicatorRejectOne) {
  testRememberMatcher(lookupBoolIndicator());
}

TEST_P(RememberStatsMatcherTest, BoolIndicatorRejectsAll) { testRejectsAll(lookupBoolIndicator()); }

TEST_P(RememberStatsMatcherTest, BoolIndicatorAcceptsAll) { testAcceptsAll(lookupBoolIndicator()); }
#endif

TEST_P(RememberStatsMatcherTest, HistogramRejectOne) { testRememberMatcher(lookupHistogramFn()); }

TEST_P(RememberStatsMatcherTest, HistogramRejectsAll) { testRejectsAll(lookupHistogramFn()); }

TEST_P(RememberStatsMatcherTest, HistogramAcceptsAll) { testAcceptsAll(lookupHistogramFn()); }

TEST_F(StatsThreadLocalStoreTest, RemoveRejectedStats) {
  store_->initializeThreading(main_thread_dispatcher_, tls_);
  Counter& counter = store_->counter("c1");
  Gauge& gauge = store_->gauge("g1", Gauge::ImportMode::Accumulate);
  Histogram& histogram = store_->histogram("h1", Stats::Histogram::Unit::Unspecified);
  ASSERT_EQ(1, store_->counters().size()); // "c1".
  EXPECT_TRUE(&counter == store_->counters()[0].get() ||
              &counter == store_->counters()[1].get()); // counters() order is non-deterministic.
  ASSERT_EQ(1, store_->gauges().size());
  EXPECT_EQ("g1", store_->gauges()[0]->name());
  ASSERT_EQ(1, store_->histograms().size());
  EXPECT_EQ("h1", store_->histograms()[0]->name());

  // Will effectively block all stats, and remove all the non-matching stats.
  envoy::config::metrics::v3alpha::StatsConfig stats_config;
  stats_config.mutable_stats_matcher()->mutable_inclusion_list()->add_patterns()->set_exact(
      "no-such-stat");
  store_->setStatsMatcher(std::make_unique<StatsMatcherImpl>(stats_config));

  // They can no longer be found.
  EXPECT_EQ(0, store_->counters().size());
  EXPECT_EQ(0, store_->gauges().size());
  EXPECT_EQ(0, store_->histograms().size());

  // However, referencing the previously allocated stats will not crash.
  counter.inc();
  gauge.inc();
  EXPECT_CALL(sink_, onHistogramComplete(Ref(histogram), 42));
  histogram.recordValue(42);
  store_->shutdownThreading();
  tls_.shutdownThread();
}

TEST_F(StatsThreadLocalStoreTest, NonHotRestartNoTruncation) {
  InSequence s;
  store_->initializeThreading(main_thread_dispatcher_, tls_);

  // Allocate a stat greater than the max name length.
  const std::string name_1(MaxStatNameLength + 1, 'A');

  store_->counter(name_1);

  // This works fine, and we can find it by its long name because heap-stats do not
  // get truncated.
  EXPECT_NE(nullptr, TestUtility::findCounter(*store_, name_1).get());
  store_->shutdownThreading();
  tls_.shutdownThread();
}

class StatsThreadLocalStoreTestNoFixture : public testing::Test {
protected:
  StatsThreadLocalStoreTestNoFixture()
      : save_use_fakes_(SymbolTableCreator::useFakeSymbolTables()) {}
  ~StatsThreadLocalStoreTestNoFixture() override {
    TestUtil::SymbolTableCreatorTestPeer::setUseFakeSymbolTables(save_use_fakes_);
    if (threading_enabled_) {
      store_->shutdownThreading();
      tls_.shutdownThread();
    }
  }

  void init(bool use_fakes) {
    TestUtil::SymbolTableCreatorTestPeer::setUseFakeSymbolTables(use_fakes);
    symbol_table_ = SymbolTableCreator::makeSymbolTable();
    alloc_ = std::make_unique<AllocatorImpl>(*symbol_table_);
    store_ = std::make_unique<ThreadLocalStoreImpl>(*alloc_);
    store_->addSink(sink_);

    // Use a tag producer that will produce tags.
    envoy::config::metrics::v3alpha::StatsConfig stats_config;
    store_->setTagProducer(std::make_unique<TagProducerImpl>(stats_config));
  }

  void initThreading() {
    threading_enabled_ = true;
    store_->initializeThreading(main_thread_dispatcher_, tls_);
  }

  static constexpr size_t million_ = 1000 * 1000;

  MockSink sink_;
  SymbolTablePtr symbol_table_;
  std::unique_ptr<AllocatorImpl> alloc_;
  std::unique_ptr<ThreadLocalStoreImpl> store_;
  NiceMock<Event::MockDispatcher> main_thread_dispatcher_;
  NiceMock<ThreadLocal::MockInstance> tls_;
  const bool save_use_fakes_;
  bool threading_enabled_{false};
};

// Tests how much memory is consumed allocating 100k stats.
TEST_F(StatsThreadLocalStoreTestNoFixture, MemoryWithoutTlsFakeSymbolTable) {
  init(true);
  TestUtil::MemoryTest memory_test;
  TestUtil::forEachSampleStat(
      1000, [this](absl::string_view name) { store_->counter(std::string(name)); });
  EXPECT_MEMORY_EQ(memory_test.consumedBytes(), 14892880); // Oct 28, 2019
  EXPECT_MEMORY_LE(memory_test.consumedBytes(), 15 * million_);
}

TEST_F(StatsThreadLocalStoreTestNoFixture, MemoryWithTlsFakeSymbolTable) {
  init(true);
  initThreading();
  TestUtil::MemoryTest memory_test;
  TestUtil::forEachSampleStat(
      1000, [this](absl::string_view name) { store_->counter(std::string(name)); });
  EXPECT_MEMORY_EQ(memory_test.consumedBytes(), 17121392); // Oct 28, 2019
  EXPECT_MEMORY_LE(memory_test.consumedBytes(), 18 * million_);
}

// Tests how much memory is consumed allocating 100k stats.
TEST_F(StatsThreadLocalStoreTestNoFixture, MemoryWithoutTlsRealSymbolTable) {
  init(false);
  TestUtil::MemoryTest memory_test;
  TestUtil::forEachSampleStat(
      1000, [this](absl::string_view name) { store_->counter(std::string(name)); });
  EXPECT_MEMORY_EQ(memory_test.consumedBytes(), 8017968); // Oct 28, 2019
  EXPECT_MEMORY_LE(memory_test.consumedBytes(), 9 * million_);
}

TEST_F(StatsThreadLocalStoreTestNoFixture, MemoryWithTlsRealSymbolTable) {
  init(false);
  initThreading();
  TestUtil::MemoryTest memory_test;
  TestUtil::forEachSampleStat(
      1000, [this](absl::string_view name) { store_->counter(std::string(name)); });
  EXPECT_MEMORY_EQ(memory_test.consumedBytes(), 10246480); // Oct 28, 2019
  EXPECT_MEMORY_LE(memory_test.consumedBytes(), 11 * million_);
}

TEST_F(StatsThreadLocalStoreTest, ShuttingDown) {
  InSequence s;
  store_->initializeThreading(main_thread_dispatcher_, tls_);

  store_->counter("c1");
  store_->gauge("g1", Gauge::ImportMode::Accumulate);
  store_->shutdownThreading();
  store_->counter("c2");
  store_->gauge("g2", Gauge::ImportMode::Accumulate);

  // c1, g1 should have a thread local ref, but c2, g2 should not.
  EXPECT_EQ(2L, TestUtility::findCounter(*store_, "c1").use_count());
  EXPECT_EQ(2L, TestUtility::findGauge(*store_, "g1").use_count());
  EXPECT_EQ(2L, TestUtility::findCounter(*store_, "c2").use_count());
  EXPECT_EQ(2L, TestUtility::findGauge(*store_, "g2").use_count());

  store_->shutdownThreading();
  tls_.shutdownThread();
}

TEST_F(StatsThreadLocalStoreTest, MergeDuringShutDown) {
  InSequence s;
  store_->initializeThreading(main_thread_dispatcher_, tls_);

  Histogram& h1 = store_->histogram("h1", Stats::Histogram::Unit::Unspecified);
  EXPECT_EQ("h1", h1.name());

  EXPECT_CALL(sink_, onHistogramComplete(Ref(h1), 1));
  h1.recordValue(1);

  store_->shutdownThreading();

  // Validate that merge callback is called during shutdown and there is no ASSERT.
  bool merge_called = false;
  store_->mergeHistograms([&merge_called]() -> void { merge_called = true; });

  EXPECT_TRUE(merge_called);
  store_->shutdownThreading();
  tls_.shutdownThread();
}

TEST(ThreadLocalStoreThreadTest, ConstructDestruct) {
  SymbolTablePtr symbol_table(SymbolTableCreator::makeSymbolTable());
  Api::ApiPtr api = Api::createApiForTest();
  Event::DispatcherPtr dispatcher = api->allocateDispatcher();
  NiceMock<ThreadLocal::MockInstance> tls;
  AllocatorImpl alloc(*symbol_table);
  ThreadLocalStoreImpl store(alloc);

  store.initializeThreading(*dispatcher, tls);
  { ScopePtr scope1 = store.createScope("scope1."); }
  store.shutdownThreading();
}

// Histogram tests
TEST_F(HistogramTest, BasicSingleHistogramMerge) {
  Histogram& h1 = store_->histogram("h1", Stats::Histogram::Unit::Unspecified);
  EXPECT_EQ("h1", h1.name());

  expectCallAndAccumulate(h1, 0);
  expectCallAndAccumulate(h1, 43);
  expectCallAndAccumulate(h1, 41);
  expectCallAndAccumulate(h1, 415);
  expectCallAndAccumulate(h1, 2201);
  expectCallAndAccumulate(h1, 3201);
  expectCallAndAccumulate(h1, 125);
  expectCallAndAccumulate(h1, 13);

  EXPECT_EQ(1, validateMerge());
}

TEST_F(HistogramTest, BasicMultiHistogramMerge) {
  Histogram& h1 = store_->histogram("h1", Stats::Histogram::Unit::Unspecified);
  Histogram& h2 = store_->histogram("h2", Stats::Histogram::Unit::Unspecified);
  EXPECT_EQ("h1", h1.name());
  EXPECT_EQ("h2", h2.name());

  expectCallAndAccumulate(h1, 1);
  expectCallAndAccumulate(h2, 1);
  expectCallAndAccumulate(h2, 2);

  EXPECT_EQ(2, validateMerge());
}

TEST_F(HistogramTest, MultiHistogramMultipleMerges) {
  Histogram& h1 = store_->histogram("h1", Stats::Histogram::Unit::Unspecified);
  Histogram& h2 = store_->histogram("h2", Stats::Histogram::Unit::Unspecified);
  EXPECT_EQ("h1", h1.name());
  EXPECT_EQ("h2", h2.name());

  // Insert one value in to one histogram and validate
  expectCallAndAccumulate(h1, 1);
  EXPECT_EQ(2, validateMerge());

  // Insert value into second histogram and validate that it is merged properly.
  expectCallAndAccumulate(h2, 1);
  EXPECT_EQ(2, validateMerge());

  // Insert more values into both the histograms and validate that it is merged properly.
  expectCallAndAccumulate(h1, 2);
  EXPECT_EQ(2, validateMerge());

  expectCallAndAccumulate(h2, 3);
  EXPECT_EQ(2, validateMerge());

  expectCallAndAccumulate(h2, 2);
  EXPECT_EQ(2, validateMerge());

  // Do not insert any value and validate that intervalSummary is empty for both the histograms and
  // cumulativeSummary has right values.
  EXPECT_EQ(2, validateMerge());
}

TEST_F(HistogramTest, BasicScopeHistogramMerge) {
  ScopePtr scope1 = store_->createScope("scope1.");

  Histogram& h1 = store_->histogram("h1", Stats::Histogram::Unit::Unspecified);
  Histogram& h2 = scope1->histogram("h2", Stats::Histogram::Unit::Unspecified);
  EXPECT_EQ("h1", h1.name());
  EXPECT_EQ("scope1.h2", h2.name());

  expectCallAndAccumulate(h1, 2);
  expectCallAndAccumulate(h2, 2);
  EXPECT_EQ(2, validateMerge());
}

TEST_F(HistogramTest, BasicHistogramSummaryValidate) {
  Histogram& h1 = store_->histogram("h1", Stats::Histogram::Unit::Unspecified);
  Histogram& h2 = store_->histogram("h2", Stats::Histogram::Unit::Unspecified);

  expectCallAndAccumulate(h1, 1);

  EXPECT_EQ(2, validateMerge());

  const std::string h1_expected_summary =
      "P0: 1, P25: 1.025, P50: 1.05, P75: 1.075, P90: 1.09, P95: 1.095, "
      "P99: 1.099, P99.5: 1.0995, P99.9: 1.0999, P100: 1.1";
  const std::string h2_expected_summary =
      "P0: 0, P25: 25, P50: 50, P75: 75, P90: 90, P95: 95, P99: 99, "
      "P99.5: 99.5, P99.9: 99.9, P100: 100";

  const std::string h1_expected_buckets =
      "B0.5: 0, B1: 0, B5: 1, B10: 1, B25: 1, B50: 1, B100: 1, B250: 1, "
      "B500: 1, B1000: 1, B2500: 1, B5000: 1, B10000: 1, B30000: 1, B60000: 1, "
      "B300000: 1, B600000: 1, B1.8e+06: 1, B3.6e+06: 1";
  const std::string h2_expected_buckets =
      "B0.5: 1, B1: 1, B5: 5, B10: 10, B25: 25, B50: 50, B100: 100, B250: 100, "
      "B500: 100, B1000: 100, B2500: 100, B5000: 100, B10000: 100, B30000: 100, "
      "B60000: 100, B300000: 100, B600000: 100, B1.8e+06: 100, B3.6e+06: 100";

  for (size_t i = 0; i < 100; ++i) {
    expectCallAndAccumulate(h2, i);
  }

  EXPECT_EQ(2, validateMerge());

  NameHistogramMap name_histogram_map = makeHistogramMap(store_->histograms());
  EXPECT_EQ(h1_expected_summary,
            name_histogram_map["h1"]->cumulativeStatistics().quantileSummary());
  EXPECT_EQ(h2_expected_summary,
            name_histogram_map["h2"]->cumulativeStatistics().quantileSummary());
  EXPECT_EQ(h1_expected_buckets, name_histogram_map["h1"]->cumulativeStatistics().bucketSummary());
  EXPECT_EQ(h2_expected_buckets, name_histogram_map["h2"]->cumulativeStatistics().bucketSummary());
}

// Validates the summary after known value merge in to same histogram.
TEST_F(HistogramTest, BasicHistogramMergeSummary) {
  Histogram& h1 = store_->histogram("h1", Stats::Histogram::Unit::Unspecified);

  for (size_t i = 0; i < 50; ++i) {
    expectCallAndAccumulate(h1, i);
  }
  EXPECT_EQ(1, validateMerge());

  for (size_t i = 50; i < 100; ++i) {
    expectCallAndAccumulate(h1, i);
  }
  EXPECT_EQ(1, validateMerge());

  const std::string expected_summary = "P0: 0, P25: 25, P50: 50, P75: 75, P90: 90, P95: 95, P99: "
                                       "99, P99.5: 99.5, P99.9: 99.9, P100: 100";
  const std::string expected_bucket_summary =
      "B0.5: 1, B1: 1, B5: 5, B10: 10, B25: 25, B50: 50, B100: 100, B250: 100, "
      "B500: 100, B1000: 100, B2500: 100, B5000: 100, B10000: 100, B30000: 100, "
      "B60000: 100, B300000: 100, B600000: 100, B1.8e+06: 100, B3.6e+06: 100";

  NameHistogramMap name_histogram_map = makeHistogramMap(store_->histograms());
  EXPECT_EQ(expected_summary, name_histogram_map["h1"]->cumulativeStatistics().quantileSummary());
  EXPECT_EQ(expected_bucket_summary,
            name_histogram_map["h1"]->cumulativeStatistics().bucketSummary());
}

TEST_F(HistogramTest, BasicHistogramUsed) {
  ScopePtr scope1 = store_->createScope("scope1.");

  Histogram& h1 = store_->histogram("h1", Stats::Histogram::Unit::Unspecified);
  Histogram& h2 = scope1->histogram("h2", Stats::Histogram::Unit::Unspecified);
  EXPECT_EQ("h1", h1.name());
  EXPECT_EQ("scope1.h2", h2.name());

  EXPECT_CALL(sink_, onHistogramComplete(Ref(h1), 1));
  h1.recordValue(1);

  NameHistogramMap name_histogram_map = makeHistogramMap(store_->histograms());
  EXPECT_FALSE(name_histogram_map["h1"]->used());
  EXPECT_FALSE(name_histogram_map["h2"]->used());

  // Merge the histograms and validate that h1 is considered used.
  store_->mergeHistograms([]() -> void {});
  EXPECT_TRUE(name_histogram_map["h1"]->used());

  EXPECT_CALL(sink_, onHistogramComplete(Ref(h2), 2));
  h2.recordValue(2);
  EXPECT_FALSE(name_histogram_map["h2"]->used());

  // Merge histograms again and validate that both h1 and h2 are used.
  store_->mergeHistograms([]() -> void {});

  for (const ParentHistogramSharedPtr& histogram : store_->histograms()) {
    EXPECT_TRUE(histogram->used());
  }
}

TEST_F(HistogramTest, ParentHistogramBucketSummary) {
  ScopePtr scope1 = store_->createScope("scope1.");
  Histogram& histogram = store_->histogram("histogram", Stats::Histogram::Unit::Unspecified);
  store_->mergeHistograms([]() -> void {});
  ASSERT_EQ(1, store_->histograms().size());
  ParentHistogramSharedPtr parent_histogram = store_->histograms()[0];
  EXPECT_EQ("No recorded values", parent_histogram->bucketSummary());

  EXPECT_CALL(sink_, onHistogramComplete(Ref(histogram), 10));
  histogram.recordValue(10);
  store_->mergeHistograms([]() -> void {});
  EXPECT_EQ("B0.5(0,0) B1(0,0) B5(0,0) B10(0,0) B25(1,1) B50(1,1) B100(1,1) "
            "B250(1,1) B500(1,1) B1000(1,1) B2500(1,1) B5000(1,1) B10000(1,1) "
            "B30000(1,1) B60000(1,1) B300000(1,1) B600000(1,1) B1.8e+06(1,1) "
            "B3.6e+06(1,1)",
            parent_histogram->bucketSummary());
}

class ClusterShutdownCleanupStarvationTest : public ThreadLocalStoreNoMocksTestBase {
public:
  static constexpr uint32_t NumThreads = 2;
  static constexpr uint32_t NumScopes = 1000;
  static constexpr uint32_t NumIters = 35;

  // Helper class to block on a number of multi-threaded operations occurring.
<<<<<<< HEAD
  class BlockingScope {
  public:
    explicit BlockingScope(uint32_t count) : blocking_counter_(count) {}
    ~BlockingScope() { blocking_counter_.Wait(); }
=======
  class BlockingBarrier {
  public:
    explicit BlockingBarrier(uint32_t count) : blocking_counter_(count) {}
    ~BlockingBarrier() { blocking_counter_.Wait(); }
>>>>>>> 325ee947

    /**
     * Returns a function that first executes 'f', and then decrements the count
     * toward unblocking the scope. This is intended to be used as a post() callback.
     *
     * @param f the function to run prior to decrementing the count.
     */
    std::function<void()> run(std::function<void()> f) {
      return [this, f]() {
        f();
        decrementCount();
      };
    }

<<<<<<< HEAD
=======
    /**
     * @return a function that, when run, decrements the count, intended for passing to post().
     */
    std::function<void()> decrementCountFn() {
      return [this] { decrementCount(); };
    }

>>>>>>> 325ee947
    void decrementCount() { blocking_counter_.DecrementCount(); }

  private:
    absl::BlockingCounter blocking_counter_;
  };

  ClusterShutdownCleanupStarvationTest()
      : start_time_(time_system_.monotonicTime()), api_(Api::createApiForTest()),
        thread_factory_(api_->threadFactory()), pool_(store_->symbolTable()),
        my_counter_name_(pool_.add("my_counter")),
        my_counter_scoped_name_(pool_.add("scope.my_counter")) {
    // This is the same order as InstanceImpl::initialize in source/server/server.cc.
    thread_dispatchers_.resize(NumThreads);
    {
<<<<<<< HEAD
      BlockingScope blocking_scope(NumThreads + 1);
      main_thread_ =
          thread_factory_.createThread([this, &blocking_scope]() { mainThreadFn(blocking_scope); });
      for (uint32_t i = 0; i < NumThreads; ++i) {
        threads_.emplace_back(thread_factory_.createThread(
            [this, i, &blocking_scope]() { workerThreadFn(i, blocking_scope); }));
      }
    }

    {
      BlockingScope blocking_scope(1);
      main_dispatcher_->post(blocking_scope.run([this]() {
=======
      BlockingBarrier blocking_barrier(NumThreads + 1);
      main_thread_ = thread_factory_.createThread(
          [this, &blocking_barrier]() { mainThreadFn(blocking_barrier); });
      for (uint32_t i = 0; i < NumThreads; ++i) {
        threads_.emplace_back(thread_factory_.createThread(
            [this, i, &blocking_barrier]() { workerThreadFn(i, blocking_barrier); }));
      }
    }

    {
      BlockingBarrier blocking_barrier(1);
      main_dispatcher_->post(blocking_barrier.run([this]() {
>>>>>>> 325ee947
        tls_ = std::make_unique<ThreadLocal::InstanceImpl>();
        tls_->registerThread(*main_dispatcher_, true);
        for (Event::DispatcherPtr& dispatcher : thread_dispatchers_) {
          // Worker threads must be registered from the main thread, per assert in registerThread().
          tls_->registerThread(*dispatcher, false);
        }
        store_->initializeThreading(*main_dispatcher_, *tls_);
      }));
    }
  }

  ~ClusterShutdownCleanupStarvationTest() {
    {
<<<<<<< HEAD
      BlockingScope blocking_scope(1);
      main_dispatcher_->post(blocking_scope.run([this]() {
=======
      BlockingBarrier blocking_barrier(1);
      main_dispatcher_->post(blocking_barrier.run([this]() {
>>>>>>> 325ee947
        store_->shutdownThreading();
        tls_->shutdownGlobalThreading();
        tls_->shutdownThread();
      }));
    }

    for (Event::DispatcherPtr& dispatcher : thread_dispatchers_) {
      dispatcher->post([&dispatcher]() { dispatcher->exit(); });
    }

    for (Thread::ThreadPtr& thread : threads_) {
      thread->join();
    }

    main_dispatcher_->post([this]() {
      store_.reset();
      tls_.reset();
      main_dispatcher_->exit();
    });
    main_thread_->join();
  }

<<<<<<< HEAD
  void incCounters() {
=======
  void createScopesIncCountersAndCleanup() {
>>>>>>> 325ee947
    for (uint32_t i = 0; i < NumScopes; ++i) {
      ScopePtr scope = store_->createScope("scope.");
      Counter& counter = scope->counterFromStatName(my_counter_name_);
      counter.inc();
<<<<<<< HEAD
      uint32_t use_count = counter.use_count();
      if ((use_count % 10000) == 0) {
        // Run tests with "-l warning" to see this message.
        ENVOY_LOG_MISC(warn, "{}: very high use-count: {}", counter.name(), use_count);
      }
    }
  }

  void workerThreadFn(uint32_t thread_index, BlockingScope& blocking_scope) {
    thread_dispatchers_[thread_index] = api_->allocateDispatcher();
    blocking_scope.decrementCount();
    thread_dispatchers_[thread_index]->run(Event::Dispatcher::RunType::RunUntilExit);
  }

  void mainThreadFn(BlockingScope& blocking_scope) {
    main_dispatcher_ = api_->allocateDispatcher();
    blocking_scope.decrementCount();
    main_dispatcher_->run(Event::Dispatcher::RunType::RunUntilExit);
  }

  void incCountersAllThreads() {
    BlockingScope blocking_scope(NumThreads);
    for (Event::DispatcherPtr& thread_dispatcher : thread_dispatchers_) {
      thread_dispatcher->post(blocking_scope.run([this]() { incCounters(); }));
=======
    }
  }

  void workerThreadFn(uint32_t thread_index, BlockingBarrier& blocking_barrier) {
    thread_dispatchers_[thread_index] = api_->allocateDispatcher();
    blocking_barrier.decrementCount();
    thread_dispatchers_[thread_index]->run(Event::Dispatcher::RunType::RunUntilExit);
  }

  void mainThreadFn(BlockingBarrier& blocking_barrier) {
    main_dispatcher_ = api_->allocateDispatcher();
    blocking_barrier.decrementCount();
    main_dispatcher_->run(Event::Dispatcher::RunType::RunUntilExit);
  }

  void createScopesIncCountersAndCleanupAllThreads() {
    BlockingBarrier blocking_barrier(NumThreads);
    for (Event::DispatcherPtr& thread_dispatcher : thread_dispatchers_) {
      thread_dispatcher->post(
          blocking_barrier.run([this]() { createScopesIncCountersAndCleanup(); }));
>>>>>>> 325ee947
    }
  }

  std::chrono::seconds elapsedTime() {
    return std::chrono::duration_cast<std::chrono::seconds>(time_system_.monotonicTime() -
                                                            start_time_);
  }

  Event::TestRealTimeSystem time_system_;
  MonotonicTime start_time_;
  Api::ApiPtr api_;
  Event::DispatcherPtr main_dispatcher_;
  std::vector<Event::DispatcherPtr> thread_dispatchers_;
  Thread::ThreadFactory& thread_factory_;
  std::unique_ptr<ThreadLocal::InstanceImpl> tls_;
  Thread::ThreadPtr main_thread_;
  std::vector<Thread::ThreadPtr> threads_;
  StatNamePool pool_;
  StatName my_counter_name_;
  StatName my_counter_scoped_name_;
};

// Tests the scenario where a cluster and stat are allocated in multiple
// concurrent threads, but after each round of allocation/free we post() an
// empty callback to main to ensure that cross-scope thread cleanups complete.
// In this test, we don't expect the use-count of the stat to get very high.
TEST_F(ClusterShutdownCleanupStarvationTest, TwelveThreadsWithBlockade) {
  for (uint32_t i = 0; i < NumIters && elapsedTime() < std::chrono::seconds(5); ++i) {
<<<<<<< HEAD
    incCountersAllThreads();
=======
    createScopesIncCountersAndCleanupAllThreads();
>>>>>>> 325ee947

    // To ensure all stats are freed we have to wait for a few posts() to clear.
    // First, wait for the main-dispatcher to initiate the cross-thread TLS cleanup.
    auto main_dispatch_block = [this]() {
<<<<<<< HEAD
      BlockingScope blocking_scope(1);
      main_dispatcher_->post(blocking_scope.run([]() {}));
=======
      BlockingBarrier blocking_barrier(1);
      main_dispatcher_->post(blocking_barrier.run([]() {}));
>>>>>>> 325ee947
    };
    main_dispatch_block();

    // Next, wait for all the worker threads to complete their TLS cleanup.
    {
<<<<<<< HEAD
      BlockingScope blocking_scope(NumThreads);
      for (Event::DispatcherPtr& thread_dispatcher : thread_dispatchers_) {
        thread_dispatcher->post(blocking_scope.run([]() {}));
=======
      BlockingBarrier blocking_barrier(NumThreads);
      for (Event::DispatcherPtr& thread_dispatcher : thread_dispatchers_) {
        thread_dispatcher->post(blocking_barrier.run([]() {}));
>>>>>>> 325ee947
      }
    }

    // Finally, wait for the final central-cache cleanup, which occurs on the main thread.
    main_dispatch_block();

    // Here we show that the counter cleanups have finished, because the use-count is 1.
    CounterSharedPtr counter = alloc_.makeCounter(my_counter_scoped_name_, "", std::vector<Tag>());
    EXPECT_EQ(1, counter->use_count()) << "index=" << i;
  }
}

// In this test, we don't run the main-callback post() in between each
// iteration, and we use a thread synchronizer to block the cross-thread
// cleanup. Thus no stat references in the caches get freed and the use_count()
// grows without bound.
TEST_F(ClusterShutdownCleanupStarvationTest, TwelveThreadsWithoutBlockade) {
  store_->sync().enable();
  store_->sync().waitOn(ThreadLocalStoreImpl::MainDispatcherCleanupSync);
  for (uint32_t i = 0; i < NumIters && elapsedTime() < std::chrono::seconds(5); ++i) {
<<<<<<< HEAD
    incCountersAllThreads();
=======
    createScopesIncCountersAndCleanupAllThreads();
>>>>>>> 325ee947
    // As we have blocked the main dispatcher cleanup function above, nothing
    // gets cleaned up and use-counts grow without bound as we recreate scopes,
    // recreating the same counter in each one.

    // Compute the use-count of one of the counters. This shows that by blocking
    // the main-dispatcher cleanup thread, the use-counts grow without bound.
    // We set our parameters so we attempt to exceed a use-count of 64k when
    // running the test: NumScopes*NumThreads*NumIters == 70000, We use a timer
    // so we don't time out on asan/tsan tests, In opt builds this test takes
    // less than a second, and in fastbuild it takes less than 5.
    CounterSharedPtr counter = alloc_.makeCounter(my_counter_scoped_name_, "", std::vector<Tag>());
    uint32_t use_count = counter->use_count() - 1; // Subtract off this instance.
    EXPECT_EQ((i + 1) * NumScopes * NumThreads, use_count);
  }
  EXPECT_EQ(70000, NumThreads * NumScopes * NumIters);
  store_->sync().signal(ThreadLocalStoreImpl::MainDispatcherCleanupSync);
}

} // namespace Stats
} // namespace Envoy<|MERGE_RESOLUTION|>--- conflicted
+++ resolved
@@ -1204,17 +1204,10 @@
   static constexpr uint32_t NumIters = 35;
 
   // Helper class to block on a number of multi-threaded operations occurring.
-<<<<<<< HEAD
-  class BlockingScope {
-  public:
-    explicit BlockingScope(uint32_t count) : blocking_counter_(count) {}
-    ~BlockingScope() { blocking_counter_.Wait(); }
-=======
   class BlockingBarrier {
   public:
     explicit BlockingBarrier(uint32_t count) : blocking_counter_(count) {}
     ~BlockingBarrier() { blocking_counter_.Wait(); }
->>>>>>> 325ee947
 
     /**
      * Returns a function that first executes 'f', and then decrements the count
@@ -1229,8 +1222,6 @@
       };
     }
 
-<<<<<<< HEAD
-=======
     /**
      * @return a function that, when run, decrements the count, intended for passing to post().
      */
@@ -1238,7 +1229,6 @@
       return [this] { decrementCount(); };
     }
 
->>>>>>> 325ee947
     void decrementCount() { blocking_counter_.DecrementCount(); }
 
   private:
@@ -1253,20 +1243,6 @@
     // This is the same order as InstanceImpl::initialize in source/server/server.cc.
     thread_dispatchers_.resize(NumThreads);
     {
-<<<<<<< HEAD
-      BlockingScope blocking_scope(NumThreads + 1);
-      main_thread_ =
-          thread_factory_.createThread([this, &blocking_scope]() { mainThreadFn(blocking_scope); });
-      for (uint32_t i = 0; i < NumThreads; ++i) {
-        threads_.emplace_back(thread_factory_.createThread(
-            [this, i, &blocking_scope]() { workerThreadFn(i, blocking_scope); }));
-      }
-    }
-
-    {
-      BlockingScope blocking_scope(1);
-      main_dispatcher_->post(blocking_scope.run([this]() {
-=======
       BlockingBarrier blocking_barrier(NumThreads + 1);
       main_thread_ = thread_factory_.createThread(
           [this, &blocking_barrier]() { mainThreadFn(blocking_barrier); });
@@ -1279,7 +1255,6 @@
     {
       BlockingBarrier blocking_barrier(1);
       main_dispatcher_->post(blocking_barrier.run([this]() {
->>>>>>> 325ee947
         tls_ = std::make_unique<ThreadLocal::InstanceImpl>();
         tls_->registerThread(*main_dispatcher_, true);
         for (Event::DispatcherPtr& dispatcher : thread_dispatchers_) {
@@ -1293,13 +1268,8 @@
 
   ~ClusterShutdownCleanupStarvationTest() {
     {
-<<<<<<< HEAD
-      BlockingScope blocking_scope(1);
-      main_dispatcher_->post(blocking_scope.run([this]() {
-=======
       BlockingBarrier blocking_barrier(1);
       main_dispatcher_->post(blocking_barrier.run([this]() {
->>>>>>> 325ee947
         store_->shutdownThreading();
         tls_->shutdownGlobalThreading();
         tls_->shutdownThread();
@@ -1322,41 +1292,11 @@
     main_thread_->join();
   }
 
-<<<<<<< HEAD
-  void incCounters() {
-=======
   void createScopesIncCountersAndCleanup() {
->>>>>>> 325ee947
     for (uint32_t i = 0; i < NumScopes; ++i) {
       ScopePtr scope = store_->createScope("scope.");
       Counter& counter = scope->counterFromStatName(my_counter_name_);
       counter.inc();
-<<<<<<< HEAD
-      uint32_t use_count = counter.use_count();
-      if ((use_count % 10000) == 0) {
-        // Run tests with "-l warning" to see this message.
-        ENVOY_LOG_MISC(warn, "{}: very high use-count: {}", counter.name(), use_count);
-      }
-    }
-  }
-
-  void workerThreadFn(uint32_t thread_index, BlockingScope& blocking_scope) {
-    thread_dispatchers_[thread_index] = api_->allocateDispatcher();
-    blocking_scope.decrementCount();
-    thread_dispatchers_[thread_index]->run(Event::Dispatcher::RunType::RunUntilExit);
-  }
-
-  void mainThreadFn(BlockingScope& blocking_scope) {
-    main_dispatcher_ = api_->allocateDispatcher();
-    blocking_scope.decrementCount();
-    main_dispatcher_->run(Event::Dispatcher::RunType::RunUntilExit);
-  }
-
-  void incCountersAllThreads() {
-    BlockingScope blocking_scope(NumThreads);
-    for (Event::DispatcherPtr& thread_dispatcher : thread_dispatchers_) {
-      thread_dispatcher->post(blocking_scope.run([this]() { incCounters(); }));
-=======
     }
   }
 
@@ -1377,7 +1317,6 @@
     for (Event::DispatcherPtr& thread_dispatcher : thread_dispatchers_) {
       thread_dispatcher->post(
           blocking_barrier.run([this]() { createScopesIncCountersAndCleanup(); }));
->>>>>>> 325ee947
     }
   }
 
@@ -1406,36 +1345,21 @@
 // In this test, we don't expect the use-count of the stat to get very high.
 TEST_F(ClusterShutdownCleanupStarvationTest, TwelveThreadsWithBlockade) {
   for (uint32_t i = 0; i < NumIters && elapsedTime() < std::chrono::seconds(5); ++i) {
-<<<<<<< HEAD
-    incCountersAllThreads();
-=======
     createScopesIncCountersAndCleanupAllThreads();
->>>>>>> 325ee947
 
     // To ensure all stats are freed we have to wait for a few posts() to clear.
     // First, wait for the main-dispatcher to initiate the cross-thread TLS cleanup.
     auto main_dispatch_block = [this]() {
-<<<<<<< HEAD
-      BlockingScope blocking_scope(1);
-      main_dispatcher_->post(blocking_scope.run([]() {}));
-=======
       BlockingBarrier blocking_barrier(1);
       main_dispatcher_->post(blocking_barrier.run([]() {}));
->>>>>>> 325ee947
     };
     main_dispatch_block();
 
     // Next, wait for all the worker threads to complete their TLS cleanup.
     {
-<<<<<<< HEAD
-      BlockingScope blocking_scope(NumThreads);
-      for (Event::DispatcherPtr& thread_dispatcher : thread_dispatchers_) {
-        thread_dispatcher->post(blocking_scope.run([]() {}));
-=======
       BlockingBarrier blocking_barrier(NumThreads);
       for (Event::DispatcherPtr& thread_dispatcher : thread_dispatchers_) {
         thread_dispatcher->post(blocking_barrier.run([]() {}));
->>>>>>> 325ee947
       }
     }
 
@@ -1456,11 +1380,7 @@
   store_->sync().enable();
   store_->sync().waitOn(ThreadLocalStoreImpl::MainDispatcherCleanupSync);
   for (uint32_t i = 0; i < NumIters && elapsedTime() < std::chrono::seconds(5); ++i) {
-<<<<<<< HEAD
-    incCountersAllThreads();
-=======
     createScopesIncCountersAndCleanupAllThreads();
->>>>>>> 325ee947
     // As we have blocked the main dispatcher cleanup function above, nothing
     // gets cleaned up and use-counts grow without bound as we recreate scopes,
     // recreating the same counter in each one.

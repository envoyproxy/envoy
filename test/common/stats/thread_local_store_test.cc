--- conflicted
+++ resolved
@@ -848,15 +848,9 @@
 class StatsThreadLocalStoreTestNoFixture : public testing::Test {
 protected:
   StatsThreadLocalStoreTestNoFixture()
-<<<<<<< HEAD
-      : save_use_fakes_(Stats::SymbolTableCreator::useFakeSymbolTables()) {}
-  ~StatsThreadLocalStoreTestNoFixture() override {
-    Stats::SymbolTableCreator::setUseFakeSymbolTables(save_use_fakes_);
-=======
       : save_use_fakes_(SymbolTableCreator::useFakeSymbolTables()) {}
   ~StatsThreadLocalStoreTestNoFixture() override {
     TestUtil::SymbolTableCreatorTestPeer::setUseFakeSymbolTables(save_use_fakes_);
->>>>>>> 719245f9
     if (threading_enabled_) {
       store_->shutdownThreading();
       tls_.shutdownThread();
@@ -864,11 +858,7 @@
   }
 
   void init(bool use_fakes) {
-<<<<<<< HEAD
-    Stats::SymbolTableCreator::setUseFakeSymbolTables(use_fakes);
-=======
     TestUtil::SymbolTableCreatorTestPeer::setUseFakeSymbolTables(use_fakes);
->>>>>>> 719245f9
     symbol_table_ = SymbolTableCreator::makeSymbolTable();
     alloc_ = std::make_unique<AllocatorImpl>(*symbol_table_);
     store_ = std::make_unique<ThreadLocalStoreImpl>(*alloc_);

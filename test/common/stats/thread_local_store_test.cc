--- conflicted
+++ resolved
@@ -766,31 +766,7 @@
   tls_.shutdownThread();
 }
 
-<<<<<<< HEAD
 class LookupWithStatNameTest : public ThreadLocalStoreNoMocksTestBase, public testing::Test {};
-=======
-class ThreadLocalStoreNoMocksTestBase : public testing::Test {
-public:
-  ThreadLocalStoreNoMocksTestBase()
-      : alloc_(symbol_table_), store_(std::make_unique<ThreadLocalStoreImpl>(alloc_)),
-        scope_(*store_->rootScope()), pool_(symbol_table_) {}
-  ~ThreadLocalStoreNoMocksTestBase() override {
-    if (store_ != nullptr) {
-      store_->shutdownThreading();
-    }
-  }
-
-  StatName makeStatName(absl::string_view name) { return pool_.add(name); }
-
-  SymbolTableImpl symbol_table_;
-  AllocatorImpl alloc_;
-  ThreadLocalStoreImplPtr store_;
-  Scope& scope_;
-  StatNamePool pool_;
-};
-
-class LookupWithStatNameTest : public ThreadLocalStoreNoMocksTestBase {};
->>>>>>> 818752cb
 
 TEST_F(LookupWithStatNameTest, All) {
   ScopeSharedPtr scope1 = scope_.scopeFromStatName(makeStatName("scope1"));

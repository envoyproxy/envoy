--- conflicted
+++ resolved
@@ -845,15 +845,6 @@
   tls_.shutdownThread();
 }
 
-<<<<<<< HEAD
-// Tests how much memory is consumed allocating 100k stats.
-TEST(StatsThreadLocalStoreTestNoFixture, MemoryWithoutTls) {
-  MockSink sink;
-  Stats::SymbolTableImpl symbol_table;
-  AllocatorImpl alloc(symbol_table);
-  ThreadLocalStoreImpl store(alloc);
-  store.addSink(sink);
-=======
 class StatsThreadLocalStoreTestNoFixture : public testing::Test {
 protected:
   StatsThreadLocalStoreTestNoFixture()
@@ -865,7 +856,6 @@
       tls_.shutdownThread();
     }
   }
->>>>>>> f9c4f82b
 
   void init(bool use_fakes) {
     Stats::SymbolTableCreator::setUseFakeSymbolTables(use_fakes);
@@ -901,20 +891,6 @@
   init(true);
   TestUtil::MemoryTest memory_test;
   TestUtil::forEachSampleStat(
-<<<<<<< HEAD
-      1000, [&store](absl::string_view name) { store.counter(std::string(name)); });
-  const size_t million = 1000 * 1000;
-  EXPECT_MEMORY_EQ(memory_test.consumedBytes(), 9139120); // July 3, 2019
-  EXPECT_MEMORY_LE(memory_test.consumedBytes(), 9.5 * million);
-}
-
-TEST(StatsThreadLocalStoreTestNoFixture, MemoryWithTls) {
-  Stats::SymbolTableImpl symbol_table;
-  AllocatorImpl alloc(symbol_table);
-  NiceMock<Event::MockDispatcher> main_thread_dispatcher;
-  NiceMock<ThreadLocal::MockInstance> tls;
-  ThreadLocalStoreImpl store(alloc);
-=======
       1000, [this](absl::string_view name) { store_->counter(std::string(name)); });
   EXPECT_MEMORY_EQ(memory_test.consumedBytes(), 15268336); // June 30, 2019
   EXPECT_MEMORY_LE(memory_test.consumedBytes(), 16 * million_);
@@ -929,7 +905,6 @@
   EXPECT_MEMORY_EQ(memory_test.consumedBytes(), 17496848); // June 30, 2019
   EXPECT_MEMORY_LE(memory_test.consumedBytes(), 18 * million_);
 }
->>>>>>> f9c4f82b
 
 // Tests how much memory is consumed allocating 100k stats.
 TEST_F(StatsThreadLocalStoreTestNoFixture, MemoryWithoutTlsRealSymbolTable) {
@@ -946,18 +921,9 @@
   initThreading();
   TestUtil::MemoryTest memory_test;
   TestUtil::forEachSampleStat(
-<<<<<<< HEAD
-      1000, [&store](absl::string_view name) { store.counter(std::string(name)); });
-  const size_t million = 1000 * 1000;
-  EXPECT_MEMORY_EQ(memory_test.consumedBytes(), 11367632); // July 3, 2019
-  EXPECT_MEMORY_LE(memory_test.consumedBytes(), 11.5 * million);
-  store.shutdownThreading();
-  tls.shutdownThread();
-=======
       1000, [this](absl::string_view name) { store_->counter(std::string(name)); });
   EXPECT_MEMORY_EQ(memory_test.consumedBytes(), 11367632); // Aug 9, 2019
   EXPECT_MEMORY_LE(memory_test.consumedBytes(), 12 * million_);
->>>>>>> f9c4f82b
 }
 
 TEST_F(StatsThreadLocalStoreTest, ShuttingDown) {

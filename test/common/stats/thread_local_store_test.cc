--- conflicted
+++ resolved
@@ -1567,10 +1567,9 @@
             parent_histogram->bucketSummary());
 }
 
-<<<<<<< HEAD
-class SinkPredicatesImpl : public SinkPredicates {
+class SinkPredicatesTest : public SinkPredicates {
 public:
-  ~SinkPredicatesImpl() override = default;
+  ~SinkPredicatesTest() override = default;
   absl::flat_hash_set<std::string>& sinkedStatNames() { return sinked_stat_names_; }
   bool includeCounter(const Counter&) override { return false; }
   bool includeGauge(const Gauge&) override { return false; }
@@ -1584,9 +1583,9 @@
 };
 
 TEST_F(HistogramTest, ForEachSinkedHistogram) {
-  std::unique_ptr<Stats::SinkPredicatesImpl> moved_sink_predicates =
-      std::make_unique<SinkPredicatesImpl>();
-  SinkPredicatesImpl* sink_predicates = moved_sink_predicates.get();
+  std::unique_ptr<Stats::SinkPredicatesTest> moved_sink_predicates =
+      std::make_unique<SinkPredicatesTest>();
+  SinkPredicatesTest* sink_predicates = moved_sink_predicates.get();
   std::vector<std::reference_wrapper<Stats::Histogram>> sinked_histograms;
   std::vector<std::reference_wrapper<Stats::Histogram>> unsinked_histograms;
 
@@ -1623,8 +1622,6 @@
   EXPECT_EQ(num_iterations, 3);
 }
 
-=======
->>>>>>> a02d3ce7
 class ThreadLocalRealThreadsTestBase : public Thread::RealThreadsTestHelper,
                                        public ThreadLocalStoreNoMocksTestBase {
 protected:

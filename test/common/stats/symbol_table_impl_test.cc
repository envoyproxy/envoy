--- conflicted
+++ resolved
@@ -192,11 +192,7 @@
   // Tests a stat-name allocation strategy.
   auto test_memory_usage = [](std::function<void(absl::string_view)> fn) -> size_t {
     const size_t start_mem = Memory::Stats::totalCurrentlyAllocated();
-<<<<<<< HEAD
-    TestUtil::forEachStat(1000, fn);
-=======
     TestUtil::forEachSampleStat(1000, fn);
->>>>>>> 25f1f92e
     const size_t end_mem = Memory::Stats::totalCurrentlyAllocated();
     if (end_mem != 0) { // See warning below for asan, tsan, and mac.
       EXPECT_GT(end_mem, start_mem);

--- conflicted
+++ resolved
@@ -118,17 +118,13 @@
   EXPECT_EQ(table_->toString(stat_name_1), stat_name);
 }
 
-<<<<<<< HEAD
-TEST_P(StatNameTest, TestBadDecodes) {
+class StatNameDeathTest : public StatNameTest {};
+
+TEST_P(StatNameDeathTest, TestBadDecodes) {
   if (GetParam() == SymbolTableType::Fake) {
     return;
   }
 
-=======
-class StatNameDeathTest : public StatNameTest {};
-
-TEST_F(StatNameDeathTest, TestBadDecodes) {
->>>>>>> e9db9edd
   {
     // If a symbol doesn't exist, decoding it should trigger an ASSERT() and crash.
     SymbolVec bad_symbol_vec = {1}; // symbol 0 is the empty symbol.

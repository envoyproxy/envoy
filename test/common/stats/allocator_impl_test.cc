--- conflicted
+++ resolved
@@ -44,21 +44,6 @@
   bool are_stats_marked_for_deletion_ = false;
 };
 
-<<<<<<< HEAD
-class SinkPredicatesImpl : public SinkPredicates {
-public:
-  ~SinkPredicatesImpl() override = default;
-  StatNameHashSet& sinkedStatNames() { return sinked_stat_names_; }
-
-  bool includeCounter(const Counter& counter) override {
-    return sinked_stat_names_.find(counter.statName()) != sinked_stat_names_.end();
-  }
-
-  bool includeGauge(const Gauge& gauge) override {
-    return sinked_stat_names_.find(gauge.statName()) != sinked_stat_names_.end();
-  }
-
-=======
 class TestSinkPredicates : public SinkPredicates {
 public:
   ~TestSinkPredicates() override = default;
@@ -71,18 +56,10 @@
   bool includeGauge(const Gauge& gauge) override {
     return sinked_stat_names_.find(gauge.statName()) != sinked_stat_names_.end();
   }
->>>>>>> a02d3ce7
   bool includeTextReadout(const TextReadout& text_readout) override {
     return sinked_stat_names_.find(text_readout.statName()) != sinked_stat_names_.end();
   }
 
-<<<<<<< HEAD
-  bool includeHistogram(const Histogram& histogram) override {
-    return sinked_stat_names_.find(histogram.statName()) != sinked_stat_names_.end();
-  }
-
-=======
->>>>>>> a02d3ce7
 private:
   StatNameHashSet sinked_stat_names_;
 };
@@ -195,7 +172,7 @@
   size_t num_iterations = 0;
   alloc_.forEachCounter([&num_counters](std::size_t size) { num_counters = size; },
                         [&num_iterations, &stat_names](Stats::Counter& counter) {
-                          EXPECT_NE(stat_names.find(counter.statName()), stat_names.end());
+                          EXPECT_EQ(stat_names.count(counter.statName()), 1);
                           ++num_iterations;
                         });
   EXPECT_EQ(num_counters, 11);
@@ -248,7 +225,7 @@
   size_t num_iterations = 0;
   alloc_.forEachGauge([&num_gauges](std::size_t size) { num_gauges = size; },
                       [&num_iterations, &stat_names](Stats::Gauge& gauge) {
-                        EXPECT_NE(stat_names.find(gauge.statName()), stat_names.end());
+                        EXPECT_EQ(stat_names.count(gauge.statName()), 1);
                         ++num_iterations;
                       });
   EXPECT_EQ(num_gauges, 11);
@@ -301,7 +278,7 @@
   size_t num_iterations = 0;
   alloc_.forEachTextReadout([&num_text_readouts](std::size_t size) { num_text_readouts = size; },
                             [&num_iterations, &stat_names](Stats::TextReadout& text_readout) {
-                              EXPECT_NE(stat_names.find(text_readout.statName()), stat_names.end());
+                              EXPECT_EQ(stat_names.count(text_readout.statName()), 1);
                               ++num_iterations;
                             });
   EXPECT_EQ(num_text_readouts, 11);
@@ -457,13 +434,6 @@
 }
 
 TEST_F(AllocatorImplTest, ForEachSinkedCounter) {
-<<<<<<< HEAD
-  SinkPredicatesImpl sink_predicates;
-  std::vector<CounterSharedPtr> sinked_counters;
-  std::vector<CounterSharedPtr> unsinked_counters;
-
-  alloc_.setSinkPredicates(sink_predicates);
-=======
   std::unique_ptr<TestSinkPredicates> moved_sink_predicates =
       std::make_unique<TestSinkPredicates>();
   TestSinkPredicates* sink_predicates = moved_sink_predicates.get();
@@ -471,7 +441,6 @@
   std::vector<CounterSharedPtr> unsinked_counters;
 
   alloc_.setSinkPredicates(std::move(moved_sink_predicates));
->>>>>>> a02d3ce7
 
   const size_t num_stats = 11;
 
@@ -479,11 +448,7 @@
     auto stat_name = makeStat(absl::StrCat("counter.", idx));
     // sink every 3rd stat
     if ((idx + 1) % 3 == 0) {
-<<<<<<< HEAD
-      sink_predicates.sinkedStatNames().insert(stat_name);
-=======
       sink_predicates->sinkedStatNames().insert(stat_name);
->>>>>>> a02d3ce7
       sinked_counters.emplace_back(alloc_.makeCounter(stat_name, StatName(), {}));
     } else {
       unsinked_counters.emplace_back(alloc_.makeCounter(stat_name, StatName(), {}));
@@ -497,14 +462,8 @@
   size_t num_iterations = 0;
   alloc_.forEachSinkedCounter(
       [&num_sinked_counters](std::size_t size) { num_sinked_counters = size; },
-<<<<<<< HEAD
-      [&num_iterations, &sink_predicates](Stats::Counter& counter) {
-        EXPECT_NE(sink_predicates.sinkedStatNames().find(counter.statName()),
-                  sink_predicates.sinkedStatNames().end());
-=======
       [&num_iterations, sink_predicates](Stats::Counter& counter) {
         EXPECT_EQ(sink_predicates->sinkedStatNames().count(counter.statName()), 1);
->>>>>>> a02d3ce7
         ++num_iterations;
       });
   EXPECT_EQ(num_sinked_counters, 3);
@@ -521,13 +480,6 @@
 }
 
 TEST_F(AllocatorImplTest, ForEachSinkedGauge) {
-<<<<<<< HEAD
-  SinkPredicatesImpl sink_predicates;
-  std::vector<GaugeSharedPtr> sinked_gauges;
-  std::vector<GaugeSharedPtr> unsinked_gauges;
-
-  alloc_.setSinkPredicates(sink_predicates);
-=======
   std::unique_ptr<TestSinkPredicates> moved_sink_predicates =
       std::make_unique<TestSinkPredicates>();
   TestSinkPredicates* sink_predicates = moved_sink_predicates.get();
@@ -535,18 +487,13 @@
   std::vector<GaugeSharedPtr> unsinked_gauges;
 
   alloc_.setSinkPredicates(std::move(moved_sink_predicates));
->>>>>>> a02d3ce7
   const size_t num_stats = 11;
 
   for (size_t idx = 0; idx < num_stats; ++idx) {
     auto stat_name = makeStat(absl::StrCat("gauge.", idx));
     // sink every 5th stat
     if ((idx + 1) % 5 == 0) {
-<<<<<<< HEAD
-      sink_predicates.sinkedStatNames().insert(stat_name);
-=======
       sink_predicates->sinkedStatNames().insert(stat_name);
->>>>>>> a02d3ce7
       sinked_gauges.emplace_back(
           alloc_.makeGauge(stat_name, StatName(), {}, Gauge::ImportMode::Accumulate));
     } else {
@@ -561,15 +508,9 @@
   size_t num_sinked_gauges = 0;
   size_t num_iterations = 0;
   alloc_.forEachSinkedGauge([&num_sinked_gauges](std::size_t size) { num_sinked_gauges = size; },
-<<<<<<< HEAD
-                            [&num_iterations, &sink_predicates](Stats::Gauge& gauge) {
-                              EXPECT_NE(sink_predicates.sinkedStatNames().find(gauge.statName()),
-                                        sink_predicates.sinkedStatNames().end());
-=======
                             [&num_iterations, sink_predicates](Stats::Gauge& gauge) {
                               EXPECT_EQ(sink_predicates->sinkedStatNames().count(gauge.statName()),
                                         1);
->>>>>>> a02d3ce7
                               ++num_iterations;
                             });
   EXPECT_EQ(num_sinked_gauges, 2);
@@ -585,13 +526,6 @@
 }
 
 TEST_F(AllocatorImplTest, ForEachSinkedTextReadout) {
-<<<<<<< HEAD
-  SinkPredicatesImpl sink_predicates;
-  std::vector<TextReadoutSharedPtr> sinked_text_readouts;
-  std::vector<TextReadoutSharedPtr> unsinked_text_readouts;
-
-  alloc_.setSinkPredicates(sink_predicates);
-=======
   std::unique_ptr<TestSinkPredicates> moved_sink_predicates =
       std::make_unique<TestSinkPredicates>();
   TestSinkPredicates* sink_predicates = moved_sink_predicates.get();
@@ -599,18 +533,13 @@
   std::vector<TextReadoutSharedPtr> unsinked_text_readouts;
 
   alloc_.setSinkPredicates(std::move(moved_sink_predicates));
->>>>>>> a02d3ce7
   const size_t num_stats = 11;
 
   for (size_t idx = 0; idx < num_stats; ++idx) {
     auto stat_name = makeStat(absl::StrCat("text_readout.", idx));
     // sink every 2nd stat
     if ((idx + 1) % 2 == 0) {
-<<<<<<< HEAD
-      sink_predicates.sinkedStatNames().insert(stat_name);
-=======
       sink_predicates->sinkedStatNames().insert(stat_name);
->>>>>>> a02d3ce7
       sinked_text_readouts.emplace_back(alloc_.makeTextReadout(stat_name, StatName(), {}));
     } else {
       unsinked_text_readouts.emplace_back(alloc_.makeTextReadout(stat_name, StatName(), {}));
@@ -624,14 +553,8 @@
   size_t num_iterations = 0;
   alloc_.forEachSinkedTextReadout(
       [&num_sinked_text_readouts](std::size_t size) { num_sinked_text_readouts = size; },
-<<<<<<< HEAD
-      [&num_iterations, &sink_predicates](Stats::TextReadout& text_readout) {
-        EXPECT_NE(sink_predicates.sinkedStatNames().find(text_readout.statName()),
-                  sink_predicates.sinkedStatNames().end());
-=======
       [&num_iterations, sink_predicates](Stats::TextReadout& text_readout) {
         EXPECT_EQ(sink_predicates->sinkedStatNames().count(text_readout.statName()), 1);
->>>>>>> a02d3ce7
         ++num_iterations;
       });
   EXPECT_EQ(num_sinked_text_readouts, 5);

--- conflicted
+++ resolved
@@ -34,7 +34,6 @@
   EXPECT_EQ("g1", g1.tagExtractedName());
   EXPECT_EQ("scope1.g2", g2.tagExtractedName());
   EXPECT_EQ(0, g1.tags().size());
-<<<<<<< HEAD
   EXPECT_EQ(0, g2.tags().size());
 
   BoolIndicator& b1 = store_.boolIndicator("b1");
@@ -45,9 +44,6 @@
   EXPECT_EQ("scope1.b2", b2.tagExtractedName());
   EXPECT_EQ(0, b1.tags().size());
   EXPECT_EQ(0, b2.tags().size());
-=======
-  EXPECT_EQ(0, g1.tags().size());
->>>>>>> b84c1f9d
 
   Histogram& h1 = store_.histogram("h1");
   Histogram& h2 = scope1->histogram("h2");
@@ -68,14 +64,9 @@
   ScopePtr scope3 = scope1->createScope(std::string("foo:\0:.", 7));
   EXPECT_EQ("scope1.foo___.bar", scope3->counter("bar").name());
 
-<<<<<<< HEAD
   EXPECT_EQ(4UL, store_.counters().size());
   EXPECT_EQ(2UL, store_.gauges().size());
   EXPECT_EQ(2UL, store_.boolIndicators().size());
-=======
-  EXPECT_EQ(4UL, store.counters().size());
-  EXPECT_EQ(2UL, store.gauges().size());
->>>>>>> b84c1f9d
 }
 
 TEST_F(StatsIsolatedStoreImplTest, LongStatName) {
@@ -101,18 +92,10 @@
   ALL_TEST_STATS(GENERATE_COUNTER_STRUCT, GENERATE_GAUGE_STRUCT, GENERATE_HISTOGRAM_STRUCT)
 };
 
-<<<<<<< HEAD
 TEST_F(StatsIsolatedStoreImplTest, StatsMacros) {
   TestStats test_stats{ALL_TEST_STATS(
       POOL_COUNTER_PREFIX(store_, "test."), POOL_GAUGE_PREFIX(store_, "test."),
       POOL_BOOL_INDICATOR_PREFIX(store_, "test."), POOL_HISTOGRAM_PREFIX(store_, "test."))};
-=======
-TEST(StatsMacros, All) {
-  IsolatedStoreImpl stats_store;
-  TestStats test_stats{ALL_TEST_STATS(POOL_COUNTER_PREFIX(stats_store, "test."),
-                                      POOL_GAUGE_PREFIX(stats_store, "test."),
-                                      POOL_HISTOGRAM_PREFIX(stats_store, "test."))};
->>>>>>> b84c1f9d
 
   Counter& counter = test_stats.test_counter_;
   EXPECT_EQ("test.test_counter", counter.name());

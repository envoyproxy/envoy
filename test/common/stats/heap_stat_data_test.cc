#include <string>

#include "common/stats/fake_symbol_table_impl.h"
#include "common/stats/heap_stat_data.h"
#include "common/stats/stats_options_impl.h"
#include "common/stats/symbol_table_impl.h"

#include "test/test_common/logging.h"

#include "gtest/gtest.h"

namespace Envoy {
namespace Stats {
namespace {

class HeapStatDataTest : public testing::Test {
protected:
  HeapStatDataTest() : alloc_(symbol_table_) {}
<<<<<<< HEAD
  ~HeapStatDataTest() { clearStorage(); }

  StatNameStorage makeStatStorage(absl::string_view name) {
    return StatNameStorage(name, symbol_table_);
  }

  StatName makeStat(absl::string_view name) {
    stat_name_storage_.emplace_back(makeStatStorage(name));
    return stat_name_storage_.back().statName();
  }

  void clearStorage() {
    for (auto& stat_name_storage : stat_name_storage_) {
      stat_name_storage.free(symbol_table_);
    }
    stat_name_storage_.clear();
    EXPECT_EQ(0, symbol_table_.numSymbols());
  }

  SymbolTableImpl symbol_table_;
  HeapStatDataAllocator alloc_;
  std::vector<StatNameStorage> stat_name_storage_;
=======
  ~HeapStatDataTest() {}

  FakeSymbolTableImpl symbol_table_;
  HeapStatDataAllocator alloc_;
>>>>>>> b84c1f9d
};

// No truncation occurs in the implementation of HeapStatData.
// Note: a similar test using RawStatData* is in raw_stat_data_test.cc.
TEST_F(HeapStatDataTest, HeapNoTruncate) {
  StatsOptionsImpl stats_options;
  const std::string long_string(stats_options.maxNameLength() + 1, 'A');
  StatName stat_name = makeStat(long_string);
  HeapStatData* stat{};
<<<<<<< HEAD
  EXPECT_NO_LOGS(stat = &alloc_.alloc(stat_name));
  EXPECT_EQ(stat->statName(), stat_name);
  alloc_.free(*stat);
};

// Note: a similar test using RawStatData* is in raw_stat_data_test.cc.
TEST_F(HeapStatDataTest, HeapAlloc) {
  HeapStatData* stat_1 = &alloc_.alloc(makeStat("ref_name"));
  ASSERT_NE(stat_1, nullptr);
  HeapStatData* stat_2 = &alloc_.alloc(makeStat("ref_name"));
  ASSERT_NE(stat_2, nullptr);
  HeapStatData* stat_3 = &alloc_.alloc(makeStat("not_ref_name"));
=======
  EXPECT_NO_LOGS(stat = alloc_.alloc(long_string));
  EXPECT_EQ(stat->key(), long_string);
  alloc_.free(*stat);
}

// Note: a similar test using RawStatData* is in raw_stat_data_test.cc.
TEST_F(HeapStatDataTest, HeapAlloc) {
  HeapStatData* stat_1 = alloc_.alloc("ref_name");
  ASSERT_NE(stat_1, nullptr);
  HeapStatData* stat_2 = alloc_.alloc("ref_name");
  ASSERT_NE(stat_2, nullptr);
  HeapStatData* stat_3 = alloc_.alloc("not_ref_name");
>>>>>>> b84c1f9d
  ASSERT_NE(stat_3, nullptr);
  EXPECT_EQ(stat_1, stat_2);
  EXPECT_NE(stat_1, stat_3);
  EXPECT_NE(stat_2, stat_3);
  alloc_.free(*stat_1);
  alloc_.free(*stat_2);
  alloc_.free(*stat_3);
}

} // namespace
} // namespace Stats
} // namespace Envoy<|MERGE_RESOLUTION|>--- conflicted
+++ resolved
@@ -16,7 +16,6 @@
 class HeapStatDataTest : public testing::Test {
 protected:
   HeapStatDataTest() : alloc_(symbol_table_) {}
-<<<<<<< HEAD
   ~HeapStatDataTest() { clearStorage(); }
 
   StatNameStorage makeStatStorage(absl::string_view name) {
@@ -39,12 +38,6 @@
   SymbolTableImpl symbol_table_;
   HeapStatDataAllocator alloc_;
   std::vector<StatNameStorage> stat_name_storage_;
-=======
-  ~HeapStatDataTest() {}
-
-  FakeSymbolTableImpl symbol_table_;
-  HeapStatDataAllocator alloc_;
->>>>>>> b84c1f9d
 };
 
 // No truncation occurs in the implementation of HeapStatData.
@@ -54,7 +47,6 @@
   const std::string long_string(stats_options.maxNameLength() + 1, 'A');
   StatName stat_name = makeStat(long_string);
   HeapStatData* stat{};
-<<<<<<< HEAD
   EXPECT_NO_LOGS(stat = &alloc_.alloc(stat_name));
   EXPECT_EQ(stat->statName(), stat_name);
   alloc_.free(*stat);
@@ -67,20 +59,6 @@
   HeapStatData* stat_2 = &alloc_.alloc(makeStat("ref_name"));
   ASSERT_NE(stat_2, nullptr);
   HeapStatData* stat_3 = &alloc_.alloc(makeStat("not_ref_name"));
-=======
-  EXPECT_NO_LOGS(stat = alloc_.alloc(long_string));
-  EXPECT_EQ(stat->key(), long_string);
-  alloc_.free(*stat);
-}
-
-// Note: a similar test using RawStatData* is in raw_stat_data_test.cc.
-TEST_F(HeapStatDataTest, HeapAlloc) {
-  HeapStatData* stat_1 = alloc_.alloc("ref_name");
-  ASSERT_NE(stat_1, nullptr);
-  HeapStatData* stat_2 = alloc_.alloc("ref_name");
-  ASSERT_NE(stat_2, nullptr);
-  HeapStatData* stat_3 = alloc_.alloc("not_ref_name");
->>>>>>> b84c1f9d
   ASSERT_NE(stat_3, nullptr);
   EXPECT_EQ(stat_1, stat_2);
   EXPECT_NE(stat_1, stat_3);

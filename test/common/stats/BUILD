--- conflicted
+++ resolved
@@ -36,26 +36,12 @@
     ],
 )
 
-<<<<<<< HEAD
-envoy_cc_test(
-    name = "symbol_table_impl_test",
-    srcs = ["symbol_table_impl_test.cc"],
-    deps = [
-        ":stat_test_utility_lib",
-        "//source/common/common:thread_lib",
-        "//source/common/memory:stats_lib",
-        "//source/common/stats:symbol_table_lib",
-        "//test/mocks/stats:stats_mocks",
-        "//test/test_common:logging_lib",
-        "//test/test_common:utility_lib",
-=======
 envoy_cc_test_library(
     name = "stat_test_utility_lib",
     srcs = ["stat_test_utility.cc"],
     hdrs = ["stat_test_utility.h"],
     external_deps = [
         "abseil_strings",
->>>>>>> e146dfca
     ],
 )
 
@@ -100,15 +86,6 @@
     ],
 )
 
-envoy_cc_test_library(
-    name = "stat_test_utility_lib",
-    srcs = ["stat_test_utility.cc"],
-    hdrs = ["stat_test_utility.h"],
-    external_deps = [
-        "abseil_strings",
-    ],
-)
-
 envoy_cc_test(
     name = "thread_local_store_test",
     srcs = ["thread_local_store_test.cc"],

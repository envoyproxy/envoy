load(
    "//bazel:envoy_build_system.bzl",
    "envoy_benchmark_test",
    "envoy_cc_benchmark_binary",
    "envoy_cc_fuzz_test",
    "envoy_cc_test",
    "envoy_cc_test_library",
    "envoy_package",
)

licenses(["notice"])  # Apache 2

envoy_package()

envoy_cc_test(
    name = "allocator_impl_test",
    srcs = ["allocator_impl_test.cc"],
    deps = [
        "//source/common/stats:allocator_lib",
        "//test/test_common:logging_lib",
        "//test/test_common:thread_factory_for_test_lib",
    ],
)

envoy_cc_test(
    name = "custom_stat_namespaces_impl_test",
    srcs = ["custom_stat_namespaces_impl_test.cc"],
    deps = [
        "//source/common/stats:custom_stat_namespaces_lib",
    ],
)

envoy_cc_test(
    name = "isolated_store_impl_test",
    srcs = ["isolated_store_impl_test.cc"],
    deps = [
        "//source/common/stats:isolated_store_lib",
    ],
)

envoy_cc_test(
    name = "histogram_impl_test",
    srcs = ["histogram_impl_test.cc"],
    deps = [
        "//source/common/stats:histogram_lib",
        "@envoy_api//envoy/config/metrics/v3:pkg_cc_proto",
    ],
)

envoy_cc_test(
    name = "metric_impl_test",
    srcs = ["metric_impl_test.cc"],
    deps = [
        "//source/common/stats:allocator_lib",
        "//source/common/stats:utility_lib",
        "//test/test_common:logging_lib",
    ],
)

envoy_cc_test(
    name = "recent_lookups_test",
    srcs = ["recent_lookups_test.cc"],
    deps = [
        "//source/common/common:utility_lib",
        "//source/common/stats:recent_lookups_lib",
        "//test/test_common:logging_lib",
        "//test/test_common:simulated_time_system_lib",
    ],
)

envoy_cc_benchmark_binary(
    name = "recent_lookups_benchmark",
    srcs = ["recent_lookups_speed_test.cc"],
    external_deps = [
        "benchmark",
    ],
    deps = [
        "//source/common/common:random_generator_lib",
        "//source/common/common:utility_lib",
        "//source/common/runtime:runtime_lib",
        "//source/common/stats:recent_lookups_lib",
    ],
)

envoy_benchmark_test(
    name = "recent_lookups_benchmark_test",
    benchmark_binary = "recent_lookups_benchmark",
)

envoy_cc_test(
    name = "stat_merger_test",
    srcs = ["stat_merger_test.cc"],
    deps = [
        ":stat_test_utility_lib",
        "//source/common/stats:isolated_store_lib",
        "//source/common/stats:stat_merger_lib",
        "//source/common/stats:thread_local_store_lib",
        "//test/test_common:utility_lib",
    ],
)

envoy_cc_test_library(
    name = "real_thread_test_base",
    srcs = ["real_thread_test_base.cc"],
    hdrs = ["real_thread_test_base.h"],
    deps = [
        "//source/common/stats:thread_local_store_lib",
        "//source/common/thread_local:thread_local_lib",
        "//test/mocks/thread_local:thread_local_mocks",
        "//test/test_common:real_threads_test_helper_lib",
    ],
)

envoy_cc_test_library(
    name = "stat_test_utility_lib",
    srcs = ["stat_test_utility.cc"],
    hdrs = ["stat_test_utility.h"],
    external_deps = [
        "abseil_strings",
    ],
    deps = [
        "//envoy/stats:stats_interface",
        "//source/common/common:assert_lib",
        "//source/common/memory:stats_lib",
        "//source/common/stats:isolated_store_lib",
        "//test/test_common:global_lib",
    ],
)

envoy_cc_test(
    name = "stat_test_utility_test",
    srcs = ["stat_test_utility_test.cc"],
    deps = [
        ":stat_test_utility_lib",
        "//source/common/stats:isolated_store_lib",
    ],
)

envoy_cc_test(
    name = "stats_matcher_impl_test",
    srcs = ["stats_matcher_impl_test.cc"],
    deps = [
        "//source/common/memory:stats_lib",
        "//source/common/stats:stats_matcher_lib",
        "//test/test_common:utility_lib",
        "@envoy_api//envoy/config/metrics/v3:pkg_cc_proto",
        "@envoy_api//envoy/type/matcher/v3:pkg_cc_proto",
    ],
)

envoy_cc_test(
    name = "refcount_ptr_test",
    srcs = ["refcount_ptr_test.cc"],
    deps = ["//envoy/stats:refcount_ptr_interface"],
)

envoy_cc_test(
    name = "symbol_table_impl_test",
    srcs = ["symbol_table_impl_test.cc"],
    external_deps = ["abseil_hash_testing"],
    deps = [
        ":stat_test_utility_lib",
        "//source/common/common:mutex_tracer_lib",
        "//source/common/memory:stats_lib",
        "//source/common/stats:symbol_table_lib",
        "//test/mocks/stats:stats_mocks",
        "//test/test_common:logging_lib",
        "//test/test_common:utility_lib",
    ],
)

envoy_cc_fuzz_test(
    name = "stat_merger_fuzz_test",
    srcs = ["stat_merger_fuzz_test.cc"],
    corpus = "stat_merger_corpus",
    deps = [
        "//source/common/common:assert_lib",
        "//source/common/stats:symbol_table_lib",
        "//test/fuzz:utility_lib",
    ],
)

envoy_cc_fuzz_test(
    name = "symbol_table_fuzz_test",
    srcs = ["symbol_table_fuzz_test.cc"],
    corpus = "symbol_table_corpus",
    deps = [
        ":stat_test_utility_lib",
        "//source/common/buffer:buffer_lib",
        "//source/common/common:assert_lib",
        "//source/common/stats:symbol_table_lib",
        "//test/fuzz:utility_lib",
    ],
)

envoy_cc_fuzz_test(
    name = "utility_fuzz_test",
    srcs = ["utility_fuzz_test.cc"],
    corpus = "utility_corpus",
    deps = [
        "//source/common/stats:utility_lib",
    ],
)

envoy_cc_benchmark_binary(
    name = "symbol_table_benchmark",
    srcs = [
        "make_elements_helper.cc",
        "make_elements_helper.h",
        "symbol_table_speed_test.cc",
    ],
    external_deps = [
        "abseil_strings",
        "benchmark",
    ],
    deps = [
        ":stat_test_utility_lib",
        "//source/common/common:hash_lib",
        "//source/common/memory:stats_lib",
        "//source/common/stats:isolated_store_lib",
        "//source/common/stats:symbol_table_lib",
        "//source/common/stats:utility_lib",
        "//test/mocks/stats:stats_mocks",
        "//test/test_common:logging_lib",
        "//test/test_common:utility_lib",
    ],
)

envoy_cc_benchmark_binary(
    name = "lazyinit_stats_benchmark",
    srcs = ["lazyinit_stats_speed_test.cc"],
    external_deps = [
        "benchmark",
    ],
    deps = [
        ":real_thread_test_base",
        "//source/common/common:random_generator_lib",
        "//source/common/common:utility_lib",
        "//source/common/runtime:runtime_lib",
        "//source/common/stats:isolated_store_lib",
        "//source/common/stats:lazy_init",
        "//source/common/stats:symbol_table_lib",
        "//source/exe:process_wide_lib",
    ],
)

envoy_benchmark_test(
    name = "lazyinit_stats_benchmark_test",
    size = "large",
    benchmark_binary = "lazyinit_stats_benchmark",
)

envoy_benchmark_test(
    name = "symbol_table_benchmark_test",
    benchmark_binary = "symbol_table_benchmark",
)

envoy_cc_test(
    name = "tag_extractor_impl_test",
    srcs = ["tag_extractor_impl_test.cc"],
    deps = [
        "//source/common/stats:tag_extractor_lib",
        "//source/common/stats:tag_producer_lib",
        "//test/test_common:utility_lib",
        "@envoy_api//envoy/config/metrics/v3:pkg_cc_proto",
    ],
)

envoy_cc_test(
    name = "tag_producer_impl_test",
    srcs = ["tag_producer_impl_test.cc"],
    deps = [
        "//source/common/stats:tag_producer_lib",
        "//test/test_common:utility_lib",
        "@envoy_api//envoy/config/metrics/v3:pkg_cc_proto",
    ],
)

envoy_cc_benchmark_binary(
    name = "tag_extractor_impl_benchmark",
    srcs = [
        "tag_extractor_impl_speed_test.cc",
    ],
    external_deps = [
        "benchmark",
    ],
    deps = [
        "//source/common/stats:tag_producer_lib",
        "@envoy_api//envoy/config/metrics/v3:pkg_cc_proto",
    ],
)

envoy_benchmark_test(
    name = "tag_extractor_impl_benchmark_test",
    benchmark_binary = "tag_extractor_impl_benchmark",
)

envoy_cc_test(
    name = "thread_local_store_test",
    srcs = ["thread_local_store_test.cc"],
    deps = [
        ":real_thread_test_base",
        ":stat_test_utility_lib",
        "//source/common/memory:stats_lib",
        "//source/common/stats:stats_matcher_lib",
<<<<<<< HEAD
        "//source/common/stats:symbol_table_lib",
=======
        "//source/common/stats:thread_local_store_lib",
        "//source/common/thread_local:thread_local_lib",
>>>>>>> 818752cb
        "//test/mocks/event:event_mocks",
        "//test/mocks/server:instance_mocks",
        "//test/mocks/stats:stats_mocks",
        "//test/test_common:logging_lib",
        "//test/test_common:test_time_lib",
        "//test/test_common:utility_lib",
        "@envoy_api//envoy/config/metrics/v3:pkg_cc_proto",
    ],
)

envoy_cc_benchmark_binary(
    name = "thread_local_store_speed_test",
    srcs = ["thread_local_store_speed_test.cc"],
    external_deps = [
        "abseil_strings",
        "benchmark",
    ],
    deps = [
        ":stat_test_utility_lib",
        "//source/common/common:thread_lib",
        "//source/common/event:dispatcher_lib",
        "//source/common/stats:stats_matcher_lib",
        "//source/common/stats:thread_local_store_lib",
        "//source/common/thread_local:thread_local_lib",
        "//test/test_common:simulated_time_system_lib",
        "//test/test_common:test_time_lib",
        "//test/test_common:utility_lib",
        "@envoy_api//envoy/config/metrics/v3:pkg_cc_proto",
    ],
)

envoy_benchmark_test(
    name = "thread_local_store_speed_test_benchmark_test",
    benchmark_binary = "thread_local_store_speed_test",
)

envoy_cc_test(
    name = "utility_test",
    srcs = ["utility_test.cc"],
    deps = [
        "//source/common/stats:isolated_store_lib",
        "//source/common/stats:thread_local_store_lib",
        "//source/common/stats:utility_lib",
    ],
)<|MERGE_RESOLUTION|>--- conflicted
+++ resolved
@@ -303,12 +303,9 @@
         ":stat_test_utility_lib",
         "//source/common/memory:stats_lib",
         "//source/common/stats:stats_matcher_lib",
-<<<<<<< HEAD
-        "//source/common/stats:symbol_table_lib",
-=======
+        "//source/common/stats:symbol_table_lib",
         "//source/common/stats:thread_local_store_lib",
         "//source/common/thread_local:thread_local_lib",
->>>>>>> 818752cb
         "//test/mocks/event:event_mocks",
         "//test/mocks/server:instance_mocks",
         "//test/mocks/stats:stats_mocks",

#include <memory>

#include "common/common/lock_guard.h"
#include "common/common/thread.h"
#include "common/singleton/threadsafe_singleton.h"
#include "common/stats/isolated_store_impl.h"

#include "test/test_common/threadsafe_singleton_injector.h"
#include "test/test_common/utility.h"

#include "gtest/gtest.h"

namespace Envoy {

class TestSingleton {
public:
  virtual ~TestSingleton() {}

  virtual void addOne() {
    Thread::LockGuard lock(lock_);
    ++value_;
  }

  virtual int value() {
    Thread::LockGuard lock(lock_);
    return value_;
  }

protected:
  Thread::MutexBasicLockable lock_;
  int value_{0};
};

class EvilMathSingleton : public TestSingleton {
public:
  EvilMathSingleton() { value_ = -50; }
  virtual void addOne() {
    Thread::LockGuard lock(lock_);
    ++value_;
    ++value_;
  }
};

class AddTen {
public:
<<<<<<< HEAD
  AddTen() : api_(stat_store_) {
    thread_ = api_.createThread([this]() -> void { threadRoutine(); });
=======
  AddTen() {
    thread_ = Thread::threadFactoryForTest().createThread([this]() -> void { threadRoutine(); });
>>>>>>> 46e14110
  }
  ~AddTen() {
    thread_->join();
    thread_.reset();
  }

private:
  void threadRoutine() {
    auto& singleton = ThreadSafeSingleton<TestSingleton>::get();
    for (int i = 0; i < 10; ++i) {
      singleton.addOne();
    }
  }
<<<<<<< HEAD
  Stats::IsolatedStoreImpl stat_store_;
  Api::Impl api_;
=======
>>>>>>> 46e14110
  Thread::ThreadPtr thread_;
};

TEST(ThreadSafeSingleton, BasicCreationAndMutation) {
  auto& singleton = ThreadSafeSingleton<TestSingleton>::get();
  EXPECT_EQ(&singleton, &ThreadSafeSingleton<TestSingleton>::get());
  EXPECT_EQ(0, singleton.value());
  singleton.addOne();
  EXPECT_EQ(1, singleton.value());

  {
    AddTen ten;
    AddTen twenty;
    AddTen thirty;
  }
  EXPECT_EQ(31, singleton.value());
}

TEST(ThreadSafeSingleton, Injection) {
  EvilMathSingleton evil_singleton;

  // Sanity check that other tests didn't cause the main singleton to overflow.
  int latched_value = ThreadSafeSingleton<TestSingleton>::get().value();
  ASSERT_GE(latched_value, 0);

  {
    TestThreadsafeSingletonInjector<TestSingleton> override(&evil_singleton);
    auto& evil_math_reference = ThreadSafeSingleton<TestSingleton>::get();
    EXPECT_NE(latched_value, evil_math_reference.value());
    EXPECT_EQ(-50, evil_math_reference.value());
    evil_math_reference.addOne();
    EXPECT_EQ(-48, evil_math_reference.value());
  }
  EXPECT_EQ(latched_value, ThreadSafeSingleton<TestSingleton>::get().value());
}

} // namespace Envoy<|MERGE_RESOLUTION|>--- conflicted
+++ resolved
@@ -43,13 +43,8 @@
 
 class AddTen {
 public:
-<<<<<<< HEAD
-  AddTen() : api_(stat_store_) {
-    thread_ = api_.createThread([this]() -> void { threadRoutine(); });
-=======
   AddTen() {
     thread_ = Thread::threadFactoryForTest().createThread([this]() -> void { threadRoutine(); });
->>>>>>> 46e14110
   }
   ~AddTen() {
     thread_->join();
@@ -63,11 +58,6 @@
       singleton.addOne();
     }
   }
-<<<<<<< HEAD
-  Stats::IsolatedStoreImpl stat_store_;
-  Api::Impl api_;
-=======
->>>>>>> 46e14110
   Thread::ThreadPtr thread_;
 };
 

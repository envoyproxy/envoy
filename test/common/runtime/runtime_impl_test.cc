#include <memory>
#include <string>

#include "common/runtime/runtime_impl.h"
#include "common/stats/isolated_store_impl.h"

#include "test/mocks/event/mocks.h"
#include "test/mocks/filesystem/mocks.h"
#include "test/mocks/runtime/mocks.h"
#include "test/mocks/thread_local/mocks.h"
#include "test/test_common/environment.h"

#include "gmock/gmock.h"
#include "gtest/gtest.h"

using testing::_;
using testing::Invoke;
using testing::NiceMock;
using testing::Return;
using testing::ReturnNew;

namespace Envoy {
namespace Runtime {
namespace {

TEST(Random, DISABLED_benchmarkRandom) {
  Runtime::RandomGeneratorImpl random;

  for (size_t i = 0; i < 1000000000; ++i) {
    random.random();
  }
}

TEST(Random, sanityCheckOfUniquenessRandom) {
  Runtime::RandomGeneratorImpl random;
  std::set<uint64_t> results;
  const size_t num_of_results = 1000000;

  for (size_t i = 0; i < num_of_results; ++i) {
    results.insert(random.random());
  }

  EXPECT_EQ(num_of_results, results.size());
}

TEST(UUID, checkLengthOfUUID) {
  RandomGeneratorImpl random;

  std::string result = random.uuid();

  size_t expected_length = 36;
  EXPECT_EQ(expected_length, result.length());
}

TEST(UUID, sanityCheckOfUniqueness) {
  std::set<std::string> uuids;
  const size_t num_of_uuids = 100000;

  RandomGeneratorImpl random;
  for (size_t i = 0; i < num_of_uuids; ++i) {
    uuids.insert(random.uuid());
  }

  EXPECT_EQ(num_of_uuids, uuids.size());
}

class DiskBackedLoaderImplTest : public testing::Test {
protected:
  DiskBackedLoaderImplTest() : api_(Api::createApiForTest(store)) {}

  static void SetUpTestSuite() {
    TestEnvironment::exec(
        {TestEnvironment::runfilesPath("test/common/runtime/filesystem_setup.sh")});
  }

  void setup() {
    EXPECT_CALL(dispatcher, createFilesystemWatcher_())
        .WillOnce(ReturnNew<NiceMock<Filesystem::MockWatcher>>());
  }

  void run(const std::string& primary_dir, const std::string& override_dir) {
    loader = std::make_unique<DiskBackedLoaderImpl>(dispatcher, tls,
                                                    TestEnvironment::temporaryPath(primary_dir),
                                                    "envoy", override_dir, store, generator, *api_);
  }

  Event::MockDispatcher dispatcher;
  NiceMock<ThreadLocal::MockInstance> tls;

  Stats::IsolatedStoreImpl store;
  MockRandomGenerator generator;
  std::unique_ptr<LoaderImpl> loader;
  Api::ApiPtr api_;
};

TEST_F(DiskBackedLoaderImplTest, All) {
  setup();
  run("test/common/runtime/test_data/current", "envoy_override");

  // Basic string getting.
  EXPECT_EQ("world", loader->snapshot().get("file2"));
  EXPECT_EQ("hello\nworld", loader->snapshot().get("subdir.file3"));
  EXPECT_EQ("", loader->snapshot().get("invalid"));

  // Integer getting.
  EXPECT_EQ(1UL, loader->snapshot().getInteger("file1", 1));
  EXPECT_EQ(2UL, loader->snapshot().getInteger("file3", 1));
  EXPECT_EQ(123UL, loader->snapshot().getInteger("file4", 1));

  // Boolean getting.
  bool value;
  SnapshotImpl* snapshot = reinterpret_cast<SnapshotImpl*>(&loader->snapshot());

  EXPECT_EQ(true, snapshot->getBoolean("file11", value));
  EXPECT_EQ(true, value);
  EXPECT_EQ(true, snapshot->getBoolean("file12", value));
  EXPECT_EQ(false, value);
  EXPECT_EQ(true, snapshot->getBoolean("file13", value));
  EXPECT_EQ(true, value);
  // File1 is not a boolean.
  EXPECT_EQ(false, snapshot->getBoolean("file1", value));

  // Feature defaults.
  EXPECT_EQ(false, snapshot->runtimeFeatureEnabled("envoy.reloadable_features.test_feature_false"));
  EXPECT_EQ(true, snapshot->runtimeFeatureEnabled("envoy.reloadable_features.test_feature_true"));

  // Feature defaults via helper function.
  EXPECT_EQ(false, runtimeFeatureEnabled("envoy.reloadable_features.test_feature_false"));
  EXPECT_EQ(true, runtimeFeatureEnabled("envoy.reloadable_features.test_feature_true"));

  // Files with comments.
  EXPECT_EQ(123UL, loader->snapshot().getInteger("file5", 1));
  EXPECT_EQ("/home#about-us", loader->snapshot().get("file6"));
  EXPECT_EQ("", loader->snapshot().get("file7"));

  // Feature enablement.
  EXPECT_CALL(generator, random()).WillOnce(Return(1));
  EXPECT_TRUE(loader->snapshot().featureEnabled("file3", 1));

  EXPECT_CALL(generator, random()).WillOnce(Return(2));
  EXPECT_FALSE(loader->snapshot().featureEnabled("file3", 1));

  // Fractional percent feature enablement
  envoy::type::FractionalPercent fractional_percent;
  fractional_percent.set_numerator(5);
  fractional_percent.set_denominator(envoy::type::FractionalPercent::TEN_THOUSAND);

  EXPECT_CALL(generator, random()).WillOnce(Return(50));
  EXPECT_TRUE(loader->snapshot().featureEnabled("file8", fractional_percent)); // valid data

  EXPECT_CALL(generator, random()).WillOnce(Return(60));
  EXPECT_FALSE(loader->snapshot().featureEnabled("file8", fractional_percent)); // valid data

  // We currently expect that runtime values represented as fractional percents that are provided as
  // integers are parsed simply as percents (denominator of 100).
  EXPECT_CALL(generator, random()).WillOnce(Return(53));
  EXPECT_FALSE(loader->snapshot().featureEnabled("file10", fractional_percent)); // valid int data
  EXPECT_CALL(generator, random()).WillOnce(Return(51));
  EXPECT_TRUE(loader->snapshot().featureEnabled("file10", fractional_percent)); // valid int data

  EXPECT_CALL(generator, random()).WillOnce(Return(4));
  EXPECT_TRUE(loader->snapshot().featureEnabled("file9", fractional_percent)); // invalid proto data

  EXPECT_CALL(generator, random()).WillOnce(Return(6));
  EXPECT_FALSE(
      loader->snapshot().featureEnabled("file9", fractional_percent)); // invalid proto data

  EXPECT_CALL(generator, random()).WillOnce(Return(4));
  EXPECT_TRUE(loader->snapshot().featureEnabled("file1", fractional_percent)); // invalid data

  EXPECT_CALL(generator, random()).WillOnce(Return(6));
  EXPECT_FALSE(loader->snapshot().featureEnabled("file1", fractional_percent)); // invalid data

  // Check stable value
  EXPECT_TRUE(loader->snapshot().featureEnabled("file3", 1, 1));
  EXPECT_FALSE(loader->snapshot().featureEnabled("file3", 1, 3));

  // Check stable value and num buckets.
  EXPECT_FALSE(loader->snapshot().featureEnabled("file4", 1, 200, 300));
  EXPECT_TRUE(loader->snapshot().featureEnabled("file4", 1, 122, 300));

  // Overrides from override dir
  EXPECT_EQ("hello override", loader->snapshot().get("file1"));
}

TEST_F(DiskBackedLoaderImplTest, GetLayers) {
  setup();
  run("test/common/runtime/test_data/current", "envoy_override");
  const auto& layers = loader->snapshot().getLayers();
  EXPECT_EQ(3, layers.size());
  EXPECT_EQ("hello", layers[0]->values().find("file1")->second.raw_string_value_);
  EXPECT_EQ("hello override", layers[1]->values().find("file1")->second.raw_string_value_);
  // Admin should be last
  EXPECT_NE(nullptr, dynamic_cast<const AdminLayer*>(layers.back().get()));
  EXPECT_TRUE(layers[2]->values().empty());

  loader->mergeValues({{"foo", "bar"}});
  // The old snapshot and its layers should have been invalidated. Refetch.
  const auto& new_layers = loader->snapshot().getLayers();
  EXPECT_EQ("bar", new_layers[2]->values().find("foo")->second.raw_string_value_);
}

TEST_F(DiskBackedLoaderImplTest, BadDirectory) {
  setup();
  run("/baddir", "/baddir");
}

TEST_F(DiskBackedLoaderImplTest, OverrideFolderDoesNotExist) {
  setup();
  run("test/common/runtime/test_data/current", "envoy_override_does_not_exist");

  EXPECT_EQ("hello", loader->snapshot().get("file1"));
}

TEST_F(DiskBackedLoaderImplTest, PercentHandling) {
  setup();
  run("test/common/runtime/test_data/current", "envoy_override");

  envoy::type::FractionalPercent default_value;

  // Smoke test integer value of 0, should be interpreted as 0%
  {
    loader->mergeValues({{"foo", "0"}});

    EXPECT_FALSE(loader->snapshot().featureEnabled("foo", default_value, 0));
    EXPECT_FALSE(loader->snapshot().featureEnabled("foo", default_value, 5));
  }

  // Smoke test integer value of 5, should be interpreted as 5%
  {
    loader->mergeValues({{"foo", "5"}});
    EXPECT_TRUE(loader->snapshot().featureEnabled("foo", default_value, 0));
    EXPECT_TRUE(loader->snapshot().featureEnabled("foo", default_value, 4));
    EXPECT_FALSE(loader->snapshot().featureEnabled("foo", default_value, 5));
    EXPECT_TRUE(loader->snapshot().featureEnabled("foo", default_value, 100));
  }

  // Verify uint64 -> uint32 conversion by using a runtime value with all 0s in
  // the bottom 32 bits. If it were to be naively treated as a uint32_t then it
  // would appear as 0%, but it should be 100% because we assume the
  // denominator is 100
  {
    // NOTE: high_value has to have the property that the lowest 32 bits % 100
    // is less than 100. If it's greater than 100 the test will pass whether or
    // not the uint32 conversion is handled properly.
    uint64_t high_value = 1UL << 60;
    std::string high_value_str = std::to_string(high_value);
    loader->mergeValues({{"foo", high_value_str}});
    EXPECT_TRUE(loader->snapshot().featureEnabled("foo", default_value, 0));
    EXPECT_TRUE(loader->snapshot().featureEnabled("foo", default_value, 50));
    EXPECT_TRUE(loader->snapshot().featureEnabled("foo", default_value, 100));
    EXPECT_TRUE(loader->snapshot().featureEnabled("foo", default_value, 12389));
    EXPECT_TRUE(loader->snapshot().featureEnabled("foo", default_value, 23859235));
  }
}

void testNewOverrides(Loader& loader, Stats::Store& store) {
  // New string
  loader.mergeValues({{"foo", "bar"}});
  EXPECT_EQ("bar", loader.snapshot().get("foo"));
  EXPECT_TRUE(store.boolIndicator("runtime.admin_overrides_active").value());

  // Remove new string
  loader.mergeValues({{"foo", ""}});
  EXPECT_EQ("", loader.snapshot().get("foo"));
  EXPECT_FALSE(store.boolIndicator("runtime.admin_overrides_active").value());

  // New integer
  loader.mergeValues({{"baz", "42"}});
  EXPECT_EQ(42, loader.snapshot().getInteger("baz", 0));
  EXPECT_TRUE(store.boolIndicator("runtime.admin_overrides_active").value());

  // Remove new integer
  loader.mergeValues({{"baz", ""}});
  EXPECT_EQ(0, loader.snapshot().getInteger("baz", 0));
  EXPECT_FALSE(store.boolIndicator("runtime.admin_overrides_active").value());
}

TEST_F(DiskBackedLoaderImplTest, mergeValues) {
  setup();
  run("test/common/runtime/test_data/current", "envoy_override");
  testNewOverrides(*loader, store);

  // Override string
  loader->mergeValues({{"file2", "new world"}});
  EXPECT_EQ("new world", loader->snapshot().get("file2"));
  EXPECT_TRUE(store.boolIndicator("runtime.admin_overrides_active").value());

  // Remove overridden string
  loader->mergeValues({{"file2", ""}});
  EXPECT_EQ("world", loader->snapshot().get("file2"));
  EXPECT_FALSE(store.boolIndicator("runtime.admin_overrides_active").value());

  // Override integer
  loader->mergeValues({{"file3", "42"}});
  EXPECT_EQ(42, loader->snapshot().getInteger("file3", 1));
  EXPECT_TRUE(store.boolIndicator("runtime.admin_overrides_active").value());

  // Remove overridden integer
  loader->mergeValues({{"file3", ""}});
  EXPECT_EQ(2, loader->snapshot().getInteger("file3", 1));
  EXPECT_FALSE(store.boolIndicator("runtime.admin_overrides_active").value());

  // Override override string
  loader->mergeValues({{"file1", "hello overridden override"}});
  EXPECT_EQ("hello overridden override", loader->snapshot().get("file1"));
  EXPECT_TRUE(store.boolIndicator("runtime.admin_overrides_active").value());

  // Remove overridden override string
  loader->mergeValues({{"file1", ""}});
  EXPECT_EQ("hello override", loader->snapshot().get("file1"));
  EXPECT_FALSE(store.boolIndicator("runtime.admin_overrides_active").value());
}

TEST(LoaderImplTest, All) {
  MockRandomGenerator generator;
  NiceMock<ThreadLocal::MockInstance> tls;
  Stats::IsolatedStoreImpl store;
  LoaderImpl loader(generator, store, tls);
  EXPECT_EQ("", loader.snapshot().get("foo"));
  EXPECT_EQ(1UL, loader.snapshot().getInteger("foo", 1));
  EXPECT_CALL(generator, random()).WillOnce(Return(49));
  EXPECT_TRUE(loader.snapshot().featureEnabled("foo", 50));
  testNewOverrides(loader, store);
}

class DiskLayerTest : public testing::Test {
protected:
  DiskLayerTest() : api_(Api::createApiForTest()) {}

  Api::ApiPtr api_;
};

TEST_F(DiskLayerTest, IllegalPath) {
#ifdef WIN32
  // no illegal paths on Windows at the moment
  return;
#endif
  EXPECT_THROW_WITH_MESSAGE(DiskLayer("test", "/dev", *api_), EnvoyException, "Invalid path: /dev");
}

// Validate that we catch recursion that goes too deep in the runtime filesystem
// walk.
TEST_F(DiskLayerTest, Loop) {
  EXPECT_THROW_WITH_MESSAGE(
      DiskLayer("test", TestEnvironment::temporaryPath("test/common/runtime/test_data/loop"),
                *api_),
      EnvoyException, "Walk recursion depth exceeded 16");
}

<<<<<<< HEAD
TEST(NoRuntime, FeatureEnabled) {
  // Make sure the registry is not set up.
  ASSERT_TRUE(Runtime::LoaderSingleton::getExisting() == nullptr);

  // Feature defaults should still work.
  EXPECT_EQ(false, runtimeFeatureEnabled("envoy.reloadable_features.test_feature_false"));
  EXPECT_EQ(true, runtimeFeatureEnabled("envoy.reloadable_features.test_feature_true"));
}

=======
} // namespace
>>>>>>> df3d47f4
} // namespace Runtime
} // namespace Envoy<|MERGE_RESOLUTION|>--- conflicted
+++ resolved
@@ -348,7 +348,6 @@
       EnvoyException, "Walk recursion depth exceeded 16");
 }
 
-<<<<<<< HEAD
 TEST(NoRuntime, FeatureEnabled) {
   // Make sure the registry is not set up.
   ASSERT_TRUE(Runtime::LoaderSingleton::getExisting() == nullptr);
@@ -358,8 +357,6 @@
   EXPECT_EQ(true, runtimeFeatureEnabled("envoy.reloadable_features.test_feature_true"));
 }
 
-=======
 } // namespace
->>>>>>> df3d47f4
 } // namespace Runtime
 } // namespace Envoy
#include <string>
#include <vector>

#include "common/json/json_loader.h"
#include "common/stats/isolated_store_impl.h"

#include "test/test_common/utility.h"

#include "gtest/gtest.h"

namespace Envoy {
namespace Json {
namespace {

class JsonLoaderTest : public testing::Test {
protected:
  JsonLoaderTest() : api_(Api::createApiForTest()) {}

  Api::ApiPtr api_;
};

TEST_F(JsonLoaderTest, Basic) {
  EXPECT_THROW(Factory::loadFromString("{"), Exception);

  {
    ObjectSharedPtr json = Factory::loadFromString("{\"hello\":123}");
    EXPECT_TRUE(json->hasObject("hello"));
    EXPECT_FALSE(json->hasObject("world"));
    EXPECT_FALSE(json->empty());
    EXPECT_THROW(json->getObject("world"), Exception);
    EXPECT_THROW(json->getObject("hello"), Exception);
    EXPECT_THROW(json->getBoolean("hello"), Exception);
    EXPECT_THROW(json->getObjectArray("hello"), Exception);
    EXPECT_THROW(json->getString("hello"), Exception);

    EXPECT_THROW_WITH_MESSAGE(json->getString("hello"), Exception,
                              "key 'hello' missing or not a string from lines 1-1");
  }

  {
    ObjectSharedPtr json = Factory::loadFromString("{\"hello\":\"123\"\n}");
    EXPECT_THROW_WITH_MESSAGE(json->getInteger("hello"), Exception,
                              "key 'hello' missing or not an integer from lines 1-2");
  }

  {
    ObjectSharedPtr json = Factory::loadFromString("{\"hello\":true}");
    EXPECT_TRUE(json->getBoolean("hello"));
    EXPECT_TRUE(json->getBoolean("hello", false));
    EXPECT_FALSE(json->getBoolean("world", false));
  }

  {
    ObjectSharedPtr json = Factory::loadFromString("{\"hello\": [\"a\", \"b\", 3]}");
    EXPECT_THROW(json->getStringArray("hello"), Exception);
    EXPECT_THROW(json->getStringArray("world"), Exception);
  }

  {
    ObjectSharedPtr json = Factory::loadFromString("{\"hello\":123}");
    EXPECT_EQ(123, json->getInteger("hello", 456));
    EXPECT_EQ(456, json->getInteger("world", 456));
  }

  {
    ObjectSharedPtr json = Factory::loadFromString("{\"hello\": \n[123]}");

    EXPECT_THROW_WITH_MESSAGE(
        json->getObjectArray("hello").at(0)->getString("hello"), Exception,
        "JSON field from line 2 accessed with type 'Object' does not match actual type 'Integer'.");
  }

  {
    EXPECT_THROW_WITH_MESSAGE(
        Factory::loadFromString("{\"hello\": \n\n\"world\""), Exception,
        "JSON supplied is not valid. Error(offset 19, line 3): Missing a comma or "
        "'}' after an object member.\n");
  }

  {
    ObjectSharedPtr json_object = Factory::loadFromString("[\"foo\",\"bar\"]");
    EXPECT_FALSE(json_object->empty());
  }

  {
    ObjectSharedPtr json_object = Factory::loadFromString("[]");
    EXPECT_TRUE(json_object->empty());
  }

  {
    ObjectSharedPtr json =
        Factory::loadFromString("{\"1\":{\"11\":\"111\"},\"2\":{\"22\":\"222\"}}");
    int pos = 0;
    json->iterate([&pos](const std::string& key, const Json::Object& value) {
      EXPECT_TRUE(key == "1" || key == "2");

      if (key == "1") {
        EXPECT_EQ("111", value.getString("11"));
      } else {
        EXPECT_EQ("222", value.getString("22"));
      }

      pos++;
      return true;
    });

    EXPECT_EQ(2, pos);
  }

  {
    ObjectSharedPtr json =
        Factory::loadFromString("{\"1\":{\"11\":\"111\"},\"2\":{\"22\":\"222\"}}");
    int pos = 0;
    json->iterate([&pos](const std::string& key, const Json::Object& value) {
      EXPECT_TRUE(key == "1" || key == "2");

      if (key == "1") {
        EXPECT_EQ("111", value.getString("11"));
      } else {
        EXPECT_EQ("222", value.getString("22"));
      }

      pos++;
      return false;
    });

    EXPECT_EQ(1, pos);
  }

  {
    std::string json = R"EOF(
    {
      "descriptors": [
         [{"key": "hello", "value": "world"}, {"key": "foo", "value": "bar"}],
         [{"key": "foo2", "value": "bar2"}]
       ]
    }
    )EOF";

    ObjectSharedPtr config = Factory::loadFromString(json);
    EXPECT_EQ(2U, config->getObjectArray("descriptors")[0]->asObjectArray().size());
    EXPECT_EQ(1U, config->getObjectArray("descriptors")[1]->asObjectArray().size());
  }

  {
    std::string json = R"EOF(
    {
      "descriptors": ["hello", "world"]
    }
    )EOF";

    ObjectSharedPtr config = Factory::loadFromString(json);
    std::vector<ObjectSharedPtr> array = config->getObjectArray("descriptors");
    EXPECT_THROW(array[0]->asObjectArray(), Exception);
  }

  {
    std::string json = R"EOF({})EOF";
    ObjectSharedPtr config = Factory::loadFromString(json);
    ObjectSharedPtr object = config->getObject("foo", true);
    EXPECT_EQ(2, object->getInteger("bar", 2));
    EXPECT_TRUE(object->empty());
  }

  {
    std::string json = R"EOF({"foo": []})EOF";
    ObjectSharedPtr config = Factory::loadFromString(json);
    EXPECT_TRUE(config->getStringArray("foo").empty());
  }

  {
    std::string json = R"EOF({"foo": ["bar", "baz"]})EOF";
    ObjectSharedPtr config = Factory::loadFromString(json);
    EXPECT_FALSE(config->getStringArray("foo").empty());
  }

  {
    std::string json = R"EOF({})EOF";
    ObjectSharedPtr config = Factory::loadFromString(json);
    EXPECT_THROW(config->getStringArray("foo"), EnvoyException);
  }

  {
    std::string json = R"EOF({})EOF";
    ObjectSharedPtr config = Factory::loadFromString(json);
    EXPECT_TRUE(config->getStringArray("foo", true).empty());
  }

  {
    ObjectSharedPtr json = Factory::loadFromString("{\"hello\": \n[2.0]}");
    EXPECT_THROW(json->getObjectArray("hello").at(0)->getDouble("foo"), Exception);
  }

  {
    ObjectSharedPtr json = Factory::loadFromString("{\"hello\": \n[null]}");
    EXPECT_THROW(json->getObjectArray("hello").at(0)->getDouble("foo"), Exception);
  }

  {
    ObjectSharedPtr json = Factory::loadFromString("{}");
    EXPECT_THROW((void)json->getObjectArray("hello").empty(), Exception);
  }

  {
    ObjectSharedPtr json = Factory::loadFromString("{}");
    EXPECT_TRUE(json->getObjectArray("hello", true).empty());
  }
}

TEST_F(JsonLoaderTest, Integer) {
  {
    ObjectSharedPtr json =
        Factory::loadFromString("{\"max\":9223372036854775807, \"min\":-9223372036854775808}");
    EXPECT_EQ(std::numeric_limits<int64_t>::max(), json->getInteger("max"));
    EXPECT_EQ(std::numeric_limits<int64_t>::min(), json->getInteger("min"));
  }
  {
    EXPECT_THROW(Factory::loadFromString("{\"val\":9223372036854775808}"), EnvoyException);

    // I believe this is a bug with rapidjson.
    // It silently eats numbers below min int64_t with no exception.
    // Fail when reading key instead of on parse.
    ObjectSharedPtr json = Factory::loadFromString("{\"val\":-9223372036854775809}");
    EXPECT_THROW(json->getInteger("val"), EnvoyException);
  }
}

TEST_F(JsonLoaderTest, Double) {
  {
    ObjectSharedPtr json = Factory::loadFromString("{\"value1\": 10.5, \"value2\": -12.3}");
    EXPECT_EQ(10.5, json->getDouble("value1"));
    EXPECT_EQ(-12.3, json->getDouble("value2"));
  }
  {
    ObjectSharedPtr json = Factory::loadFromString("{\"foo\": 13.22}");
    EXPECT_EQ(13.22, json->getDouble("foo", 0));
    EXPECT_EQ(0, json->getDouble("bar", 0));
  }
  {
    ObjectSharedPtr json = Factory::loadFromString("{\"foo\": \"bar\"}");
    EXPECT_THROW(json->getDouble("foo"), Exception);
  }
}

TEST_F(JsonLoaderTest, Hash) {
  ObjectSharedPtr json1 = Factory::loadFromString("{\"value1\": 10.5, \"value2\": -12.3}");
  ObjectSharedPtr json2 = Factory::loadFromString("{\"value2\": -12.3, \"value1\": 10.5}");
  ObjectSharedPtr json3 = Factory::loadFromString("  {  \"value2\":  -12.3, \"value1\":  10.5} ");
<<<<<<< HEAD
  EXPECT_EQ(json1->hash(), json2->hash());
=======
  ObjectSharedPtr json4 = Factory::loadFromString("{\"value1\": 10.5}");

  // Objects with keys in different orders should be the same
  EXPECT_EQ(json1->hash(), json2->hash());
  // Whitespace is ignored
>>>>>>> 606ccbdc
  EXPECT_EQ(json2->hash(), json3->hash());
  // Ensure different hash is computed for different objects
  EXPECT_NE(json1->hash(), json4->hash());
}

TEST_F(JsonLoaderTest, Schema) {
  {
    std::string invalid_json_schema = R"EOF(
    {
      "properties": {"value1"}
    }
    )EOF";

    std::string invalid_schema = R"EOF(
    {
      "properties" : {
        "value1": {"type" : "faketype"}
      }
    }
    )EOF";

    std::string different_schema = R"EOF(
    {
      "properties" : {
        "value1" : {"type" : "number"}
      },
      "additionalProperties" : false
    }
    )EOF";

    std::string valid_schema = R"EOF(
    {
      "properties": {
        "value1": {"type" : "number"},
        "value2": {"type": "string"}
      },
      "additionalProperties": false
    }
    )EOF";

    std::string json_string = R"EOF(
    {
      "value1": 10,
      "value2" : "test"
    }
    )EOF";

    ObjectSharedPtr json = Factory::loadFromString(json_string);
    EXPECT_THROW(json->validateSchema(invalid_json_schema), std::invalid_argument);
    EXPECT_THROW(json->validateSchema(invalid_schema), Exception);
    EXPECT_THROW(json->validateSchema(different_schema), Exception);
    EXPECT_NO_THROW(json->validateSchema(valid_schema));
  }

  {
    std::string json_string = R"EOF(
    {
      "value1": [false, 2.01, 3, null],
      "value2" : "test"
    }
    )EOF";

    std::string empty_schema = R"EOF({})EOF";

    ObjectSharedPtr json = Factory::loadFromString(json_string);
    EXPECT_NO_THROW(json->validateSchema(empty_schema));
  }
}

TEST_F(JsonLoaderTest, NestedSchema) {

  std::string schema = R"EOF(
  {
    "properties": {
      "value1": {"type" : "number"},
      "value2": {"type": "string"}
    },
    "additionalProperties": false
  }
  )EOF";

  std::string json_string = R"EOF(
  {
    "bar": "baz",
    "foo": {
      "value1": "should have been a number",
      "value2" : "test"
    }
  }
  )EOF";

  ObjectSharedPtr json = Factory::loadFromString(json_string);

  EXPECT_THROW_WITH_MESSAGE(json->getObject("foo")->validateSchema(schema), Exception,
                            "JSON at lines 4-7 does not conform to schema.\n Invalid schema: "
                            "#/properties/value1\n Schema violation: type\n Offending document "
                            "key: #/value1");
}

TEST_F(JsonLoaderTest, MissingEnclosingDocument) {

  std::string json_string = R"EOF(
  "listeners" : [
    {
      "address": "tcp://127.0.0.1:1234",
      "filters": []
    }
  ]
  )EOF";

  EXPECT_THROW_WITH_MESSAGE(Factory::loadFromString(json_string), Exception,
                            "JSON supplied is not valid. Error(offset 14, line 2): Terminate "
                            "parsing due to Handler error.\n");
}

TEST_F(JsonLoaderTest, AsString) {
  ObjectSharedPtr json = Factory::loadFromString("{\"name1\": \"value1\", \"name2\": true}");
  json->iterate([&](const std::string& key, const Json::Object& value) {
    EXPECT_TRUE(key == "name1" || key == "name2");

    if (key == "name1") {
      EXPECT_EQ("value1", value.asString());
    } else {
      EXPECT_THROW(value.asString(), Exception);
    }
    return true;
  });
}

} // namespace
} // namespace Json
} // namespace Envoy<|MERGE_RESOLUTION|>--- conflicted
+++ resolved
@@ -246,15 +246,11 @@
   ObjectSharedPtr json1 = Factory::loadFromString("{\"value1\": 10.5, \"value2\": -12.3}");
   ObjectSharedPtr json2 = Factory::loadFromString("{\"value2\": -12.3, \"value1\": 10.5}");
   ObjectSharedPtr json3 = Factory::loadFromString("  {  \"value2\":  -12.3, \"value1\":  10.5} ");
-<<<<<<< HEAD
-  EXPECT_EQ(json1->hash(), json2->hash());
-=======
   ObjectSharedPtr json4 = Factory::loadFromString("{\"value1\": 10.5}");
 
   // Objects with keys in different orders should be the same
   EXPECT_EQ(json1->hash(), json2->hash());
   // Whitespace is ignored
->>>>>>> 606ccbdc
   EXPECT_EQ(json2->hash(), json3->hash());
   // Ensure different hash is computed for different objects
   EXPECT_NE(json1->hash(), json4->hash());

--- conflicted
+++ resolved
@@ -47,13 +47,8 @@
 class EnvoyGoogleAsyncClientImplTest : public TestBase {
 public:
   EnvoyGoogleAsyncClientImplTest()
-<<<<<<< HEAD
       : stats_store_(new Stats::IsolatedStoreImpl), api_(Api::createApiForTest()),
-        dispatcher_(*api_), scope_(stats_store_),
-=======
-      : stats_store_(new Stats::IsolatedStoreImpl), api_(Api::createApiForTest(*stats_store_)),
         dispatcher_(api_->allocateDispatcher()), scope_(stats_store_),
->>>>>>> 87887e8c
         method_descriptor_(helloworld::Greeter::descriptor()->FindMethodByName("SayHello")) {
     envoy::api::v2::core::GrpcService config;
     auto* google_grpc = config.mutable_google_grpc();

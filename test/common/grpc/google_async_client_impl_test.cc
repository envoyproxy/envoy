--- conflicted
+++ resolved
@@ -47,14 +47,9 @@
 class EnvoyGoogleAsyncClientImplTest : public testing::Test {
 public:
   EnvoyGoogleAsyncClientImplTest()
-<<<<<<< HEAD
       : dispatcher_(test_time_.timeSystem()),
         stats_store_(new Stats::IsolatedStoreImpl),
-        api_(*stats_store_),
-        scope_(stats_store_),
-=======
-      : dispatcher_(test_time_.timeSystem()), api_(Api::createApiForTest()),
->>>>>>> 46e14110
+        api_(Api::createApiForTest(*stats_store_)), scope_(stats_store_),
         method_descriptor_(helloworld::Greeter::descriptor()->FindMethodByName("SayHello")) {
     envoy::api::v2::core::GrpcService config;
     auto* google_grpc = config.mutable_google_grpc();
@@ -67,13 +62,9 @@
 
   DangerousDeprecatedTestTime test_time_;
   Event::DispatcherImpl dispatcher_;
-<<<<<<< HEAD
   Stats::IsolatedStoreImpl* stats_store_;  // Ownership transerred to scope_.
-  Api::Impl api_;
+  Api::ApiPtr api_;
   Stats::ScopeSharedPtr scope_;
-=======
-  Api::ApiPtr api_;
->>>>>>> 46e14110
   std::unique_ptr<GoogleAsyncClientThreadLocal> tls_;
   MockStubFactory stub_factory_;
   const Protobuf::MethodDescriptor* method_descriptor_;

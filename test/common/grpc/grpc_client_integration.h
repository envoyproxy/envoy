--- conflicted
+++ resolved
@@ -55,13 +55,8 @@
 };
 
 class DeltaSotwIntegrationParamTest
-<<<<<<< HEAD
     : public BaseGrpcClientIntegrationParamTest,
-      public testing::TestWithParam<
-          std::tuple<Network::Address::IpVersion, ClientType, SotwOrDelta>> {
-=======
-    : public testing::TestWithParam<std::tuple<Network::Address::IpVersion, SotwOrDelta>> {
->>>>>>> 0d26d05f
+      public testing::TestWithParam<std::tuple<Network::Address::IpVersion, SotwOrDelta>> {
 public:
   ~DeltaSotwIntegrationParamTest() override = default;
   static std::string protocolTestParamsToString(
@@ -70,14 +65,8 @@
                        std::get<0>(p.param) == Network::Address::IpVersion::v4 ? "IPv4" : "IPv6",
                        std::get<1>(p.param) == SotwOrDelta::Delta ? "Delta" : "StateOfTheWorld");
   }
-<<<<<<< HEAD
   Network::Address::IpVersion ipVersion() const override { return std::get<0>(GetParam()); }
-  ClientType clientType() const override { return std::get<1>(GetParam()); }
-  SotwOrDelta sotwOrDelta() const { return std::get<2>(GetParam()); }
-=======
-  Network::Address::IpVersion ipVersion() const { return std::get<0>(GetParam()); }
   SotwOrDelta sotwOrDelta() const { return std::get<1>(GetParam()); }
->>>>>>> 0d26d05f
 };
 
 // Skip tests based on gRPC client type.

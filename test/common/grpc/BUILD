--- conflicted
+++ resolved
@@ -83,13 +83,6 @@
 )
 
 envoy_cc_test(
-<<<<<<< HEAD
-    name = "transcoder_input_stream_test",
-    srcs = ["transcoder_input_stream_test.cc"],
-    deps = [
-        "//source/common/buffer:buffer_lib",
-        "//source/common/grpc:transcoder_input_stream_lib",
-=======
     name = "subscription_impl_test",
     srcs = ["subscription_impl_test.cc"],
     external_deps = ["envoy_eds"],
@@ -100,6 +93,14 @@
         "//test/mocks/grpc:grpc_mocks",
         "//test/mocks/upstream:upstream_mocks",
         "//test/test_common:utility_lib",
->>>>>>> 9e950eb1
+    ],
+)
+
+envoy_cc_test(
+    name = "transcoder_input_stream_test",
+    srcs = ["transcoder_input_stream_test.cc"],
+    deps = [
+        "//source/common/buffer:buffer_lib",
+        "//source/common/grpc:transcoder_input_stream_lib",
     ],
 )
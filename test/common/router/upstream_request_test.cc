#include "source/common/common/utility.h"
#include "source/common/network/utility.h"
#include "source/common/router/upstream_request.h"

#include "test/common/http/common.h"
#include "test/mocks/router/router_filter_interface.h"
#include "test/test_common/test_runtime.h"

#include "gmock/gmock.h"
#include "gtest/gtest.h"

using testing::_;
using testing::HasSubstr;
using testing::NiceMock;
using testing::Return;

namespace Envoy {
namespace Router {
namespace {

class UpstreamRequestTest : public testing::Test {
public:
  UpstreamRequestTest() {
    HttpTestUtility::addDefaultHeaders(downstream_request_header_map_);
    ON_CALL(router_filter_interface_, downstreamHeaders())
        .WillByDefault(Return(&downstream_request_header_map_));
  }

  void initialize() {
    auto conn_pool = std::make_unique<NiceMock<Router::MockGenericConnPool>>();
    conn_pool_ = conn_pool.get();
    upstream_request_ = std::make_unique<UpstreamRequest>(router_filter_interface_,
                                                          std::move(conn_pool), false, true);
  }
  Http::FilterFactoryCb createDecoderFilterFactoryCb(Http::StreamDecoderFilterSharedPtr filter) {
    return [filter](Http::FilterChainFactoryCallbacks& callbacks) {
      callbacks.addStreamDecoderFilter(filter);
    };
  }

  Router::MockGenericConnPool* conn_pool_{}; // Owned by the upstream request
  Http::TestRequestHeaderMapImpl downstream_request_header_map_{};
  NiceMock<MockRouterFilterInterface> router_filter_interface_;
<<<<<<< HEAD
  UpstreamRequest upstream_request_{router_filter_interface_, downstream_request_header_map_,
                                    std::make_unique<NiceMock<Router::MockGenericConnPool>>(),
                                    false, true};
=======
  std::unique_ptr<UpstreamRequest> upstream_request_;
>>>>>>> 4549e514
};

// UpstreamRequest is responsible processing for passing 101 upgrade headers to onUpstreamHeaders.
TEST_F(UpstreamRequestTest, Decode101UpgradeHeaders) {
  initialize();

  auto upgrade_headers = std::make_unique<Http::TestResponseHeaderMapImpl>(
      Http::TestResponseHeaderMapImpl({{":status", "101"}}));
  EXPECT_CALL(router_filter_interface_, onUpstreamHeaders(_, _, _, _));
  upstream_request_->decodeHeaders(std::move(upgrade_headers), false);
}

// UpstreamRequest is responsible for ignoring non-{100,101} 1xx headers.
TEST_F(UpstreamRequestTest, IgnoreOther1xxHeaders) {
  initialize();
  auto other_headers = std::make_unique<Http::TestResponseHeaderMapImpl>(
      Http::TestResponseHeaderMapImpl({{":status", "102"}}));
  EXPECT_CALL(router_filter_interface_, onUpstreamHeaders(_, _, _, _)).Times(0);
  upstream_request_->decodeHeaders(std::move(other_headers), false);
}

TEST_F(UpstreamRequestTest, TestAccessors) {
  initialize();
  auto response_headers = std::make_unique<Http::TestResponseHeaderMapImpl>(
      Http::TestResponseHeaderMapImpl({{":status", "200"}}));
  EXPECT_CALL(router_filter_interface_, onUpstreamHeaders(_, _, _, _));
  upstream_request_->decodeHeaders(std::move(response_headers), false);
}

// Test sending headers from the router to upstream.
TEST_F(UpstreamRequestTest, AcceptRouterHeaders) {
  TestScopedRuntime scoped_runtime;
  scoped_runtime.mergeValues({{"envoy.reloadable_features.allow_upstream_filters", "true"}});
  std::shared_ptr<Http::MockStreamDecoderFilter> filter(
      new NiceMock<Http::MockStreamDecoderFilter>());

  EXPECT_CALL(*router_filter_interface_.cluster_info_, createFilterChain)
      .WillOnce(Invoke([&](Http::FilterChainManager& manager) -> void {
        auto factory = createDecoderFilterFactoryCb(filter);
        manager.applyFilterFactoryCb({}, factory);
      }));

  initialize();
  ASSERT_TRUE(filter->callbacks_ != nullptr);

  // Test filter manager accessors.
  EXPECT_FALSE(filter->callbacks_->informationalHeaders().has_value());
  EXPECT_FALSE(filter->callbacks_->responseHeaders().has_value());
  EXPECT_FALSE(filter->callbacks_->http1StreamEncoderOptions().has_value());
  EXPECT_EQ(&filter->callbacks_->tracingConfig(),
            &router_filter_interface_.callbacks_.tracingConfig());
  EXPECT_EQ(filter->callbacks_->clusterInfo(), router_filter_interface_.callbacks_.clusterInfo());
  EXPECT_EQ(&filter->callbacks_->activeSpan(), &router_filter_interface_.callbacks_.activeSpan());
  EXPECT_EQ(&filter->callbacks_->streamInfo(), &router_filter_interface_.callbacks_.streamInfo());

  EXPECT_ENVOY_BUG(filter->callbacks_->requestRouteConfigUpdate(nullptr),
                   "requestRouteConfigUpdate called from upstream filter");
  EXPECT_ENVOY_BUG(filter->callbacks_->setRoute(nullptr),
                   "set route cache called from upstream filter");
  EXPECT_ENVOY_BUG(filter->callbacks_->clearRouteCache(),
                   "clear route cache called from upstream filter");

  EXPECT_CALL(*conn_pool_, newStream(_))
      .WillOnce(Invoke([&](GenericConnectionPoolCallbacks* callbacks) {
        std::stringstream out;
        callbacks->upstreamToDownstream().dumpState(out, 0);
        std::string state = out.str();
        EXPECT_THAT(state, testing::HasSubstr("UpstreamRequest"));
        EXPECT_EQ(callbacks->upstreamToDownstream().connection().ptr(),
                  router_filter_interface_.callbacks_.connection().ptr());
        return nullptr;
      }));

  EXPECT_CALL(*filter, decodeHeaders(_, false));
  upstream_request_->acceptHeadersFromRouter(false);

  EXPECT_CALL(router_filter_interface_.callbacks_, resetStream(_, _));
  filter->callbacks_->resetStream();
}

// UpstreamRequest dumpState without allocating memory.
TEST_F(UpstreamRequestTest, DumpsStateWithoutAllocatingMemory) {
  initialize();
  // Set up router filter
  auto connection_info_provider =
      router_filter_interface_.client_connection_.stream_info_.downstream_connection_info_provider_;
  connection_info_provider->setRemoteAddress(
      Network::Utility::parseInternetAddressAndPort("1.2.3.4:5678"));
  connection_info_provider->setLocalAddress(
      Network::Utility::parseInternetAddressAndPort("5.6.7.8:5678"));
  connection_info_provider->setDirectRemoteAddressForTest(
      Network::Utility::parseInternetAddressAndPort("1.2.3.4:5678"));

  // Dump State
  std::array<char, 1024> buffer;
  OutputBufferStream ostream{buffer.data(), buffer.size()};
  Stats::TestUtil::MemoryTest memory_test;
  upstream_request_->dumpState(ostream, 0);
  EXPECT_EQ(memory_test.consumedBytes(), 0);

  // Check Contents
  EXPECT_THAT(ostream.contents(), HasSubstr("UpstreamRequest "));
  EXPECT_THAT(ostream.contents(), HasSubstr("addressProvider: \n  ConnectionInfoSetterImpl "));
  EXPECT_THAT(ostream.contents(), HasSubstr("request_headers: \n"));
}

} // namespace
} // namespace Router
} // namespace Envoy<|MERGE_RESOLUTION|>--- conflicted
+++ resolved
@@ -29,8 +29,9 @@
   void initialize() {
     auto conn_pool = std::make_unique<NiceMock<Router::MockGenericConnPool>>();
     conn_pool_ = conn_pool.get();
-    upstream_request_ = std::make_unique<UpstreamRequest>(router_filter_interface_,
-                                                          std::move(conn_pool), false, true);
+    upstream_request_ =
+        std::make_unique<UpstreamRequest>(router_filter_interface_, downstream_request_header_map_,
+                                          std::move(conn_pool), false, true);
   }
   Http::FilterFactoryCb createDecoderFilterFactoryCb(Http::StreamDecoderFilterSharedPtr filter) {
     return [filter](Http::FilterChainFactoryCallbacks& callbacks) {
@@ -41,13 +42,7 @@
   Router::MockGenericConnPool* conn_pool_{}; // Owned by the upstream request
   Http::TestRequestHeaderMapImpl downstream_request_header_map_{};
   NiceMock<MockRouterFilterInterface> router_filter_interface_;
-<<<<<<< HEAD
-  UpstreamRequest upstream_request_{router_filter_interface_, downstream_request_header_map_,
-                                    std::make_unique<NiceMock<Router::MockGenericConnPool>>(),
-                                    false, true};
-=======
   std::unique_ptr<UpstreamRequest> upstream_request_;
->>>>>>> 4549e514
 };
 
 // UpstreamRequest is responsible processing for passing 101 upgrade headers to onUpstreamHeaders.

#include "source/common/common/utility.h"
#include "source/common/network/utility.h"
#include "source/common/router/upstream_request.h"

#include "test/common/http/common.h"
#include "test/mocks/common.h"
#include "test/mocks/router/router_filter_interface.h"
#include "test/test_common/test_runtime.h"

#include "gmock/gmock.h"
#include "gtest/gtest.h"

using ::testing::_;
using ::testing::AnyNumber;
using ::testing::Eq;
using ::testing::HasSubstr;
using ::testing::NiceMock;
using ::testing::Return;
using ::testing::ReturnRef;

namespace Envoy {
namespace Router {
namespace {

class UpstreamRequestTest : public testing::Test {
public:
  UpstreamRequestTest() : pool_(*symbol_table_) {
    HttpTestUtility::addDefaultHeaders(downstream_request_header_map_);
    ON_CALL(router_filter_interface_, downstreamHeaders())
        .WillByDefault(Return(&downstream_request_header_map_));
    ON_CALL(router_filter_interface_, timeSource).WillByDefault(ReturnRef(time_system));
  }

  void initialize() {
    auto conn_pool = std::make_unique<NiceMock<Router::MockGenericConnPool>>();
    conn_pool_ = conn_pool.get();
    upstream_request_ = std::make_unique<UpstreamRequest>(router_filter_interface_,
                                                          std::move(conn_pool), false, true);
  }
  Http::FilterFactoryCb createDecoderFilterFactoryCb(Http::StreamDecoderFilterSharedPtr filter) {
    return [filter](Http::FilterChainFactoryCallbacks& callbacks) {
      callbacks.addStreamDecoderFilter(filter);
    };
  }

  Router::MockGenericConnPool* conn_pool_{}; // Owned by the upstream request
  Http::TestRequestHeaderMapImpl downstream_request_header_map_{};
  Stats::TestUtil::TestSymbolTable symbol_table_;
  Stats::StatNamePool pool_;
  NiceMock<MockTimeSystem> time_system;
  NiceMock<Server::Configuration::MockFactoryContext> context_;
  NiceMock<MockRouterFilterInterface> router_filter_interface_;
<<<<<<< HEAD
=======
  std::unique_ptr<UpstreamRequest> upstream_request_;
>>>>>>> 696180a5
};

// UpstreamRequest is responsible processing for passing 101 upgrade headers to onUpstreamHeaders.
TEST_F(UpstreamRequestTest, Decode101UpgradeHeaders) {
<<<<<<< HEAD
  UpstreamRequest upstream_request_{router_filter_interface_,
                                    std::make_unique<NiceMock<Router::MockGenericConnPool>>(),
                                    false, true};
=======
  initialize();

>>>>>>> 696180a5
  auto upgrade_headers = std::make_unique<Http::TestResponseHeaderMapImpl>(
      Http::TestResponseHeaderMapImpl({{":status", "101"}}));
  EXPECT_CALL(router_filter_interface_, onUpstreamHeaders(_, _, _, _));
  upstream_request_->decodeHeaders(std::move(upgrade_headers), false);
}

// UpstreamRequest is responsible for ignoring non-{100,101} 1xx headers.
TEST_F(UpstreamRequestTest, IgnoreOther1xxHeaders) {
<<<<<<< HEAD
  UpstreamRequest upstream_request_{router_filter_interface_,
                                    std::make_unique<NiceMock<Router::MockGenericConnPool>>(),
                                    false, true};
=======
  initialize();
>>>>>>> 696180a5
  auto other_headers = std::make_unique<Http::TestResponseHeaderMapImpl>(
      Http::TestResponseHeaderMapImpl({{":status", "102"}}));
  EXPECT_CALL(router_filter_interface_, onUpstreamHeaders(_, _, _, _)).Times(0);
  upstream_request_->decodeHeaders(std::move(other_headers), false);
}

<<<<<<< HEAD
// UpstreamRequest is responsible processing for passing 200 upgrade headers to onUpstreamHeaders.
TEST_F(UpstreamRequestTest, Decode200UpgradeHeaders) {
  UpstreamRequest upstream_request_{router_filter_interface_,
                                    std::make_unique<NiceMock<Router::MockGenericConnPool>>(),
                                    false, true};
=======
TEST_F(UpstreamRequestTest, TestAccessors) {
  initialize();
>>>>>>> 696180a5
  auto response_headers = std::make_unique<Http::TestResponseHeaderMapImpl>(
      Http::TestResponseHeaderMapImpl({{":status", "200"}}));
  EXPECT_CALL(router_filter_interface_, onUpstreamHeaders(_, _, _, _));
  upstream_request_->decodeHeaders(std::move(response_headers), false);
}

// Test sending headers from the router to upstream.
TEST_F(UpstreamRequestTest, AcceptRouterHeaders) {
  TestScopedRuntime scoped_runtime;
  scoped_runtime.mergeValues({{"envoy.reloadable_features.allow_upstream_filters", "true"}});
  std::shared_ptr<Http::MockStreamDecoderFilter> filter(
      new NiceMock<Http::MockStreamDecoderFilter>());

  EXPECT_CALL(*router_filter_interface_.cluster_info_, createFilterChain)
      .WillOnce(Invoke([&](Http::FilterChainManager& manager) -> void {
        auto factory = createDecoderFilterFactoryCb(filter);
        manager.applyFilterFactoryCb({}, factory);
      }));

  initialize();
  ASSERT_TRUE(filter->callbacks_ != nullptr);

  // Test filter manager accessors.
  EXPECT_FALSE(filter->callbacks_->informationalHeaders().has_value());
  EXPECT_FALSE(filter->callbacks_->responseHeaders().has_value());
  EXPECT_FALSE(filter->callbacks_->http1StreamEncoderOptions().has_value());
  EXPECT_EQ(&filter->callbacks_->tracingConfig(),
            &router_filter_interface_.callbacks_.tracingConfig());
  EXPECT_EQ(filter->callbacks_->clusterInfo(), router_filter_interface_.callbacks_.clusterInfo());
  EXPECT_EQ(&filter->callbacks_->activeSpan(), &router_filter_interface_.callbacks_.activeSpan());
  EXPECT_EQ(&filter->callbacks_->streamInfo(), &router_filter_interface_.callbacks_.streamInfo());

  EXPECT_ENVOY_BUG(filter->callbacks_->requestRouteConfigUpdate(nullptr),
                   "requestRouteConfigUpdate called from upstream filter");
  EXPECT_ENVOY_BUG(filter->callbacks_->setRoute(nullptr),
                   "set route cache called from upstream filter");
  EXPECT_ENVOY_BUG(filter->callbacks_->clearRouteCache(),
                   "clear route cache called from upstream filter");

  EXPECT_CALL(*conn_pool_, newStream(_))
      .WillOnce(Invoke([&](GenericConnectionPoolCallbacks* callbacks) {
        std::stringstream out;
        callbacks->upstreamToDownstream().dumpState(out, 0);
        std::string state = out.str();
        EXPECT_THAT(state, testing::HasSubstr("UpstreamRequest"));
        EXPECT_EQ(callbacks->upstreamToDownstream().connection().ptr(),
                  router_filter_interface_.callbacks_.connection().ptr());
        return nullptr;
      }));

  EXPECT_CALL(*filter, decodeHeaders(_, false));
  upstream_request_->acceptHeadersFromRouter(false);

  EXPECT_CALL(router_filter_interface_.callbacks_, resetStream(_, _));
  filter->callbacks_->resetStream();
}

// UpstreamRequest dumpState without allocating memory.
TEST_F(UpstreamRequestTest, DumpsStateWithoutAllocatingMemory) {
<<<<<<< HEAD
  UpstreamRequest upstream_request_{router_filter_interface_,
                                    std::make_unique<NiceMock<Router::MockGenericConnPool>>(),
                                    false, true};

=======
  initialize();
>>>>>>> 696180a5
  // Set up router filter
  auto connection_info_provider =
      router_filter_interface_.client_connection_.stream_info_.downstream_connection_info_provider_;
  connection_info_provider->setRemoteAddress(
      Network::Utility::parseInternetAddressAndPort("1.2.3.4:5678"));
  connection_info_provider->setLocalAddress(
      Network::Utility::parseInternetAddressAndPort("5.6.7.8:5678"));
  connection_info_provider->setDirectRemoteAddressForTest(
      Network::Utility::parseInternetAddressAndPort("1.2.3.4:5678"));

  // Dump State
  std::array<char, 1024> buffer;
  OutputBufferStream ostream{buffer.data(), buffer.size()};
  Stats::TestUtil::MemoryTest memory_test;
  upstream_request_->dumpState(ostream, 0);
  EXPECT_EQ(memory_test.consumedBytes(), 0);

  // Check Contents
  EXPECT_THAT(ostream.contents(), HasSubstr("UpstreamRequest "));
  EXPECT_THAT(ostream.contents(), HasSubstr("addressProvider: \n  ConnectionInfoSetterImpl "));
  EXPECT_THAT(ostream.contents(), HasSubstr("request_headers: \n"));
}

// UpstreamRequest is responsible for adding proper gRPC annotations to spans.
TEST_F(UpstreamRequestTest, DecodeHeadersGrpcSpanAnnotations) {
  // Enable tracing in config.
  envoy::extensions::filters::http::router::v3::Router router_proto;
  router_proto.set_start_child_span(true);
  Router::FilterConfig config{pool_.add("prefix"), context_,
                              ShadowWriterPtr(new MockShadowWriter()), router_proto};
  EXPECT_CALL(router_filter_interface_, config()).WillRepeatedly(ReturnRef(config));

  // Set expectations on span.
  auto* child_span = new NiceMock<Tracing::MockSpan>();
  EXPECT_CALL(router_filter_interface_.callbacks_.active_span_, spawnChild_)
      .WillOnce(Return(child_span));
  EXPECT_CALL(*child_span, setTag).Times(AnyNumber());
  EXPECT_CALL(*child_span, setTag(Eq("grpc.status_code"), Eq("1")));
  EXPECT_CALL(*child_span, setTag(Eq("grpc.message"), Eq("failure")));

  // System under test.
  UpstreamRequest upstream_request_{router_filter_interface_,
                                    std::make_unique<NiceMock<Router::MockGenericConnPool>>(),
                                    false, true};
  auto upgrade_headers =
      std::make_unique<Http::TestResponseHeaderMapImpl>(Http::TestResponseHeaderMapImpl(
          {{":status", "200"}, {"grpc-status", "1"}, {"grpc-message", "failure"}}));
  EXPECT_CALL(router_filter_interface_, onUpstreamHeaders(_, _, _, _));
  upstream_request_.decodeHeaders(std::move(upgrade_headers), false);
}

} // namespace
} // namespace Router
} // namespace Envoy<|MERGE_RESOLUTION|>--- conflicted
+++ resolved
@@ -3,20 +3,16 @@
 #include "source/common/router/upstream_request.h"
 
 #include "test/common/http/common.h"
-#include "test/mocks/common.h"
 #include "test/mocks/router/router_filter_interface.h"
 #include "test/test_common/test_runtime.h"
 
 #include "gmock/gmock.h"
 #include "gtest/gtest.h"
 
-using ::testing::_;
-using ::testing::AnyNumber;
-using ::testing::Eq;
-using ::testing::HasSubstr;
-using ::testing::NiceMock;
-using ::testing::Return;
-using ::testing::ReturnRef;
+using testing::_;
+using testing::HasSubstr;
+using testing::NiceMock;
+using testing::Return;
 
 namespace Envoy {
 namespace Router {
@@ -24,11 +20,10 @@
 
 class UpstreamRequestTest : public testing::Test {
 public:
-  UpstreamRequestTest() : pool_(*symbol_table_) {
+  UpstreamRequestTest() {
     HttpTestUtility::addDefaultHeaders(downstream_request_header_map_);
     ON_CALL(router_filter_interface_, downstreamHeaders())
         .WillByDefault(Return(&downstream_request_header_map_));
-    ON_CALL(router_filter_interface_, timeSource).WillByDefault(ReturnRef(time_system));
   }
 
   void initialize() {
@@ -45,27 +40,14 @@
 
   Router::MockGenericConnPool* conn_pool_{}; // Owned by the upstream request
   Http::TestRequestHeaderMapImpl downstream_request_header_map_{};
-  Stats::TestUtil::TestSymbolTable symbol_table_;
-  Stats::StatNamePool pool_;
-  NiceMock<MockTimeSystem> time_system;
-  NiceMock<Server::Configuration::MockFactoryContext> context_;
   NiceMock<MockRouterFilterInterface> router_filter_interface_;
-<<<<<<< HEAD
-=======
   std::unique_ptr<UpstreamRequest> upstream_request_;
->>>>>>> 696180a5
 };
 
 // UpstreamRequest is responsible processing for passing 101 upgrade headers to onUpstreamHeaders.
 TEST_F(UpstreamRequestTest, Decode101UpgradeHeaders) {
-<<<<<<< HEAD
-  UpstreamRequest upstream_request_{router_filter_interface_,
-                                    std::make_unique<NiceMock<Router::MockGenericConnPool>>(),
-                                    false, true};
-=======
   initialize();
 
->>>>>>> 696180a5
   auto upgrade_headers = std::make_unique<Http::TestResponseHeaderMapImpl>(
       Http::TestResponseHeaderMapImpl({{":status", "101"}}));
   EXPECT_CALL(router_filter_interface_, onUpstreamHeaders(_, _, _, _));
@@ -74,29 +56,15 @@
 
 // UpstreamRequest is responsible for ignoring non-{100,101} 1xx headers.
 TEST_F(UpstreamRequestTest, IgnoreOther1xxHeaders) {
-<<<<<<< HEAD
-  UpstreamRequest upstream_request_{router_filter_interface_,
-                                    std::make_unique<NiceMock<Router::MockGenericConnPool>>(),
-                                    false, true};
-=======
   initialize();
->>>>>>> 696180a5
   auto other_headers = std::make_unique<Http::TestResponseHeaderMapImpl>(
       Http::TestResponseHeaderMapImpl({{":status", "102"}}));
   EXPECT_CALL(router_filter_interface_, onUpstreamHeaders(_, _, _, _)).Times(0);
   upstream_request_->decodeHeaders(std::move(other_headers), false);
 }
 
-<<<<<<< HEAD
-// UpstreamRequest is responsible processing for passing 200 upgrade headers to onUpstreamHeaders.
-TEST_F(UpstreamRequestTest, Decode200UpgradeHeaders) {
-  UpstreamRequest upstream_request_{router_filter_interface_,
-                                    std::make_unique<NiceMock<Router::MockGenericConnPool>>(),
-                                    false, true};
-=======
 TEST_F(UpstreamRequestTest, TestAccessors) {
   initialize();
->>>>>>> 696180a5
   auto response_headers = std::make_unique<Http::TestResponseHeaderMapImpl>(
       Http::TestResponseHeaderMapImpl({{":status", "200"}}));
   EXPECT_CALL(router_filter_interface_, onUpstreamHeaders(_, _, _, _));
@@ -156,14 +124,7 @@
 
 // UpstreamRequest dumpState without allocating memory.
 TEST_F(UpstreamRequestTest, DumpsStateWithoutAllocatingMemory) {
-<<<<<<< HEAD
-  UpstreamRequest upstream_request_{router_filter_interface_,
-                                    std::make_unique<NiceMock<Router::MockGenericConnPool>>(),
-                                    false, true};
-
-=======
   initialize();
->>>>>>> 696180a5
   // Set up router filter
   auto connection_info_provider =
       router_filter_interface_.client_connection_.stream_info_.downstream_connection_info_provider_;
@@ -187,34 +148,6 @@
   EXPECT_THAT(ostream.contents(), HasSubstr("request_headers: \n"));
 }
 
-// UpstreamRequest is responsible for adding proper gRPC annotations to spans.
-TEST_F(UpstreamRequestTest, DecodeHeadersGrpcSpanAnnotations) {
-  // Enable tracing in config.
-  envoy::extensions::filters::http::router::v3::Router router_proto;
-  router_proto.set_start_child_span(true);
-  Router::FilterConfig config{pool_.add("prefix"), context_,
-                              ShadowWriterPtr(new MockShadowWriter()), router_proto};
-  EXPECT_CALL(router_filter_interface_, config()).WillRepeatedly(ReturnRef(config));
-
-  // Set expectations on span.
-  auto* child_span = new NiceMock<Tracing::MockSpan>();
-  EXPECT_CALL(router_filter_interface_.callbacks_.active_span_, spawnChild_)
-      .WillOnce(Return(child_span));
-  EXPECT_CALL(*child_span, setTag).Times(AnyNumber());
-  EXPECT_CALL(*child_span, setTag(Eq("grpc.status_code"), Eq("1")));
-  EXPECT_CALL(*child_span, setTag(Eq("grpc.message"), Eq("failure")));
-
-  // System under test.
-  UpstreamRequest upstream_request_{router_filter_interface_,
-                                    std::make_unique<NiceMock<Router::MockGenericConnPool>>(),
-                                    false, true};
-  auto upgrade_headers =
-      std::make_unique<Http::TestResponseHeaderMapImpl>(Http::TestResponseHeaderMapImpl(
-          {{":status", "200"}, {"grpc-status", "1"}, {"grpc-message", "failure"}}));
-  EXPECT_CALL(router_filter_interface_, onUpstreamHeaders(_, _, _, _));
-  upstream_request_.decodeHeaders(std::move(upgrade_headers), false);
-}
-
 } // namespace
 } // namespace Router
 } // namespace Envoy
#include <chrono>
#include <memory>
#include <string>

#include "envoy/admin/v2alpha/config_dump.pb.h"
#include "envoy/admin/v2alpha/config_dump.pb.validate.h"
#include "envoy/stats/scope.h"

#include "common/config/filter_json.h"
#include "common/config/utility.h"
#include "common/http/message_impl.h"
#include "common/json/json_loader.h"
#include "common/protobuf/protobuf.h"
#include "common/router/rds_impl.h"

#include "server/http/admin.h"

#include "test/mocks/init/mocks.h"
#include "test/mocks/local_info/mocks.h"
#include "test/mocks/server/mocks.h"
#include "test/mocks/thread_local/mocks.h"
#include "test/mocks/upstream/mocks.h"
#include "test/test_common/printers.h"
#include "test/test_common/simulated_time_system.h"
#include "test/test_common/utility.h"

#include "gmock/gmock.h"
#include "gtest/gtest.h"

using testing::_;
using testing::InSequence;
using testing::Invoke;
using testing::Return;
using testing::ReturnRef;
using testing::SaveArg;

namespace Envoy {
namespace Router {
namespace {

class VhdsTest : public testing::Test {
public:
  void SetUp() override {
<<<<<<< HEAD
    factory_function_ = {[](const envoy::api::v2::core::ConfigSource&, const LocalInfo::LocalInfo&,
                            Event::Dispatcher&, Upstream::ClusterManager&,
                            Envoy::Runtime::RandomGenerator&, Stats::Scope&, absl::string_view,
                            ProtobufMessage::ValidationVisitor&,
                            Api::Api&) -> std::unique_ptr<Envoy::Config::Subscription> {
      return std::unique_ptr<Envoy::Config::MockSubscription>();
    }};
=======
    factory_function_ = {
        [](const envoy::api::v2::core::ConfigSource&, const LocalInfo::LocalInfo&,
           Event::Dispatcher&, Upstream::ClusterManager&, Envoy::Runtime::RandomGenerator&,
           Stats::Scope&, const std::string&, const std::string&, absl::string_view,
           ProtobufMessage::ValidationVisitor&, Api::Api&,
           Envoy::Config::SubscriptionCallbacks&) -> std::unique_ptr<Envoy::Config::Subscription> {
          return std::unique_ptr<Envoy::Config::MockSubscription>();
        }};
>>>>>>> bf1d29d5

    default_vhds_config_ = R"EOF(
name: my_route
vhds:
  config_source:
    api_config_source:
      api_type: DELTA_GRPC
      grpc_services:
        envoy_grpc:
          cluster_name: xds_cluster
)EOF";
  }

  envoy::api::v2::route::VirtualHost buildVirtualHost(const std::string& name,
                                                      const std::string& domain) {
    return TestUtility::parseYaml<envoy::api::v2::route::VirtualHost>(fmt::format(R"EOF(
      name: {}
      domains: [{}]
      routes:
      - match: {{ prefix: "/" }}
        route: {{ cluster: "my_service" }}
    )EOF",
                                                                                  name, domain));
  }

  Protobuf::RepeatedPtrField<envoy::api::v2::Resource>
  buildAddedResources(const std::vector<envoy::api::v2::route::VirtualHost>& added_or_updated) {
    Protobuf::RepeatedPtrField<envoy::api::v2::Resource> to_ret;

    for (const auto& vhost : added_or_updated) {
      auto* resource = to_ret.Add();
      resource->set_name(vhost.name());
      resource->set_version("1");
      resource->mutable_resource()->PackFrom(vhost);
    }

    return to_ret;
  }

  Protobuf::RepeatedPtrField<std::string>
  buildRemovedResources(const std::vector<std::string>& removed) {
    return Protobuf::RepeatedPtrField<std::string>{removed.begin(), removed.end()};
  }
  RouteConfigUpdatePtr makeRouteConfigUpdate(const envoy::api::v2::RouteConfiguration& rc) {
    RouteConfigUpdatePtr config_update_info = std::make_unique<RouteConfigUpdateReceiverImpl>(
        factory_context_.timeSource(), factory_context_.messageValidationVisitor());
    config_update_info->onRdsUpdate(rc, "1");
    return config_update_info;
  }

  NiceMock<Server::Configuration::MockFactoryContext> factory_context_;
  Init::ExpectableWatcherImpl init_watcher_;
  Init::TargetHandlePtr init_target_handle_;
  Envoy::Router::SubscriptionFactoryFunction factory_function_;
  const std::string context_ = "vhds_test";
  std::unordered_set<Envoy::Router::RouteConfigProvider*> providers_;
  Protobuf::util::MessageDifferencer messageDifferencer_;
  std::string default_vhds_config_;
};

// verify that api_type: DELTA_GRPC passes validation
TEST_F(VhdsTest, VhdsInstantiationShouldSucceedWithDELTA_GRPC) {
  const auto route_config =
      TestUtility::parseYaml<envoy::api::v2::RouteConfiguration>(default_vhds_config_);
  RouteConfigUpdatePtr config_update_info = makeRouteConfigUpdate(route_config);

  EXPECT_NO_THROW(VhdsSubscription(config_update_info, factory_context_, context_, providers_,
                                   factory_function_));
}

// verify that api_type: GRPC fails validation
TEST_F(VhdsTest, VhdsInstantiationShouldFailWithoutDELTA_GRPC) {
  const auto route_config = TestUtility::parseYaml<envoy::api::v2::RouteConfiguration>(R"EOF(
name: my_route
vhds:
  config_source:
    api_config_source:
      api_type: GRPC
      grpc_services:
        envoy_grpc:
          cluster_name: xds_cluster
  )EOF");
  RouteConfigUpdatePtr config_update_info = makeRouteConfigUpdate(route_config);

  EXPECT_THROW(VhdsSubscription(config_update_info, factory_context_, context_, providers_,
                                factory_function_),
               EnvoyException);
}

// verify addition/updating of virtual hosts
TEST_F(VhdsTest, VhdsAddsVirtualHosts) {
  const auto route_config =
      TestUtility::parseYaml<envoy::api::v2::RouteConfiguration>(default_vhds_config_);
  RouteConfigUpdatePtr config_update_info = makeRouteConfigUpdate(route_config);

  VhdsSubscription subscription(config_update_info, factory_context_, context_, providers_,
                                factory_function_);
  EXPECT_EQ(0UL, config_update_info->routeConfiguration().virtual_hosts_size());

  auto vhost = buildVirtualHost("vhost1", "vhost.first");
  const auto& added_resources = buildAddedResources({vhost});
  const Protobuf::RepeatedPtrField<std::string> removed_resources;
  subscription.onConfigUpdate(added_resources, removed_resources, "1");

  EXPECT_EQ(1UL, config_update_info->routeConfiguration().virtual_hosts_size());
  EXPECT_TRUE(
      messageDifferencer_.Equals(vhost, config_update_info->routeConfiguration().virtual_hosts(0)));
}

// verify addition/updating of virtual hosts to already existing ones
TEST_F(VhdsTest, VhdsAddsToExistingVirtualHosts) {
  const auto route_config = TestUtility::parseYaml<envoy::api::v2::RouteConfiguration>(R"EOF(
name: my_route
virtual_hosts:
- name: vhost_rds1
  domains: ["vhost.rds.first"]
  routes:
  - match: { prefix: "/rdsone" }
    route: { cluster: my_service }
vhds:
  config_source:
    api_config_source:
      api_type: DELTA_GRPC
      grpc_services:
        envoy_grpc:
          cluster_name: xds_cluster
  )EOF");
  RouteConfigUpdatePtr config_update_info = makeRouteConfigUpdate(route_config);

  VhdsSubscription subscription(config_update_info, factory_context_, context_, providers_,
                                factory_function_);
  EXPECT_EQ(1UL, config_update_info->routeConfiguration().virtual_hosts_size());
  EXPECT_EQ("vhost_rds1", config_update_info->routeConfiguration().virtual_hosts(0).name());

  auto vhost = buildVirtualHost("vhost1", "vhost.first");
  const auto& added_resources = buildAddedResources({vhost});
  const Protobuf::RepeatedPtrField<std::string> removed_resources;
  subscription.onConfigUpdate(added_resources, removed_resources, "1");

  EXPECT_EQ(2UL, config_update_info->routeConfiguration().virtual_hosts_size());
  auto actual_vhost_0 = config_update_info->routeConfiguration().virtual_hosts(0);
  auto actual_vhost_1 = config_update_info->routeConfiguration().virtual_hosts(1);
  EXPECT_TRUE("vhost_rds1" == actual_vhost_0.name() || "vhost_rds1" == actual_vhost_1.name());
  EXPECT_TRUE(messageDifferencer_.Equals(vhost, actual_vhost_0) ||
              messageDifferencer_.Equals(vhost, actual_vhost_1));
}

// verify removal of virtual hosts
TEST_F(VhdsTest, VhdsRemovesAnExistingVirtualHost) {
  const auto route_config = TestUtility::parseYaml<envoy::api::v2::RouteConfiguration>(R"EOF(
name: my_route
virtual_hosts:
- name: vhost_rds1
  domains: ["vhost.rds.first"]
  routes:
  - match: { prefix: "/rdsone" }
    route: { cluster: my_service }
vhds:
  config_source:
    api_config_source:
      api_type: DELTA_GRPC
      grpc_services:
        envoy_grpc:
          cluster_name: xds_cluster
  )EOF");
  RouteConfigUpdatePtr config_update_info = makeRouteConfigUpdate(route_config);
  VhdsSubscription subscription(config_update_info, factory_context_, context_, providers_,
                                factory_function_);
  EXPECT_EQ(1UL, config_update_info->routeConfiguration().virtual_hosts_size());
  EXPECT_EQ("vhost_rds1", config_update_info->routeConfiguration().virtual_hosts(0).name());

  const Protobuf::RepeatedPtrField<envoy::api::v2::Resource> added_resources;
  const auto removed_resources = buildRemovedResources({"vhost_rds1"});
  subscription.onConfigUpdate(added_resources, removed_resources, "1");

  EXPECT_EQ(0UL, config_update_info->routeConfiguration().virtual_hosts_size());
}

// verify vhds overwrites existing virtual hosts
TEST_F(VhdsTest, VhdsOverwritesAnExistingVirtualHost) {
  const auto route_config = TestUtility::parseYaml<envoy::api::v2::RouteConfiguration>(R"EOF(
name: my_route
virtual_hosts:
- name: vhost_rds1
  domains: ["vhost.rds.first"]
  routes:
  - match: { prefix: "/rdsone" }
    route: { cluster: my_service }
vhds:
  config_source:
    api_config_source:
      api_type: DELTA_GRPC
      grpc_services:
        envoy_grpc:
          cluster_name: xds_cluster
  )EOF");
  RouteConfigUpdatePtr config_update_info = makeRouteConfigUpdate(route_config);

  VhdsSubscription subscription(config_update_info, factory_context_, context_, providers_,
                                factory_function_);
  EXPECT_EQ(1UL, config_update_info->routeConfiguration().virtual_hosts_size());
  EXPECT_EQ("vhost_rds1", config_update_info->routeConfiguration().virtual_hosts(0).name());

  auto vhost = buildVirtualHost("vhost_rds1", "vhost.rds.first.mk2");
  const auto& added_resources = buildAddedResources({vhost});
  const Protobuf::RepeatedPtrField<std::string> removed_resources;
  subscription.onConfigUpdate(added_resources, removed_resources, "1");

  EXPECT_EQ(1UL, config_update_info->routeConfiguration().virtual_hosts_size());
  EXPECT_TRUE(
      messageDifferencer_.Equals(vhost, config_update_info->routeConfiguration().virtual_hosts(0)));
}

// verify vhds validates VirtualHosts in added_resources
TEST_F(VhdsTest, VhdsValidatesAddedVirtualHosts) {
  const auto route_config =
      TestUtility::parseYaml<envoy::api::v2::RouteConfiguration>(default_vhds_config_);
  RouteConfigUpdatePtr config_update_info = makeRouteConfigUpdate(route_config);

  VhdsSubscription subscription(config_update_info, factory_context_, context_, providers_,
                                factory_function_);

  auto vhost = TestUtility::parseYaml<envoy::api::v2::route::VirtualHost>(R"EOF(
        name: invalid_vhost
        domains: []
        routes:
        - match: { prefix: "/" }
          route: { cluster: "my_service" }
)EOF");

  const auto& added_resources = buildAddedResources({vhost});
  const Protobuf::RepeatedPtrField<std::string> removed_resources;

  EXPECT_THROW(subscription.onConfigUpdate(added_resources, removed_resources, "1"),
               ProtoValidationException);
}

} // namespace
} // namespace Router
} // namespace Envoy<|MERGE_RESOLUTION|>--- conflicted
+++ resolved
@@ -41,24 +41,13 @@
 class VhdsTest : public testing::Test {
 public:
   void SetUp() override {
-<<<<<<< HEAD
-    factory_function_ = {[](const envoy::api::v2::core::ConfigSource&, const LocalInfo::LocalInfo&,
-                            Event::Dispatcher&, Upstream::ClusterManager&,
-                            Envoy::Runtime::RandomGenerator&, Stats::Scope&, absl::string_view,
-                            ProtobufMessage::ValidationVisitor&,
-                            Api::Api&) -> std::unique_ptr<Envoy::Config::Subscription> {
-      return std::unique_ptr<Envoy::Config::MockSubscription>();
-    }};
-=======
     factory_function_ = {
         [](const envoy::api::v2::core::ConfigSource&, const LocalInfo::LocalInfo&,
            Event::Dispatcher&, Upstream::ClusterManager&, Envoy::Runtime::RandomGenerator&,
-           Stats::Scope&, const std::string&, const std::string&, absl::string_view,
-           ProtobufMessage::ValidationVisitor&, Api::Api&,
+           Stats::Scope&, absl::string_view, ProtobufMessage::ValidationVisitor&, Api::Api&,
            Envoy::Config::SubscriptionCallbacks&) -> std::unique_ptr<Envoy::Config::Subscription> {
           return std::unique_ptr<Envoy::Config::MockSubscription>();
         }};
->>>>>>> bf1d29d5
 
     default_vhds_config_ = R"EOF(
 name: my_route

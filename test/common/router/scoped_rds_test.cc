--- conflicted
+++ resolved
@@ -37,7 +37,7 @@
 parseHttpConnectionManagerFromYaml(const std::string& config_yaml) {
   envoy::config::filter::network::http_connection_manager::v2::HttpConnectionManager
       http_connection_manager;
-  MessageUtil::loadFromYaml(config_yaml, http_connection_manager);
+  TestUtility::loadFromYaml(config_yaml, http_connection_manager);
   return http_connection_manager;
 }
 
@@ -280,7 +280,6 @@
 
   timeSystem().setSystemTime(std::chrono::milliseconds(1234567891234));
 
-<<<<<<< HEAD
   const std::string hcm_base_config_yaml = R"EOF(
 codec_type: auto
 stat_prefix: foo
@@ -312,15 +311,6 @@
         key:
           fragments: { string_key: "172.10.10.20" }
 )EOF";
-=======
-  envoy::config::filter::network::http_connection_manager::v2 ::ScopedRoutes::ScopeKeyBuilder
-      scope_key_builder;
-  TestUtility::loadFromYaml(R"EOF(
-fragments:
-  - header_value_extractor: { name: X-Google-VIP }
-)EOF",
-                            scope_key_builder);
->>>>>>> bf1d29d5
   // Only load the inline scopes.
   Envoy::Config::ConfigProviderPtr inline_config = ScopedRoutesConfigProviderUtil::create(
       parseHttpConnectionManagerFromYaml(absl::Substitute(hcm_base_config_yaml, "foo-scoped-routes",
@@ -360,19 +350,10 @@
           - foo_cluster
         refresh_delay: { seconds: 1, nanos: 0 }
 )EOF";
-<<<<<<< HEAD
   Envoy::Config::ConfigProviderPtr dynamic_provider = ScopedRoutesConfigProviderUtil::create(
       parseHttpConnectionManagerFromYaml(absl::Substitute(
           hcm_base_config_yaml, "foo-dynamic-scoped-routes", scoped_rds_config_yaml)),
       factory_context_, "foo.", *config_provider_manager_);
-=======
-  TestUtility::loadFromYaml(config_source_yaml, scoped_rds_config);
-  Envoy::Config::ConfigProviderPtr dynamic_provider =
-      config_provider_manager_->createXdsConfigProvider(
-          scoped_rds_config, factory_context_, "foo.",
-          ScopedRoutesConfigProviderManagerOptArg("foo-dynamic-scoped-routes", rds_config_source_,
-                                                  scope_key_builder));
->>>>>>> bf1d29d5
 
   Protobuf::RepeatedPtrField<ProtobufWkt::Any> resources;
   resources.Add()->PackFrom(parseScopedRouteConfigurationFromYaml(R"EOF(

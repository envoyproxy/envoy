--- conflicted
+++ resolved
@@ -10069,18 +10069,11 @@
   )EOF";
   factory_context_.cluster_manager_.initializeClusters({"path-pattern-cluster-one"}, {});
 
-<<<<<<< HEAD
   EXPECT_THROW_WITH_MESSAGE(
-      TestConfigImpl config(parseRouteConfigurationFromYaml(yaml), factory_context_, true),
+      TestConfigImpl config(parseRouteConfigurationFromYaml(yaml), factory_context_, true, creation_status_),
       EnvoyException,
       "path_match_policy.path_template /rest/{one/{two} is invalid: Invalid variable name: "
       "\"one/{two\"");
-=======
-  EXPECT_THROW_WITH_MESSAGE(TestConfigImpl config(parseRouteConfigurationFromYaml(yaml),
-                                                  factory_context_, true, creation_status_);
-                            , EnvoyException,
-                            "path_match_policy.path_template /rest/{one/{two} is invalid");
->>>>>>> d40f0852
 }
 
 TEST_F(RouteMatcherTest, PatternMatchConfigMissingVariable) {
@@ -10176,17 +10169,10 @@
   factory_context_.cluster_manager_.initializeClusters({"path-pattern-cluster-one"}, {});
 
   EXPECT_THROW_WITH_MESSAGE(
-<<<<<<< HEAD
-      TestConfigImpl config(parseRouteConfigurationFromYaml(yaml), factory_context_, true),
+      TestConfigImpl config(parseRouteConfigurationFromYaml(yaml), factory_context_, true, creation_status_),
       EnvoyException,
       "path_match_policy.path_template /rest/{middlewildcard=**}/{two} is invalid: Implicit "
       "variable path glob after text glob.");
-=======
-      TestConfigImpl config(parseRouteConfigurationFromYaml(yaml), factory_context_, true,
-                            creation_status_);
-      , EnvoyException,
-      "path_match_policy.path_template /rest/{middlewildcard=**}/{two} is invalid");
->>>>>>> d40f0852
 }
 
 TEST_F(RouteMatcherTest, PatternMatchWildcardUnnamedVariable) {
@@ -10388,17 +10374,10 @@
   factory_context_.cluster_manager_.initializeClusters({"path-pattern-cluster-one"}, {});
 
   EXPECT_THROW_WITH_MESSAGE(
-<<<<<<< HEAD
-      TestConfigImpl config(parseRouteConfigurationFromYaml(yaml), factory_context_, true),
+      TestConfigImpl config(parseRouteConfigurationFromYaml(yaml), factory_context_, true, creation_status_),
       EnvoyException,
       "path_match_policy.path_template /rest/{one}/{two}/{three}/{four}/{five}/{six} is invalid: "
       "Exceeded variable count limit (5)");
-=======
-      TestConfigImpl config(parseRouteConfigurationFromYaml(yaml), factory_context_, true,
-                            creation_status_);
-      , EnvoyException,
-      "path_match_policy.path_template /rest/{one}/{two}/{three}/{four}/{five}/{six} is invalid");
->>>>>>> d40f0852
 }
 
 TEST_F(RouteConfigurationV2, DefaultInternalRedirectPolicyIsSensible) {

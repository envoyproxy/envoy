#include <chrono>
#include <fstream>
#include <list>
#include <map>
#include <memory>
#include <string>

#include "envoy/api/v2/rds.pb.validate.h"
#include "envoy/api/v2/route/route.pb.validate.h"
#include "envoy/server/filter_config.h"

#include "common/config/metadata.h"
#include "common/config/well_known_names.h"
#include "common/http/header_map_impl.h"
#include "common/http/headers.h"
#include "common/network/address_impl.h"
#include "common/router/config_impl.h"

#include "extensions/filters/http/common/empty_http_filter_config.h"

#include "test/common/router/route_fuzz.pb.h"
#include "test/fuzz/utility.h"
#include "test/mocks/server/mocks.h"
#include "test/test_common/environment.h"
#include "test/test_common/printers.h"
#include "test/test_common/registry.h"
#include "test/test_common/utility.h"

#include "gmock/gmock.h"
#include "gtest/gtest.h"

using testing::_;
using testing::ContainerEq;
using testing::ElementsAreArray;
using testing::Matcher;
using testing::MockFunction;
using testing::NiceMock;
using testing::Return;
using testing::ReturnRef;
using testing::StrNe;

namespace Envoy {
namespace Router {
namespace {

// Wrap ConfigImpl, the target of tests to allow us to regenerate the route_fuzz_test
// corpus when run with:
//   bazel run //test/common/router:config_impl_test
//     --test_env="ROUTE_CORPUS_PATH=$PWD/test/common/router/route_corpus"
class TestConfigImpl : public ConfigImpl {
public:
  TestConfigImpl(const envoy::api::v2::RouteConfiguration& config,
                 Server::Configuration::FactoryContext& factory_context,
                 bool validate_clusters_default)
      : ConfigImpl(config, factory_context, validate_clusters_default), config_(config) {}

  RouteConstSharedPtr route(const Http::HeaderMap& headers, uint64_t random_value) const override {
    absl::optional<std::string> corpus_path =
        TestEnvironment::getOptionalEnvVar("GENRULE_OUTPUT_DIR");
    if (corpus_path) {
      static uint32_t n;
      test::common::router::RouteTestCase route_test_case;
      route_test_case.mutable_config()->MergeFrom(config_);
      route_test_case.mutable_headers()->MergeFrom(Fuzz::toHeaders(headers));
      route_test_case.set_random_value(random_value);
      const std::string path = fmt::format("{}/generated_corpus_{}", corpus_path.value(), n++);
      const std::string corpus = route_test_case.DebugString();
      {
        std::ofstream corpus_file(path);
        ENVOY_LOG_MISC(debug, "Writing {} to {}", corpus, path);
        corpus_file << corpus;
      }
    }
    return ConfigImpl::route(headers, random_value);
  }

  const envoy::api::v2::RouteConfiguration config_;
};

Http::TestHeaderMapImpl genHeaders(const std::string& host, const std::string& path,
                                   const std::string& method) {
  return Http::TestHeaderMapImpl{{":authority", host},        {":path", path},
                                 {":method", method},         {"x-safe", "safe"},
                                 {"x-global-nope", "global"}, {"x-vhost-nope", "vhost"},
                                 {"x-route-nope", "route"},   {"x-forwarded-proto", "http"}};
}

envoy::api::v2::RouteConfiguration parseRouteConfigurationFromV2Yaml(const std::string& yaml) {
  envoy::api::v2::RouteConfiguration route_config;
  MessageUtil::loadFromYaml(yaml, route_config);
  MessageUtil::validate(route_config);
  return route_config;
}

class ConfigImplTestBase {
protected:
  ConfigImplTestBase() : api_(Api::createApiForTest()) {
    ON_CALL(factory_context_, api()).WillByDefault(ReturnRef(*api_));
  }

  Api::ApiPtr api_;
  NiceMock<Server::Configuration::MockFactoryContext> factory_context_;
};

class RouteMatcherTest : public testing::Test, public ConfigImplTestBase {};

TEST_F(RouteMatcherTest, TestRoutes) {
  const std::string yaml = R"EOF(
virtual_hosts:
- name: www2
  domains:
  - lyft.com
  - www.lyft.com
  - w.lyft.com
  - ww.lyft.com
  - wwww.lyft.com
  routes:
  - match:
      prefix: "/new_endpoint"
    route:
      prefix_rewrite: "/api/new_endpoint"
      cluster: www2
  - match:
      path: "/"
    route:
      cluster: root_www2
  - match:
      prefix: "/"
    route:
      cluster: www2
- name: www2_staging
  domains:
  - www-staging.lyft.net
  - www-staging-orca.lyft.com
  routes:
  - match:
      prefix: "/"
    route:
      cluster: www2_staging
- name: wildcard
  domains:
  - "*.foo.com"
  - "*-bar.baz.com"
  routes:
  - match:
      prefix: "/"
    route:
      cluster: wildcard
- name: wildcard2
  domains:
  - "*.baz.com"
  routes:
  - match:
      prefix: "/"
    route:
      cluster: wildcard2
- name: regex
  domains:
  - bat.com
  routes:
  - match:
      regex: "/t[io]c"
    route:
      cluster: clock
  - match:
      regex: "/baa+"
    route:
      cluster: sheep
  - match:
      regex: ".*/\\d{3}$"
    route:
      cluster: three_numbers
      prefix_rewrite: "/rewrote"
  - match:
      regex: ".*"
    route:
      cluster: regex_default
- name: regex2
  domains:
  - bat2.com
  routes:
  - match:
      regex: ''
    route:
      cluster: nothingness
  - match:
      regex: ".*"
    route:
      cluster: regex_default
- name: default
  domains:
  - "*"
  routes:
  - match:
      prefix: "/api/application_data"
    route:
      cluster: ats
  - match:
      path: "/api/locations"
      case_sensitive: false
    route:
      cluster: locations
      prefix_rewrite: "/rewrote"
  - match:
      prefix: "/api/leads/me"
    route:
      cluster: ats
  - match:
      prefix: "/host/rewrite/me"
    route:
      cluster: ats
      host_rewrite: new_host
  - match:
      prefix: "/oldhost/rewrite/me"
    route:
      cluster: ats
      host_rewrite: new_oldhost
  - match:
      path: "/foo"
      case_sensitive: true
    route:
      prefix_rewrite: "/bar"
      cluster: instant-server
  - match:
      path: "/tar"
      case_sensitive: false
    route:
      prefix_rewrite: "/car"
      cluster: instant-server
  - match:
      prefix: "/newhost/rewrite/me"
      case_sensitive: false
    route:
      cluster: ats
      host_rewrite: new_host
  - match:
      path: "/FOOD"
      case_sensitive: false
    route:
      prefix_rewrite: "/cAndy"
      cluster: ats
  - match:
      path: "/ApplEs"
      case_sensitive: true
    route:
      prefix_rewrite: "/oranGES"
      cluster: instant-server
  - match:
      prefix: "/"
    route:
      cluster: instant-server
      timeout: 30s
  virtual_clusters:
  - pattern: "^/rides$"
    method: POST
    name: ride_request
  - pattern: "^/rides/\\d+$"
    method: PUT
    name: update_ride
  - pattern: "^/users/\\d+/chargeaccounts$"
    method: POST
    name: cc_add
  - pattern: "^/users/\\d+/chargeaccounts/(?!validate)\\w+$"
    method: PUT
    name: cc_add
  - pattern: "^/users$"
    method: POST
    name: create_user_login
  - pattern: "^/users/\\d+$"
    method: PUT
    name: update_user
  - pattern: "^/users/\\d+/location$"
    method: POST
    name: ulu
  )EOF";

  NiceMock<Envoy::StreamInfo::MockStreamInfo> stream_info;
  TestConfigImpl config(parseRouteConfigurationFromV2Yaml(yaml), factory_context_, true);

  // Base routing testing.
  EXPECT_EQ("instant-server",
            config.route(genHeaders("api.lyft.com", "/", "GET"), 0)->routeEntry()->clusterName());
  EXPECT_EQ("ats", config.route(genHeaders("api.lyft.com", "/api/leads/me", "GET"), 0)
                       ->routeEntry()
                       ->clusterName());
  EXPECT_EQ("ats", config.route(genHeaders("api.lyft.com", "/api/application_data", "GET"), 0)
                       ->routeEntry()
                       ->clusterName());

  EXPECT_EQ("locations",
            config.route(genHeaders("api.lyft.com", "/api/locations?works=true", "GET"), 0)
                ->routeEntry()
                ->clusterName());
  EXPECT_EQ("locations", config.route(genHeaders("api.lyft.com", "/api/locations", "GET"), 0)
                             ->routeEntry()
                             ->clusterName());
  EXPECT_EQ("www2",
            config.route(genHeaders("lyft.com", "/foo", "GET"), 0)->routeEntry()->clusterName());
  EXPECT_EQ("root_www2",
            config.route(genHeaders("wwww.lyft.com", "/", "GET"), 0)->routeEntry()->clusterName());
  EXPECT_EQ("www2",
            config.route(genHeaders("LYFT.COM", "/foo", "GET"), 0)->routeEntry()->clusterName());
  EXPECT_EQ("root_www2",
            config.route(genHeaders("wWww.LyfT.coM", "/", "GET"), 0)->routeEntry()->clusterName());

  // Wildcards
  EXPECT_EQ("wildcard",
            config.route(genHeaders("www.foo.com", "/", "GET"), 0)->routeEntry()->clusterName());
  EXPECT_EQ(
      "wildcard",
      config.route(genHeaders("foo-bar.baz.com", "/", "GET"), 0)->routeEntry()->clusterName());
  EXPECT_EQ("wildcard2",
            config.route(genHeaders("-bar.baz.com", "/", "GET"), 0)->routeEntry()->clusterName());
  EXPECT_EQ("wildcard2",
            config.route(genHeaders("bar.baz.com", "/", "GET"), 0)->routeEntry()->clusterName());
  EXPECT_EQ("instant-server",
            config.route(genHeaders(".foo.com", "/", "GET"), 0)->routeEntry()->clusterName());
  EXPECT_EQ("instant-server",
            config.route(genHeaders("foo.com", "/", "GET"), 0)->routeEntry()->clusterName());

  // Regular Expression matching
  EXPECT_EQ("clock",
            config.route(genHeaders("bat.com", "/tic", "GET"), 0)->routeEntry()->clusterName());
  EXPECT_EQ("clock",
            config.route(genHeaders("bat.com", "/toc", "GET"), 0)->routeEntry()->clusterName());
  EXPECT_EQ("regex_default",
            config.route(genHeaders("bat.com", "/tac", "GET"), 0)->routeEntry()->clusterName());
  EXPECT_EQ("regex_default",
            config.route(genHeaders("bat.com", "", "GET"), 0)->routeEntry()->clusterName());
  EXPECT_EQ("regex_default",
            config.route(genHeaders("bat.com", "/tick", "GET"), 0)->routeEntry()->clusterName());
  EXPECT_EQ("regex_default",
            config.route(genHeaders("bat.com", "/tic/toc", "GET"), 0)->routeEntry()->clusterName());
  EXPECT_EQ("sheep",
            config.route(genHeaders("bat.com", "/baa", "GET"), 0)->routeEntry()->clusterName());
  EXPECT_EQ(
      "sheep",
      config.route(genHeaders("bat.com", "/baaaaaaaaaaaa", "GET"), 0)->routeEntry()->clusterName());
  EXPECT_EQ("regex_default",
            config.route(genHeaders("bat.com", "/ba", "GET"), 0)->routeEntry()->clusterName());
  EXPECT_EQ("nothingness",
            config.route(genHeaders("bat2.com", "", "GET"), 0)->routeEntry()->clusterName());
  EXPECT_EQ("regex_default",
            config.route(genHeaders("bat2.com", "/foo", "GET"), 0)->routeEntry()->clusterName());
  EXPECT_EQ("regex_default",
            config.route(genHeaders("bat2.com", " ", "GET"), 0)->routeEntry()->clusterName());

  // Regular Expression matching with query string params
  EXPECT_EQ(
      "clock",
      config.route(genHeaders("bat.com", "/tic?tac=true", "GET"), 0)->routeEntry()->clusterName());
  EXPECT_EQ(
      "regex_default",
      config.route(genHeaders("bat.com", "/tac?tic=true", "GET"), 0)->routeEntry()->clusterName());

  // Timeout testing.
  EXPECT_EQ(std::chrono::milliseconds(30000),
            config.route(genHeaders("api.lyft.com", "/", "GET"), 0)->routeEntry()->timeout());
  EXPECT_EQ(
      std::chrono::milliseconds(15000),
      config.route(genHeaders("api.lyft.com", "/api/leads/me", "GET"), 0)->routeEntry()->timeout());

  // Prefix rewrite testing.
  {
    Http::TestHeaderMapImpl headers = genHeaders("www.lyft.com", "/new_endpoint/foo", "GET");
    const RouteEntry* route = config.route(headers, 0)->routeEntry();
    EXPECT_EQ("www2", route->clusterName());
    EXPECT_EQ("www2", route->virtualHost().name());
    route->finalizeRequestHeaders(headers, stream_info, true);
    EXPECT_EQ("/api/new_endpoint/foo", headers.get_(Http::Headers::get().Path));
    EXPECT_EQ("/new_endpoint/foo", headers.get_(Http::Headers::get().EnvoyOriginalPath));
  }

  // Prefix rewrite testing (x-envoy-* headers suppressed).
  {
    Http::TestHeaderMapImpl headers = genHeaders("www.lyft.com", "/new_endpoint/foo", "GET");
    const RouteEntry* route = config.route(headers, 0)->routeEntry();
    EXPECT_EQ("www2", route->clusterName());
    EXPECT_EQ("www2", route->virtualHost().name());
    route->finalizeRequestHeaders(headers, stream_info, false);
    EXPECT_EQ("/api/new_endpoint/foo", headers.get_(Http::Headers::get().Path));
    EXPECT_FALSE(headers.has(Http::Headers::get().EnvoyOriginalPath));
  }

  // Prefix rewrite on path match with query string params
  {
    Http::TestHeaderMapImpl headers =
        genHeaders("api.lyft.com", "/api/locations?works=true", "GET");
    const RouteEntry* route = config.route(headers, 0)->routeEntry();
    route->finalizeRequestHeaders(headers, stream_info, true);
    EXPECT_EQ("/rewrote?works=true", headers.get_(Http::Headers::get().Path));
  }

  {
    Http::TestHeaderMapImpl headers = genHeaders("api.lyft.com", "/foo", "GET");
    const RouteEntry* route = config.route(headers, 0)->routeEntry();
    route->finalizeRequestHeaders(headers, stream_info, true);
    EXPECT_EQ("/bar", headers.get_(Http::Headers::get().Path));
  }

  // Host rewrite testing.
  {
    Http::TestHeaderMapImpl headers = genHeaders("api.lyft.com", "/host/rewrite/me", "GET");
    const RouteEntry* route = config.route(headers, 0)->routeEntry();
    route->finalizeRequestHeaders(headers, stream_info, true);
    EXPECT_EQ("new_host", headers.get_(Http::Headers::get().Host));
  }

  // Case sensitive rewrite matching test.
  {
    Http::TestHeaderMapImpl headers =
        genHeaders("api.lyft.com", "/API/locations?works=true", "GET");
    const RouteEntry* route = config.route(headers, 0)->routeEntry();
    route->finalizeRequestHeaders(headers, stream_info, true);
    EXPECT_EQ("/rewrote?works=true", headers.get_(Http::Headers::get().Path));
  }

  {
    Http::TestHeaderMapImpl headers = genHeaders("api.lyft.com", "/fooD", "GET");
    const RouteEntry* route = config.route(headers, 0)->routeEntry();
    route->finalizeRequestHeaders(headers, stream_info, true);
    EXPECT_EQ("/cAndy", headers.get_(Http::Headers::get().Path));
  }

  // Case sensitive is set to true and will not rewrite
  {
    Http::TestHeaderMapImpl headers = genHeaders("api.lyft.com", "/FOO", "GET");
    const RouteEntry* route = config.route(headers, 0)->routeEntry();
    route->finalizeRequestHeaders(headers, stream_info, true);
    EXPECT_EQ("/FOO", headers.get_(Http::Headers::get().Path));
  }

  {
    Http::TestHeaderMapImpl headers = genHeaders("api.lyft.com", "/ApPles", "GET");
    const RouteEntry* route = config.route(headers, 0)->routeEntry();
    route->finalizeRequestHeaders(headers, stream_info, true);
    EXPECT_EQ("/ApPles", headers.get_(Http::Headers::get().Path));
  }

  // Case insensitive set to false so there is no rewrite
  {
    Http::TestHeaderMapImpl headers = genHeaders("api.lyft.com", "/oLDhost/rewrite/me", "GET");
    const RouteEntry* route = config.route(headers, 0)->routeEntry();
    route->finalizeRequestHeaders(headers, stream_info, true);
    EXPECT_EQ("api.lyft.com", headers.get_(Http::Headers::get().Host));
  }

  // Case sensitive is set to false and will not rewrite
  {
    Http::TestHeaderMapImpl headers = genHeaders("api.lyft.com", "/Tart", "GET");
    const RouteEntry* route = config.route(headers, 0)->routeEntry();
    route->finalizeRequestHeaders(headers, stream_info, true);
    EXPECT_EQ("/Tart", headers.get_(Http::Headers::get().Path));
  }

  // Case sensitive is set to false and will not rewrite
  {
    Http::TestHeaderMapImpl headers = genHeaders("api.lyft.com", "/newhost/rewrite/me", "GET");
    const RouteEntry* route = config.route(headers, 0)->routeEntry();
    route->finalizeRequestHeaders(headers, stream_info, true);
    EXPECT_EQ("new_host", headers.get_(Http::Headers::get().Host));
  }

  // Prefix rewrite for regular expression matching
  {
    Http::TestHeaderMapImpl headers = genHeaders("bat.com", "/647", "GET");
    const RouteEntry* route = config.route(headers, 0)->routeEntry();
    route->finalizeRequestHeaders(headers, stream_info, true);
    EXPECT_EQ("/rewrote", headers.get_(Http::Headers::get().Path));
  }

  // Prefix rewrite for regular expression matching with query string
  {
    Http::TestHeaderMapImpl headers = genHeaders("bat.com", "/970?foo=true", "GET");
    const RouteEntry* route = config.route(headers, 0)->routeEntry();
    route->finalizeRequestHeaders(headers, stream_info, true);
    EXPECT_EQ("/rewrote?foo=true", headers.get_(Http::Headers::get().Path));
  }
  {
    Http::TestHeaderMapImpl headers = genHeaders("bat.com", "/foo/bar/238?bar=true", "GET");
    const RouteEntry* route = config.route(headers, 0)->routeEntry();
    route->finalizeRequestHeaders(headers, stream_info, true);
    EXPECT_EQ("/rewrote?bar=true", headers.get_(Http::Headers::get().Path));
  }

  // Virtual cluster testing.
  {
    Http::TestHeaderMapImpl headers = genHeaders("api.lyft.com", "/rides", "GET");
    EXPECT_EQ("other", config.route(headers, 0)->routeEntry()->virtualCluster(headers)->name());
  }
  {
    Http::TestHeaderMapImpl headers = genHeaders("api.lyft.com", "/rides/blah", "POST");
    EXPECT_EQ("other", config.route(headers, 0)->routeEntry()->virtualCluster(headers)->name());
  }
  {
    Http::TestHeaderMapImpl headers = genHeaders("api.lyft.com", "/rides", "POST");
    EXPECT_EQ("ride_request",
              config.route(headers, 0)->routeEntry()->virtualCluster(headers)->name());
  }
  {
    Http::TestHeaderMapImpl headers = genHeaders("api.lyft.com", "/rides/123", "PUT");
    EXPECT_EQ("update_ride",
              config.route(headers, 0)->routeEntry()->virtualCluster(headers)->name());
  }
  {
    Http::TestHeaderMapImpl headers = genHeaders("api.lyft.com", "/rides/123/456", "POST");
    EXPECT_EQ("other", config.route(headers, 0)->routeEntry()->virtualCluster(headers)->name());
  }
  {
    Http::TestHeaderMapImpl headers =
        genHeaders("api.lyft.com", "/users/123/chargeaccounts", "POST");
    EXPECT_EQ("cc_add", config.route(headers, 0)->routeEntry()->virtualCluster(headers)->name());
  }
  {
    Http::TestHeaderMapImpl headers =
        genHeaders("api.lyft.com", "/users/123/chargeaccounts/hello123", "PUT");
    EXPECT_EQ("cc_add", config.route(headers, 0)->routeEntry()->virtualCluster(headers)->name());
  }
  {
    Http::TestHeaderMapImpl headers =
        genHeaders("api.lyft.com", "/users/123/chargeaccounts/validate", "PUT");
    EXPECT_EQ("other", config.route(headers, 0)->routeEntry()->virtualCluster(headers)->name());
  }
  {
    Http::TestHeaderMapImpl headers = genHeaders("api.lyft.com", "/foo/bar", "PUT");
    EXPECT_EQ("other", config.route(headers, 0)->routeEntry()->virtualCluster(headers)->name());
  }
  {
    Http::TestHeaderMapImpl headers = genHeaders("api.lyft.com", "/users", "POST");
    EXPECT_EQ("create_user_login",
              config.route(headers, 0)->routeEntry()->virtualCluster(headers)->name());
  }
  {
    Http::TestHeaderMapImpl headers = genHeaders("api.lyft.com", "/users/123", "PUT");
    EXPECT_EQ("update_user",
              config.route(headers, 0)->routeEntry()->virtualCluster(headers)->name());
  }
  {
    Http::TestHeaderMapImpl headers = genHeaders("api.lyft.com", "/users/123/location", "POST");
    EXPECT_EQ("ulu", config.route(headers, 0)->routeEntry()->virtualCluster(headers)->name());
  }
  {
    Http::TestHeaderMapImpl headers = genHeaders("api.lyft.com", "/something/else", "GET");
    EXPECT_EQ("other", config.route(headers, 0)->routeEntry()->virtualCluster(headers)->name());
  }
}

TEST_F(RouteMatcherTest, TestRoutesWithWildcardAndDefaultOnly) {
  const std::string yaml = R"EOF(
virtual_hosts:
  - name: wildcard
    domains: ["*.solo.io"]
    routes:
      - match: { prefix: "/" }
        route: { cluster: "wildcard" }
  - name: default
    domains: ["*"]
    routes:
      - match: { prefix: "/" }
        route: { cluster: "default" }
  )EOF";

  const auto proto_config = parseRouteConfigurationFromV2Yaml(yaml);
  TestConfigImpl config(proto_config, factory_context_, true);

  EXPECT_EQ("wildcard",
            config.route(genHeaders("gloo.solo.io", "/", "GET"), 0)->routeEntry()->clusterName());
  EXPECT_EQ("default",
            config.route(genHeaders("example.com", "/", "GET"), 0)->routeEntry()->clusterName());
}

TEST_F(RouteMatcherTest, TestRoutesWithInvalidRegex) {
  std::string invalid_route = R"EOF(
virtual_hosts:
  - name: regex
    domains: ["*"]
    routes:
      - match: { regex: "/(+invalid)" }
        route: { cluster: "regex" }
  )EOF";

  std::string invalid_virtual_cluster = R"EOF(
virtual_hosts:
  - name: regex
    domains: ["*"]
    routes:
      - match: { prefix: "/" }
        route: { cluster: "regex" }
    virtual_clusters:
      - pattern: "^/(+invalid)"
        name: "invalid"
  )EOF";

  NiceMock<Envoy::StreamInfo::MockStreamInfo> stream_info;

  EXPECT_THROW_WITH_REGEX(
      TestConfigImpl(parseRouteConfigurationFromV2Yaml(invalid_route), factory_context_, true),
      EnvoyException, "Invalid regex '/\\(\\+invalid\\)':");

  EXPECT_THROW_WITH_REGEX(TestConfigImpl(parseRouteConfigurationFromV2Yaml(invalid_virtual_cluster),
                                         factory_context_, true),
                          EnvoyException, "Invalid regex '\\^/\\(\\+invalid\\)':");
}

// Validates behavior of request_headers_to_add at router, vhost, and route action levels.
TEST_F(RouteMatcherTest, TestAddRemoveRequestHeaders) {
  const std::string yaml = R"EOF(
virtual_hosts:
- name: www2
  domains:
  - lyft.com
  - www.lyft.com
  - w.lyft.com
  - ww.lyft.com
  - wwww.lyft.com
  request_headers_to_add:
  - header:
      key: x-global-header1
      value: vhost-override
  - header:
      key: x-vhost-header1
      value: vhost1-www2
  routes:
  - match:
      prefix: "/new_endpoint"
    route:
      prefix_rewrite: "/api/new_endpoint"
      cluster: www2
      request_headers_to_add:
      - header:
          key: x-global-header1
          value: route-override
      - header:
          key: x-vhost-header1
          value: route-override
      - header:
          key: x-route-action-header
          value: route-new_endpoint
  - match:
      path: "/"
    route:
      cluster: root_www2
      request_headers_to_add:
      - header:
          key: x-route-action-header
          value: route-allpath
  - match:
      prefix: "/"
    route:
      cluster: www2
- name: www2_staging
  domains:
  - www-staging.lyft.net
  - www-staging-orca.lyft.com
  request_headers_to_add:
  - header:
      key: x-vhost-header1
      value: vhost1-www2_staging
  routes:
  - match:
      prefix: "/"
    route:
      cluster: www2_staging
      request_headers_to_add:
      - header:
          key: x-route-action-header
          value: route-allprefix
- name: default
  domains:
  - "*"
  routes:
  - match:
      prefix: "/"
    route:
      cluster: instant-server
      timeout: 3s
internal_only_headers:
- x-lyft-user-id
response_headers_to_add:
- header:
    key: x-envoy-upstream-canary
    value: 'true'
response_headers_to_remove:
- x-envoy-upstream-canary
- x-envoy-virtual-cluster
request_headers_to_add:
- header:
    key: x-global-header1
    value: global1
  )EOF";

  NiceMock<Envoy::StreamInfo::MockStreamInfo> stream_info;

  TestConfigImpl config(parseRouteConfigurationFromV2Yaml(yaml), factory_context_, true);

  // Request header manipulation testing.
  {
    {
      Http::TestHeaderMapImpl headers = genHeaders("www.lyft.com", "/new_endpoint/foo", "GET");
      const RouteEntry* route = config.route(headers, 0)->routeEntry();
      route->finalizeRequestHeaders(headers, stream_info, true);
      EXPECT_EQ("route-override", headers.get_("x-global-header1"));
      EXPECT_EQ("route-override", headers.get_("x-vhost-header1"));
      EXPECT_EQ("route-new_endpoint", headers.get_("x-route-action-header"));
    }

    // Multiple routes can have same route-level headers with different values.
    {
      Http::TestHeaderMapImpl headers = genHeaders("www.lyft.com", "/", "GET");
      const RouteEntry* route = config.route(headers, 0)->routeEntry();
      route->finalizeRequestHeaders(headers, stream_info, true);
      EXPECT_EQ("vhost-override", headers.get_("x-global-header1"));
      EXPECT_EQ("vhost1-www2", headers.get_("x-vhost-header1"));
      EXPECT_EQ("route-allpath", headers.get_("x-route-action-header"));
    }

    // Multiple virtual hosts can have same virtual host level headers with different values.
    {
      Http::TestHeaderMapImpl headers = genHeaders("www-staging.lyft.net", "/foo", "GET");
      const RouteEntry* route = config.route(headers, 0)->routeEntry();
      route->finalizeRequestHeaders(headers, stream_info, true);
      EXPECT_EQ("global1", headers.get_("x-global-header1"));
      EXPECT_EQ("vhost1-www2_staging", headers.get_("x-vhost-header1"));
      EXPECT_EQ("route-allprefix", headers.get_("x-route-action-header"));
    }

    // Global headers.
    {
      Http::TestHeaderMapImpl headers = genHeaders("api.lyft.com", "/", "GET");
      const RouteEntry* route = config.route(headers, 0)->routeEntry();
      route->finalizeRequestHeaders(headers, stream_info, true);
      EXPECT_EQ("global1", headers.get_("x-global-header1"));
    }
  }
}

// Validates behavior of request_headers_to_add at router, vhost, route, and route action levels
// when append is disabled.
TEST_F(RouteMatcherTest, TestRequestHeadersToAddWithAppendFalse) {
  const std::string yaml = R"EOF(
name: foo
virtual_hosts:
  - name: www2
    domains: ["www.lyft.com"]
    request_headers_to_add:
      - header:
          key: x-global-header
          value: vhost-www2
        append: false
      - header:
          key: x-vhost-header
          value: vhost-www2
        append: false
    request_headers_to_remove: ["x-vhost-nope"]
    routes:
      - match: { prefix: "/endpoint" }
        request_headers_to_add:
          - header:
              key: x-global-header
              value: route-endpoint
            append: false
          - header:
              key: x-vhost-header
              value: route-endpoint
            append: false
          - header:
              key: x-route-header
              value: route-endpoint
            append: false
        request_headers_to_remove: ["x-route-nope"]
        route:
          cluster: www2
          request_headers_to_add:
            - header:
                key: x-global-header
                value: route-action-endpoint
              append: false
            - header:
                key: x-vhost-header
                value: route-action-endpoint
              append: false
            - header:
                key: x-route-header
                value: route-action-endpoint
            - header:
                key: x-route-action-header
                value: route-action-endpoint
              append: false
      - match: { prefix: "/" }
        route: { cluster: www2 }
  - name: default
    domains: ["*"]
    routes:
      - match: { prefix: "/" }
        route: { cluster: default }
request_headers_to_add:
  - header:
      key: x-global-header
      value: global
    append: false
request_headers_to_remove: ["x-global-nope"]
)EOF";

  NiceMock<Envoy::StreamInfo::MockStreamInfo> stream_info;

  envoy::api::v2::RouteConfiguration route_config = parseRouteConfigurationFromV2Yaml(yaml);

  TestConfigImpl config(route_config, factory_context_, true);

  // Request header manipulation testing.
  {
    // Global and virtual host override route, route overrides route action.
    {
      Http::TestHeaderMapImpl headers = genHeaders("www.lyft.com", "/endpoint", "GET");
      const RouteEntry* route = config.route(headers, 0)->routeEntry();
      route->finalizeRequestHeaders(headers, stream_info, true);
      // Added headers.
      EXPECT_EQ("global", headers.get_("x-global-header"));
      EXPECT_EQ("vhost-www2", headers.get_("x-vhost-header"));
      EXPECT_EQ("route-endpoint", headers.get_("x-route-header"));
      EXPECT_EQ("route-action-endpoint", headers.get_("x-route-action-header"));
      // Removed headers.
      EXPECT_FALSE(headers.has("x-global-nope"));
      EXPECT_FALSE(headers.has("x-vhost-nope"));
      EXPECT_FALSE(headers.has("x-route-nope"));
    }

    // Global overrides virtual host.
    {
      Http::TestHeaderMapImpl headers = genHeaders("www.lyft.com", "/", "GET");
      const RouteEntry* route = config.route(headers, 0)->routeEntry();
      route->finalizeRequestHeaders(headers, stream_info, true);
      // Added headers.
      EXPECT_EQ("global", headers.get_("x-global-header"));
      EXPECT_EQ("vhost-www2", headers.get_("x-vhost-header"));
      EXPECT_FALSE(headers.has("x-route-header"));
      EXPECT_FALSE(headers.has("x-route-action-header"));
      // Removed headers.
      EXPECT_FALSE(headers.has("x-global-nope"));
      EXPECT_FALSE(headers.has("x-vhost-nope"));
      EXPECT_TRUE(headers.has("x-route-nope"));
    }

    // Global only.
    {
      Http::TestHeaderMapImpl headers = genHeaders("www.example.com", "/", "GET");
      const RouteEntry* route = config.route(headers, 0)->routeEntry();
      route->finalizeRequestHeaders(headers, stream_info, true);
      // Added headers.
      EXPECT_EQ("global", headers.get_("x-global-header"));
      EXPECT_FALSE(headers.has("x-vhost-header"));
      EXPECT_FALSE(headers.has("x-route-header"));
      EXPECT_FALSE(headers.has("x-route-action-header"));
      // Removed headers.
      EXPECT_FALSE(headers.has("x-global-nope"));
      EXPECT_TRUE(headers.has("x-vhost-nope"));
      EXPECT_TRUE(headers.has("x-route-nope"));
    }
  }
}

// Validates behavior of response_headers_to_add and response_headers_to_remove at router, vhost,
// route, and route action levels.
TEST_F(RouteMatcherTest, TestAddRemoveResponseHeaders) {
  const std::string yaml = R"EOF(
name: foo
virtual_hosts:
  - name: www2
    domains: ["www.lyft.com"]
    response_headers_to_add:
      - header:
          key: x-global-header1
          value: vhost-override
      - header:
          key: x-vhost-header1
          value: vhost1-www2
    response_headers_to_remove: ["x-vhost-remove"]
    routes:
      - match: { prefix: "/new_endpoint" }
        response_headers_to_add:
          - header:
              key: x-route-header
              value: route-override
        route:
          prefix_rewrite: "/api/new_endpoint"
          cluster: www2
          response_headers_to_add:
            - header:
                key: x-global-header1
                value: route-override
            - header:
                key: x-vhost-header1
                value: route-override
            - header:
                key: x-route-action-header
                value: route-new_endpoint
      - match: { path: "/" }
        route:
          cluster: root_www2
          response_headers_to_add:
            - header:
                key: x-route-action-header
                value: route-allpath
          response_headers_to_remove: ["x-route-remove"]
      - match: { prefix: "/" }
        route: { cluster: "www2" }
  - name: www2_staging
    domains: ["www-staging.lyft.net"]
    response_headers_to_add:
      - header:
          key: x-vhost-header1
          value: vhost1-www2_staging
    routes:
      - match: { prefix: "/" }
        route:
          cluster: www2_staging
          response_headers_to_add:
            - header:
                key: x-route-action-header
                value: route-allprefix
  - name: default
    domains: ["*"]
    routes:
      - match: { prefix: "/" }
        route: { cluster: "instant-server" }
internal_only_headers: ["x-lyft-user-id"]
response_headers_to_add:
  - header:
      key: x-global-header1
      value: global1
response_headers_to_remove: ["x-global-remove"]
)EOF";

  NiceMock<Envoy::StreamInfo::MockStreamInfo> stream_info;

  TestConfigImpl config(parseRouteConfigurationFromV2Yaml(yaml), factory_context_, true);

  // Response header manipulation testing.
  {
    {
      Http::TestHeaderMapImpl req_headers = genHeaders("www.lyft.com", "/new_endpoint/foo", "GET");
      const RouteEntry* route = config.route(req_headers, 0)->routeEntry();
      Http::TestHeaderMapImpl headers;
      route->finalizeResponseHeaders(headers, stream_info);
      EXPECT_EQ("route-override", headers.get_("x-global-header1"));
      EXPECT_EQ("route-override", headers.get_("x-vhost-header1"));
      EXPECT_EQ("route-new_endpoint", headers.get_("x-route-action-header"));
      EXPECT_EQ("route-override", headers.get_("x-route-header"));
    }

    // Multiple routes can have same route-level headers with different values.
    {
      Http::TestHeaderMapImpl req_headers = genHeaders("www.lyft.com", "/", "GET");
      const RouteEntry* route = config.route(req_headers, 0)->routeEntry();
      Http::TestHeaderMapImpl headers;
      route->finalizeResponseHeaders(headers, stream_info);
      EXPECT_EQ("vhost-override", headers.get_("x-global-header1"));
      EXPECT_EQ("vhost1-www2", headers.get_("x-vhost-header1"));
      EXPECT_EQ("route-allpath", headers.get_("x-route-action-header"));
    }

    // Multiple virtual hosts can have same virtual host level headers with different values.
    {
      Http::TestHeaderMapImpl req_headers = genHeaders("www-staging.lyft.net", "/foo", "GET");
      const RouteEntry* route = config.route(req_headers, 0)->routeEntry();
      Http::TestHeaderMapImpl headers;
      route->finalizeResponseHeaders(headers, stream_info);
      EXPECT_EQ("global1", headers.get_("x-global-header1"));
      EXPECT_EQ("vhost1-www2_staging", headers.get_("x-vhost-header1"));
      EXPECT_EQ("route-allprefix", headers.get_("x-route-action-header"));
    }

    // Global headers.
    {
      Http::TestHeaderMapImpl req_headers = genHeaders("api.lyft.com", "/", "GET");
      const RouteEntry* route = config.route(req_headers, 0)->routeEntry();
      Http::TestHeaderMapImpl headers;
      route->finalizeResponseHeaders(headers, stream_info);
      EXPECT_EQ("global1", headers.get_("x-global-header1"));
    }
  }

  EXPECT_THAT(std::list<Http::LowerCaseString>{Http::LowerCaseString("x-lyft-user-id")},
              ContainerEq(config.internalOnlyHeaders()));
}

// Validate that we can't add :-prefixed request headers.
TEST_F(RouteMatcherTest, TestRequestHeadersToAddNoPseudoHeader) {
  for (const std::string& header : {":path", ":authority", ":method", ":scheme", ":status",
                                    ":protocol", ":no-chunks", ":status"}) {
    const std::string yaml = fmt::format(R"EOF(
name: foo
virtual_hosts:
  - name: www2
    domains: ["*"]
    request_headers_to_add:
      - header:
          key: {}
          value: vhost-www2
        append: false
)EOF",
                                         header);

    NiceMock<Envoy::StreamInfo::MockStreamInfo> stream_info;

    envoy::api::v2::RouteConfiguration route_config = parseRouteConfigurationFromV2Yaml(yaml);

    EXPECT_THROW_WITH_MESSAGE(TestConfigImpl config(route_config, factory_context_, true),
                              EnvoyException, ":-prefixed headers may not be modified");
  }
}

// Validate that we can't remove :-prefixed request headers.
TEST_F(RouteMatcherTest, TestRequestHeadersToRemoveNoPseudoHeader) {
  for (const std::string& header : {":path", ":authority", ":method", ":scheme", ":status",
                                    ":protocol", ":no-chunks", ":status", "host"}) {
    const std::string yaml = fmt::format(R"EOF(
name: foo
virtual_hosts:
  - name: www2
    domains: ["*"]
    request_headers_to_remove:
      - {}
)EOF",
                                         header);

    NiceMock<Envoy::StreamInfo::MockStreamInfo> stream_info;

    envoy::api::v2::RouteConfiguration route_config = parseRouteConfigurationFromV2Yaml(yaml);

    EXPECT_THROW_WITH_MESSAGE(TestConfigImpl config(route_config, factory_context_, true),
                              EnvoyException, ":-prefixed or host headers may not be removed");
  }
}

TEST_F(RouteMatcherTest, Priority) {
  const std::string yaml = R"EOF(
virtual_hosts:
- name: local_service
  domains:
  - "*"
  routes:
  - match:
      prefix: "/foo"
    route:
      cluster: local_service_grpc
      priority: high
  - match:
      prefix: "/bar"
    route:
      cluster: local_service_grpc
  virtual_clusters:
  - pattern: "^/bar$"
    method: POST
    name: foo
  )EOF";

  TestConfigImpl config(parseRouteConfigurationFromV2Yaml(yaml), factory_context_, true);

  EXPECT_EQ(Upstream::ResourcePriority::High,
            config.route(genHeaders("www.lyft.com", "/foo", "GET"), 0)->routeEntry()->priority());
  EXPECT_EQ(Upstream::ResourcePriority::Default,
            config.route(genHeaders("www.lyft.com", "/bar", "GET"), 0)->routeEntry()->priority());
}

TEST_F(RouteMatcherTest, NoHostRewriteAndAutoRewrite) {
  const std::string yaml = R"EOF(
virtual_hosts:
- name: local_service
  domains:
  - "*"
  routes:
  - match:
      prefix: "/"
    route:
      cluster: local_service
      host_rewrite: foo
      auto_host_rewrite: true
  )EOF";

  EXPECT_THROW(TestConfigImpl(parseRouteConfigurationFromV2Yaml(yaml), factory_context_, true),
               EnvoyException);
}

TEST_F(RouteMatcherTest, HeaderMatchedRouting) {
  const std::string yaml = R"EOF(
virtual_hosts:
- name: local_service
  domains:
  - "*"
  routes:
  - match:
      prefix: "/"
      headers:
      - name: test_header
        exact_match: test
    route:
      cluster: local_service_with_headers
  - match:
      prefix: "/"
      headers:
      - name: test_header_multiple1
        exact_match: test1
      - name: test_header_multiple2
        exact_match: test2
    route:
      cluster: local_service_with_multiple_headers
  - match:
      prefix: "/"
      headers:
      - name: test_header_presence
        present_match: true
    route:
      cluster: local_service_with_empty_headers
  - match:
      prefix: "/"
      headers:
      - name: test_header_pattern
        regex_match: "^user=test-\\d+$"
    route:
      cluster: local_service_with_header_pattern_set_regex
  - match:
      prefix: "/"
      headers:
      - name: test_header_pattern
        exact_match: "^customer=test-\\d+$"
    route:
      cluster: local_service_with_header_pattern_unset_regex
  - match:
      prefix: "/"
      headers:
      - name: test_header_range
        range_match:
          start: 1
          end: 10
    route:
      cluster: local_service_with_header_range
  - match:
      prefix: "/"
    route:
      cluster: local_service_without_headers
  )EOF";

  TestConfigImpl config(parseRouteConfigurationFromV2Yaml(yaml), factory_context_, true);

  {
    EXPECT_EQ("local_service_without_headers",
              config.route(genHeaders("www.lyft.com", "/", "GET"), 0)->routeEntry()->clusterName());
  }

  {
    Http::TestHeaderMapImpl headers = genHeaders("www.lyft.com", "/", "GET");
    headers.addCopy("test_header", "test");
    EXPECT_EQ("local_service_with_headers", config.route(headers, 0)->routeEntry()->clusterName());
  }

  {
    Http::TestHeaderMapImpl headers = genHeaders("www.lyft.com", "/", "GET");
    headers.addCopy("test_header_multiple1", "test1");
    headers.addCopy("test_header_multiple2", "test2");
    EXPECT_EQ("local_service_with_multiple_headers",
              config.route(headers, 0)->routeEntry()->clusterName());
  }

  {
    Http::TestHeaderMapImpl headers = genHeaders("www.lyft.com", "/", "GET");
    headers.addCopy("non_existent_header", "foo");
    EXPECT_EQ("local_service_without_headers",
              config.route(headers, 0)->routeEntry()->clusterName());
  }

  {
    Http::TestHeaderMapImpl headers = genHeaders("www.lyft.com", "/", "GET");
    headers.addCopy("test_header_presence", "test");
    EXPECT_EQ("local_service_with_empty_headers",
              config.route(headers, 0)->routeEntry()->clusterName());
  }

  {
    Http::TestHeaderMapImpl headers = genHeaders("www.lyft.com", "/", "GET");
    headers.addCopy("test_header_pattern", "user=test-1223");
    EXPECT_EQ("local_service_with_header_pattern_set_regex",
              config.route(headers, 0)->routeEntry()->clusterName());
  }

  {
    Http::TestHeaderMapImpl headers = genHeaders("www.lyft.com", "/", "GET");
    headers.addCopy("test_header_pattern", "customer=test-1223");
    EXPECT_EQ("local_service_without_headers",
              config.route(headers, 0)->routeEntry()->clusterName());
  }

  {
    Http::TestHeaderMapImpl headers = genHeaders("www.lyft.com", "/", "GET");
    headers.addCopy("test_header_range", "9");
    EXPECT_EQ("local_service_with_header_range",
              config.route(headers, 0)->routeEntry()->clusterName());
  }

  {
    Http::TestHeaderMapImpl headers = genHeaders("www.lyft.com", "/", "GET");
    headers.addCopy("test_header_range", "19");
    EXPECT_EQ("local_service_without_headers",
              config.route(headers, 0)->routeEntry()->clusterName());
  }
}

// Verify the fixes for https://github.com/envoyproxy/envoy/issues/2406
TEST_F(RouteMatcherTest, InvalidHeaderMatchedRoutingConfig) {
  std::string value_with_regex_chars = R"EOF(
virtual_hosts:
  - name: local_service
    domains: ["*"]
    routes:
      - match:
          prefix: "/"
          headers:
            - name: test_header
              exact_match: "(+not a regex)"
        route: { cluster: "local_service" }
  )EOF";

  std::string invalid_regex = R"EOF(
virtual_hosts:
  - name: local_service
    domains: ["*"]
    routes:
      - match:
          prefix: "/"
          headers:
            - name: test_header
              regex_match: "(+invalid regex)"
        route: { cluster: "local_service" }
  )EOF";

  EXPECT_NO_THROW(TestConfigImpl(parseRouteConfigurationFromV2Yaml(value_with_regex_chars),
                                 factory_context_, true));

  EXPECT_THROW_WITH_REGEX(
      TestConfigImpl(parseRouteConfigurationFromV2Yaml(invalid_regex), factory_context_, true),
      EnvoyException, "Invalid regex");
}

TEST_F(RouteMatcherTest, QueryParamMatchedRouting) {
  const std::string yaml = R"EOF(
virtual_hosts:
- name: local_service
  domains:
  - "*"
  routes:
  - match:
      prefix: "/"
      query_parameters:
      - name: id
        value: "\\d+[02468]"
        regex: true
      - name: debug
    route:
      cluster: local_service_with_multiple_query_parameters
  - match:
      prefix: "/"
      query_parameters:
      - name: param
        value: test
    route:
      cluster: local_service_with_query_parameter
  - match:
      prefix: "/"
      query_parameters:
      - name: debug
    route:
      cluster: local_service_with_valueless_query_parameter
  - match:
      prefix: "/"
    route:
      cluster: local_service_without_query_parameters

  )EOF";

  TestConfigImpl config(parseRouteConfigurationFromV2Yaml(yaml), factory_context_, true);

  {
    Http::TestHeaderMapImpl headers = genHeaders("example.com", "/", "GET");
    EXPECT_EQ("local_service_without_query_parameters",
              config.route(headers, 0)->routeEntry()->clusterName());
  }

  {
    Http::TestHeaderMapImpl headers = genHeaders("example.com", "/?", "GET");
    EXPECT_EQ("local_service_without_query_parameters",
              config.route(headers, 0)->routeEntry()->clusterName());
  }

  {
    Http::TestHeaderMapImpl headers = genHeaders("example.com", "/?param=testing", "GET");
    EXPECT_EQ("local_service_without_query_parameters",
              config.route(headers, 0)->routeEntry()->clusterName());
  }

  {
    Http::TestHeaderMapImpl headers = genHeaders("example.com", "/?param=test", "GET");
    EXPECT_EQ("local_service_with_query_parameter",
              config.route(headers, 0)->routeEntry()->clusterName());
  }

  {
    Http::TestHeaderMapImpl headers = genHeaders("example.com", "/?debug", "GET");
    EXPECT_EQ("local_service_with_valueless_query_parameter",
              config.route(headers, 0)->routeEntry()->clusterName());
  }

  {
    Http::TestHeaderMapImpl headers = genHeaders("example.com", "/?debug=2", "GET");
    EXPECT_EQ("local_service_with_valueless_query_parameter",
              config.route(headers, 0)->routeEntry()->clusterName());
  }

  {
    Http::TestHeaderMapImpl headers = genHeaders("example.com", "/?param=test&debug&id=01", "GET");
    EXPECT_EQ("local_service_with_query_parameter",
              config.route(headers, 0)->routeEntry()->clusterName());
  }

  {
    Http::TestHeaderMapImpl headers = genHeaders("example.com", "/?param=test&debug&id=02", "GET");
    EXPECT_EQ("local_service_with_multiple_query_parameters",
              config.route(headers, 0)->routeEntry()->clusterName());
  }
}

// Verify the fixes for https://github.com/envoyproxy/envoy/issues/2406
TEST_F(RouteMatcherTest, InvalidQueryParamMatchedRoutingConfig) {
  std::string value_with_regex_chars = R"EOF(
virtual_hosts:
  - name: local_service
    domains: ["*"]
    routes:
      - match:
          prefix: "/"
          query_parameters:
            - name: test_param
              value: "(+not a regex)"
        route: { cluster: "local_service" }
  )EOF";

  std::string invalid_regex = R"EOF(
virtual_hosts:
  - name: local_service
    domains: ["*"]
    routes:
      - match:
          prefix: "/"
          query_parameters:
            - name: test_param
              value: "(+invalid regex)"
              regex: true
        route: { cluster: "local_service" }
  )EOF";

  EXPECT_NO_THROW(TestConfigImpl(parseRouteConfigurationFromV2Yaml(value_with_regex_chars),
                                 factory_context_, true));

  EXPECT_THROW_WITH_REGEX(
      TestConfigImpl(parseRouteConfigurationFromV2Yaml(invalid_regex), factory_context_, true),
      EnvoyException, "Invalid regex");
}

class RouterMatcherHashPolicyTest : public testing::Test, public ConfigImplTestBase {
protected:
  RouterMatcherHashPolicyTest()
      : add_cookie_nop_(
            [](const std::string&, const std::string&, std::chrono::seconds) { return ""; }) {
    const std::string yaml = R"EOF(
virtual_hosts:
- name: local_service
  domains:
  - "*"
  routes:
  - match:
      prefix: "/foo"
    route:
      cluster: foo
  - match:
      prefix: "/bar"
    route:
      cluster: bar
  )EOF";
    route_config_ = parseRouteConfigurationFromV2Yaml(yaml);
  }

  envoy::api::v2::route::RouteAction_HashPolicy* firstRouteHashPolicy() {
    auto hash_policies = route_config_.mutable_virtual_hosts(0)
                             ->mutable_routes(0)
                             ->mutable_route()
                             ->mutable_hash_policy();
    if (hash_policies->size() > 0) {
      return hash_policies->Mutable(0);
    } else {
      return hash_policies->Add();
    }
  }

  ConfigImpl& config() {
    if (config_ == nullptr) {
      config_ = std::make_unique<TestConfigImpl>(route_config_, factory_context_, true);
    }
    return *config_;
  }

  envoy::api::v2::RouteConfiguration route_config_;
  HashPolicy::AddCookieCallback add_cookie_nop_;

private:
  std::unique_ptr<TestConfigImpl> config_;
};

TEST_F(RouterMatcherHashPolicyTest, HashHeaders) {
  firstRouteHashPolicy()->mutable_header()->set_header_name("foo_header");
  {
    Http::TestHeaderMapImpl headers = genHeaders("www.lyft.com", "/foo", "GET");
    Router::RouteConstSharedPtr route = config().route(headers, 0);
    EXPECT_FALSE(
        route->routeEntry()->hashPolicy()->generateHash(nullptr, headers, add_cookie_nop_));
  }
  {
    Http::TestHeaderMapImpl headers = genHeaders("www.lyft.com", "/foo", "GET");
    headers.addCopy("foo_header", "bar");
    Router::RouteConstSharedPtr route = config().route(headers, 0);
    EXPECT_TRUE(route->routeEntry()->hashPolicy()->generateHash(nullptr, headers, add_cookie_nop_));
  }
  {
    Http::TestHeaderMapImpl headers = genHeaders("www.lyft.com", "/bar", "GET");
    Router::RouteConstSharedPtr route = config().route(headers, 0);
    EXPECT_EQ(nullptr, route->routeEntry()->hashPolicy());
  }
}

class RouterMatcherCookieHashPolicyTest : public RouterMatcherHashPolicyTest {
public:
  RouterMatcherCookieHashPolicyTest() {
    firstRouteHashPolicy()->mutable_cookie()->set_name("hash");
  }
};

TEST_F(RouterMatcherCookieHashPolicyTest, NoTtl) {
  {
    // With no cookie, no hash is generated.
    Http::TestHeaderMapImpl headers = genHeaders("www.lyft.com", "/foo", "GET");
    Router::RouteConstSharedPtr route = config().route(headers, 0);
    EXPECT_FALSE(
        route->routeEntry()->hashPolicy()->generateHash(nullptr, headers, add_cookie_nop_));
  }
  {
    // With no matching cookie, no hash is generated.
    Http::TestHeaderMapImpl headers = genHeaders("www.lyft.com", "/foo", "GET");
    headers.addCopy("Cookie", "choco=late; su=gar");
    Router::RouteConstSharedPtr route = config().route(headers, 0);
    EXPECT_FALSE(
        route->routeEntry()->hashPolicy()->generateHash(nullptr, headers, add_cookie_nop_));
  }
  {
    // Matching cookie produces a valid hash.
    Http::TestHeaderMapImpl headers = genHeaders("www.lyft.com", "/foo", "GET");
    headers.addCopy("Cookie", "choco=late; hash=brown");
    Router::RouteConstSharedPtr route = config().route(headers, 0);
    EXPECT_TRUE(route->routeEntry()->hashPolicy()->generateHash(nullptr, headers, add_cookie_nop_));
  }
  {
    // The hash policy is per-route.
    Http::TestHeaderMapImpl headers = genHeaders("www.lyft.com", "/bar", "GET");
    Router::RouteConstSharedPtr route = config().route(headers, 0);
    EXPECT_EQ(nullptr, route->routeEntry()->hashPolicy());
  }
}

TEST_F(RouterMatcherCookieHashPolicyTest, DifferentCookies) {
  // Different cookies produce different hashes.
  uint64_t hash_1, hash_2;
  {
    Http::TestHeaderMapImpl headers = genHeaders("www.lyft.com", "/foo", "GET");
    headers.addCopy("Cookie", "hash=brown");
    Router::RouteConstSharedPtr route = config().route(headers, 0);
    hash_1 =
        route->routeEntry()->hashPolicy()->generateHash(nullptr, headers, add_cookie_nop_).value();
  }
  {
    Http::TestHeaderMapImpl headers = genHeaders("www.lyft.com", "/foo", "GET");
    headers.addCopy("Cookie", "hash=green");
    Router::RouteConstSharedPtr route = config().route(headers, 0);
    hash_2 =
        route->routeEntry()->hashPolicy()->generateHash(nullptr, headers, add_cookie_nop_).value();
  }
  EXPECT_NE(hash_1, hash_2);
}

TEST_F(RouterMatcherCookieHashPolicyTest, TtlSet) {
  firstRouteHashPolicy()->mutable_cookie()->mutable_ttl()->set_seconds(42);

  MockFunction<std::string(const std::string&, const std::string&, long)> mock_cookie_cb;
  auto add_cookie = [&mock_cookie_cb](const std::string& name, const std::string& path,
                                      std::chrono::seconds ttl) -> std::string {
    return mock_cookie_cb.Call(name, path, ttl.count());
  };

  {
    Http::TestHeaderMapImpl headers = genHeaders("www.lyft.com", "/foo", "GET");
    Router::RouteConstSharedPtr route = config().route(headers, 0);
    EXPECT_CALL(mock_cookie_cb, Call("hash", "", 42));
    EXPECT_TRUE(route->routeEntry()->hashPolicy()->generateHash(nullptr, headers, add_cookie));
  }
  {
    Http::TestHeaderMapImpl headers = genHeaders("www.lyft.com", "/foo", "GET");
    headers.addCopy("Cookie", "choco=late; su=gar");
    Router::RouteConstSharedPtr route = config().route(headers, 0);
    EXPECT_CALL(mock_cookie_cb, Call("hash", "", 42));
    EXPECT_TRUE(route->routeEntry()->hashPolicy()->generateHash(nullptr, headers, add_cookie));
  }
  {
    Http::TestHeaderMapImpl headers = genHeaders("www.lyft.com", "/foo", "GET");
    headers.addCopy("Cookie", "choco=late; hash=brown");
    Router::RouteConstSharedPtr route = config().route(headers, 0);
    EXPECT_TRUE(route->routeEntry()->hashPolicy()->generateHash(nullptr, headers, add_cookie));
  }
  {
    uint64_t hash_1, hash_2;
    {
      Http::TestHeaderMapImpl headers = genHeaders("www.lyft.com", "/foo", "GET");
      Router::RouteConstSharedPtr route = config().route(headers, 0);
      EXPECT_CALL(mock_cookie_cb, Call("hash", "", 42)).WillOnce(Return("AAAAAAA"));
      hash_1 =
          route->routeEntry()->hashPolicy()->generateHash(nullptr, headers, add_cookie).value();
    }
    {
      Http::TestHeaderMapImpl headers = genHeaders("www.lyft.com", "/foo", "GET");
      Router::RouteConstSharedPtr route = config().route(headers, 0);
      EXPECT_CALL(mock_cookie_cb, Call("hash", "", 42)).WillOnce(Return("BBBBBBB"));
      hash_2 =
          route->routeEntry()->hashPolicy()->generateHash(nullptr, headers, add_cookie).value();
    }
    EXPECT_NE(hash_1, hash_2);
  }
  {
    Http::TestHeaderMapImpl headers = genHeaders("www.lyft.com", "/bar", "GET");
    Router::RouteConstSharedPtr route = config().route(headers, 0);
    EXPECT_EQ(nullptr, route->routeEntry()->hashPolicy());
  }
}

TEST_F(RouterMatcherCookieHashPolicyTest, SetSessionCookie) {
  firstRouteHashPolicy()->mutable_cookie()->mutable_ttl()->set_seconds(0);

  MockFunction<std::string(const std::string&, const std::string&, long)> mock_cookie_cb;
  auto add_cookie = [&mock_cookie_cb](const std::string& name, const std::string& path,
                                      std::chrono::seconds ttl) -> std::string {
    return mock_cookie_cb.Call(name, path, ttl.count());
  };

  {
    Http::TestHeaderMapImpl headers = genHeaders("www.lyft.com", "/foo", "GET");
    Router::RouteConstSharedPtr route = config().route(headers, 0);
    EXPECT_CALL(mock_cookie_cb, Call("hash", "", 0));
    EXPECT_TRUE(route->routeEntry()->hashPolicy()->generateHash(nullptr, headers, add_cookie));
  }
}

TEST_F(RouterMatcherCookieHashPolicyTest, SetCookiePath) {
  firstRouteHashPolicy()->mutable_cookie()->mutable_ttl()->set_seconds(0);
  firstRouteHashPolicy()->mutable_cookie()->set_path("/");

  MockFunction<std::string(const std::string&, const std::string&, long)> mock_cookie_cb;
  auto add_cookie = [&mock_cookie_cb](const std::string& name, const std::string& path,
                                      std::chrono::seconds ttl) -> std::string {
    return mock_cookie_cb.Call(name, path, ttl.count());
  };

  {
    Http::TestHeaderMapImpl headers = genHeaders("www.lyft.com", "/foo", "GET");
    Router::RouteConstSharedPtr route = config().route(headers, 0);
    EXPECT_CALL(mock_cookie_cb, Call("hash", "/", 0));
    EXPECT_TRUE(route->routeEntry()->hashPolicy()->generateHash(nullptr, headers, add_cookie));
  }
}

TEST_F(RouterMatcherHashPolicyTest, HashIp) {
  Network::Address::Ipv4Instance valid_address("1.2.3.4");
  firstRouteHashPolicy()->mutable_connection_properties()->set_source_ip(true);
  {
    Http::TestHeaderMapImpl headers = genHeaders("www.lyft.com", "/foo", "GET");
    Router::RouteConstSharedPtr route = config().route(headers, 0);
    EXPECT_FALSE(
        route->routeEntry()->hashPolicy()->generateHash(nullptr, headers, add_cookie_nop_));
  }
  {
    Http::TestHeaderMapImpl headers = genHeaders("www.lyft.com", "/foo", "GET");
    Router::RouteConstSharedPtr route = config().route(headers, 0);
    EXPECT_TRUE(
        route->routeEntry()->hashPolicy()->generateHash(&valid_address, headers, add_cookie_nop_));
  }
  {
    Http::TestHeaderMapImpl headers = genHeaders("www.lyft.com", "/foo", "GET");
    uint64_t old_hash = config()
                            .route(headers, 0)
                            ->routeEntry()
                            ->hashPolicy()
                            ->generateHash(&valid_address, headers, add_cookie_nop_)
                            .value();
    headers.addCopy("foo_header", "bar");
    EXPECT_EQ(old_hash, config()
                            .route(headers, 0)
                            ->routeEntry()
                            ->hashPolicy()
                            ->generateHash(&valid_address, headers, add_cookie_nop_)
                            .value());
  }
  {
    Http::TestHeaderMapImpl headers = genHeaders("www.lyft.com", "/bar", "GET");
    Router::RouteConstSharedPtr route = config().route(headers, 0);
    EXPECT_EQ(nullptr, route->routeEntry()->hashPolicy());
  }
}

TEST_F(RouterMatcherHashPolicyTest, HashIpNonIpAddress) {
  NiceMock<Network::MockIp> bad_ip;
  NiceMock<Network::MockResolvedAddress> bad_ip_address("", "");
  firstRouteHashPolicy()->mutable_connection_properties()->set_source_ip(true);
  {
    ON_CALL(bad_ip_address, ip()).WillByDefault(Return(nullptr));
    Http::TestHeaderMapImpl headers = genHeaders("www.lyft.com", "/foo", "GET");
    Router::RouteConstSharedPtr route = config().route(headers, 0);
    EXPECT_FALSE(
        route->routeEntry()->hashPolicy()->generateHash(&bad_ip_address, headers, add_cookie_nop_));
  }
  {
    const std::string empty;
    ON_CALL(bad_ip_address, ip()).WillByDefault(Return(&bad_ip));
    ON_CALL(bad_ip, addressAsString()).WillByDefault(ReturnRef(empty));
    Http::TestHeaderMapImpl headers = genHeaders("www.lyft.com", "/foo", "GET");
    Router::RouteConstSharedPtr route = config().route(headers, 0);
    EXPECT_FALSE(
        route->routeEntry()->hashPolicy()->generateHash(&bad_ip_address, headers, add_cookie_nop_));
  }
}

TEST_F(RouterMatcherHashPolicyTest, HashIpv4DifferentAddresses) {
  firstRouteHashPolicy()->mutable_connection_properties()->set_source_ip(true);
  {
    // Different addresses should produce different hashes.
    Network::Address::Ipv4Instance first_ip("1.2.3.4");
    Network::Address::Ipv4Instance second_ip("4.3.2.1");
    Http::TestHeaderMapImpl headers = genHeaders("www.lyft.com", "/foo", "GET");
    const auto hash_policy = config().route(headers, 0)->routeEntry()->hashPolicy();
    const uint64_t hash_1 = hash_policy->generateHash(&first_ip, headers, add_cookie_nop_).value();
    const uint64_t hash_2 = hash_policy->generateHash(&second_ip, headers, add_cookie_nop_).value();
    EXPECT_NE(hash_1, hash_2);
  }
  {
    // Same IP addresses but different ports should produce the same hash.
    Network::Address::Ipv4Instance first_ip("1.2.3.4", 8081);
    Network::Address::Ipv4Instance second_ip("1.2.3.4", 1331);
    Http::TestHeaderMapImpl headers = genHeaders("www.lyft.com", "/foo", "GET");
    const auto hash_policy = config().route(headers, 0)->routeEntry()->hashPolicy();
    const uint64_t hash_1 = hash_policy->generateHash(&first_ip, headers, add_cookie_nop_).value();
    const uint64_t hash_2 = hash_policy->generateHash(&second_ip, headers, add_cookie_nop_).value();
    EXPECT_EQ(hash_1, hash_2);
  }
}

TEST_F(RouterMatcherHashPolicyTest, HashIpv6DifferentAddresses) {
  firstRouteHashPolicy()->mutable_connection_properties()->set_source_ip(true);
  {
    // Different addresses should produce different hashes.
    Network::Address::Ipv6Instance first_ip("2001:0db8:85a3:0000:0000::");
    Network::Address::Ipv6Instance second_ip("::1");
    Http::TestHeaderMapImpl headers = genHeaders("www.lyft.com", "/foo", "GET");
    const auto hash_policy = config().route(headers, 0)->routeEntry()->hashPolicy();
    const uint64_t hash_1 = hash_policy->generateHash(&first_ip, headers, add_cookie_nop_).value();
    const uint64_t hash_2 = hash_policy->generateHash(&second_ip, headers, add_cookie_nop_).value();
    EXPECT_NE(hash_1, hash_2);
  }
  {
    // Same IP addresses but different ports should produce the same hash.
    Network::Address::Ipv6Instance first_ip("1:2:3:4:5::", 8081);
    Network::Address::Ipv6Instance second_ip("1:2:3:4:5::", 1331);
    Http::TestHeaderMapImpl headers = genHeaders("www.lyft.com", "/foo", "GET");
    const auto hash_policy = config().route(headers, 0)->routeEntry()->hashPolicy();
    const uint64_t hash_1 = hash_policy->generateHash(&first_ip, headers, add_cookie_nop_).value();
    const uint64_t hash_2 = hash_policy->generateHash(&second_ip, headers, add_cookie_nop_).value();
    EXPECT_EQ(hash_1, hash_2);
  }
}

TEST_F(RouterMatcherHashPolicyTest, HashMultiple) {
  auto route = route_config_.mutable_virtual_hosts(0)->mutable_routes(0)->mutable_route();
  route->add_hash_policy()->mutable_header()->set_header_name("foo_header");
  route->add_hash_policy()->mutable_connection_properties()->set_source_ip(true);
  Network::Address::Ipv4Instance address("4.3.2.1");

  uint64_t hash_h, hash_ip, hash_both;
  {
    Http::TestHeaderMapImpl headers = genHeaders("www.lyft.com", "/foo", "GET");
    Router::RouteConstSharedPtr route = config().route(headers, 0);
    EXPECT_FALSE(
        route->routeEntry()->hashPolicy()->generateHash(nullptr, headers, add_cookie_nop_));
  }
  {
    Http::TestHeaderMapImpl headers = genHeaders("www.lyft.com", "/foo", "GET");
    headers.addCopy("foo_header", "bar");
    Router::RouteConstSharedPtr route = config().route(headers, 0);
    hash_h =
        route->routeEntry()->hashPolicy()->generateHash(nullptr, headers, add_cookie_nop_).value();
  }
  {
    Http::TestHeaderMapImpl headers = genHeaders("www.lyft.com", "/foo", "GET");
    Router::RouteConstSharedPtr route = config().route(headers, 0);
    hash_ip =
        route->routeEntry()->hashPolicy()->generateHash(&address, headers, add_cookie_nop_).value();
  }
  {
    Http::TestHeaderMapImpl headers = genHeaders("www.lyft.com", "/foo", "GET");
    Router::RouteConstSharedPtr route = config().route(headers, 0);
    headers.addCopy("foo_header", "bar");
    hash_both =
        route->routeEntry()->hashPolicy()->generateHash(&address, headers, add_cookie_nop_).value();
  }
  {
    Http::TestHeaderMapImpl headers = genHeaders("www.lyft.com", "/foo", "GET");
    Router::RouteConstSharedPtr route = config().route(headers, 0);
    headers.addCopy("foo_header", "bar");
    // stability
    EXPECT_EQ(hash_both, route->routeEntry()
                             ->hashPolicy()
                             ->generateHash(&address, headers, add_cookie_nop_)
                             .value());
  }
  EXPECT_NE(hash_ip, hash_h);
  EXPECT_NE(hash_ip, hash_both);
  EXPECT_NE(hash_h, hash_both);
}

TEST_F(RouterMatcherHashPolicyTest, HashTerminal) {
  // Hash policy list: cookie, header [terminal=true], user_ip.
  auto route = route_config_.mutable_virtual_hosts(0)->mutable_routes(0)->mutable_route();
  route->add_hash_policy()->mutable_cookie()->set_name("cookie_hash");
  auto* header_hash = route->add_hash_policy();
  header_hash->mutable_header()->set_header_name("foo_header");
  header_hash->set_terminal(true);
  route->add_hash_policy()->mutable_connection_properties()->set_source_ip(true);
  Network::Address::Ipv4Instance address1("4.3.2.1");
  Network::Address::Ipv4Instance address2("1.2.3.4");

  uint64_t hash_1, hash_2;
  // Test terminal works when there is hash computed, the rest of the policy
  // list is ignored.
  {
    Http::TestHeaderMapImpl headers = genHeaders("www.lyft.com", "/foo", "GET");
    headers.addCopy("Cookie", "cookie_hash=foo;");
    headers.addCopy("foo_header", "bar");
    Router::RouteConstSharedPtr route = config().route(headers, 0);
    hash_1 = route->routeEntry()
                 ->hashPolicy()
                 ->generateHash(&address1, headers, add_cookie_nop_)
                 .value();
  }
  {
    Http::TestHeaderMapImpl headers = genHeaders("www.lyft.com", "/foo", "GET");
    headers.addCopy("Cookie", "cookie_hash=foo;");
    headers.addCopy("foo_header", "bar");
    Router::RouteConstSharedPtr route = config().route(headers, 0);
    hash_2 = route->routeEntry()
                 ->hashPolicy()
                 ->generateHash(&address2, headers, add_cookie_nop_)
                 .value();
  }
  EXPECT_EQ(hash_1, hash_2);

  // If no hash computed after evaluating a hash policy, the rest of the policy
  // list is evaluated.
  {
    // Input: {}, {}, address1. Hash on address1.
    Http::TestHeaderMapImpl headers = genHeaders("www.lyft.com", "/foo", "GET");
    Router::RouteConstSharedPtr route = config().route(headers, 0);
    hash_1 = route->routeEntry()
                 ->hashPolicy()
                 ->generateHash(&address1, headers, add_cookie_nop_)
                 .value();
  }
  {
    // Input: {}, {}, address2. Hash on address2.
    Http::TestHeaderMapImpl headers = genHeaders("www.lyft.com", "/foo", "GET");
    Router::RouteConstSharedPtr route = config().route(headers, 0);
    hash_2 = route->routeEntry()
                 ->hashPolicy()
                 ->generateHash(&address2, headers, add_cookie_nop_)
                 .value();
  }
  EXPECT_NE(hash_1, hash_2);
}

TEST_F(RouterMatcherHashPolicyTest, InvalidHashPolicies) {
  {
    auto hash_policy = firstRouteHashPolicy();
    EXPECT_EQ(envoy::api::v2::route::RouteAction::HashPolicy::POLICY_SPECIFIER_NOT_SET,
              hash_policy->policy_specifier_case());
    EXPECT_THROW(config(), EnvoyException);
  }
  {
    auto route = route_config_.mutable_virtual_hosts(0)->mutable_routes(0)->mutable_route();
    route->add_hash_policy()->mutable_header()->set_header_name("foo_header");
    route->add_hash_policy()->mutable_connection_properties()->set_source_ip(true);
    auto hash_policy = route->add_hash_policy();
    EXPECT_EQ(envoy::api::v2::route::RouteAction::HashPolicy::POLICY_SPECIFIER_NOT_SET,
              hash_policy->policy_specifier_case());
    EXPECT_THROW(config(), EnvoyException);
  }
}

TEST_F(RouteMatcherTest, ClusterHeader) {
  const std::string yaml = R"EOF(
virtual_hosts:
- name: local_service
  domains:
  - "*"
  routes:
  - match:
      prefix: "/foo"
    route:
      cluster_header: ":authority"
  - match:
      prefix: "/bar"
    route:
      cluster_header: some_header
      timeout: 0s
  )EOF";

  NiceMock<Envoy::StreamInfo::MockStreamInfo> stream_info;
  TestConfigImpl config(parseRouteConfigurationFromV2Yaml(yaml), factory_context_, true);

  EXPECT_EQ(
      "some_cluster",
      config.route(genHeaders("some_cluster", "/foo", "GET"), 0)->routeEntry()->clusterName());

  EXPECT_EQ(
      "", config.route(genHeaders("www.lyft.com", "/bar", "GET"), 0)->routeEntry()->clusterName());

  {
    Http::TestHeaderMapImpl headers = genHeaders("www.lyft.com", "/bar", "GET");
    headers.addCopy("some_header", "some_cluster");
    Router::RouteConstSharedPtr route = config.route(headers, 0);
    EXPECT_EQ("some_cluster", route->routeEntry()->clusterName());

    // Make sure things forward and don't crash.
    EXPECT_EQ(std::chrono::milliseconds(0), route->routeEntry()->timeout());
    route->routeEntry()->finalizeRequestHeaders(headers, stream_info, true);
    route->routeEntry()->priority();
    route->routeEntry()->rateLimitPolicy();
    route->routeEntry()->retryPolicy();
    route->routeEntry()->shadowPolicy();
    route->routeEntry()->virtualCluster(headers);
    route->routeEntry()->virtualHost();
    route->routeEntry()->virtualHost().rateLimitPolicy();
    route->routeEntry()->pathMatchCriterion();
  }
}

TEST_F(RouteMatcherTest, ContentType) {
  const std::string yaml = R"EOF(
virtual_hosts:
- name: local_service
  domains:
  - "*"
  routes:
  - match:
      prefix: "/"
      headers:
      - name: content-type
        exact_match: application/grpc
    route:
      cluster: local_service_grpc
  - match:
      prefix: "/"
    route:
      cluster: local_service
  )EOF";

  TestConfigImpl config(parseRouteConfigurationFromV2Yaml(yaml), factory_context_, true);

  {
    EXPECT_EQ("local_service",
              config.route(genHeaders("www.lyft.com", "/", "GET"), 0)->routeEntry()->clusterName());
  }

  {
    Http::TestHeaderMapImpl headers = genHeaders("www.lyft.com", "/", "GET");
    headers.addCopy("content-type", "application/grpc");
    EXPECT_EQ("local_service_grpc", config.route(headers, 0)->routeEntry()->clusterName());
  }

  {
    Http::TestHeaderMapImpl headers = genHeaders("www.lyft.com", "/", "GET");
    headers.addCopy("content-type", "foo");
    EXPECT_EQ("local_service", config.route(headers, 0)->routeEntry()->clusterName());
  }
}

TEST_F(RouteMatcherTest, FractionalRuntime) {
  const std::string yaml = R"EOF(
virtual_hosts:
  - name: "www2"
    domains: ["www.lyft.com"]
    routes:
      - match:
          prefix: "/"
          runtime_fraction:
            default_value:
              numerator: 50
              denominator: MILLION
            runtime_key: "bogus_key"
        route:
          cluster: "something_else"
      - match:
          prefix: "/"
        route:
          cluster: "www2"
  )EOF";

  Runtime::MockSnapshot snapshot;
  ON_CALL(factory_context_.runtime_loader_, snapshot()).WillByDefault(ReturnRef(snapshot));

  TestConfigImpl config(parseRouteConfigurationFromV2Yaml(yaml), factory_context_, false);

  EXPECT_CALL(snapshot,
              featureEnabled("bogus_key", Matcher<const envoy::type::FractionalPercent&>(_), 41))
      .WillRepeatedly(Return(true));
  EXPECT_EQ(
      "something_else",
      config.route(genHeaders("www.lyft.com", "/foo", "GET"), 41)->routeEntry()->clusterName());

  EXPECT_CALL(snapshot,
              featureEnabled("bogus_key", Matcher<const envoy::type::FractionalPercent&>(_), 43))
      .WillRepeatedly(Return(false));
  EXPECT_EQ(
      "www2",
      config.route(genHeaders("www.lyft.com", "/foo", "GET"), 43)->routeEntry()->clusterName());
}

TEST_F(RouteMatcherTest, ShadowClusterNotFound) {
  const std::string yaml = R"EOF(
virtual_hosts:
- name: www2
  domains:
  - www.lyft.com
  routes:
  - match:
      prefix: "/foo"
    route:
      request_mirror_policy:
        cluster: some_cluster
      cluster: www2
  )EOF";

  EXPECT_CALL(factory_context_.cluster_manager_, get("www2"))
      .WillRepeatedly(Return(&factory_context_.cluster_manager_.thread_local_cluster_));
  EXPECT_CALL(factory_context_.cluster_manager_, get("some_cluster"))
      .WillRepeatedly(Return(nullptr));

  EXPECT_THROW(TestConfigImpl(parseRouteConfigurationFromV2Yaml(yaml), factory_context_, true),
               EnvoyException);
}

TEST_F(RouteMatcherTest, ClusterNotFound) {
  const std::string yaml = R"EOF(
virtual_hosts:
- name: www2
  domains:
  - www.lyft.com
  routes:
  - match:
      prefix: "/foo"
    route:
      cluster: www2
  )EOF";

  EXPECT_CALL(factory_context_.cluster_manager_, get("www2")).WillRepeatedly(Return(nullptr));

  EXPECT_THROW(TestConfigImpl(parseRouteConfigurationFromV2Yaml(yaml), factory_context_, true),
               EnvoyException);
}

TEST_F(RouteMatcherTest, ClusterNotFoundNotChecking) {
  const std::string yaml = R"EOF(
virtual_hosts:
- name: www2
  domains:
  - www.lyft.com
  routes:
  - match:
      prefix: "/foo"
    route:
      cluster: www2
  )EOF";

  EXPECT_CALL(factory_context_.cluster_manager_, get("www2")).WillRepeatedly(Return(nullptr));

  TestConfigImpl(parseRouteConfigurationFromV2Yaml(yaml), factory_context_, false);
}

TEST_F(RouteMatcherTest, ClusterNotFoundNotCheckingViaConfig) {
  const std::string yaml = R"EOF(
validate_clusters: false
virtual_hosts:
- name: www2
  domains:
  - www.lyft.com
  routes:
  - match:
      prefix: "/foo"
    route:
      cluster: www
  )EOF";

  EXPECT_CALL(factory_context_.cluster_manager_, get("www2")).WillRepeatedly(Return(nullptr));

  TestConfigImpl(parseRouteConfigurationFromV2Yaml(yaml), factory_context_, true);
}

TEST_F(RouteMatcherTest, AttemptCountHeader) {
  const std::string yaml = R"EOF(
virtual_hosts:
  - name: "www2"
    domains: ["www.lyft.com"]
    include_request_attempt_count: true
    routes:
      - match: { prefix: "/"}
        route:
          cluster: "whatever"
  )EOF";

  TestConfigImpl config(parseRouteConfigurationFromV2Yaml(yaml), factory_context_, true);

  EXPECT_TRUE(config.route(genHeaders("www.lyft.com", "/foo", "GET"), 0)
                  ->routeEntry()
                  ->includeAttemptCount());
}

TEST_F(RouteMatcherTest, ClusterNotFoundResponseCode) {
  const std::string yaml = R"EOF(
virtual_hosts:
  - name: "www2"
    domains: ["www.lyft.com"]
    routes:
      - match: { prefix: "/"}
        route:
          cluster: "not_found"
  )EOF";

  TestConfigImpl config(parseRouteConfigurationFromV2Yaml(yaml), factory_context_, false);

  Http::TestHeaderMapImpl headers = genHeaders("www.lyft.com", "/", "GET");

  EXPECT_EQ("not_found", config.route(headers, 0)->routeEntry()->clusterName());
  EXPECT_EQ(Http::Code::ServiceUnavailable,
            config.route(headers, 0)->routeEntry()->clusterNotFoundResponseCode());
}

TEST_F(RouteMatcherTest, ClusterNotFoundResponseCodeConfig503) {
  const std::string yaml = R"EOF(
virtual_hosts:
  - name: "www2"
    domains: ["www.lyft.com"]
    routes:
      - match: { prefix: "/"}
        route:
          cluster: "not_found"
          cluster_not_found_response_code: SERVICE_UNAVAILABLE
  )EOF";

  TestConfigImpl config(parseRouteConfigurationFromV2Yaml(yaml), factory_context_, false);

  Http::TestHeaderMapImpl headers = genHeaders("www.lyft.com", "/", "GET");

  EXPECT_EQ("not_found", config.route(headers, 0)->routeEntry()->clusterName());
  EXPECT_EQ(Http::Code::ServiceUnavailable,
            config.route(headers, 0)->routeEntry()->clusterNotFoundResponseCode());
}

TEST_F(RouteMatcherTest, ClusterNotFoundResponseCodeConfig404) {
  const std::string yaml = R"EOF(
virtual_hosts:
  - name: "www2"
    domains: ["www.lyft.com"]
    routes:
      - match: { prefix: "/"}
        route:
          cluster: "not_found"
          cluster_not_found_response_code: NOT_FOUND
  )EOF";

  TestConfigImpl config(parseRouteConfigurationFromV2Yaml(yaml), factory_context_, false);

  Http::TestHeaderMapImpl headers = genHeaders("www.lyft.com", "/", "GET");

  EXPECT_EQ("not_found", config.route(headers, 0)->routeEntry()->clusterName());
  EXPECT_EQ(Http::Code::NotFound,
            config.route(headers, 0)->routeEntry()->clusterNotFoundResponseCode());
}

TEST_F(RouteMatcherTest, Shadow) {
  const std::string yaml = R"EOF(
virtual_hosts:
- name: www2
  domains:
  - www.lyft.com
  routes:
  - match:
      prefix: "/foo"
    route:
      request_mirror_policy:
        cluster: some_cluster
      cluster: www2
  - match:
      prefix: "/bar"
    route:
      request_mirror_policy:
        cluster: some_cluster2
        runtime_key: foo
      cluster: www2
  - match:
      prefix: "/baz"
    route:
      cluster: www2
  )EOF";

  TestConfigImpl config(parseRouteConfigurationFromV2Yaml(yaml), factory_context_, true);

  EXPECT_EQ("some_cluster", config.route(genHeaders("www.lyft.com", "/foo", "GET"), 0)
                                ->routeEntry()
                                ->shadowPolicy()
                                .cluster());
  EXPECT_EQ("", config.route(genHeaders("www.lyft.com", "/foo", "GET"), 0)
                    ->routeEntry()
                    ->shadowPolicy()
                    .runtimeKey());

  EXPECT_EQ("some_cluster2", config.route(genHeaders("www.lyft.com", "/bar", "GET"), 0)
                                 ->routeEntry()
                                 ->shadowPolicy()
                                 .cluster());
  EXPECT_EQ("foo", config.route(genHeaders("www.lyft.com", "/bar", "GET"), 0)
                       ->routeEntry()
                       ->shadowPolicy()
                       .runtimeKey());

  EXPECT_EQ("", config.route(genHeaders("www.lyft.com", "/baz", "GET"), 0)
                    ->routeEntry()
                    ->shadowPolicy()
                    .cluster());
  EXPECT_EQ("", config.route(genHeaders("www.lyft.com", "/baz", "GET"), 0)
                    ->routeEntry()
                    ->shadowPolicy()
                    .runtimeKey());
}

class RouteConfigurationV2 : public testing::Test, public ConfigImplTestBase {};

TEST_F(RouteConfigurationV2, RequestMirrorPolicy) {
  const std::string yaml = R"EOF(
name: foo
virtual_hosts:
  - name: mirror
    domains: [mirror.lyft.com]
    routes:
      - match: { prefix: "/"}
        route:
          cluster: foo
          request_mirror_policy:
            cluster: foo_mirror
            runtime_key: will_be_ignored
            runtime_fraction:
               default_value:
                 numerator: 20
                 denominator: HUNDRED
               runtime_key: mirror_key

  )EOF";

  TestConfigImpl config(parseRouteConfigurationFromV2Yaml(yaml), factory_context_, true);

  EXPECT_EQ("foo_mirror", config.route(genHeaders("mirror.lyft.com", "/foo", "GET"), 0)
                              ->routeEntry()
                              ->shadowPolicy()
                              .cluster());

  // `runtime_fraction` takes precedence over the deprecated `runtime_key` field.
  EXPECT_EQ("mirror_key", config.route(genHeaders("mirror.lyft.com", "/foo", "GET"), 0)
                              ->routeEntry()
                              ->shadowPolicy()
                              .runtimeKey());

  const auto& default_value = config.route(genHeaders("mirror.lyft.com", "/foo", "GET"), 0)
                                  ->routeEntry()
                                  ->shadowPolicy()
                                  .defaultValue();
  EXPECT_EQ(20, default_value.numerator());
  EXPECT_EQ(envoy::type::FractionalPercent::HUNDRED, default_value.denominator());
}

TEST_F(RouteMatcherTest, Retry) {
  const std::string yaml = R"EOF(
virtual_hosts:
- name: www2
  domains:
  - www.lyft.com
  routes:
  - match:
      prefix: "/foo"
    route:
      cluster: www2
      retry_policy:
        retry_on: connect-failure
  - match:
      prefix: "/bar"
    route:
      cluster: www2
  - match:
      prefix: "/"
    route:
      cluster: www2
      retry_policy:
        per_try_timeout: 1s
        num_retries: 3
        retry_on: 5xx,gateway-error,connect-failure
  )EOF";

  TestConfigImpl config(parseRouteConfigurationFromV2Yaml(yaml), factory_context_, true);

  EXPECT_EQ(std::chrono::milliseconds(0),
            config.route(genHeaders("www.lyft.com", "/foo", "GET"), 0)
                ->routeEntry()
                ->retryPolicy()
                .perTryTimeout());
  EXPECT_EQ(1U, config.route(genHeaders("www.lyft.com", "/foo", "GET"), 0)
                    ->routeEntry()
                    ->retryPolicy()
                    .numRetries());
  EXPECT_EQ(RetryPolicy::RETRY_ON_CONNECT_FAILURE,
            config.route(genHeaders("www.lyft.com", "/foo", "GET"), 0)
                ->routeEntry()
                ->retryPolicy()
                .retryOn());

  EXPECT_EQ(std::chrono::milliseconds(0),
            config.route(genHeaders("www.lyft.com", "/bar", "GET"), 0)
                ->routeEntry()
                ->retryPolicy()
                .perTryTimeout());
  EXPECT_EQ(0U, config.route(genHeaders("www.lyft.com", "/bar", "GET"), 0)
                    ->routeEntry()
                    ->retryPolicy()
                    .numRetries());
  EXPECT_EQ(0U, config.route(genHeaders("www.lyft.com", "/bar", "GET"), 0)
                    ->routeEntry()
                    ->retryPolicy()
                    .retryOn());

  EXPECT_EQ(std::chrono::milliseconds(1000),
            config.route(genHeaders("www.lyft.com", "/", "GET"), 0)
                ->routeEntry()
                ->retryPolicy()
                .perTryTimeout());
  EXPECT_EQ(3U, config.route(genHeaders("www.lyft.com", "/", "GET"), 0)
                    ->routeEntry()
                    ->retryPolicy()
                    .numRetries());
  EXPECT_EQ(RetryPolicy::RETRY_ON_CONNECT_FAILURE | RetryPolicy::RETRY_ON_5XX |
                RetryPolicy::RETRY_ON_GATEWAY_ERROR,
            config.route(genHeaders("www.lyft.com", "/", "GET"), 0)
                ->routeEntry()
                ->retryPolicy()
                .retryOn());
}

TEST_F(RouteMatcherTest, RetryVirtualHostLevel) {
  const std::string yaml = R"EOF(
name: RetryVirtualHostLevel
virtual_hosts:
- domains: [www.lyft.com]
  name: www
  retry_policy: {num_retries: 3, per_try_timeout: 1s, retry_on: '5xx,gateway-error,connect-failure'}
  routes:
  - match: {prefix: /foo}
    route:
      cluster: www
      retry_policy: {retry_on: connect-failure}
  - match: {prefix: /bar}
    route: {cluster: www}
  - match: {prefix: /}
    route: {cluster: www}
  )EOF";

  TestConfigImpl config(parseRouteConfigurationFromV2Yaml(yaml), factory_context_, true);

  // Route level retry policy takes precedence.
  EXPECT_EQ(std::chrono::milliseconds(0),
            config.route(genHeaders("www.lyft.com", "/foo", "GET"), 0)
                ->routeEntry()
                ->retryPolicy()
                .perTryTimeout());
  EXPECT_EQ(1U, config.route(genHeaders("www.lyft.com", "/foo", "GET"), 0)
                    ->routeEntry()
                    ->retryPolicy()
                    .numRetries());
  EXPECT_EQ(RetryPolicy::RETRY_ON_CONNECT_FAILURE,
            config.route(genHeaders("www.lyft.com", "/foo", "GET"), 0)
                ->routeEntry()
                ->retryPolicy()
                .retryOn());

  // Virtual Host level retry policy kicks in.
  EXPECT_EQ(std::chrono::milliseconds(1000),
            config.route(genHeaders("www.lyft.com", "/bar", "GET"), 0)
                ->routeEntry()
                ->retryPolicy()
                .perTryTimeout());
  EXPECT_EQ(3U, config.route(genHeaders("www.lyft.com", "/bar", "GET"), 0)
                    ->routeEntry()
                    ->retryPolicy()
                    .numRetries());
  EXPECT_EQ(RetryPolicy::RETRY_ON_CONNECT_FAILURE | RetryPolicy::RETRY_ON_5XX |
                RetryPolicy::RETRY_ON_GATEWAY_ERROR,
            config.route(genHeaders("www.lyft.com", "/bar", "GET"), 0)
                ->routeEntry()
                ->retryPolicy()
                .retryOn());
  EXPECT_EQ(std::chrono::milliseconds(1000),
            config.route(genHeaders("www.lyft.com", "/", "GET"), 0)
                ->routeEntry()
                ->retryPolicy()
                .perTryTimeout());
  EXPECT_EQ(3U, config.route(genHeaders("www.lyft.com", "/", "GET"), 0)
                    ->routeEntry()
                    ->retryPolicy()
                    .numRetries());
  EXPECT_EQ(RetryPolicy::RETRY_ON_CONNECT_FAILURE | RetryPolicy::RETRY_ON_5XX |
                RetryPolicy::RETRY_ON_GATEWAY_ERROR,
            config.route(genHeaders("www.lyft.com", "/", "GET"), 0)
                ->routeEntry()
                ->retryPolicy()
                .retryOn());
}

TEST_F(RouteMatcherTest, GrpcRetry) {
  const std::string yaml = R"EOF(
virtual_hosts:
- name: www2
  domains:
  - www.lyft.com
  routes:
  - match:
      prefix: "/foo"
    route:
      cluster: www2
      retry_policy:
        retry_on: connect-failure
  - match:
      prefix: "/bar"
    route:
      cluster: www2
  - match:
      prefix: "/"
    route:
      cluster: www2
      retry_policy:
        per_try_timeout: 1s
        num_retries: 3
        retry_on: 5xx,deadline-exceeded,resource-exhausted
  )EOF";

  TestConfigImpl config(parseRouteConfigurationFromV2Yaml(yaml), factory_context_, true);

  EXPECT_EQ(std::chrono::milliseconds(0),
            config.route(genHeaders("www.lyft.com", "/foo", "GET"), 0)
                ->routeEntry()
                ->retryPolicy()
                .perTryTimeout());
  EXPECT_EQ(1U, config.route(genHeaders("www.lyft.com", "/foo", "GET"), 0)
                    ->routeEntry()
                    ->retryPolicy()
                    .numRetries());
  EXPECT_EQ(RetryPolicy::RETRY_ON_CONNECT_FAILURE,
            config.route(genHeaders("www.lyft.com", "/foo", "GET"), 0)
                ->routeEntry()
                ->retryPolicy()
                .retryOn());

  EXPECT_EQ(std::chrono::milliseconds(0),
            config.route(genHeaders("www.lyft.com", "/bar", "GET"), 0)
                ->routeEntry()
                ->retryPolicy()
                .perTryTimeout());
  EXPECT_EQ(0U, config.route(genHeaders("www.lyft.com", "/bar", "GET"), 0)
                    ->routeEntry()
                    ->retryPolicy()
                    .numRetries());
  EXPECT_EQ(0U, config.route(genHeaders("www.lyft.com", "/bar", "GET"), 0)
                    ->routeEntry()
                    ->retryPolicy()
                    .retryOn());

  EXPECT_EQ(std::chrono::milliseconds(1000),
            config.route(genHeaders("www.lyft.com", "/", "GET"), 0)
                ->routeEntry()
                ->retryPolicy()
                .perTryTimeout());
  EXPECT_EQ(3U, config.route(genHeaders("www.lyft.com", "/", "GET"), 0)
                    ->routeEntry()
                    ->retryPolicy()
                    .numRetries());
  EXPECT_EQ(RetryPolicy::RETRY_ON_5XX | RetryPolicy::RETRY_ON_GRPC_DEADLINE_EXCEEDED |
                RetryPolicy::RETRY_ON_GRPC_RESOURCE_EXHAUSTED,
            config.route(genHeaders("www.lyft.com", "/", "GET"), 0)
                ->routeEntry()
                ->retryPolicy()
                .retryOn());
}

TEST_F(RouteMatcherTest, HedgeRouteLevel) {
  const std::string yaml = R"EOF(
name: HedgeRouteLevel
virtual_hosts:
- domains: [www.lyft.com]
  name: www
  routes:
  - match: {prefix: /foo}
    route:
      cluster: www
      hedge_policy:
        initial_requests: 3
        additional_request_chance:
          numerator: 4
          denominator: HUNDRED
  - match: {prefix: /bar}
    route: {cluster: www}
  - match: {prefix: /}
    route:
      cluster: www
      hedge_policy:
        hedge_on_per_try_timeout: true
        initial_requests: 5
        additional_request_chance:
          numerator: 40
          denominator: HUNDRED
  )EOF";

  TestConfigImpl config(parseRouteConfigurationFromV2Yaml(yaml), factory_context_, true);

  EXPECT_EQ(3, config.route(genHeaders("www.lyft.com", "/foo", "GET"), 0)
                   ->routeEntry()
                   ->hedgePolicy()
                   .initialRequests());
  EXPECT_EQ(false, config.route(genHeaders("www.lyft.com", "/foo", "GET"), 0)
                       ->routeEntry()
                       ->hedgePolicy()
                       .hedgeOnPerTryTimeout());
  envoy::type::FractionalPercent percent =
      config.route(genHeaders("www.lyft.com", "/foo", "GET"), 0)
          ->routeEntry()
          ->hedgePolicy()
          .additionalRequestChance();
  EXPECT_EQ(4, percent.numerator());
  EXPECT_EQ(100, ProtobufPercentHelper::fractionalPercentDenominatorToInt(percent.denominator()));

  EXPECT_EQ(1, config.route(genHeaders("www.lyft.com", "/bar", "GET"), 0)
                   ->routeEntry()
                   ->hedgePolicy()
                   .initialRequests());
  EXPECT_EQ(false, config.route(genHeaders("www.lyft.com", "/bar", "GET"), 0)
                       ->routeEntry()
                       ->hedgePolicy()
                       .hedgeOnPerTryTimeout());
  percent = config.route(genHeaders("www.lyft.com", "/bar", "GET"), 0)
                ->routeEntry()
                ->hedgePolicy()
                .additionalRequestChance();
  EXPECT_EQ(0, percent.numerator());

  EXPECT_EQ(5, config.route(genHeaders("www.lyft.com", "/", "GET"), 0)
                   ->routeEntry()
                   ->hedgePolicy()
                   .initialRequests());
  EXPECT_EQ(true, config.route(genHeaders("www.lyft.com", "/", "GET"), 0)
                      ->routeEntry()
                      ->hedgePolicy()
                      .hedgeOnPerTryTimeout());
  percent = config.route(genHeaders("www.lyft.com", "/", "GET"), 0)
                ->routeEntry()
                ->hedgePolicy()
                .additionalRequestChance();
  EXPECT_EQ(40, percent.numerator());
  EXPECT_EQ(100, ProtobufPercentHelper::fractionalPercentDenominatorToInt(percent.denominator()));
}

TEST_F(RouteMatcherTest, HedgeVirtualHostLevel) {
  const std::string yaml = R"EOF(
name: HedgeVirtualHostLevel
virtual_hosts:
- domains: [www.lyft.com]
  name: www
  hedge_policy: {initial_requests: 3}
  routes:
  - match: {prefix: /foo}
    route:
      cluster: www
      hedge_policy: {hedge_on_per_try_timeout: true}
  - match: {prefix: /bar}
    route:
      hedge_policy: {additional_request_chance: {numerator: 30.0, denominator: HUNDRED}}
      cluster: www
  - match: {prefix: /}
    route: {cluster: www}
  )EOF";

  TestConfigImpl config(parseRouteConfigurationFromV2Yaml(yaml), factory_context_, true);

  // Route level hedge policy takes precedence.
  EXPECT_EQ(1, config.route(genHeaders("www.lyft.com", "/foo", "GET"), 0)
                   ->routeEntry()
                   ->hedgePolicy()
                   .initialRequests());
  EXPECT_EQ(true, config.route(genHeaders("www.lyft.com", "/foo", "GET"), 0)
                      ->routeEntry()
                      ->hedgePolicy()
                      .hedgeOnPerTryTimeout());
  envoy::type::FractionalPercent percent =
      config.route(genHeaders("www.lyft.com", "/foo", "GET"), 0)
          ->routeEntry()
          ->hedgePolicy()
          .additionalRequestChance();
  EXPECT_EQ(0, percent.numerator());

  // Virtual Host level hedge policy kicks in.
  EXPECT_EQ(1, config.route(genHeaders("www.lyft.com", "/bar", "GET"), 0)
                   ->routeEntry()
                   ->hedgePolicy()
                   .initialRequests());
  EXPECT_EQ(false, config.route(genHeaders("www.lyft.com", "/bar", "GET"), 0)
                       ->routeEntry()
                       ->hedgePolicy()
                       .hedgeOnPerTryTimeout());
  percent = config.route(genHeaders("www.lyft.com", "/bar", "GET"), 0)
                ->routeEntry()
                ->hedgePolicy()
                .additionalRequestChance();
  EXPECT_EQ(30, percent.numerator());
  EXPECT_EQ(100, ProtobufPercentHelper::fractionalPercentDenominatorToInt(percent.denominator()));

  EXPECT_EQ(3, config.route(genHeaders("www.lyft.com", "/", "GET"), 0)
                   ->routeEntry()
                   ->hedgePolicy()
                   .initialRequests());
  EXPECT_EQ(false, config.route(genHeaders("www.lyft.com", "/", "GET"), 0)
                       ->routeEntry()
                       ->hedgePolicy()
                       .hedgeOnPerTryTimeout());
  percent = config.route(genHeaders("www.lyft.com", "/", "GET"), 0)
                ->routeEntry()
                ->hedgePolicy()
                .additionalRequestChance();
  EXPECT_EQ(0, percent.numerator());
}

TEST_F(RouteMatcherTest, TestBadDefaultConfig) {
  const std::string yaml = R"EOF(
virtual_hosts:
- name: www2
  domains:
  - "*"
  routes:
  - match:
      prefix: "/"
    route:
      cluster: www2
- name: www2_staging
  domains:
  - "*"
  routes:
  - match:
      prefix: "/"
    route:
      cluster: www2_staging
internal_only_headers:
- x-lyft-user-id
  )EOF";

  EXPECT_THROW(
      TestConfigImpl config(parseRouteConfigurationFromV2Yaml(yaml), factory_context_, true),
      EnvoyException);
}

TEST_F(RouteMatcherTest, TestDuplicateDomainConfig) {
  const std::string yaml = R"EOF(
virtual_hosts:
- name: www2
  domains:
  - www.lyft.com
  routes:
  - match:
      prefix: "/"
    route:
      cluster: www2
- name: www2_staging
  domains:
  - www.lyft.com
  routes:
  - match:
      prefix: "/"
    route:
      cluster: www2_staging
  )EOF";

  EXPECT_THROW(
      TestConfigImpl config(parseRouteConfigurationFromV2Yaml(yaml), factory_context_, true),
      EnvoyException);
}

// Test to detect if hostname matches are case-insensitive
TEST_F(RouteMatcherTest, TestCaseSensitiveDomainConfig) {
  std::string config_with_case_sensitive_domains = R"EOF(
virtual_hosts:
  - name: www2
    domains: [www.lyft.com]
    routes:
      - match: { prefix: "/" }
        route: { cluster: www2 }
  - name: www2_staging
    domains: [www.LYFt.cOM]
    routes:
      - match: { prefix: "/" }
        route: { cluster: www2_staging }
  )EOF";

  EXPECT_THROW_WITH_MESSAGE(
      TestConfigImpl(parseRouteConfigurationFromV2Yaml(config_with_case_sensitive_domains),
                     factory_context_, true),
      EnvoyException,
      "Only unique values for domains are permitted. Duplicate entry of domain www.lyft.com");
}

<<<<<<< HEAD
TEST_F(RouteMatcherTest, NoProtocolInHeadersWhenTlsIsRequired) {
  const std::string yaml = R"EOF(
virtual_hosts:
- name: www
  require_tls: all
  domains:
  - www.lyft.com
  routes:
  - match:
      prefix: "/"
    route:
      cluster: www
=======
TEST_F(RouteMatcherTest, TestDuplicateWildcardDomainConfig) {
  const std::string yaml = R"EOF(
virtual_hosts:
- name: www2
  domains: ["*"]
  routes:
  - match: { prefix: "/" }
    route: { cluster: www2 }
- name: www2_staging
  domains: ["*"]
  routes:
  - match: { prefix: "/" }
    route: { cluster: www2_staging }
  )EOF";

  EXPECT_THROW_WITH_MESSAGE(
      TestConfigImpl(parseRouteConfigurationFromV2Yaml(yaml), factory_context_, true),
      EnvoyException, "Only a single wildcard domain is permitted");
}

TEST_F(RouteMatcherTest, TestDuplicateSuffixWildcardDomainConfig) {
  const std::string yaml = R"EOF(
virtual_hosts:
- name: www2
  domains: ["*.lyft.com"]
  routes:
  - match: { prefix: "/" }
    route: { cluster: www2 }
- name: www2_staging
  domains: ["*.LYFT.COM"]
  routes:
  - match: { prefix: "/" }
    route: { cluster: www2_staging }
  )EOF";

  EXPECT_THROW_WITH_MESSAGE(
      TestConfigImpl(parseRouteConfigurationFromV2Yaml(yaml), factory_context_, true),
      EnvoyException,
      "Only unique values for domains are permitted. Duplicate entry of domain *.lyft.com");
}

TEST_F(RouteMatcherTest, TestDuplicatePrefixWildcardDomainConfig) {
  const std::string yaml = R"EOF(
virtual_hosts:
- name: www2
  domains: ["bar.*"]
  routes:
  - match: { prefix: "/" }
    route: { cluster: www2 }
- name: www2_staging
  domains: ["BAR.*"]
  routes:
  - match: { prefix: "/" }
    route: { cluster: www2_staging }
  )EOF";

  EXPECT_THROW_WITH_MESSAGE(
      TestConfigImpl(parseRouteConfigurationFromV2Yaml(yaml), factory_context_, true),
      EnvoyException,
      "Only unique values for domains are permitted. Duplicate entry of domain bar.*");
}

TEST_F(RouteMatcherTest, TestDomainMatchOrderConfig) {
  const std::string yaml = R"EOF(
virtual_hosts:
- name: exact
  domains: ["www.example.com", "www.example.cc", "wwww.example.com" ]
  routes:
  - match: { prefix: "/" }
    route: { cluster: exact }
- name: suffix
  domains: ["*w.example.com" ]
  routes:
  - match: { prefix: "/" }
    route: { cluster: suffix }
- name: prefix
  domains: ["www.example.c*", "ww.example.c*"]
  routes:
  - match: { prefix: "/" }
    route: { cluster: prefix }
- name: default
  domains: ["*"]
  routes:
  - match: { prefix: "/" }
    route: { cluster: default }
>>>>>>> 48082bcd
  )EOF";

  TestConfigImpl config(parseRouteConfigurationFromV2Yaml(yaml), factory_context_, true);

<<<<<<< HEAD
  // route may be called early in some edge cases and "x-forwarded-proto" will not be set.
  Http::TestHeaderMapImpl headers{{":authority", "www.lyft.com"}, {":path", "/"}};
  EXPECT_EQ(nullptr, config.route(headers, 0));
=======
  EXPECT_EQ(
      "exact",
      config.route(genHeaders("www.example.com", "/", "GET"), 0)->routeEntry()->clusterName());
  EXPECT_EQ(
      "exact",
      config.route(genHeaders("wwww.example.com", "/", "GET"), 0)->routeEntry()->clusterName());
  EXPECT_EQ("exact",
            config.route(genHeaders("www.example.cc", "/", "GET"), 0)->routeEntry()->clusterName());
  EXPECT_EQ("suffix",
            config.route(genHeaders("ww.example.com", "/", "GET"), 0)->routeEntry()->clusterName());
  EXPECT_EQ("prefix",
            config.route(genHeaders("www.example.co", "/", "GET"), 0)->routeEntry()->clusterName());
  EXPECT_EQ("default",
            config.route(genHeaders("w.example.com", "/", "GET"), 0)->routeEntry()->clusterName());
  EXPECT_EQ("default",
            config.route(genHeaders("www.example.c", "/", "GET"), 0)->routeEntry()->clusterName());
>>>>>>> 48082bcd
}

static Http::TestHeaderMapImpl genRedirectHeaders(const std::string& host, const std::string& path,
                                                  bool ssl, bool internal) {
  Http::TestHeaderMapImpl headers{
      {":authority", host}, {":path", path}, {"x-forwarded-proto", ssl ? "https" : "http"}};
  if (internal) {
    headers.addCopy("x-envoy-internal", "true");
  }

  return headers;
}

TEST_F(RouteMatcherTest, DirectResponse) {
  const auto pathname =
      TestEnvironment::writeStringToFileForTest("direct_response_body", "Example text 3");

  static const std::string yaml = R"EOF(
name: foo
virtual_hosts:
  - name: www2
    domains: [www.lyft.com]
    require_tls: all
    routes:
      - match: { prefix: "/" }
        route: { cluster: www2 }
  - name: api
    domains: [api.lyft.com]
    require_tls: external_only
    routes:
      - match: { prefix: "/" }
        route: { cluster: www2 }
  - name: redirect
    domains: [redirect.lyft.com]
    routes:
      - match: { path: /host }
        redirect: { host_redirect: new.lyft.com }
      - match: { path: /path }
        redirect: { path_redirect: /new_path }
      - match: { path: /https }
        redirect: { https_redirect: true }
      - match: { path: /host_path }
        redirect: { host_redirect: new.lyft.com, path_redirect: /new_path }
      - match: { path: /host_https }
        redirect: { host_redirect: new.lyft.com, https_redirect: true }
      - match: { path: /path_https }
        redirect: { path_redirect: /new_path, https_redirect: true }
      - match: { path: /host_path_https }
        redirect: { host_redirect: new.lyft.com, path_redirect: /new_path, https_redirect: true }
      - match: { path: /port }
        redirect: { port_redirect: 8080 }
      - match: { path: /host_port }
        redirect: { host_redirect: new.lyft.com, port_redirect: 8080 }
      - match: { path: /scheme_host_port }
        redirect: { scheme_redirect: ws, host_redirect: new.lyft.com, port_redirect: 8080 }
  - name: redirect_domain_port_80
    domains: [redirect.lyft.com:80]
    routes:
      - match: { path: /ws }
        redirect: { scheme_redirect: ws }
      - match: { path: /host_path_https }
        redirect: { host_redirect: new.lyft.com, path_redirect: /new_path, https_redirect: true }
      - match: { path: /scheme_host_port }
        redirect: { scheme_redirect: ws, host_redirect: new.lyft.com, port_redirect: 8080 }
  - name: redirect_domain_port_443
    domains: [redirect.lyft.com:443]
    routes:
      - match: { path: /ws }
        redirect: { scheme_redirect: ws }
      - match: { path: /host_path_http }
        redirect: { scheme_redirect: http, host_redirect: new.lyft.com, path_redirect: /new_path}
      - match: { path: /scheme_host_port }
        redirect: { scheme_redirect: ws, host_redirect: new.lyft.com, port_redirect: 8080 }
  - name: redirect_domain_port_8080
    domains: [redirect.lyft.com:8080]
    routes:
      - match: { path: /port }
        redirect: { port_redirect: 8181 }
  - name: redirect_ipv4
    domains: [10.0.0.1]
    routes:
      - match: { path: /port }
        redirect: { port_redirect: 8080 }
      - match: { path: /host_port }
        redirect: { host_redirect: 20.0.0.2, port_redirect: 8080 }
      - match: { path: /scheme_host_port }
        redirect: { scheme_redirect: ws, host_redirect: 20.0.0.2, port_redirect: 8080 }
  - name: redirect_ipv4_port_8080
    domains: [10.0.0.1:8080]
    routes:
      - match: { path: /port }
        redirect: { port_redirect: 8181 }
  - name: redirect_ipv4_port_80
    domains: [10.0.0.1:80]
    routes:
      - match: { path: /ws }
        redirect: { scheme_redirect: ws }
      - match: { path: /host_path_https }
        redirect: { host_redirect: 20.0.0.2, path_redirect: /new_path, https_redirect: true }
      - match: { path: /scheme_host_port }
        redirect: { scheme_redirect: ws, host_redirect: 20.0.0.2, port_redirect: 8080 }
  - name: redirect_ipv4_port_443
    domains: [10.0.0.1:443]
    routes:
      - match: { path: /ws }
        redirect: { scheme_redirect: ws }
      - match: { path: /host_path_http }
        redirect: { scheme_redirect: http, host_redirect: 20.0.0.2, path_redirect: /new_path}
      - match: { path: /scheme_host_port }
        redirect: { scheme_redirect: ws, host_redirect: 20.0.0.2, port_redirect: 8080 }
  - name: redirect_ipv6
    domains: ["[fe80::1]"]
    routes:
      - match: { path: /port }
        redirect: { port_redirect: 8080 }
      - match: { path: /host_port }
        redirect: { host_redirect: "[fe80::2]", port_redirect: 8080 }
      - match: { path: /scheme_host_port }
        redirect: { scheme_redirect: ws, host_redirect: "[fe80::2]", port_redirect: 8080 }
  - name: redirect_ipv6_port_8080
    domains: ["[fe80::1]:8080"]
    routes:
      - match: { path: /port }
        redirect: { port_redirect: 8181 }
  - name: redirect_ipv6_port_80
    domains: ["[fe80::1]:80"]
    routes:
      - match: { path: /ws }
        redirect: { scheme_redirect: ws }
      - match: { path: /host_path_https }
        redirect: { host_redirect: "[fe80::2]", path_redirect: /new_path, https_redirect: true }
      - match: { path: /scheme_host_port }
        redirect: { scheme_redirect: ws, host_redirect: "[fe80::2]", port_redirect: 8080 }
  - name: redirect_ipv6_port_443
    domains: ["[fe80::1]:443"]
    routes:
      - match: { path: /ws }
        redirect: { scheme_redirect: ws }
      - match: { path: /host_path_http }
        redirect: { scheme_redirect: http, host_redirect: "[fe80::2]", path_redirect: /new_path}
      - match: { path: /scheme_host_port }
        redirect: { scheme_redirect: ws, host_redirect: "[fe80::2]", port_redirect: 8080 }
  - name: direct
    domains: [direct.example.com]
    routes:
    - match: { prefix: /gone }
      direct_response:
        status: 410
        body: { inline_bytes: "RXhhbXBsZSB0ZXh0IDE=" }
    - match: { prefix: /error }
      direct_response:
        status: 500
        body: { inline_string: "Example text 2" }
    - match: { prefix: /no_body }
      direct_response:
        status: 200
    - match: { prefix: /static }
      direct_response:
        status: 200
        body: { filename: )EOF" + pathname +
                                  R"EOF(}
    - match: { prefix: / }
      route: { cluster: www2 }
  )EOF";

  TestConfigImpl config(parseRouteConfigurationFromV2Yaml(yaml), factory_context_, true);
  EXPECT_EQ(nullptr, config.route(genRedirectHeaders("www.foo.com", "/foo", true, true), 0));
  {
    Http::TestHeaderMapImpl headers = genRedirectHeaders("www.lyft.com", "/foo", true, true);
    EXPECT_EQ(nullptr, config.route(headers, 0)->directResponseEntry());
  }
  {
    Http::TestHeaderMapImpl headers = genRedirectHeaders("www.lyft.com", "/foo", false, false);
    EXPECT_EQ("https://www.lyft.com/foo",
              config.route(headers, 0)->directResponseEntry()->newPath(headers));
    EXPECT_EQ(nullptr, config.route(headers, 0)->decorator());
  }
  {
    Http::TestHeaderMapImpl headers = genRedirectHeaders("api.lyft.com", "/foo", false, true);
    EXPECT_EQ(nullptr, config.route(headers, 0)->directResponseEntry());
  }
  {
    Http::TestHeaderMapImpl headers = genRedirectHeaders("api.lyft.com", "/foo", false, false);
    EXPECT_EQ("https://api.lyft.com/foo",
              config.route(headers, 0)->directResponseEntry()->newPath(headers));
  }
  {
    Http::TestHeaderMapImpl headers =
        genRedirectHeaders("redirect.lyft.com", "/host", false, false);
    EXPECT_EQ("http://new.lyft.com/host",
              config.route(headers, 0)->directResponseEntry()->newPath(headers));
  }
  {
    Http::TestHeaderMapImpl headers = genRedirectHeaders("redirect.lyft.com", "/path", true, false);
    EXPECT_EQ("https://redirect.lyft.com/new_path",
              config.route(headers, 0)->directResponseEntry()->newPath(headers));
  }
  {
    Http::TestHeaderMapImpl headers =
        genRedirectHeaders("redirect.lyft.com", "/host_path", true, false);
    EXPECT_EQ("https://new.lyft.com/new_path",
              config.route(headers, 0)->directResponseEntry()->newPath(headers));
  }
  {
    Http::TestHeaderMapImpl headers =
        genRedirectHeaders("direct.example.com", "/gone", true, false);
    EXPECT_EQ(Http::Code::Gone, config.route(headers, 0)->directResponseEntry()->responseCode());
    EXPECT_EQ("Example text 1", config.route(headers, 0)->directResponseEntry()->responseBody());
  }
  {
    Http::TestHeaderMapImpl headers =
        genRedirectHeaders("direct.example.com", "/error", true, false);
    EXPECT_EQ(Http::Code::InternalServerError,
              config.route(headers, 0)->directResponseEntry()->responseCode());
    EXPECT_EQ("Example text 2", config.route(headers, 0)->directResponseEntry()->responseBody());
  }
  {
    Http::TestHeaderMapImpl headers =
        genRedirectHeaders("direct.example.com", "/no_body", true, false);
    EXPECT_EQ(Http::Code::OK, config.route(headers, 0)->directResponseEntry()->responseCode());
    EXPECT_TRUE(config.route(headers, 0)->directResponseEntry()->responseBody().empty());
  }
  {
    Http::TestHeaderMapImpl headers =
        genRedirectHeaders("direct.example.com", "/static", true, false);
    EXPECT_EQ(Http::Code::OK, config.route(headers, 0)->directResponseEntry()->responseCode());
    EXPECT_EQ("Example text 3", config.route(headers, 0)->directResponseEntry()->responseBody());
  }
  {
    Http::TestHeaderMapImpl headers =
        genRedirectHeaders("direct.example.com", "/other", true, false);
    EXPECT_EQ(nullptr, config.route(headers, 0)->directResponseEntry());
  }
  {
    Http::TestHeaderMapImpl headers =
        genRedirectHeaders("redirect.lyft.com", "/https", false, false);
    EXPECT_EQ("https://redirect.lyft.com/https",
              config.route(headers, 0)->directResponseEntry()->newPath(headers));
  }
  {
    Http::TestHeaderMapImpl headers =
        genRedirectHeaders("redirect.lyft.com", "/host_https", false, false);
    EXPECT_EQ("https://new.lyft.com/host_https",
              config.route(headers, 0)->directResponseEntry()->newPath(headers));
  }
  {
    Http::TestHeaderMapImpl headers =
        genRedirectHeaders("redirect.lyft.com", "/path_https", false, false);
    EXPECT_EQ("https://redirect.lyft.com/new_path",
              config.route(headers, 0)->directResponseEntry()->newPath(headers));
  }
  {
    Http::TestHeaderMapImpl headers =
        genRedirectHeaders("redirect.lyft.com", "/host_path_https", false, false);
    EXPECT_EQ("https://new.lyft.com/new_path",
              config.route(headers, 0)->directResponseEntry()->newPath(headers));
  }
  {
    Http::TestHeaderMapImpl headers =
        genRedirectHeaders("redirect.lyft.com", "/port", false, false);
    EXPECT_EQ("http://redirect.lyft.com:8080/port",
              config.route(headers, 0)->directResponseEntry()->newPath(headers));
  }
  {
    Http::TestHeaderMapImpl headers =
        genRedirectHeaders("redirect.lyft.com:8080", "/port", false, false);
    EXPECT_EQ("http://redirect.lyft.com:8181/port",
              config.route(headers, 0)->directResponseEntry()->newPath(headers));
  }
  {
    Http::TestHeaderMapImpl headers =
        genRedirectHeaders("redirect.lyft.com", "/host_port", false, false);
    EXPECT_EQ("http://new.lyft.com:8080/host_port",
              config.route(headers, 0)->directResponseEntry()->newPath(headers));
  }
  {
    Http::TestHeaderMapImpl headers =
        genRedirectHeaders("redirect.lyft.com", "/scheme_host_port", false, false);
    EXPECT_EQ("ws://new.lyft.com:8080/scheme_host_port",
              config.route(headers, 0)->directResponseEntry()->newPath(headers));
  }
  {
    Http::TestHeaderMapImpl headers =
        genRedirectHeaders("redirect.lyft.com:80", "/ws", true, false);
    EXPECT_EQ("ws://redirect.lyft.com:80/ws",
              config.route(headers, 0)->directResponseEntry()->newPath(headers));
  }
  {
    Http::TestHeaderMapImpl headers =
        genRedirectHeaders("redirect.lyft.com:80", "/host_path_https", false, false);
    EXPECT_EQ("https://new.lyft.com/new_path",
              config.route(headers, 0)->directResponseEntry()->newPath(headers));
  }
  {
    Http::TestHeaderMapImpl headers =
        genRedirectHeaders("redirect.lyft.com:80", "/scheme_host_port", false, false);
    EXPECT_EQ("ws://new.lyft.com:8080/scheme_host_port",
              config.route(headers, 0)->directResponseEntry()->newPath(headers));
  }
  {
    Http::TestHeaderMapImpl headers =
        genRedirectHeaders("redirect.lyft.com:443", "/ws", false, false);
    EXPECT_EQ("ws://redirect.lyft.com:443/ws",
              config.route(headers, 0)->directResponseEntry()->newPath(headers));
  }
  {
    Http::TestHeaderMapImpl headers =
        genRedirectHeaders("redirect.lyft.com:443", "/host_path_http", true, false);
    EXPECT_EQ("http://new.lyft.com/new_path",
              config.route(headers, 0)->directResponseEntry()->newPath(headers));
  }
  {
    Http::TestHeaderMapImpl headers =
        genRedirectHeaders("redirect.lyft.com:443", "/scheme_host_port", true, false);
    EXPECT_EQ("ws://new.lyft.com:8080/scheme_host_port",
              config.route(headers, 0)->directResponseEntry()->newPath(headers));
  }
  {
    Http::TestHeaderMapImpl headers = genRedirectHeaders("10.0.0.1", "/port", false, false);
    EXPECT_EQ("http://10.0.0.1:8080/port",
              config.route(headers, 0)->directResponseEntry()->newPath(headers));
  }
  {
    Http::TestHeaderMapImpl headers = genRedirectHeaders("10.0.0.1:8080", "/port", false, false);
    EXPECT_EQ("http://10.0.0.1:8181/port",
              config.route(headers, 0)->directResponseEntry()->newPath(headers));
  }
  {
    Http::TestHeaderMapImpl headers = genRedirectHeaders("10.0.0.1", "/host_port", false, false);
    EXPECT_EQ("http://20.0.0.2:8080/host_port",
              config.route(headers, 0)->directResponseEntry()->newPath(headers));
  }
  {
    Http::TestHeaderMapImpl headers =
        genRedirectHeaders("10.0.0.1", "/scheme_host_port", false, false);
    EXPECT_EQ("ws://20.0.0.2:8080/scheme_host_port",
              config.route(headers, 0)->directResponseEntry()->newPath(headers));
  }
  {
    Http::TestHeaderMapImpl headers = genRedirectHeaders("10.0.0.1:80", "/ws", true, false);
    EXPECT_EQ("ws://10.0.0.1:80/ws",
              config.route(headers, 0)->directResponseEntry()->newPath(headers));
  }
  {
    Http::TestHeaderMapImpl headers =
        genRedirectHeaders("10.0.0.1:80", "/host_path_https", false, false);
    EXPECT_EQ("https://20.0.0.2/new_path",
              config.route(headers, 0)->directResponseEntry()->newPath(headers));
  }
  {
    Http::TestHeaderMapImpl headers =
        genRedirectHeaders("10.0.0.1:80", "/scheme_host_port", false, false);
    EXPECT_EQ("ws://20.0.0.2:8080/scheme_host_port",
              config.route(headers, 0)->directResponseEntry()->newPath(headers));
  }
  {
    Http::TestHeaderMapImpl headers = genRedirectHeaders("10.0.0.1:443", "/ws", false, false);
    EXPECT_EQ("ws://10.0.0.1:443/ws",
              config.route(headers, 0)->directResponseEntry()->newPath(headers));
  }
  {
    Http::TestHeaderMapImpl headers =
        genRedirectHeaders("10.0.0.1:443", "/host_path_http", true, false);
    EXPECT_EQ("http://20.0.0.2/new_path",
              config.route(headers, 0)->directResponseEntry()->newPath(headers));
  }
  {
    Http::TestHeaderMapImpl headers =
        genRedirectHeaders("10.0.0.1:443", "/scheme_host_port", true, false);
    EXPECT_EQ("ws://20.0.0.2:8080/scheme_host_port",
              config.route(headers, 0)->directResponseEntry()->newPath(headers));
  }
  {
    Http::TestHeaderMapImpl headers = genRedirectHeaders("[fe80::1]", "/port", false, false);

    EXPECT_EQ("http://[fe80::1]:8080/port",
              config.route(headers, 0)->directResponseEntry()->newPath(headers));
  }
  {
    Http::TestHeaderMapImpl headers = genRedirectHeaders("[fe80::1]:8080", "/port", false, false);
    EXPECT_EQ("http://[fe80::1]:8181/port",
              config.route(headers, 0)->directResponseEntry()->newPath(headers));
  }
  {
    Http::TestHeaderMapImpl headers = genRedirectHeaders("[fe80::1]", "/host_port", false, false);
    EXPECT_EQ("http://[fe80::2]:8080/host_port",
              config.route(headers, 0)->directResponseEntry()->newPath(headers));
  }
  {
    Http::TestHeaderMapImpl headers =
        genRedirectHeaders("[fe80::1]", "/scheme_host_port", false, false);
    EXPECT_EQ("ws://[fe80::2]:8080/scheme_host_port",
              config.route(headers, 0)->directResponseEntry()->newPath(headers));
  }
  {
    Http::TestHeaderMapImpl headers = genRedirectHeaders("[fe80::1]:80", "/ws", true, false);
    EXPECT_EQ("ws://[fe80::1]:80/ws",
              config.route(headers, 0)->directResponseEntry()->newPath(headers));
  }
  {
    Http::TestHeaderMapImpl headers =
        genRedirectHeaders("[fe80::1]:80", "/host_path_https", false, false);
    EXPECT_EQ("https://[fe80::2]/new_path",
              config.route(headers, 0)->directResponseEntry()->newPath(headers));
  }
  {
    Http::TestHeaderMapImpl headers =
        genRedirectHeaders("[fe80::1]:80", "/scheme_host_port", false, false);
    EXPECT_EQ("ws://[fe80::2]:8080/scheme_host_port",
              config.route(headers, 0)->directResponseEntry()->newPath(headers));
  }
  {
    Http::TestHeaderMapImpl headers = genRedirectHeaders("[fe80::1]:443", "/ws", false, false);
    EXPECT_EQ("ws://[fe80::1]:443/ws",
              config.route(headers, 0)->directResponseEntry()->newPath(headers));
  }
  {
    Http::TestHeaderMapImpl headers =
        genRedirectHeaders("[fe80::1]:443", "/host_path_http", true, false);
    EXPECT_EQ("http://[fe80::2]/new_path",
              config.route(headers, 0)->directResponseEntry()->newPath(headers));
  }
  {
    Http::TestHeaderMapImpl headers =
        genRedirectHeaders("[fe80::1]:443", "/scheme_host_port", true, false);
    EXPECT_EQ("ws://[fe80::2]:8080/scheme_host_port",
              config.route(headers, 0)->directResponseEntry()->newPath(headers));
  }
}

TEST_F(RouteMatcherTest, ExclusiveRouteEntryOrDirectResponseEntry) {
  const std::string yaml = R"EOF(
virtual_hosts:
- name: www2
  domains:
  - www.lyft.com
  routes:
  - match:
      prefix: "/"
    route:
      cluster: www2
- name: redirect
  domains:
  - redirect.lyft.com
  routes:
  - match:
      prefix: "/foo"
    redirect:
      host_redirect: new.lyft.com
  )EOF";

  TestConfigImpl config(parseRouteConfigurationFromV2Yaml(yaml), factory_context_, true);

  {
    Http::TestHeaderMapImpl headers = genRedirectHeaders("www.lyft.com", "/foo", true, true);
    EXPECT_EQ(nullptr, config.route(headers, 0)->directResponseEntry());
    EXPECT_EQ("www2", config.route(headers, 0)->routeEntry()->clusterName());
  }
  {
    Http::TestHeaderMapImpl headers = genRedirectHeaders("redirect.lyft.com", "/foo", false, false);
    EXPECT_EQ("http://new.lyft.com/foo",
              config.route(headers, 0)->directResponseEntry()->newPath(headers));
    EXPECT_EQ(nullptr, config.route(headers, 0)->routeEntry());
  }
}

TEST_F(RouteMatcherTest, ExclusiveWeightedClustersEntryOrDirectResponseEntry) {
  const std::string yaml = R"EOF(
virtual_hosts:
- name: www2
  domains:
  - www.lyft.com
  routes:
  - match:
      prefix: "/"
    route:
      weighted_clusters:
        clusters:
        - name: www2
          weight: 100
- name: redirect
  domains:
  - redirect.lyft.com
  routes:
  - match:
      prefix: "/foo"
    redirect:
      host_redirect: new.lyft.com
  - match:
      prefix: "/foo1"
    redirect:
      host_redirect: "[fe80::1]"
  )EOF";

  TestConfigImpl config(parseRouteConfigurationFromV2Yaml(yaml), factory_context_, true);

  {
    Http::TestHeaderMapImpl headers = genRedirectHeaders("www.lyft.com", "/foo", true, true);
    EXPECT_EQ(nullptr, config.route(headers, 0)->directResponseEntry());
    EXPECT_EQ("www2", config.route(headers, 0)->routeEntry()->clusterName());
  }

  {
    Http::TestHeaderMapImpl headers = genRedirectHeaders("redirect.lyft.com", "/foo", false, false);
    EXPECT_EQ("http://new.lyft.com/foo",
              config.route(headers, 0)->directResponseEntry()->newPath(headers));
    EXPECT_EQ(nullptr, config.route(headers, 0)->routeEntry());
  }
}

struct Foo : public Envoy::Config::TypedMetadata::Object {};
struct Baz : public Envoy::Config::TypedMetadata::Object {
  Baz(std::string n) : name(n) {}
  std::string name;
};
class BazFactory : public HttpRouteTypedMetadataFactory {
public:
  const std::string name() const { return "baz"; }
  // Returns nullptr (conversion failure) if d is empty.
  std::unique_ptr<const Envoy::Config::TypedMetadata::Object>
  parse(const ProtobufWkt::Struct& d) const {
    if (d.fields().find("name") != d.fields().end()) {
      return std::make_unique<Baz>(d.fields().at("name").string_value());
    }
    throw EnvoyException("Cannot create a Baz when metadata is empty.");
  }
};

TEST_F(RouteMatcherTest, WeightedClusters) {
  const std::string yaml = R"EOF(
virtual_hosts:
  - name: www1
    domains: ["www1.lyft.com"]
    routes:
      - match: { prefix: "/" }
        metadata: { filter_metadata: { com.bar.foo: { baz: test_value }, baz: {name: meh} } }
        decorator:
          operation: hello
        route:
          weighted_clusters:
            clusters:
              - name: cluster1
                weight: 30
              - name: cluster2
                weight: 30
              - name: cluster3
                weight: 40
  - name: www2
    domains: ["www2.lyft.com"]
    routes:
      - match: { prefix: "/" }
        route:
          weighted_clusters:
            clusters:
              - name: cluster1
                weight: 2000
              - name: cluster2
                weight: 3000
              - name: cluster3
                weight: 5000
            total_weight: 10000
  - name: www3
    domains: ["www3.lyft.com"]
    routes:
      - match: { prefix: "/" }
        route:
          weighted_clusters:
            runtime_key_prefix: www3_weights
            clusters:
              - name: cluster1
                weight: 30
              - name: cluster2
                weight: 30
              - name: cluster3
                weight: 40
  - name: www4
    domains: ["www4.lyft.com"]
    routes:
      - match: { prefix: "/" }
        route:
          weighted_clusters:
            runtime_key_prefix: www4_weights
            clusters:
              - name: cluster1
                weight: 2000
              - name: cluster2
                weight: 3000
              - name: cluster3
                weight: 5000
            total_weight: 10000
  )EOF";

  BazFactory baz_factory;
  Registry::InjectFactory<HttpRouteTypedMetadataFactory> registered_factory(baz_factory);
  auto& runtime = factory_context_.runtime_loader_;
  TestConfigImpl config(parseRouteConfigurationFromV2Yaml(yaml), factory_context_, true);

  {
    Http::TestHeaderMapImpl headers = genRedirectHeaders("www1.lyft.com", "/foo", true, true);
    EXPECT_EQ(nullptr, config.route(headers, 0)->directResponseEntry());
  }

  // Weighted Cluster with no runtime, default total weight
  {
    Http::TestHeaderMapImpl headers = genHeaders("www1.lyft.com", "/foo", "GET");
    EXPECT_EQ("cluster1", config.route(headers, 115)->routeEntry()->clusterName());
    EXPECT_EQ("cluster2", config.route(headers, 445)->routeEntry()->clusterName());
    EXPECT_EQ("cluster3", config.route(headers, 560)->routeEntry()->clusterName());
  }

  // Make sure weighted cluster entries call through to the parent when needed.
  {
    Http::TestHeaderMapImpl headers = genHeaders("www1.lyft.com", "/foo", "GET");
    auto route = config.route(headers, 115);
    const RouteEntry* route_entry = route->routeEntry();
    EXPECT_EQ(nullptr, route_entry->hashPolicy());
    EXPECT_TRUE(route_entry->opaqueConfig().empty());
    EXPECT_FALSE(route_entry->autoHostRewrite());
    EXPECT_TRUE(route_entry->includeVirtualHostRateLimits());
    EXPECT_EQ(Http::Code::ServiceUnavailable, route_entry->clusterNotFoundResponseCode());
    EXPECT_EQ(nullptr, route_entry->corsPolicy());
    EXPECT_EQ("test_value",
              Envoy::Config::Metadata::metadataValue(route_entry->metadata(), "com.bar.foo", "baz")
                  .string_value());
    EXPECT_EQ(nullptr, route_entry->typedMetadata().get<Foo>(baz_factory.name()));
    EXPECT_EQ("meh", route_entry->typedMetadata().get<Baz>(baz_factory.name())->name);
    EXPECT_EQ("hello", route->decorator()->getOperation());

    Http::TestHeaderMapImpl response_headers;
    StreamInfo::MockStreamInfo stream_info;
    route_entry->finalizeResponseHeaders(response_headers, stream_info);
    EXPECT_EQ(response_headers, Http::TestHeaderMapImpl{});
  }

  // Weighted Cluster with no runtime, total weight = 10000
  {
    Http::TestHeaderMapImpl headers = genHeaders("www2.lyft.com", "/foo", "GET");
    EXPECT_EQ("cluster1", config.route(headers, 1150)->routeEntry()->clusterName());
    EXPECT_EQ("cluster2", config.route(headers, 4500)->routeEntry()->clusterName());
    EXPECT_EQ("cluster3", config.route(headers, 8900)->routeEntry()->clusterName());
  }

  // Weighted Cluster with valid runtime values, default total weight
  {
    Http::TestHeaderMapImpl headers = genHeaders("www3.lyft.com", "/foo", "GET");
    EXPECT_CALL(runtime.snapshot_, featureEnabled("www3", 100, _)).WillRepeatedly(Return(true));
    EXPECT_CALL(runtime.snapshot_, getInteger("www3_weights.cluster1", 30))
        .WillRepeatedly(Return(80));
    EXPECT_CALL(runtime.snapshot_, getInteger("www3_weights.cluster2", 30))
        .WillRepeatedly(Return(10));
    EXPECT_CALL(runtime.snapshot_, getInteger("www3_weights.cluster3", 40))
        .WillRepeatedly(Return(10));

    EXPECT_EQ("cluster1", config.route(headers, 45)->routeEntry()->clusterName());
    EXPECT_EQ("cluster2", config.route(headers, 82)->routeEntry()->clusterName());
    EXPECT_EQ("cluster3", config.route(headers, 92)->routeEntry()->clusterName());
  }

  // Weighted Cluster with invalid runtime values, default total weight
  {
    Http::TestHeaderMapImpl headers = genHeaders("www3.lyft.com", "/foo", "GET");
    EXPECT_CALL(runtime.snapshot_, featureEnabled("www3", 100, _)).WillRepeatedly(Return(true));
    EXPECT_CALL(runtime.snapshot_, getInteger("www3_weights.cluster1", 30))
        .WillRepeatedly(Return(10));

    // We return an invalid value here, one that is greater than 100
    // Expect any random value > 10 to always land in cluster2.
    EXPECT_CALL(runtime.snapshot_, getInteger("www3_weights.cluster2", 30))
        .WillRepeatedly(Return(120));
    EXPECT_CALL(runtime.snapshot_, getInteger("www3_weights.cluster3", 40))
        .WillRepeatedly(Return(10));

    EXPECT_EQ("cluster1", config.route(headers, 1005)->routeEntry()->clusterName());
    EXPECT_EQ("cluster2", config.route(headers, 82)->routeEntry()->clusterName());
    EXPECT_EQ("cluster2", config.route(headers, 92)->routeEntry()->clusterName());
  }

  // Weighted Cluster with runtime values, total weight = 10000
  {
    Http::TestHeaderMapImpl headers = genHeaders("www4.lyft.com", "/foo", "GET");
    EXPECT_CALL(runtime.snapshot_, featureEnabled("www4", 100, _)).WillRepeatedly(Return(true));
    EXPECT_CALL(runtime.snapshot_, getInteger("www4_weights.cluster1", 2000))
        .WillRepeatedly(Return(8000));
    EXPECT_CALL(runtime.snapshot_, getInteger("www4_weights.cluster2", 3000))
        .WillRepeatedly(Return(1000));
    EXPECT_CALL(runtime.snapshot_, getInteger("www4_weights.cluster3", 5000))
        .WillRepeatedly(Return(1000));

    EXPECT_EQ("cluster1", config.route(headers, 1150)->routeEntry()->clusterName());
    EXPECT_EQ("cluster2", config.route(headers, 8100)->routeEntry()->clusterName());
    EXPECT_EQ("cluster3", config.route(headers, 9200)->routeEntry()->clusterName());
  }

  // Weighted Cluster with invalid runtime values, total weight = 10000
  {
    Http::TestHeaderMapImpl headers = genHeaders("www4.lyft.com", "/foo", "GET");
    EXPECT_CALL(runtime.snapshot_, featureEnabled("www4", 100, _)).WillRepeatedly(Return(true));
    EXPECT_CALL(runtime.snapshot_, getInteger("www4_weights.cluster1", 2000))
        .WillRepeatedly(Return(1000));
    EXPECT_CALL(runtime.snapshot_, getInteger("www4_weights.cluster2", 3000))
        .WillRepeatedly(Return(12000));
    EXPECT_CALL(runtime.snapshot_, getInteger("www4_weights.cluster3", 5000))
        .WillRepeatedly(Return(1000));

    EXPECT_EQ("cluster1", config.route(headers, 500)->routeEntry()->clusterName());
    EXPECT_EQ("cluster2", config.route(headers, 1500)->routeEntry()->clusterName());
    EXPECT_EQ("cluster2", config.route(headers, 9999)->routeEntry()->clusterName());
  }
}

TEST_F(RouteMatcherTest, ExclusiveWeightedClustersOrClusterConfig) {
  const std::string yaml = R"EOF(
virtual_hosts:
- name: www2
  domains:
  - www.lyft.com
  routes:
  - match:
      prefix: "/"
    route:
      weighted_clusters:
        clusters:
        - name: cluster1
          weight: 30
        - name: cluster2
          weight: 30
        - name: cluster3
          weight: 40
      cluster: www2
  )EOF";

  EXPECT_THROW(TestConfigImpl(parseRouteConfigurationFromV2Yaml(yaml), factory_context_, true),
               EnvoyException);
}

TEST_F(RouteMatcherTest, WeightedClustersMissingClusterList) {
  const std::string yaml = R"EOF(
virtual_hosts:
- name: www2
  domains:
  - www.lyft.com
  routes:
  - match:
      prefix: "/"
    route:
      weighted_clusters:
        runtime_key_prefix: www2
  )EOF";

  EXPECT_THROW(TestConfigImpl(parseRouteConfigurationFromV2Yaml(yaml), factory_context_, true),
               EnvoyException);
}

TEST_F(RouteMatcherTest, WeightedClustersEmptyClustersList) {
  const std::string yaml = R"EOF(
virtual_hosts:
- name: www2
  domains:
  - www.lyft.com
  routes:
  - match:
      prefix: "/"
    route:
      weighted_clusters:
        runtime_key_prefix: www2
        clusters: []
  )EOF";

  EXPECT_THROW(TestConfigImpl(parseRouteConfigurationFromV2Yaml(yaml), factory_context_, true),
               EnvoyException);
}

TEST_F(RouteMatcherTest, WeightedClustersSumOFWeightsNotEqualToMax) {
  std::string yaml = R"EOF(
virtual_hosts:
  - name: www2
    domains: ["www.lyft.com"]
    routes:
      - match: { prefix: "/" }
        route:
          weighted_clusters:
            clusters:
              - name: cluster1
                weight: 3
              - name: cluster2
                weight: 3
              - name: cluster3
                weight: 3
  )EOF";

  EXPECT_THROW_WITH_MESSAGE(
      TestConfigImpl(parseRouteConfigurationFromV2Yaml(yaml), factory_context_, true),
      EnvoyException, "Sum of weights in the weighted_cluster should add up to 100");

  yaml = R"EOF(
virtual_hosts:
  - name: www2
    domains: ["www.lyft.com"]
    routes:
      - match: { prefix: "/" }
        route:
          weighted_clusters:
            total_weight: 99
            clusters:
              - name: cluster1
                weight: 3
              - name: cluster2
                weight: 3
              - name: cluster3
                weight: 3
  )EOF";

  EXPECT_THROW_WITH_MESSAGE(
      TestConfigImpl(parseRouteConfigurationFromV2Yaml(yaml), factory_context_, true),
      EnvoyException, "Sum of weights in the weighted_cluster should add up to 99");
}

TEST_F(RouteMatcherTest, TestWeightedClusterWithMissingWeights) {
  const std::string yaml = R"EOF(
virtual_hosts:
- name: www2
  domains:
  - www.lyft.com
  routes:
  - match:
      prefix: "/"
    route:
      weighted_clusters:
        clusters:
        - name: cluster1
          weight: 50
        - name: cluster2
          weight: 50
        - name: cluster3
  )EOF";

  EXPECT_THROW(TestConfigImpl(parseRouteConfigurationFromV2Yaml(yaml), factory_context_, true),
               EnvoyException);
}

TEST_F(RouteMatcherTest, TestWeightedClusterInvalidClusterName) {
  const std::string yaml = R"EOF(
virtual_hosts:
- name: www2
  domains:
  - www.lyft.com
  routes:
  - match:
      prefix: "/foo"
    route:
      weighted_clusters:
        clusters:
        - name: cluster1
          weight: 33
        - name: cluster2
          weight: 33
        - name: cluster3-invalid
          weight: 34
  )EOF";

  EXPECT_CALL(factory_context_.cluster_manager_, get("cluster1"))
      .WillRepeatedly(Return(&factory_context_.cluster_manager_.thread_local_cluster_));
  EXPECT_CALL(factory_context_.cluster_manager_, get("cluster2"))
      .WillRepeatedly(Return(&factory_context_.cluster_manager_.thread_local_cluster_));
  EXPECT_CALL(factory_context_.cluster_manager_, get("cluster3-invalid"))
      .WillRepeatedly(Return(nullptr));

  EXPECT_THROW(TestConfigImpl(parseRouteConfigurationFromV2Yaml(yaml), factory_context_, true),
               EnvoyException);
}

TEST_F(RouteMatcherTest, TestWeightedClusterHeaderManipulation) {
  const std::string yaml = R"EOF(
virtual_hosts:
  - name: www2
    domains: ["www.lyft.com"]
    routes:
      - match: { prefix: "/" }
        route:
          weighted_clusters:
            clusters:
              - name: cluster1
                weight: 50
                request_headers_to_add:
                  - header:
                      key: x-req-cluster
                      value: cluster1
                response_headers_to_add:
                  - header:
                      key: x-resp-cluster
                      value: cluster1
                response_headers_to_remove: [ "x-remove-cluster1" ]
              - name: cluster2
                weight: 50
                request_headers_to_add:
                  - header:
                      key: x-req-cluster
                      value: cluster2
                response_headers_to_add:
                  - header:
                      key: x-resp-cluster
                      value: cluster2
                response_headers_to_remove: [ "x-remove-cluster2" ]
  )EOF";

  TestConfigImpl config(parseRouteConfigurationFromV2Yaml(yaml), factory_context_, true);
  NiceMock<Envoy::StreamInfo::MockStreamInfo> stream_info;

  {
    Http::TestHeaderMapImpl headers = genHeaders("www.lyft.com", "/foo", "GET");
    Http::TestHeaderMapImpl resp_headers({{"x-remove-cluster1", "value"}});
    const RouteEntry* route = config.route(headers, 0)->routeEntry();
    EXPECT_EQ("cluster1", route->clusterName());

    route->finalizeRequestHeaders(headers, stream_info, true);
    EXPECT_EQ("cluster1", headers.get_("x-req-cluster"));

    route->finalizeResponseHeaders(resp_headers, stream_info);
    EXPECT_EQ("cluster1", resp_headers.get_("x-resp-cluster"));
    EXPECT_FALSE(resp_headers.has("x-remove-cluster1"));
  }

  {
    Http::TestHeaderMapImpl headers = genHeaders("www.lyft.com", "/foo", "GET");
    Http::TestHeaderMapImpl resp_headers({{"x-remove-cluster2", "value"}});
    const RouteEntry* route = config.route(headers, 55)->routeEntry();
    EXPECT_EQ("cluster2", route->clusterName());

    route->finalizeRequestHeaders(headers, stream_info, true);
    EXPECT_EQ("cluster2", headers.get_("x-req-cluster"));

    route->finalizeResponseHeaders(resp_headers, stream_info);
    EXPECT_EQ("cluster2", resp_headers.get_("x-resp-cluster"));
    EXPECT_FALSE(resp_headers.has("x-remove-cluster2"));
  }
}

TEST(NullConfigImplTest, All) {
  NullConfigImpl config;
  Http::TestHeaderMapImpl headers = genRedirectHeaders("redirect.lyft.com", "/baz", true, false);
  EXPECT_EQ(nullptr, config.route(headers, 0));
  EXPECT_EQ(0UL, config.internalOnlyHeaders().size());
  EXPECT_EQ("", config.name());
}

class BadHttpRouteConfigurationsTest : public testing::Test, public ConfigImplTestBase {};

TEST_F(BadHttpRouteConfigurationsTest, BadRouteConfig) {
  const std::string yaml = R"EOF(
virtual_hosts:
- name: www2
  domains:
  - "*"
  routes:
  - match:
      prefix: "/"
    route:
      cluster: www2
fake_entry: fake_type
  )EOF";

  EXPECT_THROW(TestConfigImpl(parseRouteConfigurationFromV2Yaml(yaml), factory_context_, true),
               EnvoyException);
}

TEST_F(BadHttpRouteConfigurationsTest, BadVirtualHostConfig) {
  const std::string yaml = R"EOF(
virtual_hosts:
- name: www2
  domains:
  - "*"
  router:
    cluster: my_cluster
  routes:
  - match:
      prefix: "/"
    route:
      cluster: www2
  )EOF";

  EXPECT_THROW(TestConfigImpl(parseRouteConfigurationFromV2Yaml(yaml), factory_context_, true),
               EnvoyException);
}

TEST_F(BadHttpRouteConfigurationsTest, BadRouteEntryConfig) {
  const std::string yaml = R"EOF(
virtual_hosts:
- name: www2
  domains:
  - "*"
  routes:
  - match:
      prefix: "/"
    route:
      cluster: www2
    timeout: 1234s
  )EOF";

  EXPECT_THROW(TestConfigImpl(parseRouteConfigurationFromV2Yaml(yaml), factory_context_, true),
               EnvoyException);
}

TEST_F(BadHttpRouteConfigurationsTest, BadRouteEntryConfigPrefixAndPath) {
  const std::string yaml = R"EOF(
virtual_hosts:
- name: www2
  domains:
  - "*"
  routes:
  - match:
      prefix: "/"
      path: "/foo"
    route:
      cluster: www2
  )EOF";

  EXPECT_THROW_WITH_REGEX(
      TestConfigImpl(parseRouteConfigurationFromV2Yaml(yaml), factory_context_, true),
      EnvoyException,
      "invalid value oneof field 'path_specifier' is already set. Cannot set 'prefix' for type "
      "oneof");
}

TEST_F(BadHttpRouteConfigurationsTest, BadRouteEntryConfigMissingPathSpecifier) {
  const std::string yaml = R"EOF(
virtual_hosts:
- name: www2
  domains:
  - "*"
  routes:
  - route:
      cluster: www2
  )EOF";

  EXPECT_THROW_WITH_REGEX(
      TestConfigImpl(parseRouteConfigurationFromV2Yaml(yaml), factory_context_, true),
      EnvoyException, "RouteValidationError.Match: \\[\"value is required\"\\]");
}

TEST_F(BadHttpRouteConfigurationsTest, BadRouteEntryConfigPrefixAndRegex) {
  const std::string yaml = R"EOF(
virtual_hosts:
- name: www2
  domains:
  - "*"
  routes:
  - match:
      prefix: "/"
      regex: "/[bc]at"
    route:
      cluster: www2
  )EOF";

  EXPECT_THROW_WITH_REGEX(
      TestConfigImpl(parseRouteConfigurationFromV2Yaml(yaml), factory_context_, true),
      EnvoyException,
      "invalid value oneof field 'path_specifier' is already set. Cannot set 'prefix' for type "
      "oneof");
}

TEST_F(BadHttpRouteConfigurationsTest, BadRouteEntryConfigNoAction) {
  const std::string yaml = R"EOF(
virtual_hosts:
- name: www2
  domains:
  - "*"
  routes:
  - match:
      prefix: "/api"
  )EOF";

  EXPECT_THROW_WITH_REGEX(
      TestConfigImpl(parseRouteConfigurationFromV2Yaml(yaml), factory_context_, true),
      EnvoyException, "caused by field: \"action\", reason: is required");
}

TEST_F(BadHttpRouteConfigurationsTest, BadRouteEntryConfigPathAndRegex) {
  const std::string yaml = R"EOF(
virtual_hosts:
- name: www2
  domains:
  - "*"
  routes:
  - match:
      path: "/foo"
      regex: "/[bc]at"
    route:
      cluster: www2
  )EOF";

  EXPECT_THROW_WITH_REGEX(
      TestConfigImpl(parseRouteConfigurationFromV2Yaml(yaml), factory_context_, true),
      EnvoyException,
      "invalid value oneof field 'path_specifier' is already set. Cannot set 'path' for type "
      "oneof");
}

TEST_F(BadHttpRouteConfigurationsTest, BadRouteEntryConfigPrefixAndPathAndRegex) {
  const std::string yaml = R"EOF(
virtual_hosts:
- name: www2
  domains:
  - "*"
  routes:
  - match:
      prefix: "/"
      path: "/foo"
      regex: "/[bc]at"
    route:
      cluster: www2
  )EOF";

  EXPECT_THROW_WITH_REGEX(
      TestConfigImpl(parseRouteConfigurationFromV2Yaml(yaml), factory_context_, true),
      EnvoyException, "invalid value oneof field 'path_specifier' is already set.");
}

TEST_F(RouteMatcherTest, TestOpaqueConfig) {
  const std::string yaml = R"EOF(
virtual_hosts:
- name: default
  domains:
  - "*"
  routes:
  - match:
      prefix: "/api"
    route:
      cluster: ats
    metadata:
      filter_metadata:
        envoy.router:
          name1: value1
          name2: value2
)EOF";

  TestConfigImpl config(parseRouteConfigurationFromV2Yaml(yaml), factory_context_, true);

  const std::multimap<std::string, std::string>& opaque_config =
      config.route(genHeaders("api.lyft.com", "/api", "GET"), 0)->routeEntry()->opaqueConfig();

  EXPECT_EQ(opaque_config.find("name1")->second, "value1");
  EXPECT_EQ(opaque_config.find("name2")->second, "value2");
}

class RoutePropertyTest : public testing::Test, public ConfigImplTestBase {};

TEST_F(RoutePropertyTest, excludeVHRateLimits) {
  std::string yaml = R"EOF(
virtual_hosts:
- name: www2
  domains:
  - "*"
  routes:
  - match:
      prefix: "/"
    route:
      cluster: www2
  )EOF";

  Http::TestHeaderMapImpl headers = genHeaders("www.lyft.com", "/foo", "GET");
  std::unique_ptr<ConfigImpl> config_ptr;

  config_ptr = std::make_unique<TestConfigImpl>(parseRouteConfigurationFromV2Yaml(yaml),
                                                factory_context_, true);
  EXPECT_TRUE(config_ptr->route(headers, 0)->routeEntry()->includeVirtualHostRateLimits());

  yaml = R"EOF(
virtual_hosts:
- name: www2
  domains:
  - "*"
  routes:
  - match:
      prefix: "/"
    route:
      cluster: www2
      rate_limits:
      - actions:
        - remote_address: {}
  )EOF";

  config_ptr = std::make_unique<TestConfigImpl>(parseRouteConfigurationFromV2Yaml(yaml),
                                                factory_context_, true);
  EXPECT_FALSE(config_ptr->route(headers, 0)->routeEntry()->includeVirtualHostRateLimits());

  yaml = R"EOF(
virtual_hosts:
- name: www2
  domains:
  - "*"
  routes:
  - match:
      prefix: "/"
    route:
      cluster: www2
      include_vh_rate_limits: true
      rate_limits:
      - actions:
        - remote_address: {}
  )EOF";

  config_ptr = std::make_unique<TestConfigImpl>(parseRouteConfigurationFromV2Yaml(yaml),
                                                factory_context_, true);
  EXPECT_TRUE(config_ptr->route(headers, 0)->routeEntry()->includeVirtualHostRateLimits());
}

TEST_F(RoutePropertyTest, TestVHostCorsConfig) {
  const std::string yaml = R"EOF(
virtual_hosts:
  - name: "default"
    domains: ["*"]
    cors:
      allow_origin: ["test-origin"]
      allow_methods: "test-methods"
      allow_headers: "test-headers"
      expose_headers: "test-expose-headers"
      max_age: "test-max-age"
      allow_credentials: true
      filter_enabled:
        runtime_key: "cors.www.enabled"
        default_value:
          numerator: 0
          denominator: "HUNDRED"
      shadow_enabled:
        runtime_key: "cors.www.shadow_enabled"
        default_value:
          numerator: 100
          denominator: "HUNDRED"
    routes:
      - match:
          prefix: "/api"
        route:
          cluster: "ats"
)EOF";

  Runtime::MockSnapshot snapshot;
  EXPECT_CALL(snapshot,
              featureEnabled("cors.www.enabled", Matcher<const envoy::type::FractionalPercent&>(_)))
      .WillOnce(Return(false));
  EXPECT_CALL(snapshot, featureEnabled("cors.www.shadow_enabled",
                                       Matcher<const envoy::type::FractionalPercent&>(_)))
      .WillOnce(Return(true));
  EXPECT_CALL(factory_context_.runtime_loader_, snapshot()).WillRepeatedly(ReturnRef(snapshot));

  TestConfigImpl config(parseRouteConfigurationFromV2Yaml(yaml), factory_context_, false);

  const Router::CorsPolicy* cors_policy =
      config.route(genHeaders("api.lyft.com", "/api", "GET"), 0)
          ->routeEntry()
          ->virtualHost()
          .corsPolicy();

  EXPECT_EQ(cors_policy->enabled(), false);
  EXPECT_EQ(cors_policy->shadowEnabled(), true);
  EXPECT_THAT(cors_policy->allowOrigins(), ElementsAreArray({"test-origin"}));
  EXPECT_EQ(cors_policy->allowMethods(), "test-methods");
  EXPECT_EQ(cors_policy->allowHeaders(), "test-headers");
  EXPECT_EQ(cors_policy->exposeHeaders(), "test-expose-headers");
  EXPECT_EQ(cors_policy->maxAge(), "test-max-age");
  EXPECT_EQ(cors_policy->allowCredentials(), true);
}

TEST_F(RoutePropertyTest, TestRouteCorsConfig) {
  const std::string yaml = R"EOF(
virtual_hosts:
  - name: "default"
    domains: ["*"]
    routes:
      - match:
          prefix: "/api"
        route:
          cluster: "ats"
          cors:
            allow_origin: ["test-origin"]
            allow_methods: "test-methods"
            allow_headers: "test-headers"
            expose_headers: "test-expose-headers"
            max_age: "test-max-age"
            allow_credentials: true
            filter_enabled:
              runtime_key: "cors.www.enabled"
              default_value:
                numerator: 0
                denominator: "HUNDRED"
            shadow_enabled:
              runtime_key: "cors.www.shadow_enabled"
              default_value:
                numerator: 100
                denominator: "HUNDRED"
)EOF";

  Runtime::MockSnapshot snapshot;
  EXPECT_CALL(snapshot,
              featureEnabled("cors.www.enabled", Matcher<const envoy::type::FractionalPercent&>(_)))
      .WillOnce(Return(false));
  EXPECT_CALL(snapshot, featureEnabled("cors.www.shadow_enabled",
                                       Matcher<const envoy::type::FractionalPercent&>(_)))
      .WillOnce(Return(true));
  EXPECT_CALL(factory_context_.runtime_loader_, snapshot()).WillRepeatedly(ReturnRef(snapshot));

  TestConfigImpl config(parseRouteConfigurationFromV2Yaml(yaml), factory_context_, false);

  const Router::CorsPolicy* cors_policy =
      config.route(genHeaders("api.lyft.com", "/api", "GET"), 0)->routeEntry()->corsPolicy();

  EXPECT_EQ(cors_policy->enabled(), false);
  EXPECT_EQ(cors_policy->shadowEnabled(), true);
  EXPECT_THAT(cors_policy->allowOrigins(), ElementsAreArray({"test-origin"}));
  EXPECT_EQ(cors_policy->allowMethods(), "test-methods");
  EXPECT_EQ(cors_policy->allowHeaders(), "test-headers");
  EXPECT_EQ(cors_policy->exposeHeaders(), "test-expose-headers");
  EXPECT_EQ(cors_policy->maxAge(), "test-max-age");
  EXPECT_EQ(cors_policy->allowCredentials(), true);
}

TEST_F(RoutePropertyTest, TestVHostCorsLegacyConfig) {
  const std::string yaml = R"EOF(
virtual_hosts:
- name: default
  domains:
  - "*"
  cors:
    allow_origin:
    - test-origin
    allow_methods: test-methods
    allow_headers: test-headers
    expose_headers: test-expose-headers
    max_age: test-max-age
    allow_credentials: true
  routes:
  - match:
      prefix: "/api"
    route:
      cluster: ats
)EOF";

  TestConfigImpl config(parseRouteConfigurationFromV2Yaml(yaml), factory_context_, true);

  const Router::CorsPolicy* cors_policy =
      config.route(genHeaders("api.lyft.com", "/api", "GET"), 0)
          ->routeEntry()
          ->virtualHost()
          .corsPolicy();

  EXPECT_EQ(cors_policy->enabled(), true);
  EXPECT_EQ(cors_policy->shadowEnabled(), false);
  EXPECT_THAT(cors_policy->allowOrigins(), ElementsAreArray({"test-origin"}));
  EXPECT_EQ(cors_policy->allowMethods(), "test-methods");
  EXPECT_EQ(cors_policy->allowHeaders(), "test-headers");
  EXPECT_EQ(cors_policy->exposeHeaders(), "test-expose-headers");
  EXPECT_EQ(cors_policy->maxAge(), "test-max-age");
  EXPECT_EQ(cors_policy->allowCredentials(), true);
}

TEST_F(RoutePropertyTest, TestRouteCorsLegacyConfig) {
  const std::string yaml = R"EOF(
virtual_hosts:
- name: default
  domains:
  - "*"
  routes:
  - match:
      prefix: "/api"
    route:
      cluster: ats
      cors:
        allow_origin:
        - test-origin
        allow_methods: test-methods
        allow_headers: test-headers
        expose_headers: test-expose-headers
        max_age: test-max-age
        allow_credentials: true
)EOF";

  TestConfigImpl config(parseRouteConfigurationFromV2Yaml(yaml), factory_context_, true);

  const Router::CorsPolicy* cors_policy =
      config.route(genHeaders("api.lyft.com", "/api", "GET"), 0)->routeEntry()->corsPolicy();

  EXPECT_EQ(cors_policy->enabled(), true);
  EXPECT_EQ(cors_policy->shadowEnabled(), false);
  EXPECT_THAT(cors_policy->allowOrigins(), ElementsAreArray({"test-origin"}));
  EXPECT_EQ(cors_policy->allowMethods(), "test-methods");
  EXPECT_EQ(cors_policy->allowHeaders(), "test-headers");
  EXPECT_EQ(cors_policy->exposeHeaders(), "test-expose-headers");
  EXPECT_EQ(cors_policy->maxAge(), "test-max-age");
  EXPECT_EQ(cors_policy->allowCredentials(), true);
}

TEST_F(RouteMatcherTest, Decorator) {
  const std::string yaml = R"EOF(
virtual_hosts:
- name: local_service
  domains:
  - "*"
  routes:
  - match:
      prefix: "/foo"
    route:
      cluster: foo
    decorator:
      operation: myFoo
  - match:
      prefix: "/bar"
    route:
      cluster: bar
  )EOF";

  TestConfigImpl config(parseRouteConfigurationFromV2Yaml(yaml), factory_context_, true);

  {
    Http::TestHeaderMapImpl headers = genHeaders("www.lyft.com", "/foo", "GET");
    Router::RouteConstSharedPtr route = config.route(headers, 0);
    Tracing::MockSpan span;
    EXPECT_CALL(span, setOperation("myFoo"));
    route->decorator()->apply(span);
  }
  {
    Http::TestHeaderMapImpl headers = genHeaders("www.lyft.com", "/bar", "GET");
    Router::RouteConstSharedPtr route = config.route(headers, 0);
    EXPECT_EQ(nullptr, route->decorator());
  }
}

class CustomRequestHeadersTest : public testing::Test, public ConfigImplTestBase {};

TEST_F(CustomRequestHeadersTest, AddNewHeader) {
  const std::string yaml = R"EOF(
virtual_hosts:
- name: www2
  domains:
  - lyft.com
  - www.lyft.com
  - w.lyft.com
  - ww.lyft.com
  - wwww.lyft.com
  request_headers_to_add:
  - header:
      key: x-client-ip
      value: "%DOWNSTREAM_REMOTE_ADDRESS_WITHOUT_PORT%"
  routes:
  - match:
      prefix: "/new_endpoint"
    route:
      prefix_rewrite: "/api/new_endpoint"
      cluster: www2
      request_headers_to_add:
      - header:
          key: x-client-ip
          value: "%DOWNSTREAM_REMOTE_ADDRESS_WITHOUT_PORT%"
request_headers_to_add:
- header:
    key: x-client-ip
    value: "%DOWNSTREAM_REMOTE_ADDRESS_WITHOUT_PORT%"
  )EOF";
  NiceMock<Envoy::StreamInfo::MockStreamInfo> stream_info;
  TestConfigImpl config(parseRouteConfigurationFromV2Yaml(yaml), factory_context_, true);
  Http::TestHeaderMapImpl headers = genHeaders("www.lyft.com", "/new_endpoint/foo", "GET");
  const RouteEntry* route = config.route(headers, 0)->routeEntry();
  route->finalizeRequestHeaders(headers, stream_info, true);
  EXPECT_EQ("127.0.0.1", headers.get_("x-client-ip"));
}

TEST_F(CustomRequestHeadersTest, CustomHeaderWrongFormat) {
  const std::string yaml = R"EOF(
virtual_hosts:
- name: www2
  domains:
  - lyft.com
  - www.lyft.com
  - w.lyft.com
  - ww.lyft.com
  - wwww.lyft.com
  request_headers_to_add:
  - header:
      key: x-client-ip
      value: "%DOWNSTREAM_REMOTE_ADDRESS_WITHOUT_PORT%"
  routes:
  - match:
      prefix: "/new_endpoint"
    route:
      prefix_rewrite: "/api/new_endpoint"
      cluster: www2
      request_headers_to_add:
      - header:
          key: x-client-ip
          value: "%DOWNSTREAM_REMOTE_ADDRESS_WITHOUT_PORT"
request_headers_to_add:
- header:
    key: x-client-ip
    value: "%DOWNSTREAM_REMOTE_ADDRESS_WITHOUT_PORT"
  )EOF";
  NiceMock<Envoy::StreamInfo::MockStreamInfo> stream_info;
  EXPECT_THROW_WITH_MESSAGE(
      TestConfigImpl config(parseRouteConfigurationFromV2Yaml(yaml), factory_context_, true),
      EnvoyException,
      "Invalid header configuration. Un-terminated variable expression "
      "'DOWNSTREAM_REMOTE_ADDRESS_WITHOUT_PORT'");
}

TEST(MetadataMatchCriteriaImpl, Create) {
  auto v1 = ProtobufWkt::Value();
  v1.set_string_value("v1");
  auto v2 = ProtobufWkt::Value();
  v2.set_number_value(2.0);
  auto v3 = ProtobufWkt::Value();
  v3.set_bool_value(true);

  auto metadata_struct = ProtobufWkt::Struct();
  auto mutable_fields = metadata_struct.mutable_fields();
  mutable_fields->insert({"a", v1});
  mutable_fields->insert({"b", v2});
  mutable_fields->insert({"c", v3});

  auto matches = MetadataMatchCriteriaImpl(metadata_struct);

  EXPECT_EQ(matches.metadataMatchCriteria().size(), 3);
  auto it = matches.metadataMatchCriteria().begin();
  EXPECT_EQ((*it)->name(), "a");
  EXPECT_EQ((*it)->value().value().string_value(), "v1");
  it++;

  EXPECT_EQ((*it)->name(), "b");
  EXPECT_EQ((*it)->value().value().number_value(), 2.0);
  it++;

  EXPECT_EQ((*it)->name(), "c");
  EXPECT_EQ((*it)->value().value().bool_value(), true);
}

TEST(MetadataMatchCriteriaImpl, Merge) {
  auto pv1 = ProtobufWkt::Value();
  pv1.set_string_value("v1");
  auto pv2 = ProtobufWkt::Value();
  pv2.set_number_value(2.0);
  auto pv3 = ProtobufWkt::Value();
  pv3.set_bool_value(true);

  auto parent_struct = ProtobufWkt::Struct();
  auto parent_fields = parent_struct.mutable_fields();
  parent_fields->insert({"a", pv1});
  parent_fields->insert({"b", pv2});
  parent_fields->insert({"c", pv3});

  auto parent_matches = MetadataMatchCriteriaImpl(parent_struct);

  auto v1 = ProtobufWkt::Value();
  v1.set_string_value("override1");
  auto v2 = ProtobufWkt::Value();
  v2.set_string_value("v2");
  auto v3 = ProtobufWkt::Value();
  v3.set_string_value("override3");

  auto metadata_struct = ProtobufWkt::Struct();
  auto mutable_fields = metadata_struct.mutable_fields();
  mutable_fields->insert({"a", v1});
  mutable_fields->insert({"b++", v2});
  mutable_fields->insert({"c", v3});

  MetadataMatchCriteriaConstPtr matches = parent_matches.mergeMatchCriteria(metadata_struct);

  EXPECT_EQ(matches->metadataMatchCriteria().size(), 4);
  auto it = matches->metadataMatchCriteria().begin();
  EXPECT_EQ((*it)->name(), "a");
  EXPECT_EQ((*it)->value().value().string_value(), "override1");
  it++;

  EXPECT_EQ((*it)->name(), "b");
  EXPECT_EQ((*it)->value().value().number_value(), 2.0);
  it++;

  EXPECT_EQ((*it)->name(), "b++");
  EXPECT_EQ((*it)->value().value().string_value(), "v2");
  it++;

  EXPECT_EQ((*it)->name(), "c");
  EXPECT_EQ((*it)->value().value().string_value(), "override3");
}

class RouteEntryMetadataMatchTest : public testing::Test, public ConfigImplTestBase {};

TEST_F(RouteEntryMetadataMatchTest, ParsesMetadata) {
  auto route_config = envoy::api::v2::RouteConfiguration();
  auto* vhost = route_config.add_virtual_hosts();
  vhost->set_name("vhost");
  vhost->add_domains("www.lyft.com");

  // route provides metadata matches combined from RouteAction and WeightedCluster
  auto* route = vhost->add_routes();
  route->mutable_match()->set_prefix("/both");
  auto* route_action = route->mutable_route();
  auto* weighted_cluster = route_action->mutable_weighted_clusters()->add_clusters();
  weighted_cluster->set_name("www1");
  weighted_cluster->mutable_weight()->set_value(100);
  Envoy::Config::Metadata::mutableMetadataValue(*weighted_cluster->mutable_metadata_match(),
                                                Envoy::Config::MetadataFilters::get().ENVOY_LB,
                                                "r1_wc_key")
      .set_string_value("r1_wc_value");
  Envoy::Config::Metadata::mutableMetadataValue(*route_action->mutable_metadata_match(),
                                                Envoy::Config::MetadataFilters::get().ENVOY_LB,
                                                "r1_key")
      .set_string_value("r1_value");

  // route provides metadata matches from WeightedCluster only
  route = vhost->add_routes();
  route->mutable_match()->set_prefix("/cluster-only");
  route_action = route->mutable_route();
  weighted_cluster = route_action->mutable_weighted_clusters()->add_clusters();
  weighted_cluster->set_name("www2");
  weighted_cluster->mutable_weight()->set_value(100);
  Envoy::Config::Metadata::mutableMetadataValue(*weighted_cluster->mutable_metadata_match(),
                                                Envoy::Config::MetadataFilters::get().ENVOY_LB,
                                                "r2_wc_key")
      .set_string_value("r2_wc_value");

  // route provides metadata matches from RouteAction only
  route = vhost->add_routes();
  route->mutable_match()->set_prefix("/route-only");
  route_action = route->mutable_route();
  route_action->set_cluster("www3");
  Envoy::Config::Metadata::mutableMetadataValue(*route_action->mutable_metadata_match(),
                                                Envoy::Config::MetadataFilters::get().ENVOY_LB,
                                                "r3_key")
      .set_string_value("r3_value");

  // route provides metadata matches from RouteAction (but WeightedCluster exists)
  route = vhost->add_routes();
  route->mutable_match()->set_prefix("/cluster-passthrough");
  route_action = route->mutable_route();
  weighted_cluster = route_action->mutable_weighted_clusters()->add_clusters();
  weighted_cluster->set_name("www4");
  weighted_cluster->mutable_weight()->set_value(100);
  Envoy::Config::Metadata::mutableMetadataValue(*route_action->mutable_metadata_match(),
                                                Envoy::Config::MetadataFilters::get().ENVOY_LB,
                                                "r4_key")
      .set_string_value("r4_value");

  TestConfigImpl config(route_config, factory_context_, true);

  {
    Http::TestHeaderMapImpl headers = genRedirectHeaders("www.lyft.com", "/both", true, true);
    EXPECT_EQ(nullptr, config.route(headers, 0)->directResponseEntry());

    auto* route_entry = config.route(headers, 0)->routeEntry();
    EXPECT_EQ("www1", route_entry->clusterName());
    auto* matches = route_entry->metadataMatchCriteria();
    EXPECT_NE(matches, nullptr);
    EXPECT_EQ(matches->metadataMatchCriteria().size(), 2);
    EXPECT_EQ(matches->metadataMatchCriteria().at(0)->name(), "r1_key");
    EXPECT_EQ(matches->metadataMatchCriteria().at(1)->name(), "r1_wc_key");
  }

  {
    Http::TestHeaderMapImpl headers =
        genRedirectHeaders("www.lyft.com", "/cluster-only", true, true);
    EXPECT_EQ(nullptr, config.route(headers, 0)->directResponseEntry());

    auto* route_entry = config.route(headers, 0)->routeEntry();
    EXPECT_EQ("www2", route_entry->clusterName());
    auto* matches = route_entry->metadataMatchCriteria();
    EXPECT_NE(matches, nullptr);
    EXPECT_EQ(matches->metadataMatchCriteria().size(), 1);
    EXPECT_EQ(matches->metadataMatchCriteria().at(0)->name(), "r2_wc_key");
  }

  {
    Http::TestHeaderMapImpl headers = genRedirectHeaders("www.lyft.com", "/route-only", true, true);
    EXPECT_EQ(nullptr, config.route(headers, 0)->directResponseEntry());

    auto* route_entry = config.route(headers, 0)->routeEntry();
    EXPECT_EQ("www3", route_entry->clusterName());
    auto* matches = route_entry->metadataMatchCriteria();
    EXPECT_NE(matches, nullptr);
    EXPECT_EQ(matches->metadataMatchCriteria().size(), 1);
    EXPECT_EQ(matches->metadataMatchCriteria().at(0)->name(), "r3_key");
  }

  {
    Http::TestHeaderMapImpl headers =
        genRedirectHeaders("www.lyft.com", "/cluster-passthrough", true, true);
    EXPECT_EQ(nullptr, config.route(headers, 0)->directResponseEntry());

    auto* route_entry = config.route(headers, 0)->routeEntry();
    EXPECT_EQ("www4", route_entry->clusterName());
    auto* matches = route_entry->metadataMatchCriteria();
    EXPECT_NE(matches, nullptr);
    EXPECT_EQ(matches->metadataMatchCriteria().size(), 1);
    EXPECT_EQ(matches->metadataMatchCriteria().at(0)->name(), "r4_key");
  }
}

class ConfigUtilityTest : public testing::Test, public ConfigImplTestBase {};

TEST_F(ConfigUtilityTest, ParseResponseCode) {
  const std::vector<
      std::pair<envoy::api::v2::route::RedirectAction::RedirectResponseCode, Http::Code>>
      test_set = {
          std::make_pair(envoy::api::v2::route::RedirectAction::MOVED_PERMANENTLY,
                         Http::Code::MovedPermanently),
          std::make_pair(envoy::api::v2::route::RedirectAction::FOUND, Http::Code::Found),
          std::make_pair(envoy::api::v2::route::RedirectAction::SEE_OTHER, Http::Code::SeeOther),
          std::make_pair(envoy::api::v2::route::RedirectAction::TEMPORARY_REDIRECT,
                         Http::Code::TemporaryRedirect),
          std::make_pair(envoy::api::v2::route::RedirectAction::PERMANENT_REDIRECT,
                         Http::Code::PermanentRedirect)};
  for (const auto& test_case : test_set) {
    EXPECT_EQ(test_case.second, ConfigUtility::parseRedirectResponseCode(test_case.first));
  }
}

TEST_F(ConfigUtilityTest, ParseDirectResponseBody) {
  envoy::api::v2::route::Route route;
  EXPECT_EQ(EMPTY_STRING, ConfigUtility::parseDirectResponseBody(route, *api_));

  route.mutable_direct_response()->mutable_body()->set_filename("missing_file");
  EXPECT_THROW_WITH_MESSAGE(ConfigUtility::parseDirectResponseBody(route, *api_), EnvoyException,
                            "response body file missing_file does not exist");

  std::string body(4097, '*');
  auto filename = TestEnvironment::writeStringToFileForTest("body", body);
  route.mutable_direct_response()->mutable_body()->set_filename(filename);
  std::string expected_message("response body file " + filename +
                               " size is 4097 bytes; maximum is 4096");
  EXPECT_THROW_WITH_MESSAGE(ConfigUtility::parseDirectResponseBody(route, *api_), EnvoyException,
                            expected_message);
}

TEST_F(RouteConfigurationV2, RedirectCode) {
  const std::string yaml = R"EOF(
name: foo
virtual_hosts:
  - name: redirect
    domains: [redirect.lyft.com]
    routes:
      - match: { prefix: "/"}
        redirect: { host_redirect: new.lyft.com, response_code: TEMPORARY_REDIRECT }

  )EOF";

  TestConfigImpl config(parseRouteConfigurationFromV2Yaml(yaml), factory_context_, true);

  EXPECT_EQ(nullptr, config.route(genRedirectHeaders("www.foo.com", "/foo", true, true), 0));

  {
    Http::TestHeaderMapImpl headers = genRedirectHeaders("redirect.lyft.com", "/foo", false, false);
    EXPECT_EQ("http://new.lyft.com/foo",
              config.route(headers, 0)->directResponseEntry()->newPath(headers));
    EXPECT_EQ(Http::Code::TemporaryRedirect,
              config.route(headers, 0)->directResponseEntry()->responseCode());
  }
}

// Test the parsing of direct response configurations within routes.
TEST_F(RouteConfigurationV2, DirectResponse) {
  const std::string yaml = R"EOF(
name: foo
virtual_hosts:
  - name: direct
    domains: [example.com]
    routes:
      - match: { prefix: "/"}
        direct_response: { status: 200, body: { inline_string: "content" } }
  )EOF";

  TestConfigImpl config(parseRouteConfigurationFromV2Yaml(yaml), factory_context_, true);

  const auto* direct_response =
      config.route(genHeaders("example.com", "/", "GET"), 0)->directResponseEntry();
  EXPECT_NE(nullptr, direct_response);
  EXPECT_EQ(Http::Code::OK, direct_response->responseCode());
  EXPECT_STREQ("content", direct_response->responseBody().c_str());
}

// Test the parsing of a direct response configuration where the response body is too large.
TEST_F(RouteConfigurationV2, DirectResponseTooLarge) {
  std::string response_body(4097, 'A');
  const std::string yaml = R"EOF(
name: foo
virtual_hosts:
  - name: direct
    domains: [example.com]
    routes:
      - match: { prefix: "/"}
        direct_response:
          status: 200
          body:
            inline_string: )EOF" +
                           response_body + "\n";

  EXPECT_THROW_WITH_MESSAGE(TestConfigImpl invalid_config(parseRouteConfigurationFromV2Yaml(yaml),
                                                          factory_context_, true),
                            EnvoyException, "response body size is 4097 bytes; maximum is 4096");
}

void checkPathMatchCriterion(const Route* route, const std::string& expected_matcher,
                             PathMatchType expected_type) {
  ASSERT_NE(nullptr, route);
  const auto route_entry = route->routeEntry();
  ASSERT_NE(nullptr, route_entry);
  const auto& match_criterion = route_entry->pathMatchCriterion();
  EXPECT_EQ(expected_matcher, match_criterion.matcher());
  EXPECT_EQ(expected_type, match_criterion.matchType());
}

// Test loading broken config throws EnvoyException.
TEST_F(RouteConfigurationV2, BrokenTypedMetadata) {
  const std::string yaml = R"EOF(
name: foo
virtual_hosts:
  - name: bar
    domains: ["*"]
    routes:
      - match: { prefix: "/"}
        route: { cluster: www2 }
        metadata: { filter_metadata: { com.bar.foo: { baz: test_value },
                                       baz: {} } }
  )EOF";
  BazFactory baz_factory;
  Registry::InjectFactory<HttpRouteTypedMetadataFactory> registered_factory(baz_factory);
  EXPECT_THROW_WITH_MESSAGE(
      TestConfigImpl config(parseRouteConfigurationFromV2Yaml(yaml), factory_context_, true),
      Envoy::EnvoyException, "Cannot create a Baz when metadata is empty.");
}

TEST_F(RouteConfigurationV2, RouteConfigGetters) {
  const std::string yaml = R"EOF(
name: foo
virtual_hosts:
  - name: bar
    domains: ["*"]
    routes:
      - match: { regex: "/rege[xy]" }
        route: { cluster: ww2 }
      - match: { path: "/exact-path" }
        route: { cluster: ww2 }
      - match: { prefix: "/"}
        route: { cluster: www2 }
        metadata: { filter_metadata: { com.bar.foo: { baz: test_value }, baz: {name: bluh} } }
  )EOF";
  BazFactory baz_factory;
  Registry::InjectFactory<HttpRouteTypedMetadataFactory> registered_factory(baz_factory);
  const TestConfigImpl config(parseRouteConfigurationFromV2Yaml(yaml), factory_context_, true);

  checkPathMatchCriterion(config.route(genHeaders("www.foo.com", "/regex", "GET"), 0).get(),
                          "/rege[xy]", PathMatchType::Regex);
  checkPathMatchCriterion(config.route(genHeaders("www.foo.com", "/exact-path", "GET"), 0).get(),
                          "/exact-path", PathMatchType::Exact);
  const auto route = config.route(genHeaders("www.foo.com", "/", "GET"), 0);
  checkPathMatchCriterion(route.get(), "/", PathMatchType::Prefix);

  const auto route_entry = route->routeEntry();
  const auto& metadata = route_entry->metadata();
  const auto& typed_metadata = route_entry->typedMetadata();

  EXPECT_EQ("test_value",
            Envoy::Config::Metadata::metadataValue(metadata, "com.bar.foo", "baz").string_value());
  EXPECT_NE(nullptr, typed_metadata.get<Baz>(baz_factory.name()));
  EXPECT_EQ("bluh", typed_metadata.get<Baz>(baz_factory.name())->name);

  EXPECT_EQ("bar", route_entry->virtualHost().name());
  EXPECT_EQ("foo", route_entry->virtualHost().routeConfig().name());
}

// Test to check Prefix Rewrite for redirects
TEST_F(RouteConfigurationV2, RedirectPrefixRewrite) {
  std::string RedirectPrefixRewrite = R"EOF(
name: AllRedirects
virtual_hosts:
  - name: redirect
    domains: [redirect.lyft.com]
    routes:
      - match: { prefix: "/prefix"}
        redirect: { prefix_rewrite: "/new/prefix" }
      - match: { path: "/path/" }
        redirect: { prefix_rewrite: "/new/path/" }
      - match: { prefix: "/host/prefix" }
        redirect: { host_redirect: new.lyft.com, prefix_rewrite: "/new/prefix"}
      - match: { regex: "/[r][e][g][e][x].*"}
        redirect: { prefix_rewrite: "/new/regex-prefix/" }
      - match: { prefix: "/http/prefix"}
        redirect: { prefix_rewrite: "/https/prefix" , https_redirect: true }
      - match: { prefix: "/ignore-this/"}
        redirect: { prefix_rewrite: "/" }
      - match: { prefix: "/ignore-this"}
        redirect: { prefix_rewrite: "/" }
      - match: { prefix: "/ignore-substring"}
        redirect: { prefix_rewrite: "/" }
      - match: { prefix: "/service-hello/"}
        redirect: { prefix_rewrite: "/" }
  )EOF";

  TestConfigImpl config(parseRouteConfigurationFromV2Yaml(RedirectPrefixRewrite), factory_context_,
                        true);

  EXPECT_EQ(nullptr, config.route(genRedirectHeaders("www.foo.com", "/foo", true, true), 0));

  {
    Http::TestHeaderMapImpl headers =
        genRedirectHeaders("redirect.lyft.com", "/prefix/some/path/?lang=eng&con=US", false, false);
    const DirectResponseEntry* redirect = config.route(headers, 0)->directResponseEntry();
    redirect->rewritePathHeader(headers, true);
    EXPECT_EQ("http://redirect.lyft.com/new/prefix/some/path/?lang=eng&con=US",
              redirect->newPath(headers));
  }
  {
    Http::TestHeaderMapImpl headers =
        genRedirectHeaders("redirect.lyft.com", "/path/", true, false);
    const DirectResponseEntry* redirect = config.route(headers, 0)->directResponseEntry();
    redirect->rewritePathHeader(headers, true);
    EXPECT_EQ("https://redirect.lyft.com/new/path/", redirect->newPath(headers));
  }
  {
    Http::TestHeaderMapImpl headers =
        genRedirectHeaders("redirect.lyft.com", "/host/prefix/1", true, false);
    const DirectResponseEntry* redirect = config.route(headers, 0)->directResponseEntry();
    redirect->rewritePathHeader(headers, true);
    EXPECT_EQ("https://new.lyft.com/new/prefix/1", redirect->newPath(headers));
  }
  {
    Http::TestHeaderMapImpl headers =
        genRedirectHeaders("redirect.lyft.com", "/regex/hello/", false, false);
    const DirectResponseEntry* redirect = config.route(headers, 0)->directResponseEntry();
    redirect->rewritePathHeader(headers, true);
    EXPECT_EQ("http://redirect.lyft.com/new/regex-prefix/", redirect->newPath(headers));
  }
  {
    Http::TestHeaderMapImpl headers =
        genRedirectHeaders("redirect.lyft.com", "/http/prefix/", false, false);
    const DirectResponseEntry* redirect = config.route(headers, 0)->directResponseEntry();
    redirect->rewritePathHeader(headers, true);
    EXPECT_EQ("https://redirect.lyft.com/https/prefix/", redirect->newPath(headers));
  }
  {
    // The following matches to the redirect action match value equals to `/ignore-this` instead of
    // `/ignore-this/`.
    Http::TestHeaderMapImpl headers =
        genRedirectHeaders("redirect.lyft.com", "/ignore-this", false, false);
    const DirectResponseEntry* redirect = config.route(headers, 0)->directResponseEntry();
    redirect->rewritePathHeader(headers, true);
    EXPECT_EQ("http://redirect.lyft.com/", redirect->newPath(headers));
  }
  {
    // The following matches to the redirect action match value equals to `/ignore-this/` instead of
    // `/ignore-this`.
    Http::TestHeaderMapImpl headers =
        genRedirectHeaders("redirect.lyft.com", "/ignore-this/", false, false);
    const DirectResponseEntry* redirect = config.route(headers, 0)->directResponseEntry();
    redirect->rewritePathHeader(headers, true);
    EXPECT_EQ("http://redirect.lyft.com/", redirect->newPath(headers));
  }
  {
    // The same as previous test request, the following matches to the redirect action match value
    // equals to `/ignore-this/` instead of `/ignore-this`.
    Http::TestHeaderMapImpl headers = genRedirectHeaders(
        "redirect.lyft.com", "/ignore-this/however/use/the/rest/of/this/path", false, false);
    const DirectResponseEntry* redirect = config.route(headers, 0)->directResponseEntry();
    redirect->rewritePathHeader(headers, true);
    EXPECT_EQ("http://redirect.lyft.com/however/use/the/rest/of/this/path",
              redirect->newPath(headers));
  }
  {
    Http::TestHeaderMapImpl headers =
        genRedirectHeaders("redirect.lyft.com", "/ignore-this/use/", false, false);
    const DirectResponseEntry* redirect = config.route(headers, 0)->directResponseEntry();
    redirect->rewritePathHeader(headers, true);
    EXPECT_EQ("http://redirect.lyft.com/use/", redirect->newPath(headers));
  }
  {
    Http::TestHeaderMapImpl headers =
        genRedirectHeaders("redirect.lyft.com", "/ignore-substringto/use/", false, false);
    const DirectResponseEntry* redirect = config.route(headers, 0)->directResponseEntry();
    redirect->rewritePathHeader(headers, true);
    EXPECT_EQ("http://redirect.lyft.com/to/use/", redirect->newPath(headers));
  }
  {
    Http::TestHeaderMapImpl headers =
        genRedirectHeaders("redirect.lyft.com", "/ignore-substring-to/use/", false, false);
    const DirectResponseEntry* redirect = config.route(headers, 0)->directResponseEntry();
    redirect->rewritePathHeader(headers, true);
    EXPECT_EQ("http://redirect.lyft.com/-to/use/", redirect->newPath(headers));
  }
  {
    Http::TestHeaderMapImpl headers =
        genRedirectHeaders("redirect.lyft.com", "/service-hello/a/b/c", false, false);
    const DirectResponseEntry* redirect = config.route(headers, 0)->directResponseEntry();
    redirect->rewritePathHeader(headers, true);
    EXPECT_EQ("http://redirect.lyft.com/a/b/c", redirect->newPath(headers));
  }
}

// Test to check Strip Query for redirect messages
TEST_F(RouteConfigurationV2, RedirectStripQuery) {
  std::string RouteDynPathRedirect = R"EOF(
name: AllRedirects
virtual_hosts:
  - name: redirect
    domains: [redirect.lyft.com]
    routes:
      - match: { prefix: "/query/true"}
        redirect: { prefix_rewrite: "/new/prefix", strip_query: "true" }
      - match: { prefix: "/query/false" }
        redirect: { prefix_rewrite: "/new/prefix", strip_query: "false" }
      - match: { path: "/host/query-default" }
        redirect: { host_redirect: new.lyft.com }
      - match: { path: "/path/redirect/"}
        redirect: { path_redirect: "/new/path-redirect/" }
      - match: { prefix: "/all/combinations"}
        redirect: { host_redirect: "new.lyft.com", prefix_rewrite: "/new/prefix" , https_redirect: "true", strip_query: "true" }
  )EOF";

  TestConfigImpl config(parseRouteConfigurationFromV2Yaml(RouteDynPathRedirect), factory_context_,
                        true);

  EXPECT_EQ(nullptr, config.route(genRedirectHeaders("www.foo.com", "/foo", true, true), 0));

  {
    Http::TestHeaderMapImpl headers =
        genRedirectHeaders("redirect.lyft.com", "/query/true?lang=eng&con=US", false, false);
    const DirectResponseEntry* redirect = config.route(headers, 0)->directResponseEntry();
    redirect->rewritePathHeader(headers, true);
    EXPECT_EQ("http://redirect.lyft.com/new/prefix", redirect->newPath(headers));
  }
  {
    Http::TestHeaderMapImpl headers = genRedirectHeaders(
        "redirect.lyft.com", "/query/false/some/path?lang=eng&con=US", true, false);
    const DirectResponseEntry* redirect = config.route(headers, 0)->directResponseEntry();
    redirect->rewritePathHeader(headers, true);
    EXPECT_EQ("https://redirect.lyft.com/new/prefix/some/path?lang=eng&con=US",
              redirect->newPath(headers));
  }
  {
    Http::TestHeaderMapImpl headers =
        genRedirectHeaders("redirect.lyft.com", "/host/query-default?lang=eng&con=US", true, false);
    EXPECT_EQ("https://new.lyft.com/host/query-default?lang=eng&con=US",
              config.route(headers, 0)->directResponseEntry()->newPath(headers));
  }
  {
    Http::TestHeaderMapImpl headers =
        genRedirectHeaders("redirect.lyft.com", "/path/redirect/", true, false);
    EXPECT_EQ("https://redirect.lyft.com/new/path-redirect/",
              config.route(headers, 0)->directResponseEntry()->newPath(headers));
  }
  {
    Http::TestHeaderMapImpl headers = genRedirectHeaders(
        "redirect.lyft.com", "/all/combinations/here/we/go?key=value", false, false);
    const DirectResponseEntry* redirect = config.route(headers, 0)->directResponseEntry();
    redirect->rewritePathHeader(headers, true);
    EXPECT_EQ("https://new.lyft.com/new/prefix/here/we/go", redirect->newPath(headers));
  }
}

TEST_F(RouteMatcherTest, HeaderMatchedRoutingV2) {
  const std::string yaml = R"EOF(
name: foo
virtual_hosts:
  - name: local_service
    domains: ["*"]
    routes:
      - match:
          prefix: "/"
          headers:
            - name: test_header
              exact_match: test
        route:
          cluster: local_service_with_headers
      - match:
          prefix: "/"
          headers:
            - name: test_header_multiple1
              exact_match: test1
            - name: test_header_multiple2
              exact_match: test2
        route:
          cluster: local_service_with_multiple_headers
      - match:
          prefix: "/"
          headers:
            - name: test_header_presence
        route:
          cluster: local_service_with_empty_headers
      - match:
          prefix: "/"
          headers:
            - name: test_header_pattern
              regex_match: "^user=test-\\d+$"
        route:
          cluster: local_service_with_header_pattern_set_regex
      - match:
          prefix: "/"
          headers:
            - name: test_header_pattern
              exact_match: "^customer=test-\\d+$"
        route:
          cluster: local_service_with_header_pattern_unset_regex
      - match:
          prefix: "/"
          headers:
            - name: test_header_range
              range_match:
                 start: -9223372036854775808
                 end: -10
        route:
          cluster: local_service_with_header_range_test1
      - match:
          prefix: "/"
          headers:
            - name: test_header_multiple_range
              range_match:
                 start: -10
                 end: 1
            - name: test_header_multiple_exact
              exact_match: test
        route:
          cluster: local_service_with_header_range_test2
      - match:
          prefix: "/"
          headers:
            - name: test_header_range
              range_match:
                 start: 1
                 end: 10
        route:
          cluster: local_service_with_header_range_test3
      - match:
          prefix: "/"
          headers:
            - name: test_header_range
              range_match:
                 start: 9223372036854775801
                 end: 9223372036854775807
        route:
          cluster: local_service_with_header_range_test4
      - match:
          prefix: "/"
          headers:
            - name: test_header_range
              exact_match: "9223372036854775807"
        route:
          cluster: local_service_with_header_range_test5
      - match:
          prefix: "/"
        route:
          cluster: local_service_without_headers
  )EOF";

  TestConfigImpl config(parseRouteConfigurationFromV2Yaml(yaml), factory_context_, true);

  {
    EXPECT_EQ("local_service_without_headers",
              config.route(genHeaders("www.lyft.com", "/", "GET"), 0)->routeEntry()->clusterName());
  }
  {
    Http::TestHeaderMapImpl headers = genHeaders("www.lyft.com", "/", "GET");
    headers.addCopy("test_header", "test");
    EXPECT_EQ("local_service_with_headers", config.route(headers, 0)->routeEntry()->clusterName());
  }
  {
    Http::TestHeaderMapImpl headers = genHeaders("www.lyft.com", "/", "GET");
    headers.addCopy("test_header_multiple1", "test1");
    headers.addCopy("test_header_multiple2", "test2");
    EXPECT_EQ("local_service_with_multiple_headers",
              config.route(headers, 0)->routeEntry()->clusterName());
  }
  {
    Http::TestHeaderMapImpl headers = genHeaders("www.lyft.com", "/", "GET");
    headers.addCopy("non_existent_header", "foo");
    EXPECT_EQ("local_service_without_headers",
              config.route(headers, 0)->routeEntry()->clusterName());
  }
  {
    Http::TestHeaderMapImpl headers = genHeaders("www.lyft.com", "/", "GET");
    headers.addCopy("test_header_presence", "test");
    EXPECT_EQ("local_service_with_empty_headers",
              config.route(headers, 0)->routeEntry()->clusterName());
  }
  {
    Http::TestHeaderMapImpl headers = genHeaders("www.lyft.com", "/", "GET");
    headers.addCopy("test_header_pattern", "user=test-1223");
    EXPECT_EQ("local_service_with_header_pattern_set_regex",
              config.route(headers, 0)->routeEntry()->clusterName());
  }
  {
    Http::TestHeaderMapImpl headers = genHeaders("www.lyft.com", "/", "GET");
    headers.addCopy("test_header_pattern", "customer=test-1223");
    EXPECT_EQ("local_service_without_headers",
              config.route(headers, 0)->routeEntry()->clusterName());
  }
  {
    Http::TestHeaderMapImpl headers = genHeaders("www.lyft.com", "/", "GET");
    headers.addCopy("test_header_range", "-9223372036854775808");
    EXPECT_EQ("local_service_with_header_range_test1",
              config.route(headers, 0)->routeEntry()->clusterName());
  }
  {
    Http::TestHeaderMapImpl headers = genHeaders("www.lyft.com", "/", "GET");
    headers.addCopy("test_header_multiple_range", "-9");
    headers.addCopy("test_header_multiple_exact", "test");
    EXPECT_EQ("local_service_with_header_range_test2",
              config.route(headers, 0)->routeEntry()->clusterName());
  }
  {
    Http::TestHeaderMapImpl headers = genHeaders("www.lyft.com", "/", "GET");
    headers.addCopy("test_header_range", "9");
    EXPECT_EQ("local_service_with_header_range_test3",
              config.route(headers, 0)->routeEntry()->clusterName());
  }
  {
    Http::TestHeaderMapImpl headers = genHeaders("www.lyft.com", "/", "GET");
    headers.addCopy("test_header_range", "9223372036854775807");
    EXPECT_EQ("local_service_with_header_range_test5",
              config.route(headers, 0)->routeEntry()->clusterName());
  }
  {
    Http::TestHeaderMapImpl headers = genHeaders("www.lyft.com", "/", "GET");
    headers.addCopy("test_header_multiple_range", "-9");
    EXPECT_EQ("local_service_without_headers",
              config.route(headers, 0)->routeEntry()->clusterName());
  }
  {
    Http::TestHeaderMapImpl headers = genHeaders("www.lyft.com", "/", "GET");
    headers.addCopy("test_header_range", "19");
    EXPECT_EQ("local_service_without_headers",
              config.route(headers, 0)->routeEntry()->clusterName());
  }
}

TEST_F(RouteConfigurationV2, RegexPrefixWithNoRewriteWorksWhenPathChanged) {

  // Setup regex route entry. the regex is trivial, that's ok as we only want to test that
  // path change works.
  std::string RegexRewrite = R"EOF(
name: RegexNoMatch
virtual_hosts:
  - name: regex
    domains: [regex.lyft.com]
    routes:
      - match: { regex: "/regex"}
        route: { cluster: some-cluster }
  )EOF";

  TestConfigImpl config(parseRouteConfigurationFromV2Yaml(RegexRewrite), factory_context_, true);

  {
    // Get our regex route entry
    Http::TestHeaderMapImpl headers = genRedirectHeaders("regex.lyft.com", "/regex", true, false);
    const RouteEntry* route_entry = config.route(headers, 0)->routeEntry();

    // simulate a filter changing the path
    headers.remove(":path");
    headers.addCopy(":path", "/not-the-original-regex");

    // no re-write was specified; so this should not throw
    NiceMock<Envoy::StreamInfo::MockStreamInfo> stream_info;
    EXPECT_NO_THROW(route_entry->finalizeRequestHeaders(headers, stream_info, false));
  }
}

TEST_F(RouteConfigurationV2, NoIdleTimeout) {
  const std::string NoIdleTimeout = R"EOF(
name: NoIdleTimeout
virtual_hosts:
  - name: regex
    domains: [idle.lyft.com]
    routes:
      - match: { regex: "/regex"}
        route:
          cluster: some-cluster
  )EOF";

  TestConfigImpl config(parseRouteConfigurationFromV2Yaml(NoIdleTimeout), factory_context_, true);
  Http::TestHeaderMapImpl headers = genRedirectHeaders("idle.lyft.com", "/regex", true, false);
  const RouteEntry* route_entry = config.route(headers, 0)->routeEntry();
  EXPECT_EQ(absl::nullopt, route_entry->idleTimeout());
}

TEST_F(RouteConfigurationV2, ZeroIdleTimeout) {
  const std::string ZeroIdleTimeout = R"EOF(
name: ZeroIdleTimeout
virtual_hosts:
  - name: regex
    domains: [idle.lyft.com]
    routes:
      - match: { regex: "/regex"}
        route:
          cluster: some-cluster
          idle_timeout: 0s
  )EOF";

  EXPECT_THROW_WITH_REGEX(parseRouteConfigurationFromV2Yaml(ZeroIdleTimeout), EnvoyException,
                          "value must be greater than \" \"0s");
}

TEST_F(RouteConfigurationV2, ExplicitIdleTimeout) {
  const std::string ExplicitIdleTimeout = R"EOF(
name: ExplicitIdleTimeout
virtual_hosts:
  - name: regex
    domains: [idle.lyft.com]
    routes:
      - match: { regex: "/regex"}
        route:
          cluster: some-cluster
          idle_timeout: 7s
  )EOF";

  TestConfigImpl config(parseRouteConfigurationFromV2Yaml(ExplicitIdleTimeout), factory_context_,
                        true);
  Http::TestHeaderMapImpl headers = genRedirectHeaders("idle.lyft.com", "/regex", true, false);
  const RouteEntry* route_entry = config.route(headers, 0)->routeEntry();
  EXPECT_EQ(7 * 1000, route_entry->idleTimeout().value().count());
}

TEST_F(RouteConfigurationV2, RetriableStatusCodes) {
  const std::string ExplicitIdleTimeout = R"EOF(
name: RetriableStatusCodes
virtual_hosts:
  - name: regex
    domains: [idle.lyft.com]
    routes:
      - match: { regex: "/regex"}
        route:
          cluster: some-cluster
          retry_policy:
            retriable_status_codes: [100, 200]
  )EOF";

  TestConfigImpl config(parseRouteConfigurationFromV2Yaml(ExplicitIdleTimeout), factory_context_,
                        true);
  Http::TestHeaderMapImpl headers = genRedirectHeaders("idle.lyft.com", "/regex", true, false);
  const auto& retry_policy = config.route(headers, 0)->routeEntry()->retryPolicy();
  const std::vector<uint32_t> expected_codes{100, 200};
  EXPECT_EQ(expected_codes, retry_policy.retriableStatusCodes());
}

TEST_F(RouteConfigurationV2, UpgradeConfigs) {
  const std::string UpgradeYaml = R"EOF(
name: RetriableStatusCodes
virtual_hosts:
  - name: regex
    domains: [idle.lyft.com]
    routes:
      - match: { regex: "/regex"}
        route:
          cluster: some-cluster
          upgrade_configs:
            - upgrade_type: Websocket
            - upgrade_type: disabled
              enabled: false
  )EOF";

  TestConfigImpl config(parseRouteConfigurationFromV2Yaml(UpgradeYaml), factory_context_, true);
  Http::TestHeaderMapImpl headers = genRedirectHeaders("idle.lyft.com", "/regex", true, false);
  const RouteEntry::UpgradeMap& upgrade_map = config.route(headers, 0)->routeEntry()->upgradeMap();
  EXPECT_TRUE(upgrade_map.find("websocket")->second);
  EXPECT_TRUE(upgrade_map.find("foo") == upgrade_map.end());
  EXPECT_FALSE(upgrade_map.find("disabled")->second);
}

TEST_F(RouteConfigurationV2, DuplicateUpgradeConfigs) {
  const std::string yaml = R"EOF(
name: RetriableStatusCodes
virtual_hosts:
  - name: regex
    domains: [idle.lyft.com]
    routes:
      - match: { regex: "/regex"}
        route:
          cluster: some-cluster
          upgrade_configs:
            - upgrade_type: Websocket
            - upgrade_type: WebSocket
              enabled: false
  )EOF";

  EXPECT_THROW_WITH_MESSAGE(
      TestConfigImpl(parseRouteConfigurationFromV2Yaml(yaml), factory_context_, true),
      EnvoyException, "Duplicate upgrade WebSocket");
}

// Verifies that we're creating a new instance of the retry plugins on each call instead of always
// returning the same one.
TEST_F(RouteConfigurationV2, RetryPluginsAreNotReused) {
  const std::string ExplicitIdleTimeout = R"EOF(
name: RetriableStatusCodes
virtual_hosts:
  - name: regex
    domains: [idle.lyft.com]
    routes:
      - match: { regex: "/regex"}
        route:
          cluster: some-cluster
          retry_policy:
            retry_host_predicate:
            - name: envoy.test_host_predicate
            retry_priority:
              name: envoy.test_retry_priority
  )EOF";

  Upstream::MockRetryPriority priority{{}, {}};
  Upstream::MockRetryPriorityFactory priority_factory(priority);
  Registry::InjectFactory<Upstream::RetryPriorityFactory> inject_priority_factory(priority_factory);

  Upstream::TestRetryHostPredicateFactory host_predicate_factory;
  Registry::InjectFactory<Upstream::RetryHostPredicateFactory> inject_predicate_factory(
      host_predicate_factory);

  TestConfigImpl config(parseRouteConfigurationFromV2Yaml(ExplicitIdleTimeout), factory_context_,
                        true);
  Http::TestHeaderMapImpl headers = genRedirectHeaders("idle.lyft.com", "/regex", true, false);
  const auto& retry_policy = config.route(headers, 0)->routeEntry()->retryPolicy();
  const auto priority1 = retry_policy.retryPriority();
  const auto priority2 = retry_policy.retryPriority();
  EXPECT_NE(priority1, priority2);
  const auto predicates1 = retry_policy.retryHostPredicates();
  const auto predicates2 = retry_policy.retryHostPredicates();
  EXPECT_NE(predicates1, predicates2);
}

class PerFilterConfigsTest : public testing::Test, public ConfigImplTestBase {
public:
  PerFilterConfigsTest()
      : registered_factory_(factory_), registered_default_factory_(default_factory_) {}

  struct DerivedFilterConfig : public RouteSpecificFilterConfig {
    ProtobufWkt::Timestamp config_;
  };
  class TestFilterConfig : public Extensions::HttpFilters::Common::EmptyHttpFilterConfig {
  public:
    TestFilterConfig() : EmptyHttpFilterConfig("test.filter") {}

    Http::FilterFactoryCb createFilter(const std::string&,
                                       Server::Configuration::FactoryContext&) override {
      NOT_IMPLEMENTED_GCOVR_EXCL_LINE;
    }
    ProtobufTypes::MessagePtr createEmptyRouteConfigProto() override {
      return ProtobufTypes::MessagePtr{new ProtobufWkt::Timestamp()};
    }
    Router::RouteSpecificFilterConfigConstSharedPtr
    createRouteSpecificFilterConfig(const Protobuf::Message& message,
                                    Server::Configuration::FactoryContext&) override {
      auto obj = std::make_shared<DerivedFilterConfig>();
      obj->config_.MergeFrom(message);
      return obj;
    }
  };
  class DefaultTestFilterConfig : public Extensions::HttpFilters::Common::EmptyHttpFilterConfig {
  public:
    DefaultTestFilterConfig() : EmptyHttpFilterConfig("test.default.filter") {}

    Http::FilterFactoryCb createFilter(const std::string&,
                                       Server::Configuration::FactoryContext&) override {
      NOT_IMPLEMENTED_GCOVR_EXCL_LINE;
    }
    ProtobufTypes::MessagePtr createEmptyRouteConfigProto() override {
      return ProtobufTypes::MessagePtr{new ProtobufWkt::Timestamp()};
    }
  };

  void checkEach(const std::string& yaml, uint32_t expected_entry, uint32_t expected_route,
                 uint32_t expected_vhost) {
    const TestConfigImpl config(parseRouteConfigurationFromV2Yaml(yaml), factory_context_, true);

    const auto route = config.route(genHeaders("www.foo.com", "/", "GET"), 0);
    const auto* route_entry = route->routeEntry();
    const auto& vhost = route_entry->virtualHost();

    check(route_entry->perFilterConfigTyped<DerivedFilterConfig>(factory_.name()), expected_entry,
          "route entry");
    check(route->perFilterConfigTyped<DerivedFilterConfig>(factory_.name()), expected_route,
          "route");
    check(vhost.perFilterConfigTyped<DerivedFilterConfig>(factory_.name()), expected_vhost,
          "virtual host");
  }

  void check(const DerivedFilterConfig* cfg, uint32_t expected_seconds, std::string source) {
    EXPECT_NE(nullptr, cfg) << "config should not be null for source: " << source;
    EXPECT_EQ(expected_seconds, cfg->config_.seconds())
        << "config value does not match expected for source: " << source;
  }

  void checkNoPerFilterConfig(const std::string& yaml) {
    const TestConfigImpl config(parseRouteConfigurationFromV2Yaml(yaml), factory_context_, true);

    const auto route = config.route(genHeaders("www.foo.com", "/", "GET"), 0);
    const auto* route_entry = route->routeEntry();
    const auto& vhost = route_entry->virtualHost();

    EXPECT_EQ(nullptr,
              route_entry->perFilterConfigTyped<DerivedFilterConfig>(default_factory_.name()));
    EXPECT_EQ(nullptr, route->perFilterConfigTyped<DerivedFilterConfig>(default_factory_.name()));
    EXPECT_EQ(nullptr, vhost.perFilterConfigTyped<DerivedFilterConfig>(default_factory_.name()));
  }

  TestFilterConfig factory_;
  Registry::InjectFactory<Server::Configuration::NamedHttpFilterConfigFactory> registered_factory_;
  DefaultTestFilterConfig default_factory_;
  Registry::InjectFactory<Server::Configuration::NamedHttpFilterConfigFactory>
      registered_default_factory_;
};

TEST_F(PerFilterConfigsTest, TypedConfigFilterError) {
  {
    const std::string yaml = R"EOF(
name: foo
virtual_hosts:
  - name: bar
    domains: ["*"]
    routes:
      - match: { prefix: "/" }
        route: { cluster: baz }
    per_filter_config: { unknown.filter: {} }
    typed_per_filter_config:
      unknown.filter:
        "@type": type.googleapis.com/google.protobuf.Timestamp
)EOF";

    EXPECT_THROW_WITH_MESSAGE(
        TestConfigImpl(parseRouteConfigurationFromV2Yaml(yaml), factory_context_, true),
        EnvoyException, "Only one of typed_configs or configs can be specified");
  }

  {
    const std::string yaml = R"EOF(
name: foo
virtual_hosts:
  - name: bar
    domains: ["*"]
    routes:
      - match: { prefix: "/" }
        route: { cluster: baz }
        per_filter_config: { unknown.filter: {} }
        typed_per_filter_config:
          unknown.filter:
            "@type": type.googleapis.com/google.protobuf.Timestamp
)EOF";

    EXPECT_THROW_WITH_MESSAGE(
        TestConfigImpl(parseRouteConfigurationFromV2Yaml(yaml), factory_context_, true),
        EnvoyException, "Only one of typed_configs or configs can be specified");
  }
}

TEST_F(PerFilterConfigsTest, UnknownFilter) {
  {
    const std::string yaml = R"EOF(
name: foo
virtual_hosts:
  - name: bar
    domains: ["*"]
    routes:
      - match: { prefix: "/" }
        route: { cluster: baz }
    per_filter_config: { unknown.filter: {} }
)EOF";

    EXPECT_THROW_WITH_MESSAGE(
        TestConfigImpl(parseRouteConfigurationFromV2Yaml(yaml), factory_context_, true),
        EnvoyException, "Didn't find a registered implementation for name: 'unknown.filter'");
  }

  {
    const std::string yaml = R"EOF(
name: foo
virtual_hosts:
  - name: bar
    domains: ["*"]
    routes:
      - match: { prefix: "/" }
        route: { cluster: baz }
    typed_per_filter_config:
      unknown.filter:
        "@type": type.googleapis.com/google.protobuf.Timestamp
)EOF";

    EXPECT_THROW_WITH_MESSAGE(
        TestConfigImpl(parseRouteConfigurationFromV2Yaml(yaml), factory_context_, true),
        EnvoyException, "Didn't find a registered implementation for name: 'unknown.filter'");
  }
}

// Test that a trivially specified NamedHttpFilterConfigFactory ignores per_filter_config without
// error.
TEST_F(PerFilterConfigsTest, DefaultFilterImplementation) {
  {
    const std::string yaml = R"EOF(
name: foo
virtual_hosts:
  - name: bar
    domains: ["*"]
    routes:
      - match: { prefix: "/" }
        route: { cluster: baz }
    per_filter_config: { test.default.filter: { seconds: 123} }
)EOF";

    checkNoPerFilterConfig(yaml);
  }

  {
    const std::string yaml = R"EOF(
name: foo
virtual_hosts:
  - name: bar
    domains: ["*"]
    routes:
      - match: { prefix: "/" }
        route: { cluster: baz }
    typed_per_filter_config:
      test.default.filter:
        "@type": type.googleapis.com/google.protobuf.Timestamp
        value:
          seconds: 123
)EOF";

    checkNoPerFilterConfig(yaml);
  }
}

TEST_F(PerFilterConfigsTest, RouteLocalConfig) {
  const std::string yaml = R"EOF(
name: foo
virtual_hosts:
  - name: bar
    domains: ["*"]
    routes:
      - match: { prefix: "/" }
        route: { cluster: baz }
        per_filter_config: { test.filter: { seconds: 123 } }
    per_filter_config: { test.filter: { seconds: 456 } }
)EOF";

  checkEach(yaml, 123, 123, 456);
}

TEST_F(PerFilterConfigsTest, RouteLocalTypedConfig) {
  const std::string yaml = R"EOF(
name: foo
virtual_hosts:
  - name: bar
    domains: ["*"]
    routes:
      - match: { prefix: "/" }
        route: { cluster: baz }
        typed_per_filter_config:
          test.filter:
            "@type": type.googleapis.com/google.protobuf.Timestamp
            value:
              seconds: 123
    typed_per_filter_config:
      test.filter:
        "@type": type.googleapis.com/google.protobuf.Struct
        value:
          seconds: 456
)EOF";

  checkEach(yaml, 123, 123, 456);
}

TEST_F(PerFilterConfigsTest, WeightedClusterConfig) {
  const std::string yaml = R"EOF(
name: foo
virtual_hosts:
  - name: bar
    domains: ["*"]
    routes:
      - match: { prefix: "/" }
        route:
          weighted_clusters:
            clusters:
              - name: baz
                weight: 100
                per_filter_config: { test.filter: { seconds: 789 } }
    per_filter_config: { test.filter: { seconds: 1011 } }
)EOF";

  checkEach(yaml, 789, 789, 1011);
}

TEST_F(PerFilterConfigsTest, WeightedClusterFallthroughConfig) {
  const std::string yaml = R"EOF(
name: foo
virtual_hosts:
  - name: bar
    domains: ["*"]
    routes:
      - match: { prefix: "/" }
        route:
          weighted_clusters:
            clusters:
              - name: baz
                weight: 100
        per_filter_config: { test.filter: { seconds: 1213 } }
    per_filter_config: { test.filter: { seconds: 1415 } }
)EOF";

  checkEach(yaml, 1213, 1213, 1415);
}

} // namespace
} // namespace Router
} // namespace Envoy<|MERGE_RESOLUTION|>--- conflicted
+++ resolved
@@ -2645,20 +2645,6 @@
       "Only unique values for domains are permitted. Duplicate entry of domain www.lyft.com");
 }
 
-<<<<<<< HEAD
-TEST_F(RouteMatcherTest, NoProtocolInHeadersWhenTlsIsRequired) {
-  const std::string yaml = R"EOF(
-virtual_hosts:
-- name: www
-  require_tls: all
-  domains:
-  - www.lyft.com
-  routes:
-  - match:
-      prefix: "/"
-    route:
-      cluster: www
-=======
 TEST_F(RouteMatcherTest, TestDuplicateWildcardDomainConfig) {
   const std::string yaml = R"EOF(
 virtual_hosts:
@@ -2744,16 +2730,10 @@
   routes:
   - match: { prefix: "/" }
     route: { cluster: default }
->>>>>>> 48082bcd
   )EOF";
 
   TestConfigImpl config(parseRouteConfigurationFromV2Yaml(yaml), factory_context_, true);
 
-<<<<<<< HEAD
-  // route may be called early in some edge cases and "x-forwarded-proto" will not be set.
-  Http::TestHeaderMapImpl headers{{":authority", "www.lyft.com"}, {":path", "/"}};
-  EXPECT_EQ(nullptr, config.route(headers, 0));
-=======
   EXPECT_EQ(
       "exact",
       config.route(genHeaders("www.example.com", "/", "GET"), 0)->routeEntry()->clusterName());
@@ -2770,7 +2750,27 @@
             config.route(genHeaders("w.example.com", "/", "GET"), 0)->routeEntry()->clusterName());
   EXPECT_EQ("default",
             config.route(genHeaders("www.example.c", "/", "GET"), 0)->routeEntry()->clusterName());
->>>>>>> 48082bcd
+}
+
+TEST_F(RouteMatcherTest, NoProtocolInHeadersWhenTlsIsRequired) {
+  const std::string yaml = R"EOF(
+virtual_hosts:
+- name: www
+  require_tls: all
+  domains:
+  - www.lyft.com
+  routes:
+  - match:
+      prefix: "/"
+    route:
+      cluster: www
+  )EOF";
+
+  TestConfigImpl config(parseRouteConfigurationFromV2Yaml(yaml), factory_context_, true);
+
+  // route may be called early in some edge cases and "x-forwarded-proto" will not be set.
+  Http::TestHeaderMapImpl headers{{":authority", "www.lyft.com"}, {":path", "/"}};
+  EXPECT_EQ(nullptr, config.route(headers, 0));
 }
 
 static Http::TestHeaderMapImpl genRedirectHeaders(const std::string& host, const std::string& path,

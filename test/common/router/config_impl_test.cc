#include <chrono>
#include <fstream>
#include <list>
#include <map>
#include <memory>
#include <string>

#include "envoy/config/route/v3/route.pb.h"
#include "envoy/config/route/v3/route.pb.validate.h"
#include "envoy/config/route/v3/route_components.pb.h"
#include "envoy/server/filter_config.h"
#include "envoy/type/v3/percent.pb.h"

#include "common/config/metadata.h"
#include "common/config/well_known_names.h"
#include "common/http/header_map_impl.h"
#include "common/http/headers.h"
#include "common/network/address_impl.h"
#include "common/router/config_impl.h"
#include "common/stream_info/filter_state_impl.h"

#include "test/common/router/route_fuzz.pb.h"
#include "test/extensions/filters/http/common/empty_http_filter_config.h"
#include "test/fuzz/utility.h"
#include "test/mocks/server/mocks.h"
#include "test/test_common/environment.h"
#include "test/test_common/printers.h"
#include "test/test_common/registry.h"
#include "test/test_common/test_runtime.h"
#include "test/test_common/utility.h"

#include "gmock/gmock.h"
#include "gtest/gtest.h"

using testing::_;
using testing::ContainerEq;
using testing::Eq;
using testing::Matcher;
using testing::MockFunction;
using testing::NiceMock;
using testing::Return;
using testing::ReturnRef;

namespace Envoy {
namespace Router {
namespace {

// Wrap ConfigImpl, the target of tests to allow us to regenerate the route_fuzz_test
// corpus when run with:
//   bazel run //test/common/router:config_impl_test
//     --test_env="ROUTE_CORPUS_PATH=$PWD/test/common/router/route_corpus"
class TestConfigImpl : public ConfigImpl {
public:
  TestConfigImpl(const envoy::config::route::v3::RouteConfiguration& config,
                 Server::Configuration::ServerFactoryContext& factory_context,
                 bool validate_clusters_default)
      : ConfigImpl(config, factory_context, ProtobufMessage::getNullValidationVisitor(),
                   validate_clusters_default),
        config_(config) {}

  RouteConstSharedPtr route(const Http::RequestHeaderMap& headers,
                            const Envoy::StreamInfo::StreamInfo& stream_info,
                            uint64_t random_value) const override {
    absl::optional<std::string> corpus_path =
        TestEnvironment::getOptionalEnvVar("GENRULE_OUTPUT_DIR");
    if (corpus_path) {
      static uint32_t n;
      test::common::router::RouteTestCase route_test_case;
      route_test_case.mutable_config()->MergeFrom(config_);
      route_test_case.mutable_headers()->MergeFrom(Fuzz::toHeaders(headers));
      route_test_case.set_random_value(random_value);
      const std::string path = fmt::format("{}/generated_corpus_{}", corpus_path.value(), n++);
      const std::string corpus = route_test_case.DebugString();
      {
        std::ofstream corpus_file(path);
        ENVOY_LOG_MISC(debug, "Writing {} to {}", corpus, path);
        corpus_file << corpus;
      }
    }
    return ConfigImpl::route(headers, stream_info, random_value);
  }

  RouteConstSharedPtr route(const Http::RequestHeaderMap& headers, uint64_t random_value) const {
    return route(headers, NiceMock<Envoy::StreamInfo::MockStreamInfo>(), random_value);
  }

  const envoy::config::route::v3::RouteConfiguration config_;
};

Http::TestRequestHeaderMapImpl genPathlessHeaders(const std::string& host,
                                                  const std::string& method) {
  return Http::TestRequestHeaderMapImpl{{":authority", host},         {":method", method},
                                        {"x-safe", "safe"},           {"x-global-nope", "global"},
                                        {"x-vhost-nope", "vhost"},    {"x-route-nope", "route"},
                                        {"x-forwarded-proto", "http"}};
}

Http::TestRequestHeaderMapImpl genHeaders(const std::string& host, const std::string& path,
                                          const std::string& method) {
  return Http::TestRequestHeaderMapImpl{{":authority", host},        {":path", path},
                                        {":method", method},         {"x-safe", "safe"},
                                        {"x-global-nope", "global"}, {"x-vhost-nope", "vhost"},
                                        {"x-route-nope", "route"},   {"x-forwarded-proto", "http"}};
}

envoy::config::route::v3::RouteConfiguration
parseRouteConfigurationFromV2Yaml(const std::string& yaml) {
  envoy::config::route::v3::RouteConfiguration route_config;
  TestUtility::loadFromYaml(yaml, route_config);
  TestUtility::validate(route_config);
  return route_config;
}

class ConfigImplTestBase {
protected:
  ConfigImplTestBase() : api_(Api::createApiForTest()) {
    ON_CALL(factory_context_, api()).WillByDefault(ReturnRef(*api_));
  }

  std::string virtualHostName(const RouteEntry* route) {
    Stats::StatName name = route->virtualHost().statName();
    return factory_context_.scope().symbolTable().toString(name);
  }

  std::string virtualClusterName(const RouteEntry* route, Http::TestRequestHeaderMapImpl& headers) {
    Stats::StatName name = route->virtualCluster(headers)->statName();
    return factory_context_.scope().symbolTable().toString(name);
  }

  std::string responseHeadersConfig(const bool most_specific_wins, const bool append) const {
    const std::string yaml = R"EOF(
name: foo
virtual_hosts:
  - name: www2
    domains: ["www.lyft.com"]
    response_headers_to_add:
      - header:
          key: x-global-header1
          value: vhost-override
        append: {1}
      - header:
          key: x-vhost-header1
          value: vhost1-www2
        append: {1}
    response_headers_to_remove: ["x-vhost-remove"]
    routes:
      - match:
          prefix: "/new_endpoint"
        route:
          prefix_rewrite: "/api/new_endpoint"
          cluster: www2
        response_headers_to_add:
          - header:
              key: x-route-header
              value: route-override
            append: {1}
          - header:
              key: x-global-header1
              value: route-override
            append: {1}
          - header:
              key: x-vhost-header1
              value: route-override
            append: {1}
      - match:
          path: "/"
        route:
          cluster: root_www2
        response_headers_to_add:
          - header:
              key: x-route-header
              value: route-allpath
            append: {1}
        response_headers_to_remove: ["x-route-remove"]
      - match:
          prefix: "/"
        route:
          cluster: "www2"
  - name: www2_staging
    domains: ["www-staging.lyft.net"]
    response_headers_to_add:
      - header:
          key: x-vhost-header1
          value: vhost1-www2_staging
        append: {1}
    routes:
      - match:
          prefix: "/"
        route:
          cluster: www2_staging
        response_headers_to_add:
          - header:
              key: x-route-header
              value: route-allprefix
            append: {1}
  - name: default
    domains: ["*"]
    routes:
      - match:
          prefix: "/"
        route:
          cluster: "instant-server"
internal_only_headers: ["x-lyft-user-id"]
response_headers_to_add:
  - header:
      key: x-global-header1
      value: global1
    append: {1}
response_headers_to_remove: ["x-global-remove"]
most_specific_header_mutations_wins: {0}
)EOF";

    return fmt::format(yaml, most_specific_wins, append);
  }

  std::string requestHeadersConfig(const bool most_specific_wins) {
    const std::string yaml = R"EOF(
name: foo
virtual_hosts:
  - name: www2
    domains: ["www.lyft.com"]
    request_headers_to_add:
      - header:
          key: x-global-header
          value: vhost-www2
        append: false
      - header:
          key: x-vhost-header
          value: vhost-www2
        append: false
    request_headers_to_remove: ["x-vhost-nope"]
    routes:
      - match:
          prefix: "/endpoint"
        request_headers_to_add:
          - header:
              key: x-global-header
              value: route-endpoint
            append: false
          - header:
              key: x-vhost-header
              value: route-endpoint
            append: false
          - header:
              key: x-route-header
              value: route-endpoint
            append: false
        request_headers_to_remove: ["x-route-nope"]
        route:
          cluster: www2
      - match:
          prefix: "/"
        route:
          cluster: www2
  - name: default
    domains: ["*"]
    routes:
      - match:
          prefix: "/"
        route:
          cluster: default
request_headers_to_add:
  - header:
      key: x-global-header
      value: global
    append: false
request_headers_to_remove: ["x-global-nope"]
most_specific_header_mutations_wins: {0}
)EOF";

    return fmt::format(yaml, most_specific_wins);
  }

  Stats::TestSymbolTable symbol_table_;
  Api::ApiPtr api_;
  NiceMock<Server::Configuration::MockServerFactoryContext> factory_context_;
};

class RouteMatcherTest : public testing::Test, public ConfigImplTestBase {};

// When removing legacy fields this test can be removed.
TEST_F(RouteMatcherTest, DEPRECATED_FEATURE_TEST(TestLegacyRoutes)) {
  const std::string yaml = R"EOF(
virtual_hosts:
- name: regex
  domains:
  - bat.com
  routes:
  - match:
      regex: "/t[io]c"
    route:
      cluster: clock
  - match:
      safe_regex:
        google_re2: {}
        regex: "/baa+"
    route:
      cluster: sheep
  - match:
      regex: ".*/\\d{3}$"
    route:
      cluster: three_numbers
      prefix_rewrite: "/rewrote"
  - match:
      regex: ".*"
    route:
      cluster: regex_default
- name: regex2
  domains:
  - bat2.com
  routes:
  - match:
      regex: ''
    route:
      cluster: nothingness
  - match:
      regex: ".*"
    route:
      cluster: regex_default
- name: default
  domains:
  - "*"
  routes:
  - match:
      prefix: "/"
    route:
      cluster: instant-server
      timeout: 30s
  virtual_clusters:
  - pattern: "^/rides$"
    method: POST
    name: ride_request
  - pattern: "^/rides/\\d+$"
    method: PUT
    name: update_ride
  - pattern: "^/users/\\d+/chargeaccounts$"
    method: POST
    name: cc_add
  - pattern: "^/users/\\d+/chargeaccounts/(?!validate)\\w+$"
    method: PUT
    name: cc_add
  - pattern: "^/users$"
    method: POST
    name: create_user_login
  - pattern: "^/users/\\d+$"
    method: PUT
    name: update_user
  )EOF";

  NiceMock<Envoy::StreamInfo::MockStreamInfo> stream_info;
  TestConfigImpl config(parseRouteConfigurationFromV2Yaml(yaml), factory_context_, true);

  // Regular Expression matching
  EXPECT_EQ("clock",
            config.route(genHeaders("bat.com", "/tic", "GET"), 0)->routeEntry()->clusterName());
  EXPECT_EQ("clock",
            config.route(genHeaders("bat.com", "/toc", "GET"), 0)->routeEntry()->clusterName());
  EXPECT_EQ("regex_default",
            config.route(genHeaders("bat.com", "/tac", "GET"), 0)->routeEntry()->clusterName());
  EXPECT_EQ("regex_default",
            config.route(genHeaders("bat.com", "", "GET"), 0)->routeEntry()->clusterName());
  EXPECT_EQ("regex_default",
            config.route(genHeaders("bat.com", "/tick", "GET"), 0)->routeEntry()->clusterName());
  EXPECT_EQ("regex_default",
            config.route(genHeaders("bat.com", "/tic/toc", "GET"), 0)->routeEntry()->clusterName());
  EXPECT_EQ("sheep",
            config.route(genHeaders("bat.com", "/baa", "GET"), 0)->routeEntry()->clusterName());
  EXPECT_EQ(
      "sheep",
      config.route(genHeaders("bat.com", "/baaaaaaaaaaaa", "GET"), 0)->routeEntry()->clusterName());
  EXPECT_EQ("regex_default",
            config.route(genHeaders("bat.com", "/ba", "GET"), 0)->routeEntry()->clusterName());
  EXPECT_EQ("nothingness",
            config.route(genHeaders("bat2.com", "", "GET"), 0)->routeEntry()->clusterName());
  EXPECT_EQ("regex_default",
            config.route(genHeaders("bat2.com", "/foo", "GET"), 0)->routeEntry()->clusterName());
  EXPECT_EQ("regex_default",
            config.route(genHeaders("bat2.com", " ", "GET"), 0)->routeEntry()->clusterName());
  EXPECT_TRUE(config.route(genPathlessHeaders("bat2.com", "GET"), 0) == nullptr);

  // Regular Expression matching with query string params
  EXPECT_EQ(
      "clock",
      config.route(genHeaders("bat.com", "/tic?tac=true", "GET"), 0)->routeEntry()->clusterName());
  EXPECT_EQ(
      "regex_default",
      config.route(genHeaders("bat.com", "/tac?tic=true", "GET"), 0)->routeEntry()->clusterName());

  // Virtual cluster testing.
  {
    Http::TestRequestHeaderMapImpl headers = genHeaders("api.lyft.com", "/rides", "GET");
    EXPECT_EQ("other", virtualClusterName(config.route(headers, 0)->routeEntry(), headers));
  }
  {
    Http::TestRequestHeaderMapImpl headers = genHeaders("api.lyft.com", "/rides/blah", "POST");
    EXPECT_EQ("other", virtualClusterName(config.route(headers, 0)->routeEntry(), headers));
  }
  {
    Http::TestRequestHeaderMapImpl headers = genHeaders("api.lyft.com", "/rides", "POST");
    EXPECT_EQ("ride_request", virtualClusterName(config.route(headers, 0)->routeEntry(), headers));
  }
  {
    Http::TestRequestHeaderMapImpl headers = genHeaders("api.lyft.com", "/rides/123", "PUT");
    EXPECT_EQ("update_ride", virtualClusterName(config.route(headers, 0)->routeEntry(), headers));
  }
  {
    Http::TestRequestHeaderMapImpl headers = genHeaders("api.lyft.com", "/rides/123/456", "POST");
    EXPECT_EQ("other", virtualClusterName(config.route(headers, 0)->routeEntry(), headers));
  }
  {
    Http::TestRequestHeaderMapImpl headers =
        genHeaders("api.lyft.com", "/users/123/chargeaccounts", "POST");
    EXPECT_EQ("cc_add", virtualClusterName(config.route(headers, 0)->routeEntry(), headers));
  }
  {
    Http::TestRequestHeaderMapImpl headers =
        genHeaders("api.lyft.com", "/users/123/chargeaccounts/hello123", "PUT");
    EXPECT_EQ("cc_add", virtualClusterName(config.route(headers, 0)->routeEntry(), headers));
  }
  {
    Http::TestRequestHeaderMapImpl headers =
        genHeaders("api.lyft.com", "/users/123/chargeaccounts/validate", "PUT");
    EXPECT_EQ("other", virtualClusterName(config.route(headers, 0)->routeEntry(), headers));
  }
  {
    Http::TestRequestHeaderMapImpl headers = genHeaders("api.lyft.com", "/foo/bar", "PUT");
    EXPECT_EQ("other", virtualClusterName(config.route(headers, 0)->routeEntry(), headers));
  }
  {
    Http::TestRequestHeaderMapImpl headers = genHeaders("api.lyft.com", "/users", "POST");
    EXPECT_EQ("create_user_login",
              virtualClusterName(config.route(headers, 0)->routeEntry(), headers));
  }
  {
    Http::TestRequestHeaderMapImpl headers = genHeaders("api.lyft.com", "/users/123", "PUT");
    EXPECT_EQ("update_user", virtualClusterName(config.route(headers, 0)->routeEntry(), headers));
  }
  {
    Http::TestRequestHeaderMapImpl headers = genHeaders("api.lyft.com", "/something/else", "GET");
    EXPECT_EQ("other", virtualClusterName(config.route(headers, 0)->routeEntry(), headers));
  }
}

TEST_F(RouteMatcherTest, TestConnectRoutes) {
  const std::string yaml = R"EOF(
virtual_hosts:
- name: connect
  domains:
  - bat3.com
  routes:
  - match:
<<<<<<< HEAD
=======
      safe_regex:
        google_re2: {}
        regex: "foobar"
    route:
      cluster: connect_break
  - match:
>>>>>>> 0b0213fd
        connect_matcher:
          {}
    route:
      cluster: connect_match
      prefix_rewrite: "/rewrote"
  - match:
      safe_regex:
        google_re2: {}
        regex: ".*"
    route:
      cluster: connect_fallthrough
<<<<<<< HEAD
=======
- name: connect2
  domains:
  - bat4.com
  routes:
  - match:
        connect_matcher:
          {}
    redirect: { path_redirect: /new_path }
>>>>>>> 0b0213fd
- name: default
  domains:
  - "*"
  routes:
  - match:
      prefix: "/"
    route:
      cluster: instant-server
      timeout: 30s
  virtual_clusters:
  - headers:
    - name: ":path"
      safe_regex_match:
        google_re2: {}
        regex: "^/users/\\d+/location$"
    - name: ":method"
      exact_match: POST
    name: ulu
  )EOF";
  NiceMock<Envoy::StreamInfo::MockStreamInfo> stream_info;
  TestConfigImpl config(parseRouteConfigurationFromV2Yaml(yaml), factory_context_, true);

  // Connect matching
  EXPECT_EQ("connect_match",
            config.route(genHeaders("bat3.com", " ", "CONNECT"), 0)->routeEntry()->clusterName());
<<<<<<< HEAD
=======
  EXPECT_EQ(
      "connect_match",
      config.route(genPathlessHeaders("bat3.com", "CONNECT"), 0)->routeEntry()->clusterName());
>>>>>>> 0b0213fd
  EXPECT_EQ("connect_fallthrough",
            config.route(genHeaders("bat3.com", " ", "GET"), 0)->routeEntry()->clusterName());

  // Prefix rewrite for CONNECT with path (for HTTP/2)
  {
    Http::TestRequestHeaderMapImpl headers =
        genHeaders("bat3.com", "/api/locations?works=true", "CONNECT");
    const RouteEntry* route = config.route(headers, 0)->routeEntry();
    route->finalizeRequestHeaders(headers, stream_info, true);
    EXPECT_EQ("/rewrote?works=true", headers.get_(Http::Headers::get().Path));
  }
<<<<<<< HEAD
=======
  // Prefix rewrite for CONNECT without path (for non-crashing)
  {
    Http::TestRequestHeaderMapImpl headers = genPathlessHeaders("bat4.com", "CONNECT");
    const DirectResponseEntry* redirect = config.route(headers, 0)->directResponseEntry();
    ASSERT(redirect != nullptr);
    redirect->rewritePathHeader(headers, true);
    EXPECT_EQ("http://bat4.com/new_path", redirect->newPath(headers));
  }
>>>>>>> 0b0213fd
}

TEST_F(RouteMatcherTest, TestRoutes) {
  const std::string yaml = R"EOF(
virtual_hosts:
- name: www2
  domains:
  - lyft.com
  - www.lyft.com
  - w.lyft.com
  - ww.lyft.com
  - wwww.lyft.com
  routes:
  - match:
      prefix: "/new_endpoint"
    route:
      prefix_rewrite: "/api/new_endpoint"
      cluster: www2
  - match:
      prefix: "/newforreg1_endpoint"
    route:
      regex_rewrite:
        pattern:
          google_re2: {}
          regex: "^/new(.*?)_endpoint(.*)$"
        substitution: /\1_rewritten_endpoint\2
      cluster: www2
  - match:
      prefix: "/newforreg2_endpoint"
    route:
      regex_rewrite:
        pattern:
          google_re2: {}
          regex: "e"
        substitution: "X"
      cluster: www2
  - match:
      path: "/exact/path/for/regex1"
      case_sensitive: true
    route:
      cluster: www2
      regex_rewrite:
        pattern:
          google_re2: {}
          regex: "[aeioe]"
        substitution: "V"
  - match:
      path: "/"
    route:
      cluster: root_www2
  - match:
      prefix: "/"
    route:
      cluster: www2
- name: www2_staging
  domains:
  - www-staging.lyft.net
  - www-staging-orca.lyft.com
  routes:
  - match:
      prefix: "/"
    route:
      cluster: www2_staging
- name: wildcard
  domains:
  - "*.foo.com"
  - "*-bar.baz.com"
  routes:
  - match:
      prefix: "/"
    route:
      cluster: wildcard
- name: wildcard2
  domains:
  - "*.baz.com"
  routes:
  - match:
      prefix: "/"
    route:
      cluster: wildcard2
- name: regex
  domains:
  - bat.com
  routes:
  - match:
      safe_regex:
        google_re2: {}
        regex: "/t[io]c"
    route:
      cluster: clock
  - match:
      safe_regex:
        google_re2: {}
        regex: "/baa+"
    route:
      cluster: sheep
  - match:
      safe_regex:
        google_re2: {}
        regex: ".*/\\d{3}$"
    route:
      cluster: three_numbers
      prefix_rewrite: "/rewrote"
  - match:
      safe_regex:
        google_re2: {}
        regex: ".*/\\d{4}$"
    route:
      cluster: four_numbers
      regex_rewrite:
        pattern:
          google_re2: {}
          regex: "(^.*)/(\\d{4})$"
        substitution: /four/\2/endpoint\1
  - match:
      safe_regex:
        google_re2: {}
        regex: ".*"
    route:
      cluster: regex_default
- name: regex2
  domains:
  - bat2.com
  routes:
  - match:
      safe_regex:
        google_re2: {}
        regex: ".*"
    route:
      cluster: regex_default
- name: default
  domains:
  - "*"
  routes:
  - match:
      prefix: "/api/application_data"
    route:
      cluster: ats
  - match:
      path: "/api/locations"
      case_sensitive: false
    route:
      cluster: locations
      prefix_rewrite: "/rewrote"
  - match:
      prefix: "/api/leads/me"
    route:
      cluster: ats
  - match:
      prefix: "/host/rewrite/me"
    route:
      cluster: ats
      host_rewrite: new_host
  - match:
      prefix: "/oldhost/rewrite/me"
    route:
      cluster: ats
      host_rewrite: new_oldhost
  - match:
      path: "/foo"
      case_sensitive: true
    route:
      prefix_rewrite: "/bar"
      cluster: instant-server
  - match:
      path: "/tar"
      case_sensitive: false
    route:
      prefix_rewrite: "/car"
      cluster: instant-server
  - match:
      prefix: "/newhost/rewrite/me"
      case_sensitive: false
    route:
      cluster: ats
      host_rewrite: new_host
  - match:
      path: "/FOOD"
      case_sensitive: false
    route:
      prefix_rewrite: "/cAndy"
      cluster: ats
  - match:
      path: "/ApplEs"
      case_sensitive: true
    route:
      prefix_rewrite: "/oranGES"
      cluster: instant-server
  - match:
      path: "/rewrite-host-with-header-value"
    request_headers_to_add:
    - header:
        key: x-rewrite-host
        value: rewrote
    route:
      cluster: ats
      auto_host_rewrite_header: x-rewrite-host
  - match:
      path: "/do-not-rewrite-host-with-header-value"
    route:
      cluster: ats
      auto_host_rewrite_header: x-rewrite-host
  - match:
      prefix: "/"
    route:
      cluster: instant-server
      timeout: 30s
  virtual_clusters:
  - headers:
    - name: ":path"
      safe_regex_match:
        google_re2: {}
        regex: "^/rides$"
    - name: ":method"
      exact_match: POST
    name: ride_request
  - headers:
    - name: ":path"
      safe_regex_match:
        google_re2: {}
        regex: "^/rides/\\d+$"
    - name: ":method"
      exact_match: PUT
    name: update_ride
  - headers:
    - name: ":path"
      safe_regex_match:
        google_re2: {}
        regex: "^/users/\\d+/chargeaccounts$"
    - name: ":method"
      exact_match: POST
    name: cc_add
  - headers:
    - name: ":path"
      safe_regex_match:
        google_re2: {}
        regex: "^/users$"
    - name: ":method"
      exact_match: POST
    name: create_user_login
  - headers:
    - name: ":path"
      safe_regex_match:
        google_re2: {}
        regex: "^/users/\\d+$"
    - name: ":method"
      exact_match: PUT
    name: update_user
  - headers:
    - name: ":path"
      safe_regex_match:
        google_re2: {}
        regex: "^/users/\\d+/location$"
    - name: ":method"
      exact_match: POST
    name: ulu
  )EOF";
  NiceMock<Envoy::StreamInfo::MockStreamInfo> stream_info;
  TestConfigImpl config(parseRouteConfigurationFromV2Yaml(yaml), factory_context_, true);

  // No host header, no x-forwarded-proto and no path header testing.
  EXPECT_EQ(nullptr,
            config.route(Http::TestRequestHeaderMapImpl{{":path", "/"}, {":method", "GET"}}, 0));
  EXPECT_EQ(nullptr, config.route(Http::TestRequestHeaderMapImpl{{":authority", "foo"},
                                                                 {":path", "/"},
                                                                 {":method", "GET"}},
                                  0));
  EXPECT_EQ(nullptr, config.route(Http::TestRequestHeaderMapImpl{{":authority", "foo"},
                                                                 {":method", "CONNECT"},
                                                                 {"x-forwarded-proto", "http"}},
                                  0));

  // Base routing testing.
  EXPECT_EQ("instant-server",
            config.route(genHeaders("api.lyft.com", "/", "GET"), 0)->routeEntry()->clusterName());
  EXPECT_EQ("ats", config.route(genHeaders("api.lyft.com", "/api/leads/me", "GET"), 0)
                       ->routeEntry()
                       ->clusterName());
  EXPECT_EQ("ats", config.route(genHeaders("api.lyft.com", "/api/application_data", "GET"), 0)
                       ->routeEntry()
                       ->clusterName());

  EXPECT_EQ("locations",
            config.route(genHeaders("api.lyft.com", "/api/locations?works=true", "GET"), 0)
                ->routeEntry()
                ->clusterName());
  EXPECT_EQ("locations", config.route(genHeaders("api.lyft.com", "/api/locations", "GET"), 0)
                             ->routeEntry()
                             ->clusterName());
  EXPECT_EQ("www2",
            config.route(genHeaders("lyft.com", "/foo", "GET"), 0)->routeEntry()->clusterName());
  EXPECT_EQ("root_www2",
            config.route(genHeaders("wwww.lyft.com", "/", "GET"), 0)->routeEntry()->clusterName());
  EXPECT_EQ("www2",
            config.route(genHeaders("LYFT.COM", "/foo", "GET"), 0)->routeEntry()->clusterName());
  EXPECT_EQ("root_www2",
            config.route(genHeaders("wWww.LyfT.coM", "/", "GET"), 0)->routeEntry()->clusterName());

  // Wildcards
  EXPECT_EQ("wildcard",
            config.route(genHeaders("www.foo.com", "/", "GET"), 0)->routeEntry()->clusterName());
  EXPECT_EQ(
      "wildcard",
      config.route(genHeaders("foo-bar.baz.com", "/", "GET"), 0)->routeEntry()->clusterName());
  EXPECT_EQ("wildcard2",
            config.route(genHeaders("-bar.baz.com", "/", "GET"), 0)->routeEntry()->clusterName());
  EXPECT_EQ("wildcard2",
            config.route(genHeaders("bar.baz.com", "/", "GET"), 0)->routeEntry()->clusterName());
  EXPECT_EQ("instant-server",
            config.route(genHeaders(".foo.com", "/", "GET"), 0)->routeEntry()->clusterName());
  EXPECT_EQ("instant-server",
            config.route(genHeaders("foo.com", "/", "GET"), 0)->routeEntry()->clusterName());

  // Regular Expression matching
  EXPECT_EQ("clock",
            config.route(genHeaders("bat.com", "/tic", "GET"), 0)->routeEntry()->clusterName());
  EXPECT_EQ("clock",
            config.route(genHeaders("bat.com", "/toc", "GET"), 0)->routeEntry()->clusterName());
  EXPECT_EQ("regex_default",
            config.route(genHeaders("bat.com", "/tac", "GET"), 0)->routeEntry()->clusterName());
  EXPECT_EQ("regex_default",
            config.route(genHeaders("bat.com", "", "GET"), 0)->routeEntry()->clusterName());
  EXPECT_EQ("regex_default",
            config.route(genHeaders("bat.com", "/tick", "GET"), 0)->routeEntry()->clusterName());
  EXPECT_EQ("regex_default",
            config.route(genHeaders("bat.com", "/tic/toc", "GET"), 0)->routeEntry()->clusterName());
  EXPECT_EQ("sheep",
            config.route(genHeaders("bat.com", "/baa", "GET"), 0)->routeEntry()->clusterName());
  EXPECT_EQ(
      "sheep",
      config.route(genHeaders("bat.com", "/baaaaaaaaaaaa", "GET"), 0)->routeEntry()->clusterName());
  EXPECT_EQ("regex_default",
            config.route(genHeaders("bat.com", "/ba", "GET"), 0)->routeEntry()->clusterName());
  EXPECT_EQ("regex_default",
            config.route(genHeaders("bat2.com", "/foo", "GET"), 0)->routeEntry()->clusterName());
  EXPECT_EQ("regex_default",
            config.route(genHeaders("bat2.com", " ", "GET"), 0)->routeEntry()->clusterName());

  // Regular Expression matching with query string params
  EXPECT_EQ(
      "clock",
      config.route(genHeaders("bat.com", "/tic?tac=true", "GET"), 0)->routeEntry()->clusterName());
  EXPECT_EQ(
      "regex_default",
      config.route(genHeaders("bat.com", "/tac?tic=true", "GET"), 0)->routeEntry()->clusterName());

  // Timeout testing.
  EXPECT_EQ(std::chrono::milliseconds(30000),
            config.route(genHeaders("api.lyft.com", "/", "GET"), 0)->routeEntry()->timeout());
  EXPECT_EQ(
      std::chrono::milliseconds(15000),
      config.route(genHeaders("api.lyft.com", "/api/leads/me", "GET"), 0)->routeEntry()->timeout());

  // Prefix rewrite testing.
  {
    Http::TestRequestHeaderMapImpl headers = genHeaders("www.lyft.com", "/new_endpoint/foo", "GET");
    const RouteEntry* route = config.route(headers, 0)->routeEntry();
    EXPECT_EQ("www2", route->clusterName());
    EXPECT_EQ("www2", virtualHostName(route));
    route->finalizeRequestHeaders(headers, stream_info, true);
    EXPECT_EQ("/api/new_endpoint/foo", headers.get_(Http::Headers::get().Path));
    EXPECT_EQ("/new_endpoint/foo", headers.get_(Http::Headers::get().EnvoyOriginalPath));
  }

  // Prefix rewrite testing (x-envoy-* headers suppressed).
  {
    Http::TestRequestHeaderMapImpl headers = genHeaders("www.lyft.com", "/new_endpoint/foo", "GET");
    const RouteEntry* route = config.route(headers, 0)->routeEntry();
    EXPECT_EQ("www2", route->clusterName());
    EXPECT_EQ("www2", virtualHostName(route));
    route->finalizeRequestHeaders(headers, stream_info, false);
    EXPECT_EQ("/api/new_endpoint/foo", headers.get_(Http::Headers::get().Path));
    EXPECT_FALSE(headers.has(Http::Headers::get().EnvoyOriginalPath));
  }

  // Prefix rewrite on path match with query string params
  {
    Http::TestRequestHeaderMapImpl headers =
        genHeaders("api.lyft.com", "/api/locations?works=true", "GET");
    const RouteEntry* route = config.route(headers, 0)->routeEntry();
    route->finalizeRequestHeaders(headers, stream_info, true);
    EXPECT_EQ("/rewrote?works=true", headers.get_(Http::Headers::get().Path));
  }

  {
    Http::TestRequestHeaderMapImpl headers = genHeaders("api.lyft.com", "/foo", "GET");
    const RouteEntry* route = config.route(headers, 0)->routeEntry();
    route->finalizeRequestHeaders(headers, stream_info, true);
    EXPECT_EQ("/bar", headers.get_(Http::Headers::get().Path));
  }

  // Regular expression path rewrite after prefix match testing.
  {
    Http::TestRequestHeaderMapImpl headers =
        genHeaders("www.lyft.com", "/newforreg1_endpoint/foo", "GET");
    const RouteEntry* route = config.route(headers, 0)->routeEntry();
    EXPECT_EQ("www2", route->clusterName());
    EXPECT_EQ("www2", virtualHostName(route));
    route->finalizeRequestHeaders(headers, stream_info, true);
    EXPECT_EQ("/forreg1_rewritten_endpoint/foo", headers.get_(Http::Headers::get().Path));
    EXPECT_EQ("/newforreg1_endpoint/foo", headers.get_(Http::Headers::get().EnvoyOriginalPath));
  }

  // Regular expression path rewrite after prefix match testing, replace every
  // occurrence, excluding query parameters.
  {
    Http::TestRequestHeaderMapImpl headers =
        genHeaders("www.lyft.com", "/newforreg2_endpoint/tee?test=me", "GET");
    const RouteEntry* route = config.route(headers, 0)->routeEntry();
    EXPECT_EQ("www2", route->clusterName());
    EXPECT_EQ("www2", virtualHostName(route));
    route->finalizeRequestHeaders(headers, stream_info, true);
    EXPECT_EQ("/nXwforrXg2_Xndpoint/tXX?test=me", headers.get_(Http::Headers::get().Path));
    EXPECT_EQ("/newforreg2_endpoint/tee?test=me",
              headers.get_(Http::Headers::get().EnvoyOriginalPath));
  }

  // Regular expression path rewrite after exact path match testing.
  {
    Http::TestRequestHeaderMapImpl headers =
        genHeaders("www.lyft.com", "/exact/path/for/regex1", "GET");
    const RouteEntry* route = config.route(headers, 0)->routeEntry();
    EXPECT_EQ("www2", route->clusterName());
    EXPECT_EQ("www2", virtualHostName(route));
    route->finalizeRequestHeaders(headers, stream_info, true);
    EXPECT_EQ("/VxVct/pVth/fVr/rVgVx1", headers.get_(Http::Headers::get().Path));
    EXPECT_EQ("/exact/path/for/regex1", headers.get_(Http::Headers::get().EnvoyOriginalPath));
  }

  // Regular expression path rewrite after exact path match testing,
  // with query parameters.
  {
    Http::TestRequestHeaderMapImpl headers =
        genHeaders("www.lyft.com", "/exact/path/for/regex1?test=aeiou", "GET");
    const RouteEntry* route = config.route(headers, 0)->routeEntry();
    EXPECT_EQ("www2", route->clusterName());
    EXPECT_EQ("www2", virtualHostName(route));
    route->finalizeRequestHeaders(headers, stream_info, true);
    EXPECT_EQ("/VxVct/pVth/fVr/rVgVx1?test=aeiou", headers.get_(Http::Headers::get().Path));
    EXPECT_EQ("/exact/path/for/regex1?test=aeiou",
              headers.get_(Http::Headers::get().EnvoyOriginalPath));
  }

  // Host rewrite testing.
  {
    Http::TestRequestHeaderMapImpl headers = genHeaders("api.lyft.com", "/host/rewrite/me", "GET");
    const RouteEntry* route = config.route(headers, 0)->routeEntry();
    route->finalizeRequestHeaders(headers, stream_info, true);
    EXPECT_EQ("new_host", headers.get_(Http::Headers::get().Host));
  }

  // Rewrites host using supplied header.
  {
    Http::TestRequestHeaderMapImpl headers =
        genHeaders("api.lyft.com", "/rewrite-host-with-header-value", "GET");
    const RouteEntry* route = config.route(headers, 0)->routeEntry();
    route->finalizeRequestHeaders(headers, stream_info, true);
    EXPECT_EQ("rewrote", headers.get_(Http::Headers::get().Host));
  }

  // Does not rewrite host because of missing header.
  {
    Http::TestRequestHeaderMapImpl headers =
        genHeaders("api.lyft.com", "/do-not-rewrite-host-with-header-value", "GET");
    const RouteEntry* route = config.route(headers, 0)->routeEntry();
    route->finalizeRequestHeaders(headers, stream_info, true);
    EXPECT_EQ("api.lyft.com", headers.get_(Http::Headers::get().Host));
  }

  // Case sensitive rewrite matching test.
  {
    Http::TestRequestHeaderMapImpl headers =
        genHeaders("api.lyft.com", "/API/locations?works=true", "GET");
    const RouteEntry* route = config.route(headers, 0)->routeEntry();
    route->finalizeRequestHeaders(headers, stream_info, true);
    EXPECT_EQ("/rewrote?works=true", headers.get_(Http::Headers::get().Path));
  }

  {
    Http::TestRequestHeaderMapImpl headers = genHeaders("api.lyft.com", "/fooD", "GET");
    const RouteEntry* route = config.route(headers, 0)->routeEntry();
    route->finalizeRequestHeaders(headers, stream_info, true);
    EXPECT_EQ("/cAndy", headers.get_(Http::Headers::get().Path));
  }

  // Case sensitive is set to true and will not rewrite
  {
    Http::TestRequestHeaderMapImpl headers = genHeaders("api.lyft.com", "/FOO", "GET");
    const RouteEntry* route = config.route(headers, 0)->routeEntry();
    route->finalizeRequestHeaders(headers, stream_info, true);
    EXPECT_EQ("/FOO", headers.get_(Http::Headers::get().Path));
  }

  {
    Http::TestRequestHeaderMapImpl headers = genHeaders("api.lyft.com", "/ApPles", "GET");
    const RouteEntry* route = config.route(headers, 0)->routeEntry();
    route->finalizeRequestHeaders(headers, stream_info, true);
    EXPECT_EQ("/ApPles", headers.get_(Http::Headers::get().Path));
  }

  // Case insensitive set to false so there is no rewrite
  {
    Http::TestRequestHeaderMapImpl headers =
        genHeaders("api.lyft.com", "/oLDhost/rewrite/me", "GET");
    const RouteEntry* route = config.route(headers, 0)->routeEntry();
    route->finalizeRequestHeaders(headers, stream_info, true);
    EXPECT_EQ("api.lyft.com", headers.get_(Http::Headers::get().Host));
  }

  // Case sensitive is set to false and will not rewrite
  {
    Http::TestRequestHeaderMapImpl headers = genHeaders("api.lyft.com", "/Tart", "GET");
    const RouteEntry* route = config.route(headers, 0)->routeEntry();
    route->finalizeRequestHeaders(headers, stream_info, true);
    EXPECT_EQ("/Tart", headers.get_(Http::Headers::get().Path));
  }

  // Case sensitive is set to false and will not rewrite
  {
    Http::TestRequestHeaderMapImpl headers =
        genHeaders("api.lyft.com", "/newhost/rewrite/me", "GET");
    const RouteEntry* route = config.route(headers, 0)->routeEntry();
    route->finalizeRequestHeaders(headers, stream_info, true);
    EXPECT_EQ("new_host", headers.get_(Http::Headers::get().Host));
  }

  // Prefix rewrite for regular expression matching
  {
    Http::TestRequestHeaderMapImpl headers = genHeaders("bat.com", "/647", "GET");
    const RouteEntry* route = config.route(headers, 0)->routeEntry();
    route->finalizeRequestHeaders(headers, stream_info, true);
    EXPECT_EQ("/rewrote", headers.get_(Http::Headers::get().Path));
  }

  // Prefix rewrite for regular expression matching with query string
  {
    Http::TestRequestHeaderMapImpl headers = genHeaders("bat.com", "/970?foo=true", "GET");
    const RouteEntry* route = config.route(headers, 0)->routeEntry();
    route->finalizeRequestHeaders(headers, stream_info, true);
    EXPECT_EQ("/rewrote?foo=true", headers.get_(Http::Headers::get().Path));
  }
  {
    Http::TestRequestHeaderMapImpl headers = genHeaders("bat.com", "/foo/bar/238?bar=true", "GET");
    const RouteEntry* route = config.route(headers, 0)->routeEntry();
    route->finalizeRequestHeaders(headers, stream_info, true);
    EXPECT_EQ("/rewrote?bar=true", headers.get_(Http::Headers::get().Path));
  }

  // Regular expression rewrite for regular expression matching
  {
    Http::TestRequestHeaderMapImpl headers = genHeaders("bat.com", "/xx/yy/6472", "GET");
    const RouteEntry* route = config.route(headers, 0)->routeEntry();
    route->finalizeRequestHeaders(headers, stream_info, true);
    EXPECT_EQ("/four/6472/endpoint/xx/yy", headers.get_(Http::Headers::get().Path));
    EXPECT_EQ("/xx/yy/6472", headers.get_(Http::Headers::get().EnvoyOriginalPath));
  }

  // Regular expression rewrite for regular expression matching, with query parameters.
  {
    Http::TestRequestHeaderMapImpl headers = genHeaders("bat.com", "/xx/yy/6472?test=foo", "GET");
    const RouteEntry* route = config.route(headers, 0)->routeEntry();
    route->finalizeRequestHeaders(headers, stream_info, true);
    EXPECT_EQ("/four/6472/endpoint/xx/yy?test=foo", headers.get_(Http::Headers::get().Path));
    EXPECT_EQ("/xx/yy/6472?test=foo", headers.get_(Http::Headers::get().EnvoyOriginalPath));
  }

  // Virtual cluster testing.
  {
    Http::TestRequestHeaderMapImpl headers = genHeaders("api.lyft.com", "/rides", "GET");
    EXPECT_EQ("other", virtualClusterName(config.route(headers, 0)->routeEntry(), headers));
  }
  {
    Http::TestRequestHeaderMapImpl headers = genHeaders("api.lyft.com", "/rides/blah", "POST");
    EXPECT_EQ("other", virtualClusterName(config.route(headers, 0)->routeEntry(), headers));
  }
  {
    Http::TestRequestHeaderMapImpl headers = genHeaders("api.lyft.com", "/rides", "POST");
    EXPECT_EQ("ride_request", virtualClusterName(config.route(headers, 0)->routeEntry(), headers));
  }
  {
    Http::TestRequestHeaderMapImpl headers = genHeaders("api.lyft.com", "/rides/123", "PUT");
    EXPECT_EQ("update_ride", virtualClusterName(config.route(headers, 0)->routeEntry(), headers));
  }
  {
    Http::TestRequestHeaderMapImpl headers = genHeaders("api.lyft.com", "/rides/123/456", "POST");
    EXPECT_EQ("other", virtualClusterName(config.route(headers, 0)->routeEntry(), headers));
  }
  {
    Http::TestRequestHeaderMapImpl headers = genHeaders("api.lyft.com", "/foo/bar", "PUT");
    EXPECT_EQ("other", virtualClusterName(config.route(headers, 0)->routeEntry(), headers));
  }
  {
    Http::TestRequestHeaderMapImpl headers = genHeaders("api.lyft.com", "/users", "POST");
    EXPECT_EQ("create_user_login",
              virtualClusterName(config.route(headers, 0)->routeEntry(), headers));
  }
  {
    Http::TestRequestHeaderMapImpl headers = genHeaders("api.lyft.com", "/users/123", "PUT");
    EXPECT_EQ("update_user", virtualClusterName(config.route(headers, 0)->routeEntry(), headers));
  }
  {
    Http::TestRequestHeaderMapImpl headers =
        genHeaders("api.lyft.com", "/users/123/location", "POST");
    EXPECT_EQ("ulu", virtualClusterName(config.route(headers, 0)->routeEntry(), headers));
  }
  {
    Http::TestRequestHeaderMapImpl headers = genHeaders("api.lyft.com", "/something/else", "GET");
    EXPECT_EQ("other", virtualClusterName(config.route(headers, 0)->routeEntry(), headers));
  }
}

TEST_F(RouteMatcherTest, TestRoutesWithWildcardAndDefaultOnly) {
  const std::string yaml = R"EOF(
virtual_hosts:
  - name: wildcard
    domains: ["*.solo.io"]
    routes:
      - match: { prefix: "/" }
        route: { cluster: "wildcard" }
  - name: default
    domains: ["*"]
    routes:
      - match: { prefix: "/" }
        route: { cluster: "default" }
  )EOF";

  const auto proto_config = parseRouteConfigurationFromV2Yaml(yaml);
  TestConfigImpl config(proto_config, factory_context_, true);

  EXPECT_EQ("wildcard",
            config.route(genHeaders("gloo.solo.io", "/", "GET"), 0)->routeEntry()->clusterName());
  EXPECT_EQ("default",
            config.route(genHeaders("example.com", "/", "GET"), 0)->routeEntry()->clusterName());
}

// When deprecating regex: this test can be removed.
TEST_F(RouteMatcherTest, DEPRECATED_FEATURE_TEST(TestRoutesWithInvalidRegexLegacy)) {
  std::string invalid_route = R"EOF(
virtual_hosts:
  - name: regex
    domains: ["*"]
    routes:
      - match: { regex: "/(+invalid)" }
        route: { cluster: "regex" }
  )EOF";

  std::string invalid_virtual_cluster = R"EOF(
virtual_hosts:
  - name: regex
    domains: ["*"]
    routes:
      - match: { prefix: "/" }
        route: { cluster: "regex" }
    virtual_clusters:
      - pattern: "^/(+invalid)"
        name: "invalid"
  )EOF";

  NiceMock<Envoy::StreamInfo::MockStreamInfo> stream_info;

  EXPECT_THROW_WITH_REGEX(
      TestConfigImpl(parseRouteConfigurationFromV2Yaml(invalid_route), factory_context_, true),
      EnvoyException, "Invalid regex '/\\(\\+invalid\\)':");

  EXPECT_THROW_WITH_REGEX(TestConfigImpl(parseRouteConfigurationFromV2Yaml(invalid_virtual_cluster),
                                         factory_context_, true),
                          EnvoyException, "Invalid regex '\\^/\\(\\+invalid\\)':");
}

TEST_F(RouteMatcherTest, TestRoutesWithInvalidRegex) {
  std::string invalid_route = R"EOF(
virtual_hosts:
  - name: regex
    domains: ["*"]
    routes:
      - match:
          safe_regex:
            google_re2: {}
            regex: "/(+invalid)"
        route: { cluster: "regex" }
  )EOF";

  std::string invalid_virtual_cluster = R"EOF(
virtual_hosts:
  - name: regex
    domains: ["*"]
    routes:
      - match: { prefix: "/" }
        route: { cluster: "regex" }
    virtual_clusters:
      name: "invalid"
      headers:
        name: "invalid"
        safe_regex_match:
          google_re2: {}
          regex: "^/(+invalid)"
  )EOF";

  NiceMock<Envoy::StreamInfo::MockStreamInfo> stream_info;

  EXPECT_THROW_WITH_REGEX(
      TestConfigImpl(parseRouteConfigurationFromV2Yaml(invalid_route), factory_context_, true),
      EnvoyException, "no argument for repetition operator:");

  EXPECT_THROW_WITH_REGEX(TestConfigImpl(parseRouteConfigurationFromV2Yaml(invalid_virtual_cluster),
                                         factory_context_, true),
                          EnvoyException, "no argument for repetition operator");
}

// Virtual cluster that contains neither pattern nor regex. This must be checked while pattern is
// deprecated.
TEST_F(RouteMatcherTest, TestRoutesWithInvalidVirtualCluster) {
  const std::string invalid_virtual_cluster = R"EOF(
virtual_hosts:
  - name: regex
    domains: ["*"]
    routes:
      - match: { prefix: "/" }
        route: { cluster: "regex" }
    virtual_clusters:
      - name: "invalid"
  )EOF";

  EXPECT_THROW_WITH_REGEX(TestConfigImpl(parseRouteConfigurationFromV2Yaml(invalid_virtual_cluster),
                                         factory_context_, true),
                          EnvoyException,
                          "virtual clusters must define either 'pattern' or 'headers'");
}

// Validates behavior of request_headers_to_add at router, vhost, and route levels.
TEST_F(RouteMatcherTest, TestAddRemoveRequestHeaders) {
  const std::string yaml = R"EOF(
virtual_hosts:
- name: www2
  domains:
  - lyft.com
  - www.lyft.com
  - w.lyft.com
  - ww.lyft.com
  - wwww.lyft.com
  request_headers_to_add:
  - header:
      key: x-global-header1
      value: vhost-override
  - header:
      key: x-vhost-header1
      value: vhost1-www2
  routes:
  - match:
      prefix: "/new_endpoint"
    route:
      prefix_rewrite: "/api/new_endpoint"
      cluster: www2
    request_headers_to_add:
    - header:
        key: x-global-header1
        value: route-override
    - header:
        key: x-vhost-header1
        value: route-override
    - header:
        key: x-route-header
        value: route-new_endpoint
  - match:
      path: "/"
    route:
      cluster: root_www2
    request_headers_to_add:
    - header:
        key: x-route-header
        value: route-allpath
  - match:
      prefix: "/"
    route:
      cluster: www2
- name: www2_staging
  domains:
  - www-staging.lyft.net
  - www-staging-orca.lyft.com
  request_headers_to_add:
  - header:
      key: x-vhost-header1
      value: vhost1-www2_staging
  routes:
  - match:
      prefix: "/"
    route:
      cluster: www2_staging
    request_headers_to_add:
    - header:
        key: x-route-header
        value: route-allprefix
- name: default
  domains:
  - "*"
  routes:
  - match:
      prefix: "/"
    route:
      cluster: instant-server
      timeout: 3s
internal_only_headers:
- x-lyft-user-id
response_headers_to_add:
- header:
    key: x-envoy-upstream-canary
    value: 'true'
response_headers_to_remove:
- x-envoy-upstream-canary
- x-envoy-virtual-cluster
request_headers_to_add:
- header:
    key: x-global-header1
    value: global1
  )EOF";

  NiceMock<Envoy::StreamInfo::MockStreamInfo> stream_info;

  TestConfigImpl config(parseRouteConfigurationFromV2Yaml(yaml), factory_context_, true);

  // Request header manipulation testing.
  {
    {
      Http::TestRequestHeaderMapImpl headers =
          genHeaders("www.lyft.com", "/new_endpoint/foo", "GET");
      const RouteEntry* route = config.route(headers, 0)->routeEntry();
      route->finalizeRequestHeaders(headers, stream_info, true);
      EXPECT_EQ("route-override", headers.get_("x-global-header1"));
      EXPECT_EQ("route-override", headers.get_("x-vhost-header1"));
      EXPECT_EQ("route-new_endpoint", headers.get_("x-route-header"));
    }

    // Multiple routes can have same route-level headers with different values.
    {
      Http::TestRequestHeaderMapImpl headers = genHeaders("www.lyft.com", "/", "GET");
      const RouteEntry* route = config.route(headers, 0)->routeEntry();
      route->finalizeRequestHeaders(headers, stream_info, true);
      EXPECT_EQ("vhost-override", headers.get_("x-global-header1"));
      EXPECT_EQ("vhost1-www2", headers.get_("x-vhost-header1"));
      EXPECT_EQ("route-allpath", headers.get_("x-route-header"));
    }

    // Multiple virtual hosts can have same virtual host level headers with different values.
    {
      Http::TestRequestHeaderMapImpl headers = genHeaders("www-staging.lyft.net", "/foo", "GET");
      const RouteEntry* route = config.route(headers, 0)->routeEntry();
      route->finalizeRequestHeaders(headers, stream_info, true);
      EXPECT_EQ("global1", headers.get_("x-global-header1"));
      EXPECT_EQ("vhost1-www2_staging", headers.get_("x-vhost-header1"));
      EXPECT_EQ("route-allprefix", headers.get_("x-route-header"));
    }

    // Global headers.
    {
      Http::TestRequestHeaderMapImpl headers = genHeaders("api.lyft.com", "/", "GET");
      const RouteEntry* route = config.route(headers, 0)->routeEntry();
      route->finalizeRequestHeaders(headers, stream_info, true);
      EXPECT_EQ("global1", headers.get_("x-global-header1"));
    }
  }
}

// Validates behavior of request_headers_to_add at router, vhost, and route levels when append is
// disabled.
TEST_F(RouteMatcherTest, TestRequestHeadersToAddWithAppendFalse) {
  const std::string yaml = requestHeadersConfig(false);
  NiceMock<Envoy::StreamInfo::MockStreamInfo> stream_info;

  envoy::config::route::v3::RouteConfiguration route_config =
      parseRouteConfigurationFromV2Yaml(yaml);

  TestConfigImpl config(route_config, factory_context_, true);

  // Request header manipulation testing.
  {
    // Global and virtual host override route, route overrides route action.
    {
      Http::TestRequestHeaderMapImpl headers = genHeaders("www.lyft.com", "/endpoint", "GET");
      const RouteEntry* route = config.route(headers, 0)->routeEntry();
      route->finalizeRequestHeaders(headers, stream_info, true);
      // Added headers.
      EXPECT_EQ("global", headers.get_("x-global-header"));
      EXPECT_EQ("vhost-www2", headers.get_("x-vhost-header"));
      EXPECT_EQ("route-endpoint", headers.get_("x-route-header"));
      // Removed headers.
      EXPECT_FALSE(headers.has("x-global-nope"));
      EXPECT_FALSE(headers.has("x-vhost-nope"));
      EXPECT_FALSE(headers.has("x-route-nope"));
    }

    // Global overrides virtual host.
    {
      Http::TestRequestHeaderMapImpl headers = genHeaders("www.lyft.com", "/", "GET");
      const RouteEntry* route = config.route(headers, 0)->routeEntry();
      route->finalizeRequestHeaders(headers, stream_info, true);
      // Added headers.
      EXPECT_EQ("global", headers.get_("x-global-header"));
      EXPECT_EQ("vhost-www2", headers.get_("x-vhost-header"));
      EXPECT_FALSE(headers.has("x-route-header"));
      // Removed headers.
      EXPECT_FALSE(headers.has("x-global-nope"));
      EXPECT_FALSE(headers.has("x-vhost-nope"));
      EXPECT_TRUE(headers.has("x-route-nope"));
    }

    // Global only.
    {
      Http::TestRequestHeaderMapImpl headers = genHeaders("www.example.com", "/", "GET");
      const RouteEntry* route = config.route(headers, 0)->routeEntry();
      route->finalizeRequestHeaders(headers, stream_info, true);
      // Added headers.
      EXPECT_EQ("global", headers.get_("x-global-header"));
      EXPECT_FALSE(headers.has("x-vhost-header"));
      EXPECT_FALSE(headers.has("x-route-header"));
      // Removed headers.
      EXPECT_FALSE(headers.has("x-global-nope"));
      EXPECT_TRUE(headers.has("x-vhost-nope"));
      EXPECT_TRUE(headers.has("x-route-nope"));
    }
  }
}

TEST_F(RouteMatcherTest, TestRequestHeadersToAddWithAppendFalseMostSpecificWins) {
  const std::string yaml = requestHeadersConfig(true);
  NiceMock<Envoy::StreamInfo::MockStreamInfo> stream_info;

  TestConfigImpl config(parseRouteConfigurationFromV2Yaml(yaml), factory_context_, true);

  // Route overrides vhost and global.
  {
    Http::TestRequestHeaderMapImpl headers = genHeaders("www.lyft.com", "/endpoint", "GET");
    const RouteEntry* route = config.route(headers, 0)->routeEntry();
    route->finalizeRequestHeaders(headers, stream_info, true);
    // Added headers.
    EXPECT_EQ("route-endpoint", headers.get_("x-global-header"));
    EXPECT_EQ("route-endpoint", headers.get_("x-vhost-header"));
    EXPECT_EQ("route-endpoint", headers.get_("x-route-header"));
    // Removed headers.
    EXPECT_FALSE(headers.has("x-global-nope"));
    EXPECT_FALSE(headers.has("x-vhost-nope"));
    EXPECT_FALSE(headers.has("x-route-nope"));
  }

  // Virtual overrides global.
  {
    Http::TestRequestHeaderMapImpl headers = genHeaders("www.lyft.com", "/", "GET");
    const RouteEntry* route = config.route(headers, 0)->routeEntry();
    route->finalizeRequestHeaders(headers, stream_info, true);
    // Added headers.
    EXPECT_EQ("vhost-www2", headers.get_("x-global-header"));
    EXPECT_EQ("vhost-www2", headers.get_("x-vhost-header"));
    EXPECT_FALSE(headers.has("x-route-header"));
    // Removed headers.
    EXPECT_FALSE(headers.has("x-global-nope"));
    EXPECT_FALSE(headers.has("x-vhost-nope"));
    EXPECT_TRUE(headers.has("x-route-nope"));
  }
}

// Validates behavior of response_headers_to_add and response_headers_to_remove at router, vhost,
// and route levels.
TEST_F(RouteMatcherTest, TestAddRemoveResponseHeaders) {
  const std::string yaml = responseHeadersConfig(false, true);
  NiceMock<Envoy::StreamInfo::MockStreamInfo> stream_info;

  TestConfigImpl config(parseRouteConfigurationFromV2Yaml(yaml), factory_context_, true);

  // Response header manipulation testing.
  {
    {
      Http::TestRequestHeaderMapImpl req_headers =
          genHeaders("www.lyft.com", "/new_endpoint/foo", "GET");
      const RouteEntry* route = config.route(req_headers, 0)->routeEntry();
      Http::TestResponseHeaderMapImpl headers;
      route->finalizeResponseHeaders(headers, stream_info);
      EXPECT_EQ("route-override", headers.get_("x-global-header1"));
      EXPECT_EQ("route-override", headers.get_("x-vhost-header1"));
      EXPECT_EQ("route-override", headers.get_("x-route-header"));
    }

    // Multiple routes can have same route-level headers with different values.
    {
      Http::TestRequestHeaderMapImpl req_headers = genHeaders("www.lyft.com", "/", "GET");
      const RouteEntry* route = config.route(req_headers, 0)->routeEntry();
      Http::TestResponseHeaderMapImpl headers;
      route->finalizeResponseHeaders(headers, stream_info);
      EXPECT_EQ("vhost-override", headers.get_("x-global-header1"));
      EXPECT_EQ("vhost1-www2", headers.get_("x-vhost-header1"));
      EXPECT_EQ("route-allpath", headers.get_("x-route-header"));
    }

    // Multiple virtual hosts can have same virtual host level headers with different values.
    {
      Http::TestRequestHeaderMapImpl req_headers =
          genHeaders("www-staging.lyft.net", "/foo", "GET");
      const RouteEntry* route = config.route(req_headers, 0)->routeEntry();
      Http::TestResponseHeaderMapImpl headers;
      route->finalizeResponseHeaders(headers, stream_info);
      EXPECT_EQ("global1", headers.get_("x-global-header1"));
      EXPECT_EQ("vhost1-www2_staging", headers.get_("x-vhost-header1"));
      EXPECT_EQ("route-allprefix", headers.get_("x-route-header"));
    }

    // Global headers.
    {
      Http::TestRequestHeaderMapImpl req_headers = genHeaders("api.lyft.com", "/", "GET");
      const RouteEntry* route = config.route(req_headers, 0)->routeEntry();
      Http::TestResponseHeaderMapImpl headers;
      route->finalizeResponseHeaders(headers, stream_info);
      EXPECT_EQ("global1", headers.get_("x-global-header1"));
    }
  }

  EXPECT_THAT(std::list<Http::LowerCaseString>{Http::LowerCaseString("x-lyft-user-id")},
              ContainerEq(config.internalOnlyHeaders()));
}

TEST_F(RouteMatcherTest, TestAddRemoveResponseHeadersAppendFalse) {
  const std::string yaml = responseHeadersConfig(false, false);
  NiceMock<Envoy::StreamInfo::MockStreamInfo> stream_info;

  TestConfigImpl config(parseRouteConfigurationFromV2Yaml(yaml), factory_context_, true);

  Http::TestRequestHeaderMapImpl req_headers =
      genHeaders("www.lyft.com", "/new_endpoint/foo", "GET");
  const RouteEntry* route = config.route(req_headers, 0)->routeEntry();
  Http::TestResponseHeaderMapImpl headers;
  route->finalizeResponseHeaders(headers, stream_info);
  EXPECT_EQ("global1", headers.get_("x-global-header1"));
  EXPECT_EQ("vhost1-www2", headers.get_("x-vhost-header1"));
  EXPECT_EQ("route-override", headers.get_("x-route-header"));
}

TEST_F(RouteMatcherTest, TestAddRemoveResponseHeadersAppendMostSpecificWins) {
  const std::string yaml = responseHeadersConfig(true, false);
  NiceMock<Envoy::StreamInfo::MockStreamInfo> stream_info;

  TestConfigImpl config(parseRouteConfigurationFromV2Yaml(yaml), factory_context_, true);

  Http::TestRequestHeaderMapImpl req_headers =
      genHeaders("www.lyft.com", "/new_endpoint/foo", "GET");
  const RouteEntry* route = config.route(req_headers, 0)->routeEntry();
  Http::TestResponseHeaderMapImpl headers;
  route->finalizeResponseHeaders(headers, stream_info);
  EXPECT_EQ("route-override", headers.get_("x-global-header1"));
  EXPECT_EQ("route-override", headers.get_("x-vhost-header1"));
  EXPECT_EQ("route-override", headers.get_("x-route-header"));
}

TEST_F(RouteMatcherTest, TestAddGlobalResponseHeaderRemoveFromRoute) {
  const std::string yaml = R"EOF(
name: foo
virtual_hosts:
  - name: www2
    domains: ["www.lyft.com"]
    routes:
      - match:
          prefix: "/cacheable"
        route:
          cluster: www2
        response_headers_to_remove: ["cache-control"]
      - match:
          prefix: "/"
        route:
          cluster: "www2"
response_headers_to_add:
  - header:
      key: cache-control
      value: private
most_specific_header_mutations_wins: true
)EOF";
  NiceMock<Envoy::StreamInfo::MockStreamInfo> stream_info;

  TestConfigImpl config(parseRouteConfigurationFromV2Yaml(yaml), factory_context_, true);

  {
    Http::TestRequestHeaderMapImpl req_headers = genHeaders("www.lyft.com", "/cacheable", "GET");
    const RouteEntry* route = config.route(req_headers, 0)->routeEntry();
    Http::TestResponseHeaderMapImpl headers;
    route->finalizeResponseHeaders(headers, stream_info);
    EXPECT_FALSE(headers.has("cache-control"));
  }

  {
    Http::TestRequestHeaderMapImpl req_headers = genHeaders("www.lyft.com", "/foo", "GET");
    const RouteEntry* route = config.route(req_headers, 0)->routeEntry();
    Http::TestResponseHeaderMapImpl headers;
    route->finalizeResponseHeaders(headers, stream_info);
    EXPECT_EQ("private", headers.get_("cache-control"));
  }
}

// Validate that we can't add :-prefixed request headers.
TEST_F(RouteMatcherTest, TestRequestHeadersToAddNoPseudoHeader) {
  for (const std::string& header :
       {":path", ":authority", ":method", ":scheme", ":status", ":protocol"}) {
    const std::string yaml = fmt::format(R"EOF(
name: foo
virtual_hosts:
  - name: www2
    domains: ["*"]
    request_headers_to_add:
      - header:
          key: {}
          value: vhost-www2
        append: false
)EOF",
                                         header);

    NiceMock<Envoy::StreamInfo::MockStreamInfo> stream_info;

    envoy::config::route::v3::RouteConfiguration route_config =
        parseRouteConfigurationFromV2Yaml(yaml);

    EXPECT_THROW_WITH_MESSAGE(TestConfigImpl config(route_config, factory_context_, true),
                              EnvoyException, ":-prefixed headers may not be modified");
  }
}

// Validate that we can't remove :-prefixed request headers.
TEST_F(RouteMatcherTest, TestRequestHeadersToRemoveNoPseudoHeader) {
  for (const std::string& header :
       {":path", ":authority", ":method", ":scheme", ":status", ":protocol", "host"}) {
    const std::string yaml = fmt::format(R"EOF(
name: foo
virtual_hosts:
  - name: www2
    domains: ["*"]
    request_headers_to_remove:
      - {}
)EOF",
                                         header);

    NiceMock<Envoy::StreamInfo::MockStreamInfo> stream_info;

    envoy::config::route::v3::RouteConfiguration route_config =
        parseRouteConfigurationFromV2Yaml(yaml);

    EXPECT_THROW_WITH_MESSAGE(TestConfigImpl config(route_config, factory_context_, true),
                              EnvoyException, ":-prefixed or host headers may not be removed");
  }
}

TEST_F(RouteMatcherTest, Priority) {
  const std::string yaml = R"EOF(
virtual_hosts:
- name: local_service
  domains:
  - "*"
  routes:
  - match:
      prefix: "/foo"
    route:
      cluster: local_service_grpc
      priority: high
  - match:
      prefix: "/bar"
    route:
      cluster: local_service_grpc
  )EOF";

  TestConfigImpl config(parseRouteConfigurationFromV2Yaml(yaml), factory_context_, true);

  EXPECT_EQ(Upstream::ResourcePriority::High,
            config.route(genHeaders("www.lyft.com", "/foo", "GET"), 0)->routeEntry()->priority());
  EXPECT_EQ(Upstream::ResourcePriority::Default,
            config.route(genHeaders("www.lyft.com", "/bar", "GET"), 0)->routeEntry()->priority());
}

TEST_F(RouteMatcherTest, NoHostRewriteAndAutoRewrite) {
  const std::string yaml = R"EOF(
virtual_hosts:
- name: local_service
  domains:
  - "*"
  routes:
  - match:
      prefix: "/"
    route:
      cluster: local_service
      host_rewrite: foo
      auto_host_rewrite: true
  )EOF";

  EXPECT_THROW(TestConfigImpl(parseRouteConfigurationFromV2Yaml(yaml), factory_context_, true),
               EnvoyException);
}

TEST_F(RouteMatcherTest, NoHostRewriteAndAutoRewriteHeader) {
  const std::string yaml = R"EOF(
virtual_hosts:
- name: local_service
  domains:
  - "*"
  routes:
  - match:
      prefix: "/"
    route:
      cluster: local_service
      host_rewrite: foo
      auto_host_rewrite_header: "dummy-header"
  )EOF";

  EXPECT_THROW(TestConfigImpl(parseRouteConfigurationFromV2Yaml(yaml), factory_context_, true),
               EnvoyException);
}

TEST_F(RouteMatcherTest, NoAutoRewriteAndAutoRewriteHeader) {
  const std::string yaml = R"EOF(
virtual_hosts:
- name: local_service
  domains:
  - "*"
  routes:
  - match:
      prefix: "/"
    route:
      cluster: local_service
      auto_host_rewrite: true
      auto_host_rewrite_header: "dummy-header"
  )EOF";

  EXPECT_THROW(TestConfigImpl(parseRouteConfigurationFromV2Yaml(yaml), factory_context_, true),
               EnvoyException);
}

TEST_F(RouteMatcherTest, HeaderMatchedRouting) {
  const std::string yaml = R"EOF(
virtual_hosts:
- name: local_service
  domains:
  - "*"
  routes:
  - match:
      prefix: "/"
      headers:
      - name: test_header
        exact_match: test
    route:
      cluster: local_service_with_headers
  - match:
      prefix: "/"
      headers:
      - name: test_header_multiple1
        exact_match: test1
      - name: test_header_multiple2
        exact_match: test2
    route:
      cluster: local_service_with_multiple_headers
  - match:
      prefix: "/"
      headers:
      - name: test_header_presence
        present_match: true
    route:
      cluster: local_service_with_empty_headers
  - match:
      prefix: "/"
      headers:
      - name: test_header_pattern
        safe_regex_match:
          google_re2: {}
          regex: "^user=test-\\d+$"
    route:
      cluster: local_service_with_header_pattern_set_regex
  - match:
      prefix: "/"
      headers:
      - name: test_header_pattern
        exact_match: "^customer=test-\\d+$"
    route:
      cluster: local_service_with_header_pattern_unset_regex
  - match:
      prefix: "/"
      headers:
      - name: test_header_range
        range_match:
          start: 1
          end: 10
    route:
      cluster: local_service_with_header_range
  - match:
      prefix: "/"
    route:
      cluster: local_service_without_headers
  )EOF";

  TestConfigImpl config(parseRouteConfigurationFromV2Yaml(yaml), factory_context_, true);

  {
    EXPECT_EQ("local_service_without_headers",
              config.route(genHeaders("www.lyft.com", "/", "GET"), 0)->routeEntry()->clusterName());
  }

  {
    Http::TestRequestHeaderMapImpl headers = genHeaders("www.lyft.com", "/", "GET");
    headers.addCopy("test_header", "test");
    EXPECT_EQ("local_service_with_headers", config.route(headers, 0)->routeEntry()->clusterName());
  }

  {
    Http::TestRequestHeaderMapImpl headers = genHeaders("www.lyft.com", "/", "GET");
    headers.addCopy("test_header_multiple1", "test1");
    headers.addCopy("test_header_multiple2", "test2");
    EXPECT_EQ("local_service_with_multiple_headers",
              config.route(headers, 0)->routeEntry()->clusterName());
  }

  {
    Http::TestRequestHeaderMapImpl headers = genHeaders("www.lyft.com", "/", "GET");
    headers.addCopy("non_existent_header", "foo");
    EXPECT_EQ("local_service_without_headers",
              config.route(headers, 0)->routeEntry()->clusterName());
  }

  {
    Http::TestRequestHeaderMapImpl headers = genHeaders("www.lyft.com", "/", "GET");
    headers.addCopy("test_header_presence", "test");
    EXPECT_EQ("local_service_with_empty_headers",
              config.route(headers, 0)->routeEntry()->clusterName());
  }

  {
    Http::TestRequestHeaderMapImpl headers = genHeaders("www.lyft.com", "/", "GET");
    headers.addCopy("test_header_pattern", "user=test-1223");
    EXPECT_EQ("local_service_with_header_pattern_set_regex",
              config.route(headers, 0)->routeEntry()->clusterName());
  }

  {
    Http::TestRequestHeaderMapImpl headers = genHeaders("www.lyft.com", "/", "GET");
    headers.addCopy("test_header_pattern", "customer=test-1223");
    EXPECT_EQ("local_service_without_headers",
              config.route(headers, 0)->routeEntry()->clusterName());
  }

  {
    Http::TestRequestHeaderMapImpl headers = genHeaders("www.lyft.com", "/", "GET");
    headers.addCopy("test_header_range", "9");
    EXPECT_EQ("local_service_with_header_range",
              config.route(headers, 0)->routeEntry()->clusterName());
  }

  {
    Http::TestRequestHeaderMapImpl headers = genHeaders("www.lyft.com", "/", "GET");
    headers.addCopy("test_header_range", "19");
    EXPECT_EQ("local_service_without_headers",
              config.route(headers, 0)->routeEntry()->clusterName());
  }
}

// Verify the fixes for https://github.com/envoyproxy/envoy/issues/2406
// When removing regex_match this test can be removed entirely.
TEST_F(RouteMatcherTest, DEPRECATED_FEATURE_TEST(InvalidHeaderMatchedRoutingConfigLegacy)) {
  std::string value_with_regex_chars = R"EOF(
virtual_hosts:
  - name: local_service
    domains: ["*"]
    routes:
      - match:
          prefix: "/"
          headers:
            - name: test_header
              exact_match: "(+not a regex)"
        route: { cluster: "local_service" }
  )EOF";

  std::string invalid_regex = R"EOF(
virtual_hosts:
  - name: local_service
    domains: ["*"]
    routes:
      - match:
          prefix: "/"
          headers:
            - name: test_header
              regex_match: "(+invalid regex)"
        route: { cluster: "local_service" }
  )EOF";

  EXPECT_NO_THROW(TestConfigImpl(parseRouteConfigurationFromV2Yaml(value_with_regex_chars),
                                 factory_context_, true));

  EXPECT_THROW_WITH_REGEX(
      TestConfigImpl(parseRouteConfigurationFromV2Yaml(invalid_regex), factory_context_, true),
      EnvoyException, "Invalid regex");
}

// Verify the fixes for https://github.com/envoyproxy/envoy/issues/2406
TEST_F(RouteMatcherTest, InvalidHeaderMatchedRoutingConfig) {
  std::string value_with_regex_chars = R"EOF(
virtual_hosts:
  - name: local_service
    domains: ["*"]
    routes:
      - match:
          prefix: "/"
          headers:
            - name: test_header
              exact_match: "(+not a regex)"
        route: { cluster: "local_service" }
  )EOF";

  std::string invalid_regex = R"EOF(
virtual_hosts:
  - name: local_service
    domains: ["*"]
    routes:
      - match:
          prefix: "/"
          headers:
            - name: test_header
              safe_regex_match:
                google_re2: {}
                regex: "(+invalid regex)"
        route: { cluster: "local_service" }
  )EOF";

  EXPECT_NO_THROW(TestConfigImpl(parseRouteConfigurationFromV2Yaml(value_with_regex_chars),
                                 factory_context_, true));

  EXPECT_THROW_WITH_REGEX(
      TestConfigImpl(parseRouteConfigurationFromV2Yaml(invalid_regex), factory_context_, true),
      EnvoyException, "no argument for repetition operator");
}

// When removing value: simply remove that section of the config and the relevant test.
TEST_F(RouteMatcherTest, DEPRECATED_FEATURE_TEST(QueryParamMatchedRouting)) {
  const std::string yaml = R"EOF(
virtual_hosts:
- name: local_service
  domains:
  - "*"
  routes:
  - match:
      prefix: "/"
      query_parameters:
      - name: id
        value: "\\d+[02468]"
        regex: true
      - name: debug
    route:
      cluster: local_service_with_multiple_query_parameters
  - match:
      prefix: "/"
      query_parameters:
      - name: param
        value: test
    route:
      cluster: local_service_with_query_parameter
  - match:
      prefix: "/"
      query_parameters:
      - name: debug
    route:
      cluster: local_service_with_valueless_query_parameter
  - match:
      prefix: "/"
      query_parameters:
      - name: debug2
        present_match: true
    route:
      cluster: local_service_with_present_match_query_parameter
  - match:
      prefix: "/"
      query_parameters:
      - name: debug3
        string_match:
          exact: foo
    route:
      cluster: local_service_with_string_match_query_parameter
  - match:
      prefix: "/"
    route:
      cluster: local_service_without_query_parameters

  )EOF";

  TestConfigImpl config(parseRouteConfigurationFromV2Yaml(yaml), factory_context_, true);

  {
    Http::TestRequestHeaderMapImpl headers = genHeaders("example.com", "/", "GET");
    EXPECT_EQ("local_service_without_query_parameters",
              config.route(headers, 0)->routeEntry()->clusterName());
  }

  {
    Http::TestRequestHeaderMapImpl headers = genHeaders("example.com", "/?", "GET");
    EXPECT_EQ("local_service_without_query_parameters",
              config.route(headers, 0)->routeEntry()->clusterName());
  }

  {
    Http::TestRequestHeaderMapImpl headers = genHeaders("example.com", "/?param=testing", "GET");
    EXPECT_EQ("local_service_without_query_parameters",
              config.route(headers, 0)->routeEntry()->clusterName());
  }

  {
    Http::TestRequestHeaderMapImpl headers = genHeaders("example.com", "/?param=test", "GET");
    EXPECT_EQ("local_service_with_query_parameter",
              config.route(headers, 0)->routeEntry()->clusterName());
  }

  {
    Http::TestRequestHeaderMapImpl headers = genHeaders("example.com", "/?debug", "GET");
    EXPECT_EQ("local_service_with_valueless_query_parameter",
              config.route(headers, 0)->routeEntry()->clusterName());
  }

  {
    Http::TestRequestHeaderMapImpl headers = genHeaders("example.com", "/?debug2", "GET");
    EXPECT_EQ("local_service_with_present_match_query_parameter",
              config.route(headers, 0)->routeEntry()->clusterName());
  }

  {
    Http::TestRequestHeaderMapImpl headers = genHeaders("example.com", "/?debug3=foo", "GET");
    EXPECT_EQ("local_service_with_string_match_query_parameter",
              config.route(headers, 0)->routeEntry()->clusterName());
  }

  {
    Http::TestRequestHeaderMapImpl headers = genHeaders("example.com", "/?debug=2", "GET");
    EXPECT_EQ("local_service_with_valueless_query_parameter",
              config.route(headers, 0)->routeEntry()->clusterName());
  }

  {
    Http::TestRequestHeaderMapImpl headers =
        genHeaders("example.com", "/?param=test&debug&id=01", "GET");
    EXPECT_EQ("local_service_with_query_parameter",
              config.route(headers, 0)->routeEntry()->clusterName());
  }

  {
    Http::TestRequestHeaderMapImpl headers =
        genHeaders("example.com", "/?param=test&debug&id=02", "GET");
    EXPECT_EQ("local_service_with_multiple_query_parameters",
              config.route(headers, 0)->routeEntry()->clusterName());
  }
}

// When removing value: this test can be removed.
TEST_F(RouteMatcherTest, DEPRECATED_FEATURE_TEST(InvalidQueryParamMatchedRoutingConfig)) {
  std::string value_with_regex_chars = R"EOF(
virtual_hosts:
  - name: local_service
    domains: ["*"]
    routes:
      - match:
          prefix: "/"
          query_parameters:
            - name: test_param
              value: "(+not a regex)"
        route: { cluster: "local_service" }
  )EOF";

  std::string invalid_regex = R"EOF(
virtual_hosts:
  - name: local_service
    domains: ["*"]
    routes:
      - match:
          prefix: "/"
          query_parameters:
            - name: test_param
              value: "(+invalid regex)"
              regex: true
        route: { cluster: "local_service" }
  )EOF";

  EXPECT_NO_THROW(TestConfigImpl(parseRouteConfigurationFromV2Yaml(value_with_regex_chars),
                                 factory_context_, true));

  EXPECT_THROW_WITH_REGEX(
      TestConfigImpl(parseRouteConfigurationFromV2Yaml(invalid_regex), factory_context_, true),
      EnvoyException, "Invalid regex");
}

class RouterMatcherHashPolicyTest : public testing::Test, public ConfigImplTestBase {
protected:
  RouterMatcherHashPolicyTest()
      : add_cookie_nop_(
            [](const std::string&, const std::string&, std::chrono::seconds) { return ""; }) {
    const std::string yaml = R"EOF(
virtual_hosts:
- name: local_service
  domains:
  - "*"
  routes:
  - match:
      prefix: "/foo"
    route:
      cluster: foo
  - match:
      prefix: "/bar"
    route:
      cluster: bar
  )EOF";
    route_config_ = parseRouteConfigurationFromV2Yaml(yaml);
  }

  envoy::config::route::v3::RouteAction::HashPolicy* firstRouteHashPolicy() {
    auto hash_policies = route_config_.mutable_virtual_hosts(0)
                             ->mutable_routes(0)
                             ->mutable_route()
                             ->mutable_hash_policy();
    if (!hash_policies->empty()) {
      return hash_policies->Mutable(0);
    } else {
      return hash_policies->Add();
    }
  }

  TestConfigImpl& config() {
    if (config_ == nullptr) {
      config_ = std::make_unique<TestConfigImpl>(route_config_, factory_context_, true);
    }
    return *config_;
  }

  envoy::config::route::v3::RouteConfiguration route_config_;
  Http::HashPolicy::AddCookieCallback add_cookie_nop_;

private:
  std::unique_ptr<TestConfigImpl> config_;
};

TEST_F(RouterMatcherHashPolicyTest, HashHeaders) {
  firstRouteHashPolicy()->mutable_header()->set_header_name("foo_header");
  {
    Http::TestRequestHeaderMapImpl headers = genHeaders("www.lyft.com", "/foo", "GET");
    Router::RouteConstSharedPtr route = config().route(headers, 0);
    EXPECT_FALSE(route->routeEntry()->hashPolicy()->generateHash(nullptr, headers, add_cookie_nop_,
                                                                 nullptr));
  }
  {
    Http::TestRequestHeaderMapImpl headers = genHeaders("www.lyft.com", "/foo", "GET");
    headers.addCopy("foo_header", "bar");
    Router::RouteConstSharedPtr route = config().route(headers, 0);
    EXPECT_TRUE(route->routeEntry()->hashPolicy()->generateHash(nullptr, headers, add_cookie_nop_,
                                                                nullptr));
  }
  {
    Http::TestRequestHeaderMapImpl headers = genHeaders("www.lyft.com", "/bar", "GET");
    Router::RouteConstSharedPtr route = config().route(headers, 0);
    EXPECT_EQ(nullptr, route->routeEntry()->hashPolicy());
  }
}

class RouterMatcherCookieHashPolicyTest : public RouterMatcherHashPolicyTest {
public:
  RouterMatcherCookieHashPolicyTest() {
    firstRouteHashPolicy()->mutable_cookie()->set_name("hash");
  }
};

TEST_F(RouterMatcherCookieHashPolicyTest, NoTtl) {
  {
    // With no cookie, no hash is generated.
    Http::TestRequestHeaderMapImpl headers = genHeaders("www.lyft.com", "/foo", "GET");
    Router::RouteConstSharedPtr route = config().route(headers, 0);
    EXPECT_FALSE(route->routeEntry()->hashPolicy()->generateHash(nullptr, headers, add_cookie_nop_,
                                                                 nullptr));
  }
  {
    // With no matching cookie, no hash is generated.
    Http::TestRequestHeaderMapImpl headers = genHeaders("www.lyft.com", "/foo", "GET");
    headers.addCopy("Cookie", "choco=late; su=gar");
    Router::RouteConstSharedPtr route = config().route(headers, 0);
    EXPECT_FALSE(route->routeEntry()->hashPolicy()->generateHash(nullptr, headers, add_cookie_nop_,
                                                                 nullptr));
  }
  {
    // Matching cookie produces a valid hash.
    Http::TestRequestHeaderMapImpl headers = genHeaders("www.lyft.com", "/foo", "GET");
    headers.addCopy("Cookie", "choco=late; hash=brown");
    Router::RouteConstSharedPtr route = config().route(headers, 0);
    EXPECT_TRUE(route->routeEntry()->hashPolicy()->generateHash(nullptr, headers, add_cookie_nop_,
                                                                nullptr));
  }
  {
    // The hash policy is per-route.
    Http::TestRequestHeaderMapImpl headers = genHeaders("www.lyft.com", "/bar", "GET");
    Router::RouteConstSharedPtr route = config().route(headers, 0);
    EXPECT_EQ(nullptr, route->routeEntry()->hashPolicy());
  }
}

TEST_F(RouterMatcherCookieHashPolicyTest, DifferentCookies) {
  // Different cookies produce different hashes.
  uint64_t hash_1, hash_2;
  {
    Http::TestRequestHeaderMapImpl headers = genHeaders("www.lyft.com", "/foo", "GET");
    headers.addCopy("Cookie", "hash=brown");
    Router::RouteConstSharedPtr route = config().route(headers, 0);
    hash_1 = route->routeEntry()
                 ->hashPolicy()
                 ->generateHash(nullptr, headers, add_cookie_nop_, nullptr)
                 .value();
  }
  {
    Http::TestRequestHeaderMapImpl headers = genHeaders("www.lyft.com", "/foo", "GET");
    headers.addCopy("Cookie", "hash=green");
    Router::RouteConstSharedPtr route = config().route(headers, 0);
    hash_2 = route->routeEntry()
                 ->hashPolicy()
                 ->generateHash(nullptr, headers, add_cookie_nop_, nullptr)
                 .value();
  }
  EXPECT_NE(hash_1, hash_2);
}

TEST_F(RouterMatcherCookieHashPolicyTest, TtlSet) {
  firstRouteHashPolicy()->mutable_cookie()->mutable_ttl()->set_seconds(42);

  MockFunction<std::string(const std::string&, const std::string&, long)> mock_cookie_cb;
  auto add_cookie = [&mock_cookie_cb](const std::string& name, const std::string& path,
                                      std::chrono::seconds ttl) -> std::string {
    return mock_cookie_cb.Call(name, path, ttl.count());
  };

  {
    Http::TestRequestHeaderMapImpl headers = genHeaders("www.lyft.com", "/foo", "GET");
    Router::RouteConstSharedPtr route = config().route(headers, 0);
    EXPECT_CALL(mock_cookie_cb, Call("hash", "", 42));
    EXPECT_TRUE(
        route->routeEntry()->hashPolicy()->generateHash(nullptr, headers, add_cookie, nullptr));
  }
  {
    Http::TestRequestHeaderMapImpl headers = genHeaders("www.lyft.com", "/foo", "GET");
    headers.addCopy("Cookie", "choco=late; su=gar");
    Router::RouteConstSharedPtr route = config().route(headers, 0);
    EXPECT_CALL(mock_cookie_cb, Call("hash", "", 42));
    EXPECT_TRUE(
        route->routeEntry()->hashPolicy()->generateHash(nullptr, headers, add_cookie, nullptr));
  }
  {
    Http::TestRequestHeaderMapImpl headers = genHeaders("www.lyft.com", "/foo", "GET");
    headers.addCopy("Cookie", "choco=late; hash=brown");
    Router::RouteConstSharedPtr route = config().route(headers, 0);
    EXPECT_TRUE(
        route->routeEntry()->hashPolicy()->generateHash(nullptr, headers, add_cookie, nullptr));
  }
  {
    uint64_t hash_1, hash_2;
    {
      Http::TestRequestHeaderMapImpl headers = genHeaders("www.lyft.com", "/foo", "GET");
      Router::RouteConstSharedPtr route = config().route(headers, 0);
      EXPECT_CALL(mock_cookie_cb, Call("hash", "", 42)).WillOnce(Return("AAAAAAA"));
      hash_1 = route->routeEntry()
                   ->hashPolicy()
                   ->generateHash(nullptr, headers, add_cookie, nullptr)
                   .value();
    }
    {
      Http::TestRequestHeaderMapImpl headers = genHeaders("www.lyft.com", "/foo", "GET");
      Router::RouteConstSharedPtr route = config().route(headers, 0);
      EXPECT_CALL(mock_cookie_cb, Call("hash", "", 42)).WillOnce(Return("BBBBBBB"));
      hash_2 = route->routeEntry()
                   ->hashPolicy()
                   ->generateHash(nullptr, headers, add_cookie, nullptr)
                   .value();
    }
    EXPECT_NE(hash_1, hash_2);
  }
  {
    Http::TestRequestHeaderMapImpl headers = genHeaders("www.lyft.com", "/bar", "GET");
    Router::RouteConstSharedPtr route = config().route(headers, 0);
    EXPECT_EQ(nullptr, route->routeEntry()->hashPolicy());
  }
}

TEST_F(RouterMatcherCookieHashPolicyTest, SetSessionCookie) {
  firstRouteHashPolicy()->mutable_cookie()->mutable_ttl()->set_seconds(0);

  MockFunction<std::string(const std::string&, const std::string&, long)> mock_cookie_cb;
  auto add_cookie = [&mock_cookie_cb](const std::string& name, const std::string& path,
                                      std::chrono::seconds ttl) -> std::string {
    return mock_cookie_cb.Call(name, path, ttl.count());
  };

  {
    Http::TestRequestHeaderMapImpl headers = genHeaders("www.lyft.com", "/foo", "GET");
    Router::RouteConstSharedPtr route = config().route(headers, 0);
    EXPECT_CALL(mock_cookie_cb, Call("hash", "", 0));
    EXPECT_TRUE(
        route->routeEntry()->hashPolicy()->generateHash(nullptr, headers, add_cookie, nullptr));
  }
}

TEST_F(RouterMatcherCookieHashPolicyTest, SetCookiePath) {
  firstRouteHashPolicy()->mutable_cookie()->mutable_ttl()->set_seconds(0);
  firstRouteHashPolicy()->mutable_cookie()->set_path("/");

  MockFunction<std::string(const std::string&, const std::string&, long)> mock_cookie_cb;
  auto add_cookie = [&mock_cookie_cb](const std::string& name, const std::string& path,
                                      std::chrono::seconds ttl) -> std::string {
    return mock_cookie_cb.Call(name, path, ttl.count());
  };

  {
    Http::TestRequestHeaderMapImpl headers = genHeaders("www.lyft.com", "/foo", "GET");
    Router::RouteConstSharedPtr route = config().route(headers, 0);
    EXPECT_CALL(mock_cookie_cb, Call("hash", "/", 0));
    EXPECT_TRUE(
        route->routeEntry()->hashPolicy()->generateHash(nullptr, headers, add_cookie, nullptr));
  }
}

TEST_F(RouterMatcherHashPolicyTest, HashIp) {
  Network::Address::Ipv4Instance valid_address("1.2.3.4");
  firstRouteHashPolicy()->mutable_connection_properties()->set_source_ip(true);
  {
    Http::TestRequestHeaderMapImpl headers = genHeaders("www.lyft.com", "/foo", "GET");
    Router::RouteConstSharedPtr route = config().route(headers, 0);
    EXPECT_FALSE(route->routeEntry()->hashPolicy()->generateHash(nullptr, headers, add_cookie_nop_,
                                                                 nullptr));
  }
  {
    Http::TestRequestHeaderMapImpl headers = genHeaders("www.lyft.com", "/foo", "GET");
    Router::RouteConstSharedPtr route = config().route(headers, 0);
    EXPECT_TRUE(route->routeEntry()->hashPolicy()->generateHash(&valid_address, headers,
                                                                add_cookie_nop_, nullptr));
  }
  {
    Http::TestRequestHeaderMapImpl headers = genHeaders("www.lyft.com", "/foo", "GET");
    uint64_t old_hash = config()
                            .route(headers, 0)
                            ->routeEntry()
                            ->hashPolicy()
                            ->generateHash(&valid_address, headers, add_cookie_nop_, nullptr)
                            .value();
    headers.addCopy("foo_header", "bar");
    EXPECT_EQ(old_hash, config()
                            .route(headers, 0)
                            ->routeEntry()
                            ->hashPolicy()
                            ->generateHash(&valid_address, headers, add_cookie_nop_, nullptr)
                            .value());
  }
  {
    Http::TestRequestHeaderMapImpl headers = genHeaders("www.lyft.com", "/bar", "GET");
    Router::RouteConstSharedPtr route = config().route(headers, 0);
    EXPECT_EQ(nullptr, route->routeEntry()->hashPolicy());
  }
}

TEST_F(RouterMatcherHashPolicyTest, HashIpNonIpAddress) {
  NiceMock<Network::MockIp> bad_ip;
  NiceMock<Network::MockResolvedAddress> bad_ip_address("", "");
  firstRouteHashPolicy()->mutable_connection_properties()->set_source_ip(true);
  {
    ON_CALL(bad_ip_address, ip()).WillByDefault(Return(nullptr));
    Http::TestRequestHeaderMapImpl headers = genHeaders("www.lyft.com", "/foo", "GET");
    Router::RouteConstSharedPtr route = config().route(headers, 0);
    EXPECT_FALSE(route->routeEntry()->hashPolicy()->generateHash(&bad_ip_address, headers,
                                                                 add_cookie_nop_, nullptr));
  }
  {
    const std::string empty;
    ON_CALL(bad_ip_address, ip()).WillByDefault(Return(&bad_ip));
    ON_CALL(bad_ip, addressAsString()).WillByDefault(ReturnRef(empty));
    Http::TestRequestHeaderMapImpl headers = genHeaders("www.lyft.com", "/foo", "GET");
    Router::RouteConstSharedPtr route = config().route(headers, 0);
    EXPECT_FALSE(route->routeEntry()->hashPolicy()->generateHash(&bad_ip_address, headers,
                                                                 add_cookie_nop_, nullptr));
  }
}

TEST_F(RouterMatcherHashPolicyTest, HashIpv4DifferentAddresses) {
  firstRouteHashPolicy()->mutable_connection_properties()->set_source_ip(true);
  {
    // Different addresses should produce different hashes.
    Network::Address::Ipv4Instance first_ip("1.2.3.4");
    Network::Address::Ipv4Instance second_ip("4.3.2.1");
    Http::TestRequestHeaderMapImpl headers = genHeaders("www.lyft.com", "/foo", "GET");
    const auto hash_policy = config().route(headers, 0)->routeEntry()->hashPolicy();
    const uint64_t hash_1 =
        hash_policy->generateHash(&first_ip, headers, add_cookie_nop_, nullptr).value();
    const uint64_t hash_2 =
        hash_policy->generateHash(&second_ip, headers, add_cookie_nop_, nullptr).value();
    EXPECT_NE(hash_1, hash_2);
  }
  {
    // Same IP addresses but different ports should produce the same hash.
    Network::Address::Ipv4Instance first_ip("1.2.3.4", 8081);
    Network::Address::Ipv4Instance second_ip("1.2.3.4", 1331);
    Http::TestRequestHeaderMapImpl headers = genHeaders("www.lyft.com", "/foo", "GET");
    const auto hash_policy = config().route(headers, 0)->routeEntry()->hashPolicy();
    const uint64_t hash_1 =
        hash_policy->generateHash(&first_ip, headers, add_cookie_nop_, nullptr).value();
    const uint64_t hash_2 =
        hash_policy->generateHash(&second_ip, headers, add_cookie_nop_, nullptr).value();
    EXPECT_EQ(hash_1, hash_2);
  }
}

TEST_F(RouterMatcherHashPolicyTest, HashIpv6DifferentAddresses) {
  firstRouteHashPolicy()->mutable_connection_properties()->set_source_ip(true);
  {
    // Different addresses should produce different hashes.
    Network::Address::Ipv6Instance first_ip("2001:0db8:85a3:0000:0000::");
    Network::Address::Ipv6Instance second_ip("::1");
    Http::TestRequestHeaderMapImpl headers = genHeaders("www.lyft.com", "/foo", "GET");
    const auto hash_policy = config().route(headers, 0)->routeEntry()->hashPolicy();
    const uint64_t hash_1 =
        hash_policy->generateHash(&first_ip, headers, add_cookie_nop_, nullptr).value();
    const uint64_t hash_2 =
        hash_policy->generateHash(&second_ip, headers, add_cookie_nop_, nullptr).value();
    EXPECT_NE(hash_1, hash_2);
  }
  {
    // Same IP addresses but different ports should produce the same hash.
    Network::Address::Ipv6Instance first_ip("1:2:3:4:5::", 8081);
    Network::Address::Ipv6Instance second_ip("1:2:3:4:5::", 1331);
    Http::TestRequestHeaderMapImpl headers = genHeaders("www.lyft.com", "/foo", "GET");
    const auto hash_policy = config().route(headers, 0)->routeEntry()->hashPolicy();
    const uint64_t hash_1 =
        hash_policy->generateHash(&first_ip, headers, add_cookie_nop_, nullptr).value();
    const uint64_t hash_2 =
        hash_policy->generateHash(&second_ip, headers, add_cookie_nop_, nullptr).value();
    EXPECT_EQ(hash_1, hash_2);
  }
}

TEST_F(RouterMatcherHashPolicyTest, HashQueryParameters) {
  firstRouteHashPolicy()->mutable_query_parameter()->set_name("param");
  {
    Http::TestRequestHeaderMapImpl headers = genHeaders("www.lyft.com", "/foo", "GET");
    Router::RouteConstSharedPtr route = config().route(headers, 0);
    EXPECT_FALSE(route->routeEntry()->hashPolicy()->generateHash(nullptr, headers, add_cookie_nop_,
                                                                 nullptr));
  }
  {
    Http::TestRequestHeaderMapImpl headers = genHeaders("www.lyft.com", "/foo?param=xyz", "GET");
    Router::RouteConstSharedPtr route = config().route(headers, 0);
    EXPECT_TRUE(route->routeEntry()->hashPolicy()->generateHash(nullptr, headers, add_cookie_nop_,
                                                                nullptr));
  }
  {
    Http::TestRequestHeaderMapImpl headers = genHeaders("www.lyft.com", "/bar?param=xyz", "GET");
    Router::RouteConstSharedPtr route = config().route(headers, 0);
    EXPECT_FALSE(route->routeEntry()->hashPolicy());
  }
}

class RouterMatcherFilterStateHashPolicyTest : public RouterMatcherHashPolicyTest {
public:
  RouterMatcherFilterStateHashPolicyTest()
      : filter_state_(std::make_shared<StreamInfo::FilterStateImpl>(
            StreamInfo::FilterState::LifeSpan::FilterChain)) {

    filter_state_->setData("null-value", nullptr, StreamInfo::FilterState::StateType::ReadOnly,
                           StreamInfo::FilterState::LifeSpan::FilterChain);
    filter_state_->setData("nonhashable", std::make_unique<NonHashable>(),
                           StreamInfo::FilterState::StateType::ReadOnly,
                           StreamInfo::FilterState::LifeSpan::FilterChain);
    filter_state_->setData("hashable", std::make_unique<HashableObj>(),
                           StreamInfo::FilterState::StateType::ReadOnly,
                           StreamInfo::FilterState::LifeSpan::FilterChain);
  }
  class NonHashable : public StreamInfo::FilterState::Object {};
  class HashableObj : public StreamInfo::FilterState::Object, public Http::Hashable {
    absl::optional<uint64_t> hash() const override { return 12345; };
  };

protected:
  StreamInfo::FilterStateSharedPtr filter_state_;
  Http::TestRequestHeaderMapImpl headers_{genHeaders("www.lyft.com", "/foo", "GET")};
};

// No such key.
TEST_F(RouterMatcherFilterStateHashPolicyTest, KeyNotFound) {
  firstRouteHashPolicy()->mutable_filter_state()->set_key("not-in-filterstate");
  Router::RouteConstSharedPtr route = config().route(headers_, 0);
  EXPECT_FALSE(route->routeEntry()->hashPolicy()->generateHash(nullptr, headers_, add_cookie_nop_,
                                                               filter_state_));
}
// Key has no value.
TEST_F(RouterMatcherFilterStateHashPolicyTest, NullValue) {
  firstRouteHashPolicy()->mutable_filter_state()->set_key("null-value");
  Router::RouteConstSharedPtr route = config().route(headers_, 0);
  EXPECT_FALSE(route->routeEntry()->hashPolicy()->generateHash(nullptr, headers_, add_cookie_nop_,
                                                               filter_state_));
}
// Nonhashable.
TEST_F(RouterMatcherFilterStateHashPolicyTest, ValueNonHashable) {
  firstRouteHashPolicy()->mutable_filter_state()->set_key("nonhashable");
  Router::RouteConstSharedPtr route = config().route(headers_, 0);
  EXPECT_FALSE(route->routeEntry()->hashPolicy()->generateHash(nullptr, headers_, add_cookie_nop_,
                                                               filter_state_));
}
// Hashable Key.
TEST_F(RouterMatcherFilterStateHashPolicyTest, Hashable) {
  firstRouteHashPolicy()->mutable_filter_state()->set_key("hashable");
  Router::RouteConstSharedPtr route = config().route(headers_, 0);
  const auto h = route->routeEntry()->hashPolicy()->generateHash(nullptr, headers_, add_cookie_nop_,
                                                                 filter_state_);
  EXPECT_TRUE(h);
  EXPECT_EQ(h, 12345UL);
}

TEST_F(RouterMatcherHashPolicyTest, HashMultiple) {
  auto route = route_config_.mutable_virtual_hosts(0)->mutable_routes(0)->mutable_route();
  route->add_hash_policy()->mutable_header()->set_header_name("foo_header");
  route->add_hash_policy()->mutable_connection_properties()->set_source_ip(true);
  Network::Address::Ipv4Instance address("4.3.2.1");

  uint64_t hash_h, hash_ip, hash_both;
  {
    Http::TestRequestHeaderMapImpl headers = genHeaders("www.lyft.com", "/foo", "GET");
    Router::RouteConstSharedPtr route = config().route(headers, 0);
    EXPECT_FALSE(route->routeEntry()->hashPolicy()->generateHash(nullptr, headers, add_cookie_nop_,
                                                                 nullptr));
  }
  {
    Http::TestRequestHeaderMapImpl headers = genHeaders("www.lyft.com", "/foo", "GET");
    headers.addCopy("foo_header", "bar");
    Router::RouteConstSharedPtr route = config().route(headers, 0);
    hash_h = route->routeEntry()
                 ->hashPolicy()
                 ->generateHash(nullptr, headers, add_cookie_nop_, nullptr)
                 .value();
  }
  {
    Http::TestRequestHeaderMapImpl headers = genHeaders("www.lyft.com", "/foo", "GET");
    Router::RouteConstSharedPtr route = config().route(headers, 0);
    hash_ip = route->routeEntry()
                  ->hashPolicy()
                  ->generateHash(&address, headers, add_cookie_nop_, nullptr)
                  .value();
  }
  {
    Http::TestRequestHeaderMapImpl headers = genHeaders("www.lyft.com", "/foo", "GET");
    Router::RouteConstSharedPtr route = config().route(headers, 0);
    headers.addCopy("foo_header", "bar");
    hash_both = route->routeEntry()
                    ->hashPolicy()
                    ->generateHash(&address, headers, add_cookie_nop_, nullptr)
                    .value();
  }
  {
    Http::TestRequestHeaderMapImpl headers = genHeaders("www.lyft.com", "/foo", "GET");
    Router::RouteConstSharedPtr route = config().route(headers, 0);
    headers.addCopy("foo_header", "bar");
    // stability
    EXPECT_EQ(hash_both, route->routeEntry()
                             ->hashPolicy()
                             ->generateHash(&address, headers, add_cookie_nop_, nullptr)
                             .value());
  }
  EXPECT_NE(hash_ip, hash_h);
  EXPECT_NE(hash_ip, hash_both);
  EXPECT_NE(hash_h, hash_both);
}

TEST_F(RouterMatcherHashPolicyTest, HashTerminal) {
  // Hash policy list: cookie, header [terminal=true], user_ip.
  auto route = route_config_.mutable_virtual_hosts(0)->mutable_routes(0)->mutable_route();
  route->add_hash_policy()->mutable_cookie()->set_name("cookie_hash");
  auto* header_hash = route->add_hash_policy();
  header_hash->mutable_header()->set_header_name("foo_header");
  header_hash->set_terminal(true);
  route->add_hash_policy()->mutable_connection_properties()->set_source_ip(true);
  Network::Address::Ipv4Instance address1("4.3.2.1");
  Network::Address::Ipv4Instance address2("1.2.3.4");

  uint64_t hash_1, hash_2;
  // Test terminal works when there is hash computed, the rest of the policy
  // list is ignored.
  {
    Http::TestRequestHeaderMapImpl headers = genHeaders("www.lyft.com", "/foo", "GET");
    headers.addCopy("Cookie", "cookie_hash=foo;");
    headers.addCopy("foo_header", "bar");
    Router::RouteConstSharedPtr route = config().route(headers, 0);
    hash_1 = route->routeEntry()
                 ->hashPolicy()
                 ->generateHash(&address1, headers, add_cookie_nop_, nullptr)
                 .value();
  }
  {
    Http::TestRequestHeaderMapImpl headers = genHeaders("www.lyft.com", "/foo", "GET");
    headers.addCopy("Cookie", "cookie_hash=foo;");
    headers.addCopy("foo_header", "bar");
    Router::RouteConstSharedPtr route = config().route(headers, 0);
    hash_2 = route->routeEntry()
                 ->hashPolicy()
                 ->generateHash(&address2, headers, add_cookie_nop_, nullptr)
                 .value();
  }
  EXPECT_EQ(hash_1, hash_2);

  // If no hash computed after evaluating a hash policy, the rest of the policy
  // list is evaluated.
  {
    // Input: {}, {}, address1. Hash on address1.
    Http::TestRequestHeaderMapImpl headers = genHeaders("www.lyft.com", "/foo", "GET");
    Router::RouteConstSharedPtr route = config().route(headers, 0);
    hash_1 = route->routeEntry()
                 ->hashPolicy()
                 ->generateHash(&address1, headers, add_cookie_nop_, nullptr)
                 .value();
  }
  {
    // Input: {}, {}, address2. Hash on address2.
    Http::TestRequestHeaderMapImpl headers = genHeaders("www.lyft.com", "/foo", "GET");
    Router::RouteConstSharedPtr route = config().route(headers, 0);
    hash_2 = route->routeEntry()
                 ->hashPolicy()
                 ->generateHash(&address2, headers, add_cookie_nop_, nullptr)
                 .value();
  }
  EXPECT_NE(hash_1, hash_2);
}

TEST_F(RouterMatcherHashPolicyTest, InvalidHashPolicies) {
  {
    auto hash_policy = firstRouteHashPolicy();
    EXPECT_EQ(envoy::config::route::v3::RouteAction::HashPolicy::PolicySpecifierCase::
                  POLICY_SPECIFIER_NOT_SET,
              hash_policy->policy_specifier_case());
    EXPECT_THROW(config(), EnvoyException);
  }
  {
    auto route = route_config_.mutable_virtual_hosts(0)->mutable_routes(0)->mutable_route();
    route->add_hash_policy()->mutable_header()->set_header_name("foo_header");
    route->add_hash_policy()->mutable_connection_properties()->set_source_ip(true);
    auto hash_policy = route->add_hash_policy();
    EXPECT_EQ(envoy::config::route::v3::RouteAction::HashPolicy::PolicySpecifierCase::
                  POLICY_SPECIFIER_NOT_SET,
              hash_policy->policy_specifier_case());
    EXPECT_THROW(config(), EnvoyException);
  }
}

TEST_F(RouteMatcherTest, ClusterHeader) {
  const std::string yaml = R"EOF(
virtual_hosts:
- name: local_service
  domains:
  - "*"
  routes:
  - match:
      prefix: "/foo"
    route:
      cluster_header: ":authority"
  - match:
      prefix: "/bar"
    route:
      cluster_header: some_header
      timeout: 0s
  )EOF";

  NiceMock<Envoy::StreamInfo::MockStreamInfo> stream_info;
  TestConfigImpl config(parseRouteConfigurationFromV2Yaml(yaml), factory_context_, true);

  EXPECT_EQ(
      "some_cluster",
      config.route(genHeaders("some_cluster", "/foo", "GET"), 0)->routeEntry()->clusterName());

  EXPECT_EQ(
      "", config.route(genHeaders("www.lyft.com", "/bar", "GET"), 0)->routeEntry()->clusterName());

  {
    Http::TestRequestHeaderMapImpl headers = genHeaders("www.lyft.com", "/bar", "GET");
    headers.addCopy("some_header", "some_cluster");
    Router::RouteConstSharedPtr route = config.route(headers, 0);
    EXPECT_EQ("some_cluster", route->routeEntry()->clusterName());

    // Make sure things forward and don't crash.
    // TODO(mattklein123): Make this a real test of behavior.
    EXPECT_EQ(std::chrono::milliseconds(0), route->routeEntry()->timeout());
    route->routeEntry()->finalizeRequestHeaders(headers, stream_info, true);
    route->routeEntry()->priority();
    route->routeEntry()->rateLimitPolicy();
    route->routeEntry()->retryPolicy();
    route->routeEntry()->shadowPolicies();
    route->routeEntry()->virtualCluster(headers);
    route->routeEntry()->virtualHost();
    route->routeEntry()->virtualHost().rateLimitPolicy();
    route->routeEntry()->pathMatchCriterion();
    route->routeEntry()->hedgePolicy();
    route->routeEntry()->maxGrpcTimeout();
    route->routeEntry()->grpcTimeoutOffset();
    route->routeEntry()->upgradeMap();
    route->routeEntry()->internalRedirectAction();
    route->routeEntry()->maxInternalRedirects();
  }
}

TEST_F(RouteMatcherTest, ContentType) {
  const std::string yaml = R"EOF(
virtual_hosts:
- name: local_service
  domains:
  - "*"
  routes:
  - match:
      prefix: "/"
      headers:
      - name: content-type
        exact_match: application/grpc
    route:
      cluster: local_service_grpc
  - match:
      prefix: "/"
    route:
      cluster: local_service
  )EOF";

  TestConfigImpl config(parseRouteConfigurationFromV2Yaml(yaml), factory_context_, true);

  {
    EXPECT_EQ("local_service",
              config.route(genHeaders("www.lyft.com", "/", "GET"), 0)->routeEntry()->clusterName());
  }

  {
    Http::TestRequestHeaderMapImpl headers = genHeaders("www.lyft.com", "/", "GET");
    headers.addCopy("content-type", "application/grpc");
    EXPECT_EQ("local_service_grpc", config.route(headers, 0)->routeEntry()->clusterName());
  }

  {
    Http::TestRequestHeaderMapImpl headers = genHeaders("www.lyft.com", "/", "GET");
    headers.addCopy("content-type", "foo");
    EXPECT_EQ("local_service", config.route(headers, 0)->routeEntry()->clusterName());
  }
}

TEST_F(RouteMatcherTest, GrpcTimeoutOffset) {
  const std::string yaml = R"EOF(
virtual_hosts:
- name: local_service
  domains:
  - "*"
  routes:
  - match:
      prefix: "/foo"
    route:
      cluster: local_service_grpc
  - match:
      prefix: "/"
    route:
      grpc_timeout_offset: 0.01s
      cluster: local_service_grpc
      )EOF";

  TestConfigImpl config(parseRouteConfigurationFromV2Yaml(yaml), factory_context_, true);

  {
    EXPECT_EQ(
        absl::make_optional(std::chrono::milliseconds(10)),
        config.route(genHeaders("www.lyft.com", "/", "GET"), 0)->routeEntry()->grpcTimeoutOffset());
  }
  EXPECT_EQ(absl::nullopt, config.route(genHeaders("www.lyft.com", "/foo", "GET"), 0)
                               ->routeEntry()
                               ->grpcTimeoutOffset());
}

TEST_F(RouteMatcherTest, FractionalRuntime) {
  const std::string yaml = R"EOF(
virtual_hosts:
  - name: "www2"
    domains: ["www.lyft.com"]
    routes:
      - match:
          prefix: "/"
          runtime_fraction:
            default_value:
              numerator: 50
              denominator: MILLION
            runtime_key: "bogus_key"
        route:
          cluster: "something_else"
      - match:
          prefix: "/"
        route:
          cluster: "www2"
  )EOF";

  Runtime::MockSnapshot snapshot;
  ON_CALL(factory_context_.runtime_loader_, snapshot()).WillByDefault(ReturnRef(snapshot));

  TestConfigImpl config(parseRouteConfigurationFromV2Yaml(yaml), factory_context_, false);

  EXPECT_CALL(snapshot, featureEnabled("bogus_key",
                                       Matcher<const envoy::type::v3::FractionalPercent&>(_), 41))
      .WillRepeatedly(Return(true));
  EXPECT_EQ(
      "something_else",
      config.route(genHeaders("www.lyft.com", "/foo", "GET"), 41)->routeEntry()->clusterName());

  EXPECT_CALL(snapshot, featureEnabled("bogus_key",
                                       Matcher<const envoy::type::v3::FractionalPercent&>(_), 43))
      .WillRepeatedly(Return(false));
  EXPECT_EQ(
      "www2",
      config.route(genHeaders("www.lyft.com", "/foo", "GET"), 43)->routeEntry()->clusterName());
}

TEST_F(RouteMatcherTest, ShadowClusterNotFound) {
  const std::string yaml = R"EOF(
virtual_hosts:
- name: www2
  domains:
  - www.lyft.com
  routes:
  - match:
      prefix: "/foo"
    route:
      request_mirror_policy:
        cluster: some_cluster
      cluster: www2
  )EOF";

  EXPECT_CALL(factory_context_.cluster_manager_, get(Eq("www2")))
      .WillRepeatedly(Return(&factory_context_.cluster_manager_.thread_local_cluster_));
  EXPECT_CALL(factory_context_.cluster_manager_, get(Eq("some_cluster")))
      .WillRepeatedly(Return(nullptr));

  EXPECT_THROW(TestConfigImpl(parseRouteConfigurationFromV2Yaml(yaml), factory_context_, true),
               EnvoyException);
}

TEST_F(RouteMatcherTest, ClusterNotFound) {
  const std::string yaml = R"EOF(
virtual_hosts:
- name: www2
  domains:
  - www.lyft.com
  routes:
  - match:
      prefix: "/foo"
    route:
      cluster: www2
  )EOF";

  EXPECT_CALL(factory_context_.cluster_manager_, get(Eq("www2"))).WillRepeatedly(Return(nullptr));

  EXPECT_THROW(TestConfigImpl(parseRouteConfigurationFromV2Yaml(yaml), factory_context_, true),
               EnvoyException);
}

TEST_F(RouteMatcherTest, ClusterNotFoundNotChecking) {
  const std::string yaml = R"EOF(
virtual_hosts:
- name: www2
  domains:
  - www.lyft.com
  routes:
  - match:
      prefix: "/foo"
    route:
      cluster: www2
  )EOF";

  EXPECT_CALL(factory_context_.cluster_manager_, get(Eq("www2"))).WillRepeatedly(Return(nullptr));

  TestConfigImpl(parseRouteConfigurationFromV2Yaml(yaml), factory_context_, false);
}

TEST_F(RouteMatcherTest, ClusterNotFoundNotCheckingViaConfig) {
  const std::string yaml = R"EOF(
validate_clusters: false
virtual_hosts:
- name: www2
  domains:
  - www.lyft.com
  routes:
  - match:
      prefix: "/foo"
    route:
      cluster: www
  )EOF";

  EXPECT_CALL(factory_context_.cluster_manager_, get(Eq("www2"))).WillRepeatedly(Return(nullptr));

  TestConfigImpl(parseRouteConfigurationFromV2Yaml(yaml), factory_context_, true);
}

TEST_F(RouteMatcherTest, AttemptCountHeader) {
  const std::string yaml = R"EOF(
virtual_hosts:
  - name: "www2"
    domains: ["www.lyft.com"]
    include_request_attempt_count: true
    include_attempt_count_in_response: true
    routes:
      - match: { prefix: "/"}
        route:
          cluster: "whatever"
  )EOF";

  TestConfigImpl config(parseRouteConfigurationFromV2Yaml(yaml), factory_context_, true);

  EXPECT_TRUE(config.route(genHeaders("www.lyft.com", "/foo", "GET"), 0)
                  ->routeEntry()
                  ->includeAttemptCountInRequest());

  EXPECT_TRUE(config.route(genHeaders("www.lyft.com", "/foo", "GET"), 0)
                  ->routeEntry()
                  ->includeAttemptCountInResponse());
}

TEST_F(RouteMatcherTest, ClusterNotFoundResponseCode) {
  const std::string yaml = R"EOF(
virtual_hosts:
  - name: "www2"
    domains: ["www.lyft.com"]
    routes:
      - match: { prefix: "/"}
        route:
          cluster: "not_found"
  )EOF";

  TestConfigImpl config(parseRouteConfigurationFromV2Yaml(yaml), factory_context_, false);

  Http::TestRequestHeaderMapImpl headers = genHeaders("www.lyft.com", "/", "GET");

  EXPECT_EQ("not_found", config.route(headers, 0)->routeEntry()->clusterName());
  EXPECT_EQ(Http::Code::ServiceUnavailable,
            config.route(headers, 0)->routeEntry()->clusterNotFoundResponseCode());
}

TEST_F(RouteMatcherTest, ClusterNotFoundResponseCodeConfig503) {
  const std::string yaml = R"EOF(
virtual_hosts:
  - name: "www2"
    domains: ["www.lyft.com"]
    routes:
      - match: { prefix: "/"}
        route:
          cluster: "not_found"
          cluster_not_found_response_code: SERVICE_UNAVAILABLE
  )EOF";

  TestConfigImpl config(parseRouteConfigurationFromV2Yaml(yaml), factory_context_, false);

  Http::TestRequestHeaderMapImpl headers = genHeaders("www.lyft.com", "/", "GET");

  EXPECT_EQ("not_found", config.route(headers, 0)->routeEntry()->clusterName());
  EXPECT_EQ(Http::Code::ServiceUnavailable,
            config.route(headers, 0)->routeEntry()->clusterNotFoundResponseCode());
}

TEST_F(RouteMatcherTest, ClusterNotFoundResponseCodeConfig404) {
  const std::string yaml = R"EOF(
virtual_hosts:
  - name: "www2"
    domains: ["www.lyft.com"]
    routes:
      - match: { prefix: "/"}
        route:
          cluster: "not_found"
          cluster_not_found_response_code: NOT_FOUND
  )EOF";

  TestConfigImpl config(parseRouteConfigurationFromV2Yaml(yaml), factory_context_, false);

  Http::TestRequestHeaderMapImpl headers = genHeaders("www.lyft.com", "/", "GET");

  EXPECT_EQ("not_found", config.route(headers, 0)->routeEntry()->clusterName());
  EXPECT_EQ(Http::Code::NotFound,
            config.route(headers, 0)->routeEntry()->clusterNotFoundResponseCode());
}

// TODO(dereka) DEPRECATED_FEATURE_TEST can be removed when `request_mirror_policy` is removed.
TEST_F(RouteMatcherTest, DEPRECATED_FEATURE_TEST(Shadow)) {
  const std::string yaml = R"EOF(
virtual_hosts:
- name: www2
  domains:
  - www.lyft.com
  routes:
  - match:
      prefix: "/foo"
    route:
      request_mirror_policy:
        cluster: some_cluster
      cluster: www2
  - match:
      prefix: "/bar"
    route:
      request_mirror_policy:
        cluster: some_cluster2
        runtime_fraction:
          default_value:
            numerator: 20
            denominator: HUNDRED
          runtime_key: foo
      cluster: www2
  - match:
      prefix: "/baz"
    route:
      cluster: www2
  - match:
      prefix: "/boz"
    route:
      request_mirror_policies:
        - cluster: some_cluster
        - cluster: some_cluster2
          runtime_fraction:
            default_value:
              numerator: 20
              denominator: HUNDRED
            runtime_key: foo
      cluster: www2
  )EOF";

  TestConfigImpl config(parseRouteConfigurationFromV2Yaml(yaml), factory_context_, true);

  const auto& foo_shadow_policies =
      config.route(genHeaders("www.lyft.com", "/foo", "GET"), 0)->routeEntry()->shadowPolicies();
  EXPECT_EQ(1, foo_shadow_policies.size());
  EXPECT_EQ("some_cluster", foo_shadow_policies[0]->cluster());
  EXPECT_EQ("", foo_shadow_policies[0]->runtimeKey());

  const auto& bar_shadow_policies =
      config.route(genHeaders("www.lyft.com", "/bar", "GET"), 0)->routeEntry()->shadowPolicies();
  EXPECT_EQ(1, bar_shadow_policies.size());
  EXPECT_EQ("some_cluster2", bar_shadow_policies[0]->cluster());
  EXPECT_EQ("foo", bar_shadow_policies[0]->runtimeKey());

  EXPECT_EQ(0, config.route(genHeaders("www.lyft.com", "/baz", "GET"), 0)
                   ->routeEntry()
                   ->shadowPolicies()
                   .size());

  const auto& boz_shadow_policies =
      config.route(genHeaders("www.lyft.com", "/boz", "GET"), 0)->routeEntry()->shadowPolicies();
  EXPECT_EQ(2, boz_shadow_policies.size());
  EXPECT_EQ("some_cluster", boz_shadow_policies[0]->cluster());
  EXPECT_EQ("", boz_shadow_policies[0]->runtimeKey());
  EXPECT_EQ("some_cluster2", boz_shadow_policies[1]->cluster());
  EXPECT_EQ("foo", boz_shadow_policies[1]->runtimeKey());
}

TEST_F(RouteMatcherTest, DEPRECATED_FEATURE_TEST(ShadowPolicyAndPolicies)) {
  const std::string yaml = R"EOF(
virtual_hosts:
- name: www2
  domains:
  - www.lyft.com
  routes:
  - match:
      prefix: "/foo"
    route:
      request_mirror_policy:
        cluster: some_cluster
      request_mirror_policies:
      - cluster: some_other_cluster
      cluster: www2
  )EOF";

  EXPECT_THROW_WITH_MESSAGE(
      TestConfigImpl(parseRouteConfigurationFromV2Yaml(yaml), factory_context_, true),
      EnvoyException, "Cannot specify both request_mirror_policy and request_mirror_policies");
}

class RouteConfigurationV2 : public testing::Test, public ConfigImplTestBase {};

// When removing runtime_key: this test can be removed.
TEST_F(RouteConfigurationV2, DEPRECATED_FEATURE_TEST(RequestMirrorPolicy)) {
  const std::string yaml = R"EOF(
name: foo
virtual_hosts:
  - name: mirror
    domains: [mirror.lyft.com]
    routes:
      - match: { prefix: "/"}
        route:
          cluster: foo
          request_mirror_policy:
            cluster: foo_mirror
            runtime_key: will_be_ignored
            runtime_fraction:
               default_value:
                 numerator: 20
                 denominator: HUNDRED
               runtime_key: mirror_key

  )EOF";

  TestConfigImpl config(parseRouteConfigurationFromV2Yaml(yaml), factory_context_, true);

  EXPECT_EQ("foo_mirror", config.route(genHeaders("mirror.lyft.com", "/foo", "GET"), 0)
                              ->routeEntry()
                              ->shadowPolicies()[0]
                              ->cluster());

  // `runtime_fraction` takes precedence over the deprecated `runtime_key` field.
  EXPECT_EQ("mirror_key", config.route(genHeaders("mirror.lyft.com", "/foo", "GET"), 0)
                              ->routeEntry()
                              ->shadowPolicies()[0]
                              ->runtimeKey());

  const auto& default_value = config.route(genHeaders("mirror.lyft.com", "/foo", "GET"), 0)
                                  ->routeEntry()
                                  ->shadowPolicies()[0]
                                  ->defaultValue();
  EXPECT_EQ(20, default_value.numerator());
  EXPECT_EQ(envoy::type::v3::FractionalPercent::HUNDRED, default_value.denominator());
}

TEST_F(RouteMatcherTest, Retry) {
  const std::string yaml = R"EOF(
virtual_hosts:
- name: www2
  domains:
  - www.lyft.com
  routes:
  - match:
      prefix: "/foo"
    route:
      cluster: www2
      retry_policy:
        retry_on: connect-failure
  - match:
      prefix: "/bar"
    route:
      cluster: www2
  - match:
      prefix: "/"
    route:
      cluster: www2
      retry_policy:
        per_try_timeout: 1s
        num_retries: 3
        retry_on: 5xx,gateway-error,connect-failure,reset
  )EOF";

  TestConfigImpl config(parseRouteConfigurationFromV2Yaml(yaml), factory_context_, true);

  EXPECT_EQ(std::chrono::milliseconds(0),
            config.route(genHeaders("www.lyft.com", "/foo", "GET"), 0)
                ->routeEntry()
                ->retryPolicy()
                .perTryTimeout());
  EXPECT_EQ(1U, config.route(genHeaders("www.lyft.com", "/foo", "GET"), 0)
                    ->routeEntry()
                    ->retryPolicy()
                    .numRetries());
  EXPECT_EQ(RetryPolicy::RETRY_ON_CONNECT_FAILURE,
            config.route(genHeaders("www.lyft.com", "/foo", "GET"), 0)
                ->routeEntry()
                ->retryPolicy()
                .retryOn());

  EXPECT_EQ(std::chrono::milliseconds(0),
            config.route(genHeaders("www.lyft.com", "/bar", "GET"), 0)
                ->routeEntry()
                ->retryPolicy()
                .perTryTimeout());
  EXPECT_EQ(1, config.route(genHeaders("www.lyft.com", "/bar", "GET"), 0)
                   ->routeEntry()
                   ->retryPolicy()
                   .numRetries());
  EXPECT_EQ(0U, config.route(genHeaders("www.lyft.com", "/bar", "GET"), 0)
                    ->routeEntry()
                    ->retryPolicy()
                    .retryOn());

  EXPECT_EQ(std::chrono::milliseconds(1000),
            config.route(genHeaders("www.lyft.com", "/", "GET"), 0)
                ->routeEntry()
                ->retryPolicy()
                .perTryTimeout());
  EXPECT_EQ(3U, config.route(genHeaders("www.lyft.com", "/", "GET"), 0)
                    ->routeEntry()
                    ->retryPolicy()
                    .numRetries());
  EXPECT_EQ(RetryPolicy::RETRY_ON_CONNECT_FAILURE | RetryPolicy::RETRY_ON_5XX |
                RetryPolicy::RETRY_ON_GATEWAY_ERROR | RetryPolicy::RETRY_ON_RESET,
            config.route(genHeaders("www.lyft.com", "/", "GET"), 0)
                ->routeEntry()
                ->retryPolicy()
                .retryOn());
}

TEST_F(RouteMatcherTest, RetryVirtualHostLevel) {
  const std::string yaml = R"EOF(
name: RetryVirtualHostLevel
virtual_hosts:
- domains: [www.lyft.com]
  per_request_buffer_limit_bytes: 8
  name: www
  retry_policy: {num_retries: 3, per_try_timeout: 1s, retry_on: '5xx,gateway-error,connect-failure,reset'}
  routes:
  - match: {prefix: /foo}
    per_request_buffer_limit_bytes: 7
    route:
      cluster: www
      retry_policy: {retry_on: connect-failure}
  - match: {prefix: /bar}
    route: {cluster: www}
  - match: {prefix: /}
    route: {cluster: www}
  )EOF";

  TestConfigImpl config(parseRouteConfigurationFromV2Yaml(yaml), factory_context_, true);

  // Route level retry policy takes precedence.
  EXPECT_EQ(std::chrono::milliseconds(0),
            config.route(genHeaders("www.lyft.com", "/foo", "GET"), 0)
                ->routeEntry()
                ->retryPolicy()
                .perTryTimeout());
  EXPECT_EQ(1U, config.route(genHeaders("www.lyft.com", "/foo", "GET"), 0)
                    ->routeEntry()
                    ->retryPolicy()
                    .numRetries());
  EXPECT_EQ(RetryPolicy::RETRY_ON_CONNECT_FAILURE,
            config.route(genHeaders("www.lyft.com", "/foo", "GET"), 0)
                ->routeEntry()
                ->retryPolicy()
                .retryOn());
  EXPECT_EQ(7U, config.route(genHeaders("www.lyft.com", "/foo", "GET"), 0)
                    ->routeEntry()
                    ->retryShadowBufferLimit());

  // Virtual Host level retry policy kicks in.
  EXPECT_EQ(std::chrono::milliseconds(1000),
            config.route(genHeaders("www.lyft.com", "/bar", "GET"), 0)
                ->routeEntry()
                ->retryPolicy()
                .perTryTimeout());
  EXPECT_EQ(3U, config.route(genHeaders("www.lyft.com", "/bar", "GET"), 0)
                    ->routeEntry()
                    ->retryPolicy()
                    .numRetries());
  EXPECT_EQ(RetryPolicy::RETRY_ON_CONNECT_FAILURE | RetryPolicy::RETRY_ON_5XX |
                RetryPolicy::RETRY_ON_GATEWAY_ERROR | RetryPolicy::RETRY_ON_RESET,
            config.route(genHeaders("www.lyft.com", "/bar", "GET"), 0)
                ->routeEntry()
                ->retryPolicy()
                .retryOn());
  EXPECT_EQ(std::chrono::milliseconds(1000),
            config.route(genHeaders("www.lyft.com", "/", "GET"), 0)
                ->routeEntry()
                ->retryPolicy()
                .perTryTimeout());
  EXPECT_EQ(3U, config.route(genHeaders("www.lyft.com", "/", "GET"), 0)
                    ->routeEntry()
                    ->retryPolicy()
                    .numRetries());
  EXPECT_EQ(RetryPolicy::RETRY_ON_CONNECT_FAILURE | RetryPolicy::RETRY_ON_5XX |
                RetryPolicy::RETRY_ON_GATEWAY_ERROR | RetryPolicy::RETRY_ON_RESET,
            config.route(genHeaders("www.lyft.com", "/", "GET"), 0)
                ->routeEntry()
                ->retryPolicy()
                .retryOn());
  EXPECT_EQ(8U, config.route(genHeaders("www.lyft.com", "/", "GET"), 0)
                    ->routeEntry()
                    ->retryShadowBufferLimit());
}

TEST_F(RouteMatcherTest, GrpcRetry) {
  const std::string yaml = R"EOF(
virtual_hosts:
- name: www2
  domains:
  - www.lyft.com
  routes:
  - match:
      prefix: "/foo"
    route:
      cluster: www2
      retry_policy:
        retry_on: connect-failure
  - match:
      prefix: "/bar"
    route:
      cluster: www2
  - match:
      prefix: "/"
    route:
      cluster: www2
      retry_policy:
        per_try_timeout: 1s
        num_retries: 3
        retry_on: 5xx,deadline-exceeded,resource-exhausted
  )EOF";

  TestConfigImpl config(parseRouteConfigurationFromV2Yaml(yaml), factory_context_, true);

  EXPECT_EQ(std::chrono::milliseconds(0),
            config.route(genHeaders("www.lyft.com", "/foo", "GET"), 0)
                ->routeEntry()
                ->retryPolicy()
                .perTryTimeout());
  EXPECT_EQ(1U, config.route(genHeaders("www.lyft.com", "/foo", "GET"), 0)
                    ->routeEntry()
                    ->retryPolicy()
                    .numRetries());
  EXPECT_EQ(RetryPolicy::RETRY_ON_CONNECT_FAILURE,
            config.route(genHeaders("www.lyft.com", "/foo", "GET"), 0)
                ->routeEntry()
                ->retryPolicy()
                .retryOn());

  EXPECT_EQ(std::chrono::milliseconds(0),
            config.route(genHeaders("www.lyft.com", "/bar", "GET"), 0)
                ->routeEntry()
                ->retryPolicy()
                .perTryTimeout());
  EXPECT_EQ(1, config.route(genHeaders("www.lyft.com", "/bar", "GET"), 0)
                   ->routeEntry()
                   ->retryPolicy()
                   .numRetries());
  EXPECT_EQ(0U, config.route(genHeaders("www.lyft.com", "/bar", "GET"), 0)
                    ->routeEntry()
                    ->retryPolicy()
                    .retryOn());

  EXPECT_EQ(std::chrono::milliseconds(1000),
            config.route(genHeaders("www.lyft.com", "/", "GET"), 0)
                ->routeEntry()
                ->retryPolicy()
                .perTryTimeout());
  EXPECT_EQ(3U, config.route(genHeaders("www.lyft.com", "/", "GET"), 0)
                    ->routeEntry()
                    ->retryPolicy()
                    .numRetries());
  EXPECT_EQ(RetryPolicy::RETRY_ON_5XX | RetryPolicy::RETRY_ON_GRPC_DEADLINE_EXCEEDED |
                RetryPolicy::RETRY_ON_GRPC_RESOURCE_EXHAUSTED,
            config.route(genHeaders("www.lyft.com", "/", "GET"), 0)
                ->routeEntry()
                ->retryPolicy()
                .retryOn());
}

// Test route-specific retry back-off intervals.
TEST_F(RouteMatcherTest, RetryBackOffIntervals) {
  const std::string yaml = R"EOF(
virtual_hosts:
- name: www2
  domains:
  - www.lyft.com
  routes:
  - match:
      prefix: "/foo"
    route:
      cluster: www2
      retry_policy:
        retry_back_off:
          base_interval: 0.050s
  - match:
      prefix: "/bar"
    route:
      cluster: www2
      retry_policy:
        retry_back_off:
          base_interval: 0.100s
          max_interval: 0.500s
  - match:
      prefix: "/baz"
    route:
      cluster: www2
      retry_policy:
        retry_back_off:
          base_interval: 0.0001s # < 1 ms
          max_interval: 0.0001s
  - match:
      prefix: "/"
    route:
      cluster: www2
      retry_policy:
        retry_on: connect-failure
  )EOF";

  TestConfigImpl config(parseRouteConfigurationFromV2Yaml(yaml), factory_context_, true);

  EXPECT_EQ(absl::optional<std::chrono::milliseconds>(50),
            config.route(genHeaders("www.lyft.com", "/foo", "GET"), 0)
                ->routeEntry()
                ->retryPolicy()
                .baseInterval());

  EXPECT_EQ(absl::nullopt, config.route(genHeaders("www.lyft.com", "/foo", "GET"), 0)
                               ->routeEntry()
                               ->retryPolicy()
                               .maxInterval());

  EXPECT_EQ(absl::optional<std::chrono::milliseconds>(100),
            config.route(genHeaders("www.lyft.com", "/bar", "GET"), 0)
                ->routeEntry()
                ->retryPolicy()
                .baseInterval());

  EXPECT_EQ(absl::optional<std::chrono::milliseconds>(500),
            config.route(genHeaders("www.lyft.com", "/bar", "GET"), 0)
                ->routeEntry()
                ->retryPolicy()
                .maxInterval());

  // Sub-millisecond interval converted to 1 ms.
  EXPECT_EQ(absl::optional<std::chrono::milliseconds>(1),
            config.route(genHeaders("www.lyft.com", "/baz", "GET"), 0)
                ->routeEntry()
                ->retryPolicy()
                .baseInterval());

  EXPECT_EQ(absl::optional<std::chrono::milliseconds>(1),
            config.route(genHeaders("www.lyft.com", "/baz", "GET"), 0)
                ->routeEntry()
                ->retryPolicy()
                .maxInterval());

  EXPECT_EQ(absl::nullopt, config.route(genHeaders("www.lyft.com", "/", "GET"), 0)
                               ->routeEntry()
                               ->retryPolicy()
                               .baseInterval());

  EXPECT_EQ(absl::nullopt, config.route(genHeaders("www.lyft.com", "/", "GET"), 0)
                               ->routeEntry()
                               ->retryPolicy()
                               .maxInterval());
}

// Test invalid route-specific retry back-off configs.
TEST_F(RouteMatcherTest, InvalidRetryBackOff) {
  const std::string invalid_max = R"EOF(
virtual_hosts:
  - name: backoff
    domains: ["*"]
    routes:
      - match: { prefix: "/" }
        route:
          cluster: backoff
          retry_policy:
            retry_back_off:
              base_interval: 10s
              max_interval: 5s
)EOF";

  EXPECT_THROW_WITH_MESSAGE(
      TestConfigImpl(parseRouteConfigurationFromV2Yaml(invalid_max), factory_context_, true),
      EnvoyException, "retry_policy.max_interval must greater than or equal to the base_interval");
}

TEST_F(RouteMatcherTest, HedgeRouteLevel) {
  const std::string yaml = R"EOF(
name: HedgeRouteLevel
virtual_hosts:
- domains: [www.lyft.com]
  name: www
  routes:
  - match: {prefix: /foo}
    route:
      cluster: www
      hedge_policy:
        initial_requests: 3
        additional_request_chance:
          numerator: 4
          denominator: HUNDRED
  - match: {prefix: /bar}
    route: {cluster: www}
  - match: {prefix: /}
    route:
      cluster: www
      hedge_policy:
        hedge_on_per_try_timeout: true
        initial_requests: 5
        additional_request_chance:
          numerator: 40
          denominator: HUNDRED
  )EOF";

  TestConfigImpl config(parseRouteConfigurationFromV2Yaml(yaml), factory_context_, true);

  EXPECT_EQ(3, config.route(genHeaders("www.lyft.com", "/foo", "GET"), 0)
                   ->routeEntry()
                   ->hedgePolicy()
                   .initialRequests());
  EXPECT_EQ(false, config.route(genHeaders("www.lyft.com", "/foo", "GET"), 0)
                       ->routeEntry()
                       ->hedgePolicy()
                       .hedgeOnPerTryTimeout());
  envoy::type::v3::FractionalPercent percent =
      config.route(genHeaders("www.lyft.com", "/foo", "GET"), 0)
          ->routeEntry()
          ->hedgePolicy()
          .additionalRequestChance();
  EXPECT_EQ(4, percent.numerator());
  EXPECT_EQ(100, ProtobufPercentHelper::fractionalPercentDenominatorToInt(percent.denominator()));

  EXPECT_EQ(1, config.route(genHeaders("www.lyft.com", "/bar", "GET"), 0)
                   ->routeEntry()
                   ->hedgePolicy()
                   .initialRequests());
  EXPECT_EQ(false, config.route(genHeaders("www.lyft.com", "/bar", "GET"), 0)
                       ->routeEntry()
                       ->hedgePolicy()
                       .hedgeOnPerTryTimeout());
  percent = config.route(genHeaders("www.lyft.com", "/bar", "GET"), 0)
                ->routeEntry()
                ->hedgePolicy()
                .additionalRequestChance();
  EXPECT_EQ(0, percent.numerator());

  EXPECT_EQ(5, config.route(genHeaders("www.lyft.com", "/", "GET"), 0)
                   ->routeEntry()
                   ->hedgePolicy()
                   .initialRequests());
  EXPECT_EQ(true, config.route(genHeaders("www.lyft.com", "/", "GET"), 0)
                      ->routeEntry()
                      ->hedgePolicy()
                      .hedgeOnPerTryTimeout());
  percent = config.route(genHeaders("www.lyft.com", "/", "GET"), 0)
                ->routeEntry()
                ->hedgePolicy()
                .additionalRequestChance();
  EXPECT_EQ(40, percent.numerator());
  EXPECT_EQ(100, ProtobufPercentHelper::fractionalPercentDenominatorToInt(percent.denominator()));
}

TEST_F(RouteMatcherTest, HedgeVirtualHostLevel) {
  const std::string yaml = R"EOF(
name: HedgeVirtualHostLevel
virtual_hosts:
- domains: [www.lyft.com]
  name: www
  hedge_policy: {initial_requests: 3}
  routes:
  - match: {prefix: /foo}
    route:
      cluster: www
      hedge_policy: {hedge_on_per_try_timeout: true}
  - match: {prefix: /bar}
    route:
      hedge_policy: {additional_request_chance: {numerator: 30, denominator: HUNDRED}}
      cluster: www
  - match: {prefix: /}
    route: {cluster: www}
  )EOF";

  TestConfigImpl config(parseRouteConfigurationFromV2Yaml(yaml), factory_context_, true);

  // Route level hedge policy takes precedence.
  EXPECT_EQ(1, config.route(genHeaders("www.lyft.com", "/foo", "GET"), 0)
                   ->routeEntry()
                   ->hedgePolicy()
                   .initialRequests());
  EXPECT_EQ(true, config.route(genHeaders("www.lyft.com", "/foo", "GET"), 0)
                      ->routeEntry()
                      ->hedgePolicy()
                      .hedgeOnPerTryTimeout());
  envoy::type::v3::FractionalPercent percent =
      config.route(genHeaders("www.lyft.com", "/foo", "GET"), 0)
          ->routeEntry()
          ->hedgePolicy()
          .additionalRequestChance();
  EXPECT_EQ(0, percent.numerator());

  // Virtual Host level hedge policy kicks in.
  EXPECT_EQ(1, config.route(genHeaders("www.lyft.com", "/bar", "GET"), 0)
                   ->routeEntry()
                   ->hedgePolicy()
                   .initialRequests());
  EXPECT_EQ(false, config.route(genHeaders("www.lyft.com", "/bar", "GET"), 0)
                       ->routeEntry()
                       ->hedgePolicy()
                       .hedgeOnPerTryTimeout());
  percent = config.route(genHeaders("www.lyft.com", "/bar", "GET"), 0)
                ->routeEntry()
                ->hedgePolicy()
                .additionalRequestChance();
  EXPECT_EQ(30, percent.numerator());
  EXPECT_EQ(100, ProtobufPercentHelper::fractionalPercentDenominatorToInt(percent.denominator()));

  EXPECT_EQ(3, config.route(genHeaders("www.lyft.com", "/", "GET"), 0)
                   ->routeEntry()
                   ->hedgePolicy()
                   .initialRequests());
  EXPECT_EQ(false, config.route(genHeaders("www.lyft.com", "/", "GET"), 0)
                       ->routeEntry()
                       ->hedgePolicy()
                       .hedgeOnPerTryTimeout());
  percent = config.route(genHeaders("www.lyft.com", "/", "GET"), 0)
                ->routeEntry()
                ->hedgePolicy()
                .additionalRequestChance();
  EXPECT_EQ(0, percent.numerator());
}

TEST_F(RouteMatcherTest, TestBadDefaultConfig) {
  const std::string yaml = R"EOF(
virtual_hosts:
- name: www2
  domains:
  - "*"
  routes:
  - match:
      prefix: "/"
    route:
      cluster: www2
- name: www2_staging
  domains:
  - "*"
  routes:
  - match:
      prefix: "/"
    route:
      cluster: www2_staging
internal_only_headers:
- x-lyft-user-id
  )EOF";

  EXPECT_THROW(
      TestConfigImpl config(parseRouteConfigurationFromV2Yaml(yaml), factory_context_, true),
      EnvoyException);
}

TEST_F(RouteMatcherTest, TestDuplicateDomainConfig) {
  const std::string yaml = R"EOF(
virtual_hosts:
- name: www2
  domains:
  - www.lyft.com
  routes:
  - match:
      prefix: "/"
    route:
      cluster: www2
- name: www2_staging
  domains:
  - www.lyft.com
  routes:
  - match:
      prefix: "/"
    route:
      cluster: www2_staging
  )EOF";

  EXPECT_THROW(
      TestConfigImpl config(parseRouteConfigurationFromV2Yaml(yaml), factory_context_, true),
      EnvoyException);
}

// Test to detect if hostname matches are case-insensitive
TEST_F(RouteMatcherTest, TestCaseSensitiveDomainConfig) {
  std::string config_with_case_sensitive_domains = R"EOF(
virtual_hosts:
  - name: www2
    domains: [www.lyft.com]
    routes:
      - match: { prefix: "/" }
        route: { cluster: www2 }
  - name: www2_staging
    domains: [www.LYFt.cOM]
    routes:
      - match: { prefix: "/" }
        route: { cluster: www2_staging }
  )EOF";

  EXPECT_THROW_WITH_MESSAGE(
      TestConfigImpl(parseRouteConfigurationFromV2Yaml(config_with_case_sensitive_domains),
                     factory_context_, true),
      EnvoyException,
      "Only unique values for domains are permitted. Duplicate entry of domain www.lyft.com");
}

TEST_F(RouteMatcherTest, TestDuplicateWildcardDomainConfig) {
  const std::string yaml = R"EOF(
virtual_hosts:
- name: www2
  domains: ["*"]
  routes:
  - match: { prefix: "/" }
    route: { cluster: www2 }
- name: www2_staging
  domains: ["*"]
  routes:
  - match: { prefix: "/" }
    route: { cluster: www2_staging }
  )EOF";

  EXPECT_THROW_WITH_MESSAGE(
      TestConfigImpl(parseRouteConfigurationFromV2Yaml(yaml), factory_context_, true),
      EnvoyException, "Only a single wildcard domain is permitted");
}

TEST_F(RouteMatcherTest, TestDuplicateSuffixWildcardDomainConfig) {
  const std::string yaml = R"EOF(
virtual_hosts:
- name: www2
  domains: ["*.lyft.com"]
  routes:
  - match: { prefix: "/" }
    route: { cluster: www2 }
- name: www2_staging
  domains: ["*.LYFT.COM"]
  routes:
  - match: { prefix: "/" }
    route: { cluster: www2_staging }
  )EOF";

  EXPECT_THROW_WITH_MESSAGE(
      TestConfigImpl(parseRouteConfigurationFromV2Yaml(yaml), factory_context_, true),
      EnvoyException,
      "Only unique values for domains are permitted. Duplicate entry of domain *.lyft.com");
}

TEST_F(RouteMatcherTest, TestDuplicatePrefixWildcardDomainConfig) {
  const std::string yaml = R"EOF(
virtual_hosts:
- name: www2
  domains: ["bar.*"]
  routes:
  - match: { prefix: "/" }
    route: { cluster: www2 }
- name: www2_staging
  domains: ["BAR.*"]
  routes:
  - match: { prefix: "/" }
    route: { cluster: www2_staging }
  )EOF";

  EXPECT_THROW_WITH_MESSAGE(
      TestConfigImpl(parseRouteConfigurationFromV2Yaml(yaml), factory_context_, true),
      EnvoyException,
      "Only unique values for domains are permitted. Duplicate entry of domain bar.*");
}

TEST_F(RouteMatcherTest, TestInvalidCharactersInPrefixRewrites) {
  const std::string yaml = R"EOF(
virtual_hosts:
- name: www
  domains: ["*"]
  routes:
  - match: { prefix: "/foo" }
    route:
      prefix_rewrite: "/\ndroptable"
      cluster: www
  )EOF";

  EXPECT_THROW_WITH_REGEX(
      TestConfigImpl(parseRouteConfigurationFromV2Yaml(yaml), factory_context_, true),
      EnvoyException,
      "RouteActionValidationError.PrefixRewrite:.*value does not match regex pattern");
}

TEST_F(RouteMatcherTest, TestInvalidCharactersInHostRewrites) {
  const std::string yaml = R"EOF(
virtual_hosts:
- name: www
  domains: ["*"]
  routes:
  - match: { prefix: "/foo" }
    route:
      host_rewrite: "new_host\ndroptable"
      cluster: www
  )EOF";

  EXPECT_THROW_WITH_REGEX(
      TestConfigImpl(parseRouteConfigurationFromV2Yaml(yaml), factory_context_, true),
      EnvoyException,
      "RouteActionValidationError.HostRewriteLiteral:.*value does not match regex pattern");
}

TEST_F(RouteMatcherTest, TestInvalidCharactersInAutoHostRewrites) {
  const std::string yaml = R"EOF(
virtual_hosts:
- name: www
  domains: ["*"]
  routes:
  - match: { prefix: "/foo" }
    route:
      auto_host_rewrite_header: "x-host\ndroptable"
      cluster: www
  )EOF";

  EXPECT_THROW_WITH_REGEX(
      TestConfigImpl(parseRouteConfigurationFromV2Yaml(yaml), factory_context_, true),
      EnvoyException,
      "RouteActionValidationError.HostRewriteHeader:.*value does not match regex pattern");
}

TEST_F(RouteMatcherTest, TestInvalidCharactersInHostRedirect) {
  const std::string yaml = R"EOF(
virtual_hosts:
- name: www
  domains: ["*"]
  routes:
  - match: { prefix: "/foo" }
    redirect: { host_redirect: "new.host\ndroptable" }
  )EOF";

  EXPECT_THROW_WITH_REGEX(
      TestConfigImpl(parseRouteConfigurationFromV2Yaml(yaml), factory_context_, true),
      EnvoyException,
      "RedirectActionValidationError.HostRedirect:.*value does not match regex pattern");
}

TEST_F(RouteMatcherTest, TestInvalidCharactersInPathRedirect) {
  const std::string yaml = R"EOF(
virtual_hosts:
- name: www
  domains: ["*"]
  routes:
  - match: { prefix: "/foo" }
    redirect: { path_redirect: "/new_path\ndroptable" }
  )EOF";

  EXPECT_THROW_WITH_REGEX(
      TestConfigImpl(parseRouteConfigurationFromV2Yaml(yaml), factory_context_, true),
      EnvoyException,
      "RedirectActionValidationError.PathRedirect:.*value does not match regex pattern");
}

TEST_F(RouteMatcherTest, TestInvalidCharactersInPrefixRewriteRedirect) {
  const std::string yaml = R"EOF(
virtual_hosts:
- name: www
  domains: ["*"]
  routes:
  - match: { prefix: "/foo" }
    redirect: { prefix_rewrite: "/new/prefix\ndroptable"}
  )EOF";

  EXPECT_THROW_WITH_REGEX(
      TestConfigImpl(parseRouteConfigurationFromV2Yaml(yaml), factory_context_, true),
      EnvoyException,
      "RedirectActionValidationError.PrefixRewrite:.*value does not match regex pattern");
}

TEST_F(RouteMatcherTest, TestPrefixAndRegexRewrites) {
  const std::string yaml = R"EOF(
virtual_hosts:
- name: www2
  domains: ["bar.*"]
  routes:
  - match: { prefix: "/foo" }
    route:
      prefix_rewrite: /
      regex_rewrite:
        pattern:
          google_re2: {}
          regex: foo
        substitution: bar
      cluster: www2
  )EOF";

  EXPECT_THROW_WITH_MESSAGE(
      TestConfigImpl(parseRouteConfigurationFromV2Yaml(yaml), factory_context_, true),
      EnvoyException, "Cannot specify both prefix_rewrite and regex_rewrite");
}

TEST_F(RouteMatcherTest, TestDomainMatchOrderConfig) {
  const std::string yaml = R"EOF(
virtual_hosts:
- name: exact
  domains: ["www.example.com", "www.example.cc", "wwww.example.com" ]
  routes:
  - match: { prefix: "/" }
    route: { cluster: exact }
- name: suffix
  domains: ["*w.example.com" ]
  routes:
  - match: { prefix: "/" }
    route: { cluster: suffix }
- name: prefix
  domains: ["www.example.c*", "ww.example.c*"]
  routes:
  - match: { prefix: "/" }
    route: { cluster: prefix }
- name: default
  domains: ["*"]
  routes:
  - match: { prefix: "/" }
    route: { cluster: default }
  )EOF";

  TestConfigImpl config(parseRouteConfigurationFromV2Yaml(yaml), factory_context_, true);

  EXPECT_EQ(
      "exact",
      config.route(genHeaders("www.example.com", "/", "GET"), 0)->routeEntry()->clusterName());
  EXPECT_EQ(
      "exact",
      config.route(genHeaders("wwww.example.com", "/", "GET"), 0)->routeEntry()->clusterName());
  EXPECT_EQ("exact",
            config.route(genHeaders("www.example.cc", "/", "GET"), 0)->routeEntry()->clusterName());
  EXPECT_EQ("suffix",
            config.route(genHeaders("ww.example.com", "/", "GET"), 0)->routeEntry()->clusterName());
  EXPECT_EQ("prefix",
            config.route(genHeaders("www.example.co", "/", "GET"), 0)->routeEntry()->clusterName());
  EXPECT_EQ("default",
            config.route(genHeaders("w.example.com", "/", "GET"), 0)->routeEntry()->clusterName());
  EXPECT_EQ("default",
            config.route(genHeaders("www.example.c", "/", "GET"), 0)->routeEntry()->clusterName());
}

TEST_F(RouteMatcherTest, NoProtocolInHeadersWhenTlsIsRequired) {
  const std::string yaml = R"EOF(
virtual_hosts:
- name: www
  require_tls: all
  domains:
  - www.lyft.com
  routes:
  - match:
      prefix: "/"
    route:
      cluster: www
  )EOF";

  TestConfigImpl config(parseRouteConfigurationFromV2Yaml(yaml), factory_context_, true);

  // route may be called early in some edge cases and "x-forwarded-proto" will not be set.
  Http::TestRequestHeaderMapImpl headers{{":authority", "www.lyft.com"}, {":path", "/"}};
  EXPECT_EQ(nullptr, config.route(headers, 0));
}

/**
 * @brief  Generate headers for testing
 * @param ssl set true to insert "x-forwarded-proto: https", else "x-forwarded-proto: http"
 * @param internal nullopt for no such "x-envoy-internal" header, or explicit "true/false"
 * @return Http::TestHeaderMapImpl
 */
static Http::TestRequestHeaderMapImpl genRedirectHeaders(const std::string& host,
                                                         const std::string& path, bool ssl,
                                                         absl::optional<bool> internal) {
  Http::TestRequestHeaderMapImpl headers{
      {":authority", host}, {":path", path}, {"x-forwarded-proto", ssl ? "https" : "http"}};
  if (internal.has_value()) {
    headers.addCopy("x-envoy-internal", internal.value() ? "true" : "false");
  }

  return headers;
}

TEST_F(RouteMatcherTest, RouteName) {
  std::string yaml = R"EOF(
virtual_hosts:
  - name: "www2"
    domains: ["www.lyft.com"]
    routes:
      - name: "route-test"
        match: { prefix: "/"}
        route:
          cluster: "ufesservice"
  - name: redirect
    domains: [redirect.lyft.com]
    routes:
      - name: "route-test-2"
        match: { path: /host }
        redirect: { host_redirect: new.lyft.com }
  )EOF";
  NiceMock<Server::Configuration::MockServerFactoryContext> factory_context;
  TestConfigImpl config(parseRouteConfigurationFromV2Yaml(yaml), factory_context, false);
  {
    Http::TestRequestHeaderMapImpl headers = genHeaders("www.lyft.com", "/", "GET");
    EXPECT_EQ("route-test", config.route(headers, 0)->routeEntry()->routeName());
  }

  {
    Http::TestRequestHeaderMapImpl headers =
        genRedirectHeaders("redirect.lyft.com", "/host", false, false);
    const DirectResponseEntry* redirect = config.route(headers, 0)->directResponseEntry();
    EXPECT_EQ("route-test-2", redirect->routeName());
  }
}

TEST_F(RouteMatcherTest, DirectResponse) {
  const auto pathname =
      TestEnvironment::writeStringToFileForTest("direct_response_body", "Example text 3");

  static const std::string yaml = R"EOF(
name: foo
virtual_hosts:
  - name: www2
    domains: [www.lyft.com]
    require_tls: all
    routes:
      - match: { prefix: "/" }
        route: { cluster: www2 }
  - name: api
    domains: [api.lyft.com]
    require_tls: external_only
    routes:
      - match: { prefix: "/" }
        route: { cluster: www2 }
  - name: redirect
    domains: [redirect.lyft.com]
    routes:
      - match: { path: /host }
        redirect: { host_redirect: new.lyft.com }
      - match: { path: /path }
        redirect: { path_redirect: /new_path }
      - match: { path: /https }
        redirect: { https_redirect: true }
      - match: { path: /host_path }
        redirect: { host_redirect: new.lyft.com, path_redirect: /new_path }
      - match: { path: /host_https }
        redirect: { host_redirect: new.lyft.com, https_redirect: true }
      - match: { path: /path_https }
        redirect: { path_redirect: /new_path, https_redirect: true }
      - match: { path: /host_path_https }
        redirect: { host_redirect: new.lyft.com, path_redirect: /new_path, https_redirect: true }
      - match: { path: /port }
        redirect: { port_redirect: 8080 }
      - match: { path: /host_port }
        redirect: { host_redirect: new.lyft.com, port_redirect: 8080 }
      - match: { path: /scheme_host_port }
        redirect: { scheme_redirect: ws, host_redirect: new.lyft.com, port_redirect: 8080 }
  - name: redirect_domain_port_80
    domains: [redirect.lyft.com:80]
    routes:
      - match: { path: /ws }
        redirect: { scheme_redirect: ws }
      - match: { path: /host_path_https }
        redirect: { host_redirect: new.lyft.com, path_redirect: /new_path, https_redirect: true }
      - match: { path: /scheme_host_port }
        redirect: { scheme_redirect: ws, host_redirect: new.lyft.com, port_redirect: 8080 }
  - name: redirect_domain_port_443
    domains: [redirect.lyft.com:443]
    routes:
      - match: { path: /ws }
        redirect: { scheme_redirect: ws }
      - match: { path: /host_path_http }
        redirect: { scheme_redirect: http, host_redirect: new.lyft.com, path_redirect: /new_path}
      - match: { path: /scheme_host_port }
        redirect: { scheme_redirect: ws, host_redirect: new.lyft.com, port_redirect: 8080 }
  - name: redirect_domain_port_8080
    domains: [redirect.lyft.com:8080]
    routes:
      - match: { path: /port }
        redirect: { port_redirect: 8181 }
  - name: redirect_ipv4
    domains: [10.0.0.1]
    routes:
      - match: { path: /port }
        redirect: { port_redirect: 8080 }
      - match: { path: /host_port }
        redirect: { host_redirect: 20.0.0.2, port_redirect: 8080 }
      - match: { path: /scheme_host_port }
        redirect: { scheme_redirect: ws, host_redirect: 20.0.0.2, port_redirect: 8080 }
  - name: redirect_ipv4_port_8080
    domains: [10.0.0.1:8080]
    routes:
      - match: { path: /port }
        redirect: { port_redirect: 8181 }
  - name: redirect_ipv4_port_80
    domains: [10.0.0.1:80]
    routes:
      - match: { path: /ws }
        redirect: { scheme_redirect: ws }
      - match: { path: /host_path_https }
        redirect: { host_redirect: 20.0.0.2, path_redirect: /new_path, https_redirect: true }
      - match: { path: /scheme_host_port }
        redirect: { scheme_redirect: ws, host_redirect: 20.0.0.2, port_redirect: 8080 }
  - name: redirect_ipv4_port_443
    domains: [10.0.0.1:443]
    routes:
      - match: { path: /ws }
        redirect: { scheme_redirect: ws }
      - match: { path: /host_path_http }
        redirect: { scheme_redirect: http, host_redirect: 20.0.0.2, path_redirect: /new_path}
      - match: { path: /scheme_host_port }
        redirect: { scheme_redirect: ws, host_redirect: 20.0.0.2, port_redirect: 8080 }
  - name: redirect_ipv6
    domains: ["[fe80::1]"]
    routes:
      - match: { path: /port }
        redirect: { port_redirect: 8080 }
      - match: { path: /host_port }
        redirect: { host_redirect: "[fe80::2]", port_redirect: 8080 }
      - match: { path: /scheme_host_port }
        redirect: { scheme_redirect: ws, host_redirect: "[fe80::2]", port_redirect: 8080 }
  - name: redirect_ipv6_port_8080
    domains: ["[fe80::1]:8080"]
    routes:
      - match: { path: /port }
        redirect: { port_redirect: 8181 }
  - name: redirect_ipv6_port_80
    domains: ["[fe80::1]:80"]
    routes:
      - match: { path: /ws }
        redirect: { scheme_redirect: ws }
      - match: { path: /host_path_https }
        redirect: { host_redirect: "[fe80::2]", path_redirect: /new_path, https_redirect: true }
      - match: { path: /scheme_host_port }
        redirect: { scheme_redirect: ws, host_redirect: "[fe80::2]", port_redirect: 8080 }
  - name: redirect_ipv6_port_443
    domains: ["[fe80::1]:443"]
    routes:
      - match: { path: /ws }
        redirect: { scheme_redirect: ws }
      - match: { path: /host_path_http }
        redirect: { scheme_redirect: http, host_redirect: "[fe80::2]", path_redirect: /new_path}
      - match: { path: /scheme_host_port }
        redirect: { scheme_redirect: ws, host_redirect: "[fe80::2]", port_redirect: 8080 }
  - name: direct
    domains: [direct.example.com]
    routes:
    - match: { prefix: /gone }
      direct_response:
        status: 410
        body: { inline_bytes: "RXhhbXBsZSB0ZXh0IDE=" }
    - match: { prefix: /error }
      direct_response:
        status: 500
        body: { inline_string: "Example text 2" }
    - match: { prefix: /no_body }
      direct_response:
        status: 200
    - match: { prefix: /static }
      direct_response:
        status: 200
        body: { filename: )EOF" + pathname +
                                  R"EOF(}
    - match: { prefix: / }
      route: { cluster: www2 }
  )EOF";

  TestConfigImpl config(parseRouteConfigurationFromV2Yaml(yaml), factory_context_, true);
  EXPECT_EQ(nullptr, config.route(genRedirectHeaders("www.foo.com", "/foo", true, true), 0));
  {
    Http::TestRequestHeaderMapImpl headers = genRedirectHeaders("www.lyft.com", "/foo", true, true);
    EXPECT_EQ(nullptr, config.route(headers, 0)->directResponseEntry());
  }
  {
    Http::TestRequestHeaderMapImpl headers =
        genRedirectHeaders("www.lyft.com", "/foo", false, false);
    EXPECT_EQ("https://www.lyft.com/foo",
              config.route(headers, 0)->directResponseEntry()->newPath(headers));
    EXPECT_EQ(nullptr, config.route(headers, 0)->decorator());
  }
  {
    Http::TestRequestHeaderMapImpl headers =
        genRedirectHeaders("api.lyft.com", "/foo", false, true);
    EXPECT_EQ(nullptr, config.route(headers, 0)->directResponseEntry());
  }
  {
    Http::TestRequestHeaderMapImpl headers =
        genRedirectHeaders("api.lyft.com", "/foo", false, false);
    EXPECT_EQ("https://api.lyft.com/foo",
              config.route(headers, 0)->directResponseEntry()->newPath(headers));
  }
  {
    Http::TestRequestHeaderMapImpl headers = genRedirectHeaders(
        "api.lyft.com", "/foo", false, absl::nullopt /* no x-envoy-internal header */);
    EXPECT_EQ("https://api.lyft.com/foo",
              config.route(headers, 0)->directResponseEntry()->newPath(headers));
  }
  {
    Http::TestRequestHeaderMapImpl headers =
        genRedirectHeaders("redirect.lyft.com", "/host", false, false);
    EXPECT_EQ("http://new.lyft.com/host",
              config.route(headers, 0)->directResponseEntry()->newPath(headers));
  }
  {
    Http::TestRequestHeaderMapImpl headers =
        genRedirectHeaders("redirect.lyft.com", "/path", true, false);
    EXPECT_EQ("https://redirect.lyft.com/new_path",
              config.route(headers, 0)->directResponseEntry()->newPath(headers));
  }
  {
    Http::TestRequestHeaderMapImpl headers =
        genRedirectHeaders("redirect.lyft.com", "/host_path", true, false);
    EXPECT_EQ("https://new.lyft.com/new_path",
              config.route(headers, 0)->directResponseEntry()->newPath(headers));
  }
  {
    Http::TestRequestHeaderMapImpl headers =
        genRedirectHeaders("direct.example.com", "/gone", true, false);
    EXPECT_EQ(Http::Code::Gone, config.route(headers, 0)->directResponseEntry()->responseCode());
    EXPECT_EQ("Example text 1", config.route(headers, 0)->directResponseEntry()->responseBody());
  }
  {
    Http::TestRequestHeaderMapImpl headers =
        genRedirectHeaders("direct.example.com", "/error", true, false);
    EXPECT_EQ(Http::Code::InternalServerError,
              config.route(headers, 0)->directResponseEntry()->responseCode());
    EXPECT_EQ("Example text 2", config.route(headers, 0)->directResponseEntry()->responseBody());
  }
  {
    Http::TestRequestHeaderMapImpl headers =
        genRedirectHeaders("direct.example.com", "/no_body", true, false);
    EXPECT_EQ(Http::Code::OK, config.route(headers, 0)->directResponseEntry()->responseCode());
    EXPECT_TRUE(config.route(headers, 0)->directResponseEntry()->responseBody().empty());
  }
  {
    Http::TestRequestHeaderMapImpl headers =
        genRedirectHeaders("direct.example.com", "/static", true, false);
    EXPECT_EQ(Http::Code::OK, config.route(headers, 0)->directResponseEntry()->responseCode());
    EXPECT_EQ("Example text 3", config.route(headers, 0)->directResponseEntry()->responseBody());
  }
  {
    Http::TestRequestHeaderMapImpl headers =
        genRedirectHeaders("direct.example.com", "/other", true, false);
    EXPECT_EQ(nullptr, config.route(headers, 0)->directResponseEntry());
  }
  {
    Http::TestRequestHeaderMapImpl headers =
        genRedirectHeaders("redirect.lyft.com", "/https", false, false);
    EXPECT_EQ("https://redirect.lyft.com/https",
              config.route(headers, 0)->directResponseEntry()->newPath(headers));
    EXPECT_EQ(nullptr, config.route(headers, 0)->perFilterConfig("bar"));
  }
  {
    Http::TestRequestHeaderMapImpl headers =
        genRedirectHeaders("redirect.lyft.com", "/host_https", false, false);
    EXPECT_EQ("https://new.lyft.com/host_https",
              config.route(headers, 0)->directResponseEntry()->newPath(headers));
  }
  {
    Http::TestRequestHeaderMapImpl headers =
        genRedirectHeaders("redirect.lyft.com", "/path_https", false, false);
    EXPECT_EQ("https://redirect.lyft.com/new_path",
              config.route(headers, 0)->directResponseEntry()->newPath(headers));
  }
  {
    Http::TestRequestHeaderMapImpl headers =
        genRedirectHeaders("redirect.lyft.com", "/host_path_https", false, false);
    EXPECT_EQ("https://new.lyft.com/new_path",
              config.route(headers, 0)->directResponseEntry()->newPath(headers));
  }
  {
    Http::TestRequestHeaderMapImpl headers =
        genRedirectHeaders("redirect.lyft.com", "/port", false, false);
    EXPECT_EQ("http://redirect.lyft.com:8080/port",
              config.route(headers, 0)->directResponseEntry()->newPath(headers));
  }
  {
    Http::TestRequestHeaderMapImpl headers =
        genRedirectHeaders("redirect.lyft.com:8080", "/port", false, false);
    EXPECT_EQ("http://redirect.lyft.com:8181/port",
              config.route(headers, 0)->directResponseEntry()->newPath(headers));
  }
  {
    Http::TestRequestHeaderMapImpl headers =
        genRedirectHeaders("redirect.lyft.com", "/host_port", false, false);
    EXPECT_EQ("http://new.lyft.com:8080/host_port",
              config.route(headers, 0)->directResponseEntry()->newPath(headers));
  }
  {
    Http::TestRequestHeaderMapImpl headers =
        genRedirectHeaders("redirect.lyft.com", "/scheme_host_port", false, false);
    EXPECT_EQ("ws://new.lyft.com:8080/scheme_host_port",
              config.route(headers, 0)->directResponseEntry()->newPath(headers));
  }
  {
    Http::TestRequestHeaderMapImpl headers =
        genRedirectHeaders("redirect.lyft.com:80", "/ws", true, false);
    EXPECT_EQ("ws://redirect.lyft.com:80/ws",
              config.route(headers, 0)->directResponseEntry()->newPath(headers));
  }
  {
    Http::TestRequestHeaderMapImpl headers =
        genRedirectHeaders("redirect.lyft.com:80", "/host_path_https", false, false);
    EXPECT_EQ("https://new.lyft.com/new_path",
              config.route(headers, 0)->directResponseEntry()->newPath(headers));
  }
  {
    Http::TestRequestHeaderMapImpl headers =
        genRedirectHeaders("redirect.lyft.com:80", "/scheme_host_port", false, false);
    EXPECT_EQ("ws://new.lyft.com:8080/scheme_host_port",
              config.route(headers, 0)->directResponseEntry()->newPath(headers));
  }
  {
    Http::TestRequestHeaderMapImpl headers =
        genRedirectHeaders("redirect.lyft.com:443", "/ws", false, false);
    EXPECT_EQ("ws://redirect.lyft.com:443/ws",
              config.route(headers, 0)->directResponseEntry()->newPath(headers));
  }
  {
    Http::TestRequestHeaderMapImpl headers =
        genRedirectHeaders("redirect.lyft.com:443", "/host_path_http", true, false);
    EXPECT_EQ("http://new.lyft.com/new_path",
              config.route(headers, 0)->directResponseEntry()->newPath(headers));
  }
  {
    Http::TestRequestHeaderMapImpl headers =
        genRedirectHeaders("redirect.lyft.com:443", "/scheme_host_port", true, false);
    EXPECT_EQ("ws://new.lyft.com:8080/scheme_host_port",
              config.route(headers, 0)->directResponseEntry()->newPath(headers));
  }
  {
    Http::TestRequestHeaderMapImpl headers = genRedirectHeaders("10.0.0.1", "/port", false, false);
    EXPECT_EQ("http://10.0.0.1:8080/port",
              config.route(headers, 0)->directResponseEntry()->newPath(headers));
  }
  {
    Http::TestRequestHeaderMapImpl headers =
        genRedirectHeaders("10.0.0.1:8080", "/port", false, false);
    EXPECT_EQ("http://10.0.0.1:8181/port",
              config.route(headers, 0)->directResponseEntry()->newPath(headers));
  }
  {
    Http::TestRequestHeaderMapImpl headers =
        genRedirectHeaders("10.0.0.1", "/host_port", false, false);
    EXPECT_EQ("http://20.0.0.2:8080/host_port",
              config.route(headers, 0)->directResponseEntry()->newPath(headers));
  }
  {
    Http::TestRequestHeaderMapImpl headers =
        genRedirectHeaders("10.0.0.1", "/scheme_host_port", false, false);
    EXPECT_EQ("ws://20.0.0.2:8080/scheme_host_port",
              config.route(headers, 0)->directResponseEntry()->newPath(headers));
  }
  {
    Http::TestRequestHeaderMapImpl headers = genRedirectHeaders("10.0.0.1:80", "/ws", true, false);
    EXPECT_EQ("ws://10.0.0.1:80/ws",
              config.route(headers, 0)->directResponseEntry()->newPath(headers));
  }
  {
    Http::TestRequestHeaderMapImpl headers =
        genRedirectHeaders("10.0.0.1:80", "/host_path_https", false, false);
    EXPECT_EQ("https://20.0.0.2/new_path",
              config.route(headers, 0)->directResponseEntry()->newPath(headers));
  }
  {
    Http::TestRequestHeaderMapImpl headers =
        genRedirectHeaders("10.0.0.1:80", "/scheme_host_port", false, false);
    EXPECT_EQ("ws://20.0.0.2:8080/scheme_host_port",
              config.route(headers, 0)->directResponseEntry()->newPath(headers));
  }
  {
    Http::TestRequestHeaderMapImpl headers =
        genRedirectHeaders("10.0.0.1:443", "/ws", false, false);
    EXPECT_EQ("ws://10.0.0.1:443/ws",
              config.route(headers, 0)->directResponseEntry()->newPath(headers));
  }
  {
    Http::TestRequestHeaderMapImpl headers =
        genRedirectHeaders("10.0.0.1:443", "/host_path_http", true, false);
    EXPECT_EQ("http://20.0.0.2/new_path",
              config.route(headers, 0)->directResponseEntry()->newPath(headers));
  }
  {
    Http::TestRequestHeaderMapImpl headers =
        genRedirectHeaders("10.0.0.1:443", "/scheme_host_port", true, false);
    EXPECT_EQ("ws://20.0.0.2:8080/scheme_host_port",
              config.route(headers, 0)->directResponseEntry()->newPath(headers));
  }
  {
    Http::TestRequestHeaderMapImpl headers = genRedirectHeaders("[fe80::1]", "/port", false, false);

    EXPECT_EQ("http://[fe80::1]:8080/port",
              config.route(headers, 0)->directResponseEntry()->newPath(headers));
  }
  {
    Http::TestRequestHeaderMapImpl headers =
        genRedirectHeaders("[fe80::1]:8080", "/port", false, false);
    EXPECT_EQ("http://[fe80::1]:8181/port",
              config.route(headers, 0)->directResponseEntry()->newPath(headers));
  }
  {
    Http::TestRequestHeaderMapImpl headers =
        genRedirectHeaders("[fe80::1]", "/host_port", false, false);
    EXPECT_EQ("http://[fe80::2]:8080/host_port",
              config.route(headers, 0)->directResponseEntry()->newPath(headers));
  }
  {
    Http::TestRequestHeaderMapImpl headers =
        genRedirectHeaders("[fe80::1]", "/scheme_host_port", false, false);
    EXPECT_EQ("ws://[fe80::2]:8080/scheme_host_port",
              config.route(headers, 0)->directResponseEntry()->newPath(headers));
  }
  {
    Http::TestRequestHeaderMapImpl headers = genRedirectHeaders("[fe80::1]:80", "/ws", true, false);
    EXPECT_EQ("ws://[fe80::1]:80/ws",
              config.route(headers, 0)->directResponseEntry()->newPath(headers));
  }
  {
    Http::TestRequestHeaderMapImpl headers =
        genRedirectHeaders("[fe80::1]:80", "/host_path_https", false, false);
    EXPECT_EQ("https://[fe80::2]/new_path",
              config.route(headers, 0)->directResponseEntry()->newPath(headers));
  }
  {
    Http::TestRequestHeaderMapImpl headers =
        genRedirectHeaders("[fe80::1]:80", "/scheme_host_port", false, false);
    EXPECT_EQ("ws://[fe80::2]:8080/scheme_host_port",
              config.route(headers, 0)->directResponseEntry()->newPath(headers));
  }
  {
    Http::TestRequestHeaderMapImpl headers =
        genRedirectHeaders("[fe80::1]:443", "/ws", false, false);
    EXPECT_EQ("ws://[fe80::1]:443/ws",
              config.route(headers, 0)->directResponseEntry()->newPath(headers));
  }
  {
    Http::TestRequestHeaderMapImpl headers =
        genRedirectHeaders("[fe80::1]:443", "/host_path_http", true, false);
    EXPECT_EQ("http://[fe80::2]/new_path",
              config.route(headers, 0)->directResponseEntry()->newPath(headers));
  }
  {
    Http::TestRequestHeaderMapImpl headers =
        genRedirectHeaders("[fe80::1]:443", "/scheme_host_port", true, false);
    EXPECT_EQ("ws://[fe80::2]:8080/scheme_host_port",
              config.route(headers, 0)->directResponseEntry()->newPath(headers));
  }
}

TEST_F(RouteMatcherTest, ExclusiveRouteEntryOrDirectResponseEntry) {
  const std::string yaml = R"EOF(
virtual_hosts:
- name: www2
  domains:
  - www.lyft.com
  routes:
  - match:
      prefix: "/"
    route:
      cluster: www2
- name: redirect
  domains:
  - redirect.lyft.com
  routes:
  - match:
      prefix: "/foo"
    redirect:
      host_redirect: new.lyft.com
  )EOF";

  TestConfigImpl config(parseRouteConfigurationFromV2Yaml(yaml), factory_context_, true);

  {
    Http::TestRequestHeaderMapImpl headers = genRedirectHeaders("www.lyft.com", "/foo", true, true);
    EXPECT_EQ(nullptr, config.route(headers, 0)->directResponseEntry());
    EXPECT_EQ("www2", config.route(headers, 0)->routeEntry()->clusterName());
  }
  {
    Http::TestRequestHeaderMapImpl headers =
        genRedirectHeaders("redirect.lyft.com", "/foo", false, false);
    EXPECT_EQ("http://new.lyft.com/foo",
              config.route(headers, 0)->directResponseEntry()->newPath(headers));
    EXPECT_EQ(nullptr, config.route(headers, 0)->routeEntry());
  }
}

TEST_F(RouteMatcherTest, ExclusiveWeightedClustersEntryOrDirectResponseEntry) {
  const std::string yaml = R"EOF(
virtual_hosts:
- name: www2
  domains:
  - www.lyft.com
  routes:
  - match:
      prefix: "/"
    route:
      weighted_clusters:
        clusters:
        - name: www2
          weight: 100
- name: redirect
  domains:
  - redirect.lyft.com
  routes:
  - match:
      prefix: "/foo"
    redirect:
      host_redirect: new.lyft.com
  - match:
      prefix: "/foo1"
    redirect:
      host_redirect: "[fe80::1]"
  )EOF";

  TestConfigImpl config(parseRouteConfigurationFromV2Yaml(yaml), factory_context_, true);

  {
    Http::TestRequestHeaderMapImpl headers = genRedirectHeaders("www.lyft.com", "/foo", true, true);
    EXPECT_EQ(nullptr, config.route(headers, 0)->directResponseEntry());
    EXPECT_EQ("www2", config.route(headers, 0)->routeEntry()->clusterName());
  }

  {
    Http::TestRequestHeaderMapImpl headers =
        genRedirectHeaders("redirect.lyft.com", "/foo", false, false);
    EXPECT_EQ("http://new.lyft.com/foo",
              config.route(headers, 0)->directResponseEntry()->newPath(headers));
    EXPECT_EQ(nullptr, config.route(headers, 0)->routeEntry());
  }
}

struct Foo : public Envoy::Config::TypedMetadata::Object {};
struct Baz : public Envoy::Config::TypedMetadata::Object {
  Baz(std::string n) : name(n) {}
  std::string name;
};
class BazFactory : public HttpRouteTypedMetadataFactory {
public:
  std::string name() const override { return "baz"; }
  // Returns nullptr (conversion failure) if d is empty.
  std::unique_ptr<const Envoy::Config::TypedMetadata::Object>
  parse(const ProtobufWkt::Struct& d) const override {
    if (d.fields().find("name") != d.fields().end()) {
      return std::make_unique<Baz>(d.fields().at("name").string_value());
    }
    throw EnvoyException("Cannot create a Baz when metadata is empty.");
  }
};

TEST_F(RouteMatcherTest, WeightedClusters) {
  const std::string yaml = R"EOF(
virtual_hosts:
  - name: www1
    domains: ["www1.lyft.com"]
    routes:
      - match: { prefix: "/" }
        metadata: { filter_metadata: { com.bar.foo: { baz: test_value }, baz: {name: meh} } }
        decorator:
          operation: hello
        route:
          weighted_clusters:
            clusters:
              - name: cluster1
                weight: 30
              - name: cluster2
                weight: 30
              - name: cluster3
                weight: 40
  - name: www2
    domains: ["www2.lyft.com"]
    routes:
      - match: { prefix: "/" }
        route:
          weighted_clusters:
            clusters:
              - name: cluster1
                weight: 2000
              - name: cluster2
                weight: 3000
              - name: cluster3
                weight: 5000
            total_weight: 10000
  - name: www3
    domains: ["www3.lyft.com"]
    routes:
      - match: { prefix: "/" }
        route:
          weighted_clusters:
            runtime_key_prefix: www3_weights
            clusters:
              - name: cluster1
                weight: 30
              - name: cluster2
                weight: 30
              - name: cluster3
                weight: 40
  - name: www4
    domains: ["www4.lyft.com"]
    routes:
      - match: { prefix: "/" }
        route:
          weighted_clusters:
            runtime_key_prefix: www4_weights
            clusters:
              - name: cluster1
                weight: 2000
              - name: cluster2
                weight: 3000
              - name: cluster3
                weight: 5000
            total_weight: 10000
  )EOF";

  BazFactory baz_factory;
  Registry::InjectFactory<HttpRouteTypedMetadataFactory> registered_factory(baz_factory);
  auto& runtime = factory_context_.runtime_loader_;
  TestConfigImpl config(parseRouteConfigurationFromV2Yaml(yaml), factory_context_, true);

  {
    Http::TestRequestHeaderMapImpl headers =
        genRedirectHeaders("www1.lyft.com", "/foo", true, true);
    EXPECT_EQ(nullptr, config.route(headers, 0)->directResponseEntry());
  }

  // Weighted Cluster with no runtime, default total weight
  {
    Http::TestRequestHeaderMapImpl headers = genHeaders("www1.lyft.com", "/foo", "GET");
    EXPECT_EQ("cluster1", config.route(headers, 115)->routeEntry()->clusterName());
    EXPECT_EQ("cluster2", config.route(headers, 445)->routeEntry()->clusterName());
    EXPECT_EQ("cluster3", config.route(headers, 560)->routeEntry()->clusterName());
  }

  // Make sure weighted cluster entries call through to the parent when needed.
  {
    Http::TestRequestHeaderMapImpl headers = genHeaders("www1.lyft.com", "/foo", "GET");
    auto route = config.route(headers, 115);
    const RouteEntry* route_entry = route->routeEntry();
    EXPECT_EQ(nullptr, route_entry->hashPolicy());
    EXPECT_TRUE(route_entry->opaqueConfig().empty());
    EXPECT_FALSE(route_entry->autoHostRewrite());
    EXPECT_TRUE(route_entry->includeVirtualHostRateLimits());
    EXPECT_EQ(Http::Code::ServiceUnavailable, route_entry->clusterNotFoundResponseCode());
    EXPECT_EQ(nullptr, route_entry->corsPolicy());
    EXPECT_EQ("test_value",
              Envoy::Config::Metadata::metadataValue(&route_entry->metadata(), "com.bar.foo", "baz")
                  .string_value());
    EXPECT_EQ(nullptr, route_entry->typedMetadata().get<Foo>(baz_factory.name()));
    EXPECT_EQ("meh", route_entry->typedMetadata().get<Baz>(baz_factory.name())->name);
    EXPECT_EQ("hello", route->decorator()->getOperation());

    Http::TestResponseHeaderMapImpl response_headers;
    StreamInfo::MockStreamInfo stream_info;
    route_entry->finalizeResponseHeaders(response_headers, stream_info);
    EXPECT_EQ(response_headers, Http::TestHeaderMapImpl{});
  }

  // Weighted Cluster with no runtime, total weight = 10000
  {
    Http::TestRequestHeaderMapImpl headers = genHeaders("www2.lyft.com", "/foo", "GET");
    EXPECT_EQ("cluster1", config.route(headers, 1150)->routeEntry()->clusterName());
    EXPECT_EQ("cluster2", config.route(headers, 4500)->routeEntry()->clusterName());
    EXPECT_EQ("cluster3", config.route(headers, 8900)->routeEntry()->clusterName());
  }

  // Weighted Cluster with valid runtime values, default total weight
  {
    Http::TestRequestHeaderMapImpl headers = genHeaders("www3.lyft.com", "/foo", "GET");
    EXPECT_CALL(runtime.snapshot_, featureEnabled("www3", 100, _)).WillRepeatedly(Return(true));
    EXPECT_CALL(runtime.snapshot_, getInteger("www3_weights.cluster1", 30))
        .WillRepeatedly(Return(80));
    EXPECT_CALL(runtime.snapshot_, getInteger("www3_weights.cluster2", 30))
        .WillRepeatedly(Return(10));
    EXPECT_CALL(runtime.snapshot_, getInteger("www3_weights.cluster3", 40))
        .WillRepeatedly(Return(10));

    EXPECT_EQ("cluster1", config.route(headers, 45)->routeEntry()->clusterName());
    EXPECT_EQ("cluster2", config.route(headers, 82)->routeEntry()->clusterName());
    EXPECT_EQ("cluster3", config.route(headers, 92)->routeEntry()->clusterName());
  }

  // Weighted Cluster with invalid runtime values, default total weight
  {
    Http::TestRequestHeaderMapImpl headers = genHeaders("www3.lyft.com", "/foo", "GET");
    EXPECT_CALL(runtime.snapshot_, featureEnabled("www3", 100, _)).WillRepeatedly(Return(true));
    EXPECT_CALL(runtime.snapshot_, getInteger("www3_weights.cluster1", 30))
        .WillRepeatedly(Return(10));

    // We return an invalid value here, one that is greater than 100
    // Expect any random value > 10 to always land in cluster2.
    EXPECT_CALL(runtime.snapshot_, getInteger("www3_weights.cluster2", 30))
        .WillRepeatedly(Return(120));
    EXPECT_CALL(runtime.snapshot_, getInteger("www3_weights.cluster3", 40))
        .WillRepeatedly(Return(10));

    EXPECT_EQ("cluster1", config.route(headers, 1005)->routeEntry()->clusterName());
    EXPECT_EQ("cluster2", config.route(headers, 82)->routeEntry()->clusterName());
    EXPECT_EQ("cluster2", config.route(headers, 92)->routeEntry()->clusterName());
  }

  // Weighted Cluster with runtime values, total weight = 10000
  {
    Http::TestRequestHeaderMapImpl headers = genHeaders("www4.lyft.com", "/foo", "GET");
    EXPECT_CALL(runtime.snapshot_, featureEnabled("www4", 100, _)).WillRepeatedly(Return(true));
    EXPECT_CALL(runtime.snapshot_, getInteger("www4_weights.cluster1", 2000))
        .WillRepeatedly(Return(8000));
    EXPECT_CALL(runtime.snapshot_, getInteger("www4_weights.cluster2", 3000))
        .WillRepeatedly(Return(1000));
    EXPECT_CALL(runtime.snapshot_, getInteger("www4_weights.cluster3", 5000))
        .WillRepeatedly(Return(1000));

    EXPECT_EQ("cluster1", config.route(headers, 1150)->routeEntry()->clusterName());
    EXPECT_EQ("cluster2", config.route(headers, 8100)->routeEntry()->clusterName());
    EXPECT_EQ("cluster3", config.route(headers, 9200)->routeEntry()->clusterName());
  }

  // Weighted Cluster with invalid runtime values, total weight = 10000
  {
    Http::TestRequestHeaderMapImpl headers = genHeaders("www4.lyft.com", "/foo", "GET");
    EXPECT_CALL(runtime.snapshot_, featureEnabled("www4", 100, _)).WillRepeatedly(Return(true));
    EXPECT_CALL(runtime.snapshot_, getInteger("www4_weights.cluster1", 2000))
        .WillRepeatedly(Return(1000));
    EXPECT_CALL(runtime.snapshot_, getInteger("www4_weights.cluster2", 3000))
        .WillRepeatedly(Return(12000));
    EXPECT_CALL(runtime.snapshot_, getInteger("www4_weights.cluster3", 5000))
        .WillRepeatedly(Return(1000));

    EXPECT_EQ("cluster1", config.route(headers, 500)->routeEntry()->clusterName());
    EXPECT_EQ("cluster2", config.route(headers, 1500)->routeEntry()->clusterName());
    EXPECT_EQ("cluster2", config.route(headers, 9999)->routeEntry()->clusterName());
  }
}

TEST_F(RouteMatcherTest, ExclusiveWeightedClustersOrClusterConfig) {
  const std::string yaml = R"EOF(
virtual_hosts:
- name: www2
  domains:
  - www.lyft.com
  routes:
  - match:
      prefix: "/"
    route:
      weighted_clusters:
        clusters:
        - name: cluster1
          weight: 30
        - name: cluster2
          weight: 30
        - name: cluster3
          weight: 40
      cluster: www2
  )EOF";

  EXPECT_THROW(TestConfigImpl(parseRouteConfigurationFromV2Yaml(yaml), factory_context_, true),
               EnvoyException);
}

TEST_F(RouteMatcherTest, WeightedClustersMissingClusterList) {
  const std::string yaml = R"EOF(
virtual_hosts:
- name: www2
  domains:
  - www.lyft.com
  routes:
  - match:
      prefix: "/"
    route:
      weighted_clusters:
        runtime_key_prefix: www2
  )EOF";

  EXPECT_THROW(TestConfigImpl(parseRouteConfigurationFromV2Yaml(yaml), factory_context_, true),
               EnvoyException);
}

TEST_F(RouteMatcherTest, WeightedClustersEmptyClustersList) {
  const std::string yaml = R"EOF(
virtual_hosts:
- name: www2
  domains:
  - www.lyft.com
  routes:
  - match:
      prefix: "/"
    route:
      weighted_clusters:
        runtime_key_prefix: www2
        clusters: []
  )EOF";

  EXPECT_THROW(TestConfigImpl(parseRouteConfigurationFromV2Yaml(yaml), factory_context_, true),
               EnvoyException);
}

TEST_F(RouteMatcherTest, WeightedClustersSumOFWeightsNotEqualToMax) {
  std::string yaml = R"EOF(
virtual_hosts:
  - name: www2
    domains: ["www.lyft.com"]
    routes:
      - match: { prefix: "/" }
        route:
          weighted_clusters:
            clusters:
              - name: cluster1
                weight: 3
              - name: cluster2
                weight: 3
              - name: cluster3
                weight: 3
  )EOF";

  EXPECT_THROW_WITH_MESSAGE(
      TestConfigImpl(parseRouteConfigurationFromV2Yaml(yaml), factory_context_, true),
      EnvoyException, "Sum of weights in the weighted_cluster should add up to 100");

  yaml = R"EOF(
virtual_hosts:
  - name: www2
    domains: ["www.lyft.com"]
    routes:
      - match: { prefix: "/" }
        route:
          weighted_clusters:
            total_weight: 99
            clusters:
              - name: cluster1
                weight: 3
              - name: cluster2
                weight: 3
              - name: cluster3
                weight: 3
  )EOF";

  EXPECT_THROW_WITH_MESSAGE(
      TestConfigImpl(parseRouteConfigurationFromV2Yaml(yaml), factory_context_, true),
      EnvoyException, "Sum of weights in the weighted_cluster should add up to 99");
}

TEST_F(RouteMatcherTest, TestWeightedClusterWithMissingWeights) {
  const std::string yaml = R"EOF(
virtual_hosts:
- name: www2
  domains:
  - www.lyft.com
  routes:
  - match:
      prefix: "/"
    route:
      weighted_clusters:
        clusters:
        - name: cluster1
          weight: 50
        - name: cluster2
          weight: 50
        - name: cluster3
  )EOF";

  EXPECT_THROW(TestConfigImpl(parseRouteConfigurationFromV2Yaml(yaml), factory_context_, true),
               EnvoyException);
}

TEST_F(RouteMatcherTest, TestWeightedClusterInvalidClusterName) {
  const std::string yaml = R"EOF(
virtual_hosts:
- name: www2
  domains:
  - www.lyft.com
  routes:
  - match:
      prefix: "/foo"
    route:
      weighted_clusters:
        clusters:
        - name: cluster1
          weight: 33
        - name: cluster2
          weight: 33
        - name: cluster3-invalid
          weight: 34
  )EOF";

  EXPECT_CALL(factory_context_.cluster_manager_, get(Eq("cluster1")))
      .WillRepeatedly(Return(&factory_context_.cluster_manager_.thread_local_cluster_));
  EXPECT_CALL(factory_context_.cluster_manager_, get(Eq("cluster2")))
      .WillRepeatedly(Return(&factory_context_.cluster_manager_.thread_local_cluster_));
  EXPECT_CALL(factory_context_.cluster_manager_, get(Eq("cluster3-invalid")))
      .WillRepeatedly(Return(nullptr));

  EXPECT_THROW(TestConfigImpl(parseRouteConfigurationFromV2Yaml(yaml), factory_context_, true),
               EnvoyException);
}

TEST_F(RouteMatcherTest, TestWeightedClusterHeaderManipulation) {
  const std::string yaml = R"EOF(
virtual_hosts:
  - name: www2
    domains: ["www.lyft.com"]
    routes:
      - match: { prefix: "/" }
        route:
          weighted_clusters:
            clusters:
              - name: cluster1
                weight: 50
                request_headers_to_add:
                  - header:
                      key: x-req-cluster
                      value: cluster1
                response_headers_to_add:
                  - header:
                      key: x-resp-cluster
                      value: cluster1
                response_headers_to_remove: [ "x-remove-cluster1" ]
              - name: cluster2
                weight: 50
                request_headers_to_add:
                  - header:
                      key: x-req-cluster
                      value: cluster2
                response_headers_to_add:
                  - header:
                      key: x-resp-cluster
                      value: cluster2
                response_headers_to_remove: [ "x-remove-cluster2" ]
  )EOF";

  TestConfigImpl config(parseRouteConfigurationFromV2Yaml(yaml), factory_context_, true);
  NiceMock<Envoy::StreamInfo::MockStreamInfo> stream_info;

  {
    Http::TestRequestHeaderMapImpl headers = genHeaders("www.lyft.com", "/foo", "GET");
    Http::TestResponseHeaderMapImpl resp_headers({{"x-remove-cluster1", "value"}});
    const RouteEntry* route = config.route(headers, 0)->routeEntry();
    EXPECT_EQ("cluster1", route->clusterName());

    route->finalizeRequestHeaders(headers, stream_info, true);
    EXPECT_EQ("cluster1", headers.get_("x-req-cluster"));

    route->finalizeResponseHeaders(resp_headers, stream_info);
    EXPECT_EQ("cluster1", resp_headers.get_("x-resp-cluster"));
    EXPECT_FALSE(resp_headers.has("x-remove-cluster1"));
  }

  {
    Http::TestRequestHeaderMapImpl headers = genHeaders("www.lyft.com", "/foo", "GET");
    Http::TestResponseHeaderMapImpl resp_headers({{"x-remove-cluster2", "value"}});
    const RouteEntry* route = config.route(headers, 55)->routeEntry();
    EXPECT_EQ("cluster2", route->clusterName());

    route->finalizeRequestHeaders(headers, stream_info, true);
    EXPECT_EQ("cluster2", headers.get_("x-req-cluster"));

    route->finalizeResponseHeaders(resp_headers, stream_info);
    EXPECT_EQ("cluster2", resp_headers.get_("x-resp-cluster"));
    EXPECT_FALSE(resp_headers.has("x-remove-cluster2"));
  }
}

TEST(NullConfigImplTest, All) {
  NullConfigImpl config;
  NiceMock<Envoy::StreamInfo::MockStreamInfo> stream_info;
  Http::TestRequestHeaderMapImpl headers =
      genRedirectHeaders("redirect.lyft.com", "/baz", true, false);
  EXPECT_EQ(nullptr, config.route(headers, stream_info, 0));
  EXPECT_EQ(0UL, config.internalOnlyHeaders().size());
  EXPECT_EQ("", config.name());
}

class BadHttpRouteConfigurationsTest : public testing::Test, public ConfigImplTestBase {};

TEST_F(BadHttpRouteConfigurationsTest, BadRouteConfig) {
  const std::string yaml = R"EOF(
virtual_hosts:
- name: www2
  domains:
  - "*"
  routes:
  - match:
      prefix: "/"
    route:
      cluster: www2
fake_entry: fake_type
  )EOF";

  EXPECT_THROW(TestConfigImpl(parseRouteConfigurationFromV2Yaml(yaml), factory_context_, true),
               EnvoyException);
}

TEST_F(BadHttpRouteConfigurationsTest, BadVirtualHostConfig) {
  const std::string yaml = R"EOF(
virtual_hosts:
- name: www2
  domains:
  - "*"
  router:
    cluster: my_cluster
  routes:
  - match:
      prefix: "/"
    route:
      cluster: www2
  )EOF";

  EXPECT_THROW(TestConfigImpl(parseRouteConfigurationFromV2Yaml(yaml), factory_context_, true),
               EnvoyException);
}

TEST_F(BadHttpRouteConfigurationsTest, BadRouteEntryConfig) {
  const std::string yaml = R"EOF(
virtual_hosts:
- name: www2
  domains:
  - "*"
  routes:
  - match:
      prefix: "/"
    route:
      cluster: www2
    timeout: 1234s
  )EOF";

  EXPECT_THROW(TestConfigImpl(parseRouteConfigurationFromV2Yaml(yaml), factory_context_, true),
               EnvoyException);
}

TEST_F(BadHttpRouteConfigurationsTest, BadRouteEntryConfigPrefixAndPath) {
  const std::string yaml = R"EOF(
virtual_hosts:
- name: www2
  domains:
  - "*"
  routes:
  - match:
      prefix: "/"
      path: "/foo"
    route:
      cluster: www2
  )EOF";

  EXPECT_THROW_WITH_REGEX(
      TestConfigImpl(parseRouteConfigurationFromV2Yaml(yaml), factory_context_, true),
      EnvoyException,
      "invalid value oneof field 'path_specifier' is already set. Cannot set '(prefix|path)' for "
      "type oneof");
}

TEST_F(BadHttpRouteConfigurationsTest, BadRouteEntryConfigMissingPathSpecifier) {
  const std::string yaml = R"EOF(
virtual_hosts:
- name: www2
  domains:
  - "*"
  routes:
  - route:
      cluster: www2
  )EOF";

  EXPECT_THROW_WITH_REGEX(
      TestConfigImpl(parseRouteConfigurationFromV2Yaml(yaml), factory_context_, true),
      EnvoyException, "RouteValidationError.Match: \\[\"value is required\"\\]");
}

TEST_F(BadHttpRouteConfigurationsTest, BadRouteEntryConfigPrefixAndRegex) {
  const std::string yaml = R"EOF(
virtual_hosts:
- name: www2
  domains:
  - "*"
  routes:
  - match:
      prefix: "/"
      regex: "/[bc]at"
    route:
      cluster: www2
  )EOF";

  EXPECT_THROW_WITH_REGEX(
      TestConfigImpl(parseRouteConfigurationFromV2Yaml(yaml), factory_context_, true),
      EnvoyException,
      "invalid value oneof field 'path_specifier' is already set. Cannot set '(prefix|regex)' for "
      "type oneof");
}

TEST_F(BadHttpRouteConfigurationsTest, BadRouteEntryConfigNoAction) {
  const std::string yaml = R"EOF(
virtual_hosts:
- name: www2
  domains:
  - "*"
  routes:
  - match:
      prefix: "/api"
  )EOF";

  EXPECT_THROW_WITH_REGEX(
      TestConfigImpl(parseRouteConfigurationFromV2Yaml(yaml), factory_context_, true),
      EnvoyException, "caused by field: \"action\", reason: is required");
}

TEST_F(BadHttpRouteConfigurationsTest, BadRouteEntryConfigPathAndRegex) {
  const std::string yaml = R"EOF(
virtual_hosts:
- name: www2
  domains:
  - "*"
  routes:
  - match:
      path: "/foo"
      regex: "/[bc]at"
    route:
      cluster: www2
  )EOF";

  EXPECT_THROW_WITH_REGEX(
      TestConfigImpl(parseRouteConfigurationFromV2Yaml(yaml), factory_context_, true),
      EnvoyException,
      "invalid value oneof field 'path_specifier' is already set. Cannot set '(path|regex)' for "
      "type oneof");
}

TEST_F(BadHttpRouteConfigurationsTest, BadRouteEntryConfigPrefixAndPathAndRegex) {
  const std::string yaml = R"EOF(
virtual_hosts:
- name: www2
  domains:
  - "*"
  routes:
  - match:
      prefix: "/"
      path: "/foo"
      regex: "/[bc]at"
    route:
      cluster: www2
  )EOF";

  EXPECT_THROW_WITH_REGEX(
      TestConfigImpl(parseRouteConfigurationFromV2Yaml(yaml), factory_context_, true),
      EnvoyException, "invalid value oneof field 'path_specifier' is already set.");
}

TEST_F(RouteMatcherTest, TestOpaqueConfig) {
  const std::string yaml = R"EOF(
virtual_hosts:
- name: default
  domains:
  - "*"
  routes:
  - match:
      prefix: "/api"
    route:
      cluster: ats
    metadata:
      filter_metadata:
        envoy.filters.http.router:
          name1: value1
          name2: value2
)EOF";

  TestConfigImpl config(parseRouteConfigurationFromV2Yaml(yaml), factory_context_, true);

  const std::multimap<std::string, std::string>& opaque_config =
      config.route(genHeaders("api.lyft.com", "/api", "GET"), 0)->routeEntry()->opaqueConfig();

  EXPECT_EQ(opaque_config.find("name1")->second, "value1");
  EXPECT_EQ(opaque_config.find("name2")->second, "value2");
}

// Test that the deprecated name works for opaque configs.
TEST_F(RouteMatcherTest, DEPRECATED_FEATURE_TEST(TestOpaqueConfigUsingDeprecatedName)) {
  const std::string yaml = R"EOF(
virtual_hosts:
- name: default
  domains:
  - "*"
  routes:
  - match:
      prefix: "/api"
    route:
      cluster: ats
    metadata:
      filter_metadata:
        envoy.router:
          name1: value1
          name2: value2
)EOF";

  TestConfigImpl config(parseRouteConfigurationFromV2Yaml(yaml), factory_context_, true);

  const std::multimap<std::string, std::string>& opaque_config =
      config.route(genHeaders("api.lyft.com", "/api", "GET"), 0)->routeEntry()->opaqueConfig();

  EXPECT_EQ(opaque_config.find("name1")->second, "value1");
  EXPECT_EQ(opaque_config.find("name2")->second, "value2");
}

class RoutePropertyTest : public testing::Test, public ConfigImplTestBase {};

TEST_F(RoutePropertyTest, ExcludeVHRateLimits) {
  std::string yaml = R"EOF(
virtual_hosts:
- name: www2
  domains:
  - "*"
  routes:
  - match:
      prefix: "/"
    route:
      cluster: www2
  )EOF";

  Http::TestRequestHeaderMapImpl headers = genHeaders("www.lyft.com", "/foo", "GET");
  std::unique_ptr<TestConfigImpl> config_ptr;

  config_ptr = std::make_unique<TestConfigImpl>(parseRouteConfigurationFromV2Yaml(yaml),
                                                factory_context_, true);
  EXPECT_TRUE(config_ptr->route(headers, 0)->routeEntry()->includeVirtualHostRateLimits());

  yaml = R"EOF(
virtual_hosts:
- name: www2
  domains:
  - "*"
  routes:
  - match:
      prefix: "/"
    route:
      cluster: www2
      rate_limits:
      - actions:
        - remote_address: {}
  )EOF";

  config_ptr = std::make_unique<TestConfigImpl>(parseRouteConfigurationFromV2Yaml(yaml),
                                                factory_context_, true);
  EXPECT_FALSE(config_ptr->route(headers, 0)->routeEntry()->includeVirtualHostRateLimits());

  yaml = R"EOF(
virtual_hosts:
- name: www2
  domains:
  - "*"
  routes:
  - match:
      prefix: "/"
    route:
      cluster: www2
      include_vh_rate_limits: true
      rate_limits:
      - actions:
        - remote_address: {}
  )EOF";

  config_ptr = std::make_unique<TestConfigImpl>(parseRouteConfigurationFromV2Yaml(yaml),
                                                factory_context_, true);
  EXPECT_TRUE(config_ptr->route(headers, 0)->routeEntry()->includeVirtualHostRateLimits());
}

// When allow_origin: and allow_origin_regex: are removed, simply remove them
// and the relevant checks below.
TEST_F(RoutePropertyTest, DEPRECATED_FEATURE_TEST(TestVHostCorsConfig)) {
  const std::string yaml = R"EOF(
virtual_hosts:
  - name: "default"
    domains: ["*"]
    cors:
      allow_origin: ["test-origin"]
      allow_origin_regex:
      - .*\.envoyproxy\.io
      allow_origin_string_match:
      - safe_regex:
          google_re2: {}
          regex: .*\.envoyproxy\.io
      allow_methods: "test-methods"
      allow_headers: "test-headers"
      expose_headers: "test-expose-headers"
      max_age: "test-max-age"
      allow_credentials: true
      filter_enabled:
        runtime_key: "cors.www.enabled"
        default_value:
          numerator: 0
          denominator: "HUNDRED"
      shadow_enabled:
        runtime_key: "cors.www.shadow_enabled"
        default_value:
          numerator: 100
          denominator: "HUNDRED"
    routes:
      - match:
          prefix: "/api"
        route:
          cluster: "ats"
)EOF";

  Runtime::MockSnapshot snapshot;
  EXPECT_CALL(snapshot, featureEnabled("cors.www.enabled",
                                       Matcher<const envoy::type::v3::FractionalPercent&>(_)))
      .WillOnce(Return(false));
  EXPECT_CALL(snapshot, featureEnabled("cors.www.shadow_enabled",
                                       Matcher<const envoy::type::v3::FractionalPercent&>(_)))
      .WillOnce(Return(true));
  EXPECT_CALL(factory_context_.runtime_loader_, snapshot()).WillRepeatedly(ReturnRef(snapshot));

  TestConfigImpl config(parseRouteConfigurationFromV2Yaml(yaml), factory_context_, false);

  const Router::CorsPolicy* cors_policy =
      config.route(genHeaders("api.lyft.com", "/api", "GET"), 0)
          ->routeEntry()
          ->virtualHost()
          .corsPolicy();

  EXPECT_EQ(cors_policy->enabled(), false);
  EXPECT_EQ(cors_policy->shadowEnabled(), true);
  EXPECT_EQ(3, cors_policy->allowOrigins().size());
  EXPECT_EQ(cors_policy->allowMethods(), "test-methods");
  EXPECT_EQ(cors_policy->allowHeaders(), "test-headers");
  EXPECT_EQ(cors_policy->exposeHeaders(), "test-expose-headers");
  EXPECT_EQ(cors_policy->maxAge(), "test-max-age");
  EXPECT_EQ(cors_policy->allowCredentials(), true);
}

TEST_F(RoutePropertyTest, TestRouteCorsConfig) {
  const std::string yaml = R"EOF(
virtual_hosts:
  - name: "default"
    domains: ["*"]
    routes:
      - match:
          prefix: "/api"
        route:
          cluster: "ats"
          cors:
            allow_origin_string_match:
            - exact: "test-origin"
            allow_methods: "test-methods"
            allow_headers: "test-headers"
            expose_headers: "test-expose-headers"
            max_age: "test-max-age"
            allow_credentials: true
            filter_enabled:
              runtime_key: "cors.www.enabled"
              default_value:
                numerator: 0
                denominator: "HUNDRED"
            shadow_enabled:
              runtime_key: "cors.www.shadow_enabled"
              default_value:
                numerator: 100
                denominator: "HUNDRED"
)EOF";

  Runtime::MockSnapshot snapshot;
  EXPECT_CALL(snapshot, featureEnabled("cors.www.enabled",
                                       Matcher<const envoy::type::v3::FractionalPercent&>(_)))
      .WillOnce(Return(false));
  EXPECT_CALL(snapshot, featureEnabled("cors.www.shadow_enabled",
                                       Matcher<const envoy::type::v3::FractionalPercent&>(_)))
      .WillOnce(Return(true));
  EXPECT_CALL(factory_context_.runtime_loader_, snapshot()).WillRepeatedly(ReturnRef(snapshot));

  TestConfigImpl config(parseRouteConfigurationFromV2Yaml(yaml), factory_context_, false);

  const Router::CorsPolicy* cors_policy =
      config.route(genHeaders("api.lyft.com", "/api", "GET"), 0)->routeEntry()->corsPolicy();

  EXPECT_EQ(cors_policy->enabled(), false);
  EXPECT_EQ(cors_policy->shadowEnabled(), true);
  EXPECT_EQ(1, cors_policy->allowOrigins().size());
  EXPECT_EQ(cors_policy->allowMethods(), "test-methods");
  EXPECT_EQ(cors_policy->allowHeaders(), "test-headers");
  EXPECT_EQ(cors_policy->exposeHeaders(), "test-expose-headers");
  EXPECT_EQ(cors_policy->maxAge(), "test-max-age");
  EXPECT_EQ(cors_policy->allowCredentials(), true);
}

// When allow-origin: is removed, this test can be removed.
TEST_F(RoutePropertyTest, DEPRECATED_FEATURE_TEST(TTestVHostCorsLegacyConfig)) {
  const std::string yaml = R"EOF(
virtual_hosts:
- name: default
  domains:
  - "*"
  cors:
    allow_origin:
    - test-origin
    allow_methods: test-methods
    allow_headers: test-headers
    expose_headers: test-expose-headers
    max_age: test-max-age
    allow_credentials: true
  routes:
  - match:
      prefix: "/api"
    route:
      cluster: ats
)EOF";

  TestConfigImpl config(parseRouteConfigurationFromV2Yaml(yaml), factory_context_, true);

  const Router::CorsPolicy* cors_policy =
      config.route(genHeaders("api.lyft.com", "/api", "GET"), 0)
          ->routeEntry()
          ->virtualHost()
          .corsPolicy();

  EXPECT_EQ(cors_policy->enabled(), true);
  EXPECT_EQ(cors_policy->shadowEnabled(), false);
  EXPECT_EQ(1, cors_policy->allowOrigins().size());
  EXPECT_EQ(cors_policy->allowMethods(), "test-methods");
  EXPECT_EQ(cors_policy->allowHeaders(), "test-headers");
  EXPECT_EQ(cors_policy->exposeHeaders(), "test-expose-headers");
  EXPECT_EQ(cors_policy->maxAge(), "test-max-age");
  EXPECT_EQ(cors_policy->allowCredentials(), true);
}

// When allow-origin: is removed, this test can be removed.
TEST_F(RoutePropertyTest, DEPRECATED_FEATURE_TEST(TestRouteCorsLegacyConfig)) {
  const std::string yaml = R"EOF(
virtual_hosts:
- name: default
  domains:
  - "*"
  routes:
  - match:
      prefix: "/api"
    route:
      cluster: ats
      cors:
        allow_origin:
        - test-origin
        allow_methods: test-methods
        allow_headers: test-headers
        expose_headers: test-expose-headers
        max_age: test-max-age
        allow_credentials: true
)EOF";

  TestConfigImpl config(parseRouteConfigurationFromV2Yaml(yaml), factory_context_, true);

  const Router::CorsPolicy* cors_policy =
      config.route(genHeaders("api.lyft.com", "/api", "GET"), 0)->routeEntry()->corsPolicy();

  EXPECT_EQ(cors_policy->enabled(), true);
  EXPECT_EQ(cors_policy->shadowEnabled(), false);
  EXPECT_EQ(1, cors_policy->allowOrigins().size());
  EXPECT_EQ(cors_policy->allowMethods(), "test-methods");
  EXPECT_EQ(cors_policy->allowHeaders(), "test-headers");
  EXPECT_EQ(cors_policy->exposeHeaders(), "test-expose-headers");
  EXPECT_EQ(cors_policy->maxAge(), "test-max-age");
  EXPECT_EQ(cors_policy->allowCredentials(), true);
}

TEST_F(RoutePropertyTest, TestBadCorsConfig) {
  const std::string yaml = R"EOF(
virtual_hosts:
- name: default
  domains:
  - "*"
  routes:
  - match:
      prefix: "/api"
    route:
      cluster: ats
      cors:
        enabled: 0
)EOF";

  EXPECT_THROW_WITH_REGEX(
      TestConfigImpl(parseRouteConfigurationFromV2Yaml(yaml), factory_context_, true),
      EnvoyException, "Unable to parse JSON as proto .*: invalid value 0 for type TYPE_BOOL");
}

TEST_F(RouteMatcherTest, Decorator) {
  const std::string yaml = R"EOF(
virtual_hosts:
- name: local_service
  domains:
  - "*"
  routes:
  - match:
      prefix: "/foo"
    route:
      cluster: foo
    decorator:
      operation: myFoo
      propagate: false
  - match:
      prefix: "/bar"
    route:
      cluster: bar
  )EOF";

  TestConfigImpl config(parseRouteConfigurationFromV2Yaml(yaml), factory_context_, true);

  {
    Http::TestRequestHeaderMapImpl headers = genHeaders("www.lyft.com", "/foo", "GET");
    Router::RouteConstSharedPtr route = config.route(headers, 0);
    Tracing::MockSpan span;
    EXPECT_CALL(span, setOperation(Eq("myFoo")));
    route->decorator()->apply(span);
    EXPECT_EQ(false, route->decorator()->propagate());
  }
  {
    Http::TestRequestHeaderMapImpl headers = genHeaders("www.lyft.com", "/bar", "GET");
    Router::RouteConstSharedPtr route = config.route(headers, 0);
    EXPECT_EQ(nullptr, route->decorator());
  }
}

class CustomRequestHeadersTest : public testing::Test, public ConfigImplTestBase {};

TEST_F(CustomRequestHeadersTest, AddNewHeader) {
  const std::string yaml = R"EOF(
virtual_hosts:
- name: www2
  domains:
  - lyft.com
  - www.lyft.com
  - w.lyft.com
  - ww.lyft.com
  - wwww.lyft.com
  request_headers_to_add:
  - header:
      key: x-client-ip
      value: "%DOWNSTREAM_REMOTE_ADDRESS_WITHOUT_PORT%"
  routes:
  - match:
      prefix: "/new_endpoint"
    route:
      prefix_rewrite: "/api/new_endpoint"
      cluster: www2
    request_headers_to_add:
    - header:
        key: x-client-ip
        value: "%DOWNSTREAM_REMOTE_ADDRESS_WITHOUT_PORT%"
request_headers_to_add:
- header:
    key: x-client-ip
    value: "%DOWNSTREAM_REMOTE_ADDRESS_WITHOUT_PORT%"
  )EOF";
  NiceMock<Envoy::StreamInfo::MockStreamInfo> stream_info;
  TestConfigImpl config(parseRouteConfigurationFromV2Yaml(yaml), factory_context_, true);
  Http::TestRequestHeaderMapImpl headers = genHeaders("www.lyft.com", "/new_endpoint/foo", "GET");
  const RouteEntry* route = config.route(headers, 0)->routeEntry();
  route->finalizeRequestHeaders(headers, stream_info, true);
  EXPECT_EQ("127.0.0.1", headers.get_("x-client-ip"));
}

TEST_F(CustomRequestHeadersTest, CustomHeaderWrongFormat) {
  const std::string yaml = R"EOF(
virtual_hosts:
- name: www2
  domains:
  - lyft.com
  - www.lyft.com
  - w.lyft.com
  - ww.lyft.com
  - wwww.lyft.com
  request_headers_to_add:
  - header:
      key: x-client-ip
      value: "%DOWNSTREAM_REMOTE_ADDRESS_WITHOUT_PORT%"
  routes:
  - match:
      prefix: "/new_endpoint"
    route:
      prefix_rewrite: "/api/new_endpoint"
      cluster: www2
    request_headers_to_add:
    - header:
        key: x-client-ip
        value: "%DOWNSTREAM_REMOTE_ADDRESS_WITHOUT_PORT"
request_headers_to_add:
- header:
    key: x-client-ip
    value: "%DOWNSTREAM_REMOTE_ADDRESS_WITHOUT_PORT"
  )EOF";
  NiceMock<Envoy::StreamInfo::MockStreamInfo> stream_info;
  EXPECT_THROW_WITH_MESSAGE(
      TestConfigImpl config(parseRouteConfigurationFromV2Yaml(yaml), factory_context_, true),
      EnvoyException,
      "Invalid header configuration. Un-terminated variable expression "
      "'DOWNSTREAM_REMOTE_ADDRESS_WITHOUT_PORT'");
}

TEST(MetadataMatchCriteriaImpl, Create) {
  auto v1 = ProtobufWkt::Value();
  v1.set_string_value("v1");
  auto v2 = ProtobufWkt::Value();
  v2.set_number_value(2.0);
  auto v3 = ProtobufWkt::Value();
  v3.set_bool_value(true);

  auto metadata_struct = ProtobufWkt::Struct();
  auto mutable_fields = metadata_struct.mutable_fields();
  mutable_fields->insert({"a", v1});
  mutable_fields->insert({"b", v2});
  mutable_fields->insert({"c", v3});

  auto matches = MetadataMatchCriteriaImpl(metadata_struct);

  EXPECT_EQ(matches.metadataMatchCriteria().size(), 3);
  auto it = matches.metadataMatchCriteria().begin();
  EXPECT_EQ((*it)->name(), "a");
  EXPECT_EQ((*it)->value().value().string_value(), "v1");
  it++;

  EXPECT_EQ((*it)->name(), "b");
  EXPECT_EQ((*it)->value().value().number_value(), 2.0);
  it++;

  EXPECT_EQ((*it)->name(), "c");
  EXPECT_EQ((*it)->value().value().bool_value(), true);
}

TEST(MetadataMatchCriteriaImpl, Merge) {
  auto pv1 = ProtobufWkt::Value();
  pv1.set_string_value("v1");
  auto pv2 = ProtobufWkt::Value();
  pv2.set_number_value(2.0);
  auto pv3 = ProtobufWkt::Value();
  pv3.set_bool_value(true);

  auto parent_struct = ProtobufWkt::Struct();
  auto parent_fields = parent_struct.mutable_fields();
  parent_fields->insert({"a", pv1});
  parent_fields->insert({"b", pv2});
  parent_fields->insert({"c", pv3});

  auto parent_matches = MetadataMatchCriteriaImpl(parent_struct);

  auto v1 = ProtobufWkt::Value();
  v1.set_string_value("override1");
  auto v2 = ProtobufWkt::Value();
  v2.set_string_value("v2");
  auto v3 = ProtobufWkt::Value();
  v3.set_string_value("override3");

  auto metadata_struct = ProtobufWkt::Struct();
  auto mutable_fields = metadata_struct.mutable_fields();
  mutable_fields->insert({"a", v1});
  mutable_fields->insert({"b++", v2});
  mutable_fields->insert({"c", v3});

  MetadataMatchCriteriaConstPtr matches = parent_matches.mergeMatchCriteria(metadata_struct);

  EXPECT_EQ(matches->metadataMatchCriteria().size(), 4);
  auto it = matches->metadataMatchCriteria().begin();
  EXPECT_EQ((*it)->name(), "a");
  EXPECT_EQ((*it)->value().value().string_value(), "override1");
  it++;

  EXPECT_EQ((*it)->name(), "b");
  EXPECT_EQ((*it)->value().value().number_value(), 2.0);
  it++;

  EXPECT_EQ((*it)->name(), "b++");
  EXPECT_EQ((*it)->value().value().string_value(), "v2");
  it++;

  EXPECT_EQ((*it)->name(), "c");
  EXPECT_EQ((*it)->value().value().string_value(), "override3");
}

TEST(MetadataMatchCriteriaImpl, Filter) {
  auto pv1 = ProtobufWkt::Value();
  pv1.set_string_value("v1");
  auto pv2 = ProtobufWkt::Value();
  pv2.set_number_value(2.0);
  auto pv3 = ProtobufWkt::Value();
  pv3.set_bool_value(true);

  auto metadata_matches = ProtobufWkt::Struct();
  auto parent_fields = metadata_matches.mutable_fields();
  parent_fields->insert({"a", pv1});
  parent_fields->insert({"b", pv2});
  parent_fields->insert({"c", pv3});

  auto matches = MetadataMatchCriteriaImpl(metadata_matches);
  auto filtered_matches1 = matches.filterMatchCriteria({"b", "c"});
  auto filtered_matches2 = matches.filterMatchCriteria({"a"});

  EXPECT_EQ(matches.metadataMatchCriteria().size(), 3);
  EXPECT_EQ(filtered_matches1->metadataMatchCriteria().size(), 2);
  EXPECT_EQ(filtered_matches2->metadataMatchCriteria().size(), 1);

  EXPECT_EQ(filtered_matches1->metadataMatchCriteria()[0]->name(), "b");
  EXPECT_EQ(filtered_matches1->metadataMatchCriteria()[0]->value().value().number_value(), 2.0);
  EXPECT_EQ(filtered_matches1->metadataMatchCriteria()[1]->name(), "c");
  EXPECT_EQ(filtered_matches1->metadataMatchCriteria()[1]->value().value().bool_value(), true);

  EXPECT_EQ(filtered_matches2->metadataMatchCriteria()[0]->name(), "a");
  EXPECT_EQ(filtered_matches2->metadataMatchCriteria()[0]->value().value().string_value(), "v1");
}

class RouteEntryMetadataMatchTest : public testing::Test, public ConfigImplTestBase {};

TEST_F(RouteEntryMetadataMatchTest, ParsesMetadata) {
  auto route_config = envoy::config::route::v3::RouteConfiguration();
  auto* vhost = route_config.add_virtual_hosts();
  vhost->set_name("vhost");
  vhost->add_domains("www.lyft.com");

  // route provides metadata matches combined from RouteAction and WeightedCluster
  auto* route = vhost->add_routes();
  route->mutable_match()->set_prefix("/both");
  auto* route_action = route->mutable_route();
  auto* weighted_cluster = route_action->mutable_weighted_clusters()->add_clusters();
  weighted_cluster->set_name("www1");
  weighted_cluster->mutable_weight()->set_value(100);
  Envoy::Config::Metadata::mutableMetadataValue(*weighted_cluster->mutable_metadata_match(),
                                                Envoy::Config::MetadataFilters::get().ENVOY_LB,
                                                "r1_wc_key")
      .set_string_value("r1_wc_value");
  Envoy::Config::Metadata::mutableMetadataValue(*route_action->mutable_metadata_match(),
                                                Envoy::Config::MetadataFilters::get().ENVOY_LB,
                                                "r1_key")
      .set_string_value("r1_value");

  // route provides metadata matches from WeightedCluster only
  route = vhost->add_routes();
  route->mutable_match()->set_prefix("/cluster-only");
  route_action = route->mutable_route();
  weighted_cluster = route_action->mutable_weighted_clusters()->add_clusters();
  weighted_cluster->set_name("www2");
  weighted_cluster->mutable_weight()->set_value(100);
  Envoy::Config::Metadata::mutableMetadataValue(*weighted_cluster->mutable_metadata_match(),
                                                Envoy::Config::MetadataFilters::get().ENVOY_LB,
                                                "r2_wc_key")
      .set_string_value("r2_wc_value");

  // route provides metadata matches from RouteAction only
  route = vhost->add_routes();
  route->mutable_match()->set_prefix("/route-only");
  route_action = route->mutable_route();
  route_action->set_cluster("www3");
  Envoy::Config::Metadata::mutableMetadataValue(*route_action->mutable_metadata_match(),
                                                Envoy::Config::MetadataFilters::get().ENVOY_LB,
                                                "r3_key")
      .set_string_value("r3_value");

  // route provides metadata matches from RouteAction (but WeightedCluster exists)
  route = vhost->add_routes();
  route->mutable_match()->set_prefix("/cluster-passthrough");
  route_action = route->mutable_route();
  weighted_cluster = route_action->mutable_weighted_clusters()->add_clusters();
  weighted_cluster->set_name("www4");
  weighted_cluster->mutable_weight()->set_value(100);
  Envoy::Config::Metadata::mutableMetadataValue(*route_action->mutable_metadata_match(),
                                                Envoy::Config::MetadataFilters::get().ENVOY_LB,
                                                "r4_key")
      .set_string_value("r4_value");

  TestConfigImpl config(route_config, factory_context_, true);

  {
    Http::TestRequestHeaderMapImpl headers =
        genRedirectHeaders("www.lyft.com", "/both", true, true);
    EXPECT_EQ(nullptr, config.route(headers, 0)->directResponseEntry());

    auto* route_entry = config.route(headers, 0)->routeEntry();
    EXPECT_EQ("www1", route_entry->clusterName());
    auto* matches = route_entry->metadataMatchCriteria();
    EXPECT_NE(matches, nullptr);
    EXPECT_EQ(matches->metadataMatchCriteria().size(), 2);
    EXPECT_EQ(matches->metadataMatchCriteria().at(0)->name(), "r1_key");
    EXPECT_EQ(matches->metadataMatchCriteria().at(1)->name(), "r1_wc_key");
  }

  {
    Http::TestRequestHeaderMapImpl headers =
        genRedirectHeaders("www.lyft.com", "/cluster-only", true, true);
    EXPECT_EQ(nullptr, config.route(headers, 0)->directResponseEntry());

    auto* route_entry = config.route(headers, 0)->routeEntry();
    EXPECT_EQ("www2", route_entry->clusterName());
    auto* matches = route_entry->metadataMatchCriteria();
    EXPECT_NE(matches, nullptr);
    EXPECT_EQ(matches->metadataMatchCriteria().size(), 1);
    EXPECT_EQ(matches->metadataMatchCriteria().at(0)->name(), "r2_wc_key");
  }

  {
    Http::TestRequestHeaderMapImpl headers =
        genRedirectHeaders("www.lyft.com", "/route-only", true, true);
    EXPECT_EQ(nullptr, config.route(headers, 0)->directResponseEntry());

    auto* route_entry = config.route(headers, 0)->routeEntry();
    EXPECT_EQ("www3", route_entry->clusterName());
    auto* matches = route_entry->metadataMatchCriteria();
    EXPECT_NE(matches, nullptr);
    EXPECT_EQ(matches->metadataMatchCriteria().size(), 1);
    EXPECT_EQ(matches->metadataMatchCriteria().at(0)->name(), "r3_key");
  }

  {
    Http::TestRequestHeaderMapImpl headers =
        genRedirectHeaders("www.lyft.com", "/cluster-passthrough", true, true);
    EXPECT_EQ(nullptr, config.route(headers, 0)->directResponseEntry());

    auto* route_entry = config.route(headers, 0)->routeEntry();
    EXPECT_EQ("www4", route_entry->clusterName());
    auto* matches = route_entry->metadataMatchCriteria();
    EXPECT_NE(matches, nullptr);
    EXPECT_EQ(matches->metadataMatchCriteria().size(), 1);
    EXPECT_EQ(matches->metadataMatchCriteria().at(0)->name(), "r4_key");
  }
}

class ConfigUtilityTest : public testing::Test, public ConfigImplTestBase {};

TEST_F(ConfigUtilityTest, ParseResponseCode) {
  const std::vector<
      std::pair<envoy::config::route::v3::RedirectAction::RedirectResponseCode, Http::Code>>
      test_set = {
          std::make_pair(envoy::config::route::v3::RedirectAction::MOVED_PERMANENTLY,
                         Http::Code::MovedPermanently),
          std::make_pair(envoy::config::route::v3::RedirectAction::FOUND, Http::Code::Found),
          std::make_pair(envoy::config::route::v3::RedirectAction::SEE_OTHER, Http::Code::SeeOther),
          std::make_pair(envoy::config::route::v3::RedirectAction::TEMPORARY_REDIRECT,
                         Http::Code::TemporaryRedirect),
          std::make_pair(envoy::config::route::v3::RedirectAction::PERMANENT_REDIRECT,
                         Http::Code::PermanentRedirect)};
  for (const auto& test_case : test_set) {
    EXPECT_EQ(test_case.second, ConfigUtility::parseRedirectResponseCode(test_case.first));
  }
}

TEST_F(ConfigUtilityTest, ParseDirectResponseBody) {
  envoy::config::route::v3::Route route;
  EXPECT_EQ(EMPTY_STRING, ConfigUtility::parseDirectResponseBody(route, *api_));

  route.mutable_direct_response()->mutable_body()->set_filename("missing_file");
  EXPECT_THROW_WITH_MESSAGE(ConfigUtility::parseDirectResponseBody(route, *api_), EnvoyException,
                            "response body file missing_file does not exist");

  std::string body(4097, '*');
  auto filename = TestEnvironment::writeStringToFileForTest("body", body);
  route.mutable_direct_response()->mutable_body()->set_filename(filename);
  std::string expected_message("response body file " + filename +
                               " size is 4097 bytes; maximum is 4096");
  EXPECT_THROW_WITH_MESSAGE(ConfigUtility::parseDirectResponseBody(route, *api_), EnvoyException,
                            expected_message);
}

TEST_F(RouteConfigurationV2, RedirectCode) {
  const std::string yaml = R"EOF(
name: foo
virtual_hosts:
  - name: redirect
    domains: [redirect.lyft.com]
    routes:
      - match: { prefix: "/"}
        redirect: { host_redirect: new.lyft.com, response_code: TEMPORARY_REDIRECT }

  )EOF";

  TestConfigImpl config(parseRouteConfigurationFromV2Yaml(yaml), factory_context_, true);

  EXPECT_EQ(nullptr, config.route(genRedirectHeaders("www.foo.com", "/foo", true, true), 0));

  {
    Http::TestRequestHeaderMapImpl headers =
        genRedirectHeaders("redirect.lyft.com", "/foo", false, false);
    EXPECT_EQ("http://new.lyft.com/foo",
              config.route(headers, 0)->directResponseEntry()->newPath(headers));
    EXPECT_EQ(Http::Code::TemporaryRedirect,
              config.route(headers, 0)->directResponseEntry()->responseCode());
  }
}

// Test the parsing of direct response configurations within routes.
TEST_F(RouteConfigurationV2, DirectResponse) {
  const std::string yaml = R"EOF(
name: foo
virtual_hosts:
  - name: direct
    domains: [example.com]
    routes:
      - match: { prefix: "/"}
        direct_response: { status: 200, body: { inline_string: "content" } }
  )EOF";

  TestConfigImpl config(parseRouteConfigurationFromV2Yaml(yaml), factory_context_, true);

  const auto* direct_response =
      config.route(genHeaders("example.com", "/", "GET"), 0)->directResponseEntry();
  EXPECT_NE(nullptr, direct_response);
  EXPECT_EQ(Http::Code::OK, direct_response->responseCode());
  EXPECT_STREQ("content", direct_response->responseBody().c_str());
}

// Test the parsing of a direct response configuration where the response body is too large.
TEST_F(RouteConfigurationV2, DirectResponseTooLarge) {
  std::string response_body(4097, 'A');
  const std::string yaml = R"EOF(
name: foo
virtual_hosts:
  - name: direct
    domains: [example.com]
    routes:
      - match: { prefix: "/"}
        direct_response:
          status: 200
          body:
            inline_string: )EOF" +
                           response_body + "\n";

  EXPECT_THROW_WITH_MESSAGE(TestConfigImpl invalid_config(parseRouteConfigurationFromV2Yaml(yaml),
                                                          factory_context_, true),
                            EnvoyException, "response body size is 4097 bytes; maximum is 4096");
}

void checkPathMatchCriterion(const Route* route, const std::string& expected_matcher,
                             PathMatchType expected_type) {
  ASSERT_NE(nullptr, route);
  const auto route_entry = route->routeEntry();
  ASSERT_NE(nullptr, route_entry);
  const auto& match_criterion = route_entry->pathMatchCriterion();
  EXPECT_EQ(expected_matcher, match_criterion.matcher());
  EXPECT_EQ(expected_type, match_criterion.matchType());
}

// Test loading broken config throws EnvoyException.
TEST_F(RouteConfigurationV2, BrokenTypedMetadata) {
  const std::string yaml = R"EOF(
name: foo
virtual_hosts:
  - name: bar
    domains: ["*"]
    routes:
      - match: { prefix: "/"}
        route: { cluster: www2 }
        metadata: { filter_metadata: { com.bar.foo: { baz: test_value },
                                       baz: {} } }
  )EOF";
  BazFactory baz_factory;
  Registry::InjectFactory<HttpRouteTypedMetadataFactory> registered_factory(baz_factory);
  EXPECT_THROW_WITH_MESSAGE(
      TestConfigImpl config(parseRouteConfigurationFromV2Yaml(yaml), factory_context_, true),
      Envoy::EnvoyException, "Cannot create a Baz when metadata is empty.");
}

TEST_F(RouteConfigurationV2, RouteConfigGetters) {
  const std::string yaml = R"EOF(
name: foo
virtual_hosts:
  - name: bar
    domains: ["*"]
    routes:
      - match:
          safe_regex:
            google_re2: {}
            regex: "/rege[xy]"
        route: { cluster: ww2 }
      - match: { path: "/exact-path" }
        route: { cluster: ww2 }
      - match: { prefix: "/"}
        route: { cluster: www2 }
        metadata: { filter_metadata: { com.bar.foo: { baz: test_value }, baz: {name: bluh} } }
  )EOF";
  BazFactory baz_factory;
  Registry::InjectFactory<HttpRouteTypedMetadataFactory> registered_factory(baz_factory);
  const TestConfigImpl config(parseRouteConfigurationFromV2Yaml(yaml), factory_context_, true);

  checkPathMatchCriterion(config.route(genHeaders("www.foo.com", "/regex", "GET"), 0).get(),
                          "/rege[xy]", PathMatchType::Regex);
  checkPathMatchCriterion(config.route(genHeaders("www.foo.com", "/exact-path", "GET"), 0).get(),
                          "/exact-path", PathMatchType::Exact);
  const auto route = config.route(genHeaders("www.foo.com", "/", "GET"), 0);
  checkPathMatchCriterion(route.get(), "/", PathMatchType::Prefix);

  const auto route_entry = route->routeEntry();
  const auto& metadata = route_entry->metadata();
  const auto& typed_metadata = route_entry->typedMetadata();

  EXPECT_EQ("test_value",
            Envoy::Config::Metadata::metadataValue(&metadata, "com.bar.foo", "baz").string_value());
  EXPECT_NE(nullptr, typed_metadata.get<Baz>(baz_factory.name()));
  EXPECT_EQ("bluh", typed_metadata.get<Baz>(baz_factory.name())->name);

  EXPECT_EQ("bar", symbol_table_->toString(route_entry->virtualHost().statName()));
  EXPECT_EQ("foo", route_entry->virtualHost().routeConfig().name());
}

TEST_F(RouteConfigurationV2, RouteTracingConfig) {
  const std::string yaml = R"EOF(
name: foo
virtual_hosts:
  - name: bar
    domains: ["*"]
    routes:
      - match:
          safe_regex:
            google_re2: {}
            regex: "/first"
        tracing:
          client_sampling:
            numerator: 1
        route: { cluster: ww2 }
      - match:
          safe_regex:
            google_re2: {}
            regex: "/second"
        tracing:
          overall_sampling:
            numerator: 1
        route: { cluster: ww2 }
      - match: { path: "/third" }
        tracing:
          client_sampling:
            numerator: 1
          random_sampling:
            numerator: 200
            denominator: 1
          overall_sampling:
            numerator: 3
          custom_tags:
          - tag: ltag
            literal:
              value: lvalue
          - tag: etag
            environment:
              name: E_TAG
          - tag: rtag
            request_header:
              name: X-Tag
          - tag: mtag
            metadata:
              kind: { route: {} }
              metadata_key:
                key: com.bar.foo
                path: [ { key: xx }, { key: yy } ]
        route: { cluster: ww2 }
  )EOF";
  BazFactory baz_factory;
  Registry::InjectFactory<HttpRouteTypedMetadataFactory> registered_factory(baz_factory);
  const TestConfigImpl config(parseRouteConfigurationFromV2Yaml(yaml), factory_context_, true);

  const auto route1 = config.route(genHeaders("www.foo.com", "/first", "GET"), 0);
  const auto route2 = config.route(genHeaders("www.foo.com", "/second", "GET"), 0);
  const auto route3 = config.route(genHeaders("www.foo.com", "/third", "GET"), 0);

  // Check default values for random and overall sampling
  EXPECT_EQ(100, route1->tracingConfig()->getRandomSampling().numerator());
  EXPECT_EQ(0, route1->tracingConfig()->getRandomSampling().denominator());
  EXPECT_EQ(100, route1->tracingConfig()->getOverallSampling().numerator());
  EXPECT_EQ(0, route1->tracingConfig()->getOverallSampling().denominator());

  // Check default values for client sampling
  EXPECT_EQ(100, route2->tracingConfig()->getClientSampling().numerator());
  EXPECT_EQ(0, route2->tracingConfig()->getClientSampling().denominator());

  EXPECT_EQ(1, route3->tracingConfig()->getClientSampling().numerator());
  EXPECT_EQ(0, route3->tracingConfig()->getClientSampling().denominator());
  EXPECT_EQ(200, route3->tracingConfig()->getRandomSampling().numerator());
  EXPECT_EQ(1, route3->tracingConfig()->getRandomSampling().denominator());
  EXPECT_EQ(3, route3->tracingConfig()->getOverallSampling().numerator());
  EXPECT_EQ(0, route3->tracingConfig()->getOverallSampling().denominator());

  std::vector<std::string> custom_tags{"ltag", "etag", "rtag", "mtag"};
  const Tracing::CustomTagMap& map = route3->tracingConfig()->getCustomTags();
  for (const std::string& custom_tag : custom_tags) {
    EXPECT_NE(map.find(custom_tag), map.end());
  }
}

// Test to check Prefix Rewrite for redirects
TEST_F(RouteConfigurationV2, RedirectPrefixRewrite) {
  std::string RedirectPrefixRewrite = R"EOF(
name: AllRedirects
virtual_hosts:
  - name: redirect
    domains: [redirect.lyft.com]
    routes:
      - match: { prefix: "/prefix"}
        redirect: { prefix_rewrite: "/new/prefix" }
      - match: { path: "/path/" }
        redirect: { prefix_rewrite: "/new/path/" }
      - match: { prefix: "/host/prefix" }
        redirect: { host_redirect: new.lyft.com, prefix_rewrite: "/new/prefix"}
      - match:
          safe_regex:
            google_re2: {}
            regex: "/[r][e][g][e][x].*"
        redirect: { prefix_rewrite: "/new/regex-prefix/" }
      - match: { prefix: "/http/prefix"}
        redirect: { prefix_rewrite: "/https/prefix" , https_redirect: true }
      - match: { prefix: "/ignore-this/"}
        redirect: { prefix_rewrite: "/" }
      - match: { prefix: "/ignore-this"}
        redirect: { prefix_rewrite: "/" }
      - match: { prefix: "/ignore-substring"}
        redirect: { prefix_rewrite: "/" }
      - match: { prefix: "/service-hello/"}
        redirect: { prefix_rewrite: "/" }
  )EOF";

  TestConfigImpl config(parseRouteConfigurationFromV2Yaml(RedirectPrefixRewrite), factory_context_,
                        true);

  EXPECT_EQ(nullptr, config.route(genRedirectHeaders("www.foo.com", "/foo", true, true), 0));

  {
    Http::TestRequestHeaderMapImpl headers =
        genRedirectHeaders("redirect.lyft.com", "/prefix/some/path/?lang=eng&con=US", false, false);
    const DirectResponseEntry* redirect = config.route(headers, 0)->directResponseEntry();
    redirect->rewritePathHeader(headers, true);
    EXPECT_EQ("http://redirect.lyft.com/new/prefix/some/path/?lang=eng&con=US",
              redirect->newPath(headers));
  }
  {
    Http::TestRequestHeaderMapImpl headers =
        genRedirectHeaders("redirect.lyft.com", "/path/", true, false);
    const DirectResponseEntry* redirect = config.route(headers, 0)->directResponseEntry();
    redirect->rewritePathHeader(headers, true);
    EXPECT_EQ("https://redirect.lyft.com/new/path/", redirect->newPath(headers));
  }
  {
    Http::TestRequestHeaderMapImpl headers =
        genRedirectHeaders("redirect.lyft.com", "/host/prefix/1", true, false);
    const DirectResponseEntry* redirect = config.route(headers, 0)->directResponseEntry();
    redirect->rewritePathHeader(headers, true);
    EXPECT_EQ("https://new.lyft.com/new/prefix/1", redirect->newPath(headers));
  }
  {
    Http::TestRequestHeaderMapImpl headers =
        genRedirectHeaders("redirect.lyft.com", "/regex/hello/", false, false);
    const DirectResponseEntry* redirect = config.route(headers, 0)->directResponseEntry();
    redirect->rewritePathHeader(headers, true);
    EXPECT_EQ("http://redirect.lyft.com/new/regex-prefix/", redirect->newPath(headers));
  }
  {
    Http::TestRequestHeaderMapImpl headers =
        genRedirectHeaders("redirect.lyft.com", "/http/prefix/", false, false);
    const DirectResponseEntry* redirect = config.route(headers, 0)->directResponseEntry();
    redirect->rewritePathHeader(headers, true);
    EXPECT_EQ("https://redirect.lyft.com/https/prefix/", redirect->newPath(headers));
  }
  {
    // The following matches to the redirect action match value equals to `/ignore-this` instead of
    // `/ignore-this/`.
    Http::TestRequestHeaderMapImpl headers =
        genRedirectHeaders("redirect.lyft.com", "/ignore-this", false, false);
    const DirectResponseEntry* redirect = config.route(headers, 0)->directResponseEntry();
    redirect->rewritePathHeader(headers, true);
    EXPECT_EQ("http://redirect.lyft.com/", redirect->newPath(headers));
  }
  {
    // The following matches to the redirect action match value equals to `/ignore-this/` instead of
    // `/ignore-this`.
    Http::TestRequestHeaderMapImpl headers =
        genRedirectHeaders("redirect.lyft.com", "/ignore-this/", false, false);
    const DirectResponseEntry* redirect = config.route(headers, 0)->directResponseEntry();
    redirect->rewritePathHeader(headers, true);
    EXPECT_EQ("http://redirect.lyft.com/", redirect->newPath(headers));
  }
  {
    // The same as previous test request, the following matches to the redirect action match value
    // equals to `/ignore-this/` instead of `/ignore-this`.
    Http::TestRequestHeaderMapImpl headers = genRedirectHeaders(
        "redirect.lyft.com", "/ignore-this/however/use/the/rest/of/this/path", false, false);
    const DirectResponseEntry* redirect = config.route(headers, 0)->directResponseEntry();
    redirect->rewritePathHeader(headers, true);
    EXPECT_EQ("http://redirect.lyft.com/however/use/the/rest/of/this/path",
              redirect->newPath(headers));
  }
  {
    Http::TestRequestHeaderMapImpl headers =
        genRedirectHeaders("redirect.lyft.com", "/ignore-this/use/", false, false);
    const DirectResponseEntry* redirect = config.route(headers, 0)->directResponseEntry();
    redirect->rewritePathHeader(headers, true);
    EXPECT_EQ("http://redirect.lyft.com/use/", redirect->newPath(headers));
  }
  {
    Http::TestRequestHeaderMapImpl headers =
        genRedirectHeaders("redirect.lyft.com", "/ignore-substringto/use/", false, false);
    const DirectResponseEntry* redirect = config.route(headers, 0)->directResponseEntry();
    redirect->rewritePathHeader(headers, true);
    EXPECT_EQ("http://redirect.lyft.com/to/use/", redirect->newPath(headers));
  }
  {
    Http::TestRequestHeaderMapImpl headers =
        genRedirectHeaders("redirect.lyft.com", "/ignore-substring-to/use/", false, false);
    const DirectResponseEntry* redirect = config.route(headers, 0)->directResponseEntry();
    redirect->rewritePathHeader(headers, true);
    EXPECT_EQ("http://redirect.lyft.com/-to/use/", redirect->newPath(headers));
  }
  {
    Http::TestRequestHeaderMapImpl headers =
        genRedirectHeaders("redirect.lyft.com", "/service-hello/a/b/c", false, false);
    const DirectResponseEntry* redirect = config.route(headers, 0)->directResponseEntry();
    redirect->rewritePathHeader(headers, true);
    EXPECT_EQ("http://redirect.lyft.com/a/b/c", redirect->newPath(headers));
  }
}

// Test to check Strip Query for redirect messages
TEST_F(RouteConfigurationV2, RedirectStripQuery) {
  std::string RouteDynPathRedirect = R"EOF(
name: AllRedirects
virtual_hosts:
  - name: redirect
    domains: [redirect.lyft.com]
    routes:
      - match: { prefix: "/query/true"}
        redirect: { prefix_rewrite: "/new/prefix", strip_query: "true" }
      - match: { prefix: "/query/false" }
        redirect: { prefix_rewrite: "/new/prefix", strip_query: "false" }
      - match: { path: "/host/query-default" }
        redirect: { host_redirect: new.lyft.com }
      - match: { path: "/path/redirect/"}
        redirect: { path_redirect: "/new/path-redirect/" }
      - match: { prefix: "/all/combinations"}
        redirect: { host_redirect: "new.lyft.com", prefix_rewrite: "/new/prefix" , https_redirect: "true", strip_query: "true" }
  )EOF";

  TestConfigImpl config(parseRouteConfigurationFromV2Yaml(RouteDynPathRedirect), factory_context_,
                        true);

  EXPECT_EQ(nullptr, config.route(genRedirectHeaders("www.foo.com", "/foo", true, true), 0));

  {
    Http::TestRequestHeaderMapImpl headers =
        genRedirectHeaders("redirect.lyft.com", "/query/true?lang=eng&con=US", false, false);
    const DirectResponseEntry* redirect = config.route(headers, 0)->directResponseEntry();
    redirect->rewritePathHeader(headers, true);
    EXPECT_EQ("http://redirect.lyft.com/new/prefix", redirect->newPath(headers));
  }
  {
    Http::TestRequestHeaderMapImpl headers = genRedirectHeaders(
        "redirect.lyft.com", "/query/false/some/path?lang=eng&con=US", true, false);
    const DirectResponseEntry* redirect = config.route(headers, 0)->directResponseEntry();
    redirect->rewritePathHeader(headers, true);
    EXPECT_EQ("https://redirect.lyft.com/new/prefix/some/path?lang=eng&con=US",
              redirect->newPath(headers));
  }
  {
    Http::TestRequestHeaderMapImpl headers =
        genRedirectHeaders("redirect.lyft.com", "/host/query-default?lang=eng&con=US", true, false);
    EXPECT_EQ("https://new.lyft.com/host/query-default?lang=eng&con=US",
              config.route(headers, 0)->directResponseEntry()->newPath(headers));
  }
  {
    Http::TestRequestHeaderMapImpl headers =
        genRedirectHeaders("redirect.lyft.com", "/path/redirect/", true, false);
    EXPECT_EQ("https://redirect.lyft.com/new/path-redirect/",
              config.route(headers, 0)->directResponseEntry()->newPath(headers));
  }
  {
    Http::TestRequestHeaderMapImpl headers = genRedirectHeaders(
        "redirect.lyft.com", "/all/combinations/here/we/go?key=value", false, false);
    const DirectResponseEntry* redirect = config.route(headers, 0)->directResponseEntry();
    redirect->rewritePathHeader(headers, true);
    EXPECT_EQ("https://new.lyft.com/new/prefix/here/we/go", redirect->newPath(headers));
  }
}

TEST_F(RouteMatcherTest, HeaderMatchedRoutingV2) {
  const std::string yaml = R"EOF(
name: foo
virtual_hosts:
  - name: local_service
    domains: ["*"]
    routes:
      - match:
          prefix: "/"
          headers:
            - name: test_header
              exact_match: test
        route:
          cluster: local_service_with_headers
      - match:
          prefix: "/"
          headers:
            - name: test_header_multiple1
              exact_match: test1
            - name: test_header_multiple2
              exact_match: test2
        route:
          cluster: local_service_with_multiple_headers
      - match:
          prefix: "/"
          headers:
            - name: test_header_presence
        route:
          cluster: local_service_with_empty_headers
      - match:
          prefix: "/"
          headers:
            - name: test_header_pattern
              safe_regex_match:
                google_re2: {}
                regex: "^user=test-\\d+$"
        route:
          cluster: local_service_with_header_pattern_set_regex
      - match:
          prefix: "/"
          headers:
            - name: test_header_pattern
              exact_match: "^customer=test-\\d+$"
        route:
          cluster: local_service_with_header_pattern_unset_regex
      - match:
          prefix: "/"
          headers:
            - name: test_header_range
              range_match:
                 start: -9223372036854775808
                 end: -10
        route:
          cluster: local_service_with_header_range_test1
      - match:
          prefix: "/"
          headers:
            - name: test_header_multiple_range
              range_match:
                 start: -10
                 end: 1
            - name: test_header_multiple_exact
              exact_match: test
        route:
          cluster: local_service_with_header_range_test2
      - match:
          prefix: "/"
          headers:
            - name: test_header_range
              range_match:
                 start: 1
                 end: 10
        route:
          cluster: local_service_with_header_range_test3
      - match:
          prefix: "/"
          headers:
            - name: test_header_range
              range_match:
                 start: 9223372036854775801
                 end: 9223372036854775807
        route:
          cluster: local_service_with_header_range_test4
      - match:
          prefix: "/"
          headers:
            - name: test_header_range
              exact_match: "9223372036854775807"
        route:
          cluster: local_service_with_header_range_test5
      - match:
          prefix: "/"
        route:
          cluster: local_service_without_headers
  )EOF";

  TestConfigImpl config(parseRouteConfigurationFromV2Yaml(yaml), factory_context_, true);

  {
    EXPECT_EQ("local_service_without_headers",
              config.route(genHeaders("www.lyft.com", "/", "GET"), 0)->routeEntry()->clusterName());
  }
  {
    Http::TestRequestHeaderMapImpl headers = genHeaders("www.lyft.com", "/", "GET");
    headers.addCopy("test_header", "test");
    EXPECT_EQ("local_service_with_headers", config.route(headers, 0)->routeEntry()->clusterName());
  }
  {
    Http::TestRequestHeaderMapImpl headers = genHeaders("www.lyft.com", "/", "GET");
    headers.addCopy("test_header_multiple1", "test1");
    headers.addCopy("test_header_multiple2", "test2");
    EXPECT_EQ("local_service_with_multiple_headers",
              config.route(headers, 0)->routeEntry()->clusterName());
  }
  {
    Http::TestRequestHeaderMapImpl headers = genHeaders("www.lyft.com", "/", "GET");
    headers.addCopy("non_existent_header", "foo");
    EXPECT_EQ("local_service_without_headers",
              config.route(headers, 0)->routeEntry()->clusterName());
  }
  {
    Http::TestRequestHeaderMapImpl headers = genHeaders("www.lyft.com", "/", "GET");
    headers.addCopy("test_header_presence", "test");
    EXPECT_EQ("local_service_with_empty_headers",
              config.route(headers, 0)->routeEntry()->clusterName());
  }
  {
    Http::TestRequestHeaderMapImpl headers = genHeaders("www.lyft.com", "/", "GET");
    headers.addCopy("test_header_pattern", "user=test-1223");
    EXPECT_EQ("local_service_with_header_pattern_set_regex",
              config.route(headers, 0)->routeEntry()->clusterName());
  }
  {
    Http::TestRequestHeaderMapImpl headers = genHeaders("www.lyft.com", "/", "GET");
    headers.addCopy("test_header_pattern", "customer=test-1223");
    EXPECT_EQ("local_service_without_headers",
              config.route(headers, 0)->routeEntry()->clusterName());
  }
  {
    Http::TestRequestHeaderMapImpl headers = genHeaders("www.lyft.com", "/", "GET");
    headers.addCopy("test_header_range", "-9223372036854775808");
    EXPECT_EQ("local_service_with_header_range_test1",
              config.route(headers, 0)->routeEntry()->clusterName());
  }
  {
    Http::TestRequestHeaderMapImpl headers = genHeaders("www.lyft.com", "/", "GET");
    headers.addCopy("test_header_multiple_range", "-9");
    headers.addCopy("test_header_multiple_exact", "test");
    EXPECT_EQ("local_service_with_header_range_test2",
              config.route(headers, 0)->routeEntry()->clusterName());
  }
  {
    Http::TestRequestHeaderMapImpl headers = genHeaders("www.lyft.com", "/", "GET");
    headers.addCopy("test_header_range", "9");
    EXPECT_EQ("local_service_with_header_range_test3",
              config.route(headers, 0)->routeEntry()->clusterName());
  }
  {
    Http::TestRequestHeaderMapImpl headers = genHeaders("www.lyft.com", "/", "GET");
    headers.addCopy("test_header_range", "9223372036854775807");
    EXPECT_EQ("local_service_with_header_range_test5",
              config.route(headers, 0)->routeEntry()->clusterName());
  }
  {
    Http::TestRequestHeaderMapImpl headers = genHeaders("www.lyft.com", "/", "GET");
    headers.addCopy("test_header_multiple_range", "-9");
    EXPECT_EQ("local_service_without_headers",
              config.route(headers, 0)->routeEntry()->clusterName());
  }
  {
    Http::TestRequestHeaderMapImpl headers = genHeaders("www.lyft.com", "/", "GET");
    headers.addCopy("test_header_range", "19");
    EXPECT_EQ("local_service_without_headers",
              config.route(headers, 0)->routeEntry()->clusterName());
  }
}

// Test Route Matching based on connection Tls Context.
// Validate configured and default settings are routed to the correct cluster.
TEST_F(RouteMatcherTest, TlsContextMatching) {
  const std::string yaml = R"EOF(
name: foo
virtual_hosts:
  - name: local_service
    domains: ["*"]
    routes:
      - match:
          prefix: "/peer-cert-test"
          tls_context:
            presented: true
        route:
          cluster: server_peer-cert-presented
      - match:
          prefix: "/peer-cert-test"
          tls_context:
            presented: false
        route:
          cluster: server_peer-cert-not-presented
      - match:
          prefix: "/peer-validated-cert-test"
          tls_context:
            validated: true
        route:
          cluster: server_peer-cert-validated
      - match:
          prefix: "/peer-validated-cert-test"
          tls_context:
            validated: false
        route:
          cluster: server_peer-cert-not-validated
      - match:
          prefix: "/peer-cert-no-tls-context-match"
        route:
          cluster: server_peer-cert-no-tls-context-match
      - match:
          prefix: "/"
        route:
          cluster: local_service_without_headers
  )EOF";

  TestConfigImpl config(parseRouteConfigurationFromV2Yaml(yaml), factory_context_, true);

  {
    NiceMock<Envoy::StreamInfo::MockStreamInfo> stream_info;
    auto connection_info = std::make_shared<Ssl::MockConnectionInfo>();
    EXPECT_CALL(*connection_info, peerCertificatePresented()).WillRepeatedly(Return(true));
    EXPECT_CALL(*connection_info, peerCertificateValidated()).WillRepeatedly(Return(true));
    EXPECT_CALL(stream_info, downstreamSslConnection()).WillRepeatedly(Return(connection_info));

    Http::TestRequestHeaderMapImpl headers = genHeaders("www.lyft.com", "/peer-cert-test", "GET");
    EXPECT_EQ("server_peer-cert-presented",
              config.route(headers, stream_info, 0)->routeEntry()->clusterName());
  }

  {
    NiceMock<Envoy::StreamInfo::MockStreamInfo> stream_info;
    auto connection_info = std::make_shared<Ssl::MockConnectionInfo>();
    EXPECT_CALL(*connection_info, peerCertificatePresented()).WillRepeatedly(Return(false));
    EXPECT_CALL(*connection_info, peerCertificateValidated()).WillRepeatedly(Return(true));
    EXPECT_CALL(stream_info, downstreamSslConnection()).WillRepeatedly(Return(connection_info));

    Http::TestRequestHeaderMapImpl headers = genHeaders("www.lyft.com", "/peer-cert-test", "GET");
    EXPECT_EQ("server_peer-cert-not-presented",
              config.route(headers, stream_info, 0)->routeEntry()->clusterName());
  }

  {
    NiceMock<Envoy::StreamInfo::MockStreamInfo> stream_info;
    auto connection_info = std::make_shared<Ssl::MockConnectionInfo>();
    EXPECT_CALL(*connection_info, peerCertificatePresented()).WillRepeatedly(Return(false));
    EXPECT_CALL(*connection_info, peerCertificateValidated()).WillRepeatedly(Return(true));
    EXPECT_CALL(stream_info, downstreamSslConnection()).WillRepeatedly(Return(connection_info));

    Http::TestRequestHeaderMapImpl headers =
        genHeaders("www.lyft.com", "/peer-cert-no-tls-context-match", "GET");
    EXPECT_EQ("server_peer-cert-no-tls-context-match",
              config.route(headers, stream_info, 0)->routeEntry()->clusterName());
  }

  {
    NiceMock<Envoy::StreamInfo::MockStreamInfo> stream_info;
    auto connection_info = std::make_shared<Ssl::MockConnectionInfo>();
    EXPECT_CALL(*connection_info, peerCertificatePresented()).WillRepeatedly(Return(true));
    EXPECT_CALL(*connection_info, peerCertificateValidated()).WillRepeatedly(Return(true));
    EXPECT_CALL(stream_info, downstreamSslConnection()).WillRepeatedly(Return(connection_info));

    Http::TestRequestHeaderMapImpl headers =
        genHeaders("www.lyft.com", "/peer-cert-no-tls-context-match", "GET");
    EXPECT_EQ("server_peer-cert-no-tls-context-match",
              config.route(headers, stream_info, 0)->routeEntry()->clusterName());
  }

  {
    NiceMock<Envoy::StreamInfo::MockStreamInfo> stream_info;
    auto connection_info = std::make_shared<Ssl::MockConnectionInfo>();
    EXPECT_CALL(*connection_info, peerCertificatePresented()).WillRepeatedly(Return(true));
    EXPECT_CALL(*connection_info, peerCertificateValidated()).WillRepeatedly(Return(true));
    EXPECT_CALL(stream_info, downstreamSslConnection()).WillRepeatedly(Return(connection_info));

    Http::TestRequestHeaderMapImpl headers =
        genHeaders("www.lyft.com", "/peer-validated-cert-test", "GET");
    EXPECT_EQ("server_peer-cert-validated",
              config.route(headers, stream_info, 0)->routeEntry()->clusterName());
  }

  {
    NiceMock<Envoy::StreamInfo::MockStreamInfo> stream_info;
    auto connection_info = std::make_shared<Ssl::MockConnectionInfo>();
    EXPECT_CALL(*connection_info, peerCertificatePresented()).WillRepeatedly(Return(true));
    EXPECT_CALL(*connection_info, peerCertificateValidated()).WillRepeatedly(Return(false));
    EXPECT_CALL(stream_info, downstreamSslConnection()).WillRepeatedly(Return(connection_info));

    Http::TestRequestHeaderMapImpl headers =
        genHeaders("www.lyft.com", "/peer-validated-cert-test", "GET");
    EXPECT_EQ("server_peer-cert-not-validated",
              config.route(headers, stream_info, 0)->routeEntry()->clusterName());
  }

  {
    NiceMock<Envoy::StreamInfo::MockStreamInfo> stream_info;
    auto connection_info = std::make_shared<Ssl::MockConnectionInfo>();
    EXPECT_CALL(*connection_info, peerCertificatePresented()).WillRepeatedly(Return(true));
    EXPECT_CALL(*connection_info, peerCertificateValidated()).WillRepeatedly(Return(false));
    EXPECT_CALL(stream_info, downstreamSslConnection()).WillRepeatedly(Return(connection_info));

    Http::TestRequestHeaderMapImpl headers =
        genHeaders("www.lyft.com", "/peer-cert-no-tls-context-match", "GET");
    EXPECT_EQ("server_peer-cert-no-tls-context-match",
              config.route(headers, stream_info, 0)->routeEntry()->clusterName());
  }

  {
    NiceMock<Envoy::StreamInfo::MockStreamInfo> stream_info;
    auto connection_info = std::make_shared<Ssl::MockConnectionInfo>();
    EXPECT_CALL(*connection_info, peerCertificatePresented()).WillRepeatedly(Return(true));
    EXPECT_CALL(*connection_info, peerCertificateValidated()).WillRepeatedly(Return(true));
    EXPECT_CALL(stream_info, downstreamSslConnection()).WillRepeatedly(Return(connection_info));

    Http::TestRequestHeaderMapImpl headers =
        genHeaders("www.lyft.com", "/peer-cert-no-tls-context-match", "GET");
    EXPECT_EQ("server_peer-cert-no-tls-context-match",
              config.route(headers, stream_info, 0)->routeEntry()->clusterName());
  }

  {
    NiceMock<Envoy::StreamInfo::MockStreamInfo> stream_info;
    std::shared_ptr<Ssl::MockConnectionInfo> connection_info;
    EXPECT_CALL(stream_info, downstreamSslConnection()).WillRepeatedly(Return(connection_info));

    Http::TestRequestHeaderMapImpl headers =
        genHeaders("www.lyft.com", "/peer-cert-no-tls-context-match", "GET");
    EXPECT_EQ("server_peer-cert-no-tls-context-match",
              config.route(headers, stream_info, 0)->routeEntry()->clusterName());
  }
}

TEST_F(RouteConfigurationV2, RegexPrefixWithNoRewriteWorksWhenPathChanged) {

  // Setup regex route entry. the regex is trivial, that's ok as we only want to test that
  // path change works.
  std::string RegexRewrite = R"EOF(
name: RegexNoMatch
virtual_hosts:
  - name: regex
    domains: [regex.lyft.com]
    routes:
      - match:
          safe_regex:
            google_re2: {}
            regex: "/regex"
        route: { cluster: some-cluster }
  )EOF";

  TestConfigImpl config(parseRouteConfigurationFromV2Yaml(RegexRewrite), factory_context_, true);

  {
    // Get our regex route entry
    Http::TestRequestHeaderMapImpl headers =
        genRedirectHeaders("regex.lyft.com", "/regex", true, false);
    const RouteEntry* route_entry = config.route(headers, 0)->routeEntry();

    // simulate a filter changing the path
    headers.remove(":path");
    headers.addCopy(":path", "/not-the-original-regex");

    // no re-write was specified; so this should not throw
    NiceMock<Envoy::StreamInfo::MockStreamInfo> stream_info;
    EXPECT_NO_THROW(route_entry->finalizeRequestHeaders(headers, stream_info, false));
  }
}

TEST_F(RouteConfigurationV2, NoIdleTimeout) {
  const std::string NoIdleTimeout = R"EOF(
name: NoIdleTimeout
virtual_hosts:
  - name: regex
    domains: [idle.lyft.com]
    routes:
      - match:
          safe_regex:
            google_re2: {}
            regex: "/regex"
        route:
          cluster: some-cluster
  )EOF";

  TestConfigImpl config(parseRouteConfigurationFromV2Yaml(NoIdleTimeout), factory_context_, true);
  Http::TestRequestHeaderMapImpl headers =
      genRedirectHeaders("idle.lyft.com", "/regex", true, false);
  const RouteEntry* route_entry = config.route(headers, 0)->routeEntry();
  EXPECT_EQ(absl::nullopt, route_entry->idleTimeout());
}

TEST_F(RouteConfigurationV2, ZeroIdleTimeout) {
  const std::string ZeroIdleTimeout = R"EOF(
name: ZeroIdleTimeout
virtual_hosts:
  - name: regex
    domains: [idle.lyft.com]
    routes:
      - match:
          safe_regex:
            google_re2: {}
            regex: "/regex"
        route:
          cluster: some-cluster
          idle_timeout: 0s
  )EOF";

  TestConfigImpl config(parseRouteConfigurationFromV2Yaml(ZeroIdleTimeout), factory_context_, true);
  Http::TestRequestHeaderMapImpl headers =
      genRedirectHeaders("idle.lyft.com", "/regex", true, false);
  const RouteEntry* route_entry = config.route(headers, 0)->routeEntry();
  EXPECT_EQ(0, route_entry->idleTimeout().value().count());
}

TEST_F(RouteConfigurationV2, ExplicitIdleTimeout) {
  const std::string ExplicitIdleTimeout = R"EOF(
name: ExplicitIdleTimeout
virtual_hosts:
  - name: regex
    domains: [idle.lyft.com]
    routes:
      - match:
          safe_regex:
            google_re2: {}
            regex: "/regex"
        route:
          cluster: some-cluster
          idle_timeout: 7s
  )EOF";

  TestConfigImpl config(parseRouteConfigurationFromV2Yaml(ExplicitIdleTimeout), factory_context_,
                        true);
  Http::TestRequestHeaderMapImpl headers =
      genRedirectHeaders("idle.lyft.com", "/regex", true, false);
  const RouteEntry* route_entry = config.route(headers, 0)->routeEntry();
  EXPECT_EQ(7 * 1000, route_entry->idleTimeout().value().count());
}

TEST_F(RouteConfigurationV2, RetriableStatusCodes) {
  const std::string ExplicitIdleTimeout = R"EOF(
name: RetriableStatusCodes
virtual_hosts:
  - name: regex
    domains: [idle.lyft.com]
    routes:
      - match:
          safe_regex:
            google_re2: {}
            regex: "/regex"
        route:
          cluster: some-cluster
          retry_policy:
            retriable_status_codes: [100, 200]
  )EOF";

  TestConfigImpl config(parseRouteConfigurationFromV2Yaml(ExplicitIdleTimeout), factory_context_,
                        true);
  Http::TestRequestHeaderMapImpl headers =
      genRedirectHeaders("idle.lyft.com", "/regex", true, false);
  const auto& retry_policy = config.route(headers, 0)->routeEntry()->retryPolicy();
  const std::vector<uint32_t> expected_codes{100, 200};
  EXPECT_EQ(expected_codes, retry_policy.retriableStatusCodes());
}

TEST_F(RouteConfigurationV2, RetriableHeaders) {
  const std::string RetriableHeaders = R"EOF(
name: RetriableHeaders
virtual_hosts:
  - name: regex
    domains: [idle.lyft.com]
    routes:
      - match:
          safe_regex:
            google_re2: {}
            regex: "/regex"
        route:
          cluster: some-cluster
          retry_policy:
            retriable_headers:
            - name: ":status"
              exact_match: "500"
            - name: X-Upstream-Pushback
  )EOF";

  TestConfigImpl config(parseRouteConfigurationFromV2Yaml(RetriableHeaders), factory_context_,
                        true);
  Http::TestRequestHeaderMapImpl headers =
      genRedirectHeaders("idle.lyft.com", "/regex", true, false);
  const auto& retry_policy = config.route(headers, 0)->routeEntry()->retryPolicy();
  ASSERT_EQ(2, retry_policy.retriableHeaders().size());

  Http::TestHeaderMapImpl expected_0{{":status", "500"}};
  Http::TestHeaderMapImpl unexpected_0{{":status", "200"}};
  Http::TestHeaderMapImpl expected_1{{"x-upstream-pushback", "bar"}};
  Http::TestHeaderMapImpl unexpected_1{{"x-test", "foo"}};

  EXPECT_TRUE(retry_policy.retriableHeaders()[0]->matchesHeaders(expected_0));
  EXPECT_FALSE(retry_policy.retriableHeaders()[0]->matchesHeaders(unexpected_0));
  EXPECT_TRUE(retry_policy.retriableHeaders()[1]->matchesHeaders(expected_1));
  EXPECT_FALSE(retry_policy.retriableHeaders()[1]->matchesHeaders(unexpected_1));
}

TEST_F(RouteConfigurationV2, UpgradeConfigs) {
  const std::string UpgradeYaml = R"EOF(
name: RetriableStatusCodes
virtual_hosts:
  - name: regex
    domains: [idle.lyft.com]
    routes:
      - match:
          safe_regex:
            google_re2: {}
            regex: "/regex"
        route:
          cluster: some-cluster
          upgrade_configs:
            - upgrade_type: Websocket
            - upgrade_type: disabled
              enabled: false
  )EOF";

  TestConfigImpl config(parseRouteConfigurationFromV2Yaml(UpgradeYaml), factory_context_, true);
  Http::TestRequestHeaderMapImpl headers =
      genRedirectHeaders("idle.lyft.com", "/regex", true, false);
  const RouteEntry::UpgradeMap& upgrade_map = config.route(headers, 0)->routeEntry()->upgradeMap();
  EXPECT_TRUE(upgrade_map.find("websocket")->second);
  EXPECT_TRUE(upgrade_map.find("foo") == upgrade_map.end());
  EXPECT_FALSE(upgrade_map.find("disabled")->second);
}

TEST_F(RouteConfigurationV2, DuplicateUpgradeConfigs) {
  const std::string yaml = R"EOF(
name: RetriableStatusCodes
virtual_hosts:
  - name: regex
    domains: [idle.lyft.com]
    routes:
      - match:
          safe_regex:
            google_re2: {}
            regex: "/regex"
        route:
          cluster: some-cluster
          upgrade_configs:
            - upgrade_type: Websocket
            - upgrade_type: WebSocket
              enabled: false
  )EOF";

  EXPECT_THROW_WITH_MESSAGE(
      TestConfigImpl(parseRouteConfigurationFromV2Yaml(yaml), factory_context_, true),
      EnvoyException, "Duplicate upgrade WebSocket");
}

TEST_F(RouteConfigurationV2, BadConnectConfig) {
  const std::string yaml = R"EOF(
name: RetriableStatusCodes
virtual_hosts:
  - name: regex
    domains: [idle.lyft.com]
    routes:
      - match:
          safe_regex:
            google_re2: {}
            regex: "/regex"
        route:
          cluster: some-cluster
          upgrade_configs:
            - upgrade_type: Websocket
              connect_config: {}
              enabled: false
  )EOF";

  EXPECT_THROW_WITH_MESSAGE(
      TestConfigImpl(parseRouteConfigurationFromV2Yaml(yaml), factory_context_, true),
      EnvoyException, "Non-CONNECT upgrade type Websocket has ConnectConfig");
}

// Verifies that we're creating a new instance of the retry plugins on each call instead of always
// returning the same one.
TEST_F(RouteConfigurationV2, RetryPluginsAreNotReused) {
  const std::string ExplicitIdleTimeout = R"EOF(
name: RetriableStatusCodes
virtual_hosts:
  - name: regex
    domains: [idle.lyft.com]
    routes:
      - match:
          safe_regex:
            google_re2: {}
            regex: "/regex"
        route:
          cluster: some-cluster
          retry_policy:
            retry_host_predicate:
            - name: envoy.test_host_predicate
            retry_priority:
              name: envoy.test_retry_priority
  )EOF";

  Upstream::MockRetryPriority priority{{}, {}};
  Upstream::MockRetryPriorityFactory priority_factory(priority);
  Registry::InjectFactory<Upstream::RetryPriorityFactory> inject_priority_factory(priority_factory);

  Upstream::TestRetryHostPredicateFactory host_predicate_factory;
  Registry::InjectFactory<Upstream::RetryHostPredicateFactory> inject_predicate_factory(
      host_predicate_factory);

  TestConfigImpl config(parseRouteConfigurationFromV2Yaml(ExplicitIdleTimeout), factory_context_,
                        true);
  Http::TestRequestHeaderMapImpl headers =
      genRedirectHeaders("idle.lyft.com", "/regex", true, false);
  const auto& retry_policy = config.route(headers, 0)->routeEntry()->retryPolicy();
  const auto priority1 = retry_policy.retryPriority();
  const auto priority2 = retry_policy.retryPriority();
  EXPECT_NE(priority1, priority2);
  const auto predicates1 = retry_policy.retryHostPredicates();
  const auto predicates2 = retry_policy.retryHostPredicates();
  EXPECT_NE(predicates1, predicates2);
}

class PerFilterConfigsTest : public testing::Test, public ConfigImplTestBase {
public:
  PerFilterConfigsTest()
      : registered_factory_(factory_), registered_default_factory_(default_factory_) {}

  struct DerivedFilterConfig : public RouteSpecificFilterConfig {
    ProtobufWkt::Timestamp config_;
  };
  class TestFilterConfig : public Extensions::HttpFilters::Common::EmptyHttpFilterConfig {
  public:
    TestFilterConfig() : EmptyHttpFilterConfig("test.filter") {}

    Http::FilterFactoryCb createFilter(const std::string&,
                                       Server::Configuration::FactoryContext&) override {
      NOT_IMPLEMENTED_GCOVR_EXCL_LINE;
    }
    ProtobufTypes::MessagePtr createEmptyRouteConfigProto() override {
      return ProtobufTypes::MessagePtr{new ProtobufWkt::Timestamp()};
    }
    ProtobufTypes::MessagePtr createEmptyConfigProto() override {
      // Override this to guarantee that we have a different factory mapping by-type.
      return ProtobufTypes::MessagePtr{new ProtobufWkt::Timestamp()};
    }
    Router::RouteSpecificFilterConfigConstSharedPtr
    createRouteSpecificFilterConfig(const Protobuf::Message& message,
                                    Server::Configuration::ServerFactoryContext&,
                                    ProtobufMessage::ValidationVisitor&) override {
      auto obj = std::make_shared<DerivedFilterConfig>();
      obj->config_.MergeFrom(message);
      return obj;
    }
  };
  class DefaultTestFilterConfig : public Extensions::HttpFilters::Common::EmptyHttpFilterConfig {
  public:
    DefaultTestFilterConfig() : EmptyHttpFilterConfig("test.default.filter") {}

    Http::FilterFactoryCb createFilter(const std::string&,
                                       Server::Configuration::FactoryContext&) override {
      NOT_IMPLEMENTED_GCOVR_EXCL_LINE;
    }
    ProtobufTypes::MessagePtr createEmptyRouteConfigProto() override {
      return ProtobufTypes::MessagePtr{new ProtobufWkt::Struct()};
    }
  };

  void checkEach(const std::string& yaml, uint32_t expected_entry, uint32_t expected_route,
                 uint32_t expected_vhost) {
    const TestConfigImpl config(parseRouteConfigurationFromV2Yaml(yaml), factory_context_, true);

    const auto route = config.route(genHeaders("www.foo.com", "/", "GET"), 0);
    const auto* route_entry = route->routeEntry();
    const auto& vhost = route_entry->virtualHost();

    check(route_entry->perFilterConfigTyped<DerivedFilterConfig>(factory_.name()), expected_entry,
          "route entry");
    check(route->perFilterConfigTyped<DerivedFilterConfig>(factory_.name()), expected_route,
          "route");
    check(vhost.perFilterConfigTyped<DerivedFilterConfig>(factory_.name()), expected_vhost,
          "virtual host");
  }

  void check(const DerivedFilterConfig* cfg, uint32_t expected_seconds, std::string source) {
    EXPECT_NE(nullptr, cfg) << "config should not be null for source: " << source;
    EXPECT_EQ(expected_seconds, cfg->config_.seconds())
        << "config value does not match expected for source: " << source;
  }

  void checkNoPerFilterConfig(const std::string& yaml) {
    const TestConfigImpl config(parseRouteConfigurationFromV2Yaml(yaml), factory_context_, true);

    const auto route = config.route(genHeaders("www.foo.com", "/", "GET"), 0);
    const auto* route_entry = route->routeEntry();
    const auto& vhost = route_entry->virtualHost();

    EXPECT_EQ(nullptr,
              route_entry->perFilterConfigTyped<DerivedFilterConfig>(default_factory_.name()));
    EXPECT_EQ(nullptr, route->perFilterConfigTyped<DerivedFilterConfig>(default_factory_.name()));
    EXPECT_EQ(nullptr, vhost.perFilterConfigTyped<DerivedFilterConfig>(default_factory_.name()));
  }

  TestFilterConfig factory_;
  Registry::InjectFactory<Server::Configuration::NamedHttpFilterConfigFactory> registered_factory_;
  DefaultTestFilterConfig default_factory_;
  Registry::InjectFactory<Server::Configuration::NamedHttpFilterConfigFactory>
      registered_default_factory_;
};

TEST_F(PerFilterConfigsTest, DEPRECATED_FEATURE_TEST(TypedConfigFilterError)) {
  {
    const std::string yaml = R"EOF(
name: foo
virtual_hosts:
  - name: bar
    domains: ["*"]
    routes:
      - match: { prefix: "/" }
        route: { cluster: baz }
    per_filter_config: { unknown.filter: {} }
    typed_per_filter_config:
      unknown.filter:
        "@type": type.googleapis.com/google.protobuf.Timestamp
)EOF";

    EXPECT_THROW_WITH_MESSAGE(
        TestConfigImpl(parseRouteConfigurationFromV2Yaml(yaml), factory_context_, true),
        EnvoyException, "Only one of typed_configs or configs can be specified");
  }

  {
    const std::string yaml = R"EOF(
name: foo
virtual_hosts:
  - name: bar
    domains: ["*"]
    routes:
      - match: { prefix: "/" }
        route: { cluster: baz }
        per_filter_config: { unknown.filter: {} }
        typed_per_filter_config:
          unknown.filter:
            "@type": type.googleapis.com/google.protobuf.Timestamp
)EOF";

    EXPECT_THROW_WITH_MESSAGE(
        TestConfigImpl(parseRouteConfigurationFromV2Yaml(yaml), factory_context_, true),
        EnvoyException, "Only one of typed_configs or configs can be specified");
  }
}

TEST_F(PerFilterConfigsTest, DEPRECATED_FEATURE_TEST(UnknownFilterStruct)) {
  const std::string yaml = R"EOF(
name: foo
virtual_hosts:
  - name: bar
    domains: ["*"]
    routes:
      - match: { prefix: "/" }
        route: { cluster: baz }
    per_filter_config: { unknown.filter: {} }
)EOF";

  EXPECT_THROW_WITH_MESSAGE(
      TestConfigImpl(parseRouteConfigurationFromV2Yaml(yaml), factory_context_, true),
      EnvoyException, "Didn't find a registered implementation for name: 'unknown.filter'");
}

TEST_F(PerFilterConfigsTest, UnknownFilterAny) {
  const std::string yaml = R"EOF(
name: foo
virtual_hosts:
  - name: bar
    domains: ["*"]
    routes:
      - match: { prefix: "/" }
        route: { cluster: baz }
    typed_per_filter_config:
      unknown.filter:
        "@type": type.googleapis.com/google.protobuf.Timestamp
)EOF";

  EXPECT_THROW_WITH_MESSAGE(
      TestConfigImpl(parseRouteConfigurationFromV2Yaml(yaml), factory_context_, true),
      EnvoyException, "Didn't find a registered implementation for name: 'unknown.filter'");
}

// Test that a trivially specified NamedHttpFilterConfigFactory ignores per_filter_config without
// error.
TEST_F(PerFilterConfigsTest, DEPRECATED_FEATURE_TEST(DefaultFilterImplementationStruct)) {
  const std::string yaml = R"EOF(
name: foo
virtual_hosts:
  - name: bar
    domains: ["*"]
    routes:
      - match: { prefix: "/" }
        route: { cluster: baz }
    per_filter_config: { test.default.filter: { seconds: 123} }
)EOF";

  checkNoPerFilterConfig(yaml);
}

TEST_F(PerFilterConfigsTest, DefaultFilterImplementationAny) {
  const std::string yaml = R"EOF(
name: foo
virtual_hosts:
  - name: bar
    domains: ["*"]
    routes:
      - match: { prefix: "/" }
        route: { cluster: baz }
    typed_per_filter_config:
      test.default.filter:
        "@type": type.googleapis.com/google.protobuf.Struct
        value:
          seconds: 123
)EOF";

  checkNoPerFilterConfig(yaml);
}

TEST_F(PerFilterConfigsTest, DEPRECATED_FEATURE_TEST(RouteLocalConfig)) {
  const std::string yaml = R"EOF(
name: foo
virtual_hosts:
  - name: bar
    domains: ["*"]
    routes:
      - match: { prefix: "/" }
        route: { cluster: baz }
        per_filter_config: { test.filter: { seconds: 123 } }
    per_filter_config: { test.filter: { seconds: 456 } }
)EOF";

  checkEach(yaml, 123, 123, 456);
}

TEST_F(PerFilterConfigsTest, RouteLocalTypedConfig) {
  const std::string yaml = R"EOF(
name: foo
virtual_hosts:
  - name: bar
    domains: ["*"]
    routes:
      - match: { prefix: "/" }
        route: { cluster: baz }
        typed_per_filter_config:
          test.filter:
            "@type": type.googleapis.com/google.protobuf.Timestamp
            value:
              seconds: 123
    typed_per_filter_config:
      test.filter:
        "@type": type.googleapis.com/google.protobuf.Struct
        value:
          seconds: 456
)EOF";

  checkEach(yaml, 123, 123, 456);
}

TEST_F(PerFilterConfigsTest, DEPRECATED_FEATURE_TEST(WeightedClusterConfig)) {
  const std::string yaml = R"EOF(
name: foo
virtual_hosts:
  - name: bar
    domains: ["*"]
    routes:
      - match: { prefix: "/" }
        route:
          weighted_clusters:
            clusters:
              - name: baz
                weight: 100
                per_filter_config: { test.filter: { seconds: 789 } }
    per_filter_config: { test.filter: { seconds: 1011 } }
)EOF";

  checkEach(yaml, 789, 789, 1011);
}

TEST_F(PerFilterConfigsTest, WeightedClusterTypedConfig) {
  const std::string yaml = R"EOF(
name: foo
virtual_hosts:
  - name: bar
    domains: ["*"]
    routes:
      - match: { prefix: "/" }
        route:
          weighted_clusters:
            clusters:
              - name: baz
                weight: 100
                typed_per_filter_config:
                  test.filter:
                    "@type": type.googleapis.com/google.protobuf.Timestamp
                    value:
                      seconds: 789
    typed_per_filter_config:
      test.filter:
        "@type": type.googleapis.com/google.protobuf.Timestamp
        value:
          seconds: 1011
)EOF";

  checkEach(yaml, 789, 789, 1011);
}

TEST_F(PerFilterConfigsTest, DEPRECATED_FEATURE_TEST(WeightedClusterFallthroughConfig)) {
  const std::string yaml = R"EOF(
name: foo
virtual_hosts:
  - name: bar
    domains: ["*"]
    routes:
      - match: { prefix: "/" }
        route:
          weighted_clusters:
            clusters:
              - name: baz
                weight: 100
        per_filter_config: { test.filter: { seconds: 1213 } }
    per_filter_config: { test.filter: { seconds: 1415 } }
)EOF";

  checkEach(yaml, 1213, 1213, 1415);
}

TEST_F(PerFilterConfigsTest, WeightedClusterFallthroughTypedConfig) {
  const std::string yaml = R"EOF(
name: foo
virtual_hosts:
  - name: bar
    domains: ["*"]
    routes:
      - match: { prefix: "/" }
        route:
          weighted_clusters:
            clusters:
              - name: baz
                weight: 100
        typed_per_filter_config:
          test.filter:
            "@type": type.googleapis.com/google.protobuf.Timestamp
            value:
              seconds: 1213
    typed_per_filter_config:
      test.filter:
        "@type": type.googleapis.com/google.protobuf.Timestamp
        value:
          seconds: 1415
)EOF";

  checkEach(yaml, 1213, 1213, 1415);
}

} // namespace
} // namespace Router
} // namespace Envoy<|MERGE_RESOLUTION|>--- conflicted
+++ resolved
@@ -449,15 +449,12 @@
   - bat3.com
   routes:
   - match:
-<<<<<<< HEAD
-=======
       safe_regex:
         google_re2: {}
         regex: "foobar"
     route:
       cluster: connect_break
   - match:
->>>>>>> 0b0213fd
         connect_matcher:
           {}
     route:
@@ -469,8 +466,6 @@
         regex: ".*"
     route:
       cluster: connect_fallthrough
-<<<<<<< HEAD
-=======
 - name: connect2
   domains:
   - bat4.com
@@ -479,7 +474,6 @@
         connect_matcher:
           {}
     redirect: { path_redirect: /new_path }
->>>>>>> 0b0213fd
 - name: default
   domains:
   - "*"
@@ -505,12 +499,9 @@
   // Connect matching
   EXPECT_EQ("connect_match",
             config.route(genHeaders("bat3.com", " ", "CONNECT"), 0)->routeEntry()->clusterName());
-<<<<<<< HEAD
-=======
   EXPECT_EQ(
       "connect_match",
       config.route(genPathlessHeaders("bat3.com", "CONNECT"), 0)->routeEntry()->clusterName());
->>>>>>> 0b0213fd
   EXPECT_EQ("connect_fallthrough",
             config.route(genHeaders("bat3.com", " ", "GET"), 0)->routeEntry()->clusterName());
 
@@ -522,8 +513,6 @@
     route->finalizeRequestHeaders(headers, stream_info, true);
     EXPECT_EQ("/rewrote?works=true", headers.get_(Http::Headers::get().Path));
   }
-<<<<<<< HEAD
-=======
   // Prefix rewrite for CONNECT without path (for non-crashing)
   {
     Http::TestRequestHeaderMapImpl headers = genPathlessHeaders("bat4.com", "CONNECT");
@@ -532,7 +521,6 @@
     redirect->rewritePathHeader(headers, true);
     EXPECT_EQ("http://bat4.com/new_path", redirect->newPath(headers));
   }
->>>>>>> 0b0213fd
 }
 
 TEST_F(RouteMatcherTest, TestRoutes) {

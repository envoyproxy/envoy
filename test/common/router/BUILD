licenses(["notice"])  # Apache 2

load(
    "//bazel:envoy_build_system.bzl",
    "envoy_cc_fuzz_test",
    "envoy_cc_test",
    "envoy_cc_test_binary",
    "envoy_cc_test_library",
    "envoy_directory_genrule",
    "envoy_package",
    "envoy_proto_library",
)

envoy_package()

envoy_cc_test(
    name = "config_impl_test",
    deps = [":config_impl_test_lib"],
)

envoy_cc_test_library(
    name = "config_impl_test_lib",
    srcs = ["config_impl_test.cc"],
    deps = [
        ":route_fuzz_proto_cc_proto",
        "//source/common/config:metadata_lib",
        "//source/common/http:header_map_lib",
        "//source/common/http:headers_lib",
        "//source/common/router:config_lib",
        "//source/extensions/filters/http/common:empty_http_filter_config_lib",
        "//test/fuzz:utility_lib",
        "//test/mocks/server:server_mocks",
        "//test/test_common:environment_lib",
        "//test/test_common:registry_lib",
        "//test/test_common:utility_lib",
        "@envoy_api//envoy/config/route/v3alpha:pkg_cc_proto",
        "@envoy_api//envoy/type/v3alpha:pkg_cc_proto",
    ],
)

envoy_proto_library(
    name = "header_parser_fuzz_proto",
    srcs = ["header_parser_fuzz.proto"],
    deps = [
        "//test/fuzz:common_proto",
        "@envoy_api//envoy/config/core/v3alpha:pkg",
    ],
)

envoy_cc_fuzz_test(
    name = "header_parser_fuzz_test",
    srcs = ["header_parser_fuzz_test.cc"],
    corpus = "header_parser_corpus",
    deps = [
        ":header_parser_fuzz_proto_cc_proto",
        "//source/common/http:header_map_lib",
        "//source/common/router:header_parser_lib",
        "//test/fuzz:utility_lib",
    ],
)

envoy_cc_test(
    name = "rds_impl_test",
    srcs = ["rds_impl_test.cc"],
    deps = [
        "//source/common/config:utility_lib",
        "//source/common/json:json_loader_lib",
        "//source/common/router:rds_lib",
        "//source/server/http:admin_lib",
        "//test/mocks/local_info:local_info_mocks",
        "//test/mocks/server:server_mocks",
        "//test/mocks/thread_local:thread_local_mocks",
        "//test/mocks/upstream:upstream_mocks",
        "//test/test_common:simulated_time_system_lib",
        "//test/test_common:utility_lib",
        "@envoy_api//envoy/admin/v3alpha:pkg_cc_proto",
        "@envoy_api//envoy/config/route/v3alpha:pkg_cc_proto",
        "@envoy_api//envoy/extensions/filters/network/http_connection_manager/v3alpha:pkg_cc_proto",
        "@envoy_api//envoy/service/discovery/v3alpha:pkg_cc_proto",
    ],
)

envoy_cc_test(
    name = "scoped_config_impl_test",
    srcs = ["scoped_config_impl_test.cc"],
    external_deps = [
        "abseil_strings",
    ],
    deps = [
        "//source/common/router:scoped_config_lib",
        "//test/mocks/router:router_mocks",
        "//test/test_common:utility_lib",
        "@envoy_api//envoy/config/route/v3alpha:pkg_cc_proto",
        "@envoy_api//envoy/extensions/filters/network/http_connection_manager/v3alpha:pkg_cc_proto",
    ],
)

envoy_cc_test(
    name = "scoped_rds_test",
    srcs = ["scoped_rds_test.cc"],
    external_deps = [
        "abseil_strings",
    ],
    deps = [
        "//include/envoy/config:subscription_interface",
        "//include/envoy/init:manager_interface",
        "//source/common/config:api_version_lib",
        "//source/common/config:utility_lib",
        "//source/common/http:message_lib",
        "//source/common/json:json_loader_lib",
        "//source/common/router:scoped_rds_lib",
        "//source/server/http:admin_lib",
        "//test/mocks/config:config_mocks",
        "//test/mocks/init:init_mocks",
        "//test/mocks/router:router_mocks",
        "//test/mocks/server:server_mocks",
        "//test/test_common:simulated_time_system_lib",
        "//test/test_common:utility_lib",
        "@envoy_api//envoy/admin/v3alpha:pkg_cc_proto",
        "@envoy_api//envoy/api/v2:pkg_cc_proto",
        "@envoy_api//envoy/config/core/v3alpha:pkg_cc_proto",
        "@envoy_api//envoy/config/route/v3alpha:pkg_cc_proto",
        "@envoy_api//envoy/extensions/filters/network/http_connection_manager/v3alpha:pkg_cc_proto",
        "@envoy_api//envoy/service/discovery/v3alpha:pkg_cc_proto",
    ],
)

envoy_cc_test(
    name = "vhds_test",
    srcs = ["vhds_test.cc"],
    deps = [
        "//source/common/config:utility_lib",
        "//source/common/protobuf",
        "//source/common/router:rds_lib",
        "//source/common/router:vhds_lib",
        "//source/server/http:admin_lib",
        "//test/mocks/config:config_mocks",
        "//test/mocks/local_info:local_info_mocks",
        "//test/mocks/server:server_mocks",
        "//test/mocks/thread_local:thread_local_mocks",
        "//test/mocks/upstream:upstream_mocks",
        "//test/test_common:simulated_time_system_lib",
        "//test/test_common:utility_lib",
        "@envoy_api//envoy/config/route/v3alpha:pkg_cc_proto",
        "@envoy_api//envoy/service/discovery/v3alpha:pkg_cc_proto",
    ],
)

envoy_cc_test(
    name = "retry_state_impl_test",
    srcs = ["retry_state_impl_test.cc"],
    deps = [
        "//source/common/http:header_map_lib",
        "//source/common/router:retry_state_lib",
        "//source/common/upstream:resource_manager_lib",
        "//test/mocks/router:router_mocks",
        "//test/mocks/runtime:runtime_mocks",
        "//test/mocks/upstream:upstream_mocks",
        "//test/test_common:utility_lib",
        "@envoy_api//envoy/config/route/v3alpha:pkg_cc_proto",
    ],
)

envoy_proto_library(
    name = "route_fuzz_proto",
    srcs = ["route_fuzz.proto"],
    deps = [
        "//test/fuzz:common_proto",
        "@envoy_api//envoy/config/route/v3alpha:pkg",
    ],
)

# envoy_cc_test_binary is generating mostly static binary regardless of config
envoy_cc_test_binary(
    name = "config_impl_test_static",
    deps = [
        ":config_impl_test_lib",
        "//test:main",
    ],
)

sh_binary(
    name = "corpus_from_config_impl_sh",
    srcs = ["corpus_from_config_impl.sh"],
)

envoy_directory_genrule(
    name = "corpus_from_config_impl",
    testonly = 1,
    srcs = [
        # This is deliberately in srcs, since we run into host/target confusion
        # otherwise in oss-fuzz builds.
        ":config_impl_test_static",
    ],
    cmd = " ".join([
        "$(location corpus_from_config_impl_sh)",
        "$(location //test/common/router:config_impl_test_static)",
    ]),
    tools = [":corpus_from_config_impl_sh"],
)

filegroup(
    name = "route_corpus",
    testonly = 1,
    srcs = select({
        # TODO(asraa): Clean this up for cross-compilation. Right now we assume
        # the host and target are the same on x86 builds, so we only execute the
        # corpus generation binary on x86 platforms.
        "//bazel:x86": [":corpus_from_config_impl"],
        "//conditions:default": [],
    }) + glob([
        "route_corpus/**",
    ]),
)

envoy_cc_fuzz_test(
    name = "route_fuzz_test",
    srcs = ["route_fuzz_test.cc"],
    corpus = ":route_corpus",
    deps = [
        ":route_fuzz_proto_cc_proto",
        "//source/common/router:config_lib",
        "//test/fuzz:utility_lib",
        "//test/mocks/server:server_mocks",
        "@envoy_api//envoy/config/route/v3alpha:pkg_cc_proto",
    ],
)

envoy_cc_test(
    name = "router_ratelimit_test",
    srcs = ["router_ratelimit_test.cc"],
    deps = [
        "//source/common/http:header_map_lib",
        "//source/common/protobuf:utility_lib",
        "//source/common/router:config_lib",
        "//source/common/router:router_ratelimit_lib",
        "//test/mocks/http:http_mocks",
        "//test/mocks/ratelimit:ratelimit_mocks",
        "//test/mocks/router:router_mocks",
        "//test/mocks/server:server_mocks",
        "//test/test_common:utility_lib",
        "@envoy_api//envoy/config/route/v3alpha:pkg_cc_proto",
    ],
)

envoy_cc_test(
    name = "router_test",
    srcs = ["router_test.cc"],
    deps = [
        "//source/common/buffer:buffer_lib",
        "//source/common/http:context_lib",
        "//source/common/network:application_protocol_lib",
        "//source/common/network:utility_lib",
        "//source/common/router:router_lib",
        "//source/common/upstream:upstream_includes",
        "//source/common/upstream:upstream_lib",
        "//test/common/http:common_lib",
        "//test/mocks/http:http_mocks",
        "//test/mocks/local_info:local_info_mocks",
        "//test/mocks/network:network_mocks",
        "//test/mocks/router:router_mocks",
        "//test/mocks/runtime:runtime_mocks",
        "//test/mocks/ssl:ssl_mocks",
        "//test/mocks/upstream:upstream_mocks",
        "//test/test_common:environment_lib",
        "//test/test_common:simulated_time_system_lib",
        "//test/test_common:test_runtime_lib",
        "//test/test_common:utility_lib",
<<<<<<< HEAD
        "@envoy_api//envoy/api/v2/auth:pkg_cc_proto",
        "@envoy_api//envoy/api/v2/core:pkg_cc_proto",
        "@envoy_api//envoy/type:pkg_cc_proto",
=======
        "@envoy_api//envoy/config/core/v3alpha:pkg_cc_proto",
        "@envoy_api//envoy/type/v3alpha:pkg_cc_proto",
>>>>>>> 1bdb5745
    ],
)

envoy_cc_test(
    name = "router_upstream_log_test",
    srcs = ["router_upstream_log_test.cc"],
    external_deps = ["abseil_optional"],
    deps = [
        "//source/common/buffer:buffer_lib",
        "//source/common/network:utility_lib",
        "//source/common/router:router_lib",
        "//source/common/upstream:upstream_includes",
        "//source/common/upstream:upstream_lib",
        "//source/extensions/access_loggers/file:config",
        "//test/common/http:common_lib",
        "//test/mocks/access_log:access_log_mocks",
        "//test/mocks/filesystem:filesystem_mocks",
        "//test/mocks/http:http_mocks",
        "//test/mocks/local_info:local_info_mocks",
        "//test/mocks/network:network_mocks",
        "//test/mocks/router:router_mocks",
        "//test/mocks/runtime:runtime_mocks",
        "//test/mocks/server:server_mocks",
        "//test/mocks/ssl:ssl_mocks",
        "//test/mocks/upstream:upstream_mocks",
        "//test/test_common:utility_lib",
        "@envoy_api//envoy/config/core/v3alpha:pkg_cc_proto",
        "@envoy_api//envoy/config/filter/accesslog/v3alpha:pkg_cc_proto",
        "@envoy_api//envoy/extensions/filters/http/router/v3alpha:pkg_cc_proto",
    ],
)

envoy_cc_test(
    name = "shadow_writer_impl_test",
    srcs = ["shadow_writer_impl_test.cc"],
    deps = [
        "//source/common/http:headers_lib",
        "//source/common/http:message_lib",
        "//source/common/router:shadow_writer_lib",
        "//test/mocks/upstream:upstream_mocks",
    ],
)

envoy_cc_test(
    name = "header_formatter_test",
    srcs = ["header_formatter_test.cc"],
    deps = [
        "//source/common/config:metadata_lib",
        "//source/common/router:header_formatter_lib",
        "//source/common/router:header_parser_lib",
        "//source/common/router:string_accessor_lib",
        "//source/common/stream_info:filter_state_lib",
        "//test/common/stream_info:test_int_accessor_lib",
        "//test/mocks/http:http_mocks",
        "//test/mocks/ssl:ssl_mocks",
        "//test/mocks/stream_info:stream_info_mocks",
        "//test/mocks/upstream:upstream_mocks",
        "//test/test_common:utility_lib",
        "@envoy_api//envoy/config/core/v3alpha:pkg_cc_proto",
        "@envoy_api//envoy/config/route/v3alpha:pkg_cc_proto",
    ],
)

envoy_cc_test(
    name = "string_accessor_impl_test",
    srcs = ["string_accessor_impl_test.cc"],
    deps = [
        "//source/common/router:string_accessor_lib",
    ],
)<|MERGE_RESOLUTION|>--- conflicted
+++ resolved
@@ -266,14 +266,9 @@
         "//test/test_common:simulated_time_system_lib",
         "//test/test_common:test_runtime_lib",
         "//test/test_common:utility_lib",
-<<<<<<< HEAD
-        "@envoy_api//envoy/api/v2/auth:pkg_cc_proto",
-        "@envoy_api//envoy/api/v2/core:pkg_cc_proto",
-        "@envoy_api//envoy/type:pkg_cc_proto",
-=======
+        "@envoy_api//envoy/api/v3alpha/auth:pkg_cc_proto",
         "@envoy_api//envoy/config/core/v3alpha:pkg_cc_proto",
         "@envoy_api//envoy/type/v3alpha:pkg_cc_proto",
->>>>>>> 1bdb5745
     ],
 )
 

#include <chrono>
#include <cstdint>
#include <string>

#include "common/buffer/buffer_impl.h"
#include "common/network/utility.h"
#include "common/router/router.h"
#include "common/upstream/upstream_impl.h"

#include "test/common/http/common.h"
#include "test/mocks/http/mocks.h"
#include "test/mocks/local_info/mocks.h"
#include "test/mocks/network/mocks.h"
#include "test/mocks/router/mocks.h"
#include "test/mocks/runtime/mocks.h"
#include "test/mocks/ssl/mocks.h"
#include "test/mocks/upstream/mocks.h"
#include "test/test_common/printers.h"
#include "test/test_common/utility.h"

#include "gmock/gmock.h"
#include "gtest/gtest.h"

using testing::AssertionFailure;
using testing::AssertionResult;
using testing::AssertionSuccess;
using testing::AtLeast;
using testing::Invoke;
using testing::MockFunction;
using testing::NiceMock;
using testing::Return;
using testing::ReturnRef;
using testing::SaveArg;
using testing::_;

namespace Envoy {
namespace Router {

class TestFilter : public Filter {
public:
  using Filter::Filter;
  // Filter
  RetryStatePtr createRetryState(const RetryPolicy&, Http::HeaderMap&, const Upstream::ClusterInfo&,
                                 Runtime::Loader&, Runtime::RandomGenerator&, Event::Dispatcher&,
                                 Upstream::ResourcePriority) override {
    EXPECT_EQ(nullptr, retry_state_);
    retry_state_ = new NiceMock<MockRetryState>();
    return RetryStatePtr{retry_state_};
  }

  const Network::Connection* downstreamConnection() const override {
    return &downstream_connection_;
  }

  NiceMock<Network::MockConnection> downstream_connection_;
  MockRetryState* retry_state_{};
};

class RouterTest : public testing::Test {
public:
  RouterTest()
      : shadow_writer_(new MockShadowWriter()),
        config_("test.", local_info_, stats_store_, cm_, runtime_, random_,
                ShadowWriterPtr{shadow_writer_}, true),
        router_(config_) {
    router_.setDecoderFilterCallbacks(callbacks_);
    upstream_locality_.set_zone("to_az");

    ON_CALL(*cm_.conn_pool_.host_, address()).WillByDefault(Return(host_address_));
    ON_CALL(*cm_.conn_pool_.host_, locality()).WillByDefault(ReturnRef(upstream_locality_));
    ON_CALL(router_.downstream_connection_, localAddress())
        .WillByDefault(ReturnRef(*host_address_));
    ON_CALL(router_.downstream_connection_, remoteAddress())
        .WillByDefault(ReturnRef(*remote_address_));
  }

  void expectResponseTimerCreate() {
    response_timeout_ = new Event::MockTimer(&callbacks_.dispatcher_);
    EXPECT_CALL(*response_timeout_, enableTimer(_));
    EXPECT_CALL(*response_timeout_, disableTimer());
  }

  void expectPerTryTimerCreate() {
    per_try_timeout_ = new Event::MockTimer(&callbacks_.dispatcher_);
    EXPECT_CALL(*per_try_timeout_, enableTimer(_));
    EXPECT_CALL(*per_try_timeout_, disableTimer());
  }

  AssertionResult verifyHostUpstreamStats(uint64_t success, uint64_t error) {
    if (success != cm_.conn_pool_.host_->stats_store_.counter("rq_success").value()) {
      return AssertionFailure() << fmt::format(
                 "rq_success {} does not match expected {}",
                 cm_.conn_pool_.host_->stats_store_.counter("rq_success").value(), success);
    }
    if (error != cm_.conn_pool_.host_->stats_store_.counter("rq_error").value()) {
      return AssertionFailure() << fmt::format(
                 "rq_error {} does not match expected {}",
                 cm_.conn_pool_.host_->stats_store_.counter("rq_error").value(), error);
    }
    return AssertionSuccess();
  }

  std::string upstream_zone_{"to_az"};
  envoy::api::v2::Locality upstream_locality_;
  Stats::IsolatedStoreImpl stats_store_;
  NiceMock<Upstream::MockClusterManager> cm_;
  NiceMock<Runtime::MockLoader> runtime_;
  NiceMock<Runtime::MockRandomGenerator> random_;
  Http::ConnectionPool::MockCancellable cancellable_;
  NiceMock<Http::MockStreamDecoderFilterCallbacks> callbacks_;
  MockShadowWriter* shadow_writer_;
  NiceMock<LocalInfo::MockLocalInfo> local_info_;
  FilterConfig config_;
  TestFilter router_;
  Event::MockTimer* response_timeout_{};
  Event::MockTimer* per_try_timeout_{};
  Network::Address::InstanceConstSharedPtr host_address_{
      Network::Utility::resolveUrl("tcp://10.0.0.5:9211")};
  Network::Address::InstanceConstSharedPtr remote_address_{
      Network::Utility::parseInternetAddressAndPort("1.2.3.4:80")};
};

TEST_F(RouterTest, RouteNotFound) {
  EXPECT_CALL(callbacks_.request_info_,
              setResponseFlag(Http::AccessLog::ResponseFlag::NoRouteFound));

  Http::TestHeaderMapImpl headers;
  HttpTestUtility::addDefaultHeaders(headers);
  EXPECT_CALL(callbacks_, route()).WillOnce(Return(nullptr));

  router_.decodeHeaders(headers, true);
  EXPECT_EQ(1UL, stats_store_.counter("test.no_route").value());
  EXPECT_TRUE(verifyHostUpstreamStats(0, 0));
}

TEST_F(RouterTest, ClusterNotFound) {
  EXPECT_CALL(callbacks_.request_info_,
              setResponseFlag(Http::AccessLog::ResponseFlag::NoRouteFound));

  Http::TestHeaderMapImpl headers;
  HttpTestUtility::addDefaultHeaders(headers);
  ON_CALL(cm_, get(_)).WillByDefault(Return(nullptr));

  router_.decodeHeaders(headers, true);
  EXPECT_EQ(1UL, stats_store_.counter("test.no_cluster").value());
  EXPECT_TRUE(verifyHostUpstreamStats(0, 0));
}

TEST_F(RouterTest, PoolFailureWithPriority) {
  ON_CALL(callbacks_.route_->route_entry_, priority())
      .WillByDefault(Return(Upstream::ResourcePriority::High));
  EXPECT_CALL(cm_, httpConnPoolForCluster(_, Upstream::ResourcePriority::High, &router_));

  EXPECT_CALL(cm_.conn_pool_, newStream(_, _))
      .WillOnce(Invoke([&](Http::StreamDecoder&, Http::ConnectionPool::Callbacks& callbacks)
                           -> Http::ConnectionPool::Cancellable* {
        callbacks.onPoolFailure(Http::ConnectionPool::PoolFailureReason::ConnectionFailure,
                                cm_.conn_pool_.host_);
        return nullptr;
      }));

  Http::TestHeaderMapImpl response_headers{
      {":status", "503"}, {"content-length", "57"}, {"content-type", "text/plain"}};
  EXPECT_CALL(callbacks_, encodeHeaders_(HeaderMapEqualRef(&response_headers), false));
  EXPECT_CALL(callbacks_, encodeData(_, true));
  EXPECT_CALL(callbacks_.request_info_,
              setResponseFlag(Http::AccessLog::ResponseFlag::UpstreamConnectionFailure));
  EXPECT_CALL(callbacks_.request_info_, onUpstreamHostSelected(_))
      .WillOnce(Invoke([&](const Upstream::HostDescriptionConstSharedPtr host) -> void {
        EXPECT_EQ(host_address_, host->address());
      }));

  Http::TestHeaderMapImpl headers;
  HttpTestUtility::addDefaultHeaders(headers);
  router_.decodeHeaders(headers, true);
  EXPECT_TRUE(verifyHostUpstreamStats(0, 1));
}

TEST_F(RouterTest, HashPolicy) {
  ON_CALL(callbacks_.route_->route_entry_, hashPolicy())
      .WillByDefault(Return(&callbacks_.route_->route_entry_.hash_policy_));
  EXPECT_CALL(callbacks_.route_->route_entry_.hash_policy_, generateHash(_, _, _))
      .WillOnce(Return(Optional<uint64_t>(10)));
  EXPECT_CALL(cm_, httpConnPoolForCluster(_, _, _))
      .WillOnce(
          Invoke([&](const std::string&, Upstream::ResourcePriority,
                     Upstream::LoadBalancerContext* context) -> Http::ConnectionPool::Instance* {
            EXPECT_EQ(10UL, context->computeHashKey().value());
            return &cm_.conn_pool_;
          }));
  EXPECT_CALL(cm_.conn_pool_, newStream(_, _)).WillOnce(Return(&cancellable_));
  expectResponseTimerCreate();

  Http::TestHeaderMapImpl headers;
  HttpTestUtility::addDefaultHeaders(headers);
  router_.decodeHeaders(headers, true);

  // When the router filter gets reset we should cancel the pool request.
  EXPECT_CALL(cancellable_, cancel());
  router_.onDestroy();
  EXPECT_TRUE(verifyHostUpstreamStats(0, 0));
}

TEST_F(RouterTest, HashPolicyNoHash) {
  ON_CALL(callbacks_.route_->route_entry_, hashPolicy())
      .WillByDefault(Return(&callbacks_.route_->route_entry_.hash_policy_));
  EXPECT_CALL(callbacks_.route_->route_entry_.hash_policy_, generateHash(_, _, _))
      .WillOnce(Return(Optional<uint64_t>()));
  EXPECT_CALL(cm_, httpConnPoolForCluster(_, _, &router_))
      .WillOnce(
          Invoke([&](const std::string&, Upstream::ResourcePriority,
                     Upstream::LoadBalancerContext* context) -> Http::ConnectionPool::Instance* {
            EXPECT_EQ(false, context->computeHashKey().valid());
            return &cm_.conn_pool_;
          }));
  EXPECT_CALL(cm_.conn_pool_, newStream(_, _)).WillOnce(Return(&cancellable_));
  expectResponseTimerCreate();

  Http::TestHeaderMapImpl headers;
  HttpTestUtility::addDefaultHeaders(headers);
  router_.decodeHeaders(headers, true);

  // When the router filter gets reset we should cancel the pool request.
  EXPECT_CALL(cancellable_, cancel());
  router_.onDestroy();
  EXPECT_TRUE(verifyHostUpstreamStats(0, 0));
}

<<<<<<< HEAD
TEST_F(RouterTest, AddCookie) {
  ON_CALL(callbacks_.route_->route_entry_, hashPolicy())
      .WillByDefault(Return(&callbacks_.route_->route_entry_.hash_policy_));
  NiceMock<Http::MockStreamEncoder> encoder;
  Http::StreamDecoder* response_decoder = nullptr;

  EXPECT_CALL(cm_.conn_pool_, newStream(_, _))
      .WillOnce(Invoke([&](Http::StreamDecoder& decoder, Http::ConnectionPool::Callbacks& callbacks)
                           -> Http::ConnectionPool::Cancellable* {
        response_decoder = &decoder;
        callbacks.onPoolReady(encoder, cm_.conn_pool_.host_);
        return &cancellable_;
      }));

=======
TEST_F(RouterTest, MetadataMatchCriteria) {
  MockMetadataMatchCriteria matches;

  ON_CALL(callbacks_.route_->route_entry_, metadataMatchCriteria())
      .WillByDefault(Return(&callbacks_.route_->route_entry_.metadata_matches_criteria_));
>>>>>>> ff6fccb9
  EXPECT_CALL(cm_, httpConnPoolForCluster(_, _, _))
      .WillOnce(
          Invoke([&](const std::string&, Upstream::ResourcePriority,
                     Upstream::LoadBalancerContext* context) -> Http::ConnectionPool::Instance* {
<<<<<<< HEAD
            EXPECT_EQ(10UL, context->computeHashKey().value());
            return &cm_.conn_pool_;
          }));

  std::string cookie_value;
  EXPECT_CALL(callbacks_.route_->route_entry_.hash_policy_, generateHash(_, _, _))
      .WillOnce(Invoke([&](const std::string&, const Http::HeaderMap&,
                           const HashPolicy::AddCookieCallback add_cookie) {
        cookie_value = add_cookie("foo", std::chrono::seconds(1337));
        return Optional<uint64_t>(10);
      }));

  EXPECT_CALL(callbacks_, encodeHeaders_(_, _))
      .WillOnce(Invoke([&](const Http::HeaderMap& headers, const bool) -> void {
        EXPECT_EQ(std::string{headers.get(Http::Headers::get().SetCookie)->value().c_str()},
                  "foo=\"" + cookie_value + "\"; Max-Age=1337");
      }));
=======
            EXPECT_EQ(context->metadataMatchCriteria(),
                      &callbacks_.route_->route_entry_.metadata_matches_criteria_);
            return &cm_.conn_pool_;
          }));
  EXPECT_CALL(cm_.conn_pool_, newStream(_, _)).WillOnce(Return(&cancellable_));
>>>>>>> ff6fccb9
  expectResponseTimerCreate();

  Http::TestHeaderMapImpl headers;
  HttpTestUtility::addDefaultHeaders(headers);
  router_.decodeHeaders(headers, true);

<<<<<<< HEAD
  Http::HeaderMapPtr response_headers(new Http::TestHeaderMapImpl{{":status", "200"}});
  response_decoder->decodeHeaders(std::move(response_headers), true);
  // When the router filter gets reset we should cancel the pool request.
  router_.onDestroy();
}

TEST_F(RouterTest, AddCookieNoDuplicate) {
  ON_CALL(callbacks_.route_->route_entry_, hashPolicy())
      .WillByDefault(Return(&callbacks_.route_->route_entry_.hash_policy_));
  NiceMock<Http::MockStreamEncoder> encoder;
  Http::StreamDecoder* response_decoder = nullptr;

  EXPECT_CALL(cm_.conn_pool_, newStream(_, _))
      .WillOnce(Invoke([&](Http::StreamDecoder& decoder, Http::ConnectionPool::Callbacks& callbacks)
                           -> Http::ConnectionPool::Cancellable* {
        response_decoder = &decoder;
        callbacks.onPoolReady(encoder, cm_.conn_pool_.host_);
        return &cancellable_;
      }));

=======
  // When the router filter gets reset we should cancel the pool request.
  EXPECT_CALL(cancellable_, cancel());
  router_.onDestroy();
}

TEST_F(RouterTest, NoMetadataMatchCriteria) {
  ON_CALL(callbacks_.route_->route_entry_, metadataMatchCriteria()).WillByDefault(Return(nullptr));
>>>>>>> ff6fccb9
  EXPECT_CALL(cm_, httpConnPoolForCluster(_, _, _))
      .WillOnce(
          Invoke([&](const std::string&, Upstream::ResourcePriority,
                     Upstream::LoadBalancerContext* context) -> Http::ConnectionPool::Instance* {
<<<<<<< HEAD
            EXPECT_EQ(10UL, context->computeHashKey().value());
            return &cm_.conn_pool_;
          }));

  EXPECT_CALL(callbacks_.route_->route_entry_.hash_policy_, generateHash(_, _, _))
      .WillOnce(Invoke([&](const std::string&, const Http::HeaderMap&,
                           const HashPolicy::AddCookieCallback add_cookie) {
        // this should be ignored
        add_cookie("foo", std::chrono::seconds(1337));
        return Optional<uint64_t>(10);
      }));

  EXPECT_CALL(callbacks_, encodeHeaders_(_, _))
      .WillOnce(Invoke([&](const Http::HeaderMap& headers, const bool) -> void {
        EXPECT_STREQ(headers.get(Http::Headers::get().SetCookie)->value().c_str(), "foo=baz");
      }));
=======
            EXPECT_EQ(context->metadataMatchCriteria(), nullptr);
            return &cm_.conn_pool_;
          }));
  EXPECT_CALL(cm_.conn_pool_, newStream(_, _)).WillOnce(Return(&cancellable_));
>>>>>>> ff6fccb9
  expectResponseTimerCreate();

  Http::TestHeaderMapImpl headers;
  HttpTestUtility::addDefaultHeaders(headers);
  router_.decodeHeaders(headers, true);

<<<<<<< HEAD
  Http::HeaderMapPtr response_headers(
      new Http::TestHeaderMapImpl{{":status", "200"}, {"set-cookie", "foo=baz"}});
  response_decoder->decodeHeaders(std::move(response_headers), true);
  // When the router filter gets reset we should cancel the pool request.
  router_.onDestroy();
}

TEST_F(RouterTest, AddMultipleCookies) {
  ON_CALL(callbacks_.route_->route_entry_, hashPolicy())
      .WillByDefault(Return(&callbacks_.route_->route_entry_.hash_policy_));
  NiceMock<Http::MockStreamEncoder> encoder;
  Http::StreamDecoder* response_decoder = nullptr;

  EXPECT_CALL(cm_.conn_pool_, newStream(_, _))
      .WillOnce(Invoke([&](Http::StreamDecoder& decoder, Http::ConnectionPool::Callbacks& callbacks)
                           -> Http::ConnectionPool::Cancellable* {
        response_decoder = &decoder;
        callbacks.onPoolReady(encoder, cm_.conn_pool_.host_);
        return &cancellable_;
      }));

  EXPECT_CALL(cm_, httpConnPoolForCluster(_, _, _))
      .WillOnce(
          Invoke([&](const std::string&, Upstream::ResourcePriority,
                     Upstream::LoadBalancerContext* context) -> Http::ConnectionPool::Instance* {
            EXPECT_EQ(10UL, context->computeHashKey().value());
            return &cm_.conn_pool_;
          }));

  std::string choco_c, foo_c;
  EXPECT_CALL(callbacks_.route_->route_entry_.hash_policy_, generateHash(_, _, _))
      .WillOnce(Invoke([&](const std::string&, const Http::HeaderMap&,
                           const HashPolicy::AddCookieCallback add_cookie) {
        choco_c = add_cookie("choco", std::chrono::seconds(15));
        foo_c = add_cookie("foo", std::chrono::seconds(1337));
        return Optional<uint64_t>(10);
      }));

  EXPECT_CALL(callbacks_, encodeHeaders_(_, _))
      .WillOnce(Invoke([&](const Http::HeaderMap& headers, const bool) -> void {
        MockFunction<void(const std::string&)> cb;
        EXPECT_CALL(cb, Call("foo=\"" + foo_c + "\"; Max-Age=1337"));
        EXPECT_CALL(cb, Call("choco=\"" + choco_c + "\"; Max-Age=15"));

        headers.iterate(
            [](const Http::HeaderEntry& header, void* context) -> Http::HeaderMap::Iterate {
              if (header.key().c_str() == Http::Headers::get().SetCookie.get().c_str()) {
                static_cast<MockFunction<void(const std::string&)>*>(context)->Call(
                    std::string(header.value().c_str()));
              }
              return Http::HeaderMap::Iterate::Continue;
            },
            &cb);
      }));
  expectResponseTimerCreate();

  Http::TestHeaderMapImpl headers;
  HttpTestUtility::addDefaultHeaders(headers);
  router_.decodeHeaders(headers, true);

  Http::HeaderMapPtr response_headers(new Http::TestHeaderMapImpl{{":status", "200"}});
  response_decoder->decodeHeaders(std::move(response_headers), true);
=======
  // When the router filter gets reset we should cancel the pool request.
  EXPECT_CALL(cancellable_, cancel());
>>>>>>> ff6fccb9
  router_.onDestroy();
}

TEST_F(RouterTest, CancelBeforeBoundToPool) {
  EXPECT_CALL(cm_.conn_pool_, newStream(_, _)).WillOnce(Return(&cancellable_));
  expectResponseTimerCreate();

  Http::TestHeaderMapImpl headers;
  HttpTestUtility::addDefaultHeaders(headers);
  router_.decodeHeaders(headers, true);

  // When the router filter gets reset we should cancel the pool request.
  EXPECT_CALL(cancellable_, cancel());
  router_.onDestroy();
  EXPECT_TRUE(verifyHostUpstreamStats(0, 0));
}

TEST_F(RouterTest, NoHost) {
  EXPECT_CALL(cm_, httpConnPoolForCluster(_, _, _)).WillOnce(Return(nullptr));

  Http::TestHeaderMapImpl response_headers{
      {":status", "503"}, {"content-length", "19"}, {"content-type", "text/plain"}};
  EXPECT_CALL(callbacks_, encodeHeaders_(HeaderMapEqualRef(&response_headers), false));
  EXPECT_CALL(callbacks_, encodeData(_, true));
  EXPECT_CALL(callbacks_.request_info_,
              setResponseFlag(Http::AccessLog::ResponseFlag::NoHealthyUpstream));

  Http::TestHeaderMapImpl headers;
  HttpTestUtility::addDefaultHeaders(headers);
  router_.decodeHeaders(headers, true);
  EXPECT_EQ(0U, cm_.thread_local_cluster_.cluster_.info_->stats_store_
                    .counter("upstream_rq_maintenance_mode")
                    .value());
  EXPECT_TRUE(verifyHostUpstreamStats(0, 0));
}

TEST_F(RouterTest, MaintenanceMode) {
  EXPECT_CALL(*cm_.thread_local_cluster_.cluster_.info_, maintenanceMode()).WillOnce(Return(true));

  Http::TestHeaderMapImpl response_headers{{":status", "503"},
                                           {"content-length", "16"},
                                           {"content-type", "text/plain"},
                                           {"x-envoy-overloaded", "true"}};
  EXPECT_CALL(callbacks_, encodeHeaders_(HeaderMapEqualRef(&response_headers), false));
  EXPECT_CALL(callbacks_, encodeData(_, true));
  EXPECT_CALL(callbacks_.request_info_,
              setResponseFlag(Http::AccessLog::ResponseFlag::UpstreamOverflow));

  Http::TestHeaderMapImpl headers;
  HttpTestUtility::addDefaultHeaders(headers);
  router_.decodeHeaders(headers, true);
  EXPECT_EQ(1U, cm_.thread_local_cluster_.cluster_.info_->stats_store_
                    .counter("upstream_rq_maintenance_mode")
                    .value());
  EXPECT_TRUE(verifyHostUpstreamStats(0, 0));
  EXPECT_EQ(1U, cm_.thread_local_cluster_.cluster_.info_->load_report_stats_store_
                    .counter("upstream_rq_dropped")
                    .value());
}

TEST_F(RouterTest, NoRetriesOverflow) {
  NiceMock<Http::MockStreamEncoder> encoder1;
  Http::StreamDecoder* response_decoder = nullptr;
  EXPECT_CALL(cm_.conn_pool_, newStream(_, _))
      .WillOnce(Invoke([&](Http::StreamDecoder& decoder, Http::ConnectionPool::Callbacks& callbacks)
                           -> Http::ConnectionPool::Cancellable* {
        response_decoder = &decoder;
        callbacks.onPoolReady(encoder1, cm_.conn_pool_.host_);
        return nullptr;
      }));
  expectResponseTimerCreate();

  Http::TestHeaderMapImpl headers{{"x-envoy-retry-on", "5xx"}, {"x-envoy-internal", "true"}};
  HttpTestUtility::addDefaultHeaders(headers);
  router_.decodeHeaders(headers, true);

  // 5xx response.
  router_.retry_state_->expectRetry();
  Http::HeaderMapPtr response_headers1(new Http::TestHeaderMapImpl{{":status", "503"}});
  EXPECT_CALL(cm_.conn_pool_.host_->outlier_detector_, putHttpResponseCode(503));
  response_decoder->decodeHeaders(std::move(response_headers1), true);
  EXPECT_TRUE(verifyHostUpstreamStats(0, 1));

  // We expect the 5xx response to kick off a new request.
  EXPECT_CALL(encoder1.stream_, resetStream(_)).Times(0);
  NiceMock<Http::MockStreamEncoder> encoder2;
  EXPECT_CALL(cm_.conn_pool_, newStream(_, _))
      .WillOnce(Invoke([&](Http::StreamDecoder& decoder, Http::ConnectionPool::Callbacks& callbacks)
                           -> Http::ConnectionPool::Cancellable* {
        response_decoder = &decoder;
        callbacks.onPoolReady(encoder2, cm_.conn_pool_.host_);
        return nullptr;
      }));
  router_.retry_state_->callback_();

  // RetryOverflow kicks in.
  EXPECT_CALL(callbacks_.request_info_,
              setResponseFlag(Http::AccessLog::ResponseFlag::UpstreamOverflow));
  EXPECT_CALL(*router_.retry_state_, shouldRetry(_, _, _))
      .WillOnce(Return(RetryStatus::NoOverflow));
  EXPECT_CALL(cm_.conn_pool_.host_->health_checker_, setUnhealthy()).Times(0);
  Http::HeaderMapPtr response_headers2(new Http::TestHeaderMapImpl{{":status", "503"}});
  EXPECT_CALL(cm_.conn_pool_.host_->outlier_detector_, putHttpResponseCode(503));
  response_decoder->decodeHeaders(std::move(response_headers2), true);
  EXPECT_TRUE(verifyHostUpstreamStats(0, 2));
}

TEST_F(RouterTest, ResetDuringEncodeHeaders) {
  NiceMock<Http::MockStreamEncoder> encoder;
  Http::StreamDecoder* response_decoder = nullptr;
  EXPECT_CALL(cm_.conn_pool_, newStream(_, _))
      .WillOnce(Invoke([&](Http::StreamDecoder& decoder, Http::ConnectionPool::Callbacks& callbacks)
                           -> Http::ConnectionPool::Cancellable* {
        response_decoder = &decoder;
        callbacks.onPoolReady(encoder, cm_.conn_pool_.host_);
        return nullptr;
      }));

  EXPECT_CALL(callbacks_, removeDownstreamWatermarkCallbacks(_));
  EXPECT_CALL(callbacks_, addDownstreamWatermarkCallbacks(_));
  EXPECT_CALL(encoder, encodeHeaders(_, true))
      .WillOnce(Invoke([&](const Http::HeaderMap&, bool) -> void {
        encoder.stream_.resetStream(Http::StreamResetReason::RemoteReset);
      }));

  Http::TestHeaderMapImpl headers;
  HttpTestUtility::addDefaultHeaders(headers);
  EXPECT_CALL(cm_.conn_pool_.host_->outlier_detector_, putHttpResponseCode(503));
  router_.decodeHeaders(headers, true);
  EXPECT_TRUE(verifyHostUpstreamStats(0, 1));
}

TEST_F(RouterTest, UpstreamTimeout) {
  NiceMock<Http::MockStreamEncoder> encoder;
  Http::StreamDecoder* response_decoder = nullptr;
  EXPECT_CALL(cm_.conn_pool_, newStream(_, _))
      .WillOnce(Invoke([&](Http::StreamDecoder& decoder, Http::ConnectionPool::Callbacks& callbacks)
                           -> Http::ConnectionPool::Cancellable* {
        response_decoder = &decoder;
        callbacks.onPoolReady(encoder, cm_.conn_pool_.host_);
        return nullptr;
      }));
  EXPECT_CALL(callbacks_.request_info_, onUpstreamHostSelected(_))
      .WillOnce(Invoke([&](const Upstream::HostDescriptionConstSharedPtr host) -> void {
        EXPECT_EQ(host_address_, host->address());
      }));

  expectResponseTimerCreate();

  Http::TestHeaderMapImpl headers{{"x-envoy-retry-on", "5xx"}, {"x-envoy-internal", "true"}};
  HttpTestUtility::addDefaultHeaders(headers);
  router_.decodeHeaders(headers, false);
  Buffer::OwnedImpl data;
  router_.decodeData(data, true);

  EXPECT_CALL(callbacks_.request_info_,
              setResponseFlag(Http::AccessLog::ResponseFlag::UpstreamRequestTimeout));
  EXPECT_CALL(encoder.stream_, resetStream(Http::StreamResetReason::LocalReset));
  Http::TestHeaderMapImpl response_headers{
      {":status", "504"}, {"content-length", "24"}, {"content-type", "text/plain"}};
  EXPECT_CALL(callbacks_, encodeHeaders_(HeaderMapEqualRef(&response_headers), false));
  EXPECT_CALL(callbacks_, encodeData(_, true));
  EXPECT_CALL(*router_.retry_state_, shouldRetry(_, _, _)).Times(0);
  EXPECT_CALL(cm_.conn_pool_.host_->outlier_detector_, putHttpResponseCode(504));
  response_timeout_->callback_();

  EXPECT_EQ(1U,
            cm_.thread_local_cluster_.cluster_.info_->stats_store_.counter("upstream_rq_timeout")
                .value());
  EXPECT_EQ(1UL, cm_.conn_pool_.host_->stats().rq_timeout_.value());
  EXPECT_TRUE(verifyHostUpstreamStats(0, 1));
}

// Validate gRPC OK response stats are sane when response is trailers only.
TEST_F(RouterTest, GrpcOkTrailersOnly) {
  NiceMock<Http::MockStreamEncoder> encoder1;
  Http::StreamDecoder* response_decoder = nullptr;
  EXPECT_CALL(cm_.conn_pool_, newStream(_, _))
      .WillOnce(Invoke([&](Http::StreamDecoder& decoder, Http::ConnectionPool::Callbacks& callbacks)
                           -> Http::ConnectionPool::Cancellable* {
        response_decoder = &decoder;
        callbacks.onPoolReady(encoder1, cm_.conn_pool_.host_);
        return nullptr;
      }));
  expectResponseTimerCreate();

  Http::TestHeaderMapImpl headers{{"content-type", "application/grpc"}};
  HttpTestUtility::addDefaultHeaders(headers);
  router_.decodeHeaders(headers, true);

  Http::HeaderMapPtr response_headers(
      new Http::TestHeaderMapImpl{{":status", "200"}, {"grpc-status", "0"}});
  EXPECT_CALL(cm_.conn_pool_.host_->outlier_detector_, putHttpResponseCode(200));
  response_decoder->decodeHeaders(std::move(response_headers), true);
  EXPECT_TRUE(verifyHostUpstreamStats(1, 0));
}

// Validate gRPC AlreadyExists response stats are sane when response is trailers only.
TEST_F(RouterTest, GrpcAlreadyExistsTrailersOnly) {
  NiceMock<Http::MockStreamEncoder> encoder1;
  Http::StreamDecoder* response_decoder = nullptr;
  EXPECT_CALL(cm_.conn_pool_, newStream(_, _))
      .WillOnce(Invoke([&](Http::StreamDecoder& decoder, Http::ConnectionPool::Callbacks& callbacks)
                           -> Http::ConnectionPool::Cancellable* {
        response_decoder = &decoder;
        callbacks.onPoolReady(encoder1, cm_.conn_pool_.host_);
        return nullptr;
      }));
  expectResponseTimerCreate();

  Http::TestHeaderMapImpl headers{{"content-type", "application/grpc"}};
  HttpTestUtility::addDefaultHeaders(headers);
  router_.decodeHeaders(headers, true);

  Http::HeaderMapPtr response_headers(
      new Http::TestHeaderMapImpl{{":status", "200"}, {"grpc-status", "6"}});
  EXPECT_CALL(cm_.conn_pool_.host_->outlier_detector_, putHttpResponseCode(200));
  response_decoder->decodeHeaders(std::move(response_headers), true);
  EXPECT_TRUE(verifyHostUpstreamStats(1, 0));
}

// Validate gRPC Internal response stats are sane when response is trailers only.
TEST_F(RouterTest, GrpcInternalTrailersOnly) {
  NiceMock<Http::MockStreamEncoder> encoder1;
  Http::StreamDecoder* response_decoder = nullptr;
  EXPECT_CALL(cm_.conn_pool_, newStream(_, _))
      .WillOnce(Invoke([&](Http::StreamDecoder& decoder, Http::ConnectionPool::Callbacks& callbacks)
                           -> Http::ConnectionPool::Cancellable* {
        response_decoder = &decoder;
        callbacks.onPoolReady(encoder1, cm_.conn_pool_.host_);
        return nullptr;
      }));
  expectResponseTimerCreate();

  Http::TestHeaderMapImpl headers{{"content-type", "application/grpc"}};
  HttpTestUtility::addDefaultHeaders(headers);
  router_.decodeHeaders(headers, true);

  Http::HeaderMapPtr response_headers(
      new Http::TestHeaderMapImpl{{":status", "200"}, {"grpc-status", "13"}});
  EXPECT_CALL(cm_.conn_pool_.host_->outlier_detector_, putHttpResponseCode(200));
  response_decoder->decodeHeaders(std::move(response_headers), true);
  EXPECT_TRUE(verifyHostUpstreamStats(0, 1));
}

// Validate gRPC response stats are sane when response is ended in a DATA
// frame.
TEST_F(RouterTest, GrpcDataEndStream) {
  NiceMock<Http::MockStreamEncoder> encoder1;
  Http::StreamDecoder* response_decoder = nullptr;
  EXPECT_CALL(cm_.conn_pool_, newStream(_, _))
      .WillOnce(Invoke([&](Http::StreamDecoder& decoder, Http::ConnectionPool::Callbacks& callbacks)
                           -> Http::ConnectionPool::Cancellable* {
        response_decoder = &decoder;
        callbacks.onPoolReady(encoder1, cm_.conn_pool_.host_);
        return nullptr;
      }));
  expectResponseTimerCreate();

  Http::TestHeaderMapImpl headers{{"content-type", "application/grpc"}};
  HttpTestUtility::addDefaultHeaders(headers);
  router_.decodeHeaders(headers, true);

  Http::HeaderMapPtr response_headers(new Http::TestHeaderMapImpl{{":status", "200"}});
  EXPECT_CALL(cm_.conn_pool_.host_->outlier_detector_, putHttpResponseCode(200));
  response_decoder->decodeHeaders(std::move(response_headers), false);
  EXPECT_TRUE(verifyHostUpstreamStats(0, 0));
  Buffer::OwnedImpl data;
  response_decoder->decodeData(data, true);
  EXPECT_TRUE(verifyHostUpstreamStats(0, 1));
}

// Validate gRPC response stats are sane when response is reset after initial
// response HEADERS.
TEST_F(RouterTest, GrpcReset) {
  NiceMock<Http::MockStreamEncoder> encoder1;
  Http::StreamDecoder* response_decoder = nullptr;
  EXPECT_CALL(cm_.conn_pool_, newStream(_, _))
      .WillOnce(Invoke([&](Http::StreamDecoder& decoder, Http::ConnectionPool::Callbacks& callbacks)
                           -> Http::ConnectionPool::Cancellable* {
        response_decoder = &decoder;
        callbacks.onPoolReady(encoder1, cm_.conn_pool_.host_);
        return nullptr;
      }));
  expectResponseTimerCreate();

  Http::TestHeaderMapImpl headers{{"content-type", "application/grpc"}};
  HttpTestUtility::addDefaultHeaders(headers);
  router_.decodeHeaders(headers, true);

  Http::HeaderMapPtr response_headers(new Http::TestHeaderMapImpl{{":status", "200"}});
  EXPECT_CALL(cm_.conn_pool_.host_->outlier_detector_, putHttpResponseCode(200));
  response_decoder->decodeHeaders(std::move(response_headers), false);
  EXPECT_TRUE(verifyHostUpstreamStats(0, 0));
  EXPECT_CALL(cm_.conn_pool_.host_->outlier_detector_, putHttpResponseCode(503));
  encoder1.stream_.resetStream(Http::StreamResetReason::RemoteReset);
  EXPECT_TRUE(verifyHostUpstreamStats(0, 1));
}

// Validate gRPC OK response stats are sane when response is not trailers only.
TEST_F(RouterTest, GrpcOk) {
  NiceMock<Http::MockStreamEncoder> encoder1;
  Http::StreamDecoder* response_decoder = nullptr;
  EXPECT_CALL(cm_.conn_pool_, newStream(_, _))
      .WillOnce(Invoke([&](Http::StreamDecoder& decoder, Http::ConnectionPool::Callbacks& callbacks)
                           -> Http::ConnectionPool::Cancellable* {
        response_decoder = &decoder;
        callbacks.onPoolReady(encoder1, cm_.conn_pool_.host_);
        return nullptr;
      }));
  expectResponseTimerCreate();

  Http::TestHeaderMapImpl headers{{"content-type", "application/grpc"}};
  HttpTestUtility::addDefaultHeaders(headers);
  router_.decodeHeaders(headers, true);

  Http::HeaderMapPtr response_headers(new Http::TestHeaderMapImpl{{":status", "200"}});
  EXPECT_CALL(cm_.conn_pool_.host_->outlier_detector_, putHttpResponseCode(200));
  response_decoder->decodeHeaders(std::move(response_headers), false);
  EXPECT_TRUE(verifyHostUpstreamStats(0, 0));
  Http::HeaderMapPtr response_trailers(new Http::TestHeaderMapImpl{{"grpc-status", "0"}});
  response_decoder->decodeTrailers(std::move(response_trailers));
  EXPECT_TRUE(verifyHostUpstreamStats(1, 0));
}

// Validate gRPC Internal response stats are sane when response is not trailers only.
TEST_F(RouterTest, GrpcInternal) {
  NiceMock<Http::MockStreamEncoder> encoder1;
  Http::StreamDecoder* response_decoder = nullptr;
  EXPECT_CALL(cm_.conn_pool_, newStream(_, _))
      .WillOnce(Invoke([&](Http::StreamDecoder& decoder, Http::ConnectionPool::Callbacks& callbacks)
                           -> Http::ConnectionPool::Cancellable* {
        response_decoder = &decoder;
        callbacks.onPoolReady(encoder1, cm_.conn_pool_.host_);
        return nullptr;
      }));
  expectResponseTimerCreate();

  Http::TestHeaderMapImpl headers{{"content-type", "application/grpc"}};
  HttpTestUtility::addDefaultHeaders(headers);
  router_.decodeHeaders(headers, true);

  Http::HeaderMapPtr response_headers(new Http::TestHeaderMapImpl{{":status", "200"}});
  EXPECT_CALL(cm_.conn_pool_.host_->outlier_detector_, putHttpResponseCode(200));
  response_decoder->decodeHeaders(std::move(response_headers), false);
  EXPECT_TRUE(verifyHostUpstreamStats(0, 0));
  Http::HeaderMapPtr response_trailers(new Http::TestHeaderMapImpl{{"grpc-status", "13"}});
  response_decoder->decodeTrailers(std::move(response_trailers));
  EXPECT_TRUE(verifyHostUpstreamStats(0, 1));
}

TEST_F(RouterTest, UpstreamTimeoutWithAltResponse) {
  NiceMock<Http::MockStreamEncoder> encoder;
  Http::StreamDecoder* response_decoder = nullptr;
  EXPECT_CALL(cm_.conn_pool_, newStream(_, _))
      .WillOnce(Invoke([&](Http::StreamDecoder& decoder, Http::ConnectionPool::Callbacks& callbacks)
                           -> Http::ConnectionPool::Cancellable* {
        response_decoder = &decoder;
        callbacks.onPoolReady(encoder, cm_.conn_pool_.host_);
        return nullptr;
      }));
  EXPECT_CALL(callbacks_.request_info_, onUpstreamHostSelected(_))
      .WillOnce(Invoke([&](const Upstream::HostDescriptionConstSharedPtr host) -> void {
        EXPECT_EQ(host_address_, host->address());
      }));

  expectResponseTimerCreate();

  Http::TestHeaderMapImpl headers{{"x-envoy-upstream-rq-timeout-alt-response", "204"},
                                  {"x-envoy-internal", "true"}};
  HttpTestUtility::addDefaultHeaders(headers);
  router_.decodeHeaders(headers, false);
  Buffer::OwnedImpl data;
  router_.decodeData(data, true);

  EXPECT_CALL(callbacks_.request_info_,
              setResponseFlag(Http::AccessLog::ResponseFlag::UpstreamRequestTimeout));
  EXPECT_CALL(encoder.stream_, resetStream(Http::StreamResetReason::LocalReset));
  Http::TestHeaderMapImpl response_headers{{":status", "204"}};
  EXPECT_CALL(callbacks_, encodeHeaders_(HeaderMapEqualRef(&response_headers), true));
  EXPECT_CALL(*router_.retry_state_, shouldRetry(_, _, _)).Times(0);
  EXPECT_CALL(cm_.conn_pool_.host_->outlier_detector_, putHttpResponseCode(204));
  response_timeout_->callback_();

  EXPECT_EQ(1U,
            cm_.thread_local_cluster_.cluster_.info_->stats_store_.counter("upstream_rq_timeout")
                .value());
  EXPECT_EQ(1UL, cm_.conn_pool_.host_->stats().rq_timeout_.value());
  EXPECT_TRUE(verifyHostUpstreamStats(0, 1));
}

TEST_F(RouterTest, UpstreamPerTryTimeout) {
  NiceMock<Http::MockStreamEncoder> encoder;
  Http::StreamDecoder* response_decoder = nullptr;
  EXPECT_CALL(cm_.conn_pool_, newStream(_, _))
      .WillOnce(Invoke([&](Http::StreamDecoder& decoder, Http::ConnectionPool::Callbacks& callbacks)
                           -> Http::ConnectionPool::Cancellable* {
        response_decoder = &decoder;
        callbacks.onPoolReady(encoder, cm_.conn_pool_.host_);
        return nullptr;
      }));
  EXPECT_CALL(callbacks_.request_info_, onUpstreamHostSelected(_))
      .WillOnce(Invoke([&](const Upstream::HostDescriptionConstSharedPtr host) -> void {
        EXPECT_EQ(host_address_, host->address());
      }));

  expectResponseTimerCreate();
  expectPerTryTimerCreate();

  Http::TestHeaderMapImpl headers{{"x-envoy-internal", "true"},
                                  {"x-envoy-upstream-rq-per-try-timeout-ms", "5"}};
  HttpTestUtility::addDefaultHeaders(headers);
  router_.decodeHeaders(headers, false);
  Buffer::OwnedImpl data;
  router_.decodeData(data, true);

  EXPECT_CALL(callbacks_.request_info_,
              setResponseFlag(Http::AccessLog::ResponseFlag::UpstreamRequestTimeout));
  EXPECT_CALL(encoder.stream_, resetStream(Http::StreamResetReason::LocalReset));
  Http::TestHeaderMapImpl response_headers{
      {":status", "504"}, {"content-length", "24"}, {"content-type", "text/plain"}};
  EXPECT_CALL(callbacks_, encodeHeaders_(HeaderMapEqualRef(&response_headers), false));
  EXPECT_CALL(callbacks_, encodeData(_, true));
  EXPECT_CALL(cm_.conn_pool_.host_->outlier_detector_, putHttpResponseCode(504));
  per_try_timeout_->callback_();

  EXPECT_EQ(1U, cm_.thread_local_cluster_.cluster_.info_->stats_store_
                    .counter("upstream_rq_per_try_timeout")
                    .value());
  EXPECT_EQ(1UL, cm_.conn_pool_.host_->stats().rq_timeout_.value());
  EXPECT_TRUE(verifyHostUpstreamStats(0, 1));
}

TEST_F(RouterTest, PerTryTimeoutWithNoUpstreamHost) {
  NiceMock<Http::MockStreamEncoder> encoder;
  Http::StreamDecoder* response_decoder = nullptr;
  EXPECT_CALL(cm_.conn_pool_, newStream(_, _))
      .WillOnce(Invoke([&](Http::StreamDecoder& decoder, Http::ConnectionPool::Callbacks& callbacks)
                           -> Http::ConnectionPool::Cancellable* {
        response_decoder = &decoder;
        // simulate connect timeout, do not call callbacks.onPoolReady(...)
        UNREFERENCED_PARAMETER(callbacks);
        return &cancellable_;
      }));

  expectResponseTimerCreate();
  expectPerTryTimerCreate();

  Http::TestHeaderMapImpl headers{{"x-envoy-internal", "true"},
                                  {"x-envoy-upstream-rq-per-try-timeout-ms", "5"}};
  HttpTestUtility::addDefaultHeaders(headers);
  router_.decodeHeaders(headers, false);
  Buffer::OwnedImpl data;
  router_.decodeData(data, true);

  EXPECT_CALL(cancellable_, cancel());
  EXPECT_CALL(callbacks_.request_info_,
              setResponseFlag(Http::AccessLog::ResponseFlag::UpstreamRequestTimeout));
  Http::TestHeaderMapImpl response_headers{
      {":status", "504"}, {"content-length", "24"}, {"content-type", "text/plain"}};
  EXPECT_CALL(callbacks_, encodeHeaders_(HeaderMapEqualRef(&response_headers), false));
  EXPECT_CALL(callbacks_, encodeData(_, true));
  per_try_timeout_->callback_();

  EXPECT_EQ(1U, cm_.thread_local_cluster_.cluster_.info_->stats_store_
                    .counter("upstream_rq_per_try_timeout")
                    .value());
  EXPECT_EQ(0UL, cm_.conn_pool_.host_->stats().rq_timeout_.value());
  EXPECT_TRUE(verifyHostUpstreamStats(0, 0));
}

TEST_F(RouterTest, RetryRequestNotComplete) {
  NiceMock<Http::MockStreamEncoder> encoder1;
  Http::StreamDecoder* response_decoder = nullptr;
  EXPECT_CALL(cm_.conn_pool_, newStream(_, _))
      .WillOnce(Invoke([&](Http::StreamDecoder& decoder, Http::ConnectionPool::Callbacks& callbacks)
                           -> Http::ConnectionPool::Cancellable* {
        response_decoder = &decoder;
        callbacks.onPoolReady(encoder1, cm_.conn_pool_.host_);
        return nullptr;
      }));
  EXPECT_CALL(callbacks_.request_info_,
              setResponseFlag(Http::AccessLog::ResponseFlag::UpstreamRemoteReset));
  EXPECT_CALL(callbacks_.request_info_, onUpstreamHostSelected(_))
      .WillOnce(Invoke([&](const Upstream::HostDescriptionConstSharedPtr host) -> void {
        EXPECT_EQ(host_address_, host->address());
      }));

  Http::TestHeaderMapImpl headers{{"x-envoy-retry-on", "5xx"}, {"x-envoy-internal", "true"}};
  HttpTestUtility::addDefaultHeaders(headers);
  router_.decodeHeaders(headers, false);

  router_.retry_state_->expectRetry();
  EXPECT_CALL(cm_.conn_pool_.host_->outlier_detector_, putHttpResponseCode(503));
  encoder1.stream_.resetStream(Http::StreamResetReason::RemoteReset);
  EXPECT_TRUE(verifyHostUpstreamStats(0, 1));
}

TEST_F(RouterTest, RetryNoneHealthy) {
  NiceMock<Http::MockStreamEncoder> encoder1;
  Http::StreamDecoder* response_decoder = nullptr;
  EXPECT_CALL(cm_.conn_pool_, newStream(_, _))
      .WillOnce(Invoke([&](Http::StreamDecoder& decoder, Http::ConnectionPool::Callbacks& callbacks)
                           -> Http::ConnectionPool::Cancellable* {
        response_decoder = &decoder;
        callbacks.onPoolReady(encoder1, cm_.conn_pool_.host_);
        return nullptr;
      }));

  expectResponseTimerCreate();
  EXPECT_CALL(callbacks_.request_info_, onUpstreamHostSelected(_))
      .WillOnce(Invoke([&](const Upstream::HostDescriptionConstSharedPtr host) -> void {
        EXPECT_EQ(host_address_, host->address());
      }));

  Http::TestHeaderMapImpl headers{{"x-envoy-retry-on", "5xx"}, {"x-envoy-internal", "true"}};
  HttpTestUtility::addDefaultHeaders(headers);
  router_.decodeHeaders(headers, true);

  router_.retry_state_->expectRetry();
  EXPECT_CALL(cm_.conn_pool_.host_->outlier_detector_, putHttpResponseCode(503));
  encoder1.stream_.resetStream(Http::StreamResetReason::LocalReset);

  EXPECT_CALL(cm_, httpConnPoolForCluster(_, _, _)).WillOnce(Return(nullptr));
  Http::TestHeaderMapImpl response_headers{
      {":status", "503"}, {"content-length", "19"}, {"content-type", "text/plain"}};
  EXPECT_CALL(callbacks_, encodeHeaders_(HeaderMapEqualRef(&response_headers), false));
  EXPECT_CALL(callbacks_, encodeData(_, true));
  EXPECT_CALL(callbacks_.request_info_,
              setResponseFlag(Http::AccessLog::ResponseFlag::NoHealthyUpstream));
  router_.retry_state_->callback_();
  EXPECT_TRUE(verifyHostUpstreamStats(0, 1));
}

TEST_F(RouterTest, RetryUpstreamReset) {
  NiceMock<Http::MockStreamEncoder> encoder1;
  Http::StreamDecoder* response_decoder = nullptr;
  EXPECT_CALL(cm_.conn_pool_, newStream(_, _))
      .WillOnce(Invoke([&](Http::StreamDecoder& decoder, Http::ConnectionPool::Callbacks& callbacks)
                           -> Http::ConnectionPool::Cancellable* {
        response_decoder = &decoder;
        callbacks.onPoolReady(encoder1, cm_.conn_pool_.host_);
        return nullptr;
      }));
  expectResponseTimerCreate();

  Http::TestHeaderMapImpl headers{{"x-envoy-retry-on", "5xx"}, {"x-envoy-internal", "true"}};
  HttpTestUtility::addDefaultHeaders(headers);
  router_.decodeHeaders(headers, true);

  router_.retry_state_->expectRetry();
  EXPECT_CALL(cm_.conn_pool_.host_->outlier_detector_, putHttpResponseCode(503));
  encoder1.stream_.resetStream(Http::StreamResetReason::RemoteReset);

  // We expect this reset to kick off a new request.
  NiceMock<Http::MockStreamEncoder> encoder2;
  EXPECT_CALL(cm_.conn_pool_, newStream(_, _))
      .WillOnce(Invoke([&](Http::StreamDecoder& decoder, Http::ConnectionPool::Callbacks& callbacks)
                           -> Http::ConnectionPool::Cancellable* {
        response_decoder = &decoder;
        callbacks.onPoolReady(encoder2, cm_.conn_pool_.host_);
        return nullptr;
      }));
  router_.retry_state_->callback_();
  EXPECT_TRUE(verifyHostUpstreamStats(0, 1));

  // Normal response.
  EXPECT_CALL(*router_.retry_state_, shouldRetry(_, _, _)).WillOnce(Return(RetryStatus::No));
  Http::HeaderMapPtr response_headers(new Http::TestHeaderMapImpl{{":status", "200"}});
  EXPECT_CALL(cm_.conn_pool_.host_->outlier_detector_, putHttpResponseCode(200));
  response_decoder->decodeHeaders(std::move(response_headers), true);
  EXPECT_TRUE(verifyHostUpstreamStats(1, 1));
}

TEST_F(RouterTest, RetryUpstreamPerTryTimeout) {
  NiceMock<Http::MockStreamEncoder> encoder1;
  Http::StreamDecoder* response_decoder = nullptr;
  EXPECT_CALL(cm_.conn_pool_, newStream(_, _))
      .WillOnce(Invoke([&](Http::StreamDecoder& decoder, Http::ConnectionPool::Callbacks& callbacks)
                           -> Http::ConnectionPool::Cancellable* {
        response_decoder = &decoder;
        callbacks.onPoolReady(encoder1, cm_.conn_pool_.host_);
        return nullptr;
      }));
  expectResponseTimerCreate();
  expectPerTryTimerCreate();

  Http::TestHeaderMapImpl headers{{"x-envoy-retry-on", "5xx"},
                                  {"x-envoy-internal", "true"},
                                  {"x-envoy-upstream-rq-per-try-timeout-ms", "5"}};
  HttpTestUtility::addDefaultHeaders(headers);
  router_.decodeHeaders(headers, true);

  router_.retry_state_->expectRetry();
  EXPECT_CALL(cm_.conn_pool_.host_->outlier_detector_, putHttpResponseCode(504));
  per_try_timeout_->callback_();
  EXPECT_TRUE(verifyHostUpstreamStats(0, 1));

  // We expect this reset to kick off a new request.
  NiceMock<Http::MockStreamEncoder> encoder2;
  EXPECT_CALL(cm_.conn_pool_, newStream(_, _))
      .WillOnce(Invoke([&](Http::StreamDecoder& decoder, Http::ConnectionPool::Callbacks& callbacks)
                           -> Http::ConnectionPool::Cancellable* {
        response_decoder = &decoder;
        callbacks.onPoolReady(encoder2, cm_.conn_pool_.host_);
        return nullptr;
      }));
  expectPerTryTimerCreate();
  router_.retry_state_->callback_();

  // Normal response.
  EXPECT_CALL(*router_.retry_state_, shouldRetry(_, _, _)).WillOnce(Return(RetryStatus::No));
  Http::HeaderMapPtr response_headers(new Http::TestHeaderMapImpl{{":status", "200"}});
  EXPECT_CALL(cm_.conn_pool_.host_->outlier_detector_, putHttpResponseCode(200));
  response_decoder->decodeHeaders(std::move(response_headers), true);
  EXPECT_TRUE(verifyHostUpstreamStats(1, 1));
}

TEST_F(RouterTest, RetryUpstreamResetResponseStarted) {
  NiceMock<Http::MockStreamEncoder> encoder1;
  Http::StreamDecoder* response_decoder = nullptr;
  EXPECT_CALL(cm_.conn_pool_, newStream(_, _))
      .WillOnce(Invoke([&](Http::StreamDecoder& decoder, Http::ConnectionPool::Callbacks& callbacks)
                           -> Http::ConnectionPool::Cancellable* {
        response_decoder = &decoder;
        callbacks.onPoolReady(encoder1, cm_.conn_pool_.host_);
        return nullptr;
      }));
  expectResponseTimerCreate();

  Http::TestHeaderMapImpl headers{{"x-envoy-retry-on", "5xx"}, {"x-envoy-internal", "true"}};
  HttpTestUtility::addDefaultHeaders(headers);
  router_.decodeHeaders(headers, true);

  // Since the response is already started we don't retry.
  EXPECT_CALL(*router_.retry_state_, shouldRetry(_, _, _)).WillOnce(Return(RetryStatus::No));
  EXPECT_CALL(callbacks_, encodeHeaders_(_, false));
  Http::HeaderMapPtr response_headers(new Http::TestHeaderMapImpl{{":status", "200"}});
  EXPECT_CALL(cm_.conn_pool_.host_->outlier_detector_, putHttpResponseCode(200));
  response_decoder->decodeHeaders(std::move(response_headers), false);
  EXPECT_CALL(cm_.conn_pool_.host_->outlier_detector_, putHttpResponseCode(503));
  encoder1.stream_.resetStream(Http::StreamResetReason::RemoteReset);
  // For normal HTTP, once we have a 200 we consider this a success, even if a
  // later reset occurs.
  EXPECT_TRUE(verifyHostUpstreamStats(1, 0));
}

TEST_F(RouterTest, RetryUpstream5xx) {
  NiceMock<Http::MockStreamEncoder> encoder1;
  Http::StreamDecoder* response_decoder = nullptr;
  EXPECT_CALL(cm_.conn_pool_, newStream(_, _))
      .WillOnce(Invoke([&](Http::StreamDecoder& decoder, Http::ConnectionPool::Callbacks& callbacks)
                           -> Http::ConnectionPool::Cancellable* {
        response_decoder = &decoder;
        callbacks.onPoolReady(encoder1, cm_.conn_pool_.host_);
        return nullptr;
      }));
  expectResponseTimerCreate();

  Http::TestHeaderMapImpl headers{{"x-envoy-retry-on", "5xx"}, {"x-envoy-internal", "true"}};
  HttpTestUtility::addDefaultHeaders(headers);
  router_.decodeHeaders(headers, true);

  // 5xx response.
  router_.retry_state_->expectRetry();
  Http::HeaderMapPtr response_headers1(new Http::TestHeaderMapImpl{{":status", "503"}});
  EXPECT_CALL(cm_.conn_pool_.host_->outlier_detector_, putHttpResponseCode(503));
  response_decoder->decodeHeaders(std::move(response_headers1), true);
  EXPECT_TRUE(verifyHostUpstreamStats(0, 1));

  // We expect the 5xx response to kick off a new request.
  EXPECT_CALL(encoder1.stream_, resetStream(_)).Times(0);
  NiceMock<Http::MockStreamEncoder> encoder2;
  EXPECT_CALL(cm_.conn_pool_, newStream(_, _))
      .WillOnce(Invoke([&](Http::StreamDecoder& decoder, Http::ConnectionPool::Callbacks& callbacks)
                           -> Http::ConnectionPool::Cancellable* {
        response_decoder = &decoder;
        callbacks.onPoolReady(encoder2, cm_.conn_pool_.host_);
        return nullptr;
      }));
  router_.retry_state_->callback_();

  // Normal response.
  EXPECT_CALL(*router_.retry_state_, shouldRetry(_, _, _)).WillOnce(Return(RetryStatus::No));
  EXPECT_CALL(cm_.conn_pool_.host_->health_checker_, setUnhealthy()).Times(0);
  Http::HeaderMapPtr response_headers2(new Http::TestHeaderMapImpl{{":status", "200"}});
  EXPECT_CALL(cm_.conn_pool_.host_->outlier_detector_, putHttpResponseCode(200));
  response_decoder->decodeHeaders(std::move(response_headers2), true);
  EXPECT_TRUE(verifyHostUpstreamStats(1, 1));
}

TEST_F(RouterTest, RetryTimeoutDuringRetryDelay) {
  NiceMock<Http::MockStreamEncoder> encoder1;
  Http::StreamDecoder* response_decoder = nullptr;
  EXPECT_CALL(cm_.conn_pool_, newStream(_, _))
      .WillOnce(Invoke([&](Http::StreamDecoder& decoder, Http::ConnectionPool::Callbacks& callbacks)
                           -> Http::ConnectionPool::Cancellable* {
        response_decoder = &decoder;
        callbacks.onPoolReady(encoder1, cm_.conn_pool_.host_);
        return nullptr;
      }));
  expectResponseTimerCreate();

  Http::TestHeaderMapImpl headers{{"x-envoy-retry-on", "5xx"}, {"x-envoy-internal", "true"}};
  HttpTestUtility::addDefaultHeaders(headers);
  router_.decodeHeaders(headers, true);

  // 5xx response.
  router_.retry_state_->expectRetry();
  Http::HeaderMapPtr response_headers1(new Http::TestHeaderMapImpl{{":status", "503"}});
  EXPECT_CALL(cm_.conn_pool_.host_->outlier_detector_, putHttpResponseCode(503));
  response_decoder->decodeHeaders(std::move(response_headers1), true);
  EXPECT_TRUE(verifyHostUpstreamStats(0, 1));

  // Fire timeout.
  EXPECT_CALL(callbacks_.request_info_,
              setResponseFlag(Http::AccessLog::ResponseFlag::UpstreamRequestTimeout));

  EXPECT_CALL(cm_.conn_pool_.host_->outlier_detector_, putResponseTime(_)).Times(0);
  Http::TestHeaderMapImpl response_headers{
      {":status", "504"}, {"content-length", "24"}, {"content-type", "text/plain"}};
  EXPECT_CALL(callbacks_, encodeHeaders_(HeaderMapEqualRef(&response_headers), false));
  EXPECT_CALL(callbacks_, encodeData(_, true));
  response_timeout_->callback_();
  EXPECT_TRUE(verifyHostUpstreamStats(0, 1));
}

TEST_F(RouterTest, RetryTimeoutDuringRetryDelayWithUpstreamRequestNoHost) {
  NiceMock<Http::MockStreamEncoder> encoder1;
  Http::StreamDecoder* response_decoder = nullptr;
  EXPECT_CALL(cm_.conn_pool_, newStream(_, _))
      .WillOnce(Invoke([&](Http::StreamDecoder& decoder, Http::ConnectionPool::Callbacks& callbacks)
                           -> Http::ConnectionPool::Cancellable* {
        response_decoder = &decoder;
        callbacks.onPoolReady(encoder1, cm_.conn_pool_.host_);
        return nullptr;
      }));
  expectResponseTimerCreate();

  Http::TestHeaderMapImpl headers{{"x-envoy-retry-on", "5xx"}, {"x-envoy-internal", "true"}};
  HttpTestUtility::addDefaultHeaders(headers);
  router_.decodeHeaders(headers, true);

  // 5xx response.
  router_.retry_state_->expectRetry();
  Http::HeaderMapPtr response_headers1(new Http::TestHeaderMapImpl{{":status", "503"}});
  EXPECT_CALL(cm_.conn_pool_.host_->outlier_detector_, putHttpResponseCode(503));
  response_decoder->decodeHeaders(std::move(response_headers1), true);
  EXPECT_TRUE(verifyHostUpstreamStats(0, 1));

  Http::ConnectionPool::MockCancellable cancellable;
  EXPECT_CALL(cm_.conn_pool_, newStream(_, _))
      .WillOnce(Invoke([&](Http::StreamDecoder& decoder,
                           Http::ConnectionPool::Callbacks&) -> Http::ConnectionPool::Cancellable* {
        response_decoder = &decoder;
        return &cancellable;
      }));
  router_.retry_state_->callback_();

  // Fire timeout.
  EXPECT_CALL(cancellable, cancel());
  EXPECT_CALL(callbacks_.request_info_,
              setResponseFlag(Http::AccessLog::ResponseFlag::UpstreamRequestTimeout));

  EXPECT_CALL(cm_.conn_pool_.host_->outlier_detector_, putResponseTime(_)).Times(0);
  Http::TestHeaderMapImpl response_headers{
      {":status", "504"}, {"content-length", "24"}, {"content-type", "text/plain"}};
  EXPECT_CALL(callbacks_, encodeHeaders_(HeaderMapEqualRef(&response_headers), false));
  EXPECT_CALL(callbacks_, encodeData(_, true));
  response_timeout_->callback_();
  EXPECT_TRUE(verifyHostUpstreamStats(0, 1));
}

TEST_F(RouterTest, RetryUpstream5xxNotComplete) {
  NiceMock<Http::MockStreamEncoder> encoder1;
  Http::StreamDecoder* response_decoder = nullptr;
  EXPECT_CALL(cm_.conn_pool_, newStream(_, _))
      .WillOnce(Invoke([&](Http::StreamDecoder& decoder, Http::ConnectionPool::Callbacks& callbacks)
                           -> Http::ConnectionPool::Cancellable* {
        response_decoder = &decoder;
        callbacks.onPoolReady(encoder1, cm_.conn_pool_.host_);
        return nullptr;
      }));
  expectResponseTimerCreate();

  Http::TestHeaderMapImpl headers{{"x-envoy-retry-on", "5xx"}, {"x-envoy-internal", "true"}};
  HttpTestUtility::addDefaultHeaders(headers);
  router_.decodeHeaders(headers, false);

  Buffer::InstancePtr body_data(new Buffer::OwnedImpl("hello"));
  EXPECT_CALL(*router_.retry_state_, enabled()).WillOnce(Return(true));
  EXPECT_EQ(Http::FilterDataStatus::StopIterationAndBuffer, router_.decodeData(*body_data, false));

  Http::TestHeaderMapImpl trailers{{"some", "trailer"}};
  router_.decodeTrailers(trailers);

  // 5xx response.
  router_.retry_state_->expectRetry();
  Http::HeaderMapPtr response_headers1(new Http::TestHeaderMapImpl{{":status", "503"}});
  EXPECT_CALL(encoder1.stream_, resetStream(Http::StreamResetReason::LocalReset));
  EXPECT_CALL(cm_.conn_pool_.host_->outlier_detector_, putHttpResponseCode(503));
  response_decoder->decodeHeaders(std::move(response_headers1), false);
  EXPECT_TRUE(verifyHostUpstreamStats(0, 1));

  // We expect the 5xx response to kick off a new request.
  NiceMock<Http::MockStreamEncoder> encoder2;
  EXPECT_CALL(cm_.conn_pool_, newStream(_, _))
      .WillOnce(Invoke([&](Http::StreamDecoder& decoder, Http::ConnectionPool::Callbacks& callbacks)
                           -> Http::ConnectionPool::Cancellable* {
        response_decoder = &decoder;
        callbacks.onPoolReady(encoder2, cm_.conn_pool_.host_);
        return nullptr;
      }));
  ON_CALL(callbacks_, decodingBuffer()).WillByDefault(Return(body_data.get()));
  EXPECT_CALL(encoder2, encodeHeaders(_, false));
  EXPECT_CALL(encoder2, encodeData(_, false));
  EXPECT_CALL(encoder2, encodeTrailers(_));
  router_.retry_state_->callback_();

  // Normal response.
  EXPECT_CALL(*router_.retry_state_, shouldRetry(_, _, _)).WillOnce(Return(RetryStatus::No));
  EXPECT_CALL(cm_.conn_pool_.host_->outlier_detector_, putHttpResponseCode(200));
  EXPECT_CALL(cm_.conn_pool_.host_->outlier_detector_, putResponseTime(_));
  EXPECT_CALL(cm_.conn_pool_.host_->health_checker_, setUnhealthy());
  Http::HeaderMapPtr response_headers2(new Http::TestHeaderMapImpl{
      {":status", "200"}, {"x-envoy-immediate-health-check-fail", "true"}});
  response_decoder->decodeHeaders(std::move(response_headers2), true);
  EXPECT_TRUE(verifyHostUpstreamStats(1, 1));

  EXPECT_EQ(1U,
            cm_.thread_local_cluster_.cluster_.info_->stats_store_.counter("retry.upstream_rq_503")
                .value());
  EXPECT_EQ(
      1U,
      cm_.thread_local_cluster_.cluster_.info_->stats_store_.counter("upstream_rq_200").value());
  EXPECT_EQ(1U, cm_.thread_local_cluster_.cluster_.info_->stats_store_
                    .counter("zone.zone_name.to_az.upstream_rq_200")
                    .value());
  EXPECT_EQ(1U, cm_.thread_local_cluster_.cluster_.info_->stats_store_
                    .counter("zone.zone_name.to_az.upstream_rq_2xx")
                    .value());
}

TEST_F(RouterTest, RetryUpstreamGrpcCancelled) {
  NiceMock<Http::MockStreamEncoder> encoder1;
  Http::StreamDecoder* response_decoder = nullptr;
  EXPECT_CALL(cm_.conn_pool_, newStream(_, _))
      .WillOnce(Invoke([&](Http::StreamDecoder& decoder, Http::ConnectionPool::Callbacks& callbacks)
                           -> Http::ConnectionPool::Cancellable* {
        response_decoder = &decoder;
        callbacks.onPoolReady(encoder1, cm_.conn_pool_.host_);
        return nullptr;
      }));
  expectResponseTimerCreate();

  Http::TestHeaderMapImpl headers{{"x-envoy-grpc-retry-on", "cancelled"},
                                  {"x-envoy-internal", "true"},
                                  {"content-type", "application/grpc"}};
  HttpTestUtility::addDefaultHeaders(headers);
  router_.decodeHeaders(headers, true);

  // gRPC with status "cancelled" (1)
  router_.retry_state_->expectRetry();
  Http::HeaderMapPtr response_headers1(
      new Http::TestHeaderMapImpl{{":status", "200"}, {"grpc-status", "1"}});
  EXPECT_CALL(cm_.conn_pool_.host_->outlier_detector_, putHttpResponseCode(200));
  response_decoder->decodeHeaders(std::move(response_headers1), true);
  EXPECT_TRUE(verifyHostUpstreamStats(0, 1));

  // We expect the grpc-status to result in a retried request.
  EXPECT_CALL(encoder1.stream_, resetStream(_)).Times(0);
  NiceMock<Http::MockStreamEncoder> encoder2;
  EXPECT_CALL(cm_.conn_pool_, newStream(_, _))
      .WillOnce(Invoke([&](Http::StreamDecoder& decoder, Http::ConnectionPool::Callbacks& callbacks)
                           -> Http::ConnectionPool::Cancellable* {
        response_decoder = &decoder;
        callbacks.onPoolReady(encoder2, cm_.conn_pool_.host_);
        return nullptr;
      }));
  router_.retry_state_->callback_();

  // Normal response.
  EXPECT_CALL(*router_.retry_state_, shouldRetry(_, _, _)).WillOnce(Return(RetryStatus::No));
  Http::HeaderMapPtr response_headers(
      new Http::TestHeaderMapImpl{{":status", "200"}, {"grpc-status", "0"}});
  EXPECT_CALL(cm_.conn_pool_.host_->outlier_detector_, putHttpResponseCode(200));
  response_decoder->decodeHeaders(std::move(response_headers), true);
  EXPECT_TRUE(verifyHostUpstreamStats(1, 1));
}

TEST_F(RouterTest, Shadow) {
  callbacks_.route_->route_entry_.shadow_policy_.cluster_ = "foo";
  callbacks_.route_->route_entry_.shadow_policy_.runtime_key_ = "bar";
  ON_CALL(callbacks_, streamId()).WillByDefault(Return(43));

  NiceMock<Http::MockStreamEncoder> encoder;
  Http::StreamDecoder* response_decoder = nullptr;
  EXPECT_CALL(cm_.conn_pool_, newStream(_, _))
      .WillOnce(Invoke([&](Http::StreamDecoder& decoder, Http::ConnectionPool::Callbacks& callbacks)
                           -> Http::ConnectionPool::Cancellable* {
        response_decoder = &decoder;
        callbacks.onPoolReady(encoder, cm_.conn_pool_.host_);
        return nullptr;
      }));
  expectResponseTimerCreate();

  EXPECT_CALL(runtime_.snapshot_, featureEnabled("bar", 0, 43, 10000)).WillOnce(Return(true));

  Http::TestHeaderMapImpl headers;
  HttpTestUtility::addDefaultHeaders(headers);
  router_.decodeHeaders(headers, false);

  Buffer::InstancePtr body_data(new Buffer::OwnedImpl("hello"));
  EXPECT_EQ(Http::FilterDataStatus::StopIterationAndBuffer, router_.decodeData(*body_data, false));

  Http::TestHeaderMapImpl trailers{{"some", "trailer"}};
  EXPECT_CALL(callbacks_, decodingBuffer())
      .Times(AtLeast(1))
      .WillRepeatedly(Return(body_data.get()));
  EXPECT_CALL(*shadow_writer_, shadow_("foo", _, std::chrono::milliseconds(10)))
      .WillOnce(Invoke(
          [](const std::string&, Http::MessagePtr& request, std::chrono::milliseconds) -> void {
            EXPECT_NE(nullptr, request->body());
            EXPECT_NE(nullptr, request->trailers());
          }));
  router_.decodeTrailers(trailers);

  Http::HeaderMapPtr response_headers(new Http::TestHeaderMapImpl{{":status", "200"}});
  response_decoder->decodeHeaders(std::move(response_headers), true);
  EXPECT_TRUE(verifyHostUpstreamStats(1, 0));
}

TEST_F(RouterTest, AltStatName) {
  // Also test no upstream timeout here.
  EXPECT_CALL(callbacks_.route_->route_entry_, timeout())
      .WillOnce(Return(std::chrono::milliseconds(0)));
  EXPECT_CALL(callbacks_.dispatcher_, createTimer_(_)).Times(0);

  NiceMock<Http::MockStreamEncoder> encoder;
  Http::StreamDecoder* response_decoder = nullptr;
  EXPECT_CALL(cm_.conn_pool_, newStream(_, _))
      .WillOnce(Invoke([&](Http::StreamDecoder& decoder, Http::ConnectionPool::Callbacks& callbacks)
                           -> Http::ConnectionPool::Cancellable* {
        response_decoder = &decoder;
        callbacks.onPoolReady(encoder, cm_.conn_pool_.host_);
        return nullptr;
      }));

  Http::TestHeaderMapImpl headers{{"x-envoy-upstream-alt-stat-name", "alt_stat"},
                                  {"x-envoy-internal", "true"}};
  HttpTestUtility::addDefaultHeaders(headers);
  router_.decodeHeaders(headers, true);

  EXPECT_CALL(cm_.conn_pool_.host_->outlier_detector_, putHttpResponseCode(200));
  EXPECT_CALL(cm_.conn_pool_.host_->outlier_detector_, putResponseTime(_));

  Http::HeaderMapPtr response_headers(
      new Http::TestHeaderMapImpl{{":status", "200"},
                                  {"x-envoy-upstream-canary", "true"},
                                  {"x-envoy-virtual-cluster", "hello"}});
  response_decoder->decodeHeaders(std::move(response_headers), true);
  EXPECT_TRUE(verifyHostUpstreamStats(1, 0));

  EXPECT_EQ(1U,
            stats_store_.counter("vhost.fake_vhost.vcluster.fake_virtual_cluster.upstream_rq_200")
                .value());
  EXPECT_EQ(1U,
            cm_.thread_local_cluster_.cluster_.info_->stats_store_.counter("canary.upstream_rq_200")
                .value());
  EXPECT_EQ(
      1U, cm_.thread_local_cluster_.cluster_.info_->stats_store_.counter("alt_stat.upstream_rq_200")
              .value());
  EXPECT_EQ(1U, cm_.thread_local_cluster_.cluster_.info_->stats_store_
                    .counter("alt_stat.zone.zone_name.to_az.upstream_rq_200")
                    .value());
  EXPECT_EQ(1U, cm_.thread_local_cluster_.cluster_.info_->stats_store_
                    .counter("alt_stat.zone.zone_name.to_az.upstream_rq_200")
                    .value());
}

TEST_F(RouterTest, Redirect) {
  MockRedirectEntry redirect;
  EXPECT_CALL(redirect, newPath(_)).WillOnce(Return("hello"));
  EXPECT_CALL(*callbacks_.route_, redirectEntry()).WillRepeatedly(Return(&redirect));

  Http::TestHeaderMapImpl response_headers{{":status", "301"}, {"location", "hello"}};
  EXPECT_CALL(callbacks_, encodeHeaders_(HeaderMapEqualRef(&response_headers), true));
  Http::TestHeaderMapImpl headers;
  HttpTestUtility::addDefaultHeaders(headers);
  router_.decodeHeaders(headers, true);
  EXPECT_TRUE(verifyHostUpstreamStats(0, 0));
}

TEST(RouterFilterUtilityTest, finalTimeout) {
  {
    NiceMock<MockRouteEntry> route;
    EXPECT_CALL(route, timeout()).WillOnce(Return(std::chrono::milliseconds(10)));
    Http::TestHeaderMapImpl headers;
    FilterUtility::TimeoutData timeout = FilterUtility::finalTimeout(route, headers);
    EXPECT_EQ(std::chrono::milliseconds(10), timeout.global_timeout_);
    EXPECT_EQ(std::chrono::milliseconds(0), timeout.per_try_timeout_);
  }
  {
    NiceMock<MockRouteEntry> route;
    EXPECT_CALL(route, timeout()).WillOnce(Return(std::chrono::milliseconds(10)));
    Http::TestHeaderMapImpl headers{{"x-envoy-upstream-rq-timeout-ms", "15"}};
    FilterUtility::TimeoutData timeout = FilterUtility::finalTimeout(route, headers);
    EXPECT_EQ(std::chrono::milliseconds(15), timeout.global_timeout_);
    EXPECT_EQ(std::chrono::milliseconds(0), timeout.per_try_timeout_);
    EXPECT_FALSE(headers.has("x-envoy-upstream-rq-timeout-ms"));
    EXPECT_EQ("15", headers.get_("x-envoy-expected-rq-timeout-ms"));
  }
  {
    NiceMock<MockRouteEntry> route;
    EXPECT_CALL(route, timeout()).WillOnce(Return(std::chrono::milliseconds(10)));
    Http::TestHeaderMapImpl headers{{"x-envoy-upstream-rq-timeout-ms", "bad"}};
    FilterUtility::TimeoutData timeout = FilterUtility::finalTimeout(route, headers);
    EXPECT_EQ(std::chrono::milliseconds(10), timeout.global_timeout_);
    EXPECT_EQ(std::chrono::milliseconds(0), timeout.per_try_timeout_);
    EXPECT_FALSE(headers.has("x-envoy-upstream-rq-timeout-ms"));
    EXPECT_EQ("10", headers.get_("x-envoy-expected-rq-timeout-ms"));
  }
  {
    NiceMock<MockRouteEntry> route;
    EXPECT_CALL(route, timeout()).WillOnce(Return(std::chrono::milliseconds(10)));
    Http::TestHeaderMapImpl headers{{"x-envoy-upstream-rq-timeout-ms", "15"},
                                    {"x-envoy-upstream-rq-per-try-timeout-ms", "15"}};
    FilterUtility::TimeoutData timeout = FilterUtility::finalTimeout(route, headers);
    EXPECT_EQ(std::chrono::milliseconds(15), timeout.global_timeout_);
    EXPECT_EQ(std::chrono::milliseconds(0), timeout.per_try_timeout_);
    EXPECT_FALSE(headers.has("x-envoy-upstream-rq-timeout-ms"));
    EXPECT_FALSE(headers.has("x-envoy-upstream-rq-per-try-timeout-ms"));
    EXPECT_EQ("15", headers.get_("x-envoy-expected-rq-timeout-ms"));
  }
  {
    NiceMock<MockRouteEntry> route;
    EXPECT_CALL(route, timeout()).WillOnce(Return(std::chrono::milliseconds(10)));
    Http::TestHeaderMapImpl headers{{"x-envoy-upstream-rq-timeout-ms", "15"},
                                    {"x-envoy-upstream-rq-per-try-timeout-ms", "5"}};
    FilterUtility::TimeoutData timeout = FilterUtility::finalTimeout(route, headers);
    EXPECT_EQ(std::chrono::milliseconds(15), timeout.global_timeout_);
    EXPECT_EQ(std::chrono::milliseconds(5), timeout.per_try_timeout_);
    EXPECT_FALSE(headers.has("x-envoy-upstream-rq-timeout-ms"));
    EXPECT_FALSE(headers.has("x-envoy-upstream-rq-per-try-timeout-ms"));
    EXPECT_EQ("5", headers.get_("x-envoy-expected-rq-timeout-ms"));
  }
  {
    NiceMock<MockRouteEntry> route;
    route.retry_policy_.per_try_timeout_ = std::chrono::milliseconds(7);
    EXPECT_CALL(route, timeout()).WillOnce(Return(std::chrono::milliseconds(10)));
    Http::TestHeaderMapImpl headers{{"x-envoy-upstream-rq-timeout-ms", "15"}};
    FilterUtility::TimeoutData timeout = FilterUtility::finalTimeout(route, headers);
    EXPECT_EQ(std::chrono::milliseconds(15), timeout.global_timeout_);
    EXPECT_EQ(std::chrono::milliseconds(7), timeout.per_try_timeout_);
    EXPECT_FALSE(headers.has("x-envoy-upstream-rq-timeout-ms"));
    EXPECT_FALSE(headers.has("x-envoy-upstream-rq-per-try-timeout-ms"));
    EXPECT_EQ("7", headers.get_("x-envoy-expected-rq-timeout-ms"));
  }
  {
    NiceMock<MockRouteEntry> route;
    route.retry_policy_.per_try_timeout_ = std::chrono::milliseconds(7);
    EXPECT_CALL(route, timeout()).WillOnce(Return(std::chrono::milliseconds(10)));
    Http::TestHeaderMapImpl headers{{"x-envoy-upstream-rq-timeout-ms", "15"},
                                    {"x-envoy-upstream-rq-per-try-timeout-ms", "5"}};
    FilterUtility::TimeoutData timeout = FilterUtility::finalTimeout(route, headers);
    EXPECT_EQ(std::chrono::milliseconds(15), timeout.global_timeout_);
    EXPECT_EQ(std::chrono::milliseconds(5), timeout.per_try_timeout_);
    EXPECT_FALSE(headers.has("x-envoy-upstream-rq-timeout-ms"));
    EXPECT_FALSE(headers.has("x-envoy-upstream-rq-per-try-timeout-ms"));
    EXPECT_EQ("5", headers.get_("x-envoy-expected-rq-timeout-ms"));
  }
}

TEST(RouterFilterUtilityTest, setUpstreamScheme) {
  {
    Upstream::MockClusterInfo cluster;
    Http::TestHeaderMapImpl headers;
    EXPECT_CALL(cluster, sslContext()).WillOnce(Return(nullptr));
    FilterUtility::setUpstreamScheme(headers, cluster);
    EXPECT_EQ("http", headers.get_(":scheme"));
  }

  {
    Upstream::MockClusterInfo cluster;
    Ssl::MockClientContext context;
    Http::TestHeaderMapImpl headers;
    EXPECT_CALL(cluster, sslContext()).WillOnce(Return(&context));
    FilterUtility::setUpstreamScheme(headers, cluster);
    EXPECT_EQ("https", headers.get_(":scheme"));
  }
}

TEST(RouterFilterUtilityTest, shouldShadow) {
  {
    TestShadowPolicy policy;
    NiceMock<Runtime::MockLoader> runtime;
    EXPECT_CALL(runtime.snapshot_, featureEnabled(_, _, _, _)).Times(0);
    EXPECT_FALSE(FilterUtility::shouldShadow(policy, runtime, 5));
  }
  {
    TestShadowPolicy policy;
    policy.cluster_ = "cluster";
    NiceMock<Runtime::MockLoader> runtime;
    EXPECT_CALL(runtime.snapshot_, featureEnabled(_, _, _, _)).Times(0);
    EXPECT_TRUE(FilterUtility::shouldShadow(policy, runtime, 5));
  }
  {
    TestShadowPolicy policy;
    policy.cluster_ = "cluster";
    policy.runtime_key_ = "foo";
    NiceMock<Runtime::MockLoader> runtime;
    EXPECT_CALL(runtime.snapshot_, featureEnabled("foo", 0, 5, 10000)).WillOnce(Return(false));
    EXPECT_FALSE(FilterUtility::shouldShadow(policy, runtime, 5));
  }
  {
    TestShadowPolicy policy;
    policy.cluster_ = "cluster";
    policy.runtime_key_ = "foo";
    NiceMock<Runtime::MockLoader> runtime;
    EXPECT_CALL(runtime.snapshot_, featureEnabled("foo", 0, 5, 10000)).WillOnce(Return(true));
    EXPECT_TRUE(FilterUtility::shouldShadow(policy, runtime, 5));
  }
}

TEST_F(RouterTest, CanaryStatusTrue) {
  EXPECT_CALL(callbacks_.route_->route_entry_, timeout())
      .WillOnce(Return(std::chrono::milliseconds(0)));
  EXPECT_CALL(callbacks_.dispatcher_, createTimer_(_)).Times(0);

  NiceMock<Http::MockStreamEncoder> encoder;
  Http::StreamDecoder* response_decoder = nullptr;
  EXPECT_CALL(cm_.conn_pool_, newStream(_, _))
      .WillOnce(Invoke([&](Http::StreamDecoder& decoder, Http::ConnectionPool::Callbacks& callbacks)
                           -> Http::ConnectionPool::Cancellable* {
        response_decoder = &decoder;
        callbacks.onPoolReady(encoder, cm_.conn_pool_.host_);
        return nullptr;
      }));

  Http::TestHeaderMapImpl headers{{"x-envoy-upstream-alt-stat-name", "alt_stat"},
                                  {"x-envoy-internal", "true"}};
  HttpTestUtility::addDefaultHeaders(headers);
  router_.decodeHeaders(headers, true);

  Http::HeaderMapPtr response_headers(
      new Http::TestHeaderMapImpl{{":status", "200"},
                                  {"x-envoy-upstream-canary", "false"},
                                  {"x-envoy-virtual-cluster", "hello"}});
  ON_CALL(*cm_.conn_pool_.host_, canary()).WillByDefault(Return(true));
  response_decoder->decodeHeaders(std::move(response_headers), true);
  EXPECT_TRUE(verifyHostUpstreamStats(1, 0));

  EXPECT_EQ(1U,
            cm_.thread_local_cluster_.cluster_.info_->stats_store_.counter("canary.upstream_rq_200")
                .value());
}

TEST_F(RouterTest, CanaryStatusFalse) {
  EXPECT_CALL(callbacks_.route_->route_entry_, timeout())
      .WillOnce(Return(std::chrono::milliseconds(0)));
  EXPECT_CALL(callbacks_.dispatcher_, createTimer_(_)).Times(0);

  NiceMock<Http::MockStreamEncoder> encoder;
  Http::StreamDecoder* response_decoder = nullptr;
  EXPECT_CALL(cm_.conn_pool_, newStream(_, _))
      .WillOnce(Invoke([&](Http::StreamDecoder& decoder, Http::ConnectionPool::Callbacks& callbacks)
                           -> Http::ConnectionPool::Cancellable* {
        response_decoder = &decoder;
        callbacks.onPoolReady(encoder, cm_.conn_pool_.host_);
        return nullptr;
      }));

  Http::TestHeaderMapImpl headers{{"x-envoy-upstream-alt-stat-name", "alt_stat"},
                                  {"x-envoy-internal", "true"}};
  HttpTestUtility::addDefaultHeaders(headers);
  router_.decodeHeaders(headers, true);

  Http::HeaderMapPtr response_headers(
      new Http::TestHeaderMapImpl{{":status", "200"},
                                  {"x-envoy-upstream-canary", "false"},
                                  {"x-envoy-virtual-cluster", "hello"}});
  response_decoder->decodeHeaders(std::move(response_headers), true);
  EXPECT_TRUE(verifyHostUpstreamStats(1, 0));

  EXPECT_EQ(0U,
            cm_.thread_local_cluster_.cluster_.info_->stats_store_.counter("canary.upstream_rq_200")
                .value());
}

TEST_F(RouterTest, AutoHostRewriteEnabled) {
  NiceMock<Http::MockStreamEncoder> encoder;
  std::string req_host{"foo.bar.com"};

  Http::TestHeaderMapImpl incoming_headers;
  HttpTestUtility::addDefaultHeaders(incoming_headers);
  incoming_headers.Host()->value(req_host);

  cm_.conn_pool_.host_->hostname_ = "scooby.doo";
  Http::TestHeaderMapImpl outgoing_headers;
  HttpTestUtility::addDefaultHeaders(outgoing_headers);
  outgoing_headers.Host()->value(cm_.conn_pool_.host_->hostname_);

  EXPECT_CALL(callbacks_.route_->route_entry_, timeout())
      .WillOnce(Return(std::chrono::milliseconds(0)));

  EXPECT_CALL(cm_.conn_pool_, newStream(_, _))
      .WillOnce(Invoke([&](Http::StreamDecoder&, Http::ConnectionPool::Callbacks& callbacks)
                           -> Http::ConnectionPool::Cancellable* {
        callbacks.onPoolReady(encoder, cm_.conn_pool_.host_);
        return nullptr;
      }));

  // :authority header in the outgoing request should match the DNS name of
  // the selected upstream host
  EXPECT_CALL(encoder, encodeHeaders(HeaderMapEqualRef(&outgoing_headers), true))
      .WillOnce(Invoke([&](const Http::HeaderMap&, bool) -> void {
        encoder.stream_.resetStream(Http::StreamResetReason::RemoteReset);
      }));

  EXPECT_CALL(callbacks_.request_info_, onUpstreamHostSelected(_))
      .WillOnce(Invoke([&](const Upstream::HostDescriptionConstSharedPtr host) -> void {
        EXPECT_EQ(host_address_, host->address());
      }));
  EXPECT_CALL(callbacks_.route_->route_entry_, autoHostRewrite()).WillOnce(Return(true));
  router_.decodeHeaders(incoming_headers, true);
}

TEST_F(RouterTest, AutoHostRewriteDisabled) {
  NiceMock<Http::MockStreamEncoder> encoder;
  std::string req_host{"foo.bar.com"};

  Http::TestHeaderMapImpl incoming_headers;
  HttpTestUtility::addDefaultHeaders(incoming_headers);
  incoming_headers.Host()->value(req_host);

  cm_.conn_pool_.host_->hostname_ = "scooby.doo";

  EXPECT_CALL(callbacks_.route_->route_entry_, timeout())
      .WillOnce(Return(std::chrono::milliseconds(0)));

  EXPECT_CALL(cm_.conn_pool_, newStream(_, _))
      .WillOnce(Invoke([&](Http::StreamDecoder&, Http::ConnectionPool::Callbacks& callbacks)
                           -> Http::ConnectionPool::Cancellable* {
        callbacks.onPoolReady(encoder, cm_.conn_pool_.host_);
        return nullptr;
      }));

  // :authority header in the outgoing request should match the :authority header of
  // the incoming request
  EXPECT_CALL(encoder, encodeHeaders(HeaderMapEqualRef(&incoming_headers), true))
      .WillOnce(Invoke([&](const Http::HeaderMap&, bool) -> void {
        encoder.stream_.resetStream(Http::StreamResetReason::RemoteReset);
      }));

  EXPECT_CALL(callbacks_.request_info_, onUpstreamHostSelected(_))
      .WillOnce(Invoke([&](const Upstream::HostDescriptionConstSharedPtr host) -> void {
        EXPECT_EQ(host_address_, host->address());
      }));
  EXPECT_CALL(callbacks_.route_->route_entry_, autoHostRewrite()).WillOnce(Return(false));
  router_.decodeHeaders(incoming_headers, true);
}

class WatermarkTest : public RouterTest {
public:
  void sendRequest(bool header_only_request = true, bool pool_ready = true) {
    EXPECT_CALL(callbacks_.route_->route_entry_, timeout())
        .WillOnce(Return(std::chrono::milliseconds(0)));
    EXPECT_CALL(callbacks_.dispatcher_, createTimer_(_)).Times(0);

    EXPECT_CALL(stream_, addCallbacks(_)).WillOnce(Invoke([&](Http::StreamCallbacks& callbacks) {
      stream_callbacks_ = &callbacks;
    }));
    EXPECT_CALL(encoder_, getStream()).WillOnce(ReturnRef(stream_));
    EXPECT_CALL(cm_.conn_pool_, newStream(_, _))
        .WillOnce(Invoke(
            [&](Http::StreamDecoder& decoder,
                Http::ConnectionPool::Callbacks& callbacks) -> Http::ConnectionPool::Cancellable* {
              response_decoder_ = &decoder;
              pool_callbacks_ = &callbacks;
              if (pool_ready) {
                callbacks.onPoolReady(encoder_, cm_.conn_pool_.host_);
              }
              return nullptr;
            }));
    HttpTestUtility::addDefaultHeaders(headers_);
    router_.decodeHeaders(headers_, header_only_request);
  }
  void sendResponse() {
    response_decoder_->decodeHeaders(
        Http::HeaderMapPtr{new Http::TestHeaderMapImpl{{":status", "200"}}}, true);
  }

  NiceMock<Http::MockStreamEncoder> encoder_;
  NiceMock<Http::MockStream> stream_;
  Http::StreamCallbacks* stream_callbacks_;
  Http::StreamDecoder* response_decoder_ = nullptr;
  Http::TestHeaderMapImpl headers_;
  Http::ConnectionPool::Callbacks* pool_callbacks_{nullptr};
};

TEST_F(WatermarkTest, DownstreamWatermarks) {
  sendRequest();

  stream_callbacks_->onAboveWriteBufferHighWatermark();
  EXPECT_EQ(1U, cm_.thread_local_cluster_.cluster_.info_->stats_store_
                    .counter("upstream_flow_control_backed_up_total")
                    .value());
  stream_callbacks_->onBelowWriteBufferLowWatermark();
  EXPECT_EQ(1U, cm_.thread_local_cluster_.cluster_.info_->stats_store_
                    .counter("upstream_flow_control_drained_total")
                    .value());

  sendResponse();
}

TEST_F(WatermarkTest, UpstreamWatermarks) {
  sendRequest();

  ASSERT(callbacks_.callbacks_.begin() != callbacks_.callbacks_.end());
  Envoy::Http::DownstreamWatermarkCallbacks* watermark_callbacks = *callbacks_.callbacks_.begin();

  EXPECT_CALL(encoder_, getStream()).WillOnce(ReturnRef(stream_));
  EXPECT_CALL(stream_, readDisable(_));
  watermark_callbacks->onAboveWriteBufferHighWatermark();
  EXPECT_EQ(1U, cm_.thread_local_cluster_.cluster_.info_->stats_store_
                    .counter("upstream_flow_control_paused_reading_total")
                    .value());

  EXPECT_CALL(encoder_, getStream()).WillOnce(ReturnRef(stream_));
  EXPECT_CALL(stream_, readDisable(_));
  watermark_callbacks->onBelowWriteBufferLowWatermark();
  EXPECT_EQ(1U, cm_.thread_local_cluster_.cluster_.info_->stats_store_
                    .counter("upstream_flow_control_resumed_reading_total")
                    .value());

  sendResponse();
}

TEST_F(WatermarkTest, FilterWatermarks) {
  EXPECT_CALL(callbacks_, decoderBufferLimit()).WillOnce(Return(10));
  router_.setDecoderFilterCallbacks(callbacks_);
  // Send the headers sans-fin, and don't flag the pool as ready.
  sendRequest(false, false);

  // Send 10 bytes of body to fill the 10 byte buffer.
  Buffer::OwnedImpl data("1234567890");
  router_.decodeData(data, false);
  EXPECT_EQ(0u, cm_.thread_local_cluster_.cluster_.info_->stats_store_
                    .counter("upstream_flow_control_backed_up_total")
                    .value());

  // Send one extra byte.  This should cause the buffer to go over the limit and pause downstream
  // data.
  Buffer::OwnedImpl last_byte("!");
  router_.decodeData(last_byte, true);
  EXPECT_EQ(1U, cm_.thread_local_cluster_.cluster_.info_->stats_store_
                    .counter("upstream_flow_control_backed_up_total")
                    .value());

  // Now set up the downstream connection.  The encoder will be given the buffered request body,
  // The mock invocation below drains it, and the buffer will go under the watermark limit again.
  EXPECT_EQ(0U, cm_.thread_local_cluster_.cluster_.info_->stats_store_
                    .counter("upstream_flow_control_drained_total")
                    .value());
  EXPECT_CALL(encoder_, encodeData(_, true))
      .WillOnce(Invoke([&](Buffer::Instance& data, bool) -> void { data.drain(data.length()); }));
  pool_callbacks_->onPoolReady(encoder_, cm_.conn_pool_.host_);
  EXPECT_EQ(1U, cm_.thread_local_cluster_.cluster_.info_->stats_store_
                    .counter("upstream_flow_control_drained_total")
                    .value());

  sendResponse();
} // namespace Router

// Same as RetryRequestNotComplete but with decodeData larger than the buffer
// limit, no retry will occur.
TEST_F(WatermarkTest, RetryRequestNotComplete) {
  EXPECT_CALL(callbacks_, decoderBufferLimit()).WillOnce(Return(10));
  router_.setDecoderFilterCallbacks(callbacks_);
  NiceMock<Http::MockStreamEncoder> encoder1;
  Http::StreamDecoder* response_decoder = nullptr;
  EXPECT_CALL(cm_.conn_pool_, newStream(_, _))
      .WillRepeatedly(Invoke(
          [&](Http::StreamDecoder& decoder,
              Http::ConnectionPool::Callbacks& callbacks) -> Http::ConnectionPool::Cancellable* {
            response_decoder = &decoder;
            callbacks.onPoolReady(encoder1, cm_.conn_pool_.host_);
            return nullptr;
          }));
  EXPECT_CALL(callbacks_.request_info_,
              setResponseFlag(Http::AccessLog::ResponseFlag::UpstreamRemoteReset));
  EXPECT_CALL(callbacks_.request_info_, onUpstreamHostSelected(_))
      .WillRepeatedly(Invoke([&](const Upstream::HostDescriptionConstSharedPtr host) -> void {
        EXPECT_EQ(host_address_, host->address());
      }));

  Http::TestHeaderMapImpl headers{{"x-envoy-retry-on", "5xx"}, {"x-envoy-internal", "true"}};
  HttpTestUtility::addDefaultHeaders(headers);
  router_.decodeHeaders(headers, false);
  Buffer::OwnedImpl data("1234567890123");
  EXPECT_CALL(*router_.retry_state_, enabled()).Times(1).WillOnce(Return(true));
  EXPECT_CALL(*router_.retry_state_, shouldRetry(_, _, _)).Times(0);
  // This will result in retry_state_ being deleted.
  router_.decodeData(data, false);

  // This should not trigger a retry as the retry state has been deleted.
  EXPECT_CALL(cm_.conn_pool_.host_->outlier_detector_, putHttpResponseCode(503));
  encoder1.stream_.resetStream(Http::StreamResetReason::RemoteReset);
}

} // namespace Router
} // namespace Envoy<|MERGE_RESOLUTION|>--- conflicted
+++ resolved
@@ -226,7 +226,6 @@
   EXPECT_TRUE(verifyHostUpstreamStats(0, 0));
 }
 
-<<<<<<< HEAD
 TEST_F(RouterTest, AddCookie) {
   ON_CALL(callbacks_.route_->route_entry_, hashPolicy())
       .WillByDefault(Return(&callbacks_.route_->route_entry_.hash_policy_));
@@ -241,18 +240,10 @@
         return &cancellable_;
       }));
 
-=======
-TEST_F(RouterTest, MetadataMatchCriteria) {
-  MockMetadataMatchCriteria matches;
-
-  ON_CALL(callbacks_.route_->route_entry_, metadataMatchCriteria())
-      .WillByDefault(Return(&callbacks_.route_->route_entry_.metadata_matches_criteria_));
->>>>>>> ff6fccb9
   EXPECT_CALL(cm_, httpConnPoolForCluster(_, _, _))
       .WillOnce(
           Invoke([&](const std::string&, Upstream::ResourcePriority,
                      Upstream::LoadBalancerContext* context) -> Http::ConnectionPool::Instance* {
-<<<<<<< HEAD
             EXPECT_EQ(10UL, context->computeHashKey().value());
             return &cm_.conn_pool_;
           }));
@@ -270,20 +261,12 @@
         EXPECT_EQ(std::string{headers.get(Http::Headers::get().SetCookie)->value().c_str()},
                   "foo=\"" + cookie_value + "\"; Max-Age=1337");
       }));
-=======
-            EXPECT_EQ(context->metadataMatchCriteria(),
-                      &callbacks_.route_->route_entry_.metadata_matches_criteria_);
-            return &cm_.conn_pool_;
-          }));
-  EXPECT_CALL(cm_.conn_pool_, newStream(_, _)).WillOnce(Return(&cancellable_));
->>>>>>> ff6fccb9
   expectResponseTimerCreate();
 
   Http::TestHeaderMapImpl headers;
   HttpTestUtility::addDefaultHeaders(headers);
   router_.decodeHeaders(headers, true);
 
-<<<<<<< HEAD
   Http::HeaderMapPtr response_headers(new Http::TestHeaderMapImpl{{":status", "200"}});
   response_decoder->decodeHeaders(std::move(response_headers), true);
   // When the router filter gets reset we should cancel the pool request.
@@ -304,20 +287,10 @@
         return &cancellable_;
       }));
 
-=======
-  // When the router filter gets reset we should cancel the pool request.
-  EXPECT_CALL(cancellable_, cancel());
-  router_.onDestroy();
-}
-
-TEST_F(RouterTest, NoMetadataMatchCriteria) {
-  ON_CALL(callbacks_.route_->route_entry_, metadataMatchCriteria()).WillByDefault(Return(nullptr));
->>>>>>> ff6fccb9
   EXPECT_CALL(cm_, httpConnPoolForCluster(_, _, _))
       .WillOnce(
           Invoke([&](const std::string&, Upstream::ResourcePriority,
                      Upstream::LoadBalancerContext* context) -> Http::ConnectionPool::Instance* {
-<<<<<<< HEAD
             EXPECT_EQ(10UL, context->computeHashKey().value());
             return &cm_.conn_pool_;
           }));
@@ -334,19 +307,12 @@
       .WillOnce(Invoke([&](const Http::HeaderMap& headers, const bool) -> void {
         EXPECT_STREQ(headers.get(Http::Headers::get().SetCookie)->value().c_str(), "foo=baz");
       }));
-=======
-            EXPECT_EQ(context->metadataMatchCriteria(), nullptr);
-            return &cm_.conn_pool_;
-          }));
-  EXPECT_CALL(cm_.conn_pool_, newStream(_, _)).WillOnce(Return(&cancellable_));
->>>>>>> ff6fccb9
   expectResponseTimerCreate();
 
   Http::TestHeaderMapImpl headers;
   HttpTestUtility::addDefaultHeaders(headers);
   router_.decodeHeaders(headers, true);
 
-<<<<<<< HEAD
   Http::HeaderMapPtr response_headers(
       new Http::TestHeaderMapImpl{{":status", "200"}, {"set-cookie", "foo=baz"}});
   response_decoder->decodeHeaders(std::move(response_headers), true);
@@ -409,10 +375,52 @@
 
   Http::HeaderMapPtr response_headers(new Http::TestHeaderMapImpl{{":status", "200"}});
   response_decoder->decodeHeaders(std::move(response_headers), true);
-=======
+  router_.onDestroy();
+}
+
+TEST_F(RouterTest, MetadataMatchCriteria) {
+  MockMetadataMatchCriteria matches;
+
+  ON_CALL(callbacks_.route_->route_entry_, metadataMatchCriteria())
+      .WillByDefault(Return(&callbacks_.route_->route_entry_.metadata_matches_criteria_));
+  EXPECT_CALL(cm_, httpConnPoolForCluster(_, _, _))
+      .WillOnce(
+          Invoke([&](const std::string&, Upstream::ResourcePriority,
+                     Upstream::LoadBalancerContext* context) -> Http::ConnectionPool::Instance* {
+            EXPECT_EQ(context->metadataMatchCriteria(),
+                      &callbacks_.route_->route_entry_.metadata_matches_criteria_);
+            return &cm_.conn_pool_;
+          }));
+  EXPECT_CALL(cm_.conn_pool_, newStream(_, _)).WillOnce(Return(&cancellable_));
+  expectResponseTimerCreate();
+
+  Http::TestHeaderMapImpl headers;
+  HttpTestUtility::addDefaultHeaders(headers);
+  router_.decodeHeaders(headers, true);
+
   // When the router filter gets reset we should cancel the pool request.
   EXPECT_CALL(cancellable_, cancel());
->>>>>>> ff6fccb9
+  router_.onDestroy();
+}
+
+TEST_F(RouterTest, NoMetadataMatchCriteria) {
+  ON_CALL(callbacks_.route_->route_entry_, metadataMatchCriteria()).WillByDefault(Return(nullptr));
+  EXPECT_CALL(cm_, httpConnPoolForCluster(_, _, _))
+      .WillOnce(
+          Invoke([&](const std::string&, Upstream::ResourcePriority,
+                     Upstream::LoadBalancerContext* context) -> Http::ConnectionPool::Instance* {
+            EXPECT_EQ(context->metadataMatchCriteria(), nullptr);
+            return &cm_.conn_pool_;
+          }));
+  EXPECT_CALL(cm_.conn_pool_, newStream(_, _)).WillOnce(Return(&cancellable_));
+  expectResponseTimerCreate();
+
+  Http::TestHeaderMapImpl headers;
+  HttpTestUtility::addDefaultHeaders(headers);
+  router_.decodeHeaders(headers, true);
+
+  // When the router filter gets reset we should cancel the pool request.
+  EXPECT_CALL(cancellable_, cancel());
   router_.onDestroy();
 }
 

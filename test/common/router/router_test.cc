#include <chrono>
#include <cstdint>
#include <functional>
#include <string>

#include "envoy/config/core/v3/base.pb.h"
#include "envoy/extensions/transport_sockets/tls/v3/cert.pb.h"
#include "envoy/extensions/upstreams/http/generic/v3/generic_connection_pool.pb.h"
#include "envoy/extensions/upstreams/http/http/v3/http_connection_pool.pb.h"
#include "envoy/extensions/upstreams/http/tcp/v3/tcp_connection_pool.pb.h"
#include "envoy/extensions/upstreams/tcp/generic/v3/generic_connection_pool.pb.h"
#include "envoy/type/v3/percent.pb.h"

#include "source/common/buffer/buffer_impl.h"
#include "source/common/common/empty_string.h"
#include "source/common/config/metadata.h"
#include "source/common/config/well_known_names.h"
#include "source/common/http/context_impl.h"
#include "source/common/network/application_protocol.h"
#include "source/common/network/socket_option_factory.h"
#include "source/common/network/upstream_server_name.h"
#include "source/common/network/upstream_socket_options_filter_state.h"
#include "source/common/network/upstream_subject_alt_names.h"
#include "source/common/network/utility.h"
#include "source/common/network/win32_redirect_records_option_impl.h"
#include "source/common/router/config_impl.h"
#include "source/common/router/debug_config.h"
#include "source/common/router/router.h"
#include "source/common/stream_info/uint32_accessor_impl.h"
#include "source/common/stream_info/utility.h"
#include "source/common/tracing/http_tracer_impl.h"
#include "source/common/upstream/upstream_impl.h"

#include "test/common/http/common.h"
#include "test/common/router/router_test_base.h"
#include "test/mocks/http/mocks.h"
#include "test/mocks/local_info/mocks.h"
#include "test/mocks/network/mocks.h"
#include "test/mocks/router/mocks.h"
#include "test/mocks/runtime/mocks.h"
#include "test/mocks/ssl/mocks.h"
#include "test/mocks/tracing/mocks.h"
#include "test/mocks/upstream/cluster_manager.h"
#include "test/mocks/upstream/host.h"
#include "test/test_common/environment.h"
#include "test/test_common/printers.h"
#include "test/test_common/simulated_time_system.h"
#include "test/test_common/test_runtime.h"
#include "test/test_common/utility.h"

#include "gmock/gmock.h"
#include "gtest/gtest.h"

using testing::_;
using testing::AtLeast;
using testing::Eq;
using testing::InSequence;
using testing::Invoke;
using testing::InvokeWithoutArgs;
using testing::MockFunction;
using testing::NiceMock;
using testing::Property;
using testing::Return;
using testing::ReturnRef;

namespace Envoy {
namespace Router {

// Allows verifying the state of the upstream StreamInfo
class TestAccessLog : public AccessLog::Instance {
public:
  explicit TestAccessLog(std::function<void(const StreamInfo::StreamInfo&)> func) : func_(func) {}

  void log(const Http::RequestHeaderMap*, const Http::ResponseHeaderMap*,
           const Http::ResponseTrailerMap*, const StreamInfo::StreamInfo& info) override {
    func_(info);
  }

private:
  std::function<void(const StreamInfo::StreamInfo&)> func_;
};

class RouterTest : public RouterTestBase {
public:
  RouterTest() : RouterTestBase(false, false, false, Protobuf::RepeatedPtrField<std::string>{}) {
    EXPECT_CALL(callbacks_, activeSpan()).WillRepeatedly(ReturnRef(span_));
  };

  void testRequestResponseSize(bool with_trailers) {
    NiceMock<Http::MockRequestEncoder> encoder;
    Http::ResponseDecoder* response_decoder = nullptr;

    EXPECT_CALL(cm_.thread_local_cluster_.conn_pool_, newStream(_, _, _))
        .WillOnce(
            Invoke([&](Http::ResponseDecoder& decoder, Http::ConnectionPool::Callbacks& callbacks,
                       const Http::ConnectionPool::Instance::StreamOptions& options)
                       -> Http::ConnectionPool::Cancellable* {
              EXPECT_FALSE(options.can_send_early_data_);
              EXPECT_TRUE(options.can_use_http3_);
              response_decoder = &decoder;
              callbacks.onPoolReady(encoder, cm_.thread_local_cluster_.conn_pool_.host_,
                                    upstream_stream_info_, Http::Protocol::Http10);
              return nullptr;
            }));

    cm_.thread_local_cluster_.cluster_.info_->upstream_config_ =
        absl::make_optional<envoy::config::core::v3::TypedExtensionConfig>();
    envoy::extensions::upstreams::http::generic::v3::GenericConnectionPoolProto generic_config;
    cm_.thread_local_cluster_.cluster_.info_->upstream_config_.value()
        .mutable_typed_config()
        ->PackFrom(generic_config);
    callbacks_.route_->route_entry_.connect_config_ =
        absl::make_optional<RouteEntry::ConnectConfig>();

    EXPECT_CALL(cm_.thread_local_cluster_, httpConnPool(_, _, _));

    Http::TestRequestHeaderMapImpl headers;
    HttpTestUtility::addDefaultHeaders(headers);
    headers.setMethod("POST");

    EXPECT_CALL(
        cm_.thread_local_cluster_.cluster_.info_->request_response_size_stats_store_,
        deliverHistogramToSinks(Property(&Stats::Metric::name, "upstream_rq_headers_size"), 74ull));
    router_.decodeHeaders(headers, false);

    EXPECT_CALL(callbacks_.dispatcher_, createTimer_);
    EXPECT_CALL(
        cm_.thread_local_cluster_.cluster_.info_->request_response_size_stats_store_,
        deliverHistogramToSinks(Property(&Stats::Metric::name, "upstream_rq_body_size"), 5ull));
    Buffer::InstancePtr body_data(new Buffer::OwnedImpl("hello"));
    EXPECT_EQ(Http::FilterDataStatus::StopIterationNoBuffer,
              router_.decodeData(*body_data, !with_trailers));

    if (with_trailers) {
      Http::TestRequestTrailerMapImpl trailers{{"some", "trailer"}};
      router_.decodeTrailers(trailers);
    }

    EXPECT_CALL(
        cm_.thread_local_cluster_.cluster_.info_->request_response_size_stats_store_,
        deliverHistogramToSinks(Property(&Stats::Metric::name, "upstream_rs_headers_size"), 10ull));
    Http::ResponseHeaderMapPtr response_headers(
        new Http::TestResponseHeaderMapImpl{{":status", "200"}});
    // NOLINTNEXTLINE: Silence null pointer access warning
    response_decoder->decodeHeaders(std::move(response_headers), false);

    EXPECT_CALL(
        cm_.thread_local_cluster_.cluster_.info_->request_response_size_stats_store_,
        deliverHistogramToSinks(Property(&Stats::Metric::name, "upstream_rs_body_size"), 7ull));
    Buffer::OwnedImpl response_data("goodbye");
    // NOLINTNEXTLINE: Silence null pointer access warning
    response_decoder->decodeData(response_data, !with_trailers);

    if (with_trailers) {
      Http::ResponseTrailerMapPtr response_trailers(
          new Http::TestResponseTrailerMapImpl{{"some-trailer", "13"}});
      // NOLINTNEXTLINE: Silence null pointer access warning
      response_decoder->decodeTrailers(std::move(response_trailers));
    }

    router_.onDestroy();
  }

  void testAutoSniOptions(
      absl::optional<envoy::config::core::v3::UpstreamHttpProtocolOptions> dummy_option,
      Envoy::Http::TestRequestHeaderMapImpl headers, std::string server_name = "host",
      bool should_validate_san = false, std::string alt_server_name = "host") {
    NiceMock<StreamInfo::MockStreamInfo> stream_info;
    ON_CALL(*cm_.thread_local_cluster_.cluster_.info_, upstreamHttpProtocolOptions())
        .WillByDefault(ReturnRef(dummy_option));
    ON_CALL(callbacks_.stream_info_, filterState())
        .WillByDefault(ReturnRef(stream_info.filterState()));
    EXPECT_CALL(cm_.thread_local_cluster_.conn_pool_, newStream(_, _, _))
        .WillOnce(Return(&cancellable_));
    stream_info.filterState()->setData(Network::UpstreamServerName::key(),
                                       std::make_unique<Network::UpstreamServerName>("dummy"),
                                       StreamInfo::FilterState::StateType::Mutable);
    expectResponseTimerCreate();

    HttpTestUtility::addDefaultHeaders(headers);
    router_.decodeHeaders(headers, true);
    EXPECT_EQ(server_name,
              stream_info.filterState()
                  ->getDataReadOnly<Network::UpstreamServerName>(Network::UpstreamServerName::key())
                  ->value());
    if (should_validate_san) {
      EXPECT_EQ(alt_server_name, stream_info.filterState()
                                     ->getDataReadOnly<Network::UpstreamSubjectAltNames>(
                                         Network::UpstreamSubjectAltNames::key())
                                     ->value()[0]);
    }
    EXPECT_CALL(cancellable_, cancel(_));
    router_.onDestroy();
    EXPECT_TRUE(verifyHostUpstreamStats(0, 0));
    EXPECT_EQ(0U,
              callbacks_.route_->route_entry_.virtual_cluster_.stats().upstream_rq_total_.value());
    EXPECT_EQ(0U,
              callbacks_.route_->route_entry_.virtual_cluster_.stats().upstream_rq_total_.value());
  }
};

TEST_F(RouterTest, UpdateServerNameFilterStateWithoutHeaderOverride) {
  auto dummy_option = absl::make_optional<envoy::config::core::v3::UpstreamHttpProtocolOptions>();
  dummy_option.value().set_auto_sni(true);

  Http::TestRequestHeaderMapImpl headers{};
  testAutoSniOptions(dummy_option, headers);
}

TEST_F(RouterTest, UpdateServerNameFilterStateWithHostHeaderOverride) {
  auto dummy_option = absl::make_optional<envoy::config::core::v3::UpstreamHttpProtocolOptions>();
  dummy_option.value().set_auto_sni(true);
  dummy_option.value().set_override_auto_sni_header(":authority");

  Http::TestRequestHeaderMapImpl headers{};
  testAutoSniOptions(dummy_option, headers);
}

TEST_F(RouterTest, UpdateServerNameFilterStateWithHeaderOverride) {
  auto dummy_option = absl::make_optional<envoy::config::core::v3::UpstreamHttpProtocolOptions>();
  dummy_option.value().set_auto_sni(true);
  dummy_option.value().set_override_auto_sni_header("x-host");

  const auto server_name = "foo.bar";
  Http::TestRequestHeaderMapImpl headers{{"x-host", server_name}};
  testAutoSniOptions(dummy_option, headers, server_name);
}

TEST_F(RouterTest, UpdateServerNameFilterStateWithEmptyValueHeaderOverride) {
  auto dummy_option = absl::make_optional<envoy::config::core::v3::UpstreamHttpProtocolOptions>();
  dummy_option.value().set_auto_sni(true);
  dummy_option.value().set_override_auto_sni_header("x-host");

  Http::TestRequestHeaderMapImpl headers{{"x-host", ""}};
  testAutoSniOptions(dummy_option, headers);
}

TEST_F(RouterTest, UpdateSubjectAltNamesFilterStateWithoutHeaderOverride) {
  auto dummy_option = absl::make_optional<envoy::config::core::v3::UpstreamHttpProtocolOptions>();
  dummy_option.value().set_auto_sni(true);
  dummy_option.value().set_auto_san_validation(true);

  Http::TestRequestHeaderMapImpl headers{};
  testAutoSniOptions(dummy_option, headers, "host", true);
}

TEST_F(RouterTest, UpdateSubjectAltNamesFilterStateWithHostHeaderOverride) {
  auto dummy_option = absl::make_optional<envoy::config::core::v3::UpstreamHttpProtocolOptions>();
  dummy_option.value().set_auto_sni(true);
  dummy_option.value().set_auto_san_validation(true);
  dummy_option.value().set_override_auto_sni_header(":authority");

  Http::TestRequestHeaderMapImpl headers{};
  testAutoSniOptions(dummy_option, headers, "host", true);
}

TEST_F(RouterTest, UpdateSubjectAltNamesFilterStateWithHeaderOverride) {
  auto dummy_option = absl::make_optional<envoy::config::core::v3::UpstreamHttpProtocolOptions>();
  dummy_option.value().set_auto_sni(true);
  dummy_option.value().set_auto_san_validation(true);
  dummy_option.value().set_override_auto_sni_header("x-host");

  const auto server_name = "foo.bar";
  Http::TestRequestHeaderMapImpl headers{{"x-host", server_name}};
  testAutoSniOptions(dummy_option, headers, server_name, true, server_name);
}

TEST_F(RouterTest, UpdateSubjectAltNamesFilterStateWithEmptyValueHeaderOverride) {
  auto dummy_option = absl::make_optional<envoy::config::core::v3::UpstreamHttpProtocolOptions>();
  dummy_option.value().set_auto_sni(true);
  dummy_option.value().set_auto_san_validation(true);
  dummy_option.value().set_override_auto_sni_header("x-host");

  Http::TestRequestHeaderMapImpl headers{{"x-host", ""}};
  testAutoSniOptions(dummy_option, headers, "host", true);
}

TEST_F(RouterTest, UpdateSubjectAltNamesFilterStateWithIpHeaderOverride) {
  auto dummy_option = absl::make_optional<envoy::config::core::v3::UpstreamHttpProtocolOptions>();
  dummy_option.value().set_auto_sni(true);
  dummy_option.value().set_auto_san_validation(true);
  dummy_option.value().set_override_auto_sni_header("x-host");

  const auto server_name = "127.0.0.1";
  Http::TestRequestHeaderMapImpl headers{{"x-host", server_name}};
  testAutoSniOptions(dummy_option, headers, "dummy", true, server_name);
}

TEST_F(RouterTest, RouteNotFound) {
  EXPECT_CALL(callbacks_.stream_info_, setResponseFlag(StreamInfo::ResponseFlag::NoRouteFound));

  Http::TestRequestHeaderMapImpl headers;
  HttpTestUtility::addDefaultHeaders(headers);
  EXPECT_CALL(callbacks_, route()).WillOnce(Return(nullptr));

  router_.decodeHeaders(headers, true);
  EXPECT_EQ(1UL, stats_store_.counter("test.no_route").value());
  EXPECT_TRUE(verifyHostUpstreamStats(0, 0));
  EXPECT_EQ(0U,
            callbacks_.route_->route_entry_.virtual_cluster_.stats().upstream_rq_total_.value());
  EXPECT_EQ(callbacks_.details(), "route_not_found");
}

TEST_F(RouterTest, MissingRequiredHeaders) {
  NiceMock<Http::MockRequestEncoder> encoder;
  Http::ResponseDecoder* response_decoder = nullptr;
  expectNewStreamWithImmediateEncoder(encoder, &response_decoder, Http::Protocol::Http10);
  expectResponseTimerCreate();

  Http::TestRequestHeaderMapImpl headers;
  HttpTestUtility::addDefaultHeaders(headers);
  headers.removeMethod();

  EXPECT_CALL(encoder, encodeHeaders(_, _))
      .WillOnce(Invoke([](const Http::RequestHeaderMap& headers, bool) -> Http::Status {
        return Http::HeaderUtility::checkRequiredRequestHeaders(headers);
      }));
  EXPECT_CALL(
      callbacks_,
      sendLocalReply(Http::Code::ServiceUnavailable,
                     testing::Eq("missing required header: :method"), _, _,
                     "filter_removed_required_request_headers{missing_required_header:_:method}"))
      .WillOnce(InvokeWithoutArgs([] {}));
  router_.decodeHeaders(headers, true);
  router_.onDestroy();
}

TEST_F(RouterTest, ClusterNotFound) {
  EXPECT_CALL(callbacks_.stream_info_, setResponseFlag(StreamInfo::ResponseFlag::NoClusterFound));

  Http::TestRequestHeaderMapImpl headers;
  HttpTestUtility::addDefaultHeaders(headers);
  ON_CALL(cm_, getThreadLocalCluster(_)).WillByDefault(Return(nullptr));
  router_.decodeHeaders(headers, true);
  EXPECT_EQ(1UL, stats_store_.counter("test.no_cluster").value());
  EXPECT_TRUE(verifyHostUpstreamStats(0, 0));
  EXPECT_EQ(0U,
            callbacks_.route_->route_entry_.virtual_cluster_.stats().upstream_rq_total_.value());
  EXPECT_EQ(callbacks_.details(), "cluster_not_found");
}

TEST_F(RouterTest, PoolFailureWithPriority) {
  ON_CALL(callbacks_.route_->route_entry_, priority())
      .WillByDefault(Return(Upstream::ResourcePriority::High));
  EXPECT_CALL(cm_.thread_local_cluster_,
              httpConnPool(Upstream::ResourcePriority::High, _, &router_));
  EXPECT_CALL(cm_.thread_local_cluster_.conn_pool_, newStream(_, _, _))
      .WillOnce(Invoke([&](Http::StreamDecoder&, Http::ConnectionPool::Callbacks& callbacks,
                           const Http::ConnectionPool::Instance::StreamOptions&)
                           -> Http::ConnectionPool::Cancellable* {
        callbacks.onPoolFailure(ConnectionPool::PoolFailureReason::RemoteConnectionFailure,
                                "tls version mismatch", cm_.thread_local_cluster_.conn_pool_.host_);
        return nullptr;
      }));

  Http::TestResponseHeaderMapImpl response_headers{
      {":status", "503"}, {"content-length", "139"}, {"content-type", "text/plain"}};
  EXPECT_CALL(callbacks_, encodeHeaders_(HeaderMapEqualRef(&response_headers), false));
  EXPECT_CALL(callbacks_, encodeData(_, true));
  EXPECT_CALL(callbacks_.stream_info_,
              setResponseFlag(StreamInfo::ResponseFlag::UpstreamConnectionFailure));

  Http::TestRequestHeaderMapImpl headers;
  HttpTestUtility::addDefaultHeaders(headers);
  router_.decodeHeaders(headers, true);
  EXPECT_TRUE(verifyHostUpstreamStats(0, 1));
  // Pool failure, so upstream request was not initiated.
  EXPECT_EQ(0U,
            callbacks_.route_->route_entry_.virtual_cluster_.stats().upstream_rq_total_.value());
  EXPECT_EQ(callbacks_.details(),
            "upstream_reset_before_response_started{connection_failure,tls_version_mismatch}");
}

TEST_F(RouterTest, PoolFailureDueToConnectTimeout) {
  ON_CALL(callbacks_.route_->route_entry_, priority())
      .WillByDefault(Return(Upstream::ResourcePriority::High));
  EXPECT_CALL(cm_.thread_local_cluster_,
              httpConnPool(Upstream::ResourcePriority::High, _, &router_));
  EXPECT_CALL(cm_.thread_local_cluster_.conn_pool_, newStream(_, _, _))
      .WillOnce(Invoke([&](Http::StreamDecoder&, Http::ConnectionPool::Callbacks& callbacks,
                           const Http::ConnectionPool::Instance::StreamOptions&)
                           -> Http::ConnectionPool::Cancellable* {
        callbacks.onPoolFailure(ConnectionPool::PoolFailureReason::Timeout, "connect_timeout",
                                cm_.thread_local_cluster_.conn_pool_.host_);
        return nullptr;
      }));

  Http::TestResponseHeaderMapImpl response_headers{
      {":status", "503"}, {"content-length", "134"}, {"content-type", "text/plain"}};
  EXPECT_CALL(callbacks_, encodeHeaders_(HeaderMapEqualRef(&response_headers), false));
  EXPECT_CALL(callbacks_, encodeData(_, true));
  EXPECT_CALL(callbacks_.stream_info_,
              setResponseFlag(StreamInfo::ResponseFlag::UpstreamConnectionFailure));

  Http::TestRequestHeaderMapImpl headers;
  HttpTestUtility::addDefaultHeaders(headers);
  router_.decodeHeaders(headers, true);
  EXPECT_TRUE(verifyHostUpstreamStats(0, 1));
  // Pool failure, so upstream request was not initiated.
  EXPECT_EQ(0U,
            callbacks_.route_->route_entry_.virtual_cluster_.stats().upstream_rq_total_.value());
  EXPECT_EQ(callbacks_.details(),
            "upstream_reset_before_response_started{connection_failure,connect_timeout}");
}

TEST_F(RouterTest, Http1Upstream) {
  EXPECT_CALL(cm_.thread_local_cluster_, httpConnPool(_, absl::optional<Http::Protocol>(), _));
  EXPECT_CALL(cm_.thread_local_cluster_.conn_pool_, newStream(_, _, _))
      .WillOnce(Return(&cancellable_));
  expectResponseTimerCreate();

  Http::TestRequestHeaderMapImpl headers;
  HttpTestUtility::addDefaultHeaders(headers);
  EXPECT_CALL(callbacks_.route_->route_entry_, finalizeRequestHeaders(_, _, true));
  EXPECT_CALL(span_, injectContext(_));
  router_.decodeHeaders(headers, true);
  EXPECT_EQ("10", headers.get_("x-envoy-expected-rq-timeout-ms"));

  // When the router filter gets reset we should cancel the pool request.
  EXPECT_CALL(cancellable_, cancel(_));
  router_.onDestroy();
  EXPECT_TRUE(verifyHostUpstreamStats(0, 0));
  EXPECT_EQ(0U,
            callbacks_.route_->route_entry_.virtual_cluster_.stats().upstream_rq_total_.value());
}

TEST_F(RouterTest, Http2Upstream) {
  EXPECT_CALL(cm_.thread_local_cluster_, httpConnPool(_, absl::optional<Http::Protocol>(), _));
  EXPECT_CALL(cm_.thread_local_cluster_.conn_pool_, newStream(_, _, _))
      .WillOnce(Return(&cancellable_));
  expectResponseTimerCreate();

  Http::TestRequestHeaderMapImpl headers;
  HttpTestUtility::addDefaultHeaders(headers);
  EXPECT_CALL(span_, injectContext(_));
  router_.decodeHeaders(headers, true);

  // When the router filter gets reset we should cancel the pool request.
  EXPECT_CALL(cancellable_, cancel(_));
  router_.onDestroy();
  EXPECT_TRUE(verifyHostUpstreamStats(0, 0));
  EXPECT_EQ(0U,
            callbacks_.route_->route_entry_.virtual_cluster_.stats().upstream_rq_total_.value());
}

TEST_F(RouterTest, HashPolicy) {
  ON_CALL(callbacks_.route_->route_entry_, hashPolicy())
      .WillByDefault(Return(&callbacks_.route_->route_entry_.hash_policy_));
  EXPECT_CALL(callbacks_.route_->route_entry_.hash_policy_, generateHash(_, _, _, _))
      .WillOnce(Return(absl::optional<uint64_t>(10)));
  EXPECT_CALL(cm_.thread_local_cluster_, httpConnPool(_, _, _))
      .WillOnce(Invoke([&](Upstream::ResourcePriority, absl::optional<Http::Protocol>,
                           Upstream::LoadBalancerContext* context) {
        EXPECT_EQ(10UL, context->computeHashKey().value());
        return Upstream::HttpPoolData([]() {}, &cm_.thread_local_cluster_.conn_pool_);
      }));
  EXPECT_CALL(cm_.thread_local_cluster_.conn_pool_, newStream(_, _, _))
      .WillOnce(Return(&cancellable_));
  expectResponseTimerCreate();

  Http::TestRequestHeaderMapImpl headers;
  HttpTestUtility::addDefaultHeaders(headers);
  router_.decodeHeaders(headers, true);

  // When the router filter gets reset we should cancel the pool request.
  EXPECT_CALL(cancellable_, cancel(_));
  router_.onDestroy();
  EXPECT_TRUE(verifyHostUpstreamStats(0, 0));
  EXPECT_EQ(0U,
            callbacks_.route_->route_entry_.virtual_cluster_.stats().upstream_rq_total_.value());
}

TEST_F(RouterTest, HashPolicyNoHash) {
  ON_CALL(callbacks_.route_->route_entry_, hashPolicy())
      .WillByDefault(Return(&callbacks_.route_->route_entry_.hash_policy_));
  EXPECT_CALL(callbacks_.route_->route_entry_.hash_policy_, generateHash(_, _, _, _))
      .WillOnce(Return(absl::optional<uint64_t>()));
  EXPECT_CALL(cm_.thread_local_cluster_, httpConnPool(_, _, &router_))
      .WillOnce(Invoke([&](Upstream::ResourcePriority, absl::optional<Http::Protocol>,
                           Upstream::LoadBalancerContext* context) {
        EXPECT_FALSE(context->computeHashKey());
        return Upstream::HttpPoolData([]() {}, &cm_.thread_local_cluster_.conn_pool_);
      }));
  EXPECT_CALL(cm_.thread_local_cluster_.conn_pool_, newStream(_, _, _))
      .WillOnce(Return(&cancellable_));
  expectResponseTimerCreate();

  Http::TestRequestHeaderMapImpl headers;
  HttpTestUtility::addDefaultHeaders(headers);
  router_.decodeHeaders(headers, true);

  // When the router filter gets reset we should cancel the pool request.
  EXPECT_CALL(cancellable_, cancel(_));
  router_.onDestroy();
  EXPECT_TRUE(verifyHostUpstreamStats(0, 0));
  EXPECT_EQ(0U,
            callbacks_.route_->route_entry_.virtual_cluster_.stats().upstream_rq_total_.value());
}

TEST_F(RouterTest, HashKeyNoHashPolicy) {
  ON_CALL(callbacks_.route_->route_entry_, hashPolicy()).WillByDefault(Return(nullptr));
  EXPECT_FALSE(router_.computeHashKey().has_value());
}

TEST_F(RouterTest, AddCookie) {
  ON_CALL(callbacks_.route_->route_entry_, hashPolicy())
      .WillByDefault(Return(&callbacks_.route_->route_entry_.hash_policy_));
  NiceMock<Http::MockRequestEncoder> encoder;
  Http::ResponseDecoder* response_decoder = nullptr;
  expectNewStreamWithImmediateEncoder(encoder, &response_decoder, Http::Protocol::Http10);

  EXPECT_CALL(cm_.thread_local_cluster_, httpConnPool(_, _, _))
      .WillOnce(Invoke([&](Upstream::ResourcePriority, absl::optional<Http::Protocol>,
                           Upstream::LoadBalancerContext* context) {
        EXPECT_EQ(10UL, context->computeHashKey().value());
        return Upstream::HttpPoolData([]() {}, &cm_.thread_local_cluster_.conn_pool_);
      }));

  std::string cookie_value;
  EXPECT_CALL(callbacks_.route_->route_entry_.hash_policy_, generateHash(_, _, _, _))
      .WillOnce(Invoke([&](const Network::Address::Instance*, const Http::HeaderMap&,
                           const Http::HashPolicy::AddCookieCallback add_cookie,
                           const StreamInfo::FilterStateSharedPtr) {
        cookie_value = add_cookie("foo", "", std::chrono::seconds(1337));
        return absl::optional<uint64_t>(10);
      }));

  EXPECT_CALL(callbacks_, encodeHeaders_(_, _))
      .WillOnce(Invoke([&](const Http::HeaderMap& headers, const bool) -> void {
        EXPECT_EQ(
            std::string{headers.get(Http::Headers::get().SetCookie)[0]->value().getStringView()},
            "foo=\"" + cookie_value + "\"; Max-Age=1337; HttpOnly");
      }));
  expectResponseTimerCreate();

  Http::TestRequestHeaderMapImpl headers;
  HttpTestUtility::addDefaultHeaders(headers);
  router_.decodeHeaders(headers, true);

  Http::ResponseHeaderMapPtr response_headers(
      new Http::TestResponseHeaderMapImpl{{":status", "200"}});
  response_decoder->decodeHeaders(std::move(response_headers), true);
  EXPECT_EQ(callbacks_.details(), "via_upstream");
  // When the router filter gets reset we should cancel the pool request.
  router_.onDestroy();
}

TEST_F(RouterTest, AddCookieNoDuplicate) {
  ON_CALL(callbacks_.route_->route_entry_, hashPolicy())
      .WillByDefault(Return(&callbacks_.route_->route_entry_.hash_policy_));
  NiceMock<Http::MockRequestEncoder> encoder;
  Http::ResponseDecoder* response_decoder = nullptr;
  expectNewStreamWithImmediateEncoder(encoder, &response_decoder, Http::Protocol::Http10);

  EXPECT_CALL(cm_.thread_local_cluster_, httpConnPool(_, _, _))
      .WillOnce(Invoke([&](Upstream::ResourcePriority, absl::optional<Http::Protocol>,
                           Upstream::LoadBalancerContext* context) {
        EXPECT_EQ(10UL, context->computeHashKey().value());
        return Upstream::HttpPoolData([]() {}, &cm_.thread_local_cluster_.conn_pool_);
      }));

  EXPECT_CALL(callbacks_.route_->route_entry_.hash_policy_, generateHash(_, _, _, _))
      .WillOnce(Invoke([&](const Network::Address::Instance*, const Http::HeaderMap&,
                           const Http::HashPolicy::AddCookieCallback add_cookie,
                           const StreamInfo::FilterStateSharedPtr) {
        // this should be ignored
        add_cookie("foo", "", std::chrono::seconds(1337));
        return absl::optional<uint64_t>(10);
      }));

  EXPECT_CALL(callbacks_, encodeHeaders_(_, _))
      .WillOnce(Invoke([&](const Http::HeaderMap& headers, const bool) -> void {
        EXPECT_EQ(
            std::string{headers.get(Http::Headers::get().SetCookie)[0]->value().getStringView()},
            "foo=baz");
      }));
  expectResponseTimerCreate();

  Http::TestRequestHeaderMapImpl headers;
  HttpTestUtility::addDefaultHeaders(headers);
  router_.decodeHeaders(headers, true);

  Http::ResponseHeaderMapPtr response_headers(
      new Http::TestResponseHeaderMapImpl{{":status", "200"}, {"set-cookie", "foo=baz"}});
  response_decoder->decodeHeaders(std::move(response_headers), true);
  // When the router filter gets reset we should cancel the pool request.
  router_.onDestroy();
}

TEST_F(RouterTest, AddMultipleCookies) {
  ON_CALL(callbacks_.route_->route_entry_, hashPolicy())
      .WillByDefault(Return(&callbacks_.route_->route_entry_.hash_policy_));
  NiceMock<Http::MockRequestEncoder> encoder;
  Http::ResponseDecoder* response_decoder = nullptr;
  expectNewStreamWithImmediateEncoder(encoder, &response_decoder, Http::Protocol::Http10);

  EXPECT_CALL(cm_.thread_local_cluster_, httpConnPool(_, _, _))
      .WillOnce(Invoke([&](Upstream::ResourcePriority, absl::optional<Http::Protocol>,
                           Upstream::LoadBalancerContext* context) {
        EXPECT_EQ(10UL, context->computeHashKey().value());
        return Upstream::HttpPoolData([]() {}, &cm_.thread_local_cluster_.conn_pool_);
      }));

  std::string choco_c, foo_c;
  EXPECT_CALL(callbacks_.route_->route_entry_.hash_policy_, generateHash(_, _, _, _))
      .WillOnce(Invoke([&](const Network::Address::Instance*, const Http::HeaderMap&,
                           const Http::HashPolicy::AddCookieCallback add_cookie,
                           const StreamInfo::FilterStateSharedPtr) {
        choco_c = add_cookie("choco", "", std::chrono::seconds(15));
        foo_c = add_cookie("foo", "/path", std::chrono::seconds(1337));
        return absl::optional<uint64_t>(10);
      }));

  EXPECT_CALL(callbacks_, encodeHeaders_(_, _))
      .WillOnce(Invoke([&](const Http::HeaderMap& headers, const bool) -> void {
        MockFunction<void(const std::string&)> cb;
        EXPECT_CALL(cb, Call("foo=\"" + foo_c + "\"; Max-Age=1337; Path=/path; HttpOnly"));
        EXPECT_CALL(cb, Call("choco=\"" + choco_c + "\"; Max-Age=15; HttpOnly"));

        headers.iterate([&cb](const Http::HeaderEntry& header) -> Http::HeaderMap::Iterate {
          if (header.key() == Http::Headers::get().SetCookie.get()) {
            cb.Call(std::string(header.value().getStringView()));
          }
          return Http::HeaderMap::Iterate::Continue;
        });
      }));
  expectResponseTimerCreate();

  Http::TestRequestHeaderMapImpl headers;
  HttpTestUtility::addDefaultHeaders(headers);
  router_.decodeHeaders(headers, true);

  Http::ResponseHeaderMapPtr response_headers(
      new Http::TestResponseHeaderMapImpl{{":status", "200"}});
  response_decoder->decodeHeaders(std::move(response_headers), true);
  router_.onDestroy();
}

TEST_F(RouterTest, MetadataNoOp) { EXPECT_EQ(nullptr, router_.metadataMatchCriteria()); }

TEST_F(RouterTest, MetadataMatchCriteria) {
  ON_CALL(callbacks_.route_->route_entry_, metadataMatchCriteria())
      .WillByDefault(Return(&callbacks_.route_->route_entry_.metadata_matches_criteria_));
  EXPECT_CALL(cm_.thread_local_cluster_, httpConnPool(_, _, _))
      .WillOnce(Invoke([&](Upstream::ResourcePriority, absl::optional<Http::Protocol>,
                           Upstream::LoadBalancerContext* context) {
        EXPECT_EQ(context->metadataMatchCriteria(),
                  &callbacks_.route_->route_entry_.metadata_matches_criteria_);
        return Upstream::HttpPoolData([]() {}, &cm_.thread_local_cluster_.conn_pool_);
      }));
  EXPECT_CALL(cm_.thread_local_cluster_.conn_pool_, newStream(_, _, _))
      .WillOnce(Return(&cancellable_));
  expectResponseTimerCreate();

  Http::TestRequestHeaderMapImpl headers;
  HttpTestUtility::addDefaultHeaders(headers);
  router_.decodeHeaders(headers, true);

  // When the router filter gets reset we should cancel the pool request.
  EXPECT_CALL(cancellable_, cancel(_));
  router_.onDestroy();
}

TEST_F(RouterTest, MetadataMatchCriteriaFromRequest) {
  verifyMetadataMatchCriteriaFromRequest(true);
}

TEST_F(RouterTest, MetadataMatchCriteriaFromRequestNoRouteEntryMatch) {
  verifyMetadataMatchCriteriaFromRequest(false);
}

TEST_F(RouterTest, NoMetadataMatchCriteria) {
  ON_CALL(callbacks_.route_->route_entry_, metadataMatchCriteria()).WillByDefault(Return(nullptr));
  EXPECT_CALL(cm_.thread_local_cluster_, httpConnPool(_, _, _))
      .WillOnce(Invoke([&](Upstream::ResourcePriority, absl::optional<Http::Protocol>,
                           Upstream::LoadBalancerContext* context) {
        EXPECT_EQ(context->metadataMatchCriteria(), nullptr);
        return Upstream::HttpPoolData([]() {}, &cm_.thread_local_cluster_.conn_pool_);
      }));
  EXPECT_CALL(cm_.thread_local_cluster_.conn_pool_, newStream(_, _, _))
      .WillOnce(Return(&cancellable_));
  expectResponseTimerCreate();

  Http::TestRequestHeaderMapImpl headers;
  HttpTestUtility::addDefaultHeaders(headers);
  router_.decodeHeaders(headers, true);

  // When the router filter gets reset we should cancel the pool request.
  EXPECT_CALL(cancellable_, cancel(_));
  router_.onDestroy();
}

TEST_F(RouterTest, CancelBeforeBoundToPool) {
  EXPECT_CALL(cm_.thread_local_cluster_.conn_pool_, newStream(_, _, _))
      .WillOnce(Return(&cancellable_));
  expectResponseTimerCreate();

  Http::TestRequestHeaderMapImpl headers;
  HttpTestUtility::addDefaultHeaders(headers);
  router_.decodeHeaders(headers, true);

  // When the router filter gets reset we should cancel the pool request.
  EXPECT_CALL(cancellable_, cancel(_));
  router_.onDestroy();
  EXPECT_TRUE(verifyHostUpstreamStats(0, 0));
  EXPECT_EQ(0U,
            callbacks_.route_->route_entry_.virtual_cluster_.stats().upstream_rq_total_.value());
}

TEST_F(RouterTest, NoHost) {
  EXPECT_CALL(cm_.thread_local_cluster_, httpConnPool(_, _, _)).WillOnce(Return(absl::nullopt));

  Http::TestResponseHeaderMapImpl response_headers{
      {":status", "503"}, {"content-length", "19"}, {"content-type", "text/plain"}};
  EXPECT_CALL(callbacks_, encodeHeaders_(HeaderMapEqualRef(&response_headers), false));
  EXPECT_CALL(callbacks_, encodeData(_, true));
  EXPECT_CALL(callbacks_.stream_info_,
              setResponseFlag(StreamInfo::ResponseFlag::NoHealthyUpstream));

  Http::TestRequestHeaderMapImpl headers;
  HttpTestUtility::addDefaultHeaders(headers);
  router_.decodeHeaders(headers, true);
  EXPECT_EQ(0U, cm_.thread_local_cluster_.cluster_.info_->stats_store_
                    .counter("upstream_rq_maintenance_mode")
                    .value());
  EXPECT_TRUE(verifyHostUpstreamStats(0, 0));
  EXPECT_EQ(0U,
            callbacks_.route_->route_entry_.virtual_cluster_.stats().upstream_rq_total_.value());
  EXPECT_EQ(callbacks_.details(), "no_healthy_upstream");
}

TEST_F(RouterTest, MaintenanceMode) {
  EXPECT_CALL(*cm_.thread_local_cluster_.cluster_.info_, maintenanceMode()).WillOnce(Return(true));

  Http::TestResponseHeaderMapImpl response_headers{{":status", "503"},
                                                   {"content-length", "16"},
                                                   {"content-type", "text/plain"},
                                                   {"x-envoy-overloaded", "true"}};
  EXPECT_CALL(callbacks_, encodeHeaders_(HeaderMapEqualRef(&response_headers), false));
  EXPECT_CALL(callbacks_, encodeData(_, true));
  EXPECT_CALL(callbacks_.stream_info_, setResponseFlag(StreamInfo::ResponseFlag::UpstreamOverflow));
  EXPECT_CALL(span_, injectContext(_)).Times(0);

  Http::TestRequestHeaderMapImpl headers;
  HttpTestUtility::addDefaultHeaders(headers);
  router_.decodeHeaders(headers, true);
  EXPECT_EQ(1U, cm_.thread_local_cluster_.cluster_.info_->stats_store_
                    .counter("upstream_rq_maintenance_mode")
                    .value());
  EXPECT_TRUE(verifyHostUpstreamStats(0, 0));
  EXPECT_EQ(0U,
            callbacks_.route_->route_entry_.virtual_cluster_.stats().upstream_rq_total_.value());
  EXPECT_EQ(1U, cm_.thread_local_cluster_.cluster_.info_->load_report_stats_store_
                    .counter("upstream_rq_dropped")
                    .value());
  EXPECT_EQ(callbacks_.details(), "maintenance_mode");
}

TEST_F(RouterTest, ResponseCodeDetailsSetByUpstream) {
  NiceMock<Http::MockRequestEncoder> encoder1;
  Http::ResponseDecoder* response_decoder = nullptr;
  expectNewStreamWithImmediateEncoder(encoder1, &response_decoder, Http::Protocol::Http10);
  expectResponseTimerCreate();

  Http::TestRequestHeaderMapImpl headers;
  HttpTestUtility::addDefaultHeaders(headers);
  router_.decodeHeaders(headers, true);

  Http::ResponseHeaderMapPtr response_headers(
      new Http::TestResponseHeaderMapImpl{{":status", "200"}});
  response_decoder->decodeHeaders(std::move(response_headers), true);
  EXPECT_TRUE(verifyHostUpstreamStats(1, 0));
}

// Validate that x-envoy-upstream-service-time is added on a regular
// request/response path.
TEST_F(RouterTest, EnvoyUpstreamServiceTime) {
  NiceMock<Http::MockRequestEncoder> encoder1;
  Http::ResponseDecoder* response_decoder = nullptr;
  expectNewStreamWithImmediateEncoder(encoder1, &response_decoder, Http::Protocol::Http10);
  expectResponseTimerCreate();

  Http::TestRequestHeaderMapImpl headers;
  HttpTestUtility::addDefaultHeaders(headers);
  router_.decodeHeaders(headers, true);

  Http::ResponseHeaderMapPtr response_headers(
      new Http::TestResponseHeaderMapImpl{{":status", "200"}});
  EXPECT_CALL(cm_.thread_local_cluster_.conn_pool_.host_->outlier_detector_,
              putHttpResponseCode(200));
  EXPECT_CALL(callbacks_, encodeHeaders_(_, true))
      .WillOnce(Invoke([](Http::HeaderMap& headers, bool) {
        EXPECT_FALSE(headers.get(Http::Headers::get().EnvoyUpstreamServiceTime).empty());
      }));
  response_decoder->decodeHeaders(std::move(response_headers), true);
  EXPECT_TRUE(verifyHostUpstreamStats(1, 0));
}

// Validate that x-envoy-attempt-count is added to request headers when the option is true.
TEST_F(RouterTest, EnvoyAttemptCountInRequest) {
  verifyAttemptCountInRequestBasic(
      /* set_include_attempt_count_in_request */ true,
      /* preset_count*/ absl::nullopt,
      /* expected_count */ 1);
}

// Validate that x-envoy-attempt-count is overwritten by the router on request headers, if the
// header is sent from the downstream and the option is set to true.
TEST_F(RouterTest, EnvoyAttemptCountInRequestOverwritten) {
  verifyAttemptCountInRequestBasic(
      /* set_include_attempt_count_in_request */ true,
      /* preset_count*/ 123,
      /* expected_count */ 1);
}

// Validate that x-envoy-attempt-count is not overwritten by the router on request headers, if the
// header is sent from the downstream and the option is set to false.
TEST_F(RouterTest, EnvoyAttemptCountInRequestNotOverwritten) {
  verifyAttemptCountInRequestBasic(
      /* set_include_attempt_count_in_request */ false,
      /* preset_count*/ 123,
      /* expected_count */ 123);
}

class MockRetryOptionsPredicate : public Upstream::RetryOptionsPredicate {
public:
  MOCK_METHOD(UpdateOptionsReturn, updateOptions, (const UpdateOptionsParameters& parameters),
              (const));
};

// Also verify retry options predicates work.
TEST_F(RouterTest, EnvoyAttemptCountInRequestUpdatedInRetries) {
  auto retry_options_predicate = std::make_shared<MockRetryOptionsPredicate>();
  callbacks_.route_->route_entry_.retry_policy_.retry_options_predicates_.emplace_back(
      retry_options_predicate);

  setIncludeAttemptCountInRequest(true);

  NiceMock<Http::MockRequestEncoder> encoder1;
  Http::ResponseDecoder* response_decoder = nullptr;
  expectNewStreamWithImmediateEncoder(encoder1, &response_decoder, Http::Protocol::Http10);
  expectResponseTimerCreate();

  Http::TestRequestHeaderMapImpl headers{{"x-envoy-retry-on", "5xx"}, {"x-envoy-internal", "true"}};
  HttpTestUtility::addDefaultHeaders(headers);
  router_.decodeHeaders(headers, true);
  EXPECT_EQ(1U,
            callbacks_.route_->route_entry_.virtual_cluster_.stats().upstream_rq_total_.value());

  // Initial request has 1 attempt.
  EXPECT_EQ(1, atoi(std::string(headers.getEnvoyAttemptCountValue()).c_str()));

  // 5xx response.
  router_.retry_state_->expectHeadersRetry();
  Upstream::RetryOptionsPredicate::UpdateOptionsReturn update_options_return{
      std::make_shared<Network::Socket::Options>()};
  EXPECT_CALL(*retry_options_predicate, updateOptions(_)).WillOnce(Return(update_options_return));
  Http::ResponseHeaderMapPtr response_headers1(
      new Http::TestResponseHeaderMapImpl{{":status", "503"}});
  EXPECT_CALL(cm_.thread_local_cluster_.conn_pool_.host_->outlier_detector_,
              putHttpResponseCode(503));
  // NOLINTNEXTLINE(clang-analyzer-core.CallAndMessage)
  response_decoder->decodeHeaders(std::move(response_headers1), true);
  EXPECT_TRUE(verifyHostUpstreamStats(0, 1));

  // Verify retry options predicate return values have been updated.
  EXPECT_EQ(update_options_return.new_upstream_socket_options_.value(),
            router_.upstreamSocketOptions());

  // We expect the 5xx response to kick off a new request.
  EXPECT_CALL(encoder1.stream_, resetStream(_)).Times(0);
  NiceMock<Http::MockRequestEncoder> encoder2;
  expectNewStreamWithImmediateEncoder(encoder2, &response_decoder, Http::Protocol::Http10);
  router_.retry_state_->callback_();
  EXPECT_EQ(2U,
            callbacks_.route_->route_entry_.virtual_cluster_.stats().upstream_rq_total_.value());

  // The retry should cause the header to increase to 2.
  EXPECT_EQ(2, atoi(std::string(headers.getEnvoyAttemptCountValue()).c_str()));

  // Normal response.
  EXPECT_CALL(*router_.retry_state_, shouldRetryHeaders(_, _, _)).WillOnce(Return(RetryStatus::No));
  EXPECT_CALL(cm_.thread_local_cluster_.conn_pool_.host_->health_checker_, setUnhealthy(_))
      .Times(0);
  Http::ResponseHeaderMapPtr response_headers2(
      new Http::TestResponseHeaderMapImpl{{":status", "200"}});
  EXPECT_CALL(cm_.thread_local_cluster_.conn_pool_.host_->outlier_detector_,
              putHttpResponseCode(200));
  response_decoder->decodeHeaders(std::move(response_headers2), true);
  EXPECT_TRUE(verifyHostUpstreamStats(1, 1));
  EXPECT_EQ(2, callbacks_.stream_info_.attemptCount().value());
}

// Validate that x-envoy-attempt-count is added when option is true.
TEST_F(RouterTest, EnvoyAttemptCountInResponse) {
  verifyAttemptCountInResponseBasic(
      /* set_include_attempt_count_in_response */ true,
      /* preset_count */ absl::nullopt,
      /* expected_count */ 1);
}

// Validate that x-envoy-attempt-count is overwritten by the router on response headers, if the
// header is sent from the upstream and the option is set to true.
TEST_F(RouterTest, EnvoyAttemptCountInResponseOverwritten) {
  verifyAttemptCountInResponseBasic(
      /* set_include_attempt_count_in_response */ true,
      /* preset_count */ 123,
      /* expected_count */ 1);
}

// Validate that x-envoy-attempt-count is not overwritten by the router on response headers, if the
// header is sent from the upstream and the option is not set to true.
TEST_F(RouterTest, EnvoyAttemptCountInResponseNotOverwritten) {
  verifyAttemptCountInResponseBasic(
      /* set_include_attempt_count_in_response */ false,
      /* preset_count */ 123,
      /* expected_count */ 123);
}

// Validate that x-envoy-attempt-count is present in local replies after an upstream attempt is
// made.
TEST_F(RouterTest, EnvoyAttemptCountInResponsePresentWithLocalReply) {
  setIncludeAttemptCountInResponse(true);

  EXPECT_CALL(cm_.thread_local_cluster_.conn_pool_, newStream(_, _, _))
      .WillOnce(Invoke([&](Http::StreamDecoder&, Http::ConnectionPool::Callbacks& callbacks,
                           const Http::ConnectionPool::Instance::StreamOptions&)
                           -> Http::ConnectionPool::Cancellable* {
        callbacks.onPoolFailure(ConnectionPool::PoolFailureReason::RemoteConnectionFailure,
                                absl::string_view(), cm_.thread_local_cluster_.conn_pool_.host_);
        return nullptr;
      }));

  Http::TestResponseHeaderMapImpl response_headers{{":status", "503"},
                                                   {"content-length", "91"},
                                                   {"content-type", "text/plain"},
                                                   {"x-envoy-attempt-count", "1"}};
  EXPECT_CALL(callbacks_, encodeHeaders_(HeaderMapEqualRef(&response_headers), false));
  EXPECT_CALL(callbacks_, encodeData(_, true));
  EXPECT_CALL(callbacks_.stream_info_,
              setResponseFlag(StreamInfo::ResponseFlag::UpstreamConnectionFailure));

  Http::TestRequestHeaderMapImpl headers;
  HttpTestUtility::addDefaultHeaders(headers);
  router_.decodeHeaders(headers, true);
  // Pool failure, so upstream request was never initiated.
  EXPECT_EQ(0U,
            callbacks_.route_->route_entry_.virtual_cluster_.stats().upstream_rq_total_.value());
  EXPECT_TRUE(verifyHostUpstreamStats(0, 1));
  EXPECT_EQ(callbacks_.details(), "upstream_reset_before_response_started{connection_failure}");
  EXPECT_EQ(1U, callbacks_.stream_info_.attemptCount().value());
}

// Validate that the x-envoy-attempt-count header in the downstream response reflects the number of
// of upstream requests that occurred when retries take place.
TEST_F(RouterTest, EnvoyAttemptCountInResponseWithRetries) {
  setIncludeAttemptCountInResponse(true);

  NiceMock<Http::MockRequestEncoder> encoder1;
  Http::ResponseDecoder* response_decoder = nullptr;
  expectNewStreamWithImmediateEncoder(encoder1, &response_decoder, Http::Protocol::Http10);
  expectResponseTimerCreate();

  Http::TestRequestHeaderMapImpl headers{{"x-envoy-retry-on", "5xx"}, {"x-envoy-internal", "true"}};
  HttpTestUtility::addDefaultHeaders(headers);
  router_.decodeHeaders(headers, true);
  EXPECT_EQ(1U,
            callbacks_.route_->route_entry_.virtual_cluster_.stats().upstream_rq_total_.value());
  EXPECT_EQ(1U, callbacks_.stream_info_.attemptCount().value());

  // 5xx response.
  router_.retry_state_->expectHeadersRetry();
  Http::ResponseHeaderMapPtr response_headers1(
      new Http::TestResponseHeaderMapImpl{{":status", "503"}});
  EXPECT_CALL(cm_.thread_local_cluster_.conn_pool_.host_->outlier_detector_,
              putHttpResponseCode(503));
  response_decoder->decodeHeaders(std::move(response_headers1), true);
  EXPECT_TRUE(verifyHostUpstreamStats(0, 1));

  // We expect the 5xx response to kick off a new request.
  EXPECT_CALL(encoder1.stream_, resetStream(_)).Times(0);
  NiceMock<Http::MockRequestEncoder> encoder2;
  expectNewStreamWithImmediateEncoder(encoder2, &response_decoder, Http::Protocol::Http10);
  router_.retry_state_->callback_();
  EXPECT_EQ(2U,
            callbacks_.route_->route_entry_.virtual_cluster_.stats().upstream_rq_total_.value());
  EXPECT_EQ(2U, callbacks_.stream_info_.attemptCount().value());

  // Normal response.
  EXPECT_CALL(*router_.retry_state_, shouldRetryHeaders(_, _, _)).WillOnce(Return(RetryStatus::No));
  EXPECT_CALL(cm_.thread_local_cluster_.conn_pool_.host_->health_checker_, setUnhealthy(_))
      .Times(0);
  Http::ResponseHeaderMapPtr response_headers2(
      new Http::TestResponseHeaderMapImpl{{":status", "200"}});
  EXPECT_CALL(cm_.thread_local_cluster_.conn_pool_.host_->outlier_detector_,
              putHttpResponseCode(200));
  EXPECT_CALL(callbacks_, encodeHeaders_(_, true))
      .WillOnce(Invoke([](Http::ResponseHeaderMap& headers, bool) {
        // Because a retry happened the number of attempts in the response headers should be 2.
        EXPECT_EQ(2, atoi(std::string(headers.getEnvoyAttemptCountValue()).c_str()));
      }));
  response_decoder->decodeHeaders(std::move(response_headers2), true);
  EXPECT_TRUE(verifyHostUpstreamStats(1, 1));
}

// Append cluster with default header name.
TEST_F(RouterTest, AppendCluster0) { testAppendCluster(absl::nullopt); }

// Append cluster with custom header name.
TEST_F(RouterTest, AppendCluster1) {
  testAppendCluster(absl::make_optional(Http::LowerCaseString("x-custom-cluster")));
}

// Append hostname and address with default header names.
TEST_F(RouterTest, AppendUpstreamHost00) { testAppendUpstreamHost(absl::nullopt, absl::nullopt); }

// Append hostname and address with custom host address header name.
TEST_F(RouterTest, AppendUpstreamHost01) {
  testAppendUpstreamHost(
      absl::nullopt, absl::make_optional(Http::LowerCaseString("x-custom-upstream-host-address")));
}

// Append hostname and address with custom hostname header name.
TEST_F(RouterTest, AppendUpstreamHost10) {
  testAppendUpstreamHost(absl::make_optional(Http::LowerCaseString("x-custom-upstream-hostname")),
                         absl::nullopt);
}

// Append hostname and address with custom header names.
TEST_F(RouterTest, AppendUpstreamHost11) {
  testAppendUpstreamHost(
      absl::make_optional(Http::LowerCaseString("x-custom-upstream-hostname")),
      absl::make_optional(Http::LowerCaseString("x-custom-upstream-host-address")));
}

// Do not forward, with default not-forwarded header name
TEST_F(RouterTest, DoNotForward0) { testDoNotForward(absl::nullopt); }

// Do not forward, with custom not-forwarded header name
TEST_F(RouterTest, DoNotForward1) {
  testDoNotForward(absl::make_optional(Http::LowerCaseString("x-custom-not-forwarded")));
}

// Validate that all DebugConfig options play nicely with each other.
TEST_F(RouterTest, AllDebugConfig) {
  auto debug_config = std::make_unique<DebugConfig>(
      /* append_cluster */ true,
      /* cluster_header */ absl::nullopt,
      /* append_upstream_host */ true,
      /* hostname_header */ absl::nullopt,
      /* host_address_header */ absl::nullopt,
      /* do_not_forward */ true,
      /* not_forwarded_header */ absl::nullopt);
  callbacks_.streamInfo().filterState()->setData(DebugConfig::key(), std::move(debug_config),
                                                 StreamInfo::FilterState::StateType::ReadOnly,
                                                 StreamInfo::FilterState::LifeSpan::FilterChain);
  cm_.thread_local_cluster_.conn_pool_.host_->hostname_ = "scooby.doo";

  Http::TestResponseHeaderMapImpl response_headers{
      {":status", "204"},
      {"x-envoy-cluster", "fake_cluster"},
      {"x-envoy-upstream-hostname", "scooby.doo"},
      {"x-envoy-upstream-host-address", "10.0.0.5:9211"},
      {"x-envoy-not-forwarded", "true"}};
  EXPECT_CALL(callbacks_, encodeHeaders_(HeaderMapEqualRef(&response_headers), true));

  Http::TestRequestHeaderMapImpl headers;
  HttpTestUtility::addDefaultHeaders(headers);
  router_.decodeHeaders(headers, true);
  EXPECT_EQ(0U,
            callbacks_.route_->route_entry_.virtual_cluster_.stats().upstream_rq_total_.value());
  EXPECT_TRUE(verifyHostUpstreamStats(0, 0));
}

TEST_F(RouterTest, NoRetriesOverflow) {
  NiceMock<Http::MockRequestEncoder> encoder1;
  Http::ResponseDecoder* response_decoder = nullptr;
  expectNewStreamWithImmediateEncoder(encoder1, &response_decoder, Http::Protocol::Http10);
  expectResponseTimerCreate();

  Http::TestRequestHeaderMapImpl headers{{"x-envoy-retry-on", "5xx"}, {"x-envoy-internal", "true"}};
  HttpTestUtility::addDefaultHeaders(headers);
  router_.decodeHeaders(headers, true);
  EXPECT_EQ(1U,
            callbacks_.route_->route_entry_.virtual_cluster_.stats().upstream_rq_total_.value());

  // 5xx response.
  router_.retry_state_->expectHeadersRetry();
  Http::ResponseHeaderMapPtr response_headers1(
      new Http::TestResponseHeaderMapImpl{{":status", "503"}});
  EXPECT_CALL(cm_.thread_local_cluster_.conn_pool_.host_->outlier_detector_,
              putHttpResponseCode(503));
  response_decoder->decodeHeaders(std::move(response_headers1), true);
  EXPECT_TRUE(verifyHostUpstreamStats(0, 1));

  // We expect the 5xx response to kick off a new request.
  EXPECT_CALL(encoder1.stream_, resetStream(_)).Times(0);
  NiceMock<Http::MockRequestEncoder> encoder2;
  expectNewStreamWithImmediateEncoder(encoder2, &response_decoder, Http::Protocol::Http10);
  router_.retry_state_->callback_();
  EXPECT_EQ(2U,
            callbacks_.route_->route_entry_.virtual_cluster_.stats().upstream_rq_total_.value());

  // RetryOverflow kicks in.
  EXPECT_CALL(callbacks_.stream_info_, setResponseFlag(StreamInfo::ResponseFlag::UpstreamOverflow));
  EXPECT_CALL(*router_.retry_state_, shouldRetryHeaders(_, _, _))
      .WillOnce(Return(RetryStatus::NoOverflow));
  EXPECT_CALL(cm_.thread_local_cluster_.conn_pool_.host_->health_checker_, setUnhealthy(_))
      .Times(0);
  Http::ResponseHeaderMapPtr response_headers2(
      new Http::TestResponseHeaderMapImpl{{":status", "503"}});
  EXPECT_CALL(cm_.thread_local_cluster_.conn_pool_.host_->outlier_detector_,
              putHttpResponseCode(503));
  response_decoder->decodeHeaders(std::move(response_headers2), true);
  EXPECT_TRUE(verifyHostUpstreamStats(0, 2));
}

TEST_F(RouterTest, ResetDuringEncodeHeaders) {
  NiceMock<Http::MockRequestEncoder> encoder;
  Http::ResponseDecoder* response_decoder = nullptr;
  expectNewStreamWithImmediateEncoder(encoder, &response_decoder, Http::Protocol::Http10);

  EXPECT_CALL(callbacks_, removeDownstreamWatermarkCallbacks(_));
  EXPECT_CALL(callbacks_, addDownstreamWatermarkCallbacks(_));
  EXPECT_CALL(encoder, encodeHeaders(_, true))
      .WillOnce(Invoke([&](const Http::HeaderMap&, bool) -> Http::Status {
        encoder.stream_.resetStream(Http::StreamResetReason::RemoteReset);
        return Http::okStatus();
      }));

  Http::TestRequestHeaderMapImpl headers;
  HttpTestUtility::addDefaultHeaders(headers);
  // First connection is successful and reset happens later on.
  EXPECT_CALL(cm_.thread_local_cluster_.conn_pool_.host_->outlier_detector_,
              putResult(Upstream::Outlier::Result::LocalOriginConnectSuccess,
                        absl::optional<uint64_t>(absl::nullopt)));
  EXPECT_CALL(cm_.thread_local_cluster_.conn_pool_.host_->outlier_detector_,
              putResult(Upstream::Outlier::Result::LocalOriginConnectFailed, _));
  router_.decodeHeaders(headers, true);
  EXPECT_EQ(1U,
            callbacks_.route_->route_entry_.virtual_cluster_.stats().upstream_rq_total_.value());
  EXPECT_TRUE(verifyHostUpstreamStats(0, 1));
}

TEST_F(RouterTest, UpstreamTimeoutNoStatsEmissionWhenRuntimeGuardFalse) {
  TestScopedRuntime scoped_runtime;
  scoped_runtime.mergeValues(
      {{"envoy.reloadable_features.do_not_await_headers_on_upstream_timeout_to_emit_stats",
        "false"}});

  NiceMock<Http::MockRequestEncoder> encoder;
  Http::ResponseDecoder* response_decoder = nullptr;
  expectNewStreamWithImmediateEncoder(encoder, &response_decoder, Http::Protocol::Http10);

  expectResponseTimerCreate();

  Http::TestRequestHeaderMapImpl headers{{"x-envoy-retry-on", "5xx"}, {"x-envoy-internal", "true"}};
  HttpTestUtility::addDefaultHeaders(headers);
  router_.decodeHeaders(headers, false);
  Buffer::OwnedImpl data;
  router_.decodeData(data, true);
  EXPECT_EQ(1U,
            callbacks_.route_->route_entry_.virtual_cluster_.stats().upstream_rq_total_.value());

  EXPECT_CALL(callbacks_.stream_info_,
              setResponseFlag(StreamInfo::ResponseFlag::UpstreamRequestTimeout));
  EXPECT_CALL(encoder.stream_, resetStream(Http::StreamResetReason::LocalReset));
  Http::ResponseHeaderMapPtr response_headers(
      new Http::TestResponseHeaderMapImpl{{":status", "503"}});
  // NOLINTNEXTLINE(clang-analyzer-core.CallAndMessage)
  response_decoder->decodeHeaders(std::move(response_headers), false);
  response_timeout_->invokeCallback();

  EXPECT_EQ(0U,
            cm_.thread_local_cluster_.cluster_.info_->stats_store_.counter("upstream_rq_timeout")
                .value());
  EXPECT_EQ(0U,
            callbacks_.route_->route_entry_.virtual_cluster_.stats().upstream_rq_timeout_.value());
  EXPECT_EQ(0UL, cm_.thread_local_cluster_.conn_pool_.host_->stats().rq_timeout_.value());
}

TEST_F(RouterTest, UpstreamTimeoutAllStatsEmissionWhenRuntimeGuardTrue) {
  NiceMock<Http::MockRequestEncoder> encoder;
  Http::ResponseDecoder* response_decoder = nullptr;
  expectNewStreamWithImmediateEncoder(encoder, &response_decoder, Http::Protocol::Http10);

  expectResponseTimerCreate();

  Http::TestRequestHeaderMapImpl headers{{"x-envoy-retry-on", "5xx"}, {"x-envoy-internal", "true"}};
  HttpTestUtility::addDefaultHeaders(headers);
  router_.decodeHeaders(headers, false);
  Buffer::OwnedImpl data;
  router_.decodeData(data, true);
  EXPECT_EQ(1U,
            callbacks_.route_->route_entry_.virtual_cluster_.stats().upstream_rq_total_.value());

  EXPECT_CALL(callbacks_.stream_info_,
              setResponseFlag(StreamInfo::ResponseFlag::UpstreamRequestTimeout));
  EXPECT_CALL(encoder.stream_, resetStream(Http::StreamResetReason::LocalReset));
  Http::ResponseHeaderMapPtr response_headers(
      new Http::TestResponseHeaderMapImpl{{":status", "503"}});
  // NOLINTNEXTLINE(clang-analyzer-core.CallAndMessage)
  response_decoder->decodeHeaders(std::move(response_headers), false);
  response_timeout_->invokeCallback();

  EXPECT_EQ(1U,
            cm_.thread_local_cluster_.cluster_.info_->stats_store_.counter("upstream_rq_timeout")
                .value());
  EXPECT_EQ(1U,
            callbacks_.route_->route_entry_.virtual_cluster_.stats().upstream_rq_timeout_.value());
  EXPECT_EQ(1UL, cm_.thread_local_cluster_.conn_pool_.host_->stats().rq_timeout_.value());
}

TEST_F(RouterTest, UpstreamTimeout) {
  NiceMock<Http::MockRequestEncoder> encoder;
  Http::ResponseDecoder* response_decoder = nullptr;
  expectNewStreamWithImmediateEncoder(encoder, &response_decoder, Http::Protocol::Http10);

  expectResponseTimerCreate();

  Http::TestRequestHeaderMapImpl headers{{"x-envoy-retry-on", "5xx"}, {"x-envoy-internal", "true"}};
  HttpTestUtility::addDefaultHeaders(headers);
  router_.decodeHeaders(headers, false);
  Buffer::OwnedImpl data;
  router_.decodeData(data, true);
  EXPECT_EQ(1U,
            callbacks_.route_->route_entry_.virtual_cluster_.stats().upstream_rq_total_.value());

  EXPECT_CALL(callbacks_.stream_info_,
              setResponseFlag(StreamInfo::ResponseFlag::UpstreamRequestTimeout));
  EXPECT_CALL(encoder.stream_, resetStream(Http::StreamResetReason::LocalReset));
  Http::TestResponseHeaderMapImpl response_headers{
      {":status", "504"}, {"content-length", "24"}, {"content-type", "text/plain"}};
  EXPECT_CALL(callbacks_, encodeHeaders_(HeaderMapEqualRef(&response_headers), false));
  EXPECT_CALL(callbacks_, encodeData(_, true));
  EXPECT_CALL(*router_.retry_state_, shouldRetryReset(_, _, _)).Times(0);
  EXPECT_CALL(cm_.thread_local_cluster_.conn_pool_.host_->outlier_detector_,
              putResult(Upstream::Outlier::Result::LocalOriginTimeout, _));
  response_timeout_->invokeCallback();

  EXPECT_EQ(1U,
            cm_.thread_local_cluster_.cluster_.info_->stats_store_.counter("upstream_rq_timeout")
                .value());
  EXPECT_EQ(1U,
            callbacks_.route_->route_entry_.virtual_cluster_.stats().upstream_rq_timeout_.value());
  EXPECT_EQ(1UL, cm_.thread_local_cluster_.conn_pool_.host_->stats().rq_timeout_.value());
  EXPECT_TRUE(verifyHostUpstreamStats(0, 1));
}

// Verify the timeout budget histograms are filled out correctly when using a
// global and per-try timeout in a successful request.
TEST_F(RouterTest, TimeoutBudgetHistogramStat) {
  NiceMock<Http::MockRequestEncoder> encoder;
  Http::ResponseDecoder* response_decoder = nullptr;
  expectNewStreamWithImmediateEncoder(encoder, &response_decoder, Http::Protocol::Http10);

  expectPerTryTimerCreate();
  expectResponseTimerCreate();

  Http::TestRequestHeaderMapImpl headers{{"x-envoy-upstream-rq-timeout-ms", "400"},
                                         {"x-envoy-upstream-rq-per-try-timeout-ms", "200"}};
  HttpTestUtility::addDefaultHeaders(headers);
  router_.decodeHeaders(headers, false);
  Buffer::OwnedImpl data;
  router_.decodeData(data, true);
  EXPECT_EQ(1U,
            callbacks_.route_->route_entry_.virtual_cluster_.stats().upstream_rq_total_.value());

  // Global timeout budget used.
  EXPECT_CALL(
      cm_.thread_local_cluster_.cluster_.info_->timeout_budget_stats_store_,
      deliverHistogramToSinks(
          Property(&Stats::Metric::name, "upstream_rq_timeout_budget_percent_used"), 20ull));
  // Per-try budget used.
  EXPECT_CALL(cm_.thread_local_cluster_.cluster_.info_->timeout_budget_stats_store_,
              deliverHistogramToSinks(
                  Property(&Stats::Metric::name, "upstream_rq_timeout_budget_per_try_percent_used"),
                  40ull));

  Http::ResponseHeaderMapPtr response_headers(
      new Http::TestResponseHeaderMapImpl{{":status", "200"}});
  response_decoder->decodeHeaders(std::move(response_headers), false);
  test_time_.advanceTimeWait(std::chrono::milliseconds(80));
  response_decoder->decodeData(data, true);
}

// Verify the timeout budget histograms are filled out correctly when using a
// global and per-try timeout in a failed request.
TEST_F(RouterTest, TimeoutBudgetHistogramStatFailure) {
  NiceMock<Http::MockRequestEncoder> encoder;
  Http::ResponseDecoder* response_decoder = nullptr;
  expectNewStreamWithImmediateEncoder(encoder, &response_decoder, Http::Protocol::Http10);
  expectPerTryTimerCreate();
  expectResponseTimerCreate();

  Http::TestRequestHeaderMapImpl headers{{"x-envoy-upstream-rq-timeout-ms", "400"},
                                         {"x-envoy-upstream-rq-per-try-timeout-ms", "200"}};
  HttpTestUtility::addDefaultHeaders(headers);
  router_.decodeHeaders(headers, false);
  Buffer::OwnedImpl data;
  router_.decodeData(data, true);
  EXPECT_EQ(1U,
            callbacks_.route_->route_entry_.virtual_cluster_.stats().upstream_rq_total_.value());

  // Global timeout budget used.
  EXPECT_CALL(
      cm_.thread_local_cluster_.cluster_.info_->timeout_budget_stats_store_,
      deliverHistogramToSinks(
          Property(&Stats::Metric::name, "upstream_rq_timeout_budget_percent_used"), 20ull));
  // Per-try budget used.
  EXPECT_CALL(cm_.thread_local_cluster_.cluster_.info_->timeout_budget_stats_store_,
              deliverHistogramToSinks(
                  Property(&Stats::Metric::name, "upstream_rq_timeout_budget_per_try_percent_used"),
                  40ull));

  Http::ResponseHeaderMapPtr response_headers(
      new Http::TestResponseHeaderMapImpl{{":status", "500"}});
  response_decoder->decodeHeaders(std::move(response_headers), false);
  test_time_.advanceTimeWait(std::chrono::milliseconds(80));
  response_decoder->decodeData(data, true);
}

// Verify the timeout budget histograms are filled out correctly when only using a global timeout.
TEST_F(RouterTest, TimeoutBudgetHistogramStatOnlyGlobal) {
  NiceMock<Http::MockRequestEncoder> encoder;
  Http::ResponseDecoder* response_decoder = nullptr;
  expectNewStreamWithImmediateEncoder(encoder, &response_decoder, Http::Protocol::Http10);

  expectPerTryTimerCreate();

  Http::TestRequestHeaderMapImpl headers{{"x-envoy-upstream-rq-timeout-ms", "200"}};
  HttpTestUtility::addDefaultHeaders(headers);
  router_.decodeHeaders(headers, false);
  Buffer::OwnedImpl data;
  router_.decodeData(data, true);
  EXPECT_EQ(1U,
            callbacks_.route_->route_entry_.virtual_cluster_.stats().upstream_rq_total_.value());

  // Global timeout budget used.
  EXPECT_CALL(
      cm_.thread_local_cluster_.cluster_.info_->timeout_budget_stats_store_,
      deliverHistogramToSinks(
          Property(&Stats::Metric::name, "upstream_rq_timeout_budget_percent_used"), 40ull));
  // Per-try budget used is zero out of an infinite timeout.
  EXPECT_CALL(
      cm_.thread_local_cluster_.cluster_.info_->timeout_budget_stats_store_,
      deliverHistogramToSinks(
          Property(&Stats::Metric::name, "upstream_rq_timeout_budget_per_try_percent_used"), 0ull));

  Http::ResponseHeaderMapPtr response_headers(
      new Http::TestResponseHeaderMapImpl{{":status", "200"}});
  response_decoder->decodeHeaders(std::move(response_headers), false);
  test_time_.advanceTimeWait(std::chrono::milliseconds(80));
  response_decoder->decodeData(data, true);
}

// Verify the timeout budget histograms are filled out correctly across retries.
TEST_F(RouterTest, TimeoutBudgetHistogramStatDuringRetries) {
  NiceMock<Http::MockRequestEncoder> encoder1;
  Http::ResponseDecoder* response_decoder1 = nullptr;
  expectNewStreamWithImmediateEncoder(encoder1, &response_decoder1, Http::Protocol::Http10);
  expectPerTryTimerCreate();
  expectResponseTimerCreate();

  Http::TestRequestHeaderMapImpl headers{{"x-envoy-retry-on", "5xx"},
                                         {"x-envoy-upstream-rq-timeout-ms", "400"},
                                         {"x-envoy-upstream-rq-per-try-timeout-ms", "100"}};
  HttpTestUtility::addDefaultHeaders(headers);
  router_.decodeHeaders(headers, false);
  Buffer::OwnedImpl data;
  router_.decodeData(data, true);
  EXPECT_EQ(1U,
            callbacks_.route_->route_entry_.virtual_cluster_.stats().upstream_rq_total_.value());

  // Per-try budget used on the first request.
  EXPECT_CALL(cm_.thread_local_cluster_.cluster_.info_->timeout_budget_stats_store_,
              deliverHistogramToSinks(
                  Property(&Stats::Metric::name, "upstream_rq_timeout_budget_per_try_percent_used"),
                  100ull));
  // Global timeout histogram does not fire on the first request.
  EXPECT_CALL(cm_.thread_local_cluster_.cluster_.info_->timeout_budget_stats_store_,
              deliverHistogramToSinks(
                  Property(&Stats::Metric::name, "upstream_rq_timeout_budget_percent_used"), _))
      .Times(0);

  // Per-try timeout.
  test_time_.advanceTimeWait(std::chrono::milliseconds(100));
  router_.retry_state_->expectHeadersRetry();
  Http::ResponseHeaderMapPtr response_headers1(
      new Http::TestResponseHeaderMapImpl{{":status", "504"}});
  EXPECT_CALL(cm_.thread_local_cluster_.conn_pool_.host_->outlier_detector_,
              putHttpResponseCode(504));
  response_decoder1->decodeHeaders(std::move(response_headers1), true);
  EXPECT_TRUE(verifyHostUpstreamStats(0, 1));

  // We expect the 5xx response to kick off a new request.
  EXPECT_CALL(encoder1.stream_, resetStream(_)).Times(0);
  NiceMock<Http::MockRequestEncoder> encoder2;
  Http::ResponseDecoder* response_decoder2 = nullptr;
  expectNewStreamWithImmediateEncoder(encoder2, &response_decoder2, Http::Protocol::Http10);

  expectPerTryTimerCreate();
  router_.retry_state_->callback_();
  EXPECT_EQ(2U,
            callbacks_.route_->route_entry_.virtual_cluster_.stats().upstream_rq_total_.value());

  // Per-try budget exhausted on the second try.
  EXPECT_CALL(cm_.thread_local_cluster_.cluster_.info_->timeout_budget_stats_store_,
              deliverHistogramToSinks(
                  Property(&Stats::Metric::name, "upstream_rq_timeout_budget_per_try_percent_used"),
                  100ull));
  // Global timeout percentage used across both tries.
  EXPECT_CALL(
      cm_.thread_local_cluster_.cluster_.info_->timeout_budget_stats_store_,
      deliverHistogramToSinks(
          Property(&Stats::Metric::name, "upstream_rq_timeout_budget_percent_used"), 50ull));

  // Trigger second request failure.
  EXPECT_CALL(callbacks_.stream_info_,
              setResponseFlag(StreamInfo::ResponseFlag::UpstreamRequestTimeout));
  EXPECT_CALL(encoder2.stream_, resetStream(Http::StreamResetReason::LocalReset));
  Http::TestResponseHeaderMapImpl response_headers{
      {":status", "504"}, {"content-length", "24"}, {"content-type", "text/plain"}};
  test_time_.advanceTimeWait(std::chrono::milliseconds(100));
  EXPECT_CALL(callbacks_, encodeHeaders_(HeaderMapEqualRef(&response_headers), false));
  EXPECT_CALL(callbacks_, encodeData(_, true));
  EXPECT_CALL(*router_.retry_state_, shouldRetryReset(_, _, _));
  EXPECT_CALL(cm_.thread_local_cluster_.conn_pool_.host_->outlier_detector_,
              putResult(Upstream::Outlier::Result::LocalOriginTimeout, _));
  per_try_timeout_->invokeCallback();

  EXPECT_EQ(1U, cm_.thread_local_cluster_.cluster_.info_->stats_store_
                    .counter("upstream_rq_per_try_timeout")
                    .value());
  EXPECT_EQ(1UL, cm_.thread_local_cluster_.conn_pool_.host_->stats().rq_timeout_.value());
  EXPECT_TRUE(verifyHostUpstreamStats(0, 2));
}

// Verify the timeout budget histograms are filled out correctly when the global timeout occurs
// during a retry.
TEST_F(RouterTest, TimeoutBudgetHistogramStatDuringGlobalTimeout) {
  NiceMock<Http::MockRequestEncoder> encoder1;
  Http::ResponseDecoder* response_decoder1 = nullptr;
  expectNewStreamWithImmediateEncoder(encoder1, &response_decoder1, Http::Protocol::Http10);
  expectPerTryTimerCreate();
  expectResponseTimerCreate();

  Http::TestRequestHeaderMapImpl headers{{"x-envoy-retry-on", "5xx"},
                                         {"x-envoy-upstream-rq-timeout-ms", "400"},
                                         {"x-envoy-upstream-rq-per-try-timeout-ms", "320"}};
  HttpTestUtility::addDefaultHeaders(headers);
  router_.decodeHeaders(headers, false);
  Buffer::OwnedImpl data;
  router_.decodeData(data, true);
  EXPECT_EQ(1U,
            callbacks_.route_->route_entry_.virtual_cluster_.stats().upstream_rq_total_.value());

  // Per-try budget used on the first request.
  EXPECT_CALL(cm_.thread_local_cluster_.cluster_.info_->timeout_budget_stats_store_,
              deliverHistogramToSinks(
                  Property(&Stats::Metric::name, "upstream_rq_timeout_budget_per_try_percent_used"),
                  50ull));
  // Global timeout histogram does not fire on the first request.
  EXPECT_CALL(cm_.thread_local_cluster_.cluster_.info_->timeout_budget_stats_store_,
              deliverHistogramToSinks(
                  Property(&Stats::Metric::name, "upstream_rq_timeout_budget_percent_used"), _))
      .Times(0);

  // 5xx response.
  router_.retry_state_->expectHeadersRetry();
  Http::ResponseHeaderMapPtr response_headers1(
      new Http::TestResponseHeaderMapImpl{{":status", "503"}});
  EXPECT_CALL(cm_.thread_local_cluster_.conn_pool_.host_->outlier_detector_,
              putHttpResponseCode(503));
  test_time_.advanceTimeWait(std::chrono::milliseconds(160));
  response_decoder1->decodeHeaders(std::move(response_headers1), true);
  EXPECT_TRUE(verifyHostUpstreamStats(0, 1));

  // We expect the 5xx response to kick off a new request.
  EXPECT_CALL(encoder1.stream_, resetStream(_)).Times(0);
  NiceMock<Http::MockRequestEncoder> encoder2;
  Http::ResponseDecoder* response_decoder2 = nullptr;
  expectNewStreamWithImmediateEncoder(encoder2, &response_decoder2, Http::Protocol::Http10);
  expectPerTryTimerCreate();
  router_.retry_state_->callback_();
  EXPECT_EQ(2U,
            callbacks_.route_->route_entry_.virtual_cluster_.stats().upstream_rq_total_.value());

  // Global timeout was hit, fires 100.
  EXPECT_CALL(
      cm_.thread_local_cluster_.cluster_.info_->timeout_budget_stats_store_,
      deliverHistogramToSinks(
          Property(&Stats::Metric::name, "upstream_rq_timeout_budget_percent_used"), 100ull));
  // Per-try budget used on the second request won't fire because the global timeout was hit.
  EXPECT_CALL(
      cm_.thread_local_cluster_.cluster_.info_->timeout_budget_stats_store_,
      deliverHistogramToSinks(
          Property(&Stats::Metric::name, "upstream_rq_timeout_budget_per_try_percent_used"), _))
      .Times(0);

  // Trigger global timeout.
  EXPECT_CALL(callbacks_.stream_info_,
              setResponseFlag(StreamInfo::ResponseFlag::UpstreamRequestTimeout));
  EXPECT_CALL(encoder2.stream_, resetStream(Http::StreamResetReason::LocalReset));
  Http::TestResponseHeaderMapImpl response_headers{
      {":status", "504"}, {"content-length", "24"}, {"content-type", "text/plain"}};
  test_time_.advanceTimeWait(std::chrono::milliseconds(240));
  EXPECT_CALL(callbacks_, encodeHeaders_(HeaderMapEqualRef(&response_headers), false));
  EXPECT_CALL(callbacks_, encodeData(_, true));
  EXPECT_CALL(*router_.retry_state_, shouldRetryReset(_, _, _)).Times(0);
  EXPECT_CALL(cm_.thread_local_cluster_.conn_pool_.host_->outlier_detector_,
              putResult(Upstream::Outlier::Result::LocalOriginTimeout, _));
  response_timeout_->invokeCallback();

  EXPECT_EQ(1U,
            cm_.thread_local_cluster_.cluster_.info_->stats_store_.counter("upstream_rq_timeout")
                .value());
  EXPECT_EQ(1UL, cm_.thread_local_cluster_.conn_pool_.host_->stats().rq_timeout_.value());
  EXPECT_TRUE(verifyHostUpstreamStats(0, 2));
}

// Validate gRPC OK response stats are sane when response is trailers only.
TEST_F(RouterTest, GrpcOkTrailersOnly) {
  NiceMock<Http::MockRequestEncoder> encoder1;
  Http::ResponseDecoder* response_decoder = nullptr;
  expectNewStreamWithImmediateEncoder(encoder1, &response_decoder, Http::Protocol::Http10);

  expectResponseTimerCreate();

  Http::TestRequestHeaderMapImpl headers{{"content-type", "application/grpc"},
                                         {"grpc-timeout", "20S"}};
  HttpTestUtility::addDefaultHeaders(headers);
  router_.decodeHeaders(headers, true);
  EXPECT_EQ(1U,
            callbacks_.route_->route_entry_.virtual_cluster_.stats().upstream_rq_total_.value());

  Http::ResponseHeaderMapPtr response_headers(
      new Http::TestResponseHeaderMapImpl{{":status", "200"}, {"grpc-status", "0"}});
  EXPECT_CALL(cm_.thread_local_cluster_.conn_pool_.host_->outlier_detector_,
              putHttpResponseCode(200));
  response_decoder->decodeHeaders(std::move(response_headers), true);
  EXPECT_TRUE(verifyHostUpstreamStats(1, 0));
}

// Validate gRPC AlreadyExists response stats are sane when response is trailers only.
TEST_F(RouterTest, GrpcAlreadyExistsTrailersOnly) {
  NiceMock<Http::MockRequestEncoder> encoder1;
  Http::ResponseDecoder* response_decoder = nullptr;
  expectNewStreamWithImmediateEncoder(encoder1, &response_decoder, Http::Protocol::Http10);
  expectResponseTimerCreate();

  Http::TestRequestHeaderMapImpl headers{{"content-type", "application/grpc"},
                                         {"grpc-timeout", "20S"}};
  HttpTestUtility::addDefaultHeaders(headers);
  router_.decodeHeaders(headers, true);
  EXPECT_EQ(1U,
            callbacks_.route_->route_entry_.virtual_cluster_.stats().upstream_rq_total_.value());

  Http::ResponseHeaderMapPtr response_headers(
      new Http::TestResponseHeaderMapImpl{{":status", "200"}, {"grpc-status", "6"}});
  EXPECT_CALL(cm_.thread_local_cluster_.conn_pool_.host_->outlier_detector_,
              putHttpResponseCode(409));
  response_decoder->decodeHeaders(std::move(response_headers), true);
  EXPECT_TRUE(verifyHostUpstreamStats(1, 0));
}

// Validate gRPC Unavailable response stats are sane when response is trailers only.
TEST_F(RouterTest, GrpcOutlierDetectionUnavailableStatusCode) {
  NiceMock<Http::MockRequestEncoder> encoder1;
  Http::ResponseDecoder* response_decoder = nullptr;
  expectNewStreamWithImmediateEncoder(encoder1, &response_decoder, Http::Protocol::Http10);
  expectResponseTimerCreate();

  Http::TestRequestHeaderMapImpl headers{{"content-type", "application/grpc"},
                                         {"grpc-timeout", "20S"}};
  HttpTestUtility::addDefaultHeaders(headers);
  router_.decodeHeaders(headers, true);
  EXPECT_EQ(1U,
            callbacks_.route_->route_entry_.virtual_cluster_.stats().upstream_rq_total_.value());

  Http::ResponseHeaderMapPtr response_headers(
      new Http::TestResponseHeaderMapImpl{{":status", "200"}, {"grpc-status", "14"}});
  // Outlier detector will use the gRPC response status code.
  EXPECT_CALL(cm_.thread_local_cluster_.conn_pool_.host_->outlier_detector_,
              putHttpResponseCode(503));
  response_decoder->decodeHeaders(std::move(response_headers), true);
  EXPECT_TRUE(verifyHostUpstreamStats(0, 1));
}

// Validate gRPC Internal response stats are sane when response is trailers only.
TEST_F(RouterTest, GrpcInternalTrailersOnly) {
  NiceMock<Http::MockRequestEncoder> encoder1;
  Http::ResponseDecoder* response_decoder = nullptr;
  expectNewStreamWithImmediateEncoder(encoder1, &response_decoder, Http::Protocol::Http10);
  expectResponseTimerCreate();

  Http::TestRequestHeaderMapImpl headers{{"content-type", "application/grpc"},
                                         {"grpc-timeout", "20S"}};
  HttpTestUtility::addDefaultHeaders(headers);
  router_.decodeHeaders(headers, true);
  EXPECT_EQ(1U,
            callbacks_.route_->route_entry_.virtual_cluster_.stats().upstream_rq_total_.value());

  Http::ResponseHeaderMapPtr response_headers(
      new Http::TestResponseHeaderMapImpl{{":status", "200"}, {"grpc-status", "13"}});
  EXPECT_CALL(cm_.thread_local_cluster_.conn_pool_.host_->outlier_detector_,
              putHttpResponseCode(500));
  response_decoder->decodeHeaders(std::move(response_headers), true);
  EXPECT_TRUE(verifyHostUpstreamStats(0, 1));
}

// Validate gRPC response stats are sane when response is ended in a DATA
// frame.
TEST_F(RouterTest, GrpcDataEndStream) {
  NiceMock<Http::MockRequestEncoder> encoder1;
  Http::ResponseDecoder* response_decoder = nullptr;
  expectNewStreamWithImmediateEncoder(encoder1, &response_decoder, Http::Protocol::Http10);
  expectResponseTimerCreate();

  Http::TestRequestHeaderMapImpl headers{{"content-type", "application/grpc"},
                                         {"grpc-timeout", "20S"}};
  HttpTestUtility::addDefaultHeaders(headers);
  router_.decodeHeaders(headers, true);
  EXPECT_EQ(1U,
            callbacks_.route_->route_entry_.virtual_cluster_.stats().upstream_rq_total_.value());

  Http::ResponseHeaderMapPtr response_headers(
      new Http::TestResponseHeaderMapImpl{{":status", "200"}});
  EXPECT_CALL(cm_.thread_local_cluster_.conn_pool_.host_->outlier_detector_,
              putHttpResponseCode(200));
  response_decoder->decodeHeaders(std::move(response_headers), false);
  EXPECT_TRUE(verifyHostUpstreamStats(0, 0));
  Buffer::OwnedImpl data;
  response_decoder->decodeData(data, true);
  EXPECT_TRUE(verifyHostUpstreamStats(0, 1));
}

// Validate gRPC response stats are sane when response is reset after initial
// response HEADERS.
TEST_F(RouterTest, GrpcReset) {
  NiceMock<Http::MockRequestEncoder> encoder1;
  Http::ResponseDecoder* response_decoder = nullptr;
  expectNewStreamWithImmediateEncoder(encoder1, &response_decoder, Http::Protocol::Http10);
  expectResponseTimerCreate();

  Http::TestRequestHeaderMapImpl headers{{"content-type", "application/grpc"},
                                         {"grpc-timeout", "20S"}};
  HttpTestUtility::addDefaultHeaders(headers);
  router_.decodeHeaders(headers, true);
  EXPECT_EQ(1U,
            callbacks_.route_->route_entry_.virtual_cluster_.stats().upstream_rq_total_.value());

  Http::ResponseHeaderMapPtr response_headers(
      new Http::TestResponseHeaderMapImpl{{":status", "200"}});
  EXPECT_CALL(cm_.thread_local_cluster_.conn_pool_.host_->outlier_detector_,
              putHttpResponseCode(200));
  response_decoder->decodeHeaders(std::move(response_headers), false);
  EXPECT_TRUE(verifyHostUpstreamStats(0, 0));
  EXPECT_CALL(cm_.thread_local_cluster_.conn_pool_.host_->outlier_detector_,
              putResult(Upstream::Outlier::Result::LocalOriginConnectFailed, _));
  encoder1.stream_.resetStream(Http::StreamResetReason::RemoteReset);
  EXPECT_TRUE(verifyHostUpstreamStats(0, 1));
  EXPECT_EQ(1UL, stats_store_.counter("test.rq_reset_after_downstream_response_started").value());
}

// Validate gRPC OK response stats are sane when response is not trailers only.
TEST_F(RouterTest, GrpcOk) {
  NiceMock<Http::MockRequestEncoder> encoder1;
  Http::ResponseDecoder* response_decoder = nullptr;
  expectNewStreamWithImmediateEncoder(encoder1, &response_decoder, Http::Protocol::Http10);
  expectResponseTimerCreate();

  Http::TestRequestHeaderMapImpl headers{{"content-type", "application/grpc"},
                                         {"grpc-timeout", "20S"}};
  HttpTestUtility::addDefaultHeaders(headers);
  router_.decodeHeaders(headers, true);
  EXPECT_EQ(1U,
            callbacks_.route_->route_entry_.virtual_cluster_.stats().upstream_rq_total_.value());

  EXPECT_CALL(callbacks_.dispatcher_, pushTrackedObject(_));
  EXPECT_CALL(callbacks_.dispatcher_, popTrackedObject(_));
  Http::ResponseHeaderMapPtr response_headers(
      new Http::TestResponseHeaderMapImpl{{":status", "200"}});
  EXPECT_CALL(cm_.thread_local_cluster_.conn_pool_.host_->outlier_detector_,
              putHttpResponseCode(200));
  response_decoder->decodeHeaders(std::move(response_headers), false);
  EXPECT_TRUE(verifyHostUpstreamStats(0, 0));

  EXPECT_CALL(callbacks_.dispatcher_, pushTrackedObject(_));
  EXPECT_CALL(callbacks_.dispatcher_, popTrackedObject(_));
  Http::ResponseTrailerMapPtr response_trailers(
      new Http::TestResponseTrailerMapImpl{{"grpc-status", "0"}});
  response_decoder->decodeTrailers(std::move(response_trailers));
  EXPECT_TRUE(verifyHostUpstreamStats(1, 0));
}

// Validate gRPC Internal response stats are sane when response is not trailers only.
TEST_F(RouterTest, GrpcInternal) {
  NiceMock<Http::MockRequestEncoder> encoder1;
  Http::ResponseDecoder* response_decoder = nullptr;
  expectNewStreamWithImmediateEncoder(encoder1, &response_decoder, Http::Protocol::Http10);
  expectResponseTimerCreate();

  Http::TestRequestHeaderMapImpl headers{{"content-type", "application/grpc"},
                                         {"grpc-timeout", "20S"}};
  HttpTestUtility::addDefaultHeaders(headers);
  router_.decodeHeaders(headers, true);
  EXPECT_EQ(1U,
            callbacks_.route_->route_entry_.virtual_cluster_.stats().upstream_rq_total_.value());

  Http::ResponseHeaderMapPtr response_headers(
      new Http::TestResponseHeaderMapImpl{{":status", "200"}});
  EXPECT_CALL(cm_.thread_local_cluster_.conn_pool_.host_->outlier_detector_,
              putHttpResponseCode(200));
  response_decoder->decodeHeaders(std::move(response_headers), false);
  EXPECT_TRUE(verifyHostUpstreamStats(0, 0));
  Http::ResponseTrailerMapPtr response_trailers(
      new Http::TestResponseTrailerMapImpl{{"grpc-status", "13"}});
  response_decoder->decodeTrailers(std::move(response_trailers));
  EXPECT_TRUE(verifyHostUpstreamStats(0, 1));
}

TEST_F(RouterTest, UpstreamTimeoutWithAltResponse) {
  NiceMock<Http::MockRequestEncoder> encoder;
  Http::ResponseDecoder* response_decoder = nullptr;
  expectNewStreamWithImmediateEncoder(encoder, &response_decoder, Http::Protocol::Http10);
  expectResponseTimerCreate();

  Http::TestRequestHeaderMapImpl headers{{"x-envoy-upstream-rq-timeout-alt-response", "204"},
                                         {"x-envoy-internal", "true"}};
  HttpTestUtility::addDefaultHeaders(headers);
  router_.decodeHeaders(headers, false);
  Buffer::OwnedImpl data;
  router_.decodeData(data, true);
  EXPECT_EQ(1U,
            callbacks_.route_->route_entry_.virtual_cluster_.stats().upstream_rq_total_.value());

  EXPECT_CALL(callbacks_.stream_info_,
              setResponseFlag(StreamInfo::ResponseFlag::UpstreamRequestTimeout));
  EXPECT_CALL(encoder.stream_, resetStream(Http::StreamResetReason::LocalReset));
  Http::TestResponseHeaderMapImpl response_headers{{":status", "204"}};
  EXPECT_CALL(callbacks_, encodeHeaders_(HeaderMapEqualRef(&response_headers), true));
  EXPECT_CALL(*router_.retry_state_, shouldRetryReset(_, _, _)).Times(0);
  EXPECT_CALL(
      cm_.thread_local_cluster_.conn_pool_.host_->outlier_detector_,
      putResult(Upstream::Outlier::Result::LocalOriginTimeout, absl::optional<uint64_t>(204)));
  response_timeout_->invokeCallback();

  EXPECT_EQ(1U,
            cm_.thread_local_cluster_.cluster_.info_->stats_store_.counter("upstream_rq_timeout")
                .value());
  EXPECT_EQ(1UL, cm_.thread_local_cluster_.conn_pool_.host_->stats().rq_timeout_.value());
  EXPECT_TRUE(verifyHostUpstreamStats(0, 1));
}

// Verify the upstream per try idle timeout.
TEST_F(RouterTest, UpstreamPerTryIdleTimeout) {
  InSequence s;

  callbacks_.route_->route_entry_.retry_policy_.per_try_idle_timeout_ =
      std::chrono::milliseconds(3000);

  // This pattern helps ensure that we're actually invoking the callback.
  bool filter_state_verified = false;
  router_.config().upstream_logs_.push_back(
      std::make_shared<TestAccessLog>([&](const auto& stream_info) {
        filter_state_verified =
            stream_info.hasResponseFlag(StreamInfo::ResponseFlag::StreamIdleTimeout);
      }));

  NiceMock<Http::MockRequestEncoder> encoder;
  Http::ResponseDecoder* response_decoder = nullptr;
  Http::ConnectionPool::Callbacks* pool_callbacks;

  EXPECT_CALL(cm_.thread_local_cluster_.conn_pool_, newStream(_, _, _))
      .WillOnce(
          Invoke([&](Http::ResponseDecoder& decoder, Http::ConnectionPool::Callbacks& callbacks,
                     const Http::ConnectionPool::Instance::StreamOptions&)
                     -> Http::ConnectionPool::Cancellable* {
            response_decoder = &decoder;
            pool_callbacks = &callbacks;
            return nullptr;
          }));

  Http::TestRequestHeaderMapImpl headers;
  HttpTestUtility::addDefaultHeaders(headers);
  router_.decodeHeaders(headers, false);

  response_timeout_ = new Event::MockTimer(&callbacks_.dispatcher_);
  EXPECT_CALL(*response_timeout_, enableTimer(_, _));

  Buffer::OwnedImpl data;
  router_.decodeData(data, true);

  per_try_idle_timeout_ = new Event::MockTimer(&callbacks_.dispatcher_);
  EXPECT_CALL(*per_try_idle_timeout_, enableTimer(std::chrono::milliseconds(3000), _));
  EXPECT_EQ(0U,
            callbacks_.route_->route_entry_.virtual_cluster_.stats().upstream_rq_total_.value());
  // The per try timeout timer should not be started yet.
  pool_callbacks->onPoolReady(encoder, cm_.thread_local_cluster_.conn_pool_.host_,
                              upstream_stream_info_, Http::Protocol::Http10);
  EXPECT_EQ(1U,
            callbacks_.route_->route_entry_.virtual_cluster_.stats().upstream_rq_total_.value());

  EXPECT_CALL(encoder.stream_, resetStream(Http::StreamResetReason::LocalReset));
  EXPECT_CALL(cm_.thread_local_cluster_.conn_pool_.host_->outlier_detector_,
              putResult(Upstream::Outlier::Result::LocalOriginTimeout, _));
  EXPECT_CALL(*per_try_idle_timeout_, disableTimer());
  EXPECT_CALL(callbacks_.stream_info_,
              setResponseFlag(StreamInfo::ResponseFlag::UpstreamRequestTimeout));
  EXPECT_CALL(*response_timeout_, disableTimer());
  EXPECT_CALL(callbacks_.stream_info_, setResponseCodeDetails("upstream_per_try_idle_timeout"));
  Http::TestResponseHeaderMapImpl response_headers{
      {":status", "504"}, {"content-length", "24"}, {"content-type", "text/plain"}};
  EXPECT_CALL(callbacks_, encodeHeaders_(HeaderMapEqualRef(&response_headers), false));
  EXPECT_CALL(callbacks_, encodeData(_, true));
  per_try_idle_timeout_->invokeCallback();

  EXPECT_EQ(1U, cm_.thread_local_cluster_.cluster_.info_->stats_store_
                    .counter("upstream_rq_per_try_idle_timeout")
                    .value());
  EXPECT_EQ(1UL, cm_.thread_local_cluster_.conn_pool_.host_->stats().rq_timeout_.value());
  EXPECT_TRUE(verifyHostUpstreamStats(0, 1));
  EXPECT_TRUE(filter_state_verified);
}

// Verify the upstream per try idle timeout gets reset in the success case.
TEST_F(RouterTest, UpstreamPerTryIdleTimeoutSuccess) {
  InSequence s;

  callbacks_.route_->route_entry_.retry_policy_.per_try_idle_timeout_ =
      std::chrono::milliseconds(3000);

  NiceMock<Http::MockRequestEncoder> encoder;
  Http::ResponseDecoder* response_decoder = nullptr;
  Http::ConnectionPool::Callbacks* pool_callbacks;

  EXPECT_CALL(cm_.thread_local_cluster_.conn_pool_, newStream(_, _, _))
      .WillOnce(
          Invoke([&](Http::ResponseDecoder& decoder, Http::ConnectionPool::Callbacks& callbacks,
                     const Http::ConnectionPool::Instance::StreamOptions&)
                     -> Http::ConnectionPool::Cancellable* {
            response_decoder = &decoder;
            pool_callbacks = &callbacks;
            return nullptr;
          }));

  Http::TestRequestHeaderMapImpl headers;
  HttpTestUtility::addDefaultHeaders(headers);
  router_.decodeHeaders(headers, false);

  response_timeout_ = new Event::MockTimer(&callbacks_.dispatcher_);
  EXPECT_CALL(*response_timeout_, enableTimer(_, _));

  Buffer::OwnedImpl data;
  router_.decodeData(data, true);

  per_try_idle_timeout_ = new Event::MockTimer(&callbacks_.dispatcher_);
  EXPECT_CALL(*per_try_idle_timeout_, enableTimer(std::chrono::milliseconds(3000), _));
  EXPECT_EQ(0U,
            callbacks_.route_->route_entry_.virtual_cluster_.stats().upstream_rq_total_.value());
  // The per try timeout timer should not be started yet.
  pool_callbacks->onPoolReady(encoder, cm_.thread_local_cluster_.conn_pool_.host_,
                              upstream_stream_info_, Http::Protocol::Http10);
  EXPECT_EQ(1U,
            callbacks_.route_->route_entry_.virtual_cluster_.stats().upstream_rq_total_.value());

  EXPECT_CALL(*per_try_idle_timeout_, enableTimer(std::chrono::milliseconds(3000), _));
  Http::ResponseHeaderMapPtr response_headers(
      new Http::TestResponseHeaderMapImpl{{":status", "200"}});
  response_decoder->decodeHeaders(std::move(response_headers), false);

  EXPECT_CALL(*per_try_idle_timeout_, enableTimer(std::chrono::milliseconds(3000), _));
  response_decoder->decodeData(data, false);

  EXPECT_CALL(*per_try_idle_timeout_, enableTimer(std::chrono::milliseconds(3000), _));
  EXPECT_CALL(*per_try_idle_timeout_, disableTimer());
  EXPECT_CALL(*response_timeout_, disableTimer());
  response_decoder->decodeData(data, true);
}

// Verifies that the per try timeout is initialized once the downstream request has been read.
TEST_F(RouterTest, UpstreamPerTryTimeout) {
  NiceMock<Http::MockRequestEncoder> encoder;
  Http::ResponseDecoder* response_decoder = nullptr;
  expectNewStreamWithImmediateEncoder(encoder, &response_decoder, Http::Protocol::Http10);
  Http::TestRequestHeaderMapImpl headers{{"x-envoy-internal", "true"},
                                         {"x-envoy-upstream-rq-per-try-timeout-ms", "5"}};
  HttpTestUtility::addDefaultHeaders(headers);
  router_.decodeHeaders(headers, false);

  // We verify that both timeouts are started after decodeData(_, true) is called. This
  // verifies that we are not starting the initial per try timeout on the first onPoolReady.
  expectPerTryTimerCreate();
  expectResponseTimerCreate();

  Buffer::OwnedImpl data;
  router_.decodeData(data, true);
  EXPECT_EQ(1U,
            callbacks_.route_->route_entry_.virtual_cluster_.stats().upstream_rq_total_.value());

  EXPECT_CALL(callbacks_.stream_info_,
              setResponseFlag(StreamInfo::ResponseFlag::UpstreamRequestTimeout));
  EXPECT_CALL(encoder.stream_, resetStream(Http::StreamResetReason::LocalReset));
  Http::TestResponseHeaderMapImpl response_headers{
      {":status", "504"}, {"content-length", "24"}, {"content-type", "text/plain"}};
  EXPECT_CALL(callbacks_, encodeHeaders_(HeaderMapEqualRef(&response_headers), false));
  EXPECT_CALL(callbacks_, encodeData(_, true));
  EXPECT_CALL(
      cm_.thread_local_cluster_.conn_pool_.host_->outlier_detector_,
      putResult(Upstream::Outlier::Result::LocalOriginTimeout, absl::optional<uint64_t>(504)));
  per_try_timeout_->invokeCallback();

  EXPECT_EQ(1U, cm_.thread_local_cluster_.cluster_.info_->stats_store_
                    .counter("upstream_rq_per_try_timeout")
                    .value());
  EXPECT_EQ(1UL, cm_.thread_local_cluster_.conn_pool_.host_->stats().rq_timeout_.value());
  EXPECT_TRUE(verifyHostUpstreamStats(0, 1));
}

// Verifies that the per try timeout starts when onPoolReady is called when it occurs
// after the downstream request has been read.
TEST_F(RouterTest, UpstreamPerTryTimeoutDelayedPoolReady) {
  NiceMock<Http::MockRequestEncoder> encoder;
  Http::ResponseDecoder* response_decoder = nullptr;
  Http::ConnectionPool::Callbacks* pool_callbacks;
  EXPECT_CALL(cm_.thread_local_cluster_.conn_pool_, newStream(_, _, _))
      .WillOnce(
          Invoke([&](Http::ResponseDecoder& decoder, Http::ConnectionPool::Callbacks& callbacks,
                     const Http::ConnectionPool::Instance::StreamOptions&)
                     -> Http::ConnectionPool::Cancellable* {
            response_decoder = &decoder;
            pool_callbacks = &callbacks;
            return nullptr;
          }));

  Http::TestRequestHeaderMapImpl headers{{"x-envoy-internal", "true"},
                                         {"x-envoy-upstream-rq-per-try-timeout-ms", "5"}};
  HttpTestUtility::addDefaultHeaders(headers);
  router_.decodeHeaders(headers, false);

  // Global timeout starts when decodeData(_, true) is called.
  expectResponseTimerCreate();
  Buffer::OwnedImpl data;
  router_.decodeData(data, true);

  // Per try timeout starts when onPoolReady is called.
  expectPerTryTimerCreate();
  EXPECT_EQ(0U,
            callbacks_.route_->route_entry_.virtual_cluster_.stats().upstream_rq_total_.value());
  pool_callbacks->onPoolReady(encoder, cm_.thread_local_cluster_.conn_pool_.host_,
                              upstream_stream_info_, Http::Protocol::Http10);
  EXPECT_EQ(1U,
            callbacks_.route_->route_entry_.virtual_cluster_.stats().upstream_rq_total_.value());

  EXPECT_CALL(callbacks_.stream_info_,
              setResponseFlag(StreamInfo::ResponseFlag::UpstreamRequestTimeout));
  EXPECT_CALL(encoder.stream_, resetStream(Http::StreamResetReason::LocalReset));
  Http::TestResponseHeaderMapImpl response_headers{
      {":status", "504"}, {"content-length", "24"}, {"content-type", "text/plain"}};
  EXPECT_CALL(callbacks_, encodeHeaders_(HeaderMapEqualRef(&response_headers), false));
  EXPECT_CALL(callbacks_, encodeData(_, true));
  EXPECT_CALL(cm_.thread_local_cluster_.conn_pool_.host_->outlier_detector_,
              putResult(Upstream::Outlier::Result::LocalOriginTimeout, _));
  per_try_timeout_->invokeCallback();

  EXPECT_EQ(1U, cm_.thread_local_cluster_.cluster_.info_->stats_store_
                    .counter("upstream_rq_per_try_timeout")
                    .value());
  EXPECT_EQ(1UL, cm_.thread_local_cluster_.conn_pool_.host_->stats().rq_timeout_.value());
  EXPECT_TRUE(verifyHostUpstreamStats(0, 1));
}

// Ensures that the per try callback is not set until the stream becomes available.
TEST_F(RouterTest, UpstreamPerTryTimeoutExcludesNewStream) {
  InSequence s;
  NiceMock<Http::MockRequestEncoder> encoder;
  Http::ResponseDecoder* response_decoder = nullptr;
  Http::ConnectionPool::Callbacks* pool_callbacks;

  EXPECT_CALL(cm_.thread_local_cluster_.conn_pool_, newStream(_, _, _))
      .WillOnce(
          Invoke([&](Http::ResponseDecoder& decoder, Http::ConnectionPool::Callbacks& callbacks,
                     const Http::ConnectionPool::Instance::StreamOptions&)
                     -> Http::ConnectionPool::Cancellable* {
            response_decoder = &decoder;
            pool_callbacks = &callbacks;
            return nullptr;
          }));

  response_timeout_ = new Event::MockTimer(&callbacks_.dispatcher_);
  EXPECT_CALL(*response_timeout_, enableTimer(_, _));

  Http::TestRequestHeaderMapImpl headers{{"x-envoy-internal", "true"},
                                         {"x-envoy-upstream-rq-per-try-timeout-ms", "5"}};
  HttpTestUtility::addDefaultHeaders(headers);
  router_.decodeHeaders(headers, false);
  Buffer::OwnedImpl data;
  router_.decodeData(data, true);

  per_try_timeout_ = new Event::MockTimer(&callbacks_.dispatcher_);
  EXPECT_CALL(*per_try_timeout_, enableTimer(_, _));
  EXPECT_EQ(0U,
            callbacks_.route_->route_entry_.virtual_cluster_.stats().upstream_rq_total_.value());
  // The per try timeout timer should not be started yet.
  pool_callbacks->onPoolReady(encoder, cm_.thread_local_cluster_.conn_pool_.host_,
                              upstream_stream_info_, Http::Protocol::Http10);
  EXPECT_EQ(1U,
            callbacks_.route_->route_entry_.virtual_cluster_.stats().upstream_rq_total_.value());

  EXPECT_CALL(encoder.stream_, resetStream(Http::StreamResetReason::LocalReset));
  EXPECT_CALL(cm_.thread_local_cluster_.conn_pool_.host_->outlier_detector_,
              putResult(Upstream::Outlier::Result::LocalOriginTimeout, _));
  EXPECT_CALL(*per_try_timeout_, disableTimer());
  EXPECT_CALL(callbacks_.stream_info_,
              setResponseFlag(StreamInfo::ResponseFlag::UpstreamRequestTimeout));
  EXPECT_CALL(*response_timeout_, disableTimer());
  Http::TestResponseHeaderMapImpl response_headers{
      {":status", "504"}, {"content-length", "24"}, {"content-type", "text/plain"}};
  EXPECT_CALL(callbacks_, encodeHeaders_(HeaderMapEqualRef(&response_headers), false));
  EXPECT_CALL(callbacks_, encodeData(_, true));
  per_try_timeout_->invokeCallback();

  EXPECT_EQ(1U, cm_.thread_local_cluster_.cluster_.info_->stats_store_
                    .counter("upstream_rq_per_try_timeout")
                    .value());
  EXPECT_EQ(1UL, cm_.thread_local_cluster_.conn_pool_.host_->stats().rq_timeout_.value());
  EXPECT_TRUE(verifyHostUpstreamStats(0, 1));
}

// Tests that a retry is sent after the first request hits the per try timeout, but then
// headers received in response to the first request are still used (and the 2nd request
// canceled). Also verify retry options predicates work.
TEST_F(RouterTest, HedgedPerTryTimeoutFirstRequestSucceeds) {
  auto retry_options_predicate = std::make_shared<MockRetryOptionsPredicate>();
  callbacks_.route_->route_entry_.retry_policy_.retry_options_predicates_.emplace_back(
      retry_options_predicate);

  enableHedgeOnPerTryTimeout();

  NiceMock<Http::MockRequestEncoder> encoder1;
  Http::ResponseDecoder* response_decoder1 = nullptr;
  EXPECT_CALL(cm_.thread_local_cluster_.conn_pool_, newStream(_, _, _))
      .WillOnce(
          Invoke([&](Http::ResponseDecoder& decoder, Http::ConnectionPool::Callbacks& callbacks,
                     const Http::ConnectionPool::Instance::StreamOptions&)
                     -> Http::ConnectionPool::Cancellable* {
            response_decoder1 = &decoder;
            EXPECT_CALL(*router_.retry_state_, onHostAttempted(_));
            callbacks.onPoolReady(encoder1, cm_.thread_local_cluster_.conn_pool_.host_,
                                  upstream_stream_info_, Http::Protocol::Http10);
            return nullptr;
          }));
  EXPECT_CALL(cm_.thread_local_cluster_.conn_pool_.host_->outlier_detector_,
              putResult(Upstream::Outlier::Result::LocalOriginConnectSuccess,
                        absl::optional<uint64_t>(absl::nullopt)))
      .Times(2);
  expectPerTryTimerCreate();
  expectResponseTimerCreate();

  Http::TestRequestHeaderMapImpl headers{{"x-envoy-upstream-rq-per-try-timeout-ms", "5"}};
  HttpTestUtility::addDefaultHeaders(headers);
  router_.decodeHeaders(headers, true);
  EXPECT_EQ(1U,
            callbacks_.route_->route_entry_.virtual_cluster_.stats().upstream_rq_total_.value());

  EXPECT_CALL(
      cm_.thread_local_cluster_.conn_pool_.host_->outlier_detector_,
      putResult(Upstream::Outlier::Result::LocalOriginTimeout, absl::optional<uint64_t>(504)));
  EXPECT_CALL(encoder1.stream_, resetStream(_)).Times(0);
  NiceMock<Http::MockRequestEncoder> encoder2;
  Http::ResponseDecoder* response_decoder2 = nullptr;
  router_.retry_state_->expectHedgedPerTryTimeoutRetry();
  EXPECT_CALL(*retry_options_predicate, updateOptions(_));
  per_try_timeout_->invokeCallback();
  EXPECT_CALL(cm_.thread_local_cluster_.conn_pool_, newStream(_, _, _))
      .WillOnce(
          Invoke([&](Http::ResponseDecoder& decoder, Http::ConnectionPool::Callbacks& callbacks,
                     const Http::ConnectionPool::Instance::StreamOptions&)
                     -> Http::ConnectionPool::Cancellable* {
            response_decoder2 = &decoder;
            EXPECT_CALL(*router_.retry_state_, onHostAttempted(_));
            callbacks.onPoolReady(encoder2, cm_.thread_local_cluster_.conn_pool_.host_,
                                  upstream_stream_info_, Http::Protocol::Http10);
            return nullptr;
          }));

  expectPerTryTimerCreate();
  router_.retry_state_->callback_();
  EXPECT_EQ(2U,
            callbacks_.route_->route_entry_.virtual_cluster_.stats().upstream_rq_total_.value());

  // We should not have updated any stats yet because no requests have been
  // canceled
  EXPECT_TRUE(verifyHostUpstreamStats(0, 0));

  // Now write a 200 back. We expect the 2nd stream to be reset and stats to be
  // incremented properly.
  Http::ResponseHeaderMapPtr response_headers(
      new Http::TestResponseHeaderMapImpl{{":status", "200"}});
  EXPECT_CALL(*router_.retry_state_, wouldRetryFromHeaders(_, _, _))
      .WillOnce(Return(RetryState::RetryDecision::NoRetry));
  EXPECT_CALL(cm_.thread_local_cluster_.conn_pool_.host_->outlier_detector_,
              putHttpResponseCode(200));
  EXPECT_CALL(encoder1.stream_, resetStream(_)).Times(0);
  EXPECT_CALL(encoder2.stream_, resetStream(_));

  EXPECT_CALL(callbacks_, encodeHeaders_(_, _))
      .WillOnce(Invoke([&](Http::ResponseHeaderMap& headers, bool end_stream) -> void {
        EXPECT_EQ(headers.Status()->value(), "200");
        EXPECT_TRUE(end_stream);
      }));
  ASSERT(response_decoder1);
  response_decoder1->decodeHeaders(std::move(response_headers), true);
  EXPECT_TRUE(verifyHostUpstreamStats(1, 0));

  // TODO: Verify hedge stats here once they are implemented.
}

// Tests that an upstream request is reset even if it can't be retried as long as there is
// another in-flight request we're waiting on.
// Sequence:
// 1) first upstream request per try timeout
// 2) second upstream request sent
// 3) second upstream request gets 5xx, retries exhausted, assert it's reset
// 4) first upstream request gets 2xx
TEST_F(RouterTest, HedgedPerTryTimeoutResetsOnBadHeaders) {
  enableHedgeOnPerTryTimeout();

  NiceMock<Http::MockRequestEncoder> encoder1;
  Http::ResponseDecoder* response_decoder1 = nullptr;
  EXPECT_CALL(cm_.thread_local_cluster_.conn_pool_, newStream(_, _, _))
      .WillOnce(
          Invoke([&](Http::ResponseDecoder& decoder, Http::ConnectionPool::Callbacks& callbacks,
                     const Http::ConnectionPool::Instance::StreamOptions&)
                     -> Http::ConnectionPool::Cancellable* {
            response_decoder1 = &decoder;
            EXPECT_CALL(*router_.retry_state_, onHostAttempted(_));
            callbacks.onPoolReady(encoder1, cm_.thread_local_cluster_.conn_pool_.host_,
                                  upstream_stream_info_, Http::Protocol::Http10);
            return nullptr;
          }));
  EXPECT_CALL(cm_.thread_local_cluster_.conn_pool_.host_->outlier_detector_,
              putResult(Upstream::Outlier::Result::LocalOriginConnectSuccess,
                        absl::optional<uint64_t>(absl::nullopt)))
      .Times(2);
  expectPerTryTimerCreate();
  expectResponseTimerCreate();

  Http::TestRequestHeaderMapImpl headers{{"x-envoy-upstream-rq-per-try-timeout-ms", "5"}};
  HttpTestUtility::addDefaultHeaders(headers);
  router_.decodeHeaders(headers, true);
  EXPECT_EQ(1U,
            callbacks_.route_->route_entry_.virtual_cluster_.stats().upstream_rq_total_.value());

  EXPECT_CALL(
      cm_.thread_local_cluster_.conn_pool_.host_->outlier_detector_,
      putResult(Upstream::Outlier::Result::LocalOriginTimeout, absl::optional<uint64_t>(504)));
  EXPECT_CALL(encoder1.stream_, resetStream(_)).Times(0);
  NiceMock<Http::MockRequestEncoder> encoder2;
  Http::ResponseDecoder* response_decoder2 = nullptr;
  router_.retry_state_->expectHedgedPerTryTimeoutRetry();
  per_try_timeout_->invokeCallback();

  EXPECT_CALL(cm_.thread_local_cluster_.conn_pool_, newStream(_, _, _))
      .WillOnce(
          Invoke([&](Http::ResponseDecoder& decoder, Http::ConnectionPool::Callbacks& callbacks,
                     const Http::ConnectionPool::Instance::StreamOptions&)
                     -> Http::ConnectionPool::Cancellable* {
            response_decoder2 = &decoder;
            EXPECT_CALL(*router_.retry_state_, onHostAttempted(_));
            callbacks.onPoolReady(encoder2, cm_.thread_local_cluster_.conn_pool_.host_,
                                  upstream_stream_info_, Http::Protocol::Http10);
            return nullptr;
          }));
  expectPerTryTimerCreate();
  router_.retry_state_->callback_();
  EXPECT_EQ(2U,
            callbacks_.route_->route_entry_.virtual_cluster_.stats().upstream_rq_total_.value());

  // We should not have updated any stats yet because no requests have been
  // canceled
  EXPECT_TRUE(verifyHostUpstreamStats(0, 0));

  // Now write a 5xx back on the 2nd request with no retries remaining. The 2nd request
  // should be reset immediately.
  Http::ResponseHeaderMapPtr bad_response_headers(
      new Http::TestResponseHeaderMapImpl{{":status", "500"}});
  EXPECT_CALL(cm_.thread_local_cluster_.conn_pool_.host_->outlier_detector_,
              putHttpResponseCode(500));
  EXPECT_CALL(encoder1.stream_, resetStream(_)).Times(0);
  EXPECT_CALL(encoder2.stream_, resetStream(_));
  EXPECT_CALL(*router_.retry_state_, shouldRetryHeaders(_, _, _))
      .WillOnce(Return(RetryStatus::NoOverflow));
  // Not end_stream, otherwise we wouldn't need to reset.
  ASSERT(response_decoder2);
  response_decoder2->decodeHeaders(std::move(bad_response_headers), false);

  // Now write a 200 back. We expect the 2nd stream to be reset and stats to be
  // incremented properly.
  Http::ResponseHeaderMapPtr response_headers(
      new Http::TestResponseHeaderMapImpl{{":status", "200"}});
  EXPECT_CALL(cm_.thread_local_cluster_.conn_pool_.host_->outlier_detector_,
              putHttpResponseCode(200));
  EXPECT_CALL(encoder1.stream_, resetStream(_)).Times(0);

  EXPECT_CALL(callbacks_, encodeHeaders_(_, _))
      .WillOnce(Invoke([&](Http::ResponseHeaderMap& headers, bool end_stream) -> void {
        EXPECT_EQ(headers.Status()->value(), "200");
        EXPECT_TRUE(end_stream);
      }));
  response_decoder1->decodeHeaders(std::move(response_headers), true);
  EXPECT_TRUE(verifyHostUpstreamStats(1, 1));

  // TODO: Verify hedge stats here once they are implemented.
}

// Three requests sent: 1) 5xx error, 2) per try timeout, 3) gets good response
// headers.
TEST_F(RouterTest, HedgedPerTryTimeoutThirdRequestSucceeds) {
  enableHedgeOnPerTryTimeout();

  // Verify cluster request/response sizes are accounted for all requests/responses.
  EXPECT_CALL(
      cm_.thread_local_cluster_.cluster_.info_->request_response_size_stats_store_,
      deliverHistogramToSinks(Property(&Stats::Metric::name, "upstream_rq_headers_size"), 73ull))
      .Times(3);
  EXPECT_CALL(
      cm_.thread_local_cluster_.cluster_.info_->request_response_size_stats_store_,
      deliverHistogramToSinks(Property(&Stats::Metric::name, "upstream_rq_body_size"), 0ull))
      .Times(3);
  EXPECT_CALL(
      cm_.thread_local_cluster_.cluster_.info_->request_response_size_stats_store_,
      deliverHistogramToSinks(Property(&Stats::Metric::name, "upstream_rs_headers_size"), 10ull))
      .Times(2);
  EXPECT_CALL(
      cm_.thread_local_cluster_.cluster_.info_->request_response_size_stats_store_,
      deliverHistogramToSinks(Property(&Stats::Metric::name, "upstream_rs_body_size"), 0ull))
      .Times(2);

  NiceMock<Http::MockRequestEncoder> encoder1;
  Http::ResponseDecoder* response_decoder1 = nullptr;
  EXPECT_CALL(cm_.thread_local_cluster_.conn_pool_, newStream(_, _, _))
      .WillOnce(
          Invoke([&](Http::ResponseDecoder& decoder, Http::ConnectionPool::Callbacks& callbacks,
                     const Http::ConnectionPool::Instance::StreamOptions&)
                     -> Http::ConnectionPool::Cancellable* {
            response_decoder1 = &decoder;
            EXPECT_CALL(*router_.retry_state_, onHostAttempted(_));
            upstream_stream_info_.downstream_connection_info_provider_->setConnectionID(111);
            callbacks.onPoolReady(encoder1, cm_.thread_local_cluster_.conn_pool_.host_,
                                  upstream_stream_info_, Http::Protocol::Http10);
            return nullptr;
          }));
  expectResponseTimerCreate();
  expectPerTryTimerCreate();

  Http::TestRequestHeaderMapImpl headers{{"x-envoy-upstream-rq-per-try-timeout-ms", "5"}};
  HttpTestUtility::addDefaultHeaders(headers);
  router_.decodeHeaders(headers, true);
  EXPECT_EQ(1U,
            callbacks_.route_->route_entry_.virtual_cluster_.stats().upstream_rq_total_.value());

  EXPECT_CALL(encoder1.stream_, resetStream(_)).Times(0);

  Http::ResponseHeaderMapPtr response_headers1(
      new Http::TestResponseHeaderMapImpl{{":status", "500"}});
  // Local origin connect success happens for first and third try.
  EXPECT_CALL(cm_.thread_local_cluster_.conn_pool_.host_->outlier_detector_,
              putResult(Upstream::Outlier::Result::LocalOriginConnectSuccess,
                        absl::optional<uint64_t>(absl::nullopt)))
      .Times(2);
  EXPECT_CALL(cm_.thread_local_cluster_.conn_pool_.host_->outlier_detector_,
              putHttpResponseCode(500));
  EXPECT_CALL(encoder1.stream_, resetStream(_)).Times(0);
  EXPECT_CALL(callbacks_, encodeHeaders_(_, _)).Times(0);
  router_.retry_state_->expectHeadersRetry();
  // NOLINTNEXTLINE: Silence null pointer access warning
  response_decoder1->decodeHeaders(std::move(response_headers1), true);

  NiceMock<Http::MockRequestEncoder> encoder2;
  Http::ResponseDecoder* response_decoder2 = nullptr;
  EXPECT_CALL(cm_.thread_local_cluster_.conn_pool_, newStream(_, _, _))
      .WillOnce(
          Invoke([&](Http::ResponseDecoder& decoder, Http::ConnectionPool::Callbacks& callbacks,
                     const Http::ConnectionPool::Instance::StreamOptions&)
                     -> Http::ConnectionPool::Cancellable* {
            response_decoder2 = &decoder;
            EXPECT_CALL(*router_.retry_state_, onHostAttempted(_));
            upstream_stream_info_.downstream_connection_info_provider_->setConnectionID(222);
            callbacks.onPoolReady(encoder2, cm_.thread_local_cluster_.conn_pool_.host_,
                                  upstream_stream_info_, Http::Protocol::Http10);
            return nullptr;
          }));
  expectPerTryTimerCreate();
  router_.retry_state_->callback_();
  EXPECT_EQ(2U,
            callbacks_.route_->route_entry_.virtual_cluster_.stats().upstream_rq_total_.value());

  EXPECT_TRUE(verifyHostUpstreamStats(0, 1));

  // Now trigger a per try timeout on the 2nd request, expect a 3rd
  router_.retry_state_->expectHedgedPerTryTimeoutRetry();
  EXPECT_CALL(
      cm_.thread_local_cluster_.conn_pool_.host_->outlier_detector_,
      putResult(Upstream::Outlier::Result::LocalOriginTimeout, absl::optional<uint64_t>(504)));
  NiceMock<Http::MockRequestEncoder> encoder3;
  Http::ResponseDecoder* response_decoder3 = nullptr;
  EXPECT_CALL(cm_.thread_local_cluster_.conn_pool_, newStream(_, _, _))
      .WillOnce(
          Invoke([&](Http::ResponseDecoder& decoder, Http::ConnectionPool::Callbacks& callbacks,
                     const Http::ConnectionPool::Instance::StreamOptions&)
                     -> Http::ConnectionPool::Cancellable* {
            response_decoder3 = &decoder;
            EXPECT_CALL(*router_.retry_state_, onHostAttempted(_));
            upstream_stream_info_.downstream_connection_info_provider_->setConnectionID(333);
            callbacks.onPoolReady(encoder3, cm_.thread_local_cluster_.conn_pool_.host_,
                                  upstream_stream_info_, Http::Protocol::Http10);
            return nullptr;
          }));

  EXPECT_CALL(callbacks_, encodeHeaders_(_, _)).Times(0);
  per_try_timeout_->invokeCallback();
  expectPerTryTimerCreate();
  router_.retry_state_->callback_();
  EXPECT_EQ(3U,
            callbacks_.route_->route_entry_.virtual_cluster_.stats().upstream_rq_total_.value());
  EXPECT_TRUE(verifyHostUpstreamStats(0, 1));

  // Now write a 200 back. We expect the 2nd stream to be reset and stats to be
  // incremented properly.
  Http::ResponseHeaderMapPtr response_headers2(
      new Http::TestResponseHeaderMapImpl{{":status", "200"}});
  EXPECT_CALL(cm_.thread_local_cluster_.conn_pool_.host_->outlier_detector_,
              putHttpResponseCode(200));
  EXPECT_CALL(encoder1.stream_, resetStream(_)).Times(0);
  EXPECT_CALL(encoder2.stream_, resetStream(_));
  EXPECT_CALL(encoder3.stream_, resetStream(_)).Times(0);

  EXPECT_CALL(callbacks_, encodeHeaders_(_, _))
      .WillOnce(Invoke([&](Http::ResponseHeaderMap& headers, bool end_stream) -> void {
        EXPECT_EQ(headers.Status()->value(), "200");
        EXPECT_TRUE(end_stream);
      }));
  EXPECT_CALL(*router_.retry_state_, shouldRetryHeaders(_, _, _)).WillOnce(Return(RetryStatus::No));
  // NOLINTNEXTLINE: Silence null pointer access warning
  response_decoder3->decodeHeaders(std::move(response_headers2), true);
  EXPECT_TRUE(verifyHostUpstreamStats(1, 1));

  EXPECT_EQ(333U, callbacks_.stream_info_.upstreamInfo()->upstreamConnectionId());

  // TODO: Verify hedge stats here once they are implemented.
}

// First request times out and is retried, and then a response is received.
// Make sure we don't attempt to retry because we already retried for timeout.
TEST_F(RouterTest, RetryOnlyOnceForSameUpstreamRequest) {
  enableHedgeOnPerTryTimeout();

  NiceMock<Http::MockRequestEncoder> encoder1;
  Http::ResponseDecoder* response_decoder1 = nullptr;
  EXPECT_CALL(cm_.thread_local_cluster_.conn_pool_, newStream(_, _, _))
      .WillOnce(
          Invoke([&](Http::ResponseDecoder& decoder, Http::ConnectionPool::Callbacks& callbacks,
                     const Http::ConnectionPool::Instance::StreamOptions&)
                     -> Http::ConnectionPool::Cancellable* {
            response_decoder1 = &decoder;
            EXPECT_CALL(*router_.retry_state_, onHostAttempted(_));
            callbacks.onPoolReady(encoder1, cm_.thread_local_cluster_.conn_pool_.host_,
                                  upstream_stream_info_, Http::Protocol::Http10);
            return nullptr;
          }));
  EXPECT_CALL(cm_.thread_local_cluster_.conn_pool_.host_->outlier_detector_,
              putResult(Upstream::Outlier::Result::LocalOriginConnectSuccess,
                        absl::optional<uint64_t>(absl::nullopt)))
      .Times(2);
  expectPerTryTimerCreate();
  expectResponseTimerCreate();

  Http::TestRequestHeaderMapImpl headers{{"x-envoy-upstream-rq-per-try-timeout-ms", "5"}};
  HttpTestUtility::addDefaultHeaders(headers);
  router_.decodeHeaders(headers, true);

  EXPECT_CALL(encoder1.stream_, resetStream(_)).Times(0);

  EXPECT_CALL(
      cm_.thread_local_cluster_.conn_pool_.host_->outlier_detector_,
      putResult(Upstream::Outlier::Result::LocalOriginTimeout, absl::optional<uint64_t>(504)));
  router_.retry_state_->expectHedgedPerTryTimeoutRetry();
  per_try_timeout_->invokeCallback();

  NiceMock<Http::MockRequestEncoder> encoder2;
  Http::ResponseDecoder* response_decoder2 = nullptr;
  EXPECT_CALL(cm_.thread_local_cluster_.conn_pool_, newStream(_, _, _))
      .WillOnce(
          Invoke([&](Http::ResponseDecoder& decoder, Http::ConnectionPool::Callbacks& callbacks,
                     const Http::ConnectionPool::Instance::StreamOptions&)
                     -> Http::ConnectionPool::Cancellable* {
            response_decoder2 = &decoder;
            EXPECT_CALL(*router_.retry_state_, onHostAttempted(_));
            callbacks.onPoolReady(encoder2, cm_.thread_local_cluster_.conn_pool_.host_,
                                  upstream_stream_info_, Http::Protocol::Http10);
            return nullptr;
          }));

  expectPerTryTimerCreate();
  router_.retry_state_->callback_();

  // Now send a 5xx back and make sure we don't ask whether we should retry it.
  Http::ResponseHeaderMapPtr response_headers1(
      new Http::TestResponseHeaderMapImpl{{":status", "500"}});
  EXPECT_CALL(cm_.thread_local_cluster_.conn_pool_.host_->outlier_detector_,
              putHttpResponseCode(500));
  EXPECT_CALL(*router_.retry_state_, shouldRetryHeaders(_, _, _)).Times(0);
  EXPECT_CALL(*router_.retry_state_, wouldRetryFromHeaders(_, _, _))
      .WillOnce(Return(RetryState::RetryDecision::RetryWithBackoff));
  ASSERT(response_decoder1);
  response_decoder1->decodeHeaders(std::move(response_headers1), true);

  EXPECT_CALL(
      cm_.thread_local_cluster_.conn_pool_.host_->outlier_detector_,
      putResult(Upstream::Outlier::Result::LocalOriginTimeout, absl::optional<uint64_t>(504)));

  response_timeout_->invokeCallback();
}

// Sequence: upstream request hits soft per try timeout and is retried, and
// then "bad" response headers come back before the retry has been scheduled.
// Ensures that the "bad" headers are not sent downstream because there is
// still an attempt pending.
TEST_F(RouterTest, BadHeadersDroppedIfPreviousRetryScheduled) {
  enableHedgeOnPerTryTimeout();

  NiceMock<Http::MockRequestEncoder> encoder1;
  Http::ResponseDecoder* response_decoder1 = nullptr;
  EXPECT_CALL(cm_.thread_local_cluster_.conn_pool_, newStream(_, _, _))
      .WillOnce(
          Invoke([&](Http::ResponseDecoder& decoder, Http::ConnectionPool::Callbacks& callbacks,
                     const Http::ConnectionPool::Instance::StreamOptions&)
                     -> Http::ConnectionPool::Cancellable* {
            response_decoder1 = &decoder;
            EXPECT_CALL(*router_.retry_state_, onHostAttempted(_));
            callbacks.onPoolReady(encoder1, cm_.thread_local_cluster_.conn_pool_.host_,
                                  upstream_stream_info_, Http::Protocol::Http10);
            return nullptr;
          }));
  EXPECT_CALL(cm_.thread_local_cluster_.conn_pool_.host_->outlier_detector_,
              putResult(Upstream::Outlier::Result::LocalOriginConnectSuccess,
                        absl::optional<uint64_t>(absl::nullopt)))
      .Times(2);
  expectPerTryTimerCreate();
  expectResponseTimerCreate();

  Http::TestRequestHeaderMapImpl headers{{"x-envoy-upstream-rq-per-try-timeout-ms", "5"}};
  HttpTestUtility::addDefaultHeaders(headers);
  router_.decodeHeaders(headers, true);

  EXPECT_CALL(encoder1.stream_, resetStream(_)).Times(0);

  EXPECT_CALL(
      cm_.thread_local_cluster_.conn_pool_.host_->outlier_detector_,
      putResult(Upstream::Outlier::Result::LocalOriginTimeout, absl::optional<uint64_t>(504)));
  router_.retry_state_->expectHedgedPerTryTimeoutRetry();
  per_try_timeout_->invokeCallback();

  expectPerTryTimerCreate();

  // Now send a 5xx back and make sure we don't ask whether we should retry it
  // and also that we don't respond downstream with it.
  Http::ResponseHeaderMapPtr response_headers1(
      new Http::TestResponseHeaderMapImpl{{":status", "500"}});
  EXPECT_CALL(cm_.thread_local_cluster_.conn_pool_.host_->outlier_detector_,
              putHttpResponseCode(500));
  EXPECT_CALL(*router_.retry_state_, shouldRetryHeaders(_, _, _)).Times(0);
  EXPECT_CALL(*router_.retry_state_, wouldRetryFromHeaders(_, _, _))
      .WillOnce(Return(RetryState::RetryDecision::RetryWithBackoff));
  EXPECT_CALL(callbacks_, encodeHeaders_(_, _)).Times(0);
  ASSERT(response_decoder1);
  response_decoder1->decodeHeaders(std::move(response_headers1), true);

  // Now trigger the retry for the per try timeout earlier.
  NiceMock<Http::MockRequestEncoder> encoder2;
  Http::ResponseDecoder* response_decoder2 = nullptr;
  EXPECT_CALL(cm_.thread_local_cluster_.conn_pool_, newStream(_, _, _))
      .WillOnce(
          Invoke([&](Http::ResponseDecoder& decoder, Http::ConnectionPool::Callbacks& callbacks,
                     const Http::ConnectionPool::Instance::StreamOptions&)
                     -> Http::ConnectionPool::Cancellable* {
            response_decoder2 = &decoder;
            EXPECT_CALL(*router_.retry_state_, onHostAttempted(_));
            callbacks.onPoolReady(encoder2, cm_.thread_local_cluster_.conn_pool_.host_,
                                  upstream_stream_info_, Http::Protocol::Http10);
            return nullptr;
          }));
  router_.retry_state_->callback_();

  Http::ResponseHeaderMapPtr response_headers2(
      new Http::TestResponseHeaderMapImpl{{":status", "200"}});
  EXPECT_CALL(*router_.retry_state_, shouldRetryHeaders(_, _, _)).WillOnce(Return(RetryStatus::No));
  EXPECT_CALL(callbacks_, encodeHeaders_(_, _))
      .WillOnce(Invoke([&](Http::ResponseHeaderMap& headers, bool end_stream) -> void {
        EXPECT_EQ(headers.Status()->value(), "200");
        EXPECT_TRUE(end_stream);
      }));
  EXPECT_CALL(cm_.thread_local_cluster_.conn_pool_.host_->outlier_detector_,
              putHttpResponseCode(200));
  response_decoder2->decodeHeaders(std::move(response_headers2), true);
}

// Test retrying a request, when the first attempt fails before the client
// has sent any of the body. Also verify retry options predicates work.
TEST_F(RouterTest, RetryRequestBeforeBody) {
  auto retry_options_predicate = std::make_shared<MockRetryOptionsPredicate>();
  callbacks_.route_->route_entry_.retry_policy_.retry_options_predicates_.emplace_back(
      retry_options_predicate);

  NiceMock<Http::MockRequestEncoder> encoder1;
  Http::ResponseDecoder* response_decoder = nullptr;
  expectNewStreamWithImmediateEncoder(encoder1, &response_decoder, Http::Protocol::Http10);
  expectResponseTimerCreate();

  Http::TestRequestHeaderMapImpl headers{
      {"x-envoy-retry-on", "5xx"}, {"x-envoy-internal", "true"}, {"myheader", "present"}};
  HttpTestUtility::addDefaultHeaders(headers);
  router_.decodeHeaders(headers, false);

  router_.retry_state_->expectResetRetry();
  EXPECT_CALL(*retry_options_predicate, updateOptions(_));
  encoder1.stream_.resetStream(Http::StreamResetReason::RemoteReset);

  NiceMock<Http::MockRequestEncoder> encoder2;
  expectNewStreamWithImmediateEncoder(encoder2, &response_decoder, Http::Protocol::Http10);
  EXPECT_CALL(encoder2, encodeHeaders(HeaderHasValueRef("myheader", "present"), false));
  router_.retry_state_->callback_();
  EXPECT_EQ(2U,
            callbacks_.route_->route_entry_.virtual_cluster_.stats().upstream_rq_total_.value());
  EXPECT_TRUE(verifyHostUpstreamStats(0, 1));

  // Complete request. Ensure original headers are present.
  const std::string body("body");
  EXPECT_CALL(encoder2, encodeData(BufferStringEqual(body), true));
  Buffer::OwnedImpl buf(body);
  router_.decodeData(buf, true);

  // Send successful response, verify success.
  Http::ResponseHeaderMapPtr response_headers(
      new Http::TestResponseHeaderMapImpl({{":status", "200"}}));
  EXPECT_CALL(callbacks_, encodeHeaders_(_, _))
      .WillOnce(Invoke([&](Http::ResponseHeaderMap& headers, bool) -> void {
        EXPECT_EQ(headers.Status()->value(), "200");
      }));
  // NOLINTNEXTLINE(clang-analyzer-core.CallAndMessage)
  response_decoder->decodeHeaders(std::move(response_headers), true);
  EXPECT_TRUE(verifyHostUpstreamStats(1, 1));
}

// Test retrying a request, when the first attempt fails while the client
// is sending the body.
TEST_F(RouterTest, RetryRequestDuringBody) {
  Buffer::OwnedImpl decoding_buffer;
  EXPECT_CALL(callbacks_, decodingBuffer()).WillRepeatedly(Return(&decoding_buffer));
  EXPECT_CALL(callbacks_, addDecodedData(_, true))
      .WillRepeatedly(Invoke([&](Buffer::Instance& data, bool) { decoding_buffer.move(data); }));

  NiceMock<Http::MockRequestEncoder> encoder1;
  Http::ResponseDecoder* response_decoder = nullptr;
  expectNewStreamWithImmediateEncoder(encoder1, &response_decoder, Http::Protocol::Http10);

  expectResponseTimerCreate();

  Http::TestRequestHeaderMapImpl headers{
      {"x-envoy-retry-on", "5xx"}, {"x-envoy-internal", "true"}, {"myheader", "present"}};
  HttpTestUtility::addDefaultHeaders(headers);
  router_.decodeHeaders(headers, false);
  const std::string body1("body1");
  Buffer::OwnedImpl buf1(body1);
  EXPECT_CALL(*router_.retry_state_, enabled()).WillOnce(Return(true));
  router_.decodeData(buf1, false);

  router_.retry_state_->expectResetRetry();
  encoder1.stream_.resetStream(Http::StreamResetReason::RemoteReset);

  NiceMock<Http::MockRequestEncoder> encoder2;
  expectNewStreamWithImmediateEncoder(encoder2, &response_decoder, Http::Protocol::Http10);

  EXPECT_CALL(encoder2, encodeHeaders(HeaderHasValueRef("myheader", "present"), false));
  EXPECT_CALL(encoder2, encodeData(BufferStringEqual(body1), false));
  router_.retry_state_->callback_();
  EXPECT_EQ(2U,
            callbacks_.route_->route_entry_.virtual_cluster_.stats().upstream_rq_total_.value());
  EXPECT_TRUE(verifyHostUpstreamStats(0, 1));

  // Complete request. Ensure original headers are present.
  const std::string body2("body2");
  EXPECT_CALL(encoder2, encodeData(BufferStringEqual(body2), true));
  Buffer::OwnedImpl buf2(body2);
  EXPECT_CALL(*router_.retry_state_, enabled()).WillOnce(Return(true));
  router_.decodeData(buf2, true);

  // Send successful response, verify success.
  Http::ResponseHeaderMapPtr response_headers(
      new Http::TestResponseHeaderMapImpl({{":status", "200"}}));
  EXPECT_CALL(callbacks_, encodeHeaders_(_, _))
      .WillOnce(Invoke([&](Http::ResponseHeaderMap& headers, bool) -> void {
        EXPECT_EQ(headers.Status()->value(), "200");
      }));
  response_decoder->decodeHeaders(std::move(response_headers), true);
  EXPECT_TRUE(verifyHostUpstreamStats(1, 1));
}

// Test retrying a request, when the first attempt fails while the client
// is sending the body, with more data arriving in between upstream attempts
// (which would normally happen during the backoff timer interval), but not end_stream.
TEST_F(RouterTest, RetryRequestDuringBodyDataBetweenAttemptsNotEndStream) {
  Buffer::OwnedImpl decoding_buffer;
  EXPECT_CALL(callbacks_, decodingBuffer()).WillRepeatedly(Return(&decoding_buffer));
  EXPECT_CALL(callbacks_, addDecodedData(_, true))
      .WillRepeatedly(Invoke([&](Buffer::Instance& data, bool) { decoding_buffer.move(data); }));

  NiceMock<Http::MockRequestEncoder> encoder1;
  Http::ResponseDecoder* response_decoder = nullptr;
  expectNewStreamWithImmediateEncoder(encoder1, &response_decoder, Http::Protocol::Http10);
  expectResponseTimerCreate();

  Http::TestRequestHeaderMapImpl headers{
      {"x-envoy-retry-on", "5xx"}, {"x-envoy-internal", "true"}, {"myheader", "present"}};
  HttpTestUtility::addDefaultHeaders(headers);
  router_.decodeHeaders(headers, false);
  const std::string body1("body1");
  Buffer::OwnedImpl buf1(body1);
  EXPECT_CALL(*router_.retry_state_, enabled()).Times(3).WillRepeatedly(Return(true));
  router_.decodeData(buf1, false);

  router_.retry_state_->expectResetRetry();
  encoder1.stream_.resetStream(Http::StreamResetReason::RemoteReset);

  const std::string body2("body2");
  Buffer::OwnedImpl buf2(body2);
  router_.decodeData(buf2, false);

  NiceMock<Http::MockRequestEncoder> encoder2;
  expectNewStreamWithImmediateEncoder(encoder2, &response_decoder, Http::Protocol::Http10);

  EXPECT_CALL(encoder2, encodeHeaders(HeaderHasValueRef("myheader", "present"), false));
  EXPECT_CALL(encoder2, encodeData(BufferStringEqual(body1 + body2), false));
  router_.retry_state_->callback_();
  EXPECT_EQ(2U,
            callbacks_.route_->route_entry_.virtual_cluster_.stats().upstream_rq_total_.value());
  EXPECT_TRUE(verifyHostUpstreamStats(0, 1));

  // Complete request. Ensure original headers are present.
  const std::string body3("body3");
  EXPECT_CALL(encoder2, encodeData(BufferStringEqual(body3), true));
  Buffer::OwnedImpl buf3(body3);
  router_.decodeData(buf3, true);

  // Send successful response, verify success.
  Http::ResponseHeaderMapPtr response_headers(
      new Http::TestResponseHeaderMapImpl({{":status", "200"}}));
  EXPECT_CALL(callbacks_, encodeHeaders_(_, _))
      .WillOnce(Invoke([&](Http::ResponseHeaderMap& headers, bool) -> void {
        EXPECT_EQ(headers.Status()->value(), "200");
      }));
  response_decoder->decodeHeaders(std::move(response_headers), true);
  EXPECT_TRUE(verifyHostUpstreamStats(1, 1));
}

// Test retrying a request, when the first attempt fails while the client
// is sending the body, with the rest of the request arriving in between upstream
// request attempts.
TEST_F(RouterTest, RetryRequestDuringBodyCompleteBetweenAttempts) {
  Buffer::OwnedImpl decoding_buffer;
  EXPECT_CALL(callbacks_, decodingBuffer()).WillRepeatedly(Return(&decoding_buffer));
  EXPECT_CALL(callbacks_, addDecodedData(_, true))
      .WillRepeatedly(Invoke([&](Buffer::Instance& data, bool) { decoding_buffer.move(data); }));

  NiceMock<Http::MockRequestEncoder> encoder1;
  Http::ResponseDecoder* response_decoder = nullptr;
  expectNewStreamWithImmediateEncoder(encoder1, &response_decoder, Http::Protocol::Http10);

  Http::TestRequestHeaderMapImpl headers{
      {"x-envoy-retry-on", "5xx"}, {"x-envoy-internal", "true"}, {"myheader", "present"}};
  HttpTestUtility::addDefaultHeaders(headers);
  router_.decodeHeaders(headers, false);
  const std::string body1("body1");
  Buffer::OwnedImpl buf1(body1);
  EXPECT_CALL(*router_.retry_state_, enabled()).Times(2).WillRepeatedly(Return(true));
  router_.decodeData(buf1, false);

  router_.retry_state_->expectResetRetry();
  encoder1.stream_.resetStream(Http::StreamResetReason::RemoteReset);

  // Complete request while there is no upstream request.
  const std::string body2("body2");
  Buffer::OwnedImpl buf2(body2);
  router_.decodeData(buf2, true);

  NiceMock<Http::MockRequestEncoder> encoder2;
  expectNewStreamWithImmediateEncoder(encoder2, &response_decoder, Http::Protocol::Http10);

  EXPECT_CALL(encoder2, encodeHeaders(HeaderHasValueRef("myheader", "present"), false));
  EXPECT_CALL(encoder2, encodeData(BufferStringEqual(body1 + body2), true));
  router_.retry_state_->callback_();
  EXPECT_EQ(2U,
            callbacks_.route_->route_entry_.virtual_cluster_.stats().upstream_rq_total_.value());
  EXPECT_TRUE(verifyHostUpstreamStats(0, 1));

  // Send successful response, verify success.
  Http::ResponseHeaderMapPtr response_headers(
      new Http::TestResponseHeaderMapImpl({{":status", "200"}}));
  EXPECT_CALL(callbacks_, encodeHeaders_(_, _))
      .WillOnce(Invoke([&](Http::ResponseHeaderMap& headers, bool) -> void {
        EXPECT_EQ(headers.Status()->value(), "200");
      }));
  response_decoder->decodeHeaders(std::move(response_headers), true);
  EXPECT_TRUE(verifyHostUpstreamStats(1, 1));
}

// Test retrying a request, when the first attempt fails while the client
// is sending the body, with the trailers arriving in between upstream
// request attempts.
TEST_F(RouterTest, RetryRequestDuringBodyTrailerBetweenAttempts) {
  Buffer::OwnedImpl decoding_buffer;
  EXPECT_CALL(callbacks_, decodingBuffer()).WillRepeatedly(Return(&decoding_buffer));
  EXPECT_CALL(callbacks_, addDecodedData(_, true))
      .WillRepeatedly(Invoke([&](Buffer::Instance& data, bool) { decoding_buffer.move(data); }));

  NiceMock<Http::MockRequestEncoder> encoder1;
  Http::ResponseDecoder* response_decoder = nullptr;
  expectNewStreamWithImmediateEncoder(encoder1, &response_decoder, Http::Protocol::Http10);

  Http::TestRequestHeaderMapImpl headers{
      {"x-envoy-retry-on", "5xx"}, {"x-envoy-internal", "true"}, {"myheader", "present"}};
  HttpTestUtility::addDefaultHeaders(headers);
  router_.decodeHeaders(headers, false);
  const std::string body1("body1");
  Buffer::OwnedImpl buf1(body1);
  EXPECT_CALL(*router_.retry_state_, enabled()).WillOnce(Return(true));
  router_.decodeData(buf1, false);

  router_.retry_state_->expectResetRetry();
  encoder1.stream_.resetStream(Http::StreamResetReason::RemoteReset);

  // Complete request while there is no upstream request.
  Http::TestRequestTrailerMapImpl trailers{{"some", "trailer"}};
  router_.decodeTrailers(trailers);

  NiceMock<Http::MockRequestEncoder> encoder2;
  expectNewStreamWithImmediateEncoder(encoder2, &response_decoder, Http::Protocol::Http10);

  EXPECT_CALL(encoder2, encodeHeaders(HeaderHasValueRef("myheader", "present"), false));
  EXPECT_CALL(encoder2, encodeData(BufferStringEqual(body1), false));
  EXPECT_CALL(encoder2, encodeTrailers(HeaderMapEqualRef(&trailers)));
  router_.retry_state_->callback_();
  EXPECT_EQ(2U,
            callbacks_.route_->route_entry_.virtual_cluster_.stats().upstream_rq_total_.value());
  EXPECT_TRUE(verifyHostUpstreamStats(0, 1));

  // Send successful response, verify success.
  Http::ResponseHeaderMapPtr response_headers(
      new Http::TestResponseHeaderMapImpl({{":status", "200"}}));
  EXPECT_CALL(callbacks_, encodeHeaders_(_, _))
      .WillOnce(Invoke([&](Http::ResponseHeaderMap& headers, bool) -> void {
        EXPECT_EQ(headers.Status()->value(), "200");
      }));
  response_decoder->decodeHeaders(std::move(response_headers), true);
  EXPECT_TRUE(verifyHostUpstreamStats(1, 1));
}

// Test retrying a request, when the first attempt fails while the client
// is sending the body, with the rest of the request arriving in between upstream
// request attempts, but exceeding the buffer limit causing a downstream request abort.
TEST_F(RouterTest, RetryRequestDuringBodyBufferLimitExceeded) {
  Buffer::OwnedImpl decoding_buffer;
  EXPECT_CALL(callbacks_, decodingBuffer()).WillRepeatedly(Return(&decoding_buffer));
  EXPECT_CALL(callbacks_, addDecodedData(_, true))
      .WillRepeatedly(Invoke([&](Buffer::Instance& data, bool) { decoding_buffer.move(data); }));
  EXPECT_CALL(callbacks_.route_->route_entry_, retryShadowBufferLimit()).WillOnce(Return(10));

  NiceMock<Http::MockRequestEncoder> encoder1;
  Http::ResponseDecoder* response_decoder = nullptr;
  expectNewStreamWithImmediateEncoder(encoder1, &response_decoder, Http::Protocol::Http10);

  Http::TestRequestHeaderMapImpl headers{
      {"x-envoy-retry-on", "5xx"}, {"x-envoy-internal", "true"}, {"myheader", "present"}};
  HttpTestUtility::addDefaultHeaders(headers);
  router_.decodeHeaders(headers, false);
  const std::string body1("body1");
  Buffer::OwnedImpl buf1(body1);
  EXPECT_CALL(*router_.retry_state_, enabled()).Times(2).WillRepeatedly(Return(true));
  router_.decodeData(buf1, false);

  router_.retry_state_->expectResetRetry();
  encoder1.stream_.resetStream(Http::StreamResetReason::RemoteReset);

  // Complete request while there is no upstream request.
  const std::string body2(50, 'a');
  Buffer::OwnedImpl buf2(body2);
  router_.decodeData(buf2, false);

  EXPECT_EQ(callbacks_.details(), "request_payload_exceeded_retry_buffer_limit");
  EXPECT_EQ(1U, cm_.thread_local_cluster_.cluster_.info_->stats_store_
                    .counter("retry_or_shadow_abandoned")
                    .value());
  EXPECT_TRUE(verifyHostUpstreamStats(0, 1));
}

// Two requests are sent (slow request + hedged retry) and then global timeout
// is hit. Verify everything gets cleaned up.
TEST_F(RouterTest, HedgedPerTryTimeoutGlobalTimeout) {
  enableHedgeOnPerTryTimeout();

  NiceMock<Http::MockRequestEncoder> encoder1;
  Http::ResponseDecoder* response_decoder1 = nullptr;
  EXPECT_CALL(cm_.thread_local_cluster_.conn_pool_, newStream(_, _, _))
      .WillOnce(
          Invoke([&](Http::ResponseDecoder& decoder, Http::ConnectionPool::Callbacks& callbacks,
                     const Http::ConnectionPool::Instance::StreamOptions&)
                     -> Http::ConnectionPool::Cancellable* {
            response_decoder1 = &decoder;
            EXPECT_CALL(*router_.retry_state_, onHostAttempted(_));
            callbacks.onPoolReady(encoder1, cm_.thread_local_cluster_.conn_pool_.host_,
                                  upstream_stream_info_, Http::Protocol::Http10);
            return nullptr;
          }));
  EXPECT_CALL(cm_.thread_local_cluster_.conn_pool_.host_->outlier_detector_,
              putResult(Upstream::Outlier::Result::LocalOriginConnectSuccess,
                        absl::optional<uint64_t>(absl::nullopt)))
      .Times(2);
  expectPerTryTimerCreate();
  expectResponseTimerCreate();

  Http::TestRequestHeaderMapImpl headers{{"x-envoy-upstream-rq-per-try-timeout-ms", "5"}};
  HttpTestUtility::addDefaultHeaders(headers);
  router_.decodeHeaders(headers, true);
  EXPECT_EQ(1U,
            callbacks_.route_->route_entry_.virtual_cluster_.stats().upstream_rq_total_.value());

  EXPECT_CALL(
      cm_.thread_local_cluster_.conn_pool_.host_->outlier_detector_,
      putResult(Upstream::Outlier::Result::LocalOriginTimeout, absl::optional<uint64_t>(504)));
  EXPECT_CALL(encoder1.stream_, resetStream(_)).Times(0);
  EXPECT_CALL(callbacks_, encodeHeaders_(_, _)).Times(0);
  router_.retry_state_->expectHedgedPerTryTimeoutRetry();
  per_try_timeout_->invokeCallback();

  NiceMock<Http::MockRequestEncoder> encoder2;
  Http::ResponseDecoder* response_decoder2 = nullptr;
  EXPECT_CALL(cm_.thread_local_cluster_.conn_pool_, newStream(_, _, _))
      .WillOnce(
          Invoke([&](Http::ResponseDecoder& decoder, Http::ConnectionPool::Callbacks& callbacks,
                     const Http::ConnectionPool::Instance::StreamOptions&)
                     -> Http::ConnectionPool::Cancellable* {
            response_decoder2 = &decoder;
            EXPECT_CALL(*router_.retry_state_, onHostAttempted(_));
            callbacks.onPoolReady(encoder2, cm_.thread_local_cluster_.conn_pool_.host_,
                                  upstream_stream_info_, Http::Protocol::Http10);
            return nullptr;
          }));
  expectPerTryTimerCreate();
  router_.retry_state_->callback_();
  EXPECT_EQ(2U,
            callbacks_.route_->route_entry_.virtual_cluster_.stats().upstream_rq_total_.value());

  EXPECT_TRUE(verifyHostUpstreamStats(0, 0));

  // Now trigger global timeout, expect everything to be reset
  EXPECT_CALL(encoder1.stream_, resetStream(_));
  EXPECT_CALL(encoder2.stream_, resetStream(_));
  EXPECT_CALL(
      cm_.thread_local_cluster_.conn_pool_.host_->outlier_detector_,
      putResult(Upstream::Outlier::Result::LocalOriginTimeout, absl::optional<uint64_t>(504)));

  EXPECT_CALL(callbacks_, encodeHeaders_(_, _))
      .WillOnce(Invoke([&](Http::ResponseHeaderMap& headers, bool) -> void {
        EXPECT_EQ(headers.Status()->value(), "504");
      }));
  response_timeout_->invokeCallback();
  EXPECT_TRUE(verifyHostUpstreamStats(0, 2));
  EXPECT_EQ(2, cm_.thread_local_cluster_.conn_pool_.host_->stats_.rq_timeout_.value());
  // TODO: Verify hedge stats here once they are implemented.
}

// Sequence: 1) per try timeout w/ hedge retry, 2) second request gets a 5xx
// response, no retries remaining 3) first request gets a 5xx response.
TEST_F(RouterTest, HedgingRetriesExhaustedBadResponse) {
  enableHedgeOnPerTryTimeout();

  NiceMock<Http::MockRequestEncoder> encoder1;
  Http::ResponseDecoder* response_decoder1 = nullptr;
  EXPECT_CALL(cm_.thread_local_cluster_.conn_pool_, newStream(_, _, _))
      .WillOnce(
          Invoke([&](Http::ResponseDecoder& decoder, Http::ConnectionPool::Callbacks& callbacks,
                     const Http::ConnectionPool::Instance::StreamOptions&)
                     -> Http::ConnectionPool::Cancellable* {
            response_decoder1 = &decoder;
            EXPECT_CALL(*router_.retry_state_, onHostAttempted(_));
            callbacks.onPoolReady(encoder1, cm_.thread_local_cluster_.conn_pool_.host_,
                                  upstream_stream_info_, Http::Protocol::Http10);
            return nullptr;
          }));
  EXPECT_CALL(cm_.thread_local_cluster_.conn_pool_.host_->outlier_detector_,
              putResult(Upstream::Outlier::Result::LocalOriginConnectSuccess,
                        absl::optional<uint64_t>(absl::nullopt)));
  expectPerTryTimerCreate();
  expectResponseTimerCreate();

  Http::TestRequestHeaderMapImpl headers{{"x-envoy-upstream-rq-per-try-timeout-ms", "5"}};
  HttpTestUtility::addDefaultHeaders(headers);
  router_.decodeHeaders(headers, true);
  EXPECT_EQ(1U,
            callbacks_.route_->route_entry_.virtual_cluster_.stats().upstream_rq_total_.value());

  EXPECT_CALL(
      cm_.thread_local_cluster_.conn_pool_.host_->outlier_detector_,
      putResult(Upstream::Outlier::Result::LocalOriginTimeout, absl::optional<uint64_t>(504)));
  EXPECT_CALL(encoder1.stream_, resetStream(_)).Times(0);
  EXPECT_CALL(callbacks_, encodeHeaders_(_, _)).Times(0);
  router_.retry_state_->expectHedgedPerTryTimeoutRetry();
  per_try_timeout_->invokeCallback();

  NiceMock<Http::MockRequestEncoder> encoder2;
  Http::ResponseDecoder* response_decoder2 = nullptr;
  EXPECT_CALL(cm_.thread_local_cluster_.conn_pool_, newStream(_, _, _))
      .WillOnce(
          Invoke([&](Http::ResponseDecoder& decoder, Http::ConnectionPool::Callbacks& callbacks,
                     const Http::ConnectionPool::Instance::StreamOptions&)
                     -> Http::ConnectionPool::Cancellable* {
            response_decoder2 = &decoder;
            EXPECT_CALL(*router_.retry_state_, onHostAttempted(_));
            callbacks.onPoolReady(encoder2, cm_.thread_local_cluster_.conn_pool_.host_,
                                  upstream_stream_info_, Http::Protocol::Http10);
            return nullptr;
          }));
  EXPECT_CALL(cm_.thread_local_cluster_.conn_pool_.host_->outlier_detector_,
              putResult(Upstream::Outlier::Result::LocalOriginConnectSuccess,
                        absl::optional<uint64_t>(absl::nullopt)));
  expectPerTryTimerCreate();
  router_.retry_state_->callback_();
  EXPECT_EQ(2U,
            callbacks_.route_->route_entry_.virtual_cluster_.stats().upstream_rq_total_.value());

  EXPECT_TRUE(verifyHostUpstreamStats(0, 0));

  // Now trigger a 503 in response to the second request.
  Http::ResponseHeaderMapPtr bad_response_headers1(
      new Http::TestResponseHeaderMapImpl{{":status", "503"}});
  EXPECT_CALL(cm_.thread_local_cluster_.conn_pool_.host_->outlier_detector_,
              putHttpResponseCode(503));

  EXPECT_CALL(*router_.retry_state_, shouldRetryHeaders(_, _, _))
      .WillOnce(Return(RetryStatus::NoRetryLimitExceeded));
  ASSERT(response_decoder2);
  response_decoder2->decodeHeaders(std::move(bad_response_headers1), true);

  EXPECT_TRUE(verifyHostUpstreamStats(0, 1));

  // Now trigger a 503 in response to the first request.
  Http::ResponseHeaderMapPtr bad_response_headers2(
      new Http::TestResponseHeaderMapImpl{{":status", "503"}});
  EXPECT_CALL(cm_.thread_local_cluster_.conn_pool_.host_->outlier_detector_,
              putHttpResponseCode(503));

  // We should not call shouldRetryHeaders() because you never retry the same
  // request twice.
  EXPECT_CALL(*router_.retry_state_, shouldRetryHeaders(_, _, _)).Times(0);

  EXPECT_CALL(callbacks_, encodeHeaders_(_, _))
      .WillOnce(Invoke([&](Http::ResponseHeaderMap& headers, bool) -> void {
        EXPECT_EQ(headers.Status()->value(), "503");
      }));
  response_decoder1->decodeHeaders(std::move(bad_response_headers2), true);

  EXPECT_TRUE(verifyHostUpstreamStats(0, 2));
}

// Sequence: 1) per try timeout w/ hedge retry, 2) first request gets reset by upstream,
// 3) 2nd request gets a 200 which should be sent downstream.
TEST_F(RouterTest, HedgingRetriesProceedAfterReset) {
  enableHedgeOnPerTryTimeout();

  NiceMock<Http::MockRequestEncoder> encoder1;
  Http::ResponseDecoder* response_decoder1 = nullptr;
  expectNewStreamWithImmediateEncoder(encoder1, &response_decoder1, Http::Protocol::Http10);

  // First is reset
  EXPECT_CALL(cm_.thread_local_cluster_.conn_pool_.host_->outlier_detector_,
              putResult(Upstream::Outlier::Result::LocalOriginConnectFailed, _));
  EXPECT_CALL(cm_.thread_local_cluster_.conn_pool_.host_->outlier_detector_,
              putResult(Upstream::Outlier::Result::LocalOriginConnectSuccess,
                        absl::optional<uint64_t>(absl::nullopt)))
      .Times(2);
  expectPerTryTimerCreate();
  expectResponseTimerCreate();

  Http::TestRequestHeaderMapImpl headers{{"x-envoy-upstream-rq-per-try-timeout-ms", "5"}};
  HttpTestUtility::addDefaultHeaders(headers);
  router_.decodeHeaders(headers, true);
  EXPECT_EQ(1U,
            callbacks_.route_->route_entry_.virtual_cluster_.stats().upstream_rq_total_.value());

  EXPECT_CALL(
      cm_.thread_local_cluster_.conn_pool_.host_->outlier_detector_,
      putResult(Upstream::Outlier::Result::LocalOriginTimeout, absl::optional<uint64_t>(504)));
  EXPECT_CALL(encoder1.stream_, resetStream(_)).Times(0);
  EXPECT_CALL(callbacks_, encodeHeaders_(_, _)).Times(0);
  router_.retry_state_->expectHedgedPerTryTimeoutRetry();
  per_try_timeout_->invokeCallback();

  NiceMock<Http::MockRequestEncoder> encoder2;
  Http::ResponseDecoder* response_decoder2 = nullptr;
  expectNewStreamWithImmediateEncoder(encoder2, &response_decoder2, Http::Protocol::Http10);

  expectPerTryTimerCreate();
  router_.retry_state_->callback_();
  EXPECT_EQ(2U,
            callbacks_.route_->route_entry_.virtual_cluster_.stats().upstream_rq_total_.value());

  EXPECT_TRUE(verifyHostUpstreamStats(0, 0));

  // Now trigger an upstream reset in response to the first request.
  EXPECT_CALL(encoder1.stream_, resetStream(_));
  encoder1.stream_.resetStream(Http::StreamResetReason::RemoteReset);

  EXPECT_TRUE(verifyHostUpstreamStats(0, 1));

  // We should not call shouldRetryReset() because you never retry the same
  // request twice.
  EXPECT_CALL(*router_.retry_state_, shouldRetryReset(_, _, _)).Times(0);

  // Now trigger a 200 in response to the second request.
  Http::ResponseHeaderMapPtr response_headers(
      new Http::TestResponseHeaderMapImpl{{":status", "200"}});

  EXPECT_CALL(*router_.retry_state_, shouldRetryHeaders(_, _, _)).WillOnce(Return(RetryStatus::No));
  EXPECT_CALL(callbacks_, encodeHeaders_(_, _))
      .WillOnce(Invoke([&](Http::ResponseHeaderMap& headers, bool) -> void {
        EXPECT_EQ(headers.Status()->value(), "200");
      }));
  EXPECT_CALL(cm_.thread_local_cluster_.conn_pool_.host_->outlier_detector_,
              putHttpResponseCode(200));
  response_decoder2->decodeHeaders(std::move(response_headers), true);

  EXPECT_TRUE(verifyHostUpstreamStats(1, 1));
}

// Sequence: 1) request with data hits per try timeout w/ hedge retry, 2)
// second request is immediately reset 3) 1st request gets a 200.
// The goal of this test is to ensure that the router can properly detect that an immediate
// reset happens and that we don't accidentally write data twice on the first request.
TEST_F(RouterTest, HedgingRetryImmediatelyReset) {
  enableHedgeOnPerTryTimeout();

  NiceMock<Http::MockRequestEncoder> encoder;
  Http::ResponseDecoder* response_decoder = nullptr;
  router_.retry_425_response_ = true;
  expectNewStreamWithImmediateEncoder(encoder, &response_decoder, Http::Protocol::Http10);

  EXPECT_CALL(cm_.thread_local_cluster_.conn_pool_.host_->outlier_detector_,
              putResult(Upstream::Outlier::Result::LocalOriginConnectSuccess,
                        absl::optional<uint64_t>(absl::nullopt)));

  Http::TestRequestHeaderMapImpl headers{{"x-envoy-upstream-rq-per-try-timeout-ms", "5"}};
  HttpTestUtility::addDefaultHeaders(headers);
  router_.decodeHeaders(headers, false);

  expectPerTryTimerCreate();
  expectResponseTimerCreate();
  Buffer::OwnedImpl body("test body");
  EXPECT_CALL(encoder, encodeData(_, _));
  Buffer::InstancePtr body_data(new Buffer::OwnedImpl("hello"));
  router_.retry_state_->expectHedgedPerTryTimeoutRetry();
  EXPECT_EQ(Http::FilterDataStatus::StopIterationNoBuffer, router_.decodeData(*body_data, true));

  EXPECT_CALL(
      cm_.thread_local_cluster_.conn_pool_.host_->outlier_detector_,
      putResult(Upstream::Outlier::Result::LocalOriginTimeout, absl::optional<uint64_t>(504)));
  EXPECT_CALL(encoder.stream_, resetStream(_)).Times(0);
  EXPECT_CALL(callbacks_, encodeHeaders_(_, _)).Times(0);
  per_try_timeout_->invokeCallback();

  NiceMock<Http::MockRequestEncoder> encoder2;
  // Per-timeout retry wouldn't enable 0-RTT.
  EXPECT_CALL(cm_.thread_local_cluster_.conn_pool_, newStream(_, _, _))
      .WillOnce(Invoke([&](Http::StreamDecoder&, Http::ConnectionPool::Callbacks& callbacks,
                           const Http::ConnectionPool::Instance::StreamOptions& options)
                           -> Http::ConnectionPool::Cancellable* {
        EXPECT_FALSE(options.can_send_early_data_);
        EXPECT_CALL(*router_.retry_state_, onHostAttempted(_));
        EXPECT_CALL(cm_.thread_local_cluster_.conn_pool_.host_->outlier_detector_,
                    putResult(Upstream::Outlier::Result::LocalOriginConnectFailed, _));
        callbacks.onPoolFailure(ConnectionPool::PoolFailureReason::RemoteConnectionFailure,
                                absl::string_view(), cm_.thread_local_cluster_.conn_pool_.host_);
        return nullptr;
      }));
  EXPECT_CALL(*router_.retry_state_,
              shouldRetryReset(_, /*http3_used=*/RetryState::Http3Used::Unknown, _))
      .WillOnce(Return(RetryStatus::NoRetryLimitExceeded));
  ON_CALL(callbacks_, decodingBuffer()).WillByDefault(Return(body_data.get()));
  router_.retry_state_->callback_();

  EXPECT_TRUE(verifyHostUpstreamStats(0, 1));

  // Now trigger a 200 in response to the first request.
  Http::ResponseHeaderMapPtr response_headers(
      new Http::TestResponseHeaderMapImpl{{":status", "200"}});

  // The request was already retried when the per try timeout occurred so it
  // should't even consult the retry state.
  EXPECT_CALL(*router_.retry_state_, shouldRetryHeaders(_, _, _)).Times(0);
  EXPECT_CALL(callbacks_, encodeHeaders_(_, _))
      .WillOnce(Invoke([&](Http::ResponseHeaderMap& headers, bool) -> void {
        EXPECT_EQ(headers.Status()->value(), "200");
      }));
  EXPECT_CALL(cm_.thread_local_cluster_.conn_pool_.host_->outlier_detector_,
              putHttpResponseCode(200));
  response_decoder->decodeHeaders(std::move(response_headers), true);

  EXPECT_TRUE(verifyHostUpstreamStats(1, 1));
  // Pool failure for the first try, so only 1 upstream request was made.
  EXPECT_EQ(1U,
            callbacks_.route_->route_entry_.virtual_cluster_.stats().upstream_rq_total_.value());
}

TEST_F(RouterTest, RetryNoneHealthy) {
  NiceMock<Http::MockRequestEncoder> encoder1;
  Http::ResponseDecoder* response_decoder = nullptr;
  expectNewStreamWithImmediateEncoder(encoder1, &response_decoder, Http::Protocol::Http10);

  expectResponseTimerCreate();

  Http::TestRequestHeaderMapImpl headers{{"x-envoy-retry-on", "5xx"}, {"x-envoy-internal", "true"}};
  HttpTestUtility::addDefaultHeaders(headers);
  router_.decodeHeaders(headers, true);

  router_.retry_state_->expectResetRetry();
  EXPECT_CALL(cm_.thread_local_cluster_.conn_pool_.host_->outlier_detector_,
              putResult(Upstream::Outlier::Result::LocalOriginConnectFailed, _));
  encoder1.stream_.resetStream(Http::StreamResetReason::LocalReset);

  EXPECT_CALL(cm_.thread_local_cluster_, httpConnPool(_, _, _)).WillOnce(Return(absl::nullopt));
  Http::TestResponseHeaderMapImpl response_headers{
      {":status", "503"}, {"content-length", "19"}, {"content-type", "text/plain"}};
  EXPECT_CALL(callbacks_, encodeHeaders_(HeaderMapEqualRef(&response_headers), false));
  EXPECT_CALL(callbacks_, encodeData(_, true));
  EXPECT_CALL(callbacks_.stream_info_,
              setResponseFlag(StreamInfo::ResponseFlag::NoHealthyUpstream));
  router_.retry_state_->callback_();
  EXPECT_TRUE(verifyHostUpstreamStats(0, 1));
  // Pool failure for the first try, so only 1 upstream request was made.
  EXPECT_EQ(1U,
            callbacks_.route_->route_entry_.virtual_cluster_.stats().upstream_rq_total_.value());
}

TEST_F(RouterTest, RetryUpstreamReset) {
  NiceMock<Http::MockRequestEncoder> encoder1;
  Http::ResponseDecoder* response_decoder = nullptr;
  expectNewStreamWithImmediateEncoder(encoder1, &response_decoder, Http::Protocol::Http10);

  expectResponseTimerCreate();

  Http::TestRequestHeaderMapImpl headers{{"x-envoy-retry-on", "5xx"}, {"x-envoy-internal", "true"}};
  HttpTestUtility::addDefaultHeaders(headers);
  router_.decodeHeaders(headers, false);
  EXPECT_CALL(*router_.retry_state_, enabled()).WillOnce(Return(true));
  EXPECT_CALL(callbacks_, addDecodedData(_, _));
  Buffer::OwnedImpl body("test body");
  router_.decodeData(body, true);
  EXPECT_EQ(1U,
            callbacks_.route_->route_entry_.virtual_cluster_.stats().upstream_rq_total_.value());

  EXPECT_CALL(*router_.retry_state_, shouldRetryReset(Http::StreamResetReason::RemoteReset, _, _))
      .WillOnce(Invoke([this](const Http::StreamResetReason, RetryState::Http3Used http3_used,
                              RetryState::DoRetryResetCallback callback) {
        EXPECT_EQ(RetryState::Http3Used::No, http3_used);
        router_.retry_state_->callback_ = [callback]() { callback(/*disable_http3=*/false); };
        return RetryStatus::Yes;
      }));
  EXPECT_CALL(cm_.thread_local_cluster_.conn_pool_.host_->outlier_detector_,
              putResult(Upstream::Outlier::Result::LocalOriginConnectFailed, _));
  encoder1.stream_.resetStream(Http::StreamResetReason::RemoteReset);

  // We expect this reset to kick off a new request.
  NiceMock<Http::MockRequestEncoder> encoder2;
  EXPECT_CALL(cm_.thread_local_cluster_.conn_pool_, newStream(_, _, _))
      .WillOnce(
          Invoke([&](Http::ResponseDecoder& decoder, Http::ConnectionPool::Callbacks& callbacks,
                     const Http::ConnectionPool::Instance::StreamOptions& options)
                     -> Http::ConnectionPool::Cancellable* {
            EXPECT_TRUE(options.can_use_http3_);
            response_decoder = &decoder;
            EXPECT_CALL(cm_.thread_local_cluster_.conn_pool_.host_->outlier_detector_,
                        putResult(Upstream::Outlier::Result::LocalOriginConnectSuccess,
                                  absl::optional<uint64_t>(absl::nullopt)));
            callbacks.onPoolReady(encoder2, cm_.thread_local_cluster_.conn_pool_.host_,
                                  upstream_stream_info_, Http::Protocol::Http10);
            return nullptr;
          }));

  router_.retry_state_->callback_();
  EXPECT_EQ(2U,
            callbacks_.route_->route_entry_.virtual_cluster_.stats().upstream_rq_total_.value());
  EXPECT_TRUE(verifyHostUpstreamStats(0, 1));

  // Normal response.
  EXPECT_CALL(*router_.retry_state_, shouldRetryHeaders(_, _, _)).WillOnce(Return(RetryStatus::No));
  Http::ResponseHeaderMapPtr response_headers(
      new Http::TestResponseHeaderMapImpl{{":status", "200"}});
  EXPECT_CALL(cm_.thread_local_cluster_.conn_pool_.host_->outlier_detector_,
              putHttpResponseCode(200));
  response_decoder->decodeHeaders(std::move(response_headers), true);
  EXPECT_TRUE(verifyHostUpstreamStats(1, 1));
}

TEST_F(RouterTest, RetryHttp3UpstreamReset) {
  NiceMock<Http::MockRequestEncoder> encoder1;
  Http::ResponseDecoder* response_decoder = nullptr;
  router_.retry_425_response_ = true;
  expectNewStreamWithImmediateEncoder(encoder1, &response_decoder, Http::Protocol::Http3);
  expectResponseTimerCreate();

  Http::TestRequestHeaderMapImpl headers{{"x-envoy-retry-on", "5xx"}, {"x-envoy-internal", "true"}};
  HttpTestUtility::addDefaultHeaders(headers);
  router_.decodeHeaders(headers, false);
  EXPECT_CALL(*router_.retry_state_, enabled()).WillOnce(Return(true));
  EXPECT_CALL(callbacks_, addDecodedData(_, _));
  Buffer::OwnedImpl body("test body");
  router_.decodeData(body, true);
  EXPECT_EQ(1U,
            callbacks_.route_->route_entry_.virtual_cluster_.stats().upstream_rq_total_.value());
  EXPECT_CALL(*router_.retry_state_, shouldRetryReset(Http::StreamResetReason::RemoteReset, _, _))
      .WillOnce(Invoke([this](const Http::StreamResetReason, RetryState::Http3Used http3_used,
                              RetryState::DoRetryResetCallback callback) {
        EXPECT_EQ(RetryState::Http3Used::Yes, http3_used);
        router_.retry_state_->callback_ = [callback]() { callback(/*disable_http3=*/true); };
        return RetryStatus::Yes;
      }));

  EXPECT_CALL(cm_.thread_local_cluster_.conn_pool_.host_->outlier_detector_,
              putResult(Upstream::Outlier::Result::LocalOriginConnectFailed, _));
  encoder1.stream_.resetStream(Http::StreamResetReason::RemoteReset);

  // We expect this reset to kick off a new request.
  NiceMock<Http::MockRequestEncoder> encoder2;
  EXPECT_CALL(cm_.thread_local_cluster_.conn_pool_, newStream(_, _, _))
      .WillOnce(
          Invoke([&](Http::ResponseDecoder& decoder, Http::ConnectionPool::Callbacks& callbacks,
                     const Http::ConnectionPool::Instance::StreamOptions& options)
                     -> Http::ConnectionPool::Cancellable* {
            EXPECT_TRUE(options.can_send_early_data_);
            EXPECT_FALSE(options.can_use_http3_);
            response_decoder = &decoder;
            EXPECT_CALL(cm_.thread_local_cluster_.conn_pool_.host_->outlier_detector_,
                        putResult(Upstream::Outlier::Result::LocalOriginConnectSuccess,
                                  absl::optional<uint64_t>(absl::nullopt)));
            callbacks.onPoolReady(encoder2, cm_.thread_local_cluster_.conn_pool_.host_,
                                  upstream_stream_info_, Http::Protocol::Http10);
            return nullptr;
          }));

  router_.retry_state_->callback_();
  EXPECT_EQ(2U,
            callbacks_.route_->route_entry_.virtual_cluster_.stats().upstream_rq_total_.value());
  EXPECT_TRUE(verifyHostUpstreamStats(0, 1));

  // Normal response.
  EXPECT_CALL(*router_.retry_state_, shouldRetryHeaders(_, _, _)).WillOnce(Return(RetryStatus::No));
  Http::ResponseHeaderMapPtr response_headers(
      new Http::TestResponseHeaderMapImpl{{":status", "200"}});
  EXPECT_CALL(cm_.thread_local_cluster_.conn_pool_.host_->outlier_detector_,
              putHttpResponseCode(200));
  response_decoder->decodeHeaders(std::move(response_headers), true);
  EXPECT_TRUE(verifyHostUpstreamStats(1, 1));
}

TEST_F(RouterTest, NoRetryWithBodyLimit) {
  NiceMock<Http::MockRequestEncoder> encoder1;
  Http::ResponseDecoder* response_decoder = nullptr;
  expectNewStreamWithImmediateEncoder(encoder1, &response_decoder, Http::Protocol::Http10);

  // Set a per route body limit which disallows any buffering.
  EXPECT_CALL(callbacks_.route_->route_entry_, retryShadowBufferLimit()).WillOnce(Return(0));
  Http::TestRequestHeaderMapImpl headers{{"x-envoy-retry-on", "5xx"}, {"x-envoy-internal", "true"}};
  HttpTestUtility::addDefaultHeaders(headers);
  router_.decodeHeaders(headers, false);
  // Unlike RetryUpstreamReset above the data won't be buffered as the body exceeds the buffer limit
  EXPECT_CALL(*router_.retry_state_, enabled()).WillOnce(Return(true));
  EXPECT_CALL(callbacks_, addDecodedData(_, _)).Times(0);
  Buffer::OwnedImpl body("t");
  router_.decodeData(body, false);
  EXPECT_EQ(1U,
            callbacks_.route_->route_entry_.virtual_cluster_.stats().upstream_rq_total_.value());

  Http::ResponseHeaderMapPtr response_headers(
      new Http::TestResponseHeaderMapImpl{{":status", "200"}});
  response_decoder->decodeHeaders(std::move(response_headers), true);
}

// Verifies that when the request fails with an upstream reset (per try timeout in this case)
// before an upstream host has been established, then the onHostAttempted function will not be
// invoked. This ensures that we're not passing a null host to the retry plugins.
TEST_F(RouterTest, RetryUpstreamPerTryTimeout) {
  NiceMock<Http::MockRequestEncoder> encoder1;
  Http::ResponseDecoder* response_decoder = nullptr;
  EXPECT_CALL(cm_.thread_local_cluster_.conn_pool_, newStream(_, _, _))
      .WillOnce(
          Invoke([&](Http::ResponseDecoder& decoder, Http::ConnectionPool::Callbacks& callbacks,
                     const Http::ConnectionPool::Instance::StreamOptions&)
                     -> Http::ConnectionPool::Cancellable* {
            response_decoder = &decoder;
            EXPECT_CALL(*router_.retry_state_, onHostAttempted(_));
            callbacks.onPoolReady(encoder1, cm_.thread_local_cluster_.conn_pool_.host_,
                                  upstream_stream_info_, Http::Protocol::Http10);
            return nullptr;
          }));

  expectPerTryTimerCreate();
  expectResponseTimerCreate();

  Http::TestRequestHeaderMapImpl headers{{"x-envoy-retry-on", "5xx"},
                                         {"x-envoy-internal", "true"},
                                         {"x-envoy-upstream-rq-per-try-timeout-ms", "5"}};
  HttpTestUtility::addDefaultHeaders(headers);
  router_.decodeHeaders(headers, true);
  EXPECT_EQ(1U,
            callbacks_.route_->route_entry_.virtual_cluster_.stats().upstream_rq_total_.value());

  router_.retry_state_->expectResetRetry();
  EXPECT_CALL(cm_.thread_local_cluster_.conn_pool_.host_->outlier_detector_,
              putResult(Upstream::Outlier::Result::LocalOriginTimeout, _));
  per_try_timeout_->invokeCallback();
  EXPECT_TRUE(verifyHostUpstreamStats(0, 1));

  // We expect this reset to kick off a new request.
  NiceMock<Http::MockRequestEncoder> encoder2;
  EXPECT_CALL(*router_.retry_state_, onHostAttempted(_));
  EXPECT_CALL(cm_.thread_local_cluster_.conn_pool_, newStream(_, _, _))
      .WillOnce(
          Invoke([&](Http::ResponseDecoder& decoder, Http::ConnectionPool::Callbacks& callbacks,
                     const Http::ConnectionPool::Instance::StreamOptions&)
                     -> Http::ConnectionPool::Cancellable* {
            response_decoder = &decoder;
            EXPECT_CALL(cm_.thread_local_cluster_.conn_pool_.host_->outlier_detector_,
                        putResult(Upstream::Outlier::Result::LocalOriginConnectSuccess,
                                  absl::optional<uint64_t>(absl::nullopt)));
            callbacks.onPoolReady(encoder2, cm_.thread_local_cluster_.conn_pool_.host_,
                                  upstream_stream_info_, Http::Protocol::Http10);
            return nullptr;
          }));

  expectPerTryTimerCreate();
  router_.retry_state_->callback_();
  EXPECT_EQ(2U,
            callbacks_.route_->route_entry_.virtual_cluster_.stats().upstream_rq_total_.value());

  // Normal response.
  EXPECT_CALL(*router_.retry_state_, shouldRetryHeaders(_, _, _)).WillOnce(Return(RetryStatus::No));
  Http::ResponseHeaderMapPtr response_headers(
      new Http::TestResponseHeaderMapImpl{{":status", "200"}});
  EXPECT_CALL(cm_.thread_local_cluster_.conn_pool_.host_->outlier_detector_,
              putHttpResponseCode(200));
  ASSERT(response_decoder);
  response_decoder->decodeHeaders(std::move(response_headers), true);
  EXPECT_TRUE(verifyHostUpstreamStats(1, 1));
}

// Asserts that onHostAttempted is *not* called when the upstream connection fails in such
// a way that no host is present.
TEST_F(RouterTest, RetryUpstreamConnectionFailure) {
  Http::ConnectionPool::Callbacks* conn_pool_callbacks;
  EXPECT_CALL(cm_.thread_local_cluster_.conn_pool_, newStream(_, _, _))
      .WillOnce(Invoke([&](Http::StreamDecoder&, Http::ConnectionPool::Callbacks& callbacks,
                           const Http::ConnectionPool::Instance::StreamOptions&)
                           -> Http::ConnectionPool::Cancellable* {
        conn_pool_callbacks = &callbacks;
        return nullptr;
      }));
  expectResponseTimerCreate();

  Http::TestRequestHeaderMapImpl headers{{"x-envoy-retry-on", "5xx"}, {"x-envoy-internal", "true"}};
  HttpTestUtility::addDefaultHeaders(headers);
  router_.decodeHeaders(headers, true);

  EXPECT_CALL(*router_.retry_state_, onHostAttempted(_)).Times(0);

  router_.retry_state_->expectResetRetry();

  conn_pool_callbacks->onPoolFailure(ConnectionPool::PoolFailureReason::RemoteConnectionFailure,
                                     absl::string_view(), nullptr);
  // Pool failure, so no upstream request was made.
  EXPECT_EQ(0U,
            callbacks_.route_->route_entry_.virtual_cluster_.stats().upstream_rq_total_.value());

  Http::ResponseDecoder* response_decoder = nullptr;
  // We expect this reset to kick off a new request.
  NiceMock<Http::MockRequestEncoder> encoder2;
  EXPECT_CALL(cm_.thread_local_cluster_.conn_pool_, newStream(_, _, _))
      .WillOnce(
          Invoke([&](Http::ResponseDecoder& decoder, Http::ConnectionPool::Callbacks& callbacks,
                     const Http::ConnectionPool::Instance::StreamOptions&)
                     -> Http::ConnectionPool::Cancellable* {
            response_decoder = &decoder;
            EXPECT_CALL(*router_.retry_state_, onHostAttempted(_));
            callbacks.onPoolReady(encoder2, cm_.thread_local_cluster_.conn_pool_.host_,
                                  upstream_stream_info_, Http::Protocol::Http10);
            return nullptr;
          }));

  router_.retry_state_->callback_();
  EXPECT_EQ(1U,
            callbacks_.route_->route_entry_.virtual_cluster_.stats().upstream_rq_total_.value());

  // Normal response.
  EXPECT_CALL(*router_.retry_state_, shouldRetryHeaders(_, _, _)).WillOnce(Return(RetryStatus::No));
  Http::ResponseHeaderMapPtr response_headers(
      new Http::TestResponseHeaderMapImpl{{":status", "200"}});
  EXPECT_CALL(cm_.thread_local_cluster_.conn_pool_.host_->outlier_detector_,
              putHttpResponseCode(200));
  response_decoder->decodeHeaders(std::move(response_headers), true);
  EXPECT_TRUE(verifyHostUpstreamStats(1, 0));
}

TEST_F(RouterTest, DontResetStartedResponseOnUpstreamPerTryTimeout) {
  NiceMock<Http::MockRequestEncoder> encoder1;
  Http::ResponseDecoder* response_decoder = nullptr;
  expectNewStreamWithImmediateEncoder(encoder1, &response_decoder, Http::Protocol::Http10);

  expectPerTryTimerCreate();
  expectResponseTimerCreate();

  Http::TestRequestHeaderMapImpl headers{{"x-envoy-internal", "true"},
                                         {"x-envoy-upstream-rq-per-try-timeout-ms", "5"}};
  HttpTestUtility::addDefaultHeaders(headers);
  router_.decodeHeaders(headers, true);
  EXPECT_EQ(1U,
            callbacks_.route_->route_entry_.virtual_cluster_.stats().upstream_rq_total_.value());

  // Since the response is already started we don't retry.
  EXPECT_CALL(*router_.retry_state_, shouldRetryHeaders(_, _, _)).WillOnce(Return(RetryStatus::No));
  EXPECT_CALL(callbacks_, encodeHeaders_(_, false));
  Http::ResponseHeaderMapPtr response_headers(
      new Http::TestResponseHeaderMapImpl{{":status", "200"}});
  Buffer::OwnedImpl body("test body");
  EXPECT_CALL(cm_.thread_local_cluster_.conn_pool_.host_->outlier_detector_,
              putHttpResponseCode(200));
  response_decoder->decodeHeaders(std::move(response_headers), false);
  per_try_timeout_->invokeCallback();
  EXPECT_CALL(callbacks_, encodeData(_, true));
  response_decoder->decodeData(body, true);
  EXPECT_TRUE(verifyHostUpstreamStats(1, 0));
  EXPECT_EQ(0U, cm_.thread_local_cluster_.cluster_.info_->stats_store_
                    .counter("upstream_rq_per_try_timeout")
                    .value());
  EXPECT_EQ(1U,
            callbacks_.route_->route_entry_.virtual_cluster_.stats().upstream_rq_total_.value());
}

TEST_F(RouterTest, RetryUpstreamResetResponseStarted) {
  NiceMock<Http::MockRequestEncoder> encoder1;
  Http::ResponseDecoder* response_decoder = nullptr;
  expectNewStreamWithImmediateEncoder(encoder1, &response_decoder, Http::Protocol::Http10);

  expectResponseTimerCreate();

  Http::TestRequestHeaderMapImpl headers{{"x-envoy-retry-on", "5xx"}, {"x-envoy-internal", "true"}};
  HttpTestUtility::addDefaultHeaders(headers);
  router_.decodeHeaders(headers, true);
  EXPECT_EQ(1U,
            callbacks_.route_->route_entry_.virtual_cluster_.stats().upstream_rq_total_.value());

  // Since the response is already started we don't retry.
  EXPECT_CALL(*router_.retry_state_, shouldRetryHeaders(_, _, _)).WillOnce(Return(RetryStatus::No));
  EXPECT_CALL(callbacks_, encodeHeaders_(_, false));
  Http::ResponseHeaderMapPtr response_headers(
      new Http::TestResponseHeaderMapImpl{{":status", "200"}});
  EXPECT_CALL(cm_.thread_local_cluster_.conn_pool_.host_->outlier_detector_,
              putHttpResponseCode(200));
  response_decoder->decodeHeaders(std::move(response_headers), false);
  EXPECT_CALL(cm_.thread_local_cluster_.conn_pool_.host_->outlier_detector_,
              putResult(Upstream::Outlier::Result::LocalOriginConnectFailed, _));
  // Normally, sendLocalReply will actually send the reply, but in this case the
  // HCM will detect the headers have already been sent and not route through
  // the encoder again.
  EXPECT_CALL(callbacks_, sendLocalReply(_, _, _, _, _)).WillOnce(InvokeWithoutArgs([] {}));
  encoder1.stream_.resetStream(Http::StreamResetReason::RemoteReset);
  // For normal HTTP, once we have a 200 we consider this a success, even if a
  // later reset occurs.
  EXPECT_TRUE(verifyHostUpstreamStats(1, 0));
  EXPECT_EQ(1U,
            callbacks_.route_->route_entry_.virtual_cluster_.stats().upstream_rq_total_.value());
}

// The router filter is responsible for not propagating 100-continue headers after the initial 100.
TEST_F(RouterTest, Coalesce1xxHeaders) {
  // Setup.
  NiceMock<Http::MockRequestEncoder> encoder1;
  Http::ResponseDecoder* response_decoder = nullptr;
  expectNewStreamWithImmediateEncoder(encoder1, &response_decoder, Http::Protocol::Http10);

  expectResponseTimerCreate();

  Http::TestRequestHeaderMapImpl headers;
  HttpTestUtility::addDefaultHeaders(headers);
  router_.decodeHeaders(headers, true);
  EXPECT_EQ(1U,
            callbacks_.route_->route_entry_.virtual_cluster_.stats().upstream_rq_total_.value());

  // Initial 100-continue, this is processed normally.
  EXPECT_CALL(callbacks_, encode1xxHeaders_(_));
  {
    Http::ResponseHeaderMapPtr continue_headers(
        new Http::TestResponseHeaderMapImpl{{":status", "100"}});
    // NOLINTNEXTLINE(clang-analyzer-core.CallAndMessage)
    response_decoder->decode1xxHeaders(std::move(continue_headers));
  }
  EXPECT_EQ(
      1U,
      cm_.thread_local_cluster_.cluster_.info_->stats_store_.counter("upstream_rq_100").value());

  // No encode1xxHeaders() invocation for the second 100-continue (but we continue to track
  // stats from upstream).
  EXPECT_CALL(callbacks_, encode1xxHeaders_(_)).Times(0);
  {
    Http::ResponseHeaderMapPtr continue_headers(
        new Http::TestResponseHeaderMapImpl{{":status", "100"}});
    // NOLINTNEXTLINE(clang-analyzer-core.CallAndMessage)
    response_decoder->decode1xxHeaders(std::move(continue_headers));
  }
  EXPECT_EQ(
      2U,
      cm_.thread_local_cluster_.cluster_.info_->stats_store_.counter("upstream_rq_100").value());

  // Reset stream and cleanup.
  EXPECT_CALL(cm_.thread_local_cluster_.conn_pool_.host_->outlier_detector_,
              putResult(Upstream::Outlier::Result::LocalOriginConnectFailed, _));
  encoder1.stream_.resetStream(Http::StreamResetReason::RemoteReset);
  EXPECT_EQ(1U,
            callbacks_.route_->route_entry_.virtual_cluster_.stats().upstream_rq_total_.value());
}

TEST_F(RouterTest, RetryUpstreamReset1xxResponseStarted) {
  NiceMock<Http::MockRequestEncoder> encoder1;
  Http::ResponseDecoder* response_decoder = nullptr;
  expectNewStreamWithImmediateEncoder(encoder1, &response_decoder, Http::Protocol::Http10);

  expectResponseTimerCreate();

  Http::TestRequestHeaderMapImpl headers{{"x-envoy-retry-on", "5xx"}, {"x-envoy-internal", "true"}};
  HttpTestUtility::addDefaultHeaders(headers);
  router_.decodeHeaders(headers, true);
  EXPECT_EQ(1U,
            callbacks_.route_->route_entry_.virtual_cluster_.stats().upstream_rq_total_.value());

  // The 100-continue will result in resetting retry_state_, so when the stream
  // is reset we won't even check shouldRetryReset() (or shouldRetryHeaders()).
  EXPECT_CALL(*router_.retry_state_, shouldRetryReset(_, _, _)).Times(0);
  EXPECT_CALL(*router_.retry_state_, shouldRetryHeaders(_, _, _)).Times(0);
  EXPECT_CALL(callbacks_, encode1xxHeaders_(_));
  Http::ResponseHeaderMapPtr continue_headers(
      new Http::TestResponseHeaderMapImpl{{":status", "100"}});
  // NOLINTNEXTLINE(clang-analyzer-core.CallAndMessage)
  response_decoder->decode1xxHeaders(std::move(continue_headers));
  EXPECT_EQ(
      1U,
      cm_.thread_local_cluster_.cluster_.info_->stats_store_.counter("upstream_rq_100").value());
  EXPECT_CALL(cm_.thread_local_cluster_.conn_pool_.host_->outlier_detector_,
              putResult(Upstream::Outlier::Result::LocalOriginConnectFailed, _));
  encoder1.stream_.resetStream(Http::StreamResetReason::RemoteReset);
  EXPECT_EQ(1U,
            callbacks_.route_->route_entry_.virtual_cluster_.stats().upstream_rq_total_.value());
}

TEST_F(RouterTest, RetryUpstream5xx) {
  NiceMock<Http::MockRequestEncoder> encoder1;
  Http::ResponseDecoder* response_decoder = nullptr;
  expectNewStreamWithImmediateEncoder(encoder1, &response_decoder, Http::Protocol::Http10);

  expectResponseTimerCreate();

  Http::TestRequestHeaderMapImpl headers{{"x-envoy-retry-on", "5xx"}, {"x-envoy-internal", "true"}};
  HttpTestUtility::addDefaultHeaders(headers);
  router_.decodeHeaders(headers, true);
  EXPECT_EQ(1U,
            callbacks_.route_->route_entry_.virtual_cluster_.stats().upstream_rq_total_.value());

  // 5xx response.
  router_.retry_state_->expectHeadersRetry();
  Http::ResponseHeaderMapPtr response_headers1(
      new Http::TestResponseHeaderMapImpl{{":status", "503"}});
  EXPECT_CALL(cm_.thread_local_cluster_.conn_pool_.host_->outlier_detector_,
              putHttpResponseCode(503));
  response_decoder->decodeHeaders(std::move(response_headers1), true);
  EXPECT_TRUE(verifyHostUpstreamStats(0, 1));

  // We expect the 5xx response to kick off a new request.
  EXPECT_CALL(encoder1.stream_, resetStream(_)).Times(0);
  NiceMock<Http::MockRequestEncoder> encoder2;
  expectNewStreamWithImmediateEncoder(encoder2, &response_decoder, Http::Protocol::Http10);

  router_.retry_state_->callback_();
  EXPECT_EQ(2U,
            callbacks_.route_->route_entry_.virtual_cluster_.stats().upstream_rq_total_.value());

  // Normal response.
  EXPECT_CALL(*router_.retry_state_, shouldRetryHeaders(_, _, _)).WillOnce(Return(RetryStatus::No));
  EXPECT_CALL(cm_.thread_local_cluster_.conn_pool_.host_->health_checker_, setUnhealthy(_))
      .Times(0);
  Http::ResponseHeaderMapPtr response_headers2(
      new Http::TestResponseHeaderMapImpl{{":status", "200"}});
  EXPECT_CALL(cm_.thread_local_cluster_.conn_pool_.host_->outlier_detector_,
              putHttpResponseCode(200));
  response_decoder->decodeHeaders(std::move(response_headers2), true);
  EXPECT_TRUE(verifyHostUpstreamStats(1, 1));
}

TEST_F(RouterTest, RetryTimeoutDuringRetryDelay) {
  NiceMock<Http::MockRequestEncoder> encoder1;
  Http::ResponseDecoder* response_decoder = nullptr;
  expectNewStreamWithImmediateEncoder(encoder1, &response_decoder, Http::Protocol::Http10);

  expectResponseTimerCreate();

  Http::TestRequestHeaderMapImpl headers{{"x-envoy-retry-on", "5xx"}, {"x-envoy-internal", "true"}};
  HttpTestUtility::addDefaultHeaders(headers);
  router_.decodeHeaders(headers, true);
  EXPECT_EQ(1U,
            callbacks_.route_->route_entry_.virtual_cluster_.stats().upstream_rq_total_.value());

  // 5xx response.
  router_.retry_state_->expectHeadersRetry();
  Http::ResponseHeaderMapPtr response_headers1(
      new Http::TestResponseHeaderMapImpl{{":status", "503"}});
  EXPECT_CALL(cm_.thread_local_cluster_.conn_pool_.host_->outlier_detector_,
              putHttpResponseCode(503));
  response_decoder->decodeHeaders(std::move(response_headers1), true);
  EXPECT_TRUE(verifyHostUpstreamStats(0, 1));

  // Fire timeout.
  EXPECT_CALL(callbacks_.stream_info_,
              setResponseFlag(StreamInfo::ResponseFlag::UpstreamRequestTimeout));

  EXPECT_CALL(cm_.thread_local_cluster_.conn_pool_.host_->outlier_detector_, putResponseTime(_))
      .Times(0);
  Http::TestResponseHeaderMapImpl response_headers{
      {":status", "504"}, {"content-length", "24"}, {"content-type", "text/plain"}};
  EXPECT_CALL(callbacks_, encodeHeaders_(HeaderMapEqualRef(&response_headers), false));
  EXPECT_CALL(callbacks_, encodeData(_, true));
  response_timeout_->invokeCallback();
  EXPECT_TRUE(verifyHostUpstreamStats(0, 1));
}

TEST_F(RouterTest, MaxStreamDurationValidlyConfiguredWithoutRetryPolicy) {
  NiceMock<Http::MockRequestEncoder> encoder1;
  Http::ResponseDecoder* response_decoder = nullptr;
  setUpstreamMaxStreamDuration(500);
  expectNewStreamWithImmediateEncoder(encoder1, &response_decoder, Http::Protocol::Http10);

  expectMaxStreamDurationTimerCreate(std::chrono::milliseconds(500));

  Http::TestRequestHeaderMapImpl headers;
  HttpTestUtility::addDefaultHeaders(headers);
  router_.decodeHeaders(headers, false);
  max_stream_duration_timer_->invokeCallback();

  router_.onDestroy();
  EXPECT_TRUE(verifyHostUpstreamStats(0, 0));
}

TEST_F(RouterTest, MaxStreamDurationDisabledIfSetToZero) {
  NiceMock<Http::MockRequestEncoder> encoder1;
  Http::ResponseDecoder* response_decoder = nullptr;
  setUpstreamMaxStreamDuration(0);
  expectNewStreamWithImmediateEncoder(encoder1, &response_decoder, Http::Protocol::Http10);

  // not to be called timer creation.
  EXPECT_CALL(callbacks_.dispatcher_, createTimer_).Times(0);

  Http::TestRequestHeaderMapImpl headers;
  HttpTestUtility::addDefaultHeaders(headers);
  router_.decodeHeaders(headers, false);

  router_.onDestroy();
  EXPECT_TRUE(verifyHostUpstreamStats(0, 0));
}

TEST_F(RouterTest, MaxStreamDurationCallbackNotCalled) {
  NiceMock<Http::MockRequestEncoder> encoder1;
  Http::ResponseDecoder* response_decoder = nullptr;
  setUpstreamMaxStreamDuration(5000);
  expectNewStreamWithImmediateEncoder(encoder1, &response_decoder, Http::Protocol::Http10);

  expectMaxStreamDurationTimerCreate(std::chrono::milliseconds(5000));

  Http::TestRequestHeaderMapImpl headers;
  HttpTestUtility::addDefaultHeaders(headers);
  router_.decodeHeaders(headers, false);

  router_.onDestroy();
  EXPECT_TRUE(verifyHostUpstreamStats(0, 0));
}

TEST_F(RouterTest, MaxStreamDurationWhenDownstreamAlreadyStartedWithoutRetryPolicy) {
  NiceMock<Http::MockRequestEncoder> encoder1;
  Http::ResponseDecoder* response_decoder = nullptr;
  setUpstreamMaxStreamDuration(500);
  expectNewStreamWithImmediateEncoder(encoder1, &response_decoder, Http::Protocol::Http10);

  expectMaxStreamDurationTimerCreate(std::chrono::milliseconds(500));

  Http::TestRequestHeaderMapImpl headers;
  HttpTestUtility::addDefaultHeaders(headers);
  router_.decodeHeaders(headers, false);
  Http::ResponseHeaderMapPtr response_headers(
      new Http::TestResponseHeaderMapImpl{{":status", "200"}});
  response_decoder->decodeHeaders(std::move(response_headers), false);
  max_stream_duration_timer_->invokeCallback();

  router_.onDestroy();
  EXPECT_TRUE(verifyHostUpstreamStats(1, 0));
}

TEST_F(RouterTest, MaxStreamDurationWithRetryPolicy) {
  // First upstream request
  NiceMock<Http::MockRequestEncoder> encoder1;
  Http::ResponseDecoder* response_decoder = nullptr;
  setUpstreamMaxStreamDuration(500);
  expectNewStreamWithImmediateEncoder(encoder1, &response_decoder, Http::Protocol::Http10);

  expectMaxStreamDurationTimerCreate(std::chrono::milliseconds(500));

  Http::TestRequestHeaderMapImpl headers{{"x-envoy-retry-on", "reset"},
                                         {"x-envoy-internal", "true"}};
  HttpTestUtility::addDefaultHeaders(headers);
  router_.decodeHeaders(headers, false);

  router_.retry_state_->expectResetRetry();
  max_stream_duration_timer_->invokeCallback();

  // Second upstream request
  NiceMock<Http::MockRequestEncoder> encoder2;
  setUpstreamMaxStreamDuration(500);
  expectNewStreamWithImmediateEncoder(encoder2, &response_decoder, Http::Protocol::Http10);

  expectMaxStreamDurationTimerCreate(std::chrono::milliseconds(500));
  router_.retry_state_->callback_();

  EXPECT_CALL(*router_.retry_state_, shouldRetryHeaders(_, _, _)).WillOnce(Return(RetryStatus::No));
  Http::ResponseHeaderMapPtr response_headers(
      new Http::TestResponseHeaderMapImpl{{":status", "200"}});
  response_decoder->decodeHeaders(std::move(response_headers), true);
  EXPECT_TRUE(verifyHostUpstreamStats(1, 1));
}

TEST_F(RouterTest, RetryTimeoutDuringRetryDelayWithUpstreamRequestNoHost) {
  NiceMock<Http::MockRequestEncoder> encoder1;
  Http::ResponseDecoder* response_decoder = nullptr;
  expectNewStreamWithImmediateEncoder(encoder1, &response_decoder, Http::Protocol::Http10);
  expectResponseTimerCreate();

  Http::TestRequestHeaderMapImpl headers{{"x-envoy-retry-on", "5xx"}, {"x-envoy-internal", "true"}};
  HttpTestUtility::addDefaultHeaders(headers);
  router_.decodeHeaders(headers, true);
  EXPECT_EQ(1U,
            callbacks_.route_->route_entry_.virtual_cluster_.stats().upstream_rq_total_.value());

  // 5xx response.
  router_.retry_state_->expectHeadersRetry();
  Http::ResponseHeaderMapPtr response_headers1(
      new Http::TestResponseHeaderMapImpl{{":status", "503"}});
  EXPECT_CALL(cm_.thread_local_cluster_.conn_pool_.host_->outlier_detector_,
              putHttpResponseCode(503));
  response_decoder->decodeHeaders(std::move(response_headers1), true);
  EXPECT_TRUE(verifyHostUpstreamStats(0, 1));

  Envoy::ConnectionPool::MockCancellable cancellable;
  EXPECT_CALL(cm_.thread_local_cluster_.conn_pool_, newStream(_, _, _))
      .WillOnce(Invoke([&](Http::ResponseDecoder& decoder, Http::ConnectionPool::Callbacks&,
                           const Http::ConnectionPool::Instance::StreamOptions&)
                           -> Http::ConnectionPool::Cancellable* {
        response_decoder = &decoder;
        return &cancellable;
      }));
  router_.retry_state_->callback_();

  // Fire timeout.
  EXPECT_CALL(cancellable, cancel(_));
  EXPECT_CALL(callbacks_.stream_info_,
              setResponseFlag(StreamInfo::ResponseFlag::UpstreamRequestTimeout));

  EXPECT_CALL(cm_.thread_local_cluster_.conn_pool_.host_->outlier_detector_, putResponseTime(_))
      .Times(0);
  Http::TestResponseHeaderMapImpl response_headers{
      {":status", "504"}, {"content-length", "24"}, {"content-type", "text/plain"}};
  EXPECT_CALL(callbacks_, encodeHeaders_(HeaderMapEqualRef(&response_headers), false));
  EXPECT_CALL(callbacks_, encodeData(_, true));
  response_timeout_->invokeCallback();
  EXPECT_TRUE(verifyHostUpstreamStats(0, 1));
  // Timeout fired so no retry was done.
  EXPECT_EQ(1U,
            callbacks_.route_->route_entry_.virtual_cluster_.stats().upstream_rq_total_.value());
}

// Retry timeout during a retry delay leading to no upstream host, as well as an alt response code.
TEST_F(RouterTest, RetryTimeoutDuringRetryDelayWithUpstreamRequestNoHostAltResponseCode) {
  NiceMock<Http::MockRequestEncoder> encoder1;
  Http::ResponseDecoder* response_decoder = nullptr;
  expectNewStreamWithImmediateEncoder(encoder1, &response_decoder, Http::Protocol::Http10);

  expectResponseTimerCreate();

  Http::TestRequestHeaderMapImpl headers{{"x-envoy-retry-on", "5xx"},
                                         {"x-envoy-internal", "true"},
                                         {"x-envoy-upstream-rq-timeout-alt-response", "204"}};
  HttpTestUtility::addDefaultHeaders(headers);
  router_.decodeHeaders(headers, true);
  EXPECT_EQ(1U,
            callbacks_.route_->route_entry_.virtual_cluster_.stats().upstream_rq_total_.value());

  // 5xx response.
  router_.retry_state_->expectHeadersRetry();
  Http::ResponseHeaderMapPtr response_headers1(
      new Http::TestResponseHeaderMapImpl{{":status", "503"}});
  EXPECT_CALL(cm_.thread_local_cluster_.conn_pool_.host_->outlier_detector_,
              putHttpResponseCode(503));
  response_decoder->decodeHeaders(std::move(response_headers1), true);
  EXPECT_TRUE(verifyHostUpstreamStats(0, 1));

  Envoy::ConnectionPool::MockCancellable cancellable;
  EXPECT_CALL(cm_.thread_local_cluster_.conn_pool_, newStream(_, _, _))
      .WillOnce(Invoke([&](Http::ResponseDecoder& decoder, Http::ConnectionPool::Callbacks&,
                           const Http::ConnectionPool::Instance::StreamOptions&)
                           -> Http::ConnectionPool::Cancellable* {
        response_decoder = &decoder;
        return &cancellable;
      }));
  router_.retry_state_->callback_();

  // Fire timeout.
  EXPECT_CALL(cancellable, cancel(_));
  EXPECT_CALL(callbacks_.stream_info_,
              setResponseFlag(StreamInfo::ResponseFlag::UpstreamRequestTimeout));

  EXPECT_CALL(cm_.thread_local_cluster_.conn_pool_.host_->outlier_detector_, putResponseTime(_))
      .Times(0);
  Http::TestResponseHeaderMapImpl response_headers{{":status", "204"}};
  EXPECT_CALL(callbacks_, encodeHeaders_(HeaderMapEqualRef(&response_headers), true));
  response_timeout_->invokeCallback();
  EXPECT_TRUE(verifyHostUpstreamStats(0, 1));
  // no retry was done.
  EXPECT_EQ(1U,
            callbacks_.route_->route_entry_.virtual_cluster_.stats().upstream_rq_total_.value());
}

TEST_F(RouterTest, RetryUpstream5xxNotComplete) {
  NiceMock<Http::MockRequestEncoder> encoder1;
  Http::ResponseDecoder* response_decoder = nullptr;
  expectNewStreamWithImmediateEncoder(encoder1, &response_decoder, Http::Protocol::Http10);
  expectResponseTimerCreate();

  Http::TestRequestHeaderMapImpl headers{{"x-envoy-retry-on", "5xx"}, {"x-envoy-internal", "true"}};
  HttpTestUtility::addDefaultHeaders(headers);
  router_.decodeHeaders(headers, false);

  Buffer::InstancePtr body_data(new Buffer::OwnedImpl("hello"));
  EXPECT_CALL(*router_.retry_state_, enabled()).WillOnce(Return(true));
  EXPECT_CALL(callbacks_, addDecodedData(_, true));
  EXPECT_EQ(Http::FilterDataStatus::StopIterationNoBuffer, router_.decodeData(*body_data, false));

  Http::TestRequestTrailerMapImpl trailers{{"some", "trailer"}};
  router_.decodeTrailers(trailers);
  EXPECT_EQ(1U,
            callbacks_.route_->route_entry_.virtual_cluster_.stats().upstream_rq_total_.value());

  // 5xx response.
  router_.retry_state_->expectHeadersRetry();
  Http::ResponseHeaderMapPtr response_headers1(
      new Http::TestResponseHeaderMapImpl{{":status", "503"}});
  EXPECT_CALL(encoder1.stream_, resetStream(Http::StreamResetReason::LocalReset));
  EXPECT_CALL(cm_.thread_local_cluster_.conn_pool_.host_->outlier_detector_,
              putHttpResponseCode(503));
  response_decoder->decodeHeaders(std::move(response_headers1), false);
  EXPECT_TRUE(verifyHostUpstreamStats(0, 1));

  // We expect the 5xx response to kick off a new request.
  NiceMock<Http::MockRequestEncoder> encoder2;
  expectNewStreamWithImmediateEncoder(encoder2, &response_decoder, Http::Protocol::Http10);

  ON_CALL(callbacks_, decodingBuffer()).WillByDefault(Return(body_data.get()));
  EXPECT_CALL(encoder2, encodeHeaders(_, false));
  EXPECT_CALL(encoder2, encodeData(_, false));
  EXPECT_CALL(encoder2, encodeTrailers(_));
  router_.retry_state_->callback_();
  EXPECT_EQ(2U,
            callbacks_.route_->route_entry_.virtual_cluster_.stats().upstream_rq_total_.value());

  // Normal response.
  EXPECT_CALL(*router_.retry_state_, shouldRetryHeaders(_, _, _)).WillOnce(Return(RetryStatus::No));
  EXPECT_CALL(cm_.thread_local_cluster_.conn_pool_.host_->outlier_detector_,
              putHttpResponseCode(200));
  EXPECT_CALL(cm_.thread_local_cluster_.conn_pool_.host_->outlier_detector_, putResponseTime(_));
  EXPECT_CALL(
      cm_.thread_local_cluster_.conn_pool_.host_->health_checker_,
      setUnhealthy(Upstream::HealthCheckHostMonitor::UnhealthyType::ImmediateHealthCheckFail));
  Http::ResponseHeaderMapPtr response_headers2(new Http::TestResponseHeaderMapImpl{
      {":status", "200"}, {"x-envoy-immediate-health-check-fail", "true"}});
  response_decoder->decodeHeaders(std::move(response_headers2), true);
  EXPECT_TRUE(verifyHostUpstreamStats(1, 1));

  EXPECT_EQ(1U,
            cm_.thread_local_cluster_.cluster_.info_->stats_store_.counter("retry.upstream_rq_503")
                .value());
  EXPECT_EQ(
      1U,
      cm_.thread_local_cluster_.cluster_.info_->stats_store_.counter("upstream_rq_200").value());
  EXPECT_EQ(1U, cm_.thread_local_cluster_.cluster_.info_->stats_store_
                    .counter("zone.zone_name.to_az.upstream_rq_200")
                    .value());
  EXPECT_EQ(1U, cm_.thread_local_cluster_.cluster_.info_->stats_store_
                    .counter("zone.zone_name.to_az.upstream_rq_2xx")
                    .value());
}

// Validate gRPC Cancelled response stats are sane when retry is taking effect.
TEST_F(RouterTest, RetryUpstreamGrpcCancelled) {
  NiceMock<Http::MockRequestEncoder> encoder1;
  Http::ResponseDecoder* response_decoder = nullptr;
  expectNewStreamWithImmediateEncoder(encoder1, &response_decoder, Http::Protocol::Http10);

  expectResponseTimerCreate();

  Http::TestRequestHeaderMapImpl headers{{"x-envoy-retry-grpc-on", "cancelled"},
                                         {"x-envoy-internal", "true"},
                                         {"content-type", "application/grpc"},
                                         {"grpc-timeout", "20S"}};
  HttpTestUtility::addDefaultHeaders(headers);
  router_.decodeHeaders(headers, true);
  EXPECT_EQ(1U,
            callbacks_.route_->route_entry_.virtual_cluster_.stats().upstream_rq_total_.value());

  // gRPC with status "cancelled" (1)
  router_.retry_state_->expectHeadersRetry();
  Http::ResponseHeaderMapPtr response_headers1(
      new Http::TestResponseHeaderMapImpl{{":status", "200"}, {"grpc-status", "1"}});
  EXPECT_CALL(cm_.thread_local_cluster_.conn_pool_.host_->outlier_detector_,
              putHttpResponseCode(499));
  response_decoder->decodeHeaders(std::move(response_headers1), true);
  EXPECT_TRUE(verifyHostUpstreamStats(0, 1));

  // We expect the grpc-status to result in a retried request.
  EXPECT_CALL(encoder1.stream_, resetStream(_)).Times(0);
  NiceMock<Http::MockRequestEncoder> encoder2;
  expectNewStreamWithImmediateEncoder(encoder2, &response_decoder, Http::Protocol::Http10);

  router_.retry_state_->callback_();
  EXPECT_EQ(2U,
            callbacks_.route_->route_entry_.virtual_cluster_.stats().upstream_rq_total_.value());

  // Normal response.
  EXPECT_CALL(*router_.retry_state_, shouldRetryHeaders(_, _, _)).WillOnce(Return(RetryStatus::No));
  Http::ResponseHeaderMapPtr response_headers(
      new Http::TestResponseHeaderMapImpl{{":status", "200"}, {"grpc-status", "0"}});
  EXPECT_CALL(cm_.thread_local_cluster_.conn_pool_.host_->outlier_detector_,
              putHttpResponseCode(200));
  response_decoder->decodeHeaders(std::move(response_headers), true);
  EXPECT_TRUE(verifyHostUpstreamStats(1, 1));
}

// Verifies that the initial host is select with max host count of one, but during retries
// RetryPolicy will be consulted.
TEST_F(RouterTest, RetryRespectsMaxHostSelectionCount) {
  router_.reject_all_hosts_ = true;

  NiceMock<Http::MockRequestEncoder> encoder1;
  Http::ResponseDecoder* response_decoder = nullptr;
  expectNewStreamWithImmediateEncoder(encoder1, &response_decoder, Http::Protocol::Http10);

  expectResponseTimerCreate();

  Http::TestRequestHeaderMapImpl headers{{"x-envoy-retry-on", "5xx"}, {"x-envoy-internal", "true"}};
  HttpTestUtility::addDefaultHeaders(headers);
  router_.decodeHeaders(headers, false);

  ON_CALL(*router_.retry_state_, hostSelectionMaxAttempts()).WillByDefault(Return(3));
  // The router should accept any host at this point, since we're not in a retry.
  EXPECT_EQ(1, router_.hostSelectionRetryCount());

  Buffer::InstancePtr body_data(new Buffer::OwnedImpl("hello"));
  EXPECT_CALL(*router_.retry_state_, enabled()).WillOnce(Return(true));
  EXPECT_CALL(callbacks_, addDecodedData(_, true));
  EXPECT_EQ(Http::FilterDataStatus::StopIterationNoBuffer, router_.decodeData(*body_data, false));

  Http::TestRequestTrailerMapImpl trailers{{"some", "trailer"}};
  router_.decodeTrailers(trailers);
  EXPECT_EQ(1U,
            callbacks_.route_->route_entry_.virtual_cluster_.stats().upstream_rq_total_.value());

  // 5xx response.
  router_.retry_state_->expectHeadersRetry();
  Http::ResponseHeaderMapPtr response_headers1(
      new Http::TestResponseHeaderMapImpl{{":status", "503"}});
  EXPECT_CALL(encoder1.stream_, resetStream(Http::StreamResetReason::LocalReset));
  EXPECT_CALL(cm_.thread_local_cluster_.conn_pool_.host_->outlier_detector_,
              putHttpResponseCode(503));
  response_decoder->decodeHeaders(std::move(response_headers1), false);
  EXPECT_TRUE(verifyHostUpstreamStats(0, 1));

  // We expect the 5xx response to kick off a new request.
  NiceMock<Http::MockRequestEncoder> encoder2;
  expectNewStreamWithImmediateEncoder(encoder2, &response_decoder, Http::Protocol::Http10);

  ON_CALL(callbacks_, decodingBuffer()).WillByDefault(Return(body_data.get()));
  EXPECT_CALL(encoder2, encodeHeaders(_, false));
  EXPECT_CALL(encoder2, encodeData(_, false));
  EXPECT_CALL(encoder2, encodeTrailers(_));
  router_.retry_state_->callback_();
  EXPECT_EQ(2U,
            callbacks_.route_->route_entry_.virtual_cluster_.stats().upstream_rq_total_.value());

  // Now that we're triggered a retry, we should see the configured number of host selections.
  EXPECT_EQ(3, router_.hostSelectionRetryCount());

  // Normal response.
  EXPECT_CALL(*router_.retry_state_, shouldRetryHeaders(_, _, _)).WillOnce(Return(RetryStatus::No));
  EXPECT_CALL(cm_.thread_local_cluster_.conn_pool_.host_->health_checker_, setUnhealthy(_))
      .Times(0);
  Http::ResponseHeaderMapPtr response_headers2(
      new Http::TestResponseHeaderMapImpl{{":status", "200"}});
  EXPECT_CALL(cm_.thread_local_cluster_.conn_pool_.host_->outlier_detector_,
              putHttpResponseCode(200));
  response_decoder->decodeHeaders(std::move(response_headers2), true);
  EXPECT_TRUE(verifyHostUpstreamStats(1, 1));
}

// Verifies that the initial request accepts any host, but during retries
// RetryPolicy will be consulted.
TEST_F(RouterTest, RetryRespectsRetryHostPredicate) {
  router_.reject_all_hosts_ = true;

  NiceMock<Http::MockRequestEncoder> encoder1;
  Http::ResponseDecoder* response_decoder = nullptr;
  expectNewStreamWithImmediateEncoder(encoder1, &response_decoder, Http::Protocol::Http10);

  expectResponseTimerCreate();

  Http::TestRequestHeaderMapImpl headers{{"x-envoy-retry-on", "5xx"}, {"x-envoy-internal", "true"}};
  HttpTestUtility::addDefaultHeaders(headers);
  router_.decodeHeaders(headers, false);

  NiceMock<Upstream::MockHost> host;
  // The router should accept any host at this point, since we're not in a retry.
  EXPECT_FALSE(router_.shouldSelectAnotherHost(host));

  Buffer::InstancePtr body_data(new Buffer::OwnedImpl("hello"));
  EXPECT_CALL(*router_.retry_state_, enabled()).WillOnce(Return(true));
  EXPECT_CALL(callbacks_, addDecodedData(_, true));
  EXPECT_EQ(Http::FilterDataStatus::StopIterationNoBuffer, router_.decodeData(*body_data, false));

  Http::TestRequestTrailerMapImpl trailers{{"some", "trailer"}};
  router_.decodeTrailers(trailers);
  EXPECT_EQ(1U,
            callbacks_.route_->route_entry_.virtual_cluster_.stats().upstream_rq_total_.value());

  // 5xx response.
  router_.retry_state_->expectHeadersRetry();
  Http::ResponseHeaderMapPtr response_headers1(
      new Http::TestResponseHeaderMapImpl{{":status", "503"}});
  EXPECT_CALL(encoder1.stream_, resetStream(Http::StreamResetReason::LocalReset));
  EXPECT_CALL(cm_.thread_local_cluster_.conn_pool_.host_->outlier_detector_,
              putHttpResponseCode(503));
  response_decoder->decodeHeaders(std::move(response_headers1), false);
  EXPECT_TRUE(verifyHostUpstreamStats(0, 1));

  // We expect the 5xx response to kick off a new request.
  NiceMock<Http::MockRequestEncoder> encoder2;
  expectNewStreamWithImmediateEncoder(encoder2, &response_decoder, Http::Protocol::Http10);

  ON_CALL(callbacks_, decodingBuffer()).WillByDefault(Return(body_data.get()));
  EXPECT_CALL(encoder2, encodeHeaders(_, false));
  EXPECT_CALL(encoder2, encodeData(_, false));
  EXPECT_CALL(encoder2, encodeTrailers(_));
  router_.retry_state_->callback_();
  EXPECT_EQ(2U,
            callbacks_.route_->route_entry_.virtual_cluster_.stats().upstream_rq_total_.value());

  // Now that we're triggered a retry, we should see the router reject hosts.
  EXPECT_TRUE(router_.shouldSelectAnotherHost(host));

  // Normal response.
  EXPECT_CALL(*router_.retry_state_, shouldRetryHeaders(_, _, _)).WillOnce(Return(RetryStatus::No));
  EXPECT_CALL(cm_.thread_local_cluster_.conn_pool_.host_->health_checker_, setUnhealthy(_))
      .Times(0);
  Http::ResponseHeaderMapPtr response_headers2(
      new Http::TestResponseHeaderMapImpl{{":status", "200"}});
  EXPECT_CALL(cm_.thread_local_cluster_.conn_pool_.host_->outlier_detector_,
              putHttpResponseCode(200));
  response_decoder->decodeHeaders(std::move(response_headers2), true);
  EXPECT_TRUE(verifyHostUpstreamStats(1, 1));
}

TEST_F(RouterTest, InternalRedirectRejectedWhenReachingMaxInternalRedirect) {
  enableRedirects(3);
  setNumPreviousRedirect(3);
  sendRequest();

  EXPECT_CALL(callbacks_, recreateStream(_)).Times(0);

  response_decoder_->decodeHeaders(std::move(redirect_headers_), false);

  Buffer::OwnedImpl data("1234567890");
  response_decoder_->decodeData(data, true);
  EXPECT_EQ(1U, cm_.thread_local_cluster_.cluster_.info_->stats_store_
                    .counter("upstream_internal_redirect_failed_total")
                    .value());
  EXPECT_EQ(1UL,
            stats_store_.counter("test.passthrough_internal_redirect_too_many_redirects").value());
}

TEST_F(RouterTest, InternalRedirectRejectedWithEmptyLocation) {
  enableRedirects();
  sendRequest();

  redirect_headers_->setLocation("");

  EXPECT_CALL(callbacks_, recreateStream(_)).Times(0);

  response_decoder_->decodeHeaders(std::move(redirect_headers_), false);

  Buffer::OwnedImpl data("1234567890");
  response_decoder_->decodeData(data, true);
  EXPECT_EQ(1U, cm_.thread_local_cluster_.cluster_.info_->stats_store_
                    .counter("upstream_internal_redirect_failed_total")
                    .value());
  EXPECT_EQ(1UL, stats_store_.counter("test.passthrough_internal_redirect_bad_location").value());
}

TEST_F(RouterTest, InternalRedirectRejectedWithInvalidLocation) {
  enableRedirects();
  sendRequest();

  redirect_headers_->setLocation("h");

  EXPECT_CALL(callbacks_, recreateStream(_)).Times(0);

  response_decoder_->decodeHeaders(std::move(redirect_headers_), false);

  Buffer::OwnedImpl data("1234567890");
  response_decoder_->decodeData(data, true);
  EXPECT_EQ(1U, cm_.thread_local_cluster_.cluster_.info_->stats_store_
                    .counter("upstream_internal_redirect_failed_total")
                    .value());
  EXPECT_EQ(1UL, stats_store_.counter("test.passthrough_internal_redirect_bad_location").value());
}

TEST_F(RouterTest, InternalRedirectRejectedWithoutCompleteRequest) {
  enableRedirects();
  sendRequest(false);

  EXPECT_CALL(callbacks_, recreateStream(_)).Times(0);

  response_decoder_->decodeHeaders(std::move(redirect_headers_), false);

  Buffer::OwnedImpl data("1234567890");
  response_decoder_->decodeData(data, true);
  EXPECT_EQ(1U, cm_.thread_local_cluster_.cluster_.info_->stats_store_
                    .counter("upstream_internal_redirect_failed_total")
                    .value());
}

TEST_F(RouterTest, InternalRedirectRejectedWithoutLocation) {
  enableRedirects();
  sendRequest();

  redirect_headers_->removeLocation();

  EXPECT_CALL(callbacks_, recreateStream(_)).Times(0);

  response_decoder_->decodeHeaders(std::move(redirect_headers_), false);
  Buffer::OwnedImpl data("1234567890");
  response_decoder_->decodeData(data, true);
  EXPECT_EQ(1U, cm_.thread_local_cluster_.cluster_.info_->stats_store_
                    .counter("upstream_internal_redirect_failed_total")
                    .value());
}

TEST_F(RouterTest, InternalRedirectAcceptedWithRequestBody) {
  enableRedirects();
  sendRequest(false);

  EXPECT_CALL(callbacks_.dispatcher_, createTimer_);

  Buffer::InstancePtr body_data(new Buffer::OwnedImpl("random_fake_data"));
  EXPECT_CALL(callbacks_, addDecodedData(_, true));
  EXPECT_EQ(Http::FilterDataStatus::StopIterationNoBuffer, router_.decodeData(*body_data, true));

  EXPECT_CALL(callbacks_, clearRouteCache());
  EXPECT_CALL(callbacks_, recreateStream(_)).WillOnce(Return(true));

  response_decoder_->decodeHeaders(std::move(redirect_headers_), false);
  Buffer::OwnedImpl response_data("1234567890");
  response_decoder_->decodeData(response_data, false);
  EXPECT_EQ(0U, cm_.thread_local_cluster_.cluster_.info_->stats_store_
                    .counter("upstream_internal_redirect_failed_total")
                    .value());
  EXPECT_EQ(1U, cm_.thread_local_cluster_.cluster_.info_->stats_store_
                    .counter("upstream_internal_redirect_succeeded_total")
                    .value());

  // In production, the HCM recreateStream would have called this.
  router_.onDestroy();
  EXPECT_EQ(1, callbacks_.streamInfo()
                   .filterState()
                   ->getDataMutable<StreamInfo::UInt32Accessor>("num_internal_redirects")
                   ->value());
}

TEST_F(RouterTest, CrossSchemeRedirectRejectedByPolicy) {
  enableRedirects();
  sendRequest();

  redirect_headers_->setLocation("https://www.foo.com");

  EXPECT_CALL(callbacks_, recreateStream(_)).Times(0);

  response_decoder_->decodeHeaders(std::move(redirect_headers_), true);
  EXPECT_EQ(1U, cm_.thread_local_cluster_.cluster_.info_->stats_store_
                    .counter("upstream_internal_redirect_failed_total")
                    .value());
  EXPECT_EQ(1UL, stats_store_.counter("test.passthrough_internal_redirect_unsafe_scheme").value());
}

TEST_F(RouterTest, InternalRedirectRejectedByPredicate) {
  enableRedirects();
  sendRequest();

  redirect_headers_->setLocation("http://www.foo.com/some/path");

  auto mock_predicate = std::make_shared<NiceMock<MockInternalRedirectPredicate>>();

  EXPECT_CALL(callbacks_, clearRouteCache());
  EXPECT_CALL(callbacks_.route_->route_entry_.internal_redirect_policy_, predicates())
      .WillOnce(Return(std::vector<InternalRedirectPredicateSharedPtr>({mock_predicate})));
  EXPECT_CALL(*mock_predicate, acceptTargetRoute(_, _, _, _)).WillOnce(Return(false));
  ON_CALL(*mock_predicate, name()).WillByDefault(Return("mock_predicate"));
  EXPECT_CALL(callbacks_, recreateStream(_)).Times(0);

  response_decoder_->decodeHeaders(std::move(redirect_headers_), true);
  EXPECT_EQ(1U, cm_.thread_local_cluster_.cluster_.info_->stats_store_
                    .counter("upstream_internal_redirect_failed_total")
                    .value());
  EXPECT_EQ(1UL, stats_store_.counter("test.passthrough_internal_redirect_predicate").value());

  // Make sure the original host/path is preserved.
  EXPECT_EQ("host", default_request_headers_.getHostValue());
  EXPECT_EQ("/", default_request_headers_.getPathValue());
  // Make sure x-envoy-original-url is not set for unsuccessful redirect.
  EXPECT_EQ(nullptr, default_request_headers_.EnvoyOriginalUrl());
}

TEST_F(RouterTest, HttpInternalRedirectSucceeded) {
  enableRedirects(3);
  setNumPreviousRedirect(2);
  sendRequest();

  EXPECT_CALL(callbacks_, clearRouteCache());
  EXPECT_CALL(callbacks_, recreateStream(_)).WillOnce(Return(true));
  response_decoder_->decodeHeaders(std::move(redirect_headers_), false);
  EXPECT_EQ(1U, cm_.thread_local_cluster_.cluster_.info_->stats_store_
                    .counter("upstream_internal_redirect_succeeded_total")
                    .value());

  // In production, the HCM recreateStream would have called this.
  router_.onDestroy();
  EXPECT_EQ(3, callbacks_.streamInfo()
                   .filterState()
                   ->getDataMutable<StreamInfo::UInt32Accessor>("num_internal_redirects")
                   ->value());
}

TEST_F(RouterTest, HttpInternalRedirectMatchedToDirectResponseSucceeded) {
  NiceMock<MockDirectResponseEntry> direct_response;
  std::string route_name("route-test-name");
  EXPECT_CALL(direct_response, routeName()).WillOnce(ReturnRef(route_name));

  enableRedirects();
  sendRequest();
  EXPECT_CALL(callbacks_, clearRouteCache()).WillOnce(InvokeWithoutArgs([&]() -> void {
    // Direct message route should be matched after internal redirect
    EXPECT_CALL(*callbacks_.route_, routeEntry()).WillRepeatedly(Return(nullptr));
    EXPECT_CALL(*callbacks_.route_, directResponseEntry()).WillRepeatedly(Return(&direct_response));
  }));
  EXPECT_CALL(callbacks_, recreateStream(_)).WillOnce(Return(true));

  response_decoder_->decodeHeaders(std::move(redirect_headers_), false);
  EXPECT_EQ(1U, cm_.thread_local_cluster_.cluster_.info_->stats_store_
                    .counter("upstream_internal_redirect_succeeded_total")
                    .value());

  // In production, the HCM recreateStream would have called this.
  router_.onDestroy();
  EXPECT_EQ(1, callbacks_.streamInfo()
                   .filterState()
                   ->getDataMutable<StreamInfo::UInt32Accessor>("num_internal_redirects")
                   ->value());
}

TEST_F(RouterTest, InternalRedirectStripsFragment) {
  enableRedirects();
  default_request_headers_.setForwardedProto("http");
  sendRequest();

  EXPECT_CALL(callbacks_, clearRouteCache());
  EXPECT_CALL(callbacks_, recreateStream(_)).WillOnce(Return(true));
  Http::ResponseHeaderMapPtr redirect_headers{new Http::TestResponseHeaderMapImpl{
      {":status", "302"}, {"location", "http://www.foo.com/#fragment"}}};
  response_decoder_->decodeHeaders(std::move(redirect_headers), false);
  EXPECT_EQ(1U, cm_.thread_local_cluster_.cluster_.info_->stats_store_
                    .counter("upstream_internal_redirect_succeeded_total")
                    .value());

  // In production, the HCM recreateStream would have called this.
  router_.onDestroy();
  EXPECT_EQ("/", default_request_headers_.getPathValue());
}

TEST_F(RouterTest, InternalRedirectKeepsFragmentWithOveride) {
  TestScopedRuntime scoped_runtime;
  scoped_runtime.mergeValues(
      {{"envoy.reloadable_features.http_reject_path_with_fragment", "false"}});
  enableRedirects();
  default_request_headers_.setForwardedProto("http");
  sendRequest();

  EXPECT_CALL(callbacks_, clearRouteCache());
  EXPECT_CALL(callbacks_, recreateStream(_)).WillOnce(Return(true));
  Http::ResponseHeaderMapPtr redirect_headers{new Http::TestResponseHeaderMapImpl{
      {":status", "302"}, {"location", "http://www.foo.com/#fragment"}}};
  response_decoder_->decodeHeaders(std::move(redirect_headers), false);
  EXPECT_EQ(1U, cm_.thread_local_cluster_.cluster_.info_->stats_store_
                    .counter("upstream_internal_redirect_succeeded_total")
                    .value());

  // In production, the HCM recreateStream would have called this.
  router_.onDestroy();
  EXPECT_EQ("/#fragment", default_request_headers_.getPathValue());
}

TEST_F(RouterTest, HttpsInternalRedirectSucceeded) {
  auto ssl_connection = std::make_shared<Ssl::MockConnectionInfo>();
  enableRedirects(3);
  setNumPreviousRedirect(1);
  default_request_headers_.setScheme("https");

  sendRequest();

  redirect_headers_->setLocation("https://www.foo.com");
  EXPECT_CALL(connection_, ssl()).WillOnce(Return(ssl_connection));
  EXPECT_CALL(callbacks_, clearRouteCache());
  EXPECT_CALL(callbacks_, recreateStream(_)).WillOnce(Return(true));
  response_decoder_->decodeHeaders(std::move(redirect_headers_), false);
  EXPECT_EQ(1U, cm_.thread_local_cluster_.cluster_.info_->stats_store_
                    .counter("upstream_internal_redirect_succeeded_total")
                    .value());

  // In production, the HCM recreateStream would have called this.
  router_.onDestroy();
}

TEST_F(RouterTest, CrossSchemeRedirectAllowedByPolicy) {
  auto ssl_connection = std::make_shared<Ssl::MockConnectionInfo>();
  enableRedirects();
  default_request_headers_.setScheme("https");

  sendRequest();

  redirect_headers_->setLocation("http://www.foo.com");
  EXPECT_CALL(connection_, ssl()).WillOnce(Return(ssl_connection));
  EXPECT_CALL(callbacks_.route_->route_entry_.internal_redirect_policy_,
              isCrossSchemeRedirectAllowed())
      .WillOnce(Return(true));
  EXPECT_CALL(callbacks_, clearRouteCache());
  EXPECT_CALL(callbacks_, recreateStream(_)).WillOnce(Return(true));
  response_decoder_->decodeHeaders(std::move(redirect_headers_), false);
  EXPECT_EQ(1U, cm_.thread_local_cluster_.cluster_.info_->stats_store_
                    .counter("upstream_internal_redirect_succeeded_total")
                    .value());

  // In production, the HCM recreateStream would have called this.
  router_.onDestroy();
}

namespace {

std::unique_ptr<ShadowPolicyImpl>
makeShadowPolicy(std::string cluster = "", absl::optional<std::string> runtime_key = absl::nullopt,
                 absl::optional<envoy::type::v3::FractionalPercent> default_value = absl::nullopt,
                 bool trace_sampled = true) {
  envoy::config::route::v3::RouteAction::RequestMirrorPolicy policy;
  policy.set_cluster(cluster);
  if (runtime_key.has_value()) {
    policy.mutable_runtime_fraction()->set_runtime_key(runtime_key.value());
  }
  if (default_value.has_value()) {
    *policy.mutable_runtime_fraction()->mutable_default_value() = default_value.value();
  }
  policy.mutable_trace_sampled()->set_value(trace_sampled);

  return std::make_unique<ShadowPolicyImpl>(policy);
}

} // namespace

TEST_F(RouterTest, Shadow) {
<<<<<<< HEAD
  ShadowPolicyPtr policy = std::make_shared<TestShadowPolicy>("foo", "bar");
  callbacks_.route_->route_entry_.shadow_policies_.push_back(std::move(policy));
  policy = std::make_shared<TestShadowPolicy>("fizz", "buzz", envoy::type::v3::FractionalPercent(),
                                              false);
=======
  ShadowPolicyPtr policy = makeShadowPolicy("foo", "bar");
  callbacks_.route_->route_entry_.shadow_policies_.push_back(std::move(policy));
  policy = makeShadowPolicy("fizz", "buzz", envoy::type::v3::FractionalPercent(), false);
>>>>>>> 305a200c
  callbacks_.route_->route_entry_.shadow_policies_.push_back(std::move(policy));
  ON_CALL(callbacks_, streamId()).WillByDefault(Return(43));

  NiceMock<Http::MockRequestEncoder> encoder;
  Http::ResponseDecoder* response_decoder = nullptr;
  expectNewStreamWithImmediateEncoder(encoder, &response_decoder, Http::Protocol::Http10);

  expectResponseTimerCreate();

  EXPECT_CALL(
      runtime_.snapshot_,
      featureEnabled("bar", testing::Matcher<const envoy::type::v3::FractionalPercent&>(Percent(0)),
                     43))
      .WillOnce(Return(true));
  EXPECT_CALL(
      runtime_.snapshot_,
      featureEnabled("buzz",
                     testing::Matcher<const envoy::type::v3::FractionalPercent&>(Percent(0)), 43))
      .WillOnce(Return(true));

  Http::TestRequestHeaderMapImpl headers;
  HttpTestUtility::addDefaultHeaders(headers);
  router_.decodeHeaders(headers, false);

  Buffer::InstancePtr body_data(new Buffer::OwnedImpl("hello"));
  EXPECT_CALL(callbacks_, addDecodedData(_, true));
  EXPECT_EQ(Http::FilterDataStatus::StopIterationNoBuffer, router_.decodeData(*body_data, false));

  Http::TestRequestTrailerMapImpl trailers{{"some", "trailer"}};
  EXPECT_CALL(callbacks_, decodingBuffer())
      .Times(AtLeast(2))
      .WillRepeatedly(Return(body_data.get()));
  EXPECT_CALL(*shadow_writer_, shadow_("foo", _, _))
      .WillOnce(Invoke([](const std::string&, Http::RequestMessagePtr& request,
                          const Http::AsyncClient::RequestOptions& options) -> void {
        EXPECT_NE(request->body().length(), 0);
        EXPECT_NE(nullptr, request->trailers());
        EXPECT_EQ(absl::optional<std::chrono::milliseconds>(10), options.timeout);
        EXPECT_TRUE(options.sampled_.value());
      }));
  EXPECT_CALL(*shadow_writer_, shadow_("fizz", _, _))
      .WillOnce(Invoke([](const std::string&, Http::RequestMessagePtr& request,
                          const Http::AsyncClient::RequestOptions& options) -> void {
        EXPECT_NE(request->body().length(), 0);
        EXPECT_NE(nullptr, request->trailers());
        EXPECT_EQ(absl::optional<std::chrono::milliseconds>(10), options.timeout);
        EXPECT_FALSE(options.sampled_.value());
      }));
  router_.decodeTrailers(trailers);
  EXPECT_EQ(1U,
            callbacks_.route_->route_entry_.virtual_cluster_.stats().upstream_rq_total_.value());

  Http::ResponseHeaderMapPtr response_headers(
      new Http::TestResponseHeaderMapImpl{{":status", "200"}});
  response_decoder->decodeHeaders(std::move(response_headers), true);
  EXPECT_TRUE(verifyHostUpstreamStats(1, 0));
}

TEST_F(RouterTest, AltStatName) {
  // Also test no upstream timeout here.
  EXPECT_CALL(callbacks_.route_->route_entry_, timeout())
      .WillOnce(Return(std::chrono::milliseconds(0)));
  EXPECT_CALL(callbacks_.dispatcher_, createTimer_(_)).Times(0);

  NiceMock<Http::MockRequestEncoder> encoder;
  Http::ResponseDecoder* response_decoder = nullptr;
  expectNewStreamWithImmediateEncoder(encoder, &response_decoder, Http::Protocol::Http10);

  Http::TestRequestHeaderMapImpl headers{{"x-envoy-upstream-alt-stat-name", "alt_stat"},
                                         {"x-envoy-internal", "true"}};
  HttpTestUtility::addDefaultHeaders(headers);
  router_.decodeHeaders(headers, true);
  EXPECT_EQ(1U,
            callbacks_.route_->route_entry_.virtual_cluster_.stats().upstream_rq_total_.value());

  EXPECT_CALL(cm_.thread_local_cluster_.conn_pool_.host_->outlier_detector_,
              putHttpResponseCode(200));
  EXPECT_CALL(cm_.thread_local_cluster_.conn_pool_.host_->outlier_detector_, putResponseTime(_));

  Http::ResponseHeaderMapPtr response_headers(
      new Http::TestResponseHeaderMapImpl{{":status", "200"},
                                          {"x-envoy-upstream-canary", "true"},
                                          {"x-envoy-virtual-cluster", "hello"}});
  response_decoder->decodeHeaders(std::move(response_headers), true);
  EXPECT_TRUE(verifyHostUpstreamStats(1, 0));

  EXPECT_EQ(1U,
            stats_store_.counter("vhost.fake_vhost.vcluster.fake_virtual_cluster.upstream_rq_200")
                .value());
  EXPECT_EQ(1U,
            cm_.thread_local_cluster_.cluster_.info_->stats_store_.counter("canary.upstream_rq_200")
                .value());
  EXPECT_EQ(
      1U, cm_.thread_local_cluster_.cluster_.info_->stats_store_.counter("alt_stat.upstream_rq_200")
              .value());
  EXPECT_EQ(1U, cm_.thread_local_cluster_.cluster_.info_->stats_store_
                    .counter("alt_stat.zone.zone_name.to_az.upstream_rq_200")
                    .value());
  EXPECT_EQ(1U, cm_.thread_local_cluster_.cluster_.info_->stats_store_
                    .counter("alt_stat.zone.zone_name.to_az.upstream_rq_200")
                    .value());
}

TEST_F(RouterTest, Redirect) {
  MockDirectResponseEntry direct_response;
  std::string route_name("route-test-name");
  EXPECT_CALL(direct_response, newPath(_)).WillOnce(Return("hello"));
  EXPECT_CALL(direct_response, routeName()).WillOnce(ReturnRef(route_name));
  EXPECT_CALL(direct_response, rewritePathHeader(_, _));
  EXPECT_CALL(direct_response, responseCode()).WillRepeatedly(Return(Http::Code::MovedPermanently));
  EXPECT_CALL(direct_response, responseBody()).WillOnce(ReturnRef(EMPTY_STRING));
  EXPECT_CALL(direct_response, finalizeResponseHeaders(_, _));
  EXPECT_CALL(*callbacks_.route_, directResponseEntry()).WillRepeatedly(Return(&direct_response));
  absl::string_view route_name_view(route_name);
  EXPECT_CALL(callbacks_.stream_info_, setRouteName(route_name_view));

  Http::TestResponseHeaderMapImpl response_headers{{":status", "301"}, {"location", "hello"}};
  EXPECT_CALL(callbacks_, encodeHeaders_(HeaderMapEqualRef(&response_headers), true));
  Http::TestRequestHeaderMapImpl headers;
  HttpTestUtility::addDefaultHeaders(headers);
  router_.decodeHeaders(headers, true);
  EXPECT_EQ(0U,
            callbacks_.route_->route_entry_.virtual_cluster_.stats().upstream_rq_total_.value());
  EXPECT_FALSE(callbacks_.stream_info_.attemptCount().has_value());
  EXPECT_TRUE(verifyHostUpstreamStats(0, 0));
}

TEST_F(RouterTest, RedirectFound) {
  MockDirectResponseEntry direct_response;
  std::string route_name("route-test-name");
  EXPECT_CALL(direct_response, newPath(_)).WillOnce(Return("hello"));
  EXPECT_CALL(direct_response, routeName()).WillOnce(ReturnRef(route_name));
  EXPECT_CALL(direct_response, rewritePathHeader(_, _));
  EXPECT_CALL(direct_response, responseCode()).WillRepeatedly(Return(Http::Code::Found));
  EXPECT_CALL(direct_response, responseBody()).WillOnce(ReturnRef(EMPTY_STRING));
  EXPECT_CALL(direct_response, finalizeResponseHeaders(_, _));
  EXPECT_CALL(*callbacks_.route_, directResponseEntry()).WillRepeatedly(Return(&direct_response));
  absl::string_view route_name_view(route_name);
  EXPECT_CALL(callbacks_.stream_info_, setRouteName(route_name_view));

  Http::TestResponseHeaderMapImpl response_headers{{":status", "302"}, {"location", "hello"}};
  EXPECT_CALL(callbacks_, encodeHeaders_(HeaderMapEqualRef(&response_headers), true));
  Http::TestRequestHeaderMapImpl headers;
  HttpTestUtility::addDefaultHeaders(headers);
  router_.decodeHeaders(headers, true);
  EXPECT_EQ(0U,
            callbacks_.route_->route_entry_.virtual_cluster_.stats().upstream_rq_total_.value());
  EXPECT_FALSE(callbacks_.stream_info_.attemptCount().has_value());
  EXPECT_TRUE(verifyHostUpstreamStats(0, 0));
}

TEST_F(RouterTest, DirectResponse) {
  NiceMock<MockDirectResponseEntry> direct_response;
  std::string route_name("route-test-name");
  EXPECT_CALL(direct_response, routeName()).WillOnce(ReturnRef(route_name));
  EXPECT_CALL(direct_response, responseCode()).WillRepeatedly(Return(Http::Code::OK));
  EXPECT_CALL(direct_response, responseBody()).WillRepeatedly(ReturnRef(EMPTY_STRING));
  EXPECT_CALL(*callbacks_.route_, directResponseEntry()).WillRepeatedly(Return(&direct_response));
  absl::string_view route_name_view(route_name);
  EXPECT_CALL(callbacks_.stream_info_, setRouteName(route_name_view));

  Http::TestResponseHeaderMapImpl response_headers{{":status", "200"}};
  EXPECT_CALL(callbacks_, encodeHeaders_(HeaderMapEqualRef(&response_headers), true));
  EXPECT_CALL(span_, injectContext(_)).Times(0);
  Http::TestRequestHeaderMapImpl headers;
  HttpTestUtility::addDefaultHeaders(headers);
  router_.decodeHeaders(headers, true);
  EXPECT_EQ(0U,
            callbacks_.route_->route_entry_.virtual_cluster_.stats().upstream_rq_total_.value());
  EXPECT_FALSE(callbacks_.stream_info_.attemptCount().has_value());
  EXPECT_TRUE(verifyHostUpstreamStats(0, 0));
  EXPECT_EQ(1UL, config_.stats_.rq_direct_response_.value());
}

TEST_F(RouterTest, DirectResponseWithBody) {
  NiceMock<MockDirectResponseEntry> direct_response;
  std::string route_name("route-test-name");
  EXPECT_CALL(direct_response, routeName()).WillOnce(ReturnRef(route_name));
  EXPECT_CALL(direct_response, responseCode()).WillRepeatedly(Return(Http::Code::OK));
  const std::string response_body("static response");
  EXPECT_CALL(direct_response, responseBody()).WillRepeatedly(ReturnRef(response_body));
  EXPECT_CALL(*callbacks_.route_, directResponseEntry()).WillRepeatedly(Return(&direct_response));
  absl::string_view route_name_view(route_name);
  EXPECT_CALL(callbacks_.stream_info_, setRouteName(route_name_view));

  Http::TestResponseHeaderMapImpl response_headers{
      {":status", "200"}, {"content-length", "15"}, {"content-type", "text/plain"}};
  EXPECT_CALL(callbacks_, encodeHeaders_(HeaderMapEqualRef(&response_headers), false));
  EXPECT_CALL(callbacks_, encodeData(_, true));
  Http::TestRequestHeaderMapImpl headers;
  HttpTestUtility::addDefaultHeaders(headers);
  router_.decodeHeaders(headers, true);
  EXPECT_EQ(0U,
            callbacks_.route_->route_entry_.virtual_cluster_.stats().upstream_rq_total_.value());
  EXPECT_FALSE(callbacks_.stream_info_.attemptCount().has_value());
  EXPECT_TRUE(verifyHostUpstreamStats(0, 0));
  EXPECT_EQ(1UL, config_.stats_.rq_direct_response_.value());
}

TEST_F(RouterTest, DirectResponseWithLocation) {
  NiceMock<MockDirectResponseEntry> direct_response;
  std::string route_name("route-test-name");
  EXPECT_CALL(direct_response, newPath(_)).WillOnce(Return("http://host/"));
  EXPECT_CALL(direct_response, routeName()).WillOnce(ReturnRef(route_name));
  EXPECT_CALL(direct_response, responseCode()).WillRepeatedly(Return(Http::Code::Created));
  EXPECT_CALL(direct_response, responseBody()).WillRepeatedly(ReturnRef(EMPTY_STRING));
  EXPECT_CALL(*callbacks_.route_, directResponseEntry()).WillRepeatedly(Return(&direct_response));
  absl::string_view route_name_view(route_name);
  EXPECT_CALL(callbacks_.stream_info_, setRouteName(route_name_view));

  Http::TestResponseHeaderMapImpl response_headers{{":status", "201"},
                                                   {"location", "http://host/"}};
  EXPECT_CALL(callbacks_, encodeHeaders_(HeaderMapEqualRef(&response_headers), true));
  EXPECT_CALL(span_, injectContext(_)).Times(0);
  Http::TestRequestHeaderMapImpl headers;
  HttpTestUtility::addDefaultHeaders(headers);
  router_.decodeHeaders(headers, true);
  EXPECT_EQ(0U,
            callbacks_.route_->route_entry_.virtual_cluster_.stats().upstream_rq_total_.value());
  EXPECT_FALSE(callbacks_.stream_info_.attemptCount().has_value());
  EXPECT_TRUE(verifyHostUpstreamStats(0, 0));
  EXPECT_EQ(1UL, config_.stats_.rq_direct_response_.value());
}

TEST_F(RouterTest, DirectResponseWithoutLocation) {
  NiceMock<MockDirectResponseEntry> direct_response;
  std::string route_name("route-test-name");
  EXPECT_CALL(direct_response, newPath(_)).WillOnce(Return("http://host/"));
  EXPECT_CALL(direct_response, routeName()).WillOnce(ReturnRef(route_name));
  EXPECT_CALL(direct_response, responseCode()).WillRepeatedly(Return(Http::Code::OK));
  EXPECT_CALL(direct_response, responseBody()).WillRepeatedly(ReturnRef(EMPTY_STRING));
  EXPECT_CALL(*callbacks_.route_, directResponseEntry()).WillRepeatedly(Return(&direct_response));
  absl::string_view route_name_view(route_name);
  EXPECT_CALL(callbacks_.stream_info_, setRouteName(route_name_view));

  Http::TestResponseHeaderMapImpl response_headers{{":status", "200"}};
  EXPECT_CALL(callbacks_, encodeHeaders_(HeaderMapEqualRef(&response_headers), true));
  EXPECT_CALL(span_, injectContext(_)).Times(0);
  Http::TestRequestHeaderMapImpl headers;
  HttpTestUtility::addDefaultHeaders(headers);
  router_.decodeHeaders(headers, true);
  EXPECT_EQ(0U,
            callbacks_.route_->route_entry_.virtual_cluster_.stats().upstream_rq_total_.value());
  EXPECT_FALSE(callbacks_.stream_info_.attemptCount().has_value());
  EXPECT_TRUE(verifyHostUpstreamStats(0, 0));
  EXPECT_EQ(1UL, config_.stats_.rq_direct_response_.value());
}

// Verifies that we propagate the upstream connection filter state to the upstream and downstream
// request filter state.
TEST_F(RouterTest, PropagatesUpstreamFilterState) {
  NiceMock<Http::MockRequestEncoder> encoder;
  Http::ResponseDecoder* response_decoder = nullptr;

  // This pattern helps ensure that we're actually invoking the callback.
  bool filter_state_verified = false;
  router_.config().upstream_logs_.push_back(
      std::make_shared<TestAccessLog>([&](const auto& stream_info) {
        filter_state_verified =
            stream_info.upstreamInfo()->upstreamFilterState()->hasDataWithName("upstream data");
      }));

  upstream_stream_info_.filterState()->setData(
      "upstream data", std::make_unique<StreamInfo::UInt32AccessorImpl>(123),
      StreamInfo::FilterState::StateType::ReadOnly, StreamInfo::FilterState::LifeSpan::Connection);
  expectResponseTimerCreate();
  expectNewStreamWithImmediateEncoder(encoder, &response_decoder, Http::Protocol::Http10);

  Http::TestRequestHeaderMapImpl headers{};
  HttpTestUtility::addDefaultHeaders(headers);
  router_.decodeHeaders(headers, true);

  Http::ResponseHeaderMapPtr response_headers(
      new Http::TestResponseHeaderMapImpl{{":status", "200"}});
  // NOLINTNEXTLINE: Silence null pointer access warning
  response_decoder->decodeHeaders(std::move(response_headers), true);
  EXPECT_TRUE(verifyHostUpstreamStats(1, 0));

  EXPECT_TRUE(filter_state_verified);
  EXPECT_TRUE(callbacks_.streamInfo().upstreamInfo()->upstreamFilterState()->hasDataWithName(
      "upstream data"));
}

TEST_F(RouterTest, UpstreamSSLConnection) {
  NiceMock<Http::MockRequestEncoder> encoder;
  Http::ResponseDecoder* response_decoder = nullptr;

  std::string session_id = "D62A523A65695219D46FE1FFE285A4C371425ACE421B110B5B8D11D3EB4D5F0B";
  auto connection_info = std::make_shared<NiceMock<Ssl::MockConnectionInfo>>();
  ON_CALL(*connection_info, sessionId()).WillByDefault(ReturnRef(session_id));
  upstream_stream_info_.downstream_connection_info_provider_->setSslConnection(connection_info);

  expectResponseTimerCreate();
  expectNewStreamWithImmediateEncoder(encoder, &response_decoder, Http::Protocol::Http10);

  Http::TestRequestHeaderMapImpl headers{};
  HttpTestUtility::addDefaultHeaders(headers);
  router_.decodeHeaders(headers, true);
  EXPECT_EQ(1U,
            callbacks_.route_->route_entry_.virtual_cluster_.stats().upstream_rq_total_.value());

  Http::ResponseHeaderMapPtr response_headers(
      new Http::TestResponseHeaderMapImpl{{":status", "200"}});
  // NOLINTNEXTLINE(clang-analyzer-core.CallAndMessage)
  response_decoder->decodeHeaders(std::move(response_headers), true);
  EXPECT_TRUE(verifyHostUpstreamStats(1, 0));

  ASSERT_NE(nullptr, callbacks_.streamInfo().upstreamInfo()->upstreamSslConnection());
  EXPECT_EQ(session_id,
            callbacks_.streamInfo().upstreamInfo()->upstreamSslConnection()->sessionId());
  EXPECT_FALSE(callbacks_.streamInfo().upstreamInfo()->upstreamConnectionId().has_value());
  EXPECT_FALSE(callbacks_.streamInfo().upstreamInfo()->upstreamInterfaceName().has_value());
}

// Verify that upstream timing information is set into the StreamInfo after the upstream
// request completes.
TEST_F(RouterTest, UpstreamTimingSingleRequest) {
  NiceMock<Http::MockRequestEncoder> encoder;
  Http::ResponseDecoder* response_decoder = nullptr;
  expectNewStreamWithImmediateEncoder(encoder, &response_decoder, Http::Protocol::Http10);
  expectResponseTimerCreate();

  StreamInfo::StreamInfoImpl stream_info(test_time_.timeSystem(), nullptr);
  ON_CALL(callbacks_, streamInfo()).WillByDefault(ReturnRef(stream_info));
  EXPECT_EQ(nullptr, stream_info.upstreamInfo());

  Http::TestRequestHeaderMapImpl headers{};
  HttpTestUtility::addDefaultHeaders(headers);
  router_.decodeHeaders(headers, false);

  test_time_.advanceTimeWait(std::chrono::milliseconds(32));
  Buffer::OwnedImpl data;
  router_.decodeData(data, true);
  EXPECT_EQ(1U,
            callbacks_.route_->route_entry_.virtual_cluster_.stats().upstream_rq_total_.value());

  Http::ResponseHeaderMapPtr response_headers(
      new Http::TestResponseHeaderMapImpl{{":status", "503"}});
  // NOLINTNEXTLINE(clang-analyzer-core.CallAndMessage)
  response_decoder->decodeHeaders(std::move(response_headers), false);
  test_time_.advanceTimeWait(std::chrono::milliseconds(43));

  // Upstream timing data is now available live.
  ASSERT_NE(nullptr, stream_info.upstreamInfo());
  auto& upstream_timing = stream_info.upstreamInfo()->upstreamTiming();
  EXPECT_TRUE(upstream_timing.first_upstream_tx_byte_sent_.has_value());
  EXPECT_TRUE(upstream_timing.last_upstream_tx_byte_sent_.has_value());
  EXPECT_TRUE(upstream_timing.first_upstream_rx_byte_received_.has_value());
  EXPECT_FALSE(upstream_timing.last_upstream_rx_byte_received_.has_value());

  response_decoder->decodeData(data, true);

  // Now all these should be set.
  EXPECT_TRUE(upstream_timing.first_upstream_tx_byte_sent_.has_value());
  EXPECT_TRUE(upstream_timing.last_upstream_tx_byte_sent_.has_value());
  EXPECT_TRUE(upstream_timing.first_upstream_rx_byte_received_.has_value());
  EXPECT_TRUE(upstream_timing.last_upstream_rx_byte_received_.has_value());

  // Timings should match our sleep() calls.
  EXPECT_EQ(upstream_timing.last_upstream_rx_byte_received_.value() -
                upstream_timing.first_upstream_rx_byte_received_.value(),
            std::chrono::milliseconds(43));
  EXPECT_EQ(upstream_timing.last_upstream_tx_byte_sent_.value() -
                upstream_timing.first_upstream_tx_byte_sent_.value(),
            std::chrono::milliseconds(32));
}

// Verify that upstream timing information is set into the StreamInfo when a
// retry occurs (and not before).
TEST_F(RouterTest, UpstreamTimingRetry) {
  NiceMock<Http::MockRequestEncoder> encoder;
  Http::ResponseDecoder* response_decoder = nullptr;
  expectNewStreamWithImmediateEncoder(encoder, &response_decoder, Http::Protocol::Http10);

  expectResponseTimerCreate();

  StreamInfo::StreamInfoImpl stream_info(test_time_, nullptr);
  ON_CALL(callbacks_, streamInfo()).WillByDefault(ReturnRef(stream_info));

  // Check that upstream timing is updated after the first request.
  Http::TestRequestHeaderMapImpl headers{{"x-envoy-retry-on", "5xx"}};
  HttpTestUtility::addDefaultHeaders(headers);
  router_.decodeHeaders(headers, false);

  router_.retry_state_->expectHeadersRetry();

  test_time_.advanceTimeWait(std::chrono::milliseconds(32));
  Buffer::OwnedImpl data;
  router_.decodeData(data, true);
  EXPECT_EQ(1U,
            callbacks_.route_->route_entry_.virtual_cluster_.stats().upstream_rq_total_.value());

  test_time_.advanceTimeWait(std::chrono::milliseconds(43));

  expectNewStreamWithImmediateEncoder(encoder, &response_decoder, Http::Protocol::Http10);

  Http::ResponseHeaderMapPtr bad_response_headers(
      new Http::TestResponseHeaderMapImpl{{":status", "503"}});
  // NOLINTNEXTLINE(clang-analyzer-core.CallAndMessage)
  response_decoder->decodeHeaders(std::move(bad_response_headers), true);

  router_.retry_state_->callback_();
  EXPECT_CALL(*router_.retry_state_, shouldRetryHeaders(_, _, _)).WillOnce(Return(RetryStatus::No));
  MonotonicTime retry_time = test_time_.monotonicTime();

  Http::ResponseHeaderMapPtr good_response_headers(
      new Http::TestResponseHeaderMapImpl{{":status", "200"}});
  response_decoder->decodeHeaders(std::move(good_response_headers), false);

  test_time_.advanceTimeWait(std::chrono::milliseconds(153));

  response_decoder->decodeData(data, true);

  auto& upstream_timing = stream_info.upstreamInfo()->upstreamTiming();
  EXPECT_TRUE(upstream_timing.first_upstream_tx_byte_sent_.has_value());
  EXPECT_TRUE(upstream_timing.last_upstream_tx_byte_sent_.has_value());
  EXPECT_TRUE(upstream_timing.first_upstream_rx_byte_received_.has_value());
  EXPECT_TRUE(upstream_timing.last_upstream_rx_byte_received_.has_value());

  EXPECT_EQ(upstream_timing.last_upstream_rx_byte_received_.value() -
                upstream_timing.first_upstream_rx_byte_received_.value(),
            std::chrono::milliseconds(153));

  // Time spent in upstream tx is 0 because we're using simulated time and
  // don't have a good way to insert a "sleep" there, but values being present
  // and equal to the time the retry was sent is good enough of a test.
  StreamInfo::TimingUtility timing(stream_info);
  EXPECT_EQ(timing.lastUpstreamTxByteSent().value() - timing.firstUpstreamTxByteSent().value(),
            std::chrono::milliseconds(0));
  EXPECT_EQ(timing.lastUpstreamTxByteSent().value() +
                stream_info.startTimeMonotonic().time_since_epoch(),
            retry_time.time_since_epoch());
  EXPECT_EQ(timing.firstUpstreamTxByteSent().value() +
                stream_info.startTimeMonotonic().time_since_epoch(),
            retry_time.time_since_epoch());
}

// Verify that upstream timing information is set into the StreamInfo when a
// global timeout occurs.
TEST_F(RouterTest, UpstreamTimingTimeout) {
  NiceMock<Http::MockRequestEncoder> encoder;
  Http::ResponseDecoder* response_decoder = nullptr;
  expectNewStreamWithImmediateEncoder(encoder, &response_decoder, Http::Protocol::Http10);

  StreamInfo::StreamInfoImpl stream_info(test_time_, nullptr);
  ON_CALL(callbacks_, streamInfo()).WillByDefault(ReturnRef(stream_info));

  expectResponseTimerCreate();
  test_time_.advanceTimeWait(std::chrono::milliseconds(10));

  // Check that upstream timing is updated after the first request.
  Http::TestRequestHeaderMapImpl headers{{"x-envoy-upstream-rq-timeout-ms", "50"}};
  HttpTestUtility::addDefaultHeaders(headers);
  router_.decodeHeaders(headers, false);
  auto& upstream_timing = stream_info.upstreamInfo()->upstreamTiming();
  EXPECT_FALSE(upstream_timing.last_upstream_rx_byte_received_.has_value());

  test_time_.advanceTimeWait(std::chrono::milliseconds(13));
  Buffer::OwnedImpl data;
  router_.decodeData(data, true);
  EXPECT_EQ(1U,
            callbacks_.route_->route_entry_.virtual_cluster_.stats().upstream_rq_total_.value());

  test_time_.advanceTimeWait(std::chrono::milliseconds(33));

  Http::ResponseHeaderMapPtr response_headers(
      new Http::TestResponseHeaderMapImpl{{":status", "200"}});
  // NOLINTNEXTLINE(clang-analyzer-core.CallAndMessage)
  response_decoder->decodeHeaders(std::move(response_headers), false);

  test_time_.advanceTimeWait(std::chrono::milliseconds(99));
  response_timeout_->invokeCallback();

  EXPECT_TRUE(upstream_timing.first_upstream_tx_byte_sent_.has_value());
  EXPECT_TRUE(upstream_timing.last_upstream_tx_byte_sent_.has_value());
  EXPECT_TRUE(upstream_timing.first_upstream_rx_byte_received_.has_value());
  // False because no end_stream was seen.
  EXPECT_FALSE(upstream_timing.last_upstream_rx_byte_received_.has_value());
  StreamInfo::TimingUtility timing(stream_info);
  EXPECT_EQ(timing.firstUpstreamTxByteSent().value(), std::chrono::milliseconds(10));
  EXPECT_EQ(timing.lastUpstreamTxByteSent().value(), std::chrono::milliseconds(23));
  EXPECT_EQ(timing.firstUpstreamRxByteReceived().value(), std::chrono::milliseconds(56));
}

TEST(RouterFilterUtilityTest, FinalHedgingParamsHedgeOnPerTryTimeout) {
  Http::TestRequestHeaderMapImpl empty_headers;
  { // route says true, header not present, expect true.
    NiceMock<MockRouteEntry> route;
    route.hedge_policy_.hedge_on_per_try_timeout_ = true;
    EXPECT_CALL(route, hedgePolicy).WillRepeatedly(ReturnRef(route.hedge_policy_));
    FilterUtility::HedgingParams hedgingParams =
        FilterUtility::finalHedgingParams(route, empty_headers);
    EXPECT_TRUE(hedgingParams.hedge_on_per_try_timeout_);
  }
  { // route says false, header not present, expect false.
    NiceMock<MockRouteEntry> route;
    route.hedge_policy_.hedge_on_per_try_timeout_ = false;
    EXPECT_CALL(route, hedgePolicy).WillRepeatedly(ReturnRef(route.hedge_policy_));
    FilterUtility::HedgingParams hedgingParams =
        FilterUtility::finalHedgingParams(route, empty_headers);
    EXPECT_FALSE(hedgingParams.hedge_on_per_try_timeout_);
  }
  { // route says false, header says true, expect true.
    Http::TestRequestHeaderMapImpl headers{{"x-envoy-hedge-on-per-try-timeout", "true"}};
    NiceMock<MockRouteEntry> route;
    route.hedge_policy_.hedge_on_per_try_timeout_ = false;
    EXPECT_CALL(route, hedgePolicy).WillRepeatedly(ReturnRef(route.hedge_policy_));
    FilterUtility::HedgingParams hedgingParams = FilterUtility::finalHedgingParams(route, headers);
    EXPECT_TRUE(hedgingParams.hedge_on_per_try_timeout_);
  }
  { // route says false, header says false, expect false.
    Http::TestRequestHeaderMapImpl headers{{"x-envoy-hedge-on-per-try-timeout", "false"}};
    NiceMock<MockRouteEntry> route;
    route.hedge_policy_.hedge_on_per_try_timeout_ = false;
    EXPECT_CALL(route, hedgePolicy).WillRepeatedly(ReturnRef(route.hedge_policy_));
    FilterUtility::HedgingParams hedgingParams = FilterUtility::finalHedgingParams(route, headers);
    EXPECT_FALSE(hedgingParams.hedge_on_per_try_timeout_);
  }
  { // route says true, header says false, expect false.
    Http::TestRequestHeaderMapImpl headers{{"x-envoy-hedge-on-per-try-timeout", "false"}};
    NiceMock<MockRouteEntry> route;
    route.hedge_policy_.hedge_on_per_try_timeout_ = true;
    EXPECT_CALL(route, hedgePolicy).WillRepeatedly(ReturnRef(route.hedge_policy_));
    FilterUtility::HedgingParams hedgingParams = FilterUtility::finalHedgingParams(route, headers);
    EXPECT_FALSE(hedgingParams.hedge_on_per_try_timeout_);
  }
  { // route says true, header says true, expect true.
    Http::TestRequestHeaderMapImpl headers{{"x-envoy-hedge-on-per-try-timeout", "true"}};
    NiceMock<MockRouteEntry> route;
    route.hedge_policy_.hedge_on_per_try_timeout_ = true;
    EXPECT_CALL(route, hedgePolicy).WillRepeatedly(ReturnRef(route.hedge_policy_));
    FilterUtility::HedgingParams hedgingParams = FilterUtility::finalHedgingParams(route, headers);
    EXPECT_TRUE(hedgingParams.hedge_on_per_try_timeout_);
  }
  { // route says true, header is invalid, expect true.
    Http::TestRequestHeaderMapImpl headers{{"x-envoy-hedge-on-per-try-timeout", "bad"}};
    NiceMock<MockRouteEntry> route;
    route.hedge_policy_.hedge_on_per_try_timeout_ = true;
    EXPECT_CALL(route, hedgePolicy).WillRepeatedly(ReturnRef(route.hedge_policy_));
    FilterUtility::HedgingParams hedgingParams = FilterUtility::finalHedgingParams(route, headers);
    EXPECT_TRUE(hedgingParams.hedge_on_per_try_timeout_);
  }
  { // route says false, header is invalid, expect false.
    Http::TestRequestHeaderMapImpl headers{{"x-envoy-hedge-on-per-try-timeout", "bad"}};
    NiceMock<MockRouteEntry> route;
    route.hedge_policy_.hedge_on_per_try_timeout_ = false;
    EXPECT_CALL(route, hedgePolicy).WillRepeatedly(ReturnRef(route.hedge_policy_));
    FilterUtility::HedgingParams hedgingParams = FilterUtility::finalHedgingParams(route, headers);
    EXPECT_FALSE(hedgingParams.hedge_on_per_try_timeout_);
  }
}

TEST(RouterFilterUtilityTest, FinalTimeout) {
  {
    NiceMock<MockRouteEntry> route;
    EXPECT_CALL(route, timeout()).WillOnce(Return(std::chrono::milliseconds(10)));
    Http::TestRequestHeaderMapImpl headers;
    FilterUtility::TimeoutData timeout =
        FilterUtility::finalTimeout(route, headers, true, false, false, false);
    EXPECT_EQ(std::chrono::milliseconds(10), timeout.global_timeout_);
    EXPECT_EQ(std::chrono::milliseconds(0), timeout.per_try_timeout_);
  }
  {
    NiceMock<MockRouteEntry> route;
    EXPECT_CALL(route, timeout()).WillOnce(Return(std::chrono::milliseconds(10)));
    Http::TestRequestHeaderMapImpl headers{{"x-envoy-upstream-rq-timeout-ms", "15"}};
    FilterUtility::TimeoutData timeout =
        FilterUtility::finalTimeout(route, headers, true, false, false, false);
    EXPECT_EQ(std::chrono::milliseconds(15), timeout.global_timeout_);
    EXPECT_EQ(std::chrono::milliseconds(0), timeout.per_try_timeout_);
    EXPECT_FALSE(headers.has("x-envoy-upstream-rq-timeout-ms"));
    EXPECT_EQ("15", headers.get_("x-envoy-expected-rq-timeout-ms"));
    EXPECT_FALSE(headers.has("grpc-timeout"));
  }
  {
    NiceMock<MockRouteEntry> route;
    EXPECT_CALL(route, timeout()).WillOnce(Return(std::chrono::milliseconds(10)));
    Http::TestRequestHeaderMapImpl headers{{"x-envoy-upstream-rq-timeout-ms", "bad"}};
    FilterUtility::TimeoutData timeout =
        FilterUtility::finalTimeout(route, headers, true, false, false, false);
    EXPECT_EQ(std::chrono::milliseconds(10), timeout.global_timeout_);
    EXPECT_EQ(std::chrono::milliseconds(0), timeout.per_try_timeout_);
    EXPECT_FALSE(headers.has("x-envoy-upstream-rq-timeout-ms"));
    EXPECT_EQ("10", headers.get_("x-envoy-expected-rq-timeout-ms"));
    EXPECT_FALSE(headers.has("grpc-timeout"));
  }
  {
    NiceMock<MockRouteEntry> route;
    EXPECT_CALL(route, timeout()).WillOnce(Return(std::chrono::milliseconds(10)));
    Http::TestRequestHeaderMapImpl headers{{"x-envoy-upstream-rq-timeout-ms", "15"},
                                           {"x-envoy-upstream-rq-per-try-timeout-ms", "15"}};
    FilterUtility::TimeoutData timeout =
        FilterUtility::finalTimeout(route, headers, true, false, false, false);
    EXPECT_EQ(std::chrono::milliseconds(15), timeout.global_timeout_);
    EXPECT_EQ(std::chrono::milliseconds(0), timeout.per_try_timeout_);
    EXPECT_FALSE(headers.has("x-envoy-upstream-rq-timeout-ms"));
    EXPECT_FALSE(headers.has("x-envoy-upstream-rq-per-try-timeout-ms"));
    EXPECT_EQ("15", headers.get_("x-envoy-expected-rq-timeout-ms"));
    EXPECT_FALSE(headers.has("grpc-timeout"));
  }
  {
    NiceMock<MockRouteEntry> route;
    EXPECT_CALL(route, timeout()).WillOnce(Return(std::chrono::milliseconds(10)));
    Http::TestRequestHeaderMapImpl headers{{"x-envoy-upstream-rq-timeout-ms", "15"},
                                           {"x-envoy-upstream-rq-per-try-timeout-ms", "5"}};
    FilterUtility::TimeoutData timeout =
        FilterUtility::finalTimeout(route, headers, true, false, false, false);
    EXPECT_EQ(std::chrono::milliseconds(15), timeout.global_timeout_);
    EXPECT_EQ(std::chrono::milliseconds(5), timeout.per_try_timeout_);
    EXPECT_FALSE(headers.has("x-envoy-upstream-rq-timeout-ms"));
    EXPECT_FALSE(headers.has("x-envoy-upstream-rq-per-try-timeout-ms"));
    EXPECT_EQ("5", headers.get_("x-envoy-expected-rq-timeout-ms"));
    EXPECT_FALSE(headers.has("grpc-timeout"));
  }
  {
    NiceMock<MockRouteEntry> route;
    EXPECT_CALL(route, timeout()).WillOnce(Return(std::chrono::milliseconds(10)));
    Http::TestRequestHeaderMapImpl headers{{"x-envoy-upstream-rq-timeout-ms", "15"},
                                           {"x-envoy-upstream-rq-per-try-timeout-ms", "5"}};
    FilterUtility::TimeoutData timeout =
        FilterUtility::finalTimeout(route, headers, true, false, true, false);
    EXPECT_EQ(std::chrono::milliseconds(15), timeout.global_timeout_);
    EXPECT_EQ(std::chrono::milliseconds(5), timeout.per_try_timeout_);
    EXPECT_FALSE(headers.has("x-envoy-upstream-rq-timeout-ms"));
    EXPECT_FALSE(headers.has("x-envoy-upstream-rq-per-try-timeout-ms"));
    EXPECT_EQ("15", headers.get_("x-envoy-expected-rq-timeout-ms"));
    EXPECT_FALSE(headers.has("grpc-timeout"));
  }
  {
    NiceMock<MockRouteEntry> route;
    EXPECT_CALL(route, maxGrpcTimeout())
        .WillRepeatedly(Return(absl::optional<std::chrono::milliseconds>(10)));
    Http::TestRequestHeaderMapImpl headers{{"x-envoy-upstream-rq-timeout-ms", "15"},
                                           {"x-envoy-upstream-rq-per-try-timeout-ms", "5"}};
    FilterUtility::TimeoutData timeout =
        FilterUtility::finalTimeout(route, headers, true, true, true, false);
    EXPECT_EQ(std::chrono::milliseconds(15), timeout.global_timeout_);
    EXPECT_EQ(std::chrono::milliseconds(5), timeout.per_try_timeout_);
    EXPECT_FALSE(headers.has("x-envoy-upstream-rq-timeout-ms"));
    EXPECT_FALSE(headers.has("x-envoy-upstream-rq-per-try-timeout-ms"));
    EXPECT_EQ("15", headers.get_("x-envoy-expected-rq-timeout-ms"));
    EXPECT_EQ("15m", headers.get_("grpc-timeout"));
  }
  {
    NiceMock<MockRouteEntry> route;
    route.retry_policy_.per_try_timeout_ = std::chrono::milliseconds(7);
    EXPECT_CALL(route, timeout()).WillOnce(Return(std::chrono::milliseconds(10)));
    Http::TestRequestHeaderMapImpl headers{{"x-envoy-upstream-rq-timeout-ms", "15"}};
    FilterUtility::TimeoutData timeout =
        FilterUtility::finalTimeout(route, headers, true, false, false, false);
    EXPECT_EQ(std::chrono::milliseconds(15), timeout.global_timeout_);
    EXPECT_EQ(std::chrono::milliseconds(7), timeout.per_try_timeout_);
    EXPECT_FALSE(headers.has("x-envoy-upstream-rq-timeout-ms"));
    EXPECT_FALSE(headers.has("x-envoy-upstream-rq-per-try-timeout-ms"));
    EXPECT_EQ("7", headers.get_("x-envoy-expected-rq-timeout-ms"));
    EXPECT_FALSE(headers.has("grpc-timeout"));
  }
  {
    NiceMock<MockRouteEntry> route;
    route.retry_policy_.per_try_timeout_ = std::chrono::milliseconds(10);
    EXPECT_CALL(route, timeout()).WillOnce(Return(std::chrono::milliseconds(0)));
    Http::TestRequestHeaderMapImpl headers;
    FilterUtility::TimeoutData timeout =
        FilterUtility::finalTimeout(route, headers, true, false, false, false);
    EXPECT_EQ(std::chrono::milliseconds(0), timeout.global_timeout_);
    EXPECT_EQ(std::chrono::milliseconds(10), timeout.per_try_timeout_);
    EXPECT_FALSE(headers.has("x-envoy-upstream-rq-timeout-ms"));
    EXPECT_FALSE(headers.has("x-envoy-upstream-rq-per-try-timeout-ms"));
    EXPECT_EQ("10", headers.get_("x-envoy-expected-rq-timeout-ms"));
    EXPECT_FALSE(headers.has("grpc-timeout"));
  }
  {
    NiceMock<MockRouteEntry> route;
    route.retry_policy_.per_try_timeout_ = std::chrono::milliseconds(7);
    EXPECT_CALL(route, timeout()).WillOnce(Return(std::chrono::milliseconds(10)));
    Http::TestRequestHeaderMapImpl headers{{"x-envoy-upstream-rq-timeout-ms", "15"},
                                           {"x-envoy-upstream-rq-per-try-timeout-ms", "5"}};
    FilterUtility::TimeoutData timeout =
        FilterUtility::finalTimeout(route, headers, true, false, false, false);
    EXPECT_EQ(std::chrono::milliseconds(15), timeout.global_timeout_);
    EXPECT_EQ(std::chrono::milliseconds(5), timeout.per_try_timeout_);
    EXPECT_FALSE(headers.has("x-envoy-upstream-rq-timeout-ms"));
    EXPECT_FALSE(headers.has("x-envoy-upstream-rq-per-try-timeout-ms"));
    EXPECT_EQ("5", headers.get_("x-envoy-expected-rq-timeout-ms"));
    EXPECT_FALSE(headers.has("grpc-timeout"));
  }
  {
    NiceMock<MockRouteEntry> route;
    EXPECT_CALL(route, maxGrpcTimeout())
        .WillRepeatedly(Return(absl::optional<std::chrono::milliseconds>(0)));
    Http::TestRequestHeaderMapImpl headers{{"content-type", "application/grpc"}};
    FilterUtility::TimeoutData timeout =
        FilterUtility::finalTimeout(route, headers, true, true, false, false);
    EXPECT_EQ(std::chrono::milliseconds(0), timeout.global_timeout_);
    EXPECT_EQ(std::chrono::milliseconds(0), timeout.per_try_timeout_);
    EXPECT_FALSE(headers.has("grpc-timeout"));
  }
  {
    NiceMock<MockRouteEntry> route;
    EXPECT_CALL(route, maxGrpcTimeout()).WillRepeatedly(Return(absl::nullopt));
    EXPECT_CALL(route, timeout()).WillOnce(Return(std::chrono::milliseconds(10)));
    Http::TestRequestHeaderMapImpl headers{{"content-type", "application/grpc"}};
    FilterUtility::TimeoutData timeout =
        FilterUtility::finalTimeout(route, headers, true, true, false, false);
    EXPECT_EQ(std::chrono::milliseconds(10), timeout.global_timeout_);
    EXPECT_EQ(std::chrono::milliseconds(0), timeout.per_try_timeout_);
    EXPECT_FALSE(headers.has("grpc-timeout"));
  }
  {
    NiceMock<MockRouteEntry> route;
    EXPECT_CALL(route, maxGrpcTimeout())
        .WillRepeatedly(Return(absl::optional<std::chrono::milliseconds>(0)));
    Http::TestRequestHeaderMapImpl headers{{"content-type", "application/grpc"},
                                           {"grpc-timeout", "1000m"}};
    FilterUtility::TimeoutData timeout =
        FilterUtility::finalTimeout(route, headers, true, true, false, false);
    EXPECT_EQ(std::chrono::milliseconds(1000), timeout.global_timeout_);
    EXPECT_EQ(std::chrono::milliseconds(0), timeout.per_try_timeout_);
    EXPECT_EQ("1000m", headers.get_("grpc-timeout"));
  }
  {
    NiceMock<MockRouteEntry> route;
    EXPECT_CALL(route, maxGrpcTimeout())
        .WillRepeatedly(Return(absl::optional<std::chrono::milliseconds>(999)));
    Http::TestRequestHeaderMapImpl headers{{"content-type", "application/grpc"},
                                           {"grpc-timeout", "1000m"}};
    FilterUtility::TimeoutData timeout =
        FilterUtility::finalTimeout(route, headers, true, true, false, false);
    EXPECT_EQ(std::chrono::milliseconds(999), timeout.global_timeout_);
    EXPECT_EQ(std::chrono::milliseconds(0), timeout.per_try_timeout_);
    EXPECT_EQ("999m", headers.get_("grpc-timeout"));
  }
  {
    NiceMock<MockRouteEntry> route;
    EXPECT_CALL(route, maxGrpcTimeout())
        .WillRepeatedly(Return(absl::optional<std::chrono::milliseconds>(999)));
    Http::TestRequestHeaderMapImpl headers{{"content-type", "application/grpc"},
                                           {"grpc-timeout", "0m"}};
    FilterUtility::TimeoutData timeout =
        FilterUtility::finalTimeout(route, headers, true, true, false, false);
    EXPECT_EQ(std::chrono::milliseconds(999), timeout.global_timeout_);
    EXPECT_EQ(std::chrono::milliseconds(0), timeout.per_try_timeout_);
    EXPECT_EQ("999m", headers.get_("grpc-timeout"));
  }
  {
    NiceMock<MockRouteEntry> route;
    EXPECT_CALL(route, maxGrpcTimeout())
        .WillRepeatedly(Return(absl::optional<std::chrono::milliseconds>(999)));
    EXPECT_CALL(route, grpcTimeoutOffset())
        .WillRepeatedly(Return(absl::optional<std::chrono::milliseconds>(10)));
    Http::TestRequestHeaderMapImpl headers{{"content-type", "application/grpc"},
                                           {"grpc-timeout", "100m"}};
    FilterUtility::TimeoutData timeout =
        FilterUtility::finalTimeout(route, headers, true, true, false, false);
    EXPECT_EQ(std::chrono::milliseconds(90), timeout.global_timeout_);
    EXPECT_EQ(std::chrono::milliseconds(0), timeout.per_try_timeout_);
  }
  {
    NiceMock<MockRouteEntry> route;
    EXPECT_CALL(route, maxGrpcTimeout())
        .WillRepeatedly(Return(absl::optional<std::chrono::milliseconds>(999)));
    EXPECT_CALL(route, grpcTimeoutOffset())
        .WillRepeatedly(Return(absl::optional<std::chrono::milliseconds>(10)));
    Http::TestRequestHeaderMapImpl headers{{"content-type", "application/grpc"},
                                           {"grpc-timeout", "1m"}};
    FilterUtility::TimeoutData timeout =
        FilterUtility::finalTimeout(route, headers, true, true, false, false);
    EXPECT_EQ(std::chrono::milliseconds(1), timeout.global_timeout_);
    EXPECT_EQ(std::chrono::milliseconds(0), timeout.per_try_timeout_);
  }
  {
    NiceMock<MockRouteEntry> route;
    EXPECT_CALL(route, maxGrpcTimeout())
        .WillRepeatedly(Return(absl::optional<std::chrono::milliseconds>(0)));
    Http::TestRequestHeaderMapImpl headers{{"content-type", "application/grpc"},
                                           {"grpc-timeout", "1000m"},
                                           {"x-envoy-upstream-rq-timeout-ms", "15"}};
    FilterUtility::TimeoutData timeout =
        FilterUtility::finalTimeout(route, headers, true, true, false, false);
    EXPECT_EQ(std::chrono::milliseconds(15), timeout.global_timeout_);
    EXPECT_EQ(std::chrono::milliseconds(0), timeout.per_try_timeout_);
    EXPECT_FALSE(headers.has("x-envoy-upstream-rq-timeout-ms"));
    EXPECT_EQ("15", headers.get_("x-envoy-expected-rq-timeout-ms"));
    EXPECT_EQ("15m", headers.get_("grpc-timeout"));
  }
  {
    NiceMock<MockRouteEntry> route;
    EXPECT_CALL(route, maxGrpcTimeout())
        .WillRepeatedly(Return(absl::optional<std::chrono::milliseconds>(0)));
    Http::TestRequestHeaderMapImpl headers{{"content-type", "application/grpc"},
                                           {"grpc-timeout", "1000m"},
                                           {"x-envoy-upstream-rq-timeout-ms", "bad"}};
    FilterUtility::TimeoutData timeout =
        FilterUtility::finalTimeout(route, headers, true, true, false, false);
    EXPECT_EQ(std::chrono::milliseconds(1000), timeout.global_timeout_);
    EXPECT_EQ(std::chrono::milliseconds(0), timeout.per_try_timeout_);
    EXPECT_FALSE(headers.has("x-envoy-upstream-rq-timeout-ms"));
    EXPECT_EQ("1000", headers.get_("x-envoy-expected-rq-timeout-ms"));
    EXPECT_EQ("1000m", headers.get_("grpc-timeout"));
  }
  {
    NiceMock<MockRouteEntry> route;
    EXPECT_CALL(route, maxGrpcTimeout())
        .WillRepeatedly(Return(absl::optional<std::chrono::milliseconds>(0)));
    Http::TestRequestHeaderMapImpl headers{{"content-type", "application/grpc"},
                                           {"grpc-timeout", "1000m"},
                                           {"x-envoy-upstream-rq-timeout-ms", "15"},
                                           {"x-envoy-upstream-rq-per-try-timeout-ms", "15"}};
    FilterUtility::TimeoutData timeout =
        FilterUtility::finalTimeout(route, headers, true, true, false, false);
    EXPECT_EQ(std::chrono::milliseconds(15), timeout.global_timeout_);
    EXPECT_EQ(std::chrono::milliseconds(0), timeout.per_try_timeout_);
    EXPECT_FALSE(headers.has("x-envoy-upstream-rq-timeout-ms"));
    EXPECT_FALSE(headers.has("x-envoy-upstream-rq-per-try-timeout-ms"));
    EXPECT_EQ("15", headers.get_("x-envoy-expected-rq-timeout-ms"));
    EXPECT_EQ("15m", headers.get_("grpc-timeout"));
  }
  {
    NiceMock<MockRouteEntry> route;
    EXPECT_CALL(route, maxGrpcTimeout())
        .WillRepeatedly(Return(absl::optional<std::chrono::milliseconds>(0)));
    Http::TestRequestHeaderMapImpl headers{{"content-type", "application/grpc"},
                                           {"grpc-timeout", "1000m"},
                                           {"x-envoy-upstream-rq-timeout-ms", "15"},
                                           {"x-envoy-upstream-rq-per-try-timeout-ms", "5"}};
    FilterUtility::TimeoutData timeout =
        FilterUtility::finalTimeout(route, headers, true, true, false, false);
    EXPECT_EQ(std::chrono::milliseconds(15), timeout.global_timeout_);
    EXPECT_EQ(std::chrono::milliseconds(5), timeout.per_try_timeout_);
    EXPECT_FALSE(headers.has("x-envoy-upstream-rq-timeout-ms"));
    EXPECT_FALSE(headers.has("x-envoy-upstream-rq-per-try-timeout-ms"));
    EXPECT_EQ("5", headers.get_("x-envoy-expected-rq-timeout-ms"));
    EXPECT_EQ("5m", headers.get_("grpc-timeout"));
  }
  {
    NiceMock<MockRouteEntry> route;
    EXPECT_CALL(route, maxGrpcTimeout())
        .WillRepeatedly(Return(absl::optional<std::chrono::milliseconds>(0)));
    route.retry_policy_.per_try_timeout_ = std::chrono::milliseconds(7);
    Http::TestRequestHeaderMapImpl headers{{"content-type", "application/grpc"},
                                           {"grpc-timeout", "1000m"},
                                           {"x-envoy-upstream-rq-timeout-ms", "15"}};
    FilterUtility::TimeoutData timeout =
        FilterUtility::finalTimeout(route, headers, true, true, false, false);
    EXPECT_EQ(std::chrono::milliseconds(15), timeout.global_timeout_);
    EXPECT_EQ(std::chrono::milliseconds(7), timeout.per_try_timeout_);
    EXPECT_FALSE(headers.has("x-envoy-upstream-rq-timeout-ms"));
    EXPECT_FALSE(headers.has("x-envoy-upstream-rq-per-try-timeout-ms"));
    EXPECT_EQ("7", headers.get_("x-envoy-expected-rq-timeout-ms"));
    EXPECT_EQ("7m", headers.get_("grpc-timeout"));
  }
  {
    NiceMock<MockRouteEntry> route;
    EXPECT_CALL(route, maxGrpcTimeout())
        .WillRepeatedly(Return(absl::optional<std::chrono::milliseconds>(0)));
    route.retry_policy_.per_try_timeout_ = std::chrono::milliseconds(7);
    Http::TestRequestHeaderMapImpl headers{{"content-type", "application/grpc"},
                                           {"grpc-timeout", "1000m"},
                                           {"x-envoy-upstream-rq-timeout-ms", "15"},
                                           {"x-envoy-upstream-rq-per-try-timeout-ms", "5"}};
    FilterUtility::TimeoutData timeout =
        FilterUtility::finalTimeout(route, headers, true, true, false, false);
    EXPECT_EQ(std::chrono::milliseconds(15), timeout.global_timeout_);
    EXPECT_EQ(std::chrono::milliseconds(5), timeout.per_try_timeout_);
    EXPECT_FALSE(headers.has("x-envoy-upstream-rq-timeout-ms"));
    EXPECT_FALSE(headers.has("x-envoy-upstream-rq-per-try-timeout-ms"));
    EXPECT_EQ("5", headers.get_("x-envoy-expected-rq-timeout-ms"));
    EXPECT_EQ("5m", headers.get_("grpc-timeout"));
  }
  {
    NiceMock<MockRouteEntry> route;
    EXPECT_CALL(route, maxGrpcTimeout())
        .WillRepeatedly(Return(absl::optional<std::chrono::milliseconds>(10000)));
    Http::TestRequestHeaderMapImpl headers{{"content-type", "application/grpc"},
                                           {"grpc-timeout", "6666666666666H"}};
    FilterUtility::finalTimeout(route, headers, true, true, false, false);
    EXPECT_EQ("10000", headers.get_("x-envoy-expected-rq-timeout-ms"));
    EXPECT_EQ("10000m", headers.get_("grpc-timeout"));
  }
  {
    NiceMock<MockRouteEntry> route;
    EXPECT_CALL(route, timeout()).WillOnce(Return(std::chrono::milliseconds(10)));
    Http::TestRequestHeaderMapImpl headers{{"x-envoy-expected-rq-timeout-ms", "8"}};
    // Make ingress envoy respect `x-envoy-expected-rq-timeout-ms` header.
    bool respect_expected_rq_timeout = true;
    FilterUtility::TimeoutData timeout = FilterUtility::finalTimeout(
        route, headers, true, false, false, respect_expected_rq_timeout);
    EXPECT_EQ(std::chrono::milliseconds(8), timeout.global_timeout_);
    EXPECT_EQ(std::chrono::milliseconds(0), timeout.per_try_timeout_);
    EXPECT_EQ("8", headers.get_("x-envoy-expected-rq-timeout-ms"));
    EXPECT_FALSE(headers.has("grpc-timeout"));
  }
  {
    NiceMock<MockRouteEntry> route;
    EXPECT_CALL(route, timeout()).WillOnce(Return(std::chrono::milliseconds(10)));
    Http::TestRequestHeaderMapImpl headers{{"x-envoy-expected-rq-timeout-ms", "8"},
                                           {"x-envoy-upstream-rq-per-try-timeout-ms", "4"}};
    // Make ingress envoy respect `x-envoy-expected-rq-timeout-ms` header.
    bool respect_expected_rq_timeout = true;
    FilterUtility::TimeoutData timeout = FilterUtility::finalTimeout(
        route, headers, true, false, false, respect_expected_rq_timeout);
    EXPECT_EQ(std::chrono::milliseconds(8), timeout.global_timeout_);
    EXPECT_EQ(std::chrono::milliseconds(4), timeout.per_try_timeout_);
    EXPECT_EQ("4", headers.get_("x-envoy-expected-rq-timeout-ms"));
    EXPECT_FALSE(headers.has("grpc-timeout"));
  }
  {
    NiceMock<MockRouteEntry> route;
    EXPECT_CALL(route, timeout()).WillOnce(Return(std::chrono::milliseconds(10)));
    Http::TestRequestHeaderMapImpl headers{{"x-envoy-upstream-rq-timeout-ms", "8"}};
    // Test that ingress envoy populates `x-envoy-expected-rq-timeout-ms` header if it has not been
    // set by egress envoy.
    bool respect_expected_rq_timeout = true;
    FilterUtility::TimeoutData timeout = FilterUtility::finalTimeout(
        route, headers, true, false, false, respect_expected_rq_timeout);
    EXPECT_EQ(std::chrono::milliseconds(8), timeout.global_timeout_);
    EXPECT_EQ(std::chrono::milliseconds(0), timeout.per_try_timeout_);
    EXPECT_FALSE(headers.has("x-envoy-upstream-rq-timeout-ms"));
    EXPECT_FALSE(headers.has("x-envoy-upstream-rq-per-try-timeout-ms"));
    EXPECT_EQ("8", headers.get_("x-envoy-expected-rq-timeout-ms"));
    EXPECT_FALSE(headers.has("grpc-timeout"));
  }
  {
    NiceMock<MockRouteEntry> route;
    EXPECT_CALL(route, timeout()).WillOnce(Return(std::chrono::milliseconds(10)));
    Http::TestRequestHeaderMapImpl headers{{"x-envoy-upstream-rq-timeout-ms", "8"}};
    // Make envoy override `x-envoy-expected-rq-timeout-ms` header.
    // Test that ingress envoy sets `x-envoy-expected-rq-timeout-ms` header.
    bool respect_expected_rq_timeout = false;
    FilterUtility::TimeoutData timeout = FilterUtility::finalTimeout(
        route, headers, true, false, false, respect_expected_rq_timeout);
    EXPECT_EQ(std::chrono::milliseconds(8), timeout.global_timeout_);
    EXPECT_EQ(std::chrono::milliseconds(0), timeout.per_try_timeout_);
    EXPECT_FALSE(headers.has("x-envoy-upstream-rq-timeout-ms"));
    EXPECT_FALSE(headers.has("x-envoy-upstream-rq-per-try-timeout-ms"));
    EXPECT_EQ("8", headers.get_("x-envoy-expected-rq-timeout-ms"));
    EXPECT_FALSE(headers.has("grpc-timeout"));
  }
}

TEST(RouterFilterUtilityTest, FinalTimeoutSupressEnvoyHeaders) {
  {
    NiceMock<MockRouteEntry> route;
    EXPECT_CALL(route, timeout()).WillOnce(Return(std::chrono::milliseconds(10)));
    Http::TestRequestHeaderMapImpl headers{{"x-envoy-upstream-rq-timeout-ms", "15"}};
    FilterUtility::TimeoutData timeout =
        FilterUtility::finalTimeout(route, headers, true, false, false, false);
    EXPECT_EQ(std::chrono::milliseconds(15), timeout.global_timeout_);
    EXPECT_EQ(std::chrono::milliseconds(0), timeout.per_try_timeout_);
    EXPECT_FALSE(headers.has("x-envoy-upstream-rq-timeout-ms"));
  }
}

TEST(RouterFilterUtilityTest, SetUpstreamScheme) {
  TestScopedRuntime scoped_runtime;

  // With no scheme and x-forwarded-proto, set scheme based on encryption level
  {
    Http::TestRequestHeaderMapImpl headers;
    FilterUtility::setUpstreamScheme(headers, false);
    EXPECT_EQ("http", headers.get_(":scheme"));
  }
  {
    Http::TestRequestHeaderMapImpl headers;
    FilterUtility::setUpstreamScheme(headers, true);
    EXPECT_EQ("https", headers.get_(":scheme"));
  }

  // With invalid x-forwarded-proto, still use scheme.
  {
    Http::TestRequestHeaderMapImpl headers;
    headers.setForwardedProto("foo");
    FilterUtility::setUpstreamScheme(headers, true);
    EXPECT_EQ("https", headers.get_(":scheme"));
  }

  // Use valid x-forwarded-proto.
  {
    Http::TestRequestHeaderMapImpl headers;
    headers.setForwardedProto(Http::Headers::get().SchemeValues.Http);
    FilterUtility::setUpstreamScheme(headers, true);
    EXPECT_EQ("http", headers.get_(":scheme"));
  }

  // Trust scheme over x-forwarded-proto.
  {
    Http::TestRequestHeaderMapImpl headers;
    headers.setScheme(Http::Headers::get().SchemeValues.Https);
    headers.setForwardedProto(Http::Headers::get().SchemeValues.Http);
    FilterUtility::setUpstreamScheme(headers, false);
    EXPECT_EQ("https", headers.get_(":scheme"));
  }
}

TEST(RouterFilterUtilityTest, ShouldShadow) {
  {
    auto policy = makeShadowPolicy();
    NiceMock<Runtime::MockLoader> runtime;
    EXPECT_CALL(
        runtime.snapshot_,
        featureEnabled(_, testing::Matcher<const envoy::type::v3::FractionalPercent&>(_), _))
        .Times(0);
    EXPECT_FALSE(FilterUtility::shouldShadow(*policy, runtime, 5));
  }
  {
    auto policy = makeShadowPolicy("cluster");
    NiceMock<Runtime::MockLoader> runtime;
    EXPECT_CALL(
        runtime.snapshot_,
        featureEnabled(
            "", testing::Matcher<const envoy::type::v3::FractionalPercent&>(Percent(100)), _))
        .WillOnce(Return(true));
    EXPECT_TRUE(FilterUtility::shouldShadow(*policy, runtime, 5));
  }
  {
    auto policy = makeShadowPolicy("cluster", "foo");
    NiceMock<Runtime::MockLoader> runtime;
    EXPECT_CALL(
        runtime.snapshot_,
        featureEnabled("foo",
                       testing::Matcher<const envoy::type::v3::FractionalPercent&>(Percent(0)), 5))
        .WillOnce(Return(false));
    EXPECT_FALSE(FilterUtility::shouldShadow(*policy, runtime, 5));
  }
  {
    auto policy = makeShadowPolicy("cluster", "foo");
    NiceMock<Runtime::MockLoader> runtime;
    EXPECT_CALL(
        runtime.snapshot_,
        featureEnabled("foo",
                       testing::Matcher<const envoy::type::v3::FractionalPercent&>(Percent(0)), 5))
        .WillOnce(Return(true));
    EXPECT_TRUE(FilterUtility::shouldShadow(*policy, runtime, 5));
  }
  // Use default value instead of runtime key.
  {
    envoy::type::v3::FractionalPercent fractional_percent;
    fractional_percent.set_numerator(5);
    fractional_percent.set_denominator(envoy::type::v3::FractionalPercent::HUNDRED);
    auto policy = makeShadowPolicy("cluster", absl::nullopt, fractional_percent);
    NiceMock<Runtime::MockLoader> runtime;
    EXPECT_CALL(runtime.snapshot_,
                featureEnabled(
                    "", testing::Matcher<const envoy::type::v3::FractionalPercent&>(Percent(5)), 3))
        .WillOnce(Return(true));
    EXPECT_TRUE(FilterUtility::shouldShadow(*policy, runtime, 3));
  }
}

TEST_F(RouterTest, CanaryStatusTrue) {
  EXPECT_CALL(callbacks_.route_->route_entry_, timeout())
      .WillOnce(Return(std::chrono::milliseconds(0)));
  EXPECT_CALL(callbacks_.dispatcher_, createTimer_(_)).Times(0);

  NiceMock<Http::MockRequestEncoder> encoder;
  Http::ResponseDecoder* response_decoder = nullptr;
  expectNewStreamWithImmediateEncoder(encoder, &response_decoder, Http::Protocol::Http10);

  Http::TestRequestHeaderMapImpl headers{{"x-envoy-upstream-alt-stat-name", "alt_stat"},
                                         {"x-envoy-internal", "true"}};
  HttpTestUtility::addDefaultHeaders(headers);
  const absl::optional<std::string> virtual_cluster_name =
      absl::optional<std::string>("fake_virtual_cluster");
  EXPECT_CALL(callbacks_.stream_info_, setVirtualClusterName(virtual_cluster_name));
  router_.decodeHeaders(headers, true);
  EXPECT_EQ(1U,
            callbacks_.route_->route_entry_.virtual_cluster_.stats().upstream_rq_total_.value());

  Http::ResponseHeaderMapPtr response_headers(
      new Http::TestResponseHeaderMapImpl{{":status", "200"},
                                          {"x-envoy-upstream-canary", "false"},
                                          {"x-envoy-virtual-cluster", "hello"}});
  ON_CALL(*cm_.thread_local_cluster_.conn_pool_.host_, canary()).WillByDefault(Return(true));
  response_decoder->decodeHeaders(std::move(response_headers), true);
  EXPECT_TRUE(verifyHostUpstreamStats(1, 0));

  EXPECT_EQ(1U,
            cm_.thread_local_cluster_.cluster_.info_->stats_store_.counter("canary.upstream_rq_200")
                .value());
}

TEST_F(RouterTest, CanaryStatusFalse) {
  EXPECT_CALL(callbacks_.route_->route_entry_, timeout())
      .WillOnce(Return(std::chrono::milliseconds(0)));
  EXPECT_CALL(callbacks_.dispatcher_, createTimer_(_)).Times(0);

  NiceMock<Http::MockRequestEncoder> encoder;
  Http::ResponseDecoder* response_decoder = nullptr;
  expectNewStreamWithImmediateEncoder(encoder, &response_decoder, Http::Protocol::Http10);

  Http::TestRequestHeaderMapImpl headers{{"x-envoy-upstream-alt-stat-name", "alt_stat"},
                                         {"x-envoy-internal", "true"}};
  HttpTestUtility::addDefaultHeaders(headers);
  const absl::optional<std::string> virtual_cluster_name =
      absl::optional<std::string>("fake_virtual_cluster");
  EXPECT_CALL(callbacks_.stream_info_, setVirtualClusterName(virtual_cluster_name));
  router_.decodeHeaders(headers, true);
  EXPECT_EQ(1U,
            callbacks_.route_->route_entry_.virtual_cluster_.stats().upstream_rq_total_.value());

  Http::ResponseHeaderMapPtr response_headers(
      new Http::TestResponseHeaderMapImpl{{":status", "200"},
                                          {"x-envoy-upstream-canary", "false"},
                                          {"x-envoy-virtual-cluster", "hello"}});
  response_decoder->decodeHeaders(std::move(response_headers), true);
  EXPECT_TRUE(verifyHostUpstreamStats(1, 0));

  EXPECT_EQ(0U,
            cm_.thread_local_cluster_.cluster_.info_->stats_store_.counter("canary.upstream_rq_200")
                .value());
}

TEST_F(RouterTest, AutoHostRewriteEnabled) {
  NiceMock<Http::MockRequestEncoder> encoder;
  std::string req_host{"foo.bar.com"};

  Http::TestRequestHeaderMapImpl incoming_headers;
  HttpTestUtility::addDefaultHeaders(incoming_headers);
  incoming_headers.setHost(req_host);

  cm_.thread_local_cluster_.conn_pool_.host_->hostname_ = "scooby.doo";
  Http::TestRequestHeaderMapImpl outgoing_headers;
  HttpTestUtility::addDefaultHeaders(outgoing_headers);
  outgoing_headers.setHost(cm_.thread_local_cluster_.conn_pool_.host_->hostname_);
  outgoing_headers.setForwardedHost(req_host);

  EXPECT_CALL(callbacks_.route_->route_entry_, timeout())
      .WillOnce(Return(std::chrono::milliseconds(0)));

  expectNewStreamWithImmediateEncoder(encoder, &response_decoder_, Http::Protocol::Http10);

  // :authority header in the outgoing request should match the DNS name of
  // the selected upstream host
  EXPECT_CALL(encoder, encodeHeaders(HeaderMapEqualRef(&outgoing_headers), true))
      .WillOnce(Invoke([&](const Http::HeaderMap&, bool) -> Http::Status {
        encoder.stream_.resetStream(Http::StreamResetReason::RemoteReset);
        return Http::okStatus();
      }));

  EXPECT_CALL(callbacks_.route_->route_entry_, autoHostRewrite()).WillOnce(Return(true));
  EXPECT_CALL(callbacks_.route_->route_entry_, appendXfh()).WillOnce(Return(true));
  router_.decodeHeaders(incoming_headers, true);
  EXPECT_EQ(1U,
            callbacks_.route_->route_entry_.virtual_cluster_.stats().upstream_rq_total_.value());
}

TEST_F(RouterTest, AutoHostRewriteDisabled) {
  NiceMock<Http::MockRequestEncoder> encoder;
  std::string req_host{"foo.bar.com"};

  Http::TestRequestHeaderMapImpl incoming_headers;
  HttpTestUtility::addDefaultHeaders(incoming_headers);
  incoming_headers.setHost(req_host);

  cm_.thread_local_cluster_.conn_pool_.host_->hostname_ = "scooby.doo";

  EXPECT_CALL(callbacks_.route_->route_entry_, timeout())
      .WillOnce(Return(std::chrono::milliseconds(0)));

  expectNewStreamWithImmediateEncoder(encoder, &response_decoder_, Http::Protocol::Http10);

  // :authority header in the outgoing request should match the :authority header of
  // the incoming request
  EXPECT_CALL(encoder, encodeHeaders(HeaderMapEqualRef(&incoming_headers), true))
      .WillOnce(Invoke([&](const Http::HeaderMap&, bool) -> Http::Status {
        encoder.stream_.resetStream(Http::StreamResetReason::RemoteReset);
        return Http::okStatus();
      }));

  EXPECT_CALL(callbacks_.route_->route_entry_, autoHostRewrite()).WillOnce(Return(false));
  router_.decodeHeaders(incoming_headers, true);
  EXPECT_EQ(1U,
            callbacks_.route_->route_entry_.virtual_cluster_.stats().upstream_rq_total_.value());
}

TEST_F(RouterTest, UpstreamSocketOptionsReturnedEmpty) {
  auto options = router_.upstreamSocketOptions();
  EXPECT_EQ(options.get(), nullptr);
}

TEST_F(RouterTest, IpTransparentOptions) {
  Network::Socket::OptionsSharedPtr expected_options =
      Network::SocketOptionFactory::buildIpTransparentOptions();
  EXPECT_CALL(callbacks_, getUpstreamSocketOptions())
      .Times(1)
      .WillRepeatedly(Return(expected_options));

  Http::TestRequestHeaderMapImpl headers;
  HttpTestUtility::addDefaultHeaders(headers);
  headers.setMethod("CONNECT");
  router_.decodeHeaders(headers, false);

  auto options = router_.upstreamSocketOptions();
  EXPECT_EQ(expected_options->size(), options->size());

  for (size_t i = 0; i < 2; i++) {
    NiceMock<Network::MockConnectionSocket> dummy_socket;
    auto state = envoy::config::core::v3::SocketOption::STATE_PREBIND;
    auto expected_details = expected_options->at(i)->getOptionDetails(dummy_socket, state);
    auto returned_details = options->at(i)->getOptionDetails(dummy_socket, state);
    EXPECT_TRUE(expected_details == returned_details);
  }
  router_.onDestroy();
}

TEST_F(RouterTest, RedirectRecords) {
  auto redirect_records = std::make_shared<Network::Win32RedirectRecords>();
  memcpy(redirect_records->buf_, reinterpret_cast<void*>(redirect_records_data_.data()),
         redirect_records_data_.size());
  redirect_records->buf_size_ = redirect_records_data_.size();
  router_.downstream_connection_.stream_info_.filterState()->setData(
      Network::UpstreamSocketOptionsFilterState::key(),
      std::make_unique<Network::UpstreamSocketOptionsFilterState>(),
      StreamInfo::FilterState::StateType::Mutable, StreamInfo::FilterState::LifeSpan::Connection);
  router_.downstream_connection_.stream_info_.filterState()
      ->getDataMutable<Network::UpstreamSocketOptionsFilterState>(
          Network::UpstreamSocketOptionsFilterState::key())
      ->addOption(Network::SocketOptionFactory::buildWFPRedirectRecordsOptions(*redirect_records));
  Http::TestRequestHeaderMapImpl headers;
  HttpTestUtility::addDefaultHeaders(headers);
  headers.setMethod("CONNECT");
  router_.decodeHeaders(headers, false);

  Network::Socket::OptionsSharedPtr expected_options =
      Network::SocketOptionFactory::buildWFPRedirectRecordsOptions(*redirect_records);
  auto options = router_.upstreamSocketOptions();
  EXPECT_EQ(1, options->size());

  NiceMock<Network::MockConnectionSocket> dummy_socket;
  auto state = envoy::config::core::v3::SocketOption::STATE_PREBIND;
  auto expected_details = expected_options->at(0)->getOptionDetails(dummy_socket, state);
  auto returned_details = options->at(0)->getOptionDetails(dummy_socket, state);
  EXPECT_TRUE(expected_details == returned_details);
  router_.onDestroy();
}

TEST_F(RouterTest, ApplicationProtocols) {
  callbacks_.streamInfo().filterState()->setData(
      Network::ApplicationProtocols::key(),
      std::make_unique<Network::ApplicationProtocols>(std::vector<std::string>{"foo", "bar"}),
      StreamInfo::FilterState::StateType::ReadOnly, StreamInfo::FilterState::LifeSpan::FilterChain);

  EXPECT_CALL(cm_.thread_local_cluster_, httpConnPool(_, _, _))
      .WillOnce(Invoke([&](Upstream::ResourcePriority, absl::optional<Http::Protocol>,
                           Upstream::LoadBalancerContext* context) {
        Network::TransportSocketOptionsConstSharedPtr transport_socket_options =
            context->upstreamTransportSocketOptions();
        EXPECT_NE(transport_socket_options, nullptr);
        EXPECT_FALSE(transport_socket_options->applicationProtocolListOverride().empty());
        EXPECT_EQ(transport_socket_options->applicationProtocolListOverride().size(), 2);
        EXPECT_EQ(transport_socket_options->applicationProtocolListOverride()[0], "foo");
        EXPECT_EQ(transport_socket_options->applicationProtocolListOverride()[1], "bar");
        return Upstream::HttpPoolData([]() {}, &cm_.thread_local_cluster_.conn_pool_);
      }));
  EXPECT_CALL(cm_.thread_local_cluster_.conn_pool_, newStream(_, _, _))
      .WillOnce(Return(&cancellable_));

  expectResponseTimerCreate();

  Http::TestRequestHeaderMapImpl headers;
  HttpTestUtility::addDefaultHeaders(headers);
  EXPECT_CALL(span_, injectContext(_));
  router_.decodeHeaders(headers, true);

  // When the router filter gets reset we should cancel the pool request.
  EXPECT_CALL(cancellable_, cancel(_));
  router_.onDestroy();
  EXPECT_TRUE(verifyHostUpstreamStats(0, 0));
  EXPECT_EQ(0U,
            callbacks_.route_->route_entry_.virtual_cluster_.stats().upstream_rq_total_.value());
}

// Verify that CONNECT payload is not sent upstream until :200 response headers
// are received.
TEST_F(RouterTest, ConnectPauseAndResume) {
  NiceMock<Http::MockRequestEncoder> encoder;
  Http::ResponseDecoder* response_decoder = nullptr;
  expectNewStreamWithImmediateEncoder(encoder, &response_decoder, Http::Protocol::Http10);

  expectResponseTimerCreate();

  EXPECT_CALL(encoder, encodeHeaders(_, false));
  Http::TestRequestHeaderMapImpl headers;
  HttpTestUtility::addDefaultHeaders(headers);
  headers.setMethod("CONNECT");
  headers.removePath();
  router_.decodeHeaders(headers, false);

  // Make sure any early data does not go upstream.
  EXPECT_CALL(encoder, encodeData(_, _)).Times(0);
  Buffer::OwnedImpl data;
  router_.decodeData(data, true);

  // Now send the response headers, and ensure the deferred payload is proxied.
  EXPECT_CALL(encoder, encodeData(_, _));
  Http::ResponseHeaderMapPtr response_headers(
      new Http::TestResponseHeaderMapImpl{{":status", "200"}});
  response_decoder->decodeHeaders(std::move(response_headers), true);
}

// Invalid upstream will fail over to generic in opt mode, but crash in debug mode.
TEST_F(RouterTest, InvalidUpstream) {
  // Explicitly configure an HTTP upstream, to test factory creation.
  cm_.thread_local_cluster_.cluster_.info_->upstream_config_ =
      absl::make_optional<envoy::config::core::v3::TypedExtensionConfig>();
  // Configure a TCP upstream rather than an HTTP upstream.
  envoy::extensions::upstreams::tcp::generic::v3::GenericConnectionPoolProto generic_config;
  cm_.thread_local_cluster_.cluster_.info_->upstream_config_.value()
      .mutable_typed_config()
      ->PackFrom(generic_config);

  NiceMock<Http::MockRequestEncoder> encoder;
  Http::ResponseDecoder* response_decoder = nullptr;
  ON_CALL(cm_.thread_local_cluster_.conn_pool_, newStream(_, _, _))
      .WillByDefault(
          Invoke([&](Http::ResponseDecoder& decoder, Http::ConnectionPool::Callbacks& callbacks,
                     const Http::ConnectionPool::Instance::StreamOptions&)
                     -> Http::ConnectionPool::Cancellable* {
            response_decoder = &decoder;
            callbacks.onPoolReady(encoder, cm_.thread_local_cluster_.conn_pool_.host_,
                                  upstream_stream_info_, Http::Protocol::Http10);
            return nullptr;
          }));

  Http::TestRequestHeaderMapImpl headers;
  HttpTestUtility::addDefaultHeaders(headers);
  headers.setMethod("CONNECT");
  EXPECT_ENVOY_BUG(router_.decodeHeaders(headers, false), "envoy bug failure: factory != nullptr.");

  router_.onDestroy();
}

// Verify that CONNECT payload is not sent upstream if non-200 response headers are received.
TEST_F(RouterTest, ConnectPauseNoResume) {
  // Explicitly configure an HTTP upstream, to test factory creation.
  cm_.thread_local_cluster_.cluster_.info_->upstream_config_ =
      absl::make_optional<envoy::config::core::v3::TypedExtensionConfig>();
  envoy::extensions::upstreams::http::http::v3::HttpConnectionPoolProto http_config;
  cm_.thread_local_cluster_.cluster_.info_->upstream_config_.value()
      .mutable_typed_config()
      ->PackFrom(http_config);

  NiceMock<Http::MockRequestEncoder> encoder;
  Http::ResponseDecoder* response_decoder = nullptr;
  expectNewStreamWithImmediateEncoder(encoder, &response_decoder, Http::Protocol::Http10);

  expectResponseTimerCreate();

  EXPECT_CALL(encoder, encodeHeaders(_, false));
  Http::TestRequestHeaderMapImpl headers;
  HttpTestUtility::addDefaultHeaders(headers);
  headers.setMethod("CONNECT");
  headers.removePath();
  router_.decodeHeaders(headers, false);

  // Make sure any early data does not go upstream.
  EXPECT_CALL(encoder, encodeData(_, _)).Times(0);
  Buffer::OwnedImpl data;
  router_.decodeData(data, true);

  // Now send the response headers, and ensure the deferred payload is not proxied.
  EXPECT_CALL(encoder, encodeData(_, _)).Times(0);
  Http::ResponseHeaderMapPtr response_headers(
      new Http::TestResponseHeaderMapImpl{{":status", "400"}});
  response_decoder->decodeHeaders(std::move(response_headers), true);
}

TEST_F(RouterTest, ConnectExplicitTcpUpstream) {
  // Explicitly configure a TCP upstream, to test factory creation.
  cm_.thread_local_cluster_.cluster_.info_->upstream_config_ =
      absl::make_optional<envoy::config::core::v3::TypedExtensionConfig>();
  envoy::extensions::upstreams::http::tcp::v3::TcpConnectionPoolProto tcp_config;
  cm_.thread_local_cluster_.cluster_.info_->upstream_config_.value()
      .mutable_typed_config()
      ->PackFrom(tcp_config);
  callbacks_.route_->route_entry_.connect_config_ =
      absl::make_optional<RouteEntry::ConnectConfig>();

  // Make sure newConnection is called on the TCP pool, not newStream on the HTTP pool.
  EXPECT_CALL(cm_.thread_local_cluster_.tcp_conn_pool_, newConnection(_));
  Http::TestRequestHeaderMapImpl headers;
  HttpTestUtility::addDefaultHeaders(headers);
  headers.setMethod("CONNECT");
  headers.removePath();
  router_.decodeHeaders(headers, false);

  router_.onDestroy();
}

TEST_F(RouterTest, PostExplicitTcpUpstream) {
  // Explicitly configure a generic upstream, to test factory creation.
  cm_.thread_local_cluster_.cluster_.info_->upstream_config_ =
      absl::make_optional<envoy::config::core::v3::TypedExtensionConfig>();
  envoy::extensions::upstreams::http::generic::v3::GenericConnectionPoolProto generic_config;
  cm_.thread_local_cluster_.cluster_.info_->upstream_config_.value()
      .mutable_typed_config()
      ->PackFrom(generic_config);
  callbacks_.route_->route_entry_.connect_config_ =
      absl::make_optional<RouteEntry::ConnectConfig>();
  callbacks_.route_->route_entry_.connect_config_.value().set_allow_post(true);

  // Make sure newConnection is called on the TCP pool, not newStream on the HTTP pool.
  EXPECT_CALL(cm_.thread_local_cluster_.tcp_conn_pool_, newConnection(_));
  Http::TestRequestHeaderMapImpl headers;
  HttpTestUtility::addDefaultHeaders(headers);
  headers.setMethod("POST");
  router_.decodeHeaders(headers, false);

  router_.onDestroy();
}

TEST_F(RouterTest, PostHttpUpstream) {
  // Explicitly configure a generic upstream, to test factory creation.
  cm_.thread_local_cluster_.cluster_.info_->upstream_config_ =
      absl::make_optional<envoy::config::core::v3::TypedExtensionConfig>();
  envoy::extensions::upstreams::http::generic::v3::GenericConnectionPoolProto generic_config;
  cm_.thread_local_cluster_.cluster_.info_->upstream_config_.value()
      .mutable_typed_config()
      ->PackFrom(generic_config);
  callbacks_.route_->route_entry_.connect_config_ =
      absl::make_optional<RouteEntry::ConnectConfig>();

  // Make sure POST request result in the HTTP pool.
  EXPECT_CALL(cm_.thread_local_cluster_, httpConnPool(_, _, _));

  Http::TestRequestHeaderMapImpl headers;
  HttpTestUtility::addDefaultHeaders(headers);
  headers.setMethod("POST");
  router_.decodeHeaders(headers, false);

  router_.onDestroy();
}

TEST_F(RouterTest, SetDynamicMaxStreamDuration) {
  NiceMock<Http::MockRequestEncoder> encoder1;
  expectNewStreamWithImmediateEncoder(encoder1, &response_decoder_, Http::Protocol::Http10);

  expectMaxStreamDurationTimerCreate(std::chrono::milliseconds(500));

  Http::TestRequestHeaderMapImpl headers{{"x-envoy-upstream-stream-duration-ms", "500"}};

  HttpTestUtility::addDefaultHeaders(headers);
  router_.decodeHeaders(headers, false);
  max_stream_duration_timer_->invokeCallback();

  router_.onDestroy();
  EXPECT_TRUE(verifyHostUpstreamStats(0, 0));
}

TEST_F(RouterTest, NotSetDynamicMaxStreamDurationIfZero) {
  NiceMock<Http::MockRequestEncoder> encoder1;
  expectNewStreamWithImmediateEncoder(encoder1, &response_decoder_, Http::Protocol::Http10);

  // The timer will not be created.
  EXPECT_CALL(callbacks_.dispatcher_, createTimer_).Times(0);

  Http::TestRequestHeaderMapImpl headers{{"x-envoy-upstream-stream-duration-ms", "0"}};
  HttpTestUtility::addDefaultHeaders(headers);
  router_.decodeHeaders(headers, false);

  router_.onDestroy();
  EXPECT_TRUE(verifyHostUpstreamStats(0, 0));
}

// Test that request/response header/body sizes are properly recorded.
TEST_F(RouterTest, RequestResponseSize) { testRequestResponseSize(false); }

// Test that request/response header/body sizes are properly recorded
// when there are trailers in both the request/response.
TEST_F(RouterTest, RequestResponseSizeWithTrailers) { testRequestResponseSize(true); }

TEST_F(RouterTest, ExpectedUpstreamTimeoutUpdatedDuringRetries) {
  auto retry_options_predicate = std::make_shared<MockRetryOptionsPredicate>();
  callbacks_.route_->route_entry_.retry_policy_.retry_options_predicates_.emplace_back(
      retry_options_predicate);

  setIncludeAttemptCountInRequest(true);

  NiceMock<Http::MockRequestEncoder> encoder1;
  Http::ResponseDecoder* response_decoder = nullptr;
  expectNewStreamWithImmediateEncoder(encoder1, &response_decoder, Http::Protocol::Http10);

  expectResponseTimerCreate();

  Http::TestRequestHeaderMapImpl headers{{"x-envoy-retry-on", "5xx"},
                                         {"x-envoy-internal", "true"},
                                         {"x-envoy-upstream-rq-timeout-ms", "200"}};
  HttpTestUtility::addDefaultHeaders(headers);
  router_.decodeHeaders(headers, true);
  EXPECT_EQ(1U,
            callbacks_.route_->route_entry_.virtual_cluster_.stats().upstream_rq_total_.value());

  test_time_.advanceTimeWait(std::chrono::milliseconds(50));

  // Initial request has 1 attempt.
  EXPECT_EQ(1, atoi(std::string(headers.getEnvoyAttemptCountValue()).c_str()));
  EXPECT_EQ(200, atoi(std::string(headers.getEnvoyExpectedRequestTimeoutMsValue()).c_str()));

  // 5xx response.
  router_.retry_state_->expectHeadersRetry();
  Upstream::RetryOptionsPredicate::UpdateOptionsReturn update_options_return{
      std::make_shared<Network::Socket::Options>()};
  EXPECT_CALL(*retry_options_predicate, updateOptions(_)).WillOnce(Return(update_options_return));
  Http::ResponseHeaderMapPtr response_headers1(
      new Http::TestResponseHeaderMapImpl{{":status", "503"}});
  EXPECT_CALL(cm_.thread_local_cluster_.conn_pool_.host_->outlier_detector_,
              putHttpResponseCode(503));
  // NOLINTNEXTLINE(clang-analyzer-core.CallAndMessage)
  response_decoder->decodeHeaders(std::move(response_headers1), true);
  EXPECT_TRUE(verifyHostUpstreamStats(0, 1));

  // Verify retry options predicate return values have been updated.
  EXPECT_EQ(update_options_return.new_upstream_socket_options_.value(),
            router_.upstreamSocketOptions());

  // We expect the 5xx response to kick off a new request.
  EXPECT_CALL(encoder1.stream_, resetStream(_)).Times(0);
  NiceMock<Http::MockRequestEncoder> encoder2;
  expectNewStreamWithImmediateEncoder(encoder2, &response_decoder, Http::Protocol::Http10);

  router_.retry_state_->callback_();
  EXPECT_EQ(2U,
            callbacks_.route_->route_entry_.virtual_cluster_.stats().upstream_rq_total_.value());

  // The retry should cause the header to increase to 2.
  EXPECT_EQ(2, atoi(std::string(headers.getEnvoyAttemptCountValue()).c_str()));
  // We already used 50ms of our 200ms timeout before the retry was triggered
  EXPECT_EQ(150, atoi(std::string(headers.getEnvoyExpectedRequestTimeoutMsValue()).c_str()));

  // Normal response.
  EXPECT_CALL(*router_.retry_state_, shouldRetryHeaders(_, _, _)).WillOnce(Return(RetryStatus::No));
  EXPECT_CALL(cm_.thread_local_cluster_.conn_pool_.host_->health_checker_, setUnhealthy(_))
      .Times(0);
  Http::ResponseHeaderMapPtr response_headers2(
      new Http::TestResponseHeaderMapImpl{{":status", "200"}});
  EXPECT_CALL(cm_.thread_local_cluster_.conn_pool_.host_->outlier_detector_,
              putHttpResponseCode(200));
  response_decoder->decodeHeaders(std::move(response_headers2), true);
  EXPECT_TRUE(verifyHostUpstreamStats(1, 1));
  EXPECT_EQ(2, callbacks_.stream_info_.attemptCount().value());
}

TEST_F(RouterTest, ExpectedUpstreamTimeoutNotUpdatedDuringRetriesWhenRuntimeGuardDisabled) {
  TestScopedRuntime scoped_runtime;
  scoped_runtime.mergeValues(
      {{"envoy.reloadable_features.update_expected_rq_timeout_on_retry", "false"}});

  auto retry_options_predicate = std::make_shared<MockRetryOptionsPredicate>();
  callbacks_.route_->route_entry_.retry_policy_.retry_options_predicates_.emplace_back(
      retry_options_predicate);

  setIncludeAttemptCountInRequest(true);

  NiceMock<Http::MockRequestEncoder> encoder1;
  Http::ResponseDecoder* response_decoder = nullptr;
  expectNewStreamWithImmediateEncoder(encoder1, &response_decoder, Http::Protocol::Http10);

  expectResponseTimerCreate();

  Http::TestRequestHeaderMapImpl headers{{"x-envoy-retry-on", "5xx"},
                                         {"x-envoy-internal", "true"},
                                         {"x-envoy-upstream-rq-timeout-ms", "200"}};
  HttpTestUtility::addDefaultHeaders(headers);
  router_.decodeHeaders(headers, true);
  EXPECT_EQ(1U,
            callbacks_.route_->route_entry_.virtual_cluster_.stats().upstream_rq_total_.value());

  test_time_.advanceTimeWait(std::chrono::milliseconds(50));

  // Initial request has 1 attempt.
  EXPECT_EQ(1, atoi(std::string(headers.getEnvoyAttemptCountValue()).c_str()));
  EXPECT_EQ(200, atoi(std::string(headers.getEnvoyExpectedRequestTimeoutMsValue()).c_str()));

  // 5xx response.
  router_.retry_state_->expectHeadersRetry();
  Upstream::RetryOptionsPredicate::UpdateOptionsReturn update_options_return{
      std::make_shared<Network::Socket::Options>()};
  EXPECT_CALL(*retry_options_predicate, updateOptions(_)).WillOnce(Return(update_options_return));
  Http::ResponseHeaderMapPtr response_headers1(
      new Http::TestResponseHeaderMapImpl{{":status", "503"}});
  EXPECT_CALL(cm_.thread_local_cluster_.conn_pool_.host_->outlier_detector_,
              putHttpResponseCode(503));
  // NOLINTNEXTLINE(clang-analyzer-core.CallAndMessage)
  response_decoder->decodeHeaders(std::move(response_headers1), true);
  EXPECT_TRUE(verifyHostUpstreamStats(0, 1));

  // Verify retry options predicate return values have been updated.
  EXPECT_EQ(update_options_return.new_upstream_socket_options_.value(),
            router_.upstreamSocketOptions());

  // We expect the 5xx response to kick off a new request.
  EXPECT_CALL(encoder1.stream_, resetStream(_)).Times(0);
  NiceMock<Http::MockRequestEncoder> encoder2;
  expectNewStreamWithImmediateEncoder(encoder2, &response_decoder, Http::Protocol::Http10);

  router_.retry_state_->callback_();
  EXPECT_EQ(2U,
            callbacks_.route_->route_entry_.virtual_cluster_.stats().upstream_rq_total_.value());

  // The retry should cause the header to increase to 2.
  EXPECT_EQ(2, atoi(std::string(headers.getEnvoyAttemptCountValue()).c_str()));
  // We already used 50ms of our 200ms timeout before the retry was triggered,
  // but with the guard disabled this should not change the header.
  EXPECT_EQ(200, atoi(std::string(headers.getEnvoyExpectedRequestTimeoutMsValue()).c_str()));

  // Normal response.
  EXPECT_CALL(*router_.retry_state_, shouldRetryHeaders(_, _, _)).WillOnce(Return(RetryStatus::No));
  EXPECT_CALL(cm_.thread_local_cluster_.conn_pool_.host_->health_checker_, setUnhealthy(_))
      .Times(0);
  Http::ResponseHeaderMapPtr response_headers2(
      new Http::TestResponseHeaderMapImpl{{":status", "200"}});
  EXPECT_CALL(cm_.thread_local_cluster_.conn_pool_.host_->outlier_detector_,
              putHttpResponseCode(200));
  response_decoder->decodeHeaders(std::move(response_headers2), true);
  EXPECT_TRUE(verifyHostUpstreamStats(1, 1));
  EXPECT_EQ(2, callbacks_.stream_info_.attemptCount().value());
}

TEST(RouterFilterUtilityTest, SetTimeoutHeaders) {
  {
    NiceMock<MockRouteEntry> route;
    Http::TestRequestHeaderMapImpl headers;
    FilterUtility::TimeoutData timeout;
    timeout.global_timeout_ = std::chrono::milliseconds(200);
    timeout.per_try_timeout_ = std::chrono::milliseconds(0);

    FilterUtility::setTimeoutHeaders(0, timeout, route, headers, true, false, false);
    EXPECT_EQ("200",
              headers.get_(
                  "x-envoy-expected-rq-timeout-ms")); // No per try configured, use global timeout
  }
  {
    NiceMock<MockRouteEntry> route;
    Http::TestRequestHeaderMapImpl headers;
    FilterUtility::TimeoutData timeout;
    timeout.global_timeout_ = std::chrono::milliseconds(200);
    timeout.per_try_timeout_ = std::chrono::milliseconds(0);

    FilterUtility::setTimeoutHeaders(150, timeout, route, headers, true, false, false);
    EXPECT_EQ("50", headers.get_("x-envoy-expected-rq-timeout-ms")); // Remains of global timeout
  }
  {
    NiceMock<MockRouteEntry> route;
    Http::TestRequestHeaderMapImpl headers;
    FilterUtility::TimeoutData timeout;
    timeout.global_timeout_ = std::chrono::milliseconds(200);
    timeout.per_try_timeout_ = std::chrono::milliseconds(150);

    FilterUtility::setTimeoutHeaders(0, timeout, route, headers, true, false, false);
    EXPECT_EQ("150", headers.get_("x-envoy-expected-rq-timeout-ms")); // Per try timeout
  }
  {
    NiceMock<MockRouteEntry> route;
    Http::TestRequestHeaderMapImpl headers;
    FilterUtility::TimeoutData timeout;
    timeout.global_timeout_ = std::chrono::milliseconds(200);
    timeout.per_try_timeout_ = std::chrono::milliseconds(150);

    FilterUtility::setTimeoutHeaders(25, timeout, route, headers, true, false, false);
    EXPECT_EQ("150", headers.get_("x-envoy-expected-rq-timeout-ms")); // Per try timeout
  }
  {
    NiceMock<MockRouteEntry> route;
    Http::TestRequestHeaderMapImpl headers;
    FilterUtility::TimeoutData timeout;
    timeout.global_timeout_ = std::chrono::milliseconds(200);
    timeout.per_try_timeout_ = std::chrono::milliseconds(150);

    FilterUtility::setTimeoutHeaders(150, timeout, route, headers, true, false, false);
    EXPECT_EQ("50", headers.get_("x-envoy-expected-rq-timeout-ms")); // Remains of global timeout
  }
  {
    NiceMock<MockRouteEntry> route;
    Http::TestRequestHeaderMapImpl headers;
    FilterUtility::TimeoutData timeout;
    timeout.global_timeout_ = std::chrono::milliseconds(200);
    timeout.per_try_timeout_ = std::chrono::milliseconds(0);

    FilterUtility::setTimeoutHeaders(300, timeout, route, headers, true, false, false);
    EXPECT_EQ("1", headers.get_("x-envoy-expected-rq-timeout-ms")); // Over time
  }
  {
    NiceMock<MockRouteEntry> route;
    Http::TestRequestHeaderMapImpl headers;
    FilterUtility::TimeoutData timeout;
    timeout.global_timeout_ = std::chrono::milliseconds(200);
    timeout.per_try_timeout_ = std::chrono::milliseconds(150);

    FilterUtility::setTimeoutHeaders(0, timeout, route, headers, true, false, true);
    EXPECT_EQ("200", headers.get_("x-envoy-expected-rq-timeout-ms")); // Global timeout as hedged
  }
  {
    NiceMock<MockRouteEntry> route;
    Http::TestRequestHeaderMapImpl headers;
    FilterUtility::TimeoutData timeout;
    timeout.global_timeout_ = std::chrono::milliseconds(200);
    timeout.per_try_timeout_ = std::chrono::milliseconds(150);

    FilterUtility::setTimeoutHeaders(25, timeout, route, headers, true, false, true);
    EXPECT_EQ("175", headers.get_(
                         "x-envoy-expected-rq-timeout-ms")); // Remains of global timeout as hedged
  }
  {
    NiceMock<MockRouteEntry> route;
    Http::TestRequestHeaderMapImpl headers;
    FilterUtility::TimeoutData timeout;
    timeout.global_timeout_ = std::chrono::milliseconds(200);
    timeout.per_try_timeout_ = std::chrono::milliseconds(150);

    FilterUtility::setTimeoutHeaders(150, timeout, route, headers, true, false, true);
    EXPECT_EQ("50", headers.get_(
                        "x-envoy-expected-rq-timeout-ms")); // Remains of global timeout as hedged
  }
}

TEST_F(RouterTest, HasEarlyDataAndRetryUpon425) {
  Http::TestRequestHeaderMapImpl headers;
  // This is a GET request.
  HttpTestUtility::addDefaultHeaders(headers);

  router_.retry_425_response_ = true;
  NiceMock<Http::MockRequestEncoder> encoder1;
  Http::ResponseDecoder* response_decoder1 = nullptr;
  EXPECT_CALL(cm_.thread_local_cluster_.conn_pool_, newStream(_, _, _))
      .WillOnce(
          Invoke([&](Http::ResponseDecoder& decoder, Http::ConnectionPool::Callbacks& callbacks,
                     const Http::ConnectionPool::Instance::StreamOptions& options)
                     -> Http::ConnectionPool::Cancellable* {
            EXPECT_TRUE(options.can_use_http3_);
            EXPECT_TRUE(options.can_send_early_data_);
            response_decoder1 = &decoder;
            callbacks.onPoolReady(encoder1, cm_.thread_local_cluster_.conn_pool_.host_,
                                  upstream_stream_info_, Http::Protocol::Http10);
            return nullptr;
          }));
  expectResponseTimerCreate();
  EXPECT_CALL(encoder1, encodeHeaders(_, _));
  router_.decodeHeaders(headers, true);

  Http::ResponseHeaderMapPtr response_headers1(
      new Http::TestResponseHeaderMapImpl{{":status", "425"}});
  EXPECT_CALL(*router_.retry_state_, shouldRetryHeaders(_, HeaderMapEqualRef(&headers), _))
      .WillOnce(Invoke([this](const Http::ResponseHeaderMap&, const Http::RequestHeaderMap&,
                              RetryState::DoRetryHeaderCallback callback) {
        router_.retry_state_->callback_ = [callback]() { callback(/*disable_early_data=*/true); };
        return RetryStatus::Yes;
      }));
  ASSERT(response_decoder1);
  response_decoder1->decodeHeaders(std::move(response_headers1), true);
  EXPECT_TRUE(verifyHostUpstreamStats(0, 1));

  // Expect retry upon 425 response.
  NiceMock<Http::MockRequestEncoder> encoder2;
  Http::ResponseDecoder* response_decoder2 = nullptr;
  EXPECT_CALL(cm_.thread_local_cluster_.conn_pool_, newStream(_, _, _))
      .WillOnce(
          Invoke([&](Http::ResponseDecoder& decoder, Http::ConnectionPool::Callbacks& callbacks,
                     const Http::ConnectionPool::Instance::StreamOptions& options)
                     -> Http::ConnectionPool::Cancellable* {
            EXPECT_FALSE(options.can_send_early_data_);
            EXPECT_TRUE(options.can_use_http3_);
            response_decoder2 = &decoder;
            callbacks.onPoolReady(encoder2, cm_.thread_local_cluster_.conn_pool_.host_,
                                  upstream_stream_info_, Http::Protocol::Http10);
            return nullptr;
          }));
  EXPECT_CALL(encoder2, encodeHeaders(HeaderMapEqualRef(&headers), _));
  router_.retry_state_->callback_();

  Http::ResponseHeaderMapPtr response_headers2(
      new Http::TestResponseHeaderMapImpl{{":status", "200"}});
  EXPECT_CALL(*router_.retry_state_, shouldRetryHeaders(_, _, _)).WillOnce(Return(RetryStatus::No));
  EXPECT_CALL(callbacks_, encodeHeaders_(_, _));
  response_decoder2->decodeHeaders(std::move(response_headers2), true);
  EXPECT_TRUE(verifyHostUpstreamStats(1, 1));
}

// Test the case that request with upstream override host.
TEST_F(RouterTest, RequestWithUpstreamOverrideHost) {
  NiceMock<Http::MockRequestEncoder> encoder_for_first_reqeust;
  Http::ResponseDecoder* response_decoder = nullptr;
  EXPECT_CALL(cm_.thread_local_cluster_.conn_pool_, newStream(_, _, _))
      .WillOnce(Invoke([&](Http::ResponseDecoder& decoder,
                           Http::ConnectionPool::Callbacks& callbacks,
                           const Http::ConnectionPool::Instance::StreamOptions&)
                           -> Http::ConnectionPool::Cancellable* {
        response_decoder = &decoder;
        callbacks.onPoolReady(encoder_for_first_reqeust, cm_.thread_local_cluster_.conn_pool_.host_,
                              upstream_stream_info_, Http::Protocol::Http10);
        return nullptr;
      }));
  expectResponseTimerCreate();

  // Simulate the load balancer to call the `overrideHostToSelect`. When `overrideHostToSelect` of
  // `LoadBalancerContext` is called, `upstreamOverrideHost` of StreamDecoderFilterCallbacks will be
  // called to get address of upstream host that should be selected first.
  EXPECT_CALL(callbacks_, upstreamOverrideHost())
      .WillOnce(Return(absl::make_optional<absl::string_view>("1.2.3.4")));

  auto override_host = router_.overrideHostToSelect();
  EXPECT_EQ("1.2.3.4", override_host.value());

  Http::TestRequestHeaderMapImpl headers{{"x-envoy-retry-on", "5xx"}, {"x-envoy-internal", "true"}};
  HttpTestUtility::addDefaultHeaders(headers);

  // Simulate the normal first request.
  router_.decodeHeaders(headers, true);

  // Mock response with status 503.
  router_.retry_state_->expectHeadersRetry();
  Http::ResponseHeaderMapPtr response_headers_503(
      new Http::TestResponseHeaderMapImpl{{":status", "503"}});
  ASSERT(response_decoder != nullptr);
  // NOLINTNEXTLINE: Silence null pointer access warning
  response_decoder->decodeHeaders(std::move(response_headers_503), true);

  // Kick off a new request.
  NiceMock<Http::MockRequestEncoder> encoder_for_retry_request;
  EXPECT_CALL(cm_.thread_local_cluster_.conn_pool_, newStream(_, _, _))
      .WillOnce(Invoke([&](Http::ResponseDecoder& decoder,
                           Http::ConnectionPool::Callbacks& callbacks,
                           const Http::ConnectionPool::Instance::StreamOptions&)
                           -> Http::ConnectionPool::Cancellable* {
        response_decoder = &decoder;
        callbacks.onPoolReady(encoder_for_retry_request, cm_.thread_local_cluster_.conn_pool_.host_,
                              upstream_stream_info_, Http::Protocol::Http10);
        return nullptr;
      }));
  router_.retry_state_->callback_();

  // Simulate the load balancer to call the `overrideHostToSelect` again. The upstream override host
  // will be ignored when the request is retried.
  EXPECT_CALL(callbacks_, upstreamOverrideHost()).Times(0);
  EXPECT_EQ(absl::nullopt, router_.overrideHostToSelect());

  // Normal response.
  Http::ResponseHeaderMapPtr response_headers_200(
      new Http::TestResponseHeaderMapImpl{{":status", "200"}});

  EXPECT_CALL(*router_.retry_state_, shouldRetryHeaders(_, _, _)).WillOnce(Return(RetryStatus::No));
  ASSERT(response_decoder != nullptr);
  // NOLINTNEXTLINE: Silence null pointer access warning
  response_decoder->decodeHeaders(std::move(response_headers_200), true);

  EXPECT_EQ(2, callbacks_.stream_info_.attemptCount().value());

  router_.onDestroy();
}

} // namespace Router
} // namespace Envoy<|MERGE_RESOLUTION|>--- conflicted
+++ resolved
@@ -4390,7 +4390,7 @@
 
 namespace {
 
-std::unique_ptr<ShadowPolicyImpl>
+std::shared_ptr<ShadowPolicyImpl>
 makeShadowPolicy(std::string cluster = "", absl::optional<std::string> runtime_key = absl::nullopt,
                  absl::optional<envoy::type::v3::FractionalPercent> default_value = absl::nullopt,
                  bool trace_sampled = true) {
@@ -4404,23 +4404,16 @@
   }
   policy.mutable_trace_sampled()->set_value(trace_sampled);
 
-  return std::make_unique<ShadowPolicyImpl>(policy);
+  return std::make_shared<ShadowPolicyImpl>(policy);
 }
 
 } // namespace
 
 TEST_F(RouterTest, Shadow) {
-<<<<<<< HEAD
-  ShadowPolicyPtr policy = std::make_shared<TestShadowPolicy>("foo", "bar");
-  callbacks_.route_->route_entry_.shadow_policies_.push_back(std::move(policy));
-  policy = std::make_shared<TestShadowPolicy>("fizz", "buzz", envoy::type::v3::FractionalPercent(),
-                                              false);
-=======
   ShadowPolicyPtr policy = makeShadowPolicy("foo", "bar");
-  callbacks_.route_->route_entry_.shadow_policies_.push_back(std::move(policy));
+  callbacks_.route_->route_entry_.shadow_policies_.push_back(policy);
   policy = makeShadowPolicy("fizz", "buzz", envoy::type::v3::FractionalPercent(), false);
->>>>>>> 305a200c
-  callbacks_.route_->route_entry_.shadow_policies_.push_back(std::move(policy));
+  callbacks_.route_->route_entry_.shadow_policies_.push_back(policy);
   ON_CALL(callbacks_, streamId()).WillByDefault(Return(43));
 
   NiceMock<Http::MockRequestEncoder> encoder;

#include <chrono>
#include <cstdint>
#include <string>

#include "common/buffer/buffer_impl.h"
#include "common/common/empty_string.h"
#include "common/config/metadata.h"
#include "common/config/well_known_names.h"
<<<<<<< HEAD
#include "common/http/codes.h"
=======
#include "common/http/context_impl.h"
>>>>>>> b8fc8da3
#include "common/network/utility.h"
#include "common/router/config_impl.h"
#include "common/router/router.h"
#include "common/tracing/http_tracer_impl.h"
#include "common/upstream/upstream_impl.h"

#include "test/common/http/common.h"
#include "test/mocks/http/mocks.h"
#include "test/mocks/local_info/mocks.h"
#include "test/mocks/network/mocks.h"
#include "test/mocks/router/mocks.h"
#include "test/mocks/runtime/mocks.h"
#include "test/mocks/ssl/mocks.h"
#include "test/mocks/upstream/mocks.h"
#include "test/test_common/environment.h"
#include "test/test_common/printers.h"
#include "test/test_common/test_time.h"
#include "test/test_common/utility.h"

#include "gmock/gmock.h"
#include "gtest/gtest.h"

using testing::_;
using testing::AssertionFailure;
using testing::AssertionResult;
using testing::AssertionSuccess;
using testing::AtLeast;
using testing::InSequence;
using testing::Invoke;
using testing::MockFunction;
using testing::NiceMock;
using testing::Ref;
using testing::Return;
using testing::ReturnPointee;
using testing::ReturnRef;
using testing::SaveArg;

namespace Envoy {
namespace Router {

class TestFilter : public Filter {
public:
  using Filter::Filter;
  // Filter
  RetryStatePtr createRetryState(const RetryPolicy&, Http::HeaderMap&, const Upstream::ClusterInfo&,
                                 Runtime::Loader&, Runtime::RandomGenerator&, Event::Dispatcher&,
                                 Upstream::ResourcePriority) override {
    EXPECT_EQ(nullptr, retry_state_);
    retry_state_ = new NiceMock<MockRetryState>();
    if (reject_all_hosts_) {
      // Set up RetryState to always reject the host
      ON_CALL(*retry_state_, shouldSelectAnotherHost(_)).WillByDefault(Return(true));
    }
    return RetryStatePtr{retry_state_};
  }

  const Network::Connection* downstreamConnection() const override {
    return &downstream_connection_;
  }

  NiceMock<Network::MockConnection> downstream_connection_;
  MockRetryState* retry_state_{};
  bool reject_all_hosts_ = false;
};

class RouterTestBase : public testing::Test {
public:
  RouterTestBase(bool start_child_span, bool suppress_envoy_headers)
      : shadow_writer_(new MockShadowWriter()),
        config_("test.", local_info_, stats_store_, cm_, runtime_, random_,
                ShadowWriterPtr{shadow_writer_}, true, start_child_span, suppress_envoy_headers,
<<<<<<< HEAD
                test_time_.timeSystem(), code_stats_),
=======
                test_time_.timeSystem(), http_context_),
>>>>>>> b8fc8da3
        router_(config_) {
    router_.setDecoderFilterCallbacks(callbacks_);
    upstream_locality_.set_zone("to_az");

    ON_CALL(*cm_.conn_pool_.host_, address()).WillByDefault(Return(host_address_));
    ON_CALL(*cm_.conn_pool_.host_, locality()).WillByDefault(ReturnRef(upstream_locality_));
    router_.downstream_connection_.local_address_ = host_address_;
    router_.downstream_connection_.remote_address_ =
        Network::Utility::parseInternetAddressAndPort("1.2.3.4:80");
  }

  void expectResponseTimerCreate() {
    response_timeout_ = new Event::MockTimer(&callbacks_.dispatcher_);
    EXPECT_CALL(*response_timeout_, enableTimer(_));
    EXPECT_CALL(*response_timeout_, disableTimer());
  }

  void expectPerTryTimerCreate() {
    per_try_timeout_ = new Event::MockTimer(&callbacks_.dispatcher_);
    EXPECT_CALL(*per_try_timeout_, enableTimer(_));
    EXPECT_CALL(*per_try_timeout_, disableTimer());
  }

  AssertionResult verifyHostUpstreamStats(uint64_t success, uint64_t error) {
    if (success != cm_.conn_pool_.host_->stats_store_.counter("rq_success").value()) {
      return AssertionFailure() << fmt::format(
                 "rq_success {} does not match expected {}",
                 cm_.conn_pool_.host_->stats_store_.counter("rq_success").value(), success);
    }
    if (error != cm_.conn_pool_.host_->stats_store_.counter("rq_error").value()) {
      return AssertionFailure() << fmt::format(
                 "rq_error {} does not match expected {}",
                 cm_.conn_pool_.host_->stats_store_.counter("rq_error").value(), error);
    }
    return AssertionSuccess();
  }

  void verifyMetadataMatchCriteriaFromRequest(bool route_entry_has_match) {
    ProtobufWkt::Struct request_struct, route_struct;
    ProtobufWkt::Value val;

    // Populate metadata like StreamInfo.setDynamicMetadata() would.
    auto& fields_map = *request_struct.mutable_fields();
    val.set_string_value("v3.1");
    fields_map["version"] = val;
    val.set_string_value("devel");
    fields_map["stage"] = val;
    (*callbacks_.stream_info_.metadata_
          .mutable_filter_metadata())[Envoy::Config::MetadataFilters::get().ENVOY_LB] =
        request_struct;

    // Populate route entry's metadata which will be overridden.
    val.set_string_value("v3.0");
    fields_map = *request_struct.mutable_fields();
    fields_map["version"] = val;
    MetadataMatchCriteriaImpl route_entry_matches(route_struct);

    if (route_entry_has_match) {
      ON_CALL(callbacks_.route_->route_entry_, metadataMatchCriteria())
          .WillByDefault(Return(&route_entry_matches));
    } else {
      ON_CALL(callbacks_.route_->route_entry_, metadataMatchCriteria())
          .WillByDefault(Return(nullptr));
    }

    EXPECT_CALL(cm_, httpConnPoolForCluster(_, _, _, _))
        .WillOnce(
            Invoke([&](const std::string&, Upstream::ResourcePriority, Http::Protocol,
                       Upstream::LoadBalancerContext* context) -> Http::ConnectionPool::Instance* {
              auto match = context->metadataMatchCriteria()->metadataMatchCriteria();
              EXPECT_EQ(match.size(), 2);
              auto it = match.begin();

              // Note: metadataMatchCriteria() keeps its entries sorted, so the order for checks
              // below matters.

              // `stage` was only set by the request, not by the route entry.
              EXPECT_EQ((*it)->name(), "stage");
              EXPECT_EQ((*it)->value().value().string_value(), "devel");
              it++;

              // `version` should be what came from the request, overriding the route entry.
              EXPECT_EQ((*it)->name(), "version");
              EXPECT_EQ((*it)->value().value().string_value(), "v3.1");

              // When metadataMatchCriteria() is computed from dynamic metadata, the result should
              // be cached.
              EXPECT_EQ(context->metadataMatchCriteria(), context->metadataMatchCriteria());

              return &cm_.conn_pool_;
            }));
    EXPECT_CALL(cm_.conn_pool_, newStream(_, _)).WillOnce(Return(&cancellable_));
    expectResponseTimerCreate();

    Http::TestHeaderMapImpl headers;
    HttpTestUtility::addDefaultHeaders(headers);
    router_.decodeHeaders(headers, true);

    // When the router filter gets reset we should cancel the pool request.
    EXPECT_CALL(cancellable_, cancel());
    router_.onDestroy();
  }

  DangerousDeprecatedTestTime test_time_;
  std::string upstream_zone_{"to_az"};
  envoy::api::v2::core::Locality upstream_locality_;
  Stats::IsolatedStoreImpl stats_store_;
  NiceMock<Upstream::MockClusterManager> cm_;
  NiceMock<Runtime::MockLoader> runtime_;
  NiceMock<Runtime::MockRandomGenerator> random_;
  Http::ConnectionPool::MockCancellable cancellable_;
<<<<<<< HEAD
  Http::CodeStatsImpl code_stats_;
=======
  Http::ContextImpl http_context_;
>>>>>>> b8fc8da3
  NiceMock<Http::MockStreamDecoderFilterCallbacks> callbacks_;
  MockShadowWriter* shadow_writer_;
  NiceMock<LocalInfo::MockLocalInfo> local_info_;
  FilterConfig config_;
  TestFilter router_;
  Event::MockTimer* response_timeout_{};
  Event::MockTimer* per_try_timeout_{};
  Network::Address::InstanceConstSharedPtr host_address_{
      Network::Utility::resolveUrl("tcp://10.0.0.5:9211")};
};

class RouterTest : public RouterTestBase {
public:
  RouterTest() : RouterTestBase(false, false) { EXPECT_CALL(callbacks_, activeSpan()).Times(0); }
};

class RouterTestSuppressEnvoyHeaders : public RouterTestBase {
public:
  RouterTestSuppressEnvoyHeaders() : RouterTestBase(false, true) {}
};

TEST_F(RouterTest, RouteNotFound) {
  EXPECT_CALL(callbacks_.stream_info_, setResponseFlag(StreamInfo::ResponseFlag::NoRouteFound));

  Http::TestHeaderMapImpl headers;
  HttpTestUtility::addDefaultHeaders(headers);
  EXPECT_CALL(callbacks_, route()).WillOnce(Return(nullptr));

  router_.decodeHeaders(headers, true);
  EXPECT_EQ(1UL, stats_store_.counter("test.no_route").value());
  EXPECT_TRUE(verifyHostUpstreamStats(0, 0));
}

TEST_F(RouterTest, ClusterNotFound) {
  EXPECT_CALL(callbacks_.stream_info_, setResponseFlag(StreamInfo::ResponseFlag::NoRouteFound));

  Http::TestHeaderMapImpl headers;
  HttpTestUtility::addDefaultHeaders(headers);
  ON_CALL(cm_, get(_)).WillByDefault(Return(nullptr));

  router_.decodeHeaders(headers, true);
  EXPECT_EQ(1UL, stats_store_.counter("test.no_cluster").value());
  EXPECT_TRUE(verifyHostUpstreamStats(0, 0));
}

TEST_F(RouterTest, PoolFailureWithPriority) {
  ON_CALL(callbacks_.route_->route_entry_, priority())
      .WillByDefault(Return(Upstream::ResourcePriority::High));
  EXPECT_CALL(cm_, httpConnPoolForCluster(_, Upstream::ResourcePriority::High, _, &router_));

  EXPECT_CALL(cm_.conn_pool_, newStream(_, _))
      .WillOnce(Invoke([&](Http::StreamDecoder&, Http::ConnectionPool::Callbacks& callbacks)
                           -> Http::ConnectionPool::Cancellable* {
        callbacks.onPoolFailure(Http::ConnectionPool::PoolFailureReason::ConnectionFailure,
                                cm_.conn_pool_.host_);
        return nullptr;
      }));

  Http::TestHeaderMapImpl response_headers{
      {":status", "503"}, {"content-length", "57"}, {"content-type", "text/plain"}};
  EXPECT_CALL(callbacks_, encodeHeaders_(HeaderMapEqualRef(&response_headers), false));
  EXPECT_CALL(callbacks_, encodeData(_, true));
  EXPECT_CALL(callbacks_.stream_info_,
              setResponseFlag(StreamInfo::ResponseFlag::UpstreamConnectionFailure));
  EXPECT_CALL(callbacks_.stream_info_, onUpstreamHostSelected(_))
      .WillOnce(Invoke([&](const Upstream::HostDescriptionConstSharedPtr host) -> void {
        EXPECT_EQ(host_address_, host->address());
      }));

  Http::TestHeaderMapImpl headers;
  HttpTestUtility::addDefaultHeaders(headers);
  router_.decodeHeaders(headers, true);
  EXPECT_TRUE(verifyHostUpstreamStats(0, 1));
}

TEST_F(RouterTest, Http1Upstream) {
  EXPECT_CALL(*cm_.thread_local_cluster_.cluster_.info_, features());

  EXPECT_CALL(cm_, httpConnPoolForCluster(_, _, Http::Protocol::Http11, _));
  EXPECT_CALL(cm_.conn_pool_, newStream(_, _)).WillOnce(Return(&cancellable_));
  expectResponseTimerCreate();

  Http::TestHeaderMapImpl headers;
  HttpTestUtility::addDefaultHeaders(headers);
  EXPECT_CALL(callbacks_.route_->route_entry_, finalizeRequestHeaders(_, _, true));
  router_.decodeHeaders(headers, true);
  EXPECT_EQ("10", headers.get_("x-envoy-expected-rq-timeout-ms"));

  // When the router filter gets reset we should cancel the pool request.
  EXPECT_CALL(cancellable_, cancel());
  router_.onDestroy();
  EXPECT_TRUE(verifyHostUpstreamStats(0, 0));
}

// We don't get x-envoy-expected-rq-timeout-ms or an indication to insert
// x-envoy-original-path in the basic upstream test when Envoy header
// suppression is configured.
TEST_F(RouterTestSuppressEnvoyHeaders, Http1Upstream) {
  EXPECT_CALL(*cm_.thread_local_cluster_.cluster_.info_, features());

  EXPECT_CALL(cm_, httpConnPoolForCluster(_, _, Http::Protocol::Http11, _));
  EXPECT_CALL(cm_.conn_pool_, newStream(_, _)).WillOnce(Return(&cancellable_));
  expectResponseTimerCreate();

  Http::TestHeaderMapImpl headers;
  HttpTestUtility::addDefaultHeaders(headers);
  EXPECT_CALL(callbacks_.route_->route_entry_, finalizeRequestHeaders(_, _, false));
  router_.decodeHeaders(headers, true);
  EXPECT_FALSE(headers.has("x-envoy-expected-rq-timeout-ms"));

  // When the router filter gets reset we should cancel the pool request.
  EXPECT_CALL(cancellable_, cancel());
  router_.onDestroy();
  EXPECT_TRUE(verifyHostUpstreamStats(0, 0));
}

TEST_F(RouterTest, Http2Upstream) {
  EXPECT_CALL(*cm_.thread_local_cluster_.cluster_.info_, features())
      .WillOnce(Return(Upstream::ClusterInfo::Features::HTTP2));

  EXPECT_CALL(cm_, httpConnPoolForCluster(_, _, Http::Protocol::Http2, _));
  EXPECT_CALL(cm_.conn_pool_, newStream(_, _)).WillOnce(Return(&cancellable_));
  expectResponseTimerCreate();

  Http::TestHeaderMapImpl headers;
  HttpTestUtility::addDefaultHeaders(headers);
  router_.decodeHeaders(headers, true);

  // When the router filter gets reset we should cancel the pool request.
  EXPECT_CALL(cancellable_, cancel());
  router_.onDestroy();
  EXPECT_TRUE(verifyHostUpstreamStats(0, 0));
}

TEST_F(RouterTest, UseDownstreamProtocol1) {
  absl::optional<Http::Protocol> downstream_protocol{Http::Protocol::Http11};
  EXPECT_CALL(*cm_.thread_local_cluster_.cluster_.info_, features())
      .WillOnce(Return(Upstream::ClusterInfo::Features::USE_DOWNSTREAM_PROTOCOL));
  EXPECT_CALL(callbacks_.stream_info_, protocol()).WillOnce(ReturnPointee(&downstream_protocol));

  EXPECT_CALL(cm_, httpConnPoolForCluster(_, _, Http::Protocol::Http11, _));
  EXPECT_CALL(cm_.conn_pool_, newStream(_, _)).WillOnce(Return(&cancellable_));
  expectResponseTimerCreate();

  Http::TestHeaderMapImpl headers;
  HttpTestUtility::addDefaultHeaders(headers);
  router_.decodeHeaders(headers, true);

  // When the router filter gets reset we should cancel the pool request.
  EXPECT_CALL(cancellable_, cancel());
  router_.onDestroy();
  EXPECT_TRUE(verifyHostUpstreamStats(0, 0));
}

TEST_F(RouterTest, UseDownstreamProtocol2) {
  absl::optional<Http::Protocol> downstream_protocol{Http::Protocol::Http2};
  EXPECT_CALL(*cm_.thread_local_cluster_.cluster_.info_, features())
      .WillOnce(Return(Upstream::ClusterInfo::Features::USE_DOWNSTREAM_PROTOCOL));
  EXPECT_CALL(callbacks_.stream_info_, protocol()).WillOnce(ReturnPointee(&downstream_protocol));

  EXPECT_CALL(cm_, httpConnPoolForCluster(_, _, Http::Protocol::Http2, _));
  EXPECT_CALL(cm_.conn_pool_, newStream(_, _)).WillOnce(Return(&cancellable_));
  expectResponseTimerCreate();

  Http::TestHeaderMapImpl headers;
  HttpTestUtility::addDefaultHeaders(headers);
  router_.decodeHeaders(headers, true);

  // When the router filter gets reset we should cancel the pool request.
  EXPECT_CALL(cancellable_, cancel());
  router_.onDestroy();
  EXPECT_TRUE(verifyHostUpstreamStats(0, 0));
}

TEST_F(RouterTest, HashPolicy) {
  ON_CALL(callbacks_.route_->route_entry_, hashPolicy())
      .WillByDefault(Return(&callbacks_.route_->route_entry_.hash_policy_));
  EXPECT_CALL(callbacks_.route_->route_entry_.hash_policy_, generateHash(_, _, _))
      .WillOnce(Return(absl::optional<uint64_t>(10)));
  EXPECT_CALL(cm_, httpConnPoolForCluster(_, _, _, _))
      .WillOnce(
          Invoke([&](const std::string&, Upstream::ResourcePriority, Http::Protocol,
                     Upstream::LoadBalancerContext* context) -> Http::ConnectionPool::Instance* {
            EXPECT_EQ(10UL, context->computeHashKey().value());
            return &cm_.conn_pool_;
          }));
  EXPECT_CALL(cm_.conn_pool_, newStream(_, _)).WillOnce(Return(&cancellable_));
  expectResponseTimerCreate();

  Http::TestHeaderMapImpl headers;
  HttpTestUtility::addDefaultHeaders(headers);
  router_.decodeHeaders(headers, true);

  // When the router filter gets reset we should cancel the pool request.
  EXPECT_CALL(cancellable_, cancel());
  router_.onDestroy();
  EXPECT_TRUE(verifyHostUpstreamStats(0, 0));
}

TEST_F(RouterTest, HashPolicyNoHash) {
  ON_CALL(callbacks_.route_->route_entry_, hashPolicy())
      .WillByDefault(Return(&callbacks_.route_->route_entry_.hash_policy_));
  EXPECT_CALL(callbacks_.route_->route_entry_.hash_policy_, generateHash(_, _, _))
      .WillOnce(Return(absl::optional<uint64_t>()));
  EXPECT_CALL(cm_, httpConnPoolForCluster(_, _, _, &router_))
      .WillOnce(
          Invoke([&](const std::string&, Upstream::ResourcePriority, Http::Protocol,
                     Upstream::LoadBalancerContext* context) -> Http::ConnectionPool::Instance* {
            EXPECT_FALSE(context->computeHashKey());
            return &cm_.conn_pool_;
          }));
  EXPECT_CALL(cm_.conn_pool_, newStream(_, _)).WillOnce(Return(&cancellable_));
  expectResponseTimerCreate();

  Http::TestHeaderMapImpl headers;
  HttpTestUtility::addDefaultHeaders(headers);
  router_.decodeHeaders(headers, true);

  // When the router filter gets reset we should cancel the pool request.
  EXPECT_CALL(cancellable_, cancel());
  router_.onDestroy();
  EXPECT_TRUE(verifyHostUpstreamStats(0, 0));
}

TEST_F(RouterTest, HashKeyNoHashPolicy) {
  ON_CALL(callbacks_.route_->route_entry_, hashPolicy()).WillByDefault(Return(nullptr));
  EXPECT_FALSE(router_.computeHashKey().has_value());
}

TEST_F(RouterTest, AddCookie) {
  ON_CALL(callbacks_.route_->route_entry_, hashPolicy())
      .WillByDefault(Return(&callbacks_.route_->route_entry_.hash_policy_));
  NiceMock<Http::MockStreamEncoder> encoder;
  Http::StreamDecoder* response_decoder = nullptr;

  EXPECT_CALL(cm_.conn_pool_, newStream(_, _))
      .WillOnce(Invoke([&](Http::StreamDecoder& decoder, Http::ConnectionPool::Callbacks& callbacks)
                           -> Http::ConnectionPool::Cancellable* {
        response_decoder = &decoder;
        callbacks.onPoolReady(encoder, cm_.conn_pool_.host_);
        return &cancellable_;
      }));

  EXPECT_CALL(cm_, httpConnPoolForCluster(_, _, _, _))
      .WillOnce(
          Invoke([&](const std::string&, Upstream::ResourcePriority, Http::Protocol,
                     Upstream::LoadBalancerContext* context) -> Http::ConnectionPool::Instance* {
            EXPECT_EQ(10UL, context->computeHashKey().value());
            return &cm_.conn_pool_;
          }));

  std::string cookie_value;
  EXPECT_CALL(callbacks_.route_->route_entry_.hash_policy_, generateHash(_, _, _))
      .WillOnce(Invoke([&](const Network::Address::Instance*, const Http::HeaderMap&,
                           const HashPolicy::AddCookieCallback add_cookie) {
        cookie_value = add_cookie("foo", "", std::chrono::seconds(1337));
        return absl::optional<uint64_t>(10);
      }));

  EXPECT_CALL(callbacks_, encodeHeaders_(_, _))
      .WillOnce(Invoke([&](const Http::HeaderMap& headers, const bool) -> void {
        EXPECT_EQ(std::string{headers.get(Http::Headers::get().SetCookie)->value().c_str()},
                  "foo=\"" + cookie_value + "\"; Max-Age=1337; HttpOnly");
      }));
  expectResponseTimerCreate();

  Http::TestHeaderMapImpl headers;
  HttpTestUtility::addDefaultHeaders(headers);
  router_.decodeHeaders(headers, true);

  Http::HeaderMapPtr response_headers(new Http::TestHeaderMapImpl{{":status", "200"}});
  response_decoder->decodeHeaders(std::move(response_headers), true);
  // When the router filter gets reset we should cancel the pool request.
  router_.onDestroy();
}

TEST_F(RouterTest, AddCookieNoDuplicate) {
  ON_CALL(callbacks_.route_->route_entry_, hashPolicy())
      .WillByDefault(Return(&callbacks_.route_->route_entry_.hash_policy_));
  NiceMock<Http::MockStreamEncoder> encoder;
  Http::StreamDecoder* response_decoder = nullptr;

  EXPECT_CALL(cm_.conn_pool_, newStream(_, _))
      .WillOnce(Invoke([&](Http::StreamDecoder& decoder, Http::ConnectionPool::Callbacks& callbacks)
                           -> Http::ConnectionPool::Cancellable* {
        response_decoder = &decoder;
        callbacks.onPoolReady(encoder, cm_.conn_pool_.host_);
        return &cancellable_;
      }));

  EXPECT_CALL(cm_, httpConnPoolForCluster(_, _, _, _))
      .WillOnce(
          Invoke([&](const std::string&, Upstream::ResourcePriority, Http::Protocol,
                     Upstream::LoadBalancerContext* context) -> Http::ConnectionPool::Instance* {
            EXPECT_EQ(10UL, context->computeHashKey().value());
            return &cm_.conn_pool_;
          }));

  EXPECT_CALL(callbacks_.route_->route_entry_.hash_policy_, generateHash(_, _, _))
      .WillOnce(Invoke([&](const Network::Address::Instance*, const Http::HeaderMap&,
                           const HashPolicy::AddCookieCallback add_cookie) {
        // this should be ignored
        add_cookie("foo", "", std::chrono::seconds(1337));
        return absl::optional<uint64_t>(10);
      }));

  EXPECT_CALL(callbacks_, encodeHeaders_(_, _))
      .WillOnce(Invoke([&](const Http::HeaderMap& headers, const bool) -> void {
        EXPECT_STREQ(headers.get(Http::Headers::get().SetCookie)->value().c_str(), "foo=baz");
      }));
  expectResponseTimerCreate();

  Http::TestHeaderMapImpl headers;
  HttpTestUtility::addDefaultHeaders(headers);
  router_.decodeHeaders(headers, true);

  Http::HeaderMapPtr response_headers(
      new Http::TestHeaderMapImpl{{":status", "200"}, {"set-cookie", "foo=baz"}});
  response_decoder->decodeHeaders(std::move(response_headers), true);
  // When the router filter gets reset we should cancel the pool request.
  router_.onDestroy();
}

TEST_F(RouterTest, AddMultipleCookies) {
  ON_CALL(callbacks_.route_->route_entry_, hashPolicy())
      .WillByDefault(Return(&callbacks_.route_->route_entry_.hash_policy_));
  NiceMock<Http::MockStreamEncoder> encoder;
  Http::StreamDecoder* response_decoder = nullptr;

  EXPECT_CALL(cm_.conn_pool_, newStream(_, _))
      .WillOnce(Invoke([&](Http::StreamDecoder& decoder, Http::ConnectionPool::Callbacks& callbacks)
                           -> Http::ConnectionPool::Cancellable* {
        response_decoder = &decoder;
        callbacks.onPoolReady(encoder, cm_.conn_pool_.host_);
        return &cancellable_;
      }));

  EXPECT_CALL(cm_, httpConnPoolForCluster(_, _, _, _))
      .WillOnce(
          Invoke([&](const std::string&, Upstream::ResourcePriority, Http::Protocol,
                     Upstream::LoadBalancerContext* context) -> Http::ConnectionPool::Instance* {
            EXPECT_EQ(10UL, context->computeHashKey().value());
            return &cm_.conn_pool_;
          }));

  std::string choco_c, foo_c;
  EXPECT_CALL(callbacks_.route_->route_entry_.hash_policy_, generateHash(_, _, _))
      .WillOnce(Invoke([&](const Network::Address::Instance*, const Http::HeaderMap&,
                           const HashPolicy::AddCookieCallback add_cookie) {
        choco_c = add_cookie("choco", "", std::chrono::seconds(15));
        foo_c = add_cookie("foo", "/path", std::chrono::seconds(1337));
        return absl::optional<uint64_t>(10);
      }));

  EXPECT_CALL(callbacks_, encodeHeaders_(_, _))
      .WillOnce(Invoke([&](const Http::HeaderMap& headers, const bool) -> void {
        MockFunction<void(const std::string&)> cb;
        EXPECT_CALL(cb, Call("foo=\"" + foo_c + "\"; Max-Age=1337; Path=/path; HttpOnly"));
        EXPECT_CALL(cb, Call("choco=\"" + choco_c + "\"; Max-Age=15; HttpOnly"));

        headers.iterate(
            [](const Http::HeaderEntry& header, void* context) -> Http::HeaderMap::Iterate {
              if (header.key().c_str() == Http::Headers::get().SetCookie.get().c_str()) {
                static_cast<MockFunction<void(const std::string&)>*>(context)->Call(
                    std::string(header.value().c_str()));
              }
              return Http::HeaderMap::Iterate::Continue;
            },
            &cb);
      }));
  expectResponseTimerCreate();

  Http::TestHeaderMapImpl headers;
  HttpTestUtility::addDefaultHeaders(headers);
  router_.decodeHeaders(headers, true);

  Http::HeaderMapPtr response_headers(new Http::TestHeaderMapImpl{{":status", "200"}});
  response_decoder->decodeHeaders(std::move(response_headers), true);
  router_.onDestroy();
}

TEST_F(RouterTest, MetadataNoOp) { EXPECT_EQ(nullptr, router_.metadataMatchCriteria()); }

TEST_F(RouterTest, MetadataMatchCriteria) {
  ON_CALL(callbacks_.route_->route_entry_, metadataMatchCriteria())
      .WillByDefault(Return(&callbacks_.route_->route_entry_.metadata_matches_criteria_));
  EXPECT_CALL(cm_, httpConnPoolForCluster(_, _, _, _))
      .WillOnce(
          Invoke([&](const std::string&, Upstream::ResourcePriority, Http::Protocol,
                     Upstream::LoadBalancerContext* context) -> Http::ConnectionPool::Instance* {
            EXPECT_EQ(context->metadataMatchCriteria(),
                      &callbacks_.route_->route_entry_.metadata_matches_criteria_);
            return &cm_.conn_pool_;
          }));
  EXPECT_CALL(cm_.conn_pool_, newStream(_, _)).WillOnce(Return(&cancellable_));
  expectResponseTimerCreate();

  Http::TestHeaderMapImpl headers;
  HttpTestUtility::addDefaultHeaders(headers);
  router_.decodeHeaders(headers, true);

  // When the router filter gets reset we should cancel the pool request.
  EXPECT_CALL(cancellable_, cancel());
  router_.onDestroy();
}

TEST_F(RouterTest, MetadataMatchCriteriaFromRequest) {
  verifyMetadataMatchCriteriaFromRequest(true);
}

TEST_F(RouterTest, MetadataMatchCriteriaFromRequestNoRouteEntryMatch) {
  verifyMetadataMatchCriteriaFromRequest(false);
}

TEST_F(RouterTest, NoMetadataMatchCriteria) {
  ON_CALL(callbacks_.route_->route_entry_, metadataMatchCriteria()).WillByDefault(Return(nullptr));
  EXPECT_CALL(cm_, httpConnPoolForCluster(_, _, _, _))
      .WillOnce(
          Invoke([&](const std::string&, Upstream::ResourcePriority, Http::Protocol,
                     Upstream::LoadBalancerContext* context) -> Http::ConnectionPool::Instance* {
            EXPECT_EQ(context->metadataMatchCriteria(), nullptr);
            return &cm_.conn_pool_;
          }));
  EXPECT_CALL(cm_.conn_pool_, newStream(_, _)).WillOnce(Return(&cancellable_));
  expectResponseTimerCreate();

  Http::TestHeaderMapImpl headers;
  HttpTestUtility::addDefaultHeaders(headers);
  router_.decodeHeaders(headers, true);

  // When the router filter gets reset we should cancel the pool request.
  EXPECT_CALL(cancellable_, cancel());
  router_.onDestroy();
}

TEST_F(RouterTest, CancelBeforeBoundToPool) {
  EXPECT_CALL(cm_.conn_pool_, newStream(_, _)).WillOnce(Return(&cancellable_));
  expectResponseTimerCreate();

  Http::TestHeaderMapImpl headers;
  HttpTestUtility::addDefaultHeaders(headers);
  router_.decodeHeaders(headers, true);

  // When the router filter gets reset we should cancel the pool request.
  EXPECT_CALL(cancellable_, cancel());
  router_.onDestroy();
  EXPECT_TRUE(verifyHostUpstreamStats(0, 0));
}

TEST_F(RouterTest, NoHost) {
  EXPECT_CALL(cm_, httpConnPoolForCluster(_, _, _, _)).WillOnce(Return(nullptr));

  Http::TestHeaderMapImpl response_headers{
      {":status", "503"}, {"content-length", "19"}, {"content-type", "text/plain"}};
  EXPECT_CALL(callbacks_, encodeHeaders_(HeaderMapEqualRef(&response_headers), false));
  EXPECT_CALL(callbacks_, encodeData(_, true));
  EXPECT_CALL(callbacks_.stream_info_,
              setResponseFlag(StreamInfo::ResponseFlag::NoHealthyUpstream));

  Http::TestHeaderMapImpl headers;
  HttpTestUtility::addDefaultHeaders(headers);
  router_.decodeHeaders(headers, true);
  EXPECT_EQ(0U, cm_.thread_local_cluster_.cluster_.info_->stats_store_
                    .counter("upstream_rq_maintenance_mode")
                    .value());
  EXPECT_TRUE(verifyHostUpstreamStats(0, 0));
}

TEST_F(RouterTest, MaintenanceMode) {
  EXPECT_CALL(*cm_.thread_local_cluster_.cluster_.info_, maintenanceMode()).WillOnce(Return(true));

  Http::TestHeaderMapImpl response_headers{{":status", "503"},
                                           {"content-length", "16"},
                                           {"content-type", "text/plain"},
                                           {"x-envoy-overloaded", "true"}};
  EXPECT_CALL(callbacks_, encodeHeaders_(HeaderMapEqualRef(&response_headers), false));
  EXPECT_CALL(callbacks_, encodeData(_, true));
  EXPECT_CALL(callbacks_.stream_info_, setResponseFlag(StreamInfo::ResponseFlag::UpstreamOverflow));

  Http::TestHeaderMapImpl headers;
  HttpTestUtility::addDefaultHeaders(headers);
  router_.decodeHeaders(headers, true);
  EXPECT_EQ(1U, cm_.thread_local_cluster_.cluster_.info_->stats_store_
                    .counter("upstream_rq_maintenance_mode")
                    .value());
  EXPECT_TRUE(verifyHostUpstreamStats(0, 0));
  EXPECT_EQ(1U, cm_.thread_local_cluster_.cluster_.info_->load_report_stats_store_
                    .counter("upstream_rq_dropped")
                    .value());
}

// Validate that we don't set x-envoy-overloaded when Envoy header suppression
// is enabled.
TEST_F(RouterTestSuppressEnvoyHeaders, MaintenanceMode) {
  EXPECT_CALL(*cm_.thread_local_cluster_.cluster_.info_, maintenanceMode()).WillOnce(Return(true));

  Http::TestHeaderMapImpl response_headers{
      {":status", "503"}, {"content-length", "16"}, {"content-type", "text/plain"}};
  EXPECT_CALL(callbacks_, encodeHeaders_(HeaderMapEqualRef(&response_headers), false));
  EXPECT_CALL(callbacks_, encodeData(_, true));
  EXPECT_CALL(callbacks_.stream_info_, setResponseFlag(StreamInfo::ResponseFlag::UpstreamOverflow));

  Http::TestHeaderMapImpl headers;
  HttpTestUtility::addDefaultHeaders(headers);
  router_.decodeHeaders(headers, true);
}

// Validate that x-envoy-upstream-service-time is added on a regular
// request/response path.
TEST_F(RouterTest, EnvoyUpstreamServiceTime) {
  NiceMock<Http::MockStreamEncoder> encoder1;
  Http::StreamDecoder* response_decoder = nullptr;
  EXPECT_CALL(cm_.conn_pool_, newStream(_, _))
      .WillOnce(Invoke([&](Http::StreamDecoder& decoder, Http::ConnectionPool::Callbacks& callbacks)
                           -> Http::ConnectionPool::Cancellable* {
        response_decoder = &decoder;
        callbacks.onPoolReady(encoder1, cm_.conn_pool_.host_);
        return nullptr;
      }));
  expectResponseTimerCreate();

  Http::TestHeaderMapImpl headers;
  HttpTestUtility::addDefaultHeaders(headers);
  router_.decodeHeaders(headers, true);

  Http::HeaderMapPtr response_headers(new Http::TestHeaderMapImpl{{":status", "200"}});
  EXPECT_CALL(cm_.conn_pool_.host_->outlier_detector_, putHttpResponseCode(200));
  Http::TestHeaderMapImpl downstream_response_headers{{":status", "200"},
                                                      {"x-envoy-upstream-service-time", "0"}};
  EXPECT_CALL(callbacks_, encodeHeaders_(_, true))
      .WillOnce(Invoke([](Http::HeaderMap& headers, bool) {
        EXPECT_NE(nullptr, headers.get(Http::Headers::get().EnvoyUpstreamServiceTime));
      }));
  response_decoder->decodeHeaders(std::move(response_headers), true);
  EXPECT_TRUE(verifyHostUpstreamStats(1, 0));
}

// Validate that x-envoy-upstream-service-time is not added when Envoy header
// suppression is enabled.
// TODO(htuch): Probably should be TEST_P with
// RouterTest.EnvoyUpstreamServiceTime, this is getting verbose..
TEST_F(RouterTestSuppressEnvoyHeaders, EnvoyUpstreamServiceTime) {
  NiceMock<Http::MockStreamEncoder> encoder1;
  Http::StreamDecoder* response_decoder = nullptr;
  EXPECT_CALL(cm_.conn_pool_, newStream(_, _))
      .WillOnce(Invoke([&](Http::StreamDecoder& decoder, Http::ConnectionPool::Callbacks& callbacks)
                           -> Http::ConnectionPool::Cancellable* {
        response_decoder = &decoder;
        callbacks.onPoolReady(encoder1, cm_.conn_pool_.host_);
        return nullptr;
      }));
  expectResponseTimerCreate();

  Http::TestHeaderMapImpl headers;
  HttpTestUtility::addDefaultHeaders(headers);
  router_.decodeHeaders(headers, true);

  Http::HeaderMapPtr response_headers(new Http::TestHeaderMapImpl{{":status", "200"}});
  EXPECT_CALL(cm_.conn_pool_.host_->outlier_detector_, putHttpResponseCode(200));
  Http::TestHeaderMapImpl downstream_response_headers{{":status", "200"},
                                                      {"x-envoy-upstream-service-time", "0"}};
  EXPECT_CALL(callbacks_, encodeHeaders_(_, true))
      .WillOnce(Invoke([](Http::HeaderMap& headers, bool) {
        EXPECT_EQ(nullptr, headers.get(Http::Headers::get().EnvoyUpstreamServiceTime));
      }));
  response_decoder->decodeHeaders(std::move(response_headers), true);
  EXPECT_TRUE(verifyHostUpstreamStats(1, 0));
}

TEST_F(RouterTest, NoRetriesOverflow) {
  NiceMock<Http::MockStreamEncoder> encoder1;
  Http::StreamDecoder* response_decoder = nullptr;
  EXPECT_CALL(cm_.conn_pool_, newStream(_, _))
      .WillOnce(Invoke([&](Http::StreamDecoder& decoder, Http::ConnectionPool::Callbacks& callbacks)
                           -> Http::ConnectionPool::Cancellable* {
        response_decoder = &decoder;
        callbacks.onPoolReady(encoder1, cm_.conn_pool_.host_);
        return nullptr;
      }));
  expectResponseTimerCreate();

  Http::TestHeaderMapImpl headers{{"x-envoy-retry-on", "5xx"}, {"x-envoy-internal", "true"}};
  HttpTestUtility::addDefaultHeaders(headers);
  router_.decodeHeaders(headers, true);

  // 5xx response.
  router_.retry_state_->expectRetry();
  Http::HeaderMapPtr response_headers1(new Http::TestHeaderMapImpl{{":status", "503"}});
  EXPECT_CALL(cm_.conn_pool_.host_->outlier_detector_, putHttpResponseCode(503));
  response_decoder->decodeHeaders(std::move(response_headers1), true);
  EXPECT_TRUE(verifyHostUpstreamStats(0, 1));

  // We expect the 5xx response to kick off a new request.
  EXPECT_CALL(encoder1.stream_, resetStream(_)).Times(0);
  NiceMock<Http::MockStreamEncoder> encoder2;
  EXPECT_CALL(cm_.conn_pool_, newStream(_, _))
      .WillOnce(Invoke([&](Http::StreamDecoder& decoder, Http::ConnectionPool::Callbacks& callbacks)
                           -> Http::ConnectionPool::Cancellable* {
        response_decoder = &decoder;
        callbacks.onPoolReady(encoder2, cm_.conn_pool_.host_);
        return nullptr;
      }));
  router_.retry_state_->callback_();

  // RetryOverflow kicks in.
  EXPECT_CALL(callbacks_.stream_info_, setResponseFlag(StreamInfo::ResponseFlag::UpstreamOverflow));
  EXPECT_CALL(*router_.retry_state_, shouldRetry(_, _, _))
      .WillOnce(Return(RetryStatus::NoOverflow));
  EXPECT_CALL(cm_.conn_pool_.host_->health_checker_, setUnhealthy()).Times(0);
  Http::HeaderMapPtr response_headers2(new Http::TestHeaderMapImpl{{":status", "503"}});
  EXPECT_CALL(cm_.conn_pool_.host_->outlier_detector_, putHttpResponseCode(503));
  response_decoder->decodeHeaders(std::move(response_headers2), true);
  EXPECT_TRUE(verifyHostUpstreamStats(0, 2));
}

TEST_F(RouterTest, ResetDuringEncodeHeaders) {
  NiceMock<Http::MockStreamEncoder> encoder;
  Http::StreamDecoder* response_decoder = nullptr;
  EXPECT_CALL(cm_.conn_pool_, newStream(_, _))
      .WillOnce(Invoke([&](Http::StreamDecoder& decoder, Http::ConnectionPool::Callbacks& callbacks)
                           -> Http::ConnectionPool::Cancellable* {
        response_decoder = &decoder;
        callbacks.onPoolReady(encoder, cm_.conn_pool_.host_);
        return nullptr;
      }));

  EXPECT_CALL(callbacks_, removeDownstreamWatermarkCallbacks(_));
  EXPECT_CALL(callbacks_, addDownstreamWatermarkCallbacks(_));
  EXPECT_CALL(encoder, encodeHeaders(_, true))
      .WillOnce(Invoke([&](const Http::HeaderMap&, bool) -> void {
        encoder.stream_.resetStream(Http::StreamResetReason::RemoteReset);
      }));

  Http::TestHeaderMapImpl headers;
  HttpTestUtility::addDefaultHeaders(headers);
  EXPECT_CALL(cm_.conn_pool_.host_->outlier_detector_, putHttpResponseCode(503));
  router_.decodeHeaders(headers, true);
  EXPECT_TRUE(verifyHostUpstreamStats(0, 1));
}

TEST_F(RouterTest, UpstreamTimeout) {
  NiceMock<Http::MockStreamEncoder> encoder;
  Http::StreamDecoder* response_decoder = nullptr;
  EXPECT_CALL(cm_.conn_pool_, newStream(_, _))
      .WillOnce(Invoke([&](Http::StreamDecoder& decoder, Http::ConnectionPool::Callbacks& callbacks)
                           -> Http::ConnectionPool::Cancellable* {
        response_decoder = &decoder;
        callbacks.onPoolReady(encoder, cm_.conn_pool_.host_);
        return nullptr;
      }));
  EXPECT_CALL(callbacks_.stream_info_, onUpstreamHostSelected(_))
      .WillOnce(Invoke([&](const Upstream::HostDescriptionConstSharedPtr host) -> void {
        EXPECT_EQ(host_address_, host->address());
      }));

  expectResponseTimerCreate();

  Http::TestHeaderMapImpl headers{{"x-envoy-retry-on", "5xx"}, {"x-envoy-internal", "true"}};
  HttpTestUtility::addDefaultHeaders(headers);
  router_.decodeHeaders(headers, false);
  Buffer::OwnedImpl data;
  router_.decodeData(data, true);

  EXPECT_CALL(callbacks_.stream_info_,
              setResponseFlag(StreamInfo::ResponseFlag::UpstreamRequestTimeout));
  EXPECT_CALL(encoder.stream_, resetStream(Http::StreamResetReason::LocalReset));
  Http::TestHeaderMapImpl response_headers{
      {":status", "504"}, {"content-length", "24"}, {"content-type", "text/plain"}};
  EXPECT_CALL(callbacks_, encodeHeaders_(HeaderMapEqualRef(&response_headers), false));
  EXPECT_CALL(callbacks_, encodeData(_, true));
  EXPECT_CALL(*router_.retry_state_, shouldRetry(_, _, _)).Times(0);
  EXPECT_CALL(cm_.conn_pool_.host_->outlier_detector_, putHttpResponseCode(504));
  response_timeout_->callback_();

  EXPECT_EQ(1U,
            cm_.thread_local_cluster_.cluster_.info_->stats_store_.counter("upstream_rq_timeout")
                .value());
  EXPECT_EQ(1UL, cm_.conn_pool_.host_->stats().rq_timeout_.value());
  EXPECT_TRUE(verifyHostUpstreamStats(0, 1));
}

// Validate gRPC OK response stats are sane when response is trailers only.
TEST_F(RouterTest, GrpcOkTrailersOnly) {
  NiceMock<Http::MockStreamEncoder> encoder1;
  Http::StreamDecoder* response_decoder = nullptr;
  EXPECT_CALL(cm_.conn_pool_, newStream(_, _))
      .WillOnce(Invoke([&](Http::StreamDecoder& decoder, Http::ConnectionPool::Callbacks& callbacks)
                           -> Http::ConnectionPool::Cancellable* {
        response_decoder = &decoder;
        callbacks.onPoolReady(encoder1, cm_.conn_pool_.host_);
        return nullptr;
      }));
  expectResponseTimerCreate();

  Http::TestHeaderMapImpl headers{{"content-type", "application/grpc"}, {"grpc-timeout", "20S"}};
  HttpTestUtility::addDefaultHeaders(headers);
  router_.decodeHeaders(headers, true);

  Http::HeaderMapPtr response_headers(
      new Http::TestHeaderMapImpl{{":status", "200"}, {"grpc-status", "0"}});
  EXPECT_CALL(cm_.conn_pool_.host_->outlier_detector_, putHttpResponseCode(200));
  response_decoder->decodeHeaders(std::move(response_headers), true);
  EXPECT_TRUE(verifyHostUpstreamStats(1, 0));
}

// Validate gRPC AlreadyExists response stats are sane when response is trailers only.
TEST_F(RouterTest, GrpcAlreadyExistsTrailersOnly) {
  NiceMock<Http::MockStreamEncoder> encoder1;
  Http::StreamDecoder* response_decoder = nullptr;
  EXPECT_CALL(cm_.conn_pool_, newStream(_, _))
      .WillOnce(Invoke([&](Http::StreamDecoder& decoder, Http::ConnectionPool::Callbacks& callbacks)
                           -> Http::ConnectionPool::Cancellable* {
        response_decoder = &decoder;
        callbacks.onPoolReady(encoder1, cm_.conn_pool_.host_);
        return nullptr;
      }));
  expectResponseTimerCreate();

  Http::TestHeaderMapImpl headers{{"content-type", "application/grpc"}, {"grpc-timeout", "20S"}};
  HttpTestUtility::addDefaultHeaders(headers);
  router_.decodeHeaders(headers, true);

  Http::HeaderMapPtr response_headers(
      new Http::TestHeaderMapImpl{{":status", "200"}, {"grpc-status", "6"}});
  EXPECT_CALL(cm_.conn_pool_.host_->outlier_detector_, putHttpResponseCode(200));
  response_decoder->decodeHeaders(std::move(response_headers), true);
  EXPECT_TRUE(verifyHostUpstreamStats(1, 0));
}

// Validate gRPC Internal response stats are sane when response is trailers only.
TEST_F(RouterTest, GrpcInternalTrailersOnly) {
  NiceMock<Http::MockStreamEncoder> encoder1;
  Http::StreamDecoder* response_decoder = nullptr;
  EXPECT_CALL(cm_.conn_pool_, newStream(_, _))
      .WillOnce(Invoke([&](Http::StreamDecoder& decoder, Http::ConnectionPool::Callbacks& callbacks)
                           -> Http::ConnectionPool::Cancellable* {
        response_decoder = &decoder;
        callbacks.onPoolReady(encoder1, cm_.conn_pool_.host_);
        return nullptr;
      }));
  expectResponseTimerCreate();

  Http::TestHeaderMapImpl headers{{"content-type", "application/grpc"}, {"grpc-timeout", "20S"}};
  HttpTestUtility::addDefaultHeaders(headers);
  router_.decodeHeaders(headers, true);

  Http::HeaderMapPtr response_headers(
      new Http::TestHeaderMapImpl{{":status", "200"}, {"grpc-status", "13"}});
  EXPECT_CALL(cm_.conn_pool_.host_->outlier_detector_, putHttpResponseCode(200));
  response_decoder->decodeHeaders(std::move(response_headers), true);
  EXPECT_TRUE(verifyHostUpstreamStats(0, 1));
}

// Validate gRPC response stats are sane when response is ended in a DATA
// frame.
TEST_F(RouterTest, GrpcDataEndStream) {
  NiceMock<Http::MockStreamEncoder> encoder1;
  Http::StreamDecoder* response_decoder = nullptr;
  EXPECT_CALL(cm_.conn_pool_, newStream(_, _))
      .WillOnce(Invoke([&](Http::StreamDecoder& decoder, Http::ConnectionPool::Callbacks& callbacks)
                           -> Http::ConnectionPool::Cancellable* {
        response_decoder = &decoder;
        callbacks.onPoolReady(encoder1, cm_.conn_pool_.host_);
        return nullptr;
      }));
  expectResponseTimerCreate();

  Http::TestHeaderMapImpl headers{{"content-type", "application/grpc"}, {"grpc-timeout", "20S"}};
  HttpTestUtility::addDefaultHeaders(headers);
  router_.decodeHeaders(headers, true);

  Http::HeaderMapPtr response_headers(new Http::TestHeaderMapImpl{{":status", "200"}});
  EXPECT_CALL(cm_.conn_pool_.host_->outlier_detector_, putHttpResponseCode(200));
  response_decoder->decodeHeaders(std::move(response_headers), false);
  EXPECT_TRUE(verifyHostUpstreamStats(0, 0));
  Buffer::OwnedImpl data;
  response_decoder->decodeData(data, true);
  EXPECT_TRUE(verifyHostUpstreamStats(0, 1));
}

// Validate gRPC response stats are sane when response is reset after initial
// response HEADERS.
TEST_F(RouterTest, GrpcReset) {
  NiceMock<Http::MockStreamEncoder> encoder1;
  Http::StreamDecoder* response_decoder = nullptr;
  EXPECT_CALL(cm_.conn_pool_, newStream(_, _))
      .WillOnce(Invoke([&](Http::StreamDecoder& decoder, Http::ConnectionPool::Callbacks& callbacks)
                           -> Http::ConnectionPool::Cancellable* {
        response_decoder = &decoder;
        callbacks.onPoolReady(encoder1, cm_.conn_pool_.host_);
        return nullptr;
      }));
  expectResponseTimerCreate();

  Http::TestHeaderMapImpl headers{{"content-type", "application/grpc"}, {"grpc-timeout", "20S"}};
  HttpTestUtility::addDefaultHeaders(headers);
  router_.decodeHeaders(headers, true);

  Http::HeaderMapPtr response_headers(new Http::TestHeaderMapImpl{{":status", "200"}});
  EXPECT_CALL(cm_.conn_pool_.host_->outlier_detector_, putHttpResponseCode(200));
  response_decoder->decodeHeaders(std::move(response_headers), false);
  EXPECT_TRUE(verifyHostUpstreamStats(0, 0));
  EXPECT_CALL(cm_.conn_pool_.host_->outlier_detector_, putHttpResponseCode(503));
  encoder1.stream_.resetStream(Http::StreamResetReason::RemoteReset);
  EXPECT_TRUE(verifyHostUpstreamStats(0, 1));
}

// Validate gRPC OK response stats are sane when response is not trailers only.
TEST_F(RouterTest, GrpcOk) {
  NiceMock<Http::MockStreamEncoder> encoder1;
  Http::StreamDecoder* response_decoder = nullptr;
  EXPECT_CALL(cm_.conn_pool_, newStream(_, _))
      .WillOnce(Invoke([&](Http::StreamDecoder& decoder, Http::ConnectionPool::Callbacks& callbacks)
                           -> Http::ConnectionPool::Cancellable* {
        response_decoder = &decoder;
        callbacks.onPoolReady(encoder1, cm_.conn_pool_.host_);
        return nullptr;
      }));
  expectResponseTimerCreate();

  Http::TestHeaderMapImpl headers{{"content-type", "application/grpc"}, {"grpc-timeout", "20S"}};
  HttpTestUtility::addDefaultHeaders(headers);
  router_.decodeHeaders(headers, true);

  Http::HeaderMapPtr response_headers(new Http::TestHeaderMapImpl{{":status", "200"}});
  EXPECT_CALL(cm_.conn_pool_.host_->outlier_detector_, putHttpResponseCode(200));
  response_decoder->decodeHeaders(std::move(response_headers), false);
  EXPECT_TRUE(verifyHostUpstreamStats(0, 0));
  Http::HeaderMapPtr response_trailers(new Http::TestHeaderMapImpl{{"grpc-status", "0"}});
  response_decoder->decodeTrailers(std::move(response_trailers));
  EXPECT_TRUE(verifyHostUpstreamStats(1, 0));
}

// Validate gRPC Internal response stats are sane when response is not trailers only.
TEST_F(RouterTest, GrpcInternal) {
  NiceMock<Http::MockStreamEncoder> encoder1;
  Http::StreamDecoder* response_decoder = nullptr;
  EXPECT_CALL(cm_.conn_pool_, newStream(_, _))
      .WillOnce(Invoke([&](Http::StreamDecoder& decoder, Http::ConnectionPool::Callbacks& callbacks)
                           -> Http::ConnectionPool::Cancellable* {
        response_decoder = &decoder;
        callbacks.onPoolReady(encoder1, cm_.conn_pool_.host_);
        return nullptr;
      }));
  expectResponseTimerCreate();

  Http::TestHeaderMapImpl headers{{"content-type", "application/grpc"}, {"grpc-timeout", "20S"}};
  HttpTestUtility::addDefaultHeaders(headers);
  router_.decodeHeaders(headers, true);

  Http::HeaderMapPtr response_headers(new Http::TestHeaderMapImpl{{":status", "200"}});
  EXPECT_CALL(cm_.conn_pool_.host_->outlier_detector_, putHttpResponseCode(200));
  response_decoder->decodeHeaders(std::move(response_headers), false);
  EXPECT_TRUE(verifyHostUpstreamStats(0, 0));
  Http::HeaderMapPtr response_trailers(new Http::TestHeaderMapImpl{{"grpc-status", "13"}});
  response_decoder->decodeTrailers(std::move(response_trailers));
  EXPECT_TRUE(verifyHostUpstreamStats(0, 1));
}

TEST_F(RouterTest, UpstreamTimeoutWithAltResponse) {
  NiceMock<Http::MockStreamEncoder> encoder;
  Http::StreamDecoder* response_decoder = nullptr;
  EXPECT_CALL(cm_.conn_pool_, newStream(_, _))
      .WillOnce(Invoke([&](Http::StreamDecoder& decoder, Http::ConnectionPool::Callbacks& callbacks)
                           -> Http::ConnectionPool::Cancellable* {
        response_decoder = &decoder;
        callbacks.onPoolReady(encoder, cm_.conn_pool_.host_);
        return nullptr;
      }));
  EXPECT_CALL(callbacks_.stream_info_, onUpstreamHostSelected(_))
      .WillOnce(Invoke([&](const Upstream::HostDescriptionConstSharedPtr host) -> void {
        EXPECT_EQ(host_address_, host->address());
      }));

  expectResponseTimerCreate();

  Http::TestHeaderMapImpl headers{{"x-envoy-upstream-rq-timeout-alt-response", "204"},
                                  {"x-envoy-internal", "true"}};
  HttpTestUtility::addDefaultHeaders(headers);
  router_.decodeHeaders(headers, false);
  Buffer::OwnedImpl data;
  router_.decodeData(data, true);

  EXPECT_CALL(callbacks_.stream_info_,
              setResponseFlag(StreamInfo::ResponseFlag::UpstreamRequestTimeout));
  EXPECT_CALL(encoder.stream_, resetStream(Http::StreamResetReason::LocalReset));
  Http::TestHeaderMapImpl response_headers{{":status", "204"}};
  EXPECT_CALL(callbacks_, encodeHeaders_(HeaderMapEqualRef(&response_headers), true));
  EXPECT_CALL(*router_.retry_state_, shouldRetry(_, _, _)).Times(0);
  EXPECT_CALL(cm_.conn_pool_.host_->outlier_detector_, putHttpResponseCode(204));
  response_timeout_->callback_();

  EXPECT_EQ(1U,
            cm_.thread_local_cluster_.cluster_.info_->stats_store_.counter("upstream_rq_timeout")
                .value());
  EXPECT_EQ(1UL, cm_.conn_pool_.host_->stats().rq_timeout_.value());
  EXPECT_TRUE(verifyHostUpstreamStats(0, 1));
}

TEST_F(RouterTest, UpstreamPerTryTimeout) {
  NiceMock<Http::MockStreamEncoder> encoder;
  Http::StreamDecoder* response_decoder = nullptr;
  EXPECT_CALL(cm_.conn_pool_, newStream(_, _))
      .WillOnce(Invoke([&](Http::StreamDecoder& decoder, Http::ConnectionPool::Callbacks& callbacks)
                           -> Http::ConnectionPool::Cancellable* {
        response_decoder = &decoder;
        callbacks.onPoolReady(encoder, cm_.conn_pool_.host_);
        return nullptr;
      }));
  EXPECT_CALL(callbacks_.stream_info_, onUpstreamHostSelected(_))
      .WillOnce(Invoke([&](const Upstream::HostDescriptionConstSharedPtr host) -> void {
        EXPECT_EQ(host_address_, host->address());
      }));

  expectResponseTimerCreate();
  expectPerTryTimerCreate();

  Http::TestHeaderMapImpl headers{{"x-envoy-internal", "true"},
                                  {"x-envoy-upstream-rq-per-try-timeout-ms", "5"}};
  HttpTestUtility::addDefaultHeaders(headers);
  router_.decodeHeaders(headers, false);
  Buffer::OwnedImpl data;
  router_.decodeData(data, true);

  EXPECT_CALL(callbacks_.stream_info_,
              setResponseFlag(StreamInfo::ResponseFlag::UpstreamRequestTimeout));
  EXPECT_CALL(encoder.stream_, resetStream(Http::StreamResetReason::LocalReset));
  Http::TestHeaderMapImpl response_headers{
      {":status", "504"}, {"content-length", "24"}, {"content-type", "text/plain"}};
  EXPECT_CALL(callbacks_, encodeHeaders_(HeaderMapEqualRef(&response_headers), false));
  EXPECT_CALL(callbacks_, encodeData(_, true));
  EXPECT_CALL(cm_.conn_pool_.host_->outlier_detector_, putHttpResponseCode(504));
  per_try_timeout_->callback_();

  EXPECT_EQ(1U, cm_.thread_local_cluster_.cluster_.info_->stats_store_
                    .counter("upstream_rq_per_try_timeout")
                    .value());
  EXPECT_EQ(1UL, cm_.conn_pool_.host_->stats().rq_timeout_.value());
  EXPECT_TRUE(verifyHostUpstreamStats(0, 1));
}

// Ensures that the per try callback is not set until the stream becomes available.
TEST_F(RouterTest, UpstreamPerTryTimeoutExcludesNewStream) {
  InSequence s;
  NiceMock<Http::MockStreamEncoder> encoder;
  Http::StreamDecoder* response_decoder = nullptr;
  Http::ConnectionPool::Callbacks* pool_callbacks;

  EXPECT_CALL(cm_.conn_pool_, newStream(_, _))
      .WillOnce(Invoke([&](Http::StreamDecoder& decoder, Http::ConnectionPool::Callbacks& callbacks)
                           -> Http::ConnectionPool::Cancellable* {
        response_decoder = &decoder;
        pool_callbacks = &callbacks;
        return nullptr;
      }));

  response_timeout_ = new Event::MockTimer(&callbacks_.dispatcher_);
  EXPECT_CALL(*response_timeout_, enableTimer(_));

  EXPECT_CALL(callbacks_.stream_info_, onUpstreamHostSelected(_))
      .WillOnce(Invoke([&](const Upstream::HostDescriptionConstSharedPtr host) -> void {
        EXPECT_EQ(host_address_, host->address());
      }));

  Http::TestHeaderMapImpl headers{{"x-envoy-internal", "true"},
                                  {"x-envoy-upstream-rq-per-try-timeout-ms", "5"}};
  HttpTestUtility::addDefaultHeaders(headers);
  router_.decodeHeaders(headers, false);
  Buffer::OwnedImpl data;
  router_.decodeData(data, true);

  per_try_timeout_ = new Event::MockTimer(&callbacks_.dispatcher_);
  EXPECT_CALL(*per_try_timeout_, enableTimer(_));
  // The per try timeout timer should not be started yet.
  pool_callbacks->onPoolReady(encoder, cm_.conn_pool_.host_);

  EXPECT_CALL(encoder.stream_, resetStream(Http::StreamResetReason::LocalReset));
  EXPECT_CALL(cm_.conn_pool_.host_->outlier_detector_, putHttpResponseCode(504));
  EXPECT_CALL(*per_try_timeout_, disableTimer());
  EXPECT_CALL(*response_timeout_, disableTimer());
  EXPECT_CALL(callbacks_.stream_info_,
              setResponseFlag(StreamInfo::ResponseFlag::UpstreamRequestTimeout));
  Http::TestHeaderMapImpl response_headers{
      {":status", "504"}, {"content-length", "24"}, {"content-type", "text/plain"}};
  EXPECT_CALL(callbacks_, encodeHeaders_(HeaderMapEqualRef(&response_headers), false));
  EXPECT_CALL(callbacks_, encodeData(_, true));
  per_try_timeout_->callback_();

  EXPECT_EQ(1U, cm_.thread_local_cluster_.cluster_.info_->stats_store_
                    .counter("upstream_rq_per_try_timeout")
                    .value());
  EXPECT_EQ(1UL, cm_.conn_pool_.host_->stats().rq_timeout_.value());
  EXPECT_TRUE(verifyHostUpstreamStats(0, 1));
}

TEST_F(RouterTest, RetryRequestNotComplete) {
  NiceMock<Http::MockStreamEncoder> encoder1;
  Http::StreamDecoder* response_decoder = nullptr;
  EXPECT_CALL(cm_.conn_pool_, newStream(_, _))
      .WillOnce(Invoke([&](Http::StreamDecoder& decoder, Http::ConnectionPool::Callbacks& callbacks)
                           -> Http::ConnectionPool::Cancellable* {
        response_decoder = &decoder;
        callbacks.onPoolReady(encoder1, cm_.conn_pool_.host_);
        return nullptr;
      }));
  EXPECT_CALL(callbacks_.stream_info_,
              setResponseFlag(StreamInfo::ResponseFlag::UpstreamRemoteReset));
  EXPECT_CALL(callbacks_.stream_info_, onUpstreamHostSelected(_))
      .WillOnce(Invoke([&](const Upstream::HostDescriptionConstSharedPtr host) -> void {
        EXPECT_EQ(host_address_, host->address());
      }));

  Http::TestHeaderMapImpl headers{{"x-envoy-retry-on", "5xx"}, {"x-envoy-internal", "true"}};
  HttpTestUtility::addDefaultHeaders(headers);
  router_.decodeHeaders(headers, false);

  router_.retry_state_->expectRetry();
  EXPECT_CALL(cm_.conn_pool_.host_->outlier_detector_, putHttpResponseCode(503));
  encoder1.stream_.resetStream(Http::StreamResetReason::RemoteReset);
  EXPECT_TRUE(verifyHostUpstreamStats(0, 1));
}

TEST_F(RouterTest, RetryNoneHealthy) {
  NiceMock<Http::MockStreamEncoder> encoder1;
  Http::StreamDecoder* response_decoder = nullptr;
  EXPECT_CALL(cm_.conn_pool_, newStream(_, _))
      .WillOnce(Invoke([&](Http::StreamDecoder& decoder, Http::ConnectionPool::Callbacks& callbacks)
                           -> Http::ConnectionPool::Cancellable* {
        response_decoder = &decoder;
        callbacks.onPoolReady(encoder1, cm_.conn_pool_.host_);
        return nullptr;
      }));

  expectResponseTimerCreate();
  EXPECT_CALL(callbacks_.stream_info_, onUpstreamHostSelected(_))
      .WillOnce(Invoke([&](const Upstream::HostDescriptionConstSharedPtr host) -> void {
        EXPECT_EQ(host_address_, host->address());
      }));

  Http::TestHeaderMapImpl headers{{"x-envoy-retry-on", "5xx"}, {"x-envoy-internal", "true"}};
  HttpTestUtility::addDefaultHeaders(headers);
  router_.decodeHeaders(headers, true);

  router_.retry_state_->expectRetry();
  EXPECT_CALL(cm_.conn_pool_.host_->outlier_detector_, putHttpResponseCode(503));
  encoder1.stream_.resetStream(Http::StreamResetReason::LocalReset);

  EXPECT_CALL(cm_, httpConnPoolForCluster(_, _, _, _)).WillOnce(Return(nullptr));
  Http::TestHeaderMapImpl response_headers{
      {":status", "503"}, {"content-length", "19"}, {"content-type", "text/plain"}};
  EXPECT_CALL(callbacks_, encodeHeaders_(HeaderMapEqualRef(&response_headers), false));
  EXPECT_CALL(callbacks_, encodeData(_, true));
  EXPECT_CALL(callbacks_.stream_info_,
              setResponseFlag(StreamInfo::ResponseFlag::NoHealthyUpstream));
  router_.retry_state_->callback_();
  EXPECT_TRUE(verifyHostUpstreamStats(0, 1));
}

TEST_F(RouterTest, RetryUpstreamReset) {
  NiceMock<Http::MockStreamEncoder> encoder1;
  Http::StreamDecoder* response_decoder = nullptr;
  EXPECT_CALL(cm_.conn_pool_, newStream(_, _))
      .WillOnce(Invoke([&](Http::StreamDecoder& decoder, Http::ConnectionPool::Callbacks& callbacks)
                           -> Http::ConnectionPool::Cancellable* {
        response_decoder = &decoder;
        callbacks.onPoolReady(encoder1, cm_.conn_pool_.host_);
        return nullptr;
      }));
  expectResponseTimerCreate();

  Http::TestHeaderMapImpl headers{{"x-envoy-retry-on", "5xx"}, {"x-envoy-internal", "true"}};
  HttpTestUtility::addDefaultHeaders(headers);
  router_.decodeHeaders(headers, true);

  router_.retry_state_->expectRetry();
  EXPECT_CALL(cm_.conn_pool_.host_->outlier_detector_, putHttpResponseCode(503));
  encoder1.stream_.resetStream(Http::StreamResetReason::RemoteReset);

  // We expect this reset to kick off a new request.
  NiceMock<Http::MockStreamEncoder> encoder2;
  EXPECT_CALL(cm_.conn_pool_, newStream(_, _))
      .WillOnce(Invoke([&](Http::StreamDecoder& decoder, Http::ConnectionPool::Callbacks& callbacks)
                           -> Http::ConnectionPool::Cancellable* {
        response_decoder = &decoder;
        callbacks.onPoolReady(encoder2, cm_.conn_pool_.host_);
        return nullptr;
      }));
  router_.retry_state_->callback_();
  EXPECT_TRUE(verifyHostUpstreamStats(0, 1));

  // Normal response.
  EXPECT_CALL(*router_.retry_state_, shouldRetry(_, _, _)).WillOnce(Return(RetryStatus::No));
  Http::HeaderMapPtr response_headers(new Http::TestHeaderMapImpl{{":status", "200"}});
  EXPECT_CALL(cm_.conn_pool_.host_->outlier_detector_, putHttpResponseCode(200));
  response_decoder->decodeHeaders(std::move(response_headers), true);
  EXPECT_TRUE(verifyHostUpstreamStats(1, 1));
}

// Verifies that when the request fails with an upstream reset (per try timeout in this case)
// before an upstream host has been established, then the onHostAttempted function will not be
// invoked. This ensures that we're not passing a null host to the retry plugins.
TEST_F(RouterTest, RetryUpstreamPerTryTimeout) {
  NiceMock<Http::MockStreamEncoder> encoder1;
  Http::StreamDecoder* response_decoder = nullptr;
  EXPECT_CALL(cm_.conn_pool_, newStream(_, _))
      .WillOnce(Invoke([&](Http::StreamDecoder& decoder, Http::ConnectionPool::Callbacks& callbacks)
                           -> Http::ConnectionPool::Cancellable* {
        response_decoder = &decoder;
        callbacks.onPoolReady(encoder1, cm_.conn_pool_.host_);
        return nullptr;
      }));
  expectResponseTimerCreate();
  expectPerTryTimerCreate();

  Http::TestHeaderMapImpl headers{{"x-envoy-retry-on", "5xx"},
                                  {"x-envoy-internal", "true"},
                                  {"x-envoy-upstream-rq-per-try-timeout-ms", "5"}};
  HttpTestUtility::addDefaultHeaders(headers);
  router_.decodeHeaders(headers, true);

  EXPECT_CALL(*router_.retry_state_, onHostAttempted(_));
  router_.retry_state_->expectRetry();
  EXPECT_CALL(cm_.conn_pool_.host_->outlier_detector_, putHttpResponseCode(504));
  per_try_timeout_->callback_();
  EXPECT_TRUE(verifyHostUpstreamStats(0, 1));

  // We expect this reset to kick off a new request.
  NiceMock<Http::MockStreamEncoder> encoder2;
  EXPECT_CALL(cm_.conn_pool_, newStream(_, _))
      .WillOnce(Invoke([&](Http::StreamDecoder& decoder, Http::ConnectionPool::Callbacks& callbacks)
                           -> Http::ConnectionPool::Cancellable* {
        response_decoder = &decoder;
        callbacks.onPoolReady(encoder2, cm_.conn_pool_.host_);
        return nullptr;
      }));
  expectPerTryTimerCreate();
  router_.retry_state_->callback_();

  EXPECT_CALL(*router_.retry_state_, onHostAttempted(_));
  // Normal response.
  EXPECT_CALL(*router_.retry_state_, shouldRetry(_, _, _)).WillOnce(Return(RetryStatus::No));
  Http::HeaderMapPtr response_headers(new Http::TestHeaderMapImpl{{":status", "200"}});
  EXPECT_CALL(cm_.conn_pool_.host_->outlier_detector_, putHttpResponseCode(200));
  response_decoder->decodeHeaders(std::move(response_headers), true);
  EXPECT_TRUE(verifyHostUpstreamStats(1, 1));
}

// Asserts that onHostAttempted is *not* called when the upstream connection fails in such
// a way that no host is present.
TEST_F(RouterTest, RetryUpstreamConnectionFailure) {
  Http::ConnectionPool::Callbacks* conn_pool_callbacks;
  EXPECT_CALL(cm_.conn_pool_, newStream(_, _))
      .WillOnce(Invoke([&](Http::StreamDecoder&, Http::ConnectionPool::Callbacks& callbacks)
                           -> Http::ConnectionPool::Cancellable* {
        conn_pool_callbacks = &callbacks;
        return nullptr;
      }));
  expectResponseTimerCreate();

  Http::TestHeaderMapImpl headers{{"x-envoy-retry-on", "5xx"}, {"x-envoy-internal", "true"}};
  HttpTestUtility::addDefaultHeaders(headers);
  router_.decodeHeaders(headers, true);

  EXPECT_CALL(*router_.retry_state_, onHostAttempted(_)).Times(0);

  router_.retry_state_->expectRetry();

  conn_pool_callbacks->onPoolFailure(Http::ConnectionPool::PoolFailureReason::ConnectionFailure,
                                     nullptr);

  Http::StreamDecoder* response_decoder = nullptr;
  // We expect this reset to kick off a new request.
  NiceMock<Http::MockStreamEncoder> encoder2;
  EXPECT_CALL(cm_.conn_pool_, newStream(_, _))
      .WillOnce(Invoke([&](Http::StreamDecoder& decoder, Http::ConnectionPool::Callbacks& callbacks)
                           -> Http::ConnectionPool::Cancellable* {
        response_decoder = &decoder;
        callbacks.onPoolReady(encoder2, cm_.conn_pool_.host_);
        return nullptr;
      }));
  router_.retry_state_->callback_();

  EXPECT_CALL(*router_.retry_state_, onHostAttempted(_));

  // Normal response.
  EXPECT_CALL(*router_.retry_state_, shouldRetry(_, _, _)).WillOnce(Return(RetryStatus::No));
  Http::HeaderMapPtr response_headers(new Http::TestHeaderMapImpl{{":status", "200"}});
  EXPECT_CALL(cm_.conn_pool_.host_->outlier_detector_, putHttpResponseCode(200));
  response_decoder->decodeHeaders(std::move(response_headers), true);
  EXPECT_TRUE(verifyHostUpstreamStats(1, 0));
}

TEST_F(RouterTest, DontResetStartedResponseOnUpstreamPerTryTimeout) {
  NiceMock<Http::MockStreamEncoder> encoder1;
  Http::StreamDecoder* response_decoder = nullptr;
  EXPECT_CALL(cm_.conn_pool_, newStream(_, _))
      .WillOnce(Invoke([&](Http::StreamDecoder& decoder, Http::ConnectionPool::Callbacks& callbacks)
                           -> Http::ConnectionPool::Cancellable* {
        response_decoder = &decoder;
        callbacks.onPoolReady(encoder1, cm_.conn_pool_.host_);
        return nullptr;
      }));
  expectResponseTimerCreate();
  expectPerTryTimerCreate();

  Http::TestHeaderMapImpl headers{{"x-envoy-internal", "true"},
                                  {"x-envoy-upstream-rq-per-try-timeout-ms", "5"}};
  HttpTestUtility::addDefaultHeaders(headers);
  router_.decodeHeaders(headers, true);

  // Since the response is already started we don't retry.
  EXPECT_CALL(*router_.retry_state_, shouldRetry(_, _, _)).WillOnce(Return(RetryStatus::No));
  EXPECT_CALL(callbacks_, encodeHeaders_(_, false));
  Http::HeaderMapPtr response_headers(new Http::TestHeaderMapImpl{{":status", "200"}});
  Buffer::OwnedImpl body("test body");
  EXPECT_CALL(cm_.conn_pool_.host_->outlier_detector_, putHttpResponseCode(200));
  response_decoder->decodeHeaders(std::move(response_headers), false);
  per_try_timeout_->callback_();
  EXPECT_CALL(callbacks_, encodeData(_, true));
  response_decoder->decodeData(body, true);
  EXPECT_TRUE(verifyHostUpstreamStats(1, 0));
  EXPECT_EQ(0U, cm_.thread_local_cluster_.cluster_.info_->stats_store_
                    .counter("upstream_rq_per_try_timeout")
                    .value());
}

TEST_F(RouterTest, RetryUpstreamResetResponseStarted) {
  NiceMock<Http::MockStreamEncoder> encoder1;
  Http::StreamDecoder* response_decoder = nullptr;
  EXPECT_CALL(cm_.conn_pool_, newStream(_, _))
      .WillOnce(Invoke([&](Http::StreamDecoder& decoder, Http::ConnectionPool::Callbacks& callbacks)
                           -> Http::ConnectionPool::Cancellable* {
        response_decoder = &decoder;
        callbacks.onPoolReady(encoder1, cm_.conn_pool_.host_);
        return nullptr;
      }));
  expectResponseTimerCreate();

  Http::TestHeaderMapImpl headers{{"x-envoy-retry-on", "5xx"}, {"x-envoy-internal", "true"}};
  HttpTestUtility::addDefaultHeaders(headers);
  router_.decodeHeaders(headers, true);

  // Since the response is already started we don't retry.
  EXPECT_CALL(*router_.retry_state_, shouldRetry(_, _, _)).WillOnce(Return(RetryStatus::No));
  EXPECT_CALL(callbacks_, encodeHeaders_(_, false));
  Http::HeaderMapPtr response_headers(new Http::TestHeaderMapImpl{{":status", "200"}});
  EXPECT_CALL(cm_.conn_pool_.host_->outlier_detector_, putHttpResponseCode(200));
  response_decoder->decodeHeaders(std::move(response_headers), false);
  EXPECT_CALL(cm_.conn_pool_.host_->outlier_detector_, putHttpResponseCode(503));
  encoder1.stream_.resetStream(Http::StreamResetReason::RemoteReset);
  // For normal HTTP, once we have a 200 we consider this a success, even if a
  // later reset occurs.
  EXPECT_TRUE(verifyHostUpstreamStats(1, 0));
}

TEST_F(RouterTest, RetryUpstreamReset100ContinueResponseStarted) {
  NiceMock<Http::MockStreamEncoder> encoder1;
  Http::StreamDecoder* response_decoder = nullptr;
  EXPECT_CALL(cm_.conn_pool_, newStream(_, _))
      .WillOnce(Invoke([&](Http::StreamDecoder& decoder, Http::ConnectionPool::Callbacks& callbacks)
                           -> Http::ConnectionPool::Cancellable* {
        response_decoder = &decoder;
        callbacks.onPoolReady(encoder1, cm_.conn_pool_.host_);
        return nullptr;
      }));
  expectResponseTimerCreate();

  Http::TestHeaderMapImpl headers{{"x-envoy-retry-on", "5xx"}, {"x-envoy-internal", "true"}};
  HttpTestUtility::addDefaultHeaders(headers);
  router_.decodeHeaders(headers, true);

  // The 100-continue will result in resetting retry_state_, so when the stream
  // is reset we won't even check shouldRetry().
  EXPECT_CALL(*router_.retry_state_, shouldRetry(_, _, _)).Times(0);
  EXPECT_CALL(callbacks_, encode100ContinueHeaders_(_));
  Http::HeaderMapPtr continue_headers(new Http::TestHeaderMapImpl{{":status", "100"}});
  response_decoder->decode100ContinueHeaders(std::move(continue_headers));
  EXPECT_CALL(cm_.conn_pool_.host_->outlier_detector_, putHttpResponseCode(503));
  encoder1.stream_.resetStream(Http::StreamResetReason::RemoteReset);
}

TEST_F(RouterTest, RetryUpstream5xx) {
  NiceMock<Http::MockStreamEncoder> encoder1;
  Http::StreamDecoder* response_decoder = nullptr;
  EXPECT_CALL(cm_.conn_pool_, newStream(_, _))
      .WillOnce(Invoke([&](Http::StreamDecoder& decoder, Http::ConnectionPool::Callbacks& callbacks)
                           -> Http::ConnectionPool::Cancellable* {
        response_decoder = &decoder;
        callbacks.onPoolReady(encoder1, cm_.conn_pool_.host_);
        return nullptr;
      }));
  expectResponseTimerCreate();

  Http::TestHeaderMapImpl headers{{"x-envoy-retry-on", "5xx"}, {"x-envoy-internal", "true"}};
  HttpTestUtility::addDefaultHeaders(headers);
  router_.decodeHeaders(headers, true);

  // 5xx response.
  router_.retry_state_->expectRetry();
  Http::HeaderMapPtr response_headers1(new Http::TestHeaderMapImpl{{":status", "503"}});
  EXPECT_CALL(cm_.conn_pool_.host_->outlier_detector_, putHttpResponseCode(503));
  response_decoder->decodeHeaders(std::move(response_headers1), true);
  EXPECT_TRUE(verifyHostUpstreamStats(0, 1));

  // We expect the 5xx response to kick off a new request.
  EXPECT_CALL(encoder1.stream_, resetStream(_)).Times(0);
  NiceMock<Http::MockStreamEncoder> encoder2;
  EXPECT_CALL(cm_.conn_pool_, newStream(_, _))
      .WillOnce(Invoke([&](Http::StreamDecoder& decoder, Http::ConnectionPool::Callbacks& callbacks)
                           -> Http::ConnectionPool::Cancellable* {
        response_decoder = &decoder;
        callbacks.onPoolReady(encoder2, cm_.conn_pool_.host_);
        return nullptr;
      }));
  router_.retry_state_->callback_();

  // Normal response.
  EXPECT_CALL(*router_.retry_state_, shouldRetry(_, _, _)).WillOnce(Return(RetryStatus::No));
  EXPECT_CALL(cm_.conn_pool_.host_->health_checker_, setUnhealthy()).Times(0);
  Http::HeaderMapPtr response_headers2(new Http::TestHeaderMapImpl{{":status", "200"}});
  EXPECT_CALL(cm_.conn_pool_.host_->outlier_detector_, putHttpResponseCode(200));
  response_decoder->decodeHeaders(std::move(response_headers2), true);
  EXPECT_TRUE(verifyHostUpstreamStats(1, 1));
}

TEST_F(RouterTest, RetryTimeoutDuringRetryDelay) {
  NiceMock<Http::MockStreamEncoder> encoder1;
  Http::StreamDecoder* response_decoder = nullptr;
  EXPECT_CALL(cm_.conn_pool_, newStream(_, _))
      .WillOnce(Invoke([&](Http::StreamDecoder& decoder, Http::ConnectionPool::Callbacks& callbacks)
                           -> Http::ConnectionPool::Cancellable* {
        response_decoder = &decoder;
        callbacks.onPoolReady(encoder1, cm_.conn_pool_.host_);
        return nullptr;
      }));
  expectResponseTimerCreate();

  Http::TestHeaderMapImpl headers{{"x-envoy-retry-on", "5xx"}, {"x-envoy-internal", "true"}};
  HttpTestUtility::addDefaultHeaders(headers);
  router_.decodeHeaders(headers, true);

  // 5xx response.
  router_.retry_state_->expectRetry();
  Http::HeaderMapPtr response_headers1(new Http::TestHeaderMapImpl{{":status", "503"}});
  EXPECT_CALL(cm_.conn_pool_.host_->outlier_detector_, putHttpResponseCode(503));
  response_decoder->decodeHeaders(std::move(response_headers1), true);
  EXPECT_TRUE(verifyHostUpstreamStats(0, 1));

  // Fire timeout.
  EXPECT_CALL(callbacks_.stream_info_,
              setResponseFlag(StreamInfo::ResponseFlag::UpstreamRequestTimeout));

  EXPECT_CALL(cm_.conn_pool_.host_->outlier_detector_, putResponseTime(_)).Times(0);
  Http::TestHeaderMapImpl response_headers{
      {":status", "504"}, {"content-length", "24"}, {"content-type", "text/plain"}};
  EXPECT_CALL(callbacks_, encodeHeaders_(HeaderMapEqualRef(&response_headers), false));
  EXPECT_CALL(callbacks_, encodeData(_, true));
  response_timeout_->callback_();
  EXPECT_TRUE(verifyHostUpstreamStats(0, 1));
}

TEST_F(RouterTest, RetryTimeoutDuringRetryDelayWithUpstreamRequestNoHost) {
  NiceMock<Http::MockStreamEncoder> encoder1;
  Http::StreamDecoder* response_decoder = nullptr;
  EXPECT_CALL(cm_.conn_pool_, newStream(_, _))
      .WillOnce(Invoke([&](Http::StreamDecoder& decoder, Http::ConnectionPool::Callbacks& callbacks)
                           -> Http::ConnectionPool::Cancellable* {
        response_decoder = &decoder;
        callbacks.onPoolReady(encoder1, cm_.conn_pool_.host_);
        return nullptr;
      }));
  expectResponseTimerCreate();

  Http::TestHeaderMapImpl headers{{"x-envoy-retry-on", "5xx"}, {"x-envoy-internal", "true"}};
  HttpTestUtility::addDefaultHeaders(headers);
  router_.decodeHeaders(headers, true);

  // 5xx response.
  router_.retry_state_->expectRetry();
  Http::HeaderMapPtr response_headers1(new Http::TestHeaderMapImpl{{":status", "503"}});
  EXPECT_CALL(cm_.conn_pool_.host_->outlier_detector_, putHttpResponseCode(503));
  response_decoder->decodeHeaders(std::move(response_headers1), true);
  EXPECT_TRUE(verifyHostUpstreamStats(0, 1));

  Http::ConnectionPool::MockCancellable cancellable;
  EXPECT_CALL(cm_.conn_pool_, newStream(_, _))
      .WillOnce(Invoke([&](Http::StreamDecoder& decoder,
                           Http::ConnectionPool::Callbacks&) -> Http::ConnectionPool::Cancellable* {
        response_decoder = &decoder;
        return &cancellable;
      }));
  router_.retry_state_->callback_();

  // Fire timeout.
  EXPECT_CALL(cancellable, cancel());
  EXPECT_CALL(callbacks_.stream_info_,
              setResponseFlag(StreamInfo::ResponseFlag::UpstreamRequestTimeout));

  EXPECT_CALL(cm_.conn_pool_.host_->outlier_detector_, putResponseTime(_)).Times(0);
  Http::TestHeaderMapImpl response_headers{
      {":status", "504"}, {"content-length", "24"}, {"content-type", "text/plain"}};
  EXPECT_CALL(callbacks_, encodeHeaders_(HeaderMapEqualRef(&response_headers), false));
  EXPECT_CALL(callbacks_, encodeData(_, true));
  response_timeout_->callback_();
  EXPECT_TRUE(verifyHostUpstreamStats(0, 1));
}

// Retry timeout during a retry delay leading to no upstream host, as well as an alt response code.
TEST_F(RouterTest, RetryTimeoutDuringRetryDelayWithUpstreamRequestNoHostAltResponseCode) {
  NiceMock<Http::MockStreamEncoder> encoder1;
  Http::StreamDecoder* response_decoder = nullptr;
  EXPECT_CALL(cm_.conn_pool_, newStream(_, _))
      .WillOnce(Invoke([&](Http::StreamDecoder& decoder, Http::ConnectionPool::Callbacks& callbacks)
                           -> Http::ConnectionPool::Cancellable* {
        response_decoder = &decoder;
        callbacks.onPoolReady(encoder1, cm_.conn_pool_.host_);
        return nullptr;
      }));
  expectResponseTimerCreate();

  Http::TestHeaderMapImpl headers{{"x-envoy-retry-on", "5xx"},
                                  {"x-envoy-internal", "true"},
                                  {"x-envoy-upstream-rq-timeout-alt-response", "204"}};
  HttpTestUtility::addDefaultHeaders(headers);
  router_.decodeHeaders(headers, true);

  // 5xx response.
  router_.retry_state_->expectRetry();
  Http::HeaderMapPtr response_headers1(new Http::TestHeaderMapImpl{{":status", "503"}});
  EXPECT_CALL(cm_.conn_pool_.host_->outlier_detector_, putHttpResponseCode(503));
  response_decoder->decodeHeaders(std::move(response_headers1), true);
  EXPECT_TRUE(verifyHostUpstreamStats(0, 1));

  Http::ConnectionPool::MockCancellable cancellable;
  EXPECT_CALL(cm_.conn_pool_, newStream(_, _))
      .WillOnce(Invoke([&](Http::StreamDecoder& decoder,
                           Http::ConnectionPool::Callbacks&) -> Http::ConnectionPool::Cancellable* {
        response_decoder = &decoder;
        return &cancellable;
      }));
  router_.retry_state_->callback_();

  // Fire timeout.
  EXPECT_CALL(cancellable, cancel());
  EXPECT_CALL(callbacks_.stream_info_,
              setResponseFlag(StreamInfo::ResponseFlag::UpstreamRequestTimeout));

  EXPECT_CALL(cm_.conn_pool_.host_->outlier_detector_, putResponseTime(_)).Times(0);
  Http::TestHeaderMapImpl response_headers{{":status", "204"}};
  EXPECT_CALL(callbacks_, encodeHeaders_(HeaderMapEqualRef(&response_headers), true));
  response_timeout_->callback_();
  EXPECT_TRUE(verifyHostUpstreamStats(0, 1));
}

TEST_F(RouterTest, RetryUpstream5xxNotComplete) {
  NiceMock<Http::MockStreamEncoder> encoder1;
  Http::StreamDecoder* response_decoder = nullptr;
  EXPECT_CALL(cm_.conn_pool_, newStream(_, _))
      .WillOnce(Invoke([&](Http::StreamDecoder& decoder, Http::ConnectionPool::Callbacks& callbacks)
                           -> Http::ConnectionPool::Cancellable* {
        response_decoder = &decoder;
        callbacks.onPoolReady(encoder1, cm_.conn_pool_.host_);
        return nullptr;
      }));
  expectResponseTimerCreate();

  Http::TestHeaderMapImpl headers{{"x-envoy-retry-on", "5xx"}, {"x-envoy-internal", "true"}};
  HttpTestUtility::addDefaultHeaders(headers);
  router_.decodeHeaders(headers, false);

  Buffer::InstancePtr body_data(new Buffer::OwnedImpl("hello"));
  EXPECT_CALL(*router_.retry_state_, enabled()).WillOnce(Return(true));
  EXPECT_EQ(Http::FilterDataStatus::StopIterationAndBuffer, router_.decodeData(*body_data, false));

  Http::TestHeaderMapImpl trailers{{"some", "trailer"}};
  router_.decodeTrailers(trailers);

  // 5xx response.
  router_.retry_state_->expectRetry();
  Http::HeaderMapPtr response_headers1(new Http::TestHeaderMapImpl{{":status", "503"}});
  EXPECT_CALL(encoder1.stream_, resetStream(Http::StreamResetReason::LocalReset));
  EXPECT_CALL(cm_.conn_pool_.host_->outlier_detector_, putHttpResponseCode(503));
  response_decoder->decodeHeaders(std::move(response_headers1), false);
  EXPECT_TRUE(verifyHostUpstreamStats(0, 1));

  // We expect the 5xx response to kick off a new request.
  NiceMock<Http::MockStreamEncoder> encoder2;
  EXPECT_CALL(cm_.conn_pool_, newStream(_, _))
      .WillOnce(Invoke([&](Http::StreamDecoder& decoder, Http::ConnectionPool::Callbacks& callbacks)
                           -> Http::ConnectionPool::Cancellable* {
        response_decoder = &decoder;
        callbacks.onPoolReady(encoder2, cm_.conn_pool_.host_);
        return nullptr;
      }));
  ON_CALL(callbacks_, decodingBuffer()).WillByDefault(Return(body_data.get()));
  EXPECT_CALL(encoder2, encodeHeaders(_, false));
  EXPECT_CALL(encoder2, encodeData(_, false));
  EXPECT_CALL(encoder2, encodeTrailers(_));
  router_.retry_state_->callback_();

  // Normal response.
  EXPECT_CALL(*router_.retry_state_, shouldRetry(_, _, _)).WillOnce(Return(RetryStatus::No));
  EXPECT_CALL(cm_.conn_pool_.host_->outlier_detector_, putHttpResponseCode(200));
  EXPECT_CALL(cm_.conn_pool_.host_->outlier_detector_, putResponseTime(_));
  EXPECT_CALL(cm_.conn_pool_.host_->health_checker_, setUnhealthy());
  Http::HeaderMapPtr response_headers2(new Http::TestHeaderMapImpl{
      {":status", "200"}, {"x-envoy-immediate-health-check-fail", "true"}});
  response_decoder->decodeHeaders(std::move(response_headers2), true);
  EXPECT_TRUE(verifyHostUpstreamStats(1, 1));

  EXPECT_EQ(1U,
            cm_.thread_local_cluster_.cluster_.info_->stats_store_.counter("retry.upstream_rq_503")
                .value());
  EXPECT_EQ(
      1U,
      cm_.thread_local_cluster_.cluster_.info_->stats_store_.counter("upstream_rq_200").value());
  EXPECT_EQ(1U, cm_.thread_local_cluster_.cluster_.info_->stats_store_
                    .counter("zone.zone_name.to_az.upstream_rq_200")
                    .value());
  EXPECT_EQ(1U, cm_.thread_local_cluster_.cluster_.info_->stats_store_
                    .counter("zone.zone_name.to_az.upstream_rq_2xx")
                    .value());
}

TEST_F(RouterTest, RetryUpstreamGrpcCancelled) {
  NiceMock<Http::MockStreamEncoder> encoder1;
  Http::StreamDecoder* response_decoder = nullptr;
  EXPECT_CALL(cm_.conn_pool_, newStream(_, _))
      .WillOnce(Invoke([&](Http::StreamDecoder& decoder, Http::ConnectionPool::Callbacks& callbacks)
                           -> Http::ConnectionPool::Cancellable* {
        response_decoder = &decoder;
        callbacks.onPoolReady(encoder1, cm_.conn_pool_.host_);
        return nullptr;
      }));
  expectResponseTimerCreate();

  Http::TestHeaderMapImpl headers{{"x-envoy-retry-grpc-on", "cancelled"},
                                  {"x-envoy-internal", "true"},
                                  {"content-type", "application/grpc"},
                                  {"grpc-timeout", "20S"}};
  HttpTestUtility::addDefaultHeaders(headers);
  router_.decodeHeaders(headers, true);

  // gRPC with status "cancelled" (1)
  router_.retry_state_->expectRetry();
  Http::HeaderMapPtr response_headers1(
      new Http::TestHeaderMapImpl{{":status", "200"}, {"grpc-status", "1"}});
  EXPECT_CALL(cm_.conn_pool_.host_->outlier_detector_, putHttpResponseCode(200));
  response_decoder->decodeHeaders(std::move(response_headers1), true);
  EXPECT_TRUE(verifyHostUpstreamStats(0, 1));

  // We expect the grpc-status to result in a retried request.
  EXPECT_CALL(encoder1.stream_, resetStream(_)).Times(0);
  NiceMock<Http::MockStreamEncoder> encoder2;
  EXPECT_CALL(cm_.conn_pool_, newStream(_, _))
      .WillOnce(Invoke([&](Http::StreamDecoder& decoder, Http::ConnectionPool::Callbacks& callbacks)
                           -> Http::ConnectionPool::Cancellable* {
        response_decoder = &decoder;
        callbacks.onPoolReady(encoder2, cm_.conn_pool_.host_);
        return nullptr;
      }));
  router_.retry_state_->callback_();

  // Normal response.
  EXPECT_CALL(*router_.retry_state_, shouldRetry(_, _, _)).WillOnce(Return(RetryStatus::No));
  Http::HeaderMapPtr response_headers(
      new Http::TestHeaderMapImpl{{":status", "200"}, {"grpc-status", "0"}});
  EXPECT_CALL(cm_.conn_pool_.host_->outlier_detector_, putHttpResponseCode(200));
  response_decoder->decodeHeaders(std::move(response_headers), true);
  EXPECT_TRUE(verifyHostUpstreamStats(1, 1));
}

// Verifies that the initial host is select with max host count of one, but during retries
// RetryPolicy will be consulted.
TEST_F(RouterTest, RetryRespsectsMaxHostSelectionCount) {
  router_.reject_all_hosts_ = true;

  NiceMock<Http::MockStreamEncoder> encoder1;
  Http::StreamDecoder* response_decoder = nullptr;
  EXPECT_CALL(cm_.conn_pool_, newStream(_, _))
      .WillOnce(Invoke([&](Http::StreamDecoder& decoder, Http::ConnectionPool::Callbacks& callbacks)
                           -> Http::ConnectionPool::Cancellable* {
        response_decoder = &decoder;
        callbacks.onPoolReady(encoder1, cm_.conn_pool_.host_);
        return nullptr;
      }));
  expectResponseTimerCreate();

  Http::TestHeaderMapImpl headers{{"x-envoy-retry-on", "5xx"}, {"x-envoy-internal", "true"}};
  HttpTestUtility::addDefaultHeaders(headers);
  router_.decodeHeaders(headers, false);

  ON_CALL(*router_.retry_state_, hostSelectionMaxAttempts()).WillByDefault(Return(3));
  // The router should accept any host at this point, since we're not in a retry.
  EXPECT_EQ(1, router_.hostSelectionRetryCount());

  Buffer::InstancePtr body_data(new Buffer::OwnedImpl("hello"));
  EXPECT_CALL(*router_.retry_state_, enabled()).WillOnce(Return(true));
  EXPECT_EQ(Http::FilterDataStatus::StopIterationAndBuffer, router_.decodeData(*body_data, false));

  Http::TestHeaderMapImpl trailers{{"some", "trailer"}};
  router_.decodeTrailers(trailers);

  // 5xx response.
  router_.retry_state_->expectRetry();
  Http::HeaderMapPtr response_headers1(new Http::TestHeaderMapImpl{{":status", "503"}});
  EXPECT_CALL(encoder1.stream_, resetStream(Http::StreamResetReason::LocalReset));
  EXPECT_CALL(cm_.conn_pool_.host_->outlier_detector_, putHttpResponseCode(503));
  response_decoder->decodeHeaders(std::move(response_headers1), false);
  EXPECT_TRUE(verifyHostUpstreamStats(0, 1));

  // We expect the 5xx response to kick off a new request.
  NiceMock<Http::MockStreamEncoder> encoder2;
  EXPECT_CALL(cm_.conn_pool_, newStream(_, _))
      .WillOnce(Invoke([&](Http::StreamDecoder& decoder, Http::ConnectionPool::Callbacks& callbacks)
                           -> Http::ConnectionPool::Cancellable* {
        response_decoder = &decoder;
        callbacks.onPoolReady(encoder2, cm_.conn_pool_.host_);
        return nullptr;
      }));
  ON_CALL(callbacks_, decodingBuffer()).WillByDefault(Return(body_data.get()));
  EXPECT_CALL(encoder2, encodeHeaders(_, false));
  EXPECT_CALL(encoder2, encodeData(_, false));
  EXPECT_CALL(encoder2, encodeTrailers(_));
  router_.retry_state_->callback_();

  // Now that we're triggered a retry, we should see the configured number of host selections.
  EXPECT_EQ(3, router_.hostSelectionRetryCount());

  // Normal response.
  EXPECT_CALL(*router_.retry_state_, shouldRetry(_, _, _)).WillOnce(Return(RetryStatus::No));
  EXPECT_CALL(cm_.conn_pool_.host_->health_checker_, setUnhealthy()).Times(0);
  Http::HeaderMapPtr response_headers2(new Http::TestHeaderMapImpl{{":status", "200"}});
  EXPECT_CALL(cm_.conn_pool_.host_->outlier_detector_, putHttpResponseCode(200));
  response_decoder->decodeHeaders(std::move(response_headers2), true);
  EXPECT_TRUE(verifyHostUpstreamStats(1, 1));
}

// Verifies that the initial request accepts any host, but during retries
// RetryPolicy will be consulted.
TEST_F(RouterTest, RetryRespectsRetryHostPredicate) {
  router_.reject_all_hosts_ = true;

  NiceMock<Http::MockStreamEncoder> encoder1;
  Http::StreamDecoder* response_decoder = nullptr;
  EXPECT_CALL(cm_.conn_pool_, newStream(_, _))
      .WillOnce(Invoke([&](Http::StreamDecoder& decoder, Http::ConnectionPool::Callbacks& callbacks)
                           -> Http::ConnectionPool::Cancellable* {
        response_decoder = &decoder;
        callbacks.onPoolReady(encoder1, cm_.conn_pool_.host_);
        return nullptr;
      }));
  expectResponseTimerCreate();

  Http::TestHeaderMapImpl headers{{"x-envoy-retry-on", "5xx"}, {"x-envoy-internal", "true"}};
  HttpTestUtility::addDefaultHeaders(headers);
  router_.decodeHeaders(headers, false);

  NiceMock<Upstream::MockHost> host;
  // The router should accept any host at this point, since we're not in a retry.
  EXPECT_FALSE(router_.shouldSelectAnotherHost(host));

  Buffer::InstancePtr body_data(new Buffer::OwnedImpl("hello"));
  EXPECT_CALL(*router_.retry_state_, enabled()).WillOnce(Return(true));
  EXPECT_EQ(Http::FilterDataStatus::StopIterationAndBuffer, router_.decodeData(*body_data, false));

  Http::TestHeaderMapImpl trailers{{"some", "trailer"}};
  router_.decodeTrailers(trailers);

  // 5xx response.
  router_.retry_state_->expectRetry();
  Http::HeaderMapPtr response_headers1(new Http::TestHeaderMapImpl{{":status", "503"}});
  EXPECT_CALL(encoder1.stream_, resetStream(Http::StreamResetReason::LocalReset));
  EXPECT_CALL(cm_.conn_pool_.host_->outlier_detector_, putHttpResponseCode(503));
  response_decoder->decodeHeaders(std::move(response_headers1), false);
  EXPECT_TRUE(verifyHostUpstreamStats(0, 1));

  // We expect the 5xx response to kick off a new request.
  NiceMock<Http::MockStreamEncoder> encoder2;
  EXPECT_CALL(cm_.conn_pool_, newStream(_, _))
      .WillOnce(Invoke([&](Http::StreamDecoder& decoder, Http::ConnectionPool::Callbacks& callbacks)
                           -> Http::ConnectionPool::Cancellable* {
        response_decoder = &decoder;
        callbacks.onPoolReady(encoder2, cm_.conn_pool_.host_);
        return nullptr;
      }));
  ON_CALL(callbacks_, decodingBuffer()).WillByDefault(Return(body_data.get()));
  EXPECT_CALL(encoder2, encodeHeaders(_, false));
  EXPECT_CALL(encoder2, encodeData(_, false));
  EXPECT_CALL(encoder2, encodeTrailers(_));
  router_.retry_state_->callback_();

  // Now that we're triggered a retry, we should see the router reject hosts.
  EXPECT_TRUE(router_.shouldSelectAnotherHost(host));

  // Normal response.
  EXPECT_CALL(*router_.retry_state_, shouldRetry(_, _, _)).WillOnce(Return(RetryStatus::No));
  EXPECT_CALL(cm_.conn_pool_.host_->health_checker_, setUnhealthy()).Times(0);
  Http::HeaderMapPtr response_headers2(new Http::TestHeaderMapImpl{{":status", "200"}});
  EXPECT_CALL(cm_.conn_pool_.host_->outlier_detector_, putHttpResponseCode(200));
  response_decoder->decodeHeaders(std::move(response_headers2), true);
  EXPECT_TRUE(verifyHostUpstreamStats(1, 1));
}

TEST_F(RouterTest, Shadow) {
  callbacks_.route_->route_entry_.shadow_policy_.cluster_ = "foo";
  callbacks_.route_->route_entry_.shadow_policy_.runtime_key_ = "bar";
  ON_CALL(callbacks_, streamId()).WillByDefault(Return(43));

  NiceMock<Http::MockStreamEncoder> encoder;
  Http::StreamDecoder* response_decoder = nullptr;
  EXPECT_CALL(cm_.conn_pool_, newStream(_, _))
      .WillOnce(Invoke([&](Http::StreamDecoder& decoder, Http::ConnectionPool::Callbacks& callbacks)
                           -> Http::ConnectionPool::Cancellable* {
        response_decoder = &decoder;
        callbacks.onPoolReady(encoder, cm_.conn_pool_.host_);
        return nullptr;
      }));
  expectResponseTimerCreate();

  EXPECT_CALL(runtime_.snapshot_, featureEnabled("bar", 0, 43, 10000)).WillOnce(Return(true));

  Http::TestHeaderMapImpl headers;
  HttpTestUtility::addDefaultHeaders(headers);
  router_.decodeHeaders(headers, false);

  Buffer::InstancePtr body_data(new Buffer::OwnedImpl("hello"));
  EXPECT_EQ(Http::FilterDataStatus::StopIterationAndBuffer, router_.decodeData(*body_data, false));

  Http::TestHeaderMapImpl trailers{{"some", "trailer"}};
  EXPECT_CALL(callbacks_, decodingBuffer())
      .Times(AtLeast(1))
      .WillRepeatedly(Return(body_data.get()));
  EXPECT_CALL(*shadow_writer_, shadow_("foo", _, std::chrono::milliseconds(10)))
      .WillOnce(Invoke(
          [](const std::string&, Http::MessagePtr& request, std::chrono::milliseconds) -> void {
            EXPECT_NE(nullptr, request->body());
            EXPECT_NE(nullptr, request->trailers());
          }));
  router_.decodeTrailers(trailers);

  Http::HeaderMapPtr response_headers(new Http::TestHeaderMapImpl{{":status", "200"}});
  response_decoder->decodeHeaders(std::move(response_headers), true);
  EXPECT_TRUE(verifyHostUpstreamStats(1, 0));
}

TEST_F(RouterTest, AltStatName) {
  // Also test no upstream timeout here.
  EXPECT_CALL(callbacks_.route_->route_entry_, timeout())
      .WillOnce(Return(std::chrono::milliseconds(0)));
  EXPECT_CALL(callbacks_.dispatcher_, createTimer_(_)).Times(0);

  NiceMock<Http::MockStreamEncoder> encoder;
  Http::StreamDecoder* response_decoder = nullptr;
  EXPECT_CALL(cm_.conn_pool_, newStream(_, _))
      .WillOnce(Invoke([&](Http::StreamDecoder& decoder, Http::ConnectionPool::Callbacks& callbacks)
                           -> Http::ConnectionPool::Cancellable* {
        response_decoder = &decoder;
        callbacks.onPoolReady(encoder, cm_.conn_pool_.host_);
        return nullptr;
      }));

  Http::TestHeaderMapImpl headers{{"x-envoy-upstream-alt-stat-name", "alt_stat"},
                                  {"x-envoy-internal", "true"}};
  HttpTestUtility::addDefaultHeaders(headers);
  router_.decodeHeaders(headers, true);

  EXPECT_CALL(cm_.conn_pool_.host_->outlier_detector_, putHttpResponseCode(200));
  EXPECT_CALL(cm_.conn_pool_.host_->outlier_detector_, putResponseTime(_));

  Http::HeaderMapPtr response_headers(
      new Http::TestHeaderMapImpl{{":status", "200"},
                                  {"x-envoy-upstream-canary", "true"},
                                  {"x-envoy-virtual-cluster", "hello"}});
  response_decoder->decodeHeaders(std::move(response_headers), true);
  EXPECT_TRUE(verifyHostUpstreamStats(1, 0));

  EXPECT_EQ(1U,
            stats_store_.counter("vhost.fake_vhost.vcluster.fake_virtual_cluster.upstream_rq_200")
                .value());
  EXPECT_EQ(1U,
            cm_.thread_local_cluster_.cluster_.info_->stats_store_.counter("canary.upstream_rq_200")
                .value());
  EXPECT_EQ(
      1U, cm_.thread_local_cluster_.cluster_.info_->stats_store_.counter("alt_stat.upstream_rq_200")
              .value());
  EXPECT_EQ(1U, cm_.thread_local_cluster_.cluster_.info_->stats_store_
                    .counter("alt_stat.zone.zone_name.to_az.upstream_rq_200")
                    .value());
  EXPECT_EQ(1U, cm_.thread_local_cluster_.cluster_.info_->stats_store_
                    .counter("alt_stat.zone.zone_name.to_az.upstream_rq_200")
                    .value());
}

TEST_F(RouterTest, Redirect) {
  MockDirectResponseEntry direct_response;
  EXPECT_CALL(direct_response, newPath(_)).WillOnce(Return("hello"));
  EXPECT_CALL(direct_response, rewritePathHeader(_, _));
  EXPECT_CALL(direct_response, responseCode()).WillOnce(Return(Http::Code::MovedPermanently));
  EXPECT_CALL(direct_response, responseBody()).WillOnce(ReturnRef(EMPTY_STRING));
  EXPECT_CALL(direct_response, finalizeResponseHeaders(_, _));
  EXPECT_CALL(*callbacks_.route_, directResponseEntry()).WillRepeatedly(Return(&direct_response));

  Http::TestHeaderMapImpl response_headers{{":status", "301"}, {"location", "hello"}};
  EXPECT_CALL(callbacks_, encodeHeaders_(HeaderMapEqualRef(&response_headers), true));
  Http::TestHeaderMapImpl headers;
  HttpTestUtility::addDefaultHeaders(headers);
  router_.decodeHeaders(headers, true);
  EXPECT_TRUE(verifyHostUpstreamStats(0, 0));
}

TEST_F(RouterTest, RedirectFound) {
  MockDirectResponseEntry direct_response;
  EXPECT_CALL(direct_response, newPath(_)).WillOnce(Return("hello"));
  EXPECT_CALL(direct_response, rewritePathHeader(_, _));
  EXPECT_CALL(direct_response, responseCode()).WillOnce(Return(Http::Code::Found));
  EXPECT_CALL(direct_response, responseBody()).WillOnce(ReturnRef(EMPTY_STRING));
  EXPECT_CALL(direct_response, finalizeResponseHeaders(_, _));
  EXPECT_CALL(*callbacks_.route_, directResponseEntry()).WillRepeatedly(Return(&direct_response));

  Http::TestHeaderMapImpl response_headers{{":status", "302"}, {"location", "hello"}};
  EXPECT_CALL(callbacks_, encodeHeaders_(HeaderMapEqualRef(&response_headers), true));
  Http::TestHeaderMapImpl headers;
  HttpTestUtility::addDefaultHeaders(headers);
  router_.decodeHeaders(headers, true);
  EXPECT_TRUE(verifyHostUpstreamStats(0, 0));
}

TEST_F(RouterTest, DirectResponse) {
  NiceMock<MockDirectResponseEntry> direct_response;
  EXPECT_CALL(direct_response, responseCode()).WillRepeatedly(Return(Http::Code::OK));
  EXPECT_CALL(direct_response, responseBody()).WillRepeatedly(ReturnRef(EMPTY_STRING));
  EXPECT_CALL(*callbacks_.route_, directResponseEntry()).WillRepeatedly(Return(&direct_response));

  Http::TestHeaderMapImpl response_headers{{":status", "200"}};
  EXPECT_CALL(callbacks_, encodeHeaders_(HeaderMapEqualRef(&response_headers), true));
  Http::TestHeaderMapImpl headers;
  HttpTestUtility::addDefaultHeaders(headers);
  router_.decodeHeaders(headers, true);
  EXPECT_TRUE(verifyHostUpstreamStats(0, 0));
  EXPECT_EQ(1UL, config_.stats_.rq_direct_response_.value());
}

TEST_F(RouterTest, DirectResponseWithBody) {
  NiceMock<MockDirectResponseEntry> direct_response;
  EXPECT_CALL(direct_response, responseCode()).WillRepeatedly(Return(Http::Code::OK));
  const std::string response_body("static response");
  EXPECT_CALL(direct_response, responseBody()).WillRepeatedly(ReturnRef(response_body));
  EXPECT_CALL(*callbacks_.route_, directResponseEntry()).WillRepeatedly(Return(&direct_response));

  Http::TestHeaderMapImpl response_headers{
      {":status", "200"}, {"content-length", "15"}, {"content-type", "text/plain"}};
  EXPECT_CALL(callbacks_, encodeHeaders_(HeaderMapEqualRef(&response_headers), false));
  EXPECT_CALL(callbacks_, encodeData(_, true));
  Http::TestHeaderMapImpl headers;
  HttpTestUtility::addDefaultHeaders(headers);
  router_.decodeHeaders(headers, true);
  EXPECT_TRUE(verifyHostUpstreamStats(0, 0));
  EXPECT_EQ(1UL, config_.stats_.rq_direct_response_.value());
}

TEST(RouterFilterUtilityTest, FinalTimeout) {
  {
    NiceMock<MockRouteEntry> route;
    EXPECT_CALL(route, timeout()).WillOnce(Return(std::chrono::milliseconds(10)));
    Http::TestHeaderMapImpl headers;
    FilterUtility::TimeoutData timeout = FilterUtility::finalTimeout(route, headers, true, false);
    EXPECT_EQ(std::chrono::milliseconds(10), timeout.global_timeout_);
    EXPECT_EQ(std::chrono::milliseconds(0), timeout.per_try_timeout_);
  }
  {
    NiceMock<MockRouteEntry> route;
    EXPECT_CALL(route, timeout()).WillOnce(Return(std::chrono::milliseconds(10)));
    Http::TestHeaderMapImpl headers{{"x-envoy-upstream-rq-timeout-ms", "15"}};
    FilterUtility::TimeoutData timeout = FilterUtility::finalTimeout(route, headers, true, false);
    EXPECT_EQ(std::chrono::milliseconds(15), timeout.global_timeout_);
    EXPECT_EQ(std::chrono::milliseconds(0), timeout.per_try_timeout_);
    EXPECT_FALSE(headers.has("x-envoy-upstream-rq-timeout-ms"));
    EXPECT_EQ("15", headers.get_("x-envoy-expected-rq-timeout-ms"));
    EXPECT_FALSE(headers.has("grpc-timeout"));
  }
  {
    NiceMock<MockRouteEntry> route;
    EXPECT_CALL(route, timeout()).WillOnce(Return(std::chrono::milliseconds(10)));
    Http::TestHeaderMapImpl headers{{"x-envoy-upstream-rq-timeout-ms", "bad"}};
    FilterUtility::TimeoutData timeout = FilterUtility::finalTimeout(route, headers, true, false);
    EXPECT_EQ(std::chrono::milliseconds(10), timeout.global_timeout_);
    EXPECT_EQ(std::chrono::milliseconds(0), timeout.per_try_timeout_);
    EXPECT_FALSE(headers.has("x-envoy-upstream-rq-timeout-ms"));
    EXPECT_EQ("10", headers.get_("x-envoy-expected-rq-timeout-ms"));
    EXPECT_FALSE(headers.has("grpc-timeout"));
  }
  {
    NiceMock<MockRouteEntry> route;
    EXPECT_CALL(route, timeout()).WillOnce(Return(std::chrono::milliseconds(10)));
    Http::TestHeaderMapImpl headers{{"x-envoy-upstream-rq-timeout-ms", "15"},
                                    {"x-envoy-upstream-rq-per-try-timeout-ms", "15"}};
    FilterUtility::TimeoutData timeout = FilterUtility::finalTimeout(route, headers, true, false);
    EXPECT_EQ(std::chrono::milliseconds(15), timeout.global_timeout_);
    EXPECT_EQ(std::chrono::milliseconds(0), timeout.per_try_timeout_);
    EXPECT_FALSE(headers.has("x-envoy-upstream-rq-timeout-ms"));
    EXPECT_FALSE(headers.has("x-envoy-upstream-rq-per-try-timeout-ms"));
    EXPECT_EQ("15", headers.get_("x-envoy-expected-rq-timeout-ms"));
    EXPECT_FALSE(headers.has("grpc-timeout"));
  }
  {
    NiceMock<MockRouteEntry> route;
    EXPECT_CALL(route, timeout()).WillOnce(Return(std::chrono::milliseconds(10)));
    Http::TestHeaderMapImpl headers{{"x-envoy-upstream-rq-timeout-ms", "15"},
                                    {"x-envoy-upstream-rq-per-try-timeout-ms", "5"}};
    FilterUtility::TimeoutData timeout = FilterUtility::finalTimeout(route, headers, true, false);
    EXPECT_EQ(std::chrono::milliseconds(15), timeout.global_timeout_);
    EXPECT_EQ(std::chrono::milliseconds(5), timeout.per_try_timeout_);
    EXPECT_FALSE(headers.has("x-envoy-upstream-rq-timeout-ms"));
    EXPECT_FALSE(headers.has("x-envoy-upstream-rq-per-try-timeout-ms"));
    EXPECT_EQ("5", headers.get_("x-envoy-expected-rq-timeout-ms"));
    EXPECT_FALSE(headers.has("grpc-timeout"));
  }
  {
    NiceMock<MockRouteEntry> route;
    route.retry_policy_.per_try_timeout_ = std::chrono::milliseconds(7);
    EXPECT_CALL(route, timeout()).WillOnce(Return(std::chrono::milliseconds(10)));
    Http::TestHeaderMapImpl headers{{"x-envoy-upstream-rq-timeout-ms", "15"}};
    FilterUtility::TimeoutData timeout = FilterUtility::finalTimeout(route, headers, true, false);
    EXPECT_EQ(std::chrono::milliseconds(15), timeout.global_timeout_);
    EXPECT_EQ(std::chrono::milliseconds(7), timeout.per_try_timeout_);
    EXPECT_FALSE(headers.has("x-envoy-upstream-rq-timeout-ms"));
    EXPECT_FALSE(headers.has("x-envoy-upstream-rq-per-try-timeout-ms"));
    EXPECT_EQ("7", headers.get_("x-envoy-expected-rq-timeout-ms"));
    EXPECT_FALSE(headers.has("grpc-timeout"));
  }
  {
    NiceMock<MockRouteEntry> route;
    route.retry_policy_.per_try_timeout_ = std::chrono::milliseconds(7);
    EXPECT_CALL(route, timeout()).WillOnce(Return(std::chrono::milliseconds(10)));
    Http::TestHeaderMapImpl headers{{"x-envoy-upstream-rq-timeout-ms", "15"},
                                    {"x-envoy-upstream-rq-per-try-timeout-ms", "5"}};
    FilterUtility::TimeoutData timeout = FilterUtility::finalTimeout(route, headers, true, false);
    EXPECT_EQ(std::chrono::milliseconds(15), timeout.global_timeout_);
    EXPECT_EQ(std::chrono::milliseconds(5), timeout.per_try_timeout_);
    EXPECT_FALSE(headers.has("x-envoy-upstream-rq-timeout-ms"));
    EXPECT_FALSE(headers.has("x-envoy-upstream-rq-per-try-timeout-ms"));
    EXPECT_EQ("5", headers.get_("x-envoy-expected-rq-timeout-ms"));
    EXPECT_FALSE(headers.has("grpc-timeout"));
  }
  {
    NiceMock<MockRouteEntry> route;
    EXPECT_CALL(route, maxGrpcTimeout())
        .WillRepeatedly(Return(absl::optional<std::chrono::milliseconds>(0)));
    Http::TestHeaderMapImpl headers{{"content-type", "application/grpc"}};
    FilterUtility::TimeoutData timeout = FilterUtility::finalTimeout(route, headers, true, true);
    EXPECT_EQ(std::chrono::milliseconds(0), timeout.global_timeout_);
    EXPECT_EQ(std::chrono::milliseconds(0), timeout.per_try_timeout_);
    EXPECT_FALSE(headers.has("grpc-timeout"));
  }
  {
    NiceMock<MockRouteEntry> route;
    EXPECT_CALL(route, maxGrpcTimeout()).WillRepeatedly(Return(absl::nullopt));
    EXPECT_CALL(route, timeout()).WillOnce(Return(std::chrono::milliseconds(10)));
    Http::TestHeaderMapImpl headers{{"content-type", "application/grpc"}};
    FilterUtility::TimeoutData timeout = FilterUtility::finalTimeout(route, headers, true, true);
    EXPECT_EQ(std::chrono::milliseconds(10), timeout.global_timeout_);
    EXPECT_EQ(std::chrono::milliseconds(0), timeout.per_try_timeout_);
    EXPECT_FALSE(headers.has("grpc-timeout"));
  }
  {
    NiceMock<MockRouteEntry> route;
    EXPECT_CALL(route, maxGrpcTimeout())
        .WillRepeatedly(Return(absl::optional<std::chrono::milliseconds>(0)));
    Http::TestHeaderMapImpl headers{{"content-type", "application/grpc"},
                                    {"grpc-timeout", "1000m"}};
    FilterUtility::TimeoutData timeout = FilterUtility::finalTimeout(route, headers, true, true);
    EXPECT_EQ(std::chrono::milliseconds(1000), timeout.global_timeout_);
    EXPECT_EQ(std::chrono::milliseconds(0), timeout.per_try_timeout_);
    EXPECT_EQ("1000m", headers.get_("grpc-timeout"));
  }
  {
    NiceMock<MockRouteEntry> route;
    EXPECT_CALL(route, maxGrpcTimeout())
        .WillRepeatedly(Return(absl::optional<std::chrono::milliseconds>(999)));
    Http::TestHeaderMapImpl headers{{"content-type", "application/grpc"},
                                    {"grpc-timeout", "1000m"}};
    FilterUtility::TimeoutData timeout = FilterUtility::finalTimeout(route, headers, true, true);
    EXPECT_EQ(std::chrono::milliseconds(999), timeout.global_timeout_);
    EXPECT_EQ(std::chrono::milliseconds(0), timeout.per_try_timeout_);
    EXPECT_EQ("999m", headers.get_("grpc-timeout"));
  }
  {
    NiceMock<MockRouteEntry> route;
    EXPECT_CALL(route, maxGrpcTimeout())
        .WillRepeatedly(Return(absl::optional<std::chrono::milliseconds>(999)));
    Http::TestHeaderMapImpl headers{{"content-type", "application/grpc"}, {"grpc-timeout", "0m"}};
    FilterUtility::TimeoutData timeout = FilterUtility::finalTimeout(route, headers, true, true);
    EXPECT_EQ(std::chrono::milliseconds(999), timeout.global_timeout_);
    EXPECT_EQ(std::chrono::milliseconds(0), timeout.per_try_timeout_);
    EXPECT_EQ("999m", headers.get_("grpc-timeout"));
  }
  {
    NiceMock<MockRouteEntry> route;
    EXPECT_CALL(route, maxGrpcTimeout())
        .WillRepeatedly(Return(absl::optional<std::chrono::milliseconds>(0)));
    Http::TestHeaderMapImpl headers{{"content-type", "application/grpc"},
                                    {"grpc-timeout", "1000m"},
                                    {"x-envoy-upstream-rq-timeout-ms", "15"}};
    FilterUtility::TimeoutData timeout = FilterUtility::finalTimeout(route, headers, true, true);
    EXPECT_EQ(std::chrono::milliseconds(15), timeout.global_timeout_);
    EXPECT_EQ(std::chrono::milliseconds(0), timeout.per_try_timeout_);
    EXPECT_FALSE(headers.has("x-envoy-upstream-rq-timeout-ms"));
    EXPECT_EQ("15", headers.get_("x-envoy-expected-rq-timeout-ms"));
    EXPECT_EQ("15m", headers.get_("grpc-timeout"));
  }
  {
    NiceMock<MockRouteEntry> route;
    EXPECT_CALL(route, maxGrpcTimeout())
        .WillRepeatedly(Return(absl::optional<std::chrono::milliseconds>(0)));
    Http::TestHeaderMapImpl headers{{"content-type", "application/grpc"},
                                    {"grpc-timeout", "1000m"},
                                    {"x-envoy-upstream-rq-timeout-ms", "bad"}};
    FilterUtility::TimeoutData timeout = FilterUtility::finalTimeout(route, headers, true, true);
    EXPECT_EQ(std::chrono::milliseconds(1000), timeout.global_timeout_);
    EXPECT_EQ(std::chrono::milliseconds(0), timeout.per_try_timeout_);
    EXPECT_FALSE(headers.has("x-envoy-upstream-rq-timeout-ms"));
    EXPECT_EQ("1000", headers.get_("x-envoy-expected-rq-timeout-ms"));
    EXPECT_EQ("1000m", headers.get_("grpc-timeout"));
  }
  {
    NiceMock<MockRouteEntry> route;
    EXPECT_CALL(route, maxGrpcTimeout())
        .WillRepeatedly(Return(absl::optional<std::chrono::milliseconds>(0)));
    Http::TestHeaderMapImpl headers{{"content-type", "application/grpc"},
                                    {"grpc-timeout", "1000m"},
                                    {"x-envoy-upstream-rq-timeout-ms", "15"},
                                    {"x-envoy-upstream-rq-per-try-timeout-ms", "15"}};
    FilterUtility::TimeoutData timeout = FilterUtility::finalTimeout(route, headers, true, true);
    EXPECT_EQ(std::chrono::milliseconds(15), timeout.global_timeout_);
    EXPECT_EQ(std::chrono::milliseconds(0), timeout.per_try_timeout_);
    EXPECT_FALSE(headers.has("x-envoy-upstream-rq-timeout-ms"));
    EXPECT_FALSE(headers.has("x-envoy-upstream-rq-per-try-timeout-ms"));
    EXPECT_EQ("15", headers.get_("x-envoy-expected-rq-timeout-ms"));
    EXPECT_EQ("15m", headers.get_("grpc-timeout"));
  }
  {
    NiceMock<MockRouteEntry> route;
    EXPECT_CALL(route, maxGrpcTimeout())
        .WillRepeatedly(Return(absl::optional<std::chrono::milliseconds>(0)));
    Http::TestHeaderMapImpl headers{{"content-type", "application/grpc"},
                                    {"grpc-timeout", "1000m"},
                                    {"x-envoy-upstream-rq-timeout-ms", "15"},
                                    {"x-envoy-upstream-rq-per-try-timeout-ms", "5"}};
    FilterUtility::TimeoutData timeout = FilterUtility::finalTimeout(route, headers, true, true);
    EXPECT_EQ(std::chrono::milliseconds(15), timeout.global_timeout_);
    EXPECT_EQ(std::chrono::milliseconds(5), timeout.per_try_timeout_);
    EXPECT_FALSE(headers.has("x-envoy-upstream-rq-timeout-ms"));
    EXPECT_FALSE(headers.has("x-envoy-upstream-rq-per-try-timeout-ms"));
    EXPECT_EQ("5", headers.get_("x-envoy-expected-rq-timeout-ms"));
    EXPECT_EQ("5m", headers.get_("grpc-timeout"));
  }
  {
    NiceMock<MockRouteEntry> route;
    EXPECT_CALL(route, maxGrpcTimeout())
        .WillRepeatedly(Return(absl::optional<std::chrono::milliseconds>(0)));
    route.retry_policy_.per_try_timeout_ = std::chrono::milliseconds(7);
    Http::TestHeaderMapImpl headers{{"content-type", "application/grpc"},
                                    {"grpc-timeout", "1000m"},
                                    {"x-envoy-upstream-rq-timeout-ms", "15"}};
    FilterUtility::TimeoutData timeout = FilterUtility::finalTimeout(route, headers, true, true);
    EXPECT_EQ(std::chrono::milliseconds(15), timeout.global_timeout_);
    EXPECT_EQ(std::chrono::milliseconds(7), timeout.per_try_timeout_);
    EXPECT_FALSE(headers.has("x-envoy-upstream-rq-timeout-ms"));
    EXPECT_FALSE(headers.has("x-envoy-upstream-rq-per-try-timeout-ms"));
    EXPECT_EQ("7", headers.get_("x-envoy-expected-rq-timeout-ms"));
    EXPECT_EQ("7m", headers.get_("grpc-timeout"));
  }
  {
    NiceMock<MockRouteEntry> route;
    EXPECT_CALL(route, maxGrpcTimeout())
        .WillRepeatedly(Return(absl::optional<std::chrono::milliseconds>(0)));
    route.retry_policy_.per_try_timeout_ = std::chrono::milliseconds(7);
    Http::TestHeaderMapImpl headers{{"content-type", "application/grpc"},
                                    {"grpc-timeout", "1000m"},
                                    {"x-envoy-upstream-rq-timeout-ms", "15"},
                                    {"x-envoy-upstream-rq-per-try-timeout-ms", "5"}};
    FilterUtility::TimeoutData timeout = FilterUtility::finalTimeout(route, headers, true, true);
    EXPECT_EQ(std::chrono::milliseconds(15), timeout.global_timeout_);
    EXPECT_EQ(std::chrono::milliseconds(5), timeout.per_try_timeout_);
    EXPECT_FALSE(headers.has("x-envoy-upstream-rq-timeout-ms"));
    EXPECT_FALSE(headers.has("x-envoy-upstream-rq-per-try-timeout-ms"));
    EXPECT_EQ("5", headers.get_("x-envoy-expected-rq-timeout-ms"));
    EXPECT_EQ("5m", headers.get_("grpc-timeout"));
  }
}

TEST(RouterFilterUtilityTest, FinalTimeoutSupressEnvoyHeaders) {
  {
    NiceMock<MockRouteEntry> route;
    EXPECT_CALL(route, timeout()).WillOnce(Return(std::chrono::milliseconds(10)));
    Http::TestHeaderMapImpl headers{{"x-envoy-upstream-rq-timeout-ms", "15"}};
    FilterUtility::TimeoutData timeout = FilterUtility::finalTimeout(route, headers, true, false);
    EXPECT_EQ(std::chrono::milliseconds(15), timeout.global_timeout_);
    EXPECT_EQ(std::chrono::milliseconds(0), timeout.per_try_timeout_);
    EXPECT_FALSE(headers.has("x-envoy-upstream-rq-timeout-ms"));
  }
}

TEST(RouterFilterUtilityTest, SetUpstreamScheme) {
  {
    Upstream::MockClusterInfo cluster;
    Http::TestHeaderMapImpl headers;
    Network::MockTransportSocketFactory transport_socket_factory;
    EXPECT_CALL(cluster, transportSocketFactory()).WillOnce(ReturnRef(transport_socket_factory));
    EXPECT_CALL(transport_socket_factory, implementsSecureTransport()).WillOnce(Return(false));
    FilterUtility::setUpstreamScheme(headers, cluster);
    EXPECT_EQ("http", headers.get_(":scheme"));
  }
  {
    Upstream::MockClusterInfo cluster;
    Ssl::MockClientContext context;
    Http::TestHeaderMapImpl headers;
    Network::MockTransportSocketFactory transport_socket_factory;
    EXPECT_CALL(cluster, transportSocketFactory()).WillOnce(ReturnRef(transport_socket_factory));
    EXPECT_CALL(transport_socket_factory, implementsSecureTransport()).WillOnce(Return(true));
    FilterUtility::setUpstreamScheme(headers, cluster);
    EXPECT_EQ("https", headers.get_(":scheme"));
  }
}

TEST(RouterFilterUtilityTest, ShouldShadow) {
  {
    TestShadowPolicy policy;
    NiceMock<Runtime::MockLoader> runtime;
    EXPECT_CALL(runtime.snapshot_, featureEnabled(_, _, _, _)).Times(0);
    EXPECT_FALSE(FilterUtility::shouldShadow(policy, runtime, 5));
  }
  {
    TestShadowPolicy policy;
    policy.cluster_ = "cluster";
    NiceMock<Runtime::MockLoader> runtime;
    EXPECT_CALL(runtime.snapshot_, featureEnabled(_, _, _, _)).Times(0);
    EXPECT_TRUE(FilterUtility::shouldShadow(policy, runtime, 5));
  }
  {
    TestShadowPolicy policy;
    policy.cluster_ = "cluster";
    policy.runtime_key_ = "foo";
    NiceMock<Runtime::MockLoader> runtime;
    EXPECT_CALL(runtime.snapshot_, featureEnabled("foo", 0, 5, 10000)).WillOnce(Return(false));
    EXPECT_FALSE(FilterUtility::shouldShadow(policy, runtime, 5));
  }
  {
    TestShadowPolicy policy;
    policy.cluster_ = "cluster";
    policy.runtime_key_ = "foo";
    NiceMock<Runtime::MockLoader> runtime;
    EXPECT_CALL(runtime.snapshot_, featureEnabled("foo", 0, 5, 10000)).WillOnce(Return(true));
    EXPECT_TRUE(FilterUtility::shouldShadow(policy, runtime, 5));
  }
}

TEST_F(RouterTest, CanaryStatusTrue) {
  EXPECT_CALL(callbacks_.route_->route_entry_, timeout())
      .WillOnce(Return(std::chrono::milliseconds(0)));
  EXPECT_CALL(callbacks_.dispatcher_, createTimer_(_)).Times(0);

  NiceMock<Http::MockStreamEncoder> encoder;
  Http::StreamDecoder* response_decoder = nullptr;
  EXPECT_CALL(cm_.conn_pool_, newStream(_, _))
      .WillOnce(Invoke([&](Http::StreamDecoder& decoder, Http::ConnectionPool::Callbacks& callbacks)
                           -> Http::ConnectionPool::Cancellable* {
        response_decoder = &decoder;
        callbacks.onPoolReady(encoder, cm_.conn_pool_.host_);
        return nullptr;
      }));

  Http::TestHeaderMapImpl headers{{"x-envoy-upstream-alt-stat-name", "alt_stat"},
                                  {"x-envoy-internal", "true"}};
  HttpTestUtility::addDefaultHeaders(headers);
  router_.decodeHeaders(headers, true);

  Http::HeaderMapPtr response_headers(
      new Http::TestHeaderMapImpl{{":status", "200"},
                                  {"x-envoy-upstream-canary", "false"},
                                  {"x-envoy-virtual-cluster", "hello"}});
  ON_CALL(*cm_.conn_pool_.host_, canary()).WillByDefault(Return(true));
  response_decoder->decodeHeaders(std::move(response_headers), true);
  EXPECT_TRUE(verifyHostUpstreamStats(1, 0));

  EXPECT_EQ(1U,
            cm_.thread_local_cluster_.cluster_.info_->stats_store_.counter("canary.upstream_rq_200")
                .value());
}

TEST_F(RouterTest, CanaryStatusFalse) {
  EXPECT_CALL(callbacks_.route_->route_entry_, timeout())
      .WillOnce(Return(std::chrono::milliseconds(0)));
  EXPECT_CALL(callbacks_.dispatcher_, createTimer_(_)).Times(0);

  NiceMock<Http::MockStreamEncoder> encoder;
  Http::StreamDecoder* response_decoder = nullptr;
  EXPECT_CALL(cm_.conn_pool_, newStream(_, _))
      .WillOnce(Invoke([&](Http::StreamDecoder& decoder, Http::ConnectionPool::Callbacks& callbacks)
                           -> Http::ConnectionPool::Cancellable* {
        response_decoder = &decoder;
        callbacks.onPoolReady(encoder, cm_.conn_pool_.host_);
        return nullptr;
      }));

  Http::TestHeaderMapImpl headers{{"x-envoy-upstream-alt-stat-name", "alt_stat"},
                                  {"x-envoy-internal", "true"}};
  HttpTestUtility::addDefaultHeaders(headers);
  router_.decodeHeaders(headers, true);

  Http::HeaderMapPtr response_headers(
      new Http::TestHeaderMapImpl{{":status", "200"},
                                  {"x-envoy-upstream-canary", "false"},
                                  {"x-envoy-virtual-cluster", "hello"}});
  response_decoder->decodeHeaders(std::move(response_headers), true);
  EXPECT_TRUE(verifyHostUpstreamStats(1, 0));

  EXPECT_EQ(0U,
            cm_.thread_local_cluster_.cluster_.info_->stats_store_.counter("canary.upstream_rq_200")
                .value());
}

TEST_F(RouterTest, AutoHostRewriteEnabled) {
  NiceMock<Http::MockStreamEncoder> encoder;
  std::string req_host{"foo.bar.com"};

  Http::TestHeaderMapImpl incoming_headers;
  HttpTestUtility::addDefaultHeaders(incoming_headers);
  incoming_headers.Host()->value(req_host);

  cm_.conn_pool_.host_->hostname_ = "scooby.doo";
  Http::TestHeaderMapImpl outgoing_headers;
  HttpTestUtility::addDefaultHeaders(outgoing_headers);
  outgoing_headers.Host()->value(cm_.conn_pool_.host_->hostname_);

  EXPECT_CALL(callbacks_.route_->route_entry_, timeout())
      .WillOnce(Return(std::chrono::milliseconds(0)));

  EXPECT_CALL(cm_.conn_pool_, newStream(_, _))
      .WillOnce(Invoke([&](Http::StreamDecoder&, Http::ConnectionPool::Callbacks& callbacks)
                           -> Http::ConnectionPool::Cancellable* {
        callbacks.onPoolReady(encoder, cm_.conn_pool_.host_);
        return nullptr;
      }));

  // :authority header in the outgoing request should match the DNS name of
  // the selected upstream host
  EXPECT_CALL(encoder, encodeHeaders(HeaderMapEqualRef(&outgoing_headers), true))
      .WillOnce(Invoke([&](const Http::HeaderMap&, bool) -> void {
        encoder.stream_.resetStream(Http::StreamResetReason::RemoteReset);
      }));

  EXPECT_CALL(callbacks_.stream_info_, onUpstreamHostSelected(_))
      .WillOnce(Invoke([&](const Upstream::HostDescriptionConstSharedPtr host) -> void {
        EXPECT_EQ(host_address_, host->address());
      }));
  EXPECT_CALL(callbacks_.route_->route_entry_, autoHostRewrite()).WillOnce(Return(true));
  router_.decodeHeaders(incoming_headers, true);
}

TEST_F(RouterTest, AutoHostRewriteDisabled) {
  NiceMock<Http::MockStreamEncoder> encoder;
  std::string req_host{"foo.bar.com"};

  Http::TestHeaderMapImpl incoming_headers;
  HttpTestUtility::addDefaultHeaders(incoming_headers);
  incoming_headers.Host()->value(req_host);

  cm_.conn_pool_.host_->hostname_ = "scooby.doo";

  EXPECT_CALL(callbacks_.route_->route_entry_, timeout())
      .WillOnce(Return(std::chrono::milliseconds(0)));

  EXPECT_CALL(cm_.conn_pool_, newStream(_, _))
      .WillOnce(Invoke([&](Http::StreamDecoder&, Http::ConnectionPool::Callbacks& callbacks)
                           -> Http::ConnectionPool::Cancellable* {
        callbacks.onPoolReady(encoder, cm_.conn_pool_.host_);
        return nullptr;
      }));

  // :authority header in the outgoing request should match the :authority header of
  // the incoming request
  EXPECT_CALL(encoder, encodeHeaders(HeaderMapEqualRef(&incoming_headers), true))
      .WillOnce(Invoke([&](const Http::HeaderMap&, bool) -> void {
        encoder.stream_.resetStream(Http::StreamResetReason::RemoteReset);
      }));

  EXPECT_CALL(callbacks_.stream_info_, onUpstreamHostSelected(_))
      .WillOnce(Invoke([&](const Upstream::HostDescriptionConstSharedPtr host) -> void {
        EXPECT_EQ(host_address_, host->address());
      }));
  EXPECT_CALL(callbacks_.route_->route_entry_, autoHostRewrite()).WillOnce(Return(false));
  router_.decodeHeaders(incoming_headers, true);
}

class WatermarkTest : public RouterTest {
public:
  void sendRequest(bool header_only_request = true, bool pool_ready = true) {
    EXPECT_CALL(callbacks_.route_->route_entry_, timeout())
        .WillOnce(Return(std::chrono::milliseconds(0)));
    EXPECT_CALL(callbacks_.dispatcher_, createTimer_(_)).Times(0);

    EXPECT_CALL(stream_, addCallbacks(_)).WillOnce(Invoke([&](Http::StreamCallbacks& callbacks) {
      stream_callbacks_ = &callbacks;
    }));
    EXPECT_CALL(encoder_, getStream()).WillOnce(ReturnRef(stream_));
    EXPECT_CALL(cm_.conn_pool_, newStream(_, _))
        .WillOnce(Invoke(
            [&](Http::StreamDecoder& decoder,
                Http::ConnectionPool::Callbacks& callbacks) -> Http::ConnectionPool::Cancellable* {
              response_decoder_ = &decoder;
              pool_callbacks_ = &callbacks;
              if (pool_ready) {
                callbacks.onPoolReady(encoder_, cm_.conn_pool_.host_);
              }
              return nullptr;
            }));
    HttpTestUtility::addDefaultHeaders(headers_);
    router_.decodeHeaders(headers_, header_only_request);
  }
  void sendResponse() {
    response_decoder_->decodeHeaders(
        Http::HeaderMapPtr{new Http::TestHeaderMapImpl{{":status", "200"}}}, true);
  }

  NiceMock<Http::MockStreamEncoder> encoder_;
  NiceMock<Http::MockStream> stream_;
  Http::StreamCallbacks* stream_callbacks_;
  Http::StreamDecoder* response_decoder_ = nullptr;
  Http::TestHeaderMapImpl headers_;
  Http::ConnectionPool::Callbacks* pool_callbacks_{nullptr};
};

TEST_F(WatermarkTest, DownstreamWatermarks) {
  sendRequest();

  stream_callbacks_->onAboveWriteBufferHighWatermark();
  EXPECT_EQ(1U, cm_.thread_local_cluster_.cluster_.info_->stats_store_
                    .counter("upstream_flow_control_backed_up_total")
                    .value());
  stream_callbacks_->onBelowWriteBufferLowWatermark();
  EXPECT_EQ(1U, cm_.thread_local_cluster_.cluster_.info_->stats_store_
                    .counter("upstream_flow_control_drained_total")
                    .value());

  sendResponse();
}

TEST_F(WatermarkTest, UpstreamWatermarks) {
  sendRequest();

  ASSERT(callbacks_.callbacks_.begin() != callbacks_.callbacks_.end());
  Envoy::Http::DownstreamWatermarkCallbacks* watermark_callbacks = *callbacks_.callbacks_.begin();

  EXPECT_CALL(encoder_, getStream()).WillOnce(ReturnRef(stream_));
  EXPECT_CALL(stream_, readDisable(_));
  watermark_callbacks->onAboveWriteBufferHighWatermark();
  EXPECT_EQ(1U, cm_.thread_local_cluster_.cluster_.info_->stats_store_
                    .counter("upstream_flow_control_paused_reading_total")
                    .value());

  EXPECT_CALL(encoder_, getStream()).WillOnce(ReturnRef(stream_));
  EXPECT_CALL(stream_, readDisable(_));
  watermark_callbacks->onBelowWriteBufferLowWatermark();
  EXPECT_EQ(1U, cm_.thread_local_cluster_.cluster_.info_->stats_store_
                    .counter("upstream_flow_control_resumed_reading_total")
                    .value());

  sendResponse();
}

TEST_F(WatermarkTest, FilterWatermarks) {
  EXPECT_CALL(callbacks_, decoderBufferLimit()).WillOnce(Return(10));
  router_.setDecoderFilterCallbacks(callbacks_);
  // Send the headers sans-fin, and don't flag the pool as ready.
  sendRequest(false, false);

  // Send 10 bytes of body to fill the 10 byte buffer.
  Buffer::OwnedImpl data("1234567890");
  router_.decodeData(data, false);
  EXPECT_EQ(0u, cm_.thread_local_cluster_.cluster_.info_->stats_store_
                    .counter("upstream_flow_control_backed_up_total")
                    .value());

  // Send one extra byte. This should cause the buffer to go over the limit and pause downstream
  // data.
  Buffer::OwnedImpl last_byte("!");
  router_.decodeData(last_byte, true);
  EXPECT_EQ(1U, cm_.thread_local_cluster_.cluster_.info_->stats_store_
                    .counter("upstream_flow_control_backed_up_total")
                    .value());

  // Now set up the downstream connection. The encoder will be given the buffered request body,
  // The mock invocation below drains it, and the buffer will go under the watermark limit again.
  EXPECT_EQ(0U, cm_.thread_local_cluster_.cluster_.info_->stats_store_
                    .counter("upstream_flow_control_drained_total")
                    .value());
  EXPECT_CALL(encoder_, encodeData(_, true))
      .WillOnce(Invoke([&](Buffer::Instance& data, bool) -> void { data.drain(data.length()); }));
  pool_callbacks_->onPoolReady(encoder_, cm_.conn_pool_.host_);
  EXPECT_EQ(1U, cm_.thread_local_cluster_.cluster_.info_->stats_store_
                    .counter("upstream_flow_control_drained_total")
                    .value());

  sendResponse();
} // namespace Router

// Same as RetryRequestNotComplete but with decodeData larger than the buffer
// limit, no retry will occur.
TEST_F(WatermarkTest, RetryRequestNotComplete) {
  EXPECT_CALL(callbacks_, decoderBufferLimit()).WillOnce(Return(10));
  router_.setDecoderFilterCallbacks(callbacks_);
  NiceMock<Http::MockStreamEncoder> encoder1;
  Http::StreamDecoder* response_decoder = nullptr;
  EXPECT_CALL(cm_.conn_pool_, newStream(_, _))
      .WillRepeatedly(Invoke(
          [&](Http::StreamDecoder& decoder,
              Http::ConnectionPool::Callbacks& callbacks) -> Http::ConnectionPool::Cancellable* {
            response_decoder = &decoder;
            callbacks.onPoolReady(encoder1, cm_.conn_pool_.host_);
            return nullptr;
          }));
  EXPECT_CALL(callbacks_.stream_info_,
              setResponseFlag(StreamInfo::ResponseFlag::UpstreamRemoteReset));
  EXPECT_CALL(callbacks_.stream_info_, onUpstreamHostSelected(_))
      .WillRepeatedly(Invoke([&](const Upstream::HostDescriptionConstSharedPtr host) -> void {
        EXPECT_EQ(host_address_, host->address());
      }));

  Http::TestHeaderMapImpl headers{{"x-envoy-retry-on", "5xx"}, {"x-envoy-internal", "true"}};
  HttpTestUtility::addDefaultHeaders(headers);
  router_.decodeHeaders(headers, false);
  Buffer::OwnedImpl data("1234567890123");
  EXPECT_CALL(*router_.retry_state_, enabled()).Times(1).WillOnce(Return(true));
  EXPECT_CALL(*router_.retry_state_, shouldRetry(_, _, _)).Times(0);
  // This will result in retry_state_ being deleted.
  router_.decodeData(data, false);

  // This should not trigger a retry as the retry state has been deleted.
  EXPECT_CALL(cm_.conn_pool_.host_->outlier_detector_, putHttpResponseCode(503));
  encoder1.stream_.resetStream(Http::StreamResetReason::RemoteReset);
}

class RouterTestChildSpan : public RouterTestBase {
public:
  RouterTestChildSpan() : RouterTestBase(true, false) {}
};

// Make sure child spans start/inject/finish with a normal flow.
TEST_F(RouterTestChildSpan, BasicFlow) {
  EXPECT_CALL(callbacks_.route_->route_entry_, timeout())
      .WillOnce(Return(std::chrono::milliseconds(0)));
  EXPECT_CALL(callbacks_.dispatcher_, createTimer_(_)).Times(0);

  NiceMock<Http::MockStreamEncoder> encoder;
  Http::StreamDecoder* response_decoder = nullptr;
  Tracing::MockSpan* child_span{new Tracing::MockSpan()};
  EXPECT_CALL(cm_.conn_pool_, newStream(_, _))
      .WillOnce(Invoke([&](Http::StreamDecoder& decoder, Http::ConnectionPool::Callbacks& callbacks)
                           -> Http::ConnectionPool::Cancellable* {
        response_decoder = &decoder;
        EXPECT_CALL(*child_span, injectContext(_));
        callbacks.onPoolReady(encoder, cm_.conn_pool_.host_);
        return nullptr;
      }));

  Http::TestHeaderMapImpl headers;
  HttpTestUtility::addDefaultHeaders(headers);
  EXPECT_CALL(callbacks_.active_span_, spawnChild_(_, "router fake_cluster egress", _))
      .WillOnce(Return(child_span));
  EXPECT_CALL(callbacks_, tracingConfig());
  EXPECT_CALL(*child_span, setTag(Tracing::Tags::get().COMPONENT, Tracing::Tags::get().PROXY));
  router_.decodeHeaders(headers, true);

  Http::HeaderMapPtr response_headers(new Http::TestHeaderMapImpl{{":status", "200"}});
  EXPECT_CALL(*child_span, finishSpan());
  response_decoder->decodeHeaders(std::move(response_headers), true);
}

// Make sure child spans start/inject/finish with a reset flow.
TEST_F(RouterTestChildSpan, ResetFlow) {
  EXPECT_CALL(callbacks_.route_->route_entry_, timeout())
      .WillOnce(Return(std::chrono::milliseconds(0)));
  EXPECT_CALL(callbacks_.dispatcher_, createTimer_(_)).Times(0);

  NiceMock<Http::MockStreamEncoder> encoder;
  Http::StreamDecoder* response_decoder = nullptr;
  Tracing::MockSpan* child_span{new Tracing::MockSpan()};
  EXPECT_CALL(cm_.conn_pool_, newStream(_, _))
      .WillOnce(Invoke([&](Http::StreamDecoder& decoder, Http::ConnectionPool::Callbacks& callbacks)
                           -> Http::ConnectionPool::Cancellable* {
        response_decoder = &decoder;
        EXPECT_CALL(*child_span, injectContext(_));
        callbacks.onPoolReady(encoder, cm_.conn_pool_.host_);
        return nullptr;
      }));

  Http::TestHeaderMapImpl headers;
  HttpTestUtility::addDefaultHeaders(headers);
  EXPECT_CALL(callbacks_.active_span_, spawnChild_(_, "router fake_cluster egress", _))
      .WillOnce(Return(child_span));
  EXPECT_CALL(callbacks_, tracingConfig());
  EXPECT_CALL(*child_span, setTag(Tracing::Tags::get().COMPONENT, Tracing::Tags::get().PROXY));
  router_.decodeHeaders(headers, true);

  Http::HeaderMapPtr response_headers(new Http::TestHeaderMapImpl{{":status", "200"}});
  response_decoder->decodeHeaders(std::move(response_headers), false);

  EXPECT_CALL(*child_span, finishSpan());
  encoder.stream_.resetStream(Http::StreamResetReason::RemoteReset);
}

} // namespace Router
} // namespace Envoy<|MERGE_RESOLUTION|>--- conflicted
+++ resolved
@@ -6,11 +6,7 @@
 #include "common/common/empty_string.h"
 #include "common/config/metadata.h"
 #include "common/config/well_known_names.h"
-<<<<<<< HEAD
-#include "common/http/codes.h"
-=======
 #include "common/http/context_impl.h"
->>>>>>> b8fc8da3
 #include "common/network/utility.h"
 #include "common/router/config_impl.h"
 #include "common/router/router.h"
@@ -82,11 +78,7 @@
       : shadow_writer_(new MockShadowWriter()),
         config_("test.", local_info_, stats_store_, cm_, runtime_, random_,
                 ShadowWriterPtr{shadow_writer_}, true, start_child_span, suppress_envoy_headers,
-<<<<<<< HEAD
-                test_time_.timeSystem(), code_stats_),
-=======
                 test_time_.timeSystem(), http_context_),
->>>>>>> b8fc8da3
         router_(config_) {
     router_.setDecoderFilterCallbacks(callbacks_);
     upstream_locality_.set_zone("to_az");
@@ -198,11 +190,7 @@
   NiceMock<Runtime::MockLoader> runtime_;
   NiceMock<Runtime::MockRandomGenerator> random_;
   Http::ConnectionPool::MockCancellable cancellable_;
-<<<<<<< HEAD
-  Http::CodeStatsImpl code_stats_;
-=======
   Http::ContextImpl http_context_;
->>>>>>> b8fc8da3
   NiceMock<Http::MockStreamDecoderFilterCallbacks> callbacks_;
   MockShadowWriter* shadow_writer_;
   NiceMock<LocalInfo::MockLocalInfo> local_info_;

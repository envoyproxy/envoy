#include <chrono>
#include <cstdint>
#include <string>

#include "common/buffer/buffer_impl.h"
#include "common/network/utility.h"
#include "common/router/router.h"
#include "common/upstream/upstream_impl.h"

#include "test/common/http/common.h"
#include "test/mocks/http/mocks.h"
#include "test/mocks/local_info/mocks.h"
#include "test/mocks/router/mocks.h"
#include "test/mocks/runtime/mocks.h"
#include "test/mocks/ssl/mocks.h"
#include "test/mocks/upstream/mocks.h"
#include "test/test_common/printers.h"
#include "test/test_common/utility.h"

#include "gmock/gmock.h"
#include "gtest/gtest.h"

using testing::AssertionFailure;
using testing::AssertionResult;
using testing::AssertionSuccess;
using testing::AtLeast;
using testing::Invoke;
using testing::NiceMock;
using testing::Return;
using testing::ReturnRef;
using testing::SaveArg;
using testing::_;

namespace Envoy {
namespace Router {

class TestFilter : public Filter {
public:
  using Filter::Filter;
  // Filter
  RetryStatePtr createRetryState(const RetryPolicy&, Http::HeaderMap&, const Upstream::ClusterInfo&,
                                 Runtime::Loader&, Runtime::RandomGenerator&, Event::Dispatcher&,
                                 Upstream::ResourcePriority) override {
    EXPECT_EQ(nullptr, retry_state_);
    retry_state_ = new NiceMock<MockRetryState>();
    return RetryStatePtr{retry_state_};
  }

  MockRetryState* retry_state_{};
};

class RouterTest : public testing::Test {
public:
  RouterTest()
      : shadow_writer_(new MockShadowWriter()),
        config_("test.", local_info_, stats_store_, cm_, runtime_, random_,
                ShadowWriterPtr{shadow_writer_}, true),
        router_(config_) {
    router_.setDecoderFilterCallbacks(callbacks_);
    upstream_locality_.set_zone("to_az");

    ON_CALL(*cm_.conn_pool_.host_, address()).WillByDefault(Return(host_address_));
    ON_CALL(*cm_.conn_pool_.host_, locality()).WillByDefault(ReturnRef(upstream_locality_));
  }

  void expectResponseTimerCreate() {
    response_timeout_ = new Event::MockTimer(&callbacks_.dispatcher_);
    EXPECT_CALL(*response_timeout_, enableTimer(_));
    EXPECT_CALL(*response_timeout_, disableTimer());
  }

  void expectPerTryTimerCreate() {
    per_try_timeout_ = new Event::MockTimer(&callbacks_.dispatcher_);
    EXPECT_CALL(*per_try_timeout_, enableTimer(_));
    EXPECT_CALL(*per_try_timeout_, disableTimer());
  }

<<<<<<< HEAD
  AssertionResult verifyHostUpstreamStats(uint64_t success, uint64_t error, uint64_t dropped) {
    if (success != cm_.conn_pool_.host_->stats_store_.counter("rq_success").value()) {
      return AssertionFailure() << fmt::format(
                 "rq_success {} does not match expected {}",
                 cm_.conn_pool_.host_->stats_store_.counter("rq_success").value(), success);
    }
    if (error != cm_.conn_pool_.host_->stats_store_.counter("rq_error").value()) {
      return AssertionFailure() << fmt::format(
                 "rq_error {} does not match expected {}",
                 cm_.conn_pool_.host_->stats_store_.counter("rq_error").value(), error);
    }
    if (dropped != cm_.conn_pool_.host_->stats_store_.counter("rq_dropped").value()) {
      return AssertionFailure() << fmt::format(
                 "rq_dropped {} does not match expected {}",
                 cm_.conn_pool_.host_->stats_store_.counter("rq_dropped").value(), dropped);
    }
    return AssertionSuccess();
  }

  std::string upstream_zone_{"to_az"};
=======
  envoy::api::v2::Locality upstream_locality_;
>>>>>>> f28f35f1
  Stats::IsolatedStoreImpl stats_store_;
  NiceMock<Upstream::MockClusterManager> cm_;
  NiceMock<Runtime::MockLoader> runtime_;
  NiceMock<Runtime::MockRandomGenerator> random_;
  Http::ConnectionPool::MockCancellable cancellable_;
  NiceMock<Http::MockStreamDecoderFilterCallbacks> callbacks_;
  MockShadowWriter* shadow_writer_;
  NiceMock<LocalInfo::MockLocalInfo> local_info_;
  FilterConfig config_;
  TestFilter router_;
  Event::MockTimer* response_timeout_{};
  Event::MockTimer* per_try_timeout_{};
  Network::Address::InstanceConstSharedPtr host_address_{
      Network::Utility::resolveUrl("tcp://10.0.0.5:9211")};
};

TEST_F(RouterTest, RouteNotFound) {
  EXPECT_CALL(callbacks_.request_info_,
              setResponseFlag(Http::AccessLog::ResponseFlag::NoRouteFound));

  Http::TestHeaderMapImpl headers;
  HttpTestUtility::addDefaultHeaders(headers);
  EXPECT_CALL(callbacks_, route()).WillOnce(Return(nullptr));

  router_.decodeHeaders(headers, true);
  EXPECT_EQ(1UL, stats_store_.counter("test.no_route").value());
  EXPECT_TRUE(verifyHostUpstreamStats(0, 0, 0));
}

TEST_F(RouterTest, ClusterNotFound) {
  EXPECT_CALL(callbacks_.request_info_,
              setResponseFlag(Http::AccessLog::ResponseFlag::NoRouteFound));

  Http::TestHeaderMapImpl headers;
  HttpTestUtility::addDefaultHeaders(headers);
  ON_CALL(cm_, get(_)).WillByDefault(Return(nullptr));

  router_.decodeHeaders(headers, true);
  EXPECT_EQ(1UL, stats_store_.counter("test.no_cluster").value());
  EXPECT_TRUE(verifyHostUpstreamStats(0, 0, 0));
}

TEST_F(RouterTest, PoolFailureWithPriority) {
  ON_CALL(callbacks_.route_->route_entry_, priority())
      .WillByDefault(Return(Upstream::ResourcePriority::High));
  EXPECT_CALL(cm_, httpConnPoolForCluster(_, Upstream::ResourcePriority::High, &router_));

  EXPECT_CALL(cm_.conn_pool_, newStream(_, _))
      .WillOnce(Invoke([&](Http::StreamDecoder&, Http::ConnectionPool::Callbacks& callbacks)
                           -> Http::ConnectionPool::Cancellable* {
        callbacks.onPoolFailure(Http::ConnectionPool::PoolFailureReason::ConnectionFailure,
                                cm_.conn_pool_.host_);
        return nullptr;
      }));

  Http::TestHeaderMapImpl response_headers{
      {":status", "503"}, {"content-length", "57"}, {"content-type", "text/plain"}};
  EXPECT_CALL(callbacks_, encodeHeaders_(HeaderMapEqualRef(&response_headers), false));
  EXPECT_CALL(callbacks_, encodeData(_, true));
  EXPECT_CALL(callbacks_.request_info_,
              setResponseFlag(Http::AccessLog::ResponseFlag::UpstreamConnectionFailure));
  EXPECT_CALL(callbacks_.request_info_, onUpstreamHostSelected(_))
      .WillOnce(Invoke([&](const Upstream::HostDescriptionConstSharedPtr host) -> void {
        EXPECT_EQ(host_address_, host->address());
      }));

  Http::TestHeaderMapImpl headers;
  HttpTestUtility::addDefaultHeaders(headers);
  router_.decodeHeaders(headers, true);
  EXPECT_TRUE(verifyHostUpstreamStats(0, 1, 0));
}

// Validate overfow (circuit breaker) request failure path and host stats.
TEST_F(RouterTest, PoolFailureOverflow) {
  EXPECT_CALL(cm_, httpConnPoolForCluster(_, Upstream::ResourcePriority::Default, &router_));

  EXPECT_CALL(cm_.conn_pool_, newStream(_, _))
      .WillOnce(Invoke([&](Http::StreamDecoder&, Http::ConnectionPool::Callbacks& callbacks)
                           -> Http::ConnectionPool::Cancellable* {
        callbacks.onPoolFailure(Http::ConnectionPool::PoolFailureReason::Overflow,
                                cm_.conn_pool_.host_);
        return nullptr;
      }));

  Http::TestHeaderMapImpl response_headers{
      {":status", "503"}, {"content-length", "57"}, {"content-type", "text/plain"}};
  EXPECT_CALL(callbacks_, encodeHeaders_(HeaderMapEqualRef(&response_headers), false));
  EXPECT_CALL(callbacks_, encodeData(_, true));
  EXPECT_CALL(callbacks_.request_info_,
              setResponseFlag(Http::AccessLog::ResponseFlag::UpstreamOverflow));
  EXPECT_CALL(callbacks_.request_info_, onUpstreamHostSelected(_))
      .WillOnce(Invoke([&](const Upstream::HostDescriptionConstSharedPtr host) -> void {
        EXPECT_EQ(host_address_, host->address());
      }));

  Http::TestHeaderMapImpl headers;
  HttpTestUtility::addDefaultHeaders(headers);
  router_.decodeHeaders(headers, true);
  EXPECT_TRUE(verifyHostUpstreamStats(0, 0, 1));
}


TEST_F(RouterTest, HashPolicy) {
  ON_CALL(callbacks_.route_->route_entry_, hashPolicy())
      .WillByDefault(Return(&callbacks_.route_->route_entry_.hash_policy_));
  EXPECT_CALL(callbacks_.route_->route_entry_.hash_policy_, generateHash(_, _))
      .WillOnce(Return(Optional<uint64_t>(10)));
  EXPECT_CALL(cm_, httpConnPoolForCluster(_, _, _))
      .WillOnce(
          Invoke([&](const std::string&, Upstream::ResourcePriority,
                     Upstream::LoadBalancerContext* context) -> Http::ConnectionPool::Instance* {
            EXPECT_EQ(10UL, context->hashKey().value());
            return &cm_.conn_pool_;
          }));
  EXPECT_CALL(cm_.conn_pool_, newStream(_, _)).WillOnce(Return(&cancellable_));
  expectResponseTimerCreate();

  Http::TestHeaderMapImpl headers;
  HttpTestUtility::addDefaultHeaders(headers);
  router_.decodeHeaders(headers, true);

  // When the router filter gets reset we should cancel the pool request.
  EXPECT_CALL(cancellable_, cancel());
  router_.onDestroy();
  EXPECT_TRUE(verifyHostUpstreamStats(0, 0, 0));
}

TEST_F(RouterTest, HashPolicyNoHash) {
  ON_CALL(callbacks_.route_->route_entry_, hashPolicy())
      .WillByDefault(Return(&callbacks_.route_->route_entry_.hash_policy_));
  EXPECT_CALL(callbacks_.route_->route_entry_.hash_policy_, generateHash(_, _))
      .WillOnce(Return(Optional<uint64_t>()));
  EXPECT_CALL(cm_, httpConnPoolForCluster(_, _, &router_))
      .WillOnce(
          Invoke([&](const std::string&, Upstream::ResourcePriority,
                     Upstream::LoadBalancerContext* context) -> Http::ConnectionPool::Instance* {
            EXPECT_EQ(false, context->hashKey().valid());
            return &cm_.conn_pool_;
          }));
  EXPECT_CALL(cm_.conn_pool_, newStream(_, _)).WillOnce(Return(&cancellable_));
  expectResponseTimerCreate();

  Http::TestHeaderMapImpl headers;
  HttpTestUtility::addDefaultHeaders(headers);
  router_.decodeHeaders(headers, true);

  // When the router filter gets reset we should cancel the pool request.
  EXPECT_CALL(cancellable_, cancel());
  router_.onDestroy();
  EXPECT_TRUE(verifyHostUpstreamStats(0, 0, 0));
}

TEST_F(RouterTest, CancelBeforeBoundToPool) {
  EXPECT_CALL(cm_.conn_pool_, newStream(_, _)).WillOnce(Return(&cancellable_));
  expectResponseTimerCreate();

  Http::TestHeaderMapImpl headers;
  HttpTestUtility::addDefaultHeaders(headers);
  router_.decodeHeaders(headers, true);

  // When the router filter gets reset we should cancel the pool request.
  EXPECT_CALL(cancellable_, cancel());
  router_.onDestroy();
  EXPECT_TRUE(verifyHostUpstreamStats(0, 0, 0));
}

TEST_F(RouterTest, NoHost) {
  EXPECT_CALL(cm_, httpConnPoolForCluster(_, _, _)).WillOnce(Return(nullptr));

  Http::TestHeaderMapImpl response_headers{
      {":status", "503"}, {"content-length", "19"}, {"content-type", "text/plain"}};
  EXPECT_CALL(callbacks_, encodeHeaders_(HeaderMapEqualRef(&response_headers), false));
  EXPECT_CALL(callbacks_, encodeData(_, true));
  EXPECT_CALL(callbacks_.request_info_,
              setResponseFlag(Http::AccessLog::ResponseFlag::NoHealthyUpstream));

  Http::TestHeaderMapImpl headers;
  HttpTestUtility::addDefaultHeaders(headers);
  router_.decodeHeaders(headers, true);
  EXPECT_EQ(0U, cm_.thread_local_cluster_.cluster_.info_->stats_store_
                    .counter("upstream_rq_maintenance_mode")
                    .value());
  EXPECT_TRUE(verifyHostUpstreamStats(0, 0, 0));
}

TEST_F(RouterTest, MaintenanceMode) {
  EXPECT_CALL(*cm_.thread_local_cluster_.cluster_.info_, maintenanceMode()).WillOnce(Return(true));

  Http::TestHeaderMapImpl response_headers{
      {":status", "503"}, {"content-length", "16"}, {"content-type", "text/plain"}};
  EXPECT_CALL(callbacks_, encodeHeaders_(HeaderMapEqualRef(&response_headers), false));
  EXPECT_CALL(callbacks_, encodeData(_, true));
  EXPECT_CALL(callbacks_.request_info_,
              setResponseFlag(Http::AccessLog::ResponseFlag::UpstreamOverflow));

  Http::TestHeaderMapImpl headers;
  HttpTestUtility::addDefaultHeaders(headers);
  router_.decodeHeaders(headers, true);
  EXPECT_EQ(1U, cm_.thread_local_cluster_.cluster_.info_->stats_store_
                    .counter("upstream_rq_maintenance_mode")
                    .value());
  EXPECT_TRUE(verifyHostUpstreamStats(0, 0, 0));
}

TEST_F(RouterTest, NoRetriesOverflow) {
  NiceMock<Http::MockStreamEncoder> encoder1;
  Http::StreamDecoder* response_decoder = nullptr;
  EXPECT_CALL(cm_.conn_pool_, newStream(_, _))
      .WillOnce(Invoke([&](Http::StreamDecoder& decoder, Http::ConnectionPool::Callbacks& callbacks)
                           -> Http::ConnectionPool::Cancellable* {
        response_decoder = &decoder;
        callbacks.onPoolReady(encoder1, cm_.conn_pool_.host_);
        return nullptr;
      }));
  expectResponseTimerCreate();

  Http::TestHeaderMapImpl headers{{"x-envoy-retry-on", "5xx"}, {"x-envoy-internal", "true"}};
  HttpTestUtility::addDefaultHeaders(headers);
  router_.decodeHeaders(headers, true);

  // 5xx response.
  router_.retry_state_->expectRetry();
  Http::HeaderMapPtr response_headers1(new Http::TestHeaderMapImpl{{":status", "503"}});
  EXPECT_CALL(cm_.conn_pool_.host_->outlier_detector_, putHttpResponseCode(503));
  response_decoder->decodeHeaders(std::move(response_headers1), true);
  EXPECT_TRUE(verifyHostUpstreamStats(0, 1, 0));

  // We expect the 5xx response to kick off a new request.
  EXPECT_CALL(encoder1.stream_, resetStream(_)).Times(0);
  NiceMock<Http::MockStreamEncoder> encoder2;
  EXPECT_CALL(cm_.conn_pool_, newStream(_, _))
      .WillOnce(Invoke([&](Http::StreamDecoder& decoder, Http::ConnectionPool::Callbacks& callbacks)
                           -> Http::ConnectionPool::Cancellable* {
        response_decoder = &decoder;
        callbacks.onPoolReady(encoder2, cm_.conn_pool_.host_);
        return nullptr;
      }));
  router_.retry_state_->callback_();

  // RetryOverflow kicks in.
  EXPECT_CALL(callbacks_.request_info_,
              setResponseFlag(Http::AccessLog::ResponseFlag::UpstreamOverflow));
  EXPECT_CALL(*router_.retry_state_, shouldRetry(_, _, _))
      .WillOnce(Return(RetryStatus::NoOverflow));
  EXPECT_CALL(cm_.conn_pool_.host_->health_checker_, setUnhealthy()).Times(0);
  Http::HeaderMapPtr response_headers2(new Http::TestHeaderMapImpl{{":status", "503"}});
  EXPECT_CALL(cm_.conn_pool_.host_->outlier_detector_, putHttpResponseCode(503));
  response_decoder->decodeHeaders(std::move(response_headers2), true);
  EXPECT_TRUE(verifyHostUpstreamStats(0, 2, 0));
}

TEST_F(RouterTest, ResetDuringEncodeHeaders) {
  NiceMock<Http::MockStreamEncoder> encoder;
  Http::StreamDecoder* response_decoder = nullptr;
  EXPECT_CALL(cm_.conn_pool_, newStream(_, _))
      .WillOnce(Invoke([&](Http::StreamDecoder& decoder, Http::ConnectionPool::Callbacks& callbacks)
                           -> Http::ConnectionPool::Cancellable* {
        response_decoder = &decoder;
        callbacks.onPoolReady(encoder, cm_.conn_pool_.host_);
        return nullptr;
      }));

  EXPECT_CALL(callbacks_, removeDownstreamWatermarkCallbacks(_));
  EXPECT_CALL(callbacks_, addDownstreamWatermarkCallbacks(_));
  EXPECT_CALL(encoder, encodeHeaders(_, true))
      .WillOnce(Invoke([&](const Http::HeaderMap&, bool) -> void {
        encoder.stream_.resetStream(Http::StreamResetReason::RemoteReset);
      }));

  Http::TestHeaderMapImpl headers;
  HttpTestUtility::addDefaultHeaders(headers);
  EXPECT_CALL(cm_.conn_pool_.host_->outlier_detector_, putHttpResponseCode(503));
  router_.decodeHeaders(headers, true);
  EXPECT_TRUE(verifyHostUpstreamStats(0, 1, 0));
}

TEST_F(RouterTest, UpstreamTimeout) {
  NiceMock<Http::MockStreamEncoder> encoder;
  Http::StreamDecoder* response_decoder = nullptr;
  EXPECT_CALL(cm_.conn_pool_, newStream(_, _))
      .WillOnce(Invoke([&](Http::StreamDecoder& decoder, Http::ConnectionPool::Callbacks& callbacks)
                           -> Http::ConnectionPool::Cancellable* {
        response_decoder = &decoder;
        callbacks.onPoolReady(encoder, cm_.conn_pool_.host_);
        return nullptr;
      }));
  EXPECT_CALL(callbacks_.request_info_, onUpstreamHostSelected(_))
      .WillOnce(Invoke([&](const Upstream::HostDescriptionConstSharedPtr host) -> void {
        EXPECT_EQ(host_address_, host->address());
      }));

  expectResponseTimerCreate();

  Http::TestHeaderMapImpl headers{{"x-envoy-retry-on", "5xx"}, {"x-envoy-internal", "true"}};
  HttpTestUtility::addDefaultHeaders(headers);
  router_.decodeHeaders(headers, false);
  Buffer::OwnedImpl data;
  router_.decodeData(data, true);

  EXPECT_CALL(callbacks_.request_info_,
              setResponseFlag(Http::AccessLog::ResponseFlag::UpstreamRequestTimeout));
  EXPECT_CALL(encoder.stream_, resetStream(Http::StreamResetReason::LocalReset));
  Http::TestHeaderMapImpl response_headers{
      {":status", "504"}, {"content-length", "24"}, {"content-type", "text/plain"}};
  EXPECT_CALL(callbacks_, encodeHeaders_(HeaderMapEqualRef(&response_headers), false));
  EXPECT_CALL(callbacks_, encodeData(_, true));
  EXPECT_CALL(*router_.retry_state_, shouldRetry(_, _, _)).Times(0);
  EXPECT_CALL(cm_.conn_pool_.host_->outlier_detector_, putHttpResponseCode(504));
  response_timeout_->callback_();

  EXPECT_EQ(1U,
            cm_.thread_local_cluster_.cluster_.info_->stats_store_.counter("upstream_rq_timeout")
                .value());
  EXPECT_EQ(1UL, cm_.conn_pool_.host_->stats().rq_timeout_.value());
  EXPECT_TRUE(verifyHostUpstreamStats(0, 1, 0));
}

TEST_F(RouterTest, UpstreamTimeoutWithAltResponse) {
  NiceMock<Http::MockStreamEncoder> encoder;
  Http::StreamDecoder* response_decoder = nullptr;
  EXPECT_CALL(cm_.conn_pool_, newStream(_, _))
      .WillOnce(Invoke([&](Http::StreamDecoder& decoder, Http::ConnectionPool::Callbacks& callbacks)
                           -> Http::ConnectionPool::Cancellable* {
        response_decoder = &decoder;
        callbacks.onPoolReady(encoder, cm_.conn_pool_.host_);
        return nullptr;
      }));
  EXPECT_CALL(callbacks_.request_info_, onUpstreamHostSelected(_))
      .WillOnce(Invoke([&](const Upstream::HostDescriptionConstSharedPtr host) -> void {
        EXPECT_EQ(host_address_, host->address());
      }));

  expectResponseTimerCreate();

  Http::TestHeaderMapImpl headers{{"x-envoy-upstream-rq-timeout-alt-response", "204"},
                                  {"x-envoy-internal", "true"}};
  HttpTestUtility::addDefaultHeaders(headers);
  router_.decodeHeaders(headers, false);
  Buffer::OwnedImpl data;
  router_.decodeData(data, true);

  EXPECT_CALL(callbacks_.request_info_,
              setResponseFlag(Http::AccessLog::ResponseFlag::UpstreamRequestTimeout));
  EXPECT_CALL(encoder.stream_, resetStream(Http::StreamResetReason::LocalReset));
  Http::TestHeaderMapImpl response_headers{{":status", "204"}};
  EXPECT_CALL(callbacks_, encodeHeaders_(HeaderMapEqualRef(&response_headers), true));
  EXPECT_CALL(*router_.retry_state_, shouldRetry(_, _, _)).Times(0);
  EXPECT_CALL(cm_.conn_pool_.host_->outlier_detector_, putHttpResponseCode(204));
  response_timeout_->callback_();

  EXPECT_EQ(1U,
            cm_.thread_local_cluster_.cluster_.info_->stats_store_.counter("upstream_rq_timeout")
                .value());
  EXPECT_EQ(1UL, cm_.conn_pool_.host_->stats().rq_timeout_.value());
  EXPECT_TRUE(verifyHostUpstreamStats(0, 1, 0));
}

TEST_F(RouterTest, UpstreamPerTryTimeout) {
  NiceMock<Http::MockStreamEncoder> encoder;
  Http::StreamDecoder* response_decoder = nullptr;
  EXPECT_CALL(cm_.conn_pool_, newStream(_, _))
      .WillOnce(Invoke([&](Http::StreamDecoder& decoder, Http::ConnectionPool::Callbacks& callbacks)
                           -> Http::ConnectionPool::Cancellable* {
        response_decoder = &decoder;
        callbacks.onPoolReady(encoder, cm_.conn_pool_.host_);
        return nullptr;
      }));
  EXPECT_CALL(callbacks_.request_info_, onUpstreamHostSelected(_))
      .WillOnce(Invoke([&](const Upstream::HostDescriptionConstSharedPtr host) -> void {
        EXPECT_EQ(host_address_, host->address());
      }));

  expectResponseTimerCreate();
  expectPerTryTimerCreate();

  Http::TestHeaderMapImpl headers{{"x-envoy-internal", "true"},
                                  {"x-envoy-upstream-rq-per-try-timeout-ms", "5"}};
  HttpTestUtility::addDefaultHeaders(headers);
  router_.decodeHeaders(headers, false);
  Buffer::OwnedImpl data;
  router_.decodeData(data, true);

  EXPECT_CALL(callbacks_.request_info_,
              setResponseFlag(Http::AccessLog::ResponseFlag::UpstreamRequestTimeout));
  EXPECT_CALL(encoder.stream_, resetStream(Http::StreamResetReason::LocalReset));
  Http::TestHeaderMapImpl response_headers{
      {":status", "504"}, {"content-length", "24"}, {"content-type", "text/plain"}};
  EXPECT_CALL(callbacks_, encodeHeaders_(HeaderMapEqualRef(&response_headers), false));
  EXPECT_CALL(callbacks_, encodeData(_, true));
  EXPECT_CALL(cm_.conn_pool_.host_->outlier_detector_, putHttpResponseCode(504));
  per_try_timeout_->callback_();

  EXPECT_EQ(1U, cm_.thread_local_cluster_.cluster_.info_->stats_store_
                    .counter("upstream_rq_per_try_timeout")
                    .value());
  EXPECT_EQ(1UL, cm_.conn_pool_.host_->stats().rq_timeout_.value());
  EXPECT_TRUE(verifyHostUpstreamStats(0, 1, 0));
}

TEST_F(RouterTest, PerTryTimeoutWithNoUpstreamHost) {
  NiceMock<Http::MockStreamEncoder> encoder;
  Http::StreamDecoder* response_decoder = nullptr;
  EXPECT_CALL(cm_.conn_pool_, newStream(_, _))
      .WillOnce(Invoke([&](Http::StreamDecoder& decoder, Http::ConnectionPool::Callbacks& callbacks)
                           -> Http::ConnectionPool::Cancellable* {
        response_decoder = &decoder;
        // simulate connect timeout, do not call callbacks.onPoolReady(...)
        UNREFERENCED_PARAMETER(callbacks);
        return &cancellable_;
      }));

  expectResponseTimerCreate();
  expectPerTryTimerCreate();

  Http::TestHeaderMapImpl headers{{"x-envoy-internal", "true"},
                                  {"x-envoy-upstream-rq-per-try-timeout-ms", "5"}};
  HttpTestUtility::addDefaultHeaders(headers);
  router_.decodeHeaders(headers, false);
  Buffer::OwnedImpl data;
  router_.decodeData(data, true);

  EXPECT_CALL(cancellable_, cancel());
  EXPECT_CALL(callbacks_.request_info_,
              setResponseFlag(Http::AccessLog::ResponseFlag::UpstreamRequestTimeout));
  Http::TestHeaderMapImpl response_headers{
      {":status", "504"}, {"content-length", "24"}, {"content-type", "text/plain"}};
  EXPECT_CALL(callbacks_, encodeHeaders_(HeaderMapEqualRef(&response_headers), false));
  EXPECT_CALL(callbacks_, encodeData(_, true));
  per_try_timeout_->callback_();

  EXPECT_EQ(1U, cm_.thread_local_cluster_.cluster_.info_->stats_store_
                    .counter("upstream_rq_per_try_timeout")
                    .value());
  EXPECT_EQ(0UL, cm_.conn_pool_.host_->stats().rq_timeout_.value());
  EXPECT_TRUE(verifyHostUpstreamStats(0, 0, 0));
}

TEST_F(RouterTest, RetryRequestNotComplete) {
  NiceMock<Http::MockStreamEncoder> encoder1;
  Http::StreamDecoder* response_decoder = nullptr;
  EXPECT_CALL(cm_.conn_pool_, newStream(_, _))
      .WillOnce(Invoke([&](Http::StreamDecoder& decoder, Http::ConnectionPool::Callbacks& callbacks)
                           -> Http::ConnectionPool::Cancellable* {
        response_decoder = &decoder;
        callbacks.onPoolReady(encoder1, cm_.conn_pool_.host_);
        return nullptr;
      }));
  EXPECT_CALL(callbacks_.request_info_,
              setResponseFlag(Http::AccessLog::ResponseFlag::UpstreamRemoteReset));
  EXPECT_CALL(callbacks_.request_info_, onUpstreamHostSelected(_))
      .WillOnce(Invoke([&](const Upstream::HostDescriptionConstSharedPtr host) -> void {
        EXPECT_EQ(host_address_, host->address());
      }));

  Http::TestHeaderMapImpl headers{{"x-envoy-retry-on", "5xx"}, {"x-envoy-internal", "true"}};
  HttpTestUtility::addDefaultHeaders(headers);
  router_.decodeHeaders(headers, false);

  router_.retry_state_->expectRetry();
  EXPECT_CALL(cm_.conn_pool_.host_->outlier_detector_, putHttpResponseCode(503));
  encoder1.stream_.resetStream(Http::StreamResetReason::RemoteReset);
  EXPECT_TRUE(verifyHostUpstreamStats(0, 1, 0));
}

TEST_F(RouterTest, RetryNoneHealthy) {
  NiceMock<Http::MockStreamEncoder> encoder1;
  Http::StreamDecoder* response_decoder = nullptr;
  EXPECT_CALL(cm_.conn_pool_, newStream(_, _))
      .WillOnce(Invoke([&](Http::StreamDecoder& decoder, Http::ConnectionPool::Callbacks& callbacks)
                           -> Http::ConnectionPool::Cancellable* {
        response_decoder = &decoder;
        callbacks.onPoolReady(encoder1, cm_.conn_pool_.host_);
        return nullptr;
      }));

  expectResponseTimerCreate();
  EXPECT_CALL(callbacks_.request_info_, onUpstreamHostSelected(_))
      .WillOnce(Invoke([&](const Upstream::HostDescriptionConstSharedPtr host) -> void {
        EXPECT_EQ(host_address_, host->address());
      }));

  Http::TestHeaderMapImpl headers{{"x-envoy-retry-on", "5xx"}, {"x-envoy-internal", "true"}};
  HttpTestUtility::addDefaultHeaders(headers);
  router_.decodeHeaders(headers, true);

  router_.retry_state_->expectRetry();
  EXPECT_CALL(cm_.conn_pool_.host_->outlier_detector_, putHttpResponseCode(503));
  encoder1.stream_.resetStream(Http::StreamResetReason::LocalReset);

  EXPECT_CALL(cm_, httpConnPoolForCluster(_, _, _)).WillOnce(Return(nullptr));
  Http::TestHeaderMapImpl response_headers{
      {":status", "503"}, {"content-length", "19"}, {"content-type", "text/plain"}};
  EXPECT_CALL(callbacks_, encodeHeaders_(HeaderMapEqualRef(&response_headers), false));
  EXPECT_CALL(callbacks_, encodeData(_, true));
  EXPECT_CALL(callbacks_.request_info_,
              setResponseFlag(Http::AccessLog::ResponseFlag::NoHealthyUpstream));
  router_.retry_state_->callback_();
  EXPECT_TRUE(verifyHostUpstreamStats(0, 1, 0));
}

TEST_F(RouterTest, RetryUpstreamReset) {
  NiceMock<Http::MockStreamEncoder> encoder1;
  Http::StreamDecoder* response_decoder = nullptr;
  EXPECT_CALL(cm_.conn_pool_, newStream(_, _))
      .WillOnce(Invoke([&](Http::StreamDecoder& decoder, Http::ConnectionPool::Callbacks& callbacks)
                           -> Http::ConnectionPool::Cancellable* {
        response_decoder = &decoder;
        callbacks.onPoolReady(encoder1, cm_.conn_pool_.host_);
        return nullptr;
      }));
  expectResponseTimerCreate();

  Http::TestHeaderMapImpl headers{{"x-envoy-retry-on", "5xx"}, {"x-envoy-internal", "true"}};
  HttpTestUtility::addDefaultHeaders(headers);
  router_.decodeHeaders(headers, true);

  router_.retry_state_->expectRetry();
  EXPECT_CALL(cm_.conn_pool_.host_->outlier_detector_, putHttpResponseCode(503));
  encoder1.stream_.resetStream(Http::StreamResetReason::RemoteReset);

  // We expect this reset to kick off a new request.
  NiceMock<Http::MockStreamEncoder> encoder2;
  EXPECT_CALL(cm_.conn_pool_, newStream(_, _))
      .WillOnce(Invoke([&](Http::StreamDecoder& decoder, Http::ConnectionPool::Callbacks& callbacks)
                           -> Http::ConnectionPool::Cancellable* {
        response_decoder = &decoder;
        callbacks.onPoolReady(encoder2, cm_.conn_pool_.host_);
        return nullptr;
      }));
  router_.retry_state_->callback_();
  EXPECT_TRUE(verifyHostUpstreamStats(0, 1, 0));

  // Normal response.
  EXPECT_CALL(*router_.retry_state_, shouldRetry(_, _, _)).WillOnce(Return(RetryStatus::No));
  Http::HeaderMapPtr response_headers(new Http::TestHeaderMapImpl{{":status", "200"}});
  EXPECT_CALL(cm_.conn_pool_.host_->outlier_detector_, putHttpResponseCode(200));
  response_decoder->decodeHeaders(std::move(response_headers), true);
  EXPECT_TRUE(verifyHostUpstreamStats(1, 1, 0));
}

TEST_F(RouterTest, RetryUpstreamPerTryTimeout) {
  NiceMock<Http::MockStreamEncoder> encoder1;
  Http::StreamDecoder* response_decoder = nullptr;
  EXPECT_CALL(cm_.conn_pool_, newStream(_, _))
      .WillOnce(Invoke([&](Http::StreamDecoder& decoder, Http::ConnectionPool::Callbacks& callbacks)
                           -> Http::ConnectionPool::Cancellable* {
        response_decoder = &decoder;
        callbacks.onPoolReady(encoder1, cm_.conn_pool_.host_);
        return nullptr;
      }));
  expectResponseTimerCreate();
  expectPerTryTimerCreate();

  Http::TestHeaderMapImpl headers{{"x-envoy-retry-on", "5xx"},
                                  {"x-envoy-internal", "true"},
                                  {"x-envoy-upstream-rq-per-try-timeout-ms", "5"}};
  HttpTestUtility::addDefaultHeaders(headers);
  router_.decodeHeaders(headers, true);

  router_.retry_state_->expectRetry();
  EXPECT_CALL(cm_.conn_pool_.host_->outlier_detector_, putHttpResponseCode(504));
  per_try_timeout_->callback_();
  EXPECT_TRUE(verifyHostUpstreamStats(0, 1, 0));

  // We expect this reset to kick off a new request.
  NiceMock<Http::MockStreamEncoder> encoder2;
  EXPECT_CALL(cm_.conn_pool_, newStream(_, _))
      .WillOnce(Invoke([&](Http::StreamDecoder& decoder, Http::ConnectionPool::Callbacks& callbacks)
                           -> Http::ConnectionPool::Cancellable* {
        response_decoder = &decoder;
        callbacks.onPoolReady(encoder2, cm_.conn_pool_.host_);
        return nullptr;
      }));
  expectPerTryTimerCreate();
  router_.retry_state_->callback_();

  // Normal response.
  EXPECT_CALL(*router_.retry_state_, shouldRetry(_, _, _)).WillOnce(Return(RetryStatus::No));
  Http::HeaderMapPtr response_headers(new Http::TestHeaderMapImpl{{":status", "200"}});
  EXPECT_CALL(cm_.conn_pool_.host_->outlier_detector_, putHttpResponseCode(200));
  response_decoder->decodeHeaders(std::move(response_headers), true);
  EXPECT_TRUE(verifyHostUpstreamStats(1, 1, 0));
}

TEST_F(RouterTest, RetryUpstreamResetResponseStarted) {
  NiceMock<Http::MockStreamEncoder> encoder1;
  Http::StreamDecoder* response_decoder = nullptr;
  EXPECT_CALL(cm_.conn_pool_, newStream(_, _))
      .WillOnce(Invoke([&](Http::StreamDecoder& decoder, Http::ConnectionPool::Callbacks& callbacks)
                           -> Http::ConnectionPool::Cancellable* {
        response_decoder = &decoder;
        callbacks.onPoolReady(encoder1, cm_.conn_pool_.host_);
        return nullptr;
      }));
  expectResponseTimerCreate();

  Http::TestHeaderMapImpl headers{{"x-envoy-retry-on", "5xx"}, {"x-envoy-internal", "true"}};
  HttpTestUtility::addDefaultHeaders(headers);
  router_.decodeHeaders(headers, true);

  // Since the response is already started we don't retry.
  EXPECT_CALL(*router_.retry_state_, shouldRetry(_, _, _)).WillOnce(Return(RetryStatus::No));
  EXPECT_CALL(callbacks_, encodeHeaders_(_, false));
  Http::HeaderMapPtr response_headers(new Http::TestHeaderMapImpl{{":status", "200"}});
  EXPECT_CALL(cm_.conn_pool_.host_->outlier_detector_, putHttpResponseCode(200));
  response_decoder->decodeHeaders(std::move(response_headers), false);
  EXPECT_CALL(cm_.conn_pool_.host_->outlier_detector_, putHttpResponseCode(503));
  encoder1.stream_.resetStream(Http::StreamResetReason::RemoteReset);
  // For normal HTTP, once we have a 200 we consider this a success, even if a
  // later reset occurs.
  EXPECT_TRUE(verifyHostUpstreamStats(1, 0, 0));
}

TEST_F(RouterTest, RetryUpstream5xx) {
  NiceMock<Http::MockStreamEncoder> encoder1;
  Http::StreamDecoder* response_decoder = nullptr;
  EXPECT_CALL(cm_.conn_pool_, newStream(_, _))
      .WillOnce(Invoke([&](Http::StreamDecoder& decoder, Http::ConnectionPool::Callbacks& callbacks)
                           -> Http::ConnectionPool::Cancellable* {
        response_decoder = &decoder;
        callbacks.onPoolReady(encoder1, cm_.conn_pool_.host_);
        return nullptr;
      }));
  expectResponseTimerCreate();

  Http::TestHeaderMapImpl headers{{"x-envoy-retry-on", "5xx"}, {"x-envoy-internal", "true"}};
  HttpTestUtility::addDefaultHeaders(headers);
  router_.decodeHeaders(headers, true);

  // 5xx response.
  router_.retry_state_->expectRetry();
  Http::HeaderMapPtr response_headers1(new Http::TestHeaderMapImpl{{":status", "503"}});
  EXPECT_CALL(cm_.conn_pool_.host_->outlier_detector_, putHttpResponseCode(503));
  response_decoder->decodeHeaders(std::move(response_headers1), true);
  EXPECT_TRUE(verifyHostUpstreamStats(0, 1, 0));

  // We expect the 5xx response to kick off a new request.
  EXPECT_CALL(encoder1.stream_, resetStream(_)).Times(0);
  NiceMock<Http::MockStreamEncoder> encoder2;
  EXPECT_CALL(cm_.conn_pool_, newStream(_, _))
      .WillOnce(Invoke([&](Http::StreamDecoder& decoder, Http::ConnectionPool::Callbacks& callbacks)
                           -> Http::ConnectionPool::Cancellable* {
        response_decoder = &decoder;
        callbacks.onPoolReady(encoder2, cm_.conn_pool_.host_);
        return nullptr;
      }));
  router_.retry_state_->callback_();

  // Normal response.
  EXPECT_CALL(*router_.retry_state_, shouldRetry(_, _, _)).WillOnce(Return(RetryStatus::No));
  EXPECT_CALL(cm_.conn_pool_.host_->health_checker_, setUnhealthy()).Times(0);
  Http::HeaderMapPtr response_headers2(new Http::TestHeaderMapImpl{{":status", "200"}});
  EXPECT_CALL(cm_.conn_pool_.host_->outlier_detector_, putHttpResponseCode(200));
  response_decoder->decodeHeaders(std::move(response_headers2), true);
  EXPECT_TRUE(verifyHostUpstreamStats(1, 1, 0));
}

TEST_F(RouterTest, RetryTimeoutDuringRetryDelay) {
  NiceMock<Http::MockStreamEncoder> encoder1;
  Http::StreamDecoder* response_decoder = nullptr;
  EXPECT_CALL(cm_.conn_pool_, newStream(_, _))
      .WillOnce(Invoke([&](Http::StreamDecoder& decoder, Http::ConnectionPool::Callbacks& callbacks)
                           -> Http::ConnectionPool::Cancellable* {
        response_decoder = &decoder;
        callbacks.onPoolReady(encoder1, cm_.conn_pool_.host_);
        return nullptr;
      }));
  expectResponseTimerCreate();

  Http::TestHeaderMapImpl headers{{"x-envoy-retry-on", "5xx"}, {"x-envoy-internal", "true"}};
  HttpTestUtility::addDefaultHeaders(headers);
  router_.decodeHeaders(headers, true);

  // 5xx response.
  router_.retry_state_->expectRetry();
  Http::HeaderMapPtr response_headers1(new Http::TestHeaderMapImpl{{":status", "503"}});
  EXPECT_CALL(cm_.conn_pool_.host_->outlier_detector_, putHttpResponseCode(503));
  response_decoder->decodeHeaders(std::move(response_headers1), true);
  EXPECT_TRUE(verifyHostUpstreamStats(0, 1, 0));

  // Fire timeout.
  EXPECT_CALL(callbacks_.request_info_,
              setResponseFlag(Http::AccessLog::ResponseFlag::UpstreamRequestTimeout));

  EXPECT_CALL(cm_.conn_pool_.host_->outlier_detector_, putResponseTime(_)).Times(0);
  Http::TestHeaderMapImpl response_headers{
      {":status", "504"}, {"content-length", "24"}, {"content-type", "text/plain"}};
  EXPECT_CALL(callbacks_, encodeHeaders_(HeaderMapEqualRef(&response_headers), false));
  EXPECT_CALL(callbacks_, encodeData(_, true));
  response_timeout_->callback_();
  EXPECT_TRUE(verifyHostUpstreamStats(0, 1, 0));
}

TEST_F(RouterTest, RetryTimeoutDuringRetryDelayWithUpstreamRequestNoHost) {
  NiceMock<Http::MockStreamEncoder> encoder1;
  Http::StreamDecoder* response_decoder = nullptr;
  EXPECT_CALL(cm_.conn_pool_, newStream(_, _))
      .WillOnce(Invoke([&](Http::StreamDecoder& decoder, Http::ConnectionPool::Callbacks& callbacks)
                           -> Http::ConnectionPool::Cancellable* {
        response_decoder = &decoder;
        callbacks.onPoolReady(encoder1, cm_.conn_pool_.host_);
        return nullptr;
      }));
  expectResponseTimerCreate();

  Http::TestHeaderMapImpl headers{{"x-envoy-retry-on", "5xx"}, {"x-envoy-internal", "true"}};
  HttpTestUtility::addDefaultHeaders(headers);
  router_.decodeHeaders(headers, true);

  // 5xx response.
  router_.retry_state_->expectRetry();
  Http::HeaderMapPtr response_headers1(new Http::TestHeaderMapImpl{{":status", "503"}});
  EXPECT_CALL(cm_.conn_pool_.host_->outlier_detector_, putHttpResponseCode(503));
  response_decoder->decodeHeaders(std::move(response_headers1), true);
  EXPECT_TRUE(verifyHostUpstreamStats(0, 1, 0));

  Http::ConnectionPool::MockCancellable cancellable;
  EXPECT_CALL(cm_.conn_pool_, newStream(_, _))
      .WillOnce(Invoke([&](Http::StreamDecoder& decoder,
                           Http::ConnectionPool::Callbacks&) -> Http::ConnectionPool::Cancellable* {
        response_decoder = &decoder;
        return &cancellable;
      }));
  router_.retry_state_->callback_();

  // Fire timeout.
  EXPECT_CALL(cancellable, cancel());
  EXPECT_CALL(callbacks_.request_info_,
              setResponseFlag(Http::AccessLog::ResponseFlag::UpstreamRequestTimeout));

  EXPECT_CALL(cm_.conn_pool_.host_->outlier_detector_, putResponseTime(_)).Times(0);
  Http::TestHeaderMapImpl response_headers{
      {":status", "504"}, {"content-length", "24"}, {"content-type", "text/plain"}};
  EXPECT_CALL(callbacks_, encodeHeaders_(HeaderMapEqualRef(&response_headers), false));
  EXPECT_CALL(callbacks_, encodeData(_, true));
  response_timeout_->callback_();
  EXPECT_TRUE(verifyHostUpstreamStats(0, 1, 0));
}

TEST_F(RouterTest, RetryUpstream5xxNotComplete) {
  NiceMock<Http::MockStreamEncoder> encoder1;
  Http::StreamDecoder* response_decoder = nullptr;
  EXPECT_CALL(cm_.conn_pool_, newStream(_, _))
      .WillOnce(Invoke([&](Http::StreamDecoder& decoder, Http::ConnectionPool::Callbacks& callbacks)
                           -> Http::ConnectionPool::Cancellable* {
        response_decoder = &decoder;
        callbacks.onPoolReady(encoder1, cm_.conn_pool_.host_);
        return nullptr;
      }));
  expectResponseTimerCreate();

  Http::TestHeaderMapImpl headers{{"x-envoy-retry-on", "5xx"}, {"x-envoy-internal", "true"}};
  HttpTestUtility::addDefaultHeaders(headers);
  router_.decodeHeaders(headers, false);

  Buffer::InstancePtr body_data(new Buffer::OwnedImpl("hello"));
  EXPECT_CALL(*router_.retry_state_, enabled()).WillOnce(Return(true));
  EXPECT_EQ(Http::FilterDataStatus::StopIterationAndBuffer, router_.decodeData(*body_data, false));

  Http::TestHeaderMapImpl trailers{{"some", "trailer"}};
  router_.decodeTrailers(trailers);

  // 5xx response.
  router_.retry_state_->expectRetry();
  Http::HeaderMapPtr response_headers1(new Http::TestHeaderMapImpl{{":status", "503"}});
  EXPECT_CALL(encoder1.stream_, resetStream(Http::StreamResetReason::LocalReset));
  EXPECT_CALL(cm_.conn_pool_.host_->outlier_detector_, putHttpResponseCode(503));
  response_decoder->decodeHeaders(std::move(response_headers1), false);
  EXPECT_TRUE(verifyHostUpstreamStats(0, 1, 0));

  // We expect the 5xx response to kick off a new request.
  NiceMock<Http::MockStreamEncoder> encoder2;
  EXPECT_CALL(cm_.conn_pool_, newStream(_, _))
      .WillOnce(Invoke([&](Http::StreamDecoder& decoder, Http::ConnectionPool::Callbacks& callbacks)
                           -> Http::ConnectionPool::Cancellable* {
        response_decoder = &decoder;
        callbacks.onPoolReady(encoder2, cm_.conn_pool_.host_);
        return nullptr;
      }));
  ON_CALL(callbacks_, decodingBuffer()).WillByDefault(Return(body_data.get()));
  EXPECT_CALL(encoder2, encodeHeaders(_, false));
  EXPECT_CALL(encoder2, encodeData(_, false));
  EXPECT_CALL(encoder2, encodeTrailers(_));
  router_.retry_state_->callback_();

  // Normal response.
  EXPECT_CALL(*router_.retry_state_, shouldRetry(_, _, _)).WillOnce(Return(RetryStatus::No));
  EXPECT_CALL(cm_.conn_pool_.host_->outlier_detector_, putHttpResponseCode(200));
  EXPECT_CALL(cm_.conn_pool_.host_->outlier_detector_, putResponseTime(_));
  EXPECT_CALL(cm_.conn_pool_.host_->health_checker_, setUnhealthy());
  Http::HeaderMapPtr response_headers2(new Http::TestHeaderMapImpl{
      {":status", "200"}, {"x-envoy-immediate-health-check-fail", "true"}});
  response_decoder->decodeHeaders(std::move(response_headers2), true);
  EXPECT_TRUE(verifyHostUpstreamStats(1, 1, 0));

  EXPECT_EQ(1U,
            cm_.thread_local_cluster_.cluster_.info_->stats_store_.counter("retry.upstream_rq_503")
                .value());
  EXPECT_EQ(
      1U,
      cm_.thread_local_cluster_.cluster_.info_->stats_store_.counter("upstream_rq_200").value());
  EXPECT_EQ(1U, cm_.thread_local_cluster_.cluster_.info_->stats_store_
                    .counter("zone.zone_name.to_az.upstream_rq_200")
                    .value());
  EXPECT_EQ(1U, cm_.thread_local_cluster_.cluster_.info_->stats_store_
                    .counter("zone.zone_name.to_az.upstream_rq_2xx")
                    .value());
}

TEST_F(RouterTest, RetryUpstreamGrpcCancelled) {
  NiceMock<Http::MockStreamEncoder> encoder1;
  Http::StreamDecoder* response_decoder = nullptr;
  EXPECT_CALL(cm_.conn_pool_, newStream(_, _))
      .WillOnce(Invoke([&](Http::StreamDecoder& decoder, Http::ConnectionPool::Callbacks& callbacks)
                           -> Http::ConnectionPool::Cancellable* {
        response_decoder = &decoder;
        callbacks.onPoolReady(encoder1, cm_.conn_pool_.host_);
        return nullptr;
      }));
  expectResponseTimerCreate();

  Http::TestHeaderMapImpl headers{{"x-envoy-grpc-retry-on", "cancelled"},
                                  {"x-envoy-internal", "true"}};
  HttpTestUtility::addDefaultHeaders(headers);
  router_.decodeHeaders(headers, true);

  // gRPC with status "cancelled" (1)
  router_.retry_state_->expectRetry();
  Http::HeaderMapPtr response_headers1(
      new Http::TestHeaderMapImpl{{":status", "200"}, {":grpc-status", "1"}});
  EXPECT_CALL(cm_.conn_pool_.host_->outlier_detector_, putHttpResponseCode(200));
  response_decoder->decodeHeaders(std::move(response_headers1), true);
  EXPECT_TRUE(verifyHostUpstreamStats(0, 1, 0));

  // We expect the grpc-status to result in a retried request.
  EXPECT_CALL(encoder1.stream_, resetStream(_)).Times(0);
  NiceMock<Http::MockStreamEncoder> encoder2;
  EXPECT_CALL(cm_.conn_pool_, newStream(_, _))
      .WillOnce(Invoke([&](Http::StreamDecoder& decoder, Http::ConnectionPool::Callbacks& callbacks)
                           -> Http::ConnectionPool::Cancellable* {
        response_decoder = &decoder;
        callbacks.onPoolReady(encoder2, cm_.conn_pool_.host_);
        return nullptr;
      }));
  router_.retry_state_->callback_();

  // Normal response.
  EXPECT_CALL(*router_.retry_state_, shouldRetry(_, _, _)).WillOnce(Return(RetryStatus::No));
  Http::HeaderMapPtr response_headers(new Http::TestHeaderMapImpl{{":status", "200"}});
  EXPECT_CALL(cm_.conn_pool_.host_->outlier_detector_, putHttpResponseCode(200));
  response_decoder->decodeHeaders(std::move(response_headers), true);
  EXPECT_TRUE(verifyHostUpstreamStats(1, 1, 0));
}

TEST_F(RouterTest, Shadow) {
  callbacks_.route_->route_entry_.shadow_policy_.cluster_ = "foo";
  callbacks_.route_->route_entry_.shadow_policy_.runtime_key_ = "bar";
  ON_CALL(callbacks_, streamId()).WillByDefault(Return(43));

  NiceMock<Http::MockStreamEncoder> encoder;
  Http::StreamDecoder* response_decoder = nullptr;
  EXPECT_CALL(cm_.conn_pool_, newStream(_, _))
      .WillOnce(Invoke([&](Http::StreamDecoder& decoder, Http::ConnectionPool::Callbacks& callbacks)
                           -> Http::ConnectionPool::Cancellable* {
        response_decoder = &decoder;
        callbacks.onPoolReady(encoder, cm_.conn_pool_.host_);
        return nullptr;
      }));
  expectResponseTimerCreate();

  EXPECT_CALL(runtime_.snapshot_, featureEnabled("bar", 0, 43, 10000)).WillOnce(Return(true));

  Http::TestHeaderMapImpl headers;
  HttpTestUtility::addDefaultHeaders(headers);
  router_.decodeHeaders(headers, false);

  Buffer::InstancePtr body_data(new Buffer::OwnedImpl("hello"));
  EXPECT_EQ(Http::FilterDataStatus::StopIterationAndBuffer, router_.decodeData(*body_data, false));

  Http::TestHeaderMapImpl trailers{{"some", "trailer"}};
  EXPECT_CALL(callbacks_, decodingBuffer())
      .Times(AtLeast(1))
      .WillRepeatedly(Return(body_data.get()));
  EXPECT_CALL(*shadow_writer_, shadow_("foo", _, std::chrono::milliseconds(10)))
      .WillOnce(Invoke(
          [](const std::string&, Http::MessagePtr& request, std::chrono::milliseconds) -> void {
            EXPECT_NE(nullptr, request->body());
            EXPECT_NE(nullptr, request->trailers());
          }));
  router_.decodeTrailers(trailers);

  Http::HeaderMapPtr response_headers(new Http::TestHeaderMapImpl{{":status", "200"}});
  response_decoder->decodeHeaders(std::move(response_headers), true);
  EXPECT_TRUE(verifyHostUpstreamStats(1, 0, 0));
}

TEST_F(RouterTest, AltStatName) {
  // Also test no upstream timeout here.
  EXPECT_CALL(callbacks_.route_->route_entry_, timeout())
      .WillOnce(Return(std::chrono::milliseconds(0)));
  EXPECT_CALL(callbacks_.dispatcher_, createTimer_(_)).Times(0);

  NiceMock<Http::MockStreamEncoder> encoder;
  Http::StreamDecoder* response_decoder = nullptr;
  EXPECT_CALL(cm_.conn_pool_, newStream(_, _))
      .WillOnce(Invoke([&](Http::StreamDecoder& decoder, Http::ConnectionPool::Callbacks& callbacks)
                           -> Http::ConnectionPool::Cancellable* {
        response_decoder = &decoder;
        callbacks.onPoolReady(encoder, cm_.conn_pool_.host_);
        return nullptr;
      }));

  Http::TestHeaderMapImpl headers{{"x-envoy-upstream-alt-stat-name", "alt_stat"},
                                  {"x-envoy-internal", "true"}};
  HttpTestUtility::addDefaultHeaders(headers);
  router_.decodeHeaders(headers, true);

  EXPECT_CALL(cm_.conn_pool_.host_->outlier_detector_, putHttpResponseCode(200));
  EXPECT_CALL(cm_.conn_pool_.host_->outlier_detector_, putResponseTime(_));

  Http::HeaderMapPtr response_headers(
      new Http::TestHeaderMapImpl{{":status", "200"},
                                  {"x-envoy-upstream-canary", "true"},
                                  {"x-envoy-virtual-cluster", "hello"}});
  response_decoder->decodeHeaders(std::move(response_headers), true);

  EXPECT_EQ(1U,
            stats_store_.counter("vhost.fake_vhost.vcluster.fake_virtual_cluster.upstream_rq_200")
                .value());
  EXPECT_EQ(1U,
            cm_.thread_local_cluster_.cluster_.info_->stats_store_.counter("canary.upstream_rq_200")
                .value());
  EXPECT_EQ(
      1U, cm_.thread_local_cluster_.cluster_.info_->stats_store_.counter("alt_stat.upstream_rq_200")
              .value());
  EXPECT_EQ(1U, cm_.thread_local_cluster_.cluster_.info_->stats_store_
                    .counter("alt_stat.zone.zone_name.to_az.upstream_rq_200")
                    .value());
  EXPECT_EQ(1U, cm_.thread_local_cluster_.cluster_.info_->stats_store_
                    .counter("alt_stat.zone.zone_name.to_az.upstream_rq_200")
                    .value());
}

TEST_F(RouterTest, Redirect) {
  MockRedirectEntry redirect;
  EXPECT_CALL(redirect, newPath(_)).WillOnce(Return("hello"));
  EXPECT_CALL(*callbacks_.route_, redirectEntry()).WillRepeatedly(Return(&redirect));

  Http::TestHeaderMapImpl response_headers{{":status", "301"}, {"location", "hello"}};
  EXPECT_CALL(callbacks_, encodeHeaders_(HeaderMapEqualRef(&response_headers), true));
  Http::TestHeaderMapImpl headers;
  HttpTestUtility::addDefaultHeaders(headers);
  router_.decodeHeaders(headers, true);
}

TEST(RouterFilterUtilityTest, finalTimeout) {
  {
    NiceMock<MockRouteEntry> route;
    EXPECT_CALL(route, timeout()).WillOnce(Return(std::chrono::milliseconds(10)));
    Http::TestHeaderMapImpl headers;
    FilterUtility::TimeoutData timeout = FilterUtility::finalTimeout(route, headers);
    EXPECT_EQ(std::chrono::milliseconds(10), timeout.global_timeout_);
    EXPECT_EQ(std::chrono::milliseconds(0), timeout.per_try_timeout_);
  }
  {
    NiceMock<MockRouteEntry> route;
    EXPECT_CALL(route, timeout()).WillOnce(Return(std::chrono::milliseconds(10)));
    Http::TestHeaderMapImpl headers{{"x-envoy-upstream-rq-timeout-ms", "15"}};
    FilterUtility::TimeoutData timeout = FilterUtility::finalTimeout(route, headers);
    EXPECT_EQ(std::chrono::milliseconds(15), timeout.global_timeout_);
    EXPECT_EQ(std::chrono::milliseconds(0), timeout.per_try_timeout_);
    EXPECT_FALSE(headers.has("x-envoy-upstream-rq-timeout-ms"));
    EXPECT_EQ("15", headers.get_("x-envoy-expected-rq-timeout-ms"));
  }
  {
    NiceMock<MockRouteEntry> route;
    EXPECT_CALL(route, timeout()).WillOnce(Return(std::chrono::milliseconds(10)));
    Http::TestHeaderMapImpl headers{{"x-envoy-upstream-rq-timeout-ms", "bad"}};
    FilterUtility::TimeoutData timeout = FilterUtility::finalTimeout(route, headers);
    EXPECT_EQ(std::chrono::milliseconds(10), timeout.global_timeout_);
    EXPECT_EQ(std::chrono::milliseconds(0), timeout.per_try_timeout_);
    EXPECT_FALSE(headers.has("x-envoy-upstream-rq-timeout-ms"));
    EXPECT_EQ("10", headers.get_("x-envoy-expected-rq-timeout-ms"));
  }
  {
    NiceMock<MockRouteEntry> route;
    EXPECT_CALL(route, timeout()).WillOnce(Return(std::chrono::milliseconds(10)));
    Http::TestHeaderMapImpl headers{{"x-envoy-upstream-rq-timeout-ms", "15"},
                                    {"x-envoy-upstream-rq-per-try-timeout-ms", "15"}};
    FilterUtility::TimeoutData timeout = FilterUtility::finalTimeout(route, headers);
    EXPECT_EQ(std::chrono::milliseconds(15), timeout.global_timeout_);
    EXPECT_EQ(std::chrono::milliseconds(0), timeout.per_try_timeout_);
    EXPECT_FALSE(headers.has("x-envoy-upstream-rq-timeout-ms"));
    EXPECT_FALSE(headers.has("x-envoy-upstream-rq-per-try-timeout-ms"));
    EXPECT_EQ("15", headers.get_("x-envoy-expected-rq-timeout-ms"));
  }
  {
    NiceMock<MockRouteEntry> route;
    EXPECT_CALL(route, timeout()).WillOnce(Return(std::chrono::milliseconds(10)));
    Http::TestHeaderMapImpl headers{{"x-envoy-upstream-rq-timeout-ms", "15"},
                                    {"x-envoy-upstream-rq-per-try-timeout-ms", "5"}};
    FilterUtility::TimeoutData timeout = FilterUtility::finalTimeout(route, headers);
    EXPECT_EQ(std::chrono::milliseconds(15), timeout.global_timeout_);
    EXPECT_EQ(std::chrono::milliseconds(5), timeout.per_try_timeout_);
    EXPECT_FALSE(headers.has("x-envoy-upstream-rq-timeout-ms"));
    EXPECT_FALSE(headers.has("x-envoy-upstream-rq-per-try-timeout-ms"));
    EXPECT_EQ("5", headers.get_("x-envoy-expected-rq-timeout-ms"));
  }
  {
    NiceMock<MockRouteEntry> route;
    route.retry_policy_.per_try_timeout_ = std::chrono::milliseconds(7);
    EXPECT_CALL(route, timeout()).WillOnce(Return(std::chrono::milliseconds(10)));
    Http::TestHeaderMapImpl headers{{"x-envoy-upstream-rq-timeout-ms", "15"}};
    FilterUtility::TimeoutData timeout = FilterUtility::finalTimeout(route, headers);
    EXPECT_EQ(std::chrono::milliseconds(15), timeout.global_timeout_);
    EXPECT_EQ(std::chrono::milliseconds(7), timeout.per_try_timeout_);
    EXPECT_FALSE(headers.has("x-envoy-upstream-rq-timeout-ms"));
    EXPECT_FALSE(headers.has("x-envoy-upstream-rq-per-try-timeout-ms"));
    EXPECT_EQ("7", headers.get_("x-envoy-expected-rq-timeout-ms"));
  }
  {
    NiceMock<MockRouteEntry> route;
    route.retry_policy_.per_try_timeout_ = std::chrono::milliseconds(7);
    EXPECT_CALL(route, timeout()).WillOnce(Return(std::chrono::milliseconds(10)));
    Http::TestHeaderMapImpl headers{{"x-envoy-upstream-rq-timeout-ms", "15"},
                                    {"x-envoy-upstream-rq-per-try-timeout-ms", "5"}};
    FilterUtility::TimeoutData timeout = FilterUtility::finalTimeout(route, headers);
    EXPECT_EQ(std::chrono::milliseconds(15), timeout.global_timeout_);
    EXPECT_EQ(std::chrono::milliseconds(5), timeout.per_try_timeout_);
    EXPECT_FALSE(headers.has("x-envoy-upstream-rq-timeout-ms"));
    EXPECT_FALSE(headers.has("x-envoy-upstream-rq-per-try-timeout-ms"));
    EXPECT_EQ("5", headers.get_("x-envoy-expected-rq-timeout-ms"));
  }
}

TEST(RouterFilterUtilityTest, setUpstreamScheme) {
  {
    Upstream::MockClusterInfo cluster;
    Http::TestHeaderMapImpl headers;
    EXPECT_CALL(cluster, sslContext()).WillOnce(Return(nullptr));
    FilterUtility::setUpstreamScheme(headers, cluster);
    EXPECT_EQ("http", headers.get_(":scheme"));
  }

  {
    Upstream::MockClusterInfo cluster;
    Ssl::MockClientContext context;
    Http::TestHeaderMapImpl headers;
    EXPECT_CALL(cluster, sslContext()).WillOnce(Return(&context));
    FilterUtility::setUpstreamScheme(headers, cluster);
    EXPECT_EQ("https", headers.get_(":scheme"));
  }
}

TEST(RouterFilterUtilityTest, shouldShadow) {
  {
    TestShadowPolicy policy;
    NiceMock<Runtime::MockLoader> runtime;
    EXPECT_CALL(runtime.snapshot_, featureEnabled(_, _, _, _)).Times(0);
    EXPECT_FALSE(FilterUtility::shouldShadow(policy, runtime, 5));
  }
  {
    TestShadowPolicy policy;
    policy.cluster_ = "cluster";
    NiceMock<Runtime::MockLoader> runtime;
    EXPECT_CALL(runtime.snapshot_, featureEnabled(_, _, _, _)).Times(0);
    EXPECT_TRUE(FilterUtility::shouldShadow(policy, runtime, 5));
  }
  {
    TestShadowPolicy policy;
    policy.cluster_ = "cluster";
    policy.runtime_key_ = "foo";
    NiceMock<Runtime::MockLoader> runtime;
    EXPECT_CALL(runtime.snapshot_, featureEnabled("foo", 0, 5, 10000)).WillOnce(Return(false));
    EXPECT_FALSE(FilterUtility::shouldShadow(policy, runtime, 5));
  }
  {
    TestShadowPolicy policy;
    policy.cluster_ = "cluster";
    policy.runtime_key_ = "foo";
    NiceMock<Runtime::MockLoader> runtime;
    EXPECT_CALL(runtime.snapshot_, featureEnabled("foo", 0, 5, 10000)).WillOnce(Return(true));
    EXPECT_TRUE(FilterUtility::shouldShadow(policy, runtime, 5));
  }
}

TEST_F(RouterTest, CanaryStatusTrue) {
  EXPECT_CALL(callbacks_.route_->route_entry_, timeout())
      .WillOnce(Return(std::chrono::milliseconds(0)));
  EXPECT_CALL(callbacks_.dispatcher_, createTimer_(_)).Times(0);

  NiceMock<Http::MockStreamEncoder> encoder;
  Http::StreamDecoder* response_decoder = nullptr;
  EXPECT_CALL(cm_.conn_pool_, newStream(_, _))
      .WillOnce(Invoke([&](Http::StreamDecoder& decoder, Http::ConnectionPool::Callbacks& callbacks)
                           -> Http::ConnectionPool::Cancellable* {
        response_decoder = &decoder;
        callbacks.onPoolReady(encoder, cm_.conn_pool_.host_);
        return nullptr;
      }));

  Http::TestHeaderMapImpl headers{{"x-envoy-upstream-alt-stat-name", "alt_stat"},
                                  {"x-envoy-internal", "true"}};
  HttpTestUtility::addDefaultHeaders(headers);
  router_.decodeHeaders(headers, true);

  Http::HeaderMapPtr response_headers(
      new Http::TestHeaderMapImpl{{":status", "200"},
                                  {"x-envoy-upstream-canary", "false"},
                                  {"x-envoy-virtual-cluster", "hello"}});
  ON_CALL(*cm_.conn_pool_.host_, canary()).WillByDefault(Return(true));
  response_decoder->decodeHeaders(std::move(response_headers), true);

  EXPECT_EQ(1U,
            cm_.thread_local_cluster_.cluster_.info_->stats_store_.counter("canary.upstream_rq_200")
                .value());
}

TEST_F(RouterTest, CanaryStatusFalse) {
  EXPECT_CALL(callbacks_.route_->route_entry_, timeout())
      .WillOnce(Return(std::chrono::milliseconds(0)));
  EXPECT_CALL(callbacks_.dispatcher_, createTimer_(_)).Times(0);

  NiceMock<Http::MockStreamEncoder> encoder;
  Http::StreamDecoder* response_decoder = nullptr;
  EXPECT_CALL(cm_.conn_pool_, newStream(_, _))
      .WillOnce(Invoke([&](Http::StreamDecoder& decoder, Http::ConnectionPool::Callbacks& callbacks)
                           -> Http::ConnectionPool::Cancellable* {
        response_decoder = &decoder;
        callbacks.onPoolReady(encoder, cm_.conn_pool_.host_);
        return nullptr;
      }));

  Http::TestHeaderMapImpl headers{{"x-envoy-upstream-alt-stat-name", "alt_stat"},
                                  {"x-envoy-internal", "true"}};
  HttpTestUtility::addDefaultHeaders(headers);
  router_.decodeHeaders(headers, true);

  Http::HeaderMapPtr response_headers(
      new Http::TestHeaderMapImpl{{":status", "200"},
                                  {"x-envoy-upstream-canary", "false"},
                                  {"x-envoy-virtual-cluster", "hello"}});
  response_decoder->decodeHeaders(std::move(response_headers), true);

  EXPECT_EQ(0U,
            cm_.thread_local_cluster_.cluster_.info_->stats_store_.counter("canary.upstream_rq_200")
                .value());
}

TEST_F(RouterTest, AutoHostRewriteEnabled) {
  NiceMock<Http::MockStreamEncoder> encoder;
  std::string req_host{"foo.bar.com"};

  Http::TestHeaderMapImpl incoming_headers;
  HttpTestUtility::addDefaultHeaders(incoming_headers);
  incoming_headers.Host()->value(req_host);

  cm_.conn_pool_.host_->hostname_ = "scooby.doo";
  Http::TestHeaderMapImpl outgoing_headers;
  HttpTestUtility::addDefaultHeaders(outgoing_headers);
  outgoing_headers.Host()->value(cm_.conn_pool_.host_->hostname_);

  EXPECT_CALL(callbacks_.route_->route_entry_, timeout())
      .WillOnce(Return(std::chrono::milliseconds(0)));

  EXPECT_CALL(cm_.conn_pool_, newStream(_, _))
      .WillOnce(Invoke([&](Http::StreamDecoder&, Http::ConnectionPool::Callbacks& callbacks)
                           -> Http::ConnectionPool::Cancellable* {
        callbacks.onPoolReady(encoder, cm_.conn_pool_.host_);
        return nullptr;
      }));

  // :authority header in the outgoing request should match the DNS name of
  // the selected upstream host
  EXPECT_CALL(encoder, encodeHeaders(HeaderMapEqualRef(&outgoing_headers), true))
      .WillOnce(Invoke([&](const Http::HeaderMap&, bool) -> void {
        encoder.stream_.resetStream(Http::StreamResetReason::RemoteReset);
      }));

  EXPECT_CALL(callbacks_.request_info_, onUpstreamHostSelected(_))
      .WillOnce(Invoke([&](const Upstream::HostDescriptionConstSharedPtr host) -> void {
        EXPECT_EQ(host_address_, host->address());
      }));
  EXPECT_CALL(callbacks_.route_->route_entry_, autoHostRewrite()).WillOnce(Return(true));
  router_.decodeHeaders(incoming_headers, true);
}

TEST_F(RouterTest, AutoHostRewriteDisabled) {
  NiceMock<Http::MockStreamEncoder> encoder;
  std::string req_host{"foo.bar.com"};

  Http::TestHeaderMapImpl incoming_headers;
  HttpTestUtility::addDefaultHeaders(incoming_headers);
  incoming_headers.Host()->value(req_host);

  cm_.conn_pool_.host_->hostname_ = "scooby.doo";

  EXPECT_CALL(callbacks_.route_->route_entry_, timeout())
      .WillOnce(Return(std::chrono::milliseconds(0)));

  EXPECT_CALL(cm_.conn_pool_, newStream(_, _))
      .WillOnce(Invoke([&](Http::StreamDecoder&, Http::ConnectionPool::Callbacks& callbacks)
                           -> Http::ConnectionPool::Cancellable* {
        callbacks.onPoolReady(encoder, cm_.conn_pool_.host_);
        return nullptr;
      }));

  // :authority header in the outgoing request should match the :authority header of
  // the incoming request
  EXPECT_CALL(encoder, encodeHeaders(HeaderMapEqualRef(&incoming_headers), true))
      .WillOnce(Invoke([&](const Http::HeaderMap&, bool) -> void {
        encoder.stream_.resetStream(Http::StreamResetReason::RemoteReset);
      }));

  EXPECT_CALL(callbacks_.request_info_, onUpstreamHostSelected(_))
      .WillOnce(Invoke([&](const Upstream::HostDescriptionConstSharedPtr host) -> void {
        EXPECT_EQ(host_address_, host->address());
      }));
  EXPECT_CALL(callbacks_.route_->route_entry_, autoHostRewrite()).WillOnce(Return(false));
  router_.decodeHeaders(incoming_headers, true);
}

class WatermarkTest : public RouterTest {
public:
  void sendRequest(bool header_only_request = true, bool pool_ready = true) {
    EXPECT_CALL(callbacks_.route_->route_entry_, timeout())
        .WillOnce(Return(std::chrono::milliseconds(0)));
    EXPECT_CALL(callbacks_.dispatcher_, createTimer_(_)).Times(0);

    EXPECT_CALL(stream_, addCallbacks(_)).WillOnce(Invoke([&](Http::StreamCallbacks& callbacks) {
      stream_callbacks_ = &callbacks;
    }));
    EXPECT_CALL(encoder_, getStream()).WillOnce(ReturnRef(stream_));
    EXPECT_CALL(cm_.conn_pool_, newStream(_, _))
        .WillOnce(Invoke(
            [&](Http::StreamDecoder& decoder,
                Http::ConnectionPool::Callbacks& callbacks) -> Http::ConnectionPool::Cancellable* {
              response_decoder_ = &decoder;
              pool_callbacks_ = &callbacks;
              if (pool_ready) {
                callbacks.onPoolReady(encoder_, cm_.conn_pool_.host_);
              }
              return nullptr;
            }));
    HttpTestUtility::addDefaultHeaders(headers_);
    router_.decodeHeaders(headers_, header_only_request);
  }
  void sendResponse() {
    response_decoder_->decodeHeaders(
        Http::HeaderMapPtr{new Http::TestHeaderMapImpl{{":status", "200"}}}, true);
  }

  NiceMock<Http::MockStreamEncoder> encoder_;
  NiceMock<Http::MockStream> stream_;
  Http::StreamCallbacks* stream_callbacks_;
  Http::StreamDecoder* response_decoder_ = nullptr;
  Http::TestHeaderMapImpl headers_;
  Http::ConnectionPool::Callbacks* pool_callbacks_{nullptr};
};

TEST_F(WatermarkTest, DownstreamWatermarks) {
  sendRequest();

  stream_callbacks_->onAboveWriteBufferHighWatermark();
  EXPECT_EQ(1U, cm_.thread_local_cluster_.cluster_.info_->stats_store_
                    .counter("upstream_flow_control_backed_up_total")
                    .value());
  stream_callbacks_->onBelowWriteBufferLowWatermark();
  EXPECT_EQ(1U, cm_.thread_local_cluster_.cluster_.info_->stats_store_
                    .counter("upstream_flow_control_drained_total")
                    .value());

  sendResponse();
}

TEST_F(WatermarkTest, UpstreamWatermarks) {
  sendRequest();

  ASSERT(callbacks_.callbacks_.begin() != callbacks_.callbacks_.end());
  Envoy::Http::DownstreamWatermarkCallbacks* watermark_callbacks = *callbacks_.callbacks_.begin();

  EXPECT_CALL(encoder_, getStream()).WillOnce(ReturnRef(stream_));
  EXPECT_CALL(stream_, readDisable(_));
  watermark_callbacks->onAboveWriteBufferHighWatermark();
  EXPECT_EQ(1U, cm_.thread_local_cluster_.cluster_.info_->stats_store_
                    .counter("upstream_flow_control_paused_reading_total")
                    .value());

  EXPECT_CALL(encoder_, getStream()).WillOnce(ReturnRef(stream_));
  EXPECT_CALL(stream_, readDisable(_));
  watermark_callbacks->onBelowWriteBufferLowWatermark();
  EXPECT_EQ(1U, cm_.thread_local_cluster_.cluster_.info_->stats_store_
                    .counter("upstream_flow_control_resumed_reading_total")
                    .value());

  sendResponse();
}

TEST_F(WatermarkTest, FilterWatermarks) {
  EXPECT_CALL(callbacks_, decoderBufferLimit()).WillOnce(Return(10));
  router_.setDecoderFilterCallbacks(callbacks_);
  // Send the headers sans-fin, and don't flag the pool as ready.
  sendRequest(false, false);

  // Send 10 bytes of body to fill the 10 byte buffer.
  Buffer::OwnedImpl data("1234567890");
  router_.decodeData(data, false);
  EXPECT_EQ(0u, cm_.thread_local_cluster_.cluster_.info_->stats_store_
                    .counter("upstream_flow_control_backed_up_total")
                    .value());

  // Send one extra byte.  This should cause the buffer to go over the limit and pause downstream
  // data.
  Buffer::OwnedImpl last_byte("!");
  router_.decodeData(last_byte, true);
  EXPECT_EQ(1U, cm_.thread_local_cluster_.cluster_.info_->stats_store_
                    .counter("upstream_flow_control_backed_up_total")
                    .value());

  // Now set up the downstream connection.  The encoder will be given the buffered request body,
  // The mock invocation below drains it, and the buffer will go under the watermark limit again.
  EXPECT_EQ(0U, cm_.thread_local_cluster_.cluster_.info_->stats_store_
                    .counter("upstream_flow_control_drained_total")
                    .value());
  EXPECT_CALL(encoder_, encodeData(_, true))
      .WillOnce(Invoke([&](Buffer::Instance& data, bool) -> void { data.drain(data.length()); }));
  pool_callbacks_->onPoolReady(encoder_, cm_.conn_pool_.host_);
  EXPECT_EQ(1U, cm_.thread_local_cluster_.cluster_.info_->stats_store_
                    .counter("upstream_flow_control_drained_total")
                    .value());

  sendResponse();
} // namespace Router

// Same as RetryRequestNotComplete but with decodeData larger than the buffer
// limit, no retry will occur.
TEST_F(WatermarkTest, RetryRequestNotComplete) {
  EXPECT_CALL(callbacks_, decoderBufferLimit()).WillOnce(Return(10));
  router_.setDecoderFilterCallbacks(callbacks_);
  NiceMock<Http::MockStreamEncoder> encoder1;
  Http::StreamDecoder* response_decoder = nullptr;
  EXPECT_CALL(cm_.conn_pool_, newStream(_, _))
      .WillRepeatedly(Invoke(
          [&](Http::StreamDecoder& decoder,
              Http::ConnectionPool::Callbacks& callbacks) -> Http::ConnectionPool::Cancellable* {
            response_decoder = &decoder;
            callbacks.onPoolReady(encoder1, cm_.conn_pool_.host_);
            return nullptr;
          }));
  EXPECT_CALL(callbacks_.request_info_,
              setResponseFlag(Http::AccessLog::ResponseFlag::UpstreamRemoteReset));
  EXPECT_CALL(callbacks_.request_info_, onUpstreamHostSelected(_))
      .WillRepeatedly(Invoke([&](const Upstream::HostDescriptionConstSharedPtr host) -> void {
        EXPECT_EQ(host_address_, host->address());
      }));

  Http::TestHeaderMapImpl headers{{"x-envoy-retry-on", "5xx"}, {"x-envoy-internal", "true"}};
  HttpTestUtility::addDefaultHeaders(headers);
  router_.decodeHeaders(headers, false);
  Buffer::OwnedImpl data("1234567890123");
  EXPECT_CALL(*router_.retry_state_, enabled()).Times(1).WillOnce(Return(true));
  EXPECT_CALL(*router_.retry_state_, shouldRetry(_, _, _)).Times(0);
  // This will result in retry_state_ being deleted.
  router_.decodeData(data, false);

  // This should not trigger a retry as the retry state has been deleted.
  EXPECT_CALL(cm_.conn_pool_.host_->outlier_detector_, putHttpResponseCode(503));
  encoder1.stream_.resetStream(Http::StreamResetReason::RemoteReset);
}

} // namespace Router
} // namespace Envoy<|MERGE_RESOLUTION|>--- conflicted
+++ resolved
@@ -75,7 +75,6 @@
     EXPECT_CALL(*per_try_timeout_, disableTimer());
   }
 
-<<<<<<< HEAD
   AssertionResult verifyHostUpstreamStats(uint64_t success, uint64_t error, uint64_t dropped) {
     if (success != cm_.conn_pool_.host_->stats_store_.counter("rq_success").value()) {
       return AssertionFailure() << fmt::format(
@@ -96,9 +95,7 @@
   }
 
   std::string upstream_zone_{"to_az"};
-=======
   envoy::api::v2::Locality upstream_locality_;
->>>>>>> f28f35f1
   Stats::IsolatedStoreImpl stats_store_;
   NiceMock<Upstream::MockClusterManager> cm_;
   NiceMock<Runtime::MockLoader> runtime_;

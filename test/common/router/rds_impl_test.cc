#include <chrono>
#include <memory>
#include <string>

#include "envoy/admin/v2alpha/config_dump.pb.h"
#include "envoy/admin/v2alpha/config_dump.pb.validate.h"
#include "envoy/stats/scope.h"

#include "common/config/utility.h"
#include "common/json/json_loader.h"
#include "common/router/rds_impl.h"

#include "server/http/admin.h"

#include "test/mocks/init/mocks.h"
#include "test/mocks/local_info/mocks.h"
#include "test/mocks/server/mocks.h"
#include "test/mocks/thread_local/mocks.h"
#include "test/mocks/upstream/mocks.h"
#include "test/test_common/printers.h"
#include "test/test_common/simulated_time_system.h"
#include "test/test_common/utility.h"

#include "gmock/gmock.h"
#include "gtest/gtest.h"

using testing::_;
using testing::Eq;
using testing::InSequence;
using testing::Invoke;
using testing::ReturnRef;

namespace Envoy {
namespace Router {
namespace {

envoy::config::filter::network::http_connection_manager::v2::HttpConnectionManager
parseHttpConnectionManagerFromYaml(const std::string& yaml_string) {
  envoy::config::filter::network::http_connection_manager::v2::HttpConnectionManager
      http_connection_manager;
  TestUtility::loadFromYaml(yaml_string, http_connection_manager);
  return http_connection_manager;
}

class RdsTestBase : public testing::Test {
public:
  RdsTestBase() {
    // For server_factory_context
    ON_CALL(mock_factory_context_, getServerFactoryContext())
        .WillByDefault(ReturnRef(server_factory_context_));
    ON_CALL(server_factory_context_, scope()).WillByDefault(ReturnRef(scope_));
    ON_CALL(mock_factory_context_, scope()).WillByDefault(ReturnRef(scope_));

    ON_CALL(mock_factory_context_, initManager()).WillByDefault(ReturnRef(outer_init_manager_));
    ON_CALL(outer_init_manager_, add(_)).WillByDefault(Invoke([this](const Init::Target& target) {
      init_target_handle_ = target.createHandle("test");
    }));
    ON_CALL(outer_init_manager_, initialize(_))
        .WillByDefault(Invoke(
            [this](const Init::Watcher& watcher) { init_target_handle_->initialize(watcher); }));
  }

  Event::SimulatedTimeSystem& timeSystem() { return time_system_; }

  Event::SimulatedTimeSystem time_system_;
  NiceMock<Server::Configuration::MockFactoryContext> mock_factory_context_;
  NiceMock<Init::MockManager> outer_init_manager_;
  NiceMock<Server::Configuration::MockServerFactoryContext> server_factory_context_;
  Init::ExpectableWatcherImpl init_watcher_;
  Init::TargetHandlePtr init_target_handle_;
  Envoy::Config::SubscriptionCallbacks* rds_callbacks_{};
  NiceMock<Stats::MockIsolatedStatsStore> scope_;
};

class RdsImplTest : public RdsTestBase {
public:
  RdsImplTest() {
    EXPECT_CALL(server_factory_context_.admin_.config_tracker_, add_("routes", _));
    route_config_provider_manager_ =
        std::make_unique<RouteConfigProviderManagerImpl>(server_factory_context_.admin_);
  }
  ~RdsImplTest() override { server_factory_context_.thread_local_.shutdownThread(); }

  void setup() {
    const std::string config_yaml = R"EOF(
rds:
  config_source:
    api_config_source:
      api_type: REST
      cluster_names:
      - foo_cluster
      refresh_delay: 1s
  route_config_name: foo_route_config
codec_type: auto
stat_prefix: foo
http_filters:
- name: http_dynamo_filter
  config: {}
    )EOF";

    EXPECT_CALL(outer_init_manager_, add(_));
    rds_ = RouteConfigProviderUtil::create(parseHttpConnectionManagerFromYaml(config_yaml),
                                           mock_factory_context_, "foo.",
                                           *route_config_provider_manager_);
    rds_callbacks_ = server_factory_context_.cluster_manager_.subscription_factory_.callbacks_;
    EXPECT_CALL(*server_factory_context_.cluster_manager_.subscription_factory_.subscription_,
                start(_));
    outer_init_manager_.initialize(init_watcher_);
  }

  RouteConstSharedPtr route(Http::TestHeaderMapImpl headers) {
    NiceMock<Envoy::StreamInfo::MockStreamInfo> stream_info;
    headers.addCopy("x-forwarded-proto", "http");
    return rds_->config()->route(headers, stream_info, 0);
  }

  NiceMock<Server::MockInstance> server_;
  std::unique_ptr<RouteConfigProviderManagerImpl> route_config_provider_manager_;
  RouteConfigProviderSharedPtr rds_;
};

TEST_F(RdsImplTest, RdsAndStatic) {
  const std::string config_yaml = R"EOF(
rds: {}
route_config: {}
codec_type: auto
stat_prefix: foo
http_filters:
- name: http_dynamo_filter
  config: {}
    )EOF";

  EXPECT_THROW(RouteConfigProviderUtil::create(parseHttpConnectionManagerFromYaml(config_yaml),
                                               mock_factory_context_, "foo.",
                                               *route_config_provider_manager_),
               EnvoyException);
}

TEST_F(RdsImplTest, DestroyDuringInitialize) {
  InSequence s;
  setup();
  // EXPECT_CALL(server_factory_context_, scope());
  EXPECT_CALL(init_watcher_, ready());
  rds_.reset();
}

TEST_F(RdsImplTest, Basic) {
  InSequence s;
  Buffer::OwnedImpl empty;
  Buffer::OwnedImpl data;

  setup();

  // Make sure the initial empty route table works.
  EXPECT_EQ(nullptr, route(Http::TestHeaderMapImpl{{":authority", "foo"}}));

  // Initial request.
  const std::string response1_json = R"EOF(
{
  "version_info": "1",
  "resources": [
    {
      "@type": "type.googleapis.com/envoy.api.v2.RouteConfiguration",
      "name": "foo_route_config",
      "virtual_hosts": null
    }
  ]
}
)EOF";
  auto response1 = TestUtility::parseYaml<envoy::api::v2::DiscoveryResponse>(response1_json);

  EXPECT_CALL(init_watcher_, ready());
  rds_callbacks_->onConfigUpdate(response1.resources(), response1.version_info());
  EXPECT_EQ(nullptr, route(Http::TestHeaderMapImpl{{":authority", "foo"}}));

  // 2nd request with same response. Based on hash should not reload config.
  rds_callbacks_->onConfigUpdate(response1.resources(), response1.version_info());
  EXPECT_EQ(nullptr, route(Http::TestHeaderMapImpl{{":authority", "foo"}}));

  // Load the config and verified shared count.
  ConfigConstSharedPtr config = rds_->config();
  EXPECT_EQ(2, config.use_count());

  // Third request.
  const std::string response2_json = R"EOF(
{
  "version_info": "2",
  "resources": [
    {
      "@type": "type.googleapis.com/envoy.api.v2.RouteConfiguration",
      "name": "foo_route_config",
      "virtual_hosts": [
        {
          "name": "integration",
          "domains": [
            "*"
          ],
          "routes": [
            {
              "match": {
                "prefix": "/foo"
              },
              "route": {
                "cluster_header": ":authority"
              }
            }
          ]
        }
      ]
    }
  ]
}
  )EOF";
  auto response2 = TestUtility::parseYaml<envoy::api::v2::DiscoveryResponse>(response2_json);

  // Make sure we don't lookup/verify clusters.
  EXPECT_CALL(mock_factory_context_.cluster_manager_, get(Eq("bar"))).Times(0);
  rds_callbacks_->onConfigUpdate(response2.resources(), response2.version_info());
  EXPECT_EQ("foo", route(Http::TestHeaderMapImpl{{":authority", "foo"}, {":path", "/foo"}})
                       ->routeEntry()
                       ->clusterName());

  // Old config use count should be 1 now.
  EXPECT_EQ(1, config.use_count());
  EXPECT_EQ(2UL, scope_.counter("foo.rds.foo_route_config.config_reload").value());
}

// Validate behavior when the config is delivered but it fails PGV validation.
TEST_F(RdsImplTest, FailureInvalidConfig) {
  InSequence s;

  setup();

  const std::string response1_json = R"EOF(
{
  "version_info": "1",
  "resources": [
    {
      "@type": "type.googleapis.com/envoy.api.v2.RouteConfiguration",
      "name": "INVALID_NAME_FOR_route_config",
      "virtual_hosts": null
    }
  ]
}
)EOF";
  auto response1 = TestUtility::parseYaml<envoy::api::v2::DiscoveryResponse>(response1_json);

  EXPECT_CALL(init_watcher_, ready());
  EXPECT_THROW_WITH_MESSAGE(
      rds_callbacks_->onConfigUpdate(response1.resources(), response1.version_info()),
      EnvoyException,
      "Unexpected RDS configuration (expecting foo_route_config): INVALID_NAME_FOR_route_config");
}

// Validate behavior when the config fails delivery at the subscription level.
TEST_F(RdsImplTest, FailureSubscription) {
  InSequence s;

  setup();

  EXPECT_CALL(init_watcher_, ready());
  // onConfigUpdateFailed() should not be called for gRPC stream connection failure
  rds_callbacks_->onConfigUpdateFailed(Envoy::Config::ConfigUpdateFailureReason::FetchTimedout, {});
}

class RouteConfigProviderManagerImplTest : public RdsTestBase {
public:
  void setup() {
    // Get a RouteConfigProvider. This one should create an entry in the RouteConfigProviderManager.
    rds_.set_route_config_name("foo_route_config");
    rds_.mutable_config_source()->set_path("foo_path");
    provider_ = route_config_provider_manager_->createRdsRouteConfigProvider(
        rds_, mock_factory_context_, "foo_prefix.", outer_init_manager_);
    rds_callbacks_ = server_factory_context_.cluster_manager_.subscription_factory_.callbacks_;
  }

  RouteConfigProviderManagerImplTest() {
    EXPECT_CALL(server_factory_context_.admin_.config_tracker_, add_("routes", _));
    route_config_provider_manager_ =
        std::make_unique<RouteConfigProviderManagerImpl>(server_factory_context_.admin_);
  }

  ~RouteConfigProviderManagerImplTest() override {
    server_factory_context_.thread_local_.shutdownThread();
  }

  envoy::config::filter::network::http_connection_manager::v2::Rds rds_;
  std::unique_ptr<RouteConfigProviderManagerImpl> route_config_provider_manager_;
  RouteConfigProviderSharedPtr provider_;
};

envoy::api::v2::RouteConfiguration parseRouteConfigurationFromV2Yaml(const std::string& yaml) {
  envoy::api::v2::RouteConfiguration route_config;
  TestUtility::loadFromYaml(yaml, route_config);
  return route_config;
}

TEST_F(RouteConfigProviderManagerImplTest, ConfigDump) {
  auto message_ptr =
      server_factory_context_.admin_.config_tracker_.config_tracker_callbacks_["routes"]();
  const auto& route_config_dump =
      TestUtility::downcastAndValidate<const envoy::admin::v2alpha::RoutesConfigDump&>(
          *message_ptr);

  // No routes at all, no last_updated timestamp
  envoy::admin::v2alpha::RoutesConfigDump expected_route_config_dump;
  TestUtility::loadFromYaml(R"EOF(
static_route_configs:
dynamic_route_configs:
)EOF",
                            expected_route_config_dump);
  EXPECT_EQ(expected_route_config_dump.DebugString(), route_config_dump.DebugString());

  const std::string config_yaml = R"EOF(
name: foo
virtual_hosts:
  - name: bar
    domains: ["*"]
    routes:
      - match: { prefix: "/" }
        route: { cluster: baz }
)EOF";

  timeSystem().setSystemTime(std::chrono::milliseconds(1234567891234));

  // Only static route.
  RouteConfigProviderPtr static_config =
      route_config_provider_manager_->createStaticRouteConfigProvider(
          parseRouteConfigurationFromV2Yaml(config_yaml), mock_factory_context_);
  message_ptr =
      server_factory_context_.admin_.config_tracker_.config_tracker_callbacks_["routes"]();
  const auto& route_config_dump2 =
      TestUtility::downcastAndValidate<const envoy::admin::v2alpha::RoutesConfigDump&>(
          *message_ptr);
  TestUtility::loadFromYaml(R"EOF(
static_route_configs:
  - route_config:
      name: foo
      virtual_hosts:
        - name: bar
          domains: ["*"]
          routes:
            - match: { prefix: "/" }
              route: { cluster: baz }
    last_updated:
      seconds: 1234567891
      nanos: 234000000
dynamic_route_configs:
)EOF",
                            expected_route_config_dump);
  EXPECT_EQ(expected_route_config_dump.DebugString(), route_config_dump2.DebugString());

  // Static + dynamic.
  setup();
  EXPECT_CALL(*server_factory_context_.cluster_manager_.subscription_factory_.subscription_,
              start(_));
  outer_init_manager_.initialize(init_watcher_);

  const std::string response1_json = R"EOF(
{
  "version_info": "1",
  "resources": [
    {
      "@type": "type.googleapis.com/envoy.api.v2.RouteConfiguration",
      "name": "foo_route_config",
      "virtual_hosts": null
    }
  ]
}
)EOF";
  auto response1 = TestUtility::parseYaml<envoy::api::v2::DiscoveryResponse>(response1_json);

  EXPECT_CALL(init_watcher_, ready());
  rds_callbacks_->onConfigUpdate(response1.resources(), response1.version_info());
  message_ptr =
      server_factory_context_.admin_.config_tracker_.config_tracker_callbacks_["routes"]();
  const auto& route_config_dump3 =
      TestUtility::downcastAndValidate<const envoy::admin::v2alpha::RoutesConfigDump&>(
          *message_ptr);
  TestUtility::loadFromYaml(R"EOF(
static_route_configs:
  - route_config:
      name: foo
      virtual_hosts:
        - name: bar
          domains: ["*"]
          routes:
            - match: { prefix: "/" }
              route: { cluster: baz }
    last_updated:
      seconds: 1234567891
      nanos: 234000000
dynamic_route_configs:
  - version_info: "1"
    route_config:
      name: foo_route_config
      virtual_hosts:
    last_updated:
      seconds: 1234567891
      nanos: 234000000
)EOF",
                            expected_route_config_dump);
  EXPECT_EQ(expected_route_config_dump.DebugString(), route_config_dump3.DebugString());
}

TEST_F(RouteConfigProviderManagerImplTest, Basic) {
  Buffer::OwnedImpl data;

  // Get a RouteConfigProvider. This one should create an entry in the RouteConfigProviderManager.
  setup();

  EXPECT_FALSE(provider_->configInfo().has_value());

  Protobuf::RepeatedPtrField<ProtobufWkt::Any> route_configs;
  route_configs.Add()->PackFrom(parseRouteConfigurationFromV2Yaml(R"EOF(
name: foo_route_config
virtual_hosts:
  - name: bar
    domains: ["*"]
    routes:
      - match: { prefix: "/" }
        route: { cluster: baz }
)EOF"));

  server_factory_context_.cluster_manager_.subscription_factory_.callbacks_->onConfigUpdate(
      route_configs, "1");

<<<<<<< HEAD
  RouteConfigProviderSharedPtr provider2 =
      route_config_provider_manager_->createRdsRouteConfigProvider(
          rds_, mock_factory_context_, "foo_prefix", outer_init_manager_, false);
=======
  RouteConfigProviderPtr provider2 = route_config_provider_manager_->createRdsRouteConfigProvider(
      rds_, mock_factory_context_, "foo_prefix", outer_init_manager_);
>>>>>>> 8438e37b

  // provider2 should have route config immediately after create
  EXPECT_TRUE(provider2->configInfo().has_value());

  EXPECT_EQ(provider_.get(), provider2.get())
      << "fail to obtain the same rds config provider object";

  // So this means that both provider have same subscription.
  EXPECT_EQ(&dynamic_cast<RdsRouteConfigProviderImpl&>(*provider_).subscription(),
            &dynamic_cast<RdsRouteConfigProviderImpl&>(*provider2).subscription());
  EXPECT_EQ(&provider_->configInfo().value().config_, &provider2->configInfo().value().config_);

  envoy::config::filter::network::http_connection_manager::v2::Rds rds2;
  rds2.set_route_config_name("foo_route_config");
  rds2.mutable_config_source()->set_path("bar_path");
<<<<<<< HEAD

  RouteConfigProviderSharedPtr provider3 =
      route_config_provider_manager_->createRdsRouteConfigProvider(
          rds2, mock_factory_context_, "foo_prefix", mock_factory_context_.initManager(), false);
=======
  RouteConfigProviderPtr provider3 = route_config_provider_manager_->createRdsRouteConfigProvider(
      rds2, mock_factory_context_, "foo_prefix", mock_factory_context_.initManager());
>>>>>>> 8438e37b
  EXPECT_NE(provider3, provider_);
  server_factory_context_.cluster_manager_.subscription_factory_.callbacks_->onConfigUpdate(
      route_configs, "provider3");
  EXPECT_EQ(2UL,
            route_config_provider_manager_->dumpRouteConfigs()->dynamic_route_configs().size());

  provider_.reset();
  provider2.reset();

  // All shared_ptrs to the provider pointed at by provider1, and provider2 have been deleted, so
  // now we should only have the provider pointed at by provider3.
  auto dynamic_route_configs =
      route_config_provider_manager_->dumpRouteConfigs()->dynamic_route_configs();
  EXPECT_EQ(1UL, dynamic_route_configs.size());

  // Make sure the left one is provider3
  EXPECT_EQ("provider3", dynamic_route_configs[0].version_info());

  provider3.reset();

  EXPECT_EQ(0UL,
            route_config_provider_manager_->dumpRouteConfigs()->dynamic_route_configs().size());
}

TEST_F(RouteConfigProviderManagerImplTest, SameProviderOnTwoInitManager) {

  Buffer::OwnedImpl data;
  // Get a RouteConfigProvider. This one should create an entry in the RouteConfigProviderManager.
  setup();

  EXPECT_FALSE(provider_->configInfo().has_value());

  NiceMock<Server::Configuration::MockFactoryContext> mock_factory_context2;

  Init::WatcherImpl real_watcher("real", []() {});
  Init::ManagerImpl real_init_manager("real");

  RouteConfigProviderSharedPtr provider2 =
      route_config_provider_manager_->createRdsRouteConfigProvider(
          rds_, mock_factory_context2, "foo_prefix", real_init_manager, false);

  EXPECT_FALSE(provider2->configInfo().has_value());

  EXPECT_EQ(provider_.get(), provider2.get())
      << "fail to obtain the same rds config provider object";
  real_init_manager.initialize(real_watcher);
  EXPECT_EQ(Init::Manager::State::Initializing, real_init_manager.state());

  {
    Protobuf::RepeatedPtrField<ProtobufWkt::Any> route_configs;
    route_configs.Add()->PackFrom(parseRouteConfigurationFromV2Yaml(R"EOF(
name: foo_route_config
virtual_hosts:
  - name: bar
    domains: ["*"]
    routes:
      - match: { prefix: "/" }
        route: { cluster: baz }
)EOF"));

    server_factory_context_.cluster_manager_.subscription_factory_.callbacks_->onConfigUpdate(
        route_configs, "1");

    EXPECT_TRUE(provider_->configInfo().has_value());
    EXPECT_TRUE(provider2->configInfo().has_value());
    EXPECT_EQ(Init::Manager::State::Initialized, real_init_manager.state());
  }
}

// Negative test for protoc-gen-validate constraints.
TEST_F(RouteConfigProviderManagerImplTest, ValidateFail) {
  setup();
  Protobuf::RepeatedPtrField<ProtobufWkt::Any> route_configs;
  envoy::api::v2::RouteConfiguration route_config;
  route_config.set_name("foo_route_config");
  route_config.mutable_virtual_hosts()->Add();
  route_configs.Add()->PackFrom(route_config);
  EXPECT_THROW(
      server_factory_context_.cluster_manager_.subscription_factory_.callbacks_->onConfigUpdate(
          route_configs, ""),
      ProtoValidationException);
}

TEST_F(RouteConfigProviderManagerImplTest, onConfigUpdateEmpty) {
  setup();
  EXPECT_CALL(*server_factory_context_.cluster_manager_.subscription_factory_.subscription_,
              start(_));
  outer_init_manager_.initialize(init_watcher_);
  EXPECT_CALL(init_watcher_, ready());
  server_factory_context_.cluster_manager_.subscription_factory_.callbacks_->onConfigUpdate({}, "");
}

TEST_F(RouteConfigProviderManagerImplTest, onConfigUpdateWrongSize) {
  setup();
  EXPECT_CALL(*server_factory_context_.cluster_manager_.subscription_factory_.subscription_,
              start(_));
  outer_init_manager_.initialize(init_watcher_);
  Protobuf::RepeatedPtrField<ProtobufWkt::Any> route_configs;
  route_configs.Add();
  route_configs.Add();
  EXPECT_CALL(init_watcher_, ready());
  EXPECT_THROW_WITH_MESSAGE(
      server_factory_context_.cluster_manager_.subscription_factory_.callbacks_->onConfigUpdate(
          route_configs, ""),
      EnvoyException, "Unexpected RDS resource length: 2");
}

// Regression test for https://github.com/envoyproxy/envoy/issues/7939
TEST_F(RouteConfigProviderManagerImplTest, ConfigDumpAfterConfigRejected) {
  auto message_ptr =
      server_factory_context_.admin_.config_tracker_.config_tracker_callbacks_["routes"]();
  const auto& route_config_dump =
      TestUtility::downcastAndValidate<const envoy::admin::v2alpha::RoutesConfigDump&>(
          *message_ptr);

  // No routes at all, no last_updated timestamp
  envoy::admin::v2alpha::RoutesConfigDump expected_route_config_dump;
  TestUtility::loadFromYaml(R"EOF(
static_route_configs:
dynamic_route_configs:
)EOF",
                            expected_route_config_dump);
  EXPECT_EQ(expected_route_config_dump.DebugString(), route_config_dump.DebugString());

  timeSystem().setSystemTime(std::chrono::milliseconds(1234567891234));

  // dynamic.
  setup();
  EXPECT_CALL(*server_factory_context_.cluster_manager_.subscription_factory_.subscription_,
              start(_));
  outer_init_manager_.initialize(init_watcher_);

  const std::string response1_yaml = R"EOF(
version_info: '1'
resources:
- "@type": type.googleapis.com/envoy.api.v2.RouteConfiguration
  name: foo_route_config
  virtual_hosts:
  - name: integration
    domains:
    - "*"
    routes:
    - match:
        prefix: "/foo"
      route:
        cluster_header: ":authority"
  - name: duplicate
    domains:
    - "*"
    routes:
    - match:
        prefix: "/foo"
      route:
        cluster_header: ":authority"
)EOF";
  auto response1 = TestUtility::parseYaml<envoy::api::v2::DiscoveryResponse>(response1_yaml);

  EXPECT_CALL(init_watcher_, ready());

  EXPECT_THROW_WITH_MESSAGE(
      rds_callbacks_->onConfigUpdate(response1.resources(), response1.version_info()),
      EnvoyException, "Only a single wildcard domain is permitted");

  message_ptr =
      server_factory_context_.admin_.config_tracker_.config_tracker_callbacks_["routes"]();
  const auto& route_config_dump3 =
      TestUtility::downcastAndValidate<const envoy::admin::v2alpha::RoutesConfigDump&>(
          *message_ptr);
  TestUtility::loadFromYaml(R"EOF(
static_route_configs:
dynamic_route_configs:
)EOF",
                            expected_route_config_dump);
  EXPECT_EQ(expected_route_config_dump.DebugString(), route_config_dump3.DebugString());
}

} // namespace
} // namespace Router
} // namespace Envoy<|MERGE_RESOLUTION|>--- conflicted
+++ resolved
@@ -425,14 +425,9 @@
   server_factory_context_.cluster_manager_.subscription_factory_.callbacks_->onConfigUpdate(
       route_configs, "1");
 
-<<<<<<< HEAD
   RouteConfigProviderSharedPtr provider2 =
       route_config_provider_manager_->createRdsRouteConfigProvider(
-          rds_, mock_factory_context_, "foo_prefix", outer_init_manager_, false);
-=======
-  RouteConfigProviderPtr provider2 = route_config_provider_manager_->createRdsRouteConfigProvider(
-      rds_, mock_factory_context_, "foo_prefix", outer_init_manager_);
->>>>>>> 8438e37b
+          rds_, mock_factory_context_, "foo_prefix", outer_init_manager_);
 
   // provider2 should have route config immediately after create
   EXPECT_TRUE(provider2->configInfo().has_value());
@@ -448,15 +443,10 @@
   envoy::config::filter::network::http_connection_manager::v2::Rds rds2;
   rds2.set_route_config_name("foo_route_config");
   rds2.mutable_config_source()->set_path("bar_path");
-<<<<<<< HEAD
 
   RouteConfigProviderSharedPtr provider3 =
       route_config_provider_manager_->createRdsRouteConfigProvider(
-          rds2, mock_factory_context_, "foo_prefix", mock_factory_context_.initManager(), false);
-=======
-  RouteConfigProviderPtr provider3 = route_config_provider_manager_->createRdsRouteConfigProvider(
-      rds2, mock_factory_context_, "foo_prefix", mock_factory_context_.initManager());
->>>>>>> 8438e37b
+          rds2, mock_factory_context_, "foo_prefix", mock_factory_context_.initManager());
   EXPECT_NE(provider3, provider_);
   server_factory_context_.cluster_manager_.subscription_factory_.callbacks_->onConfigUpdate(
       route_configs, "provider3");
@@ -495,8 +485,8 @@
   Init::ManagerImpl real_init_manager("real");
 
   RouteConfigProviderSharedPtr provider2 =
-      route_config_provider_manager_->createRdsRouteConfigProvider(
-          rds_, mock_factory_context2, "foo_prefix", real_init_manager, false);
+      route_config_provider_manager_->createRdsRouteConfigProvider(rds_, mock_factory_context2,
+                                                                   "foo_prefix", real_init_manager);
 
   EXPECT_FALSE(provider2->configInfo().has_value());
 

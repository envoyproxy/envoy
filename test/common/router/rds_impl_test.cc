--- conflicted
+++ resolved
@@ -46,12 +46,11 @@
 
 class RdsTestBase : public testing::Test {
 public:
-<<<<<<< HEAD
-  RdsTestBase() : request_(&cm_.async_client_) {}
+  RdsTestBase() : request_(&factory_context_.cluster_manager_.async_client_) {}
 
   void expectRequest() {
-    EXPECT_CALL(cm_, httpAsyncClientForCluster("foo_cluster"));
-    EXPECT_CALL(cm_.async_client_, send_(_, _, _))
+    EXPECT_CALL(factory_context_.cluster_manager_, httpAsyncClientForCluster("foo_cluster"));
+    EXPECT_CALL(factory_context_.cluster_manager_.async_client_, send_(_, _, _))
         .WillOnce(Invoke(
             [&](Http::MessagePtr& request, Http::AsyncClient::Callbacks& callbacks,
                 const absl::optional<std::chrono::milliseconds>&) -> Http::AsyncClient::Request* {
@@ -65,15 +64,7 @@
             }));
   }
 
-  NiceMock<Runtime::MockLoader> runtime_;
-  NiceMock<Upstream::MockClusterManager> cm_;
-  Event::MockDispatcher dispatcher_;
-  NiceMock<Runtime::MockRandomGenerator> random_;
-  NiceMock<LocalInfo::MockLocalInfo> local_info_;
-  Stats::IsolatedStoreImpl store_;
-  NiceMock<ThreadLocal::MockInstance> tls_;
-  NiceMock<Init::MockManager> init_manager_;
-  NiceMock<Server::MockAdmin> admin_;
+  NiceMock<Server::Configuration::MockFactoryContext> factory_context_;
   Http::MockAsyncClientRequest request_;
   Http::AsyncClient::Callbacks* callbacks_{};
   Event::MockTimer* interval_timer_{};
@@ -82,11 +73,7 @@
 class RdsImplTest : public RdsTestBase {
 public:
   RdsImplTest() {
-    EXPECT_CALL(admin_.config_tracker, addReturnsRaw("routes", _))
-=======
-  RdsImplTest() : request_(&factory_context_.cluster_manager_.async_client_) {
     EXPECT_CALL(factory_context_.admin_.config_tracker, addReturnsRaw("routes", _))
->>>>>>> 57fe6bcc
         .WillOnce(Return(new Server::MockConfigTracker::MockEntryOwner()));
     route_config_provider_manager_.reset(
         new RouteConfigProviderManagerImpl(factory_context_.admin_));
@@ -123,34 +110,9 @@
         RouteConfigProviderUtil::create(parseHttpConnectionManagerFromJson(config_json),
                                         factory_context_, "foo.", *route_config_provider_manager_);
     expectRequest();
-<<<<<<< HEAD
-    init_manager_.initialize();
-  }
-
-=======
-    EXPECT_EQ("", rds_->versionInfo());
     factory_context_.init_manager_.initialize();
   }
 
-  void expectRequest() {
-    EXPECT_CALL(factory_context_.cluster_manager_, httpAsyncClientForCluster("foo_cluster"));
-    EXPECT_CALL(factory_context_.cluster_manager_.async_client_, send_(_, _, _))
-        .WillOnce(Invoke(
-            [&](Http::MessagePtr& request, Http::AsyncClient::Callbacks& callbacks,
-                const absl::optional<std::chrono::milliseconds>&) -> Http::AsyncClient::Request* {
-              EXPECT_EQ((Http::TestHeaderMapImpl{
-                            {":method", "GET"},
-                            {":path", "/v1/routes/foo_route_config/cluster_name/node_name"},
-                            {":authority", "foo_cluster"}}),
-                        request->headers());
-              callbacks_ = &callbacks;
-              return &request_;
-            }));
-  }
-
-  NiceMock<Server::Configuration::MockFactoryContext> factory_context_;
-  Http::MockAsyncClientRequest request_;
->>>>>>> 57fe6bcc
   NiceMock<Server::MockInstance> server_;
   std::unique_ptr<RouteConfigProviderManagerImpl> route_config_provider_manager_;
   RouteConfigProviderSharedPtr rds_;
@@ -242,12 +204,7 @@
 
   // Make sure the initial empty route table works.
   EXPECT_EQ(nullptr, rds_->config()->route(Http::TestHeaderMapImpl{{":authority", "foo"}}, 0));
-<<<<<<< HEAD
-  EXPECT_EQ(0UL, store_.gauge("foo.rds.foo_route_config.version").value());
-=======
-  EXPECT_EQ("", rds_->versionInfo());
   EXPECT_EQ(0UL, factory_context_.scope_.gauge("foo.rds.foo_route_config.version").value());
->>>>>>> 57fe6bcc
 
   // Initial request.
   const std::string response1_json = R"EOF(
@@ -264,13 +221,7 @@
   EXPECT_CALL(*interval_timer_, enableTimer(_));
   callbacks_->onSuccess(std::move(message));
   EXPECT_EQ(nullptr, rds_->config()->route(Http::TestHeaderMapImpl{{":authority", "foo"}}, 0));
-<<<<<<< HEAD
-  EXPECT_EQ(1580011435426663819U, store_.gauge("foo.rds.foo_route_config.version").value());
-=======
-  EXPECT_EQ("hash_15ed54077da94d8b", rds_->versionInfo());
-  EXPECT_EQ(1580011435426663819U,
-            factory_context_.scope_.gauge("foo.rds.foo_route_config.version").value());
->>>>>>> 57fe6bcc
+  EXPECT_EQ(1580011435426663819U, factory_context_.scope_.gauge("foo.rds.foo_route_config.version").value());
 
   expectRequest();
   interval_timer_->callback_();
@@ -420,14 +371,9 @@
     EXPECT_CALL(cluster, info()).Times(2);
     EXPECT_CALL(*cluster.info_, addedViaApi());
     EXPECT_CALL(*cluster.info_, type());
-<<<<<<< HEAD
-    interval_timer_ = new Event::MockTimer(&dispatcher_);
-    provider_ = route_config_provider_manager_->getRdsRouteConfigProvider(
-        rds_, cm_, store_, "foo_prefix.", init_manager_);
-=======
+    interval_timer_ = new Event::MockTimer(&factory_context_.dispatcher_);
     provider_ = route_config_provider_manager_->getRdsRouteConfigProvider(rds_, factory_context_,
                                                                           "foo_prefix.");
->>>>>>> 57fe6bcc
   }
 
   RouteConfigProviderManagerImplTest() {
@@ -438,14 +384,9 @@
     route_config_provider_manager_.reset(
         new RouteConfigProviderManagerImpl(factory_context_.admin_));
   }
-<<<<<<< HEAD
-  ~RouteConfigProviderManagerImplTest() { tls_.shutdownThread(); }
-
-=======
+
   ~RouteConfigProviderManagerImplTest() { factory_context_.thread_local_.shutdownThread(); }
 
-  NiceMock<Server::Configuration::MockFactoryContext> factory_context_;
->>>>>>> 57fe6bcc
   NiceMock<Server::MockConfigTracker> config_tracker_;
   Server::ConfigTracker::Cb config_tracker_callback_;
   envoy::config::filter::network::http_connection_manager::v2::Rds rds_;
@@ -488,7 +429,7 @@
   // Only static route.
   RouteConfigProviderSharedPtr static_config =
       route_config_provider_manager_->getStaticRouteConfigProvider(
-          parseRouteConfigurationFromV2Yaml(config_yaml), runtime_, cm_);
+          parseRouteConfigurationFromV2Yaml(config_yaml), factory_context_);
   message_ptr = config_tracker_callback_();
   const auto& route_config_dump2 =
       MessageUtil::downcastAndValidate<const envoy::admin::v2alpha::RoutesConfigDump&>(
@@ -510,7 +451,7 @@
   // Static + dynamic.
   setup();
   expectRequest();
-  init_manager_.initialize();
+  factory_context_.init_manager_.initialize();
   const std::string response1_json = R"EOF(
   {
     "virtual_hosts": []
@@ -520,7 +461,7 @@
   Http::MessagePtr message(new Http::ResponseMessageImpl(
       Http::HeaderMapPtr{new Http::TestHeaderMapImpl{{":status", "200"}}}));
   message->body().reset(new Buffer::OwnedImpl(response1_json));
-  EXPECT_CALL(init_manager_.initialized_, ready());
+  EXPECT_CALL(factory_context_.init_manager_.initialized_, ready());
   EXPECT_CALL(*interval_timer_, enableTimer(_));
   callbacks_->onSuccess(std::move(message));
   message_ptr = config_tracker_callback_();
@@ -582,7 +523,7 @@
   EXPECT_CALL(cluster, info()).Times(2);
   EXPECT_CALL(*cluster.info_, addedViaApi());
   EXPECT_CALL(*cluster.info_, type());
-  new Event::MockTimer(&dispatcher_);
+  new Event::MockTimer(&factory_context_.dispatcher_);
   RouteConfigProviderSharedPtr provider3 =
       route_config_provider_manager_->getRdsRouteConfigProvider(rds2, factory_context_,
                                                                 "foo_prefix");
@@ -628,16 +569,9 @@
   setup();
   factory_context_.init_manager_.initialize();
   auto& provider_impl = dynamic_cast<RdsRouteConfigProviderImpl&>(*provider_.get());
-<<<<<<< HEAD
-  EXPECT_CALL(init_manager_.initialized_, ready());
+  EXPECT_CALL(factory_context_.init_manager_.initialized_, ready());
   provider_impl.onConfigUpdate({}, "");
-  EXPECT_EQ(1UL, store_.counter("foo_prefix.rds.foo_route_config.update_empty").value());
-=======
-  EXPECT_CALL(factory_context_.init_manager_.initialized_, ready());
-  provider_impl.onConfigUpdate({});
-  EXPECT_EQ(
-      1UL, factory_context_.scope_.counter("foo_prefix.rds.foo_route_config.update_empty").value());
->>>>>>> 57fe6bcc
+  EXPECT_EQ(1UL, factory_context_.scope_.counter("foo_prefix.rds.foo_route_config.update_empty").value());
 }
 
 TEST_F(RouteConfigProviderManagerImplTest, onConfigUpdateWrongSize) {
@@ -647,13 +581,8 @@
   Protobuf::RepeatedPtrField<envoy::api::v2::RouteConfiguration> route_configs;
   route_configs.Add();
   route_configs.Add();
-<<<<<<< HEAD
-  EXPECT_CALL(init_manager_.initialized_, ready());
+  EXPECT_CALL(factory_context_.init_manager_.initialized_, ready());
   EXPECT_THROW_WITH_MESSAGE(provider_impl.onConfigUpdate(route_configs, ""), EnvoyException,
-=======
-  EXPECT_CALL(factory_context_.init_manager_.initialized_, ready());
-  EXPECT_THROW_WITH_MESSAGE(provider_impl.onConfigUpdate(route_configs), EnvoyException,
->>>>>>> 57fe6bcc
                             "Unexpected RDS resource length: 2");
 }
 

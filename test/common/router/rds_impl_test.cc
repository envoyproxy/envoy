#include <chrono>
#include <memory>
#include <string>

#include "envoy/admin/v2alpha/config_dump.pb.h"
#include "envoy/admin/v2alpha/config_dump.pb.validate.h"
#include "envoy/stats/scope.h"

#include "common/config/filter_json.h"
#include "common/config/utility.h"
#include "common/http/message_impl.h"
#include "common/json/json_loader.h"
#include "common/router/rds_impl.h"

#include "server/http/admin.h"

#include "test/mocks/init/mocks.h"
#include "test/mocks/local_info/mocks.h"
#include "test/mocks/server/mocks.h"
#include "test/mocks/thread_local/mocks.h"
#include "test/mocks/upstream/mocks.h"
#include "test/test_common/printers.h"
#include "test/test_common/simulated_time_system.h"
#include "test/test_common/utility.h"

#include "gmock/gmock.h"
#include "gtest/gtest.h"

using testing::_;
using testing::InSequence;
using testing::Invoke;
using testing::Return;
using testing::ReturnRef;
using testing::SaveArg;

namespace Envoy {
namespace Router {
namespace {

envoy::config::filter::network::http_connection_manager::v2::HttpConnectionManager
parseHttpConnectionManagerFromJson(const std::string& json_string, const Stats::Scope& scope) {
  envoy::config::filter::network::http_connection_manager::v2::HttpConnectionManager
      http_connection_manager;
  auto json_object_ptr = Json::Factory::loadFromString(json_string);
  Envoy::Config::FilterJson::translateHttpConnectionManager(
      *json_object_ptr, http_connection_manager, scope.statsOptions());
  return http_connection_manager;
}

class RdsTestBase : public testing::Test {
public:
  RdsTestBase() : request_(&factory_context_.cluster_manager_.async_client_) {}

  void expectRequest() {
    EXPECT_CALL(factory_context_.cluster_manager_, httpAsyncClientForCluster("foo_cluster"));
    EXPECT_CALL(factory_context_.cluster_manager_.async_client_, send_(_, _, _))
        .WillOnce(
            Invoke([&](Http::MessagePtr& request, Http::AsyncClient::Callbacks& callbacks,
                       const Http::AsyncClient::RequestOptions&) -> Http::AsyncClient::Request* {
              request->headers().removeContentLength();
              EXPECT_EQ((Http::TestHeaderMapImpl{{":method", "POST"},
                                                 {":path", "/v2/discovery:routes"},
                                                 {":authority", "foo_cluster"},
                                                 {"content-type", "application/json"}}),
                        request->headers());
              callbacks_ = &callbacks;
              return &request_;
            }));
  }

<<<<<<< HEAD
  Event::SimulatedTimeSystem& timeSystem() { return *time_system_; }

  Event::TestTime<Event::SimulatedTimeSystem> time_system_;
=======
  Event::SimulatedTimeSystem& timeSystem() { return time_system_; }

  Event::SimulatedTimeSystem time_system_;
>>>>>>> 197acd8d
  NiceMock<Server::Configuration::MockFactoryContext> factory_context_;
  Http::MockAsyncClientRequest request_;
  Http::AsyncClient::Callbacks* callbacks_{};
  Event::MockTimer* interval_timer_{};
};

class RdsImplTest : public RdsTestBase {
public:
  RdsImplTest() {
    EXPECT_CALL(factory_context_.admin_.config_tracker_, add_("routes", _));
    route_config_provider_manager_ =
        std::make_unique<RouteConfigProviderManagerImpl>(factory_context_.admin_);
  }
  ~RdsImplTest() { factory_context_.thread_local_.shutdownThread(); }

  void setup() {
    const std::string config_json = R"EOF(
    {
      "rds": {
        "api_type": "REST",
        "cluster": "foo_cluster",
        "route_config_name": "foo_route_config",
        "refresh_delay_ms": 1000
      },
      "codec_type": "auto",
      "stat_prefix": "foo",
      "filters": [
        { "name": "http_dynamo_filter", "config": {} }
      ]
    }
    )EOF";

    Upstream::ClusterManager::ClusterInfoMap cluster_map;
    Upstream::MockCluster cluster;
    cluster_map.emplace("foo_cluster", cluster);
    EXPECT_CALL(factory_context_.cluster_manager_, clusters()).WillOnce(Return(cluster_map));
    EXPECT_CALL(cluster, info());
    EXPECT_CALL(*cluster.info_, addedViaApi());
    EXPECT_CALL(cluster, info());
    EXPECT_CALL(*cluster.info_, type());
    interval_timer_ = new Event::MockTimer(&factory_context_.dispatcher_);
    EXPECT_CALL(factory_context_.init_manager_, registerTarget(_));
    rds_ =
        RouteConfigProviderUtil::create(parseHttpConnectionManagerFromJson(config_json, scope_),
                                        factory_context_, "foo.", *route_config_provider_manager_);
    expectRequest();
    factory_context_.init_manager_.initialize();
  }

  NiceMock<Stats::MockStore> scope_;
  NiceMock<Server::MockInstance> server_;
  std::unique_ptr<RouteConfigProviderManagerImpl> route_config_provider_manager_;
  RouteConfigProviderPtr rds_;
};

TEST_F(RdsImplTest, RdsAndStatic) {
  const std::string config_json = R"EOF(
    {
      "rds": {},
      "route_config": {},
      "codec_type": "auto",
      "stat_prefix": "foo",
      "filters": [
        { "name": "http_dynamo_filter", "config": {} }
      ]
    }
    )EOF";

  EXPECT_THROW(
      RouteConfigProviderUtil::create(parseHttpConnectionManagerFromJson(config_json, scope_),
                                      factory_context_, "foo.", *route_config_provider_manager_),
      EnvoyException);
}

TEST_F(RdsImplTest, LocalInfoNotDefined) {
  const std::string config_json = R"EOF(
    {
      "rds": {
        "cluster": "foo_cluster",
        "route_config_name": "foo_route_config"
      },
      "codec_type": "auto",
      "stat_prefix": "foo",
      "filters": [
        { "name": "http_dynamo_filter", "config": {} }
      ]
    }
    )EOF";

  factory_context_.local_info_.node_.set_cluster("");
  factory_context_.local_info_.node_.set_id("");
  EXPECT_THROW(
      RouteConfigProviderUtil::create(parseHttpConnectionManagerFromJson(config_json, scope_),
                                      factory_context_, "foo.", *route_config_provider_manager_),
      EnvoyException);
}

TEST_F(RdsImplTest, UnknownCluster) {
  const std::string config_json = R"EOF(
    {
      "rds": {
        "cluster": "foo_cluster",
        "route_config_name": "foo_route_config"
      },
      "codec_type": "auto",
      "stat_prefix": "foo",
      "filters": [
        { "name": "http_dynamo_filter", "config": {} }
      ]
    }
    )EOF";

  Upstream::ClusterManager::ClusterInfoMap cluster_map;
  EXPECT_CALL(factory_context_.cluster_manager_, clusters()).WillOnce(Return(cluster_map));
  EXPECT_THROW_WITH_MESSAGE(
      RouteConfigProviderUtil::create(parseHttpConnectionManagerFromJson(config_json, scope_),
                                      factory_context_, "foo.", *route_config_provider_manager_),
      EnvoyException,
      "envoy::api::v2::core::ConfigSource must have a statically defined non-EDS "
      "cluster: 'foo_cluster' does not exist, was added via api, or is an "
      "EDS cluster");
}

TEST_F(RdsImplTest, DestroyDuringInitialize) {
  InSequence s;

  setup();
  EXPECT_CALL(factory_context_.init_manager_.initialized_, ready());
  EXPECT_CALL(request_, cancel());
  rds_.reset();
}

TEST_F(RdsImplTest, Basic) {
  InSequence s;
  Buffer::OwnedImpl empty;
  Buffer::OwnedImpl data;

  setup();

  // Make sure the initial empty route table works.
  EXPECT_EQ(nullptr, rds_->config()->route(Http::TestHeaderMapImpl{{":authority", "foo"}}, 0));
  EXPECT_EQ(0UL, factory_context_.scope_.gauge("foo.rds.foo_route_config.version").value());

  // Initial request.
  const std::string response1_json = R"EOF(
{
  "version_info": "1",
  "resources": [
    {
      "@type": "type.googleapis.com/envoy.api.v2.RouteConfiguration",
      "name": "foo_route_config",
      "virtual_hosts": null
    }
  ]
}
)EOF";

  Http::MessagePtr message(new Http::ResponseMessageImpl(
      Http::HeaderMapPtr{new Http::TestHeaderMapImpl{{":status", "200"}}}));
  message->body() = std::make_unique<Buffer::OwnedImpl>(response1_json);

  EXPECT_CALL(factory_context_.init_manager_.initialized_, ready());
  EXPECT_CALL(*interval_timer_, enableTimer(_));
  callbacks_->onSuccess(std::move(message));
  EXPECT_EQ(nullptr, rds_->config()->route(Http::TestHeaderMapImpl{{":authority", "foo"}}, 0));
  EXPECT_EQ(13237225503670494420U,
            factory_context_.scope_.gauge("foo.rds.foo_route_config.version").value());

  expectRequest();
  interval_timer_->callback_();

  // 2nd request with same response. Based on hash should not reload config.
  message = std::make_unique<Http::ResponseMessageImpl>(
      Http::HeaderMapPtr{new Http::TestHeaderMapImpl{{":status", "200"}}});
  message->body() = std::make_unique<Buffer::OwnedImpl>(response1_json);

  EXPECT_CALL(*interval_timer_, enableTimer(_));
  callbacks_->onSuccess(std::move(message));
  EXPECT_EQ(nullptr, rds_->config()->route(Http::TestHeaderMapImpl{{":authority", "foo"}}, 0));

  EXPECT_EQ(13237225503670494420U,
            factory_context_.scope_.gauge("foo.rds.foo_route_config.version").value());

  expectRequest();
  interval_timer_->callback_();

  // Load the config and verified shared count.
  ConfigConstSharedPtr config = rds_->config();
  EXPECT_EQ(2, config.use_count());

  // Third request.
  const std::string response2_json = R"EOF(
{
  "version_info": "2",
  "resources": [
    {
      "@type": "type.googleapis.com/envoy.api.v2.RouteConfiguration",
      "name": "foo_route_config",
      "virtual_hosts": [
        {
          "name": "integration",
          "domains": [
            "*"
          ],
          "routes": [
            {
              "match": {
                "prefix": "/foo"
              },
              "route": {
                "cluster_header": ":authority"
              }
            }
          ]
        }
      ]
    }
  ]
}
  )EOF";

  message = std::make_unique<Http::ResponseMessageImpl>(
      Http::HeaderMapPtr{new Http::TestHeaderMapImpl{{":status", "200"}}});
  message->body() = std::make_unique<Buffer::OwnedImpl>(response2_json);

  // Make sure we don't lookup/verify clusters.
  EXPECT_CALL(factory_context_.cluster_manager_, get("bar")).Times(0);
  EXPECT_CALL(*interval_timer_, enableTimer(_));
  callbacks_->onSuccess(std::move(message));
  EXPECT_EQ("foo", rds_->config()
                       ->route(Http::TestHeaderMapImpl{{":authority", "foo"}, {":path", "/foo"}}, 0)
                       ->routeEntry()
                       ->clusterName());

  EXPECT_EQ(6927017134761466251U,
            factory_context_.scope_.gauge("foo.rds.foo_route_config.version").value());

  // Old config use count should be 1 now.
  EXPECT_EQ(1, config.use_count());

  EXPECT_EQ(2UL, factory_context_.scope_.counter("foo.rds.foo_route_config.config_reload").value());
  EXPECT_EQ(3UL,
            factory_context_.scope_.counter("foo.rds.foo_route_config.update_attempt").value());
  EXPECT_EQ(3UL,
            factory_context_.scope_.counter("foo.rds.foo_route_config.update_success").value());
  EXPECT_EQ(6927017134761466251U,
            factory_context_.scope_.gauge("foo.rds.foo_route_config.version").value());
}

TEST_F(RdsImplTest, Failure) {
  InSequence s;

  setup();

  std::string response_json = R"EOF(
{
  "version_info": "1",
  "resources": [
    {
      "@type": "type.googleapis.com/envoy.api.v2.RouteConfiguration",
      "name": "INVALID_NAME_FOR_route_config",
      "virtual_hosts": null
    }
  ]
}
)EOF";

  Http::MessagePtr message(new Http::ResponseMessageImpl(
      Http::HeaderMapPtr{new Http::TestHeaderMapImpl{{":status", "200"}}}));
  message->body() = std::make_unique<Buffer::OwnedImpl>(response_json);

  EXPECT_CALL(factory_context_.init_manager_.initialized_, ready());
  EXPECT_CALL(*interval_timer_, enableTimer(_));
  callbacks_->onSuccess(std::move(message));

  expectRequest();
  interval_timer_->callback_();

  EXPECT_CALL(*interval_timer_, enableTimer(_));
  callbacks_->onFailure(Http::AsyncClient::FailureReason::Reset);

  EXPECT_EQ(2UL,
            factory_context_.scope_.counter("foo.rds.foo_route_config.update_attempt").value());
  EXPECT_EQ(1UL,
            factory_context_.scope_.counter("foo.rds.foo_route_config.update_failure").value());
  // Validate that the schema error increments update_rejected stat.
  EXPECT_EQ(1UL,
            factory_context_.scope_.counter("foo.rds.foo_route_config.update_rejected").value());
}

class RouteConfigProviderManagerImplTest : public RdsTestBase {
public:
  void setup() {
    std::string config_json = R"EOF(
      {
        "api_type": "REST",
        "cluster": "foo_cluster",
        "route_config_name": "foo_route_config",
        "refresh_delay_ms": 1000
      }
      )EOF";

    Json::ObjectSharedPtr config = Json::Factory::loadFromString(config_json);
    Envoy::Config::Utility::translateRdsConfig(*config, rds_, stats_options_);

    // Get a RouteConfigProvider. This one should create an entry in the RouteConfigProviderManager.
    Upstream::ClusterManager::ClusterInfoMap cluster_map;
    Upstream::MockCluster cluster;
    cluster_map.emplace("foo_cluster", cluster);
    EXPECT_CALL(factory_context_.cluster_manager_, clusters()).WillOnce(Return(cluster_map));
    EXPECT_CALL(cluster, info()).Times(2);
    EXPECT_CALL(*cluster.info_, addedViaApi());
    EXPECT_CALL(*cluster.info_, type());
    interval_timer_ = new Event::MockTimer(&factory_context_.dispatcher_);
    provider_ = route_config_provider_manager_->createRdsRouteConfigProvider(rds_, factory_context_,
                                                                             "foo_prefix.");
  }

  RouteConfigProviderManagerImplTest() {
    EXPECT_CALL(factory_context_.admin_.config_tracker_, add_("routes", _));
    route_config_provider_manager_ =
        std::make_unique<RouteConfigProviderManagerImpl>(factory_context_.admin_);
  }

  ~RouteConfigProviderManagerImplTest() { factory_context_.thread_local_.shutdownThread(); }

  Stats::StatsOptionsImpl stats_options_;
  envoy::config::filter::network::http_connection_manager::v2::Rds rds_;
  std::unique_ptr<RouteConfigProviderManagerImpl> route_config_provider_manager_;
  RouteConfigProviderPtr provider_;
};

envoy::api::v2::RouteConfiguration parseRouteConfigurationFromV2Yaml(const std::string& yaml) {
  envoy::api::v2::RouteConfiguration route_config;
  MessageUtil::loadFromYaml(yaml, route_config);
  return route_config;
}

TEST_F(RouteConfigProviderManagerImplTest, ConfigDump) {
  auto message_ptr = factory_context_.admin_.config_tracker_.config_tracker_callbacks_["routes"]();
  const auto& route_config_dump =
      MessageUtil::downcastAndValidate<const envoy::admin::v2alpha::RoutesConfigDump&>(
          *message_ptr);

  // No routes at all, no last_updated timestamp
  envoy::admin::v2alpha::RoutesConfigDump expected_route_config_dump;
  MessageUtil::loadFromYaml(R"EOF(
static_route_configs:
dynamic_route_configs:
)EOF",
                            expected_route_config_dump);
  EXPECT_EQ(expected_route_config_dump.DebugString(), route_config_dump.DebugString());

  std::string config_yaml = R"EOF(
name: foo
virtual_hosts:
  - name: bar
    domains: ["*"]
    routes:
      - match: { prefix: "/" }
        route: { cluster: baz }
)EOF";

  timeSystem().setSystemTime(std::chrono::milliseconds(1234567891234));

  // Only static route.
  RouteConfigProviderPtr static_config =
      route_config_provider_manager_->createStaticRouteConfigProvider(
          parseRouteConfigurationFromV2Yaml(config_yaml), factory_context_);
  message_ptr = factory_context_.admin_.config_tracker_.config_tracker_callbacks_["routes"]();
  const auto& route_config_dump2 =
      MessageUtil::downcastAndValidate<const envoy::admin::v2alpha::RoutesConfigDump&>(
          *message_ptr);
  MessageUtil::loadFromYaml(R"EOF(
static_route_configs:
  - route_config:
      name: foo
      virtual_hosts:
        - name: bar
          domains: ["*"]
          routes:
            - match: { prefix: "/" }
              route: { cluster: baz }
    last_updated:
      seconds: 1234567891
      nanos: 234000000
dynamic_route_configs:
)EOF",
                            expected_route_config_dump);
  EXPECT_EQ(expected_route_config_dump.DebugString(), route_config_dump2.DebugString());

  // Static + dynamic.
  setup();
  expectRequest();
  factory_context_.init_manager_.initialize();

  const std::string response1_json = R"EOF(
{
  "version_info": "1",
  "resources": [
    {
      "@type": "type.googleapis.com/envoy.api.v2.RouteConfiguration",
      "name": "foo_route_config",
      "virtual_hosts": null
    }
  ]
}
)EOF";

  Http::MessagePtr message(new Http::ResponseMessageImpl(
      Http::HeaderMapPtr{new Http::TestHeaderMapImpl{{":status", "200"}}}));
  message->body() = std::make_unique<Buffer::OwnedImpl>(response1_json);
  EXPECT_CALL(factory_context_.init_manager_.initialized_, ready());
  EXPECT_CALL(*interval_timer_, enableTimer(_));
  callbacks_->onSuccess(std::move(message));
  message_ptr = factory_context_.admin_.config_tracker_.config_tracker_callbacks_["routes"]();
  const auto& route_config_dump3 =
      MessageUtil::downcastAndValidate<const envoy::admin::v2alpha::RoutesConfigDump&>(
          *message_ptr);
  MessageUtil::loadFromYaml(R"EOF(
static_route_configs:
  - route_config:
      name: foo
      virtual_hosts:
        - name: bar
          domains: ["*"]
          routes:
            - match: { prefix: "/" }
              route: { cluster: baz }
    last_updated:
      seconds: 1234567891
      nanos: 234000000
dynamic_route_configs:
  - version_info: "1"
    route_config:
      name: foo_route_config
      virtual_hosts:
    last_updated:
      seconds: 1234567891
      nanos: 234000000
)EOF",
                            expected_route_config_dump);
  EXPECT_EQ(expected_route_config_dump.DebugString(), route_config_dump3.DebugString());
}

TEST_F(RouteConfigProviderManagerImplTest, Basic) {
  Buffer::OwnedImpl data;

  factory_context_.init_manager_.initialize();

  // Get a RouteConfigProvider. This one should create an entry in the RouteConfigProviderManager.
  setup();

  EXPECT_FALSE(provider_->configInfo().has_value());

  Protobuf::RepeatedPtrField<envoy::api::v2::RouteConfiguration> route_configs;
  route_configs.Add()->MergeFrom(parseRouteConfigurationFromV2Yaml(R"EOF(
name: foo_route_config
virtual_hosts:
  - name: bar
    domains: ["*"]
    routes:
      - match: { prefix: "/" }
        route: { cluster: baz }
)EOF"));

  RdsRouteConfigSubscription& subscription =
      dynamic_cast<RdsRouteConfigProviderImpl&>(*provider_).subscription();

  subscription.onConfigUpdate(route_configs, "1");

  RouteConfigProviderPtr provider2 = route_config_provider_manager_->createRdsRouteConfigProvider(
      rds_, factory_context_, "foo_prefix");

  // provider2 should have route config immediately after create
  EXPECT_TRUE(provider2->configInfo().has_value());

  // So this means that both provider have same subscription.
  EXPECT_EQ(&dynamic_cast<RdsRouteConfigProviderImpl&>(*provider_).subscription(),
            &dynamic_cast<RdsRouteConfigProviderImpl&>(*provider2).subscription());
  EXPECT_EQ(&provider_->configInfo().value().config_, &provider2->configInfo().value().config_);

  std::string config_json2 = R"EOF(
    {
      "api_type": "REST",
      "cluster": "bar_cluster",
      "route_config_name": "foo_route_config",
      "refresh_delay_ms": 1000
    }
    )EOF";

  Json::ObjectSharedPtr config2 = Json::Factory::loadFromString(config_json2);
  envoy::config::filter::network::http_connection_manager::v2::Rds rds2;
  Envoy::Config::Utility::translateRdsConfig(*config2, rds2, stats_options_);

  Upstream::ClusterManager::ClusterInfoMap cluster_map;
  Upstream::MockCluster cluster;
  cluster_map.emplace("bar_cluster", cluster);
  EXPECT_CALL(factory_context_.cluster_manager_, clusters()).WillOnce(Return(cluster_map));
  EXPECT_CALL(cluster, info()).Times(2);
  EXPECT_CALL(*cluster.info_, addedViaApi());
  EXPECT_CALL(*cluster.info_, type());
  new Event::MockTimer(&factory_context_.dispatcher_);
  RouteConfigProviderPtr provider3 = route_config_provider_manager_->createRdsRouteConfigProvider(
      rds2, factory_context_, "foo_prefix");
  EXPECT_NE(provider3, provider_);
  dynamic_cast<RdsRouteConfigProviderImpl&>(*provider3)
      .subscription()
      .onConfigUpdate(route_configs, "provider3");

  EXPECT_EQ(2UL,
            route_config_provider_manager_->dumpRouteConfigs()->dynamic_route_configs().size());

  provider_.reset();
  provider2.reset();

  // All shared_ptrs to the provider pointed at by provider1, and provider2 have been deleted, so
  // now we should only have the provider pointed at by provider3.
  auto dynamic_route_configs =
      route_config_provider_manager_->dumpRouteConfigs()->dynamic_route_configs();
  EXPECT_EQ(1UL, dynamic_route_configs.size());

  // Make sure the left one is provider3
  EXPECT_EQ("provider3", dynamic_route_configs[0].version_info());

  provider3.reset();

  EXPECT_EQ(0UL,
            route_config_provider_manager_->dumpRouteConfigs()->dynamic_route_configs().size());
}

// Negative test for protoc-gen-validate constraints.
TEST_F(RouteConfigProviderManagerImplTest, ValidateFail) {
  setup();
  auto& provider_impl = dynamic_cast<RdsRouteConfigProviderImpl&>(*provider_.get());
  Protobuf::RepeatedPtrField<envoy::api::v2::RouteConfiguration> route_configs;
  auto* route_config = route_configs.Add();
  route_config->set_name("foo_route_config");
  route_config->mutable_virtual_hosts()->Add();
  EXPECT_THROW(provider_impl.subscription().onConfigUpdate(route_configs, ""),
               ProtoValidationException);
}

TEST_F(RouteConfigProviderManagerImplTest, onConfigUpdateEmpty) {
  setup();
  factory_context_.init_manager_.initialize();
  auto& provider_impl = dynamic_cast<RdsRouteConfigProviderImpl&>(*provider_.get());
  EXPECT_CALL(factory_context_.init_manager_.initialized_, ready());
  provider_impl.subscription().onConfigUpdate({}, "");
  EXPECT_EQ(
      1UL, factory_context_.scope_.counter("foo_prefix.rds.foo_route_config.update_empty").value());
}

TEST_F(RouteConfigProviderManagerImplTest, onConfigUpdateWrongSize) {
  setup();
  factory_context_.init_manager_.initialize();
  auto& provider_impl = dynamic_cast<RdsRouteConfigProviderImpl&>(*provider_.get());
  Protobuf::RepeatedPtrField<envoy::api::v2::RouteConfiguration> route_configs;
  route_configs.Add();
  route_configs.Add();
  EXPECT_CALL(factory_context_.init_manager_.initialized_, ready());
  EXPECT_THROW_WITH_MESSAGE(provider_impl.subscription().onConfigUpdate(route_configs, ""),
                            EnvoyException, "Unexpected RDS resource length: 2");
}

} // namespace
} // namespace Router
} // namespace Envoy<|MERGE_RESOLUTION|>--- conflicted
+++ resolved
@@ -68,15 +68,9 @@
             }));
   }
 
-<<<<<<< HEAD
-  Event::SimulatedTimeSystem& timeSystem() { return *time_system_; }
-
-  Event::TestTime<Event::SimulatedTimeSystem> time_system_;
-=======
   Event::SimulatedTimeSystem& timeSystem() { return time_system_; }
 
   Event::SimulatedTimeSystem time_system_;
->>>>>>> 197acd8d
   NiceMock<Server::Configuration::MockFactoryContext> factory_context_;
   Http::MockAsyncClientRequest request_;
   Http::AsyncClient::Callbacks* callbacks_{};

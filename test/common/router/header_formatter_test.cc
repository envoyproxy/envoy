#include <string>

#include "envoy/api/v2/core/base.pb.h"
#include "envoy/api/v2/rds.pb.validate.h"
#include "envoy/http/protocol.h"

#include "common/config/metadata.h"
#include "common/config/rds_json.h"
<<<<<<< HEAD
#include "common/config/utility.h"
#include "common/request_info/filter_state_impl.h"
=======
>>>>>>> 7ccf67db
#include "common/router/header_formatter.h"
#include "common/router/header_parser.h"
#include "common/router/string_accessor_impl.h"
#include "common/stream_info/filter_state_impl.h"

#include "test/common/stream_info/test_int_accessor.h"
#include "test/mocks/http/mocks.h"
#include "test/mocks/upstream/mocks.h"
#include "test/test_common/utility.h"

#include "gmock/gmock.h"
#include "gtest/gtest.h"

using testing::NiceMock;
using testing::Return;
using testing::ReturnPointee;
using testing::ReturnRef;

namespace Envoy {
namespace Router {

static envoy::api::v2::route::Route parseRouteFromJson(const std::string& json_string) {
  envoy::api::v2::route::Route route;
  auto json_object_ptr = Json::Factory::loadFromString(json_string);
  Envoy::Config::RdsJson::translateRoute(*json_object_ptr, route);
  return route;
}

static envoy::api::v2::route::Route parseRouteFromV2Yaml(const std::string& yaml) {
  envoy::api::v2::route::Route route;
  MessageUtil::loadFromYaml(yaml, route);
  return route;
}

class StreamInfoHeaderFormatterTest : public testing::Test {
public:
  void testFormatting(const Envoy::StreamInfo::MockStreamInfo& stream_info,
                      const std::string& variable, const std::string& expected_output) {
    {
      auto f = StreamInfoHeaderFormatter(variable, false);
      const std::string formatted_string = f.format(stream_info);
      EXPECT_EQ(expected_output, formatted_string);
    }
  }

  void testFormatting(const std::string& variable, const std::string& expected_output) {
    NiceMock<Envoy::StreamInfo::MockStreamInfo> stream_info;
    testFormatting(stream_info, variable, expected_output);
  }

  void testInvalidFormat(const std::string& variable) {
    EXPECT_THROW_WITH_MESSAGE(StreamInfoHeaderFormatter(variable, false), EnvoyException,
                              fmt::format("field '{}' not supported as custom header", variable));
  }
};

TEST_F(StreamInfoHeaderFormatterTest, TestFormatWithDownstreamRemoteAddressVariable) {
  testFormatting("DOWNSTREAM_REMOTE_ADDRESS_WITHOUT_PORT", "127.0.0.1");
}

TEST_F(StreamInfoHeaderFormatterTest, TestFormatWithDownstreamLocalAddressVariable) {
  testFormatting("DOWNSTREAM_LOCAL_ADDRESS", "127.0.0.2:0");
}

TEST_F(StreamInfoHeaderFormatterTest, TestFormatWithDownstreamLocalAddressWithoutPortVariable) {
  testFormatting("DOWNSTREAM_LOCAL_ADDRESS_WITHOUT_PORT", "127.0.0.2");
}

TEST_F(StreamInfoHeaderFormatterTest, TestFormatWithProtocolVariable) {
  NiceMock<Envoy::StreamInfo::MockStreamInfo> stream_info;
  absl::optional<Envoy::Http::Protocol> protocol = Envoy::Http::Protocol::Http11;
  ON_CALL(stream_info, protocol()).WillByDefault(ReturnPointee(&protocol));

  testFormatting(stream_info, "PROTOCOL", "HTTP/1.1");
}

TEST_F(StreamInfoHeaderFormatterTest, TestFormatWithUpstreamMetadataVariable) {
  NiceMock<Envoy::StreamInfo::MockStreamInfo> stream_info;
  std::shared_ptr<NiceMock<Envoy::Upstream::MockHostDescription>> host(
      new NiceMock<Envoy::Upstream::MockHostDescription>());

  auto metadata = std::make_shared<envoy::api::v2::core::Metadata>(
      TestUtility::parseYaml<envoy::api::v2::core::Metadata>(
          R"EOF(
        filter_metadata:
          namespace:
            key: value
            nested:
              str_key: str_value
              "escaped,key": escaped_key_value
              bool_key1: true
              bool_key2: false
              num_key1: 1
              num_key2: 3.14
              null_key: null
              list_key: [ list_element ]
              struct_key:
                deep_key: deep_value
      )EOF"));

  // Prove we're testing the expected types.
  const auto& nested_struct =
      Envoy::Config::Metadata::metadataValue(*metadata, "namespace", "nested").struct_value();
  EXPECT_EQ(nested_struct.fields().at("str_key").kind_case(), ProtobufWkt::Value::kStringValue);
  EXPECT_EQ(nested_struct.fields().at("bool_key1").kind_case(), ProtobufWkt::Value::kBoolValue);
  EXPECT_EQ(nested_struct.fields().at("bool_key2").kind_case(), ProtobufWkt::Value::kBoolValue);
  EXPECT_EQ(nested_struct.fields().at("num_key1").kind_case(), ProtobufWkt::Value::kNumberValue);
  EXPECT_EQ(nested_struct.fields().at("num_key1").kind_case(), ProtobufWkt::Value::kNumberValue);
  EXPECT_EQ(nested_struct.fields().at("null_key").kind_case(), ProtobufWkt::Value::kNullValue);
  EXPECT_EQ(nested_struct.fields().at("list_key").kind_case(), ProtobufWkt::Value::kListValue);
  EXPECT_EQ(nested_struct.fields().at("struct_key").kind_case(), ProtobufWkt::Value::kStructValue);

  ON_CALL(stream_info, upstreamHost()).WillByDefault(Return(host));
  ON_CALL(*host, metadata()).WillByDefault(Return(metadata));

  // Top-level value.
  testFormatting(stream_info, "UPSTREAM_METADATA([\"namespace\", \"key\"])", "value");

  // Nested string value.
  testFormatting(stream_info, "UPSTREAM_METADATA([\"namespace\", \"nested\", \"str_key\"])",
                 "str_value");

  // Boolean values.
  testFormatting(stream_info, "UPSTREAM_METADATA([\"namespace\", \"nested\", \"bool_key1\"])",
                 "true");
  testFormatting(stream_info, "UPSTREAM_METADATA([\"namespace\", \"nested\", \"bool_key2\"])",
                 "false");

  // Number values.
  testFormatting(stream_info, "UPSTREAM_METADATA([\"namespace\", \"nested\", \"num_key1\"])", "1");
  testFormatting(stream_info, "UPSTREAM_METADATA([\"namespace\", \"nested\", \"num_key2\"])",
                 "3.14");

  // Deeply nested value.
  testFormatting(stream_info,
                 "UPSTREAM_METADATA([\"namespace\", \"nested\", \"struct_key\", \"deep_key\"])",
                 "deep_value");

  // Initial metadata lookup fails.
  testFormatting(stream_info, "UPSTREAM_METADATA([\"wrong_namespace\", \"key\"])", "");
  testFormatting(stream_info, "UPSTREAM_METADATA([\"namespace\", \"not_found\"])", "");
  testFormatting(stream_info, "UPSTREAM_METADATA([\"namespace\", \"not_found\", \"key\"])", "");

  // Nested metadata lookup fails.
  testFormatting(stream_info, "UPSTREAM_METADATA([\"namespace\", \"nested\", \"not_found\"])", "");

  // Nested metadata lookup returns non-struct intermediate value.
  testFormatting(stream_info, "UPSTREAM_METADATA([\"namespace\", \"key\", \"invalid\"])", "");

  // Struct values are not rendered.
  testFormatting(stream_info, "UPSTREAM_METADATA([\"namespace\", \"nested\", \"struct_key\"])", "");

  // List values are not rendered.
  testFormatting(stream_info, "UPSTREAM_METADATA([\"namespace\", \"nested\", \"list_key\"])", "");
}

<<<<<<< HEAD
// Replaces the test of user-defined-headers acting as a Query of Death with
// size checks on user defined headers.
TEST_F(RequestInfoHeaderFormatterTest, ValidateLimitsOnUserDefinedHeaders) {
  {
    envoy::api::v2::RouteConfiguration route;
    envoy::api::v2::core::HeaderValueOption* header = route.mutable_request_headers_to_add()->Add();
    std::string long_string(16385, 'a');
    header->mutable_header()->set_key("header_name");
    header->mutable_header()->set_value(long_string);
=======
// Breaks tsan/asan builds by trying to allocate a lot of memory.
// Works on debug builds and needs to be fixed. See
// https://github.com/envoyproxy/envoy/issues/4268
TEST_F(StreamInfoHeaderFormatterTest, DISABLED_UserDefinedHeadersConsideredHarmful) {
  // This must be an inline header to get the append-in-place semantics.
  const char* header_name = "connection";
  Protobuf::RepeatedPtrField<envoy::api::v2::core::HeaderValueOption> to_add;
  const uint32_t num_header_chunks = 10;
  const uint64_t length = std::numeric_limits<uint32_t>::max() / num_header_chunks;
  std::string really_long_string(length + 1, 'a');
  for (uint32_t i = 0; i < num_header_chunks; ++i) {
    envoy::api::v2::core::HeaderValueOption* header = to_add.Add();
    header->mutable_header()->set_key(header_name);
    header->mutable_header()->set_value(really_long_string);
>>>>>>> 7ccf67db
    header->mutable_append()->set_value(true);
    EXPECT_THROW_WITH_REGEX(MessageUtil::validate(route), ProtoValidationException,
                            "Proto constraint validation failed.*");
  }
  {
    envoy::api::v2::RouteConfiguration route;
    for (int i = 0; i < 1001; ++i) {
      envoy::api::v2::core::HeaderValueOption* header =
          route.mutable_request_headers_to_add()->Add();
      header->mutable_header()->set_key("header_name");
      header->mutable_header()->set_value("value");
    }
    EXPECT_THROW_WITH_REGEX(MessageUtil::validate(route), ProtoValidationException,
                            "Proto constraint validation failed.*");
  }
<<<<<<< HEAD
=======

  HeaderParserPtr req_header_parser = HeaderParser::configure(to_add);

  Http::TestHeaderMapImpl header_map{{":method", "POST"}};
  NiceMock<Envoy::StreamInfo::MockStreamInfo> stream_info;
  EXPECT_DEATH_LOG_TO_STDERR(req_header_parser->evaluateHeaders(header_map, stream_info),
                             "Trying to allocate overly large headers.");
>>>>>>> 7ccf67db
}

TEST_F(StreamInfoHeaderFormatterTest, TestFormatWithUpstreamMetadataVariableMissingHost) {
  NiceMock<Envoy::StreamInfo::MockStreamInfo> stream_info;
  std::shared_ptr<NiceMock<Envoy::Upstream::MockHostDescription>> host;
  ON_CALL(stream_info, upstreamHost()).WillByDefault(Return(host));

  testFormatting(stream_info, "UPSTREAM_METADATA([\"namespace\", \"key\"])", "");
}

TEST_F(StreamInfoHeaderFormatterTest, TestFormatWithPerRequestStateVariable) {
  Envoy::StreamInfo::FilterStateImpl per_request_state;
  per_request_state.setData("testing", std::make_unique<StringAccessorImpl>("test_value"));
  EXPECT_EQ("test_value", per_request_state.getData<StringAccessor>("testing").asString());

  NiceMock<Envoy::StreamInfo::MockStreamInfo> stream_info;
  ON_CALL(stream_info, perRequestState()).WillByDefault(ReturnRef(per_request_state));
  ON_CALL(Const(stream_info), perRequestState()).WillByDefault(ReturnRef(per_request_state));

  testFormatting(stream_info, "PER_REQUEST_STATE(testing)", "test_value");
  testFormatting(stream_info, "PER_REQUEST_STATE(testing2)", "");
  EXPECT_EQ("test_value", per_request_state.getData<StringAccessor>("testing").asString());
}

TEST_F(StreamInfoHeaderFormatterTest, TestFormatWithNonStringPerRequestStateVariable) {
  Envoy::StreamInfo::FilterStateImpl per_request_state;
  per_request_state.setData("testing", std::make_unique<StreamInfo::TestIntAccessor>(1));
  EXPECT_EQ(1, per_request_state.getData<StreamInfo::TestIntAccessor>("testing").access());

  NiceMock<Envoy::StreamInfo::MockStreamInfo> stream_info;
  ON_CALL(stream_info, perRequestState()).WillByDefault(ReturnRef(per_request_state));
  ON_CALL(Const(stream_info), perRequestState()).WillByDefault(ReturnRef(per_request_state));

  testFormatting(stream_info, "PER_REQUEST_STATE(testing)", "");
}

TEST_F(StreamInfoHeaderFormatterTest, WrongFormatOnPerRequestStateVariable) {
  // No parameters
  EXPECT_THROW_WITH_MESSAGE(StreamInfoHeaderFormatter("PER_REQUEST_STATE()", false), EnvoyException,
                            "Invalid header configuration. Expected format "
                            "PER_REQUEST_STATE(<data_name>), actual format "
                            "PER_REQUEST_STATE()");

  // Missing single parens
  EXPECT_THROW_WITH_MESSAGE(StreamInfoHeaderFormatter("PER_REQUEST_STATE(testing", false),
                            EnvoyException,
                            "Invalid header configuration. Expected format "
                            "PER_REQUEST_STATE(<data_name>), actual format "
                            "PER_REQUEST_STATE(testing");
  EXPECT_THROW_WITH_MESSAGE(StreamInfoHeaderFormatter("PER_REQUEST_STATE testing)", false),
                            EnvoyException,
                            "Invalid header configuration. Expected format "
                            "PER_REQUEST_STATE(<data_name>), actual format "
                            "PER_REQUEST_STATE testing)");
}

TEST_F(StreamInfoHeaderFormatterTest, UnknownVariable) { testInvalidFormat("INVALID_VARIABLE"); }

TEST_F(StreamInfoHeaderFormatterTest, WrongFormatOnUpstreamMetadataVariable) {
  // Invalid JSON.
  EXPECT_THROW_WITH_MESSAGE(StreamInfoHeaderFormatter("UPSTREAM_METADATA(abcd)", false),
                            EnvoyException,
                            "Invalid header configuration. Expected format "
                            "UPSTREAM_METADATA([\"namespace\", \"k\", ...]), actual format "
                            "UPSTREAM_METADATA(abcd), because JSON supplied is not valid. "
                            "Error(offset 0, line 1): Invalid value.\n");

  // No parameters.
  EXPECT_THROW_WITH_MESSAGE(StreamInfoHeaderFormatter("UPSTREAM_METADATA", false), EnvoyException,
                            "Invalid header configuration. Expected format "
                            "UPSTREAM_METADATA([\"namespace\", \"k\", ...]), actual format "
                            "UPSTREAM_METADATA");

  EXPECT_THROW_WITH_MESSAGE(StreamInfoHeaderFormatter("UPSTREAM_METADATA()", false), EnvoyException,
                            "Invalid header configuration. Expected format "
                            "UPSTREAM_METADATA([\"namespace\", \"k\", ...]), actual format "
                            "UPSTREAM_METADATA(), because JSON supplied is not valid. "
                            "Error(offset 0, line 1): The document is empty.\n");

  // One parameter.
  EXPECT_THROW_WITH_MESSAGE(StreamInfoHeaderFormatter("UPSTREAM_METADATA([\"ns\"])", false),
                            EnvoyException,
                            "Invalid header configuration. Expected format "
                            "UPSTREAM_METADATA([\"namespace\", \"k\", ...]), actual format "
                            "UPSTREAM_METADATA([\"ns\"])");

  // Missing close paren.
  EXPECT_THROW_WITH_MESSAGE(StreamInfoHeaderFormatter("UPSTREAM_METADATA(", false), EnvoyException,
                            "Invalid header configuration. Expected format "
                            "UPSTREAM_METADATA([\"namespace\", \"k\", ...]), actual format "
                            "UPSTREAM_METADATA(");

  EXPECT_THROW_WITH_MESSAGE(StreamInfoHeaderFormatter("UPSTREAM_METADATA([a,b,c,d]", false),
                            EnvoyException,
                            "Invalid header configuration. Expected format "
                            "UPSTREAM_METADATA([\"namespace\", \"k\", ...]), actual format "
                            "UPSTREAM_METADATA([a,b,c,d]");

  EXPECT_THROW_WITH_MESSAGE(StreamInfoHeaderFormatter("UPSTREAM_METADATA([\"a\",\"b\"]", false),
                            EnvoyException,
                            "Invalid header configuration. Expected format "
                            "UPSTREAM_METADATA([\"namespace\", \"k\", ...]), actual format "
                            "UPSTREAM_METADATA([\"a\",\"b\"]");

  // Non-string elements.
  EXPECT_THROW_WITH_MESSAGE(
      StreamInfoHeaderFormatter("UPSTREAM_METADATA([\"a\", 1])", false), EnvoyException,
      "Invalid header configuration. Expected format "
      "UPSTREAM_METADATA([\"namespace\", \"k\", ...]), actual format "
      "UPSTREAM_METADATA([\"a\", 1]), because JSON field from line 1 accessed with type 'String' "
      "does not match actual type 'Integer'.");

  // Invalid string elements.
  EXPECT_THROW_WITH_MESSAGE(
      StreamInfoHeaderFormatter("UPSTREAM_METADATA([\"a\", \"\\unothex\"])", false), EnvoyException,
      "Invalid header configuration. Expected format "
      "UPSTREAM_METADATA([\"namespace\", \"k\", ...]), actual format "
      "UPSTREAM_METADATA([\"a\", \"\\unothex\"]), because JSON supplied is not valid. "
      "Error(offset 7, line 1): Incorrect hex digit after \\u escape in string.\n");

  // Non-array parameters.
  EXPECT_THROW_WITH_MESSAGE(
      StreamInfoHeaderFormatter("UPSTREAM_METADATA({\"a\":1})", false), EnvoyException,
      "Invalid header configuration. Expected format "
      "UPSTREAM_METADATA([\"namespace\", \"k\", ...]), actual format "
      "UPSTREAM_METADATA({\"a\":1}), because JSON field from line 1 accessed with type 'Array' "
      "does not match actual type 'Object'.");
}

TEST(HeaderParserTest, TestParseInternal) {
  struct TestCase {
    std::string input_;
    absl::optional<std::string> expected_output_;
    absl::optional<std::string> expected_exception_;
  };

  static const TestCase test_cases[] = {
      // Valid inputs
      {"%PROTOCOL%", {"HTTP/1.1"}, {}},
      {"[%PROTOCOL%", {"[HTTP/1.1"}, {}},
      {"%PROTOCOL%]", {"HTTP/1.1]"}, {}},
      {"[%PROTOCOL%]", {"[HTTP/1.1]"}, {}},
      {"%%%PROTOCOL%", {"%HTTP/1.1"}, {}},
      {"%PROTOCOL%%%", {"HTTP/1.1%"}, {}},
      {"%%%PROTOCOL%%%", {"%HTTP/1.1%"}, {}},
      {"%DOWNSTREAM_REMOTE_ADDRESS_WITHOUT_PORT%", {"127.0.0.1"}, {}},
      {"%DOWNSTREAM_LOCAL_ADDRESS%", {"127.0.0.2:0"}, {}},
      {"%DOWNSTREAM_LOCAL_ADDRESS_WITHOUT_PORT%", {"127.0.0.2"}, {}},
      {"%UPSTREAM_METADATA([\"ns\", \"key\"])%", {"value"}, {}},
      {"[%UPSTREAM_METADATA([\"ns\", \"key\"])%", {"[value"}, {}},
      {"%UPSTREAM_METADATA([\"ns\", \"key\"])%]", {"value]"}, {}},
      {"[%UPSTREAM_METADATA([\"ns\", \"key\"])%]", {"[value]"}, {}},
      {"%UPSTREAM_METADATA([\"ns\", \t \"key\"])%", {"value"}, {}},
      {"%UPSTREAM_METADATA([\"ns\", \n \"key\"])%", {"value"}, {}},
      {"%UPSTREAM_METADATA( \t [ \t \"ns\" \t , \t \"key\" \t ] \t )%", {"value"}, {}},
      {"%PER_REQUEST_STATE(testing)%", {"test_value"}, {}},
      {"%START_TIME%", {"2018-04-03T23:06:09.123Z"}, {}},

      // Unescaped %
      {"%", {}, {"Invalid header configuration. Un-escaped % at position 0"}},
      {"before %", {}, {"Invalid header configuration. Un-escaped % at position 7"}},
      {"%% infix %", {}, {"Invalid header configuration. Un-escaped % at position 9"}},

      // Unknown variable names
      {"%INVALID%", {}, {"field 'INVALID' not supported as custom header"}},
      {"before %INVALID%", {}, {"field 'INVALID' not supported as custom header"}},
      {"%INVALID% after", {}, {"field 'INVALID' not supported as custom header"}},
      {"before %INVALID% after", {}, {"field 'INVALID' not supported as custom header"}},

      // Un-terminated variable expressions.
      {"%VAR", {}, {"Invalid header configuration. Un-terminated variable expression 'VAR'"}},
      {"%%%VAR", {}, {"Invalid header configuration. Un-terminated variable expression 'VAR'"}},
      {"before %VAR",
       {},
       {"Invalid header configuration. Un-terminated variable expression 'VAR'"}},
      {"before %%%VAR",
       {},
       {"Invalid header configuration. Un-terminated variable expression 'VAR'"}},
      {"before %VAR after",
       {},
       {"Invalid header configuration. Un-terminated variable expression 'VAR after'"}},
      {"before %%%VAR after",
       {},
       {"Invalid header configuration. Un-terminated variable expression 'VAR after'"}},
      {"% ", {}, {"Invalid header configuration. Un-terminated variable expression ' '"}},

      // TODO(dio): Un-terminated variable expressions with arguments and argument errors for
      // generic %VAR are not checked anymore. Find a way to get the same granularity as before for
      // following cases.
      {"%UPSTREAM_METADATA(no array)%",
       {},
       {"Invalid header configuration. Expected format UPSTREAM_METADATA([\"namespace\", \"k\", "
        "...]), actual format UPSTREAM_METADATA(no array), because JSON supplied is not valid. "
        "Error(offset 1, line 1): Invalid value.\n"}},
      {"%UPSTREAM_METADATA( no array)%",
       {},
       {"Invalid header configuration. Expected format UPSTREAM_METADATA([\"namespace\", \"k\", "
        "...]), actual format UPSTREAM_METADATA( no array), because JSON supplied is not valid. "
        "Error(offset 2, line 1): Invalid value.\n"}},

      {"%PER_REQUEST_STATE no parens%",
       {},
       {"Invalid header configuration. Expected format PER_REQUEST_STATE(<data_name>), "
        "actual format PER_REQUEST_STATE no parens"}},

      // Invalid arguments
      {"%UPSTREAM_METADATA%",
       {},
       {"Invalid header configuration. Expected format UPSTREAM_METADATA([\"namespace\", \"k\", "
        "...]), actual format UPSTREAM_METADATA"}},
      {"%UPSTREAM_METADATA([\"ns\"])%",
       {},
       {"Invalid header configuration. Expected format UPSTREAM_METADATA([\"namespace\", \"k\", "
        "...]), actual format UPSTREAM_METADATA([\"ns\"])"}},
  };

  NiceMock<Envoy::StreamInfo::MockStreamInfo> stream_info;
  absl::optional<Envoy::Http::Protocol> protocol = Envoy::Http::Protocol::Http11;
  ON_CALL(stream_info, protocol()).WillByDefault(ReturnPointee(&protocol));

  std::shared_ptr<NiceMock<Envoy::Upstream::MockHostDescription>> host(
      new NiceMock<Envoy::Upstream::MockHostDescription>());
  ON_CALL(stream_info, upstreamHost()).WillByDefault(Return(host));

  // Upstream metadata with percent signs in the key.
  auto metadata = std::make_shared<envoy::api::v2::core::Metadata>(
      TestUtility::parseYaml<envoy::api::v2::core::Metadata>(
          R"EOF(
        filter_metadata:
          ns:
            key: value
      )EOF"));
  ON_CALL(*host, metadata()).WillByDefault(Return(metadata));

  // "2018-04-03T23:06:09.123Z".
  const SystemTime start_time(std::chrono::milliseconds(1522796769123));
  ON_CALL(stream_info, startTime()).WillByDefault(Return(start_time));

  Envoy::StreamInfo::FilterStateImpl per_request_state;
  per_request_state.setData("testing", std::make_unique<StringAccessorImpl>("test_value"));
  ON_CALL(stream_info, perRequestState()).WillByDefault(ReturnRef(per_request_state));
  ON_CALL(Const(stream_info), perRequestState()).WillByDefault(ReturnRef(per_request_state));

  for (const auto& test_case : test_cases) {
    Protobuf::RepeatedPtrField<envoy::api::v2::core::HeaderValueOption> to_add;
    envoy::api::v2::core::HeaderValueOption* header = to_add.Add();
    header->mutable_header()->set_key("x-header");
    header->mutable_header()->set_value(test_case.input_);

    if (test_case.expected_exception_) {
      EXPECT_FALSE(test_case.expected_output_);
      EXPECT_THROW_WITH_MESSAGE(HeaderParser::configure(to_add), EnvoyException,
                                test_case.expected_exception_.value());
      continue;
    }

    HeaderParserPtr req_header_parser = HeaderParser::configure(to_add);

    Http::TestHeaderMapImpl header_map{{":method", "POST"}};
    req_header_parser->evaluateHeaders(header_map, stream_info);

    std::string descriptor = fmt::format("for test case input: {}", test_case.input_);

    EXPECT_TRUE(header_map.has("x-header")) << descriptor;
    EXPECT_TRUE(test_case.expected_output_) << descriptor;
    EXPECT_EQ(test_case.expected_output_.value(), header_map.get_("x-header")) << descriptor;
  }
}

TEST(HeaderParserTest, EvaluateHeaders) {
  const std::string json = R"EOF(
  {
    "prefix": "/new_endpoint",
    "prefix_rewrite": "/api/new_endpoint",
    "cluster": "www2",
    "request_headers_to_add": [
      {
        "key": "x-client-ip",
        "value": "%DOWNSTREAM_REMOTE_ADDRESS_WITHOUT_PORT%"
      }
    ]
  }
  )EOF";
  HeaderParserPtr req_header_parser =
      HeaderParser::configure(parseRouteFromJson(json).route().request_headers_to_add());
  Http::TestHeaderMapImpl header_map{{":method", "POST"}};
  NiceMock<Envoy::StreamInfo::MockStreamInfo> stream_info;
  req_header_parser->evaluateHeaders(header_map, stream_info);
  EXPECT_TRUE(header_map.has("x-client-ip"));
}

TEST(HeaderParserTest, EvaluateEmptyHeaders) {
  const std::string json = R"EOF(
  {
    "prefix": "/new_endpoint",
    "prefix_rewrite": "/api/new_endpoint",
    "cluster": "www2",
    "request_headers_to_add": [
      {
        "key": "x-key",
        "value": "%UPSTREAM_METADATA([\"namespace\", \"key\"])%"
      }
    ]
  }
  )EOF";
  HeaderParserPtr req_header_parser =
      HeaderParser::configure(parseRouteFromJson(json).route().request_headers_to_add());
  Http::TestHeaderMapImpl header_map{{":method", "POST"}};
  std::shared_ptr<NiceMock<Envoy::Upstream::MockHostDescription>> host(
      new NiceMock<Envoy::Upstream::MockHostDescription>());
  NiceMock<Envoy::StreamInfo::MockStreamInfo> stream_info;
  auto metadata = std::make_shared<envoy::api::v2::core::Metadata>();
  ON_CALL(stream_info, upstreamHost()).WillByDefault(Return(host));
  ON_CALL(*host, metadata()).WillByDefault(Return(metadata));
  req_header_parser->evaluateHeaders(header_map, stream_info);
  EXPECT_FALSE(header_map.has("x-key"));
}

TEST(HeaderParserTest, EvaluateStaticHeaders) {
  const std::string json = R"EOF(
  {
    "prefix": "/new_endpoint",
    "prefix_rewrite": "/api/new_endpoint",
    "cluster": "www2",
    "request_headers_to_add": [
      {
        "key": "static-header",
        "value": "static-value"
      }
    ]
  }
  )EOF";
  HeaderParserPtr req_header_parser =
      HeaderParser::configure(parseRouteFromJson(json).route().request_headers_to_add());
  Http::TestHeaderMapImpl header_map{{":method", "POST"}};
  NiceMock<Envoy::StreamInfo::MockStreamInfo> stream_info;
  req_header_parser->evaluateHeaders(header_map, stream_info);
  EXPECT_TRUE(header_map.has("static-header"));
  EXPECT_EQ("static-value", header_map.get_("static-header"));
}

TEST(HeaderParserTest, EvaluateCompoundHeaders) {
  const std::string yaml = R"EOF(
match: { prefix: "/new_endpoint" }
route:
  cluster: www2
request_headers_to_add:
  - header:
      key: "x-prefix"
      value: "prefix-%DOWNSTREAM_REMOTE_ADDRESS_WITHOUT_PORT%"
  - header:
      key: "x-suffix"
      value: "%DOWNSTREAM_REMOTE_ADDRESS_WITHOUT_PORT%-suffix"
  - header:
      key: "x-both"
      value: "prefix-%DOWNSTREAM_REMOTE_ADDRESS_WITHOUT_PORT%-suffix"
  - header:
      key: "x-escaping-1"
      value: "%%%DOWNSTREAM_REMOTE_ADDRESS_WITHOUT_PORT%%%"
  - header:
      key: "x-escaping-2"
      value: "%%%%%%"
  - header:
      key: "x-multi"
      value: "%PROTOCOL% from %DOWNSTREAM_REMOTE_ADDRESS_WITHOUT_PORT%"
  - header:
      key: "x-multi-back-to-back"
      value: "%PROTOCOL%%DOWNSTREAM_REMOTE_ADDRESS_WITHOUT_PORT%"
  - header:
      key: "x-metadata"
      value: "%UPSTREAM_METADATA([\"namespace\", \"%key%\"])%"
  - header:
      key: "x-per-request"
      value: "%PER_REQUEST_STATE(testing)%"
request_headers_to_remove: ["x-nope"]
  )EOF";

  const auto route = parseRouteFromV2Yaml(yaml);
  HeaderParserPtr req_header_parser =
      HeaderParser::configure(route.request_headers_to_add(), route.request_headers_to_remove());
  Http::TestHeaderMapImpl header_map{{":method", "POST"}, {"x-safe", "safe"}, {"x-nope", "nope"}};
  NiceMock<Envoy::StreamInfo::MockStreamInfo> stream_info;
  absl::optional<Envoy::Http::Protocol> protocol = Envoy::Http::Protocol::Http11;
  ON_CALL(stream_info, protocol()).WillByDefault(ReturnPointee(&protocol));

  std::shared_ptr<NiceMock<Envoy::Upstream::MockHostDescription>> host(
      new NiceMock<Envoy::Upstream::MockHostDescription>());
  ON_CALL(stream_info, upstreamHost()).WillByDefault(Return(host));

  // Metadata with percent signs in the key.
  auto metadata = std::make_shared<envoy::api::v2::core::Metadata>(
      TestUtility::parseYaml<envoy::api::v2::core::Metadata>(
          R"EOF(
        filter_metadata:
          namespace:
            "%key%": value
      )EOF"));
  ON_CALL(*host, metadata()).WillByDefault(Return(metadata));

  Envoy::StreamInfo::FilterStateImpl per_request_state;
  per_request_state.setData("testing", std::make_unique<StringAccessorImpl>("test_value"));
  ON_CALL(stream_info, perRequestState()).WillByDefault(ReturnRef(per_request_state));
  ON_CALL(Const(stream_info), perRequestState()).WillByDefault(ReturnRef(per_request_state));

  req_header_parser->evaluateHeaders(header_map, stream_info);

  EXPECT_TRUE(header_map.has("x-prefix"));
  EXPECT_EQ("prefix-127.0.0.1", header_map.get_("x-prefix"));

  EXPECT_TRUE(header_map.has("x-suffix"));
  EXPECT_EQ("127.0.0.1-suffix", header_map.get_("x-suffix"));

  EXPECT_TRUE(header_map.has("x-both"));
  EXPECT_EQ("prefix-127.0.0.1-suffix", header_map.get_("x-both"));

  EXPECT_TRUE(header_map.has("x-escaping-1"));
  EXPECT_EQ("%127.0.0.1%", header_map.get_("x-escaping-1"));

  EXPECT_TRUE(header_map.has("x-escaping-2"));
  EXPECT_EQ("%%%", header_map.get_("x-escaping-2"));

  EXPECT_TRUE(header_map.has("x-multi"));
  EXPECT_EQ("HTTP/1.1 from 127.0.0.1", header_map.get_("x-multi"));

  EXPECT_TRUE(header_map.has("x-multi-back-to-back"));
  EXPECT_EQ("HTTP/1.1127.0.0.1", header_map.get_("x-multi-back-to-back"));

  EXPECT_TRUE(header_map.has("x-metadata"));
  EXPECT_EQ("value", header_map.get_("x-metadata"));

  EXPECT_TRUE(header_map.has("x-per-request"));
  EXPECT_EQ("test_value", header_map.get_("x-per-request"));

  EXPECT_TRUE(header_map.has("x-safe"));
  EXPECT_FALSE(header_map.has("x-nope"));
}

TEST(HeaderParserTest, EvaluateHeadersWithAppendFalse) {
  const std::string json = R"EOF(
  {
    "prefix": "/new_endpoint",
    "prefix_rewrite": "/api/new_endpoint",
    "cluster": "www2",
    "request_headers_to_add": [
      {
        "key": "static-header",
        "value": "static-value"
      },
      {
        "key": "x-client-ip",
        "value": "%DOWNSTREAM_REMOTE_ADDRESS_WITHOUT_PORT%"
      },
      {
        "key": "x-request-start",
        "value": "%START_TIME(%s%3f)%"
      },
      {
        "key": "x-request-start-default",
        "value": "%START_TIME%"
      },
      {
        "key": "x-request-start-range",
        "value": "%START_TIME(%f, %1f, %2f, %3f, %4f, %5f, %6f, %7f, %8f, %9f)%"
      }
    ]
  }
  )EOF";

  // Disable append mode.
  envoy::api::v2::route::RouteAction route_action = parseRouteFromJson(json).route();
  route_action.mutable_request_headers_to_add(0)->mutable_append()->set_value(false);
  route_action.mutable_request_headers_to_add(1)->mutable_append()->set_value(false);
  route_action.mutable_request_headers_to_add(2)->mutable_append()->set_value(false);

  HeaderParserPtr req_header_parser =
      Router::HeaderParser::configure(route_action.request_headers_to_add());
  Http::TestHeaderMapImpl header_map{
      {":method", "POST"}, {"static-header", "old-value"}, {"x-client-ip", "0.0.0.0"}};

  NiceMock<Envoy::StreamInfo::MockStreamInfo> stream_info;
  const SystemTime start_time(std::chrono::microseconds(1522796769123456));
  EXPECT_CALL(stream_info, startTime()).Times(3).WillRepeatedly(Return(start_time));

  req_header_parser->evaluateHeaders(header_map, stream_info);
  EXPECT_TRUE(header_map.has("static-header"));
  EXPECT_EQ("static-value", header_map.get_("static-header"));
  EXPECT_TRUE(header_map.has("x-client-ip"));
  EXPECT_EQ("127.0.0.1", header_map.get_("x-client-ip"));
  EXPECT_TRUE(header_map.has("x-request-start"));
  EXPECT_EQ("1522796769123", header_map.get_("x-request-start"));
  EXPECT_TRUE(header_map.has("x-request-start-default"));
  EXPECT_EQ("2018-04-03T23:06:09.123Z", header_map.get_("x-request-start-default"));
  EXPECT_TRUE(header_map.has("x-request-start-range"));
  EXPECT_EQ("123456000, 1, 12, 123, 1234, 12345, 123456, 1234560, 12345600, 123456000",
            header_map.get_("x-request-start-range"));

  typedef std::map<std::string, int> CountMap;
  CountMap counts;
  header_map.iterate(
      [](const Http::HeaderEntry& header, void* cb_v) -> Http::HeaderMap::Iterate {
        CountMap* m = static_cast<CountMap*>(cb_v);
        std::string key = std::string{header.key().c_str()};
        CountMap::iterator i = m->find(key);
        if (i == m->end()) {
          m->insert({key, 1});
        } else {
          i->second++;
        }
        return Http::HeaderMap::Iterate::Continue;
      },
      &counts);

  EXPECT_EQ(1, counts["static-header"]);
  EXPECT_EQ(1, counts["x-client-ip"]);
  EXPECT_EQ(1, counts["x-request-start"]);
}

TEST(HeaderParserTest, EvaluateResponseHeaders) {
  const std::string yaml = R"EOF(
match: { prefix: "/new_endpoint" }
route:
  cluster: www2
  response_headers_to_add:
    - header:
        key: "x-client-ip"
        value: "%DOWNSTREAM_REMOTE_ADDRESS_WITHOUT_PORT%"
      append: true
    - header:
        key: "x-request-start"
        value: "%START_TIME(%s.%3f)%"
      append: true
    - header:
        key: "x-request-start-multiple"
        value: "%START_TIME(%s.%3f)% %START_TIME% %START_TIME(%s)%"
      append: true
    - header:
        key: "x-request-start-f"
        value: "%START_TIME(f)%"
      append: true
    - header:
        key: "x-request-start-range"
        value: "%START_TIME(%f, %1f, %2f, %3f, %4f, %5f, %6f, %7f, %8f, %9f)%"
      append: true
    - header:
        key: "x-request-start-default"
        value: "%START_TIME%"
      append: true
  response_headers_to_remove: ["x-nope"]
)EOF";

  const auto route = parseRouteFromV2Yaml(yaml).route();
  HeaderParserPtr resp_header_parser =
      HeaderParser::configure(route.response_headers_to_add(), route.response_headers_to_remove());
  Http::TestHeaderMapImpl header_map{{":method", "POST"}, {"x-safe", "safe"}, {"x-nope", "nope"}};
  NiceMock<Envoy::StreamInfo::MockStreamInfo> stream_info;

  // Initialize start_time as 2018-04-03T23:06:09.123Z in microseconds.
  const SystemTime start_time(std::chrono::microseconds(1522796769123456));
  EXPECT_CALL(stream_info, startTime()).Times(7).WillRepeatedly(Return(start_time));

  resp_header_parser->evaluateHeaders(header_map, stream_info);
  EXPECT_TRUE(header_map.has("x-client-ip"));
  EXPECT_TRUE(header_map.has("x-request-start-multiple"));
  EXPECT_TRUE(header_map.has("x-safe"));
  EXPECT_FALSE(header_map.has("x-nope"));
  EXPECT_TRUE(header_map.has("x-request-start"));
  EXPECT_EQ("1522796769.123", header_map.get_("x-request-start"));
  EXPECT_EQ("1522796769.123 2018-04-03T23:06:09.123Z 1522796769",
            header_map.get_("x-request-start-multiple"));
  EXPECT_TRUE(header_map.has("x-request-start-f"));
  EXPECT_EQ("f", header_map.get_("x-request-start-f"));
  EXPECT_TRUE(header_map.has("x-request-start-default"));
  EXPECT_EQ("2018-04-03T23:06:09.123Z", header_map.get_("x-request-start-default"));
  EXPECT_TRUE(header_map.has("x-request-start-range"));
  EXPECT_EQ("123456000, 1, 12, 123, 1234, 12345, 123456, 1234560, 12345600, 123456000",
            header_map.get_("x-request-start-range"));
}

} // namespace Router
} // namespace Envoy<|MERGE_RESOLUTION|>--- conflicted
+++ resolved
@@ -6,11 +6,7 @@
 
 #include "common/config/metadata.h"
 #include "common/config/rds_json.h"
-<<<<<<< HEAD
 #include "common/config/utility.h"
-#include "common/request_info/filter_state_impl.h"
-=======
->>>>>>> 7ccf67db
 #include "common/router/header_formatter.h"
 #include "common/router/header_parser.h"
 #include "common/router/string_accessor_impl.h"
@@ -167,32 +163,15 @@
   testFormatting(stream_info, "UPSTREAM_METADATA([\"namespace\", \"nested\", \"list_key\"])", "");
 }
 
-<<<<<<< HEAD
 // Replaces the test of user-defined-headers acting as a Query of Death with
 // size checks on user defined headers.
-TEST_F(RequestInfoHeaderFormatterTest, ValidateLimitsOnUserDefinedHeaders) {
+TEST_F(StreamInfoHeaderFormatterTest, ValidateLimitsOnUserDefinedHeaders) {
   {
     envoy::api::v2::RouteConfiguration route;
     envoy::api::v2::core::HeaderValueOption* header = route.mutable_request_headers_to_add()->Add();
     std::string long_string(16385, 'a');
     header->mutable_header()->set_key("header_name");
     header->mutable_header()->set_value(long_string);
-=======
-// Breaks tsan/asan builds by trying to allocate a lot of memory.
-// Works on debug builds and needs to be fixed. See
-// https://github.com/envoyproxy/envoy/issues/4268
-TEST_F(StreamInfoHeaderFormatterTest, DISABLED_UserDefinedHeadersConsideredHarmful) {
-  // This must be an inline header to get the append-in-place semantics.
-  const char* header_name = "connection";
-  Protobuf::RepeatedPtrField<envoy::api::v2::core::HeaderValueOption> to_add;
-  const uint32_t num_header_chunks = 10;
-  const uint64_t length = std::numeric_limits<uint32_t>::max() / num_header_chunks;
-  std::string really_long_string(length + 1, 'a');
-  for (uint32_t i = 0; i < num_header_chunks; ++i) {
-    envoy::api::v2::core::HeaderValueOption* header = to_add.Add();
-    header->mutable_header()->set_key(header_name);
-    header->mutable_header()->set_value(really_long_string);
->>>>>>> 7ccf67db
     header->mutable_append()->set_value(true);
     EXPECT_THROW_WITH_REGEX(MessageUtil::validate(route), ProtoValidationException,
                             "Proto constraint validation failed.*");
@@ -208,16 +187,6 @@
     EXPECT_THROW_WITH_REGEX(MessageUtil::validate(route), ProtoValidationException,
                             "Proto constraint validation failed.*");
   }
-<<<<<<< HEAD
-=======
-
-  HeaderParserPtr req_header_parser = HeaderParser::configure(to_add);
-
-  Http::TestHeaderMapImpl header_map{{":method", "POST"}};
-  NiceMock<Envoy::StreamInfo::MockStreamInfo> stream_info;
-  EXPECT_DEATH_LOG_TO_STDERR(req_header_parser->evaluateHeaders(header_map, stream_info),
-                             "Trying to allocate overly large headers.");
->>>>>>> 7ccf67db
 }
 
 TEST_F(StreamInfoHeaderFormatterTest, TestFormatWithUpstreamMetadataVariableMissingHost) {

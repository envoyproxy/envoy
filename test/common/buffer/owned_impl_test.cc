--- conflicted
+++ resolved
@@ -16,11 +16,7 @@
 namespace Buffer {
 namespace {
 
-<<<<<<< HEAD
 class OwnedImplTest : public BufferImplementationParamTest {
-=======
-class OwnedImplTest : public testing::Test {
->>>>>>> 919bf460
 public:
   bool release_callback_called_ = false;
 

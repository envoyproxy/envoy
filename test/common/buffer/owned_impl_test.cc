#include "common/api/os_sys_calls_impl.h"
#include "common/buffer/buffer_impl.h"

#include "test/common/buffer/utility.h"
#include "test/mocks/api/mocks.h"
#include "test/test_common/threadsafe_singleton_injector.h"

#include "absl/strings/str_cat.h"
#include "gmock/gmock.h"
#include "gtest/gtest.h"

using testing::_;
using testing::Return;

namespace Envoy {
namespace Buffer {
namespace {

class OwnedImplTest : public BufferImplementationParamTest {
public:
  bool release_callback_called_ = false;

protected:
  static void clearReservation(Buffer::RawSlice* iovecs, uint64_t num_iovecs, OwnedImpl& buffer) {
    for (uint64_t i = 0; i < num_iovecs; i++) {
      iovecs[i].len_ = 0;
    }
    buffer.commit(iovecs, num_iovecs);
  }

  static void commitReservation(Buffer::RawSlice* iovecs, uint64_t num_iovecs, OwnedImpl& buffer) {
    buffer.commit(iovecs, num_iovecs);
  }
};

INSTANTIATE_TEST_CASE_P(OwnedImplTest, OwnedImplTest,
                        testing::ValuesIn({BufferImplementation::Old, BufferImplementation::New}));

TEST_P(OwnedImplTest, AddBufferFragmentNoCleanup) {
  char input[] = "hello world";
  BufferFragmentImpl frag(input, 11, nullptr);
  Buffer::OwnedImpl buffer;
  verifyImplementation(buffer);
  buffer.addBufferFragment(frag);
  EXPECT_EQ(11, buffer.length());

  buffer.drain(11);
  EXPECT_EQ(0, buffer.length());
}

TEST_P(OwnedImplTest, AddBufferFragmentWithCleanup) {
  char input[] = "hello world";
  BufferFragmentImpl frag(input, 11, [this](const void*, size_t, const BufferFragmentImpl*) {
    release_callback_called_ = true;
  });
  Buffer::OwnedImpl buffer;
  verifyImplementation(buffer);
  buffer.addBufferFragment(frag);
  EXPECT_EQ(11, buffer.length());

  buffer.drain(5);
  EXPECT_EQ(6, buffer.length());
  EXPECT_FALSE(release_callback_called_);

  buffer.drain(6);
  EXPECT_EQ(0, buffer.length());
  EXPECT_TRUE(release_callback_called_);
}

TEST_P(OwnedImplTest, AddBufferFragmentDynamicAllocation) {
  char input_stack[] = "hello world";
  char* input = new char[11];
  std::copy(input_stack, input_stack + 11, input);

  BufferFragmentImpl* frag = new BufferFragmentImpl(
      input, 11, [this](const void* data, size_t, const BufferFragmentImpl* frag) {
        release_callback_called_ = true;
        delete[] static_cast<const char*>(data);
        delete frag;
      });

  Buffer::OwnedImpl buffer;
  verifyImplementation(buffer);
  buffer.addBufferFragment(*frag);
  EXPECT_EQ(11, buffer.length());

  buffer.drain(5);
  EXPECT_EQ(6, buffer.length());
  EXPECT_FALSE(release_callback_called_);

  buffer.drain(6);
  EXPECT_EQ(0, buffer.length());
  EXPECT_TRUE(release_callback_called_);
}

TEST_P(OwnedImplTest, Add) {
  const std::string string1 = "Hello, ", string2 = "World!";
  Buffer::OwnedImpl buffer;
  verifyImplementation(buffer);

  buffer.add(string1);
  EXPECT_EQ(string1.size(), buffer.length());
  EXPECT_EQ(string1, buffer.toString());

  buffer.add(string2);
  EXPECT_EQ(string1.size() + string2.size(), buffer.length());
  EXPECT_EQ(string1 + string2, buffer.toString());

  // Append a large string that will only partially fit in the space remaining
  // at the end of the buffer.
  std::string big_suffix;
  big_suffix.reserve(16385);
  for (unsigned i = 0; i < 16; i++) {
    big_suffix += std::string(1024, 'A' + i);
  }
  big_suffix.push_back('-');
  buffer.add(big_suffix);
  EXPECT_EQ(string1.size() + string2.size() + big_suffix.size(), buffer.length());
  EXPECT_EQ(string1 + string2 + big_suffix, buffer.toString());
}

TEST_P(OwnedImplTest, Prepend) {
  const std::string suffix = "World!", prefix = "Hello, ";
  Buffer::OwnedImpl buffer;
  verifyImplementation(buffer);
  buffer.add(suffix);
  buffer.prepend(prefix);

  EXPECT_EQ(suffix.size() + prefix.size(), buffer.length());
  EXPECT_EQ(prefix + suffix, buffer.toString());

  // Prepend a large string that will only partially fit in the space remaining
  // at the front of the buffer.
  std::string big_prefix;
  big_prefix.reserve(16385);
  for (unsigned i = 0; i < 16; i++) {
    big_prefix += std::string(1024, 'A' + i);
  }
  big_prefix.push_back('-');
  buffer.prepend(big_prefix);
  EXPECT_EQ(big_prefix.size() + prefix.size() + suffix.size(), buffer.length());
  EXPECT_EQ(big_prefix + prefix + suffix, buffer.toString());
}

TEST_P(OwnedImplTest, PrependToEmptyBuffer) {
  std::string data = "Hello, World!";
  Buffer::OwnedImpl buffer;
  verifyImplementation(buffer);
  buffer.prepend(data);

  EXPECT_EQ(data.size(), buffer.length());
  EXPECT_EQ(data, buffer.toString());

  buffer.prepend("");

  EXPECT_EQ(data.size(), buffer.length());
  EXPECT_EQ(data, buffer.toString());
}

TEST_P(OwnedImplTest, PrependBuffer) {
  std::string suffix = "World!", prefix = "Hello, ";
  Buffer::OwnedImpl buffer;
  verifyImplementation(buffer);
  buffer.add(suffix);
  Buffer::OwnedImpl prefixBuffer;
  verifyImplementation(buffer);
  prefixBuffer.add(prefix);

  buffer.prepend(prefixBuffer);

  EXPECT_EQ(suffix.size() + prefix.size(), buffer.length());
  EXPECT_EQ(prefix + suffix, buffer.toString());
  EXPECT_EQ(0, prefixBuffer.length());
}

TEST_P(OwnedImplTest, Write) {
  Api::MockOsSysCalls os_sys_calls;
  TestThreadsafeSingletonInjector<Api::OsSysCallsImpl> os_calls(&os_sys_calls);

  Buffer::OwnedImpl buffer;
  verifyImplementation(buffer);
  buffer.add("example");
  EXPECT_CALL(os_sys_calls, writev(_, _, _)).WillOnce(Return(Api::SysCallSizeResult{7, 0}));
  Api::SysCallIntResult result = buffer.write(-1);
  EXPECT_EQ(7, result.rc_);
  EXPECT_EQ(0, buffer.length());

  buffer.add("example");
  EXPECT_CALL(os_sys_calls, writev(_, _, _)).WillOnce(Return(Api::SysCallSizeResult{6, 0}));
  result = buffer.write(-1);
  EXPECT_EQ(6, result.rc_);
  EXPECT_EQ(1, buffer.length());

  EXPECT_CALL(os_sys_calls, writev(_, _, _)).WillOnce(Return(Api::SysCallSizeResult{0, 0}));
  result = buffer.write(-1);
  EXPECT_EQ(0, result.rc_);
  EXPECT_EQ(1, buffer.length());

  EXPECT_CALL(os_sys_calls, writev(_, _, _)).WillOnce(Return(Api::SysCallSizeResult{-1, 0}));
  result = buffer.write(-1);
  EXPECT_EQ(-1, result.rc_);
  EXPECT_EQ(1, buffer.length());

  EXPECT_CALL(os_sys_calls, writev(_, _, _)).WillOnce(Return(Api::SysCallSizeResult{1, 0}));
  result = buffer.write(-1);
  EXPECT_EQ(1, result.rc_);
  EXPECT_EQ(0, buffer.length());

  EXPECT_CALL(os_sys_calls, writev(_, _, _)).Times(0);
  result = buffer.write(-1);
  EXPECT_EQ(0, result.rc_);
  EXPECT_EQ(0, buffer.length());
}

TEST_P(OwnedImplTest, Read) {
  Api::MockOsSysCalls os_sys_calls;
  TestThreadsafeSingletonInjector<Api::OsSysCallsImpl> os_calls(&os_sys_calls);

  Buffer::OwnedImpl buffer;
  verifyImplementation(buffer);
  EXPECT_CALL(os_sys_calls, readv(_, _, _)).WillOnce(Return(Api::SysCallSizeResult{0, 0}));
  Api::SysCallIntResult result = buffer.read(-1, 100);
  EXPECT_EQ(0, result.rc_);
  EXPECT_EQ(0, buffer.length());

  EXPECT_CALL(os_sys_calls, readv(_, _, _)).WillOnce(Return(Api::SysCallSizeResult{-1, 0}));
  result = buffer.read(-1, 100);
  EXPECT_EQ(-1, result.rc_);
  EXPECT_EQ(0, buffer.length());

  EXPECT_CALL(os_sys_calls, readv(_, _, _)).Times(0);
  result = buffer.read(-1, 0);
  EXPECT_EQ(0, result.rc_);
  EXPECT_EQ(0, buffer.length());
}

TEST_P(OwnedImplTest, ReserveCommit) {
  // This fragment will later be added to the buffer. It is declared in an enclosing scope to
  // ensure it is not destructed until after the buffer is.
  const std::string input = "Hello, world";
  BufferFragmentImpl fragment(input.c_str(), input.size(), nullptr);

  {
    Buffer::OwnedImpl buffer;
    verifyImplementation(buffer);

    // A zero-byte reservation should fail.
    static constexpr uint64_t NumIovecs = 16;
    Buffer::RawSlice iovecs[NumIovecs];
    uint64_t num_reserved = buffer.reserve(0, iovecs, NumIovecs);
    EXPECT_EQ(0, num_reserved);
    clearReservation(iovecs, num_reserved, buffer);
    EXPECT_EQ(0, buffer.length());

    // Test and commit a small reservation. This should succeed.
    num_reserved = buffer.reserve(1, iovecs, NumIovecs);
    EXPECT_EQ(1, num_reserved);
    // The implementation might provide a bigger reservation than requested.
    EXPECT_LE(1, iovecs[0].len_);
    iovecs[0].len_ = 1;
    commitReservation(iovecs, num_reserved, buffer);
    EXPECT_EQ(1, buffer.length());

    // The remaining tests validate internal optimizations of the new deque-of-slices
    // implementation, so they're not valid for the old evbuffer implementation.
    if (buffer.usesOldImpl()) {
      return;
    }

    // Request a reservation that fits in the remaining space at the end of the last slice.
    num_reserved = buffer.reserve(1, iovecs, NumIovecs);
    EXPECT_EQ(1, num_reserved);
    EXPECT_LE(1, iovecs[0].len_);
    iovecs[0].len_ = 1;
    const void* slice1 = iovecs[0].mem_;
    clearReservation(iovecs, num_reserved, buffer);

    // Request a reservation that is too large to fit in the remaining space at the end of
    // the last slice, and allow the buffer to use only one slice. This should result in the
    // creation of a new slice within the buffer.
    num_reserved = buffer.reserve(4096 - sizeof(OwnedSlice), iovecs, 1);
    const void* slice2 = iovecs[0].mem_;
    EXPECT_EQ(1, num_reserved);
    EXPECT_NE(slice1, slice2);
    clearReservation(iovecs, num_reserved, buffer);

    // Request the same size reservation, but allow the buffer to use multiple slices. This
    // should result in the buffer splitting the reservation between its last two slices.
    num_reserved = buffer.reserve(4096 - sizeof(OwnedSlice), iovecs, NumIovecs);
    EXPECT_EQ(2, num_reserved);
    EXPECT_EQ(slice1, iovecs[0].mem_);
    EXPECT_EQ(slice2, iovecs[1].mem_);
    clearReservation(iovecs, num_reserved, buffer);

    // Request a reservation that too big to fit in the existing slices. This should result
    // in the creation of a third slice.
    num_reserved = buffer.reserve(8192, iovecs, NumIovecs);
    EXPECT_EQ(3, num_reserved);
    EXPECT_EQ(slice1, iovecs[0].mem_);
    EXPECT_EQ(slice2, iovecs[1].mem_);
    const void* slice3 = iovecs[2].mem_;
    clearReservation(iovecs, num_reserved, buffer);

    // Append a fragment to the buffer, and then request a small reservation. The buffer
    // should make a new slice to satisfy the reservation; it cannot safely use any of
    // the previously seen slices, because they are no longer at the end of the buffer.
    buffer.addBufferFragment(fragment);
    EXPECT_EQ(13, buffer.length());
    num_reserved = buffer.reserve(1, iovecs, NumIovecs);
    EXPECT_EQ(1, num_reserved);
    EXPECT_NE(slice1, iovecs[0].mem_);
    EXPECT_NE(slice2, iovecs[0].mem_);
    EXPECT_NE(slice3, iovecs[0].mem_);
    commitReservation(iovecs, num_reserved, buffer);
    EXPECT_EQ(14, buffer.length());
  }
}

TEST_P(OwnedImplTest, Search) {
  // Populate a buffer with a string split across many small slices, to
  // exercise edge cases in the search implementation.
  static const char* Inputs[] = {"ab", "a", "", "aaa", "b", "a", "aaa", "ab", "a"};
  Buffer::OwnedImpl buffer;
  verifyImplementation(buffer);
  for (const auto& input : Inputs) {
    buffer.appendSliceForTest(input);
  }
  EXPECT_STREQ("abaaaabaaaaaba", buffer.toString().c_str());

  EXPECT_EQ(-1, buffer.search("c", 1, 0));
  EXPECT_EQ(0, buffer.search("", 0, 0));
  EXPECT_EQ(0, buffer.search("a", 1, 0));
  EXPECT_EQ(1, buffer.search("b", 1, 1));
  EXPECT_EQ(2, buffer.search("a", 1, 1));
  EXPECT_EQ(0, buffer.search("abaa", 4, 0));
  EXPECT_EQ(2, buffer.search("aaaa", 4, 0));
  EXPECT_EQ(2, buffer.search("aaaa", 4, 1));
  EXPECT_EQ(2, buffer.search("aaaa", 4, 2));
  EXPECT_EQ(7, buffer.search("aaaaab", 6, 0));
  EXPECT_EQ(0, buffer.search("abaaaabaaaaaba", 14, 0));
  EXPECT_EQ(12, buffer.search("ba", 2, 10));
  EXPECT_EQ(-1, buffer.search("abaaaabaaaaabaa", 15, 0));
}

TEST_P(OwnedImplTest, ToString) {
  Buffer::OwnedImpl buffer;
  verifyImplementation(buffer);
  EXPECT_EQ("", buffer.toString());
  auto append = [&buffer](absl::string_view str) { buffer.add(str.data(), str.size()); };
  append("Hello, ");
  EXPECT_EQ("Hello, ", buffer.toString());
  append("world!");
  EXPECT_EQ("Hello, world!", buffer.toString());

  // From debug inspection, I find that a second fragment is created at >1000 bytes.
  std::string long_string(5000, 'A');
  append(long_string);
  EXPECT_EQ(absl::StrCat("Hello, world!" + long_string), buffer.toString());
}

<<<<<<< HEAD
TEST_P(OwnedImplTest, AppendSliceForTest) {
  static constexpr size_t NumInputs = 3;
  static constexpr const char* Inputs[] = {"one", "2", "", "four", ""};
  Buffer::OwnedImpl buffer;
  RawSlice slices[NumInputs];
  EXPECT_EQ(0, buffer.getRawSlices(slices, NumInputs));
  for (const auto& input : Inputs) {
    buffer.appendSliceForTest(input);
  }
  // getRawSlices will only return the 3 slices with nonzero length.
  EXPECT_EQ(3, buffer.getRawSlices(slices, NumInputs));

  auto expectSlice = [](const RawSlice& slice, const char* expected) {
    size_t length = strlen(expected);
    EXPECT_EQ(length, slice.len_);
    EXPECT_EQ(0, memcmp(slice.mem_, expected, length));
  };

  expectSlice(slices[0], "one");
  expectSlice(slices[1], "2");
  expectSlice(slices[2], "four");
=======
// Regression test for oss-fuzz issue
// https://bugs.chromium.org/p/oss-fuzz/issues/detail?id=13263, where prepending
// an empty buffer resulted in a corrupted libevent internal state.
TEST_F(OwnedImplTest, PrependEmpty) {
  Buffer::OwnedImpl buf;
  Buffer::OwnedImpl other_buf;
  char input[] = "foo";
  BufferFragmentImpl frag(input, 3, nullptr);
  buf.addBufferFragment(frag);
  buf.prepend("");
  other_buf.move(buf, 1);
  buf.add("bar");
  EXPECT_EQ("oobar", buf.toString());
  buf.drain(5);
  EXPECT_EQ(0, buf.length());
>>>>>>> 8c3321ec
}

} // namespace
} // namespace Buffer
} // namespace Envoy<|MERGE_RESOLUTION|>--- conflicted
+++ resolved
@@ -358,7 +358,6 @@
   EXPECT_EQ(absl::StrCat("Hello, world!" + long_string), buffer.toString());
 }
 
-<<<<<<< HEAD
 TEST_P(OwnedImplTest, AppendSliceForTest) {
   static constexpr size_t NumInputs = 3;
   static constexpr const char* Inputs[] = {"one", "2", "", "four", ""};
@@ -380,11 +379,12 @@
   expectSlice(slices[0], "one");
   expectSlice(slices[1], "2");
   expectSlice(slices[2], "four");
-=======
+}
+
 // Regression test for oss-fuzz issue
 // https://bugs.chromium.org/p/oss-fuzz/issues/detail?id=13263, where prepending
 // an empty buffer resulted in a corrupted libevent internal state.
-TEST_F(OwnedImplTest, PrependEmpty) {
+TEST_P(OwnedImplTest, PrependEmpty) {
   Buffer::OwnedImpl buf;
   Buffer::OwnedImpl other_buf;
   char input[] = "foo";
@@ -396,7 +396,6 @@
   EXPECT_EQ("oobar", buf.toString());
   buf.drain(5);
   EXPECT_EQ(0, buf.length());
->>>>>>> 8c3321ec
 }
 
 } // namespace

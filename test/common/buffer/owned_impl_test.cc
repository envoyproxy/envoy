--- conflicted
+++ resolved
@@ -16,11 +16,7 @@
 namespace Buffer {
 namespace {
 
-<<<<<<< HEAD
 class OwnedImplTest : public BufferImplementationParamTest {
-=======
-class OwnedImplTest : public TestBase {
->>>>>>> efed749b
 public:
   bool release_callback_called_ = false;
 

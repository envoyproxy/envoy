--- conflicted
+++ resolved
@@ -78,17 +78,10 @@
   Runtime::MockLoader runtime;
   NiceMock<Server::Configuration::MockServerFactoryContext> server_context;
 
-<<<<<<< HEAD
-  EXPECT_THROW_WITH_MESSAGE(
-      HealthCheckerFactory::create(createGrpcHealthCheckConfig(), cluster, server_context),
-      EnvoyException, "fake_cluster cluster must support HTTP/2 for gRPC healthchecking");
-=======
-  EXPECT_EQ(HealthCheckerFactory::create(createGrpcHealthCheckConfig(), cluster, runtime,
-                                         dispatcher, log_manager, validation_visitor, api)
+  EXPECT_EQ(HealthCheckerFactory::create(createGrpcHealthCheckConfig(), cluster, server_context)
                 .status()
                 .message(),
             "fake_cluster cluster must support HTTP/2 for gRPC healthchecking");
->>>>>>> ad5f4c6c
 }
 
 TEST(HealthCheckerFactoryTest, CreateGrpc) {
@@ -101,13 +94,8 @@
 
   EXPECT_NE(nullptr,
             dynamic_cast<GrpcHealthCheckerImpl*>(
-<<<<<<< HEAD
                 HealthCheckerFactory::create(createGrpcHealthCheckConfig(), cluster, server_context)
-=======
-                HealthCheckerFactory::create(createGrpcHealthCheckConfig(), cluster, runtime,
-                                             dispatcher, log_manager, validation_visitor, api)
                     .value()
->>>>>>> ad5f4c6c
                     .get()));
 }
 

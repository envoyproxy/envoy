--- conflicted
+++ resolved
@@ -135,6 +135,7 @@
     Network::MockClientConnection* client_connection_{};
     NiceMock<Http::MockRequestEncoder> request_encoder_;
     Http::ResponseDecoder* stream_response_callbacks_{};
+    CodecClientForTest* codec_client_{};
   };
 
   using TestSessionPtr = std::unique_ptr<TestSession>;
@@ -578,10 +579,11 @@
               std::shared_ptr<Upstream::MockClusterInfo> cluster{
                   new NiceMock<Upstream::MockClusterInfo>()};
               Event::MockDispatcher dispatcher_;
-              return new CodecClientForTest(
+              test_session.codec_client_ = new CodecClientForTest(
                   Http::CodecClient::Type::HTTP1, std::move(conn_data.connection_),
                   test_session.codec_, nullptr,
                   Upstream::makeTestHost(cluster, "tcp://127.0.0.1:9000"), dispatcher_);
+              return test_session.codec_client_;
             }));
   }
 
@@ -680,7 +682,6 @@
 
   MOCK_METHOD(void, onHostStatus, (HostSharedPtr host, HealthTransition changed_state));
 
-<<<<<<< HEAD
   void expectUnhealthyTransition(size_t index, bool first_check) {
     EXPECT_CALL(*this, onHostStatus(_, HealthTransition::Changed));
     EXPECT_CALL(*test_sessions_[index]->timeout_timer_, disableTimer());
@@ -709,13 +710,12 @@
     EXPECT_CALL(*test_sessions_[index]->timeout_timer_, disableTimer());
     EXPECT_CALL(*test_sessions_[index]->interval_timer_, enableTimer(_, _));
   }
-=======
+
   std::vector<TestSessionPtr> test_sessions_;
   std::shared_ptr<TestHttpHealthCheckerImpl> health_checker_;
   std::list<uint32_t> connection_index_{};
   std::list<uint32_t> codec_index_{};
   const HostWithHealthCheckMap health_checker_map_{};
->>>>>>> 9a65e98b
 };
 
 TEST_F(HttpHealthCheckerImplTest, Success) {

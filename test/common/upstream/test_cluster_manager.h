--- conflicted
+++ resolved
@@ -87,20 +87,11 @@
   }
 
   Tcp::ConnectionPool::InstancePtr
-<<<<<<< HEAD
-  allocateTcpConnPool(Event::Dispatcher& dispatcher, HostConstSharedPtr host,
-                      ResourcePriority priority,
-                      const Network::ConnectionSocket::OptionsSharedPtr& socket_options,
-                      Network::TransportSocketOptionsSharedPtr transport_socket_options) override {
-    return Tcp::ConnectionPool::InstancePtr{
-        allocateTcpConnPool_(dispatcher, host, priority, socket_options, transport_socket_options)};
-=======
   allocateTcpConnPool(Event::Dispatcher&, HostConstSharedPtr host, ResourcePriority,
                       const Network::ConnectionSocket::OptionsSharedPtr&,
                       Network::TransportSocketOptionsSharedPtr,
                       Upstream::ClusterConnectivityState&) override {
     return Tcp::ConnectionPool::InstancePtr{allocateTcpConnPool_(host)};
->>>>>>> f6fba538
   }
 
   std::pair<ClusterSharedPtr, ThreadAwareLoadBalancerPtr>
@@ -126,16 +117,8 @@
               (const envoy::config::bootstrap::v3::Bootstrap& bootstrap));
   MOCK_METHOD(Http::ConnectionPool::Instance*, allocateConnPool_,
               (HostConstSharedPtr host, Network::ConnectionSocket::OptionsSharedPtr,
-<<<<<<< HEAD
-               Network::TransportSocketOptionsSharedPtr));
-  MOCK_METHOD(Tcp::ConnectionPool::Instance*, allocateTcpConnPool_,
-              (Event::Dispatcher&, HostConstSharedPtr, ResourcePriority,
-               const Network::ConnectionSocket::OptionsSharedPtr&,
-               Network::TransportSocketOptionsSharedPtr));
-=======
                Network::TransportSocketOptionsSharedPtr, ClusterConnectivityState&));
   MOCK_METHOD(Tcp::ConnectionPool::Instance*, allocateTcpConnPool_, (HostConstSharedPtr host));
->>>>>>> f6fba538
   MOCK_METHOD((std::pair<ClusterSharedPtr, ThreadAwareLoadBalancer*>), clusterFromProto_,
               (const envoy::config::cluster::v3::Cluster& cluster, ClusterManager& cm,
                Outlier::EventLoggerSharedPtr outlier_event_logger, bool added_via_api));

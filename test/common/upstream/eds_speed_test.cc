// Note: this should be run with --compilation_mode=opt, and would benefit from a
// quiescent system with disabled cstate power management.

#include "envoy/config/cluster/v3/cluster.pb.h"
#include "envoy/config/core/v3/health_check.pb.h"
#include "envoy/config/endpoint/v3/endpoint.pb.h"
#include "envoy/config/endpoint/v3/endpoint_components.pb.h"
#include "envoy/service/discovery/v3/discovery.pb.h"
#include "envoy/stats/scope.h"

#include "source/common/config/grpc_mux_impl.h"
#include "source/common/config/grpc_subscription_impl.h"
#include "source/common/config/protobuf_link_hacks.h"
#include "source/common/config/utility.h"
#include "source/common/config/xds_mux/grpc_mux_impl.h"
#include "source/common/singleton/manager_impl.h"
#include "source/common/upstream/eds.h"
#include "source/server/transport_socket_config_impl.h"

#include "test/benchmark/main.h"
#include "test/common/upstream/utility.h"
#include "test/mocks/config/custom_config_validators.h"
#include "test/mocks/local_info/mocks.h"
#include "test/mocks/protobuf/mocks.h"
#include "test/mocks/runtime/mocks.h"
#include "test/mocks/server/admin.h"
#include "test/mocks/server/instance.h"
#include "test/mocks/server/options.h"
#include "test/mocks/ssl/mocks.h"
#include "test/mocks/upstream/cluster_manager.h"
#include "test/test_common/test_runtime.h"
#include "test/test_common/utility.h"

#include "benchmark/benchmark.h"

using ::benchmark::State;
using Envoy::benchmark::skipExpensiveBenchmarks;

namespace Envoy {
namespace Upstream {

class EdsSpeedTest {
public:
  EdsSpeedTest(State& state, bool use_unified_mux)
      : state_(state), use_unified_mux_(use_unified_mux),
        type_url_("type.googleapis.com/envoy.config.endpoint.v3.ClusterLoadAssignment"),
        subscription_stats_(Config::Utility::generateStats(stats_)),
<<<<<<< HEAD
        api_(Api::createApiForTest(stats_)), async_client_(new Grpc::MockAsyncClient()),
        config_validators_(std::make_unique<NiceMock<Config::MockCustomConfigValidators>>()) {
=======
        api_(Api::createApiForTest(stats_)), async_client_(new Grpc::MockAsyncClient()) {
    TestDeprecatedV2Api::allowDeprecatedV2();
>>>>>>> 10d783d8
    if (use_unified_mux_) {
      grpc_mux_.reset(new Config::XdsMux::GrpcMuxSotw(
          std::unique_ptr<Grpc::MockAsyncClient>(async_client_), dispatcher_,
          *Protobuf::DescriptorPool::generated_pool()->FindMethodByName(
              "envoy.service.endpoint.v3.EndpointDiscoveryService.StreamEndpoints"),
          random_, stats_, {}, local_info_, true, std::move(config_validators_)));
    } else {
      grpc_mux_.reset(new Config::GrpcMuxImpl(
          local_info_, std::unique_ptr<Grpc::MockAsyncClient>(async_client_), dispatcher_,
          *Protobuf::DescriptorPool::generated_pool()->FindMethodByName(
              "envoy.service.endpoint.v3.EndpointDiscoveryService.StreamEndpoints"),
          random_, stats_, {}, true, std::move(config_validators_)));
    }
    resetCluster(R"EOF(
      name: name
      connect_timeout: 0.25s
      type: EDS
      eds_cluster_config:
        service_name: fare
        eds_config:
          api_config_source:
            cluster_names:
            - eds
            refresh_delay: 1s
    )EOF",
                 Envoy::Upstream::Cluster::InitializePhase::Secondary);

    EXPECT_CALL(*cm_.subscription_factory_.subscription_, start(_));
    cluster_->initialize([this] { initialized_ = true; });
    EXPECT_CALL(*async_client_, startRaw(_, _, _, _)).WillOnce(testing::Return(&async_stream_));
    subscription_->start({"fare"});
  }

  void resetCluster(const std::string& yaml_config, Cluster::InitializePhase initialize_phase) {
    local_info_.node_.mutable_locality()->set_zone("us-east-1a");
    eds_cluster_ = parseClusterFromV3Yaml(yaml_config);
    Envoy::Stats::ScopePtr scope = stats_.createScope(fmt::format(
        "cluster.{}.",
        eds_cluster_.alt_stat_name().empty() ? eds_cluster_.name() : eds_cluster_.alt_stat_name()));
    Envoy::Server::Configuration::TransportSocketFactoryContextImpl factory_context(
        admin_, ssl_context_manager_, *scope, cm_, local_info_, dispatcher_, stats_,
        singleton_manager_, tls_, validation_visitor_, *api_, options_);
    cluster_ = std::make_shared<EdsClusterImpl>(eds_cluster_, runtime_, factory_context,
                                                std::move(scope), false);
    EXPECT_EQ(initialize_phase, cluster_->initializePhase());
    eds_callbacks_ = cm_.subscription_factory_.callbacks_;
    subscription_ = std::make_unique<Config::GrpcSubscriptionImpl>(
        grpc_mux_, *eds_callbacks_, resource_decoder_, subscription_stats_, type_url_, dispatcher_,
        std::chrono::milliseconds(), false, Config::SubscriptionOptions());
  }

  // Set up an EDS config with multiple priorities, localities, weights and make sure
  // they are loaded as expected.
  void priorityAndLocalityWeightedHelper(bool ignore_unknown_dynamic_fields, size_t num_hosts,
                                         bool healthy) {
    state_.PauseTiming();

    envoy::config::endpoint::v3::ClusterLoadAssignment cluster_load_assignment;
    cluster_load_assignment.set_cluster_name("fare");

    // Add a whole bunch of hosts in a single place:
    auto* endpoints = cluster_load_assignment.add_endpoints();
    endpoints->set_priority(1);
    auto* locality = endpoints->mutable_locality();
    locality->set_region("region");
    locality->set_zone("zone");
    locality->set_sub_zone("sub_zone");
    endpoints->mutable_load_balancing_weight()->set_value(1);

    uint32_t port = 1000;
    for (size_t i = 0; i < num_hosts; ++i) {
      auto* lb_endpoint = endpoints->add_lb_endpoints();
      if (healthy) {
        lb_endpoint->set_health_status(envoy::config::core::v3::HEALTHY);
      } else {
        lb_endpoint->set_health_status(envoy::config::core::v3::UNHEALTHY);
      }
      auto* socket_address =
          lb_endpoint->mutable_endpoint()->mutable_address()->mutable_socket_address();
      socket_address->set_address("10.0.1." + std::to_string(i / 60000));
      socket_address->set_port_value((port + i) % 60000);
    }

    // this is what we're actually testing:
    validation_visitor_.setSkipValidation(ignore_unknown_dynamic_fields);

    auto response = std::make_unique<envoy::service::discovery::v3::DiscoveryResponse>();
    response->set_type_url(type_url_);
    response->set_version_info(fmt::format("version-{}", version_++));
    auto* resource = response->mutable_resources()->Add();
    resource->PackFrom(cluster_load_assignment);
    state_.ResumeTiming();
    if (use_unified_mux_) {
      dynamic_cast<Config::XdsMux::GrpcMuxSotw&>(*grpc_mux_)
          .grpcStreamForTest()
          .onReceiveMessage(std::move(response));
    } else {
      dynamic_cast<Config::GrpcMuxImpl&>(*grpc_mux_)
          .grpcStreamForTest()
          .onReceiveMessage(std::move(response));
    }
    ASSERT(cluster_->prioritySet().hostSetsPerPriority()[1]->hostsPerLocality().get()[0].size() ==
           num_hosts);
  }

  State& state_;
  bool use_unified_mux_;
  const std::string type_url_;
  uint64_t version_{};
  bool initialized_{};
  Stats::TestUtil::TestStore stats_;
  Config::SubscriptionStats subscription_stats_;
  Ssl::MockContextManager ssl_context_manager_;
  envoy::config::cluster::v3::Cluster eds_cluster_;
  NiceMock<MockClusterManager> cm_;
  NiceMock<Event::MockDispatcher> dispatcher_;
  EdsClusterImplSharedPtr cluster_;
  Config::SubscriptionCallbacks* eds_callbacks_{};
  Config::OpaqueResourceDecoderImpl<envoy::config::endpoint::v3::ClusterLoadAssignment>
      resource_decoder_{validation_visitor_, "cluster_name"};
  NiceMock<Random::MockRandomGenerator> random_;
  NiceMock<Runtime::MockLoader> runtime_;
  NiceMock<LocalInfo::MockLocalInfo> local_info_;
  NiceMock<Server::MockAdmin> admin_;
  Singleton::ManagerImpl singleton_manager_{Thread::threadFactoryForTest()};
  NiceMock<ThreadLocal::MockInstance> tls_;
  ProtobufMessage::MockValidationVisitor validation_visitor_;
  Api::ApiPtr api_;
  Server::MockOptions options_;
  Grpc::MockAsyncClient* async_client_;
  Config::CustomConfigValidatorsPtr config_validators_;
  NiceMock<Grpc::MockAsyncStream> async_stream_;
  Config::GrpcMuxSharedPtr grpc_mux_;
  Config::GrpcSubscriptionImplPtr subscription_;
};

} // namespace Upstream
} // namespace Envoy

static void priorityAndLocalityWeighted(State& state) {
  Envoy::Thread::MutexBasicLockable lock;
  Envoy::Logger::Context logging_state(spdlog::level::warn,
                                       Envoy::Logger::Logger::DEFAULT_LOG_FORMAT, lock, false);
  for (auto _ : state) { // NOLINT: Silences warning about dead store
    Envoy::Upstream::EdsSpeedTest speed_test(state, state.range(2));
    // if we've been instructed to skip tests, only run once no matter the argument:
    uint32_t endpoints = skipExpensiveBenchmarks() ? 1 : state.range(1);

    speed_test.priorityAndLocalityWeightedHelper(state.range(0), endpoints, true);
  }
}

BENCHMARK(priorityAndLocalityWeighted)
    ->Ranges({{false, true}, {1, 100000}, {false, true}})
    ->Unit(benchmark::kMillisecond);

static void duplicateUpdate(State& state) {
  Envoy::Thread::MutexBasicLockable lock;
  Envoy::Logger::Context logging_state(spdlog::level::warn,
                                       Envoy::Logger::Logger::DEFAULT_LOG_FORMAT, lock, false);

  for (auto _ : state) { // NOLINT: Silences warning about dead store
    Envoy::Upstream::EdsSpeedTest speed_test(state, state.range(1));
    uint32_t endpoints = skipExpensiveBenchmarks() ? 1 : state.range(0);

    speed_test.priorityAndLocalityWeightedHelper(true, endpoints, true);
    speed_test.priorityAndLocalityWeightedHelper(true, endpoints, true);
  }
}

BENCHMARK(duplicateUpdate)->Ranges({{1, 100000}, {false, true}})->Unit(benchmark::kMillisecond);

static void healthOnlyUpdate(State& state) {
  Envoy::Thread::MutexBasicLockable lock;
  Envoy::Logger::Context logging_state(spdlog::level::warn,
                                       Envoy::Logger::Logger::DEFAULT_LOG_FORMAT, lock, false);
  for (auto _ : state) { // NOLINT: Silences warning about dead store
    Envoy::Upstream::EdsSpeedTest speed_test(state, state.range(1));
    uint32_t endpoints = skipExpensiveBenchmarks() ? 1 : state.range(0);

    speed_test.priorityAndLocalityWeightedHelper(true, endpoints, true);
    speed_test.priorityAndLocalityWeightedHelper(true, endpoints, false);
  }
}

BENCHMARK(healthOnlyUpdate)->Ranges({{1, 100000}, {false, true}})->Unit(benchmark::kMillisecond);<|MERGE_RESOLUTION|>--- conflicted
+++ resolved
@@ -45,13 +45,9 @@
       : state_(state), use_unified_mux_(use_unified_mux),
         type_url_("type.googleapis.com/envoy.config.endpoint.v3.ClusterLoadAssignment"),
         subscription_stats_(Config::Utility::generateStats(stats_)),
-<<<<<<< HEAD
         api_(Api::createApiForTest(stats_)), async_client_(new Grpc::MockAsyncClient()),
         config_validators_(std::make_unique<NiceMock<Config::MockCustomConfigValidators>>()) {
-=======
-        api_(Api::createApiForTest(stats_)), async_client_(new Grpc::MockAsyncClient()) {
     TestDeprecatedV2Api::allowDeprecatedV2();
->>>>>>> 10d783d8
     if (use_unified_mux_) {
       grpc_mux_.reset(new Config::XdsMux::GrpcMuxSotw(
           std::unique_ptr<Grpc::MockAsyncClient>(async_client_), dispatcher_,

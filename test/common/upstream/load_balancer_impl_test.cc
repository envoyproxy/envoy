--- conflicted
+++ resolved
@@ -133,13 +133,8 @@
   EXPECT_EQ(0, lb_.percentageLoad(0));
   EXPECT_EQ(0, lb_.percentageLoad(1));
   EXPECT_EQ(100, lb_.percentageLoad(2));
-<<<<<<< HEAD
-  priority_load = {0, 0, 100};
+  priority_load = PriorityLoad({0u, 0u, 100u});
   EXPECT_EQ(&tertiary_host_set_, &lb_.chooseHostSet(&context).first);
-=======
-  priority_load = PriorityLoad({0u, 0u, 100u});
-  EXPECT_EQ(&tertiary_host_set_, &lb_.chooseHostSet(&context));
->>>>>>> 8ab0a09d
 
   // Now add a healthy host in P=0 and make sure it is immediately selected.
   updateHostSet(host_set_, 1 /* num_hosts */, 1 /* num_healthy_hosts */);
@@ -147,20 +142,14 @@
   host_set_.runCallbacks({}, {});
   EXPECT_EQ(100, lb_.percentageLoad(0));
   EXPECT_EQ(0, lb_.percentageLoad(2));
-<<<<<<< HEAD
-  priority_load = {100, 0, 0};
+  priority_load = PriorityLoad({100u, 0u, 0u});
   EXPECT_EQ(&host_set_, &lb_.chooseHostSet(&context).first);
-=======
-  priority_load = PriorityLoad({100u, 0u, 0u});
-  EXPECT_EQ(&host_set_, &lb_.chooseHostSet(&context));
->>>>>>> 8ab0a09d
 
   // Remove the healthy host and ensure we fail back over to tertiary_host_set_
   updateHostSet(host_set_, 1 /* num_hosts */, 0 /* num_healthy_hosts */);
   EXPECT_EQ(0, lb_.percentageLoad(0));
   EXPECT_EQ(100, lb_.percentageLoad(2));
-<<<<<<< HEAD
-  priority_load = {0, 0, 100};
+  priority_load = PriorityLoad({0, 0, 100});
   EXPECT_EQ(&tertiary_host_set_, &lb_.chooseHostSet(&context).first);
 }
 
@@ -218,10 +207,6 @@
       break;
     }
   }
-=======
-  priority_load = PriorityLoad({0u, 0u, 100u});
-  EXPECT_EQ(&tertiary_host_set_, &lb_.chooseHostSet(&context));
->>>>>>> 8ab0a09d
 }
 
 // Test of host set selection with priority filter

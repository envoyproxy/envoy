--- conflicted
+++ resolved
@@ -1318,7 +1318,6 @@
   if (&hostSet() == &failover_host_set_) { // P = 1 does not support zone-aware routing.
     return;
   }
-<<<<<<< HEAD
 
   // Setup is:
   // L = local envoy
@@ -1328,8 +1327,6 @@
   // Zone B: 1L, 0U
   // Zone C: 0L, 1U
 
-=======
->>>>>>> fe25c989
   envoy::config::core::v3::Locality zone_a;
   zone_a.set_zone("A");
   envoy::config::core::v3::Locality zone_b;
@@ -1339,7 +1336,6 @@
 
   HostVectorSharedPtr hosts(
       new HostVector({makeTestHost(info_, "tcp://127.0.0.1:80", simTime(), zone_a),
-<<<<<<< HEAD
                       makeTestHost(info_, "tcp://127.0.0.1:82", simTime(), zone_c)}));
   // Upstream and local hosts when in zone A
   HostsPerLocalitySharedPtr upstream_hosts_per_locality_a =
@@ -1474,17 +1470,6 @@
                              makeTestHost(info_, "tcp://127.0.0.1:4", simTime(), zone_c)},
                             {// Zone D
                              makeTestHost(info_, "tcp://127.0.0.1:5", simTime(), zone_d)}});
-=======
-                      makeTestHost(info_, "tcp://127.0.0.1:81", simTime(), zone_b),
-                      makeTestHost(info_, "tcp://127.0.0.1:82", simTime(), zone_c)}));
-  HostsPerLocalitySharedPtr upstream_hosts_per_locality =
-      makeHostsPerLocality({{makeTestHost(info_, "tcp://127.0.0.1:81", simTime(), zone_a)},
-                            {makeTestHost(info_, "tcp://127.0.0.1:80", simTime(), zone_b)},
-                            {makeTestHost(info_, "tcp://127.0.0.1:82", simTime(), zone_c)}});
-  HostsPerLocalitySharedPtr local_hosts_per_locality =
-      makeHostsPerLocality({{makeTestHost(info_, "tcp://127.0.0.1:0", simTime(), zone_a)},
-                            {makeTestHost(info_, "tcp://127.0.0.1:1", simTime(), zone_b)}});
->>>>>>> fe25c989
 
   hostSet().healthy_hosts_ = *hosts;
   hostSet().hosts_ = *hosts;
@@ -2086,22 +2071,12 @@
   HostVectorSharedPtr upstream_hosts(
       new HostVector({makeTestHost(info_, "tcp://127.0.0.1:80", simTime(), zone_a),
                       makeTestHost(info_, "tcp://127.0.0.1:81", simTime(), zone_b)}));
-<<<<<<< HEAD
-  HostVectorSharedPtr local_hosts(new HostVector());
-
-  HostsPerLocalitySharedPtr upstream_hosts_per_locality =
-      makeHostsPerLocality({{makeTestHost(info_, "tcp://127.0.0.1:80", simTime(), zone_a)},
-                            {makeTestHost(info_, "tcp://127.0.0.1:81", simTime(), zone_b)}},
-                           true);
-  HostsPerLocalitySharedPtr local_hosts_per_locality = makeHostsPerLocality({}, true);
-=======
   HostVectorSharedPtr local_hosts(new HostVector({}, {}));
 
   HostsPerLocalitySharedPtr upstream_hosts_per_locality =
       makeHostsPerLocality({{makeTestHost(info_, "tcp://127.0.0.1:80", simTime(), zone_a)},
                             {makeTestHost(info_, "tcp://127.0.0.1:81", simTime(), zone_b)}});
   HostsPerLocalitySharedPtr local_hosts_per_locality = makeHostsPerLocality({{{}}, {{}}});
->>>>>>> fe25c989
 
   EXPECT_CALL(runtime_.snapshot_, getInteger("upstream.healthy_panic_threshold", 50))
       .WillOnce(Return(50));
@@ -2123,20 +2098,10 @@
   if (&hostSet() == &failover_host_set_) { // P = 1 does not support zone-aware routing.
     return;
   }
-<<<<<<< HEAD
-=======
-
->>>>>>> fe25c989
   envoy::config::core::v3::Locality zone_a;
   zone_a.set_zone("A");
   envoy::config::core::v3::Locality zone_b;
   zone_b.set_zone("B");
-<<<<<<< HEAD
-  HostVectorSharedPtr upstream_hosts(
-      new HostVector({makeTestHost(info_, "tcp://127.0.0.1:80", simTime(), zone_a),
-                      makeTestHost(info_, "tcp://127.0.0.1:81", simTime(), zone_b)}));
-  HostVectorSharedPtr local_hosts(new HostVector());
-=======
 
   HostVectorSharedPtr upstream_hosts(
       new HostVector({makeTestHost(info_, "tcp://127.0.0.1:80", simTime(), zone_a),
@@ -2147,7 +2112,6 @@
       makeHostsPerLocality({{makeTestHost(info_, "tcp://127.0.0.1:80", simTime(), zone_a)},
                             {makeTestHost(info_, "tcp://127.0.0.1:81", simTime(), zone_b)}});
   HostsPerLocalitySharedPtr local_hosts_per_locality = makeHostsPerLocality({{{}}, {{}}});
->>>>>>> fe25c989
 
   EXPECT_CALL(runtime_.snapshot_, getInteger("upstream.healthy_panic_threshold", 50))
       .WillOnce(Return(50))

#include "test/common/upstream/health_check_fuzz.h"

#include <chrono>
#include <memory>

#include "common/grpc/common.h"

#include "test/common/upstream/utility.h"
#include "test/fuzz/utility.h"

namespace Envoy {
namespace Upstream {
namespace { // gRPC helper methods
// From unit tests
std::vector<std::vector<uint8_t>>
serializeResponseToBufferList(grpc::health::v1::HealthCheckResponse::ServingStatus status,
                              uint64_t chunk_size_from_fuzzer) {
  grpc::health::v1::HealthCheckResponse response;
  response.set_status(status);
  const auto data = Grpc::Common::serializeToGrpcFrame(response);
  uint64_t chunk_size = chunk_size_from_fuzzer % data->length();
  if (chunk_size == 0) {
    ++chunk_size;
  }
  std::vector<std::vector<uint8_t>> bufferList;
  for (size_t i = 0; i < data->length(); i += chunk_size) {
    if (i >= data->length() - chunk_size) {
      // The length of the last chunk
      chunk_size = data->length() - i;
    }
    auto buffer = std::vector<uint8_t>(chunk_size, 0);
    data->copyOut(i, chunk_size, &buffer[0]);
    bufferList.push_back(buffer);
  }
  return bufferList;
}

grpc::health::v1::HealthCheckResponse::ServingStatus
convertToGrpcServingStatus(test::common::upstream::ServingStatus status) {
  switch (status) {
  case test::common::upstream::ServingStatus::UNKNOWN: {
    return grpc::health::v1::HealthCheckResponse::UNKNOWN;
  }
  case test::common::upstream::ServingStatus::SERVING: {
    return grpc::health::v1::HealthCheckResponse::SERVING;
  }
  case test::common::upstream::ServingStatus::NOT_SERVING: {
    return grpc::health::v1::HealthCheckResponse::NOT_SERVING;
  }
  case test::common::upstream::ServingStatus::SERVICE_UNKNOWN: {
    return grpc::health::v1::HealthCheckResponse::SERVICE_UNKNOWN;
  }
  default: // shouldn't hit
    NOT_REACHED_GCOVR_EXCL_LINE;
  }
}

std::vector<std::vector<uint8_t>>
makeBufferListToRespondWith(test::common::upstream::GrpcRespondBytes grpc_respond_bytes) {
  switch (grpc_respond_bytes.grpc_respond_bytes_selector_case()) {
  case test::common::upstream::GrpcRespondBytes::kStatus: {
    // Structured Response
    grpc::health::v1::HealthCheckResponse::ServingStatus servingStatus =
        convertToGrpcServingStatus(grpc_respond_bytes.status());
    ENVOY_LOG_MISC(trace, "Will respond with a serialized frame with status: {}",
                   grpc_respond_bytes.status());
    return serializeResponseToBufferList(servingStatus,
                                         grpc_respond_bytes.chunk_size_for_structured_response());
  }
  case test::common::upstream::GrpcRespondBytes::kGrpcRespondUnstructuredBytes: {
    std::vector<std::vector<uint8_t>> bufferList;
    // Arbitrarily Generated Bytes
    constexpr auto max_chunks = 128;
    for (int i = 0;
         i <
         std::min(max_chunks, grpc_respond_bytes.grpc_respond_unstructured_bytes().data().size());
         ++i) {
      std::vector<uint8_t> chunk(
          grpc_respond_bytes.grpc_respond_unstructured_bytes().data(i).begin(),
          grpc_respond_bytes.grpc_respond_unstructured_bytes().data(i).end());
      bufferList.push_back(chunk);
    }
    ENVOY_LOG_MISC(trace, "Will respond with arbitrarily generated bytes which have no structure.");
    return bufferList;
  }
  default: // shouldn't hit
    NOT_REACHED_GCOVR_EXCL_LINE;
  }
}

} // namespace

void HttpHealthCheckFuzz::allocHttpHealthCheckerFromProto(
    const envoy::config::core::v3::HealthCheck& config) {
  health_checker_ = std::make_shared<TestHttpHealthCheckerImpl>(
      *cluster_, config, dispatcher_, runtime_, random_,
      HealthCheckEventLoggerPtr(event_logger_storage_.release()));
  ENVOY_LOG_MISC(trace, "Created Test Http Health Checker");
}

void HttpHealthCheckFuzz::initialize(test::common::upstream::HealthCheckTestCase input) {
  allocHttpHealthCheckerFromProto(input.health_check_config());
  ON_CALL(runtime_.snapshot_, featureEnabled("health_check.verify_cluster", 100))
      .WillByDefault(testing::Return(input.http_verify_cluster()));
  auto time_source = new NiceMock<MockTimeSystem>();
  cluster_->prioritySet().getMockHostSet(0)->hosts_ = {
<<<<<<< HEAD
      makeTestHost(cluster_->info_, "tcp://127.0.0.1:80", *time_source)};
=======
      makeTestHost(cluster_->info_, "tcp://127.0.0.1:80")};
  if (input.upstream_cx_success()) {
    cluster_->info_->stats().upstream_cx_total_.inc();
  }
>>>>>>> 8def3cbf
  expectSessionCreate();
  expectStreamCreate(0);
  // This sets up the possibility of testing hosts that never become healthy
  if (input.start_failed()) {
    cluster_->prioritySet().getMockHostSet(0)->hosts_[0]->healthFlagSet(
        Host::HealthFlag::FAILED_ACTIVE_HC);
  }
  health_checker_->start();
  ON_CALL(runtime_.snapshot_, getInteger("health_check.min_interval", _))
      .WillByDefault(testing::Return(45000));
  // If has an initial jitter, this calls onIntervalBase and finishes startup
  if (DurationUtil::durationToMilliseconds(input.health_check_config().initial_jitter()) != 0) {
    test_sessions_[0]->interval_timer_->invokeCallback();
  }
  reuse_connection_ =
      PROTOBUF_GET_WRAPPED_OR_DEFAULT(input.health_check_config(), reuse_connection, true);
}

void HttpHealthCheckFuzz::respond(test::common::upstream::Respond respond, bool last_action) {
  // Timeout timer needs to be explicitly enabled, usually by onIntervalBase() (Callback on interval
  // timer).
  if (!test_sessions_[0]->timeout_timer_->enabled_) {
    ENVOY_LOG_MISC(trace, "Timeout timer is disabled. Skipping response.");
    return;
  }

  const test::fuzz::Headers& headers = respond.http_respond().headers();
  uint64_t status = respond.http_respond().status();

  std::unique_ptr<Http::TestResponseHeaderMapImpl> response_headers =
      std::make_unique<Http::TestResponseHeaderMapImpl>(
          Fuzz::fromHeaders<Http::TestResponseHeaderMapImpl>(headers, {}, {}));

  response_headers->setStatus(status);

  // Responding with http can cause client to close, if so create a new one.
  bool client_will_close = false;
  if (response_headers->Connection()) {
    client_will_close =
        absl::EqualsIgnoreCase(response_headers->Connection()->value().getStringView(),
                               Http::Headers::get().ConnectionValues.Close);
  } else if (response_headers->ProxyConnection()) {
    client_will_close =
        absl::EqualsIgnoreCase(response_headers->ProxyConnection()->value().getStringView(),
                               Http::Headers::get().ConnectionValues.Close);
  }

  ENVOY_LOG_MISC(trace, "Responded headers {}", *response_headers.get());
  test_sessions_[0]->stream_response_callbacks_->decodeHeaders(std::move(response_headers), true);

  // Interval timer gets turned on from decodeHeaders()
  if ((!reuse_connection_ || client_will_close) && !last_action) {
    ENVOY_LOG_MISC(trace, "Creating client and stream because shouldClose() is true");
    triggerIntervalTimer(true);
  }
}

void HttpHealthCheckFuzz::triggerIntervalTimer(bool expect_client_create) {
  // Interval timer needs to be explicitly enabled, usually by decodeHeaders.
  if (!test_sessions_[0]->interval_timer_->enabled_) {
    ENVOY_LOG_MISC(trace, "Interval timer is disabled. Skipping trigger interval timer.");
    return;
  }
  if (expect_client_create) {
    expectClientCreate(0);
  }
  expectStreamCreate(0);
  ENVOY_LOG_MISC(trace, "Triggered interval timer");
  test_sessions_[0]->interval_timer_->invokeCallback();
}

void HttpHealthCheckFuzz::triggerTimeoutTimer(bool last_action) {
  // Timeout timer needs to be explicitly enabled, usually by a call to onIntervalBase().
  if (!test_sessions_[0]->timeout_timer_->enabled_) {
    ENVOY_LOG_MISC(trace, "Timeout timer is disabled. Skipping trigger timeout timer.");
    return;
  }
  ENVOY_LOG_MISC(trace, "Triggered timeout timer");
  test_sessions_[0]->timeout_timer_->invokeCallback(); // This closes the client, turns off timeout
                                                       // and enables interval
  if (!last_action) {
    ENVOY_LOG_MISC(trace, "Creating client and stream from network timeout");
    triggerIntervalTimer(true);
  }
}

void HttpHealthCheckFuzz::raiseEvent(const Network::ConnectionEvent& event_type, bool last_action) {
  test_sessions_[0]->client_connection_->raiseEvent(event_type);
  if (!last_action && event_type != Network::ConnectionEvent::Connected) {
    ENVOY_LOG_MISC(trace, "Creating client and stream from close event");
    triggerIntervalTimer(
        true); // Interval timer is guaranteed to be enabled from a close event - calls
               // onResetStream which handles failure, turning interval timer on and timeout off
  }
}

void TcpHealthCheckFuzz::allocTcpHealthCheckerFromProto(
    const envoy::config::core::v3::HealthCheck& config) {
  health_checker_ = std::make_shared<TcpHealthCheckerImpl>(
      *cluster_, config, dispatcher_, runtime_, random_,
      HealthCheckEventLoggerPtr(event_logger_storage_.release()));
  ENVOY_LOG_MISC(trace, "Created Tcp Health Checker");
}

void TcpHealthCheckFuzz::initialize(test::common::upstream::HealthCheckTestCase input) {
  allocTcpHealthCheckerFromProto(input.health_check_config());
  auto time_source = new NiceMock<MockTimeSystem>();
  cluster_->prioritySet().getMockHostSet(0)->hosts_ = {
<<<<<<< HEAD
      makeTestHost(cluster_->info_, "tcp://127.0.0.1:80", *time_source)};
=======
      makeTestHost(cluster_->info_, "tcp://127.0.0.1:80")};
  if (input.upstream_cx_success()) {
    cluster_->info_->stats().upstream_cx_total_.inc();
  }
>>>>>>> 8def3cbf
  expectSessionCreate();
  expectClientCreate();
  health_checker_->start();
  reuse_connection_ =
      PROTOBUF_GET_WRAPPED_OR_DEFAULT(input.health_check_config(), reuse_connection, true);
  // The Receive proto message has a validation that if there is a receive field, the text field, a
  // string representing the hex encoded payload has a least one byte.
  if (input.health_check_config().tcp_health_check().receive_size() != 0) {
    ENVOY_LOG_MISC(trace, "Health Checker is only testing to connect");
    empty_response_ = false;
  }
  // Clang tidy throws an error here in regards to a potential leak. It seems to have something to
  // do with shared_ptr and possible cycles in regards to the clusters host objects. Since all this
  // test class directly uses the unit test class that has been in master for a long time, this is
  // likely a false positive.
  if (DurationUtil::durationToMilliseconds(input.health_check_config().initial_jitter()) != 0) {
    interval_timer_->invokeCallback();
  }
} // NOLINT(clang-analyzer-cplusplus.NewDeleteLeaks)

void TcpHealthCheckFuzz::respond(test::common::upstream::Respond respond, bool last_action) {
  std::string data = respond.tcp_respond().data();
  if (!timeout_timer_->enabled_) {
    ENVOY_LOG_MISC(trace, "Timeout timer is disabled. Skipping response.");
    return;
  }
  Buffer::OwnedImpl response;
  response.add(data);

  ENVOY_LOG_MISC(trace, "Responded with {}. Length (in bytes) = {}. This is the string passed in.",
                 data, data.length());
  read_filter_->onData(response, true);

  // The interval timer may not be on. If it's not on, return. An http response will automatically
  // turn on interval and turn off timeout, but for tcp it doesn't if the data doesn't match. If the
  // response doesn't match, it only sets the host to unhealthy. If it does match, it will turn
  // timeout off and interval on.
  if (!reuse_connection_ && interval_timer_->enabled_ && !last_action) {
    triggerIntervalTimer(true);
  }
}

void TcpHealthCheckFuzz::triggerIntervalTimer(bool expect_client_create) {
  if (!interval_timer_->enabled_) {
    ENVOY_LOG_MISC(trace, "Interval timer is disabled. Skipping trigger interval timer.");
    return;
  }
  if (expect_client_create) {
    ENVOY_LOG_MISC(trace, "Creating client");
    expectClientCreate();
  }
  ENVOY_LOG_MISC(trace, "Triggered interval timer");
  interval_timer_->invokeCallback();
}

void TcpHealthCheckFuzz::triggerTimeoutTimer(bool last_action) {
  if (!timeout_timer_->enabled_) {
    ENVOY_LOG_MISC(trace, "Timeout timer is disabled. Skipping trigger timeout timer.");
    return;
  }
  ENVOY_LOG_MISC(trace, "Triggered timeout timer");
  timeout_timer_->invokeCallback(); // This closes the client, turns off timeout
                                    // and enables interval
  if (!last_action) {
    ENVOY_LOG_MISC(trace, "Will create client and stream from network timeout");
    triggerIntervalTimer(true);
  }
}

void TcpHealthCheckFuzz::raiseEvent(const Network::ConnectionEvent& event_type, bool last_action) {
  // On a close event, the health checker will call handleFailure if expect_close_ is false. This is
  // set by multiple code paths. handleFailure() turns on interval and turns off timeout. However,
  // other action of the fuzzer account for this by explicitly invoking a client after
  // expect_close_ gets set to true, turning expect_close_ back to false.
  connection_->raiseEvent(event_type);
  if (!last_action && event_type != Network::ConnectionEvent::Connected) {
    if (!interval_timer_->enabled_) {
      return;
    }
    ENVOY_LOG_MISC(trace, "Will create client from close event");
    triggerIntervalTimer(true);
  }

  // In the specific case of:
  // https://github.com/envoyproxy/envoy/blob/master/source/common/upstream/health_checker_impl.cc#L489
  // This blows away client, should create a new one
  if (event_type == Network::ConnectionEvent::Connected && empty_response_) {
    ENVOY_LOG_MISC(trace, "Will create client from connected event and empty response.");
    triggerIntervalTimer(true);
  }
}

void GrpcHealthCheckFuzz::allocGrpcHealthCheckerFromProto(
    const envoy::config::core::v3::HealthCheck& config) {
  health_checker_ = std::make_shared<NiceMock<TestGrpcHealthCheckerImpl>>(
      *cluster_, config, dispatcher_, runtime_, random_,
      HealthCheckEventLoggerPtr(event_logger_storage_.release()));
  ENVOY_LOG_MISC(trace, "Created Test Grpc Health Checker");
}

void GrpcHealthCheckFuzz::initialize(test::common::upstream::HealthCheckTestCase input) {
  test_session_ = std::make_unique<TestSession>();
  allocGrpcHealthCheckerFromProto(input.health_check_config());
  auto time_source = new NiceMock<MockTimeSystem>();
  cluster_->prioritySet().getMockHostSet(0)->hosts_ = {
<<<<<<< HEAD
      makeTestHost(cluster_->info_, "tcp://127.0.0.1:80", *time_source)};
=======
      makeTestHost(cluster_->info_, "tcp://127.0.0.1:80")};
  if (input.upstream_cx_success()) {
    cluster_->info_->stats().upstream_cx_total_.inc();
  }
>>>>>>> 8def3cbf
  expectSessionCreate();
  ON_CALL(dispatcher_, createClientConnection_(_, _, _, _))
      .WillByDefault(testing::InvokeWithoutArgs(
          [&]() -> Network::ClientConnection* { return test_session_->client_connection_; }));

  ON_CALL(*health_checker_, createCodecClient_(_))
      .WillByDefault(
          Invoke([&](Upstream::Host::CreateConnectionData& conn_data) -> Http::CodecClient* {
            TestSession& test_session = *test_session_;
            std::shared_ptr<Upstream::MockClusterInfo> cluster{
                new NiceMock<Upstream::MockClusterInfo>()};
            Event::MockDispatcher dispatcher_;
            auto time_source = new NiceMock<MockTimeSystem>();
            test_session.codec_client_ = new CodecClientForTest(
                Http::CodecClient::Type::HTTP1, std::move(conn_data.connection_),
                test_session.codec_, nullptr,
                Upstream::makeTestHost(cluster, "tcp://127.0.0.1:9000", *time_source), dispatcher_);
            return test_session.codec_client_;
          }));
  expectStreamCreate();
  health_checker_->start();
  ON_CALL(runtime_.snapshot_, getInteger("health_check.min_interval", _))
      .WillByDefault(testing::Return(45000));

  if (DurationUtil::durationToMilliseconds(input.health_check_config().initial_jitter()) != 0) {
    test_session_->interval_timer_->invokeCallback();
  }

  reuse_connection_ =
      PROTOBUF_GET_WRAPPED_OR_DEFAULT(input.health_check_config(), reuse_connection, true);
}

// Logic from respondResponseSpec() in unit tests
void GrpcHealthCheckFuzz::respond(test::common::upstream::Respond respond, bool last_action) {
  const test::common::upstream::GrpcRespond& grpc_respond = respond.grpc_respond();
  if (!test_session_->timeout_timer_->enabled_) {
    ENVOY_LOG_MISC(trace, "Timeout timer is disabled. Skipping response.");
    return;
  }
  // These booleans help figure out when to end the stream
  const bool has_data = grpc_respond.has_grpc_respond_bytes();
  // Didn't hard code grpc-status to fully explore search space provided by codecs.

  // If the fuzzing engine generates a grpc_respond_trailers message, there is a validation
  // that trailers (test.fuzz.Headers) must be present. If it is present, that means there is
  // trailers that will be passed to decodeTrailers(). An empty trailer map counts as having
  // trailers.
  const bool has_trailers = grpc_respond.has_grpc_respond_trailers();

  ENVOY_LOG_MISC(trace, "Has data: {}. Has trailers: {}.", has_data, has_trailers);

  const bool end_stream_on_headers = !has_data && !has_trailers;

  std::unique_ptr<Http::TestResponseHeaderMapImpl> response_headers =
      std::make_unique<Http::TestResponseHeaderMapImpl>(
          Fuzz::fromHeaders<Http::TestResponseHeaderMapImpl>(
              grpc_respond.grpc_respond_headers().headers(), {}, {}));

  response_headers->setStatus(grpc_respond.grpc_respond_headers().status());

  ENVOY_LOG_MISC(trace, "Responded headers {}", *response_headers.get());
  test_session_->stream_response_callbacks_->decodeHeaders(std::move(response_headers),
                                                           end_stream_on_headers);

  // If the interval timer is enabled, that means that the rpc is complete, as decodeHeaders hit a
  // certain branch that called onRpcComplete(), logically representing a completed rpc call. Thus,
  // skip the next responses until explicitly invoking interval timer as cleanup.
  if (has_data && !test_session_->interval_timer_->enabled_) {
    std::vector<std::vector<uint8_t>> bufferList =
        makeBufferListToRespondWith(grpc_respond.grpc_respond_bytes());
    // If the interval timer is enabled, that means that the rpc is complete, as decodeData hit a
    // certain branch that called onRpcComplete(), logically representing a completed rpc call.
    // Thus, skip the next responses until explicitly invoking interval timer as cleanup.
    for (size_t i = 0; i < bufferList.size() && !test_session_->interval_timer_->enabled_; ++i) {
      const bool end_stream_on_data = !has_trailers && i == bufferList.size() - 1;
      const auto data =
          std::make_unique<Buffer::OwnedImpl>(bufferList[i].data(), bufferList[i].size());
      ENVOY_LOG_MISC(trace, "Responded with data");
      test_session_->stream_response_callbacks_->decodeData(*data, end_stream_on_data);
    }
  }

  // If the interval timer is enabled, that means that the rpc is complete, as decodeData hit a
  // certain branch that called onRpcComplete(), logically representing a completed rpc call. Thus,
  // skip responding with trailers until explicitly invoking interval timer as cleanup.
  if (has_trailers && !test_session_->interval_timer_->enabled_) {
    std::unique_ptr<Http::TestResponseTrailerMapImpl> response_trailers =
        std::make_unique<Http::TestResponseTrailerMapImpl>(
            Fuzz::fromHeaders<Http::TestResponseTrailerMapImpl>(
                grpc_respond.grpc_respond_trailers().trailers(), {}, {}));

    ENVOY_LOG_MISC(trace, "Responded trailers {}", *response_trailers.get());

    test_session_->stream_response_callbacks_->decodeTrailers(std::move(response_trailers));
  }

  // This means that the response did not represent a full rpc response.
  if (!test_session_->interval_timer_->enabled_) {
    return;
  }

  // Once it gets here the health checker will have called onRpcComplete(), logically representing a
  // completed rpc call, which blows away client if reuse connection is set to false or the health
  // checker had a goaway event with no error flag.
  if (!last_action) {
    ENVOY_LOG_MISC(trace, "Triggering interval timer after response");
    triggerIntervalTimer(!reuse_connection_ || received_no_error_goaway_);
    received_no_error_goaway_ = false; // from resetState()
  }
}

void GrpcHealthCheckFuzz::triggerIntervalTimer(bool expect_client_create) {
  if (!test_session_->interval_timer_->enabled_) {
    ENVOY_LOG_MISC(trace, "Interval timer is disabled. Skipping trigger interval timer.");
    return;
  }
  if (expect_client_create) {
    expectClientCreate();
    ENVOY_LOG_MISC(trace, "Created client");
  }
  expectStreamCreate();
  ENVOY_LOG_MISC(trace, "Created stream");
  test_session_->interval_timer_->invokeCallback();
}

void GrpcHealthCheckFuzz::triggerTimeoutTimer(bool last_action) {
  if (!test_session_->timeout_timer_->enabled_) {
    ENVOY_LOG_MISC(trace, "Timeout timer is disabled. Skipping trigger timeout timer.");
    return;
  }
  ENVOY_LOG_MISC(trace, "Triggered timeout timer");
  test_session_->timeout_timer_->invokeCallback(); // This closes the client, turns off
                                                   // timeout and enables interval

  if ((!reuse_connection_ || received_no_error_goaway_) && !last_action) {
    ENVOY_LOG_MISC(trace, "Triggering interval timer after timeout.");
    triggerIntervalTimer(true);
  } else {
    received_no_error_goaway_ = false; // from resetState()
  }
}

void GrpcHealthCheckFuzz::raiseEvent(const Network::ConnectionEvent& event_type, bool last_action) {
  test_session_->client_connection_->raiseEvent(event_type);
  if (!last_action && event_type != Network::ConnectionEvent::Connected) {
    received_no_error_goaway_ = false; // from resetState()
    // Close events will always blow away the client
    ENVOY_LOG_MISC(trace, "Triggering interval timer after close event");
    // Interval timer is guaranteed to be enabled from a close event - calls
    // onResetStream which handles failure, turning interval timer on and timeout off
    triggerIntervalTimer(true);
  }
}

void GrpcHealthCheckFuzz::raiseGoAway(bool no_error) {
  if (no_error) {
    test_session_->codec_client_->raiseGoAway(Http::GoAwayErrorCode::NoError);
    // Will cause other events to blow away client, because this is a "graceful" go away
    received_no_error_goaway_ = true;
    triggerIntervalTimer(true);
  } else {
    // go away events without no error flag explicitly blow away client
    test_session_->codec_client_->raiseGoAway(Http::GoAwayErrorCode::Other);
    triggerIntervalTimer(true);
  }
}

void GrpcHealthCheckFuzz::expectSessionCreate() {
  test_session_->timeout_timer_ = new NiceMock<Event::MockTimer>(&dispatcher_);
  test_session_->interval_timer_ = new NiceMock<Event::MockTimer>(&dispatcher_);
  test_session_->request_encoder_.stream_.callbacks_.clear();
  expectClientCreate();
}

void GrpcHealthCheckFuzz::expectClientCreate() {
  TestSession& test_session = *test_session_;
  test_session.codec_ = new NiceMock<Http::MockClientConnection>();
  test_session.client_connection_ = new NiceMock<Network::MockClientConnection>();
}

void GrpcHealthCheckFuzz::expectStreamCreate() {
  test_session_->request_encoder_.stream_.callbacks_.clear();
  EXPECT_CALL(*test_session_->codec_, newStream(_))
      .WillOnce(DoAll(SaveArgAddress(&test_session_->stream_response_callbacks_),
                      ReturnRef(test_session_->request_encoder_)));
}

Network::ConnectionEvent
HealthCheckFuzz::getEventTypeFromProto(const test::common::upstream::RaiseEvent& event) {
  switch (event) {
  case test::common::upstream::RaiseEvent::CONNECTED: {
    return Network::ConnectionEvent::Connected;
  }
  case test::common::upstream::RaiseEvent::REMOTE_CLOSE: {
    return Network::ConnectionEvent::RemoteClose;
  }
  case test::common::upstream::RaiseEvent::LOCAL_CLOSE: {
    return Network::ConnectionEvent::LocalClose;
  }
  default: // shouldn't hit
    NOT_REACHED_GCOVR_EXCL_LINE;
  }
}

void HealthCheckFuzz::initializeAndReplay(test::common::upstream::HealthCheckTestCase input) {
  try {
    initialize(input);
  } catch (EnvoyException& e) {
    ENVOY_LOG_MISC(debug, "EnvoyException: {}", e.what());
    return;
  }
  replay(input);
}

void HealthCheckFuzz::replay(const test::common::upstream::HealthCheckTestCase& input) {
  constexpr auto max_actions = 64;
  for (int i = 0; i < std::min(max_actions, input.actions().size()); ++i) {
    const auto& event = input.actions(i);
    // The last_action boolean prevents final actions from creating a client and stream that will
    // never be used.
    const bool last_action = i == std::min(max_actions, input.actions().size()) - 1;
    ENVOY_LOG_MISC(trace, "Action: {}", event.DebugString());
    switch (event.action_selector_case()) {
    case test::common::upstream::Action::kRespond: {
      respond(event.respond(), last_action);
      break;
    }
    case test::common::upstream::Action::kTriggerIntervalTimer: {
      triggerIntervalTimer(false);
      break;
    }
    case test::common::upstream::Action::kTriggerTimeoutTimer: {
      triggerTimeoutTimer(last_action);
      break;
    }
    case test::common::upstream::Action::kRaiseEvent: {
      raiseEvent(getEventTypeFromProto(event.raise_event()), last_action);
      break;
    }
    case test::common::upstream::Action::kRaiseGoAway: {
      raiseGoAway(event.raise_go_away() == test::common::upstream::RaiseGoAway::NO_ERROR);
      break;
    }
    default:
      break;
    }
  }
}

} // namespace Upstream
} // namespace Envoy<|MERGE_RESOLUTION|>--- conflicted
+++ resolved
@@ -104,14 +104,10 @@
       .WillByDefault(testing::Return(input.http_verify_cluster()));
   auto time_source = new NiceMock<MockTimeSystem>();
   cluster_->prioritySet().getMockHostSet(0)->hosts_ = {
-<<<<<<< HEAD
       makeTestHost(cluster_->info_, "tcp://127.0.0.1:80", *time_source)};
-=======
-      makeTestHost(cluster_->info_, "tcp://127.0.0.1:80")};
   if (input.upstream_cx_success()) {
     cluster_->info_->stats().upstream_cx_total_.inc();
   }
->>>>>>> 8def3cbf
   expectSessionCreate();
   expectStreamCreate(0);
   // This sets up the possibility of testing hosts that never become healthy
@@ -220,14 +216,10 @@
   allocTcpHealthCheckerFromProto(input.health_check_config());
   auto time_source = new NiceMock<MockTimeSystem>();
   cluster_->prioritySet().getMockHostSet(0)->hosts_ = {
-<<<<<<< HEAD
       makeTestHost(cluster_->info_, "tcp://127.0.0.1:80", *time_source)};
-=======
-      makeTestHost(cluster_->info_, "tcp://127.0.0.1:80")};
   if (input.upstream_cx_success()) {
     cluster_->info_->stats().upstream_cx_total_.inc();
   }
->>>>>>> 8def3cbf
   expectSessionCreate();
   expectClientCreate();
   health_checker_->start();
@@ -333,14 +325,10 @@
   allocGrpcHealthCheckerFromProto(input.health_check_config());
   auto time_source = new NiceMock<MockTimeSystem>();
   cluster_->prioritySet().getMockHostSet(0)->hosts_ = {
-<<<<<<< HEAD
       makeTestHost(cluster_->info_, "tcp://127.0.0.1:80", *time_source)};
-=======
-      makeTestHost(cluster_->info_, "tcp://127.0.0.1:80")};
   if (input.upstream_cx_success()) {
     cluster_->info_->stats().upstream_cx_total_.inc();
   }
->>>>>>> 8def3cbf
   expectSessionCreate();
   ON_CALL(dispatcher_, createClientConnection_(_, _, _, _))
       .WillByDefault(testing::InvokeWithoutArgs(

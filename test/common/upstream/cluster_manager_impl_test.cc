#include <memory>
#include <string>

#include "envoy/admin/v2alpha/config_dump.pb.h"
#include "envoy/network/listen_socket.h"
#include "envoy/upstream/upstream.h"

#include "common/api/api_impl.h"
#include "common/config/bootstrap_json.h"
#include "common/config/utility.h"
#include "common/http/codes.h"
#include "common/network/socket_option_impl.h"
#include "common/network/utility.h"
#include "common/ssl/context_manager_impl.h"
#include "common/upstream/cluster_manager_impl.h"

#include "test/common/upstream/utility.h"
#include "test/mocks/access_log/mocks.h"
#include "test/mocks/api/mocks.h"
#include "test/mocks/http/mocks.h"
#include "test/mocks/local_info/mocks.h"
#include "test/mocks/network/mocks.h"
#include "test/mocks/runtime/mocks.h"
#include "test/mocks/secret/mocks.h"
#include "test/mocks/server/mocks.h"
#include "test/mocks/tcp/mocks.h"
#include "test/mocks/thread_local/mocks.h"
#include "test/mocks/upstream/mocks.h"
#include "test/test_common/simulated_time_system.h"
#include "test/test_common/threadsafe_singleton_injector.h"
#include "test/test_common/utility.h"

#include "gmock/gmock.h"
#include "gtest/gtest.h"

using testing::_;
using testing::InSequence;
using testing::Invoke;
using testing::Mock;
using testing::NiceMock;
using testing::Pointee;
using testing::Return;
using testing::ReturnNew;
using testing::ReturnRef;
using testing::SaveArg;

namespace Envoy {
namespace Upstream {
namespace {

// The tests in this file are split between testing with real clusters and some with mock clusters.
// By default we setup to call the real cluster creation function. Individual tests can override
// the expectations when needed.
class TestClusterManagerFactory : public ClusterManagerFactory {
public:
  TestClusterManagerFactory() {
    ON_CALL(*this, clusterFromProto_(_, _, _, _, _))
        .WillByDefault(Invoke([&](const envoy::api::v2::Cluster& cluster, ClusterManager& cm,
                                  Outlier::EventLoggerSharedPtr outlier_event_logger,
                                  AccessLog::AccessLogManager& log_manager,
                                  bool added_via_api) -> ClusterSharedPtr {
          return ClusterImplBase::create(
              cluster, cm, stats_, tls_, dns_resolver_, ssl_context_manager_, runtime_, random_,
              dispatcher_, log_manager, local_info_, outlier_event_logger, added_via_api);
        }));
  }

  Http::ConnectionPool::InstancePtr
  allocateConnPool(Event::Dispatcher&, HostConstSharedPtr host, ResourcePriority, Http::Protocol,
                   const Network::ConnectionSocket::OptionsSharedPtr&) override {
    return Http::ConnectionPool::InstancePtr{allocateConnPool_(host)};
  }

  Tcp::ConnectionPool::InstancePtr
  allocateTcpConnPool(Event::Dispatcher&, HostConstSharedPtr host, ResourcePriority,
                      const Network::ConnectionSocket::OptionsSharedPtr&) override {
    return Tcp::ConnectionPool::InstancePtr{allocateTcpConnPool_(host)};
  }

  ClusterSharedPtr clusterFromProto(const envoy::api::v2::Cluster& cluster, ClusterManager& cm,
                                    Outlier::EventLoggerSharedPtr outlier_event_logger,
                                    AccessLog::AccessLogManager& log_manager,
                                    bool added_via_api) override {
    return clusterFromProto_(cluster, cm, outlier_event_logger, log_manager, added_via_api);
  }

  CdsApiPtr createCds(const envoy::api::v2::core::ConfigSource&,
                      const absl::optional<envoy::api::v2::core::ConfigSource>&,
                      ClusterManager&) override {
    return CdsApiPtr{createCds_()};
  }

  ClusterManagerPtr
  clusterManagerFromProto(const envoy::config::bootstrap::v2::Bootstrap& bootstrap,
                          Stats::Store& stats, ThreadLocal::Instance& tls, Runtime::Loader& runtime,
                          Runtime::RandomGenerator& random, const LocalInfo::LocalInfo& local_info,
                          AccessLog::AccessLogManager& log_manager, Server::Admin& admin,
                          Http::CodeStats& code_stats) override {
    return ClusterManagerPtr{clusterManagerFromProto_(bootstrap, stats, tls, runtime, random,
                                                      local_info, log_manager, admin, code_stats)};
  }

  Secret::SecretManager& secretManager() override { return secret_manager_; }

  MOCK_METHOD9(clusterManagerFromProto_,
               ClusterManager*(const envoy::config::bootstrap::v2::Bootstrap& bootstrap,
                               Stats::Store& stats, ThreadLocal::Instance& tls,
                               Runtime::Loader& runtime, Runtime::RandomGenerator& random,
                               const LocalInfo::LocalInfo& local_info,
                               AccessLog::AccessLogManager& log_manager, Server::Admin& admin,
                               Http::CodeStats& code_stats));
  MOCK_METHOD1(allocateConnPool_, Http::ConnectionPool::Instance*(HostConstSharedPtr host));
  MOCK_METHOD1(allocateTcpConnPool_, Tcp::ConnectionPool::Instance*(HostConstSharedPtr host));
  MOCK_METHOD5(clusterFromProto_,
               ClusterSharedPtr(const envoy::api::v2::Cluster& cluster, ClusterManager& cm,
                                Outlier::EventLoggerSharedPtr outlier_event_logger,
                                AccessLog::AccessLogManager& log_manager, bool added_via_api));
  MOCK_METHOD0(createCds_, CdsApi*());

  Stats::IsolatedStoreImpl stats_;
  NiceMock<ThreadLocal::MockInstance> tls_;
  std::shared_ptr<NiceMock<Network::MockDnsResolver>> dns_resolver_{
      new NiceMock<Network::MockDnsResolver>};
  NiceMock<Runtime::MockLoader> runtime_;
  NiceMock<Runtime::MockRandomGenerator> random_;
  NiceMock<Event::MockDispatcher> dispatcher_;
  Ssl::ContextManagerImpl ssl_context_manager_{dispatcher_.timeSystem()};
  NiceMock<LocalInfo::MockLocalInfo> local_info_;
  NiceMock<Secret::MockSecretManager> secret_manager_;
};

// Helper to intercept calls to postThreadLocalClusterUpdate.
class MockLocalClusterUpdate {
public:
  MOCK_METHOD3(post, void(uint32_t priority, const HostVector& hosts_added,
                          const HostVector& hosts_removed));
};

// Override postThreadLocalClusterUpdate so we can test that merged updates calls
// it with the right values at the right times.
class TestClusterManagerImpl : public ClusterManagerImpl {
public:
  TestClusterManagerImpl(const envoy::config::bootstrap::v2::Bootstrap& bootstrap,
                         ClusterManagerFactory& factory, Stats::Store& stats,
                         ThreadLocal::Instance& tls, Runtime::Loader& runtime,
                         Runtime::RandomGenerator& random, const LocalInfo::LocalInfo& local_info,
                         AccessLog::AccessLogManager& log_manager,
                         Event::Dispatcher& main_thread_dispatcher, Server::Admin& admin,
                         Api::Api& api, MockLocalClusterUpdate& local_cluster_update,
                         Http::CodeStats& code_stats)
      : ClusterManagerImpl(bootstrap, factory, stats, tls, runtime, random, local_info, log_manager,
                           main_thread_dispatcher, admin, api, code_stats),
        local_cluster_update_(local_cluster_update) {}

protected:
  void postThreadLocalClusterUpdate(const Cluster&, uint32_t priority,
                                    const HostVector& hosts_added,
                                    const HostVector& hosts_removed) override {
    local_cluster_update_.post(priority, hosts_added, hosts_removed);
  }
  MockLocalClusterUpdate& local_cluster_update_;
};

envoy::config::bootstrap::v2::Bootstrap parseBootstrapFromV2Yaml(const std::string& yaml) {
  envoy::config::bootstrap::v2::Bootstrap bootstrap;
  MessageUtil::loadFromYaml(yaml, bootstrap);
  return bootstrap;
}

class ClusterManagerImplTest : public testing::Test {
public:
  ClusterManagerImplTest() : api_(Api::createApiForTest()) {
    factory_.dispatcher_.setTimeSystem(time_system_);
  }

  void create(const envoy::config::bootstrap::v2::Bootstrap& bootstrap) {
    cluster_manager_ = std::make_unique<ClusterManagerImpl>(
        bootstrap, factory_, factory_.stats_, factory_.tls_, factory_.runtime_, factory_.random_,
<<<<<<< HEAD
        factory_.local_info_, log_manager_, factory_.dispatcher_, admin_, api_, code_stats_);
=======
        factory_.local_info_, log_manager_, factory_.dispatcher_, admin_, *api_);
>>>>>>> 08310eb3
  }

  void createWithLocalClusterUpdate(const bool enable_merge_window = true) {
    std::string yaml = R"EOF(
  static_resources:
    clusters:
    - name: cluster_1
      connect_timeout: 0.250s
      type: STATIC
      lb_policy: ROUND_ROBIN
      hosts:
      - socket_address:
          address: "127.0.0.1"
          port_value: 11001
      - socket_address:
          address: "127.0.0.1"
          port_value: 11002
  )EOF";
    const std::string merge_window_enabled = R"EOF(
      common_lb_config:
        update_merge_window: 3s
  )EOF";
    const std::string merge_window_disabled = R"EOF(
      common_lb_config:
        update_merge_window: 0s
  )EOF";

    yaml += enable_merge_window ? merge_window_enabled : merge_window_disabled;

    const auto& bootstrap = parseBootstrapFromV2Yaml(yaml);

    cluster_manager_ = std::make_unique<TestClusterManagerImpl>(
        bootstrap, factory_, factory_.stats_, factory_.tls_, factory_.runtime_, factory_.random_,
<<<<<<< HEAD
        factory_.local_info_, log_manager_, factory_.dispatcher_, admin_, api_,
        local_cluster_update_, code_stats_);
=======
        factory_.local_info_, log_manager_, factory_.dispatcher_, admin_, *api_,
        local_cluster_update_);
>>>>>>> 08310eb3
  }

  void checkStats(uint64_t added, uint64_t modified, uint64_t removed, uint64_t active,
                  uint64_t warming) {
    EXPECT_EQ(added, factory_.stats_.counter("cluster_manager.cluster_added").value());
    EXPECT_EQ(modified, factory_.stats_.counter("cluster_manager.cluster_modified").value());
    EXPECT_EQ(removed, factory_.stats_.counter("cluster_manager.cluster_removed").value());
    EXPECT_EQ(active, factory_.stats_.gauge("cluster_manager.active_clusters").value());
    EXPECT_EQ(warming, factory_.stats_.gauge("cluster_manager.warming_clusters").value());
  }

  void checkConfigDump(const std::string& expected_dump_yaml) {
    auto message_ptr = admin_.config_tracker_.config_tracker_callbacks_["clusters"]();
    const auto& clusters_config_dump =
        dynamic_cast<const envoy::admin::v2alpha::ClustersConfigDump&>(*message_ptr);

    envoy::admin::v2alpha::ClustersConfigDump expected_clusters_config_dump;
    MessageUtil::loadFromYaml(expected_dump_yaml, expected_clusters_config_dump);
    EXPECT_EQ(expected_clusters_config_dump.DebugString(), clusters_config_dump.DebugString());
  }

  envoy::api::v2::core::Metadata buildMetadata(const std::string& version) const {
    envoy::api::v2::core::Metadata metadata;

    if (version != "") {
      Envoy::Config::Metadata::mutableMetadataValue(
          metadata, Config::MetadataFilters::get().ENVOY_LB, "version")
          .set_string_value(version);
    }

    return metadata;
  }

  Api::ApiPtr api_;
  NiceMock<TestClusterManagerFactory> factory_;
  std::unique_ptr<ClusterManagerImpl> cluster_manager_;
  AccessLog::MockAccessLogManager log_manager_;
  NiceMock<Server::MockAdmin> admin_;
  Event::SimulatedTimeSystem time_system_;
  MockLocalClusterUpdate local_cluster_update_;
  Http::CodeStatsImpl code_stats_;
};

envoy::config::bootstrap::v2::Bootstrap parseBootstrapFromJson(const std::string& json_string) {
  envoy::config::bootstrap::v2::Bootstrap bootstrap;
  auto json_object_ptr = Json::Factory::loadFromString(json_string);
  Stats::StatsOptionsImpl stats_options;
  Config::BootstrapJson::translateClusterManagerBootstrap(*json_object_ptr, bootstrap,
                                                          stats_options);
  return bootstrap;
}

TEST_F(ClusterManagerImplTest, MultipleProtocolClusterFail) {
  const std::string yaml = R"EOF(
  static_resources:
    clusters:
    - name: http12_cluster
      connect_timeout: 0.250s
      lb_policy: ROUND_ROBIN
      http2_protocol_options: {}
      http_protocol_options: {}
  )EOF";
  EXPECT_THROW_WITH_MESSAGE(
      create(parseBootstrapFromV2Yaml(yaml)), EnvoyException,
      "cluster: Both HTTP1 and HTTP2 options may only be configured with non-default "
      "'protocol_selection' values");
}

TEST_F(ClusterManagerImplTest, MultipleHealthCheckFail) {
  const std::string yaml = R"EOF(
 static_resources:
  clusters:
  - name: service_google
    connect_timeout: 0.25s
    health_checks:
      - timeout: 1s
        interval: 1s
        http_health_check:
          path: "/blah"
      - timeout: 1s
        interval: 1s
        http_health_check:
          path: "/"
  )EOF";

  EXPECT_THROW_WITH_MESSAGE(create(parseBootstrapFromV2Yaml(yaml)), EnvoyException,
                            "Multiple health checks not supported");
}

TEST_F(ClusterManagerImplTest, MultipleProtocolCluster) {
  time_system_.setSystemTime(std::chrono::milliseconds(1234567891234));

  const std::string yaml = R"EOF(
  static_resources:
    clusters:
    - name: http12_cluster
      connect_timeout: 0.250s
      lb_policy: ROUND_ROBIN
      http2_protocol_options: {}
      http_protocol_options: {}
      protocol_selection: USE_DOWNSTREAM_PROTOCOL
  )EOF";
  create(parseBootstrapFromV2Yaml(yaml));
  checkConfigDump(R"EOF(
static_clusters:
  - cluster:
      name: http12_cluster
      connect_timeout: 0.250s
      lb_policy: ROUND_ROBIN
      http2_protocol_options: {}
      http_protocol_options: {}
      protocol_selection: USE_DOWNSTREAM_PROTOCOL
    last_updated:
      seconds: 1234567891
      nanos: 234000000
dynamic_active_clusters:
dynamic_warming_clusters:
)EOF");
}

TEST_F(ClusterManagerImplTest, OutlierEventLog) {
  const std::string json = R"EOF(
  {
    "outlier_detection": {
      "event_log_path": "foo"
    },
    "clusters": []
  }
  )EOF";

  EXPECT_CALL(log_manager_, createAccessLog("foo"));
  create(parseBootstrapFromJson(json));
}

TEST_F(ClusterManagerImplTest, NoSdsConfig) {
  const std::string json = fmt::sprintf("{%s}", clustersJson({defaultSdsClusterJson("cluster_1")}));
  EXPECT_THROW_WITH_MESSAGE(create(parseBootstrapFromJson(json)), EnvoyException,
                            "cannot create sds cluster with no sds config");
}

TEST_F(ClusterManagerImplTest, UnknownClusterType) {
  const std::string json = R"EOF(
  {
    "clusters": [
    {
      "name": "cluster_1",
      "connect_timeout_ms": 250,
      "type": "foo",
      "lb_type": "round_robin"
    }]
  }
  )EOF";

  EXPECT_THROW(create(parseBootstrapFromJson(json)), EnvoyException);
}

TEST_F(ClusterManagerImplTest, LocalClusterNotDefined) {
  const std::string json = fmt::sprintf(
      R"EOF(
  {
    "local_cluster_name": "new_cluster",
    %s
  }
  )EOF",
      clustersJson({defaultStaticClusterJson("cluster_1"), defaultStaticClusterJson("cluster_2")}));

  EXPECT_THROW(create(parseBootstrapFromJson(json)), EnvoyException);
}

TEST_F(ClusterManagerImplTest, BadClusterManagerConfig) {
  const std::string json = R"EOF(
  {
    "outlier_detection": {
      "event_log_path": "foo"
    },
    "clusters": [],
    "fake_property" : "fake_property"
  }
  )EOF";

  EXPECT_THROW(create(parseBootstrapFromJson(json)), Json::Exception);
}

TEST_F(ClusterManagerImplTest, LocalClusterDefined) {
  const std::string json = fmt::sprintf(
      R"EOF(
  {
    "local_cluster_name": "new_cluster",
    %s
  }
  )EOF",
      clustersJson({defaultStaticClusterJson("cluster_1"), defaultStaticClusterJson("cluster_2"),
                    defaultStaticClusterJson("new_cluster")}));

  create(parseBootstrapFromJson(json));
  checkStats(3 /*added*/, 0 /*modified*/, 0 /*removed*/, 3 /*active*/, 0 /*warming*/);

  factory_.tls_.shutdownThread();
}

TEST_F(ClusterManagerImplTest, DuplicateCluster) {
  const std::string json = fmt::sprintf(
      "{%s}",
      clustersJson({defaultStaticClusterJson("cluster_1"), defaultStaticClusterJson("cluster_1")}));
  EXPECT_THROW(create(parseBootstrapFromJson(json)), EnvoyException);
}

TEST_F(ClusterManagerImplTest, UnknownHcType) {
  const std::string json = R"EOF(
  {
    "clusters": [
    {
      "name": "cluster_1",
      "connect_timeout_ms": 250,
      "type": "static",
      "lb_type": "round_robin",
      "hosts": [{"url": "tcp://127.0.0.1:11001"}],
      "health_check": {
        "type": "foo"
      }
    }]
  }
  )EOF";

  EXPECT_THROW(create(parseBootstrapFromJson(json)), EnvoyException);
}

TEST_F(ClusterManagerImplTest, ValidClusterName) {
  const std::string json = R"EOF(
  {
    "clusters": [
    {
      "name": "cluster:name",
      "connect_timeout_ms": 250,
      "type": "static",
      "lb_type": "round_robin",
      "hosts": [{"url": "tcp://127.0.0.1:11001"}]
    }]
  }
  )EOF";

  create(parseBootstrapFromJson(json));
  cluster_manager_->clusters()
      .find("cluster:name")
      ->second.get()
      .info()
      ->statsScope()
      .counter("foo")
      .inc();
  EXPECT_EQ(1UL, factory_.stats_.counter("cluster.cluster_name.foo").value());
}

TEST_F(ClusterManagerImplTest, OriginalDstLbRestriction) {
  const std::string json = R"EOF(
  {
    "clusters": [
    {
      "name": "cluster_1",
      "connect_timeout_ms": 250,
      "type": "original_dst",
      "lb_type": "round_robin"
    }]
  }
  )EOF";

  EXPECT_THROW_WITH_MESSAGE(
      create(parseBootstrapFromJson(json)), EnvoyException,
      "cluster: cluster type 'original_dst' may only be used with LB type 'original_dst_lb'");
}

TEST_F(ClusterManagerImplTest, OriginalDstLbRestriction2) {
  const std::string json = R"EOF(
  {
    "clusters": [
    {
      "name": "cluster_1",
      "connect_timeout_ms": 250,
      "type": "static",
      "lb_type": "original_dst_lb",
      "hosts": [{"url": "tcp://127.0.0.1:11001"}]
    }]
  }
  )EOF";

  EXPECT_THROW_WITH_MESSAGE(
      create(parseBootstrapFromJson(json)), EnvoyException,
      "cluster: LB type 'original_dst_lb' may only be used with cluser type 'original_dst'");
}

TEST_F(ClusterManagerImplTest, SubsetLoadBalancerInitialization) {
  const std::string json = R"EOF(
  {
    "clusters": [
    {
      "name": "cluster_1",
      "connect_timeout_ms": 250,
      "type": "static",
      "lb_type": "round_robin",
      "hosts": [{"url": "tcp://127.0.0.1:8000"}, {"url": "tcp://127.0.0.1:8001"}]
    }]
  }
  )EOF";

  envoy::config::bootstrap::v2::Bootstrap bootstrap = parseBootstrapFromJson(json);
  envoy::api::v2::Cluster::LbSubsetConfig* subset_config =
      bootstrap.mutable_static_resources()->mutable_clusters(0)->mutable_lb_subset_config();
  subset_config->set_fallback_policy(envoy::api::v2::Cluster::LbSubsetConfig::ANY_ENDPOINT);
  subset_config->add_subset_selectors()->add_keys("x");

  create(bootstrap);
  checkStats(1 /*added*/, 0 /*modified*/, 0 /*removed*/, 1 /*active*/, 0 /*warming*/);

  factory_.tls_.shutdownThread();
}

TEST_F(ClusterManagerImplTest, SubsetLoadBalancerRestriction) {
  const std::string json = R"EOF(
  {
    "clusters": [
    {
      "name": "cluster_1",
      "connect_timeout_ms": 250,
      "type": "original_dst",
      "lb_type": "original_dst_lb"
    }]
  }
  )EOF";

  envoy::config::bootstrap::v2::Bootstrap bootstrap = parseBootstrapFromJson(json);
  envoy::api::v2::Cluster::LbSubsetConfig* subset_config =
      bootstrap.mutable_static_resources()->mutable_clusters(0)->mutable_lb_subset_config();
  subset_config->set_fallback_policy(envoy::api::v2::Cluster::LbSubsetConfig::ANY_ENDPOINT);
  subset_config->add_subset_selectors()->add_keys("x");

  EXPECT_THROW_WITH_MESSAGE(
      create(bootstrap), EnvoyException,
      "cluster: cluster type 'original_dst' may not be used with lb_subset_config");
}

TEST_F(ClusterManagerImplTest, RingHashLoadBalancerInitialization) {
  const std::string json = R"EOF(
  {
    "clusters": [{
      "name": "redis_cluster",
      "lb_type": "ring_hash",
      "ring_hash_lb_config": {
        "minimum_ring_size": 125,
        "use_std_hash": true
      },
      "connect_timeout_ms": 250,
      "type": "static",
      "hosts": [{"url": "tcp://127.0.0.1:8000"}, {"url": "tcp://127.0.0.1:8001"}]
    }]
  }
  )EOF";
  create(parseBootstrapFromJson(json));
}

TEST_F(ClusterManagerImplTest, RingHashLoadBalancerV2Initialization) {
  const std::string yaml = R"EOF(
  static_resources:
    clusters:
    - name: redis_cluster
      connect_timeout: 0.250s
      lb_policy: RING_HASH
      hosts:
      - socket_address:
          address: 127.0.0.1
          port_value: 8000
      - socket_address:
          address: 127.0.0.1
          port_value: 8001
      dns_lookup_family: V4_ONLY
      ring_hash_lb_config:
        minimum_ring_size: 125
        deprecated_v1:
          use_std_hash: true
  )EOF";
  create(parseBootstrapFromV2Yaml(yaml));
}

// Verify EDS clusters have EDS config.
TEST_F(ClusterManagerImplTest, EdsClustersRequireEdsConfig) {
  const std::string yaml = R"EOF(
  static_resources:
    clusters:
    - name: cluster_0
      type: EDS
  )EOF";

  EXPECT_THROW_WITH_MESSAGE(create(parseBootstrapFromV2Yaml(yaml)), EnvoyException,
                            "cannot create an EDS cluster without an EDS config");
}

class ClusterManagerImplThreadAwareLbTest : public ClusterManagerImplTest {
public:
  void doTest(LoadBalancerType lb_type) {
    const std::string json =
        fmt::sprintf("{%s}", clustersJson({defaultStaticClusterJson("cluster_0")}));

    std::shared_ptr<MockCluster> cluster1(new NiceMock<MockCluster>());
    cluster1->info_->name_ = "cluster_0";
    cluster1->info_->lb_type_ = lb_type;

    InSequence s;
    EXPECT_CALL(factory_, clusterFromProto_(_, _, _, _, _)).WillOnce(Return(cluster1));
    ON_CALL(*cluster1, initializePhase()).WillByDefault(Return(Cluster::InitializePhase::Primary));
    create(parseBootstrapFromJson(json));

    EXPECT_EQ(nullptr, cluster_manager_->get("cluster_0")->loadBalancer().chooseHost(nullptr));

    cluster1->prioritySet().getMockHostSet(0)->hosts_ = {
        makeTestHost(cluster1->info_, "tcp://127.0.0.1:80")};
    cluster1->prioritySet().getMockHostSet(0)->runCallbacks(
        cluster1->prioritySet().getMockHostSet(0)->hosts_, {});
    cluster1->initialize_callback_();
    EXPECT_EQ(cluster1->prioritySet().getMockHostSet(0)->hosts_[0],
              cluster_manager_->get("cluster_0")->loadBalancer().chooseHost(nullptr));
  }
};

// Test that the cluster manager correctly re-creates the worker local LB when there is a host
// set change.
TEST_F(ClusterManagerImplThreadAwareLbTest, RingHashLoadBalancerThreadAwareUpdate) {
  doTest(LoadBalancerType::RingHash);
}

// Test that the cluster manager correctly re-creates the worker local LB when there is a host
// set change.
TEST_F(ClusterManagerImplThreadAwareLbTest, MaglevLoadBalancerThreadAwareUpdate) {
  doTest(LoadBalancerType::Maglev);
}

TEST_F(ClusterManagerImplTest, TcpHealthChecker) {
  const std::string json = R"EOF(
  {
    "clusters": [
    {
      "name": "cluster_1",
      "connect_timeout_ms": 250,
      "type": "static",
      "lb_type": "round_robin",
      "hosts": [{"url": "tcp://127.0.0.1:11001"}],
      "health_check": {
        "type": "tcp",
        "timeout_ms": 1000,
        "interval_ms": 1000,
        "unhealthy_threshold": 2,
        "healthy_threshold": 2,
        "send": [
          {"binary": "01"}
        ],
        "receive": [
          {"binary": "02"}
        ]
      }
    }]
  }
  )EOF";

  Network::MockClientConnection* connection = new NiceMock<Network::MockClientConnection>();
  EXPECT_CALL(factory_.dispatcher_,
              createClientConnection_(
                  PointeesEq(Network::Utility::resolveUrl("tcp://127.0.0.1:11001")), _, _, _))
      .WillOnce(Return(connection));
  create(parseBootstrapFromJson(json));
  factory_.tls_.shutdownThread();
}

TEST_F(ClusterManagerImplTest, HttpHealthChecker) {
  const std::string json = R"EOF(
  {
    "clusters": [
    {
      "name": "cluster_1",
      "connect_timeout_ms": 250,
      "type": "static",
      "lb_type": "round_robin",
      "hosts": [{"url": "tcp://127.0.0.1:11001"}],
      "health_check": {
        "type": "http",
        "timeout_ms": 1000,
        "interval_ms": 1000,
        "unhealthy_threshold": 2,
        "healthy_threshold": 2,
        "path": "/healthcheck"
      }
    }]
  }
  )EOF";

  Network::MockClientConnection* connection = new NiceMock<Network::MockClientConnection>();
  EXPECT_CALL(factory_.dispatcher_,
              createClientConnection_(
                  PointeesEq(Network::Utility::resolveUrl("tcp://127.0.0.1:11001")), _, _, _))
      .WillOnce(Return(connection));
  create(parseBootstrapFromJson(json));
  factory_.tls_.shutdownThread();
}

TEST_F(ClusterManagerImplTest, UnknownCluster) {
  const std::string json =
      fmt::sprintf("{%s}", clustersJson({defaultStaticClusterJson("cluster_1")}));

  create(parseBootstrapFromJson(json));
  EXPECT_EQ(nullptr, cluster_manager_->get("hello"));
  EXPECT_EQ(nullptr, cluster_manager_->httpConnPoolForCluster("hello", ResourcePriority::Default,
                                                              Http::Protocol::Http2, nullptr));
  EXPECT_EQ(nullptr,
            cluster_manager_->tcpConnPoolForCluster("hello", ResourcePriority::Default, nullptr));
  EXPECT_THROW(cluster_manager_->tcpConnForCluster("hello", nullptr), EnvoyException);
  EXPECT_THROW(cluster_manager_->httpAsyncClientForCluster("hello"), EnvoyException);
  factory_.tls_.shutdownThread();
}

/**
 * Test that buffer limits are set on new TCP connections.
 */
TEST_F(ClusterManagerImplTest, VerifyBufferLimits) {
  const std::string json = R"EOF(
  {
    "clusters": [
    {
      "name": "cluster_1",
      "connect_timeout_ms": 250,
      "per_connection_buffer_limit_bytes": 8192,
      "type": "static",
      "lb_type": "round_robin",
      "hosts": [{"url": "tcp://127.0.0.1:11001"}]
    }]
  }
  )EOF";

  create(parseBootstrapFromJson(json));
  Network::MockClientConnection* connection = new NiceMock<Network::MockClientConnection>();
  EXPECT_CALL(*connection, setBufferLimits(8192));
  EXPECT_CALL(factory_.tls_.dispatcher_, createClientConnection_(_, _, _, _))
      .WillOnce(Return(connection));
  auto conn_data = cluster_manager_->tcpConnForCluster("cluster_1", nullptr);
  EXPECT_EQ(connection, conn_data.connection_.get());
  factory_.tls_.shutdownThread();
}

TEST_F(ClusterManagerImplTest, ShutdownOrder) {
  const std::string json =
      fmt::sprintf("{%s}", clustersJson({defaultStaticClusterJson("cluster_1")}));

  create(parseBootstrapFromJson(json));
  const Cluster& cluster = cluster_manager_->clusters().begin()->second;
  EXPECT_EQ("cluster_1", cluster.info()->name());
  EXPECT_EQ(cluster.info(), cluster_manager_->get("cluster_1")->info());
  EXPECT_EQ(
      1UL,
      cluster_manager_->get("cluster_1")->prioritySet().hostSetsPerPriority()[0]->hosts().size());
  EXPECT_EQ(cluster.prioritySet().hostSetsPerPriority()[0]->hosts()[0],
            cluster_manager_->get("cluster_1")->loadBalancer().chooseHost(nullptr));

  // Local reference, primary reference, thread local reference, host reference, async client
  // reference.
  EXPECT_EQ(5U, cluster.info().use_count());

  // Thread local reference should be gone.
  factory_.tls_.shutdownThread();
  EXPECT_EQ(3U, cluster.info().use_count());
}

TEST_F(ClusterManagerImplTest, InitializeOrder) {
  time_system_.setSystemTime(std::chrono::milliseconds(1234567891234));

  const std::string json = fmt::sprintf(
      R"EOF(
  {
    "cds": {"cluster": %s},
    %s
  }
  )EOF",
      defaultStaticClusterJson("cds_cluster"),
      clustersJson(
          {defaultStaticClusterJson("fake_cluster"), defaultStaticClusterJson("fake_cluster2")}));

  MockCdsApi* cds = new MockCdsApi();
  std::shared_ptr<MockCluster> cds_cluster(new NiceMock<MockCluster>());
  cds_cluster->info_->name_ = "cds_cluster";
  std::shared_ptr<MockCluster> cluster1(new NiceMock<MockCluster>());
  std::shared_ptr<MockCluster> cluster2(new NiceMock<MockCluster>());
  cluster2->info_->name_ = "fake_cluster2";
  cluster2->info_->lb_type_ = LoadBalancerType::RingHash;

  // This part tests static init.
  InSequence s;
  EXPECT_CALL(factory_, clusterFromProto_(_, _, _, _, _)).WillOnce(Return(cds_cluster));
  ON_CALL(*cds_cluster, initializePhase()).WillByDefault(Return(Cluster::InitializePhase::Primary));
  EXPECT_CALL(factory_, clusterFromProto_(_, _, _, _, _)).WillOnce(Return(cluster1));
  ON_CALL(*cluster1, initializePhase()).WillByDefault(Return(Cluster::InitializePhase::Primary));
  EXPECT_CALL(factory_, clusterFromProto_(_, _, _, _, _)).WillOnce(Return(cluster2));
  ON_CALL(*cluster2, initializePhase()).WillByDefault(Return(Cluster::InitializePhase::Secondary));
  EXPECT_CALL(factory_, createCds_()).WillOnce(Return(cds));
  EXPECT_CALL(*cds, setInitializedCb(_));
  EXPECT_CALL(*cds_cluster, initialize(_));
  EXPECT_CALL(*cluster1, initialize(_));

  create(parseBootstrapFromJson(json));

  ReadyWatcher initialized;
  cluster_manager_->setInitializedCb([&]() -> void { initialized.ready(); });

  EXPECT_CALL(*cluster2, initialize(_));
  cds_cluster->initialize_callback_();
  cluster1->initialize_callback_();

  EXPECT_CALL(*cds, initialize());
  cluster2->initialize_callback_();

  // This part tests CDS init.
  std::shared_ptr<MockCluster> cluster3(new NiceMock<MockCluster>());
  cluster3->info_->name_ = "cluster3";
  std::shared_ptr<MockCluster> cluster4(new NiceMock<MockCluster>());
  cluster4->info_->name_ = "cluster4";
  std::shared_ptr<MockCluster> cluster5(new NiceMock<MockCluster>());
  cluster5->info_->name_ = "cluster5";

  EXPECT_CALL(factory_, clusterFromProto_(_, _, _, _, _)).WillOnce(Return(cluster3));
  ON_CALL(*cluster3, initializePhase()).WillByDefault(Return(Cluster::InitializePhase::Secondary));
  cluster_manager_->addOrUpdateCluster(defaultStaticCluster("cluster3"), "version1");

  EXPECT_CALL(factory_, clusterFromProto_(_, _, _, _, _)).WillOnce(Return(cluster4));
  ON_CALL(*cluster4, initializePhase()).WillByDefault(Return(Cluster::InitializePhase::Primary));
  EXPECT_CALL(*cluster4, initialize(_));
  cluster_manager_->addOrUpdateCluster(defaultStaticCluster("cluster4"), "version2");

  EXPECT_CALL(factory_, clusterFromProto_(_, _, _, _, _)).WillOnce(Return(cluster5));
  ON_CALL(*cluster5, initializePhase()).WillByDefault(Return(Cluster::InitializePhase::Secondary));
  cluster_manager_->addOrUpdateCluster(defaultStaticCluster("cluster5"), "version3");

  cds->initialized_callback_();
  EXPECT_CALL(*cds, versionInfo()).WillOnce(Return("version3"));
  checkConfigDump(R"EOF(
version_info: version3
static_clusters:
  - cluster:
      name: "cds_cluster"
      connect_timeout: 0.25s
      hosts:
      - socket_address:
          address: "127.0.0.1"
          port_value: 11001
      dns_lookup_family: V4_ONLY
    last_updated:
      seconds: 1234567891
      nanos: 234000000
  - cluster:
      name: "fake_cluster"
      connect_timeout: 0.25s
      hosts:
      - socket_address:
          address: "127.0.0.1"
          port_value: 11001
      dns_lookup_family: V4_ONLY
    last_updated:
      seconds: 1234567891
      nanos: 234000000
  - cluster:
      name: "fake_cluster2"
      connect_timeout: 0.25s
      hosts:
      - socket_address:
          address: "127.0.0.1"
          port_value: 11001
      dns_lookup_family: V4_ONLY
    last_updated:
      seconds: 1234567891
      nanos: 234000000
dynamic_active_clusters:
  - version_info: "version1"
    cluster:
      name: "cluster3"
      connect_timeout: 0.25s
      hosts:
      - socket_address:
          address: "127.0.0.1"
          port_value: 11001
      dns_lookup_family: V4_ONLY
    last_updated:
      seconds: 1234567891
      nanos: 234000000
  - version_info: "version2"
    cluster:
      name: "cluster4"
      connect_timeout: 0.25s
      hosts:
      - socket_address:
          address: "127.0.0.1"
          port_value: 11001
      dns_lookup_family: V4_ONLY
    last_updated:
      seconds: 1234567891
      nanos: 234000000
  - version_info: "version3"
    cluster:
      name: "cluster5"
      connect_timeout: 0.25s
      hosts:
      - socket_address:
          address: "127.0.0.1"
          port_value: 11001
      dns_lookup_family: V4_ONLY
    last_updated:
      seconds: 1234567891
      nanos: 234000000
dynamic_warming_clusters:
)EOF");

  EXPECT_CALL(*cluster3, initialize(_));
  cluster4->initialize_callback_();

  // Test cluster 5 getting removed before everything is initialized.
  cluster_manager_->removeCluster("cluster5");

  EXPECT_CALL(initialized, ready());
  cluster3->initialize_callback_();

  factory_.tls_.shutdownThread();

  EXPECT_TRUE(Mock::VerifyAndClearExpectations(cds_cluster.get()));
  EXPECT_TRUE(Mock::VerifyAndClearExpectations(cluster1.get()));
  EXPECT_TRUE(Mock::VerifyAndClearExpectations(cluster2.get()));
  EXPECT_TRUE(Mock::VerifyAndClearExpectations(cluster3.get()));
  EXPECT_TRUE(Mock::VerifyAndClearExpectations(cluster4.get()));
  EXPECT_TRUE(Mock::VerifyAndClearExpectations(cluster5.get()));
}

TEST_F(ClusterManagerImplTest, DynamicRemoveWithLocalCluster) {
  InSequence s;

  // Setup a cluster manager with a static local cluster.
  const std::string json = fmt::sprintf(R"EOF(
  {
    "local_cluster_name": "foo",
    %s
  }
  )EOF",
                                        clustersJson({defaultStaticClusterJson("fake")}));

  std::shared_ptr<MockCluster> foo(new NiceMock<MockCluster>());
  foo->info_->name_ = "foo";
  EXPECT_CALL(factory_, clusterFromProto_(_, _, _, _, false)).WillOnce(Return(foo));
  ON_CALL(*foo, initializePhase()).WillByDefault(Return(Cluster::InitializePhase::Primary));
  EXPECT_CALL(*foo, initialize(_));

  create(parseBootstrapFromJson(json));
  foo->initialize_callback_();

  // Now add a dynamic cluster. This cluster will have a member update callback from the local
  // cluster in its load balancer.
  std::shared_ptr<MockCluster> cluster1(new NiceMock<MockCluster>());
  cluster1->info_->name_ = "cluster1";
  EXPECT_CALL(factory_, clusterFromProto_(_, _, _, _, true)).WillOnce(Return(cluster1));
  ON_CALL(*cluster1, initializePhase()).WillByDefault(Return(Cluster::InitializePhase::Primary));
  EXPECT_CALL(*cluster1, initialize(_));
  cluster_manager_->addOrUpdateCluster(defaultStaticCluster("cluster1"), "");

  // Add another update callback on foo so we make sure callbacks keep working.
  ReadyWatcher membership_updated;
  foo->prioritySet().addMemberUpdateCb(
      [&membership_updated](uint32_t, const HostVector&, const HostVector&) -> void {
        membership_updated.ready();
      });

  // Remove the new cluster.
  cluster_manager_->removeCluster("cluster1");

  // Fire a member callback on the local cluster, which should not call any update callbacks on
  // the deleted cluster.
  foo->prioritySet().getMockHostSet(0)->hosts_ = {makeTestHost(foo->info_, "tcp://127.0.0.1:80")};
  EXPECT_CALL(membership_updated, ready());
  foo->prioritySet().getMockHostSet(0)->runCallbacks(foo->prioritySet().getMockHostSet(0)->hosts_,
                                                     {});

  factory_.tls_.shutdownThread();

  EXPECT_TRUE(Mock::VerifyAndClearExpectations(foo.get()));
  EXPECT_TRUE(Mock::VerifyAndClearExpectations(cluster1.get()));
}

TEST_F(ClusterManagerImplTest, RemoveWarmingCluster) {
  time_system_.setSystemTime(std::chrono::milliseconds(1234567891234));

  const std::string json = R"EOF(
  {
    "clusters": []
  }
  )EOF";

  create(parseBootstrapFromJson(json));

  InSequence s;
  ReadyWatcher initialized;
  EXPECT_CALL(initialized, ready());
  cluster_manager_->setInitializedCb([&]() -> void { initialized.ready(); });

  std::shared_ptr<MockCluster> cluster1(new NiceMock<MockCluster>());
  EXPECT_CALL(factory_, clusterFromProto_(_, _, _, _, _)).WillOnce(Return(cluster1));
  EXPECT_CALL(*cluster1, initializePhase()).Times(0);
  EXPECT_CALL(*cluster1, initialize(_));
  EXPECT_TRUE(
      cluster_manager_->addOrUpdateCluster(defaultStaticCluster("fake_cluster"), "version1"));
  checkStats(1 /*added*/, 0 /*modified*/, 0 /*removed*/, 0 /*active*/, 1 /*warming*/);
  EXPECT_EQ(nullptr, cluster_manager_->get("fake_cluster"));
  checkConfigDump(R"EOF(
dynamic_warming_clusters:
  - version_info: "version1"
    cluster:
      name: "fake_cluster"
      connect_timeout: 0.25s
      hosts:
      - socket_address:
          address: "127.0.0.1"
          port_value: 11001
      dns_lookup_family: V4_ONLY
    last_updated:
      seconds: 1234567891
      nanos: 234000000
)EOF");

  EXPECT_TRUE(cluster_manager_->removeCluster("fake_cluster"));
  checkStats(1 /*added*/, 0 /*modified*/, 1 /*removed*/, 0 /*active*/, 0 /*warming*/);

  EXPECT_TRUE(Mock::VerifyAndClearExpectations(cluster1.get()));
}

TEST_F(ClusterManagerImplTest, DynamicAddRemove) {
  const std::string json = R"EOF(
  {
    "clusters": []
  }
  )EOF";

  create(parseBootstrapFromJson(json));

  InSequence s;
  ReadyWatcher initialized;
  EXPECT_CALL(initialized, ready());
  cluster_manager_->setInitializedCb([&]() -> void { initialized.ready(); });

  std::unique_ptr<MockClusterUpdateCallbacks> callbacks(new NiceMock<MockClusterUpdateCallbacks>());
  ClusterUpdateCallbacksHandlePtr cb =
      cluster_manager_->addThreadLocalClusterUpdateCallbacks(*callbacks);

  std::shared_ptr<MockCluster> cluster1(new NiceMock<MockCluster>());
  EXPECT_CALL(factory_, clusterFromProto_(_, _, _, _, _)).WillOnce(Return(cluster1));
  EXPECT_CALL(*cluster1, initializePhase()).Times(0);
  EXPECT_CALL(*cluster1, initialize(_));
  EXPECT_CALL(*callbacks, onClusterAddOrUpdate(_)).Times(1);
  EXPECT_TRUE(cluster_manager_->addOrUpdateCluster(defaultStaticCluster("fake_cluster"), ""));
  checkStats(1 /*added*/, 0 /*modified*/, 0 /*removed*/, 0 /*active*/, 1 /*warming*/);
  EXPECT_EQ(nullptr, cluster_manager_->get("fake_cluster"));
  cluster1->initialize_callback_();

  EXPECT_EQ(cluster1->info_, cluster_manager_->get("fake_cluster")->info());
  checkStats(1 /*added*/, 0 /*modified*/, 0 /*removed*/, 1 /*active*/, 0 /*warming*/);

  // Now try to update again but with the same hash.
  EXPECT_FALSE(cluster_manager_->addOrUpdateCluster(defaultStaticCluster("fake_cluster"), ""));

  // Now do it again with a different hash.
  auto update_cluster = defaultStaticCluster("fake_cluster");
  update_cluster.mutable_per_connection_buffer_limit_bytes()->set_value(12345);

  std::shared_ptr<MockCluster> cluster2(new NiceMock<MockCluster>());
  cluster2->prioritySet().getMockHostSet(0)->hosts_ = {
      makeTestHost(cluster2->info_, "tcp://127.0.0.1:80")};
  EXPECT_CALL(factory_, clusterFromProto_(_, _, _, _, _)).WillOnce(Return(cluster2));
  EXPECT_CALL(*cluster2, initializePhase()).Times(0);
  EXPECT_CALL(*cluster2, initialize(_))
      .WillOnce(Invoke([cluster1](std::function<void()> initialize_callback) {
        // Test inline init.
        initialize_callback();
      }));
  EXPECT_CALL(*callbacks, onClusterAddOrUpdate(_)).Times(1);
  EXPECT_TRUE(cluster_manager_->addOrUpdateCluster(update_cluster, ""));

  EXPECT_EQ(cluster2->info_, cluster_manager_->get("fake_cluster")->info());
  EXPECT_EQ(1UL, cluster_manager_->clusters().size());
  Http::ConnectionPool::MockInstance* cp = new Http::ConnectionPool::MockInstance();
  EXPECT_CALL(factory_, allocateConnPool_(_)).WillOnce(Return(cp));
  EXPECT_EQ(cp, cluster_manager_->httpConnPoolForCluster("fake_cluster", ResourcePriority::Default,
                                                         Http::Protocol::Http11, nullptr));

  Tcp::ConnectionPool::MockInstance* cp2 = new Tcp::ConnectionPool::MockInstance();
  EXPECT_CALL(factory_, allocateTcpConnPool_(_)).WillOnce(Return(cp2));
  EXPECT_EQ(cp2, cluster_manager_->tcpConnPoolForCluster("fake_cluster", ResourcePriority::Default,
                                                         nullptr));

  Network::MockClientConnection* connection = new Network::MockClientConnection();
  ON_CALL(*cluster2->info_, features())
      .WillByDefault(Return(ClusterInfo::Features::CLOSE_CONNECTIONS_ON_HOST_HEALTH_FAILURE));
  EXPECT_CALL(factory_.tls_.dispatcher_, createClientConnection_(_, _, _, _))
      .WillOnce(Return(connection));
  EXPECT_CALL(*connection, setBufferLimits(_));
  EXPECT_CALL(*connection, addConnectionCallbacks(_));
  auto conn_info = cluster_manager_->tcpConnForCluster("fake_cluster", nullptr);
  EXPECT_EQ(conn_info.connection_.get(), connection);

  // Now remove the cluster. This should drain the connection pools, but not affect
  // tcp connections.
  Http::ConnectionPool::Instance::DrainedCb drained_cb;
  Tcp::ConnectionPool::Instance::DrainedCb drained_cb2;
  EXPECT_CALL(*cp, addDrainedCallback(_)).WillOnce(SaveArg<0>(&drained_cb));
  EXPECT_CALL(*cp2, addDrainedCallback(_)).WillOnce(SaveArg<0>(&drained_cb2));
  EXPECT_CALL(*callbacks, onClusterRemoval(_)).Times(1);
  EXPECT_TRUE(cluster_manager_->removeCluster("fake_cluster"));
  EXPECT_EQ(nullptr, cluster_manager_->get("fake_cluster"));
  EXPECT_EQ(0UL, cluster_manager_->clusters().size());

  // Close the TCP connection. Success is no ASSERT or crash due to referencing
  // the removed cluster.
  EXPECT_CALL(*connection, dispatcher());
  connection->raiseEvent(Network::ConnectionEvent::LocalClose);

  // Remove an unknown cluster.
  EXPECT_FALSE(cluster_manager_->removeCluster("foo"));

  drained_cb();
  drained_cb2();

  checkStats(1 /*added*/, 1 /*modified*/, 1 /*removed*/, 0 /*active*/, 0 /*warming*/);

  EXPECT_TRUE(Mock::VerifyAndClearExpectations(cluster1.get()));
  EXPECT_TRUE(Mock::VerifyAndClearExpectations(cluster2.get()));
  EXPECT_TRUE(Mock::VerifyAndClearExpectations(callbacks.get()));
}

TEST_F(ClusterManagerImplTest, addOrUpdateClusterStaticExists) {
  const std::string json =
      fmt::sprintf("{%s}", clustersJson({defaultStaticClusterJson("some_cluster")}));
  std::shared_ptr<MockCluster> cluster1(new NiceMock<MockCluster>());
  InSequence s;
  EXPECT_CALL(factory_, clusterFromProto_(_, _, _, _, _)).WillOnce(Return(cluster1));
  ON_CALL(*cluster1, initializePhase()).WillByDefault(Return(Cluster::InitializePhase::Primary));
  EXPECT_CALL(*cluster1, initialize(_));

  create(parseBootstrapFromJson(json));

  ReadyWatcher initialized;
  cluster_manager_->setInitializedCb([&]() -> void { initialized.ready(); });

  EXPECT_CALL(initialized, ready());
  cluster1->initialize_callback_();

  EXPECT_FALSE(cluster_manager_->addOrUpdateCluster(defaultStaticCluster("fake_cluster"), ""));

  // Attempt to remove a static cluster.
  EXPECT_FALSE(cluster_manager_->removeCluster("fake_cluster"));

  factory_.tls_.shutdownThread();

  EXPECT_TRUE(Mock::VerifyAndClearExpectations(cluster1.get()));
}

// Test that we close all HTTP connection pool connections when there is a host health failure.
TEST_F(ClusterManagerImplTest, CloseHttpConnectionsOnHealthFailure) {
  const std::string json =
      fmt::sprintf("{%s}", clustersJson({defaultStaticClusterJson("some_cluster")}));
  std::shared_ptr<MockCluster> cluster1(new NiceMock<MockCluster>());
  cluster1->info_->name_ = "some_cluster";
  HostSharedPtr test_host = makeTestHost(cluster1->info_, "tcp://127.0.0.1:80");
  cluster1->prioritySet().getMockHostSet(0)->hosts_ = {test_host};
  ON_CALL(*cluster1, initializePhase()).WillByDefault(Return(Cluster::InitializePhase::Primary));

  MockHealthChecker health_checker;
  ON_CALL(*cluster1, healthChecker()).WillByDefault(Return(&health_checker));

  Outlier::MockDetector outlier_detector;
  ON_CALL(*cluster1, outlierDetector()).WillByDefault(Return(&outlier_detector));

  Http::ConnectionPool::MockInstance* cp1 = new Http::ConnectionPool::MockInstance();
  Http::ConnectionPool::MockInstance* cp2 = new Http::ConnectionPool::MockInstance();

  {
    InSequence s;

    EXPECT_CALL(factory_, clusterFromProto_(_, _, _, _, _)).WillOnce(Return(cluster1));
    EXPECT_CALL(health_checker, addHostCheckCompleteCb(_));
    EXPECT_CALL(outlier_detector, addChangedStateCb(_));
    EXPECT_CALL(*cluster1, initialize(_))
        .WillOnce(Invoke([cluster1](std::function<void()> initialize_callback) {
          // Test inline init.
          initialize_callback();
        }));
    create(parseBootstrapFromJson(json));

    EXPECT_CALL(factory_, allocateConnPool_(_)).WillOnce(Return(cp1));
    cluster_manager_->httpConnPoolForCluster("some_cluster", ResourcePriority::Default,
                                             Http::Protocol::Http11, nullptr);

    outlier_detector.runCallbacks(test_host);
    health_checker.runCallbacks(test_host, HealthTransition::Unchanged);

    EXPECT_CALL(*cp1, drainConnections());
    test_host->healthFlagSet(Host::HealthFlag::FAILED_OUTLIER_CHECK);
    outlier_detector.runCallbacks(test_host);

    EXPECT_CALL(factory_, allocateConnPool_(_)).WillOnce(Return(cp2));
    cluster_manager_->httpConnPoolForCluster("some_cluster", ResourcePriority::High,
                                             Http::Protocol::Http11, nullptr);
  }

  // Order of these calls is implementation dependent, so can't sequence them!
  EXPECT_CALL(*cp1, drainConnections());
  EXPECT_CALL(*cp2, drainConnections());
  test_host->healthFlagSet(Host::HealthFlag::FAILED_ACTIVE_HC);
  health_checker.runCallbacks(test_host, HealthTransition::Changed);

  test_host->healthFlagClear(Host::HealthFlag::FAILED_OUTLIER_CHECK);
  outlier_detector.runCallbacks(test_host);
  test_host->healthFlagClear(Host::HealthFlag::FAILED_ACTIVE_HC);
  health_checker.runCallbacks(test_host, HealthTransition::Changed);

  EXPECT_TRUE(Mock::VerifyAndClearExpectations(cluster1.get()));
}

// Test that we close all TCP connection pool connections when there is a host health failure.
TEST_F(ClusterManagerImplTest, CloseTcpConnectionPoolsOnHealthFailure) {
  const std::string json =
      fmt::sprintf("{%s}", clustersJson({defaultStaticClusterJson("some_cluster")}));
  std::shared_ptr<MockCluster> cluster1(new NiceMock<MockCluster>());
  cluster1->info_->name_ = "some_cluster";
  HostSharedPtr test_host = makeTestHost(cluster1->info_, "tcp://127.0.0.1:80");
  cluster1->prioritySet().getMockHostSet(0)->hosts_ = {test_host};
  ON_CALL(*cluster1, initializePhase()).WillByDefault(Return(Cluster::InitializePhase::Primary));

  MockHealthChecker health_checker;
  ON_CALL(*cluster1, healthChecker()).WillByDefault(Return(&health_checker));

  Outlier::MockDetector outlier_detector;
  ON_CALL(*cluster1, outlierDetector()).WillByDefault(Return(&outlier_detector));

  Tcp::ConnectionPool::MockInstance* cp1 = new Tcp::ConnectionPool::MockInstance();
  Tcp::ConnectionPool::MockInstance* cp2 = new Tcp::ConnectionPool::MockInstance();

  {
    InSequence s;

    EXPECT_CALL(factory_, clusterFromProto_(_, _, _, _, _)).WillOnce(Return(cluster1));
    EXPECT_CALL(health_checker, addHostCheckCompleteCb(_));
    EXPECT_CALL(outlier_detector, addChangedStateCb(_));
    EXPECT_CALL(*cluster1, initialize(_))
        .WillOnce(Invoke([cluster1](std::function<void()> initialize_callback) {
          // Test inline init.
          initialize_callback();
        }));
    create(parseBootstrapFromJson(json));

    EXPECT_CALL(factory_, allocateTcpConnPool_(_)).WillOnce(Return(cp1));
    cluster_manager_->tcpConnPoolForCluster("some_cluster", ResourcePriority::Default, nullptr);

    outlier_detector.runCallbacks(test_host);
    health_checker.runCallbacks(test_host, HealthTransition::Unchanged);

    EXPECT_CALL(*cp1, drainConnections());
    test_host->healthFlagSet(Host::HealthFlag::FAILED_OUTLIER_CHECK);
    outlier_detector.runCallbacks(test_host);

    EXPECT_CALL(factory_, allocateTcpConnPool_(_)).WillOnce(Return(cp2));
    cluster_manager_->tcpConnPoolForCluster("some_cluster", ResourcePriority::High, nullptr);
  }

  // Order of these calls is implementation dependent, so can't sequence them!
  EXPECT_CALL(*cp1, drainConnections());
  EXPECT_CALL(*cp2, drainConnections());
  test_host->healthFlagSet(Host::HealthFlag::FAILED_ACTIVE_HC);
  health_checker.runCallbacks(test_host, HealthTransition::Changed);

  test_host->healthFlagClear(Host::HealthFlag::FAILED_OUTLIER_CHECK);
  outlier_detector.runCallbacks(test_host);
  test_host->healthFlagClear(Host::HealthFlag::FAILED_ACTIVE_HC);
  health_checker.runCallbacks(test_host, HealthTransition::Changed);

  EXPECT_TRUE(Mock::VerifyAndClearExpectations(cluster1.get()));
}

// Test that we close all TCP connection pool connections when there is a host health failure, when
// configured to do so.
TEST_F(ClusterManagerImplTest, CloseTcpConnectionsOnHealthFailure) {
  const std::string yaml = R"EOF(
  static_resources:
    clusters:
    - name: some_cluster
      connect_timeout: 0.250s
      lb_policy: ROUND_ROBIN
      close_connections_on_host_health_failure: true
  )EOF";
  std::shared_ptr<MockCluster> cluster1(new NiceMock<MockCluster>());
  EXPECT_CALL(*cluster1->info_, features())
      .WillRepeatedly(Return(ClusterInfo::Features::CLOSE_CONNECTIONS_ON_HOST_HEALTH_FAILURE));
  cluster1->info_->name_ = "some_cluster";
  HostSharedPtr test_host = makeTestHost(cluster1->info_, "tcp://127.0.0.1:80");
  cluster1->prioritySet().getMockHostSet(0)->hosts_ = {test_host};
  ON_CALL(*cluster1, initializePhase()).WillByDefault(Return(Cluster::InitializePhase::Primary));

  MockHealthChecker health_checker;
  ON_CALL(*cluster1, healthChecker()).WillByDefault(Return(&health_checker));

  Outlier::MockDetector outlier_detector;
  ON_CALL(*cluster1, outlierDetector()).WillByDefault(Return(&outlier_detector));

  Network::MockClientConnection* connection1 = new NiceMock<Network::MockClientConnection>();
  Network::MockClientConnection* connection2 = new NiceMock<Network::MockClientConnection>();
  Host::CreateConnectionData conn_info1, conn_info2;

  {
    InSequence s;

    EXPECT_CALL(factory_, clusterFromProto_(_, _, _, _, _)).WillOnce(Return(cluster1));
    EXPECT_CALL(health_checker, addHostCheckCompleteCb(_));
    EXPECT_CALL(outlier_detector, addChangedStateCb(_));
    EXPECT_CALL(*cluster1, initialize(_))
        .WillOnce(Invoke([cluster1](std::function<void()> initialize_callback) {
          // Test inline init.
          initialize_callback();
        }));
    create(parseBootstrapFromV2Yaml(yaml));

    EXPECT_CALL(factory_.tls_.dispatcher_, createClientConnection_(_, _, _, _))
        .WillOnce(Return(connection1));
    conn_info1 = cluster_manager_->tcpConnForCluster("some_cluster", nullptr);

    outlier_detector.runCallbacks(test_host);
    health_checker.runCallbacks(test_host, HealthTransition::Unchanged);

    EXPECT_CALL(*connection1, close(Network::ConnectionCloseType::NoFlush));
    test_host->healthFlagSet(Host::HealthFlag::FAILED_OUTLIER_CHECK);
    outlier_detector.runCallbacks(test_host);

    connection1 = new NiceMock<Network::MockClientConnection>();
    EXPECT_CALL(factory_.tls_.dispatcher_, createClientConnection_(_, _, _, _))
        .WillOnce(Return(connection1));
    conn_info1 = cluster_manager_->tcpConnForCluster("some_cluster", nullptr);

    EXPECT_CALL(factory_.tls_.dispatcher_, createClientConnection_(_, _, _, _))
        .WillOnce(Return(connection2));
    conn_info2 = cluster_manager_->tcpConnForCluster("some_cluster", nullptr);
  }

  // Order of these calls is implementation dependent, so can't sequence them!
  EXPECT_CALL(*connection1, close(Network::ConnectionCloseType::NoFlush));
  EXPECT_CALL(*connection2, close(Network::ConnectionCloseType::NoFlush));
  test_host->healthFlagSet(Host::HealthFlag::FAILED_ACTIVE_HC);
  health_checker.runCallbacks(test_host, HealthTransition::Changed);

  test_host->healthFlagClear(Host::HealthFlag::FAILED_OUTLIER_CHECK);
  outlier_detector.runCallbacks(test_host);
  test_host->healthFlagClear(Host::HealthFlag::FAILED_ACTIVE_HC);
  health_checker.runCallbacks(test_host, HealthTransition::Changed);

  EXPECT_TRUE(Mock::VerifyAndClearExpectations(cluster1.get()));
}

// Test that we do not close TCP connection pool connections when there is a host health failure,
// when not configured to do so.
TEST_F(ClusterManagerImplTest, DoNotCloseTcpConnectionsOnHealthFailure) {
  const std::string yaml = R"EOF(
  static_resources:
    clusters:
    - name: some_cluster
      connect_timeout: 0.250s
      lb_policy: ROUND_ROBIN
      close_connections_on_host_health_failure: false
  )EOF";
  std::shared_ptr<MockCluster> cluster1(new NiceMock<MockCluster>());
  EXPECT_CALL(*cluster1->info_, features()).WillRepeatedly(Return(0));
  cluster1->info_->name_ = "some_cluster";
  HostSharedPtr test_host = makeTestHost(cluster1->info_, "tcp://127.0.0.1:80");
  cluster1->prioritySet().getMockHostSet(0)->hosts_ = {test_host};
  ON_CALL(*cluster1, initializePhase()).WillByDefault(Return(Cluster::InitializePhase::Primary));

  MockHealthChecker health_checker;
  ON_CALL(*cluster1, healthChecker()).WillByDefault(Return(&health_checker));

  Outlier::MockDetector outlier_detector;
  ON_CALL(*cluster1, outlierDetector()).WillByDefault(Return(&outlier_detector));

  Network::MockClientConnection* connection1 = new NiceMock<Network::MockClientConnection>();
  Host::CreateConnectionData conn_info1;

  EXPECT_CALL(factory_, clusterFromProto_(_, _, _, _, _)).WillOnce(Return(cluster1));
  EXPECT_CALL(health_checker, addHostCheckCompleteCb(_));
  EXPECT_CALL(outlier_detector, addChangedStateCb(_));
  EXPECT_CALL(*cluster1, initialize(_))
      .WillOnce(Invoke([cluster1](std::function<void()> initialize_callback) {
        // Test inline init.
        initialize_callback();
      }));
  create(parseBootstrapFromV2Yaml(yaml));

  EXPECT_CALL(factory_.tls_.dispatcher_, createClientConnection_(_, _, _, _))
      .WillOnce(Return(connection1));
  conn_info1 = cluster_manager_->tcpConnForCluster("some_cluster", nullptr);

  outlier_detector.runCallbacks(test_host);
  health_checker.runCallbacks(test_host, HealthTransition::Unchanged);

  EXPECT_CALL(*connection1, close(_)).Times(0);
  test_host->healthFlagSet(Host::HealthFlag::FAILED_OUTLIER_CHECK);
  outlier_detector.runCallbacks(test_host);

  EXPECT_TRUE(Mock::VerifyAndClearExpectations(cluster1.get()));
}

TEST_F(ClusterManagerImplTest, DynamicHostRemove) {
  const std::string json = R"EOF(
  {
    "clusters": [
    {
      "name": "cluster_1",
      "connect_timeout_ms": 250,
      "type": "strict_dns",
      "dns_resolvers": [ "1.2.3.4:80" ],
      "lb_type": "round_robin",
      "hosts": [{"url": "tcp://localhost:11001"}]
    }]
  }
  )EOF";

  std::shared_ptr<Network::MockDnsResolver> dns_resolver(new Network::MockDnsResolver());
  EXPECT_CALL(factory_.dispatcher_, createDnsResolver(_)).WillOnce(Return(dns_resolver));

  Network::DnsResolver::ResolveCb dns_callback;
  Event::MockTimer* dns_timer_ = new NiceMock<Event::MockTimer>(&factory_.dispatcher_);
  Network::MockActiveDnsQuery active_dns_query;
  EXPECT_CALL(*dns_resolver, resolve(_, _, _))
      .WillRepeatedly(DoAll(SaveArg<2>(&dns_callback), Return(&active_dns_query)));
  create(parseBootstrapFromJson(json));
  EXPECT_FALSE(cluster_manager_->get("cluster_1")->info()->addedViaApi());

  // Test for no hosts returning the correct values before we have hosts.
  EXPECT_EQ(nullptr, cluster_manager_->httpConnPoolForCluster(
                         "cluster_1", ResourcePriority::Default, Http::Protocol::Http11, nullptr));
  EXPECT_EQ(nullptr, cluster_manager_->tcpConnPoolForCluster("cluster_1", ResourcePriority::Default,
                                                             nullptr));
  EXPECT_EQ(nullptr, cluster_manager_->tcpConnForCluster("cluster_1", nullptr).connection_);
  EXPECT_EQ(3UL, factory_.stats_.counter("cluster.cluster_1.upstream_cx_none_healthy").value());

  // Set up for an initialize callback.
  ReadyWatcher initialized;
  cluster_manager_->setInitializedCb([&]() -> void { initialized.ready(); });
  EXPECT_CALL(initialized, ready());

  dns_callback(TestUtility::makeDnsResponse({"127.0.0.1", "127.0.0.2"}));

  // After we are initialized, we should immediately get called back if someone asks for an
  // initialize callback.
  EXPECT_CALL(initialized, ready());
  cluster_manager_->setInitializedCb([&]() -> void { initialized.ready(); });

  EXPECT_CALL(factory_, allocateConnPool_(_))
      .Times(4)
      .WillRepeatedly(ReturnNew<Http::ConnectionPool::MockInstance>());

  // This should provide us a CP for each of the above hosts.
  Http::ConnectionPool::MockInstance* cp1 =
      dynamic_cast<Http::ConnectionPool::MockInstance*>(cluster_manager_->httpConnPoolForCluster(
          "cluster_1", ResourcePriority::Default, Http::Protocol::Http11, nullptr));
  Http::ConnectionPool::MockInstance* cp2 =
      dynamic_cast<Http::ConnectionPool::MockInstance*>(cluster_manager_->httpConnPoolForCluster(
          "cluster_1", ResourcePriority::Default, Http::Protocol::Http11, nullptr));
  Http::ConnectionPool::MockInstance* cp1_high =
      dynamic_cast<Http::ConnectionPool::MockInstance*>(cluster_manager_->httpConnPoolForCluster(
          "cluster_1", ResourcePriority::High, Http::Protocol::Http11, nullptr));
  Http::ConnectionPool::MockInstance* cp2_high =
      dynamic_cast<Http::ConnectionPool::MockInstance*>(cluster_manager_->httpConnPoolForCluster(
          "cluster_1", ResourcePriority::High, Http::Protocol::Http11, nullptr));

  EXPECT_NE(cp1, cp2);
  EXPECT_NE(cp1_high, cp2_high);
  EXPECT_NE(cp1, cp1_high);

  Http::ConnectionPool::Instance::DrainedCb drained_cb;
  EXPECT_CALL(*cp1, addDrainedCallback(_)).WillOnce(SaveArg<0>(&drained_cb));
  Http::ConnectionPool::Instance::DrainedCb drained_cb_high;
  EXPECT_CALL(*cp1_high, addDrainedCallback(_)).WillOnce(SaveArg<0>(&drained_cb_high));

  EXPECT_CALL(factory_, allocateTcpConnPool_(_))
      .Times(4)
      .WillRepeatedly(ReturnNew<Tcp::ConnectionPool::MockInstance>());

  // This should provide us a CP for each of the above hosts.
  Tcp::ConnectionPool::MockInstance* tcp1 = dynamic_cast<Tcp::ConnectionPool::MockInstance*>(
      cluster_manager_->tcpConnPoolForCluster("cluster_1", ResourcePriority::Default, nullptr));
  Tcp::ConnectionPool::MockInstance* tcp2 = dynamic_cast<Tcp::ConnectionPool::MockInstance*>(
      cluster_manager_->tcpConnPoolForCluster("cluster_1", ResourcePriority::Default, nullptr));
  Tcp::ConnectionPool::MockInstance* tcp1_high = dynamic_cast<Tcp::ConnectionPool::MockInstance*>(
      cluster_manager_->tcpConnPoolForCluster("cluster_1", ResourcePriority::High, nullptr));
  Tcp::ConnectionPool::MockInstance* tcp2_high = dynamic_cast<Tcp::ConnectionPool::MockInstance*>(
      cluster_manager_->tcpConnPoolForCluster("cluster_1", ResourcePriority::High, nullptr));

  EXPECT_NE(tcp1, tcp2);
  EXPECT_NE(tcp1_high, tcp2_high);
  EXPECT_NE(tcp1, tcp1_high);

  Tcp::ConnectionPool::Instance::DrainedCb tcp_drained_cb;
  EXPECT_CALL(*tcp1, addDrainedCallback(_)).WillOnce(SaveArg<0>(&tcp_drained_cb));
  Tcp::ConnectionPool::Instance::DrainedCb tcp_drained_cb_high;
  EXPECT_CALL(*tcp1_high, addDrainedCallback(_)).WillOnce(SaveArg<0>(&tcp_drained_cb_high));

  // Remove the first host, this should lead to the first cp being drained.
  dns_timer_->callback_();
  dns_callback(TestUtility::makeDnsResponse({"127.0.0.2"}));
  drained_cb();
  drained_cb = nullptr;
  tcp_drained_cb();
  tcp_drained_cb = nullptr;
  EXPECT_CALL(factory_.tls_.dispatcher_, deferredDelete_(_)).Times(4);
  drained_cb_high();
  drained_cb_high = nullptr;
  tcp_drained_cb_high();
  tcp_drained_cb_high = nullptr;

  // Make sure we get back the same connection pool for the 2nd host as we did before the change.
  Http::ConnectionPool::MockInstance* cp3 =
      dynamic_cast<Http::ConnectionPool::MockInstance*>(cluster_manager_->httpConnPoolForCluster(
          "cluster_1", ResourcePriority::Default, Http::Protocol::Http11, nullptr));
  Http::ConnectionPool::MockInstance* cp3_high =
      dynamic_cast<Http::ConnectionPool::MockInstance*>(cluster_manager_->httpConnPoolForCluster(
          "cluster_1", ResourcePriority::High, Http::Protocol::Http11, nullptr));
  EXPECT_EQ(cp2, cp3);
  EXPECT_EQ(cp2_high, cp3_high);

  Tcp::ConnectionPool::MockInstance* tcp3 = dynamic_cast<Tcp::ConnectionPool::MockInstance*>(
      cluster_manager_->tcpConnPoolForCluster("cluster_1", ResourcePriority::Default, nullptr));
  Tcp::ConnectionPool::MockInstance* tcp3_high = dynamic_cast<Tcp::ConnectionPool::MockInstance*>(
      cluster_manager_->tcpConnPoolForCluster("cluster_1", ResourcePriority::High, nullptr));
  EXPECT_EQ(tcp2, tcp3);
  EXPECT_EQ(tcp2_high, tcp3_high);

  // Now add and remove a host that we never have a conn pool to. This should not lead to any
  // drain callbacks, etc.
  dns_timer_->callback_();
  dns_callback(TestUtility::makeDnsResponse({"127.0.0.2", "127.0.0.3"}));

  factory_.tls_.shutdownThread();
}

// This is a regression test for a use-after-free in
// ClusterManagerImpl::ThreadLocalClusterManagerImpl::drainConnPools(), where a removal at one
// priority from the ConnPoolsContainer would delete the ConnPoolsContainer mid-iteration over the
// pool.
TEST_F(ClusterManagerImplTest, DynamicHostRemoveDefaultPriority) {
  const std::string yaml = R"EOF(
  static_resources:
    clusters:
    - name: cluster_1
      connect_timeout: 0.250s
      type: STRICT_DNS
      dns_resolvers:
      - socket_address:
          address: 1.2.3.4
          port_value: 80
      lb_policy: ROUND_ROBIN
      hosts:
      - socket_address:
          address: localhost
          port_value: 11001
  )EOF";

  std::shared_ptr<Network::MockDnsResolver> dns_resolver(new Network::MockDnsResolver());
  EXPECT_CALL(factory_.dispatcher_, createDnsResolver(_)).WillOnce(Return(dns_resolver));

  Network::DnsResolver::ResolveCb dns_callback;
  Event::MockTimer* dns_timer_ = new NiceMock<Event::MockTimer>(&factory_.dispatcher_);
  Network::MockActiveDnsQuery active_dns_query;
  EXPECT_CALL(*dns_resolver, resolve(_, _, _))
      .WillRepeatedly(DoAll(SaveArg<2>(&dns_callback), Return(&active_dns_query)));
  create(parseBootstrapFromV2Yaml(yaml));
  EXPECT_FALSE(cluster_manager_->get("cluster_1")->info()->addedViaApi());

  dns_callback(TestUtility::makeDnsResponse({"127.0.0.2"}));

  EXPECT_CALL(factory_, allocateConnPool_(_))
      .WillOnce(ReturnNew<Http::ConnectionPool::MockInstance>());

  EXPECT_CALL(factory_, allocateTcpConnPool_(_))
      .WillOnce(ReturnNew<Tcp::ConnectionPool::MockInstance>());

  Http::ConnectionPool::MockInstance* cp =
      dynamic_cast<Http::ConnectionPool::MockInstance*>(cluster_manager_->httpConnPoolForCluster(
          "cluster_1", ResourcePriority::Default, Http::Protocol::Http11, nullptr));

  Tcp::ConnectionPool::MockInstance* tcp = dynamic_cast<Tcp::ConnectionPool::MockInstance*>(
      cluster_manager_->tcpConnPoolForCluster("cluster_1", ResourcePriority::Default, nullptr));

  // Immediate drain, since this can happen with the HTTP codecs.
  EXPECT_CALL(*cp, addDrainedCallback(_))
      .WillOnce(Invoke([](Http::ConnectionPool::Instance::DrainedCb cb) { cb(); }));

  EXPECT_CALL(*tcp, addDrainedCallback(_))
      .WillOnce(Invoke([](Tcp::ConnectionPool::Instance::DrainedCb cb) { cb(); }));

  // Remove the first host, this should lead to the cp being drained, without
  // crash.
  dns_timer_->callback_();
  dns_callback(TestUtility::makeDnsResponse({}));

  factory_.tls_.shutdownThread();
}

class MockConnPoolWithDestroy : public Http::ConnectionPool::MockInstance {
public:
  ~MockConnPoolWithDestroy() { onDestroy(); }

  MOCK_METHOD0(onDestroy, void());
};

class MockTcpConnPoolWithDestroy : public Tcp::ConnectionPool::MockInstance {
public:
  ~MockTcpConnPoolWithDestroy() { onDestroy(); }

  MOCK_METHOD0(onDestroy, void());
};

// Regression test for https://github.com/envoyproxy/envoy/issues/3518. Make sure we handle a
// drain callback during CP destroy.
TEST_F(ClusterManagerImplTest, ConnPoolDestroyWithDraining) {
  const std::string yaml = R"EOF(
  static_resources:
    clusters:
    - name: cluster_1
      connect_timeout: 0.250s
      type: STRICT_DNS
      dns_resolvers:
      - socket_address:
          address: 1.2.3.4
          port_value: 80
      lb_policy: ROUND_ROBIN
      hosts:
      - socket_address:
          address: localhost
          port_value: 11001
  )EOF";

  std::shared_ptr<Network::MockDnsResolver> dns_resolver(new Network::MockDnsResolver());
  EXPECT_CALL(factory_.dispatcher_, createDnsResolver(_)).WillOnce(Return(dns_resolver));

  Network::DnsResolver::ResolveCb dns_callback;
  Event::MockTimer* dns_timer_ = new NiceMock<Event::MockTimer>(&factory_.dispatcher_);
  Network::MockActiveDnsQuery active_dns_query;
  EXPECT_CALL(*dns_resolver, resolve(_, _, _))
      .WillRepeatedly(DoAll(SaveArg<2>(&dns_callback), Return(&active_dns_query)));
  create(parseBootstrapFromV2Yaml(yaml));
  EXPECT_FALSE(cluster_manager_->get("cluster_1")->info()->addedViaApi());

  dns_callback(TestUtility::makeDnsResponse({"127.0.0.2"}));

  MockConnPoolWithDestroy* mock_cp = new MockConnPoolWithDestroy();
  EXPECT_CALL(factory_, allocateConnPool_(_)).WillOnce(Return(mock_cp));

  MockTcpConnPoolWithDestroy* mock_tcp = new MockTcpConnPoolWithDestroy();
  EXPECT_CALL(factory_, allocateTcpConnPool_(_)).WillOnce(Return(mock_tcp));

  Http::ConnectionPool::MockInstance* cp =
      dynamic_cast<Http::ConnectionPool::MockInstance*>(cluster_manager_->httpConnPoolForCluster(
          "cluster_1", ResourcePriority::Default, Http::Protocol::Http11, nullptr));

  Tcp::ConnectionPool::MockInstance* tcp = dynamic_cast<Tcp::ConnectionPool::MockInstance*>(
      cluster_manager_->tcpConnPoolForCluster("cluster_1", ResourcePriority::Default, nullptr));

  // Remove the first host, this should lead to the cp being drained.
  Http::ConnectionPool::Instance::DrainedCb drained_cb;
  EXPECT_CALL(*cp, addDrainedCallback(_)).WillOnce(SaveArg<0>(&drained_cb));
  Tcp::ConnectionPool::Instance::DrainedCb tcp_drained_cb;
  EXPECT_CALL(*tcp, addDrainedCallback(_)).WillOnce(SaveArg<0>(&tcp_drained_cb));
  dns_timer_->callback_();
  dns_callback(TestUtility::makeDnsResponse({}));

  // The drained callback might get called when the CP is being destroyed.
  EXPECT_CALL(*mock_cp, onDestroy()).WillOnce(Invoke(drained_cb));
  EXPECT_CALL(*mock_tcp, onDestroy()).WillOnce(Invoke(tcp_drained_cb));
  factory_.tls_.shutdownThread();
}

TEST_F(ClusterManagerImplTest, OriginalDstInitialization) {
  const std::string json = R"EOF(
  {
    "clusters": [
    {
      "name": "cluster_1",
      "connect_timeout_ms": 250,
      "type": "original_dst",
      "lb_type": "original_dst_lb"
    }]
  }
  )EOF";

  ReadyWatcher initialized;
  EXPECT_CALL(initialized, ready());

  create(parseBootstrapFromJson(json));

  // Set up for an initialize callback.
  cluster_manager_->setInitializedCb([&]() -> void { initialized.ready(); });

  EXPECT_FALSE(cluster_manager_->get("cluster_1")->info()->addedViaApi());

  // Test for no hosts returning the correct values before we have hosts.
  EXPECT_EQ(nullptr, cluster_manager_->httpConnPoolForCluster(
                         "cluster_1", ResourcePriority::Default, Http::Protocol::Http11, nullptr));
  EXPECT_EQ(nullptr, cluster_manager_->tcpConnPoolForCluster("cluster_1", ResourcePriority::Default,
                                                             nullptr));
  EXPECT_EQ(nullptr, cluster_manager_->tcpConnForCluster("cluster_1", nullptr).connection_);
  EXPECT_EQ(3UL, factory_.stats_.counter("cluster.cluster_1.upstream_cx_none_healthy").value());

  factory_.tls_.shutdownThread();
}

// Tests that all the HC/weight/metadata changes are delivered in one go, as long as
// there's no hosts changes in between.
// Also tests that if hosts are added/removed between mergeable updates, delivery will
// happen and the scheduled update will be canceled.
TEST_F(ClusterManagerImplTest, MergedUpdates) {
  createWithLocalClusterUpdate();

  // Ensure we see the right set of added/removed hosts on every call.
  EXPECT_CALL(local_cluster_update_, post(_, _, _))
      .WillOnce(Invoke([](uint32_t priority, const HostVector& hosts_added,
                          const HostVector& hosts_removed) -> void {
        // 1st removal.
        EXPECT_EQ(0, priority);
        EXPECT_EQ(0, hosts_added.size());
        EXPECT_EQ(1, hosts_removed.size());
      }))
      .WillOnce(Invoke([](uint32_t priority, const HostVector& hosts_added,
                          const HostVector& hosts_removed) -> void {
        // Triggerd by the 2 HC updates, it's a merged update so no added/removed
        // hosts.
        EXPECT_EQ(0, priority);
        EXPECT_EQ(0, hosts_added.size());
        EXPECT_EQ(0, hosts_removed.size());
      }))
      .WillOnce(Invoke([](uint32_t priority, const HostVector& hosts_added,
                          const HostVector& hosts_removed) -> void {
        // 1st removed host added back.
        EXPECT_EQ(0, priority);
        EXPECT_EQ(1, hosts_added.size());
        EXPECT_EQ(0, hosts_removed.size());
      }))
      .WillOnce(Invoke([](uint32_t priority, const HostVector& hosts_added,
                          const HostVector& hosts_removed) -> void {
        // 1st removed host removed again, plus the 3 HC/weight/metadata updates that were
        // waiting for delivery.
        EXPECT_EQ(0, priority);
        EXPECT_EQ(0, hosts_added.size());
        EXPECT_EQ(1, hosts_removed.size());
      }));

  Event::MockTimer* timer = new NiceMock<Event::MockTimer>(&factory_.dispatcher_);
  const Cluster& cluster = cluster_manager_->clusters().begin()->second;
  HostVectorSharedPtr hosts(
      new HostVector(cluster.prioritySet().hostSetsPerPriority()[0]->hosts()));
  HostsPerLocalitySharedPtr hosts_per_locality = std::make_shared<HostsPerLocalityImpl>();
  HostVector hosts_added;
  HostVector hosts_removed;

  // The first update should be applied immediately, since it's not mergeable.
  hosts_removed.push_back((*hosts)[0]);
  cluster.prioritySet().hostSetsPerPriority()[0]->updateHosts(hosts, hosts, hosts_per_locality,
                                                              hosts_per_locality, {}, hosts_added,
                                                              hosts_removed, absl::nullopt);
  EXPECT_EQ(1, factory_.stats_.counter("cluster_manager.cluster_updated").value());
  EXPECT_EQ(0, factory_.stats_.counter("cluster_manager.cluster_updated_via_merge").value());
  EXPECT_EQ(0, factory_.stats_.counter("cluster_manager.update_merge_cancelled").value());

  // These calls should be merged, since there are no added/removed hosts.
  hosts_removed.clear();
  cluster.prioritySet().hostSetsPerPriority()[0]->updateHosts(hosts, hosts, hosts_per_locality,
                                                              hosts_per_locality, {}, hosts_added,
                                                              hosts_removed, absl::nullopt);
  cluster.prioritySet().hostSetsPerPriority()[0]->updateHosts(hosts, hosts, hosts_per_locality,
                                                              hosts_per_locality, {}, hosts_added,
                                                              hosts_removed, absl::nullopt);
  EXPECT_EQ(1, factory_.stats_.counter("cluster_manager.cluster_updated").value());
  EXPECT_EQ(0, factory_.stats_.counter("cluster_manager.cluster_updated_via_merge").value());
  EXPECT_EQ(0, factory_.stats_.counter("cluster_manager.update_merge_cancelled").value());

  // Ensure the merged updates were applied.
  timer->callback_();
  EXPECT_EQ(1, factory_.stats_.counter("cluster_manager.cluster_updated").value());
  EXPECT_EQ(1, factory_.stats_.counter("cluster_manager.cluster_updated_via_merge").value());
  EXPECT_EQ(0, factory_.stats_.counter("cluster_manager.update_merge_cancelled").value());

  // Add the host back, the update should be immediately applied.
  hosts_removed.clear();
  hosts_added.push_back((*hosts)[0]);
  cluster.prioritySet().hostSetsPerPriority()[0]->updateHosts(hosts, hosts, hosts_per_locality,
                                                              hosts_per_locality, {}, hosts_added,
                                                              hosts_removed, absl::nullopt);
  EXPECT_EQ(2, factory_.stats_.counter("cluster_manager.cluster_updated").value());
  EXPECT_EQ(1, factory_.stats_.counter("cluster_manager.cluster_updated_via_merge").value());
  EXPECT_EQ(0, factory_.stats_.counter("cluster_manager.update_merge_cancelled").value());

  // Now emit 3 updates that should be scheduled: metadata, HC, and weight.
  hosts_added.clear();

  (*hosts)[0]->metadata(buildMetadata("v1"));
  cluster.prioritySet().hostSetsPerPriority()[0]->updateHosts(hosts, hosts, hosts_per_locality,
                                                              hosts_per_locality, {}, hosts_added,
                                                              hosts_removed, absl::nullopt);

  (*hosts)[0]->healthFlagSet(Host::HealthFlag::FAILED_EDS_HEALTH);
  cluster.prioritySet().hostSetsPerPriority()[0]->updateHosts(hosts, hosts, hosts_per_locality,
                                                              hosts_per_locality, {}, hosts_added,
                                                              hosts_removed, absl::nullopt);

  (*hosts)[0]->weight(100);
  cluster.prioritySet().hostSetsPerPriority()[0]->updateHosts(hosts, hosts, hosts_per_locality,
                                                              hosts_per_locality, {}, hosts_added,
                                                              hosts_removed, absl::nullopt);

  // Updates not delivered yet.
  EXPECT_EQ(2, factory_.stats_.counter("cluster_manager.cluster_updated").value());
  EXPECT_EQ(1, factory_.stats_.counter("cluster_manager.cluster_updated_via_merge").value());
  EXPECT_EQ(0, factory_.stats_.counter("cluster_manager.update_merge_cancelled").value());

  // Remove the host again, should cancel the scheduled update and be delivered immediately.
  hosts_removed.push_back((*hosts)[0]);
  cluster.prioritySet().hostSetsPerPriority()[0]->updateHosts(hosts, hosts, hosts_per_locality,
                                                              hosts_per_locality, {}, hosts_added,
                                                              hosts_removed, absl::nullopt);

  EXPECT_EQ(3, factory_.stats_.counter("cluster_manager.cluster_updated").value());
  EXPECT_EQ(1, factory_.stats_.counter("cluster_manager.cluster_updated_via_merge").value());
  EXPECT_EQ(1, factory_.stats_.counter("cluster_manager.update_merge_cancelled").value());
}

// Tests that mergeable updates outside of a window get applied immediately.
TEST_F(ClusterManagerImplTest, MergedUpdatesOutOfWindow) {
  createWithLocalClusterUpdate();

  // Ensure we see the right set of added/removed hosts on every call.
  EXPECT_CALL(local_cluster_update_, post(_, _, _))
      .WillOnce(Invoke([](uint32_t priority, const HostVector& hosts_added,
                          const HostVector& hosts_removed) -> void {
        // HC update, immediately delivered.
        EXPECT_EQ(0, priority);
        EXPECT_EQ(0, hosts_added.size());
        EXPECT_EQ(0, hosts_removed.size());
      }));

  const Cluster& cluster = cluster_manager_->clusters().begin()->second;
  HostVectorSharedPtr hosts(
      new HostVector(cluster.prioritySet().hostSetsPerPriority()[0]->hosts()));
  HostsPerLocalitySharedPtr hosts_per_locality = std::make_shared<HostsPerLocalityImpl>();
  HostVector hosts_added;
  HostVector hosts_removed;

  // The first update should be applied immediately, because even though it's mergeable
  // it's outside the default merge window of 3 seconds (found in debugger as value of
  // cluster.info()->lbConfig().update_merge_window() in ClusterManagerImpl::scheduleUpdate.
  time_system_.sleep(std::chrono::seconds(60));
  cluster.prioritySet().hostSetsPerPriority()[0]->updateHosts(hosts, hosts, hosts_per_locality,
                                                              hosts_per_locality, {}, hosts_added,
                                                              hosts_removed, absl::nullopt);
  EXPECT_EQ(1, factory_.stats_.counter("cluster_manager.cluster_updated").value());
  EXPECT_EQ(0, factory_.stats_.counter("cluster_manager.cluster_updated_via_merge").value());
  EXPECT_EQ(1, factory_.stats_.counter("cluster_manager.update_out_of_merge_window").value());
  EXPECT_EQ(0, factory_.stats_.counter("cluster_manager.update_merge_cancelled").value());
}

// Tests that mergeable updates inside of a window are not applied immediately.
TEST_F(ClusterManagerImplTest, MergedUpdatesInsideWindow) {
  createWithLocalClusterUpdate();

  const Cluster& cluster = cluster_manager_->clusters().begin()->second;
  HostVectorSharedPtr hosts(
      new HostVector(cluster.prioritySet().hostSetsPerPriority()[0]->hosts()));
  HostsPerLocalitySharedPtr hosts_per_locality = std::make_shared<HostsPerLocalityImpl>();
  HostVector hosts_added;
  HostVector hosts_removed;

  // The first update will not be applied, as we make it inside the default mergeable window of
  // 3 seconds (found in debugger as value of cluster.info()->lbConfig().update_merge_window()
  // in ClusterManagerImpl::scheduleUpdate. Note that initially the update-time is
  // default-initialized to a monotonic time of 0, as is SimulatedTimeSystem::monotonic_time_.
  time_system_.sleep(std::chrono::seconds(2));
  cluster.prioritySet().hostSetsPerPriority()[0]->updateHosts(hosts, hosts, hosts_per_locality,
                                                              hosts_per_locality, {}, hosts_added,
                                                              hosts_removed, absl::nullopt);
  EXPECT_EQ(0, factory_.stats_.counter("cluster_manager.cluster_updated").value());
  EXPECT_EQ(0, factory_.stats_.counter("cluster_manager.cluster_updated_via_merge").value());
  EXPECT_EQ(0, factory_.stats_.counter("cluster_manager.update_out_of_merge_window").value());
  EXPECT_EQ(0, factory_.stats_.counter("cluster_manager.update_merge_cancelled").value());
}

// Tests that mergeable updates outside of a window get applied immediately when
// merging is disabled, and that the counters are correct.
TEST_F(ClusterManagerImplTest, MergedUpdatesOutOfWindowDisabled) {
  createWithLocalClusterUpdate(false);

  // Ensure we see the right set of added/removed hosts on every call.
  EXPECT_CALL(local_cluster_update_, post(_, _, _))
      .WillOnce(Invoke([](uint32_t priority, const HostVector& hosts_added,
                          const HostVector& hosts_removed) -> void {
        // HC update, immediately delivered.
        EXPECT_EQ(0, priority);
        EXPECT_EQ(0, hosts_added.size());
        EXPECT_EQ(0, hosts_removed.size());
      }));

  const Cluster& cluster = cluster_manager_->clusters().begin()->second;
  HostVectorSharedPtr hosts(
      new HostVector(cluster.prioritySet().hostSetsPerPriority()[0]->hosts()));
  HostsPerLocalitySharedPtr hosts_per_locality = std::make_shared<HostsPerLocalityImpl>();
  HostVector hosts_added;
  HostVector hosts_removed;

  // The first update should be applied immediately, because even though it's mergeable
  // and outside a merge window, merging is disabled.
  cluster.prioritySet().hostSetsPerPriority()[0]->updateHosts(hosts, hosts, hosts_per_locality,
                                                              hosts_per_locality, {}, hosts_added,
                                                              hosts_removed, absl::nullopt);
  EXPECT_EQ(1, factory_.stats_.counter("cluster_manager.cluster_updated").value());
  EXPECT_EQ(0, factory_.stats_.counter("cluster_manager.cluster_updated_via_merge").value());
  EXPECT_EQ(0, factory_.stats_.counter("cluster_manager.update_out_of_merge_window").value());
  EXPECT_EQ(0, factory_.stats_.counter("cluster_manager.update_merge_cancelled").value());
}

TEST_F(ClusterManagerImplTest, MergedUpdatesDestroyedOnUpdate) {
  // We create the default cluster, although for this test we won't use it since
  // we can only update dynamic clusters.
  createWithLocalClusterUpdate();

  // Ensure we see the right set of added/removed hosts on every call, for the
  // dynamically added/updated cluster.
  EXPECT_CALL(local_cluster_update_, post(_, _, _))
      .WillOnce(Invoke([](uint32_t priority, const HostVector& hosts_added,
                          const HostVector& hosts_removed) -> void {
        // 1st add, when the cluster is added.
        EXPECT_EQ(0, priority);
        EXPECT_EQ(1, hosts_added.size());
        EXPECT_EQ(0, hosts_removed.size());
      }))
      .WillOnce(Invoke([](uint32_t priority, const HostVector& hosts_added,
                          const HostVector& hosts_removed) -> void {
        // 1st removal.
        EXPECT_EQ(0, priority);
        EXPECT_EQ(0, hosts_added.size());
        EXPECT_EQ(1, hosts_removed.size());
      }));

  Event::MockTimer* timer = new NiceMock<Event::MockTimer>(&factory_.dispatcher_);

  // We can't used the bootstrap cluster, so add one dynamically.
  const std::string yaml = R"EOF(
  name: new_cluster
  connect_timeout: 0.250s
  type: STATIC
  lb_policy: ROUND_ROBIN
  hosts:
    - socket_address:
        address: 127.0.0.1
        port_value: 12001
  common_lb_config:
    update_merge_window: 3s
  )EOF";
  EXPECT_TRUE(cluster_manager_->addOrUpdateCluster(parseClusterFromV2Yaml(yaml), "version1"));

  const Cluster& cluster = cluster_manager_->clusters().find("new_cluster")->second;
  HostVectorSharedPtr hosts(
      new HostVector(cluster.prioritySet().hostSetsPerPriority()[0]->hosts()));
  HostsPerLocalitySharedPtr hosts_per_locality = std::make_shared<HostsPerLocalityImpl>();
  HostVector hosts_added;
  HostVector hosts_removed;

  // The first update should be applied immediately, since it's not mergeable.
  hosts_removed.push_back((*hosts)[0]);
  cluster.prioritySet().hostSetsPerPriority()[0]->updateHosts(hosts, hosts, hosts_per_locality,
                                                              hosts_per_locality, {}, hosts_added,
                                                              hosts_removed, absl::nullopt);
  EXPECT_EQ(1, factory_.stats_.counter("cluster_manager.cluster_updated").value());
  EXPECT_EQ(0, factory_.stats_.counter("cluster_manager.cluster_updated_via_merge").value());
  EXPECT_EQ(0, factory_.stats_.counter("cluster_manager.update_merge_cancelled").value());

  // These calls should be merged, since there are no added/removed hosts.
  hosts_removed.clear();
  cluster.prioritySet().hostSetsPerPriority()[0]->updateHosts(hosts, hosts, hosts_per_locality,
                                                              hosts_per_locality, {}, hosts_added,
                                                              hosts_removed, absl::nullopt);
  cluster.prioritySet().hostSetsPerPriority()[0]->updateHosts(hosts, hosts, hosts_per_locality,
                                                              hosts_per_locality, {}, hosts_added,
                                                              hosts_removed, absl::nullopt);
  EXPECT_EQ(1, factory_.stats_.counter("cluster_manager.cluster_updated").value());
  EXPECT_EQ(0, factory_.stats_.counter("cluster_manager.cluster_updated_via_merge").value());
  EXPECT_EQ(0, factory_.stats_.counter("cluster_manager.update_merge_cancelled").value());

  // Update the cluster, which should cancel the pending updates.
  std::shared_ptr<MockCluster> updated(new NiceMock<MockCluster>());
  updated->info_->name_ = "new_cluster";
  EXPECT_CALL(factory_, clusterFromProto_(_, _, _, _, true)).WillOnce(Return(updated));

  const std::string yaml_updated = R"EOF(
  name: new_cluster
  connect_timeout: 0.250s
  type: STATIC
  lb_policy: ROUND_ROBIN
  hosts:
    - socket_address:
        address: 127.0.0.1
        port_value: 12001
  common_lb_config:
    update_merge_window: 4s
  )EOF";

  // Add the updated cluster.
  EXPECT_EQ(2, factory_.stats_.gauge("cluster_manager.active_clusters").value());
  EXPECT_EQ(0, factory_.stats_.counter("cluster_manager.cluster_modified").value());
  EXPECT_EQ(0, factory_.stats_.gauge("cluster_manager.warming_clusters").value());
  EXPECT_TRUE(
      cluster_manager_->addOrUpdateCluster(parseClusterFromV2Yaml(yaml_updated), "version2"));
  EXPECT_EQ(2, factory_.stats_.gauge("cluster_manager.active_clusters").value());
  EXPECT_EQ(1, factory_.stats_.counter("cluster_manager.cluster_modified").value());
  EXPECT_EQ(1, factory_.stats_.gauge("cluster_manager.warming_clusters").value());

  // Promote the updated cluster from warming to active & assert the old timer was disabled
  // and it won't be called on version1 of new_cluster.
  EXPECT_CALL(*timer, disableTimer());
  updated->initialize_callback_();

  EXPECT_EQ(2, factory_.stats_.gauge("cluster_manager.active_clusters").value());
  EXPECT_EQ(0, factory_.stats_.gauge("cluster_manager.warming_clusters").value());
}

class ClusterManagerInitHelperTest : public testing::Test {
public:
  MOCK_METHOD1(onClusterInit, void(Cluster& cluster));

  ClusterManagerInitHelper init_helper_{[this](Cluster& cluster) { onClusterInit(cluster); }};
};

TEST_F(ClusterManagerInitHelperTest, ImmediateInitialize) {
  InSequence s;

  NiceMock<MockCluster> cluster1;
  ON_CALL(cluster1, initializePhase()).WillByDefault(Return(Cluster::InitializePhase::Primary));
  EXPECT_CALL(cluster1, initialize(_));
  init_helper_.addCluster(cluster1);
  EXPECT_CALL(*this, onClusterInit(Ref(cluster1)));
  cluster1.initialize_callback_();

  init_helper_.onStaticLoadComplete();

  ReadyWatcher cm_initialized;
  EXPECT_CALL(cm_initialized, ready());
  init_helper_.setInitializedCb([&]() -> void { cm_initialized.ready(); });
}

TEST_F(ClusterManagerInitHelperTest, StaticSdsInitialize) {
  InSequence s;

  NiceMock<MockCluster> sds;
  ON_CALL(sds, initializePhase()).WillByDefault(Return(Cluster::InitializePhase::Primary));
  EXPECT_CALL(sds, initialize(_));
  init_helper_.addCluster(sds);
  EXPECT_CALL(*this, onClusterInit(Ref(sds)));
  sds.initialize_callback_();

  NiceMock<MockCluster> cluster1;
  ON_CALL(cluster1, initializePhase()).WillByDefault(Return(Cluster::InitializePhase::Secondary));
  init_helper_.addCluster(cluster1);

  EXPECT_CALL(cluster1, initialize(_));
  init_helper_.onStaticLoadComplete();

  ReadyWatcher cm_initialized;
  init_helper_.setInitializedCb([&]() -> void { cm_initialized.ready(); });

  EXPECT_CALL(*this, onClusterInit(Ref(cluster1)));
  EXPECT_CALL(cm_initialized, ready());
  cluster1.initialize_callback_();
}

TEST_F(ClusterManagerInitHelperTest, UpdateAlreadyInitialized) {
  InSequence s;

  ReadyWatcher cm_initialized;
  init_helper_.setInitializedCb([&]() -> void { cm_initialized.ready(); });

  NiceMock<MockCluster> cluster1;
  ON_CALL(cluster1, initializePhase()).WillByDefault(Return(Cluster::InitializePhase::Primary));
  EXPECT_CALL(cluster1, initialize(_));
  init_helper_.addCluster(cluster1);

  NiceMock<MockCluster> cluster2;
  ON_CALL(cluster2, initializePhase()).WillByDefault(Return(Cluster::InitializePhase::Primary));
  EXPECT_CALL(cluster2, initialize(_));
  init_helper_.addCluster(cluster2);

  init_helper_.onStaticLoadComplete();

  EXPECT_CALL(*this, onClusterInit(Ref(cluster1)));
  cluster1.initialize_callback_();
  init_helper_.removeCluster(cluster1);

  EXPECT_CALL(*this, onClusterInit(Ref(cluster2)));
  EXPECT_CALL(cm_initialized, ready());
  cluster2.initialize_callback_();
}

TEST_F(ClusterManagerInitHelperTest, AddSecondaryAfterSecondaryInit) {
  InSequence s;

  ReadyWatcher cm_initialized;
  init_helper_.setInitializedCb([&]() -> void { cm_initialized.ready(); });

  NiceMock<MockCluster> cluster1;
  ON_CALL(cluster1, initializePhase()).WillByDefault(Return(Cluster::InitializePhase::Primary));
  EXPECT_CALL(cluster1, initialize(_));
  init_helper_.addCluster(cluster1);

  NiceMock<MockCluster> cluster2;
  ON_CALL(cluster2, initializePhase()).WillByDefault(Return(Cluster::InitializePhase::Secondary));
  init_helper_.addCluster(cluster2);

  init_helper_.onStaticLoadComplete();

  EXPECT_CALL(*this, onClusterInit(Ref(cluster1)));
  EXPECT_CALL(cluster2, initialize(_));
  cluster1.initialize_callback_();

  NiceMock<MockCluster> cluster3;
  ON_CALL(cluster3, initializePhase()).WillByDefault(Return(Cluster::InitializePhase::Secondary));
  EXPECT_CALL(cluster3, initialize(_));
  init_helper_.addCluster(cluster3);

  EXPECT_CALL(*this, onClusterInit(Ref(cluster3)));
  cluster3.initialize_callback_();
  EXPECT_CALL(*this, onClusterInit(Ref(cluster2)));
  EXPECT_CALL(cm_initialized, ready());
  cluster2.initialize_callback_();
}

// Tests the scenario encountered in Issue 903: The cluster was removed from
// the secondary init list while traversing the list.
TEST_F(ClusterManagerInitHelperTest, RemoveClusterWithinInitLoop) {
  InSequence s;
  NiceMock<MockCluster> cluster;
  ON_CALL(cluster, initializePhase()).WillByDefault(Return(Cluster::InitializePhase::Secondary));
  init_helper_.addCluster(cluster);

  // Set up the scenario seen in Issue 903 where initialize() ultimately results
  // in the removeCluster() call. In the real bug this was a long and complex call
  // chain.
  EXPECT_CALL(cluster, initialize(_)).WillOnce(Invoke([&](std::function<void()>) -> void {
    init_helper_.removeCluster(cluster);
  }));

  // Now call onStaticLoadComplete which will exercise maybeFinishInitialize()
  // which calls initialize() on the members of the secondary init list.
  init_helper_.onStaticLoadComplete();
}

// Validate that when options are set in the ClusterManager and/or Cluster, we see the socket option
// propagated to setsockopt(). This is as close to an end-to-end test as we have for this feature,
// due to the complexity of creating an integration test involving the network stack. We only test
// the IPv4 case here, as the logic around IPv4/IPv6 handling is tested generically in
// socket_option_impl_test.cc.
class SockoptsTest : public ClusterManagerImplTest {
public:
  void initialize(const std::string& yaml) { create(parseBootstrapFromV2Yaml(yaml)); }

  void TearDown() override { factory_.tls_.shutdownThread(); }

  // TODO(tschroed): Extend this to support socket state as well.
  void expectSetsockopts(const std::vector<std::pair<Network::SocketOptionName, int>>& names_vals) {

    NiceMock<Api::MockOsSysCalls> os_sys_calls;
    TestThreadsafeSingletonInjector<Api::OsSysCallsImpl> os_calls(&os_sys_calls);
    bool expect_success = true;
    for (const auto& name_val : names_vals) {
      if (!name_val.first.has_value()) {
        expect_success = false;
        continue;
      }
      EXPECT_CALL(os_sys_calls, setsockopt_(_, name_val.first.value().first,
                                            name_val.first.value().second, _, sizeof(int)))
          .WillOnce(Invoke([&name_val](int, int, int, const void* optval, socklen_t) -> int {
            EXPECT_EQ(name_val.second, *static_cast<const int*>(optval));
            return 0;
          }));
    }
    EXPECT_CALL(factory_.tls_.dispatcher_, createClientConnection_(_, _, _, _))
        .WillOnce(Invoke([this, &names_vals, expect_success](
                             Network::Address::InstanceConstSharedPtr,
                             Network::Address::InstanceConstSharedPtr, Network::TransportSocketPtr&,
                             const Network::ConnectionSocket::OptionsSharedPtr& options)
                             -> Network::ClientConnection* {
          EXPECT_NE(nullptr, options.get()) << "Unexpected null options";
          if (options.get() != nullptr) { // Don't crash the entire test.
            EXPECT_EQ(names_vals.size(), options->size());
          }
          NiceMock<Network::MockConnectionSocket> socket;
          if (expect_success) {
            EXPECT_TRUE((Network::Socket::applyOptions(
                options, socket, envoy::api::v2::core::SocketOption::STATE_PREBIND)));
          } else {
            EXPECT_FALSE((Network::Socket::applyOptions(
                options, socket, envoy::api::v2::core::SocketOption::STATE_PREBIND)));
          }
          return connection_;
        }));
    cluster_manager_->tcpConnForCluster("SockoptsCluster", nullptr);
  }

  void expectSetsockoptFreebind() {
    std::vector<std::pair<Network::SocketOptionName, int>> names_vals{
        {ENVOY_SOCKET_IP_FREEBIND, 1}};
    expectSetsockopts(names_vals);
  }

  void expectNoSocketOptions() {
    EXPECT_CALL(factory_.tls_.dispatcher_, createClientConnection_(_, _, _, _))
        .WillOnce(
            Invoke([this](Network::Address::InstanceConstSharedPtr,
                          Network::Address::InstanceConstSharedPtr, Network::TransportSocketPtr&,
                          const Network::ConnectionSocket::OptionsSharedPtr& options)
                       -> Network::ClientConnection* {
              EXPECT_EQ(nullptr, options.get());
              return connection_;
            }));
    auto conn_data = cluster_manager_->tcpConnForCluster("SockoptsCluster", nullptr);
    EXPECT_EQ(connection_, conn_data.connection_.get());
  }

  Network::MockClientConnection* connection_ = new NiceMock<Network::MockClientConnection>();
};

TEST_F(SockoptsTest, SockoptsUnset) {
  const std::string yaml = R"EOF(
  static_resources:
    clusters:
    - name: SockoptsCluster
      connect_timeout: 0.250s
      lb_policy: ROUND_ROBIN
      type: STATIC
      hosts:
      - socket_address:
          address: "127.0.0.1"
          port_value: 11001
  )EOF";
  initialize(yaml);
  expectNoSocketOptions();
}

TEST_F(SockoptsTest, FreebindClusterOnly) {
  const std::string yaml = R"EOF(
  static_resources:
    clusters:
    - name: SockoptsCluster
      connect_timeout: 0.250s
      lb_policy: ROUND_ROBIN
      type: STATIC
      hosts:
      - socket_address:
          address: "127.0.0.1"
          port_value: 11001
      upstream_bind_config:
        freebind: true
  )EOF";
  initialize(yaml);
  expectSetsockoptFreebind();
}

TEST_F(SockoptsTest, FreebindClusterManagerOnly) {
  const std::string yaml = R"EOF(
  static_resources:
    clusters:
    - name: SockoptsCluster
      connect_timeout: 0.250s
      lb_policy: ROUND_ROBIN
      type: STATIC
      hosts:
      - socket_address:
          address: "127.0.0.1"
          port_value: 11001
  cluster_manager:
    upstream_bind_config:
      freebind: true
  )EOF";
  initialize(yaml);
  expectSetsockoptFreebind();
}

TEST_F(SockoptsTest, FreebindClusterOverride) {
  const std::string yaml = R"EOF(
  static_resources:
    clusters:
    - name: SockoptsCluster
      connect_timeout: 0.250s
      lb_policy: ROUND_ROBIN
      type: STATIC
      hosts:
      - socket_address:
          address: "127.0.0.1"
          port_value: 11001
      upstream_bind_config:
        freebind: true
  cluster_manager:
    upstream_bind_config:
      freebind: false
  )EOF";
  initialize(yaml);
  expectSetsockoptFreebind();
}

TEST_F(SockoptsTest, SockoptsClusterOnly) {
  const std::string yaml = R"EOF(
  static_resources:
    clusters:
    - name: SockoptsCluster
      connect_timeout: 0.250s
      lb_policy: ROUND_ROBIN
      type: STATIC
      hosts:
      - socket_address:
          address: "127.0.0.1"
          port_value: 11001
      upstream_bind_config:
        socket_options: [
          { level: 1, name: 2, int_value: 3, state: STATE_PREBIND },
          { level: 4, name: 5, int_value: 6, state: STATE_PREBIND }]

  )EOF";
  initialize(yaml);
  std::vector<std::pair<Network::SocketOptionName, int>> names_vals{
      {Network::SocketOptionName({1, 2}), 3}, {Network::SocketOptionName({4, 5}), 6}};
  expectSetsockopts(names_vals);
}

TEST_F(SockoptsTest, SockoptsClusterManagerOnly) {
  const std::string yaml = R"EOF(
  static_resources:
    clusters:
    - name: SockoptsCluster
      connect_timeout: 0.250s
      lb_policy: ROUND_ROBIN
      type: STATIC
      hosts:
      - socket_address:
          address: "127.0.0.1"
          port_value: 11001
  cluster_manager:
    upstream_bind_config:
      socket_options: [
        { level: 1, name: 2, int_value: 3, state: STATE_PREBIND },
        { level: 4, name: 5, int_value: 6, state: STATE_PREBIND }]
  )EOF";
  initialize(yaml);
  std::vector<std::pair<Network::SocketOptionName, int>> names_vals{
      {Network::SocketOptionName({1, 2}), 3}, {Network::SocketOptionName({4, 5}), 6}};
  expectSetsockopts(names_vals);
}

TEST_F(SockoptsTest, SockoptsClusterOverride) {
  const std::string yaml = R"EOF(
  static_resources:
    clusters:
    - name: SockoptsCluster
      connect_timeout: 0.250s
      lb_policy: ROUND_ROBIN
      type: STATIC
      hosts:
      - socket_address:
          address: "127.0.0.1"
          port_value: 11001
      upstream_bind_config:
        socket_options: [
          { level: 1, name: 2, int_value: 3, state: STATE_PREBIND },
          { level: 4, name: 5, int_value: 6, state: STATE_PREBIND }]
  cluster_manager:
    upstream_bind_config:
      socket_options: [{ level: 7, name: 8, int_value: 9, state: STATE_PREBIND }]
  )EOF";
  initialize(yaml);
  std::vector<std::pair<Network::SocketOptionName, int>> names_vals{
      {Network::SocketOptionName({1, 2}), 3}, {Network::SocketOptionName({4, 5}), 6}};
  expectSetsockopts(names_vals);
}

// Validate that when tcp keepalives are set in the Cluster, we see the socket
// option propagated to setsockopt(). This is as close to an end-to-end test as we have for this
// feature, due to the complexity of creating an integration test involving the network stack. We
// only test the IPv4 case here, as the logic around IPv4/IPv6 handling is tested generically in
// tcp_keepalive_option_impl_test.cc.
class TcpKeepaliveTest : public ClusterManagerImplTest {
public:
  void initialize(const std::string& yaml) { create(parseBootstrapFromV2Yaml(yaml)); }

  void TearDown() override { factory_.tls_.shutdownThread(); }

  void expectSetsockoptSoKeepalive(absl::optional<int> keepalive_probes,
                                   absl::optional<int> keepalive_time,
                                   absl::optional<int> keepalive_interval) {
    if (!ENVOY_SOCKET_SO_KEEPALIVE.has_value()) {
      EXPECT_CALL(factory_.tls_.dispatcher_, createClientConnection_(_, _, _, _))
          .WillOnce(
              Invoke([this](Network::Address::InstanceConstSharedPtr,
                            Network::Address::InstanceConstSharedPtr, Network::TransportSocketPtr&,
                            const Network::ConnectionSocket::OptionsSharedPtr& options)
                         -> Network::ClientConnection* {
                EXPECT_NE(nullptr, options.get());
                EXPECT_EQ(1, options->size());
                NiceMock<Network::MockConnectionSocket> socket;
                EXPECT_FALSE((Network::Socket::applyOptions(
                    options, socket, envoy::api::v2::core::SocketOption::STATE_PREBIND)));
                return connection_;
              }));
      cluster_manager_->tcpConnForCluster("TcpKeepaliveCluster", nullptr);
      return;
    }
    NiceMock<Api::MockOsSysCalls> os_sys_calls;
    TestThreadsafeSingletonInjector<Api::OsSysCallsImpl> os_calls(&os_sys_calls);
    EXPECT_CALL(factory_.tls_.dispatcher_, createClientConnection_(_, _, _, _))
        .WillOnce(
            Invoke([this](Network::Address::InstanceConstSharedPtr,
                          Network::Address::InstanceConstSharedPtr, Network::TransportSocketPtr&,
                          const Network::ConnectionSocket::OptionsSharedPtr& options)
                       -> Network::ClientConnection* {
              EXPECT_NE(nullptr, options.get());
              NiceMock<Network::MockConnectionSocket> socket;
              EXPECT_TRUE((Network::Socket::applyOptions(
                  options, socket, envoy::api::v2::core::SocketOption::STATE_PREBIND)));
              return connection_;
            }));
    EXPECT_CALL(os_sys_calls, setsockopt_(_, ENVOY_SOCKET_SO_KEEPALIVE.value().first,
                                          ENVOY_SOCKET_SO_KEEPALIVE.value().second, _, sizeof(int)))
        .WillOnce(Invoke([](int, int, int, const void* optval, socklen_t) -> int {
          EXPECT_EQ(1, *static_cast<const int*>(optval));
          return 0;
        }));
    if (keepalive_probes.has_value()) {
      EXPECT_CALL(os_sys_calls,
                  setsockopt_(_, ENVOY_SOCKET_TCP_KEEPCNT.value().first,
                              ENVOY_SOCKET_TCP_KEEPCNT.value().second, _, sizeof(int)))
          .WillOnce(
              Invoke([&keepalive_probes](int, int, int, const void* optval, socklen_t) -> int {
                EXPECT_EQ(keepalive_probes.value(), *static_cast<const int*>(optval));
                return 0;
              }));
    }
    if (keepalive_time.has_value()) {
      EXPECT_CALL(os_sys_calls,
                  setsockopt_(_, ENVOY_SOCKET_TCP_KEEPIDLE.value().first,
                              ENVOY_SOCKET_TCP_KEEPIDLE.value().second, _, sizeof(int)))
          .WillOnce(Invoke([&keepalive_time](int, int, int, const void* optval, socklen_t) -> int {
            EXPECT_EQ(keepalive_time.value(), *static_cast<const int*>(optval));
            return 0;
          }));
    }
    if (keepalive_interval.has_value()) {
      EXPECT_CALL(os_sys_calls,
                  setsockopt_(_, ENVOY_SOCKET_TCP_KEEPINTVL.value().first,
                              ENVOY_SOCKET_TCP_KEEPINTVL.value().second, _, sizeof(int)))
          .WillOnce(
              Invoke([&keepalive_interval](int, int, int, const void* optval, socklen_t) -> int {
                EXPECT_EQ(keepalive_interval.value(), *static_cast<const int*>(optval));
                return 0;
              }));
    }
    auto conn_data = cluster_manager_->tcpConnForCluster("TcpKeepaliveCluster", nullptr);
    EXPECT_EQ(connection_, conn_data.connection_.get());
  }

  void expectNoSocketOptions() {
    EXPECT_CALL(factory_.tls_.dispatcher_, createClientConnection_(_, _, _, _))
        .WillOnce(
            Invoke([this](Network::Address::InstanceConstSharedPtr,
                          Network::Address::InstanceConstSharedPtr, Network::TransportSocketPtr&,
                          const Network::ConnectionSocket::OptionsSharedPtr& options)
                       -> Network::ClientConnection* {
              EXPECT_EQ(nullptr, options.get());
              return connection_;
            }));
    auto conn_data = cluster_manager_->tcpConnForCluster("TcpKeepaliveCluster", nullptr);
    EXPECT_EQ(connection_, conn_data.connection_.get());
  }

  Network::MockClientConnection* connection_ = new NiceMock<Network::MockClientConnection>();
};

TEST_F(TcpKeepaliveTest, TcpKeepaliveUnset) {
  const std::string yaml = R"EOF(
  static_resources:
    clusters:
    - name: TcpKeepaliveCluster
      connect_timeout: 0.250s
      lb_policy: ROUND_ROBIN
      type: STATIC
      hosts:
      - socket_address:
          address: "127.0.0.1"
          port_value: 11001
  )EOF";
  initialize(yaml);
  expectNoSocketOptions();
}

TEST_F(TcpKeepaliveTest, TcpKeepaliveCluster) {
  const std::string yaml = R"EOF(
  static_resources:
    clusters:
    - name: TcpKeepaliveCluster
      connect_timeout: 0.250s
      lb_policy: ROUND_ROBIN
      type: STATIC
      hosts:
      - socket_address:
          address: "127.0.0.1"
          port_value: 11001
      upstream_connection_options:
        tcp_keepalive: {}
  )EOF";
  initialize(yaml);
  expectSetsockoptSoKeepalive({}, {}, {});
}

TEST_F(TcpKeepaliveTest, TcpKeepaliveClusterProbes) {
  const std::string yaml = R"EOF(
  static_resources:
    clusters:
    - name: TcpKeepaliveCluster
      connect_timeout: 0.250s
      lb_policy: ROUND_ROBIN
      type: STATIC
      hosts:
      - socket_address:
          address: "127.0.0.1"
          port_value: 11001
      upstream_connection_options:
        tcp_keepalive:
          keepalive_probes: 7
  )EOF";
  initialize(yaml);
  expectSetsockoptSoKeepalive(7, {}, {});
}

TEST_F(TcpKeepaliveTest, TcpKeepaliveWithAllOptions) {
  const std::string yaml = R"EOF(
  static_resources:
    clusters:
    - name: TcpKeepaliveCluster
      connect_timeout: 0.250s
      lb_policy: ROUND_ROBIN
      type: STATIC
      hosts:
      - socket_address:
          address: "127.0.0.1"
          port_value: 11001
      upstream_connection_options:
        tcp_keepalive:
          keepalive_probes: 7
          keepalive_time: 4
          keepalive_interval: 1
  )EOF";
  initialize(yaml);
  expectSetsockoptSoKeepalive(7, 4, 1);
}

} // namespace
} // namespace Upstream
} // namespace Envoy<|MERGE_RESOLUTION|>--- conflicted
+++ resolved
@@ -176,11 +176,7 @@
   void create(const envoy::config::bootstrap::v2::Bootstrap& bootstrap) {
     cluster_manager_ = std::make_unique<ClusterManagerImpl>(
         bootstrap, factory_, factory_.stats_, factory_.tls_, factory_.runtime_, factory_.random_,
-<<<<<<< HEAD
-        factory_.local_info_, log_manager_, factory_.dispatcher_, admin_, api_, code_stats_);
-=======
-        factory_.local_info_, log_manager_, factory_.dispatcher_, admin_, *api_);
->>>>>>> 08310eb3
+        factory_.local_info_, log_manager_, factory_.dispatcher_, admin_, *api_, code_stats_);
   }
 
   void createWithLocalClusterUpdate(const bool enable_merge_window = true) {
@@ -214,13 +210,8 @@
 
     cluster_manager_ = std::make_unique<TestClusterManagerImpl>(
         bootstrap, factory_, factory_.stats_, factory_.tls_, factory_.runtime_, factory_.random_,
-<<<<<<< HEAD
-        factory_.local_info_, log_manager_, factory_.dispatcher_, admin_, api_,
+        factory_.local_info_, log_manager_, factory_.dispatcher_, admin_, *api_,
         local_cluster_update_, code_stats_);
-=======
-        factory_.local_info_, log_manager_, factory_.dispatcher_, admin_, *api_,
-        local_cluster_update_);
->>>>>>> 08310eb3
   }
 
   void checkStats(uint64_t added, uint64_t modified, uint64_t removed, uint64_t active,

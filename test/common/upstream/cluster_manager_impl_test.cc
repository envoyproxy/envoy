#include <memory>
#include <string>

#include "envoy/upstream/upstream.h"

#include "common/config/utility.h"
#include "common/network/utility.h"
#include "common/ssl/context_manager_impl.h"
#include "common/stats/stats_impl.h"
#include "common/upstream/cluster_manager_impl.h"

#include "test/common/upstream/utility.h"
#include "test/mocks/access_log/mocks.h"
#include "test/mocks/http/mocks.h"
#include "test/mocks/local_info/mocks.h"
#include "test/mocks/network/mocks.h"
#include "test/mocks/runtime/mocks.h"
#include "test/mocks/thread_local/mocks.h"
#include "test/mocks/upstream/mocks.h"
#include "test/test_common/utility.h"

#include "gmock/gmock.h"
#include "gtest/gtest.h"

using testing::InSequence;
using testing::Invoke;
using testing::Mock;
using testing::NiceMock;
using testing::Pointee;
using testing::Return;
using testing::ReturnNew;
using testing::ReturnRef;
using testing::SaveArg;
using testing::_;

namespace Envoy {
namespace Upstream {
namespace {

// The tests in this file are split between testing with real clusters and some with mock clusters.
// By default we setup to call the real cluster creation function. Individual tests can override
// the expectations when needed.
class TestClusterManagerFactory : public ClusterManagerFactory {
public:
  TestClusterManagerFactory() {
    ON_CALL(*this, clusterFromProto_(_, _, _, _))
        .WillByDefault(Invoke([&](const envoy::api::v2::Cluster& cluster, ClusterManager& cm,
                                  Outlier::EventLoggerSharedPtr outlier_event_logger,
<<<<<<< HEAD
                                  bool added_via_api) -> ClusterSharedPtr {
          UNREFERENCED_PARAMETER(sds_config);
          Optional<envoy::api::v2::ConfigSource> eds_config;
          return ClusterImplBase::create(
              cluster, cm, stats_, tls_, dns_resolver_, ssl_context_manager_, runtime_, random_,
              dispatcher_, eds_config, local_info_, outlier_event_logger, added_via_api);
=======
                                  bool added_via_api) -> Cluster* {
          return ClusterImplBase::create(cluster, cm, stats_, tls_, dns_resolver_,
                                         ssl_context_manager_, runtime_, random_, dispatcher_,
                                         local_info_, outlier_event_logger, added_via_api)
              .release();
>>>>>>> 701f0366
        }));
  }

  Http::ConnectionPool::InstancePtr allocateConnPool(Event::Dispatcher&, HostConstSharedPtr host,
                                                     ResourcePriority) override {
    return Http::ConnectionPool::InstancePtr{allocateConnPool_(host)};
  }

<<<<<<< HEAD
  ClusterSharedPtr clusterFromJson(const Json::Object& cluster, ClusterManager& cm,
                                   const Optional<SdsConfig>& sds_config,
                                   Outlier::EventLoggerSharedPtr outlier_event_logger,
                                   bool added_via_api) override {
    return clusterFromJson_(cluster, cm, sds_config, outlier_event_logger, added_via_api);
=======
  ClusterPtr clusterFromProto(const envoy::api::v2::Cluster& cluster, ClusterManager& cm,
                              Outlier::EventLoggerSharedPtr outlier_event_logger,
                              bool added_via_api) override {
    return ClusterPtr{clusterFromProto_(cluster, cm, outlier_event_logger, added_via_api)};
>>>>>>> 701f0366
  }

  CdsApiPtr createCds(const envoy::api::v2::ConfigSource&, const Optional<SdsConfig>&,
                      ClusterManager&) override {
    return CdsApiPtr{createCds_()};
  }

  ClusterManagerPtr clusterManagerFromJson(const Json::Object& config,
                                           const envoy::api::v2::Bootstrap&, Stats::Store& stats,
                                           ThreadLocal::Instance& tls, Runtime::Loader& runtime,
                                           Runtime::RandomGenerator& random,
                                           const LocalInfo::LocalInfo& local_info,
                                           AccessLog::AccessLogManager& log_manager) override {
    return ClusterManagerPtr{
        clusterManagerFromJson_(config, stats, tls, runtime, random, local_info, log_manager)};
  }

  MOCK_METHOD7(clusterManagerFromJson_,
               ClusterManager*(const Json::Object& config, Stats::Store& stats,
                               ThreadLocal::Instance& tls, Runtime::Loader& runtime,
                               Runtime::RandomGenerator& random,
                               const LocalInfo::LocalInfo& local_info,
                               AccessLog::AccessLogManager& log_manager));
  MOCK_METHOD1(allocateConnPool_, Http::ConnectionPool::Instance*(HostConstSharedPtr host));
<<<<<<< HEAD
  MOCK_METHOD5(clusterFromJson_,
               ClusterSharedPtr(const Json::Object& cluster, ClusterManager& cm,
                                const Optional<SdsConfig>& sds_config,
                                Outlier::EventLoggerSharedPtr outlier_event_logger,
                                bool added_via_api));
=======
  MOCK_METHOD4(clusterFromProto_,
               Cluster*(const envoy::api::v2::Cluster& cluster, ClusterManager& cm,
                        Outlier::EventLoggerSharedPtr outlier_event_logger, bool added_via_api));
>>>>>>> 701f0366
  MOCK_METHOD0(createCds_, CdsApi*());

  Stats::IsolatedStoreImpl stats_;
  NiceMock<ThreadLocal::MockInstance> tls_;
  std::shared_ptr<NiceMock<Network::MockDnsResolver>> dns_resolver_{
      new NiceMock<Network::MockDnsResolver>};
  NiceMock<Runtime::MockLoader> runtime_;
  NiceMock<Runtime::MockRandomGenerator> random_;
  Ssl::ContextManagerImpl ssl_context_manager_{runtime_};
  NiceMock<Event::MockDispatcher> dispatcher_;
  LocalInfo::MockLocalInfo local_info_;
};

class ClusterManagerImplTest : public testing::Test {
public:
  void createWithBootstrap(const Json::Object& config, const envoy::api::v2::Bootstrap& bootstrap) {
    cluster_manager_.reset(new ClusterManagerImpl(
        config, bootstrap, factory_, factory_.stats_, factory_.tls_, factory_.runtime_,
        factory_.random_, factory_.local_info_, log_manager_));
  }

  void create(const Json::Object& config) {
    createWithBootstrap(config, envoy::api::v2::Bootstrap());
  }

  NiceMock<TestClusterManagerFactory> factory_;
  std::unique_ptr<ClusterManagerImpl> cluster_manager_;
  AccessLog::MockAccessLogManager log_manager_;
};

TEST_F(ClusterManagerImplTest, OutlierEventLog) {
  const std::string json = R"EOF(
  {
    "outlier_detection": {
      "event_log_path": "foo"
    },
    "clusters": []
  }
  )EOF";

  Json::ObjectSharedPtr loader = Json::Factory::loadFromString(json);
  EXPECT_CALL(log_manager_, createAccessLog("foo"));
  create(*loader);
}

TEST_F(ClusterManagerImplTest, NoSdsConfig) {
  const std::string json = fmt::sprintf("{%s}", clustersJson({defaultSdsClusterJson("cluster_1")}));
  Json::ObjectSharedPtr loader = Json::Factory::loadFromString(json);
  EXPECT_THROW(create(*loader), EnvoyException);
}

TEST_F(ClusterManagerImplTest, UnknownClusterType) {
  const std::string json = R"EOF(
  {
    "clusters": [
    {
      "name": "cluster_1",
      "connect_timeout_ms": 250,
      "type": "foo",
      "lb_type": "round_robin"
    }]
  }
  )EOF";

  Json::ObjectSharedPtr loader = Json::Factory::loadFromString(json);
  EXPECT_THROW(create(*loader), EnvoyException);
}

TEST_F(ClusterManagerImplTest, LocalClusterNotDefined) {
  const std::string json = fmt::sprintf(
      R"EOF(
  {
    "local_cluster_name": "new_cluster",
    %s
  }
  )EOF",
      clustersJson({defaultStaticClusterJson("cluster_1"), defaultStaticClusterJson("cluster_2")}));

  Json::ObjectSharedPtr loader = Json::Factory::loadFromString(json);
  EXPECT_THROW(create(*loader), EnvoyException);
}

TEST_F(ClusterManagerImplTest, BadClusterManagerConfig) {
  const std::string json = R"EOF(
  {
    "outlier_detection": {
      "event_log_path": "foo"
    },
    "clusters": [],
    "fake_property" : "fake_property"
  }
  )EOF";

  Json::ObjectSharedPtr loader = Json::Factory::loadFromString(json);
  EXPECT_THROW(create(*loader), Json::Exception);
}

TEST_F(ClusterManagerImplTest, LocalClusterDefined) {
  const std::string json = fmt::sprintf(
      R"EOF(
  {
    "local_cluster_name": "new_cluster",
    %s
  }
  )EOF",
      clustersJson({defaultStaticClusterJson("cluster_1"), defaultStaticClusterJson("cluster_2"),
                    defaultStaticClusterJson("new_cluster")}));

  Json::ObjectSharedPtr loader = Json::Factory::loadFromString(json);
  create(*loader);

  EXPECT_EQ(3UL, factory_.stats_.counter("cluster_manager.cluster_added").value());
  EXPECT_EQ(3UL, factory_.stats_.gauge("cluster_manager.total_clusters").value());

  factory_.tls_.shutdownThread();
}

TEST_F(ClusterManagerImplTest, DuplicateCluster) {
  const std::string json = fmt::sprintf(
      "{%s}",
      clustersJson({defaultStaticClusterJson("cluster_1"), defaultStaticClusterJson("cluster_1")}));
  Json::ObjectSharedPtr loader = Json::Factory::loadFromString(json);
  EXPECT_THROW(create(*loader), EnvoyException);
}

TEST_F(ClusterManagerImplTest, UnknownHcType) {
  const std::string json = R"EOF(
  {
    "clusters": [
    {
      "name": "cluster_1",
      "connect_timeout_ms": 250,
      "type": "static",
      "lb_type": "round_robin",
      "hosts": [{"url": "tcp://127.0.0.1:11001"}],
      "health_check": {
        "type": "foo"
      }
    }]
  }
  )EOF";

  Json::ObjectSharedPtr loader = Json::Factory::loadFromString(json);
  EXPECT_THROW(create(*loader), EnvoyException);
}

TEST_F(ClusterManagerImplTest, MaxClusterName) {
  const std::string json = R"EOF(
  {
    "clusters": [
    {
      "name": "clusterwithareallyreallylongnamemorethanmaxcharsallowedbyschema"
    }]
  }
  )EOF";

  Json::ObjectSharedPtr loader = Json::Factory::loadFromString(json);
  EXPECT_THROW_WITH_MESSAGE(create(*loader), Json::Exception,
                            "JSON at lines 4-6 does not conform to schema.\n Invalid schema: "
                            "#/properties/name\n Schema violation: maxLength\n Offending "
                            "document key: #/name");
}

TEST_F(ClusterManagerImplTest, InvalidClusterNameChars) {
  const std::string json = R"EOF(
  {
    "clusters": [
    {
      "name": "cluster:"
    }]
  }
  )EOF";

  Json::ObjectSharedPtr loader = Json::Factory::loadFromString(json);
  EXPECT_THROW_WITH_MESSAGE(create(*loader), Json::Exception,
                            "JSON at lines 4-6 does not conform to schema.\n Invalid schema: "
                            "#/properties/name\n Schema violation: pattern\n Offending document "
                            "key: #/name");
}

TEST_F(ClusterManagerImplTest, OriginalDstLbRestriction) {
  const std::string json = R"EOF(
  {
    "clusters": [
    {
      "name": "cluster_1",
      "connect_timeout_ms": 250,
      "type": "original_dst",
      "lb_type": "round_robin"
    }]
  }
  )EOF";

  Json::ObjectSharedPtr loader = Json::Factory::loadFromString(json);
  EXPECT_THROW_WITH_MESSAGE(
      create(*loader), EnvoyException,
      "cluster: cluster type 'original_dst' may only be used with LB type 'original_dst_lb'");
}

TEST_F(ClusterManagerImplTest, OriginalDstLbRestriction2) {
  const std::string json = R"EOF(
  {
    "clusters": [
    {
      "name": "cluster_1",
      "connect_timeout_ms": 250,
      "type": "static",
      "lb_type": "original_dst_lb"
    }]
  }
  )EOF";

  Json::ObjectSharedPtr loader = Json::Factory::loadFromString(json);
  EXPECT_THROW_WITH_MESSAGE(
      create(*loader), EnvoyException,
      "cluster: LB type 'original_dst_lb' may only be used with cluser type 'original_dst'");
}

TEST_F(ClusterManagerImplTest, TcpHealthChecker) {
  const std::string json = R"EOF(
  {
    "clusters": [
    {
      "name": "cluster_1",
      "connect_timeout_ms": 250,
      "type": "static",
      "lb_type": "round_robin",
      "hosts": [{"url": "tcp://127.0.0.1:11001"}],
      "health_check": {
        "type": "tcp",
        "timeout_ms": 1000,
        "interval_ms": 1000,
        "unhealthy_threshold": 2,
        "healthy_threshold": 2,
        "send": [
          {"binary": "01"}
        ],
        "receive": [
          {"binary": "02"}
        ]
      }
    }]
  }
  )EOF";

  Json::ObjectSharedPtr loader = Json::Factory::loadFromString(json);
  Network::MockClientConnection* connection = new NiceMock<Network::MockClientConnection>();
  EXPECT_CALL(factory_.dispatcher_, createClientConnection_(PointeesEq(
                                        Network::Utility::resolveUrl("tcp://127.0.0.1:11001"))))
      .WillOnce(Return(connection));
  create(*loader);
  factory_.tls_.shutdownThread();
}

TEST_F(ClusterManagerImplTest, UnknownCluster) {
  const std::string json =
      fmt::sprintf("{%s}", clustersJson({defaultStaticClusterJson("cluster_1")}));

  Json::ObjectSharedPtr loader = Json::Factory::loadFromString(json);
  create(*loader);
  EXPECT_EQ(nullptr, cluster_manager_->get("hello"));
  EXPECT_EQ(nullptr,
            cluster_manager_->httpConnPoolForCluster("hello", ResourcePriority::Default, nullptr));
  EXPECT_THROW(cluster_manager_->tcpConnForCluster("hello", nullptr), EnvoyException);
  EXPECT_THROW(cluster_manager_->httpAsyncClientForCluster("hello"), EnvoyException);
  factory_.tls_.shutdownThread();
}

/**
 * Test that buffer limits are set on new TCP connections.
 */
TEST_F(ClusterManagerImplTest, VerifyBufferLimits) {
  const std::string json = R"EOF(
  {
    "clusters": [
    {
      "name": "cluster_1",
      "connect_timeout_ms": 250,
      "per_connection_buffer_limit_bytes": 8192,
      "type": "static",
      "lb_type": "round_robin",
      "hosts": [{"url": "tcp://127.0.0.1:11001"}]
    }]
  }
  )EOF";

  Json::ObjectSharedPtr loader = Json::Factory::loadFromString(json);
  create(*loader);
  Network::MockClientConnection* connection = new NiceMock<Network::MockClientConnection>();
  EXPECT_CALL(*connection, setBufferLimits(8192));
  EXPECT_CALL(factory_.tls_.dispatcher_, createClientConnection_(_)).WillOnce(Return(connection));
  auto conn_data = cluster_manager_->tcpConnForCluster("cluster_1", nullptr);
  EXPECT_EQ(connection, conn_data.connection_.get());
  factory_.tls_.shutdownThread();
}

TEST_F(ClusterManagerImplTest, ShutdownOrder) {
  const std::string json =
      fmt::sprintf("{%s}", clustersJson({defaultStaticClusterJson("cluster_1")}));

  Json::ObjectSharedPtr loader = Json::Factory::loadFromString(json);
  create(*loader);
  const Cluster& cluster = cluster_manager_->clusters().begin()->second;
  EXPECT_EQ("cluster_1", cluster.info()->name());
  EXPECT_EQ(cluster.info(), cluster_manager_->get("cluster_1")->info());
  EXPECT_EQ(1UL, cluster_manager_->get("cluster_1")->hostSet().hosts().size());
  EXPECT_EQ(cluster.hosts()[0],
            cluster_manager_->get("cluster_1")->loadBalancer().chooseHost(nullptr));

  // Local reference, primary reference, thread local reference, host reference.
  EXPECT_EQ(4U, cluster.info().use_count());

  // Thread local reference should be gone.
  factory_.tls_.shutdownThread();
  EXPECT_EQ(3U, cluster.info().use_count());
}

// Validate that the v2 envoy::api::v2::Bootstrap overrides JSON config.
TEST_F(ClusterManagerImplTest, CdsBootstrap) {
  const std::string json = R"EOF(
  {
    "clusters": [
    {
      "name": "clusterwithareallyreallylongnamemorethanmaxcharsallowedbyschema"
    }]
  }
  )EOF";

  Json::ObjectSharedPtr loader = Json::Factory::loadFromString(json);
  EXPECT_THROW_WITH_MESSAGE(create(*loader), Json::Exception,
                            "JSON at lines 4-6 does not conform to schema.\n Invalid schema: "
                            "#/properties/name\n Schema violation: maxLength\n Offending "
                            "document key: #/name");

  envoy::api::v2::Bootstrap cds_config_bootstrap;
  cds_config_bootstrap.mutable_cds_config();
  createWithBootstrap(*loader, cds_config_bootstrap);

  envoy::api::v2::Bootstrap clusters_bootstrap;
  clusters_bootstrap.mutable_bootstrap_clusters()->Add()->CopyFrom(defaultStaticCluster("foo"));
  createWithBootstrap(*loader, clusters_bootstrap);
}

TEST_F(ClusterManagerImplTest, InitializeOrder) {
  const std::string json = fmt::sprintf(
      R"EOF(
  {
    "cds": {"cluster": %s},
    %s
  }
  )EOF",
      defaultStaticClusterJson("cds_cluster"),
      clustersJson({defaultStaticClusterJson("cluster_0"), defaultStaticClusterJson("cluster_1")}));

  MockCdsApi* cds = new MockCdsApi();
  std::shared_ptr<MockCluster> cds_cluster(new NiceMock<MockCluster>());
  cds_cluster->info_->name_ = "cds_cluster";
  std::shared_ptr<MockCluster> cluster1(new NiceMock<MockCluster>());
  std::shared_ptr<MockCluster> cluster2(new NiceMock<MockCluster>());
  cluster2->info_->name_ = "fake_cluster2";
  cluster2->info_->lb_type_ = LoadBalancerType::RingHash;

  // This part tests static init.
  InSequence s;
  EXPECT_CALL(factory_, clusterFromProto_(_, _, _, _)).WillOnce(Return(cds_cluster));
  ON_CALL(*cds_cluster, initializePhase()).WillByDefault(Return(Cluster::InitializePhase::Primary));
  EXPECT_CALL(*cds_cluster, initialize());
  EXPECT_CALL(factory_, createCds_()).WillOnce(Return(cds));
  EXPECT_CALL(*cds, setInitializedCb(_));
  EXPECT_CALL(factory_, clusterFromProto_(_, _, _, _)).WillOnce(Return(cluster1));
  ON_CALL(*cluster1, initializePhase()).WillByDefault(Return(Cluster::InitializePhase::Primary));
  EXPECT_CALL(*cluster1, initialize());
  EXPECT_CALL(factory_, clusterFromProto_(_, _, _, _)).WillOnce(Return(cluster2));
  ON_CALL(*cluster2, initializePhase()).WillByDefault(Return(Cluster::InitializePhase::Secondary));

  Json::ObjectSharedPtr loader = Json::Factory::loadFromString(json);
  create(*loader);

  ReadyWatcher initialized;
  cluster_manager_->setInitializedCb([&]() -> void { initialized.ready(); });

  EXPECT_CALL(*cluster2, initialize());
  cds_cluster->initialize_callback_();
  cluster1->initialize_callback_();

  EXPECT_CALL(*cds, initialize());
  cluster2->initialize_callback_();

  // This part tests CDS init.
  std::shared_ptr<MockCluster> cluster3(new NiceMock<MockCluster>());
  cluster3->info_->name_ = "cluster3";
  std::shared_ptr<MockCluster> cluster4(new NiceMock<MockCluster>());
  cluster4->info_->name_ = "cluster4";
  std::shared_ptr<MockCluster> cluster5(new NiceMock<MockCluster>());
  cluster5->info_->name_ = "cluster5";

  EXPECT_CALL(factory_, clusterFromProto_(_, _, _, _)).WillOnce(Return(cluster3));
  ON_CALL(*cluster3, initializePhase()).WillByDefault(Return(Cluster::InitializePhase::Secondary));
  cluster_manager_->addOrUpdatePrimaryCluster(defaultStaticCluster("cluster3"));

  EXPECT_CALL(factory_, clusterFromProto_(_, _, _, _)).WillOnce(Return(cluster4));
  ON_CALL(*cluster4, initializePhase()).WillByDefault(Return(Cluster::InitializePhase::Primary));
  EXPECT_CALL(*cluster4, initialize());
  cluster_manager_->addOrUpdatePrimaryCluster(defaultStaticCluster("cluster4"));

  EXPECT_CALL(factory_, clusterFromProto_(_, _, _, _)).WillOnce(Return(cluster5));
  ON_CALL(*cluster5, initializePhase()).WillByDefault(Return(Cluster::InitializePhase::Secondary));
  cluster_manager_->addOrUpdatePrimaryCluster(defaultStaticCluster("cluster5"));

  cds->initialized_callback_();

  EXPECT_CALL(*cluster3, initialize());
  cluster4->initialize_callback_();

  // Test cluster 5 getting removed before everything is initialized.
  cluster_manager_->removePrimaryCluster("cluster5");

  EXPECT_CALL(initialized, ready());
  cluster3->initialize_callback_();

  factory_.tls_.shutdownThread();

  EXPECT_TRUE(Mock::VerifyAndClearExpectations(cds_cluster.get()));
  EXPECT_TRUE(Mock::VerifyAndClearExpectations(cluster1.get()));
  EXPECT_TRUE(Mock::VerifyAndClearExpectations(cluster2.get()));
  EXPECT_TRUE(Mock::VerifyAndClearExpectations(cluster3.get()));
  EXPECT_TRUE(Mock::VerifyAndClearExpectations(cluster4.get()));
  EXPECT_TRUE(Mock::VerifyAndClearExpectations(cluster5.get()));
}

TEST_F(ClusterManagerImplTest, DynamicRemoveWithLocalCluster) {
  InSequence s;

  // Setup a cluster manager with a static local cluster.
  const std::string json = fmt::sprintf(R"EOF(
  {
    "local_cluster_name": "foo",
    %s
  }
  )EOF",
                                        clustersJson({defaultStaticClusterJson("fake")}));

  std::shared_ptr<MockCluster> foo(new NiceMock<MockCluster>());
  foo->info_->name_ = "foo";
  EXPECT_CALL(factory_, clusterFromProto_(_, _, _, false)).WillOnce(Return(foo));
  ON_CALL(*foo, initializePhase()).WillByDefault(Return(Cluster::InitializePhase::Primary));
  EXPECT_CALL(*foo, initialize());

  Json::ObjectSharedPtr loader = Json::Factory::loadFromString(json);
  create(*loader);
  foo->initialize_callback_();

  // Now add a dynamic cluster. This cluster will have a member update callback from the local
  // cluster in its load balancer.
<<<<<<< HEAD
  const std::string json_api_1 = R"EOF(
  {
    "name": "cluster1"
  }
  )EOF";

  std::shared_ptr<MockCluster> cluster1(new NiceMock<MockCluster>());
=======
  MockCluster* cluster1 = new NiceMock<MockCluster>();
>>>>>>> 701f0366
  cluster1->info_->name_ = "cluster1";
  EXPECT_CALL(factory_, clusterFromProto_(_, _, _, true)).WillOnce(Return(cluster1));
  ON_CALL(*cluster1, initializePhase()).WillByDefault(Return(Cluster::InitializePhase::Primary));
  EXPECT_CALL(*cluster1, initialize());
  cluster_manager_->addOrUpdatePrimaryCluster(defaultStaticCluster("cluster1"));

  // Add another update callback on foo so we make sure callbacks keep working.
  ReadyWatcher membership_updated;
  foo->addMemberUpdateCb([&membership_updated](const std::vector<HostSharedPtr>&,
                                               const std::vector<HostSharedPtr>&) -> void {
    membership_updated.ready();
  });

  // Remove the new cluster.
  cluster_manager_->removePrimaryCluster("cluster1");

  // Fire a member callback on the local cluster, which should not call any update callbacks on
  // the deleted cluster.
  foo->hosts_ = {HostSharedPtr{new HostImpl(
      foo->info_, "", Network::Utility::resolveUrl("tcp://127.0.0.1:80"), false, 1, "")}};
  EXPECT_CALL(membership_updated, ready());
  foo->runCallbacks(foo->hosts_, {});

  factory_.tls_.shutdownThread();

  EXPECT_TRUE(Mock::VerifyAndClearExpectations(foo.get()));
  EXPECT_TRUE(Mock::VerifyAndClearExpectations(cluster1.get()));
}

TEST_F(ClusterManagerImplTest, DynamicAddRemove) {
  const std::string json = R"EOF(
  {
    "clusters": []
  }
  )EOF";

  Json::ObjectSharedPtr loader = Json::Factory::loadFromString(json);
  create(*loader);

  InSequence s;
  ReadyWatcher initialized;
  EXPECT_CALL(initialized, ready());
  cluster_manager_->setInitializedCb([&]() -> void { initialized.ready(); });

<<<<<<< HEAD
  const std::string json_api = R"EOF(
  {
    "name": "fake_cluster"
  }
  )EOF";

  Json::ObjectSharedPtr loader_api = Json::Factory::loadFromString(json_api);
  std::shared_ptr<MockCluster> cluster1(new NiceMock<MockCluster>());
  EXPECT_CALL(factory_, clusterFromJson_(_, _, _, _, _)).WillOnce(Return(cluster1));
=======
  MockCluster* cluster1 = new NiceMock<MockCluster>();
  EXPECT_CALL(factory_, clusterFromProto_(_, _, _, _)).WillOnce(Return(cluster1));
>>>>>>> 701f0366
  EXPECT_CALL(*cluster1, initializePhase()).Times(0);
  EXPECT_CALL(*cluster1, initialize());
  EXPECT_TRUE(cluster_manager_->addOrUpdatePrimaryCluster(defaultStaticCluster("fake_cluster")));

  EXPECT_EQ(cluster1->info_, cluster_manager_->get("fake_cluster")->info());
  EXPECT_EQ(1UL, factory_.stats_.gauge("cluster_manager.total_clusters").value());

  // Now try to update again but with the same hash.
  EXPECT_FALSE(cluster_manager_->addOrUpdatePrimaryCluster(defaultStaticCluster("fake_cluster")));

  // Now do it again with a different hash.
  auto update_cluster = defaultStaticCluster("fake_cluster");
  update_cluster.mutable_per_connection_buffer_limit_bytes()->set_value(12345);

<<<<<<< HEAD
  loader_api = Json::Factory::loadFromString(json_api_3);
  std::shared_ptr<MockCluster> cluster2(new NiceMock<MockCluster>());
=======
  MockCluster* cluster2 = new NiceMock<MockCluster>();
>>>>>>> 701f0366
  cluster2->hosts_ = {HostSharedPtr{new HostImpl(
      cluster2->info_, "", Network::Utility::resolveUrl("tcp://127.0.0.1:80"), false, 1, "")}};
  EXPECT_CALL(factory_, clusterFromProto_(_, _, _, _)).WillOnce(Return(cluster2));
  EXPECT_CALL(*cluster2, initializePhase()).Times(0);
  EXPECT_CALL(*cluster2, initialize());
  EXPECT_TRUE(cluster_manager_->addOrUpdatePrimaryCluster(update_cluster));

  EXPECT_EQ(cluster2->info_, cluster_manager_->get("fake_cluster")->info());
  EXPECT_EQ(1UL, cluster_manager_->clusters().size());
  Http::ConnectionPool::MockInstance* cp = new Http::ConnectionPool::MockInstance();
  EXPECT_CALL(factory_, allocateConnPool_(_)).WillOnce(Return(cp));
  EXPECT_EQ(cp, cluster_manager_->httpConnPoolForCluster("fake_cluster", ResourcePriority::Default,
                                                         nullptr));

  // Now remove it. This should drain the connection pool.
  Http::ConnectionPool::Instance::DrainedCb drained_cb;
  EXPECT_CALL(*cp, addDrainedCallback(_)).WillOnce(SaveArg<0>(&drained_cb));
  EXPECT_TRUE(cluster_manager_->removePrimaryCluster("fake_cluster"));
  EXPECT_EQ(nullptr, cluster_manager_->get("fake_cluster"));
  EXPECT_EQ(0UL, cluster_manager_->clusters().size());

  // Remove an unknown cluster.
  EXPECT_FALSE(cluster_manager_->removePrimaryCluster("foo"));

  drained_cb();

  EXPECT_EQ(1UL, factory_.stats_.counter("cluster_manager.cluster_added").value());
  EXPECT_EQ(1UL, factory_.stats_.counter("cluster_manager.cluster_modified").value());
  EXPECT_EQ(1UL, factory_.stats_.counter("cluster_manager.cluster_removed").value());
  EXPECT_EQ(0UL, factory_.stats_.gauge("cluster_manager.total_clusters").value());

  EXPECT_TRUE(Mock::VerifyAndClearExpectations(cluster1.get()));
  EXPECT_TRUE(Mock::VerifyAndClearExpectations(cluster2.get()));
}

TEST_F(ClusterManagerImplTest, AddOrUpdatePrimaryClusterStaticExists) {
<<<<<<< HEAD
  const std::string json = R"EOF(
  {
    "clusters": [
    {
      "fake": ""
    }]
  }
  )EOF";

  std::shared_ptr<MockCluster> cluster1(new NiceMock<MockCluster>());
=======
  const std::string json =
      fmt::sprintf("{%s}", clustersJson({defaultStaticClusterJson("some_cluster")}));
  MockCluster* cluster1 = new NiceMock<MockCluster>();
>>>>>>> 701f0366
  InSequence s;
  EXPECT_CALL(factory_, clusterFromProto_(_, _, _, _)).WillOnce(Return(cluster1));
  ON_CALL(*cluster1, initializePhase()).WillByDefault(Return(Cluster::InitializePhase::Primary));
  EXPECT_CALL(*cluster1, initialize());

  Json::ObjectSharedPtr loader = Json::Factory::loadFromString(json);
  create(*loader);

  ReadyWatcher initialized;
  cluster_manager_->setInitializedCb([&]() -> void { initialized.ready(); });

  EXPECT_CALL(initialized, ready());
  cluster1->initialize_callback_();

  EXPECT_FALSE(cluster_manager_->addOrUpdatePrimaryCluster(defaultStaticCluster("fake_cluster")));

  // Attempt to remove a static cluster.
  EXPECT_FALSE(cluster_manager_->removePrimaryCluster("fake_cluster"));

  factory_.tls_.shutdownThread();

  EXPECT_TRUE(Mock::VerifyAndClearExpectations(cluster1.get()));
}

TEST_F(ClusterManagerImplTest, DynamicHostRemove) {
  const std::string json = R"EOF(
  {
    "clusters": [
    {
      "name": "cluster_1",
      "connect_timeout_ms": 250,
      "type": "strict_dns",
      "dns_resolvers": [ "1.2.3.4:80" ],
      "lb_type": "round_robin",
      "hosts": [{"url": "tcp://localhost:11001"}]
    }]
  }
  )EOF";

  Json::ObjectSharedPtr loader = Json::Factory::loadFromString(json);

  std::shared_ptr<Network::MockDnsResolver> dns_resolver(new Network::MockDnsResolver());
  EXPECT_CALL(factory_.dispatcher_, createDnsResolver(_)).WillOnce(Return(dns_resolver));

  Network::DnsResolver::ResolveCb dns_callback;
  Event::MockTimer* dns_timer_ = new NiceMock<Event::MockTimer>(&factory_.dispatcher_);
  Network::MockActiveDnsQuery active_dns_query;
  EXPECT_CALL(*dns_resolver, resolve(_, _, _))
      .WillRepeatedly(DoAll(SaveArg<2>(&dns_callback), Return(&active_dns_query)));
  create(*loader);
  EXPECT_FALSE(cluster_manager_->get("cluster_1")->info()->addedViaApi());

  // Test for no hosts returning the correct values before we have hosts.
  EXPECT_EQ(nullptr, cluster_manager_->httpConnPoolForCluster("cluster_1",
                                                              ResourcePriority::Default, nullptr));
  EXPECT_EQ(nullptr, cluster_manager_->tcpConnForCluster("cluster_1", nullptr).connection_);
  EXPECT_EQ(2UL, factory_.stats_.counter("cluster.cluster_1.upstream_cx_none_healthy").value());

  // Set up for an initialize callback.
  ReadyWatcher initialized;
  cluster_manager_->setInitializedCb([&]() -> void { initialized.ready(); });
  EXPECT_CALL(initialized, ready());

  dns_callback(TestUtility::makeDnsResponse({"127.0.0.1", "127.0.0.2"}));

  // After we are initialized, we should immediately get called back if someone asks for an
  // initialize callback.
  EXPECT_CALL(initialized, ready());
  cluster_manager_->setInitializedCb([&]() -> void { initialized.ready(); });

  EXPECT_CALL(factory_, allocateConnPool_(_))
      .Times(4)
      .WillRepeatedly(ReturnNew<Http::ConnectionPool::MockInstance>());

  // This should provide us a CP for each of the above hosts.
  Http::ConnectionPool::MockInstance* cp1 = dynamic_cast<Http::ConnectionPool::MockInstance*>(
      cluster_manager_->httpConnPoolForCluster("cluster_1", ResourcePriority::Default, nullptr));
  Http::ConnectionPool::MockInstance* cp2 = dynamic_cast<Http::ConnectionPool::MockInstance*>(
      cluster_manager_->httpConnPoolForCluster("cluster_1", ResourcePriority::Default, nullptr));
  Http::ConnectionPool::MockInstance* cp1_high = dynamic_cast<Http::ConnectionPool::MockInstance*>(
      cluster_manager_->httpConnPoolForCluster("cluster_1", ResourcePriority::High, nullptr));
  Http::ConnectionPool::MockInstance* cp2_high = dynamic_cast<Http::ConnectionPool::MockInstance*>(
      cluster_manager_->httpConnPoolForCluster("cluster_1", ResourcePriority::High, nullptr));

  EXPECT_NE(cp1, cp2);
  EXPECT_NE(cp1_high, cp2_high);
  EXPECT_NE(cp1, cp1_high);

  Http::ConnectionPool::Instance::DrainedCb drained_cb;
  EXPECT_CALL(*cp1, addDrainedCallback(_)).WillOnce(SaveArg<0>(&drained_cb));
  Http::ConnectionPool::Instance::DrainedCb drained_cb_high;
  EXPECT_CALL(*cp1_high, addDrainedCallback(_)).WillOnce(SaveArg<0>(&drained_cb_high));

  // Remove the first host, this should lead to the first cp being drained.
  dns_timer_->callback_();
  dns_callback(TestUtility::makeDnsResponse({"127.0.0.2"}));
  drained_cb();
  drained_cb = nullptr;
  EXPECT_CALL(factory_.tls_.dispatcher_, deferredDelete_(_)).Times(2);
  drained_cb_high();
  drained_cb_high = nullptr;

  // Make sure we get back the same connection pool for the 2nd host as we did before the change.
  Http::ConnectionPool::MockInstance* cp3 = dynamic_cast<Http::ConnectionPool::MockInstance*>(
      cluster_manager_->httpConnPoolForCluster("cluster_1", ResourcePriority::Default, nullptr));
  Http::ConnectionPool::MockInstance* cp3_high = dynamic_cast<Http::ConnectionPool::MockInstance*>(
      cluster_manager_->httpConnPoolForCluster("cluster_1", ResourcePriority::High, nullptr));
  EXPECT_EQ(cp2, cp3);
  EXPECT_EQ(cp2_high, cp3_high);

  // Now add and remove a host that we never have a conn pool to. This should not lead to any
  // drain callbacks, etc.
  dns_timer_->callback_();
  dns_callback(TestUtility::makeDnsResponse({"127.0.0.2", "127.0.0.3"}));
  dns_timer_->callback_();
  dns_callback(TestUtility::makeDnsResponse({"127.0.0.2"}));

  factory_.tls_.shutdownThread();
}

TEST_F(ClusterManagerImplTest, OriginalDstInitialization) {
  const std::string json = R"EOF(
  {
    "clusters": [
    {
      "name": "cluster_1",
      "connect_timeout_ms": 250,
      "type": "original_dst",
      "lb_type": "original_dst_lb"
    }]
  }
  )EOF"; // "

  ReadyWatcher initialized;
  EXPECT_CALL(initialized, ready());

  Json::ObjectSharedPtr loader = Json::Factory::loadFromString(json);
  create(*loader);

  // Set up for an initialize callback.
  cluster_manager_->setInitializedCb([&]() -> void { initialized.ready(); });

  EXPECT_FALSE(cluster_manager_->get("cluster_1")->info()->addedViaApi());

  // Test for no hosts returning the correct values before we have hosts.
  EXPECT_EQ(nullptr, cluster_manager_->httpConnPoolForCluster("cluster_1",
                                                              ResourcePriority::Default, nullptr));
  EXPECT_EQ(nullptr, cluster_manager_->tcpConnForCluster("cluster_1", nullptr).connection_);
  EXPECT_EQ(2UL, factory_.stats_.counter("cluster.cluster_1.upstream_cx_none_healthy").value());

  factory_.tls_.shutdownThread();
}

TEST(ClusterManagerInitHelper, ImmediateInitialize) {
  InSequence s;
  ClusterManagerInitHelper init_helper;

  NiceMock<MockCluster> cluster1;
  ON_CALL(cluster1, initializePhase()).WillByDefault(Return(Cluster::InitializePhase::Primary));
  EXPECT_CALL(cluster1, initialize());
  init_helper.addCluster(cluster1);
  cluster1.initialize_callback_();

  init_helper.onStaticLoadComplete();

  ReadyWatcher cm_initialized;
  EXPECT_CALL(cm_initialized, ready());
  init_helper.setInitializedCb([&]() -> void { cm_initialized.ready(); });
}

TEST(ClusterManagerInitHelper, StaticSdsInitialize) {
  InSequence s;
  ClusterManagerInitHelper init_helper;

  NiceMock<MockCluster> sds;
  ON_CALL(sds, initializePhase()).WillByDefault(Return(Cluster::InitializePhase::Primary));
  EXPECT_CALL(sds, initialize());
  init_helper.addCluster(sds);
  sds.initialize_callback_();

  NiceMock<MockCluster> cluster1;
  ON_CALL(cluster1, initializePhase()).WillByDefault(Return(Cluster::InitializePhase::Secondary));
  init_helper.addCluster(cluster1);

  EXPECT_CALL(cluster1, initialize());
  init_helper.onStaticLoadComplete();

  ReadyWatcher cm_initialized;
  init_helper.setInitializedCb([&]() -> void { cm_initialized.ready(); });

  EXPECT_CALL(cm_initialized, ready());
  cluster1.initialize_callback_();
}

TEST(ClusterManagerInitHelper, UpdateAlreadyInitialized) {
  InSequence s;
  ClusterManagerInitHelper init_helper;

  ReadyWatcher cm_initialized;
  init_helper.setInitializedCb([&]() -> void { cm_initialized.ready(); });

  NiceMock<MockCluster> cluster1;
  ON_CALL(cluster1, initializePhase()).WillByDefault(Return(Cluster::InitializePhase::Primary));
  EXPECT_CALL(cluster1, initialize());
  init_helper.addCluster(cluster1);

  NiceMock<MockCluster> cluster2;
  ON_CALL(cluster2, initializePhase()).WillByDefault(Return(Cluster::InitializePhase::Primary));
  EXPECT_CALL(cluster2, initialize());
  init_helper.addCluster(cluster2);

  init_helper.onStaticLoadComplete();

  cluster1.initialize_callback_();
  init_helper.removeCluster(cluster1);

  EXPECT_CALL(cm_initialized, ready());
  cluster2.initialize_callback_();
}

TEST(ClusterManagerInitHelper, AddSecondaryAfterSecondaryInit) {
  InSequence s;
  ClusterManagerInitHelper init_helper;

  ReadyWatcher cm_initialized;
  init_helper.setInitializedCb([&]() -> void { cm_initialized.ready(); });

  NiceMock<MockCluster> cluster1;
  ON_CALL(cluster1, initializePhase()).WillByDefault(Return(Cluster::InitializePhase::Primary));
  EXPECT_CALL(cluster1, initialize());
  init_helper.addCluster(cluster1);

  NiceMock<MockCluster> cluster2;
  ON_CALL(cluster2, initializePhase()).WillByDefault(Return(Cluster::InitializePhase::Secondary));
  init_helper.addCluster(cluster2);

  init_helper.onStaticLoadComplete();

  EXPECT_CALL(cluster2, initialize());
  cluster1.initialize_callback_();

  NiceMock<MockCluster> cluster3;
  ON_CALL(cluster3, initializePhase()).WillByDefault(Return(Cluster::InitializePhase::Secondary));
  EXPECT_CALL(cluster3, initialize());
  init_helper.addCluster(cluster3);

  cluster3.initialize_callback_();
  EXPECT_CALL(cm_initialized, ready());
  cluster2.initialize_callback_();
}

TEST(ClusterManagerInitHelper, RemoveClusterWithinInitLoop) {
  // Tests the scenario encountered in Issue 903: The cluster was removed from
  // the secondary init list while traversing the list.

  InSequence s;
  ClusterManagerInitHelper init_helper;
  NiceMock<MockCluster> cluster;
  ON_CALL(cluster, initializePhase()).WillByDefault(Return(Cluster::InitializePhase::Secondary));
  init_helper.addCluster(cluster);

  // Set up the scenario seen in Issue 903 where initialize() ultimately results
  // in the removeCluster() call. In the real bug this was a long and complex call
  // chain.
  EXPECT_CALL(cluster, initialize()).WillOnce(Invoke([&]() -> void {
    init_helper.removeCluster(cluster);
  }));

  // Now call onStaticLoadComplete which will exercise maybeFinishInitialize()
  // which calls initialize() on the members of the secondary init list.
  init_helper.onStaticLoadComplete();
}

} // namespace
} // namespace Upstream
} // namespace Envoy<|MERGE_RESOLUTION|>--- conflicted
+++ resolved
@@ -46,20 +46,10 @@
     ON_CALL(*this, clusterFromProto_(_, _, _, _))
         .WillByDefault(Invoke([&](const envoy::api::v2::Cluster& cluster, ClusterManager& cm,
                                   Outlier::EventLoggerSharedPtr outlier_event_logger,
-<<<<<<< HEAD
                                   bool added_via_api) -> ClusterSharedPtr {
-          UNREFERENCED_PARAMETER(sds_config);
-          Optional<envoy::api::v2::ConfigSource> eds_config;
-          return ClusterImplBase::create(
-              cluster, cm, stats_, tls_, dns_resolver_, ssl_context_manager_, runtime_, random_,
-              dispatcher_, eds_config, local_info_, outlier_event_logger, added_via_api);
-=======
-                                  bool added_via_api) -> Cluster* {
           return ClusterImplBase::create(cluster, cm, stats_, tls_, dns_resolver_,
                                          ssl_context_manager_, runtime_, random_, dispatcher_,
-                                         local_info_, outlier_event_logger, added_via_api)
-              .release();
->>>>>>> 701f0366
+                                         local_info_, outlier_event_logger, added_via_api);
         }));
   }
 
@@ -68,18 +58,10 @@
     return Http::ConnectionPool::InstancePtr{allocateConnPool_(host)};
   }
 
-<<<<<<< HEAD
-  ClusterSharedPtr clusterFromJson(const Json::Object& cluster, ClusterManager& cm,
-                                   const Optional<SdsConfig>& sds_config,
-                                   Outlier::EventLoggerSharedPtr outlier_event_logger,
-                                   bool added_via_api) override {
-    return clusterFromJson_(cluster, cm, sds_config, outlier_event_logger, added_via_api);
-=======
-  ClusterPtr clusterFromProto(const envoy::api::v2::Cluster& cluster, ClusterManager& cm,
-                              Outlier::EventLoggerSharedPtr outlier_event_logger,
-                              bool added_via_api) override {
-    return ClusterPtr{clusterFromProto_(cluster, cm, outlier_event_logger, added_via_api)};
->>>>>>> 701f0366
+  ClusterSharedPtr clusterFromProto(const envoy::api::v2::Cluster& cluster, ClusterManager& cm,
+				    Outlier::EventLoggerSharedPtr outlier_event_logger,
+				    bool added_via_api) override {
+    return clusterFromProto_(cluster, cm, outlier_event_logger, added_via_api);
   }
 
   CdsApiPtr createCds(const envoy::api::v2::ConfigSource&, const Optional<SdsConfig>&,
@@ -104,17 +86,10 @@
                                const LocalInfo::LocalInfo& local_info,
                                AccessLog::AccessLogManager& log_manager));
   MOCK_METHOD1(allocateConnPool_, Http::ConnectionPool::Instance*(HostConstSharedPtr host));
-<<<<<<< HEAD
-  MOCK_METHOD5(clusterFromJson_,
-               ClusterSharedPtr(const Json::Object& cluster, ClusterManager& cm,
-                                const Optional<SdsConfig>& sds_config,
-                                Outlier::EventLoggerSharedPtr outlier_event_logger,
-                                bool added_via_api));
-=======
   MOCK_METHOD4(clusterFromProto_,
-               Cluster*(const envoy::api::v2::Cluster& cluster, ClusterManager& cm,
-                        Outlier::EventLoggerSharedPtr outlier_event_logger, bool added_via_api));
->>>>>>> 701f0366
+               ClusterSharedPtr(const envoy::api::v2::Cluster& cluster, ClusterManager& cm,
+				Outlier::EventLoggerSharedPtr outlier_event_logger,
+				bool added_via_api));
   MOCK_METHOD0(createCds_, CdsApi*());
 
   Stats::IsolatedStoreImpl stats_;
@@ -569,17 +544,7 @@
 
   // Now add a dynamic cluster. This cluster will have a member update callback from the local
   // cluster in its load balancer.
-<<<<<<< HEAD
-  const std::string json_api_1 = R"EOF(
-  {
-    "name": "cluster1"
-  }
-  )EOF";
-
   std::shared_ptr<MockCluster> cluster1(new NiceMock<MockCluster>());
-=======
-  MockCluster* cluster1 = new NiceMock<MockCluster>();
->>>>>>> 701f0366
   cluster1->info_->name_ = "cluster1";
   EXPECT_CALL(factory_, clusterFromProto_(_, _, _, true)).WillOnce(Return(cluster1));
   ON_CALL(*cluster1, initializePhase()).WillByDefault(Return(Cluster::InitializePhase::Primary));
@@ -624,20 +589,8 @@
   EXPECT_CALL(initialized, ready());
   cluster_manager_->setInitializedCb([&]() -> void { initialized.ready(); });
 
-<<<<<<< HEAD
-  const std::string json_api = R"EOF(
-  {
-    "name": "fake_cluster"
-  }
-  )EOF";
-
-  Json::ObjectSharedPtr loader_api = Json::Factory::loadFromString(json_api);
   std::shared_ptr<MockCluster> cluster1(new NiceMock<MockCluster>());
   EXPECT_CALL(factory_, clusterFromJson_(_, _, _, _, _)).WillOnce(Return(cluster1));
-=======
-  MockCluster* cluster1 = new NiceMock<MockCluster>();
-  EXPECT_CALL(factory_, clusterFromProto_(_, _, _, _)).WillOnce(Return(cluster1));
->>>>>>> 701f0366
   EXPECT_CALL(*cluster1, initializePhase()).Times(0);
   EXPECT_CALL(*cluster1, initialize());
   EXPECT_TRUE(cluster_manager_->addOrUpdatePrimaryCluster(defaultStaticCluster("fake_cluster")));
@@ -652,12 +605,7 @@
   auto update_cluster = defaultStaticCluster("fake_cluster");
   update_cluster.mutable_per_connection_buffer_limit_bytes()->set_value(12345);
 
-<<<<<<< HEAD
-  loader_api = Json::Factory::loadFromString(json_api_3);
   std::shared_ptr<MockCluster> cluster2(new NiceMock<MockCluster>());
-=======
-  MockCluster* cluster2 = new NiceMock<MockCluster>();
->>>>>>> 701f0366
   cluster2->hosts_ = {HostSharedPtr{new HostImpl(
       cluster2->info_, "", Network::Utility::resolveUrl("tcp://127.0.0.1:80"), false, 1, "")}};
   EXPECT_CALL(factory_, clusterFromProto_(_, _, _, _)).WillOnce(Return(cluster2));
@@ -694,22 +642,9 @@
 }
 
 TEST_F(ClusterManagerImplTest, AddOrUpdatePrimaryClusterStaticExists) {
-<<<<<<< HEAD
-  const std::string json = R"EOF(
-  {
-    "clusters": [
-    {
-      "fake": ""
-    }]
-  }
-  )EOF";
-
-  std::shared_ptr<MockCluster> cluster1(new NiceMock<MockCluster>());
-=======
   const std::string json =
       fmt::sprintf("{%s}", clustersJson({defaultStaticClusterJson("some_cluster")}));
-  MockCluster* cluster1 = new NiceMock<MockCluster>();
->>>>>>> 701f0366
+  std::shared_ptr<MockCluster> cluster1(new NiceMock<MockCluster>());
   InSequence s;
   EXPECT_CALL(factory_, clusterFromProto_(_, _, _, _)).WillOnce(Return(cluster1));
   ON_CALL(*cluster1, initializePhase()).WillByDefault(Return(Cluster::InitializePhase::Primary));

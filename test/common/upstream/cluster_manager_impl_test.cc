--- conflicted
+++ resolved
@@ -179,13 +179,9 @@
   return bootstrap;
 }
 
-<<<<<<< HEAD
 const ClusterManager::ClusterWarmingCallback dummyWarmingCb = [](auto, auto) {};
 
-class ClusterManagerImplTest : public TestBase {
-=======
 class ClusterManagerImplTest : public testing::Test {
->>>>>>> 90a7a3eb
 public:
   ClusterManagerImplTest() : api_(Api::createApiForTest()) {}
 

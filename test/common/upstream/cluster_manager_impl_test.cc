#include "envoy/admin/v3/config_dump.pb.h"
#include "envoy/config/bootstrap/v3/bootstrap.pb.h"
#include "envoy/config/cluster/v3/cluster.pb.h"
#include "envoy/config/cluster/v3/cluster.pb.validate.h"
#include "envoy/config/core/v3/base.pb.h"

#include "test/common/upstream/test_cluster_manager.h"
#include "test/mocks/upstream/cds_api.h"
#include "test/mocks/upstream/cluster_priority_set.h"
#include "test/mocks/upstream/cluster_real_priority_set.h"
#include "test/mocks/upstream/cluster_update_callbacks.h"
#include "test/mocks/upstream/health_checker.h"
#include "test/mocks/upstream/load_balancer_context.h"
#include "test/mocks/upstream/thread_aware_load_balancer.h"
#include "test/test_common/test_runtime.h"

namespace Envoy {
namespace Upstream {
namespace {

using ::testing::_;
using ::testing::DoAll;
using ::testing::Eq;
using ::testing::InSequence;
using ::testing::Invoke;
using ::testing::InvokeWithoutArgs;
using ::testing::Mock;
using ::testing::NiceMock;
using ::testing::Return;
using ::testing::ReturnNew;
using ::testing::ReturnRef;
using ::testing::SaveArg;

envoy::config::bootstrap::v3::Bootstrap parseBootstrapFromV3Yaml(const std::string& yaml,
                                                                 bool avoid_boosting = true) {
  envoy::config::bootstrap::v3::Bootstrap bootstrap;
  TestUtility::loadFromYaml(yaml, bootstrap, true, avoid_boosting);
  return bootstrap;
}

std::string clustersJson(const std::vector<std::string>& clusters) {
  return fmt::sprintf("\"clusters\": [%s]", absl::StrJoin(clusters, ","));
}

class ClusterManagerImplTest : public testing::Test {
public:
  ClusterManagerImplTest()
      : http_context_(factory_.stats_.symbolTable()), grpc_context_(factory_.stats_.symbolTable()) {
  }

  void create(const envoy::config::bootstrap::v3::Bootstrap& bootstrap) {
    cluster_manager_ = std::make_unique<TestClusterManagerImpl>(
        bootstrap, factory_, factory_.stats_, factory_.tls_, factory_.runtime_,
        factory_.local_info_, log_manager_, factory_.dispatcher_, admin_, validation_context_,
        *factory_.api_, http_context_, grpc_context_);
    cluster_manager_->setPrimaryClustersInitializedCb(
        [this, bootstrap]() { cluster_manager_->initializeSecondaryClusters(bootstrap); });
  }

  void createWithLocalClusterUpdate(const bool enable_merge_window = true) {
    std::string yaml = R"EOF(
  static_resources:
    clusters:
    - name: cluster_1
      connect_timeout: 0.250s
      type: STATIC
      lb_policy: ROUND_ROBIN
      load_assignment:
        cluster_name: cluster_1
        endpoints:
        - lb_endpoints:
          - endpoint:
              address:
                socket_address:
                  address: 127.0.0.1
                  port_value: 11001
          - endpoint:
              address:
                socket_address:
                  address: 127.0.0.1
                  port_value: 11002
  )EOF";
    const std::string merge_window_enabled = R"EOF(
      common_lb_config:
        update_merge_window: 3s
  )EOF";
    const std::string merge_window_disabled = R"EOF(
      common_lb_config:
        update_merge_window: 0s
  )EOF";

    yaml += enable_merge_window ? merge_window_enabled : merge_window_disabled;

    const auto& bootstrap = parseBootstrapFromV3Yaml(yaml);

    cluster_manager_ = std::make_unique<MockedUpdatedClusterManagerImpl>(
        bootstrap, factory_, factory_.stats_, factory_.tls_, factory_.runtime_,
        factory_.local_info_, log_manager_, factory_.dispatcher_, admin_, validation_context_,
        *factory_.api_, local_cluster_update_, local_hosts_removed_, http_context_, grpc_context_);
  }

  void checkStats(uint64_t added, uint64_t modified, uint64_t removed, uint64_t active,
                  uint64_t warming) {
    EXPECT_EQ(added, factory_.stats_.counter("cluster_manager.cluster_added").value());
    EXPECT_EQ(modified, factory_.stats_.counter("cluster_manager.cluster_modified").value());
    EXPECT_EQ(removed, factory_.stats_.counter("cluster_manager.cluster_removed").value());
    EXPECT_EQ(active,
              factory_.stats_
                  .gauge("cluster_manager.active_clusters", Stats::Gauge::ImportMode::NeverImport)
                  .value());
    EXPECT_EQ(warming,
              factory_.stats_
                  .gauge("cluster_manager.warming_clusters", Stats::Gauge::ImportMode::NeverImport)
                  .value());
  }

  void checkConfigDump(const std::string& expected_dump_yaml) {
    auto message_ptr = admin_.config_tracker_.config_tracker_callbacks_["clusters"]();
    const auto& clusters_config_dump =
        dynamic_cast<const envoy::admin::v3::ClustersConfigDump&>(*message_ptr);

    envoy::admin::v3::ClustersConfigDump expected_clusters_config_dump;
    TestUtility::loadFromYaml(expected_dump_yaml, expected_clusters_config_dump);
    EXPECT_EQ(expected_clusters_config_dump.DebugString(), clusters_config_dump.DebugString());
  }

  MetadataConstSharedPtr buildMetadata(const std::string& version) const {
    envoy::config::core::v3::Metadata metadata;

    if (!version.empty()) {
      Envoy::Config::Metadata::mutableMetadataValue(
          metadata, Config::MetadataFilters::get().ENVOY_LB, "version")
          .set_string_value(version);
    }

    return std::make_shared<const envoy::config::core::v3::Metadata>(metadata);
  }

  Event::SimulatedTimeSystem time_system_;
  NiceMock<TestClusterManagerFactory> factory_;
  NiceMock<ProtobufMessage::MockValidationContext> validation_context_;
  std::unique_ptr<TestClusterManagerImpl> cluster_manager_;
  AccessLog::MockAccessLogManager log_manager_;
  NiceMock<Server::MockAdmin> admin_;
  MockLocalClusterUpdate local_cluster_update_;
  MockLocalHostsRemoved local_hosts_removed_;
  Http::ContextImpl http_context_;
  Grpc::ContextImpl grpc_context_;
};

envoy::config::bootstrap::v3::Bootstrap defaultConfig() {
  const std::string yaml = R"EOF(
static_resources:
  clusters: []
  )EOF";

  return parseBootstrapFromV3Yaml(yaml);
}

TEST_F(ClusterManagerImplTest, MultipleProtocolClusterFail) {
  const std::string yaml = R"EOF(
  static_resources:
    clusters:
    - name: http12_cluster
      connect_timeout: 0.250s
      lb_policy: ROUND_ROBIN
      http2_protocol_options: {}
      http_protocol_options: {}
  )EOF";
  EXPECT_THROW_WITH_MESSAGE(
      create(parseBootstrapFromV3Yaml(yaml)), EnvoyException,
      "cluster: Both HTTP1 and HTTP2 options may only be configured with non-default "
      "'protocol_selection' values");
}

TEST_F(ClusterManagerImplTest, MultipleHealthCheckFail) {
  const std::string yaml = R"EOF(
 static_resources:
  clusters:
  - name: service_google
    connect_timeout: 0.25s
    health_checks:
      - timeout: 1s
        interval: 1s
        http_health_check:
          path: "/blah"
      - timeout: 1s
        interval: 1s
        http_health_check:
          path: "/"
  )EOF";

  EXPECT_THROW_WITH_MESSAGE(create(parseBootstrapFromV3Yaml(yaml)), EnvoyException,
                            "Multiple health checks not supported");
}

TEST_F(ClusterManagerImplTest, MultipleProtocolCluster) {
  time_system_.setSystemTime(std::chrono::milliseconds(1234567891234));

  const std::string yaml = R"EOF(
  static_resources:
    clusters:
    - name: http12_cluster
      connect_timeout: 0.250s
      lb_policy: ROUND_ROBIN
      http2_protocol_options: {}
      http_protocol_options: {}
      protocol_selection: USE_DOWNSTREAM_PROTOCOL
  )EOF";
  create(parseBootstrapFromV3Yaml(yaml));
  checkConfigDump(R"EOF(
static_clusters:
  - cluster:
      "@type": type.googleapis.com/envoy.config.cluster.v3.Cluster
      name: http12_cluster
      connect_timeout: 0.250s
      lb_policy: ROUND_ROBIN
      http2_protocol_options: {}
      http_protocol_options: {}
      protocol_selection: USE_DOWNSTREAM_PROTOCOL
    last_updated:
      seconds: 1234567891
      nanos: 234000000
dynamic_active_clusters:
dynamic_warming_clusters:
)EOF");
}

TEST_F(ClusterManagerImplTest, OutlierEventLog) {
  const std::string json = R"EOF(
  {
    "cluster_manager": {
      "outlier_detection": {
        "event_log_path": "foo"
      }
    },
    "static_resources": {
      "clusters": []
    }
  }
  )EOF";

  EXPECT_CALL(log_manager_, createAccessLog("foo"));
  create(parseBootstrapFromV3Json(json));
}

TEST_F(ClusterManagerImplTest, NoSdsConfig) {
  const std::string yaml = R"EOF(
static_resources:
  clusters:
  - name: cluster_1
    connect_timeout: 0.250s
    type: eds
    lb_policy: round_robin
  )EOF";
  EXPECT_THROW_WITH_MESSAGE(create(parseBootstrapFromV3Yaml(yaml)), EnvoyException,
                            "cannot create an EDS cluster without an EDS config");
}

TEST_F(ClusterManagerImplTest, UnknownClusterType) {
  const std::string json = R"EOF(
  {
    "static_resources": {
      "clusters": [
        {
          "name": "cluster_1",
          "connect_timeout": "0.250s",
          "type": "foo",
          "lb_policy": "round_robin"
        }]
      }
    }
  )EOF";

  EXPECT_THROW_WITH_REGEX(create(parseBootstrapFromV3Json(json)), EnvoyException,
                          "invalid value \"foo\" for type TYPE_ENUM");
}

TEST_F(ClusterManagerImplTest, LocalClusterNotDefined) {
  const std::string json = fmt::sprintf(
      R"EOF(
  {
    "cluster_manager": {
      "local_cluster_name": "new_cluster",
    },
    "static_resources": {
      %s
    }
  }
  )EOF",
      clustersJson({defaultStaticClusterJson("cluster_1"), defaultStaticClusterJson("cluster_2")}));

  EXPECT_THROW(create(parseBootstrapFromV3Json(json)), EnvoyException);
}

TEST_F(ClusterManagerImplTest, BadClusterManagerConfig) {
  const std::string json = R"EOF(
  {
    "cluster_manager": {
      "outlier_detection": {
        "event_log_path": "foo"
      },
      "fake_property" : "fake_property"
    },
    "static_resources": {
      "clusters": []
    }
  }
  )EOF";

  EXPECT_THROW_WITH_REGEX(create(parseBootstrapFromV3Json(json)), EnvoyException,
                          "fake_property: Cannot find field");
}

TEST_F(ClusterManagerImplTest, LocalClusterDefined) {
  const std::string json = fmt::sprintf(
      R"EOF(
  {
    "cluster_manager": {
      "local_cluster_name": "new_cluster",
    },
    "static_resources": {
      %s
    }
  }
  )EOF",
      clustersJson({defaultStaticClusterJson("cluster_1"), defaultStaticClusterJson("cluster_2"),
                    defaultStaticClusterJson("new_cluster")}));

  create(parseBootstrapFromV3Json(json));
  checkStats(3 /*added*/, 0 /*modified*/, 0 /*removed*/, 3 /*active*/, 0 /*warming*/);

  factory_.tls_.shutdownThread();
}

TEST_F(ClusterManagerImplTest, DuplicateCluster) {
  const std::string json = fmt::sprintf(
      "{\"static_resources\":{%s}}",
      clustersJson({defaultStaticClusterJson("cluster_1"), defaultStaticClusterJson("cluster_1")}));
  const auto config = parseBootstrapFromV3Json(json);
  EXPECT_THROW(create(config), EnvoyException);
}

TEST_F(ClusterManagerImplTest, ValidClusterName) {
  const std::string yaml = R"EOF(
static_resources:
  clusters:
  - name: cluster:name
    connect_timeout: 0.250s
    type: static
    lb_policy: round_robin
    load_assignment:
      cluster_name: foo
      endpoints:
      - lb_endpoints:
        - endpoint:
            address:
              socket_address:
                address: 127.0.0.1
                port_value: 11001
  )EOF";

  create(parseBootstrapFromV3Yaml(yaml));
  cluster_manager_->clusters()
      .active_clusters_.find("cluster:name")
      ->second.get()
      .info()
      ->statsScope()
      .counterFromString("foo")
      .inc();
  EXPECT_EQ(1UL, factory_.stats_.counter("cluster.cluster_name.foo").value());
}

// Validate that the primary clusters are derived from the bootstrap and don't
// include EDS.
TEST_F(ClusterManagerImplTest, PrimaryClusters) {
  const std::string yaml = R"EOF(
static_resources:
  clusters:
  - name: static_cluster
    connect_timeout: 0.250s
    type: static
  - name: logical_dns_cluster
    connect_timeout: 0.250s
    type: logical_dns
    load_assignment:
      endpoints:
        - lb_endpoints:
          - endpoint:
              address:
                socket_address:
                  address: foo.com
                  port_value: 11001
  - name: strict_dns_cluster
    connect_timeout: 0.250s
    type: strict_dns
    load_assignment:
      endpoints:
        - lb_endpoints:
          - endpoint:
              address:
                socket_address:
                  address: foo.com
                  port_value: 11001
  - name: rest_eds_cluster
    connect_timeout: 0.250s
    type: eds
    eds_cluster_config:
      eds_config:
        api_config_source:
          api_type: GRPC
          grpc_services:
            envoy_grpc:
              cluster_name: static_cluster
  )EOF";
  create(parseBootstrapFromV3Yaml(yaml));
  const auto& primary_clusters = cluster_manager_->primaryClusters();
  EXPECT_THAT(primary_clusters, testing::UnorderedElementsAre(
                                    "static_cluster", "strict_dns_cluster", "logical_dns_cluster"));
}

TEST_F(ClusterManagerImplTest, OriginalDstLbRestriction) {
  const std::string yaml = R"EOF(
static_resources:
  clusters:
  - name: cluster_1
    connect_timeout: 0.250s
    type: original_dst
    lb_policy: round_robin
  )EOF";

  EXPECT_THROW_WITH_MESSAGE(
      create(parseBootstrapFromV3Yaml(yaml)), EnvoyException,
      "cluster: LB policy ROUND_ROBIN is not valid for Cluster type ORIGINAL_DST. Only "
      "'CLUSTER_PROVIDED' or 'ORIGINAL_DST_LB' is allowed with cluster type 'ORIGINAL_DST'");
}

TEST_F(ClusterManagerImplTest, DEPRECATED_FEATURE_TEST(OriginalDstLbRestriction2)) {
  TestDeprecatedV2Api _deprecated_v2_api;
  const std::string yaml = R"EOF(
 static_resources:
  clusters:
  - name: cluster_1
    connect_timeout: 0.250s
    type: static
    lb_policy: original_dst_lb
    load_assignment:
      endpoints:
      - lb_endpoints:
        - endpoint:
            address:
              socket_address:
                address: 127.0.0.1
                port_value: 11001
  )EOF";

  EXPECT_THROW_WITH_MESSAGE(create(parseBootstrapFromV3Yaml(yaml, false)), EnvoyException,
                            "cluster: LB policy hidden_envoy_deprecated_ORIGINAL_DST_LB is not "
                            "valid for Cluster type STATIC. "
                            "'ORIGINAL_DST_LB' is allowed only with cluster type 'ORIGINAL_DST'");
}

class ClusterManagerSubsetInitializationTest
    : public ClusterManagerImplTest,
      public testing::WithParamInterface<envoy::config::cluster::v3::Cluster::LbPolicy> {
public:
  ClusterManagerSubsetInitializationTest() = default;

  static std::vector<envoy::config::cluster::v3::Cluster::LbPolicy> lbPolicies() {
    int first = static_cast<int>(envoy::config::cluster::v3::Cluster::LbPolicy_MIN);
    int last = static_cast<int>(envoy::config::cluster::v3::Cluster::LbPolicy_MAX);
    ASSERT(first < last);

    std::vector<envoy::config::cluster::v3::Cluster::LbPolicy> policies;
    for (int i = first; i <= last; i++) {
      if (envoy::config::cluster::v3::Cluster::LbPolicy_IsValid(i)) {
        auto policy = static_cast<envoy::config::cluster::v3::Cluster::LbPolicy>(i);
        if (policy != envoy::config::cluster::v3::Cluster::LOAD_BALANCING_POLICY_CONFIG) {
          policies.push_back(policy);
        }
      }
    }
    return policies;
  }

  static std::string paramName(const testing::TestParamInfo<ParamType>& info) {
    const std::string& name = envoy::config::cluster::v3::Cluster::LbPolicy_Name(info.param);
    return absl::StrReplaceAll(name, {{"_", ""}});
  }
};

// Test initialization of subset load balancer with every possible load balancer policy.
TEST_P(ClusterManagerSubsetInitializationTest, SubsetLoadBalancerInitialization) {
  const std::string yamlPattern = R"EOF(
 static_resources:
  clusters:
  - name: cluster_1
    connect_timeout: 0.250s
    {}
    lb_policy: "{}"
    lb_subset_config:
      fallback_policy: ANY_ENDPOINT
      subset_selectors:
        - keys: [ "x" ]
    load_assignment:
      cluster_name: cluster_1
      endpoints:
      - lb_endpoints:
        - endpoint:
            address:
              socket_address:
                address: 127.0.0.1
                port_value: 8000
        - endpoint:
            address:
              socket_address:
                address: 127.0.0.1
                port_value: 8001
  )EOF";

  const std::string& policy_name = envoy::config::cluster::v3::Cluster::LbPolicy_Name(GetParam());

  std::string cluster_type = "type: STATIC";
  if (GetParam() == envoy::config::cluster::v3::Cluster::hidden_envoy_deprecated_ORIGINAL_DST_LB) {
    cluster_type = "type: ORIGINAL_DST";
  } else if (GetParam() == envoy::config::cluster::v3::Cluster::CLUSTER_PROVIDED) {
    // This custom cluster type is registered by linking test/integration/custom/static_cluster.cc.
    cluster_type = "cluster_type: { name: envoy.clusters.custom_static_with_lb }";
  }
  const std::string yaml = fmt::format(yamlPattern, cluster_type, policy_name);

  if (GetParam() == envoy::config::cluster::v3::Cluster::hidden_envoy_deprecated_ORIGINAL_DST_LB ||
      GetParam() == envoy::config::cluster::v3::Cluster::CLUSTER_PROVIDED) {
    EXPECT_THROW_WITH_MESSAGE(
        create(parseBootstrapFromV3Yaml(yaml)), EnvoyException,
        fmt::format("cluster: LB policy {} cannot be combined with lb_subset_config",
                    envoy::config::cluster::v3::Cluster::LbPolicy_Name(GetParam())));

  } else {
    create(parseBootstrapFromV3Yaml(yaml));
    checkStats(1 /*added*/, 0 /*modified*/, 0 /*removed*/, 1 /*active*/, 0 /*warming*/);

    Upstream::ThreadLocalCluster* tlc = cluster_manager_->get("cluster_1");
    EXPECT_NE(nullptr, tlc);

    if (tlc) {
      Upstream::LoadBalancer& lb = tlc->loadBalancer();
      EXPECT_NE(nullptr, dynamic_cast<Upstream::SubsetLoadBalancer*>(&lb));
    }

    factory_.tls_.shutdownThread();
  }
}

INSTANTIATE_TEST_SUITE_P(ClusterManagerSubsetInitializationTest,
                         ClusterManagerSubsetInitializationTest,
                         testing::ValuesIn(ClusterManagerSubsetInitializationTest::lbPolicies()),
                         ClusterManagerSubsetInitializationTest::paramName);

TEST_F(ClusterManagerImplTest, DEPRECATED_FEATURE_TEST(SubsetLoadBalancerOriginalDstRestriction)) {
  TestDeprecatedV2Api _deprecated_v2_api;
  const std::string yaml = R"EOF(
 static_resources:
  clusters:
  - name: cluster_1
    connect_timeout: 0.250s
    type: original_dst
    lb_policy: original_dst_lb
    lb_subset_config:
      fallback_policy: ANY_ENDPOINT
      subset_selectors:
        - keys: [ "x" ]
  )EOF";

  EXPECT_THROW_WITH_MESSAGE(create(parseBootstrapFromV3Yaml(yaml, false)), EnvoyException,
                            "cluster: LB policy hidden_envoy_deprecated_ORIGINAL_DST_LB cannot be "
                            "combined with lb_subset_config");
}

TEST_F(ClusterManagerImplTest, SubsetLoadBalancerClusterProvidedLbRestriction) {
  const std::string yaml = R"EOF(
 static_resources:
  clusters:
  - name: cluster_1
    connect_timeout: 0.250s
    type: static
    lb_policy: cluster_provided
    lb_subset_config:
      fallback_policy: ANY_ENDPOINT
      subset_selectors:
        - keys: [ "x" ]
  )EOF";

  EXPECT_THROW_WITH_MESSAGE(
      create(parseBootstrapFromV3Yaml(yaml)), EnvoyException,
      "cluster: LB policy CLUSTER_PROVIDED cannot be combined with lb_subset_config");
}

TEST_F(ClusterManagerImplTest, SubsetLoadBalancerLocalityAware) {
  const std::string yaml = R"EOF(
 static_resources:
  clusters:
  - name: cluster_1
    connect_timeout: 0.250s
    type: STATIC
    lb_policy: ROUND_ROBIN
    lb_subset_config:
      fallback_policy: ANY_ENDPOINT
      subset_selectors:
        - keys: [ "x" ]
      locality_weight_aware: true
    load_assignment:
      cluster_name: cluster_1
      endpoints:
        - lb_endpoints:
          - endpoint:
              address:
                socket_address:
                  address: 127.0.0.1
                  port_value: 8000
          - endpoint:
              address:
                socket_address:
                  address: 127.0.0.1
                  port_value: 8001
  )EOF";

  EXPECT_THROW_WITH_MESSAGE(create(parseBootstrapFromV3Yaml(yaml)), EnvoyException,
                            "Locality weight aware subset LB requires that a "
                            "locality_weighted_lb_config be set in cluster_1");
}

TEST_F(ClusterManagerImplTest, RingHashLoadBalancerInitialization) {
  const std::string yaml = R"EOF(
 static_resources:
  clusters:
  - name: redis_cluster
    lb_policy: RING_HASH
    ring_hash_lb_config:
      minimum_ring_size: 125
    connect_timeout: 0.250s
    type: STATIC
    load_assignment:
      cluster_name: redis_cluster
      endpoints:
      - lb_endpoints:
        - endpoint:
            address:
              socket_address:
                address: 127.0.0.1
                port_value: 8000
        - endpoint:
            address:
              socket_address:
                address: 127.0.0.1
                port_value: 8001
  )EOF";
  create(parseBootstrapFromV3Yaml(yaml));
}

TEST_F(ClusterManagerImplTest, RingHashLoadBalancerV2Initialization) {
  const std::string yaml = R"EOF(
  static_resources:
    clusters:
    - name: redis_cluster
      connect_timeout: 0.250s
      lb_policy: RING_HASH
      load_assignment:
        cluster_name: redis_cluster
        endpoints:
        - lb_endpoints:
          - endpoint:
              address:
                socket_address:
                  address: 127.0.0.1
                  port_value: 8000
          - endpoint:
              address:
                socket_address:
                  address: 127.0.0.1
                  port_value: 8001
      dns_lookup_family: V4_ONLY
      ring_hash_lb_config:
        minimum_ring_size: 125
  )EOF";
  create(parseBootstrapFromV3Yaml(yaml));
}

// Verify EDS clusters have EDS config.
TEST_F(ClusterManagerImplTest, EdsClustersRequireEdsConfig) {
  const std::string yaml = R"EOF(
  static_resources:
    clusters:
    - name: cluster_0
      type: EDS
  )EOF";

  EXPECT_THROW_WITH_MESSAGE(create(parseBootstrapFromV3Yaml(yaml)), EnvoyException,
                            "cannot create an EDS cluster without an EDS config");
}

// Verify that specifying a cluster provided LB, but the cluster doesn't provide one is an error.
TEST_F(ClusterManagerImplTest, ClusterProvidedLbNoLb) {
  const std::string json = fmt::sprintf("{\"static_resources\":{%s}}",
                                        clustersJson({defaultStaticClusterJson("cluster_0")}));

  std::shared_ptr<MockClusterMockPrioritySet> cluster1(new NiceMock<MockClusterMockPrioritySet>());
  cluster1->info_->name_ = "cluster_0";
  cluster1->info_->lb_type_ = LoadBalancerType::ClusterProvided;
  EXPECT_CALL(factory_, clusterFromProto_(_, _, _, _))
      .WillOnce(Return(std::make_pair(cluster1, nullptr)));
  EXPECT_THROW_WITH_MESSAGE(create(parseBootstrapFromV3Json(json)), EnvoyException,
                            "cluster manager: cluster provided LB specified but cluster "
                            "'cluster_0' did not provide one. Check cluster documentation.");
}

// Verify that not specifying a cluster provided LB, but the cluster does provide one is an error.
TEST_F(ClusterManagerImplTest, ClusterProvidedLbNotConfigured) {
  const std::string json = fmt::sprintf("{\"static_resources\":{%s}}",
                                        clustersJson({defaultStaticClusterJson("cluster_0")}));

  std::shared_ptr<MockClusterMockPrioritySet> cluster1(new NiceMock<MockClusterMockPrioritySet>());
  cluster1->info_->name_ = "cluster_0";
  EXPECT_CALL(factory_, clusterFromProto_(_, _, _, _))
      .WillOnce(Return(std::make_pair(cluster1, new MockThreadAwareLoadBalancer())));
  EXPECT_THROW_WITH_MESSAGE(create(parseBootstrapFromV3Json(json)), EnvoyException,
                            "cluster manager: cluster provided LB not specified but cluster "
                            "'cluster_0' provided one. Check cluster documentation.");
}

class ClusterManagerImplThreadAwareLbTest : public ClusterManagerImplTest {
public:
  void doTest(LoadBalancerType lb_type) {
    const std::string json = fmt::sprintf("{\"static_resources\":{%s}}",
                                          clustersJson({defaultStaticClusterJson("cluster_0")}));

    std::shared_ptr<MockClusterMockPrioritySet> cluster1(
        new NiceMock<MockClusterMockPrioritySet>());
    cluster1->info_->name_ = "cluster_0";
    cluster1->info_->lb_type_ = lb_type;

    InSequence s;
    EXPECT_CALL(factory_, clusterFromProto_(_, _, _, _))
        .WillOnce(Return(std::make_pair(cluster1, nullptr)));
    ON_CALL(*cluster1, initializePhase()).WillByDefault(Return(Cluster::InitializePhase::Primary));
    create(parseBootstrapFromV3Json(json));

    EXPECT_EQ(nullptr, cluster_manager_->get("cluster_0")->loadBalancer().chooseHost(nullptr));

    cluster1->prioritySet().getMockHostSet(0)->hosts_ = {
        makeTestHost(cluster1->info_, "tcp://127.0.0.1:80", time_system_)};
    cluster1->prioritySet().getMockHostSet(0)->runCallbacks(
        cluster1->prioritySet().getMockHostSet(0)->hosts_, {});
    cluster1->initialize_callback_();
    EXPECT_EQ(cluster1->prioritySet().getMockHostSet(0)->hosts_[0],
              cluster_manager_->get("cluster_0")->loadBalancer().chooseHost(nullptr));
  }
};

// Test that the cluster manager correctly re-creates the worker local LB when there is a host
// set change.
TEST_F(ClusterManagerImplThreadAwareLbTest, RingHashLoadBalancerThreadAwareUpdate) {
  doTest(LoadBalancerType::RingHash);
}

// Test that the cluster manager correctly re-creates the worker local LB when there is a host
// set change.
TEST_F(ClusterManagerImplThreadAwareLbTest, MaglevLoadBalancerThreadAwareUpdate) {
  doTest(LoadBalancerType::Maglev);
}

TEST_F(ClusterManagerImplTest, TcpHealthChecker) {
  const std::string yaml = R"EOF(
 static_resources:
  clusters:
  - name: cluster_1
    connect_timeout: 0.250s
    type: STATIC
    lb_policy: ROUND_ROBIN
    load_assignment:
      cluster_name: cluster_1
      endpoints:
      - lb_endpoints:
        - endpoint:
            address:
              socket_address:
                address: 127.0.0.1
                port_value: 11001
    health_checks:
    - timeout: 1s
      interval: 1s
      unhealthy_threshold: 2
      healthy_threshold: 2
      tcp_health_check:
        send:
          text: '01'
        receive:
          - text: '02'
  )EOF";

  Network::MockClientConnection* connection = new NiceMock<Network::MockClientConnection>();
  EXPECT_CALL(factory_.dispatcher_,
              createClientConnection_(
                  PointeesEq(Network::Utility::resolveUrl("tcp://127.0.0.1:11001")), _, _, _))
      .WillOnce(Return(connection));
  create(parseBootstrapFromV3Yaml(yaml));
  factory_.tls_.shutdownThread();
}

TEST_F(ClusterManagerImplTest, HttpHealthChecker) {
  const std::string yaml = R"EOF(
 static_resources:
  clusters:
  - name: cluster_1
    connect_timeout: 0.250s
    type: STATIC
    lb_policy: ROUND_ROBIN
    load_assignment:
      cluster_name: cluster_1
      endpoints:
      - lb_endpoints:
        - endpoint:
            address:
              socket_address:
                address: 127.0.0.1
                port_value: 11001
    health_checks:
    - timeout: 1s
      interval: 1s
      unhealthy_threshold: 2
      healthy_threshold: 2
      http_health_check:
        path: "/healthcheck"
  )EOF";

  Network::MockClientConnection* connection = new NiceMock<Network::MockClientConnection>();
  EXPECT_CALL(factory_.dispatcher_,
              createClientConnection_(
                  PointeesEq(Network::Utility::resolveUrl("tcp://127.0.0.1:11001")), _, _, _))
      .WillOnce(Return(connection));
  create(parseBootstrapFromV3Yaml(yaml));
  factory_.tls_.shutdownThread();
}

TEST_F(ClusterManagerImplTest, UnknownCluster) {
  const std::string json = fmt::sprintf("{\"static_resources\":{%s}}",
                                        clustersJson({defaultStaticClusterJson("cluster_1")}));

  create(parseBootstrapFromV3Json(json));
  EXPECT_EQ(nullptr, cluster_manager_->get("hello"));
  EXPECT_EQ(nullptr, cluster_manager_->httpConnPoolForCluster("hello", ResourcePriority::Default,
                                                              Http::Protocol::Http2, nullptr));
  EXPECT_EQ(nullptr,
            cluster_manager_->tcpConnPoolForCluster("hello", ResourcePriority::Default, nullptr));
  EXPECT_THROW(cluster_manager_->tcpConnForCluster("hello", nullptr), EnvoyException);

  NiceMock<MockLoadBalancerContext> example_com_context;
  ON_CALL(example_com_context, upstreamTransportSocketOptions())
      .WillByDefault(Return(std::make_shared<Network::TransportSocketOptionsImpl>("example.com")));
  EXPECT_EQ(nullptr, cluster_manager_->tcpConnPoolForCluster("hello", ResourcePriority::Default,
                                                             &example_com_context));
  EXPECT_THROW(cluster_manager_->tcpConnForCluster("hello", &example_com_context), EnvoyException);

  EXPECT_THROW(cluster_manager_->httpAsyncClientForCluster("hello"), EnvoyException);
  factory_.tls_.shutdownThread();
}

/**
 * Test that buffer limits are set on new TCP connections.
 */
TEST_F(ClusterManagerImplTest, VerifyBufferLimits) {
  const std::string yaml = R"EOF(
 static_resources:
  clusters:
  - name: cluster_1
    connect_timeout: 0.250s
    type: static
    lb_policy: round_robin
    per_connection_buffer_limit_bytes: 8192
    load_assignment:
      cluster_name: cluster_1
      endpoints:
      - lb_endpoints:
        - endpoint:
            address:
              socket_address:
                address: 127.0.0.1
                port_value: 11001
  )EOF";

  create(parseBootstrapFromV3Yaml(yaml));
  Network::MockClientConnection* connection = new NiceMock<Network::MockClientConnection>();
  EXPECT_CALL(*connection, setBufferLimits(8192));
  EXPECT_CALL(factory_.tls_.dispatcher_, createClientConnection_(_, _, _, _))
      .WillOnce(Return(connection));
  auto conn_data = cluster_manager_->tcpConnForCluster("cluster_1", nullptr);
  EXPECT_EQ(connection, conn_data.connection_.get());
  factory_.tls_.shutdownThread();
}

TEST_F(ClusterManagerImplTest, ShutdownOrder) {
  const std::string json = fmt::sprintf("{\"static_resources\":{%s}}",
                                        clustersJson({defaultStaticClusterJson("cluster_1")}));

  create(parseBootstrapFromV3Json(json));
  Cluster& cluster = cluster_manager_->activeClusters().begin()->second;
  EXPECT_EQ("cluster_1", cluster.info()->name());
  EXPECT_EQ(cluster.info(), cluster_manager_->get("cluster_1")->info());
  EXPECT_EQ(
      1UL,
      cluster_manager_->get("cluster_1")->prioritySet().hostSetsPerPriority()[0]->hosts().size());
  EXPECT_EQ(cluster.prioritySet().hostSetsPerPriority()[0]->hosts()[0],
            cluster_manager_->get("cluster_1")->loadBalancer().chooseHost(nullptr));

  // Local reference, primary reference, thread local reference, host reference, async client
  // reference.
  EXPECT_EQ(5U, cluster.info().use_count());

  // Thread local reference should be gone.
  factory_.tls_.shutdownThread();
  EXPECT_EQ(3U, cluster.info().use_count());
}

TEST_F(ClusterManagerImplTest, InitializeOrder) {
  time_system_.setSystemTime(std::chrono::milliseconds(1234567891234));

  const std::string json = fmt::sprintf(
      R"EOF(
  {
    "dynamic_resources": {
      "cds_config": {
        "api_config_source": {
          "api_type": "0",
          "refresh_delay": "30s",
          "cluster_names": ["cds_cluster"]
        }
      }
    },
    "static_resources": {
      %s
    }
  }
  )EOF",
      clustersJson({defaultStaticClusterJson("cds_cluster"),
                    defaultStaticClusterJson("fake_cluster"),
                    defaultStaticClusterJson("fake_cluster2")}));

  MockCdsApi* cds = new MockCdsApi();
  std::shared_ptr<MockClusterMockPrioritySet> cds_cluster(
      new NiceMock<MockClusterMockPrioritySet>());
  cds_cluster->info_->name_ = "cds_cluster";
  std::shared_ptr<MockClusterMockPrioritySet> cluster1(new NiceMock<MockClusterMockPrioritySet>());
  std::shared_ptr<MockClusterMockPrioritySet> cluster2(new NiceMock<MockClusterMockPrioritySet>());
  cluster2->info_->name_ = "fake_cluster2";
  cluster2->info_->lb_type_ = LoadBalancerType::RingHash;

  // This part tests static init.
  InSequence s;
  EXPECT_CALL(factory_, clusterFromProto_(_, _, _, _))
      .WillOnce(Return(std::make_pair(cds_cluster, nullptr)));
  ON_CALL(*cds_cluster, initializePhase()).WillByDefault(Return(Cluster::InitializePhase::Primary));
  EXPECT_CALL(factory_, clusterFromProto_(_, _, _, _))
      .WillOnce(Return(std::make_pair(cluster1, nullptr)));
  ON_CALL(*cluster1, initializePhase()).WillByDefault(Return(Cluster::InitializePhase::Primary));
  EXPECT_CALL(factory_, clusterFromProto_(_, _, _, _))
      .WillOnce(Return(std::make_pair(cluster2, nullptr)));
  ON_CALL(*cluster2, initializePhase()).WillByDefault(Return(Cluster::InitializePhase::Secondary));
  EXPECT_CALL(factory_, createCds_()).WillOnce(Return(cds));
  EXPECT_CALL(*cds, setInitializedCb(_));
  EXPECT_CALL(*cds_cluster, initialize(_));
  EXPECT_CALL(*cluster1, initialize(_));

  create(parseBootstrapFromV3Json(json));

  ReadyWatcher initialized;
  cluster_manager_->setInitializedCb([&]() -> void { initialized.ready(); });

  EXPECT_CALL(*cluster2, initialize(_));
  cds_cluster->initialize_callback_();
  cluster1->initialize_callback_();

  EXPECT_CALL(*cds, initialize());
  cluster2->initialize_callback_();

  // This part tests CDS init.
  std::shared_ptr<MockClusterMockPrioritySet> cluster3(new NiceMock<MockClusterMockPrioritySet>());
  cluster3->info_->name_ = "cluster3";
  std::shared_ptr<MockClusterMockPrioritySet> cluster4(new NiceMock<MockClusterMockPrioritySet>());
  cluster4->info_->name_ = "cluster4";
  std::shared_ptr<MockClusterMockPrioritySet> cluster5(new NiceMock<MockClusterMockPrioritySet>());
  cluster5->info_->name_ = "cluster5";

  EXPECT_CALL(factory_, clusterFromProto_(_, _, _, _))
      .WillOnce(Return(std::make_pair(cluster3, nullptr)));
  ON_CALL(*cluster3, initializePhase()).WillByDefault(Return(Cluster::InitializePhase::Secondary));
  cluster_manager_->addOrUpdateCluster(defaultStaticCluster("cluster3"), "version1");

  EXPECT_CALL(factory_, clusterFromProto_(_, _, _, _))
      .WillOnce(Return(std::make_pair(cluster4, nullptr)));
  ON_CALL(*cluster4, initializePhase()).WillByDefault(Return(Cluster::InitializePhase::Primary));
  EXPECT_CALL(*cluster4, initialize(_));
  cluster_manager_->addOrUpdateCluster(defaultStaticCluster("cluster4"), "version2");

  EXPECT_CALL(factory_, clusterFromProto_(_, _, _, _))
      .WillOnce(Return(std::make_pair(cluster5, nullptr)));
  ON_CALL(*cluster5, initializePhase()).WillByDefault(Return(Cluster::InitializePhase::Secondary));
  cluster_manager_->addOrUpdateCluster(defaultStaticCluster("cluster5"), "version3");

  cds->initialized_callback_();
  EXPECT_CALL(*cds, versionInfo()).WillOnce(Return("version3"));
  checkConfigDump(R"EOF(
 version_info: version3
 static_clusters:
  - cluster:
      "@type": type.googleapis.com/envoy.config.cluster.v3.Cluster
      name: "cds_cluster"
      type: "STATIC"
      connect_timeout: 0.25s
      load_assignment:
        endpoints:
        - lb_endpoints:
          - endpoint:
              address:
                socket_address:
                  address: 127.0.0.1
                  port_value: 11001
    last_updated:
      seconds: 1234567891
      nanos: 234000000
  - cluster:
      "@type": type.googleapis.com/envoy.config.cluster.v3.Cluster
      name: "fake_cluster"
      type: "STATIC"
      connect_timeout: 0.25s
      load_assignment:
        endpoints:
        - lb_endpoints:
          - endpoint:
              address:
                socket_address:
                  address: 127.0.0.1
                  port_value: 11001
    last_updated:
      seconds: 1234567891
      nanos: 234000000
  - cluster:
      "@type": type.googleapis.com/envoy.config.cluster.v3.Cluster
      name: "fake_cluster2"
      type: "STATIC"
      connect_timeout: 0.25s
      load_assignment:
        endpoints:
        - lb_endpoints:
          - endpoint:
              address:
                socket_address:
                  address: 127.0.0.1
                  port_value: 11001
    last_updated:
      seconds: 1234567891
      nanos: 234000000
 dynamic_warming_clusters:
  - version_info: "version1"
    cluster:
      "@type": type.googleapis.com/envoy.config.cluster.v3.Cluster
      name: "cluster3"
      type: "STATIC"
      connect_timeout: 0.25s
      load_assignment:
        endpoints:
        - lb_endpoints:
          - endpoint:
              address:
                socket_address:
                  address: 127.0.0.1
                  port_value: 11001
    last_updated:
      seconds: 1234567891
      nanos: 234000000
  - version_info: "version2"
    cluster:
      "@type": type.googleapis.com/envoy.config.cluster.v3.Cluster
      name: "cluster4"
      type: "STATIC"
      connect_timeout: 0.25s
      load_assignment:
        endpoints:
        - lb_endpoints:
          - endpoint:
              address:
                socket_address:
                  address: 127.0.0.1
                  port_value: 11001
    last_updated:
      seconds: 1234567891
      nanos: 234000000
  - version_info: "version3"
    cluster:
      "@type": type.googleapis.com/envoy.config.cluster.v3.Cluster
      name: "cluster5"
      type: "STATIC"
      connect_timeout: 0.25s
      load_assignment:
        endpoints:
        - lb_endpoints:
          - endpoint:
              address:
                socket_address:
                  address: 127.0.0.1
                  port_value: 11001
    last_updated:
      seconds: 1234567891
      nanos: 234000000
 dynamic_active_clusters:
)EOF");

  EXPECT_CALL(*cluster3, initialize(_));
  cluster4->initialize_callback_();

  // Test cluster 5 getting removed before everything is initialized.
  cluster_manager_->removeCluster("cluster5");

  EXPECT_CALL(initialized, ready());
  cluster3->initialize_callback_();

  factory_.tls_.shutdownThread();

  EXPECT_TRUE(Mock::VerifyAndClearExpectations(cds_cluster.get()));
  EXPECT_TRUE(Mock::VerifyAndClearExpectations(cluster1.get()));
  EXPECT_TRUE(Mock::VerifyAndClearExpectations(cluster2.get()));
  EXPECT_TRUE(Mock::VerifyAndClearExpectations(cluster3.get()));
  EXPECT_TRUE(Mock::VerifyAndClearExpectations(cluster4.get()));
  EXPECT_TRUE(Mock::VerifyAndClearExpectations(cluster5.get()));
}

TEST_F(ClusterManagerImplTest, DynamicRemoveWithLocalCluster) {
  InSequence s;

  // Setup a cluster manager with a static local cluster.
  const std::string json = fmt::sprintf(R"EOF(
  {
    "cluster_manager": {
      "local_cluster_name": "foo"
    },
    "static_resources": {
      %s
    }
  }
  )EOF",
                                        clustersJson({defaultStaticClusterJson("fake")}));

  std::shared_ptr<MockClusterMockPrioritySet> foo(new NiceMock<MockClusterMockPrioritySet>());
  foo->info_->name_ = "foo";
  EXPECT_CALL(factory_, clusterFromProto_(_, _, _, false))
      .WillOnce(Return(std::make_pair(foo, nullptr)));
  ON_CALL(*foo, initializePhase()).WillByDefault(Return(Cluster::InitializePhase::Primary));
  EXPECT_CALL(*foo, initialize(_));

  create(parseBootstrapFromV3Json(json));
  foo->initialize_callback_();

  // Now add a dynamic cluster. This cluster will have a member update callback from the local
  // cluster in its load balancer.
  std::shared_ptr<MockClusterMockPrioritySet> cluster1(new NiceMock<MockClusterMockPrioritySet>());
  cluster1->info_->name_ = "cluster1";
  EXPECT_CALL(factory_, clusterFromProto_(_, _, _, true))
      .WillOnce(Return(std::make_pair(cluster1, nullptr)));
  ON_CALL(*cluster1, initializePhase()).WillByDefault(Return(Cluster::InitializePhase::Primary));
  EXPECT_CALL(*cluster1, initialize(_));
  cluster_manager_->addOrUpdateCluster(defaultStaticCluster("cluster1"), "");

  // Add another update callback on foo so we make sure callbacks keep working.
  ReadyWatcher membership_updated;
  foo->prioritySet().addPriorityUpdateCb(
      [&membership_updated](uint32_t, const HostVector&, const HostVector&) -> void {
        membership_updated.ready();
      });

  // Remove the new cluster.
  cluster_manager_->removeCluster("cluster1");

  // Fire a member callback on the local cluster, which should not call any update callbacks on
  // the deleted cluster.
  foo->prioritySet().getMockHostSet(0)->hosts_ = {
      makeTestHost(foo->info_, "tcp://127.0.0.1:80", time_system_)};
  EXPECT_CALL(membership_updated, ready());
  foo->prioritySet().getMockHostSet(0)->runCallbacks(foo->prioritySet().getMockHostSet(0)->hosts_,
                                                     {});

  factory_.tls_.shutdownThread();

  EXPECT_TRUE(Mock::VerifyAndClearExpectations(foo.get()));
  EXPECT_TRUE(Mock::VerifyAndClearExpectations(cluster1.get()));
}

TEST_F(ClusterManagerImplTest, RemoveWarmingCluster) {
  time_system_.setSystemTime(std::chrono::milliseconds(1234567891234));
  create(defaultConfig());

  InSequence s;
  ReadyWatcher initialized;
  EXPECT_CALL(initialized, ready());
  cluster_manager_->setInitializedCb([&]() -> void { initialized.ready(); });

  std::shared_ptr<MockClusterMockPrioritySet> cluster1(new NiceMock<MockClusterMockPrioritySet>());
  EXPECT_CALL(factory_, clusterFromProto_(_, _, _, _))
      .WillOnce(Return(std::make_pair(cluster1, nullptr)));
  EXPECT_CALL(*cluster1, initializePhase()).Times(0);
  EXPECT_CALL(*cluster1, initialize(_));
  EXPECT_TRUE(
      cluster_manager_->addOrUpdateCluster(defaultStaticCluster("fake_cluster"), "version3"));
  checkStats(1 /*added*/, 0 /*modified*/, 0 /*removed*/, 0 /*active*/, 1 /*warming*/);
  EXPECT_EQ(nullptr, cluster_manager_->get("fake_cluster"));
  checkConfigDump(R"EOF(
dynamic_warming_clusters:
  - version_info: "version3"
    cluster:
      "@type": type.googleapis.com/envoy.config.cluster.v3.Cluster
      name: "fake_cluster"
      type: STATIC
      connect_timeout: 0.25s
      load_assignment:
        endpoints:
        - lb_endpoints:
          - endpoint:
              address:
                socket_address:
                  address: 127.0.0.1
                  port_value: 11001
    last_updated:
      seconds: 1234567891
      nanos: 234000000
)EOF");

  EXPECT_TRUE(cluster_manager_->removeCluster("fake_cluster"));
  checkStats(1 /*added*/, 0 /*modified*/, 1 /*removed*/, 0 /*active*/, 0 /*warming*/);

  EXPECT_TRUE(Mock::VerifyAndClearExpectations(cluster1.get()));
}

TEST_F(ClusterManagerImplTest, TestModifyWarmingClusterDuringInitialization) {
  const std::string json = fmt::sprintf(
      R"EOF(
  {
    "dynamic_resources": {
      "cds_config": {
        "api_config_source": {
          "api_type": "0",
          "refresh_delay": "30s",
          "cluster_names": ["cds_cluster"]
        }
      }
    },
    "static_resources": {
      %s
    }
  }
  )EOF",
      clustersJson({
          defaultStaticClusterJson("cds_cluster"),
      }));

  MockCdsApi* cds = new MockCdsApi();
  std::shared_ptr<MockClusterMockPrioritySet> cds_cluster(
      new NiceMock<MockClusterMockPrioritySet>());
  cds_cluster->info_->name_ = "cds_cluster";

  // This part tests static init.
  InSequence s;
  EXPECT_CALL(factory_, clusterFromProto_(_, _, _, _))
      .WillOnce(Return(std::make_pair(cds_cluster, nullptr)));
  ON_CALL(*cds_cluster, initializePhase()).WillByDefault(Return(Cluster::InitializePhase::Primary));
  EXPECT_CALL(factory_, createCds_()).WillOnce(Return(cds));
  EXPECT_CALL(*cds, setInitializedCb(_));
  EXPECT_CALL(*cds_cluster, initialize(_));

  create(parseBootstrapFromV3Json(json));

  ReadyWatcher cm_initialized;
  cluster_manager_->setInitializedCb([&]() -> void { cm_initialized.ready(); });

  const std::string ready_cluster_yaml = R"EOF(
    name: fake_cluster
    connect_timeout: 0.250s
    type: STATIC
    lb_policy: ROUND_ROBIN
    load_assignment:
      cluster_name: fake_cluster
      endpoints:
      - lb_endpoints:
        - endpoint:
            address:
              socket_address:
                address: 127.0.0.1
                port_value: 11001
  )EOF";

  const std::string warming_cluster_yaml = R"EOF(
    name: fake_cluster
    connect_timeout: 0.250s
    type: STRICT_DNS
    lb_policy: ROUND_ROBIN
    load_assignment:
      cluster_name: fake_cluster
      endpoints:
      - lb_endpoints:
        - endpoint:
            address:
              socket_address:
                address: foo.com
                port_value: 11001
  )EOF";

  {
    SCOPED_TRACE("Add a primary cluster staying in warming.");
    EXPECT_CALL(factory_, clusterFromProto_(_, _, _, _));
    EXPECT_TRUE(cluster_manager_->addOrUpdateCluster(parseClusterFromV3Yaml(warming_cluster_yaml),
                                                     "warming"));

    // Mark all the rest of the clusters ready. Now the only warming cluster is the above one.
    EXPECT_CALL(cm_initialized, ready()).Times(0);
    cds_cluster->initialize_callback_();
  }

  {
    SCOPED_TRACE("Modify the only warming primary cluster to immediate ready.");
    EXPECT_CALL(factory_, clusterFromProto_(_, _, _, _));
    EXPECT_CALL(*cds, initialize());
    EXPECT_TRUE(
        cluster_manager_->addOrUpdateCluster(parseClusterFromV3Yaml(ready_cluster_yaml), "ready"));
  }
  {
    SCOPED_TRACE("All clusters are ready.");
    EXPECT_CALL(cm_initialized, ready());
    cds->initialized_callback_();
  }
  EXPECT_TRUE(Mock::VerifyAndClearExpectations(cds_cluster.get()));
}

TEST_F(ClusterManagerImplTest, ModifyWarmingCluster) {
  time_system_.setSystemTime(std::chrono::milliseconds(1234567891234));
  create(defaultConfig());

  InSequence s;
  ReadyWatcher initialized;
  EXPECT_CALL(initialized, ready());
  cluster_manager_->setInitializedCb([&]() -> void { initialized.ready(); });

  // Add a "fake_cluster" in warming state.
  std::shared_ptr<MockClusterMockPrioritySet> cluster1 =
      std::make_shared<NiceMock<MockClusterMockPrioritySet>>();
  EXPECT_CALL(factory_, clusterFromProto_(_, _, _, _))
      .WillOnce(Return(std::make_pair(cluster1, nullptr)));
  EXPECT_CALL(*cluster1, initializePhase()).Times(0);
  EXPECT_CALL(*cluster1, initialize(_));
  EXPECT_TRUE(
      cluster_manager_->addOrUpdateCluster(defaultStaticCluster("fake_cluster"), "version3"));
  checkStats(1 /*added*/, 0 /*modified*/, 0 /*removed*/, 0 /*active*/, 1 /*warming*/);
  EXPECT_EQ(nullptr, cluster_manager_->get("fake_cluster"));
  checkConfigDump(R"EOF(
 dynamic_warming_clusters:
   - version_info: "version3"
     cluster:
       "@type": type.googleapis.com/envoy.config.cluster.v3.Cluster
       name: "fake_cluster"
       type: STATIC
       connect_timeout: 0.25s
       load_assignment:
        endpoints:
        - lb_endpoints:
          - endpoint:
              address:
                socket_address:
                  address: 127.0.0.1
                  port_value: 11001
     last_updated:
       seconds: 1234567891
       nanos: 234000000
 )EOF");

  // Update the warming cluster that was just added.
  std::shared_ptr<MockClusterMockPrioritySet> cluster2 =
      std::make_shared<NiceMock<MockClusterMockPrioritySet>>();
  EXPECT_CALL(factory_, clusterFromProto_(_, _, _, _))
      .WillOnce(Return(std::make_pair(cluster2, nullptr)));
  EXPECT_CALL(*cluster2, initializePhase()).Times(0);
  EXPECT_CALL(*cluster2, initialize(_));
  EXPECT_TRUE(cluster_manager_->addOrUpdateCluster(
      parseClusterFromV3Json(fmt::sprintf(kDefaultStaticClusterTmpl, "fake_cluster",
                                          R"EOF(
"socket_address": {
  "address": "127.0.0.1",
  "port_value": 11002
})EOF")),
      "version3"));
  checkStats(1 /*added*/, 1 /*modified*/, 0 /*removed*/, 0 /*active*/, 1 /*warming*/);
  checkConfigDump(R"EOF(
 dynamic_warming_clusters:
   - version_info: "version3"
     cluster:
       "@type": type.googleapis.com/envoy.config.cluster.v3.Cluster
       name: "fake_cluster"
       type: STATIC
       connect_timeout: 0.25s
       load_assignment:
        endpoints:
        - lb_endpoints:
          - endpoint:
              address:
                socket_address:
                  address: 127.0.0.1
                  port_value: 11002
     last_updated:
       seconds: 1234567891
       nanos: 234000000
 )EOF");

  EXPECT_TRUE(Mock::VerifyAndClearExpectations(cluster1.get()));
  EXPECT_TRUE(Mock::VerifyAndClearExpectations(cluster2.get()));
}

// Verify that shutting down the cluster manager destroys warming clusters.
TEST_F(ClusterManagerImplTest, ShutdownWithWarming) {
  create(defaultConfig());

  InSequence s;
  ReadyWatcher initialized;
  EXPECT_CALL(initialized, ready());
  cluster_manager_->setInitializedCb([&]() -> void { initialized.ready(); });

  std::shared_ptr<MockClusterMockPrioritySet> cluster1(new NiceMock<MockClusterMockPrioritySet>());
  EXPECT_CALL(factory_, clusterFromProto_(_, _, _, _))
      .WillOnce(Return(std::make_pair(cluster1, nullptr)));
  EXPECT_CALL(*cluster1, initializePhase()).Times(0);
  EXPECT_CALL(*cluster1, initialize(_));
  EXPECT_TRUE(
      cluster_manager_->addOrUpdateCluster(defaultStaticCluster("fake_cluster"), "version1"));
  checkStats(1 /*added*/, 0 /*modified*/, 0 /*removed*/, 0 /*active*/, 1 /*warming*/);
  cluster_manager_->shutdown();
  checkStats(1 /*added*/, 0 /*modified*/, 0 /*removed*/, 0 /*active*/, 0 /*warming*/);

  EXPECT_TRUE(Mock::VerifyAndClearExpectations(cluster1.get()));
}

TEST_F(ClusterManagerImplTest, DynamicAddRemove) {
  create(defaultConfig());

  InSequence s;
  ReadyWatcher initialized;
  EXPECT_CALL(initialized, ready());
  cluster_manager_->setInitializedCb([&]() -> void { initialized.ready(); });

  std::unique_ptr<MockClusterUpdateCallbacks> callbacks(new NiceMock<MockClusterUpdateCallbacks>());
  ClusterUpdateCallbacksHandlePtr cb =
      cluster_manager_->addThreadLocalClusterUpdateCallbacks(*callbacks);

  std::shared_ptr<MockClusterMockPrioritySet> cluster1(new NiceMock<MockClusterMockPrioritySet>());
  EXPECT_CALL(factory_, clusterFromProto_(_, _, _, _))
      .WillOnce(Return(std::make_pair(cluster1, nullptr)));
  EXPECT_CALL(*cluster1, initializePhase()).Times(0);
  EXPECT_CALL(*cluster1, initialize(_));
  EXPECT_CALL(*callbacks, onClusterAddOrUpdate(_)).Times(1);
  EXPECT_TRUE(cluster_manager_->addOrUpdateCluster(defaultStaticCluster("fake_cluster"), ""));
  checkStats(1 /*added*/, 0 /*modified*/, 0 /*removed*/, 0 /*active*/, 1 /*warming*/);
  EXPECT_EQ(1, cluster_manager_->warmingClusterCount());
  EXPECT_EQ(nullptr, cluster_manager_->get("fake_cluster"));
  cluster1->initialize_callback_();

  EXPECT_EQ(cluster1->info_, cluster_manager_->get("fake_cluster")->info());
  checkStats(1 /*added*/, 0 /*modified*/, 0 /*removed*/, 1 /*active*/, 0 /*warming*/);
  EXPECT_EQ(0, cluster_manager_->warmingClusterCount());

  // Now try to update again but with the same hash.
  EXPECT_FALSE(cluster_manager_->addOrUpdateCluster(defaultStaticCluster("fake_cluster"), ""));

  // Now do it again with a different hash.
  auto update_cluster = defaultStaticCluster("fake_cluster");
  update_cluster.mutable_per_connection_buffer_limit_bytes()->set_value(12345);

  std::shared_ptr<MockClusterMockPrioritySet> cluster2(new NiceMock<MockClusterMockPrioritySet>());
  cluster2->prioritySet().getMockHostSet(0)->hosts_ = {
      makeTestHost(cluster2->info_, "tcp://127.0.0.1:80", time_system_)};
  EXPECT_CALL(factory_, clusterFromProto_(_, _, _, _))
      .WillOnce(Return(std::make_pair(cluster2, nullptr)));
  EXPECT_CALL(*cluster2, initializePhase()).Times(0);
  EXPECT_CALL(*cluster2, initialize(_))
      .WillOnce(Invoke([cluster1](std::function<void()> initialize_callback) {
        // Test inline init.
        initialize_callback();
      }));
  EXPECT_CALL(*callbacks, onClusterAddOrUpdate(_)).Times(1);
  EXPECT_TRUE(cluster_manager_->addOrUpdateCluster(update_cluster, ""));

  EXPECT_EQ(cluster2->info_, cluster_manager_->get("fake_cluster")->info());
  EXPECT_EQ(1UL, cluster_manager_->clusters().active_clusters_.size());
  Http::ConnectionPool::MockInstance* cp = new Http::ConnectionPool::MockInstance();
  EXPECT_CALL(factory_, allocateConnPool_(_, _, _, _)).WillOnce(Return(cp));
  EXPECT_EQ(cp, cluster_manager_->httpConnPoolForCluster("fake_cluster", ResourcePriority::Default,
                                                         Http::Protocol::Http11, nullptr));

  Tcp::ConnectionPool::MockInstance* cp2 = new Tcp::ConnectionPool::MockInstance();
  EXPECT_CALL(factory_, allocateTcpConnPool_(_)).WillOnce(Return(cp2));
  EXPECT_EQ(cp2, cluster_manager_->tcpConnPoolForCluster("fake_cluster", ResourcePriority::Default,
                                                         nullptr));

  Network::MockClientConnection* connection = new Network::MockClientConnection();
  ON_CALL(*cluster2->info_, features())
      .WillByDefault(Return(ClusterInfo::Features::CLOSE_CONNECTIONS_ON_HOST_HEALTH_FAILURE));
  EXPECT_CALL(factory_.tls_.dispatcher_, createClientConnection_(_, _, _, _))
      .WillOnce(Return(connection));
  EXPECT_CALL(*connection, setBufferLimits(_));
  EXPECT_CALL(*connection, addConnectionCallbacks(_));
  auto conn_info = cluster_manager_->tcpConnForCluster("fake_cluster", nullptr);
  EXPECT_EQ(conn_info.connection_.get(), connection);

  // Now remove the cluster. This should drain the connection pools, but not affect
  // tcp connections.
  Http::ConnectionPool::Instance::DrainedCb drained_cb;
  Tcp::ConnectionPool::Instance::DrainedCb drained_cb2;
  EXPECT_CALL(*callbacks, onClusterRemoval(_)).Times(1);
  EXPECT_CALL(*cp, addDrainedCallback(_)).WillOnce(SaveArg<0>(&drained_cb));
  EXPECT_CALL(*cp2, addDrainedCallback(_)).WillOnce(SaveArg<0>(&drained_cb2));
  EXPECT_TRUE(cluster_manager_->removeCluster("fake_cluster"));
  EXPECT_EQ(nullptr, cluster_manager_->get("fake_cluster"));
  EXPECT_EQ(0UL, cluster_manager_->clusters().active_clusters_.size());

  // Close the TCP connection. Success is no ASSERT or crash due to referencing
  // the removed cluster.
  EXPECT_CALL(*connection, dispatcher());
  connection->raiseEvent(Network::ConnectionEvent::LocalClose);

  // Remove an unknown cluster.
  EXPECT_FALSE(cluster_manager_->removeCluster("foo"));

  drained_cb();
  drained_cb2();

  checkStats(1 /*added*/, 1 /*modified*/, 1 /*removed*/, 0 /*active*/, 0 /*warming*/);

  EXPECT_TRUE(Mock::VerifyAndClearExpectations(cluster1.get()));
  EXPECT_TRUE(Mock::VerifyAndClearExpectations(cluster2.get()));
  EXPECT_TRUE(Mock::VerifyAndClearExpectations(callbacks.get()));
}

TEST_F(ClusterManagerImplTest, AddOrUpdateClusterStaticExists) {
  const std::string json = fmt::sprintf("{\"static_resources\":{%s}}",
                                        clustersJson({defaultStaticClusterJson("fake_cluster")}));
  std::shared_ptr<MockClusterMockPrioritySet> cluster1(new NiceMock<MockClusterMockPrioritySet>());
  InSequence s;
  EXPECT_CALL(factory_, clusterFromProto_(_, _, _, _))
      .WillOnce(Return(std::make_pair(cluster1, nullptr)));
  ON_CALL(*cluster1, initializePhase()).WillByDefault(Return(Cluster::InitializePhase::Primary));
  EXPECT_CALL(*cluster1, initialize(_));

  create(parseBootstrapFromV3Json(json));

  ReadyWatcher initialized;
  cluster_manager_->setInitializedCb([&]() -> void { initialized.ready(); });

  EXPECT_CALL(initialized, ready());
  cluster1->initialize_callback_();

  EXPECT_FALSE(cluster_manager_->addOrUpdateCluster(defaultStaticCluster("fake_cluster"), ""));

  // Attempt to remove a static cluster.
  EXPECT_FALSE(cluster_manager_->removeCluster("fake_cluster"));

  factory_.tls_.shutdownThread();

  EXPECT_TRUE(Mock::VerifyAndClearExpectations(cluster1.get()));
}

// Verifies that we correctly propagate the host_set state to the TLS clusters.
TEST_F(ClusterManagerImplTest, HostsPostedToTlsCluster) {
  const std::string json = fmt::sprintf("{\"static_resources\":{%s}}",
                                        clustersJson({defaultStaticClusterJson("fake_cluster")}));
  std::shared_ptr<MockClusterRealPrioritySet> cluster1(new NiceMock<MockClusterRealPrioritySet>());
  InSequence s;
  EXPECT_CALL(factory_, clusterFromProto_(_, _, _, _))
      .WillOnce(Return(std::make_pair(cluster1, nullptr)));
  ON_CALL(*cluster1, initializePhase()).WillByDefault(Return(Cluster::InitializePhase::Primary));
  EXPECT_CALL(*cluster1, initialize(_));

  create(parseBootstrapFromV3Json(json));

  ReadyWatcher initialized;
  cluster_manager_->setInitializedCb([&]() -> void { initialized.ready(); });

  EXPECT_CALL(initialized, ready());
  cluster1->initialize_callback_();

  // Set up the HostSet with 1 healthy, 1 degraded and 1 unhealthy.
  HostSharedPtr host1 = makeTestHost(cluster1->info_, "tcp://127.0.0.1:80", time_system_);
  host1->healthFlagSet(HostImpl::HealthFlag::DEGRADED_ACTIVE_HC);
  HostSharedPtr host2 = makeTestHost(cluster1->info_, "tcp://127.0.0.1:80", time_system_);
  host2->healthFlagSet(HostImpl::HealthFlag::FAILED_ACTIVE_HC);
  HostSharedPtr host3 = makeTestHost(cluster1->info_, "tcp://127.0.0.1:80", time_system_);

  HostVector hosts{host1, host2, host3};
  auto hosts_ptr = std::make_shared<HostVector>(hosts);

  cluster1->priority_set_.updateHosts(
      0, HostSetImpl::partitionHosts(hosts_ptr, HostsPerLocalityImpl::empty()), nullptr, hosts, {},
      100);

  auto* tls_cluster = cluster_manager_->get(cluster1->info_->name());

  EXPECT_EQ(1, tls_cluster->prioritySet().hostSetsPerPriority().size());
  EXPECT_EQ(1, tls_cluster->prioritySet().hostSetsPerPriority()[0]->degradedHosts().size());
  EXPECT_EQ(host1, tls_cluster->prioritySet().hostSetsPerPriority()[0]->degradedHosts()[0]);
  EXPECT_EQ(1, tls_cluster->prioritySet().hostSetsPerPriority()[0]->healthyHosts().size());
  EXPECT_EQ(host3, tls_cluster->prioritySet().hostSetsPerPriority()[0]->healthyHosts()[0]);
  EXPECT_EQ(3, tls_cluster->prioritySet().hostSetsPerPriority()[0]->hosts().size());
  EXPECT_EQ(100, tls_cluster->prioritySet().hostSetsPerPriority()[0]->overprovisioningFactor());

  factory_.tls_.shutdownThread();

  EXPECT_TRUE(Mock::VerifyAndClearExpectations(cluster1.get()));
}

// Test that we close all HTTP connection pool connections when there is a host health failure.
TEST_F(ClusterManagerImplTest, CloseHttpConnectionsOnHealthFailure) {
  const std::string json = fmt::sprintf("{\"static_resources\":{%s}}",
                                        clustersJson({defaultStaticClusterJson("some_cluster")}));
  std::shared_ptr<MockClusterMockPrioritySet> cluster1(new NiceMock<MockClusterMockPrioritySet>());
  cluster1->info_->name_ = "some_cluster";
  HostSharedPtr test_host = makeTestHost(cluster1->info_, "tcp://127.0.0.1:80", time_system_);
  cluster1->prioritySet().getMockHostSet(0)->hosts_ = {test_host};
  ON_CALL(*cluster1, initializePhase()).WillByDefault(Return(Cluster::InitializePhase::Primary));

  MockHealthChecker health_checker;
  ON_CALL(*cluster1, healthChecker()).WillByDefault(Return(&health_checker));

  Outlier::MockDetector outlier_detector;
  ON_CALL(*cluster1, outlierDetector()).WillByDefault(Return(&outlier_detector));

  Http::ConnectionPool::MockInstance* cp1 = new Http::ConnectionPool::MockInstance();
  Http::ConnectionPool::MockInstance* cp2 = new Http::ConnectionPool::MockInstance();

  {
    InSequence s;

    EXPECT_CALL(factory_, clusterFromProto_(_, _, _, _))
        .WillOnce(Return(std::make_pair(cluster1, nullptr)));
    EXPECT_CALL(health_checker, addHostCheckCompleteCb(_));
    EXPECT_CALL(outlier_detector, addChangedStateCb(_));
    EXPECT_CALL(*cluster1, initialize(_))
        .WillOnce(Invoke([cluster1](std::function<void()> initialize_callback) {
          // Test inline init.
          initialize_callback();
        }));
    create(parseBootstrapFromV3Json(json));

    EXPECT_CALL(factory_, allocateConnPool_(_, _, _, _)).WillOnce(Return(cp1));
    cluster_manager_->httpConnPoolForCluster("some_cluster", ResourcePriority::Default,
                                             Http::Protocol::Http11, nullptr);

    outlier_detector.runCallbacks(test_host);
    health_checker.runCallbacks(test_host, HealthTransition::Unchanged);

    EXPECT_CALL(*cp1, drainConnections());
    test_host->healthFlagSet(Host::HealthFlag::FAILED_OUTLIER_CHECK);
    outlier_detector.runCallbacks(test_host);

    EXPECT_CALL(factory_, allocateConnPool_(_, _, _, _)).WillOnce(Return(cp2));
    cluster_manager_->httpConnPoolForCluster("some_cluster", ResourcePriority::High,
                                             Http::Protocol::Http11, nullptr);
  }

  // Order of these calls is implementation dependent, so can't sequence them!
  EXPECT_CALL(*cp1, drainConnections());
  EXPECT_CALL(*cp2, drainConnections());
  test_host->healthFlagSet(Host::HealthFlag::FAILED_ACTIVE_HC);
  health_checker.runCallbacks(test_host, HealthTransition::Changed);

  test_host->healthFlagClear(Host::HealthFlag::FAILED_OUTLIER_CHECK);
  outlier_detector.runCallbacks(test_host);
  test_host->healthFlagClear(Host::HealthFlag::FAILED_ACTIVE_HC);
  health_checker.runCallbacks(test_host, HealthTransition::Changed);

  EXPECT_TRUE(Mock::VerifyAndClearExpectations(cluster1.get()));
}

// Test that we close all TCP connection pool connections when there is a host health failure.
TEST_F(ClusterManagerImplTest, CloseTcpConnectionPoolsOnHealthFailure) {
  const std::string json = fmt::sprintf("{\"static_resources\":{%s}}",
                                        clustersJson({defaultStaticClusterJson("some_cluster")}));
  std::shared_ptr<MockClusterMockPrioritySet> cluster1(new NiceMock<MockClusterMockPrioritySet>());
  cluster1->info_->name_ = "some_cluster";
  HostSharedPtr test_host = makeTestHost(cluster1->info_, "tcp://127.0.0.1:80", time_system_);
  cluster1->prioritySet().getMockHostSet(0)->hosts_ = {test_host};
  ON_CALL(*cluster1, initializePhase()).WillByDefault(Return(Cluster::InitializePhase::Primary));

  MockHealthChecker health_checker;
  ON_CALL(*cluster1, healthChecker()).WillByDefault(Return(&health_checker));

  Outlier::MockDetector outlier_detector;
  ON_CALL(*cluster1, outlierDetector()).WillByDefault(Return(&outlier_detector));

  Tcp::ConnectionPool::MockInstance* cp1 = new Tcp::ConnectionPool::MockInstance();
  Tcp::ConnectionPool::MockInstance* cp2 = new Tcp::ConnectionPool::MockInstance();

  {
    InSequence s;

    EXPECT_CALL(factory_, clusterFromProto_(_, _, _, _))
        .WillOnce(Return(std::make_pair(cluster1, nullptr)));
    EXPECT_CALL(health_checker, addHostCheckCompleteCb(_));
    EXPECT_CALL(outlier_detector, addChangedStateCb(_));
    EXPECT_CALL(*cluster1, initialize(_))
        .WillOnce(Invoke([cluster1](std::function<void()> initialize_callback) {
          // Test inline init.
          initialize_callback();
        }));
    create(parseBootstrapFromV3Json(json));

    EXPECT_CALL(factory_, allocateTcpConnPool_(_)).WillOnce(Return(cp1));
    cluster_manager_->tcpConnPoolForCluster("some_cluster", ResourcePriority::Default, nullptr);

    outlier_detector.runCallbacks(test_host);
    health_checker.runCallbacks(test_host, HealthTransition::Unchanged);

    EXPECT_CALL(*cp1, drainConnections());
    test_host->healthFlagSet(Host::HealthFlag::FAILED_OUTLIER_CHECK);
    outlier_detector.runCallbacks(test_host);

    EXPECT_CALL(factory_, allocateTcpConnPool_(_)).WillOnce(Return(cp2));
    cluster_manager_->tcpConnPoolForCluster("some_cluster", ResourcePriority::High, nullptr);
  }

  // Order of these calls is implementation dependent, so can't sequence them!
  EXPECT_CALL(*cp1, drainConnections());
  EXPECT_CALL(*cp2, drainConnections());
  test_host->healthFlagSet(Host::HealthFlag::FAILED_ACTIVE_HC);
  health_checker.runCallbacks(test_host, HealthTransition::Changed);

  test_host->healthFlagClear(Host::HealthFlag::FAILED_OUTLIER_CHECK);
  outlier_detector.runCallbacks(test_host);
  test_host->healthFlagClear(Host::HealthFlag::FAILED_ACTIVE_HC);
  health_checker.runCallbacks(test_host, HealthTransition::Changed);

  EXPECT_TRUE(Mock::VerifyAndClearExpectations(cluster1.get()));
}

// Test that we close all TCP connection pool connections when there is a host health failure,
// when configured to do so.
TEST_F(ClusterManagerImplTest, CloseTcpConnectionsOnHealthFailure) {
  const std::string yaml = R"EOF(
  static_resources:
    clusters:
    - name: some_cluster
      connect_timeout: 0.250s
      lb_policy: ROUND_ROBIN
      close_connections_on_host_health_failure: true
  )EOF";
  std::shared_ptr<MockClusterMockPrioritySet> cluster1(new NiceMock<MockClusterMockPrioritySet>());
  EXPECT_CALL(*cluster1->info_, features())
      .WillRepeatedly(Return(ClusterInfo::Features::CLOSE_CONNECTIONS_ON_HOST_HEALTH_FAILURE));
  cluster1->info_->name_ = "some_cluster";
  HostSharedPtr test_host = makeTestHost(cluster1->info_, "tcp://127.0.0.1:80", time_system_);
  cluster1->prioritySet().getMockHostSet(0)->hosts_ = {test_host};
  ON_CALL(*cluster1, initializePhase()).WillByDefault(Return(Cluster::InitializePhase::Primary));

  MockHealthChecker health_checker;
  ON_CALL(*cluster1, healthChecker()).WillByDefault(Return(&health_checker));

  Outlier::MockDetector outlier_detector;
  ON_CALL(*cluster1, outlierDetector()).WillByDefault(Return(&outlier_detector));

  Network::MockClientConnection* connection1 = new NiceMock<Network::MockClientConnection>();
  Network::MockClientConnection* connection2 = new NiceMock<Network::MockClientConnection>();
  Host::CreateConnectionData conn_info1, conn_info2;

  {
    InSequence s;

    EXPECT_CALL(factory_, clusterFromProto_(_, _, _, _))
        .WillOnce(Return(std::make_pair(cluster1, nullptr)));
    EXPECT_CALL(health_checker, addHostCheckCompleteCb(_));
    EXPECT_CALL(outlier_detector, addChangedStateCb(_));
    EXPECT_CALL(*cluster1, initialize(_))
        .WillOnce(Invoke([cluster1](std::function<void()> initialize_callback) {
          // Test inline init.
          initialize_callback();
        }));
    create(parseBootstrapFromV3Yaml(yaml));

    EXPECT_CALL(factory_.tls_.dispatcher_, createClientConnection_(_, _, _, _))
        .WillOnce(Return(connection1));
    conn_info1 = cluster_manager_->tcpConnForCluster("some_cluster", nullptr);

    outlier_detector.runCallbacks(test_host);
    health_checker.runCallbacks(test_host, HealthTransition::Unchanged);

    EXPECT_CALL(*connection1, close(Network::ConnectionCloseType::NoFlush));
    test_host->healthFlagSet(Host::HealthFlag::FAILED_OUTLIER_CHECK);
    outlier_detector.runCallbacks(test_host);

    connection1 = new NiceMock<Network::MockClientConnection>();
    EXPECT_CALL(factory_.tls_.dispatcher_, createClientConnection_(_, _, _, _))
        .WillOnce(Return(connection1));
    conn_info1 = cluster_manager_->tcpConnForCluster("some_cluster", nullptr);

    EXPECT_CALL(factory_.tls_.dispatcher_, createClientConnection_(_, _, _, _))
        .WillOnce(Return(connection2));
    conn_info2 = cluster_manager_->tcpConnForCluster("some_cluster", nullptr);
  }

  // Order of these calls is implementation dependent, so can't sequence them!
  EXPECT_CALL(*connection1, close(Network::ConnectionCloseType::NoFlush));
  EXPECT_CALL(*connection2, close(Network::ConnectionCloseType::NoFlush));
  test_host->healthFlagSet(Host::HealthFlag::FAILED_ACTIVE_HC);
  health_checker.runCallbacks(test_host, HealthTransition::Changed);

  test_host->healthFlagClear(Host::HealthFlag::FAILED_OUTLIER_CHECK);
  outlier_detector.runCallbacks(test_host);
  test_host->healthFlagClear(Host::HealthFlag::FAILED_ACTIVE_HC);
  health_checker.runCallbacks(test_host, HealthTransition::Changed);

  EXPECT_TRUE(Mock::VerifyAndClearExpectations(cluster1.get()));
}

// Test that we do not close TCP connection pool connections when there is a host health failure,
// when not configured to do so.
TEST_F(ClusterManagerImplTest, DoNotCloseTcpConnectionsOnHealthFailure) {
  const std::string yaml = R"EOF(
  static_resources:
    clusters:
    - name: some_cluster
      connect_timeout: 0.250s
      lb_policy: ROUND_ROBIN
      close_connections_on_host_health_failure: false
  )EOF";
  std::shared_ptr<MockClusterMockPrioritySet> cluster1(new NiceMock<MockClusterMockPrioritySet>());
  EXPECT_CALL(*cluster1->info_, features()).WillRepeatedly(Return(0));
  cluster1->info_->name_ = "some_cluster";
  HostSharedPtr test_host = makeTestHost(cluster1->info_, "tcp://127.0.0.1:80", time_system_);
  cluster1->prioritySet().getMockHostSet(0)->hosts_ = {test_host};
  ON_CALL(*cluster1, initializePhase()).WillByDefault(Return(Cluster::InitializePhase::Primary));

  MockHealthChecker health_checker;
  ON_CALL(*cluster1, healthChecker()).WillByDefault(Return(&health_checker));

  Outlier::MockDetector outlier_detector;
  ON_CALL(*cluster1, outlierDetector()).WillByDefault(Return(&outlier_detector));

  Network::MockClientConnection* connection1 = new NiceMock<Network::MockClientConnection>();
  Host::CreateConnectionData conn_info1;

  EXPECT_CALL(factory_, clusterFromProto_(_, _, _, _))
      .WillOnce(Return(std::make_pair(cluster1, nullptr)));
  EXPECT_CALL(health_checker, addHostCheckCompleteCb(_));
  EXPECT_CALL(outlier_detector, addChangedStateCb(_));
  EXPECT_CALL(*cluster1, initialize(_))
      .WillOnce(Invoke([cluster1](std::function<void()> initialize_callback) {
        // Test inline init.
        initialize_callback();
      }));
  create(parseBootstrapFromV3Yaml(yaml));

  EXPECT_CALL(factory_.tls_.dispatcher_, createClientConnection_(_, _, _, _))
      .WillOnce(Return(connection1));
  conn_info1 = cluster_manager_->tcpConnForCluster("some_cluster", nullptr);

  outlier_detector.runCallbacks(test_host);
  health_checker.runCallbacks(test_host, HealthTransition::Unchanged);

  EXPECT_CALL(*connection1, close(_)).Times(0);
  test_host->healthFlagSet(Host::HealthFlag::FAILED_OUTLIER_CHECK);
  outlier_detector.runCallbacks(test_host);

  EXPECT_TRUE(Mock::VerifyAndClearExpectations(cluster1.get()));
}

TEST_F(ClusterManagerImplTest, DynamicHostRemove) {
  const std::string yaml = R"EOF(
  static_resources:
    clusters:
    - name: cluster_1
      connect_timeout: 0.250s
      type: STRICT_DNS
      lb_policy: ROUND_ROBIN
      dns_resolvers:
        - socket_address:
            address: 1.2.3.4
            port_value: 80
      load_assignment:
        cluster_name: cluster_1
        endpoints:
          - lb_endpoints:
            - endpoint:
                address:
                  socket_address:
                    address: 127.0.0.1
                    port_value: 11001
  )EOF";

  std::shared_ptr<Network::MockDnsResolver> dns_resolver(new Network::MockDnsResolver());
  EXPECT_CALL(factory_.dispatcher_, createDnsResolver(_, _)).WillOnce(Return(dns_resolver));

  Network::DnsResolver::ResolveCb dns_callback;
  Event::MockTimer* dns_timer_ = new NiceMock<Event::MockTimer>(&factory_.dispatcher_);
  Network::MockActiveDnsQuery active_dns_query;
  EXPECT_CALL(*dns_resolver, resolve(_, _, _))
      .WillRepeatedly(DoAll(SaveArg<2>(&dns_callback), Return(&active_dns_query)));
  create(parseBootstrapFromV3Yaml(yaml));
  EXPECT_FALSE(cluster_manager_->get("cluster_1")->info()->addedViaApi());

  // Test for no hosts returning the correct values before we have hosts.
  EXPECT_EQ(nullptr, cluster_manager_->httpConnPoolForCluster(
                         "cluster_1", ResourcePriority::Default, Http::Protocol::Http11, nullptr));
  EXPECT_EQ(nullptr, cluster_manager_->tcpConnPoolForCluster("cluster_1", ResourcePriority::Default,
                                                             nullptr));
  EXPECT_EQ(nullptr, cluster_manager_->tcpConnForCluster("cluster_1", nullptr).connection_);
  EXPECT_EQ(3UL, factory_.stats_.counter("cluster.cluster_1.upstream_cx_none_healthy").value());

  // Set up for an initialize callback.
  ReadyWatcher initialized;
  cluster_manager_->setInitializedCb([&]() -> void { initialized.ready(); });
  EXPECT_CALL(initialized, ready());

  dns_callback(Network::DnsResolver::ResolutionStatus::Success,
               TestUtility::makeDnsResponse({"127.0.0.1", "127.0.0.2"}));

  // After we are initialized, we should immediately get called back if someone asks for an
  // initialize callback.
  EXPECT_CALL(initialized, ready());
  cluster_manager_->setInitializedCb([&]() -> void { initialized.ready(); });

  EXPECT_CALL(factory_, allocateConnPool_(_, _, _, _))
      .Times(4)
      .WillRepeatedly(ReturnNew<Http::ConnectionPool::MockInstance>());

  // This should provide us a CP for each of the above hosts.
  Http::ConnectionPool::MockInstance* cp1 =
      dynamic_cast<Http::ConnectionPool::MockInstance*>(cluster_manager_->httpConnPoolForCluster(
          "cluster_1", ResourcePriority::Default, Http::Protocol::Http11, nullptr));
  Http::ConnectionPool::MockInstance* cp2 =
      dynamic_cast<Http::ConnectionPool::MockInstance*>(cluster_manager_->httpConnPoolForCluster(
          "cluster_1", ResourcePriority::Default, Http::Protocol::Http11, nullptr));
  Http::ConnectionPool::MockInstance* cp1_high =
      dynamic_cast<Http::ConnectionPool::MockInstance*>(cluster_manager_->httpConnPoolForCluster(
          "cluster_1", ResourcePriority::High, Http::Protocol::Http11, nullptr));
  Http::ConnectionPool::MockInstance* cp2_high =
      dynamic_cast<Http::ConnectionPool::MockInstance*>(cluster_manager_->httpConnPoolForCluster(
          "cluster_1", ResourcePriority::High, Http::Protocol::Http11, nullptr));

  EXPECT_NE(cp1, cp2);
  EXPECT_NE(cp1_high, cp2_high);
  EXPECT_NE(cp1, cp1_high);

  Http::ConnectionPool::Instance::DrainedCb drained_cb;
  EXPECT_CALL(*cp1, addDrainedCallback(_)).WillOnce(SaveArg<0>(&drained_cb));
  Http::ConnectionPool::Instance::DrainedCb drained_cb_high;
  EXPECT_CALL(*cp1_high, addDrainedCallback(_)).WillOnce(SaveArg<0>(&drained_cb_high));

  EXPECT_CALL(factory_, allocateTcpConnPool_(_))
      .Times(4)
      .WillRepeatedly(ReturnNew<Tcp::ConnectionPool::MockInstance>());

  // This should provide us a CP for each of the above hosts.
  Tcp::ConnectionPool::MockInstance* tcp1 = dynamic_cast<Tcp::ConnectionPool::MockInstance*>(
      cluster_manager_->tcpConnPoolForCluster("cluster_1", ResourcePriority::Default, nullptr));
  Tcp::ConnectionPool::MockInstance* tcp2 = dynamic_cast<Tcp::ConnectionPool::MockInstance*>(
      cluster_manager_->tcpConnPoolForCluster("cluster_1", ResourcePriority::Default, nullptr));
  Tcp::ConnectionPool::MockInstance* tcp1_high = dynamic_cast<Tcp::ConnectionPool::MockInstance*>(
      cluster_manager_->tcpConnPoolForCluster("cluster_1", ResourcePriority::High, nullptr));
  Tcp::ConnectionPool::MockInstance* tcp2_high = dynamic_cast<Tcp::ConnectionPool::MockInstance*>(
      cluster_manager_->tcpConnPoolForCluster("cluster_1", ResourcePriority::High, nullptr));

  EXPECT_NE(tcp1, tcp2);
  EXPECT_NE(tcp1_high, tcp2_high);
  EXPECT_NE(tcp1, tcp1_high);

  Tcp::ConnectionPool::Instance::DrainedCb tcp_drained_cb;
  EXPECT_CALL(*tcp1, addDrainedCallback(_)).WillOnce(SaveArg<0>(&tcp_drained_cb));
  Tcp::ConnectionPool::Instance::DrainedCb tcp_drained_cb_high;
  EXPECT_CALL(*tcp1_high, addDrainedCallback(_)).WillOnce(SaveArg<0>(&tcp_drained_cb_high));

  // Remove the first host, this should lead to the first cp being drained.
  dns_timer_->invokeCallback();
  dns_callback(Network::DnsResolver::ResolutionStatus::Success,
               TestUtility::makeDnsResponse({"127.0.0.2"}));
  drained_cb();
  drained_cb = nullptr;
  tcp_drained_cb();
  tcp_drained_cb = nullptr;
  EXPECT_CALL(factory_.tls_.dispatcher_, deferredDelete_(_)).Times(4);
  drained_cb_high();
  drained_cb_high = nullptr;
  tcp_drained_cb_high();
  tcp_drained_cb_high = nullptr;

  // Make sure we get back the same connection pool for the 2nd host as we did before the change.
  Http::ConnectionPool::MockInstance* cp3 =
      dynamic_cast<Http::ConnectionPool::MockInstance*>(cluster_manager_->httpConnPoolForCluster(
          "cluster_1", ResourcePriority::Default, Http::Protocol::Http11, nullptr));
  Http::ConnectionPool::MockInstance* cp3_high =
      dynamic_cast<Http::ConnectionPool::MockInstance*>(cluster_manager_->httpConnPoolForCluster(
          "cluster_1", ResourcePriority::High, Http::Protocol::Http11, nullptr));
  EXPECT_EQ(cp2, cp3);
  EXPECT_EQ(cp2_high, cp3_high);

  Tcp::ConnectionPool::MockInstance* tcp3 = dynamic_cast<Tcp::ConnectionPool::MockInstance*>(
      cluster_manager_->tcpConnPoolForCluster("cluster_1", ResourcePriority::Default, nullptr));
  Tcp::ConnectionPool::MockInstance* tcp3_high = dynamic_cast<Tcp::ConnectionPool::MockInstance*>(
      cluster_manager_->tcpConnPoolForCluster("cluster_1", ResourcePriority::High, nullptr));
  EXPECT_EQ(tcp2, tcp3);
  EXPECT_EQ(tcp2_high, tcp3_high);

  // Now add and remove a host that we never have a conn pool to. This should not lead to any
  // drain callbacks, etc.
  dns_timer_->invokeCallback();
  dns_callback(Network::DnsResolver::ResolutionStatus::Success,
               TestUtility::makeDnsResponse({"127.0.0.2", "127.0.0.3"}));
  factory_.tls_.shutdownThread();
}

TEST_F(ClusterManagerImplTest, DynamicHostRemoveWithTls) {
  const std::string yaml = R"EOF(
  static_resources:
    clusters:
    - name: cluster_1
      connect_timeout: 0.250s
      type: STRICT_DNS
      dns_resolvers:
      - socket_address:
          address: 1.2.3.4
          port_value: 80
      lb_policy: ROUND_ROBIN
      load_assignment:
        cluster_name: cluster_1
        endpoints:
          - lb_endpoints:
            - endpoint:
                address:
                  socket_address:
                    address: 127.0.0.1
                    port_value: 11001
  )EOF";

  std::shared_ptr<Network::MockDnsResolver> dns_resolver(new Network::MockDnsResolver());
  EXPECT_CALL(factory_.dispatcher_, createDnsResolver(_, _)).WillOnce(Return(dns_resolver));

  Network::DnsResolver::ResolveCb dns_callback;
  Event::MockTimer* dns_timer_ = new NiceMock<Event::MockTimer>(&factory_.dispatcher_);
  Network::MockActiveDnsQuery active_dns_query;
  EXPECT_CALL(*dns_resolver, resolve(_, _, _))
      .WillRepeatedly(DoAll(SaveArg<2>(&dns_callback), Return(&active_dns_query)));
  create(parseBootstrapFromV3Yaml(yaml));
  EXPECT_FALSE(cluster_manager_->get("cluster_1")->info()->addedViaApi());

  NiceMock<MockLoadBalancerContext> example_com_context;
  ON_CALL(example_com_context, upstreamTransportSocketOptions())
      .WillByDefault(Return(std::make_shared<Network::TransportSocketOptionsImpl>("example.com")));

  NiceMock<MockLoadBalancerContext> example_com_context_with_san;
  ON_CALL(example_com_context_with_san, upstreamTransportSocketOptions())
      .WillByDefault(Return(std::make_shared<Network::TransportSocketOptionsImpl>(
          "example.com", std::vector<std::string>{"example.com"})));

  NiceMock<MockLoadBalancerContext> example_com_context_with_san2;
  ON_CALL(example_com_context_with_san2, upstreamTransportSocketOptions())
      .WillByDefault(Return(std::make_shared<Network::TransportSocketOptionsImpl>(
          "example.com", std::vector<std::string>{"example.net"})));

  NiceMock<MockLoadBalancerContext> ibm_com_context;
  ON_CALL(ibm_com_context, upstreamTransportSocketOptions())
      .WillByDefault(Return(std::make_shared<Network::TransportSocketOptionsImpl>("ibm.com")));

  // Test for no hosts returning the correct values before we have hosts.
  EXPECT_EQ(nullptr, cluster_manager_->httpConnPoolForCluster(
                         "cluster_1", ResourcePriority::Default, Http::Protocol::Http11, nullptr));
  EXPECT_EQ(nullptr, cluster_manager_->tcpConnPoolForCluster("cluster_1", ResourcePriority::Default,
                                                             nullptr));
  EXPECT_EQ(nullptr, cluster_manager_->tcpConnForCluster("cluster_1", nullptr).connection_);

  EXPECT_EQ(nullptr, cluster_manager_->tcpConnPoolForCluster("cluster_1", ResourcePriority::Default,
                                                             &example_com_context));
  EXPECT_EQ(nullptr,
            cluster_manager_->tcpConnForCluster("cluster_1", &ibm_com_context).connection_);

  EXPECT_EQ(nullptr, cluster_manager_->tcpConnPoolForCluster("cluster_1", ResourcePriority::Default,
                                                             &ibm_com_context));
  EXPECT_EQ(nullptr,
            cluster_manager_->tcpConnForCluster("cluster_1", &ibm_com_context).connection_);

  EXPECT_EQ(7UL, factory_.stats_.counter("cluster.cluster_1.upstream_cx_none_healthy").value());

  // Set up for an initialize callback.
  ReadyWatcher initialized;
  cluster_manager_->setInitializedCb([&]() -> void { initialized.ready(); });
  EXPECT_CALL(initialized, ready());

  dns_callback(Network::DnsResolver::ResolutionStatus::Success,
               TestUtility::makeDnsResponse({"127.0.0.1", "127.0.0.2"}));

  // After we are initialized, we should immediately get called back if someone asks for an
  // initialize callback.
  EXPECT_CALL(initialized, ready());
  cluster_manager_->setInitializedCb([&]() -> void { initialized.ready(); });

  EXPECT_CALL(factory_, allocateConnPool_(_, _, _, _))
      .Times(4)
      .WillRepeatedly(ReturnNew<Http::ConnectionPool::MockInstance>());

  // This should provide us a CP for each of the above hosts.
  Http::ConnectionPool::MockInstance* cp1 =
      dynamic_cast<Http::ConnectionPool::MockInstance*>(cluster_manager_->httpConnPoolForCluster(
          "cluster_1", ResourcePriority::Default, Http::Protocol::Http11, nullptr));
  Http::ConnectionPool::MockInstance* cp2 =
      dynamic_cast<Http::ConnectionPool::MockInstance*>(cluster_manager_->httpConnPoolForCluster(
          "cluster_1", ResourcePriority::Default, Http::Protocol::Http11, nullptr));
  Http::ConnectionPool::MockInstance* cp1_high =
      dynamic_cast<Http::ConnectionPool::MockInstance*>(cluster_manager_->httpConnPoolForCluster(
          "cluster_1", ResourcePriority::High, Http::Protocol::Http11, nullptr));
  Http::ConnectionPool::MockInstance* cp2_high =
      dynamic_cast<Http::ConnectionPool::MockInstance*>(cluster_manager_->httpConnPoolForCluster(
          "cluster_1", ResourcePriority::High, Http::Protocol::Http11, nullptr));

  EXPECT_NE(cp1, cp2);
  EXPECT_NE(cp1_high, cp2_high);
  EXPECT_NE(cp1, cp1_high);

  Http::ConnectionPool::Instance::DrainedCb drained_cb;
  EXPECT_CALL(*cp1, addDrainedCallback(_)).WillOnce(SaveArg<0>(&drained_cb));
  Http::ConnectionPool::Instance::DrainedCb drained_cb_high;
  EXPECT_CALL(*cp1_high, addDrainedCallback(_)).WillOnce(SaveArg<0>(&drained_cb_high));

  EXPECT_CALL(factory_, allocateTcpConnPool_(_))
      .Times(10)
      .WillRepeatedly(ReturnNew<Tcp::ConnectionPool::MockInstance>());

  // This should provide us a CP for each of the above hosts, and for different SNIs
  Tcp::ConnectionPool::MockInstance* tcp1 = dynamic_cast<Tcp::ConnectionPool::MockInstance*>(
      cluster_manager_->tcpConnPoolForCluster("cluster_1", ResourcePriority::Default, nullptr));
  Tcp::ConnectionPool::MockInstance* tcp2 = dynamic_cast<Tcp::ConnectionPool::MockInstance*>(
      cluster_manager_->tcpConnPoolForCluster("cluster_1", ResourcePriority::Default, nullptr));
  Tcp::ConnectionPool::MockInstance* tcp1_high = dynamic_cast<Tcp::ConnectionPool::MockInstance*>(
      cluster_manager_->tcpConnPoolForCluster("cluster_1", ResourcePriority::High, nullptr));
  Tcp::ConnectionPool::MockInstance* tcp2_high = dynamic_cast<Tcp::ConnectionPool::MockInstance*>(
      cluster_manager_->tcpConnPoolForCluster("cluster_1", ResourcePriority::High, nullptr));

  Tcp::ConnectionPool::MockInstance* tcp1_example_com =
      dynamic_cast<Tcp::ConnectionPool::MockInstance*>(cluster_manager_->tcpConnPoolForCluster(
          "cluster_1", ResourcePriority::Default, &example_com_context));
  Tcp::ConnectionPool::MockInstance* tcp2_example_com =
      dynamic_cast<Tcp::ConnectionPool::MockInstance*>(cluster_manager_->tcpConnPoolForCluster(
          "cluster_1", ResourcePriority::Default, &example_com_context));

  Tcp::ConnectionPool::MockInstance* tcp1_ibm_com =
      dynamic_cast<Tcp::ConnectionPool::MockInstance*>(cluster_manager_->tcpConnPoolForCluster(
          "cluster_1", ResourcePriority::Default, &ibm_com_context));
  Tcp::ConnectionPool::MockInstance* tcp2_ibm_com =
      dynamic_cast<Tcp::ConnectionPool::MockInstance*>(cluster_manager_->tcpConnPoolForCluster(
          "cluster_1", ResourcePriority::Default, &ibm_com_context));

  EXPECT_NE(tcp1, tcp2);
  EXPECT_NE(tcp1_high, tcp2_high);
  EXPECT_NE(tcp1, tcp1_high);

  EXPECT_NE(tcp1_ibm_com, tcp2_ibm_com);
  EXPECT_NE(tcp1_ibm_com, tcp1);
  EXPECT_NE(tcp1_ibm_com, tcp2);
  EXPECT_NE(tcp1_ibm_com, tcp1_high);
  EXPECT_NE(tcp1_ibm_com, tcp2_high);
  EXPECT_NE(tcp1_ibm_com, tcp1_example_com);
  EXPECT_NE(tcp1_ibm_com, tcp2_example_com);

  EXPECT_NE(tcp2_ibm_com, tcp1);
  EXPECT_NE(tcp2_ibm_com, tcp2);
  EXPECT_NE(tcp2_ibm_com, tcp1_high);
  EXPECT_NE(tcp2_ibm_com, tcp2_high);
  EXPECT_NE(tcp2_ibm_com, tcp1_example_com);
  EXPECT_NE(tcp2_ibm_com, tcp2_example_com);

  EXPECT_NE(tcp1_example_com, tcp1);
  EXPECT_NE(tcp1_example_com, tcp2);
  EXPECT_NE(tcp1_example_com, tcp1_high);
  EXPECT_NE(tcp1_example_com, tcp2_high);
  EXPECT_NE(tcp1_example_com, tcp2_example_com);

  EXPECT_NE(tcp2_example_com, tcp1);
  EXPECT_NE(tcp2_example_com, tcp2);
  EXPECT_NE(tcp2_example_com, tcp1_high);
  EXPECT_NE(tcp2_example_com, tcp2_high);

  EXPECT_CALL(factory_.tls_.dispatcher_, deferredDelete_(_)).Times(6);

  Tcp::ConnectionPool::Instance::DrainedCb tcp_drained_cb;
  EXPECT_CALL(*tcp1, addDrainedCallback(_)).WillOnce(SaveArg<0>(&tcp_drained_cb));
  Tcp::ConnectionPool::Instance::DrainedCb tcp_drained_cb_high;
  EXPECT_CALL(*tcp1_high, addDrainedCallback(_)).WillOnce(SaveArg<0>(&tcp_drained_cb_high));

  Tcp::ConnectionPool::Instance::DrainedCb tcp_drained_cb_example_com;
  EXPECT_CALL(*tcp1_example_com, addDrainedCallback(_))
      .WillOnce(SaveArg<0>(&tcp_drained_cb_example_com));
  Tcp::ConnectionPool::Instance::DrainedCb tcp_drained_cb_ibm_com;
  EXPECT_CALL(*tcp1_ibm_com, addDrainedCallback(_)).WillOnce(SaveArg<0>(&tcp_drained_cb_ibm_com));

  // Remove the first host, this should lead to the first cp being drained.
  dns_timer_->invokeCallback();
  dns_callback(Network::DnsResolver::ResolutionStatus::Success,
               TestUtility::makeDnsResponse({"127.0.0.2"}));
  drained_cb();
  drained_cb = nullptr;
  tcp_drained_cb();
  tcp_drained_cb = nullptr;
  drained_cb_high();
  drained_cb_high = nullptr;
  tcp_drained_cb_high();
  tcp_drained_cb_high = nullptr;
  tcp_drained_cb_example_com();
  tcp_drained_cb_example_com = nullptr;
  tcp_drained_cb_ibm_com();
  tcp_drained_cb_ibm_com = nullptr;

  // Make sure we get back the same connection pool for the 2nd host as we did before the change.
  Http::ConnectionPool::MockInstance* cp3 =
      dynamic_cast<Http::ConnectionPool::MockInstance*>(cluster_manager_->httpConnPoolForCluster(
          "cluster_1", ResourcePriority::Default, Http::Protocol::Http11, nullptr));
  Http::ConnectionPool::MockInstance* cp3_high =
      dynamic_cast<Http::ConnectionPool::MockInstance*>(cluster_manager_->httpConnPoolForCluster(
          "cluster_1", ResourcePriority::High, Http::Protocol::Http11, nullptr));
  EXPECT_EQ(cp2, cp3);
  EXPECT_EQ(cp2_high, cp3_high);

  Tcp::ConnectionPool::MockInstance* tcp3 = dynamic_cast<Tcp::ConnectionPool::MockInstance*>(
      cluster_manager_->tcpConnPoolForCluster("cluster_1", ResourcePriority::Default, nullptr));
  Tcp::ConnectionPool::MockInstance* tcp3_high = dynamic_cast<Tcp::ConnectionPool::MockInstance*>(
      cluster_manager_->tcpConnPoolForCluster("cluster_1", ResourcePriority::High, nullptr));

  Tcp::ConnectionPool::MockInstance* tcp3_example_com =
      dynamic_cast<Tcp::ConnectionPool::MockInstance*>(cluster_manager_->tcpConnPoolForCluster(
          "cluster_1", ResourcePriority::Default, &example_com_context));
  Tcp::ConnectionPool::MockInstance* tcp3_example_com_with_san =
      dynamic_cast<Tcp::ConnectionPool::MockInstance*>(cluster_manager_->tcpConnPoolForCluster(
          "cluster_1", ResourcePriority::Default, &example_com_context_with_san));
  Tcp::ConnectionPool::MockInstance* tcp3_example_com_with_san2 =
      dynamic_cast<Tcp::ConnectionPool::MockInstance*>(cluster_manager_->tcpConnPoolForCluster(
          "cluster_1", ResourcePriority::Default, &example_com_context_with_san2));
  Tcp::ConnectionPool::MockInstance* tcp3_ibm_com =
      dynamic_cast<Tcp::ConnectionPool::MockInstance*>(cluster_manager_->tcpConnPoolForCluster(
          "cluster_1", ResourcePriority::Default, &ibm_com_context));

  EXPECT_EQ(tcp2, tcp3);
  EXPECT_EQ(tcp2_high, tcp3_high);

  EXPECT_EQ(tcp2_example_com, tcp3_example_com);
  EXPECT_EQ(tcp2_ibm_com, tcp3_ibm_com);

  EXPECT_NE(tcp3_example_com, tcp3_example_com_with_san);
  EXPECT_NE(tcp3_example_com, tcp3_example_com_with_san2);
  EXPECT_NE(tcp3_example_com_with_san, tcp3_example_com_with_san2);

  // Now add and remove a host that we never have a conn pool to. This should not lead to any
  // drain callbacks, etc.
  dns_timer_->invokeCallback();
  dns_callback(Network::DnsResolver::ResolutionStatus::Success,
               TestUtility::makeDnsResponse({"127.0.0.2", "127.0.0.3"}));
  factory_.tls_.shutdownThread();
}

// Test that default DNS resolver with TCP lookups is used, when there are no DNS custom resolvers
// configured per cluster and `use_tcp_for_dns_lookups` is set in bootstrap config.
TEST_F(ClusterManagerImplTest, UseTcpInDefaultDnsResolver) {
  const std::string yaml = R"EOF(
  use_tcp_for_dns_lookups: true
  static_resources:
    clusters:
    - name: cluster_1
      connect_timeout: 0.250s
      type: STRICT_DNS
  )EOF";

  std::shared_ptr<Network::MockDnsResolver> dns_resolver(new Network::MockDnsResolver());
  // As custom resolvers are not specified in config, this method should not be called,
  // resolver from context should be used instead.
  EXPECT_CALL(factory_.dispatcher_, createDnsResolver(_, _)).Times(0);

  Network::DnsResolver::ResolveCb dns_callback;
  Network::MockActiveDnsQuery active_dns_query;
  EXPECT_CALL(*dns_resolver, resolve(_, _, _))
      .WillRepeatedly(DoAll(SaveArg<2>(&dns_callback), Return(&active_dns_query)));
  create(parseBootstrapFromV3Yaml(yaml));
  factory_.tls_.shutdownThread();
}

// Test that custom DNS resolver with UDP lookups is used, when custom resolver is configured
// per cluster and `use_tcp_for_dns_lookups` is not specified.
TEST_F(ClusterManagerImplTest, UseUdpWithCustomDnsResolver) {
  const std::string yaml = R"EOF(
  static_resources:
    clusters:
    - name: cluster_1
      connect_timeout: 0.250s
      type: STRICT_DNS
      dns_resolvers:
      - socket_address:
          address: 1.2.3.4
          port_value: 80
  )EOF";

  std::shared_ptr<Network::MockDnsResolver> dns_resolver(new Network::MockDnsResolver());
  // `false` here stands for using udp
  EXPECT_CALL(factory_.dispatcher_, createDnsResolver(_, false)).WillOnce(Return(dns_resolver));

  Network::DnsResolver::ResolveCb dns_callback;
  Network::MockActiveDnsQuery active_dns_query;
  EXPECT_CALL(*dns_resolver, resolve(_, _, _))
      .WillRepeatedly(DoAll(SaveArg<2>(&dns_callback), Return(&active_dns_query)));
  create(parseBootstrapFromV3Yaml(yaml));
  factory_.tls_.shutdownThread();
}

// Test that custom DNS resolver with TCP lookups is used, when custom resolver is configured
// per cluster and `use_tcp_for_dns_lookups` is enabled for that cluster.
TEST_F(ClusterManagerImplTest, UseTcpWithCustomDnsResolver) {
  const std::string yaml = R"EOF(
  static_resources:
    clusters:
    - name: cluster_1
      use_tcp_for_dns_lookups: true
      connect_timeout: 0.250s
      type: STRICT_DNS
      dns_resolvers:
      - socket_address:
          address: 1.2.3.4
          port_value: 80
  )EOF";

  std::shared_ptr<Network::MockDnsResolver> dns_resolver(new Network::MockDnsResolver());
  // `true` here stands for using tcp
  EXPECT_CALL(factory_.dispatcher_, createDnsResolver(_, true)).WillOnce(Return(dns_resolver));

  Network::DnsResolver::ResolveCb dns_callback;
  Network::MockActiveDnsQuery active_dns_query;
  EXPECT_CALL(*dns_resolver, resolve(_, _, _))
      .WillRepeatedly(DoAll(SaveArg<2>(&dns_callback), Return(&active_dns_query)));
  create(parseBootstrapFromV3Yaml(yaml));
  factory_.tls_.shutdownThread();
}

// This is a regression test for a use-after-free in
// ClusterManagerImpl::ThreadLocalClusterManagerImpl::drainConnPools(), where a removal at one
// priority from the ConnPoolsContainer would delete the ConnPoolsContainer mid-iteration over the
// pool.
TEST_F(ClusterManagerImplTest, DynamicHostRemoveDefaultPriority) {
  const std::string yaml = R"EOF(
  static_resources:
    clusters:
    - name: cluster_1
      connect_timeout: 0.250s
      type: STRICT_DNS
      dns_resolvers:
      - socket_address:
          address: 1.2.3.4
          port_value: 80
      lb_policy: ROUND_ROBIN
      load_assignment:
        cluster_name: cluster_1
        endpoints:
          - lb_endpoints:
            - endpoint:
                address:
                  socket_address:
                    address: 127.0.0.1
                    port_value: 11001
  )EOF";

  std::shared_ptr<Network::MockDnsResolver> dns_resolver(new Network::MockDnsResolver());
  EXPECT_CALL(factory_.dispatcher_, createDnsResolver(_, _)).WillOnce(Return(dns_resolver));

  Network::DnsResolver::ResolveCb dns_callback;
  Event::MockTimer* dns_timer_ = new NiceMock<Event::MockTimer>(&factory_.dispatcher_);
  Network::MockActiveDnsQuery active_dns_query;
  EXPECT_CALL(*dns_resolver, resolve(_, _, _))
      .WillRepeatedly(DoAll(SaveArg<2>(&dns_callback), Return(&active_dns_query)));
  create(parseBootstrapFromV3Yaml(yaml));
  EXPECT_FALSE(cluster_manager_->get("cluster_1")->info()->addedViaApi());

  dns_callback(Network::DnsResolver::ResolutionStatus::Success,
               TestUtility::makeDnsResponse({"127.0.0.2"}));

  EXPECT_CALL(factory_, allocateConnPool_(_, _, _, _))
      .WillOnce(ReturnNew<Http::ConnectionPool::MockInstance>());

  EXPECT_CALL(factory_, allocateTcpConnPool_(_))
      .WillOnce(ReturnNew<Tcp::ConnectionPool::MockInstance>());

  Http::ConnectionPool::MockInstance* cp =
      dynamic_cast<Http::ConnectionPool::MockInstance*>(cluster_manager_->httpConnPoolForCluster(
          "cluster_1", ResourcePriority::Default, Http::Protocol::Http11, nullptr));

  Tcp::ConnectionPool::MockInstance* tcp = dynamic_cast<Tcp::ConnectionPool::MockInstance*>(
      cluster_manager_->tcpConnPoolForCluster("cluster_1", ResourcePriority::Default, nullptr));

  // Immediate drain, since this can happen with the HTTP codecs.
  EXPECT_CALL(*cp, addDrainedCallback(_))
      .WillOnce(Invoke([](Http::ConnectionPool::Instance::DrainedCb cb) { cb(); }));

  EXPECT_CALL(*tcp, addDrainedCallback(_))
      .WillOnce(Invoke([](Tcp::ConnectionPool::Instance::DrainedCb cb) { cb(); }));

  // Remove the first host, this should lead to the cp being drained, without
  // crash.
  dns_timer_->invokeCallback();
  dns_callback(Network::DnsResolver::ResolutionStatus::Success, TestUtility::makeDnsResponse({}));

  factory_.tls_.shutdownThread();
}

class MockConnPoolWithDestroy : public Http::ConnectionPool::MockInstance {
public:
  ~MockConnPoolWithDestroy() override { onDestroy(); }

  MOCK_METHOD(void, onDestroy, ());
};

class MockTcpConnPoolWithDestroy : public Tcp::ConnectionPool::MockInstance {
public:
  ~MockTcpConnPoolWithDestroy() override { onDestroy(); }

  MOCK_METHOD(void, onDestroy, ());
};

// Regression test for https://github.com/envoyproxy/envoy/issues/3518. Make sure we handle a
// drain callback during CP destroy.
TEST_F(ClusterManagerImplTest, ConnPoolDestroyWithDraining) {
  const std::string yaml = R"EOF(
  static_resources:
    clusters:
    - name: cluster_1
      connect_timeout: 0.250s
      type: STRICT_DNS
      dns_resolvers:
      - socket_address:
          address: 1.2.3.4
          port_value: 80
      lb_policy: ROUND_ROBIN
      load_assignment:
        cluster_name: cluster_1
        endpoints:
          - lb_endpoints:
            - endpoint:
                address:
                  socket_address:
                    address: 127.0.0.1
                    port_value: 11001
  )EOF";

  std::shared_ptr<Network::MockDnsResolver> dns_resolver(new Network::MockDnsResolver());
  EXPECT_CALL(factory_.dispatcher_, createDnsResolver(_, _)).WillOnce(Return(dns_resolver));

  Network::DnsResolver::ResolveCb dns_callback;
  Event::MockTimer* dns_timer_ = new NiceMock<Event::MockTimer>(&factory_.dispatcher_);
  Network::MockActiveDnsQuery active_dns_query;
  EXPECT_CALL(*dns_resolver, resolve(_, _, _))
      .WillRepeatedly(DoAll(SaveArg<2>(&dns_callback), Return(&active_dns_query)));
  create(parseBootstrapFromV3Yaml(yaml));
  EXPECT_FALSE(cluster_manager_->get("cluster_1")->info()->addedViaApi());

  dns_callback(Network::DnsResolver::ResolutionStatus::Success,
               TestUtility::makeDnsResponse({"127.0.0.2"}));

  MockConnPoolWithDestroy* mock_cp = new MockConnPoolWithDestroy();
  EXPECT_CALL(factory_, allocateConnPool_(_, _, _, _)).WillOnce(Return(mock_cp));

  MockTcpConnPoolWithDestroy* mock_tcp = new MockTcpConnPoolWithDestroy();
  EXPECT_CALL(factory_, allocateTcpConnPool_(_)).WillOnce(Return(mock_tcp));

  Http::ConnectionPool::MockInstance* cp =
      dynamic_cast<Http::ConnectionPool::MockInstance*>(cluster_manager_->httpConnPoolForCluster(
          "cluster_1", ResourcePriority::Default, Http::Protocol::Http11, nullptr));

  Tcp::ConnectionPool::MockInstance* tcp = dynamic_cast<Tcp::ConnectionPool::MockInstance*>(
      cluster_manager_->tcpConnPoolForCluster("cluster_1", ResourcePriority::Default, nullptr));

  // Remove the first host, this should lead to the cp being drained.
  Http::ConnectionPool::Instance::DrainedCb drained_cb;
  EXPECT_CALL(*cp, addDrainedCallback(_)).WillOnce(SaveArg<0>(&drained_cb));
  Tcp::ConnectionPool::Instance::DrainedCb tcp_drained_cb;
  EXPECT_CALL(*tcp, addDrainedCallback(_)).WillOnce(SaveArg<0>(&tcp_drained_cb));
  dns_timer_->invokeCallback();
  dns_callback(Network::DnsResolver::ResolutionStatus::Success, TestUtility::makeDnsResponse({}));

  // The drained callback might get called when the CP is being destroyed.
  EXPECT_CALL(*mock_cp, onDestroy()).WillOnce(Invoke(drained_cb));
  EXPECT_CALL(*mock_tcp, onDestroy()).WillOnce(Invoke(tcp_drained_cb));
  factory_.tls_.shutdownThread();
}

TEST_F(ClusterManagerImplTest, OriginalDstInitialization) {
  const std::string yaml = R"EOF(
  {
    "static_resources": {
      "clusters": [
        {
          "name": "cluster_1",
          "connect_timeout": "0.250s",
          "type": "original_dst",
          "lb_policy": "cluster_provided"
        }
      ]
    }
  }
  )EOF";

  ReadyWatcher initialized;
  EXPECT_CALL(initialized, ready());

  create(parseBootstrapFromV3Yaml(yaml));

  // Set up for an initialize callback.
  cluster_manager_->setInitializedCb([&]() -> void { initialized.ready(); });

  EXPECT_FALSE(cluster_manager_->get("cluster_1")->info()->addedViaApi());

  // Test for no hosts returning the correct values before we have hosts.
  EXPECT_EQ(nullptr, cluster_manager_->httpConnPoolForCluster(
                         "cluster_1", ResourcePriority::Default, Http::Protocol::Http11, nullptr));
  EXPECT_EQ(nullptr, cluster_manager_->tcpConnPoolForCluster("cluster_1", ResourcePriority::Default,
                                                             nullptr));
  EXPECT_EQ(nullptr, cluster_manager_->tcpConnForCluster("cluster_1", nullptr).connection_);
  EXPECT_EQ(3UL, factory_.stats_.counter("cluster.cluster_1.upstream_cx_none_healthy").value());

  factory_.tls_.shutdownThread();
}

// Tests that all the HC/weight/metadata changes are delivered in one go, as long as
// there's no hosts changes in between.
// Also tests that if hosts are added/removed between mergeable updates, delivery will
// happen and the scheduled update will be cancelled.
TEST_F(ClusterManagerImplTest, MergedUpdates) {
  createWithLocalClusterUpdate();

  // Ensure we see the right set of added/removed hosts on every call.
  EXPECT_CALL(local_cluster_update_, post(_, _, _))
      .WillOnce(Invoke([](uint32_t priority, const HostVector& hosts_added,
                          const HostVector& hosts_removed) -> void {
        // 1st removal.
        EXPECT_EQ(0, priority);
        EXPECT_EQ(0, hosts_added.size());
        EXPECT_EQ(1, hosts_removed.size());
      }))
      .WillOnce(Invoke([](uint32_t priority, const HostVector& hosts_added,
                          const HostVector& hosts_removed) -> void {
        // Triggered by the 2 HC updates, it's a merged update so no added/removed
        // hosts.
        EXPECT_EQ(0, priority);
        EXPECT_EQ(0, hosts_added.size());
        EXPECT_EQ(0, hosts_removed.size());
      }))
      .WillOnce(Invoke([](uint32_t priority, const HostVector& hosts_added,
                          const HostVector& hosts_removed) -> void {
        // 1st removed host added back.
        EXPECT_EQ(0, priority);
        EXPECT_EQ(1, hosts_added.size());
        EXPECT_EQ(0, hosts_removed.size());
      }))
      .WillOnce(Invoke([](uint32_t priority, const HostVector& hosts_added,
                          const HostVector& hosts_removed) -> void {
        // 1st removed host removed again, plus the 3 HC/weight/metadata updates that were
        // waiting for delivery.
        EXPECT_EQ(0, priority);
        EXPECT_EQ(0, hosts_added.size());
        EXPECT_EQ(1, hosts_removed.size());
      }));

  EXPECT_CALL(local_hosts_removed_, post(_))
      .Times(2)
      .WillRepeatedly(
          Invoke([](const auto& hosts_removed) { EXPECT_EQ(1, hosts_removed.size()); }));

  Event::MockTimer* timer = new NiceMock<Event::MockTimer>(&factory_.dispatcher_);
  Cluster& cluster = cluster_manager_->activeClusters().begin()->second;
  HostVectorSharedPtr hosts(
      new HostVector(cluster.prioritySet().hostSetsPerPriority()[0]->hosts()));
  HostsPerLocalitySharedPtr hosts_per_locality = std::make_shared<HostsPerLocalityImpl>();
  HostVector hosts_added;
  HostVector hosts_removed;

  // The first update should be applied immediately, since it's not mergeable.
  hosts_removed.push_back((*hosts)[0]);
  cluster.prioritySet().updateHosts(
      0,
      updateHostsParams(hosts, hosts_per_locality,
                        std::make_shared<const HealthyHostVector>(*hosts), hosts_per_locality),
      {}, hosts_added, hosts_removed, absl::nullopt);
  EXPECT_EQ(1, factory_.stats_.counter("cluster_manager.cluster_updated").value());
  EXPECT_EQ(0, factory_.stats_.counter("cluster_manager.cluster_updated_via_merge").value());
  EXPECT_EQ(0, factory_.stats_.counter("cluster_manager.update_merge_cancelled").value());

  // These calls should be merged, since there are no added/removed hosts.
  hosts_removed.clear();
  cluster.prioritySet().updateHosts(
      0,
      updateHostsParams(hosts, hosts_per_locality,
                        std::make_shared<const HealthyHostVector>(*hosts), hosts_per_locality),
      {}, hosts_added, hosts_removed, absl::nullopt);
  cluster.prioritySet().updateHosts(
      0,
      updateHostsParams(hosts, hosts_per_locality,
                        std::make_shared<const HealthyHostVector>(*hosts), hosts_per_locality),
      {}, hosts_added, hosts_removed, absl::nullopt);
  EXPECT_EQ(1, factory_.stats_.counter("cluster_manager.cluster_updated").value());
  EXPECT_EQ(0, factory_.stats_.counter("cluster_manager.cluster_updated_via_merge").value());
  EXPECT_EQ(0, factory_.stats_.counter("cluster_manager.update_merge_cancelled").value());

  // Ensure the merged updates were applied.
  timer->invokeCallback();
  EXPECT_EQ(1, factory_.stats_.counter("cluster_manager.cluster_updated").value());
  EXPECT_EQ(1, factory_.stats_.counter("cluster_manager.cluster_updated_via_merge").value());
  EXPECT_EQ(0, factory_.stats_.counter("cluster_manager.update_merge_cancelled").value());

  // Add the host back, the update should be immediately applied.
  hosts_removed.clear();
  hosts_added.push_back((*hosts)[0]);
  cluster.prioritySet().updateHosts(
      0,
      updateHostsParams(hosts, hosts_per_locality,
                        std::make_shared<const HealthyHostVector>(*hosts), hosts_per_locality),
      {}, hosts_added, hosts_removed, absl::nullopt);
  EXPECT_EQ(2, factory_.stats_.counter("cluster_manager.cluster_updated").value());
  EXPECT_EQ(1, factory_.stats_.counter("cluster_manager.cluster_updated_via_merge").value());
  EXPECT_EQ(0, factory_.stats_.counter("cluster_manager.update_merge_cancelled").value());

  // Now emit 3 updates that should be scheduled: metadata, HC, and weight.
  hosts_added.clear();

  (*hosts)[0]->metadata(buildMetadata("v1"));
  cluster.prioritySet().updateHosts(
      0,
      updateHostsParams(hosts, hosts_per_locality,
                        std::make_shared<const HealthyHostVector>(*hosts), hosts_per_locality),
      {}, hosts_added, hosts_removed, absl::nullopt);

  (*hosts)[0]->healthFlagSet(Host::HealthFlag::FAILED_EDS_HEALTH);
  cluster.prioritySet().updateHosts(
      0,
      updateHostsParams(hosts, hosts_per_locality,
                        std::make_shared<const HealthyHostVector>(*hosts), hosts_per_locality),
      {}, hosts_added, hosts_removed, absl::nullopt);

  (*hosts)[0]->weight(100);
  cluster.prioritySet().updateHosts(
      0,
      updateHostsParams(hosts, hosts_per_locality,
                        std::make_shared<const HealthyHostVector>(*hosts), hosts_per_locality),
      {}, hosts_added, hosts_removed, absl::nullopt);

  // Updates not delivered yet.
  EXPECT_EQ(2, factory_.stats_.counter("cluster_manager.cluster_updated").value());
  EXPECT_EQ(1, factory_.stats_.counter("cluster_manager.cluster_updated_via_merge").value());
  EXPECT_EQ(0, factory_.stats_.counter("cluster_manager.update_merge_cancelled").value());

  // Remove the host again, should cancel the scheduled update and be delivered immediately.
  hosts_removed.push_back((*hosts)[0]);
  cluster.prioritySet().updateHosts(
      0,
      updateHostsParams(hosts, hosts_per_locality,
                        std::make_shared<const HealthyHostVector>(*hosts), hosts_per_locality),
      {}, hosts_added, hosts_removed, absl::nullopt);

  EXPECT_EQ(3, factory_.stats_.counter("cluster_manager.cluster_updated").value());
  EXPECT_EQ(1, factory_.stats_.counter("cluster_manager.cluster_updated_via_merge").value());
  EXPECT_EQ(1, factory_.stats_.counter("cluster_manager.update_merge_cancelled").value());
}

// Tests that mergeable updates outside of a window get applied immediately.
TEST_F(ClusterManagerImplTest, MergedUpdatesOutOfWindow) {
  createWithLocalClusterUpdate();

  // Ensure we see the right set of added/removed hosts on every call.
  EXPECT_CALL(local_cluster_update_, post(_, _, _))
      .WillOnce(Invoke([](uint32_t priority, const HostVector& hosts_added,
                          const HostVector& hosts_removed) -> void {
        // HC update, immediately delivered.
        EXPECT_EQ(0, priority);
        EXPECT_EQ(0, hosts_added.size());
        EXPECT_EQ(0, hosts_removed.size());
      }));

  Cluster& cluster = cluster_manager_->activeClusters().begin()->second;
  HostVectorSharedPtr hosts(
      new HostVector(cluster.prioritySet().hostSetsPerPriority()[0]->hosts()));
  HostsPerLocalitySharedPtr hosts_per_locality = std::make_shared<HostsPerLocalityImpl>();
  HostVector hosts_added;
  HostVector hosts_removed;

  // The first update should be applied immediately, because even though it's mergeable
  // it's outside the default merge window of 3 seconds (found in debugger as value of
  // cluster.info()->lbConfig().update_merge_window() in ClusterManagerImpl::scheduleUpdate.
  time_system_.advanceTimeWait(std::chrono::seconds(60));
  cluster.prioritySet().updateHosts(
      0,
      updateHostsParams(hosts, hosts_per_locality,
                        std::make_shared<const HealthyHostVector>(*hosts), hosts_per_locality),
      {}, hosts_added, hosts_removed, absl::nullopt);
  EXPECT_EQ(1, factory_.stats_.counter("cluster_manager.cluster_updated").value());
  EXPECT_EQ(0, factory_.stats_.counter("cluster_manager.cluster_updated_via_merge").value());
  EXPECT_EQ(1, factory_.stats_.counter("cluster_manager.update_out_of_merge_window").value());
  EXPECT_EQ(0, factory_.stats_.counter("cluster_manager.update_merge_cancelled").value());
}

// Tests that mergeable updates inside of a window are not applied immediately.
TEST_F(ClusterManagerImplTest, MergedUpdatesInsideWindow) {
  createWithLocalClusterUpdate();

  Cluster& cluster = cluster_manager_->activeClusters().begin()->second;
  HostVectorSharedPtr hosts(
      new HostVector(cluster.prioritySet().hostSetsPerPriority()[0]->hosts()));
  HostsPerLocalitySharedPtr hosts_per_locality = std::make_shared<HostsPerLocalityImpl>();
  HostVector hosts_added;
  HostVector hosts_removed;

  // The first update will not be applied, as we make it inside the default mergeable window of
  // 3 seconds (found in debugger as value of cluster.info()->lbConfig().update_merge_window()
  // in ClusterManagerImpl::scheduleUpdate. Note that initially the update-time is
  // default-initialized to a monotonic time of 0, as is SimulatedTimeSystem::monotonic_time_.
  time_system_.advanceTimeWait(std::chrono::seconds(2));
  cluster.prioritySet().updateHosts(
      0,
      updateHostsParams(hosts, hosts_per_locality,
                        std::make_shared<const HealthyHostVector>(*hosts), hosts_per_locality),
      {}, hosts_added, hosts_removed, absl::nullopt);
  EXPECT_EQ(0, factory_.stats_.counter("cluster_manager.cluster_updated").value());
  EXPECT_EQ(0, factory_.stats_.counter("cluster_manager.cluster_updated_via_merge").value());
  EXPECT_EQ(0, factory_.stats_.counter("cluster_manager.update_out_of_merge_window").value());
  EXPECT_EQ(0, factory_.stats_.counter("cluster_manager.update_merge_cancelled").value());
}

// Tests that mergeable updates outside of a window get applied immediately when
// merging is disabled, and that the counters are correct.
TEST_F(ClusterManagerImplTest, MergedUpdatesOutOfWindowDisabled) {
  createWithLocalClusterUpdate(false);

  // Ensure we see the right set of added/removed hosts on every call.
  EXPECT_CALL(local_cluster_update_, post(_, _, _))
      .WillOnce(Invoke([](uint32_t priority, const HostVector& hosts_added,
                          const HostVector& hosts_removed) -> void {
        // HC update, immediately delivered.
        EXPECT_EQ(0, priority);
        EXPECT_EQ(0, hosts_added.size());
        EXPECT_EQ(0, hosts_removed.size());
      }));

  Cluster& cluster = cluster_manager_->activeClusters().begin()->second;
  HostVectorSharedPtr hosts(
      new HostVector(cluster.prioritySet().hostSetsPerPriority()[0]->hosts()));
  HostsPerLocalitySharedPtr hosts_per_locality = std::make_shared<HostsPerLocalityImpl>();
  HostVector hosts_added;
  HostVector hosts_removed;

  // The first update should be applied immediately, because even though it's mergeable
  // and outside a merge window, merging is disabled.
  cluster.prioritySet().updateHosts(
      0,
      updateHostsParams(hosts, hosts_per_locality,
                        std::make_shared<const HealthyHostVector>(*hosts), hosts_per_locality),
      {}, hosts_added, hosts_removed, absl::nullopt);
  EXPECT_EQ(1, factory_.stats_.counter("cluster_manager.cluster_updated").value());
  EXPECT_EQ(0, factory_.stats_.counter("cluster_manager.cluster_updated_via_merge").value());
  EXPECT_EQ(0, factory_.stats_.counter("cluster_manager.update_out_of_merge_window").value());
  EXPECT_EQ(0, factory_.stats_.counter("cluster_manager.update_merge_cancelled").value());
}

TEST_F(ClusterManagerImplTest, MergedUpdatesDestroyedOnUpdate) {
  // We create the default cluster, although for this test we won't use it since
  // we can only update dynamic clusters.
  createWithLocalClusterUpdate();

  // Ensure we see the right set of added/removed hosts on every call, for the
  // dynamically added/updated cluster.
  EXPECT_CALL(local_cluster_update_, post(_, _, _))
      .WillOnce(Invoke([](uint32_t priority, const HostVector& hosts_added,
                          const HostVector& hosts_removed) -> void {
        // 1st add, when the cluster is added.
        EXPECT_EQ(0, priority);
        EXPECT_EQ(1, hosts_added.size());
        EXPECT_EQ(0, hosts_removed.size());
      }))
      .WillOnce(Invoke([](uint32_t priority, const HostVector& hosts_added,
                          const HostVector& hosts_removed) -> void {
        // 1st removal.
        EXPECT_EQ(0, priority);
        EXPECT_EQ(0, hosts_added.size());
        EXPECT_EQ(1, hosts_removed.size());
      }));

  EXPECT_CALL(local_hosts_removed_, post(_)).WillOnce(Invoke([](const auto& hosts_removed) {
    // 1st removal.
    EXPECT_EQ(1, hosts_removed.size());
  }));

  Event::MockTimer* timer = new NiceMock<Event::MockTimer>(&factory_.dispatcher_);

  // We can't used the bootstrap cluster, so add one dynamically.
  const std::string yaml = R"EOF(
  name: new_cluster
  connect_timeout: 0.250s
  type: STATIC
  lb_policy: ROUND_ROBIN
  load_assignment:
    cluster_name: new_cluster
    endpoints:
      - lb_endpoints:
        - endpoint:
            address:
              socket_address:
                address: 127.0.0.1
                port_value: 12001
  common_lb_config:
    update_merge_window: 3s
  )EOF";
  EXPECT_TRUE(cluster_manager_->addOrUpdateCluster(parseClusterFromV3Yaml(yaml), "version1"));

  Cluster& cluster = cluster_manager_->activeClusters().find("new_cluster")->second;
  HostVectorSharedPtr hosts(
      new HostVector(cluster.prioritySet().hostSetsPerPriority()[0]->hosts()));
  HostsPerLocalitySharedPtr hosts_per_locality = std::make_shared<HostsPerLocalityImpl>();
  HostVector hosts_added;
  HostVector hosts_removed;

  // The first update should be applied immediately, since it's not mergeable.
  hosts_removed.push_back((*hosts)[0]);
  cluster.prioritySet().updateHosts(
      0,
      updateHostsParams(hosts, hosts_per_locality,
                        std::make_shared<const HealthyHostVector>(*hosts), hosts_per_locality),
      {}, hosts_added, hosts_removed, absl::nullopt);
  EXPECT_EQ(1, factory_.stats_.counter("cluster_manager.cluster_updated").value());
  EXPECT_EQ(0, factory_.stats_.counter("cluster_manager.cluster_updated_via_merge").value());
  EXPECT_EQ(0, factory_.stats_.counter("cluster_manager.update_merge_cancelled").value());

  // These calls should be merged, since there are no added/removed hosts.
  hosts_removed.clear();
  cluster.prioritySet().updateHosts(
      0,
      updateHostsParams(hosts, hosts_per_locality,
                        std::make_shared<const HealthyHostVector>(*hosts), hosts_per_locality),
      {}, hosts_added, hosts_removed, absl::nullopt);
  cluster.prioritySet().updateHosts(
      0,
      updateHostsParams(hosts, hosts_per_locality,
                        std::make_shared<const HealthyHostVector>(*hosts), hosts_per_locality),
      {}, hosts_added, hosts_removed, absl::nullopt);
  EXPECT_EQ(1, factory_.stats_.counter("cluster_manager.cluster_updated").value());
  EXPECT_EQ(0, factory_.stats_.counter("cluster_manager.cluster_updated_via_merge").value());
  EXPECT_EQ(0, factory_.stats_.counter("cluster_manager.update_merge_cancelled").value());

  // Update the cluster, which should cancel the pending updates.
  std::shared_ptr<MockClusterMockPrioritySet> updated(new NiceMock<MockClusterMockPrioritySet>());
  updated->info_->name_ = "new_cluster";
  EXPECT_CALL(factory_, clusterFromProto_(_, _, _, true))
      .WillOnce(Return(std::make_pair(updated, nullptr)));

  const std::string yaml_updated = R"EOF(
  name: new_cluster
  connect_timeout: 0.250s
  type: STATIC
  lb_policy: ROUND_ROBIN
  load_assignment:
    cluster_name: new_cluster
    endpoints:
      - lb_endpoints:
        - endpoint:
            address:
              socket_address:
                address: 127.0.0.1
                port_value: 12001
  common_lb_config:
    update_merge_window: 4s
  )EOF";

  // Add the updated cluster.
  EXPECT_EQ(2, factory_.stats_
                   .gauge("cluster_manager.active_clusters", Stats::Gauge::ImportMode::NeverImport)
                   .value());
  EXPECT_EQ(0, factory_.stats_.counter("cluster_manager.cluster_modified").value());
  EXPECT_EQ(0, factory_.stats_
                   .gauge("cluster_manager.warming_clusters", Stats::Gauge::ImportMode::NeverImport)
                   .value());
  EXPECT_TRUE(
      cluster_manager_->addOrUpdateCluster(parseClusterFromV3Yaml(yaml_updated), "version2"));
  EXPECT_EQ(2, factory_.stats_
                   .gauge("cluster_manager.active_clusters", Stats::Gauge::ImportMode::NeverImport)
                   .value());
  EXPECT_EQ(1, factory_.stats_.counter("cluster_manager.cluster_modified").value());
  EXPECT_EQ(1, factory_.stats_
                   .gauge("cluster_manager.warming_clusters", Stats::Gauge::ImportMode::NeverImport)
                   .value());

  // Promote the updated cluster from warming to active & assert the old timer was disabled
  // and it won't be called on version1 of new_cluster.
  EXPECT_CALL(*timer, disableTimer());
  updated->initialize_callback_();

  EXPECT_EQ(2, factory_.stats_
                   .gauge("cluster_manager.active_clusters", Stats::Gauge::ImportMode::NeverImport)
                   .value());
  EXPECT_EQ(0, factory_.stats_
                   .gauge("cluster_manager.warming_clusters", Stats::Gauge::ImportMode::NeverImport)
                   .value());
}

TEST_F(ClusterManagerImplTest, UpstreamSocketOptionsPassedToConnPool) {
  createWithLocalClusterUpdate();
  NiceMock<MockLoadBalancerContext> context;

  Http::ConnectionPool::MockInstance* to_create = new Http::ConnectionPool::MockInstance();
  Network::Socket::OptionsSharedPtr options_to_return =
      Network::SocketOptionFactory::buildIpTransparentOptions();

  EXPECT_CALL(context, upstreamSocketOptions()).WillOnce(Return(options_to_return));
  EXPECT_CALL(factory_, allocateConnPool_(_, _, _, _)).WillOnce(Return(to_create));

  Http::ConnectionPool::Instance* cp = cluster_manager_->httpConnPoolForCluster(
      "cluster_1", ResourcePriority::Default, Http::Protocol::Http11, &context);

  EXPECT_NE(nullptr, cp);
}

TEST_F(ClusterManagerImplTest, UpstreamSocketOptionsUsedInConnPoolHash) {
  createWithLocalClusterUpdate();
  NiceMock<MockLoadBalancerContext> context1;
  NiceMock<MockLoadBalancerContext> context2;

  Http::ConnectionPool::MockInstance* to_create1 = new Http::ConnectionPool::MockInstance();
  Http::ConnectionPool::MockInstance* to_create2 = new Http::ConnectionPool::MockInstance();
  Network::Socket::OptionsSharedPtr options1 =
      Network::SocketOptionFactory::buildIpTransparentOptions();
  Network::Socket::OptionsSharedPtr options2 =
      Network::SocketOptionFactory::buildSocketMarkOptions(3);

  EXPECT_CALL(context1, upstreamSocketOptions()).WillRepeatedly(Return(options1));
  EXPECT_CALL(context2, upstreamSocketOptions()).WillRepeatedly(Return(options2));
  EXPECT_CALL(factory_, allocateConnPool_(_, _, _, _)).WillOnce(Return(to_create1));

  Http::ConnectionPool::Instance* cp1 = cluster_manager_->httpConnPoolForCluster(
      "cluster_1", ResourcePriority::Default, Http::Protocol::Http11, &context1);

  EXPECT_CALL(factory_, allocateConnPool_(_, _, _, _)).WillOnce(Return(to_create2));
  Http::ConnectionPool::Instance* cp2 = cluster_manager_->httpConnPoolForCluster(
      "cluster_1", ResourcePriority::Default, Http::Protocol::Http11, &context2);

  Http::ConnectionPool::Instance* should_be_cp1 = cluster_manager_->httpConnPoolForCluster(
      "cluster_1", ResourcePriority::Default, Http::Protocol::Http11, &context1);
  Http::ConnectionPool::Instance* should_be_cp2 = cluster_manager_->httpConnPoolForCluster(
      "cluster_1", ResourcePriority::Default, Http::Protocol::Http11, &context2);

  // The different upstream options should lead to different hashKeys, thus different pools.
  EXPECT_NE(cp1, cp2);

  // Reusing the same options should lead to the same connection pools.
  EXPECT_EQ(cp1, should_be_cp1);
  EXPECT_EQ(cp2, should_be_cp2);
}

TEST_F(ClusterManagerImplTest, UpstreamSocketOptionsNullIsOkay) {
  createWithLocalClusterUpdate();
  NiceMock<MockLoadBalancerContext> context;

  Http::ConnectionPool::MockInstance* to_create = new Http::ConnectionPool::MockInstance();
  Network::Socket::OptionsSharedPtr options_to_return = nullptr;

  EXPECT_CALL(context, upstreamSocketOptions()).WillOnce(Return(options_to_return));
  EXPECT_CALL(factory_, allocateConnPool_(_, _, _, _)).WillOnce(Return(to_create));

  Http::ConnectionPool::Instance* cp = cluster_manager_->httpConnPoolForCluster(
      "cluster_1", ResourcePriority::Default, Http::Protocol::Http11, &context);

  EXPECT_NE(nullptr, cp);
}

class TestUpstreamNetworkFilter : public Network::WriteFilter {
public:
  Network::FilterStatus onWrite(Buffer::Instance&, bool) override {
    return Network::FilterStatus::Continue;
  }
};

class TestUpstreamNetworkFilterConfigFactory
    : public Server::Configuration::NamedUpstreamNetworkFilterConfigFactory {
public:
  Network::FilterFactoryCb
  createFilterFactoryFromProto(const Protobuf::Message&,
                               Server::Configuration::CommonFactoryContext&) override {
    return [](Network::FilterManager& filter_manager) -> void {
      filter_manager.addWriteFilter(std::make_shared<TestUpstreamNetworkFilter>());
    };
  }
  ProtobufTypes::MessagePtr createEmptyConfigProto() override {
    // Using Struct instead of a custom per-filter empty config proto
    // This is only allowed in tests.
    return std::make_unique<Envoy::ProtobufWkt::Struct>();
  }
  std::string name() const override { return "envoy.test.filter"; }
};

// Verify that configured upstream filters are added to client connections.
TEST_F(ClusterManagerImplTest, AddUpstreamFilters) {
  TestUpstreamNetworkFilterConfigFactory factory;
  Registry::InjectFactory<Server::Configuration::NamedUpstreamNetworkFilterConfigFactory> registry(
      factory);
  const std::string yaml = R"EOF(
  static_resources:
    clusters:
    - name: cluster_1
      connect_timeout: 0.250s
      lb_policy: ROUND_ROBIN
      type: STATIC
      load_assignment:
        cluster_name: cluster_1
        endpoints:
        - lb_endpoints:
          - endpoint:
              address:
                socket_address:
                  address: 127.0.0.1
                  port_value: 11001
      filters:
      - name: envoy.test.filter
  )EOF";

  create(parseBootstrapFromV3Yaml(yaml));
  Network::MockClientConnection* connection = new NiceMock<Network::MockClientConnection>();
  EXPECT_CALL(*connection, addReadFilter(_)).Times(0);
  EXPECT_CALL(*connection, addWriteFilter(_)).Times(1);
  EXPECT_CALL(*connection, addFilter(_)).Times(0);
  EXPECT_CALL(factory_.tls_.dispatcher_, createClientConnection_(_, _, _, _))
      .WillOnce(Return(connection));
  auto conn_data = cluster_manager_->tcpConnForCluster("cluster_1", nullptr);
  EXPECT_EQ(connection, conn_data.connection_.get());
  factory_.tls_.shutdownThread();
}

class ClusterManagerInitHelperTest : public testing::Test {
public:
  MOCK_METHOD(void, onClusterInit, (ClusterManagerCluster & cluster));

  NiceMock<MockClusterManager> cm_;
  ClusterManagerInitHelper init_helper_{
      cm_, [this](ClusterManagerCluster& cluster) { onClusterInit(cluster); }};
};

class MockClusterManagerCluster : public ClusterManagerCluster {
public:
  MockClusterManagerCluster() { ON_CALL(*this, cluster()).WillByDefault(ReturnRef(cluster_)); }

  MOCK_METHOD(Cluster&, cluster, ());
  MOCK_METHOD(LoadBalancerFactorySharedPtr, loadBalancerFactory, ());
  bool addedOrUpdated() override { return added_or_updated_; }
  void setAddedOrUpdated() override {
    ASSERT(!added_or_updated_);
    added_or_updated_ = true;
  }

  NiceMock<MockClusterMockPrioritySet> cluster_;
  bool added_or_updated_{};
};

TEST_F(ClusterManagerInitHelperTest, ImmediateInitialize) {
  InSequence s;

  NiceMock<MockClusterManagerCluster> cluster1;
  ON_CALL(cluster1.cluster_, initializePhase())
      .WillByDefault(Return(Cluster::InitializePhase::Primary));
  EXPECT_CALL(cluster1.cluster_, initialize(_));
  init_helper_.addCluster(cluster1);
  EXPECT_CALL(*this, onClusterInit(Ref(cluster1)));
  cluster1.cluster_.initialize_callback_();

  init_helper_.onStaticLoadComplete();
  init_helper_.startInitializingSecondaryClusters();

  ReadyWatcher cm_initialized;
  EXPECT_CALL(cm_initialized, ready());
  init_helper_.setInitializedCb([&]() -> void { cm_initialized.ready(); });
}

TEST_F(ClusterManagerInitHelperTest, StaticSdsInitialize) {
  InSequence s;

  NiceMock<MockClusterManagerCluster> sds;
  ON_CALL(sds.cluster_, initializePhase()).WillByDefault(Return(Cluster::InitializePhase::Primary));
  EXPECT_CALL(sds.cluster_, initialize(_));
  init_helper_.addCluster(sds);
  EXPECT_CALL(*this, onClusterInit(Ref(sds)));
  sds.cluster_.initialize_callback_();

  NiceMock<MockClusterManagerCluster> cluster1;
  ON_CALL(cluster1.cluster_, initializePhase())
      .WillByDefault(Return(Cluster::InitializePhase::Secondary));
  init_helper_.addCluster(cluster1);

  init_helper_.onStaticLoadComplete();

  EXPECT_CALL(cluster1.cluster_, initialize(_));
  init_helper_.startInitializingSecondaryClusters();

  ReadyWatcher cm_initialized;
  init_helper_.setInitializedCb([&]() -> void { cm_initialized.ready(); });

  EXPECT_CALL(*this, onClusterInit(Ref(cluster1)));
  EXPECT_CALL(cm_initialized, ready());
  cluster1.cluster_.initialize_callback_();
}

// Verify that primary cluster can be updated in warming state.
TEST_F(ClusterManagerInitHelperTest, TestUpdateWarming) {
  InSequence s;

  auto sds = std::make_unique<NiceMock<MockClusterManagerCluster>>();
  ON_CALL(sds->cluster_, initializePhase())
      .WillByDefault(Return(Cluster::InitializePhase::Primary));
  EXPECT_CALL(sds->cluster_, initialize(_));
  init_helper_.addCluster(*sds);
  init_helper_.onStaticLoadComplete();

  NiceMock<MockClusterManagerCluster> updated_sds;
  ON_CALL(updated_sds.cluster_, initializePhase())
      .WillByDefault(Return(Cluster::InitializePhase::Primary));
  EXPECT_CALL(updated_sds.cluster_, initialize(_));
  init_helper_.addCluster(updated_sds);

  // The override cluster is added. Manually drop the previous cluster. In production flow this is
  // achieved by ClusterManagerImpl.
  sds.reset();

  ReadyWatcher primary_initialized;
  init_helper_.setPrimaryClustersInitializedCb([&]() -> void { primary_initialized.ready(); });

  EXPECT_CALL(*this, onClusterInit(Ref(updated_sds)));
  EXPECT_CALL(primary_initialized, ready());
  updated_sds.cluster_.initialize_callback_();
}

TEST_F(ClusterManagerInitHelperTest, UpdateAlreadyInitialized) {
  InSequence s;

  ReadyWatcher primary_clusters_initialized;
  init_helper_.setPrimaryClustersInitializedCb(
      [&]() -> void { primary_clusters_initialized.ready(); });
  ReadyWatcher cm_initialized;
  init_helper_.setInitializedCb([&]() -> void { cm_initialized.ready(); });

  NiceMock<MockClusterManagerCluster> cluster1;
  ON_CALL(cluster1.cluster_, initializePhase())
      .WillByDefault(Return(Cluster::InitializePhase::Primary));
  EXPECT_CALL(cluster1.cluster_, initialize(_));
  init_helper_.addCluster(cluster1);

  NiceMock<MockClusterManagerCluster> cluster2;
  ON_CALL(cluster2.cluster_, initializePhase())
      .WillByDefault(Return(Cluster::InitializePhase::Primary));
  EXPECT_CALL(cluster2.cluster_, initialize(_));
  init_helper_.addCluster(cluster2);

  init_helper_.onStaticLoadComplete();

  EXPECT_CALL(*this, onClusterInit(Ref(cluster1)));
  cluster1.cluster_.initialize_callback_();
  init_helper_.removeCluster(cluster1);

  EXPECT_CALL(*this, onClusterInit(Ref(cluster2)));
  EXPECT_CALL(primary_clusters_initialized, ready());
  cluster2.cluster_.initialize_callback_();

  EXPECT_CALL(cm_initialized, ready());
  init_helper_.startInitializingSecondaryClusters();
}

// If secondary clusters initialization triggered outside of CdsApiImpl::onConfigUpdate()'s
// callback flows, sending ClusterLoadAssignment should not be paused before calling
// ClusterManagerInitHelper::maybeFinishInitialize(). This case tests that
// ClusterLoadAssignment request is paused and resumed properly.
TEST_F(ClusterManagerInitHelperTest, InitSecondaryWithoutEdsPaused) {
  InSequence s;

  ReadyWatcher primary_clusters_initialized;
  init_helper_.setPrimaryClustersInitializedCb(
      [&]() -> void { primary_clusters_initialized.ready(); });
  ReadyWatcher cm_initialized;
  init_helper_.setInitializedCb([&]() -> void { cm_initialized.ready(); });

  NiceMock<MockClusterManagerCluster> cluster1;
  ON_CALL(cluster1.cluster_, initializePhase())
      .WillByDefault(Return(Cluster::InitializePhase::Secondary));
  init_helper_.addCluster(cluster1);

  EXPECT_CALL(primary_clusters_initialized, ready());
  init_helper_.onStaticLoadComplete();
  EXPECT_CALL(cluster1.cluster_, initialize(_));
  init_helper_.startInitializingSecondaryClusters();

  EXPECT_CALL(*this, onClusterInit(Ref(cluster1)));
  EXPECT_CALL(cm_initialized, ready());
  cluster1.cluster_.initialize_callback_();
}

// If secondary clusters initialization triggered inside of CdsApiImpl::onConfigUpdate()'s
// callback flows, that's, the CDS response didn't have any primary cluster, sending
// ClusterLoadAssignment should be already paused by CdsApiImpl::onConfigUpdate().
// This case tests that ClusterLoadAssignment request isn't paused again.
TEST_F(ClusterManagerInitHelperTest, InitSecondaryWithEdsPaused) {
  InSequence s;

  ReadyWatcher primary_clusters_initialized;
  init_helper_.setPrimaryClustersInitializedCb(
      [&]() -> void { primary_clusters_initialized.ready(); });
  ReadyWatcher cm_initialized;
  init_helper_.setInitializedCb([&]() -> void { cm_initialized.ready(); });

  NiceMock<MockClusterManagerCluster> cluster1;
  ON_CALL(cluster1.cluster_, initializePhase())
      .WillByDefault(Return(Cluster::InitializePhase::Secondary));
  init_helper_.addCluster(cluster1);

  EXPECT_CALL(primary_clusters_initialized, ready());
  init_helper_.onStaticLoadComplete();

  EXPECT_CALL(cluster1.cluster_, initialize(_));
  init_helper_.startInitializingSecondaryClusters();

  EXPECT_CALL(*this, onClusterInit(Ref(cluster1)));
  EXPECT_CALL(cm_initialized, ready());
  cluster1.cluster_.initialize_callback_();
}

TEST_F(ClusterManagerInitHelperTest, AddSecondaryAfterSecondaryInit) {
  InSequence s;

  ReadyWatcher primary_clusters_initialized;
  init_helper_.setPrimaryClustersInitializedCb(
      [&]() -> void { primary_clusters_initialized.ready(); });
  ReadyWatcher cm_initialized;
  init_helper_.setInitializedCb([&]() -> void { cm_initialized.ready(); });

  NiceMock<MockClusterManagerCluster> cluster1;
  ON_CALL(cluster1.cluster_, initializePhase())
      .WillByDefault(Return(Cluster::InitializePhase::Primary));
  EXPECT_CALL(cluster1.cluster_, initialize(_));
  init_helper_.addCluster(cluster1);

  NiceMock<MockClusterManagerCluster> cluster2;
  cluster2.cluster_.info_->name_ = "cluster2";
  ON_CALL(cluster2.cluster_, initializePhase())
      .WillByDefault(Return(Cluster::InitializePhase::Secondary));
  init_helper_.addCluster(cluster2);

  init_helper_.onStaticLoadComplete();

  EXPECT_CALL(*this, onClusterInit(Ref(cluster1)));
  EXPECT_CALL(primary_clusters_initialized, ready());
  EXPECT_CALL(cluster2.cluster_, initialize(_));
  cluster1.cluster_.initialize_callback_();
  init_helper_.startInitializingSecondaryClusters();

  NiceMock<MockClusterManagerCluster> cluster3;
  cluster3.cluster_.info_->name_ = "cluster3";

  ON_CALL(cluster3.cluster_, initializePhase())
      .WillByDefault(Return(Cluster::InitializePhase::Secondary));
  EXPECT_CALL(cluster3.cluster_, initialize(_));
  init_helper_.addCluster(cluster3);

  EXPECT_CALL(*this, onClusterInit(Ref(cluster3)));
  cluster3.cluster_.initialize_callback_();
  EXPECT_CALL(*this, onClusterInit(Ref(cluster2)));
  EXPECT_CALL(cm_initialized, ready());
  cluster2.cluster_.initialize_callback_();
}

// Tests the scenario encountered in Issue 903: The cluster was removed from
// the secondary init list while traversing the list.
TEST_F(ClusterManagerInitHelperTest, RemoveClusterWithinInitLoop) {
  InSequence s;
  NiceMock<MockClusterManagerCluster> cluster;
  ON_CALL(cluster.cluster_, initializePhase())
      .WillByDefault(Return(Cluster::InitializePhase::Secondary));
  init_helper_.addCluster(cluster);

  // onStaticLoadComplete() must not initialize secondary clusters
  init_helper_.onStaticLoadComplete();

  // Set up the scenario seen in Issue 903 where initialize() ultimately results
  // in the removeCluster() call. In the real bug this was a long and complex call
  // chain.
  EXPECT_CALL(cluster.cluster_, initialize(_)).WillOnce(Invoke([&](std::function<void()>) -> void {
    init_helper_.removeCluster(cluster);
  }));

  // Now call initializeSecondaryClusters which will exercise maybeFinishInitialize()
  // which calls initialize() on the members of the secondary init list.
  init_helper_.startInitializingSecondaryClusters();
}

using NameVals = std::vector<std::pair<Network::SocketOptionName, int>>;

// Validate that when options are set in the ClusterManager and/or Cluster, we see the socket option
// propagated to setsockopt(). This is as close to an end-to-end test as we have for this feature,
// due to the complexity of creating an integration test involving the network stack. We only test
// the IPv4 case here, as the logic around IPv4/IPv6 handling is tested generically in
// socket_option_impl_test.cc.
class SockoptsTest : public ClusterManagerImplTest {
public:
  void initialize(const std::string& yaml) { create(parseBootstrapFromV3Yaml(yaml)); }

  void TearDown() override { factory_.tls_.shutdownThread(); }

  // TODO(tschroed): Extend this to support socket state as well.
  void expectSetsockopts(const NameVals& names_vals) {
    NiceMock<Api::MockOsSysCalls> os_sys_calls;
    TestThreadsafeSingletonInjector<Api::OsSysCallsImpl> os_calls(&os_sys_calls);
    NiceMock<Network::MockConnectionSocket> socket;
    bool expect_success = true;
    for (const auto& name_val : names_vals) {
      if (!name_val.first.hasValue()) {
        expect_success = false;
        continue;
      }
      EXPECT_CALL(socket,
                  setSocketOption(name_val.first.level(), name_val.first.option(), _, sizeof(int)))
          .WillOnce(
              Invoke([&name_val](int, int, const void* optval, socklen_t) -> Api::SysCallIntResult {
                EXPECT_EQ(name_val.second, *static_cast<const int*>(optval));
                return {0, 0};
              }));
    }
    EXPECT_CALL(socket, ipVersion())
        .WillRepeatedly(testing::Return(Network::Address::IpVersion::v4));
    EXPECT_CALL(factory_.tls_.dispatcher_, createClientConnection_(_, _, _, _))
        .WillOnce(Invoke([this, &names_vals, expect_success, &socket](
                             Network::Address::InstanceConstSharedPtr,
                             Network::Address::InstanceConstSharedPtr, Network::TransportSocketPtr&,
                             const Network::ConnectionSocket::OptionsSharedPtr& options)
                             -> Network::ClientConnection* {
          EXPECT_NE(nullptr, options.get()) << "Unexpected null options";
          if (options.get() != nullptr) { // Don't crash the entire test.
            EXPECT_EQ(names_vals.size(), options->size());
          }
          if (expect_success) {
            EXPECT_TRUE((Network::Socket::applyOptions(
                options, socket, envoy::config::core::v3::SocketOption::STATE_PREBIND)));
          } else {
            EXPECT_FALSE((Network::Socket::applyOptions(
                options, socket, envoy::config::core::v3::SocketOption::STATE_PREBIND)));
          }
          return connection_;
        }));
    cluster_manager_->tcpConnForCluster("SockoptsCluster", nullptr);
  }

  void expectSetsockoptFreebind() {
    NameVals names_vals{{ENVOY_SOCKET_IP_FREEBIND, 1}};
    if (ENVOY_SOCKET_SO_NOSIGPIPE.hasValue()) {
      names_vals.emplace_back(std::make_pair(ENVOY_SOCKET_SO_NOSIGPIPE, 1));
    }
    expectSetsockopts(names_vals);
  }

  void expectOnlyNoSigpipeOptions() {
    NameVals names_vals{{std::make_pair(ENVOY_SOCKET_SO_NOSIGPIPE, 1)}};
    expectSetsockopts(names_vals);
  }

  void expectNoSocketOptions() {
    EXPECT_CALL(factory_.tls_.dispatcher_, createClientConnection_(_, _, _, _))
        .WillOnce(
            Invoke([this](Network::Address::InstanceConstSharedPtr,
                          Network::Address::InstanceConstSharedPtr, Network::TransportSocketPtr&,
                          const Network::ConnectionSocket::OptionsSharedPtr& options)
                       -> Network::ClientConnection* {
              EXPECT_EQ(nullptr, options.get());
              return connection_;
            }));
    auto conn_data = cluster_manager_->tcpConnForCluster("SockoptsCluster", nullptr);
    EXPECT_EQ(connection_, conn_data.connection_.get());
  }

  Network::MockClientConnection* connection_ = new NiceMock<Network::MockClientConnection>();
};

TEST_F(SockoptsTest, SockoptsUnset) {
  const std::string yaml = R"EOF(
  static_resources:
    clusters:
    - name: SockoptsCluster
      connect_timeout: 0.250s
      lb_policy: ROUND_ROBIN
      type: STATIC
      load_assignment:
        cluster_name: SockoptsCluster
        endpoints:
          - lb_endpoints:
            - endpoint:
                address:
                  socket_address:
                    address: 127.0.0.1
                    port_value: 11001
  )EOF";
  initialize(yaml);
  if (ENVOY_SOCKET_SO_NOSIGPIPE.hasValue()) {
    expectOnlyNoSigpipeOptions();
  } else {
    expectNoSocketOptions();
  }
}

TEST_F(SockoptsTest, FreebindClusterOnly) {
  const std::string yaml = R"EOF(
  static_resources:
    clusters:
    - name: SockoptsCluster
      connect_timeout: 0.250s
      lb_policy: ROUND_ROBIN
      type: STATIC
      load_assignment:
        cluster_name: SockoptsCluster
        endpoints:
          - lb_endpoints:
            - endpoint:
                address:
                  socket_address:
                    address: 127.0.0.1
                    port_value: 11001
      upstream_bind_config:
        freebind: true
  )EOF";
  initialize(yaml);
  expectSetsockoptFreebind();
}

TEST_F(SockoptsTest, FreebindClusterManagerOnly) {
  const std::string yaml = R"EOF(
  static_resources:
    clusters:
    - name: SockoptsCluster
      connect_timeout: 0.250s
      lb_policy: ROUND_ROBIN
      type: STATIC
      load_assignment:
        cluster_name: SockoptsCluster
        endpoints:
          - lb_endpoints:
            - endpoint:
                address:
                  socket_address:
                    address: 127.0.0.1
                    port_value: 11001
  cluster_manager:
    upstream_bind_config:
      freebind: true
  )EOF";
  initialize(yaml);
  expectSetsockoptFreebind();
}

TEST_F(SockoptsTest, FreebindClusterOverride) {
  const std::string yaml = R"EOF(
  static_resources:
    clusters:
    - name: SockoptsCluster
      connect_timeout: 0.250s
      lb_policy: ROUND_ROBIN
      type: STATIC
      load_assignment:
        cluster_name: SockoptsCluster
        endpoints:
          - lb_endpoints:
            - endpoint:
                address:
                  socket_address:
                    address: 127.0.0.1
                    port_value: 11001
      upstream_bind_config:
        freebind: true
  cluster_manager:
    upstream_bind_config:
      freebind: false
  )EOF";
  initialize(yaml);
  expectSetsockoptFreebind();
}

TEST_F(SockoptsTest, SockoptsClusterOnly) {
  const std::string yaml = R"EOF(
  static_resources:
    clusters:
    - name: SockoptsCluster
      connect_timeout: 0.250s
      lb_policy: ROUND_ROBIN
      type: STATIC
      load_assignment:
        cluster_name: SockoptsCluster
        endpoints:
          - lb_endpoints:
            - endpoint:
                address:
                  socket_address:
                    address: 127.0.0.1
                    port_value: 11001
      upstream_bind_config:
        socket_options: [
          { level: 1, name: 2, int_value: 3, state: STATE_PREBIND },
          { level: 4, name: 5, int_value: 6, state: STATE_PREBIND }]

  )EOF";
  initialize(yaml);
  NameVals names_vals{{ENVOY_MAKE_SOCKET_OPTION_NAME(1, 2), 3},
                      {ENVOY_MAKE_SOCKET_OPTION_NAME(4, 5), 6}};
  if (ENVOY_SOCKET_SO_NOSIGPIPE.hasValue()) {
    names_vals.emplace_back(std::make_pair(ENVOY_SOCKET_SO_NOSIGPIPE, 1));
  }
  expectSetsockopts(names_vals);
}

TEST_F(SockoptsTest, SockoptsClusterManagerOnly) {
  const std::string yaml = R"EOF(
  static_resources:
    clusters:
    - name: SockoptsCluster
      connect_timeout: 0.250s
      lb_policy: ROUND_ROBIN
      type: STATIC
      load_assignment:
        cluster_name: SockoptsCluster
        endpoints:
          - lb_endpoints:
            - endpoint:
                address:
                  socket_address:
                    address: 127.0.0.1
                    port_value: 11001
  cluster_manager:
    upstream_bind_config:
      socket_options: [
        { level: 1, name: 2, int_value: 3, state: STATE_PREBIND },
        { level: 4, name: 5, int_value: 6, state: STATE_PREBIND }]
  )EOF";
  initialize(yaml);
  NameVals names_vals{{ENVOY_MAKE_SOCKET_OPTION_NAME(1, 2), 3},
                      {ENVOY_MAKE_SOCKET_OPTION_NAME(4, 5), 6}};
  if (ENVOY_SOCKET_SO_NOSIGPIPE.hasValue()) {
    names_vals.emplace_back(std::make_pair(ENVOY_SOCKET_SO_NOSIGPIPE, 1));
  }
  expectSetsockopts(names_vals);
}

TEST_F(SockoptsTest, SockoptsClusterOverride) {
  const std::string yaml = R"EOF(
  static_resources:
    clusters:
    - name: SockoptsCluster
      connect_timeout: 0.250s
      lb_policy: ROUND_ROBIN
      type: STATIC
      load_assignment:
        cluster_name: SockoptsCluster
        endpoints:
          - lb_endpoints:
            - endpoint:
                address:
                  socket_address:
                    address: 127.0.0.1
                    port_value: 11001
      upstream_bind_config:
        socket_options: [
          { level: 1, name: 2, int_value: 3, state: STATE_PREBIND },
          { level: 4, name: 5, int_value: 6, state: STATE_PREBIND }]
  cluster_manager:
    upstream_bind_config:
      socket_options: [{ level: 7, name: 8, int_value: 9, state: STATE_PREBIND }]
  )EOF";
  initialize(yaml);
  NameVals names_vals{{ENVOY_MAKE_SOCKET_OPTION_NAME(1, 2), 3},
                      {ENVOY_MAKE_SOCKET_OPTION_NAME(4, 5), 6}};
  if (ENVOY_SOCKET_SO_NOSIGPIPE.hasValue()) {
    names_vals.emplace_back(std::make_pair(ENVOY_SOCKET_SO_NOSIGPIPE, 1));
  }
  expectSetsockopts(names_vals);
}

// Validate that when tcp keepalives are set in the Cluster, we see the socket
// option propagated to setsockopt(). This is as close to an end-to-end test as we have for this
// feature, due to the complexity of creating an integration test involving the network stack. We
// only test the IPv4 case here, as the logic around IPv4/IPv6 handling is tested generically in
// tcp_keepalive_option_impl_test.cc.
class TcpKeepaliveTest : public ClusterManagerImplTest {
public:
  void initialize(const std::string& yaml) { create(parseBootstrapFromV3Yaml(yaml)); }

  void TearDown() override { factory_.tls_.shutdownThread(); }

  void expectSetsockoptSoKeepalive(absl::optional<int> keepalive_probes,
                                   absl::optional<int> keepalive_time,
                                   absl::optional<int> keepalive_interval) {
    if (!ENVOY_SOCKET_SO_KEEPALIVE.hasValue()) {
      EXPECT_CALL(factory_.tls_.dispatcher_, createClientConnection_(_, _, _, _))
          .WillOnce(
              Invoke([this](Network::Address::InstanceConstSharedPtr,
                            Network::Address::InstanceConstSharedPtr, Network::TransportSocketPtr&,
                            const Network::ConnectionSocket::OptionsSharedPtr& options)
                         -> Network::ClientConnection* {
                EXPECT_NE(nullptr, options.get());
                EXPECT_EQ(1, options->size());
                NiceMock<Network::MockConnectionSocket> socket;
                EXPECT_FALSE((Network::Socket::applyOptions(
                    options, socket, envoy::config::core::v3::SocketOption::STATE_PREBIND)));
                return connection_;
              }));
      cluster_manager_->tcpConnForCluster("TcpKeepaliveCluster", nullptr);
      return;
    }
    NiceMock<Api::MockOsSysCalls> os_sys_calls;
    TestThreadsafeSingletonInjector<Api::OsSysCallsImpl> os_calls(&os_sys_calls);
    NiceMock<Network::MockConnectionSocket> socket;
    EXPECT_CALL(factory_.tls_.dispatcher_, createClientConnection_(_, _, _, _))
        .WillOnce(Invoke([this, &socket](Network::Address::InstanceConstSharedPtr,
                                         Network::Address::InstanceConstSharedPtr,
                                         Network::TransportSocketPtr&,
                                         const Network::ConnectionSocket::OptionsSharedPtr& options)
                             -> Network::ClientConnection* {
          EXPECT_NE(nullptr, options.get());
          EXPECT_TRUE((Network::Socket::applyOptions(
              options, socket, envoy::config::core::v3::SocketOption::STATE_PREBIND)));
          return connection_;
        }));
    if (ENVOY_SOCKET_SO_NOSIGPIPE.hasValue()) {
      EXPECT_CALL(socket, setSocketOption(ENVOY_SOCKET_SO_NOSIGPIPE.level(),
                                          ENVOY_SOCKET_SO_NOSIGPIPE.option(), _, sizeof(int)))
          .WillOnce(Invoke([](int, int, const void* optval, socklen_t) -> Api::SysCallIntResult {
            EXPECT_EQ(1, *static_cast<const int*>(optval));
            return {0, 0};
          }));
    }
    EXPECT_CALL(socket, setSocketOption(ENVOY_SOCKET_SO_KEEPALIVE.level(),
                                        ENVOY_SOCKET_SO_KEEPALIVE.option(), _, sizeof(int)))
        .WillOnce(Invoke([](int, int, const void* optval, socklen_t) -> Api::SysCallIntResult {
          EXPECT_EQ(1, *static_cast<const int*>(optval));
          return {0, 0};
        }));
    if (keepalive_probes.has_value()) {
      EXPECT_CALL(socket, setSocketOption(ENVOY_SOCKET_TCP_KEEPCNT.level(),
                                          ENVOY_SOCKET_TCP_KEEPCNT.option(), _, sizeof(int)))
          .WillOnce(Invoke([&keepalive_probes](int, int, const void* optval,
                                               socklen_t) -> Api::SysCallIntResult {
            EXPECT_EQ(keepalive_probes.value(), *static_cast<const int*>(optval));
            return {0, 0};
          }));
    }
    if (keepalive_time.has_value()) {
      EXPECT_CALL(socket, setSocketOption(ENVOY_SOCKET_TCP_KEEPIDLE.level(),
                                          ENVOY_SOCKET_TCP_KEEPIDLE.option(), _, sizeof(int)))
          .WillOnce(Invoke(
              [&keepalive_time](int, int, const void* optval, socklen_t) -> Api::SysCallIntResult {
                EXPECT_EQ(keepalive_time.value(), *static_cast<const int*>(optval));
                return {0, 0};
              }));
    }
    if (keepalive_interval.has_value()) {
      EXPECT_CALL(socket, setSocketOption(ENVOY_SOCKET_TCP_KEEPINTVL.level(),
                                          ENVOY_SOCKET_TCP_KEEPINTVL.option(), _, sizeof(int)))
          .WillOnce(Invoke([&keepalive_interval](int, int, const void* optval,
                                                 socklen_t) -> Api::SysCallIntResult {
            EXPECT_EQ(keepalive_interval.value(), *static_cast<const int*>(optval));
            return {0, 0};
          }));
    }
    auto conn_data = cluster_manager_->tcpConnForCluster("TcpKeepaliveCluster", nullptr);
    EXPECT_EQ(connection_, conn_data.connection_.get());
  }

  void expectOnlyNoSigpipeOptions() {
    NiceMock<Network::MockConnectionSocket> socket;
    EXPECT_CALL(factory_.tls_.dispatcher_, createClientConnection_(_, _, _, _))
        .WillOnce(Invoke([this, &socket](Network::Address::InstanceConstSharedPtr,
                                         Network::Address::InstanceConstSharedPtr,
                                         Network::TransportSocketPtr&,
                                         const Network::ConnectionSocket::OptionsSharedPtr& options)
                             -> Network::ClientConnection* {
          EXPECT_NE(nullptr, options.get());
          EXPECT_TRUE((Network::Socket::applyOptions(
              options, socket, envoy::config::core::v3::SocketOption::STATE_PREBIND)));
          return connection_;
        }));
    EXPECT_CALL(socket, setSocketOption(ENVOY_SOCKET_SO_NOSIGPIPE.level(),
                                        ENVOY_SOCKET_SO_NOSIGPIPE.option(), _, sizeof(int)))
        .WillOnce(Invoke([](int, int, const void* optval, socklen_t) -> Api::SysCallIntResult {
          EXPECT_EQ(1, *static_cast<const int*>(optval));
          return {0, 0};
        }));
    auto conn_data = cluster_manager_->tcpConnForCluster("TcpKeepaliveCluster", nullptr);
    EXPECT_EQ(connection_, conn_data.connection_.get());
  }

  void expectNoSocketOptions() {
    EXPECT_CALL(factory_.tls_.dispatcher_, createClientConnection_(_, _, _, _))
        .WillOnce(
            Invoke([this](Network::Address::InstanceConstSharedPtr,
                          Network::Address::InstanceConstSharedPtr, Network::TransportSocketPtr&,
                          const Network::ConnectionSocket::OptionsSharedPtr& options)
                       -> Network::ClientConnection* {
              EXPECT_EQ(nullptr, options.get());
              return connection_;
            }));
    auto conn_data = cluster_manager_->tcpConnForCluster("TcpKeepaliveCluster", nullptr);
    EXPECT_EQ(connection_, conn_data.connection_.get());
  }

  Network::MockClientConnection* connection_ = new NiceMock<Network::MockClientConnection>();
};

TEST_F(TcpKeepaliveTest, TcpKeepaliveUnset) {
  const std::string yaml = R"EOF(
  static_resources:
    clusters:
    - name: TcpKeepaliveCluster
      connect_timeout: 0.250s
      lb_policy: ROUND_ROBIN
      type: STATIC
      load_assignment:
        cluster_name: TcpKeepaliveCluster
        endpoints:
          - lb_endpoints:
            - endpoint:
                address:
                  socket_address:
                    address: 127.0.0.1
                    port_value: 11001
  )EOF";
  initialize(yaml);
  if (ENVOY_SOCKET_SO_NOSIGPIPE.hasValue()) {
    expectOnlyNoSigpipeOptions();
  } else {
    expectNoSocketOptions();
  }
}

TEST_F(TcpKeepaliveTest, TcpKeepaliveCluster) {
  const std::string yaml = R"EOF(
  static_resources:
    clusters:
    - name: TcpKeepaliveCluster
      connect_timeout: 0.250s
      lb_policy: ROUND_ROBIN
      type: STATIC
      load_assignment:
        cluster_name: TcpKeepaliveCluster
        endpoints:
          - lb_endpoints:
            - endpoint:
                address:
                  socket_address:
                    address: 127.0.0.1
                    port_value: 11001
      upstream_connection_options:
        tcp_keepalive: {}
  )EOF";
  initialize(yaml);
  expectSetsockoptSoKeepalive({}, {}, {});
}

TEST_F(TcpKeepaliveTest, TcpKeepaliveClusterProbes) {
  const std::string yaml = R"EOF(
  static_resources:
    clusters:
    - name: TcpKeepaliveCluster
      connect_timeout: 0.250s
      lb_policy: ROUND_ROBIN
      type: STATIC
      load_assignment:
        cluster_name: TcpKeepaliveCluster
        endpoints:
          - lb_endpoints:
            - endpoint:
                address:
                  socket_address:
                    address: 127.0.0.1
                    port_value: 11001
      upstream_connection_options:
        tcp_keepalive:
          keepalive_probes: 7
  )EOF";
  initialize(yaml);
  expectSetsockoptSoKeepalive(7, {}, {});
}

TEST_F(TcpKeepaliveTest, TcpKeepaliveWithAllOptions) {
  const std::string yaml = R"EOF(
  static_resources:
    clusters:
    - name: TcpKeepaliveCluster
      connect_timeout: 0.250s
      lb_policy: ROUND_ROBIN
      type: STATIC
      load_assignment:
        cluster_name: TcpKeepaliveCluster
        endpoints:
          - lb_endpoints:
            - endpoint:
                address:
                  socket_address:
                    address: 127.0.0.1
                    port_value: 11001
      upstream_connection_options:
        tcp_keepalive:
          keepalive_probes: 7
          keepalive_time: 4
          keepalive_interval: 1
  )EOF";
  initialize(yaml);
  expectSetsockoptSoKeepalive(7, 4, 1);
}

TEST_F(ClusterManagerImplTest, ConnPoolsDrainedOnHostSetChange) {
  const std::string yaml = R"EOF(
  static_resources:
    clusters:
    - name: cluster_1
      connect_timeout: 0.250s
      lb_policy: ROUND_ROBIN
      type: STATIC
      common_lb_config:
        close_connections_on_host_set_change: true
  )EOF";

  ReadyWatcher initialized;
  EXPECT_CALL(initialized, ready());

  create(parseBootstrapFromV3Yaml(yaml));

  // Set up for an initialize callback.
  cluster_manager_->setInitializedCb([&]() -> void { initialized.ready(); });

  std::unique_ptr<MockClusterUpdateCallbacks> callbacks(new NiceMock<MockClusterUpdateCallbacks>());
  ClusterUpdateCallbacksHandlePtr cb =
      cluster_manager_->addThreadLocalClusterUpdateCallbacks(*callbacks);

  EXPECT_FALSE(cluster_manager_->get("cluster_1")->info()->addedViaApi());

  // Verify that we get no hosts when the HostSet is empty.
  EXPECT_EQ(nullptr, cluster_manager_->httpConnPoolForCluster(
                         "cluster_1", ResourcePriority::Default, Http::Protocol::Http11, nullptr));
  EXPECT_EQ(nullptr, cluster_manager_->tcpConnPoolForCluster("cluster_1", ResourcePriority::Default,
                                                             nullptr));
  EXPECT_EQ(nullptr, cluster_manager_->tcpConnForCluster("cluster_1", nullptr).connection_);

  Cluster& cluster = cluster_manager_->activeClusters().begin()->second;

  // Set up the HostSet.
  HostSharedPtr host1 = makeTestHost(cluster.info(), "tcp://127.0.0.1:80", time_system_);
  HostSharedPtr host2 = makeTestHost(cluster.info(), "tcp://127.0.0.1:81", time_system_);

  HostVector hosts{host1, host2};
  auto hosts_ptr = std::make_shared<HostVector>(hosts);

  // Sending non-mergeable updates.
  cluster.prioritySet().updateHosts(
      0, HostSetImpl::partitionHosts(hosts_ptr, HostsPerLocalityImpl::empty()), nullptr, hosts, {},
      100);

  EXPECT_EQ(1, factory_.stats_.counter("cluster_manager.cluster_updated").value());
  EXPECT_EQ(0, factory_.stats_.counter("cluster_manager.cluster_updated_via_merge").value());
  EXPECT_EQ(0, factory_.stats_.counter("cluster_manager.update_merge_cancelled").value());

  EXPECT_CALL(factory_, allocateConnPool_(_, _, _, _))
      .Times(3)
      .WillRepeatedly(ReturnNew<Http::ConnectionPool::MockInstance>());

  EXPECT_CALL(factory_, allocateTcpConnPool_(_))
      .Times(3)
      .WillRepeatedly(ReturnNew<Tcp::ConnectionPool::MockInstance>());

  // This should provide us a CP for each of the above hosts.
  Http::ConnectionPool::MockInstance* cp1 =
      dynamic_cast<Http::ConnectionPool::MockInstance*>(cluster_manager_->httpConnPoolForCluster(
          "cluster_1", ResourcePriority::Default, Http::Protocol::Http11, nullptr));
  // Create persistent connection for host2.
  Http::ConnectionPool::MockInstance* cp2 =
      dynamic_cast<Http::ConnectionPool::MockInstance*>(cluster_manager_->httpConnPoolForCluster(
          "cluster_1", ResourcePriority::Default, Http::Protocol::Http2, nullptr));

  Tcp::ConnectionPool::MockInstance* tcp1 = dynamic_cast<Tcp::ConnectionPool::MockInstance*>(
      cluster_manager_->tcpConnPoolForCluster("cluster_1", ResourcePriority::Default, nullptr));

  Tcp::ConnectionPool::MockInstance* tcp2 = dynamic_cast<Tcp::ConnectionPool::MockInstance*>(
      cluster_manager_->tcpConnPoolForCluster("cluster_1", ResourcePriority::Default, nullptr));

  EXPECT_NE(cp1, cp2);
  EXPECT_NE(tcp1, tcp2);

  EXPECT_CALL(*cp2, addDrainedCallback(_))
      .WillOnce(Invoke([](Http::ConnectionPool::Instance::DrainedCb cb) { cb(); }));

  EXPECT_CALL(*cp1, addDrainedCallback(_))
      .WillOnce(Invoke([](Http::ConnectionPool::Instance::DrainedCb cb) { cb(); }));

  EXPECT_CALL(*tcp1, addDrainedCallback(_))
      .WillOnce(Invoke([](Tcp::ConnectionPool::Instance::DrainedCb cb) { cb(); }));

  EXPECT_CALL(*tcp2, addDrainedCallback(_))
      .WillOnce(Invoke([](Tcp::ConnectionPool::Instance::DrainedCb cb) { cb(); }));

  HostVector hosts_removed;
  hosts_removed.push_back(host2);

  // This update should drain all connection pools (host1, host2).
  cluster.prioritySet().updateHosts(
      0, HostSetImpl::partitionHosts(hosts_ptr, HostsPerLocalityImpl::empty()), nullptr, {},
      hosts_removed, 100);

  // Recreate connection pool for host1.
  cp1 = dynamic_cast<Http::ConnectionPool::MockInstance*>(cluster_manager_->httpConnPoolForCluster(
      "cluster_1", ResourcePriority::Default, Http::Protocol::Http11, nullptr));

  tcp1 = dynamic_cast<Tcp::ConnectionPool::MockInstance*>(
      cluster_manager_->tcpConnPoolForCluster("cluster_1", ResourcePriority::Default, nullptr));

  HostSharedPtr host3 = makeTestHost(cluster.info(), "tcp://127.0.0.1:82", time_system_);

  HostVector hosts_added;
  hosts_added.push_back(host3);

  EXPECT_CALL(*cp1, addDrainedCallback(_))
      .WillOnce(Invoke([](Http::ConnectionPool::Instance::DrainedCb cb) { cb(); }));

  EXPECT_CALL(*tcp1, addDrainedCallback(_))
      .WillOnce(Invoke([](Tcp::ConnectionPool::Instance::DrainedCb cb) { cb(); }));

  // Adding host3 should drain connection pool for host1.
  cluster.prioritySet().updateHosts(
      0, HostSetImpl::partitionHosts(hosts_ptr, HostsPerLocalityImpl::empty()), nullptr,
      hosts_added, {}, 100);
}

TEST_F(ClusterManagerImplTest, ConnPoolsNotDrainedOnHostSetChange) {
  const std::string yaml = R"EOF(
  static_resources:
    clusters:
    - name: cluster_1
      connect_timeout: 0.250s
      lb_policy: ROUND_ROBIN
      type: STATIC
  )EOF";

  ReadyWatcher initialized;
  EXPECT_CALL(initialized, ready());
  create(parseBootstrapFromV3Yaml(yaml));

  // Set up for an initialize callback.
  cluster_manager_->setInitializedCb([&]() -> void { initialized.ready(); });

  std::unique_ptr<MockClusterUpdateCallbacks> callbacks(new NiceMock<MockClusterUpdateCallbacks>());
  ClusterUpdateCallbacksHandlePtr cb =
      cluster_manager_->addThreadLocalClusterUpdateCallbacks(*callbacks);

  Cluster& cluster = cluster_manager_->activeClusters().begin()->second;

  // Set up the HostSet.
  HostSharedPtr host1 = makeTestHost(cluster.info(), "tcp://127.0.0.1:80", time_system_);

  HostVector hosts{host1};
  auto hosts_ptr = std::make_shared<HostVector>(hosts);

  // Sending non-mergeable updates.
  cluster.prioritySet().updateHosts(
      0, HostSetImpl::partitionHosts(hosts_ptr, HostsPerLocalityImpl::empty()), nullptr, hosts, {},
      100);

  EXPECT_CALL(factory_, allocateConnPool_(_, _, _, _))
      .Times(1)
      .WillRepeatedly(ReturnNew<Http::ConnectionPool::MockInstance>());

  EXPECT_CALL(factory_, allocateTcpConnPool_(_))
      .Times(1)
      .WillRepeatedly(ReturnNew<Tcp::ConnectionPool::MockInstance>());

  // This should provide us a CP for each of the above hosts.
  Http::ConnectionPool::MockInstance* cp1 =
      dynamic_cast<Http::ConnectionPool::MockInstance*>(cluster_manager_->httpConnPoolForCluster(
          "cluster_1", ResourcePriority::Default, Http::Protocol::Http11, nullptr));

  Tcp::ConnectionPool::MockInstance* tcp1 = dynamic_cast<Tcp::ConnectionPool::MockInstance*>(
      cluster_manager_->tcpConnPoolForCluster("cluster_1", ResourcePriority::Default, nullptr));

  HostSharedPtr host2 = makeTestHost(cluster.info(), "tcp://127.0.0.1:82", time_system_);
  HostVector hosts_added;
  hosts_added.push_back(host2);

  // No connection pools should be drained.
  EXPECT_CALL(*cp1, drainConnections()).Times(0);
  EXPECT_CALL(*tcp1, drainConnections()).Times(0);

  // No connection pools should be drained.
  cluster.prioritySet().updateHosts(
      0, HostSetImpl::partitionHosts(hosts_ptr, HostsPerLocalityImpl::empty()), nullptr,
      hosts_added, {}, 100);
}

TEST_F(ClusterManagerImplTest, InvalidPriorityLocalClusterNameStatic) {
  std::string yaml = R"EOF(
static_resources:
  clusters:
  - name: new_cluster
    connect_timeout: 4s
    type: STATIC
    load_assignment:
      cluster_name: "domains"
      endpoints:
        - priority: 10
          lb_endpoints:
          - endpoint:
              address:
                socket_address:
                  address: 127.0.0.2
                  port_value: 11001
cluster_manager:
  local_cluster_name: new_cluster
)EOF";

  EXPECT_THROW_WITH_MESSAGE(create(parseBootstrapFromV3Yaml(yaml)), EnvoyException,
                            "Unexpected non-zero priority for local cluster 'new_cluster'.");
}

TEST_F(ClusterManagerImplTest, InvalidPriorityLocalClusterNameStrictDns) {
  std::string yaml = R"EOF(
static_resources:
  clusters:
  - name: new_cluster
    connect_timeout: 4s
    type: STRICT_DNS
    load_assignment:
      cluster_name: "domains"
      endpoints:
        - priority: 10
          lb_endpoints:
          - endpoint:
              address:
                socket_address:
                  address: 127.0.0.2
                  port_value: 11001
cluster_manager:
  local_cluster_name: new_cluster
)EOF";

  EXPECT_THROW_WITH_MESSAGE(create(parseBootstrapFromV3Yaml(yaml)), EnvoyException,
                            "Unexpected non-zero priority for local cluster 'new_cluster'.");
}

TEST_F(ClusterManagerImplTest, InvalidPriorityLocalClusterNameLogicalDns) {
  std::string yaml = R"EOF(
static_resources:
  clusters:
  - name: new_cluster
    connect_timeout: 4s
    type: LOGICAL_DNS
    load_assignment:
      cluster_name: "domains"
      endpoints:
        - priority: 10
          lb_endpoints:
          - endpoint:
              address:
                socket_address:
                  address: 127.0.0.2
                  port_value: 11001
cluster_manager:
  local_cluster_name: new_cluster
)EOF";

  // The priority for LOGICAL_DNS endpoints are written, so we just verify that there is only a
  // single priority even if the endpoint was configured to be priority 10.
  create(parseBootstrapFromV3Yaml(yaml));
  const auto cluster = cluster_manager_->get("new_cluster");
  EXPECT_EQ(1, cluster->prioritySet().hostSetsPerPriority().size());
}

TEST_F(ClusterManagerImplTest, ConnectionPoolPerDownstreamConnection) {
  const std::string yaml = R"EOF(
  static_resources:
    clusters:
    - name: cluster_1
      connect_timeout: 0.250s
      lb_policy: ROUND_ROBIN
      type: STATIC
      connection_pool_per_downstream_connection: true
      load_assignment:
        cluster_name: cluster_1
        endpoints:
        - lb_endpoints:
          - endpoint:
              address:
                socket_address:
                  address: 127.0.0.1
                  port_value: 11001
  )EOF";
  create(parseBootstrapFromV3Yaml(yaml));
  NiceMock<MockLoadBalancerContext> lb_context;
  NiceMock<Network::MockConnection> downstream_connection;
  Network::Socket::OptionsSharedPtr options_to_return = nullptr;
  ON_CALL(lb_context, downstreamConnection()).WillByDefault(Return(&downstream_connection));
  ON_CALL(downstream_connection, socketOptions()).WillByDefault(ReturnRef(options_to_return));

  std::vector<Http::ConnectionPool::MockInstance*> conn_pool_vector;
  for (size_t i = 0; i < 3; ++i) {
    conn_pool_vector.push_back(new Http::ConnectionPool::MockInstance());
    EXPECT_CALL(factory_, allocateConnPool_(_, _, _, _)).WillOnce(Return(conn_pool_vector.back()));
    EXPECT_CALL(downstream_connection, hashKey)
        .WillOnce(Invoke([i](std::vector<uint8_t>& hash_key) { hash_key.push_back(i); }));
    EXPECT_EQ(conn_pool_vector.back(),
              cluster_manager_->httpConnPoolForCluster("cluster_1", ResourcePriority::Default,
                                                       Http::Protocol::Http11, &lb_context));
  }

  // Check that the first entry is still in the pool map
  EXPECT_CALL(downstream_connection, hashKey).WillOnce(Invoke([](std::vector<uint8_t>& hash_key) {
    hash_key.push_back(0);
  }));
  EXPECT_EQ(conn_pool_vector.front(),
            cluster_manager_->httpConnPoolForCluster("cluster_1", ResourcePriority::Default,
                                                     Http::Protocol::Http11, &lb_context));
}

class PrefetchTest : public ClusterManagerImplTest {
public:
  void initialize(float ratio) {
    const std::string yaml = R"EOF(
  static_resources:
    clusters:
    - name: cluster_1
      connect_timeout: 0.250s
      lb_policy: ROUND_ROBIN
      type: STATIC
  )EOF";

    ReadyWatcher initialized;
    EXPECT_CALL(initialized, ready());
    envoy::config::bootstrap::v3::Bootstrap config = parseBootstrapFromV3Yaml(yaml);
    if (ratio != 0) {
      config.mutable_static_resources()
          ->mutable_clusters(0)
          ->mutable_prefetch_policy()
          ->mutable_predictive_prefetch_ratio()
          ->set_value(ratio);
    }
    create(config);

    // Set up for an initialize callback.
    cluster_manager_->setInitializedCb([&]() -> void { initialized.ready(); });

    std::unique_ptr<MockClusterUpdateCallbacks> callbacks(
        new NiceMock<MockClusterUpdateCallbacks>());
    ClusterUpdateCallbacksHandlePtr cb =
        cluster_manager_->addThreadLocalClusterUpdateCallbacks(*callbacks);

    cluster_ = &cluster_manager_->activeClusters().begin()->second.get();

    // Set up the HostSet.
<<<<<<< HEAD
    host1_ = makeTestHost(cluster_->info(), "tcp://127.0.0.1:80");
    host2_ = makeTestHost(cluster_->info(), "tcp://127.0.0.1:80");
    host3_ = makeTestHost(cluster_->info(), "tcp://127.0.0.1:80");
    host4_ = makeTestHost(cluster_->info(), "tcp://127.0.0.1:80");
=======
    host1_ = makeTestHost(cluster_->info(), "tcp://127.0.0.1:80", time_system_);
    host2_ = makeTestHost(cluster_->info(), "tcp://127.0.0.1:80", time_system_);
>>>>>>> 230d1ec3

    HostVector hosts{host1_, host2_, host3_, host4_};
    auto hosts_ptr = std::make_shared<HostVector>(hosts);

    // Sending non-mergeable updates.
    cluster_->prioritySet().updateHosts(
        0, HostSetImpl::partitionHosts(hosts_ptr, HostsPerLocalityImpl::empty()), nullptr, hosts,
        {}, 100);
  }

  Cluster* cluster_{};
  HostSharedPtr host1_;
  HostSharedPtr host2_;
  HostSharedPtr host3_;
  HostSharedPtr host4_;
};

TEST_F(PrefetchTest, PrefetchOff) {
  // With prefetch set to 0, each request for a connection pool will only
  // allocate that conn pool.
  initialize(0);
  EXPECT_CALL(factory_, allocateConnPool_(_, _, _, _))
      .Times(1)
      .WillRepeatedly(ReturnNew<Http::ConnectionPool::MockInstance>());
  cluster_manager_->httpConnPoolForCluster("cluster_1", ResourcePriority::Default,
                                           Http::Protocol::Http11, nullptr);

  EXPECT_CALL(factory_, allocateTcpConnPool_(_))
      .Times(1)
      .WillRepeatedly(ReturnNew<Tcp::ConnectionPool::MockInstance>());
  cluster_manager_->tcpConnPoolForCluster("cluster_1", ResourcePriority::Default, nullptr);
}

TEST_F(PrefetchTest, PrefetchOn) {
  // With prefetch set to 1.1, each request for a connection pool will kick off
  // prefetching, so create the pool for both the current connection and the
  // anticipated one.
  initialize(1.1);
  EXPECT_CALL(factory_, allocateConnPool_(_, _, _, _))
      .Times(2)
      .WillRepeatedly(ReturnNew<NiceMock<Http::ConnectionPool::MockInstance>>());
  cluster_manager_->httpConnPoolForCluster("cluster_1", ResourcePriority::Default,
                                           Http::Protocol::Http11, nullptr);

  EXPECT_CALL(factory_, allocateTcpConnPool_(_))
      .Times(2)
      .WillRepeatedly(ReturnNew<NiceMock<Tcp::ConnectionPool::MockInstance>>());
  cluster_manager_->tcpConnPoolForCluster("cluster_1", ResourcePriority::Default, nullptr);
}

TEST_F(PrefetchTest, PrefetchHighHttp) {
  // With prefetch set to 3, the first request will kick off 3 prefetch attempts.
  initialize(3);
  int http_prefetch = 0;
  EXPECT_CALL(factory_, allocateConnPool_(_, _, _, _))
      .Times(4)
      .WillRepeatedly(InvokeWithoutArgs([&]() -> Http::ConnectionPool::Instance* {
        auto* ret = new NiceMock<Http::ConnectionPool::MockInstance>();
        ON_CALL(*ret, maybePrefetch(_)).WillByDefault(InvokeWithoutArgs([&]() -> bool {
          ++http_prefetch;
          return true;
        }));
        return ret;
      }));
  cluster_manager_->httpConnPoolForCluster("cluster_1", ResourcePriority::Default,
                                           Http::Protocol::Http11, nullptr);
  // Expect prefetch to be called 3 times across the four hosts.
  EXPECT_EQ(3, http_prefetch);
}

TEST_F(PrefetchTest, PrefetchHighTcp) {
  // With prefetch set to 3, the first request will kick off 3 prefetch attempts.
  initialize(3);
  int tcp_prefetch = 0;
  EXPECT_CALL(factory_, allocateTcpConnPool_(_))
      .Times(4)
      .WillRepeatedly(InvokeWithoutArgs([&]() -> Tcp::ConnectionPool::Instance* {
        auto* ret = new NiceMock<Tcp::ConnectionPool::MockInstance>();
        ON_CALL(*ret, maybePrefetch(_)).WillByDefault(InvokeWithoutArgs([&]() -> bool {
          ++tcp_prefetch;
          return true;
        }));
        return ret;
      }));
  cluster_manager_->tcpConnPoolForCluster("cluster_1", ResourcePriority::Default, nullptr);
  // Expect prefetch to be called 3 times across the four hosts.
  EXPECT_EQ(3, tcp_prefetch);
}

TEST_F(PrefetchTest, PrefetchCappedAt3) {
  // With prefetch set to 20, no more than 3 connections will be prefetched.
  initialize(20);
  int http_prefetch = 0;
  EXPECT_CALL(factory_, allocateConnPool_(_, _, _, _))
      .Times(4)
      .WillRepeatedly(InvokeWithoutArgs([&]() -> Http::ConnectionPool::Instance* {
        auto* ret = new NiceMock<Http::ConnectionPool::MockInstance>();
        ON_CALL(*ret, maybePrefetch(_)).WillByDefault(InvokeWithoutArgs([&]() -> bool {
          ++http_prefetch;
          return true;
        }));
        return ret;
      }));
  cluster_manager_->httpConnPoolForCluster("cluster_1", ResourcePriority::Default,
                                           Http::Protocol::Http11, nullptr);
  // Expect prefetch to be called 3 times across the four hosts.
  EXPECT_EQ(3, http_prefetch);

  // A subsequent call to get a connection will consume one of the prefetched
  // connections, leaving two in queue, and kick off 2 more. This time we won't
  // do the full 3 as the number of outstanding prefetches is limited by the
  // number of healthy hosts.
  http_prefetch = 0;
  cluster_manager_->httpConnPoolForCluster("cluster_1", ResourcePriority::Default,
                                           Http::Protocol::Http11, nullptr);
  EXPECT_EQ(2, http_prefetch);
}

TEST_F(PrefetchTest, PrefetchCappedByMaybePrefetch) {
  // Set prefetch high, and verify prefetching stops when maybePrefetch returns false.
  initialize(20);
  int http_prefetch_calls = 0;
  EXPECT_CALL(factory_, allocateConnPool_(_, _, _, _))
      .Times(2)
      .WillRepeatedly(InvokeWithoutArgs([&]() -> Http::ConnectionPool::Instance* {
        auto* ret = new NiceMock<Http::ConnectionPool::MockInstance>();
        ON_CALL(*ret, maybePrefetch(_)).WillByDefault(InvokeWithoutArgs([&]() -> bool {
          ++http_prefetch_calls;
          // Force maybe prefetch to fail.
          return false;
        }));
        return ret;
      }));
  cluster_manager_->httpConnPoolForCluster("cluster_1", ResourcePriority::Default,
                                           Http::Protocol::Http11, nullptr);
  // Expect prefetch to be called once and then prefetching is stopped.
  EXPECT_EQ(1, http_prefetch_calls);
}

} // namespace
} // namespace Upstream
} // namespace Envoy<|MERGE_RESOLUTION|>--- conflicted
+++ resolved
@@ -4158,15 +4158,10 @@
     cluster_ = &cluster_manager_->activeClusters().begin()->second.get();
 
     // Set up the HostSet.
-<<<<<<< HEAD
-    host1_ = makeTestHost(cluster_->info(), "tcp://127.0.0.1:80");
-    host2_ = makeTestHost(cluster_->info(), "tcp://127.0.0.1:80");
-    host3_ = makeTestHost(cluster_->info(), "tcp://127.0.0.1:80");
-    host4_ = makeTestHost(cluster_->info(), "tcp://127.0.0.1:80");
-=======
     host1_ = makeTestHost(cluster_->info(), "tcp://127.0.0.1:80", time_system_);
     host2_ = makeTestHost(cluster_->info(), "tcp://127.0.0.1:80", time_system_);
->>>>>>> 230d1ec3
+    host3_ = makeTestHost(cluster_->info(), "tcp://127.0.0.1:80", time_system_);
+    host4_ = makeTestHost(cluster_->info(), "tcp://127.0.0.1:80", time_system_);
 
     HostVector hosts{host1_, host2_, host3_, host4_};
     auto hosts_ptr = std::make_shared<HostVector>(hosts);

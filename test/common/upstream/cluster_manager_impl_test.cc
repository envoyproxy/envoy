#include "envoy/admin/v3/config_dump.pb.h"
#include "envoy/config/bootstrap/v3/bootstrap.pb.h"
#include "envoy/config/cluster/v3/cluster.pb.h"
#include "envoy/config/cluster/v3/cluster.pb.validate.h"
#include "envoy/config/core/v3/base.pb.h"

#include "test/common/upstream/test_cluster_manager.h"
#include "test/mocks/upstream/cds_api.h"
#include "test/mocks/upstream/cluster_priority_set.h"
#include "test/mocks/upstream/cluster_real_priority_set.h"
#include "test/mocks/upstream/cluster_update_callbacks.h"
#include "test/mocks/upstream/health_checker.h"
#include "test/mocks/upstream/load_balancer_context.h"
#include "test/mocks/upstream/thread_aware_load_balancer.h"
#include "test/test_common/test_runtime.h"

namespace Envoy {
namespace Upstream {
namespace {

using ::testing::_;
using ::testing::DoAll;
using ::testing::Eq;
using ::testing::InSequence;
using ::testing::Invoke;
using ::testing::Mock;
using ::testing::NiceMock;
using ::testing::Return;
using ::testing::ReturnNew;
using ::testing::ReturnRef;
using ::testing::SaveArg;

using namespace std::chrono_literals;

envoy::config::bootstrap::v3::Bootstrap parseBootstrapFromV3Yaml(const std::string& yaml,
                                                                 bool avoid_boosting = true) {
  envoy::config::bootstrap::v3::Bootstrap bootstrap;
  TestUtility::loadFromYaml(yaml, bootstrap, true, avoid_boosting);
  return bootstrap;
}

std::string clustersJson(const std::vector<std::string>& clusters) {
  return fmt::sprintf("\"clusters\": [%s]", absl::StrJoin(clusters, ","));
}

class ClusterManagerImplTest : public testing::Test {
public:
  ClusterManagerImplTest()
      : http_context_(factory_.stats_.symbolTable()), grpc_context_(factory_.stats_.symbolTable()) {
  }

  void create(const envoy::config::bootstrap::v3::Bootstrap& bootstrap) {
    cluster_manager_ = std::make_unique<TestClusterManagerImpl>(
        bootstrap, factory_, factory_.stats_, factory_.tls_, factory_.runtime_,
        factory_.local_info_, log_manager_, factory_.dispatcher_, admin_, validation_context_,
        *factory_.api_, http_context_, grpc_context_);
    cluster_manager_->setPrimaryClustersInitializedCb(
        [this, bootstrap]() { cluster_manager_->initializeSecondaryClusters(bootstrap); });
  }

  void createWithLocalClusterUpdate(const bool enable_merge_window = true) {
    std::string yaml = R"EOF(
  static_resources:
    clusters:
    - name: cluster_1
      connect_timeout: 0.250s
      type: STATIC
      lb_policy: ROUND_ROBIN
      load_assignment:
        cluster_name: cluster_1
        endpoints:
        - lb_endpoints:
          - endpoint:
              address:
                socket_address:
                  address: 127.0.0.1
                  port_value: 11001
          - endpoint:
              address:
                socket_address:
                  address: 127.0.0.1
                  port_value: 11002
  )EOF";
    const std::string merge_window_enabled = R"EOF(
      common_lb_config:
        update_merge_window: 3s
  )EOF";
    const std::string merge_window_disabled = R"EOF(
      common_lb_config:
        update_merge_window: 0s
  )EOF";

    yaml += enable_merge_window ? merge_window_enabled : merge_window_disabled;

    const auto& bootstrap = parseBootstrapFromV3Yaml(yaml);

    cluster_manager_ = std::make_unique<MockedUpdatedClusterManagerImpl>(
        bootstrap, factory_, factory_.stats_, factory_.tls_, factory_.runtime_,
        factory_.local_info_, log_manager_, factory_.dispatcher_, admin_, validation_context_,
        *factory_.api_, local_cluster_update_, local_hosts_removed_, http_context_, grpc_context_);
  }

  void checkStats(uint64_t added, uint64_t modified, uint64_t removed, uint64_t active,
                  uint64_t warming) {
    EXPECT_EQ(added, factory_.stats_.counter("cluster_manager.cluster_added").value());
    EXPECT_EQ(modified, factory_.stats_.counter("cluster_manager.cluster_modified").value());
    EXPECT_EQ(removed, factory_.stats_.counter("cluster_manager.cluster_removed").value());
    EXPECT_EQ(active,
              factory_.stats_
                  .gauge("cluster_manager.active_clusters", Stats::Gauge::ImportMode::NeverImport)
                  .value());
    EXPECT_EQ(warming,
              factory_.stats_
                  .gauge("cluster_manager.warming_clusters", Stats::Gauge::ImportMode::NeverImport)
                  .value());
  }

  void checkConfigDump(const std::string& expected_dump_yaml) {
    auto message_ptr = admin_.config_tracker_.config_tracker_callbacks_["clusters"]();
    const auto& clusters_config_dump =
        dynamic_cast<const envoy::admin::v3::ClustersConfigDump&>(*message_ptr);

    envoy::admin::v3::ClustersConfigDump expected_clusters_config_dump;
    TestUtility::loadFromYaml(expected_dump_yaml, expected_clusters_config_dump);
    EXPECT_EQ(expected_clusters_config_dump.DebugString(), clusters_config_dump.DebugString());
  }

  MetadataConstSharedPtr buildMetadata(const std::string& version) const {
    envoy::config::core::v3::Metadata metadata;

    if (!version.empty()) {
      Envoy::Config::Metadata::mutableMetadataValue(
          metadata, Config::MetadataFilters::get().ENVOY_LB, "version")
          .set_string_value(version);
    }

    return std::make_shared<const envoy::config::core::v3::Metadata>(metadata);
  }

  Event::SimulatedTimeSystem time_system_;
  NiceMock<TestClusterManagerFactory> factory_;
  NiceMock<ProtobufMessage::MockValidationContext> validation_context_;
  std::unique_ptr<TestClusterManagerImpl> cluster_manager_;
  AccessLog::MockAccessLogManager log_manager_;
  NiceMock<Server::MockAdmin> admin_;
  MockLocalClusterUpdate local_cluster_update_;
  MockLocalHostsRemoved local_hosts_removed_;
  Http::ContextImpl http_context_;
  Grpc::ContextImpl grpc_context_;
};

envoy::config::bootstrap::v3::Bootstrap defaultConfig() {
  const std::string yaml = R"EOF(
static_resources:
  clusters: []
  )EOF";

  return parseBootstrapFromV3Yaml(yaml);
}

TEST_F(ClusterManagerImplTest, MultipleProtocolClusterFail) {
  const std::string yaml = R"EOF(
  static_resources:
    clusters:
    - name: http12_cluster
      connect_timeout: 0.250s
      lb_policy: ROUND_ROBIN
      http2_protocol_options: {}
      http_protocol_options: {}
  )EOF";
  EXPECT_THROW_WITH_MESSAGE(
      create(parseBootstrapFromV3Yaml(yaml)), EnvoyException,
      "cluster: Both HTTP1 and HTTP2 options may only be configured with non-default "
      "'protocol_selection' values");
}

TEST_F(ClusterManagerImplTest, MultipleHealthCheckFail) {
  const std::string yaml = R"EOF(
 static_resources:
  clusters:
  - name: service_google
    connect_timeout: 0.25s
    health_checks:
      - timeout: 1s
        interval: 1s
        http_health_check:
          path: "/blah"
      - timeout: 1s
        interval: 1s
        http_health_check:
          path: "/"
  )EOF";

  EXPECT_THROW_WITH_MESSAGE(create(parseBootstrapFromV3Yaml(yaml)), EnvoyException,
                            "Multiple health checks not supported");
}

TEST_F(ClusterManagerImplTest, MultipleProtocolCluster) {
  time_system_.setSystemTime(std::chrono::milliseconds(1234567891234));

  const std::string yaml = R"EOF(
  static_resources:
    clusters:
    - name: http12_cluster
      connect_timeout: 0.250s
      lb_policy: ROUND_ROBIN
      http2_protocol_options: {}
      http_protocol_options: {}
      protocol_selection: USE_DOWNSTREAM_PROTOCOL
  )EOF";
  create(parseBootstrapFromV3Yaml(yaml));
  checkConfigDump(R"EOF(
static_clusters:
  - cluster:
      "@type": type.googleapis.com/envoy.config.cluster.v3.Cluster
      name: http12_cluster
      connect_timeout: 0.250s
      lb_policy: ROUND_ROBIN
      http2_protocol_options: {}
      http_protocol_options: {}
      protocol_selection: USE_DOWNSTREAM_PROTOCOL
    last_updated:
      seconds: 1234567891
      nanos: 234000000
dynamic_active_clusters:
dynamic_warming_clusters:
)EOF");
}

TEST_F(ClusterManagerImplTest, OutlierEventLog) {
  const std::string json = R"EOF(
  {
    "cluster_manager": {
      "outlier_detection": {
        "event_log_path": "foo"
      }
    },
    "static_resources": {
      "clusters": []
    }
  }
  )EOF";

  EXPECT_CALL(log_manager_, createAccessLog("foo"));
  create(parseBootstrapFromV3Json(json));
}

TEST_F(ClusterManagerImplTest, NoSdsConfig) {
  const std::string yaml = R"EOF(
static_resources:
  clusters:
  - name: cluster_1
    connect_timeout: 0.250s
    type: eds
    lb_policy: round_robin
  )EOF";
  EXPECT_THROW_WITH_MESSAGE(create(parseBootstrapFromV3Yaml(yaml)), EnvoyException,
                            "cannot create an EDS cluster without an EDS config");
}

TEST_F(ClusterManagerImplTest, UnknownClusterType) {
  const std::string json = R"EOF(
  {
    "static_resources": {
      "clusters": [
        {
          "name": "cluster_1",
          "connect_timeout": "0.250s",
          "type": "foo",
          "lb_policy": "round_robin"
        }]
      }
    }
  )EOF";

  EXPECT_THROW_WITH_REGEX(create(parseBootstrapFromV3Json(json)), EnvoyException,
                          "invalid value \"foo\" for type TYPE_ENUM");
}

TEST_F(ClusterManagerImplTest, LocalClusterNotDefined) {
  const std::string json = fmt::sprintf(
      R"EOF(
  {
    "cluster_manager": {
      "local_cluster_name": "new_cluster",
    },
    "static_resources": {
      %s
    }
  }
  )EOF",
      clustersJson({defaultStaticClusterJson("cluster_1"), defaultStaticClusterJson("cluster_2")}));

  EXPECT_THROW(create(parseBootstrapFromV3Json(json)), EnvoyException);
}

TEST_F(ClusterManagerImplTest, BadClusterManagerConfig) {
  const std::string json = R"EOF(
  {
    "cluster_manager": {
      "outlier_detection": {
        "event_log_path": "foo"
      },
      "fake_property" : "fake_property"
    },
    "static_resources": {
      "clusters": []
    }
  }
  )EOF";

  EXPECT_THROW_WITH_REGEX(create(parseBootstrapFromV3Json(json)), EnvoyException,
                          "fake_property: Cannot find field");
}

TEST_F(ClusterManagerImplTest, LocalClusterDefined) {
  const std::string json = fmt::sprintf(
      R"EOF(
  {
    "cluster_manager": {
      "local_cluster_name": "new_cluster",
    },
    "static_resources": {
      %s
    }
  }
  )EOF",
      clustersJson({defaultStaticClusterJson("cluster_1"), defaultStaticClusterJson("cluster_2"),
                    defaultStaticClusterJson("new_cluster")}));

  create(parseBootstrapFromV3Json(json));
  checkStats(3 /*added*/, 0 /*modified*/, 0 /*removed*/, 3 /*active*/, 0 /*warming*/);

  factory_.tls_.shutdownThread();
}

TEST_F(ClusterManagerImplTest, DuplicateCluster) {
  const std::string json = fmt::sprintf(
      "{\"static_resources\":{%s}}",
      clustersJson({defaultStaticClusterJson("cluster_1"), defaultStaticClusterJson("cluster_1")}));
  const auto config = parseBootstrapFromV3Json(json);
  EXPECT_THROW(create(config), EnvoyException);
}

TEST_F(ClusterManagerImplTest, ValidClusterName) {
  const std::string yaml = R"EOF(
static_resources:
  clusters:
  - name: cluster:name
    connect_timeout: 0.250s
    type: static
    lb_policy: round_robin
    load_assignment:
      cluster_name: foo
      endpoints:
      - lb_endpoints:
        - endpoint:
            address:
              socket_address:
                address: 127.0.0.1
                port_value: 11001
  )EOF";

  create(parseBootstrapFromV3Yaml(yaml));
  cluster_manager_->clusters()
      .active_clusters_.find("cluster:name")
      ->second.get()
      .info()
      ->statsScope()
      .counterFromString("foo")
      .inc();
  EXPECT_EQ(1UL, factory_.stats_.counter("cluster.cluster_name.foo").value());
}

// Validate that the primary clusters are derived from the bootstrap and don't
// include EDS.
TEST_F(ClusterManagerImplTest, PrimaryClusters) {
  const std::string yaml = R"EOF(
static_resources:
  clusters:
  - name: static_cluster
    connect_timeout: 0.250s
    type: static
  - name: logical_dns_cluster
    connect_timeout: 0.250s
    type: logical_dns
    load_assignment:
      endpoints:
        - lb_endpoints:
          - endpoint:
              address:
                socket_address:
                  address: foo.com
                  port_value: 11001
  - name: strict_dns_cluster
    connect_timeout: 0.250s
    type: strict_dns
    load_assignment:
      endpoints:
        - lb_endpoints:
          - endpoint:
              address:
                socket_address:
                  address: foo.com
                  port_value: 11001
  - name: rest_eds_cluster
    connect_timeout: 0.250s
    type: eds
    eds_cluster_config:
      eds_config:
        api_config_source:
          api_type: GRPC
          grpc_services:
            envoy_grpc:
              cluster_name: static_cluster
  )EOF";
  create(parseBootstrapFromV3Yaml(yaml));
  const auto& primary_clusters = cluster_manager_->primaryClusters();
  EXPECT_THAT(primary_clusters, testing::UnorderedElementsAre(
                                    "static_cluster", "strict_dns_cluster", "logical_dns_cluster"));
}

TEST_F(ClusterManagerImplTest, OriginalDstLbRestriction) {
  const std::string yaml = R"EOF(
static_resources:
  clusters:
  - name: cluster_1
    connect_timeout: 0.250s
    type: original_dst
    lb_policy: round_robin
  )EOF";

  EXPECT_THROW_WITH_MESSAGE(
      create(parseBootstrapFromV3Yaml(yaml)), EnvoyException,
      "cluster: LB policy ROUND_ROBIN is not valid for Cluster type ORIGINAL_DST. Only "
      "'CLUSTER_PROVIDED' or 'ORIGINAL_DST_LB' is allowed with cluster type 'ORIGINAL_DST'");
}

TEST_F(ClusterManagerImplTest, DEPRECATED_FEATURE_TEST(OriginalDstLbRestriction2)) {
  TestDeprecatedV2Api _deprecated_v2_api;
  const std::string yaml = R"EOF(
 static_resources:
  clusters:
  - name: cluster_1
    connect_timeout: 0.250s
    type: static
    lb_policy: original_dst_lb
    load_assignment:
      endpoints:
      - lb_endpoints:
        - endpoint:
            address:
              socket_address:
                address: 127.0.0.1
                port_value: 11001
  )EOF";

  EXPECT_THROW_WITH_MESSAGE(create(parseBootstrapFromV3Yaml(yaml, false)), EnvoyException,
                            "cluster: LB policy hidden_envoy_deprecated_ORIGINAL_DST_LB is not "
                            "valid for Cluster type STATIC. "
                            "'ORIGINAL_DST_LB' is allowed only with cluster type 'ORIGINAL_DST'");
}

class ClusterManagerSubsetInitializationTest
    : public ClusterManagerImplTest,
      public testing::WithParamInterface<envoy::config::cluster::v3::Cluster::LbPolicy> {
public:
  ClusterManagerSubsetInitializationTest() = default;

  static std::vector<envoy::config::cluster::v3::Cluster::LbPolicy> lbPolicies() {
    int first = static_cast<int>(envoy::config::cluster::v3::Cluster::LbPolicy_MIN);
    int last = static_cast<int>(envoy::config::cluster::v3::Cluster::LbPolicy_MAX);
    ASSERT(first < last);

    std::vector<envoy::config::cluster::v3::Cluster::LbPolicy> policies;
    for (int i = first; i <= last; i++) {
      if (envoy::config::cluster::v3::Cluster::LbPolicy_IsValid(i)) {
        auto policy = static_cast<envoy::config::cluster::v3::Cluster::LbPolicy>(i);
        if (policy != envoy::config::cluster::v3::Cluster::LOAD_BALANCING_POLICY_CONFIG) {
          policies.push_back(policy);
        }
      }
    }
    return policies;
  }

  static std::string paramName(const testing::TestParamInfo<ParamType>& info) {
    const std::string& name = envoy::config::cluster::v3::Cluster::LbPolicy_Name(info.param);
    return absl::StrReplaceAll(name, {{"_", ""}});
  }
};

// Test initialization of subset load balancer with every possible load balancer policy.
TEST_P(ClusterManagerSubsetInitializationTest, SubsetLoadBalancerInitialization) {
  const std::string yamlPattern = R"EOF(
 static_resources:
  clusters:
  - name: cluster_1
    connect_timeout: 0.250s
    {}
    lb_policy: "{}"
    lb_subset_config:
      fallback_policy: ANY_ENDPOINT
      subset_selectors:
        - keys: [ "x" ]
    load_assignment:
      cluster_name: cluster_1
      endpoints:
      - lb_endpoints:
        - endpoint:
            address:
              socket_address:
                address: 127.0.0.1
                port_value: 8000
        - endpoint:
            address:
              socket_address:
                address: 127.0.0.1
                port_value: 8001
  )EOF";

  const std::string& policy_name = envoy::config::cluster::v3::Cluster::LbPolicy_Name(GetParam());

  std::string cluster_type = "type: STATIC";
  if (GetParam() == envoy::config::cluster::v3::Cluster::hidden_envoy_deprecated_ORIGINAL_DST_LB) {
    cluster_type = "type: ORIGINAL_DST";
  } else if (GetParam() == envoy::config::cluster::v3::Cluster::CLUSTER_PROVIDED) {
    // This custom cluster type is registered by linking test/integration/custom/static_cluster.cc.
    cluster_type = "cluster_type: { name: envoy.clusters.custom_static_with_lb }";
  }
  const std::string yaml = fmt::format(yamlPattern, cluster_type, policy_name);

  if (GetParam() == envoy::config::cluster::v3::Cluster::hidden_envoy_deprecated_ORIGINAL_DST_LB ||
      GetParam() == envoy::config::cluster::v3::Cluster::CLUSTER_PROVIDED) {
    EXPECT_THROW_WITH_MESSAGE(
        create(parseBootstrapFromV3Yaml(yaml)), EnvoyException,
        fmt::format("cluster: LB policy {} cannot be combined with lb_subset_config",
                    envoy::config::cluster::v3::Cluster::LbPolicy_Name(GetParam())));

  } else {
    create(parseBootstrapFromV3Yaml(yaml));
    checkStats(1 /*added*/, 0 /*modified*/, 0 /*removed*/, 1 /*active*/, 0 /*warming*/);

    Upstream::ThreadLocalCluster* tlc = cluster_manager_->get("cluster_1");
    EXPECT_NE(nullptr, tlc);

    if (tlc) {
      Upstream::LoadBalancer& lb = tlc->loadBalancer();
      EXPECT_NE(nullptr, dynamic_cast<Upstream::SubsetLoadBalancer*>(&lb));
    }

    factory_.tls_.shutdownThread();
  }
}

INSTANTIATE_TEST_SUITE_P(ClusterManagerSubsetInitializationTest,
                         ClusterManagerSubsetInitializationTest,
                         testing::ValuesIn(ClusterManagerSubsetInitializationTest::lbPolicies()),
                         ClusterManagerSubsetInitializationTest::paramName);

TEST_F(ClusterManagerImplTest, DEPRECATED_FEATURE_TEST(SubsetLoadBalancerOriginalDstRestriction)) {
  TestDeprecatedV2Api _deprecated_v2_api;
  const std::string yaml = R"EOF(
 static_resources:
  clusters:
  - name: cluster_1
    connect_timeout: 0.250s
    type: original_dst
    lb_policy: original_dst_lb
    lb_subset_config:
      fallback_policy: ANY_ENDPOINT
      subset_selectors:
        - keys: [ "x" ]
  )EOF";

  EXPECT_THROW_WITH_MESSAGE(create(parseBootstrapFromV3Yaml(yaml, false)), EnvoyException,
                            "cluster: LB policy hidden_envoy_deprecated_ORIGINAL_DST_LB cannot be "
                            "combined with lb_subset_config");
}

TEST_F(ClusterManagerImplTest, SubsetLoadBalancerClusterProvidedLbRestriction) {
  const std::string yaml = R"EOF(
 static_resources:
  clusters:
  - name: cluster_1
    connect_timeout: 0.250s
    type: static
    lb_policy: cluster_provided
    lb_subset_config:
      fallback_policy: ANY_ENDPOINT
      subset_selectors:
        - keys: [ "x" ]
  )EOF";

  EXPECT_THROW_WITH_MESSAGE(
      create(parseBootstrapFromV3Yaml(yaml)), EnvoyException,
      "cluster: LB policy CLUSTER_PROVIDED cannot be combined with lb_subset_config");
}

TEST_F(ClusterManagerImplTest, SubsetLoadBalancerLocalityAware) {
  const std::string yaml = R"EOF(
 static_resources:
  clusters:
  - name: cluster_1
    connect_timeout: 0.250s
    type: STATIC
    lb_policy: ROUND_ROBIN
    lb_subset_config:
      fallback_policy: ANY_ENDPOINT
      subset_selectors:
        - keys: [ "x" ]
      locality_weight_aware: true
    load_assignment:
      cluster_name: cluster_1
      endpoints:
        - lb_endpoints:
          - endpoint:
              address:
                socket_address:
                  address: 127.0.0.1
                  port_value: 8000
          - endpoint:
              address:
                socket_address:
                  address: 127.0.0.1
                  port_value: 8001
  )EOF";

  EXPECT_THROW_WITH_MESSAGE(create(parseBootstrapFromV3Yaml(yaml)), EnvoyException,
                            "Locality weight aware subset LB requires that a "
                            "locality_weighted_lb_config be set in cluster_1");
}

TEST_F(ClusterManagerImplTest, RingHashLoadBalancerInitialization) {
  const std::string yaml = R"EOF(
 static_resources:
  clusters:
  - name: redis_cluster
    lb_policy: RING_HASH
    ring_hash_lb_config:
      minimum_ring_size: 125
    connect_timeout: 0.250s
    type: STATIC
    load_assignment:
      cluster_name: redis_cluster
      endpoints:
      - lb_endpoints:
        - endpoint:
            address:
              socket_address:
                address: 127.0.0.1
                port_value: 8000
        - endpoint:
            address:
              socket_address:
                address: 127.0.0.1
                port_value: 8001
  )EOF";
  create(parseBootstrapFromV3Yaml(yaml));
}

TEST_F(ClusterManagerImplTest, RingHashLoadBalancerV2Initialization) {
  const std::string yaml = R"EOF(
  static_resources:
    clusters:
    - name: redis_cluster
      connect_timeout: 0.250s
      lb_policy: RING_HASH
      load_assignment:
        cluster_name: redis_cluster
        endpoints:
        - lb_endpoints:
          - endpoint:
              address:
                socket_address:
                  address: 127.0.0.1
                  port_value: 8000
          - endpoint:
              address:
                socket_address:
                  address: 127.0.0.1
                  port_value: 8001
      dns_lookup_family: V4_ONLY
      ring_hash_lb_config:
        minimum_ring_size: 125
  )EOF";
  create(parseBootstrapFromV3Yaml(yaml));
}

// Verify EDS clusters have EDS config.
TEST_F(ClusterManagerImplTest, EdsClustersRequireEdsConfig) {
  const std::string yaml = R"EOF(
  static_resources:
    clusters:
    - name: cluster_0
      type: EDS
  )EOF";

  EXPECT_THROW_WITH_MESSAGE(create(parseBootstrapFromV3Yaml(yaml)), EnvoyException,
                            "cannot create an EDS cluster without an EDS config");
}

// Verify that specifying a cluster provided LB, but the cluster doesn't provide one is an error.
TEST_F(ClusterManagerImplTest, ClusterProvidedLbNoLb) {
  const std::string json = fmt::sprintf("{\"static_resources\":{%s}}",
                                        clustersJson({defaultStaticClusterJson("cluster_0")}));

  std::shared_ptr<MockClusterMockPrioritySet> cluster1(new NiceMock<MockClusterMockPrioritySet>());
  cluster1->info_->name_ = "cluster_0";
  cluster1->info_->lb_type_ = LoadBalancerType::ClusterProvided;
  EXPECT_CALL(factory_, clusterFromProto_(_, _, _, _))
      .WillOnce(Return(std::make_pair(cluster1, nullptr)));
  EXPECT_THROW_WITH_MESSAGE(create(parseBootstrapFromV3Json(json)), EnvoyException,
                            "cluster manager: cluster provided LB specified but cluster "
                            "'cluster_0' did not provide one. Check cluster documentation.");
}

// Verify that not specifying a cluster provided LB, but the cluster does provide one is an error.
TEST_F(ClusterManagerImplTest, ClusterProvidedLbNotConfigured) {
  const std::string json = fmt::sprintf("{\"static_resources\":{%s}}",
                                        clustersJson({defaultStaticClusterJson("cluster_0")}));

  std::shared_ptr<MockClusterMockPrioritySet> cluster1(new NiceMock<MockClusterMockPrioritySet>());
  cluster1->info_->name_ = "cluster_0";
  EXPECT_CALL(factory_, clusterFromProto_(_, _, _, _))
      .WillOnce(Return(std::make_pair(cluster1, new MockThreadAwareLoadBalancer())));
  EXPECT_THROW_WITH_MESSAGE(create(parseBootstrapFromV3Json(json)), EnvoyException,
                            "cluster manager: cluster provided LB not specified but cluster "
                            "'cluster_0' provided one. Check cluster documentation.");
}

class ClusterManagerImplThreadAwareLbTest : public ClusterManagerImplTest {
public:
  void doTest(LoadBalancerType lb_type) {
    const std::string json = fmt::sprintf("{\"static_resources\":{%s}}",
                                          clustersJson({defaultStaticClusterJson("cluster_0")}));

    std::shared_ptr<MockClusterMockPrioritySet> cluster1(
        new NiceMock<MockClusterMockPrioritySet>());
    cluster1->info_->name_ = "cluster_0";
    cluster1->info_->lb_type_ = lb_type;

    InSequence s;
    EXPECT_CALL(factory_, clusterFromProto_(_, _, _, _))
        .WillOnce(Return(std::make_pair(cluster1, nullptr)));
    ON_CALL(*cluster1, initializePhase()).WillByDefault(Return(Cluster::InitializePhase::Primary));
    create(parseBootstrapFromV3Json(json));

    EXPECT_EQ(nullptr, cluster_manager_->get("cluster_0")->loadBalancer().chooseHost(nullptr));

    cluster1->prioritySet().getMockHostSet(0)->hosts_ = {
        makeTestHost(cluster1->info_, "tcp://127.0.0.1:80")};
    cluster1->prioritySet().getMockHostSet(0)->runCallbacks(
        cluster1->prioritySet().getMockHostSet(0)->hosts_, {});
    cluster1->initialize_callback_();
    EXPECT_EQ(cluster1->prioritySet().getMockHostSet(0)->hosts_[0],
              cluster_manager_->get("cluster_0")->loadBalancer().chooseHost(nullptr));
  }
};

// Test that the cluster manager correctly re-creates the worker local LB when there is a host
// set change.
TEST_F(ClusterManagerImplThreadAwareLbTest, RingHashLoadBalancerThreadAwareUpdate) {
  doTest(LoadBalancerType::RingHash);
}

// Test that the cluster manager correctly re-creates the worker local LB when there is a host
// set change.
TEST_F(ClusterManagerImplThreadAwareLbTest, MaglevLoadBalancerThreadAwareUpdate) {
  doTest(LoadBalancerType::Maglev);
}

TEST_F(ClusterManagerImplTest, TcpHealthChecker) {
  const std::string yaml = R"EOF(
 static_resources:
  clusters:
  - name: cluster_1
    connect_timeout: 0.250s
    type: STATIC
    lb_policy: ROUND_ROBIN
    load_assignment:
      cluster_name: cluster_1
      endpoints:
      - lb_endpoints:
        - endpoint:
            address:
              socket_address:
                address: 127.0.0.1
                port_value: 11001
    health_checks:
    - timeout: 1s
      interval: 1s
      unhealthy_threshold: 2
      healthy_threshold: 2
      tcp_health_check:
        send:
          text: '01'
        receive:
          - text: '02'
  )EOF";

  Network::MockClientConnection* connection = new NiceMock<Network::MockClientConnection>();
  EXPECT_CALL(factory_.dispatcher_,
              createClientConnection_(
                  PointeesEq(Network::Utility::resolveUrl("tcp://127.0.0.1:11001")), _, _, _))
      .WillOnce(Return(connection));
  create(parseBootstrapFromV3Yaml(yaml));
  factory_.tls_.shutdownThread();
}

TEST_F(ClusterManagerImplTest, HttpHealthChecker) {
  const std::string yaml = R"EOF(
 static_resources:
  clusters:
  - name: cluster_1
    connect_timeout: 0.250s
    type: STATIC
    lb_policy: ROUND_ROBIN
    load_assignment:
      cluster_name: cluster_1
      endpoints:
      - lb_endpoints:
        - endpoint:
            address:
              socket_address:
                address: 127.0.0.1
                port_value: 11001
    health_checks:
    - timeout: 1s
      interval: 1s
      unhealthy_threshold: 2
      healthy_threshold: 2
      http_health_check:
        path: "/healthcheck"
  )EOF";

  Network::MockClientConnection* connection = new NiceMock<Network::MockClientConnection>();
  EXPECT_CALL(factory_.dispatcher_,
              createClientConnection_(
                  PointeesEq(Network::Utility::resolveUrl("tcp://127.0.0.1:11001")), _, _, _))
      .WillOnce(Return(connection));
  create(parseBootstrapFromV3Yaml(yaml));
  factory_.tls_.shutdownThread();
}

TEST_F(ClusterManagerImplTest, UnknownCluster) {
  const std::string json = fmt::sprintf("{\"static_resources\":{%s}}",
                                        clustersJson({defaultStaticClusterJson("cluster_1")}));

  create(parseBootstrapFromV3Json(json));
  EXPECT_EQ(nullptr, cluster_manager_->get("hello"));
  EXPECT_EQ(nullptr, cluster_manager_->httpConnPoolForCluster("hello", ResourcePriority::Default,
                                                              Http::Protocol::Http2, nullptr));
  EXPECT_EQ(nullptr,
            cluster_manager_->tcpConnPoolForCluster("hello", ResourcePriority::Default, nullptr));
  EXPECT_THROW(cluster_manager_->tcpConnForCluster("hello", nullptr), EnvoyException);

  NiceMock<MockLoadBalancerContext> example_com_context;
  ON_CALL(example_com_context, upstreamTransportSocketOptions())
      .WillByDefault(Return(std::make_shared<Network::TransportSocketOptionsImpl>("example.com")));
  EXPECT_EQ(nullptr, cluster_manager_->tcpConnPoolForCluster("hello", ResourcePriority::Default,
                                                             &example_com_context));
  EXPECT_THROW(cluster_manager_->tcpConnForCluster("hello", &example_com_context), EnvoyException);

  EXPECT_THROW(cluster_manager_->httpAsyncClientForCluster("hello"), EnvoyException);
  factory_.tls_.shutdownThread();
}

/**
 * Test that buffer limits are set on new TCP connections.
 */
TEST_F(ClusterManagerImplTest, VerifyBufferLimits) {
  const std::string yaml = R"EOF(
 static_resources:
  clusters:
  - name: cluster_1
    connect_timeout: 0.250s
    type: static
    lb_policy: round_robin
    per_connection_buffer_limit_bytes: 8192
    load_assignment:
      cluster_name: cluster_1
      endpoints:
      - lb_endpoints:
        - endpoint:
            address:
              socket_address:
                address: 127.0.0.1
                port_value: 11001
  )EOF";

  create(parseBootstrapFromV3Yaml(yaml));
  Network::MockClientConnection* connection = new NiceMock<Network::MockClientConnection>();
  EXPECT_CALL(*connection, setBufferLimits(8192));
  EXPECT_CALL(factory_.tls_.dispatcher_, createClientConnection_(_, _, _, _))
      .WillOnce(Return(connection));
  auto conn_data = cluster_manager_->tcpConnForCluster("cluster_1", nullptr);
  EXPECT_EQ(connection, conn_data.connection_.get());
  factory_.tls_.shutdownThread();
}

TEST_F(ClusterManagerImplTest, ShutdownOrder) {
  const std::string json = fmt::sprintf("{\"static_resources\":{%s}}",
                                        clustersJson({defaultStaticClusterJson("cluster_1")}));

  create(parseBootstrapFromV3Json(json));
  Cluster& cluster = cluster_manager_->activeClusters().begin()->second;
  EXPECT_EQ("cluster_1", cluster.info()->name());
  EXPECT_EQ(cluster.info(), cluster_manager_->get("cluster_1")->info());
  EXPECT_EQ(
      1UL,
      cluster_manager_->get("cluster_1")->prioritySet().hostSetsPerPriority()[0]->hosts().size());
  EXPECT_EQ(cluster.prioritySet().hostSetsPerPriority()[0]->hosts()[0],
            cluster_manager_->get("cluster_1")->loadBalancer().chooseHost(nullptr));

  // Local reference, primary reference, thread local reference, host reference, async client
  // reference.
  EXPECT_EQ(5U, cluster.info().use_count());

  // Thread local reference should be gone.
  factory_.tls_.shutdownThread();
  EXPECT_EQ(3U, cluster.info().use_count());
}

TEST_F(ClusterManagerImplTest, InitializeOrder) {
  time_system_.setSystemTime(std::chrono::milliseconds(1234567891234));

  const std::string json = fmt::sprintf(
      R"EOF(
  {
    "dynamic_resources": {
      "cds_config": {
        "api_config_source": {
          "api_type": "0",
          "refresh_delay": "30s",
          "cluster_names": ["cds_cluster"]
        }
      }
    },
    "static_resources": {
      %s
    }
  }
  )EOF",
      clustersJson({defaultStaticClusterJson("cds_cluster"),
                    defaultStaticClusterJson("fake_cluster"),
                    defaultStaticClusterJson("fake_cluster2")}));

  MockCdsApi* cds = new MockCdsApi();
  std::shared_ptr<MockClusterMockPrioritySet> cds_cluster(
      new NiceMock<MockClusterMockPrioritySet>());
  cds_cluster->info_->name_ = "cds_cluster";
  std::shared_ptr<MockClusterMockPrioritySet> cluster1(new NiceMock<MockClusterMockPrioritySet>());
  std::shared_ptr<MockClusterMockPrioritySet> cluster2(new NiceMock<MockClusterMockPrioritySet>());
  cluster2->info_->name_ = "fake_cluster2";
  cluster2->info_->lb_type_ = LoadBalancerType::RingHash;

  // This part tests static init.
  InSequence s;
  EXPECT_CALL(factory_, clusterFromProto_(_, _, _, _))
      .WillOnce(Return(std::make_pair(cds_cluster, nullptr)));
  ON_CALL(*cds_cluster, initializePhase()).WillByDefault(Return(Cluster::InitializePhase::Primary));
  EXPECT_CALL(factory_, clusterFromProto_(_, _, _, _))
      .WillOnce(Return(std::make_pair(cluster1, nullptr)));
  ON_CALL(*cluster1, initializePhase()).WillByDefault(Return(Cluster::InitializePhase::Primary));
  EXPECT_CALL(factory_, clusterFromProto_(_, _, _, _))
      .WillOnce(Return(std::make_pair(cluster2, nullptr)));
  ON_CALL(*cluster2, initializePhase()).WillByDefault(Return(Cluster::InitializePhase::Secondary));
  EXPECT_CALL(factory_, createCds_()).WillOnce(Return(cds));
  EXPECT_CALL(*cds, setInitializedCb(_));
  EXPECT_CALL(*cds_cluster, initialize(_));
  EXPECT_CALL(*cluster1, initialize(_));

  create(parseBootstrapFromV3Json(json));

  ReadyWatcher initialized;
  cluster_manager_->setInitializedCb([&]() -> void { initialized.ready(); });

  EXPECT_CALL(*cluster2, initialize(_));
  cds_cluster->initialize_callback_();
  cluster1->initialize_callback_();

  EXPECT_CALL(*cds, initialize());
  cluster2->initialize_callback_();

  // This part tests CDS init.
  std::shared_ptr<MockClusterMockPrioritySet> cluster3(new NiceMock<MockClusterMockPrioritySet>());
  cluster3->info_->name_ = "cluster3";
  std::shared_ptr<MockClusterMockPrioritySet> cluster4(new NiceMock<MockClusterMockPrioritySet>());
  cluster4->info_->name_ = "cluster4";
  std::shared_ptr<MockClusterMockPrioritySet> cluster5(new NiceMock<MockClusterMockPrioritySet>());
  cluster5->info_->name_ = "cluster5";

  EXPECT_CALL(factory_, clusterFromProto_(_, _, _, _))
      .WillOnce(Return(std::make_pair(cluster3, nullptr)));
  ON_CALL(*cluster3, initializePhase()).WillByDefault(Return(Cluster::InitializePhase::Secondary));
  cluster_manager_->addOrUpdateCluster(defaultStaticCluster("cluster3"), "version1");

  EXPECT_CALL(factory_, clusterFromProto_(_, _, _, _))
      .WillOnce(Return(std::make_pair(cluster4, nullptr)));
  ON_CALL(*cluster4, initializePhase()).WillByDefault(Return(Cluster::InitializePhase::Primary));
  EXPECT_CALL(*cluster4, initialize(_));
  cluster_manager_->addOrUpdateCluster(defaultStaticCluster("cluster4"), "version2");

  EXPECT_CALL(factory_, clusterFromProto_(_, _, _, _))
      .WillOnce(Return(std::make_pair(cluster5, nullptr)));
  ON_CALL(*cluster5, initializePhase()).WillByDefault(Return(Cluster::InitializePhase::Secondary));
  cluster_manager_->addOrUpdateCluster(defaultStaticCluster("cluster5"), "version3");

  cds->initialized_callback_();
  EXPECT_CALL(*cds, versionInfo()).WillOnce(Return("version3"));
  checkConfigDump(R"EOF(
 version_info: version3
 static_clusters:
  - cluster:
      "@type": type.googleapis.com/envoy.config.cluster.v3.Cluster
      name: "cds_cluster"
      type: "STATIC"
      connect_timeout: 0.25s
      load_assignment:
        endpoints:
        - lb_endpoints:
          - endpoint:
              address:
                socket_address:
                  address: 127.0.0.1
                  port_value: 11001
    last_updated:
      seconds: 1234567891
      nanos: 234000000
  - cluster:
      "@type": type.googleapis.com/envoy.config.cluster.v3.Cluster
      name: "fake_cluster"
      type: "STATIC"
      connect_timeout: 0.25s
      load_assignment:
        endpoints:
        - lb_endpoints:
          - endpoint:
              address:
                socket_address:
                  address: 127.0.0.1
                  port_value: 11001
    last_updated:
      seconds: 1234567891
      nanos: 234000000
  - cluster:
      "@type": type.googleapis.com/envoy.config.cluster.v3.Cluster
      name: "fake_cluster2"
      type: "STATIC"
      connect_timeout: 0.25s
      load_assignment:
        endpoints:
        - lb_endpoints:
          - endpoint:
              address:
                socket_address:
                  address: 127.0.0.1
                  port_value: 11001
    last_updated:
      seconds: 1234567891
      nanos: 234000000
 dynamic_warming_clusters:
  - version_info: "version1"
    cluster:
      "@type": type.googleapis.com/envoy.config.cluster.v3.Cluster
      name: "cluster3"
      type: "STATIC"
      connect_timeout: 0.25s
      load_assignment:
        endpoints:
        - lb_endpoints:
          - endpoint:
              address:
                socket_address:
                  address: 127.0.0.1
                  port_value: 11001
    last_updated:
      seconds: 1234567891
      nanos: 234000000
  - version_info: "version2"
    cluster:
      "@type": type.googleapis.com/envoy.config.cluster.v3.Cluster
      name: "cluster4"
      type: "STATIC"
      connect_timeout: 0.25s
      load_assignment:
        endpoints:
        - lb_endpoints:
          - endpoint:
              address:
                socket_address:
                  address: 127.0.0.1
                  port_value: 11001
    last_updated:
      seconds: 1234567891
      nanos: 234000000
  - version_info: "version3"
    cluster:
      "@type": type.googleapis.com/envoy.config.cluster.v3.Cluster
      name: "cluster5"
      type: "STATIC"
      connect_timeout: 0.25s
      load_assignment:
        endpoints:
        - lb_endpoints:
          - endpoint:
              address:
                socket_address:
                  address: 127.0.0.1
                  port_value: 11001
    last_updated:
      seconds: 1234567891
      nanos: 234000000
 dynamic_active_clusters:
)EOF");

  EXPECT_CALL(*cluster3, initialize(_));
  cluster4->initialize_callback_();

  // Test cluster 5 getting removed before everything is initialized.
  cluster_manager_->removeCluster("cluster5");

  EXPECT_CALL(initialized, ready());
  cluster3->initialize_callback_();

  factory_.tls_.shutdownThread();

  EXPECT_TRUE(Mock::VerifyAndClearExpectations(cds_cluster.get()));
  EXPECT_TRUE(Mock::VerifyAndClearExpectations(cluster1.get()));
  EXPECT_TRUE(Mock::VerifyAndClearExpectations(cluster2.get()));
  EXPECT_TRUE(Mock::VerifyAndClearExpectations(cluster3.get()));
  EXPECT_TRUE(Mock::VerifyAndClearExpectations(cluster4.get()));
  EXPECT_TRUE(Mock::VerifyAndClearExpectations(cluster5.get()));
}

TEST_F(ClusterManagerImplTest, DynamicRemoveWithLocalCluster) {
  InSequence s;

  // Setup a cluster manager with a static local cluster.
  const std::string json = fmt::sprintf(R"EOF(
  {
    "cluster_manager": {
      "local_cluster_name": "foo"
    },
    "static_resources": {
      %s
    }
  }
  )EOF",
                                        clustersJson({defaultStaticClusterJson("fake")}));

  std::shared_ptr<MockClusterMockPrioritySet> foo(new NiceMock<MockClusterMockPrioritySet>());
  foo->info_->name_ = "foo";
  EXPECT_CALL(factory_, clusterFromProto_(_, _, _, false))
      .WillOnce(Return(std::make_pair(foo, nullptr)));
  ON_CALL(*foo, initializePhase()).WillByDefault(Return(Cluster::InitializePhase::Primary));
  EXPECT_CALL(*foo, initialize(_));

  create(parseBootstrapFromV3Json(json));
  foo->initialize_callback_();

  // Now add a dynamic cluster. This cluster will have a member update callback from the local
  // cluster in its load balancer.
  std::shared_ptr<MockClusterMockPrioritySet> cluster1(new NiceMock<MockClusterMockPrioritySet>());
  cluster1->info_->name_ = "cluster1";
  EXPECT_CALL(factory_, clusterFromProto_(_, _, _, true))
      .WillOnce(Return(std::make_pair(cluster1, nullptr)));
  ON_CALL(*cluster1, initializePhase()).WillByDefault(Return(Cluster::InitializePhase::Primary));
  EXPECT_CALL(*cluster1, initialize(_));
  cluster_manager_->addOrUpdateCluster(defaultStaticCluster("cluster1"), "");

  // Add another update callback on foo so we make sure callbacks keep working.
  ReadyWatcher membership_updated;
  foo->prioritySet().addPriorityUpdateCb(
      [&membership_updated](uint32_t, const HostVector&, const HostVector&) -> void {
        membership_updated.ready();
      });

  // Remove the new cluster.
  cluster_manager_->removeCluster("cluster1");

  // Fire a member callback on the local cluster, which should not call any update callbacks on
  // the deleted cluster.
  foo->prioritySet().getMockHostSet(0)->hosts_ = {makeTestHost(foo->info_, "tcp://127.0.0.1:80")};
  EXPECT_CALL(membership_updated, ready());
  foo->prioritySet().getMockHostSet(0)->runCallbacks(foo->prioritySet().getMockHostSet(0)->hosts_,
                                                     {});

  factory_.tls_.shutdownThread();

  EXPECT_TRUE(Mock::VerifyAndClearExpectations(foo.get()));
  EXPECT_TRUE(Mock::VerifyAndClearExpectations(cluster1.get()));
}

TEST_F(ClusterManagerImplTest, RemoveWarmingCluster) {
  time_system_.setSystemTime(std::chrono::milliseconds(1234567891234));
  create(defaultConfig());

  InSequence s;
  ReadyWatcher initialized;
  EXPECT_CALL(initialized, ready());
  cluster_manager_->setInitializedCb([&]() -> void { initialized.ready(); });

  std::shared_ptr<MockClusterMockPrioritySet> cluster1(new NiceMock<MockClusterMockPrioritySet>());
  EXPECT_CALL(factory_, clusterFromProto_(_, _, _, _))
      .WillOnce(Return(std::make_pair(cluster1, nullptr)));
  EXPECT_CALL(*cluster1, initializePhase()).Times(0);
  EXPECT_CALL(*cluster1, initialize(_));
  EXPECT_TRUE(
      cluster_manager_->addOrUpdateCluster(defaultStaticCluster("fake_cluster"), "version3"));
  checkStats(1 /*added*/, 0 /*modified*/, 0 /*removed*/, 0 /*active*/, 1 /*warming*/);
  EXPECT_EQ(nullptr, cluster_manager_->get("fake_cluster"));
  checkConfigDump(R"EOF(
dynamic_warming_clusters:
  - version_info: "version3"
    cluster:
      "@type": type.googleapis.com/envoy.config.cluster.v3.Cluster
      name: "fake_cluster"
      type: STATIC
      connect_timeout: 0.25s
      load_assignment:
        endpoints:
        - lb_endpoints:
          - endpoint:
              address:
                socket_address:
                  address: 127.0.0.1
                  port_value: 11001
    last_updated:
      seconds: 1234567891
      nanos: 234000000
)EOF");

  EXPECT_TRUE(cluster_manager_->removeCluster("fake_cluster"));
  checkStats(1 /*added*/, 0 /*modified*/, 1 /*removed*/, 0 /*active*/, 0 /*warming*/);

  EXPECT_TRUE(Mock::VerifyAndClearExpectations(cluster1.get()));
}

TEST_F(ClusterManagerImplTest, TestModifyWarmingClusterDuringInitialization) {
  const std::string json = fmt::sprintf(
      R"EOF(
  {
    "dynamic_resources": {
      "cds_config": {
        "api_config_source": {
          "api_type": "0",
          "refresh_delay": "30s",
          "cluster_names": ["cds_cluster"]
        }
      }
    },
    "static_resources": {
      %s
    }
  }
  )EOF",
      clustersJson({
          defaultStaticClusterJson("cds_cluster"),
      }));

  MockCdsApi* cds = new MockCdsApi();
  std::shared_ptr<MockClusterMockPrioritySet> cds_cluster(
      new NiceMock<MockClusterMockPrioritySet>());
  cds_cluster->info_->name_ = "cds_cluster";

  // This part tests static init.
  InSequence s;
  EXPECT_CALL(factory_, clusterFromProto_(_, _, _, _))
      .WillOnce(Return(std::make_pair(cds_cluster, nullptr)));
  ON_CALL(*cds_cluster, initializePhase()).WillByDefault(Return(Cluster::InitializePhase::Primary));
  EXPECT_CALL(factory_, createCds_()).WillOnce(Return(cds));
  EXPECT_CALL(*cds, setInitializedCb(_));
  EXPECT_CALL(*cds_cluster, initialize(_));

  create(parseBootstrapFromV3Json(json));

  ReadyWatcher cm_initialized;
  cluster_manager_->setInitializedCb([&]() -> void { cm_initialized.ready(); });

  const std::string ready_cluster_yaml = R"EOF(
    name: fake_cluster
    connect_timeout: 0.250s
    type: STATIC
    lb_policy: ROUND_ROBIN
    load_assignment:
      cluster_name: fake_cluster
      endpoints:
      - lb_endpoints:
        - endpoint:
            address:
              socket_address:
                address: 127.0.0.1
                port_value: 11001
  )EOF";

  const std::string warming_cluster_yaml = R"EOF(
    name: fake_cluster
    connect_timeout: 0.250s
    type: STRICT_DNS
    lb_policy: ROUND_ROBIN
    load_assignment:
      cluster_name: fake_cluster
      endpoints:
      - lb_endpoints:
        - endpoint:
            address:
              socket_address:
                address: foo.com
                port_value: 11001
  )EOF";

  {
    SCOPED_TRACE("Add a primary cluster staying in warming.");
    EXPECT_CALL(factory_, clusterFromProto_(_, _, _, _));
    EXPECT_TRUE(cluster_manager_->addOrUpdateCluster(parseClusterFromV3Yaml(warming_cluster_yaml),
                                                     "warming"));

    // Mark all the rest of the clusters ready. Now the only warming cluster is the above one.
    EXPECT_CALL(cm_initialized, ready()).Times(0);
    cds_cluster->initialize_callback_();
  }

  {
    SCOPED_TRACE("Modify the only warming primary cluster to immediate ready.");
    EXPECT_CALL(factory_, clusterFromProto_(_, _, _, _));
    EXPECT_CALL(*cds, initialize());
    EXPECT_TRUE(
        cluster_manager_->addOrUpdateCluster(parseClusterFromV3Yaml(ready_cluster_yaml), "ready"));
  }
  {
    SCOPED_TRACE("All clusters are ready.");
    EXPECT_CALL(cm_initialized, ready());
    cds->initialized_callback_();
  }
  EXPECT_TRUE(Mock::VerifyAndClearExpectations(cds_cluster.get()));
}

TEST_F(ClusterManagerImplTest, ModifyWarmingCluster) {
  time_system_.setSystemTime(std::chrono::milliseconds(1234567891234));
  create(defaultConfig());

  InSequence s;
  ReadyWatcher initialized;
  EXPECT_CALL(initialized, ready());
  cluster_manager_->setInitializedCb([&]() -> void { initialized.ready(); });

  // Add a "fake_cluster" in warming state.
  std::shared_ptr<MockClusterMockPrioritySet> cluster1 =
      std::make_shared<NiceMock<MockClusterMockPrioritySet>>();
  EXPECT_CALL(factory_, clusterFromProto_(_, _, _, _))
      .WillOnce(Return(std::make_pair(cluster1, nullptr)));
  EXPECT_CALL(*cluster1, initializePhase()).Times(0);
  EXPECT_CALL(*cluster1, initialize(_));
  EXPECT_TRUE(
      cluster_manager_->addOrUpdateCluster(defaultStaticCluster("fake_cluster"), "version3"));
  checkStats(1 /*added*/, 0 /*modified*/, 0 /*removed*/, 0 /*active*/, 1 /*warming*/);
  EXPECT_EQ(nullptr, cluster_manager_->get("fake_cluster"));
  checkConfigDump(R"EOF(
 dynamic_warming_clusters:
   - version_info: "version3"
     cluster:
       "@type": type.googleapis.com/envoy.config.cluster.v3.Cluster
       name: "fake_cluster"
       type: STATIC
       connect_timeout: 0.25s
       load_assignment:
        endpoints:
        - lb_endpoints:
          - endpoint:
              address:
                socket_address:
                  address: 127.0.0.1
                  port_value: 11001
     last_updated:
       seconds: 1234567891
       nanos: 234000000
 )EOF");

  // Update the warming cluster that was just added.
  std::shared_ptr<MockClusterMockPrioritySet> cluster2 =
      std::make_shared<NiceMock<MockClusterMockPrioritySet>>();
  EXPECT_CALL(factory_, clusterFromProto_(_, _, _, _))
      .WillOnce(Return(std::make_pair(cluster2, nullptr)));
  EXPECT_CALL(*cluster2, initializePhase()).Times(0);
  EXPECT_CALL(*cluster2, initialize(_));
  EXPECT_TRUE(cluster_manager_->addOrUpdateCluster(
      parseClusterFromV3Json(fmt::sprintf(kDefaultStaticClusterTmpl, "fake_cluster",
                                          R"EOF(
"socket_address": {
  "address": "127.0.0.1",
  "port_value": 11002
})EOF")),
      "version3"));
  checkStats(1 /*added*/, 1 /*modified*/, 0 /*removed*/, 0 /*active*/, 1 /*warming*/);
  checkConfigDump(R"EOF(
 dynamic_warming_clusters:
   - version_info: "version3"
     cluster:
       "@type": type.googleapis.com/envoy.config.cluster.v3.Cluster
       name: "fake_cluster"
       type: STATIC
       connect_timeout: 0.25s
       load_assignment:
        endpoints:
        - lb_endpoints:
          - endpoint:
              address:
                socket_address:
                  address: 127.0.0.1
                  port_value: 11002
     last_updated:
       seconds: 1234567891
       nanos: 234000000
 )EOF");

  EXPECT_TRUE(Mock::VerifyAndClearExpectations(cluster1.get()));
  EXPECT_TRUE(Mock::VerifyAndClearExpectations(cluster2.get()));
}

// Verify that shutting down the cluster manager destroys warming clusters.
TEST_F(ClusterManagerImplTest, ShutdownWithWarming) {
  create(defaultConfig());

  InSequence s;
  ReadyWatcher initialized;
  EXPECT_CALL(initialized, ready());
  cluster_manager_->setInitializedCb([&]() -> void { initialized.ready(); });

  std::shared_ptr<MockClusterMockPrioritySet> cluster1(new NiceMock<MockClusterMockPrioritySet>());
  EXPECT_CALL(factory_, clusterFromProto_(_, _, _, _))
      .WillOnce(Return(std::make_pair(cluster1, nullptr)));
  EXPECT_CALL(*cluster1, initializePhase()).Times(0);
  EXPECT_CALL(*cluster1, initialize(_));
  EXPECT_TRUE(
      cluster_manager_->addOrUpdateCluster(defaultStaticCluster("fake_cluster"), "version1"));
  checkStats(1 /*added*/, 0 /*modified*/, 0 /*removed*/, 0 /*active*/, 1 /*warming*/);
  cluster_manager_->shutdown();
  checkStats(1 /*added*/, 0 /*modified*/, 0 /*removed*/, 0 /*active*/, 0 /*warming*/);

  EXPECT_TRUE(Mock::VerifyAndClearExpectations(cluster1.get()));
}

TEST_F(ClusterManagerImplTest, DynamicAddRemove) {
  create(defaultConfig());

  InSequence s;
  ReadyWatcher initialized;
  EXPECT_CALL(initialized, ready());
  cluster_manager_->setInitializedCb([&]() -> void { initialized.ready(); });

  std::unique_ptr<MockClusterUpdateCallbacks> callbacks(new NiceMock<MockClusterUpdateCallbacks>());
  ClusterUpdateCallbacksHandlePtr cb =
      cluster_manager_->addThreadLocalClusterUpdateCallbacks(*callbacks);

  std::shared_ptr<MockClusterMockPrioritySet> cluster1(new NiceMock<MockClusterMockPrioritySet>());
  EXPECT_CALL(factory_, clusterFromProto_(_, _, _, _))
      .WillOnce(Return(std::make_pair(cluster1, nullptr)));
  EXPECT_CALL(*cluster1, initializePhase()).Times(0);
  EXPECT_CALL(*cluster1, initialize(_));
  EXPECT_CALL(*callbacks, onClusterAddOrUpdate(_)).Times(1);
  EXPECT_TRUE(cluster_manager_->addOrUpdateCluster(defaultStaticCluster("fake_cluster"), ""));
  checkStats(1 /*added*/, 0 /*modified*/, 0 /*removed*/, 0 /*active*/, 1 /*warming*/);
  EXPECT_EQ(1, cluster_manager_->warmingClusterCount());
  EXPECT_EQ(nullptr, cluster_manager_->get("fake_cluster"));
  cluster1->initialize_callback_();

  EXPECT_EQ(cluster1->info_, cluster_manager_->get("fake_cluster")->info());
  checkStats(1 /*added*/, 0 /*modified*/, 0 /*removed*/, 1 /*active*/, 0 /*warming*/);
  EXPECT_EQ(0, cluster_manager_->warmingClusterCount());

  // Now try to update again but with the same hash.
  EXPECT_FALSE(cluster_manager_->addOrUpdateCluster(defaultStaticCluster("fake_cluster"), ""));

  // Now do it again with a different hash.
  auto update_cluster = defaultStaticCluster("fake_cluster");
  update_cluster.mutable_per_connection_buffer_limit_bytes()->set_value(12345);

  std::shared_ptr<MockClusterMockPrioritySet> cluster2(new NiceMock<MockClusterMockPrioritySet>());
  cluster2->prioritySet().getMockHostSet(0)->hosts_ = {
      makeTestHost(cluster2->info_, "tcp://127.0.0.1:80")};
  EXPECT_CALL(factory_, clusterFromProto_(_, _, _, _))
      .WillOnce(Return(std::make_pair(cluster2, nullptr)));
  EXPECT_CALL(*cluster2, initializePhase()).Times(0);
  EXPECT_CALL(*cluster2, initialize(_))
      .WillOnce(Invoke([cluster1](std::function<void()> initialize_callback) {
        // Test inline init.
        initialize_callback();
      }));
  EXPECT_CALL(*callbacks, onClusterAddOrUpdate(_)).Times(1);
  EXPECT_TRUE(cluster_manager_->addOrUpdateCluster(update_cluster, ""));

  EXPECT_EQ(cluster2->info_, cluster_manager_->get("fake_cluster")->info());
<<<<<<< HEAD
  EXPECT_EQ(1UL, cluster_manager_->clusters().size());
  Http::ConnectionPool::MockInstance* cp = new NiceMock<Http::ConnectionPool::MockInstance>();
  EXPECT_CALL(factory_, allocateConnPool_(_, _, _)).WillOnce(Return(cp));
=======
  EXPECT_EQ(1UL, cluster_manager_->clusters().active_clusters_.size());
  Http::ConnectionPool::MockInstance* cp = new Http::ConnectionPool::MockInstance();
  EXPECT_CALL(factory_, allocateConnPool_(_, _, _, _)).WillOnce(Return(cp));
>>>>>>> f6fba538
  EXPECT_EQ(cp, cluster_manager_->httpConnPoolForCluster("fake_cluster", ResourcePriority::Default,
                                                         Http::Protocol::Http11, nullptr));

  Tcp::ConnectionPool::MockInstance* cp2 = new NiceMock<Tcp::ConnectionPool::MockInstance>();
  EXPECT_CALL(factory_, allocateTcpConnPool_).WillOnce(Return(cp2));
  EXPECT_EQ(cp2, cluster_manager_->tcpConnPoolForCluster("fake_cluster", ResourcePriority::Default,
                                                         nullptr));

  Network::MockClientConnection* connection = new Network::MockClientConnection();
  ON_CALL(*cluster2->info_, features())
      .WillByDefault(Return(ClusterInfo::Features::CLOSE_CONNECTIONS_ON_HOST_HEALTH_FAILURE));
  EXPECT_CALL(factory_.tls_.dispatcher_, createClientConnection_(_, _, _, _))
      .WillOnce(Return(connection));
  EXPECT_CALL(*connection, setBufferLimits(_));
  EXPECT_CALL(*connection, addConnectionCallbacks(_));
  auto conn_info = cluster_manager_->tcpConnForCluster("fake_cluster", nullptr);
  EXPECT_EQ(conn_info.connection_.get(), connection);

  // Now remove the cluster. This should drain the connection pools, but not affect
  // tcp connections.
  Http::ConnectionPool::Instance::IdleCb drained_cb;
  Tcp::ConnectionPool::Instance::IdleCb drained_cb2;
  EXPECT_CALL(*callbacks, onClusterRemoval(_)).Times(1);
  EXPECT_CALL(*cp, addIdleCallback(_, _)).WillOnce(SaveArg<0>(&drained_cb));
  EXPECT_CALL(*cp2, addIdleCallback(_, _)).WillOnce(SaveArg<0>(&drained_cb2));
  EXPECT_TRUE(cluster_manager_->removeCluster("fake_cluster"));
  EXPECT_EQ(nullptr, cluster_manager_->get("fake_cluster"));
  EXPECT_EQ(0UL, cluster_manager_->clusters().active_clusters_.size());

  // Close the TCP connection. Success is no ASSERT or crash due to referencing
  // the removed cluster.
  EXPECT_CALL(*connection, dispatcher());
  connection->raiseEvent(Network::ConnectionEvent::LocalClose);

  // Remove an unknown cluster.
  EXPECT_FALSE(cluster_manager_->removeCluster("foo"));

  drained_cb(true);
  drained_cb2(true);

  checkStats(1 /*added*/, 1 /*modified*/, 1 /*removed*/, 0 /*active*/, 0 /*warming*/);

  EXPECT_TRUE(Mock::VerifyAndClearExpectations(cluster1.get()));
  EXPECT_TRUE(Mock::VerifyAndClearExpectations(cluster2.get()));
  EXPECT_TRUE(Mock::VerifyAndClearExpectations(callbacks.get()));
}

TEST_F(ClusterManagerImplTest, AddOrUpdateClusterStaticExists) {
  const std::string json = fmt::sprintf("{\"static_resources\":{%s}}",
                                        clustersJson({defaultStaticClusterJson("fake_cluster")}));
  std::shared_ptr<MockClusterMockPrioritySet> cluster1(new NiceMock<MockClusterMockPrioritySet>());
  InSequence s;
  EXPECT_CALL(factory_, clusterFromProto_(_, _, _, _))
      .WillOnce(Return(std::make_pair(cluster1, nullptr)));
  ON_CALL(*cluster1, initializePhase()).WillByDefault(Return(Cluster::InitializePhase::Primary));
  EXPECT_CALL(*cluster1, initialize(_));

  create(parseBootstrapFromV3Json(json));

  ReadyWatcher initialized;
  cluster_manager_->setInitializedCb([&]() -> void { initialized.ready(); });

  EXPECT_CALL(initialized, ready());
  cluster1->initialize_callback_();

  EXPECT_FALSE(cluster_manager_->addOrUpdateCluster(defaultStaticCluster("fake_cluster"), ""));

  // Attempt to remove a static cluster.
  EXPECT_FALSE(cluster_manager_->removeCluster("fake_cluster"));

  factory_.tls_.shutdownThread();

  EXPECT_TRUE(Mock::VerifyAndClearExpectations(cluster1.get()));
}

// Verifies that we correctly propagate the host_set state to the TLS clusters.
TEST_F(ClusterManagerImplTest, HostsPostedToTlsCluster) {
  const std::string json = fmt::sprintf("{\"static_resources\":{%s}}",
                                        clustersJson({defaultStaticClusterJson("fake_cluster")}));
  std::shared_ptr<MockClusterRealPrioritySet> cluster1(new NiceMock<MockClusterRealPrioritySet>());
  InSequence s;
  EXPECT_CALL(factory_, clusterFromProto_(_, _, _, _))
      .WillOnce(Return(std::make_pair(cluster1, nullptr)));
  ON_CALL(*cluster1, initializePhase()).WillByDefault(Return(Cluster::InitializePhase::Primary));
  EXPECT_CALL(*cluster1, initialize(_));

  create(parseBootstrapFromV3Json(json));

  ReadyWatcher initialized;
  cluster_manager_->setInitializedCb([&]() -> void { initialized.ready(); });

  EXPECT_CALL(initialized, ready());
  cluster1->initialize_callback_();

  // Set up the HostSet with 1 healthy, 1 degraded and 1 unhealthy.
  HostSharedPtr host1 = makeTestHost(cluster1->info_, "tcp://127.0.0.1:80");
  host1->healthFlagSet(HostImpl::HealthFlag::DEGRADED_ACTIVE_HC);
  HostSharedPtr host2 = makeTestHost(cluster1->info_, "tcp://127.0.0.1:80");
  host2->healthFlagSet(HostImpl::HealthFlag::FAILED_ACTIVE_HC);
  HostSharedPtr host3 = makeTestHost(cluster1->info_, "tcp://127.0.0.1:80");

  HostVector hosts{host1, host2, host3};
  auto hosts_ptr = std::make_shared<HostVector>(hosts);

  cluster1->priority_set_.updateHosts(
      0, HostSetImpl::partitionHosts(hosts_ptr, HostsPerLocalityImpl::empty()), nullptr, hosts, {},
      100);

  auto* tls_cluster = cluster_manager_->get(cluster1->info_->name());

  EXPECT_EQ(1, tls_cluster->prioritySet().hostSetsPerPriority().size());
  EXPECT_EQ(1, tls_cluster->prioritySet().hostSetsPerPriority()[0]->degradedHosts().size());
  EXPECT_EQ(host1, tls_cluster->prioritySet().hostSetsPerPriority()[0]->degradedHosts()[0]);
  EXPECT_EQ(1, tls_cluster->prioritySet().hostSetsPerPriority()[0]->healthyHosts().size());
  EXPECT_EQ(host3, tls_cluster->prioritySet().hostSetsPerPriority()[0]->healthyHosts()[0]);
  EXPECT_EQ(3, tls_cluster->prioritySet().hostSetsPerPriority()[0]->hosts().size());
  EXPECT_EQ(100, tls_cluster->prioritySet().hostSetsPerPriority()[0]->overprovisioningFactor());

  factory_.tls_.shutdownThread();

  EXPECT_TRUE(Mock::VerifyAndClearExpectations(cluster1.get()));
}

// Test that we close all HTTP connection pool connections when there is a host health failure.
TEST_F(ClusterManagerImplTest, CloseHttpConnectionsOnHealthFailure) {
  const std::string json = fmt::sprintf("{\"static_resources\":{%s}}",
                                        clustersJson({defaultStaticClusterJson("some_cluster")}));
  std::shared_ptr<MockClusterMockPrioritySet> cluster1(new NiceMock<MockClusterMockPrioritySet>());
  cluster1->info_->name_ = "some_cluster";
  HostSharedPtr test_host = makeTestHost(cluster1->info_, "tcp://127.0.0.1:80");
  cluster1->prioritySet().getMockHostSet(0)->hosts_ = {test_host};
  ON_CALL(*cluster1, initializePhase()).WillByDefault(Return(Cluster::InitializePhase::Primary));

  MockHealthChecker health_checker;
  ON_CALL(*cluster1, healthChecker()).WillByDefault(Return(&health_checker));

  Outlier::MockDetector outlier_detector;
  ON_CALL(*cluster1, outlierDetector()).WillByDefault(Return(&outlier_detector));

  Http::ConnectionPool::MockInstance* cp1 = new NiceMock<Http::ConnectionPool::MockInstance>();
  Http::ConnectionPool::MockInstance* cp2 = new NiceMock<Http::ConnectionPool::MockInstance>();

  {
    InSequence s;

    EXPECT_CALL(factory_, clusterFromProto_(_, _, _, _))
        .WillOnce(Return(std::make_pair(cluster1, nullptr)));
    EXPECT_CALL(health_checker, addHostCheckCompleteCb(_));
    EXPECT_CALL(outlier_detector, addChangedStateCb(_));
    EXPECT_CALL(*cluster1, initialize(_))
        .WillOnce(Invoke([cluster1](std::function<void()> initialize_callback) {
          // Test inline init.
          initialize_callback();
        }));
    create(parseBootstrapFromV3Json(json));

    EXPECT_CALL(factory_, allocateConnPool_(_, _, _, _)).WillOnce(Return(cp1));
    cluster_manager_->httpConnPoolForCluster("some_cluster", ResourcePriority::Default,
                                             Http::Protocol::Http11, nullptr);

    outlier_detector.runCallbacks(test_host);
    health_checker.runCallbacks(test_host, HealthTransition::Unchanged);

    EXPECT_CALL(*cp1, drainConnections());
    test_host->healthFlagSet(Host::HealthFlag::FAILED_OUTLIER_CHECK);
    outlier_detector.runCallbacks(test_host);

    EXPECT_CALL(factory_, allocateConnPool_(_, _, _, _)).WillOnce(Return(cp2));
    cluster_manager_->httpConnPoolForCluster("some_cluster", ResourcePriority::High,
                                             Http::Protocol::Http11, nullptr);
  }

  // Order of these calls is implementation dependent, so can't sequence them!
  EXPECT_CALL(*cp1, drainConnections());
  EXPECT_CALL(*cp2, drainConnections());
  test_host->healthFlagSet(Host::HealthFlag::FAILED_ACTIVE_HC);
  health_checker.runCallbacks(test_host, HealthTransition::Changed);

  test_host->healthFlagClear(Host::HealthFlag::FAILED_OUTLIER_CHECK);
  outlier_detector.runCallbacks(test_host);
  test_host->healthFlagClear(Host::HealthFlag::FAILED_ACTIVE_HC);
  health_checker.runCallbacks(test_host, HealthTransition::Changed);

  EXPECT_TRUE(Mock::VerifyAndClearExpectations(cluster1.get()));
}

// Test that we close all TCP connection pool connections when there is a host health failure.
TEST_F(ClusterManagerImplTest, CloseTcpConnectionPoolsOnHealthFailure) {
  const std::string json = fmt::sprintf("{\"static_resources\":{%s}}",
                                        clustersJson({defaultStaticClusterJson("some_cluster")}));
  std::shared_ptr<MockClusterMockPrioritySet> cluster1(new NiceMock<MockClusterMockPrioritySet>());
  cluster1->info_->name_ = "some_cluster";
  HostSharedPtr test_host = makeTestHost(cluster1->info_, "tcp://127.0.0.1:80");
  cluster1->prioritySet().getMockHostSet(0)->hosts_ = {test_host};
  ON_CALL(*cluster1, initializePhase()).WillByDefault(Return(Cluster::InitializePhase::Primary));

  MockHealthChecker health_checker;
  ON_CALL(*cluster1, healthChecker()).WillByDefault(Return(&health_checker));

  Outlier::MockDetector outlier_detector;
  ON_CALL(*cluster1, outlierDetector()).WillByDefault(Return(&outlier_detector));

  Tcp::ConnectionPool::MockInstance* cp1 = new NiceMock<Tcp::ConnectionPool::MockInstance>();
  Tcp::ConnectionPool::MockInstance* cp2 = new NiceMock<Tcp::ConnectionPool::MockInstance>();

  {
    InSequence s;

    EXPECT_CALL(factory_, clusterFromProto_(_, _, _, _))
        .WillOnce(Return(std::make_pair(cluster1, nullptr)));
    EXPECT_CALL(health_checker, addHostCheckCompleteCb(_));
    EXPECT_CALL(outlier_detector, addChangedStateCb(_));
    EXPECT_CALL(*cluster1, initialize(_))
        .WillOnce(Invoke([cluster1](std::function<void()> initialize_callback) {
          // Test inline init.
          initialize_callback();
        }));
    create(parseBootstrapFromV3Json(json));

    EXPECT_CALL(factory_, allocateTcpConnPool_).WillOnce(Return(cp1));
    cluster_manager_->tcpConnPoolForCluster("some_cluster", ResourcePriority::Default, nullptr);

    outlier_detector.runCallbacks(test_host);
    health_checker.runCallbacks(test_host, HealthTransition::Unchanged);

    EXPECT_CALL(*cp1, drainConnections());
    test_host->healthFlagSet(Host::HealthFlag::FAILED_OUTLIER_CHECK);
    outlier_detector.runCallbacks(test_host);

    EXPECT_CALL(factory_, allocateTcpConnPool_).WillOnce(Return(cp2));
    cluster_manager_->tcpConnPoolForCluster("some_cluster", ResourcePriority::High, nullptr);
  }

  // Order of these calls is implementation dependent, so can't sequence them!
  EXPECT_CALL(*cp1, drainConnections());
  EXPECT_CALL(*cp2, drainConnections());
  test_host->healthFlagSet(Host::HealthFlag::FAILED_ACTIVE_HC);
  health_checker.runCallbacks(test_host, HealthTransition::Changed);

  test_host->healthFlagClear(Host::HealthFlag::FAILED_OUTLIER_CHECK);
  outlier_detector.runCallbacks(test_host);
  test_host->healthFlagClear(Host::HealthFlag::FAILED_ACTIVE_HC);
  health_checker.runCallbacks(test_host, HealthTransition::Changed);

  EXPECT_TRUE(Mock::VerifyAndClearExpectations(cluster1.get()));
}

// Test that we close all TCP connection pool connections when there is a host health failure,
// when configured to do so.
TEST_F(ClusterManagerImplTest, CloseTcpConnectionsOnHealthFailure) {
  const std::string yaml = R"EOF(
  static_resources:
    clusters:
    - name: some_cluster
      connect_timeout: 0.250s
      lb_policy: ROUND_ROBIN
      close_connections_on_host_health_failure: true
  )EOF";
  std::shared_ptr<MockClusterMockPrioritySet> cluster1(new NiceMock<MockClusterMockPrioritySet>());
  EXPECT_CALL(*cluster1->info_, features())
      .WillRepeatedly(Return(ClusterInfo::Features::CLOSE_CONNECTIONS_ON_HOST_HEALTH_FAILURE));
  cluster1->info_->name_ = "some_cluster";
  HostSharedPtr test_host = makeTestHost(cluster1->info_, "tcp://127.0.0.1:80");
  cluster1->prioritySet().getMockHostSet(0)->hosts_ = {test_host};
  ON_CALL(*cluster1, initializePhase()).WillByDefault(Return(Cluster::InitializePhase::Primary));

  MockHealthChecker health_checker;
  ON_CALL(*cluster1, healthChecker()).WillByDefault(Return(&health_checker));

  Outlier::MockDetector outlier_detector;
  ON_CALL(*cluster1, outlierDetector()).WillByDefault(Return(&outlier_detector));

  Network::MockClientConnection* connection1 = new NiceMock<Network::MockClientConnection>();
  Network::MockClientConnection* connection2 = new NiceMock<Network::MockClientConnection>();
  Host::CreateConnectionData conn_info1, conn_info2;

  {
    InSequence s;

    EXPECT_CALL(factory_, clusterFromProto_(_, _, _, _))
        .WillOnce(Return(std::make_pair(cluster1, nullptr)));
    EXPECT_CALL(health_checker, addHostCheckCompleteCb(_));
    EXPECT_CALL(outlier_detector, addChangedStateCb(_));
    EXPECT_CALL(*cluster1, initialize(_))
        .WillOnce(Invoke([cluster1](std::function<void()> initialize_callback) {
          // Test inline init.
          initialize_callback();
        }));
    create(parseBootstrapFromV3Yaml(yaml));

    EXPECT_CALL(factory_.tls_.dispatcher_, createClientConnection_(_, _, _, _))
        .WillOnce(Return(connection1));
    conn_info1 = cluster_manager_->tcpConnForCluster("some_cluster", nullptr);

    outlier_detector.runCallbacks(test_host);
    health_checker.runCallbacks(test_host, HealthTransition::Unchanged);

    EXPECT_CALL(*connection1, close(Network::ConnectionCloseType::NoFlush));
    test_host->healthFlagSet(Host::HealthFlag::FAILED_OUTLIER_CHECK);
    outlier_detector.runCallbacks(test_host);

    connection1 = new NiceMock<Network::MockClientConnection>();
    EXPECT_CALL(factory_.tls_.dispatcher_, createClientConnection_(_, _, _, _))
        .WillOnce(Return(connection1));
    conn_info1 = cluster_manager_->tcpConnForCluster("some_cluster", nullptr);

    EXPECT_CALL(factory_.tls_.dispatcher_, createClientConnection_(_, _, _, _))
        .WillOnce(Return(connection2));
    conn_info2 = cluster_manager_->tcpConnForCluster("some_cluster", nullptr);
  }

  // Order of these calls is implementation dependent, so can't sequence them!
  EXPECT_CALL(*connection1, close(Network::ConnectionCloseType::NoFlush));
  EXPECT_CALL(*connection2, close(Network::ConnectionCloseType::NoFlush));
  test_host->healthFlagSet(Host::HealthFlag::FAILED_ACTIVE_HC);
  health_checker.runCallbacks(test_host, HealthTransition::Changed);

  test_host->healthFlagClear(Host::HealthFlag::FAILED_OUTLIER_CHECK);
  outlier_detector.runCallbacks(test_host);
  test_host->healthFlagClear(Host::HealthFlag::FAILED_ACTIVE_HC);
  health_checker.runCallbacks(test_host, HealthTransition::Changed);

  EXPECT_TRUE(Mock::VerifyAndClearExpectations(cluster1.get()));
}

// Test that we do not close TCP connection pool connections when there is a host health failure,
// when not configured to do so.
TEST_F(ClusterManagerImplTest, DoNotCloseTcpConnectionsOnHealthFailure) {
  const std::string yaml = R"EOF(
  static_resources:
    clusters:
    - name: some_cluster
      connect_timeout: 0.250s
      lb_policy: ROUND_ROBIN
      close_connections_on_host_health_failure: false
  )EOF";
  std::shared_ptr<MockClusterMockPrioritySet> cluster1(new NiceMock<MockClusterMockPrioritySet>());
  EXPECT_CALL(*cluster1->info_, features()).WillRepeatedly(Return(0));
  cluster1->info_->name_ = "some_cluster";
  HostSharedPtr test_host = makeTestHost(cluster1->info_, "tcp://127.0.0.1:80");
  cluster1->prioritySet().getMockHostSet(0)->hosts_ = {test_host};
  ON_CALL(*cluster1, initializePhase()).WillByDefault(Return(Cluster::InitializePhase::Primary));

  MockHealthChecker health_checker;
  ON_CALL(*cluster1, healthChecker()).WillByDefault(Return(&health_checker));

  Outlier::MockDetector outlier_detector;
  ON_CALL(*cluster1, outlierDetector()).WillByDefault(Return(&outlier_detector));

  Network::MockClientConnection* connection1 = new NiceMock<Network::MockClientConnection>();
  Host::CreateConnectionData conn_info1;

  EXPECT_CALL(factory_, clusterFromProto_(_, _, _, _))
      .WillOnce(Return(std::make_pair(cluster1, nullptr)));
  EXPECT_CALL(health_checker, addHostCheckCompleteCb(_));
  EXPECT_CALL(outlier_detector, addChangedStateCb(_));
  EXPECT_CALL(*cluster1, initialize(_))
      .WillOnce(Invoke([cluster1](std::function<void()> initialize_callback) {
        // Test inline init.
        initialize_callback();
      }));
  create(parseBootstrapFromV3Yaml(yaml));

  EXPECT_CALL(factory_.tls_.dispatcher_, createClientConnection_(_, _, _, _))
      .WillOnce(Return(connection1));
  conn_info1 = cluster_manager_->tcpConnForCluster("some_cluster", nullptr);

  outlier_detector.runCallbacks(test_host);
  health_checker.runCallbacks(test_host, HealthTransition::Unchanged);

  EXPECT_CALL(*connection1, close(_)).Times(0);
  test_host->healthFlagSet(Host::HealthFlag::FAILED_OUTLIER_CHECK);
  outlier_detector.runCallbacks(test_host);

  EXPECT_TRUE(Mock::VerifyAndClearExpectations(cluster1.get()));
}

TEST_F(ClusterManagerImplTest, DynamicHostRemove) {
  const std::string yaml = R"EOF(
  static_resources:
    clusters:
    - name: cluster_1
      connect_timeout: 0.250s
      type: STRICT_DNS
      lb_policy: ROUND_ROBIN
      dns_resolvers:
        - socket_address:
            address: 1.2.3.4
            port_value: 80
      load_assignment:
        cluster_name: cluster_1
        endpoints:
          - lb_endpoints:
            - endpoint:
                address:
                  socket_address:
                    address: 127.0.0.1
                    port_value: 11001
  )EOF";

  std::shared_ptr<Network::MockDnsResolver> dns_resolver(new Network::MockDnsResolver());
  EXPECT_CALL(factory_.dispatcher_, createDnsResolver(_, _)).WillOnce(Return(dns_resolver));

  Network::DnsResolver::ResolveCb dns_callback;
  Event::MockTimer* dns_timer_ = new NiceMock<Event::MockTimer>(&factory_.dispatcher_);
  Network::MockActiveDnsQuery active_dns_query;
  EXPECT_CALL(*dns_resolver, resolve(_, _, _))
      .WillRepeatedly(DoAll(SaveArg<2>(&dns_callback), Return(&active_dns_query)));
  create(parseBootstrapFromV3Yaml(yaml));
  EXPECT_FALSE(cluster_manager_->get("cluster_1")->info()->addedViaApi());

  // Test for no hosts returning the correct values before we have hosts.
  EXPECT_EQ(nullptr, cluster_manager_->httpConnPoolForCluster(
                         "cluster_1", ResourcePriority::Default, Http::Protocol::Http11, nullptr));
  EXPECT_EQ(nullptr, cluster_manager_->tcpConnPoolForCluster("cluster_1", ResourcePriority::Default,
                                                             nullptr));
  EXPECT_EQ(nullptr, cluster_manager_->tcpConnForCluster("cluster_1", nullptr).connection_);
  EXPECT_EQ(3UL, factory_.stats_.counter("cluster.cluster_1.upstream_cx_none_healthy").value());

  // Set up for an initialize callback.
  ReadyWatcher initialized;
  cluster_manager_->setInitializedCb([&]() -> void { initialized.ready(); });
  EXPECT_CALL(initialized, ready());

  dns_callback(Network::DnsResolver::ResolutionStatus::Success,
               TestUtility::makeDnsResponse({"127.0.0.1", "127.0.0.2"}));

  // After we are initialized, we should immediately get called back if someone asks for an
  // initialize callback.
  EXPECT_CALL(initialized, ready());
  cluster_manager_->setInitializedCb([&]() -> void { initialized.ready(); });

  EXPECT_CALL(factory_, allocateConnPool_(_, _, _, _))
      .Times(4)
      .WillRepeatedly(ReturnNew<NiceMock<Http::ConnectionPool::MockInstance>>());

  // This should provide us a CP for each of the above hosts.
  Http::ConnectionPool::MockInstance* cp1 =
      dynamic_cast<Http::ConnectionPool::MockInstance*>(cluster_manager_->httpConnPoolForCluster(
          "cluster_1", ResourcePriority::Default, Http::Protocol::Http11, nullptr));
  Http::ConnectionPool::MockInstance* cp2 =
      dynamic_cast<Http::ConnectionPool::MockInstance*>(cluster_manager_->httpConnPoolForCluster(
          "cluster_1", ResourcePriority::Default, Http::Protocol::Http11, nullptr));
  Http::ConnectionPool::MockInstance* cp1_high =
      dynamic_cast<Http::ConnectionPool::MockInstance*>(cluster_manager_->httpConnPoolForCluster(
          "cluster_1", ResourcePriority::High, Http::Protocol::Http11, nullptr));
  Http::ConnectionPool::MockInstance* cp2_high =
      dynamic_cast<Http::ConnectionPool::MockInstance*>(cluster_manager_->httpConnPoolForCluster(
          "cluster_1", ResourcePriority::High, Http::Protocol::Http11, nullptr));

  EXPECT_NE(cp1, cp2);
  EXPECT_NE(cp1_high, cp2_high);
  EXPECT_NE(cp1, cp1_high);

  Http::ConnectionPool::Instance::IdleCb drained_cb;
  EXPECT_CALL(*cp1, addIdleCallback(_, _)).WillOnce(SaveArg<0>(&drained_cb));
  Http::ConnectionPool::Instance::IdleCb drained_cb_high;
  EXPECT_CALL(*cp1_high, addIdleCallback(_, _)).WillOnce(SaveArg<0>(&drained_cb_high));

  EXPECT_CALL(factory_, allocateTcpConnPool_)
      .Times(4)
      .WillRepeatedly(ReturnNew<NiceMock<Tcp::ConnectionPool::MockInstance>>());

  // This should provide us a CP for each of the above hosts.
  Tcp::ConnectionPool::MockInstance* tcp1 = dynamic_cast<Tcp::ConnectionPool::MockInstance*>(
      cluster_manager_->tcpConnPoolForCluster("cluster_1", ResourcePriority::Default, nullptr));
  Tcp::ConnectionPool::MockInstance* tcp2 = dynamic_cast<Tcp::ConnectionPool::MockInstance*>(
      cluster_manager_->tcpConnPoolForCluster("cluster_1", ResourcePriority::Default, nullptr));
  Tcp::ConnectionPool::MockInstance* tcp1_high = dynamic_cast<Tcp::ConnectionPool::MockInstance*>(
      cluster_manager_->tcpConnPoolForCluster("cluster_1", ResourcePriority::High, nullptr));
  Tcp::ConnectionPool::MockInstance* tcp2_high = dynamic_cast<Tcp::ConnectionPool::MockInstance*>(
      cluster_manager_->tcpConnPoolForCluster("cluster_1", ResourcePriority::High, nullptr));

  EXPECT_NE(tcp1, tcp2);
  EXPECT_NE(tcp1_high, tcp2_high);
  EXPECT_NE(tcp1, tcp1_high);

  Tcp::ConnectionPool::Instance::IdleCb tcp_drained_cb;
  EXPECT_CALL(*tcp1, addIdleCallback(_, _)).WillOnce(SaveArg<0>(&tcp_drained_cb));
  Tcp::ConnectionPool::Instance::IdleCb tcp_drained_cb_high;
  EXPECT_CALL(*tcp1_high, addIdleCallback(_, _)).WillOnce(SaveArg<0>(&tcp_drained_cb_high));

  // Remove the first host, this should lead to the first cp being drained.
  dns_timer_->invokeCallback();
  dns_callback(Network::DnsResolver::ResolutionStatus::Success,
               TestUtility::makeDnsResponse({"127.0.0.2"}));
  drained_cb(true);
  drained_cb = nullptr;
  tcp_drained_cb(true);
  tcp_drained_cb = nullptr;
  EXPECT_CALL(factory_.tls_.dispatcher_, deferredDelete_(_)).Times(4);
  drained_cb_high(true);
  drained_cb_high = nullptr;
  tcp_drained_cb_high(true);
  tcp_drained_cb_high = nullptr;

  // Make sure we get back the same connection pool for the 2nd host as we did before the change.
  Http::ConnectionPool::MockInstance* cp3 =
      dynamic_cast<Http::ConnectionPool::MockInstance*>(cluster_manager_->httpConnPoolForCluster(
          "cluster_1", ResourcePriority::Default, Http::Protocol::Http11, nullptr));
  Http::ConnectionPool::MockInstance* cp3_high =
      dynamic_cast<Http::ConnectionPool::MockInstance*>(cluster_manager_->httpConnPoolForCluster(
          "cluster_1", ResourcePriority::High, Http::Protocol::Http11, nullptr));
  EXPECT_EQ(cp2, cp3);
  EXPECT_EQ(cp2_high, cp3_high);

  Tcp::ConnectionPool::MockInstance* tcp3 = dynamic_cast<Tcp::ConnectionPool::MockInstance*>(
      cluster_manager_->tcpConnPoolForCluster("cluster_1", ResourcePriority::Default, nullptr));
  Tcp::ConnectionPool::MockInstance* tcp3_high = dynamic_cast<Tcp::ConnectionPool::MockInstance*>(
      cluster_manager_->tcpConnPoolForCluster("cluster_1", ResourcePriority::High, nullptr));
  EXPECT_EQ(tcp2, tcp3);
  EXPECT_EQ(tcp2_high, tcp3_high);

  // Now add and remove a host that we never have a conn pool to. This should not lead to any
  // drain callbacks, etc.
  dns_timer_->invokeCallback();
  dns_callback(Network::DnsResolver::ResolutionStatus::Success,
               TestUtility::makeDnsResponse({"127.0.0.2", "127.0.0.3"}));
  factory_.tls_.shutdownThread();
}

TEST_F(ClusterManagerImplTest, DynamicHostRemoveWithTls) {
  const std::string yaml = R"EOF(
  static_resources:
    clusters:
    - name: cluster_1
      connect_timeout: 0.250s
      type: STRICT_DNS
      dns_resolvers:
      - socket_address:
          address: 1.2.3.4
          port_value: 80
      lb_policy: ROUND_ROBIN
      load_assignment:
        cluster_name: cluster_1
        endpoints:
          - lb_endpoints:
            - endpoint:
                address:
                  socket_address:
                    address: 127.0.0.1
                    port_value: 11001
  )EOF";

  std::shared_ptr<Network::MockDnsResolver> dns_resolver(new Network::MockDnsResolver());
  EXPECT_CALL(factory_.dispatcher_, createDnsResolver(_, _)).WillOnce(Return(dns_resolver));

  Network::DnsResolver::ResolveCb dns_callback;
  Event::MockTimer* dns_timer_ = new NiceMock<Event::MockTimer>(&factory_.dispatcher_);
  Network::MockActiveDnsQuery active_dns_query;
  EXPECT_CALL(*dns_resolver, resolve(_, _, _))
      .WillRepeatedly(DoAll(SaveArg<2>(&dns_callback), Return(&active_dns_query)));
  create(parseBootstrapFromV3Yaml(yaml));
  EXPECT_FALSE(cluster_manager_->get("cluster_1")->info()->addedViaApi());

  NiceMock<MockLoadBalancerContext> example_com_context;
  ON_CALL(example_com_context, upstreamTransportSocketOptions())
      .WillByDefault(Return(std::make_shared<Network::TransportSocketOptionsImpl>("example.com")));

  NiceMock<MockLoadBalancerContext> example_com_context_with_san;
  ON_CALL(example_com_context_with_san, upstreamTransportSocketOptions())
      .WillByDefault(Return(std::make_shared<Network::TransportSocketOptionsImpl>(
          "example.com", std::vector<std::string>{"example.com"})));

  NiceMock<MockLoadBalancerContext> example_com_context_with_san2;
  ON_CALL(example_com_context_with_san2, upstreamTransportSocketOptions())
      .WillByDefault(Return(std::make_shared<Network::TransportSocketOptionsImpl>(
          "example.com", std::vector<std::string>{"example.net"})));

  NiceMock<MockLoadBalancerContext> ibm_com_context;
  ON_CALL(ibm_com_context, upstreamTransportSocketOptions())
      .WillByDefault(Return(std::make_shared<Network::TransportSocketOptionsImpl>("ibm.com")));

  // Test for no hosts returning the correct values before we have hosts.
  EXPECT_EQ(nullptr, cluster_manager_->httpConnPoolForCluster(
                         "cluster_1", ResourcePriority::Default, Http::Protocol::Http11, nullptr));
  EXPECT_EQ(nullptr, cluster_manager_->tcpConnPoolForCluster("cluster_1", ResourcePriority::Default,
                                                             nullptr));
  EXPECT_EQ(nullptr, cluster_manager_->tcpConnForCluster("cluster_1", nullptr).connection_);

  EXPECT_EQ(nullptr, cluster_manager_->tcpConnPoolForCluster("cluster_1", ResourcePriority::Default,
                                                             &example_com_context));
  EXPECT_EQ(nullptr,
            cluster_manager_->tcpConnForCluster("cluster_1", &ibm_com_context).connection_);

  EXPECT_EQ(nullptr, cluster_manager_->tcpConnPoolForCluster("cluster_1", ResourcePriority::Default,
                                                             &ibm_com_context));
  EXPECT_EQ(nullptr,
            cluster_manager_->tcpConnForCluster("cluster_1", &ibm_com_context).connection_);

  EXPECT_EQ(7UL, factory_.stats_.counter("cluster.cluster_1.upstream_cx_none_healthy").value());

  // Set up for an initialize callback.
  ReadyWatcher initialized;
  cluster_manager_->setInitializedCb([&]() -> void { initialized.ready(); });
  EXPECT_CALL(initialized, ready());

  dns_callback(Network::DnsResolver::ResolutionStatus::Success,
               TestUtility::makeDnsResponse({"127.0.0.1", "127.0.0.2"}));

  // After we are initialized, we should immediately get called back if someone asks for an
  // initialize callback.
  EXPECT_CALL(initialized, ready());
  cluster_manager_->setInitializedCb([&]() -> void { initialized.ready(); });

  EXPECT_CALL(factory_, allocateConnPool_(_, _, _, _))
      .Times(4)
      .WillRepeatedly(ReturnNew<NiceMock<Http::ConnectionPool::MockInstance>>());

  // This should provide us a CP for each of the above hosts.
  Http::ConnectionPool::MockInstance* cp1 =
      dynamic_cast<Http::ConnectionPool::MockInstance*>(cluster_manager_->httpConnPoolForCluster(
          "cluster_1", ResourcePriority::Default, Http::Protocol::Http11, nullptr));
  Http::ConnectionPool::MockInstance* cp2 =
      dynamic_cast<Http::ConnectionPool::MockInstance*>(cluster_manager_->httpConnPoolForCluster(
          "cluster_1", ResourcePriority::Default, Http::Protocol::Http11, nullptr));
  Http::ConnectionPool::MockInstance* cp1_high =
      dynamic_cast<Http::ConnectionPool::MockInstance*>(cluster_manager_->httpConnPoolForCluster(
          "cluster_1", ResourcePriority::High, Http::Protocol::Http11, nullptr));
  Http::ConnectionPool::MockInstance* cp2_high =
      dynamic_cast<Http::ConnectionPool::MockInstance*>(cluster_manager_->httpConnPoolForCluster(
          "cluster_1", ResourcePriority::High, Http::Protocol::Http11, nullptr));

  EXPECT_NE(cp1, cp2);
  EXPECT_NE(cp1_high, cp2_high);
  EXPECT_NE(cp1, cp1_high);

  Http::ConnectionPool::Instance::IdleCb drained_cb;
  EXPECT_CALL(*cp1, addIdleCallback(_, _)).WillOnce(SaveArg<0>(&drained_cb));
  Http::ConnectionPool::Instance::IdleCb drained_cb_high;
  EXPECT_CALL(*cp1_high, addIdleCallback(_, _)).WillOnce(SaveArg<0>(&drained_cb_high));

  EXPECT_CALL(factory_, allocateTcpConnPool_)
      .Times(10)
      .WillRepeatedly(ReturnNew<NiceMock<Tcp::ConnectionPool::MockInstance>>());

  // This should provide us a CP for each of the above hosts, and for different SNIs
  Tcp::ConnectionPool::MockInstance* tcp1 = dynamic_cast<Tcp::ConnectionPool::MockInstance*>(
      cluster_manager_->tcpConnPoolForCluster("cluster_1", ResourcePriority::Default, nullptr));
  Tcp::ConnectionPool::MockInstance* tcp2 = dynamic_cast<Tcp::ConnectionPool::MockInstance*>(
      cluster_manager_->tcpConnPoolForCluster("cluster_1", ResourcePriority::Default, nullptr));
  Tcp::ConnectionPool::MockInstance* tcp1_high = dynamic_cast<Tcp::ConnectionPool::MockInstance*>(
      cluster_manager_->tcpConnPoolForCluster("cluster_1", ResourcePriority::High, nullptr));
  Tcp::ConnectionPool::MockInstance* tcp2_high = dynamic_cast<Tcp::ConnectionPool::MockInstance*>(
      cluster_manager_->tcpConnPoolForCluster("cluster_1", ResourcePriority::High, nullptr));

  Tcp::ConnectionPool::MockInstance* tcp1_example_com =
      dynamic_cast<Tcp::ConnectionPool::MockInstance*>(cluster_manager_->tcpConnPoolForCluster(
          "cluster_1", ResourcePriority::Default, &example_com_context));
  Tcp::ConnectionPool::MockInstance* tcp2_example_com =
      dynamic_cast<Tcp::ConnectionPool::MockInstance*>(cluster_manager_->tcpConnPoolForCluster(
          "cluster_1", ResourcePriority::Default, &example_com_context));

  Tcp::ConnectionPool::MockInstance* tcp1_ibm_com =
      dynamic_cast<Tcp::ConnectionPool::MockInstance*>(cluster_manager_->tcpConnPoolForCluster(
          "cluster_1", ResourcePriority::Default, &ibm_com_context));
  Tcp::ConnectionPool::MockInstance* tcp2_ibm_com =
      dynamic_cast<Tcp::ConnectionPool::MockInstance*>(cluster_manager_->tcpConnPoolForCluster(
          "cluster_1", ResourcePriority::Default, &ibm_com_context));

  EXPECT_NE(tcp1, tcp2);
  EXPECT_NE(tcp1_high, tcp2_high);
  EXPECT_NE(tcp1, tcp1_high);

  EXPECT_NE(tcp1_ibm_com, tcp2_ibm_com);
  EXPECT_NE(tcp1_ibm_com, tcp1);
  EXPECT_NE(tcp1_ibm_com, tcp2);
  EXPECT_NE(tcp1_ibm_com, tcp1_high);
  EXPECT_NE(tcp1_ibm_com, tcp2_high);
  EXPECT_NE(tcp1_ibm_com, tcp1_example_com);
  EXPECT_NE(tcp1_ibm_com, tcp2_example_com);

  EXPECT_NE(tcp2_ibm_com, tcp1);
  EXPECT_NE(tcp2_ibm_com, tcp2);
  EXPECT_NE(tcp2_ibm_com, tcp1_high);
  EXPECT_NE(tcp2_ibm_com, tcp2_high);
  EXPECT_NE(tcp2_ibm_com, tcp1_example_com);
  EXPECT_NE(tcp2_ibm_com, tcp2_example_com);

  EXPECT_NE(tcp1_example_com, tcp1);
  EXPECT_NE(tcp1_example_com, tcp2);
  EXPECT_NE(tcp1_example_com, tcp1_high);
  EXPECT_NE(tcp1_example_com, tcp2_high);
  EXPECT_NE(tcp1_example_com, tcp2_example_com);

  EXPECT_NE(tcp2_example_com, tcp1);
  EXPECT_NE(tcp2_example_com, tcp2);
  EXPECT_NE(tcp2_example_com, tcp1_high);
  EXPECT_NE(tcp2_example_com, tcp2_high);

  EXPECT_CALL(factory_.tls_.dispatcher_, deferredDelete_(_)).Times(6);

  Tcp::ConnectionPool::Instance::IdleCb tcp_drained_cb;
  EXPECT_CALL(*tcp1, addIdleCallback(_, _)).WillOnce(SaveArg<0>(&tcp_drained_cb));
  Tcp::ConnectionPool::Instance::IdleCb tcp_drained_cb_high;
  EXPECT_CALL(*tcp1_high, addIdleCallback(_, _)).WillOnce(SaveArg<0>(&tcp_drained_cb_high));

  Tcp::ConnectionPool::Instance::IdleCb tcp_drained_cb_example_com;
  EXPECT_CALL(*tcp1_example_com, addIdleCallback(_, _))
      .WillOnce(SaveArg<0>(&tcp_drained_cb_example_com));
  Tcp::ConnectionPool::Instance::IdleCb tcp_drained_cb_ibm_com;
  EXPECT_CALL(*tcp1_ibm_com, addIdleCallback(_, _)).WillOnce(SaveArg<0>(&tcp_drained_cb_ibm_com));

  // Remove the first host, this should lead to the first cp being drained.
  dns_timer_->invokeCallback();
  dns_callback(Network::DnsResolver::ResolutionStatus::Success,
               TestUtility::makeDnsResponse({"127.0.0.2"}));
  drained_cb(true);
  drained_cb = nullptr;
  tcp_drained_cb(true);
  tcp_drained_cb = nullptr;
  drained_cb_high(true);
  drained_cb_high = nullptr;
  tcp_drained_cb_high(true);
  tcp_drained_cb_high = nullptr;
  tcp_drained_cb_example_com(true);
  tcp_drained_cb_example_com = nullptr;
  tcp_drained_cb_ibm_com(true);
  tcp_drained_cb_ibm_com = nullptr;

  // Make sure we get back the same connection pool for the 2nd host as we did before the change.
  Http::ConnectionPool::MockInstance* cp3 =
      dynamic_cast<Http::ConnectionPool::MockInstance*>(cluster_manager_->httpConnPoolForCluster(
          "cluster_1", ResourcePriority::Default, Http::Protocol::Http11, nullptr));
  Http::ConnectionPool::MockInstance* cp3_high =
      dynamic_cast<Http::ConnectionPool::MockInstance*>(cluster_manager_->httpConnPoolForCluster(
          "cluster_1", ResourcePriority::High, Http::Protocol::Http11, nullptr));
  EXPECT_EQ(cp2, cp3);
  EXPECT_EQ(cp2_high, cp3_high);

  Tcp::ConnectionPool::MockInstance* tcp3 = dynamic_cast<Tcp::ConnectionPool::MockInstance*>(
      cluster_manager_->tcpConnPoolForCluster("cluster_1", ResourcePriority::Default, nullptr));
  Tcp::ConnectionPool::MockInstance* tcp3_high = dynamic_cast<Tcp::ConnectionPool::MockInstance*>(
      cluster_manager_->tcpConnPoolForCluster("cluster_1", ResourcePriority::High, nullptr));

  Tcp::ConnectionPool::MockInstance* tcp3_example_com =
      dynamic_cast<Tcp::ConnectionPool::MockInstance*>(cluster_manager_->tcpConnPoolForCluster(
          "cluster_1", ResourcePriority::Default, &example_com_context));
  Tcp::ConnectionPool::MockInstance* tcp3_example_com_with_san =
      dynamic_cast<Tcp::ConnectionPool::MockInstance*>(cluster_manager_->tcpConnPoolForCluster(
          "cluster_1", ResourcePriority::Default, &example_com_context_with_san));
  Tcp::ConnectionPool::MockInstance* tcp3_example_com_with_san2 =
      dynamic_cast<Tcp::ConnectionPool::MockInstance*>(cluster_manager_->tcpConnPoolForCluster(
          "cluster_1", ResourcePriority::Default, &example_com_context_with_san2));
  Tcp::ConnectionPool::MockInstance* tcp3_ibm_com =
      dynamic_cast<Tcp::ConnectionPool::MockInstance*>(cluster_manager_->tcpConnPoolForCluster(
          "cluster_1", ResourcePriority::Default, &ibm_com_context));

  EXPECT_EQ(tcp2, tcp3);
  EXPECT_EQ(tcp2_high, tcp3_high);

  EXPECT_EQ(tcp2_example_com, tcp3_example_com);
  EXPECT_EQ(tcp2_ibm_com, tcp3_ibm_com);

  EXPECT_NE(tcp3_example_com, tcp3_example_com_with_san);
  EXPECT_NE(tcp3_example_com, tcp3_example_com_with_san2);
  EXPECT_NE(tcp3_example_com_with_san, tcp3_example_com_with_san2);

  // Now add and remove a host that we never have a conn pool to. This should not lead to any
  // drain callbacks, etc.
  dns_timer_->invokeCallback();
  dns_callback(Network::DnsResolver::ResolutionStatus::Success,
               TestUtility::makeDnsResponse({"127.0.0.2", "127.0.0.3"}));
  factory_.tls_.shutdownThread();
}

// Test that default DNS resolver with TCP lookups is used, when there are no DNS custom resolvers
// configured per cluster and `use_tcp_for_dns_lookups` is set in bootstrap config.
TEST_F(ClusterManagerImplTest, UseTcpInDefaultDnsResolver) {
  const std::string yaml = R"EOF(
  use_tcp_for_dns_lookups: true
  static_resources:
    clusters:
    - name: cluster_1
      connect_timeout: 0.250s
      type: STRICT_DNS
  )EOF";

  std::shared_ptr<Network::MockDnsResolver> dns_resolver(new Network::MockDnsResolver());
  // As custom resolvers are not specified in config, this method should not be called,
  // resolver from context should be used instead.
  EXPECT_CALL(factory_.dispatcher_, createDnsResolver(_, _)).Times(0);

  Network::DnsResolver::ResolveCb dns_callback;
  Network::MockActiveDnsQuery active_dns_query;
  EXPECT_CALL(*dns_resolver, resolve(_, _, _))
      .WillRepeatedly(DoAll(SaveArg<2>(&dns_callback), Return(&active_dns_query)));
  create(parseBootstrapFromV3Yaml(yaml));
  factory_.tls_.shutdownThread();
}

// Test that custom DNS resolver with UDP lookups is used, when custom resolver is configured
// per cluster and `use_tcp_for_dns_lookups` is not specified.
TEST_F(ClusterManagerImplTest, UseUdpWithCustomDnsResolver) {
  const std::string yaml = R"EOF(
  static_resources:
    clusters:
    - name: cluster_1
      connect_timeout: 0.250s
      type: STRICT_DNS
      dns_resolvers:
      - socket_address:
          address: 1.2.3.4
          port_value: 80
  )EOF";

  std::shared_ptr<Network::MockDnsResolver> dns_resolver(new Network::MockDnsResolver());
  // `false` here stands for using udp
  EXPECT_CALL(factory_.dispatcher_, createDnsResolver(_, false)).WillOnce(Return(dns_resolver));

  Network::DnsResolver::ResolveCb dns_callback;
  Network::MockActiveDnsQuery active_dns_query;
  EXPECT_CALL(*dns_resolver, resolve(_, _, _))
      .WillRepeatedly(DoAll(SaveArg<2>(&dns_callback), Return(&active_dns_query)));
  create(parseBootstrapFromV3Yaml(yaml));
  factory_.tls_.shutdownThread();
}

// Test that custom DNS resolver with TCP lookups is used, when custom resolver is configured
// per cluster and `use_tcp_for_dns_lookups` is enabled for that cluster.
TEST_F(ClusterManagerImplTest, UseTcpWithCustomDnsResolver) {
  const std::string yaml = R"EOF(
  static_resources:
    clusters:
    - name: cluster_1
      use_tcp_for_dns_lookups: true
      connect_timeout: 0.250s
      type: STRICT_DNS
      dns_resolvers:
      - socket_address:
          address: 1.2.3.4
          port_value: 80
  )EOF";

  std::shared_ptr<Network::MockDnsResolver> dns_resolver(new Network::MockDnsResolver());
  // `true` here stands for using tcp
  EXPECT_CALL(factory_.dispatcher_, createDnsResolver(_, true)).WillOnce(Return(dns_resolver));

  Network::DnsResolver::ResolveCb dns_callback;
  Network::MockActiveDnsQuery active_dns_query;
  EXPECT_CALL(*dns_resolver, resolve(_, _, _))
      .WillRepeatedly(DoAll(SaveArg<2>(&dns_callback), Return(&active_dns_query)));
  create(parseBootstrapFromV3Yaml(yaml));
  factory_.tls_.shutdownThread();
}

// This is a regression test for a use-after-free in
// ClusterManagerImpl::ThreadLocalClusterManagerImpl::drainConnPools(), where a removal at one
// priority from the ConnPoolsContainer would delete the ConnPoolsContainer mid-iteration over the
// pool.
TEST_F(ClusterManagerImplTest, DynamicHostRemoveDefaultPriority) {
  const std::string yaml = R"EOF(
  static_resources:
    clusters:
    - name: cluster_1
      connect_timeout: 0.250s
      type: STRICT_DNS
      dns_resolvers:
      - socket_address:
          address: 1.2.3.4
          port_value: 80
      lb_policy: ROUND_ROBIN
      load_assignment:
        cluster_name: cluster_1
        endpoints:
          - lb_endpoints:
            - endpoint:
                address:
                  socket_address:
                    address: 127.0.0.1
                    port_value: 11001
  )EOF";

  std::shared_ptr<Network::MockDnsResolver> dns_resolver(new Network::MockDnsResolver());
  EXPECT_CALL(factory_.dispatcher_, createDnsResolver(_, _)).WillOnce(Return(dns_resolver));

  Network::DnsResolver::ResolveCb dns_callback;
  Event::MockTimer* dns_timer_ = new NiceMock<Event::MockTimer>(&factory_.dispatcher_);
  Network::MockActiveDnsQuery active_dns_query;
  EXPECT_CALL(*dns_resolver, resolve(_, _, _))
      .WillRepeatedly(DoAll(SaveArg<2>(&dns_callback), Return(&active_dns_query)));
  create(parseBootstrapFromV3Yaml(yaml));
  EXPECT_FALSE(cluster_manager_->get("cluster_1")->info()->addedViaApi());

  dns_callback(Network::DnsResolver::ResolutionStatus::Success,
               TestUtility::makeDnsResponse({"127.0.0.2"}));

<<<<<<< HEAD
  EXPECT_CALL(factory_, allocateConnPool_(_, _, _))
      .WillOnce(ReturnNew<NiceMock<Http::ConnectionPool::MockInstance>>());
=======
  EXPECT_CALL(factory_, allocateConnPool_(_, _, _, _))
      .WillOnce(ReturnNew<Http::ConnectionPool::MockInstance>());
>>>>>>> f6fba538

  EXPECT_CALL(factory_, allocateTcpConnPool_)
      .WillOnce(ReturnNew<NiceMock<Tcp::ConnectionPool::MockInstance>>());

  Http::ConnectionPool::MockInstance* cp =
      dynamic_cast<Http::ConnectionPool::MockInstance*>(cluster_manager_->httpConnPoolForCluster(
          "cluster_1", ResourcePriority::Default, Http::Protocol::Http11, nullptr));

  Tcp::ConnectionPool::MockInstance* tcp = dynamic_cast<Tcp::ConnectionPool::MockInstance*>(
      cluster_manager_->tcpConnPoolForCluster("cluster_1", ResourcePriority::Default, nullptr));

  // Immediate drain, since this can happen with the HTTP codecs.
  EXPECT_CALL(*cp, addIdleCallback(_, ConnectionPool::Instance::DrainPool::Yes))
      .WillOnce(Invoke([](Http::ConnectionPool::Instance::IdleCb cb,
                          ConnectionPool::Instance::DrainPool) { cb(true); }));

  EXPECT_CALL(*tcp, addIdleCallback(_, ConnectionPool::Instance::DrainPool::Yes))
      .WillOnce(Invoke([](Tcp::ConnectionPool::Instance::IdleCb cb,
                          ConnectionPool::Instance::DrainPool) { cb(true); }));

  // Remove the first host, this should lead to the cp being drained, without
  // crash.
  dns_timer_->invokeCallback();
  dns_callback(Network::DnsResolver::ResolutionStatus::Success, TestUtility::makeDnsResponse({}));

  factory_.tls_.shutdownThread();
}

class MockConnPoolWithDestroy : public Http::ConnectionPool::MockInstance {
public:
  ~MockConnPoolWithDestroy() override { onDestroy(); }

  MOCK_METHOD(void, onDestroy, ());
};

class MockTcpConnPoolWithDestroy : public Tcp::ConnectionPool::MockInstance {
public:
  ~MockTcpConnPoolWithDestroy() override { onDestroy(); }

  MOCK_METHOD(void, onDestroy, ());
};

// Regression test for https://github.com/envoyproxy/envoy/issues/3518. Make sure we handle a
// drain callback during CP destroy.
TEST_F(ClusterManagerImplTest, ConnPoolDestroyWithDraining) {
  const std::string yaml = R"EOF(
  static_resources:
    clusters:
    - name: cluster_1
      connect_timeout: 0.250s
      type: STRICT_DNS
      dns_resolvers:
      - socket_address:
          address: 1.2.3.4
          port_value: 80
      lb_policy: ROUND_ROBIN
      load_assignment:
        cluster_name: cluster_1
        endpoints:
          - lb_endpoints:
            - endpoint:
                address:
                  socket_address:
                    address: 127.0.0.1
                    port_value: 11001
  )EOF";

  std::shared_ptr<Network::MockDnsResolver> dns_resolver(new Network::MockDnsResolver());
  EXPECT_CALL(factory_.dispatcher_, createDnsResolver(_, _)).WillOnce(Return(dns_resolver));

  Network::DnsResolver::ResolveCb dns_callback;
  Event::MockTimer* dns_timer_ = new NiceMock<Event::MockTimer>(&factory_.dispatcher_);
  Network::MockActiveDnsQuery active_dns_query;
  EXPECT_CALL(*dns_resolver, resolve(_, _, _))
      .WillRepeatedly(DoAll(SaveArg<2>(&dns_callback), Return(&active_dns_query)));
  create(parseBootstrapFromV3Yaml(yaml));
  EXPECT_FALSE(cluster_manager_->get("cluster_1")->info()->addedViaApi());

  dns_callback(Network::DnsResolver::ResolutionStatus::Success,
               TestUtility::makeDnsResponse({"127.0.0.2"}));

<<<<<<< HEAD
  MockConnPoolWithDestroy* mock_cp = new NiceMock<MockConnPoolWithDestroy>();
  EXPECT_CALL(factory_, allocateConnPool_(_, _, _)).WillOnce(Return(mock_cp));
=======
  MockConnPoolWithDestroy* mock_cp = new MockConnPoolWithDestroy();
  EXPECT_CALL(factory_, allocateConnPool_(_, _, _, _)).WillOnce(Return(mock_cp));
>>>>>>> f6fba538

  MockTcpConnPoolWithDestroy* mock_tcp = new NiceMock<MockTcpConnPoolWithDestroy>();
  EXPECT_CALL(factory_, allocateTcpConnPool_).WillOnce(Return(mock_tcp));

  Http::ConnectionPool::MockInstance* cp =
      dynamic_cast<Http::ConnectionPool::MockInstance*>(cluster_manager_->httpConnPoolForCluster(
          "cluster_1", ResourcePriority::Default, Http::Protocol::Http11, nullptr));

  Tcp::ConnectionPool::MockInstance* tcp = dynamic_cast<Tcp::ConnectionPool::MockInstance*>(
      cluster_manager_->tcpConnPoolForCluster("cluster_1", ResourcePriority::Default, nullptr));

  // Remove the first host, this should lead to the cp being drained.
  Http::ConnectionPool::Instance::IdleCb drained_cb;
  EXPECT_CALL(*cp, addIdleCallback(_, _)).WillOnce(SaveArg<0>(&drained_cb));
  Tcp::ConnectionPool::Instance::IdleCb tcp_drained_cb;
  EXPECT_CALL(*tcp, addIdleCallback(_, _)).WillOnce(SaveArg<0>(&tcp_drained_cb));
  dns_timer_->invokeCallback();
  dns_callback(Network::DnsResolver::ResolutionStatus::Success, TestUtility::makeDnsResponse({}));

  // The drained callback might get called when the CP is being destroyed.
  EXPECT_CALL(*mock_cp, onDestroy()).WillOnce(Invoke([&]() { drained_cb(true); }));
  EXPECT_CALL(*mock_tcp, onDestroy()).WillOnce(Invoke([&]() { tcp_drained_cb(true); }));
  factory_.tls_.shutdownThread();
}

TEST_F(ClusterManagerImplTest, OriginalDstInitialization) {
  const std::string yaml = R"EOF(
  {
    "static_resources": {
      "clusters": [
        {
          "name": "cluster_1",
          "connect_timeout": "0.250s",
          "type": "original_dst",
          "lb_policy": "cluster_provided"
        }
      ]
    }
  }
  )EOF";

  ReadyWatcher initialized;
  EXPECT_CALL(initialized, ready());

  create(parseBootstrapFromV3Yaml(yaml));

  // Set up for an initialize callback.
  cluster_manager_->setInitializedCb([&]() -> void { initialized.ready(); });

  EXPECT_FALSE(cluster_manager_->get("cluster_1")->info()->addedViaApi());

  // Test for no hosts returning the correct values before we have hosts.
  EXPECT_EQ(nullptr, cluster_manager_->httpConnPoolForCluster(
                         "cluster_1", ResourcePriority::Default, Http::Protocol::Http11, nullptr));
  EXPECT_EQ(nullptr, cluster_manager_->tcpConnPoolForCluster("cluster_1", ResourcePriority::Default,
                                                             nullptr));
  EXPECT_EQ(nullptr, cluster_manager_->tcpConnForCluster("cluster_1", nullptr).connection_);
  EXPECT_EQ(3UL, factory_.stats_.counter("cluster.cluster_1.upstream_cx_none_healthy").value());

  factory_.tls_.shutdownThread();
}

// Tests that all the HC/weight/metadata changes are delivered in one go, as long as
// there's no hosts changes in between.
// Also tests that if hosts are added/removed between mergeable updates, delivery will
// happen and the scheduled update will be cancelled.
TEST_F(ClusterManagerImplTest, MergedUpdates) {
  createWithLocalClusterUpdate();

  // Ensure we see the right set of added/removed hosts on every call.
  EXPECT_CALL(local_cluster_update_, post(_, _, _))
      .WillOnce(Invoke([](uint32_t priority, const HostVector& hosts_added,
                          const HostVector& hosts_removed) -> void {
        // 1st removal.
        EXPECT_EQ(0, priority);
        EXPECT_EQ(0, hosts_added.size());
        EXPECT_EQ(1, hosts_removed.size());
      }))
      .WillOnce(Invoke([](uint32_t priority, const HostVector& hosts_added,
                          const HostVector& hosts_removed) -> void {
        // Triggered by the 2 HC updates, it's a merged update so no added/removed
        // hosts.
        EXPECT_EQ(0, priority);
        EXPECT_EQ(0, hosts_added.size());
        EXPECT_EQ(0, hosts_removed.size());
      }))
      .WillOnce(Invoke([](uint32_t priority, const HostVector& hosts_added,
                          const HostVector& hosts_removed) -> void {
        // 1st removed host added back.
        EXPECT_EQ(0, priority);
        EXPECT_EQ(1, hosts_added.size());
        EXPECT_EQ(0, hosts_removed.size());
      }))
      .WillOnce(Invoke([](uint32_t priority, const HostVector& hosts_added,
                          const HostVector& hosts_removed) -> void {
        // 1st removed host removed again, plus the 3 HC/weight/metadata updates that were
        // waiting for delivery.
        EXPECT_EQ(0, priority);
        EXPECT_EQ(0, hosts_added.size());
        EXPECT_EQ(1, hosts_removed.size());
      }));

  EXPECT_CALL(local_hosts_removed_, post(_))
      .Times(2)
      .WillRepeatedly(
          Invoke([](const auto& hosts_removed) { EXPECT_EQ(1, hosts_removed.size()); }));

  Event::MockTimer* timer = new NiceMock<Event::MockTimer>(&factory_.dispatcher_);
  Cluster& cluster = cluster_manager_->activeClusters().begin()->second;
  HostVectorSharedPtr hosts(
      new HostVector(cluster.prioritySet().hostSetsPerPriority()[0]->hosts()));
  HostsPerLocalitySharedPtr hosts_per_locality = std::make_shared<HostsPerLocalityImpl>();
  HostVector hosts_added;
  HostVector hosts_removed;

  // The first update should be applied immediately, since it's not mergeable.
  hosts_removed.push_back((*hosts)[0]);
  cluster.prioritySet().updateHosts(
      0,
      updateHostsParams(hosts, hosts_per_locality,
                        std::make_shared<const HealthyHostVector>(*hosts), hosts_per_locality),
      {}, hosts_added, hosts_removed, absl::nullopt);
  EXPECT_EQ(1, factory_.stats_.counter("cluster_manager.cluster_updated").value());
  EXPECT_EQ(0, factory_.stats_.counter("cluster_manager.cluster_updated_via_merge").value());
  EXPECT_EQ(0, factory_.stats_.counter("cluster_manager.update_merge_cancelled").value());

  // These calls should be merged, since there are no added/removed hosts.
  hosts_removed.clear();
  cluster.prioritySet().updateHosts(
      0,
      updateHostsParams(hosts, hosts_per_locality,
                        std::make_shared<const HealthyHostVector>(*hosts), hosts_per_locality),
      {}, hosts_added, hosts_removed, absl::nullopt);
  cluster.prioritySet().updateHosts(
      0,
      updateHostsParams(hosts, hosts_per_locality,
                        std::make_shared<const HealthyHostVector>(*hosts), hosts_per_locality),
      {}, hosts_added, hosts_removed, absl::nullopt);
  EXPECT_EQ(1, factory_.stats_.counter("cluster_manager.cluster_updated").value());
  EXPECT_EQ(0, factory_.stats_.counter("cluster_manager.cluster_updated_via_merge").value());
  EXPECT_EQ(0, factory_.stats_.counter("cluster_manager.update_merge_cancelled").value());

  // Ensure the merged updates were applied.
  timer->invokeCallback();
  EXPECT_EQ(1, factory_.stats_.counter("cluster_manager.cluster_updated").value());
  EXPECT_EQ(1, factory_.stats_.counter("cluster_manager.cluster_updated_via_merge").value());
  EXPECT_EQ(0, factory_.stats_.counter("cluster_manager.update_merge_cancelled").value());

  // Add the host back, the update should be immediately applied.
  hosts_removed.clear();
  hosts_added.push_back((*hosts)[0]);
  cluster.prioritySet().updateHosts(
      0,
      updateHostsParams(hosts, hosts_per_locality,
                        std::make_shared<const HealthyHostVector>(*hosts), hosts_per_locality),
      {}, hosts_added, hosts_removed, absl::nullopt);
  EXPECT_EQ(2, factory_.stats_.counter("cluster_manager.cluster_updated").value());
  EXPECT_EQ(1, factory_.stats_.counter("cluster_manager.cluster_updated_via_merge").value());
  EXPECT_EQ(0, factory_.stats_.counter("cluster_manager.update_merge_cancelled").value());

  // Now emit 3 updates that should be scheduled: metadata, HC, and weight.
  hosts_added.clear();

  (*hosts)[0]->metadata(buildMetadata("v1"));
  cluster.prioritySet().updateHosts(
      0,
      updateHostsParams(hosts, hosts_per_locality,
                        std::make_shared<const HealthyHostVector>(*hosts), hosts_per_locality),
      {}, hosts_added, hosts_removed, absl::nullopt);

  (*hosts)[0]->healthFlagSet(Host::HealthFlag::FAILED_EDS_HEALTH);
  cluster.prioritySet().updateHosts(
      0,
      updateHostsParams(hosts, hosts_per_locality,
                        std::make_shared<const HealthyHostVector>(*hosts), hosts_per_locality),
      {}, hosts_added, hosts_removed, absl::nullopt);

  (*hosts)[0]->weight(100);
  cluster.prioritySet().updateHosts(
      0,
      updateHostsParams(hosts, hosts_per_locality,
                        std::make_shared<const HealthyHostVector>(*hosts), hosts_per_locality),
      {}, hosts_added, hosts_removed, absl::nullopt);

  // Updates not delivered yet.
  EXPECT_EQ(2, factory_.stats_.counter("cluster_manager.cluster_updated").value());
  EXPECT_EQ(1, factory_.stats_.counter("cluster_manager.cluster_updated_via_merge").value());
  EXPECT_EQ(0, factory_.stats_.counter("cluster_manager.update_merge_cancelled").value());

  // Remove the host again, should cancel the scheduled update and be delivered immediately.
  hosts_removed.push_back((*hosts)[0]);
  cluster.prioritySet().updateHosts(
      0,
      updateHostsParams(hosts, hosts_per_locality,
                        std::make_shared<const HealthyHostVector>(*hosts), hosts_per_locality),
      {}, hosts_added, hosts_removed, absl::nullopt);

  EXPECT_EQ(3, factory_.stats_.counter("cluster_manager.cluster_updated").value());
  EXPECT_EQ(1, factory_.stats_.counter("cluster_manager.cluster_updated_via_merge").value());
  EXPECT_EQ(1, factory_.stats_.counter("cluster_manager.update_merge_cancelled").value());
}

// Tests that mergeable updates outside of a window get applied immediately.
TEST_F(ClusterManagerImplTest, MergedUpdatesOutOfWindow) {
  createWithLocalClusterUpdate();

  // Ensure we see the right set of added/removed hosts on every call.
  EXPECT_CALL(local_cluster_update_, post(_, _, _))
      .WillOnce(Invoke([](uint32_t priority, const HostVector& hosts_added,
                          const HostVector& hosts_removed) -> void {
        // HC update, immediately delivered.
        EXPECT_EQ(0, priority);
        EXPECT_EQ(0, hosts_added.size());
        EXPECT_EQ(0, hosts_removed.size());
      }));

  Cluster& cluster = cluster_manager_->activeClusters().begin()->second;
  HostVectorSharedPtr hosts(
      new HostVector(cluster.prioritySet().hostSetsPerPriority()[0]->hosts()));
  HostsPerLocalitySharedPtr hosts_per_locality = std::make_shared<HostsPerLocalityImpl>();
  HostVector hosts_added;
  HostVector hosts_removed;

  // The first update should be applied immediately, because even though it's mergeable
  // it's outside the default merge window of 3 seconds (found in debugger as value of
  // cluster.info()->lbConfig().update_merge_window() in ClusterManagerImpl::scheduleUpdate.
  time_system_.advanceTimeWait(std::chrono::seconds(60));
  cluster.prioritySet().updateHosts(
      0,
      updateHostsParams(hosts, hosts_per_locality,
                        std::make_shared<const HealthyHostVector>(*hosts), hosts_per_locality),
      {}, hosts_added, hosts_removed, absl::nullopt);
  EXPECT_EQ(1, factory_.stats_.counter("cluster_manager.cluster_updated").value());
  EXPECT_EQ(0, factory_.stats_.counter("cluster_manager.cluster_updated_via_merge").value());
  EXPECT_EQ(1, factory_.stats_.counter("cluster_manager.update_out_of_merge_window").value());
  EXPECT_EQ(0, factory_.stats_.counter("cluster_manager.update_merge_cancelled").value());
}

// Tests that mergeable updates inside of a window are not applied immediately.
TEST_F(ClusterManagerImplTest, MergedUpdatesInsideWindow) {
  createWithLocalClusterUpdate();

  Cluster& cluster = cluster_manager_->activeClusters().begin()->second;
  HostVectorSharedPtr hosts(
      new HostVector(cluster.prioritySet().hostSetsPerPriority()[0]->hosts()));
  HostsPerLocalitySharedPtr hosts_per_locality = std::make_shared<HostsPerLocalityImpl>();
  HostVector hosts_added;
  HostVector hosts_removed;

  // The first update will not be applied, as we make it inside the default mergeable window of
  // 3 seconds (found in debugger as value of cluster.info()->lbConfig().update_merge_window()
  // in ClusterManagerImpl::scheduleUpdate. Note that initially the update-time is
  // default-initialized to a monotonic time of 0, as is SimulatedTimeSystem::monotonic_time_.
  time_system_.advanceTimeWait(std::chrono::seconds(2));
  cluster.prioritySet().updateHosts(
      0,
      updateHostsParams(hosts, hosts_per_locality,
                        std::make_shared<const HealthyHostVector>(*hosts), hosts_per_locality),
      {}, hosts_added, hosts_removed, absl::nullopt);
  EXPECT_EQ(0, factory_.stats_.counter("cluster_manager.cluster_updated").value());
  EXPECT_EQ(0, factory_.stats_.counter("cluster_manager.cluster_updated_via_merge").value());
  EXPECT_EQ(0, factory_.stats_.counter("cluster_manager.update_out_of_merge_window").value());
  EXPECT_EQ(0, factory_.stats_.counter("cluster_manager.update_merge_cancelled").value());
}

// Tests that mergeable updates outside of a window get applied immediately when
// merging is disabled, and that the counters are correct.
TEST_F(ClusterManagerImplTest, MergedUpdatesOutOfWindowDisabled) {
  createWithLocalClusterUpdate(false);

  // Ensure we see the right set of added/removed hosts on every call.
  EXPECT_CALL(local_cluster_update_, post(_, _, _))
      .WillOnce(Invoke([](uint32_t priority, const HostVector& hosts_added,
                          const HostVector& hosts_removed) -> void {
        // HC update, immediately delivered.
        EXPECT_EQ(0, priority);
        EXPECT_EQ(0, hosts_added.size());
        EXPECT_EQ(0, hosts_removed.size());
      }));

  Cluster& cluster = cluster_manager_->activeClusters().begin()->second;
  HostVectorSharedPtr hosts(
      new HostVector(cluster.prioritySet().hostSetsPerPriority()[0]->hosts()));
  HostsPerLocalitySharedPtr hosts_per_locality = std::make_shared<HostsPerLocalityImpl>();
  HostVector hosts_added;
  HostVector hosts_removed;

  // The first update should be applied immediately, because even though it's mergeable
  // and outside a merge window, merging is disabled.
  cluster.prioritySet().updateHosts(
      0,
      updateHostsParams(hosts, hosts_per_locality,
                        std::make_shared<const HealthyHostVector>(*hosts), hosts_per_locality),
      {}, hosts_added, hosts_removed, absl::nullopt);
  EXPECT_EQ(1, factory_.stats_.counter("cluster_manager.cluster_updated").value());
  EXPECT_EQ(0, factory_.stats_.counter("cluster_manager.cluster_updated_via_merge").value());
  EXPECT_EQ(0, factory_.stats_.counter("cluster_manager.update_out_of_merge_window").value());
  EXPECT_EQ(0, factory_.stats_.counter("cluster_manager.update_merge_cancelled").value());
}

TEST_F(ClusterManagerImplTest, MergedUpdatesDestroyedOnUpdate) {
  // We create the default cluster, although for this test we won't use it since
  // we can only update dynamic clusters.
  createWithLocalClusterUpdate();

  // Ensure we see the right set of added/removed hosts on every call, for the
  // dynamically added/updated cluster.
  EXPECT_CALL(local_cluster_update_, post(_, _, _))
      .WillOnce(Invoke([](uint32_t priority, const HostVector& hosts_added,
                          const HostVector& hosts_removed) -> void {
        // 1st add, when the cluster is added.
        EXPECT_EQ(0, priority);
        EXPECT_EQ(1, hosts_added.size());
        EXPECT_EQ(0, hosts_removed.size());
      }))
      .WillOnce(Invoke([](uint32_t priority, const HostVector& hosts_added,
                          const HostVector& hosts_removed) -> void {
        // 1st removal.
        EXPECT_EQ(0, priority);
        EXPECT_EQ(0, hosts_added.size());
        EXPECT_EQ(1, hosts_removed.size());
      }));

  EXPECT_CALL(local_hosts_removed_, post(_)).WillOnce(Invoke([](const auto& hosts_removed) {
    // 1st removal.
    EXPECT_EQ(1, hosts_removed.size());
  }));

  Event::MockTimer* timer = new NiceMock<Event::MockTimer>(&factory_.dispatcher_);

  // We can't used the bootstrap cluster, so add one dynamically.
  const std::string yaml = R"EOF(
  name: new_cluster
  connect_timeout: 0.250s
  type: STATIC
  lb_policy: ROUND_ROBIN
  load_assignment:
    cluster_name: new_cluster
    endpoints:
      - lb_endpoints:
        - endpoint:
            address:
              socket_address:
                address: 127.0.0.1
                port_value: 12001
  common_lb_config:
    update_merge_window: 3s
  )EOF";
  EXPECT_TRUE(cluster_manager_->addOrUpdateCluster(parseClusterFromV3Yaml(yaml), "version1"));

  Cluster& cluster = cluster_manager_->activeClusters().find("new_cluster")->second;
  HostVectorSharedPtr hosts(
      new HostVector(cluster.prioritySet().hostSetsPerPriority()[0]->hosts()));
  HostsPerLocalitySharedPtr hosts_per_locality = std::make_shared<HostsPerLocalityImpl>();
  HostVector hosts_added;
  HostVector hosts_removed;

  // The first update should be applied immediately, since it's not mergeable.
  hosts_removed.push_back((*hosts)[0]);
  cluster.prioritySet().updateHosts(
      0,
      updateHostsParams(hosts, hosts_per_locality,
                        std::make_shared<const HealthyHostVector>(*hosts), hosts_per_locality),
      {}, hosts_added, hosts_removed, absl::nullopt);
  EXPECT_EQ(1, factory_.stats_.counter("cluster_manager.cluster_updated").value());
  EXPECT_EQ(0, factory_.stats_.counter("cluster_manager.cluster_updated_via_merge").value());
  EXPECT_EQ(0, factory_.stats_.counter("cluster_manager.update_merge_cancelled").value());

  // These calls should be merged, since there are no added/removed hosts.
  hosts_removed.clear();
  cluster.prioritySet().updateHosts(
      0,
      updateHostsParams(hosts, hosts_per_locality,
                        std::make_shared<const HealthyHostVector>(*hosts), hosts_per_locality),
      {}, hosts_added, hosts_removed, absl::nullopt);
  cluster.prioritySet().updateHosts(
      0,
      updateHostsParams(hosts, hosts_per_locality,
                        std::make_shared<const HealthyHostVector>(*hosts), hosts_per_locality),
      {}, hosts_added, hosts_removed, absl::nullopt);
  EXPECT_EQ(1, factory_.stats_.counter("cluster_manager.cluster_updated").value());
  EXPECT_EQ(0, factory_.stats_.counter("cluster_manager.cluster_updated_via_merge").value());
  EXPECT_EQ(0, factory_.stats_.counter("cluster_manager.update_merge_cancelled").value());

  // Update the cluster, which should cancel the pending updates.
  std::shared_ptr<MockClusterMockPrioritySet> updated(new NiceMock<MockClusterMockPrioritySet>());
  updated->info_->name_ = "new_cluster";
  EXPECT_CALL(factory_, clusterFromProto_(_, _, _, true))
      .WillOnce(Return(std::make_pair(updated, nullptr)));

  const std::string yaml_updated = R"EOF(
  name: new_cluster
  connect_timeout: 0.250s
  type: STATIC
  lb_policy: ROUND_ROBIN
  load_assignment:
    cluster_name: new_cluster
    endpoints:
      - lb_endpoints:
        - endpoint:
            address:
              socket_address:
                address: 127.0.0.1
                port_value: 12001
  common_lb_config:
    update_merge_window: 4s
  )EOF";

  // Add the updated cluster.
  EXPECT_EQ(2, factory_.stats_
                   .gauge("cluster_manager.active_clusters", Stats::Gauge::ImportMode::NeverImport)
                   .value());
  EXPECT_EQ(0, factory_.stats_.counter("cluster_manager.cluster_modified").value());
  EXPECT_EQ(0, factory_.stats_
                   .gauge("cluster_manager.warming_clusters", Stats::Gauge::ImportMode::NeverImport)
                   .value());
  EXPECT_TRUE(
      cluster_manager_->addOrUpdateCluster(parseClusterFromV3Yaml(yaml_updated), "version2"));
  EXPECT_EQ(2, factory_.stats_
                   .gauge("cluster_manager.active_clusters", Stats::Gauge::ImportMode::NeverImport)
                   .value());
  EXPECT_EQ(1, factory_.stats_.counter("cluster_manager.cluster_modified").value());
  EXPECT_EQ(1, factory_.stats_
                   .gauge("cluster_manager.warming_clusters", Stats::Gauge::ImportMode::NeverImport)
                   .value());

  // Promote the updated cluster from warming to active & assert the old timer was disabled
  // and it won't be called on version1 of new_cluster.
  EXPECT_CALL(*timer, disableTimer());
  updated->initialize_callback_();

  EXPECT_EQ(2, factory_.stats_
                   .gauge("cluster_manager.active_clusters", Stats::Gauge::ImportMode::NeverImport)
                   .value());
  EXPECT_EQ(0, factory_.stats_
                   .gauge("cluster_manager.warming_clusters", Stats::Gauge::ImportMode::NeverImport)
                   .value());
}

TEST_F(ClusterManagerImplTest, UpstreamSocketOptionsPassedToConnPool) {
  createWithLocalClusterUpdate();
  NiceMock<MockLoadBalancerContext> context;

  Http::ConnectionPool::MockInstance* to_create =
      new NiceMock<Http::ConnectionPool::MockInstance>();
  Network::Socket::OptionsSharedPtr options_to_return =
      Network::SocketOptionFactory::buildIpTransparentOptions();

  EXPECT_CALL(context, upstreamSocketOptions()).WillOnce(Return(options_to_return));
  EXPECT_CALL(factory_, allocateConnPool_(_, _, _, _)).WillOnce(Return(to_create));

  Http::ConnectionPool::Instance* cp = cluster_manager_->httpConnPoolForCluster(
      "cluster_1", ResourcePriority::Default, Http::Protocol::Http11, &context);

  EXPECT_NE(nullptr, cp);
}

TEST_F(ClusterManagerImplTest, UpstreamSocketOptionsUsedInConnPoolHash) {
  createWithLocalClusterUpdate();
  NiceMock<MockLoadBalancerContext> context1;
  NiceMock<MockLoadBalancerContext> context2;

  Http::ConnectionPool::MockInstance* to_create1 =
      new NiceMock<Http::ConnectionPool::MockInstance>();
  Http::ConnectionPool::MockInstance* to_create2 =
      new NiceMock<Http::ConnectionPool::MockInstance>();
  Network::Socket::OptionsSharedPtr options1 =
      Network::SocketOptionFactory::buildIpTransparentOptions();
  Network::Socket::OptionsSharedPtr options2 =
      Network::SocketOptionFactory::buildSocketMarkOptions(3);

  EXPECT_CALL(context1, upstreamSocketOptions()).WillRepeatedly(Return(options1));
  EXPECT_CALL(context2, upstreamSocketOptions()).WillRepeatedly(Return(options2));
  EXPECT_CALL(factory_, allocateConnPool_(_, _, _, _)).WillOnce(Return(to_create1));

  Http::ConnectionPool::Instance* cp1 = cluster_manager_->httpConnPoolForCluster(
      "cluster_1", ResourcePriority::Default, Http::Protocol::Http11, &context1);

  EXPECT_CALL(factory_, allocateConnPool_(_, _, _, _)).WillOnce(Return(to_create2));
  Http::ConnectionPool::Instance* cp2 = cluster_manager_->httpConnPoolForCluster(
      "cluster_1", ResourcePriority::Default, Http::Protocol::Http11, &context2);

  Http::ConnectionPool::Instance* should_be_cp1 = cluster_manager_->httpConnPoolForCluster(
      "cluster_1", ResourcePriority::Default, Http::Protocol::Http11, &context1);
  Http::ConnectionPool::Instance* should_be_cp2 = cluster_manager_->httpConnPoolForCluster(
      "cluster_1", ResourcePriority::Default, Http::Protocol::Http11, &context2);

  // The different upstream options should lead to different hashKeys, thus different pools.
  EXPECT_NE(cp1, cp2);

  // Reusing the same options should lead to the same connection pools.
  EXPECT_EQ(cp1, should_be_cp1);
  EXPECT_EQ(cp2, should_be_cp2);
}

TEST_F(ClusterManagerImplTest, UpstreamSocketOptionsNullIsOkay) {
  createWithLocalClusterUpdate();
  NiceMock<MockLoadBalancerContext> context;

  Http::ConnectionPool::MockInstance* to_create =
      new NiceMock<Http::ConnectionPool::MockInstance>();
  Network::Socket::OptionsSharedPtr options_to_return = nullptr;

  EXPECT_CALL(context, upstreamSocketOptions()).WillOnce(Return(options_to_return));
  EXPECT_CALL(factory_, allocateConnPool_(_, _, _, _)).WillOnce(Return(to_create));

  Http::ConnectionPool::Instance* cp = cluster_manager_->httpConnPoolForCluster(
      "cluster_1", ResourcePriority::Default, Http::Protocol::Http11, &context);

  EXPECT_NE(nullptr, cp);
}

class TestUpstreamNetworkFilter : public Network::WriteFilter {
public:
  Network::FilterStatus onWrite(Buffer::Instance&, bool) override {
    return Network::FilterStatus::Continue;
  }
};

class TestUpstreamNetworkFilterConfigFactory
    : public Server::Configuration::NamedUpstreamNetworkFilterConfigFactory {
public:
  Network::FilterFactoryCb
  createFilterFactoryFromProto(const Protobuf::Message&,
                               Server::Configuration::CommonFactoryContext&) override {
    return [](Network::FilterManager& filter_manager) -> void {
      filter_manager.addWriteFilter(std::make_shared<TestUpstreamNetworkFilter>());
    };
  }
  ProtobufTypes::MessagePtr createEmptyConfigProto() override {
    // Using Struct instead of a custom per-filter empty config proto
    // This is only allowed in tests.
    return std::make_unique<Envoy::ProtobufWkt::Struct>();
  }
  std::string name() const override { return "envoy.test.filter"; }
};

// Verify that configured upstream filters are added to client connections.
TEST_F(ClusterManagerImplTest, AddUpstreamFilters) {
  TestUpstreamNetworkFilterConfigFactory factory;
  Registry::InjectFactory<Server::Configuration::NamedUpstreamNetworkFilterConfigFactory> registry(
      factory);
  const std::string yaml = R"EOF(
  static_resources:
    clusters:
    - name: cluster_1
      connect_timeout: 0.250s
      lb_policy: ROUND_ROBIN
      type: STATIC
      load_assignment:
        cluster_name: cluster_1
        endpoints:
        - lb_endpoints:
          - endpoint:
              address:
                socket_address:
                  address: 127.0.0.1
                  port_value: 11001
      filters:
      - name: envoy.test.filter
  )EOF";

  create(parseBootstrapFromV3Yaml(yaml));
  Network::MockClientConnection* connection = new NiceMock<Network::MockClientConnection>();
  EXPECT_CALL(*connection, addReadFilter(_)).Times(0);
  EXPECT_CALL(*connection, addWriteFilter(_)).Times(1);
  EXPECT_CALL(*connection, addFilter(_)).Times(0);
  EXPECT_CALL(factory_.tls_.dispatcher_, createClientConnection_(_, _, _, _))
      .WillOnce(Return(connection));
  auto conn_data = cluster_manager_->tcpConnForCluster("cluster_1", nullptr);
  EXPECT_EQ(connection, conn_data.connection_.get());
  factory_.tls_.shutdownThread();
}

class ClusterManagerInitHelperTest : public testing::Test {
public:
  MOCK_METHOD(void, onClusterInit, (ClusterManagerCluster & cluster));

  NiceMock<MockClusterManager> cm_;
  ClusterManagerInitHelper init_helper_{
      cm_, [this](ClusterManagerCluster& cluster) { onClusterInit(cluster); }};
};

class MockClusterManagerCluster : public ClusterManagerCluster {
public:
  MockClusterManagerCluster() { ON_CALL(*this, cluster()).WillByDefault(ReturnRef(cluster_)); }

  MOCK_METHOD(Cluster&, cluster, ());
  MOCK_METHOD(LoadBalancerFactorySharedPtr, loadBalancerFactory, ());
  bool addedOrUpdated() override { return added_or_updated_; }
  void setAddedOrUpdated() override {
    ASSERT(!added_or_updated_);
    added_or_updated_ = true;
  }

  NiceMock<MockClusterMockPrioritySet> cluster_;
  bool added_or_updated_{};
};

TEST_F(ClusterManagerInitHelperTest, ImmediateInitialize) {
  InSequence s;

  NiceMock<MockClusterManagerCluster> cluster1;
  ON_CALL(cluster1.cluster_, initializePhase())
      .WillByDefault(Return(Cluster::InitializePhase::Primary));
  EXPECT_CALL(cluster1.cluster_, initialize(_));
  init_helper_.addCluster(cluster1);
  EXPECT_CALL(*this, onClusterInit(Ref(cluster1)));
  cluster1.cluster_.initialize_callback_();

  init_helper_.onStaticLoadComplete();
  init_helper_.startInitializingSecondaryClusters();

  ReadyWatcher cm_initialized;
  EXPECT_CALL(cm_initialized, ready());
  init_helper_.setInitializedCb([&]() -> void { cm_initialized.ready(); });
}

TEST_F(ClusterManagerInitHelperTest, StaticSdsInitialize) {
  InSequence s;

  NiceMock<MockClusterManagerCluster> sds;
  ON_CALL(sds.cluster_, initializePhase()).WillByDefault(Return(Cluster::InitializePhase::Primary));
  EXPECT_CALL(sds.cluster_, initialize(_));
  init_helper_.addCluster(sds);
  EXPECT_CALL(*this, onClusterInit(Ref(sds)));
  sds.cluster_.initialize_callback_();

  NiceMock<MockClusterManagerCluster> cluster1;
  ON_CALL(cluster1.cluster_, initializePhase())
      .WillByDefault(Return(Cluster::InitializePhase::Secondary));
  init_helper_.addCluster(cluster1);

  init_helper_.onStaticLoadComplete();

  EXPECT_CALL(cluster1.cluster_, initialize(_));
  init_helper_.startInitializingSecondaryClusters();

  ReadyWatcher cm_initialized;
  init_helper_.setInitializedCb([&]() -> void { cm_initialized.ready(); });

  EXPECT_CALL(*this, onClusterInit(Ref(cluster1)));
  EXPECT_CALL(cm_initialized, ready());
  cluster1.cluster_.initialize_callback_();
}

// Verify that primary cluster can be updated in warming state.
TEST_F(ClusterManagerInitHelperTest, TestUpdateWarming) {
  InSequence s;

  auto sds = std::make_unique<NiceMock<MockClusterManagerCluster>>();
  ON_CALL(sds->cluster_, initializePhase())
      .WillByDefault(Return(Cluster::InitializePhase::Primary));
  EXPECT_CALL(sds->cluster_, initialize(_));
  init_helper_.addCluster(*sds);
  init_helper_.onStaticLoadComplete();

  NiceMock<MockClusterManagerCluster> updated_sds;
  ON_CALL(updated_sds.cluster_, initializePhase())
      .WillByDefault(Return(Cluster::InitializePhase::Primary));
  EXPECT_CALL(updated_sds.cluster_, initialize(_));
  init_helper_.addCluster(updated_sds);

  // The override cluster is added. Manually drop the previous cluster. In production flow this is
  // achieved by ClusterManagerImpl.
  sds.reset();

  ReadyWatcher primary_initialized;
  init_helper_.setPrimaryClustersInitializedCb([&]() -> void { primary_initialized.ready(); });

  EXPECT_CALL(*this, onClusterInit(Ref(updated_sds)));
  EXPECT_CALL(primary_initialized, ready());
  updated_sds.cluster_.initialize_callback_();
}

TEST_F(ClusterManagerInitHelperTest, UpdateAlreadyInitialized) {
  InSequence s;

  ReadyWatcher primary_clusters_initialized;
  init_helper_.setPrimaryClustersInitializedCb(
      [&]() -> void { primary_clusters_initialized.ready(); });
  ReadyWatcher cm_initialized;
  init_helper_.setInitializedCb([&]() -> void { cm_initialized.ready(); });

  NiceMock<MockClusterManagerCluster> cluster1;
  ON_CALL(cluster1.cluster_, initializePhase())
      .WillByDefault(Return(Cluster::InitializePhase::Primary));
  EXPECT_CALL(cluster1.cluster_, initialize(_));
  init_helper_.addCluster(cluster1);

  NiceMock<MockClusterManagerCluster> cluster2;
  ON_CALL(cluster2.cluster_, initializePhase())
      .WillByDefault(Return(Cluster::InitializePhase::Primary));
  EXPECT_CALL(cluster2.cluster_, initialize(_));
  init_helper_.addCluster(cluster2);

  init_helper_.onStaticLoadComplete();

  EXPECT_CALL(*this, onClusterInit(Ref(cluster1)));
  cluster1.cluster_.initialize_callback_();
  init_helper_.removeCluster(cluster1);

  EXPECT_CALL(*this, onClusterInit(Ref(cluster2)));
  EXPECT_CALL(primary_clusters_initialized, ready());
  cluster2.cluster_.initialize_callback_();

  EXPECT_CALL(cm_initialized, ready());
  init_helper_.startInitializingSecondaryClusters();
}

// If secondary clusters initialization triggered outside of CdsApiImpl::onConfigUpdate()'s
// callback flows, sending ClusterLoadAssignment should not be paused before calling
// ClusterManagerInitHelper::maybeFinishInitialize(). This case tests that
// ClusterLoadAssignment request is paused and resumed properly.
TEST_F(ClusterManagerInitHelperTest, InitSecondaryWithoutEdsPaused) {
  InSequence s;

  ReadyWatcher primary_clusters_initialized;
  init_helper_.setPrimaryClustersInitializedCb(
      [&]() -> void { primary_clusters_initialized.ready(); });
  ReadyWatcher cm_initialized;
  init_helper_.setInitializedCb([&]() -> void { cm_initialized.ready(); });

  NiceMock<MockClusterManagerCluster> cluster1;
  ON_CALL(cluster1.cluster_, initializePhase())
      .WillByDefault(Return(Cluster::InitializePhase::Secondary));
  init_helper_.addCluster(cluster1);

  EXPECT_CALL(primary_clusters_initialized, ready());
  init_helper_.onStaticLoadComplete();
  EXPECT_CALL(cluster1.cluster_, initialize(_));
  init_helper_.startInitializingSecondaryClusters();

  EXPECT_CALL(*this, onClusterInit(Ref(cluster1)));
  EXPECT_CALL(cm_initialized, ready());
  cluster1.cluster_.initialize_callback_();
}

// If secondary clusters initialization triggered inside of CdsApiImpl::onConfigUpdate()'s
// callback flows, that's, the CDS response didn't have any primary cluster, sending
// ClusterLoadAssignment should be already paused by CdsApiImpl::onConfigUpdate().
// This case tests that ClusterLoadAssignment request isn't paused again.
TEST_F(ClusterManagerInitHelperTest, InitSecondaryWithEdsPaused) {
  InSequence s;

  ReadyWatcher primary_clusters_initialized;
  init_helper_.setPrimaryClustersInitializedCb(
      [&]() -> void { primary_clusters_initialized.ready(); });
  ReadyWatcher cm_initialized;
  init_helper_.setInitializedCb([&]() -> void { cm_initialized.ready(); });

  NiceMock<MockClusterManagerCluster> cluster1;
  ON_CALL(cluster1.cluster_, initializePhase())
      .WillByDefault(Return(Cluster::InitializePhase::Secondary));
  init_helper_.addCluster(cluster1);

  EXPECT_CALL(primary_clusters_initialized, ready());
  init_helper_.onStaticLoadComplete();

  EXPECT_CALL(cluster1.cluster_, initialize(_));
  init_helper_.startInitializingSecondaryClusters();

  EXPECT_CALL(*this, onClusterInit(Ref(cluster1)));
  EXPECT_CALL(cm_initialized, ready());
  cluster1.cluster_.initialize_callback_();
}

TEST_F(ClusterManagerInitHelperTest, AddSecondaryAfterSecondaryInit) {
  InSequence s;

  ReadyWatcher primary_clusters_initialized;
  init_helper_.setPrimaryClustersInitializedCb(
      [&]() -> void { primary_clusters_initialized.ready(); });
  ReadyWatcher cm_initialized;
  init_helper_.setInitializedCb([&]() -> void { cm_initialized.ready(); });

  NiceMock<MockClusterManagerCluster> cluster1;
  ON_CALL(cluster1.cluster_, initializePhase())
      .WillByDefault(Return(Cluster::InitializePhase::Primary));
  EXPECT_CALL(cluster1.cluster_, initialize(_));
  init_helper_.addCluster(cluster1);

  NiceMock<MockClusterManagerCluster> cluster2;
  cluster2.cluster_.info_->name_ = "cluster2";
  ON_CALL(cluster2.cluster_, initializePhase())
      .WillByDefault(Return(Cluster::InitializePhase::Secondary));
  init_helper_.addCluster(cluster2);

  init_helper_.onStaticLoadComplete();

  EXPECT_CALL(*this, onClusterInit(Ref(cluster1)));
  EXPECT_CALL(primary_clusters_initialized, ready());
  EXPECT_CALL(cluster2.cluster_, initialize(_));
  cluster1.cluster_.initialize_callback_();
  init_helper_.startInitializingSecondaryClusters();

  NiceMock<MockClusterManagerCluster> cluster3;
  cluster3.cluster_.info_->name_ = "cluster3";

  ON_CALL(cluster3.cluster_, initializePhase())
      .WillByDefault(Return(Cluster::InitializePhase::Secondary));
  EXPECT_CALL(cluster3.cluster_, initialize(_));
  init_helper_.addCluster(cluster3);

  EXPECT_CALL(*this, onClusterInit(Ref(cluster3)));
  cluster3.cluster_.initialize_callback_();
  EXPECT_CALL(*this, onClusterInit(Ref(cluster2)));
  EXPECT_CALL(cm_initialized, ready());
  cluster2.cluster_.initialize_callback_();
}

// Tests the scenario encountered in Issue 903: The cluster was removed from
// the secondary init list while traversing the list.
TEST_F(ClusterManagerInitHelperTest, RemoveClusterWithinInitLoop) {
  InSequence s;
  NiceMock<MockClusterManagerCluster> cluster;
  ON_CALL(cluster.cluster_, initializePhase())
      .WillByDefault(Return(Cluster::InitializePhase::Secondary));
  init_helper_.addCluster(cluster);

  // onStaticLoadComplete() must not initialize secondary clusters
  init_helper_.onStaticLoadComplete();

  // Set up the scenario seen in Issue 903 where initialize() ultimately results
  // in the removeCluster() call. In the real bug this was a long and complex call
  // chain.
  EXPECT_CALL(cluster.cluster_, initialize(_)).WillOnce(Invoke([&](std::function<void()>) -> void {
    init_helper_.removeCluster(cluster);
  }));

  // Now call initializeSecondaryClusters which will exercise maybeFinishInitialize()
  // which calls initialize() on the members of the secondary init list.
  init_helper_.startInitializingSecondaryClusters();
}

using NameVals = std::vector<std::pair<Network::SocketOptionName, int>>;

// Validate that when options are set in the ClusterManager and/or Cluster, we see the socket option
// propagated to setsockopt(). This is as close to an end-to-end test as we have for this feature,
// due to the complexity of creating an integration test involving the network stack. We only test
// the IPv4 case here, as the logic around IPv4/IPv6 handling is tested generically in
// socket_option_impl_test.cc.
class SockoptsTest : public ClusterManagerImplTest {
public:
  void initialize(const std::string& yaml) { create(parseBootstrapFromV3Yaml(yaml)); }

  void TearDown() override { factory_.tls_.shutdownThread(); }

  // TODO(tschroed): Extend this to support socket state as well.
  void expectSetsockopts(const NameVals& names_vals) {
    NiceMock<Api::MockOsSysCalls> os_sys_calls;
    TestThreadsafeSingletonInjector<Api::OsSysCallsImpl> os_calls(&os_sys_calls);
    NiceMock<Network::MockConnectionSocket> socket;
    bool expect_success = true;
    for (const auto& name_val : names_vals) {
      if (!name_val.first.hasValue()) {
        expect_success = false;
        continue;
      }
      EXPECT_CALL(socket,
                  setSocketOption(name_val.first.level(), name_val.first.option(), _, sizeof(int)))
          .WillOnce(
              Invoke([&name_val](int, int, const void* optval, socklen_t) -> Api::SysCallIntResult {
                EXPECT_EQ(name_val.second, *static_cast<const int*>(optval));
                return {0, 0};
              }));
    }
    EXPECT_CALL(socket, ipVersion())
        .WillRepeatedly(testing::Return(Network::Address::IpVersion::v4));
    EXPECT_CALL(factory_.tls_.dispatcher_, createClientConnection_(_, _, _, _))
        .WillOnce(Invoke([this, &names_vals, expect_success, &socket](
                             Network::Address::InstanceConstSharedPtr,
                             Network::Address::InstanceConstSharedPtr, Network::TransportSocketPtr&,
                             const Network::ConnectionSocket::OptionsSharedPtr& options)
                             -> Network::ClientConnection* {
          EXPECT_NE(nullptr, options.get()) << "Unexpected null options";
          if (options.get() != nullptr) { // Don't crash the entire test.
            EXPECT_EQ(names_vals.size(), options->size());
          }
          if (expect_success) {
            EXPECT_TRUE((Network::Socket::applyOptions(
                options, socket, envoy::config::core::v3::SocketOption::STATE_PREBIND)));
          } else {
            EXPECT_FALSE((Network::Socket::applyOptions(
                options, socket, envoy::config::core::v3::SocketOption::STATE_PREBIND)));
          }
          return connection_;
        }));
    cluster_manager_->tcpConnForCluster("SockoptsCluster", nullptr);
  }

  void expectSetsockoptFreebind() {
    NameVals names_vals{{ENVOY_SOCKET_IP_FREEBIND, 1}};
    if (ENVOY_SOCKET_SO_NOSIGPIPE.hasValue()) {
      names_vals.emplace_back(std::make_pair(ENVOY_SOCKET_SO_NOSIGPIPE, 1));
    }
    expectSetsockopts(names_vals);
  }

  void expectOnlyNoSigpipeOptions() {
    NameVals names_vals{{std::make_pair(ENVOY_SOCKET_SO_NOSIGPIPE, 1)}};
    expectSetsockopts(names_vals);
  }

  void expectNoSocketOptions() {
    EXPECT_CALL(factory_.tls_.dispatcher_, createClientConnection_(_, _, _, _))
        .WillOnce(
            Invoke([this](Network::Address::InstanceConstSharedPtr,
                          Network::Address::InstanceConstSharedPtr, Network::TransportSocketPtr&,
                          const Network::ConnectionSocket::OptionsSharedPtr& options)
                       -> Network::ClientConnection* {
              EXPECT_EQ(nullptr, options.get());
              return connection_;
            }));
    auto conn_data = cluster_manager_->tcpConnForCluster("SockoptsCluster", nullptr);
    EXPECT_EQ(connection_, conn_data.connection_.get());
  }

  Network::MockClientConnection* connection_ = new NiceMock<Network::MockClientConnection>();
};

TEST_F(SockoptsTest, SockoptsUnset) {
  const std::string yaml = R"EOF(
  static_resources:
    clusters:
    - name: SockoptsCluster
      connect_timeout: 0.250s
      lb_policy: ROUND_ROBIN
      type: STATIC
      load_assignment:
        cluster_name: SockoptsCluster
        endpoints:
          - lb_endpoints:
            - endpoint:
                address:
                  socket_address:
                    address: 127.0.0.1
                    port_value: 11001
  )EOF";
  initialize(yaml);
  if (ENVOY_SOCKET_SO_NOSIGPIPE.hasValue()) {
    expectOnlyNoSigpipeOptions();
  } else {
    expectNoSocketOptions();
  }
}

TEST_F(SockoptsTest, FreebindClusterOnly) {
  const std::string yaml = R"EOF(
  static_resources:
    clusters:
    - name: SockoptsCluster
      connect_timeout: 0.250s
      lb_policy: ROUND_ROBIN
      type: STATIC
      load_assignment:
        cluster_name: SockoptsCluster
        endpoints:
          - lb_endpoints:
            - endpoint:
                address:
                  socket_address:
                    address: 127.0.0.1
                    port_value: 11001
      upstream_bind_config:
        freebind: true
  )EOF";
  initialize(yaml);
  expectSetsockoptFreebind();
}

TEST_F(SockoptsTest, FreebindClusterManagerOnly) {
  const std::string yaml = R"EOF(
  static_resources:
    clusters:
    - name: SockoptsCluster
      connect_timeout: 0.250s
      lb_policy: ROUND_ROBIN
      type: STATIC
      load_assignment:
        cluster_name: SockoptsCluster
        endpoints:
          - lb_endpoints:
            - endpoint:
                address:
                  socket_address:
                    address: 127.0.0.1
                    port_value: 11001
  cluster_manager:
    upstream_bind_config:
      freebind: true
  )EOF";
  initialize(yaml);
  expectSetsockoptFreebind();
}

TEST_F(SockoptsTest, FreebindClusterOverride) {
  const std::string yaml = R"EOF(
  static_resources:
    clusters:
    - name: SockoptsCluster
      connect_timeout: 0.250s
      lb_policy: ROUND_ROBIN
      type: STATIC
      load_assignment:
        cluster_name: SockoptsCluster
        endpoints:
          - lb_endpoints:
            - endpoint:
                address:
                  socket_address:
                    address: 127.0.0.1
                    port_value: 11001
      upstream_bind_config:
        freebind: true
  cluster_manager:
    upstream_bind_config:
      freebind: false
  )EOF";
  initialize(yaml);
  expectSetsockoptFreebind();
}

TEST_F(SockoptsTest, SockoptsClusterOnly) {
  const std::string yaml = R"EOF(
  static_resources:
    clusters:
    - name: SockoptsCluster
      connect_timeout: 0.250s
      lb_policy: ROUND_ROBIN
      type: STATIC
      load_assignment:
        cluster_name: SockoptsCluster
        endpoints:
          - lb_endpoints:
            - endpoint:
                address:
                  socket_address:
                    address: 127.0.0.1
                    port_value: 11001
      upstream_bind_config:
        socket_options: [
          { level: 1, name: 2, int_value: 3, state: STATE_PREBIND },
          { level: 4, name: 5, int_value: 6, state: STATE_PREBIND }]

  )EOF";
  initialize(yaml);
  NameVals names_vals{{ENVOY_MAKE_SOCKET_OPTION_NAME(1, 2), 3},
                      {ENVOY_MAKE_SOCKET_OPTION_NAME(4, 5), 6}};
  if (ENVOY_SOCKET_SO_NOSIGPIPE.hasValue()) {
    names_vals.emplace_back(std::make_pair(ENVOY_SOCKET_SO_NOSIGPIPE, 1));
  }
  expectSetsockopts(names_vals);
}

TEST_F(SockoptsTest, SockoptsClusterManagerOnly) {
  const std::string yaml = R"EOF(
  static_resources:
    clusters:
    - name: SockoptsCluster
      connect_timeout: 0.250s
      lb_policy: ROUND_ROBIN
      type: STATIC
      load_assignment:
        cluster_name: SockoptsCluster
        endpoints:
          - lb_endpoints:
            - endpoint:
                address:
                  socket_address:
                    address: 127.0.0.1
                    port_value: 11001
  cluster_manager:
    upstream_bind_config:
      socket_options: [
        { level: 1, name: 2, int_value: 3, state: STATE_PREBIND },
        { level: 4, name: 5, int_value: 6, state: STATE_PREBIND }]
  )EOF";
  initialize(yaml);
  NameVals names_vals{{ENVOY_MAKE_SOCKET_OPTION_NAME(1, 2), 3},
                      {ENVOY_MAKE_SOCKET_OPTION_NAME(4, 5), 6}};
  if (ENVOY_SOCKET_SO_NOSIGPIPE.hasValue()) {
    names_vals.emplace_back(std::make_pair(ENVOY_SOCKET_SO_NOSIGPIPE, 1));
  }
  expectSetsockopts(names_vals);
}

TEST_F(SockoptsTest, SockoptsClusterOverride) {
  const std::string yaml = R"EOF(
  static_resources:
    clusters:
    - name: SockoptsCluster
      connect_timeout: 0.250s
      lb_policy: ROUND_ROBIN
      type: STATIC
      load_assignment:
        cluster_name: SockoptsCluster
        endpoints:
          - lb_endpoints:
            - endpoint:
                address:
                  socket_address:
                    address: 127.0.0.1
                    port_value: 11001
      upstream_bind_config:
        socket_options: [
          { level: 1, name: 2, int_value: 3, state: STATE_PREBIND },
          { level: 4, name: 5, int_value: 6, state: STATE_PREBIND }]
  cluster_manager:
    upstream_bind_config:
      socket_options: [{ level: 7, name: 8, int_value: 9, state: STATE_PREBIND }]
  )EOF";
  initialize(yaml);
  NameVals names_vals{{ENVOY_MAKE_SOCKET_OPTION_NAME(1, 2), 3},
                      {ENVOY_MAKE_SOCKET_OPTION_NAME(4, 5), 6}};
  if (ENVOY_SOCKET_SO_NOSIGPIPE.hasValue()) {
    names_vals.emplace_back(std::make_pair(ENVOY_SOCKET_SO_NOSIGPIPE, 1));
  }
  expectSetsockopts(names_vals);
}

// Validate that when tcp keepalives are set in the Cluster, we see the socket
// option propagated to setsockopt(). This is as close to an end-to-end test as we have for this
// feature, due to the complexity of creating an integration test involving the network stack. We
// only test the IPv4 case here, as the logic around IPv4/IPv6 handling is tested generically in
// tcp_keepalive_option_impl_test.cc.
class TcpKeepaliveTest : public ClusterManagerImplTest {
public:
  void initialize(const std::string& yaml) { create(parseBootstrapFromV3Yaml(yaml)); }

  void TearDown() override { factory_.tls_.shutdownThread(); }

  void expectSetsockoptSoKeepalive(absl::optional<int> keepalive_probes,
                                   absl::optional<int> keepalive_time,
                                   absl::optional<int> keepalive_interval) {
    if (!ENVOY_SOCKET_SO_KEEPALIVE.hasValue()) {
      EXPECT_CALL(factory_.tls_.dispatcher_, createClientConnection_(_, _, _, _))
          .WillOnce(
              Invoke([this](Network::Address::InstanceConstSharedPtr,
                            Network::Address::InstanceConstSharedPtr, Network::TransportSocketPtr&,
                            const Network::ConnectionSocket::OptionsSharedPtr& options)
                         -> Network::ClientConnection* {
                EXPECT_NE(nullptr, options.get());
                EXPECT_EQ(1, options->size());
                NiceMock<Network::MockConnectionSocket> socket;
                EXPECT_FALSE((Network::Socket::applyOptions(
                    options, socket, envoy::config::core::v3::SocketOption::STATE_PREBIND)));
                return connection_;
              }));
      cluster_manager_->tcpConnForCluster("TcpKeepaliveCluster", nullptr);
      return;
    }
    NiceMock<Api::MockOsSysCalls> os_sys_calls;
    TestThreadsafeSingletonInjector<Api::OsSysCallsImpl> os_calls(&os_sys_calls);
    NiceMock<Network::MockConnectionSocket> socket;
    EXPECT_CALL(factory_.tls_.dispatcher_, createClientConnection_(_, _, _, _))
        .WillOnce(Invoke([this, &socket](Network::Address::InstanceConstSharedPtr,
                                         Network::Address::InstanceConstSharedPtr,
                                         Network::TransportSocketPtr&,
                                         const Network::ConnectionSocket::OptionsSharedPtr& options)
                             -> Network::ClientConnection* {
          EXPECT_NE(nullptr, options.get());
          EXPECT_TRUE((Network::Socket::applyOptions(
              options, socket, envoy::config::core::v3::SocketOption::STATE_PREBIND)));
          return connection_;
        }));
    if (ENVOY_SOCKET_SO_NOSIGPIPE.hasValue()) {
      EXPECT_CALL(socket, setSocketOption(ENVOY_SOCKET_SO_NOSIGPIPE.level(),
                                          ENVOY_SOCKET_SO_NOSIGPIPE.option(), _, sizeof(int)))
          .WillOnce(Invoke([](int, int, const void* optval, socklen_t) -> Api::SysCallIntResult {
            EXPECT_EQ(1, *static_cast<const int*>(optval));
            return {0, 0};
          }));
    }
    EXPECT_CALL(socket, setSocketOption(ENVOY_SOCKET_SO_KEEPALIVE.level(),
                                        ENVOY_SOCKET_SO_KEEPALIVE.option(), _, sizeof(int)))
        .WillOnce(Invoke([](int, int, const void* optval, socklen_t) -> Api::SysCallIntResult {
          EXPECT_EQ(1, *static_cast<const int*>(optval));
          return {0, 0};
        }));
    if (keepalive_probes.has_value()) {
      EXPECT_CALL(socket, setSocketOption(ENVOY_SOCKET_TCP_KEEPCNT.level(),
                                          ENVOY_SOCKET_TCP_KEEPCNT.option(), _, sizeof(int)))
          .WillOnce(Invoke([&keepalive_probes](int, int, const void* optval,
                                               socklen_t) -> Api::SysCallIntResult {
            EXPECT_EQ(keepalive_probes.value(), *static_cast<const int*>(optval));
            return {0, 0};
          }));
    }
    if (keepalive_time.has_value()) {
      EXPECT_CALL(socket, setSocketOption(ENVOY_SOCKET_TCP_KEEPIDLE.level(),
                                          ENVOY_SOCKET_TCP_KEEPIDLE.option(), _, sizeof(int)))
          .WillOnce(Invoke(
              [&keepalive_time](int, int, const void* optval, socklen_t) -> Api::SysCallIntResult {
                EXPECT_EQ(keepalive_time.value(), *static_cast<const int*>(optval));
                return {0, 0};
              }));
    }
    if (keepalive_interval.has_value()) {
      EXPECT_CALL(socket, setSocketOption(ENVOY_SOCKET_TCP_KEEPINTVL.level(),
                                          ENVOY_SOCKET_TCP_KEEPINTVL.option(), _, sizeof(int)))
          .WillOnce(Invoke([&keepalive_interval](int, int, const void* optval,
                                                 socklen_t) -> Api::SysCallIntResult {
            EXPECT_EQ(keepalive_interval.value(), *static_cast<const int*>(optval));
            return {0, 0};
          }));
    }
    auto conn_data = cluster_manager_->tcpConnForCluster("TcpKeepaliveCluster", nullptr);
    EXPECT_EQ(connection_, conn_data.connection_.get());
  }

  void expectOnlyNoSigpipeOptions() {
    NiceMock<Network::MockConnectionSocket> socket;
    EXPECT_CALL(factory_.tls_.dispatcher_, createClientConnection_(_, _, _, _))
        .WillOnce(Invoke([this, &socket](Network::Address::InstanceConstSharedPtr,
                                         Network::Address::InstanceConstSharedPtr,
                                         Network::TransportSocketPtr&,
                                         const Network::ConnectionSocket::OptionsSharedPtr& options)
                             -> Network::ClientConnection* {
          EXPECT_NE(nullptr, options.get());
          EXPECT_TRUE((Network::Socket::applyOptions(
              options, socket, envoy::config::core::v3::SocketOption::STATE_PREBIND)));
          return connection_;
        }));
    EXPECT_CALL(socket, setSocketOption(ENVOY_SOCKET_SO_NOSIGPIPE.level(),
                                        ENVOY_SOCKET_SO_NOSIGPIPE.option(), _, sizeof(int)))
        .WillOnce(Invoke([](int, int, const void* optval, socklen_t) -> Api::SysCallIntResult {
          EXPECT_EQ(1, *static_cast<const int*>(optval));
          return {0, 0};
        }));
    auto conn_data = cluster_manager_->tcpConnForCluster("TcpKeepaliveCluster", nullptr);
    EXPECT_EQ(connection_, conn_data.connection_.get());
  }

  void expectNoSocketOptions() {
    EXPECT_CALL(factory_.tls_.dispatcher_, createClientConnection_(_, _, _, _))
        .WillOnce(
            Invoke([this](Network::Address::InstanceConstSharedPtr,
                          Network::Address::InstanceConstSharedPtr, Network::TransportSocketPtr&,
                          const Network::ConnectionSocket::OptionsSharedPtr& options)
                       -> Network::ClientConnection* {
              EXPECT_EQ(nullptr, options.get());
              return connection_;
            }));
    auto conn_data = cluster_manager_->tcpConnForCluster("TcpKeepaliveCluster", nullptr);
    EXPECT_EQ(connection_, conn_data.connection_.get());
  }

  Network::MockClientConnection* connection_ = new NiceMock<Network::MockClientConnection>();
};

TEST_F(TcpKeepaliveTest, TcpKeepaliveUnset) {
  const std::string yaml = R"EOF(
  static_resources:
    clusters:
    - name: TcpKeepaliveCluster
      connect_timeout: 0.250s
      lb_policy: ROUND_ROBIN
      type: STATIC
      load_assignment:
        cluster_name: TcpKeepaliveCluster
        endpoints:
          - lb_endpoints:
            - endpoint:
                address:
                  socket_address:
                    address: 127.0.0.1
                    port_value: 11001
  )EOF";
  initialize(yaml);
  if (ENVOY_SOCKET_SO_NOSIGPIPE.hasValue()) {
    expectOnlyNoSigpipeOptions();
  } else {
    expectNoSocketOptions();
  }
}

TEST_F(TcpKeepaliveTest, TcpKeepaliveCluster) {
  const std::string yaml = R"EOF(
  static_resources:
    clusters:
    - name: TcpKeepaliveCluster
      connect_timeout: 0.250s
      lb_policy: ROUND_ROBIN
      type: STATIC
      load_assignment:
        cluster_name: TcpKeepaliveCluster
        endpoints:
          - lb_endpoints:
            - endpoint:
                address:
                  socket_address:
                    address: 127.0.0.1
                    port_value: 11001
      upstream_connection_options:
        tcp_keepalive: {}
  )EOF";
  initialize(yaml);
  expectSetsockoptSoKeepalive({}, {}, {});
}

TEST_F(TcpKeepaliveTest, TcpKeepaliveClusterProbes) {
  const std::string yaml = R"EOF(
  static_resources:
    clusters:
    - name: TcpKeepaliveCluster
      connect_timeout: 0.250s
      lb_policy: ROUND_ROBIN
      type: STATIC
      load_assignment:
        cluster_name: TcpKeepaliveCluster
        endpoints:
          - lb_endpoints:
            - endpoint:
                address:
                  socket_address:
                    address: 127.0.0.1
                    port_value: 11001
      upstream_connection_options:
        tcp_keepalive:
          keepalive_probes: 7
  )EOF";
  initialize(yaml);
  expectSetsockoptSoKeepalive(7, {}, {});
}

TEST_F(TcpKeepaliveTest, TcpKeepaliveWithAllOptions) {
  const std::string yaml = R"EOF(
  static_resources:
    clusters:
    - name: TcpKeepaliveCluster
      connect_timeout: 0.250s
      lb_policy: ROUND_ROBIN
      type: STATIC
      load_assignment:
        cluster_name: TcpKeepaliveCluster
        endpoints:
          - lb_endpoints:
            - endpoint:
                address:
                  socket_address:
                    address: 127.0.0.1
                    port_value: 11001
      upstream_connection_options:
        tcp_keepalive:
          keepalive_probes: 7
          keepalive_time: 4
          keepalive_interval: 1
  )EOF";
  initialize(yaml);
  expectSetsockoptSoKeepalive(7, 4, 1);
}

TEST_F(ClusterManagerImplTest, ConnPoolsDrainedOnHostSetChange) {
  const std::string yaml = R"EOF(
  static_resources:
    clusters:
    - name: cluster_1
      connect_timeout: 0.250s
      lb_policy: ROUND_ROBIN
      type: STATIC
      common_lb_config:
        close_connections_on_host_set_change: true
  )EOF";

  ReadyWatcher initialized;
  EXPECT_CALL(initialized, ready());

  create(parseBootstrapFromV3Yaml(yaml));

  // Set up for an initialize callback.
  cluster_manager_->setInitializedCb([&]() -> void { initialized.ready(); });

  std::unique_ptr<MockClusterUpdateCallbacks> callbacks(new NiceMock<MockClusterUpdateCallbacks>());
  ClusterUpdateCallbacksHandlePtr cb =
      cluster_manager_->addThreadLocalClusterUpdateCallbacks(*callbacks);

  EXPECT_FALSE(cluster_manager_->get("cluster_1")->info()->addedViaApi());

  // Verify that we get no hosts when the HostSet is empty.
  EXPECT_EQ(nullptr, cluster_manager_->httpConnPoolForCluster(
                         "cluster_1", ResourcePriority::Default, Http::Protocol::Http11, nullptr));
  EXPECT_EQ(nullptr, cluster_manager_->tcpConnPoolForCluster("cluster_1", ResourcePriority::Default,
                                                             nullptr));
  EXPECT_EQ(nullptr, cluster_manager_->tcpConnForCluster("cluster_1", nullptr).connection_);

  Cluster& cluster = cluster_manager_->activeClusters().begin()->second;

  // Set up the HostSet.
  HostSharedPtr host1 = makeTestHost(cluster.info(), "tcp://127.0.0.1:80");
  HostSharedPtr host2 = makeTestHost(cluster.info(), "tcp://127.0.0.1:81");

  HostVector hosts{host1, host2};
  auto hosts_ptr = std::make_shared<HostVector>(hosts);

  // Sending non-mergeable updates.
  cluster.prioritySet().updateHosts(
      0, HostSetImpl::partitionHosts(hosts_ptr, HostsPerLocalityImpl::empty()), nullptr, hosts, {},
      100);

  EXPECT_EQ(1, factory_.stats_.counter("cluster_manager.cluster_updated").value());
  EXPECT_EQ(0, factory_.stats_.counter("cluster_manager.cluster_updated_via_merge").value());
  EXPECT_EQ(0, factory_.stats_.counter("cluster_manager.update_merge_cancelled").value());

  EXPECT_CALL(factory_, allocateConnPool_(_, _, _, _))
      .Times(3)
      .WillRepeatedly(ReturnNew<NiceMock<Http::ConnectionPool::MockInstance>>());

  EXPECT_CALL(factory_, allocateTcpConnPool_)
      .Times(3)
      .WillRepeatedly(ReturnNew<NiceMock<Tcp::ConnectionPool::MockInstance>>());

  // This should provide us a CP for each of the above hosts.
  Http::ConnectionPool::MockInstance* cp1 =
      dynamic_cast<Http::ConnectionPool::MockInstance*>(cluster_manager_->httpConnPoolForCluster(
          "cluster_1", ResourcePriority::Default, Http::Protocol::Http11, nullptr));
  // Create persistent connection for host2.
  Http::ConnectionPool::MockInstance* cp2 =
      dynamic_cast<Http::ConnectionPool::MockInstance*>(cluster_manager_->httpConnPoolForCluster(
          "cluster_1", ResourcePriority::Default, Http::Protocol::Http2, nullptr));

  Tcp::ConnectionPool::MockInstance* tcp1 = dynamic_cast<Tcp::ConnectionPool::MockInstance*>(
      cluster_manager_->tcpConnPoolForCluster("cluster_1", ResourcePriority::Default, nullptr));

  Tcp::ConnectionPool::MockInstance* tcp2 = dynamic_cast<Tcp::ConnectionPool::MockInstance*>(
      cluster_manager_->tcpConnPoolForCluster("cluster_1", ResourcePriority::Default, nullptr));

  EXPECT_NE(cp1, cp2);
  EXPECT_NE(tcp1, tcp2);

  EXPECT_CALL(*cp2, addIdleCallback(_, _))
      .WillOnce(Invoke([](Http::ConnectionPool::Instance::IdleCb cb, auto) { cb(true); }));

  EXPECT_CALL(*cp1, addIdleCallback(_, _))
      .WillOnce(Invoke([](Http::ConnectionPool::Instance::IdleCb cb, auto) { cb(true); }));

  EXPECT_CALL(*tcp1, addIdleCallback(_, _))
      .WillOnce(Invoke([](Tcp::ConnectionPool::Instance::IdleCb cb, auto) { cb(true); }));

  EXPECT_CALL(*tcp2, addIdleCallback(_, _))
      .WillOnce(Invoke([](Tcp::ConnectionPool::Instance::IdleCb cb, auto) { cb(true); }));

  HostVector hosts_removed;
  hosts_removed.push_back(host2);

  // This update should drain all connection pools (host1, host2).
  cluster.prioritySet().updateHosts(
      0, HostSetImpl::partitionHosts(hosts_ptr, HostsPerLocalityImpl::empty()), nullptr, {},
      hosts_removed, 100);

  // Recreate connection pool for host1.
  cp1 = dynamic_cast<Http::ConnectionPool::MockInstance*>(cluster_manager_->httpConnPoolForCluster(
      "cluster_1", ResourcePriority::Default, Http::Protocol::Http11, nullptr));

  tcp1 = dynamic_cast<Tcp::ConnectionPool::MockInstance*>(
      cluster_manager_->tcpConnPoolForCluster("cluster_1", ResourcePriority::Default, nullptr));

  HostSharedPtr host3 = makeTestHost(cluster.info(), "tcp://127.0.0.1:82");

  HostVector hosts_added;
  hosts_added.push_back(host3);

  EXPECT_CALL(*cp1, addIdleCallback(_, _))
      .WillOnce(Invoke([](Http::ConnectionPool::Instance::IdleCb cb, auto) { cb(true); }));

  EXPECT_CALL(*tcp1, addIdleCallback(_, _))
      .WillOnce(Invoke([](Tcp::ConnectionPool::Instance::IdleCb cb, auto) { cb(true); }));

  // Adding host3 should drain connection pool for host1.
  cluster.prioritySet().updateHosts(
      0, HostSetImpl::partitionHosts(hosts_ptr, HostsPerLocalityImpl::empty()), nullptr,
      hosts_added, {}, 100);
}

TEST_F(ClusterManagerImplTest, ConnPoolsNotDrainedOnHostSetChange) {
  const std::string yaml = R"EOF(
  static_resources:
    clusters:
    - name: cluster_1
      connect_timeout: 0.250s
      lb_policy: ROUND_ROBIN
      type: STATIC
  )EOF";

  ReadyWatcher initialized;
  EXPECT_CALL(initialized, ready());
  create(parseBootstrapFromV3Yaml(yaml));

  // Set up for an initialize callback.
  cluster_manager_->setInitializedCb([&]() -> void { initialized.ready(); });

  std::unique_ptr<MockClusterUpdateCallbacks> callbacks(new NiceMock<MockClusterUpdateCallbacks>());
  ClusterUpdateCallbacksHandlePtr cb =
      cluster_manager_->addThreadLocalClusterUpdateCallbacks(*callbacks);

  Cluster& cluster = cluster_manager_->activeClusters().begin()->second;

  // Set up the HostSet.
  HostSharedPtr host1 = makeTestHost(cluster.info(), "tcp://127.0.0.1:80");

  HostVector hosts{host1};
  auto hosts_ptr = std::make_shared<HostVector>(hosts);

  // Sending non-mergeable updates.
  cluster.prioritySet().updateHosts(
      0, HostSetImpl::partitionHosts(hosts_ptr, HostsPerLocalityImpl::empty()), nullptr, hosts, {},
      100);

  EXPECT_CALL(factory_, allocateConnPool_(_, _, _, _))
      .Times(1)
      .WillRepeatedly(ReturnNew<NiceMock<Http::ConnectionPool::MockInstance>>());

  EXPECT_CALL(factory_, allocateTcpConnPool_)
      .Times(1)
      .WillRepeatedly(ReturnNew<NiceMock<Tcp::ConnectionPool::MockInstance>>());

  // This should provide us a CP for each of the above hosts.
  Http::ConnectionPool::MockInstance* cp1 =
      dynamic_cast<Http::ConnectionPool::MockInstance*>(cluster_manager_->httpConnPoolForCluster(
          "cluster_1", ResourcePriority::Default, Http::Protocol::Http11, nullptr));

  Tcp::ConnectionPool::MockInstance* tcp1 = dynamic_cast<Tcp::ConnectionPool::MockInstance*>(
      cluster_manager_->tcpConnPoolForCluster("cluster_1", ResourcePriority::Default, nullptr));

  HostSharedPtr host2 = makeTestHost(cluster.info(), "tcp://127.0.0.1:82");
  HostVector hosts_added;
  hosts_added.push_back(host2);

  // No connection pools should be drained.
  EXPECT_CALL(*cp1, drainConnections()).Times(0);
  EXPECT_CALL(*tcp1, drainConnections()).Times(0);

  // No connection pools should be drained.
  cluster.prioritySet().updateHosts(
      0, HostSetImpl::partitionHosts(hosts_ptr, HostsPerLocalityImpl::empty()), nullptr,
      hosts_added, {}, 100);
}

TEST_F(ClusterManagerImplTest, ConnPoolsIdleTimeout) {
  const std::string yaml = R"EOF(
  static_resources:
    clusters:
    - name: cluster_1
      connect_timeout: 0.25s
      lb_policy: ROUND_ROBIN
      type: STATIC
      erase_idle_pools: true
  )EOF";

  ReadyWatcher initialized;
  EXPECT_CALL(initialized, ready());
  create(parseBootstrapFromV3Yaml(yaml));

  // Set up for an initialize callback.
  cluster_manager_->setInitializedCb([&]() -> void { initialized.ready(); });

  std::unique_ptr<MockClusterUpdateCallbacks> callbacks(new NiceMock<MockClusterUpdateCallbacks>());
  ClusterUpdateCallbacksHandlePtr cb =
      cluster_manager_->addThreadLocalClusterUpdateCallbacks(*callbacks);

  Cluster& cluster = cluster_manager_->activeClusters().begin()->second;

  // Set up the HostSet.
  HostSharedPtr host1 = makeTestHost(cluster.info(), "tcp://127.0.0.1:80");

  HostVector hosts{host1};
  auto hosts_ptr = std::make_shared<HostVector>(hosts);

  // Sending non-mergeable updates.
  cluster.prioritySet().updateHosts(
      0, HostSetImpl::partitionHosts(hosts_ptr, HostsPerLocalityImpl::empty()), nullptr, hosts, {},
      100);

  {
    auto* cp1 = new NiceMock<Http::ConnectionPool::MockInstance>();
    EXPECT_CALL(factory_, allocateConnPool_(_, _, _)).WillOnce(Return(cp1));
    std::function<void(bool)> idle_callback;
    EXPECT_CALL(*cp1, addIdleCallback(_, ConnectionPool::Instance::DrainPool::No))
        .WillOnce(SaveArg<0>(&idle_callback));

    EXPECT_EQ(cp1, cluster_manager_->httpConnPoolForCluster("cluster_1", ResourcePriority::Default,
                                                            Http::Protocol::Http11, nullptr));
    // Request the same pool again and verify that it produces the same output
    EXPECT_EQ(cp1, cluster_manager_->httpConnPoolForCluster("cluster_1", ResourcePriority::Default,
                                                            Http::Protocol::Http11, nullptr));

    // Trigger the idle callback so we remove the connection pool
    idle_callback(false);

    auto* cp2 = new NiceMock<Http::ConnectionPool::MockInstance>();
    EXPECT_CALL(factory_, allocateConnPool_(_, _, _)).WillOnce(Return(cp2));
    EXPECT_CALL(*cp2, addIdleCallback(_, ConnectionPool::Instance::DrainPool::No));

    // This time we expect cp2 since cp1 will have been destroyed
    EXPECT_EQ(cp2, cluster_manager_->httpConnPoolForCluster("cluster_1", ResourcePriority::Default,
                                                            Http::Protocol::Http11, nullptr));
  }

  {
    auto* tcp1 = new NiceMock<Tcp::ConnectionPool::MockInstance>();
    EXPECT_CALL(factory_, allocateTcpConnPool_).WillOnce(Return(tcp1));
    std::function<void(bool)> idle_callback;
    EXPECT_CALL(*tcp1, addIdleCallback(_, ConnectionPool::Instance::DrainPool::No))
        .WillOnce(SaveArg<0>(&idle_callback));
    EXPECT_EQ(tcp1, cluster_manager_->tcpConnPoolForCluster("cluster_1", ResourcePriority::Default,
                                                            nullptr));
    // Request the same pool again and verify that it produces the same output
    EXPECT_EQ(tcp1, cluster_manager_->tcpConnPoolForCluster("cluster_1", ResourcePriority::Default,
                                                            nullptr));

    // Trigger the idle callback so we remove the connection pool
    idle_callback(false);

    auto* tcp2 = new NiceMock<Tcp::ConnectionPool::MockInstance>();
    EXPECT_CALL(factory_, allocateTcpConnPool_).WillOnce(Return(tcp2));

    // This time we expect tcp2 since tcp1 will have been destroyed
    EXPECT_EQ(tcp2, cluster_manager_->tcpConnPoolForCluster("cluster_1", ResourcePriority::Default,
                                                            nullptr));
  }
}

TEST_F(ClusterManagerImplTest, InvalidPriorityLocalClusterNameStatic) {
  std::string yaml = R"EOF(
static_resources:
  clusters:
  - name: new_cluster
    connect_timeout: 4s
    type: STATIC
    load_assignment:
      cluster_name: "domains"
      endpoints:
        - priority: 10
          lb_endpoints:
          - endpoint:
              address:
                socket_address:
                  address: 127.0.0.2
                  port_value: 11001
cluster_manager:
  local_cluster_name: new_cluster
)EOF";

  EXPECT_THROW_WITH_MESSAGE(create(parseBootstrapFromV3Yaml(yaml)), EnvoyException,
                            "Unexpected non-zero priority for local cluster 'new_cluster'.");
}

TEST_F(ClusterManagerImplTest, InvalidPriorityLocalClusterNameStrictDns) {
  std::string yaml = R"EOF(
static_resources:
  clusters:
  - name: new_cluster
    connect_timeout: 4s
    type: STRICT_DNS
    load_assignment:
      cluster_name: "domains"
      endpoints:
        - priority: 10
          lb_endpoints:
          - endpoint:
              address:
                socket_address:
                  address: 127.0.0.2
                  port_value: 11001
cluster_manager:
  local_cluster_name: new_cluster
)EOF";

  EXPECT_THROW_WITH_MESSAGE(create(parseBootstrapFromV3Yaml(yaml)), EnvoyException,
                            "Unexpected non-zero priority for local cluster 'new_cluster'.");
}

TEST_F(ClusterManagerImplTest, InvalidPriorityLocalClusterNameLogicalDns) {
  std::string yaml = R"EOF(
static_resources:
  clusters:
  - name: new_cluster
    connect_timeout: 4s
    type: LOGICAL_DNS
    load_assignment:
      cluster_name: "domains"
      endpoints:
        - priority: 10
          lb_endpoints:
          - endpoint:
              address:
                socket_address:
                  address: 127.0.0.2
                  port_value: 11001
cluster_manager:
  local_cluster_name: new_cluster
)EOF";

  // The priority for LOGICAL_DNS endpoints are written, so we just verify that there is only a
  // single priority even if the endpoint was configured to be priority 10.
  create(parseBootstrapFromV3Yaml(yaml));
  const auto cluster = cluster_manager_->get("new_cluster");
  EXPECT_EQ(1, cluster->prioritySet().hostSetsPerPriority().size());
}

TEST_F(ClusterManagerImplTest, ConnectionPoolPerDownstreamConnection) {
  const std::string yaml = R"EOF(
  static_resources:
    clusters:
    - name: cluster_1
      connect_timeout: 0.250s
      lb_policy: ROUND_ROBIN
      type: STATIC
      connection_pool_per_downstream_connection: true
      load_assignment:
        cluster_name: cluster_1
        endpoints:
        - lb_endpoints:
          - endpoint:
              address:
                socket_address:
                  address: 127.0.0.1
                  port_value: 11001
  )EOF";
  create(parseBootstrapFromV3Yaml(yaml));
  NiceMock<MockLoadBalancerContext> lb_context;
  NiceMock<Network::MockConnection> downstream_connection;
  Network::Socket::OptionsSharedPtr options_to_return = nullptr;
  ON_CALL(lb_context, downstreamConnection()).WillByDefault(Return(&downstream_connection));
  ON_CALL(downstream_connection, socketOptions()).WillByDefault(ReturnRef(options_to_return));

  std::vector<Http::ConnectionPool::MockInstance*> conn_pool_vector;
  for (size_t i = 0; i < 3; ++i) {
<<<<<<< HEAD
    conn_pool_vector.push_back(new NiceMock<Http::ConnectionPool::MockInstance>());
    EXPECT_CALL(factory_, allocateConnPool_(_, _, _)).WillOnce(Return(conn_pool_vector.back()));
=======
    conn_pool_vector.push_back(new Http::ConnectionPool::MockInstance());
    EXPECT_CALL(factory_, allocateConnPool_(_, _, _, _)).WillOnce(Return(conn_pool_vector.back()));
>>>>>>> f6fba538
    EXPECT_CALL(downstream_connection, hashKey)
        .WillOnce(Invoke([i](std::vector<uint8_t>& hash_key) { hash_key.push_back(i); }));
    EXPECT_EQ(conn_pool_vector.back(),
              cluster_manager_->httpConnPoolForCluster("cluster_1", ResourcePriority::Default,
                                                       Http::Protocol::Http11, &lb_context));
  }

  // Check that the first entry is still in the pool map
  EXPECT_CALL(downstream_connection, hashKey).WillOnce(Invoke([](std::vector<uint8_t>& hash_key) {
    hash_key.push_back(0);
  }));
  EXPECT_EQ(conn_pool_vector.front(),
            cluster_manager_->httpConnPoolForCluster("cluster_1", ResourcePriority::Default,
                                                     Http::Protocol::Http11, &lb_context));
}

class PrefetchTest : public ClusterManagerImplTest {
public:
  void initialize(float ratio) {
    const std::string yaml = R"EOF(
  static_resources:
    clusters:
    - name: cluster_1
      connect_timeout: 0.250s
      lb_policy: ROUND_ROBIN
      type: STATIC
  )EOF";

    ReadyWatcher initialized;
    EXPECT_CALL(initialized, ready());
    envoy::config::bootstrap::v3::Bootstrap config = parseBootstrapFromV3Yaml(yaml);
    if (ratio != 0) {
      config.mutable_static_resources()
          ->mutable_clusters(0)
          ->mutable_prefetch_policy()
          ->mutable_predictive_prefetch_ratio()
          ->set_value(ratio);
    }
    create(config);

    // Set up for an initialize callback.
    cluster_manager_->setInitializedCb([&]() -> void { initialized.ready(); });

    std::unique_ptr<MockClusterUpdateCallbacks> callbacks(
        new NiceMock<MockClusterUpdateCallbacks>());
    ClusterUpdateCallbacksHandlePtr cb =
        cluster_manager_->addThreadLocalClusterUpdateCallbacks(*callbacks);

    cluster_ = &cluster_manager_->activeClusters().begin()->second.get();

    // Set up the HostSet.
    host1_ = makeTestHost(cluster_->info(), "tcp://127.0.0.1:80");
    host2_ = makeTestHost(cluster_->info(), "tcp://127.0.0.1:80");

    HostVector hosts{host1_, host2_};
    auto hosts_ptr = std::make_shared<HostVector>(hosts);

    // Sending non-mergeable updates.
    cluster_->prioritySet().updateHosts(
        0, HostSetImpl::partitionHosts(hosts_ptr, HostsPerLocalityImpl::empty()), nullptr, hosts,
        {}, 100);
  }

  Cluster* cluster_{};
  HostSharedPtr host1_;
  HostSharedPtr host2_;
};

TEST_F(PrefetchTest, PrefetchOff) {
  // With prefetch set to 0, each request for a connection pool will only
  // allocate that conn pool.
  initialize(0);
<<<<<<< HEAD

  auto* mock_http_conn_pool = new Http::ConnectionPool::MockInstance();
  EXPECT_CALL(factory_, allocateConnPool_(_, _, _)).WillOnce(Return(mock_http_conn_pool));
=======
  EXPECT_CALL(factory_, allocateConnPool_(_, _, _, _))
      .Times(1)
      .WillRepeatedly(ReturnNew<Http::ConnectionPool::MockInstance>());
>>>>>>> f6fba538
  cluster_manager_->httpConnPoolForCluster("cluster_1", ResourcePriority::Default,
                                           Http::Protocol::Http11, nullptr);

  auto* mock_tcp_conn_pool = new Tcp::ConnectionPool::MockInstance();
  EXPECT_CALL(factory_, allocateTcpConnPool_).WillOnce(Return(mock_tcp_conn_pool));
  cluster_manager_->tcpConnPoolForCluster("cluster_1", ResourcePriority::Default, nullptr);
}

TEST_F(PrefetchTest, PrefetchOn) {
  // With prefetch set to 1.1, each request for a connection pool will kick off
  // prefetching, so create the pool for both the current connection and the
  // anticipated one.
  initialize(1.1);
  EXPECT_CALL(factory_, allocateConnPool_(_, _, _, _))
      .Times(2)
      .WillRepeatedly(ReturnNew<NiceMock<Http::ConnectionPool::MockInstance>>());
  cluster_manager_->httpConnPoolForCluster("cluster_1", ResourcePriority::Default,
                                           Http::Protocol::Http11, nullptr);

  EXPECT_CALL(factory_, allocateTcpConnPool_)
      .Times(2)
      .WillRepeatedly(ReturnNew<NiceMock<Tcp::ConnectionPool::MockInstance>>());
  cluster_manager_->tcpConnPoolForCluster("cluster_1", ResourcePriority::Default, nullptr);
}

} // namespace
} // namespace Upstream
} // namespace Envoy<|MERGE_RESOLUTION|>--- conflicted
+++ resolved
@@ -1492,15 +1492,9 @@
   EXPECT_TRUE(cluster_manager_->addOrUpdateCluster(update_cluster, ""));
 
   EXPECT_EQ(cluster2->info_, cluster_manager_->get("fake_cluster")->info());
-<<<<<<< HEAD
-  EXPECT_EQ(1UL, cluster_manager_->clusters().size());
-  Http::ConnectionPool::MockInstance* cp = new NiceMock<Http::ConnectionPool::MockInstance>();
-  EXPECT_CALL(factory_, allocateConnPool_(_, _, _)).WillOnce(Return(cp));
-=======
   EXPECT_EQ(1UL, cluster_manager_->clusters().active_clusters_.size());
   Http::ConnectionPool::MockInstance* cp = new Http::ConnectionPool::MockInstance();
   EXPECT_CALL(factory_, allocateConnPool_(_, _, _, _)).WillOnce(Return(cp));
->>>>>>> f6fba538
   EXPECT_EQ(cp, cluster_manager_->httpConnPoolForCluster("fake_cluster", ResourcePriority::Default,
                                                          Http::Protocol::Http11, nullptr));
 
@@ -2388,13 +2382,8 @@
   dns_callback(Network::DnsResolver::ResolutionStatus::Success,
                TestUtility::makeDnsResponse({"127.0.0.2"}));
 
-<<<<<<< HEAD
-  EXPECT_CALL(factory_, allocateConnPool_(_, _, _))
-      .WillOnce(ReturnNew<NiceMock<Http::ConnectionPool::MockInstance>>());
-=======
   EXPECT_CALL(factory_, allocateConnPool_(_, _, _, _))
       .WillOnce(ReturnNew<Http::ConnectionPool::MockInstance>());
->>>>>>> f6fba538
 
   EXPECT_CALL(factory_, allocateTcpConnPool_)
       .WillOnce(ReturnNew<NiceMock<Tcp::ConnectionPool::MockInstance>>());
@@ -2476,13 +2465,8 @@
   dns_callback(Network::DnsResolver::ResolutionStatus::Success,
                TestUtility::makeDnsResponse({"127.0.0.2"}));
 
-<<<<<<< HEAD
-  MockConnPoolWithDestroy* mock_cp = new NiceMock<MockConnPoolWithDestroy>();
-  EXPECT_CALL(factory_, allocateConnPool_(_, _, _)).WillOnce(Return(mock_cp));
-=======
   MockConnPoolWithDestroy* mock_cp = new MockConnPoolWithDestroy();
   EXPECT_CALL(factory_, allocateConnPool_(_, _, _, _)).WillOnce(Return(mock_cp));
->>>>>>> f6fba538
 
   MockTcpConnPoolWithDestroy* mock_tcp = new NiceMock<MockTcpConnPoolWithDestroy>();
   EXPECT_CALL(factory_, allocateTcpConnPool_).WillOnce(Return(mock_tcp));
@@ -4058,7 +4042,7 @@
 
   {
     auto* cp1 = new NiceMock<Http::ConnectionPool::MockInstance>();
-    EXPECT_CALL(factory_, allocateConnPool_(_, _, _)).WillOnce(Return(cp1));
+    EXPECT_CALL(factory_, allocateConnPool_(_, _, _, _)).WillOnce(Return(cp1));
     std::function<void(bool)> idle_callback;
     EXPECT_CALL(*cp1, addIdleCallback(_, ConnectionPool::Instance::DrainPool::No))
         .WillOnce(SaveArg<0>(&idle_callback));
@@ -4073,7 +4057,7 @@
     idle_callback(false);
 
     auto* cp2 = new NiceMock<Http::ConnectionPool::MockInstance>();
-    EXPECT_CALL(factory_, allocateConnPool_(_, _, _)).WillOnce(Return(cp2));
+    EXPECT_CALL(factory_, allocateConnPool_(_, _, _, _)).WillOnce(Return(cp2));
     EXPECT_CALL(*cp2, addIdleCallback(_, ConnectionPool::Instance::DrainPool::No));
 
     // This time we expect cp2 since cp1 will have been destroyed
@@ -4211,13 +4195,8 @@
 
   std::vector<Http::ConnectionPool::MockInstance*> conn_pool_vector;
   for (size_t i = 0; i < 3; ++i) {
-<<<<<<< HEAD
-    conn_pool_vector.push_back(new NiceMock<Http::ConnectionPool::MockInstance>());
-    EXPECT_CALL(factory_, allocateConnPool_(_, _, _)).WillOnce(Return(conn_pool_vector.back()));
-=======
     conn_pool_vector.push_back(new Http::ConnectionPool::MockInstance());
     EXPECT_CALL(factory_, allocateConnPool_(_, _, _, _)).WillOnce(Return(conn_pool_vector.back()));
->>>>>>> f6fba538
     EXPECT_CALL(downstream_connection, hashKey)
         .WillOnce(Invoke([i](std::vector<uint8_t>& hash_key) { hash_key.push_back(i); }));
     EXPECT_EQ(conn_pool_vector.back(),
@@ -4290,15 +4269,9 @@
   // With prefetch set to 0, each request for a connection pool will only
   // allocate that conn pool.
   initialize(0);
-<<<<<<< HEAD
-
-  auto* mock_http_conn_pool = new Http::ConnectionPool::MockInstance();
-  EXPECT_CALL(factory_, allocateConnPool_(_, _, _)).WillOnce(Return(mock_http_conn_pool));
-=======
   EXPECT_CALL(factory_, allocateConnPool_(_, _, _, _))
       .Times(1)
       .WillRepeatedly(ReturnNew<Http::ConnectionPool::MockInstance>());
->>>>>>> f6fba538
   cluster_manager_->httpConnPoolForCluster("cluster_1", ResourcePriority::Default,
                                            Http::Protocol::Http11, nullptr);
 

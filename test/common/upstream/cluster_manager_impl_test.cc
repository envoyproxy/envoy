--- conflicted
+++ resolved
@@ -146,15 +146,10 @@
                          Runtime::RandomGenerator& random, const LocalInfo::LocalInfo& local_info,
                          AccessLog::AccessLogManager& log_manager,
                          Event::Dispatcher& main_thread_dispatcher, Server::Admin& admin,
-<<<<<<< HEAD
-                         MockLocalClusterUpdate& local_cluster_update, Http::CodeStats& code_stats)
+                         Api::Api& api, MockLocalClusterUpdate& local_cluster_update,
+                         Http::CodeStats& code_stats)
       : ClusterManagerImpl(bootstrap, factory, stats, tls, runtime, random, local_info, log_manager,
-                           main_thread_dispatcher, admin, code_stats),
-=======
-                         Api::Api& api, MockLocalClusterUpdate& local_cluster_update)
-      : ClusterManagerImpl(bootstrap, factory, stats, tls, runtime, random, local_info, log_manager,
-                           main_thread_dispatcher, admin, api),
->>>>>>> 90c4ca35
+                           main_thread_dispatcher, admin, api, code_stats),
         local_cluster_update_(local_cluster_update) {}
 
 protected:
@@ -179,11 +174,7 @@
   void create(const envoy::config::bootstrap::v2::Bootstrap& bootstrap) {
     cluster_manager_ = std::make_unique<ClusterManagerImpl>(
         bootstrap, factory_, factory_.stats_, factory_.tls_, factory_.runtime_, factory_.random_,
-<<<<<<< HEAD
-        factory_.local_info_, log_manager_, factory_.dispatcher_, admin_, code_stats_);
-=======
-        factory_.local_info_, log_manager_, factory_.dispatcher_, admin_, api_);
->>>>>>> 90c4ca35
+        factory_.local_info_, log_manager_, factory_.dispatcher_, admin_, api_, code_stats_);
   }
 
   void createWithLocalClusterUpdate(const bool enable_merge_window = true) {
@@ -217,13 +208,8 @@
 
     cluster_manager_ = std::make_unique<TestClusterManagerImpl>(
         bootstrap, factory_, factory_.stats_, factory_.tls_, factory_.runtime_, factory_.random_,
-<<<<<<< HEAD
-        factory_.local_info_, log_manager_, factory_.dispatcher_, admin_, local_cluster_update_,
-        code_stats_);
-=======
         factory_.local_info_, log_manager_, factory_.dispatcher_, admin_, api_,
-        local_cluster_update_);
->>>>>>> 90c4ca35
+        local_cluster_update_, code_stats_);
   }
 
   void checkStats(uint64_t added, uint64_t modified, uint64_t removed, uint64_t active,

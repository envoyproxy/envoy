#include <memory>

#include "envoy/config/cluster/v3/cluster.pb.h"

#include "common/upstream/maglev_lb.h"

#include "test/common/upstream/utility.h"
#include "test/mocks/upstream/mocks.h"

namespace Envoy {
namespace Upstream {
namespace {

class TestLoadBalancerContext : public LoadBalancerContextBase {
public:
  using HostPredicate = std::function<bool(const Host&)>;

  TestLoadBalancerContext(uint64_t hash_key)
      : TestLoadBalancerContext(hash_key, 0, [](const Host&) { return false; }) {}
  TestLoadBalancerContext(uint64_t hash_key, uint32_t retry_count,
                          HostPredicate should_select_another_host)
      : hash_key_(hash_key), retry_count_(retry_count),
        should_select_another_host_(should_select_another_host) {}

  // Upstream::LoadBalancerContext
  absl::optional<uint64_t> computeHashKey() override { return hash_key_; }
  uint32_t hostSelectionRetryCount() const override { return retry_count_; };
  bool shouldSelectAnotherHost(const Host& host) override {
    return should_select_another_host_(host);
  }

  absl::optional<uint64_t> hash_key_;
  uint32_t retry_count_;
  HostPredicate should_select_another_host_;
};

// Note: ThreadAwareLoadBalancer base is heavily tested by RingHashLoadBalancerTest. Only basic
//       functionality is covered here.
class MaglevLoadBalancerTest : public testing::Test {
public:
  MaglevLoadBalancerTest() : stats_(ClusterInfoImpl::generateStats(stats_store_)) {}

  void init(uint32_t table_size) {
    lb_ = std::make_unique<MaglevLoadBalancer>(priority_set_, stats_, stats_store_, runtime_,
                                               random_, common_config_, table_size);
    lb_->initialize();
  }

  NiceMock<MockPrioritySet> priority_set_;
  MockHostSet& host_set_ = *priority_set_.getMockHostSet(0);
  std::shared_ptr<MockClusterInfo> info_{new NiceMock<MockClusterInfo>()};
  Stats::IsolatedStoreImpl stats_store_;
  ClusterStats stats_;
  envoy::config::cluster::v3::Cluster::CommonLbConfig common_config_;
  NiceMock<Runtime::MockLoader> runtime_;
<<<<<<< HEAD
  NiceMock<Runtime::MockRandomGenerator> random_;
  MaglevLoadBalancerPtr lb_;
=======
  NiceMock<Random::MockRandomGenerator> random_;
  std::unique_ptr<MaglevLoadBalancer> lb_;
>>>>>>> cb03985d
};

// Works correctly without any hosts.
TEST_F(MaglevLoadBalancerTest, NoHost) {
  init(7);
  EXPECT_EQ(nullptr, lb_->factory()->create()->chooseHost(nullptr));
};

// Basic sanity tests.
TEST_F(MaglevLoadBalancerTest, Basic) {
  host_set_.hosts_ = {
      makeTestHost(info_, "tcp://127.0.0.1:90"), makeTestHost(info_, "tcp://127.0.0.1:91"),
      makeTestHost(info_, "tcp://127.0.0.1:92"), makeTestHost(info_, "tcp://127.0.0.1:93"),
      makeTestHost(info_, "tcp://127.0.0.1:94"), makeTestHost(info_, "tcp://127.0.0.1:95")};
  host_set_.healthy_hosts_ = host_set_.hosts_;
  host_set_.runCallbacks({}, {});
  init(7);

  EXPECT_EQ("maglev_lb.min_entries_per_host", lb_->stats().min_entries_per_host_.name());
  EXPECT_EQ("maglev_lb.max_entries_per_host", lb_->stats().max_entries_per_host_.name());
  EXPECT_EQ(1, lb_->stats().min_entries_per_host_.value());
  EXPECT_EQ(2, lb_->stats().max_entries_per_host_.value());

  // maglev: i=0 host=127.0.0.1:92
  // maglev: i=1 host=127.0.0.1:94
  // maglev: i=2 host=127.0.0.1:90
  // maglev: i=3 host=127.0.0.1:91
  // maglev: i=4 host=127.0.0.1:95
  // maglev: i=5 host=127.0.0.1:90
  // maglev: i=6 host=127.0.0.1:93
  LoadBalancerPtr lb = lb_->factory()->create();
  const std::vector<uint32_t> expected_assignments{2, 4, 0, 1, 5, 0, 3};
  for (uint32_t i = 0; i < 3 * expected_assignments.size(); ++i) {
    TestLoadBalancerContext context(i);
    EXPECT_EQ(host_set_.hosts_[expected_assignments[i % expected_assignments.size()]],
              lb->chooseHost(&context));
  }
}

// Basic with hostname.
TEST_F(MaglevLoadBalancerTest, BasicWithHostName) {
  host_set_.hosts_ = {makeTestHost(info_, "90", "tcp://127.0.0.1:90"),
                      makeTestHost(info_, "91", "tcp://127.0.0.1:91"),
                      makeTestHost(info_, "92", "tcp://127.0.0.1:92"),
                      makeTestHost(info_, "93", "tcp://127.0.0.1:93"),
                      makeTestHost(info_, "94", "tcp://127.0.0.1:94"),
                      makeTestHost(info_, "95", "tcp://127.0.0.1:95")};
  host_set_.healthy_hosts_ = host_set_.hosts_;
  host_set_.runCallbacks({}, {});
  common_config_ = envoy::config::cluster::v3::Cluster::CommonLbConfig();
  auto chc = envoy::config::cluster::v3::Cluster::CommonLbConfig::ConsistentHashingLbConfig();
  chc.set_use_hostname_for_hashing(true);
  common_config_.set_allocated_consistent_hashing_lb_config(&chc);
  init(7);
  common_config_.release_consistent_hashing_lb_config();

  EXPECT_EQ("maglev_lb.min_entries_per_host", lb_->stats().min_entries_per_host_.name());
  EXPECT_EQ("maglev_lb.max_entries_per_host", lb_->stats().max_entries_per_host_.name());
  EXPECT_EQ(1, lb_->stats().min_entries_per_host_.value());
  EXPECT_EQ(2, lb_->stats().max_entries_per_host_.value());

  // maglev: i=0 host=92
  // maglev: i=1 host=95
  // maglev: i=2 host=90
  // maglev: i=3 host=93
  // maglev: i=4 host=94
  // maglev: i=5 host=91
  // maglev: i=6 host=90
  LoadBalancerPtr lb = lb_->factory()->create();
  const std::vector<uint32_t> expected_assignments{2, 5, 0, 3, 4, 1, 0};
  for (uint32_t i = 0; i < 3 * expected_assignments.size(); ++i) {
    TestLoadBalancerContext context(i);
    EXPECT_EQ(host_set_.hosts_[expected_assignments[i % expected_assignments.size()]],
              lb->chooseHost(&context));
  }
}

// Same ring as the Basic test, but exercise retry host predicate behavior.
TEST_F(MaglevLoadBalancerTest, BasicWithRetryHostPredicate) {
  host_set_.hosts_ = {
      makeTestHost(info_, "tcp://127.0.0.1:90"), makeTestHost(info_, "tcp://127.0.0.1:91"),
      makeTestHost(info_, "tcp://127.0.0.1:92"), makeTestHost(info_, "tcp://127.0.0.1:93"),
      makeTestHost(info_, "tcp://127.0.0.1:94"), makeTestHost(info_, "tcp://127.0.0.1:95")};
  host_set_.healthy_hosts_ = host_set_.hosts_;
  host_set_.runCallbacks({}, {});
  init(7);

  EXPECT_EQ("maglev_lb.min_entries_per_host", lb_->stats().min_entries_per_host_.name());
  EXPECT_EQ("maglev_lb.max_entries_per_host", lb_->stats().max_entries_per_host_.name());
  EXPECT_EQ(1, lb_->stats().min_entries_per_host_.value());
  EXPECT_EQ(2, lb_->stats().max_entries_per_host_.value());

  // maglev: i=0 host=127.0.0.1:92
  // maglev: i=1 host=127.0.0.1:94
  // maglev: i=2 host=127.0.0.1:90
  // maglev: i=3 host=127.0.0.1:91
  // maglev: i=4 host=127.0.0.1:95
  // maglev: i=5 host=127.0.0.1:90
  // maglev: i=6 host=127.0.0.1:93
  LoadBalancerPtr lb = lb_->factory()->create();
  {
    // Confirm that i=3 is selected by the hash.
    TestLoadBalancerContext context(10);
    EXPECT_EQ(host_set_.hosts_[1], lb->chooseHost(&context));
  }
  {
    // First attempt succeeds even when retry count is > 0.
    TestLoadBalancerContext context(10, 2, [](const Host&) { return false; });
    EXPECT_EQ(host_set_.hosts_[1], lb->chooseHost(&context));
  }
  {
    // Second attempt chooses a different host in the ring.
    TestLoadBalancerContext context(
        10, 2, [&](const Host& host) { return &host == host_set_.hosts_[1].get(); });
    EXPECT_EQ(host_set_.hosts_[0], lb->chooseHost(&context));
  }
  {
    // Exhausted retries return the last checked host.
    TestLoadBalancerContext context(10, 2, [](const Host&) { return true; });
    EXPECT_EQ(host_set_.hosts_[5], lb->chooseHost(&context));
  }
}

// Weighted sanity test.
TEST_F(MaglevLoadBalancerTest, Weighted) {
  host_set_.hosts_ = {makeTestHost(info_, "tcp://127.0.0.1:90", 1),
                      makeTestHost(info_, "tcp://127.0.0.1:91", 2)};
  host_set_.healthy_hosts_ = host_set_.hosts_;
  host_set_.runCallbacks({}, {});
  init(17);
  EXPECT_EQ(6, lb_->stats().min_entries_per_host_.value());
  EXPECT_EQ(11, lb_->stats().max_entries_per_host_.value());

  // maglev: i=0 host=127.0.0.1:91
  // maglev: i=1 host=127.0.0.1:90
  // maglev: i=2 host=127.0.0.1:90
  // maglev: i=3 host=127.0.0.1:91
  // maglev: i=4 host=127.0.0.1:90
  // maglev: i=5 host=127.0.0.1:91
  // maglev: i=6 host=127.0.0.1:91
  // maglev: i=7 host=127.0.0.1:90
  // maglev: i=8 host=127.0.0.1:91
  // maglev: i=9 host=127.0.0.1:91
  // maglev: i=10 host=127.0.0.1:91
  // maglev: i=11 host=127.0.0.1:91
  // maglev: i=12 host=127.0.0.1:91
  // maglev: i=13 host=127.0.0.1:90
  // maglev: i=14 host=127.0.0.1:91
  // maglev: i=15 host=127.0.0.1:90
  // maglev: i=16 host=127.0.0.1:91
  LoadBalancerPtr lb = lb_->factory()->create();
  const std::vector<uint32_t> expected_assignments{1, 0, 0, 1, 0, 1, 1, 0, 1,
                                                   1, 1, 1, 1, 0, 1, 0, 1};
  for (uint32_t i = 0; i < 3 * expected_assignments.size(); ++i) {
    TestLoadBalancerContext context(i);
    EXPECT_EQ(host_set_.hosts_[expected_assignments[i % expected_assignments.size()]],
              lb->chooseHost(&context));
  }
}

// Locality weighted sanity test when localities have the same weights. Host weights for hosts in
// different localities shouldn't matter.
TEST_F(MaglevLoadBalancerTest, LocalityWeightedSameLocalityWeights) {
  host_set_.hosts_ = {makeTestHost(info_, "tcp://127.0.0.1:90", 1),
                      makeTestHost(info_, "tcp://127.0.0.1:91", 2)};
  host_set_.healthy_hosts_ = host_set_.hosts_;
  host_set_.hosts_per_locality_ =
      makeHostsPerLocality({{host_set_.hosts_[0]}, {host_set_.hosts_[1]}});
  host_set_.healthy_hosts_per_locality_ = host_set_.hosts_per_locality_;
  LocalityWeightsConstSharedPtr locality_weights{new LocalityWeights{1, 1}};
  host_set_.locality_weights_ = locality_weights;
  host_set_.runCallbacks({}, {});
  init(17);
  EXPECT_EQ(8, lb_->stats().min_entries_per_host_.value());
  EXPECT_EQ(9, lb_->stats().max_entries_per_host_.value());

  // maglev: i=0 host=127.0.0.1:91
  // maglev: i=1 host=127.0.0.1:90
  // maglev: i=2 host=127.0.0.1:90
  // maglev: i=3 host=127.0.0.1:91
  // maglev: i=4 host=127.0.0.1:90
  // maglev: i=5 host=127.0.0.1:91
  // maglev: i=6 host=127.0.0.1:91
  // maglev: i=7 host=127.0.0.1:90
  // maglev: i=8 host=127.0.0.1:90
  // maglev: i=9 host=127.0.0.1:91
  // maglev: i=10 host=127.0.0.1:90
  // maglev: i=11 host=127.0.0.1:91
  // maglev: i=12 host=127.0.0.1:90
  // maglev: i=13 host=127.0.0.1:90
  // maglev: i=14 host=127.0.0.1:91
  // maglev: i=15 host=127.0.0.1:90
  // maglev: i=16 host=127.0.0.1:91
  LoadBalancerPtr lb = lb_->factory()->create();
  const std::vector<uint32_t> expected_assignments{1, 0, 0, 1, 0, 1, 1, 0, 0,
                                                   1, 0, 1, 0, 0, 1, 0, 1};
  for (uint32_t i = 0; i < 3 * expected_assignments.size(); ++i) {
    TestLoadBalancerContext context(i);
    EXPECT_EQ(host_set_.hosts_[expected_assignments[i % expected_assignments.size()]],
              lb->chooseHost(&context));
  }
}

// Locality weighted sanity test when localities have different weights. Host weights for hosts in
// different localities shouldn't matter.
TEST_F(MaglevLoadBalancerTest, LocalityWeightedDifferentLocalityWeights) {
  host_set_.hosts_ = {makeTestHost(info_, "tcp://127.0.0.1:90", 1),
                      makeTestHost(info_, "tcp://127.0.0.1:91", 2),
                      makeTestHost(info_, "tcp://127.0.0.1:92", 3)};
  host_set_.healthy_hosts_ = host_set_.hosts_;
  host_set_.hosts_per_locality_ =
      makeHostsPerLocality({{host_set_.hosts_[0]}, {host_set_.hosts_[2]}, {host_set_.hosts_[1]}});
  host_set_.healthy_hosts_per_locality_ = host_set_.hosts_per_locality_;
  LocalityWeightsConstSharedPtr locality_weights{new LocalityWeights{8, 0, 2}};
  host_set_.locality_weights_ = locality_weights;
  host_set_.runCallbacks({}, {});
  init(17);
  EXPECT_EQ(4, lb_->stats().min_entries_per_host_.value());
  EXPECT_EQ(13, lb_->stats().max_entries_per_host_.value());

  // maglev: i=0 host=127.0.0.1:91
  // maglev: i=1 host=127.0.0.1:90
  // maglev: i=2 host=127.0.0.1:90
  // maglev: i=3 host=127.0.0.1:90
  // maglev: i=4 host=127.0.0.1:90
  // maglev: i=5 host=127.0.0.1:90
  // maglev: i=6 host=127.0.0.1:91
  // maglev: i=7 host=127.0.0.1:90
  // maglev: i=8 host=127.0.0.1:90
  // maglev: i=9 host=127.0.0.1:91
  // maglev: i=10 host=127.0.0.1:90
  // maglev: i=11 host=127.0.0.1:91
  // maglev: i=12 host=127.0.0.1:90
  // maglev: i=13 host=127.0.0.1:90
  // maglev: i=14 host=127.0.0.1:90
  // maglev: i=15 host=127.0.0.1:90
  // maglev: i=16 host=127.0.0.1:90
  LoadBalancerPtr lb = lb_->factory()->create();
  const std::vector<uint32_t> expected_assignments{1, 0, 0, 0, 0, 0, 1, 0, 0,
                                                   1, 0, 1, 0, 0, 0, 0, 0};
  for (uint32_t i = 0; i < 3 * expected_assignments.size(); ++i) {
    TestLoadBalancerContext context(i);
    EXPECT_EQ(host_set_.hosts_[expected_assignments[i % expected_assignments.size()]],
              lb->chooseHost(&context));
  }
}

// Locality weighted with all localities zero weighted.
TEST_F(MaglevLoadBalancerTest, LocalityWeightedAllZeroLocalityWeights) {
  host_set_.hosts_ = {makeTestHost(info_, "tcp://127.0.0.1:90", 1)};
  host_set_.healthy_hosts_ = host_set_.hosts_;
  host_set_.hosts_per_locality_ = makeHostsPerLocality({{host_set_.hosts_[0]}});
  host_set_.healthy_hosts_per_locality_ = host_set_.hosts_per_locality_;
  LocalityWeightsConstSharedPtr locality_weights{new LocalityWeights{0}};
  host_set_.locality_weights_ = locality_weights;
  host_set_.runCallbacks({}, {});
  init(17);
  LoadBalancerPtr lb = lb_->factory()->create();
  TestLoadBalancerContext context(0);
  EXPECT_EQ(nullptr, lb->chooseHost(&context));
}

// Validate that when we are in global panic and have localities, we get sane
// results (fall back to non-healthy hosts).
TEST_F(MaglevLoadBalancerTest, LocalityWeightedGlobalPanic) {
  host_set_.hosts_ = {makeTestHost(info_, "tcp://127.0.0.1:90", 1),
                      makeTestHost(info_, "tcp://127.0.0.1:91", 2)};
  host_set_.healthy_hosts_ = {};
  host_set_.hosts_per_locality_ =
      makeHostsPerLocality({{host_set_.hosts_[0]}, {host_set_.hosts_[1]}});
  host_set_.healthy_hosts_per_locality_ = makeHostsPerLocality({{}, {}});
  LocalityWeightsConstSharedPtr locality_weights{new LocalityWeights{1, 1}};
  host_set_.locality_weights_ = locality_weights;
  host_set_.runCallbacks({}, {});
  init(17);
  EXPECT_EQ(8, lb_->stats().min_entries_per_host_.value());
  EXPECT_EQ(9, lb_->stats().max_entries_per_host_.value());

  // maglev: i=0 host=127.0.0.1:91
  // maglev: i=1 host=127.0.0.1:90
  // maglev: i=2 host=127.0.0.1:90
  // maglev: i=3 host=127.0.0.1:91
  // maglev: i=4 host=127.0.0.1:90
  // maglev: i=5 host=127.0.0.1:91
  // maglev: i=6 host=127.0.0.1:91
  // maglev: i=7 host=127.0.0.1:90
  // maglev: i=8 host=127.0.0.1:90
  // maglev: i=9 host=127.0.0.1:91
  // maglev: i=10 host=127.0.0.1:90
  // maglev: i=11 host=127.0.0.1:91
  // maglev: i=12 host=127.0.0.1:90
  // maglev: i=13 host=127.0.0.1:90
  // maglev: i=14 host=127.0.0.1:91
  // maglev: i=15 host=127.0.0.1:90
  // maglev: i=16 host=127.0.0.1:91
  LoadBalancerPtr lb = lb_->factory()->create();
  const std::vector<uint32_t> expected_assignments{1, 0, 0, 1, 0, 1, 1, 0, 0,
                                                   1, 0, 1, 0, 0, 1, 0, 1};
  for (uint32_t i = 0; i < 3 * expected_assignments.size(); ++i) {
    TestLoadBalancerContext context(i);
    EXPECT_EQ(host_set_.hosts_[expected_assignments[i % expected_assignments.size()]],
              lb->chooseHost(&context));
  }
}

// Given extremely lopsided locality weights, and a table that isn't large enough to fit all hosts,
// expect that the least-weighted hosts appear once, and the most-weighted host fills the remainder.
TEST_F(MaglevLoadBalancerTest, LocalityWeightedLopsided) {
  host_set_.hosts_.clear();
  HostVector heavy_but_sparse, light_but_dense;
  for (uint32_t i = 0; i < 1024; ++i) {
    auto host(makeTestHost(info_, fmt::format("tcp://127.0.0.1:{}", i)));
    host_set_.hosts_.push_back(host);
    (i == 0 ? heavy_but_sparse : light_but_dense).push_back(host);
  }
  host_set_.healthy_hosts_ = {};
  host_set_.hosts_per_locality_ = makeHostsPerLocality({heavy_but_sparse, light_but_dense});
  host_set_.healthy_hosts_per_locality_ = host_set_.hosts_per_locality_;
  host_set_.locality_weights_ = makeLocalityWeights({127, 1});
  host_set_.runCallbacks({}, {});
  init(MaglevTable::DefaultTableSize);
  EXPECT_EQ(1, lb_->stats().min_entries_per_host_.value());
  EXPECT_EQ(MaglevTable::DefaultTableSize - 1023, lb_->stats().max_entries_per_host_.value());

  LoadBalancerPtr lb = lb_->factory()->create();

  // Populate a histogram of the number of table entries for each host...
  uint32_t counts[1024] = {0};
  for (uint32_t i = 0; i < MaglevTable::DefaultTableSize; ++i) {
    TestLoadBalancerContext context(i);
    uint32_t port = lb->chooseHost(&context)->address()->ip()->port();
    ++counts[port];
  }

  // Each of the light_but_dense hosts should appear in the table once.
  for (uint32_t i = 1; i < 1024; ++i) {
    EXPECT_EQ(1, counts[i]);
  }

  // The heavy_but_sparse host should occupy the remainder of the table.
  EXPECT_EQ(MaglevTable::DefaultTableSize - 1023, counts[0]);
}

} // namespace
} // namespace Upstream
} // namespace Envoy<|MERGE_RESOLUTION|>--- conflicted
+++ resolved
@@ -53,13 +53,8 @@
   ClusterStats stats_;
   envoy::config::cluster::v3::Cluster::CommonLbConfig common_config_;
   NiceMock<Runtime::MockLoader> runtime_;
-<<<<<<< HEAD
-  NiceMock<Runtime::MockRandomGenerator> random_;
+  NiceMock<Random::MockRandomGenerator> random_;
   MaglevLoadBalancerPtr lb_;
-=======
-  NiceMock<Random::MockRandomGenerator> random_;
-  std::unique_ptr<MaglevLoadBalancer> lb_;
->>>>>>> cb03985d
 };
 
 // Works correctly without any hosts.

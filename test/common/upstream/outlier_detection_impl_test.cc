#include <chrono>
#include <cstdint>
#include <memory>
#include <string>
#include <vector>

#include "envoy/common/time.h"
#include "envoy/config/cluster/v3/outlier_detection.pb.h"
#include "envoy/data/cluster/v3/outlier_detection_event.pb.h"

#include "source/common/network/utility.h"
#include "source/common/upstream/outlier_detection_impl.h"
#include "source/common/upstream/upstream_impl.h"

#include "test/common/upstream/utility.h"
#include "test/mocks/access_log/mocks.h"
#include "test/mocks/common.h"
#include "test/mocks/event/mocks.h"
#include "test/mocks/runtime/mocks.h"
#include "test/mocks/upstream/cluster_info.h"
#include "test/mocks/upstream/cluster_priority_set.h"
#include "test/mocks/upstream/health_checker.h"
#include "test/mocks/upstream/host.h"
#include "test/mocks/upstream/host_set.h"
#include "test/test_common/simulated_time_system.h"
#include "test/test_common/utility.h"

#include "absl/types/optional.h"
#include "gmock/gmock.h"
#include "gtest/gtest.h"

using testing::_;
using testing::NiceMock;
using testing::Return;
using testing::ReturnRef;
using testing::SaveArg;

namespace Envoy {
namespace Upstream {
namespace Outlier {
namespace {

TEST(OutlierDetectorImplFactoryTest, NoDetector) {
  NiceMock<MockClusterMockPrioritySet> cluster;
  NiceMock<Event::MockDispatcher> dispatcher;
  NiceMock<Runtime::MockLoader> runtime;
  NiceMock<Random::MockRandomGenerator> random;
  EXPECT_EQ(nullptr, DetectorImplFactory::createForCluster(
                         cluster, defaultStaticCluster("fake_cluster"), dispatcher, runtime,
                         nullptr, random, ProtobufMessage::getStrictValidationVisitor())
                         .value());
}

TEST(OutlierDetectorImplFactoryTest, Detector) {
  auto fake_cluster = defaultStaticCluster("fake_cluster");
  fake_cluster.mutable_outlier_detection();

  NiceMock<MockClusterMockPrioritySet> cluster;
  NiceMock<Event::MockDispatcher> dispatcher;
  NiceMock<Runtime::MockLoader> runtime;
  NiceMock<Random::MockRandomGenerator> random;
  EXPECT_NE(nullptr, DetectorImplFactory::createForCluster(
                         cluster, fake_cluster, dispatcher, runtime, nullptr, random,
                         ProtobufMessage::getStrictValidationVisitor())
                         .value());
}

class CallbackChecker {
public:
  MOCK_METHOD(void, check, (HostSharedPtr host));
};

class OutlierDetectorImplTest : public Event::TestUsingSimulatedTime, public testing::Test {
public:
  OutlierDetectorImplTest()
      : outlier_detection_ejections_active_(cluster_.info_->stats_store_.gauge(
            "outlier_detection.ejections_active", Stats::Gauge::ImportMode::Accumulate)) {
    ON_CALL(runtime_.snapshot_, featureEnabled(EnforcingConsecutive5xxRuntime, 100))
        .WillByDefault(Return(true));
    ON_CALL(runtime_.snapshot_, featureEnabled(EnforcingSuccessRateRuntime, 100))
        .WillByDefault(Return(true));
    ON_CALL(runtime_.snapshot_, featureEnabled(EnforcingConsecutiveLocalOriginFailureRuntime, 100))
        .WillByDefault(Return(true));
    ON_CALL(runtime_.snapshot_, featureEnabled(EnforcingLocalOriginSuccessRateRuntime, 100))
        .WillByDefault(Return(true));

    // Prepare separate config with split_external_local_origin_errors set to true.
    // It will be used for tests with split external and local origin errors.
    outlier_detection_split_.set_split_external_local_origin_errors(true);
  }

  void addHosts(std::vector<std::string> urls, bool primary = true) {
    HostVector& hosts = primary ? hosts_ : failover_hosts_;
    for (auto& url : urls) {
      hosts.emplace_back(makeTestHost(cluster_.info_, url, simTime()));
    }
  }

  template <typename T> void loadRq(HostVector& hosts, int num_rq, T code) {
    for (auto& host : hosts) {
      loadRq(host, num_rq, code);
    }
  }

  void loadRq(HostSharedPtr host, int num_rq, int http_code) {
    for (int i = 0; i < num_rq; i++) {
      host->outlierDetector().putHttpResponseCode(http_code);
    }
  }

  void loadRq(HostSharedPtr host, int num_rq, Result result) {
    for (int i = 0; i < num_rq; i++) {
      host->outlierDetector().putResult(result);
    }
  }

  NiceMock<MockClusterMockPrioritySet> cluster_;
  HostVector& hosts_ = cluster_.prioritySet().getMockHostSet(0)->hosts_;
  HostVector& failover_hosts_ = cluster_.prioritySet().getMockHostSet(1)->hosts_;
  NiceMock<Event::MockDispatcher> dispatcher_;
  NiceMock<Runtime::MockLoader> runtime_;
  NiceMock<Random::MockRandomGenerator> random_;
  Event::MockTimer* interval_timer_ = new Event::MockTimer(&dispatcher_);
  CallbackChecker checker_;
  Event::SimulatedTimeSystem time_system_;
  std::shared_ptr<MockEventLogger> event_logger_{new MockEventLogger()};
  envoy::config::cluster::v3::OutlierDetection empty_outlier_detection_;
  envoy::config::cluster::v3::OutlierDetection outlier_detection_split_;
  Stats::Gauge& outlier_detection_ejections_active_;
};

TEST_F(OutlierDetectorImplTest, DetectorStaticConfig) {
  const std::string yaml = R"EOF(
interval: 0.1s
base_ejection_time: 10s
consecutive_5xx: 10
max_ejection_percent: 50
enforcing_consecutive_5xx: 10
enforcing_success_rate: 20
success_rate_minimum_hosts: 50
success_rate_request_volume: 200
success_rate_stdev_factor: 3000
failure_percentage_minimum_hosts: 10
failure_percentage_request_volume: 25
failure_percentage_threshold: 70
max_ejection_time: 400s
  )EOF";

  envoy::config::cluster::v3::OutlierDetection outlier_detection;
  TestUtility::loadFromYaml(yaml, outlier_detection);
  EXPECT_CALL(*interval_timer_, enableTimer(std::chrono::milliseconds(100), _));
  std::shared_ptr<DetectorImpl> detector(
      DetectorImpl::create(cluster_, outlier_detection, dispatcher_, runtime_, time_system_,
                           event_logger_, random_, ProtobufMessage::getStrictValidationVisitor())
          .value());

  EXPECT_EQ(100UL, detector->config().intervalMs());
  EXPECT_EQ(10000UL, detector->config().baseEjectionTimeMs());
  EXPECT_EQ(10UL, detector->config().consecutive5xx());
  EXPECT_EQ(5UL, detector->config().consecutiveGatewayFailure());
  EXPECT_EQ(50UL, detector->config().maxEjectionPercent());
  EXPECT_EQ(10UL, detector->config().enforcingConsecutive5xx());
  EXPECT_EQ(0UL, detector->config().enforcingConsecutiveGatewayFailure());
  EXPECT_EQ(20UL, detector->config().enforcingSuccessRate());
  EXPECT_EQ(50UL, detector->config().successRateMinimumHosts());
  EXPECT_EQ(200UL, detector->config().successRateRequestVolume());
  EXPECT_EQ(3000UL, detector->config().successRateStdevFactor());
  EXPECT_EQ(0UL, detector->config().enforcingFailurePercentage());
  EXPECT_EQ(0UL, detector->config().enforcingFailurePercentageLocalOrigin());
  EXPECT_EQ(10UL, detector->config().failurePercentageMinimumHosts());
  EXPECT_EQ(25UL, detector->config().failurePercentageRequestVolume());
  EXPECT_EQ(70UL, detector->config().failurePercentageThreshold());
  EXPECT_EQ(400000UL, detector->config().maxEjectionTimeMs());
}

// Test verifies that detector is properly initialized with
// default max_ejection_time when such value is
// not specified in config.
TEST_F(OutlierDetectorImplTest, DetectorStaticConfigMaxDefaultValue) {
  const std::string yaml = R"EOF(
interval: 0.1s
base_ejection_time: 10s
  )EOF";
  envoy::config::cluster::v3::OutlierDetection outlier_detection;
  TestUtility::loadFromYaml(yaml, outlier_detection);
  EXPECT_CALL(*interval_timer_, enableTimer(std::chrono::milliseconds(100), _));
  std::shared_ptr<DetectorImpl> detector(
      DetectorImpl::create(cluster_, outlier_detection, dispatcher_, runtime_, time_system_,
                           event_logger_, random_, ProtobufMessage::getStrictValidationVisitor())
          .value());

  EXPECT_EQ(100UL, detector->config().intervalMs());
  EXPECT_EQ(10000UL, detector->config().baseEjectionTimeMs());
  EXPECT_EQ(300000UL, detector->config().maxEjectionTimeMs());
}

// Test verifies that invalid outlier detector's config is rejected.
TEST_F(OutlierDetectorImplTest, DetectorStaticConfigiInvalidMaxEjectTime) {
  // Create invalid config. max_ejection_time must not be smaller than base_ejection_time.
  const std::string yaml = R"EOF(
interval: 0.1s
base_ejection_time: 10s
consecutive_5xx: 10
max_ejection_percent: 50
enforcing_consecutive_5xx: 10
enforcing_success_rate: 20
success_rate_minimum_hosts: 50
success_rate_request_volume: 200
success_rate_stdev_factor: 3000
failure_percentage_minimum_hosts: 10
failure_percentage_request_volume: 25
failure_percentage_threshold: 70
max_ejection_time: 3s
  )EOF";

  envoy::config::cluster::v3::OutlierDetection outlier_detection;
  TestUtility::loadFromYaml(yaml, outlier_detection);
  // Detector should reject the config.
  ASSERT_FALSE(DetectorImpl::create(cluster_, outlier_detection, dispatcher_, runtime_,
                                    time_system_, event_logger_, random_,
                                    ProtobufMessage::getStrictValidationVisitor())
                   .status()
                   .ok());
}

// Test verifies that legacy config without max_ejection_time value
// specified and base_ejection_time value larger than default value
// of max_ejection_time will be accepted.
// Values of base_ejection_time and max_ejection_time will be equal.
TEST_F(OutlierDetectorImplTest, DetectorStaticConfigBaseLargerThanMaxNoMax) {
  const std::string yaml = R"EOF(
interval: 0.1s
base_ejection_time: 400s
  )EOF";
  envoy::config::cluster::v3::OutlierDetection outlier_detection;
  TestUtility::loadFromYaml(yaml, outlier_detection);
  EXPECT_CALL(*interval_timer_, enableTimer(std::chrono::milliseconds(100), _));
  std::shared_ptr<DetectorImpl> detector(
      DetectorImpl::create(cluster_, outlier_detection, dispatcher_, runtime_, time_system_,
                           event_logger_, random_, ProtobufMessage::getStrictValidationVisitor())
          .value());

  EXPECT_EQ(100UL, detector->config().intervalMs());
  EXPECT_EQ(400000UL, detector->config().baseEjectionTimeMs());
  EXPECT_EQ(400000UL, detector->config().maxEjectionTimeMs());
}

TEST_F(OutlierDetectorImplTest, DestroyWithActive) {
  ON_CALL(runtime_.snapshot_, getInteger(MaxEjectionPercentRuntime, _)).WillByDefault(Return(100));
  EXPECT_CALL(cluster_.prioritySet(), addMemberUpdateCb(_));
  addHosts({"tcp://127.0.0.1:80"}, true);
  addHosts({"tcp://127.0.0.1:81"}, false);
  EXPECT_CALL(*interval_timer_, enableTimer(std::chrono::milliseconds(10000), _));
  std::shared_ptr<DetectorImpl> detector(
      DetectorImpl::create(cluster_, empty_outlier_detection_, dispatcher_, runtime_, time_system_,
                           event_logger_, random_, ProtobufMessage::getStrictValidationVisitor())
          .value());
  detector->addChangedStateCb([&](HostSharedPtr host) -> void { checker_.check(host); });

  loadRq(hosts_[0], 4, 500);
  time_system_.setMonotonicTime(std::chrono::milliseconds(0));
  EXPECT_CALL(checker_, check(hosts_[0]));
  EXPECT_CALL(*event_logger_,
              logEject(std::static_pointer_cast<const HostDescription>(hosts_[0]), _,
                       envoy::data::cluster::v3::CONSECUTIVE_5XX, true, nullptr));
  loadRq(hosts_[0], 1, 500);
  EXPECT_TRUE(hosts_[0]->healthFlagGet(Host::HealthFlag::FAILED_OUTLIER_CHECK));
  EXPECT_EQ(1UL, outlier_detection_ejections_active_.value());

  loadRq(failover_hosts_[0], 4, 500);
  time_system_.setMonotonicTime(std::chrono::milliseconds(0));
  EXPECT_CALL(checker_, check(failover_hosts_[0]));
  EXPECT_CALL(*event_logger_,
              logEject(std::static_pointer_cast<const HostDescription>(failover_hosts_[0]), _,
                       envoy::data::cluster::v3::CONSECUTIVE_5XX, true, nullptr));
  loadRq(failover_hosts_[0], 1, 500);
  EXPECT_TRUE(failover_hosts_[0]->healthFlagGet(Host::HealthFlag::FAILED_OUTLIER_CHECK));
  EXPECT_EQ(2UL, outlier_detection_ejections_active_.value());

  detector.reset();
  EXPECT_EQ(0UL, outlier_detection_ejections_active_.value());
}

TEST_F(OutlierDetectorImplTest, DestroyHostInUse) {
  EXPECT_CALL(cluster_.prioritySet(), addMemberUpdateCb(_));
  addHosts({"tcp://127.0.0.1:80"});
  EXPECT_CALL(*interval_timer_, enableTimer(std::chrono::milliseconds(10000), _));
  std::shared_ptr<DetectorImpl> detector(
      DetectorImpl::create(cluster_, empty_outlier_detection_, dispatcher_, runtime_, time_system_,
                           event_logger_, random_, ProtobufMessage::getStrictValidationVisitor())
          .value());
  detector->addChangedStateCb([&](HostSharedPtr host) -> void { checker_.check(host); });

  detector.reset();

  loadRq(hosts_[0], 5, 500);
}

/*
 Tests scenario when connect errors are reported by Non-http codes and success is reported by
 http codes. (this happens in http router).
*/
TEST_F(OutlierDetectorImplTest, BasicFlow5xxViaHttpCodes) {
  ON_CALL(runtime_.snapshot_, getInteger(MaxEjectionPercentRuntime, _)).WillByDefault(Return(100));
  EXPECT_CALL(cluster_.prioritySet(), addMemberUpdateCb(_));
  addHosts({"tcp://127.0.0.1:80"});
  EXPECT_CALL(*interval_timer_, enableTimer(std::chrono::milliseconds(10000), _));
  std::shared_ptr<DetectorImpl> detector(
      DetectorImpl::create(cluster_, empty_outlier_detection_, dispatcher_, runtime_, time_system_,
                           event_logger_, random_, ProtobufMessage::getStrictValidationVisitor())
          .value());
  detector->addChangedStateCb([&](HostSharedPtr host) -> void { checker_.check(host); });

  addHosts({"tcp://127.0.0.1:81"});
  cluster_.prioritySet().getMockHostSet(0)->runCallbacks({hosts_[1]}, {});

  // Cause a consecutive 5xx error on host[0] by reporting HTTP codes.
  loadRq(hosts_[0], 1, 500);
  loadRq(hosts_[0], 1, 200);
  hosts_[0]->outlierDetector().putResponseTime(std::chrono::milliseconds(5));
  loadRq(hosts_[0], 4, 500);

  time_system_.setMonotonicTime(std::chrono::milliseconds(0));
  EXPECT_CALL(checker_, check(hosts_[0]));
  EXPECT_CALL(*event_logger_,
              logEject(std::static_pointer_cast<const HostDescription>(hosts_[0]), _,
                       envoy::data::cluster::v3::CONSECUTIVE_5XX, true, nullptr));
  loadRq(hosts_[0], 1, 500);
  EXPECT_TRUE(hosts_[0]->healthFlagGet(Host::HealthFlag::FAILED_OUTLIER_CHECK));

  EXPECT_EQ(1UL, outlier_detection_ejections_active_.value());

  // Interval that doesn't bring the host back in.
  time_system_.setMonotonicTime(std::chrono::milliseconds(9999));
  EXPECT_CALL(*interval_timer_, enableTimer(std::chrono::milliseconds(10000), _));
  interval_timer_->invokeCallback();
  EXPECT_FALSE(hosts_[0]->outlierDetector().lastUnejectionTime());

  // Interval that does bring the host back in.
  time_system_.setMonotonicTime(std::chrono::milliseconds(30001));
  EXPECT_CALL(checker_, check(hosts_[0]));
  EXPECT_CALL(*event_logger_,
              logUneject(std::static_pointer_cast<const HostDescription>(hosts_[0])));
  EXPECT_CALL(*interval_timer_, enableTimer(std::chrono::milliseconds(10000), _));
  interval_timer_->invokeCallback();
  EXPECT_FALSE(hosts_[0]->healthFlagGet(Host::HealthFlag::FAILED_OUTLIER_CHECK));
  EXPECT_TRUE(hosts_[0]->outlierDetector().lastUnejectionTime());

  // Eject host again to cause an ejection after an unejection has taken place
  hosts_[0]->outlierDetector().putResponseTime(std::chrono::milliseconds(5));
  loadRq(hosts_[0], 4, 500);

  time_system_.setMonotonicTime(std::chrono::milliseconds(40000));
  EXPECT_CALL(checker_, check(hosts_[0]));
  EXPECT_CALL(*event_logger_,
              logEject(std::static_pointer_cast<const HostDescription>(hosts_[0]), _,
                       envoy::data::cluster::v3::CONSECUTIVE_5XX, true, nullptr));
  loadRq(hosts_[0], 1, 500);
  EXPECT_TRUE(hosts_[0]->healthFlagGet(Host::HealthFlag::FAILED_OUTLIER_CHECK));
  EXPECT_EQ(1UL, outlier_detection_ejections_active_.value());

  cluster_.prioritySet().getMockHostSet(0)->runCallbacks({}, hosts_);

  EXPECT_EQ(0UL, outlier_detection_ejections_active_.value());
  EXPECT_EQ(2UL, cluster_.info_->stats_store_.counter("outlier_detection.ejections_total").value());
  EXPECT_EQ(
      2UL,
      cluster_.info_->stats_store_.counter("outlier_detection.ejections_consecutive_5xx").value());
  EXPECT_EQ(0UL, cluster_.info_->stats_store_
                     .counter("outlier_detection.ejections_consecutive_gateway_failure")
                     .value());
}

/*
 Tests scenario when active health check clears the FAILED_OUTLIER_CHECK flag.
*/
TEST_F(OutlierDetectorImplTest, BasicFlow5xxViaHttpCodesWithActiveHCUnejectHost) {
  ON_CALL(runtime_.snapshot_, getInteger(MaxEjectionPercentRuntime, _)).WillByDefault(Return(100));
  EXPECT_CALL(cluster_.prioritySet(), addMemberUpdateCb(_));
  addHosts({"tcp://127.0.0.1:80"});
  EXPECT_CALL(*interval_timer_, enableTimer(std::chrono::milliseconds(10000), _));

  // Add health checker to cluster and validate that host call back is called.
  std::shared_ptr<MockHealthChecker> health_checker(new MockHealthChecker());
  EXPECT_CALL(*health_checker, addHostCheckCompleteCb(_));
  ON_CALL(cluster_, healthChecker()).WillByDefault(Return(health_checker.get()));

  std::shared_ptr<DetectorImpl> detector(
      DetectorImpl::create(cluster_, empty_outlier_detection_, dispatcher_, runtime_, time_system_,
                           event_logger_, random_, ProtobufMessage::getStrictValidationVisitor())
          .value());
  detector->addChangedStateCb([&](HostSharedPtr host) -> void { checker_.check(host); });

  addHosts({"tcp://127.0.0.1:81"});
  cluster_.prioritySet().getMockHostSet(0)->runCallbacks({hosts_[1]}, {});

  // Cause a consecutive 5xx error on host[0] by reporting HTTP codes.
  loadRq(hosts_[0], 1, 500);
  loadRq(hosts_[0], 1, 200);
  hosts_[0]->outlierDetector().putResponseTime(std::chrono::milliseconds(5));
  loadRq(hosts_[0], 4, 500);

  time_system_.setMonotonicTime(std::chrono::milliseconds(0));
  EXPECT_CALL(checker_, check(hosts_[0]));
  EXPECT_CALL(*event_logger_,
              logEject(std::static_pointer_cast<const HostDescription>(hosts_[0]), _,
                       envoy::data::cluster::v3::CONSECUTIVE_5XX, true, nullptr));
  loadRq(hosts_[0], 1, 500);
  EXPECT_TRUE(hosts_[0]->healthFlagGet(Host::HealthFlag::FAILED_OUTLIER_CHECK));

  EXPECT_EQ(1UL, outlier_detection_ejections_active_.value());

  // Interval that doesn't bring the host back in.
  time_system_.setMonotonicTime(std::chrono::milliseconds(9999));
  EXPECT_CALL(*interval_timer_, enableTimer(std::chrono::milliseconds(10000), _));
  interval_timer_->invokeCallback();

  // Trigger the health checker callbacks with "Changed" status and validate host is unejected.
  health_checker->runCallbacks(hosts_[0], HealthTransition::Changed, HealthState::Unhealthy);
  EXPECT_EQ(1UL, outlier_detection_ejections_active_.value());
  EXPECT_TRUE(hosts_[0]->healthFlagGet(Host::HealthFlag::FAILED_OUTLIER_CHECK));
  EXPECT_CALL(checker_, check(hosts_[0]));
  EXPECT_CALL(*event_logger_,
              logUneject(std::static_pointer_cast<const HostDescription>(hosts_[0])));
  health_checker->runCallbacks(hosts_[0], HealthTransition::Changed, HealthState::Healthy);
  EXPECT_EQ(0UL, outlier_detection_ejections_active_.value());
  EXPECT_FALSE(hosts_[0]->healthFlagGet(Host::HealthFlag::FAILED_OUTLIER_CHECK));

  // Cause a consecutive 5xx error again on host[0] by reporting HTTP codes.
  loadRq(hosts_[0], 1, 500);
  loadRq(hosts_[0], 1, 200);
  hosts_[0]->outlierDetector().putResponseTime(std::chrono::milliseconds(5));
  loadRq(hosts_[0], 4, 500);

  time_system_.setMonotonicTime(std::chrono::milliseconds(0));
  EXPECT_CALL(checker_, check(hosts_[0]));
  EXPECT_CALL(*event_logger_,
              logEject(std::static_pointer_cast<const HostDescription>(hosts_[0]), _,
                       envoy::data::cluster::v3::CONSECUTIVE_5XX, true, nullptr));
  loadRq(hosts_[0], 1, 500);
  EXPECT_TRUE(hosts_[0]->healthFlagGet(Host::HealthFlag::FAILED_OUTLIER_CHECK));

  EXPECT_EQ(1UL, outlier_detection_ejections_active_.value());

  // Interval that doesn't bring the host back in.
  time_system_.setMonotonicTime(std::chrono::milliseconds(9999));
  EXPECT_CALL(*interval_timer_, enableTimer(std::chrono::milliseconds(10000), _));
  interval_timer_->invokeCallback();

  // Trigger the health checker callbacks with "UnChanged" status and validate host is unejected.
  health_checker->runCallbacks(hosts_[0], HealthTransition::Unchanged, HealthState::Unhealthy);
  EXPECT_EQ(1UL, outlier_detection_ejections_active_.value());
  EXPECT_TRUE(hosts_[0]->healthFlagGet(Host::HealthFlag::FAILED_OUTLIER_CHECK));
  EXPECT_CALL(checker_, check(hosts_[0]));
  EXPECT_CALL(*event_logger_,
              logUneject(std::static_pointer_cast<const HostDescription>(hosts_[0])));
  health_checker->runCallbacks(hosts_[0], HealthTransition::Unchanged, HealthState::Healthy);
  EXPECT_EQ(0UL, outlier_detection_ejections_active_.value());
  EXPECT_FALSE(hosts_[0]->healthFlagGet(Host::HealthFlag::FAILED_OUTLIER_CHECK));

  // Eject host again to cause an ejection after an unejection has taken place
  hosts_[0]->outlierDetector().putResponseTime(std::chrono::milliseconds(5));
  loadRq(hosts_[0], 4, 500);

  time_system_.setMonotonicTime(std::chrono::milliseconds(40000));
  EXPECT_CALL(checker_, check(hosts_[0]));
  EXPECT_CALL(*event_logger_,
              logEject(std::static_pointer_cast<const HostDescription>(hosts_[0]), _,
                       envoy::data::cluster::v3::CONSECUTIVE_5XX, true, nullptr));
  loadRq(hosts_[0], 1, 500);
  EXPECT_TRUE(hosts_[0]->healthFlagGet(Host::HealthFlag::FAILED_OUTLIER_CHECK));
  EXPECT_EQ(1UL, outlier_detection_ejections_active_.value());

  cluster_.prioritySet().getMockHostSet(0)->runCallbacks({}, hosts_);

  EXPECT_EQ(0UL, outlier_detection_ejections_active_.value());
  EXPECT_EQ(3UL, cluster_.info_->stats_store_.counter("outlier_detection.ejections_total").value());
  EXPECT_EQ(
      3UL,
      cluster_.info_->stats_store_.counter("outlier_detection.ejections_consecutive_5xx").value());
  EXPECT_EQ(0UL, cluster_.info_->stats_store_
                     .counter("outlier_detection.ejections_consecutive_gateway_failure")
                     .value());
}

/*
 Tests scenario when active health check is disabled from clearing the FAILED_OUTLIER_CHECK flag.
*/
TEST_F(OutlierDetectorImplTest, BasicFlow5xxViaHttpCodesWithActiveHCDoNotUnejectHost) {
  const std::string yaml = R"EOF(
successful_active_health_check_uneject_host: false
  )EOF";
  envoy::config::cluster::v3::OutlierDetection outlier_detection;
  TestUtility::loadFromYaml(yaml, outlier_detection);
  ON_CALL(runtime_.snapshot_, getInteger(MaxEjectionPercentRuntime, _)).WillByDefault(Return(100));
  EXPECT_CALL(cluster_.prioritySet(), addMemberUpdateCb(_));
  addHosts({"tcp://127.0.0.1:80"});
  EXPECT_CALL(*interval_timer_, enableTimer(std::chrono::milliseconds(10000), _));

  // Add health checker to cluster and validate that host call back is not called.
  std::shared_ptr<MockHealthChecker> health_checker(new MockHealthChecker());
  // The host check complete callback is not triggered.
  EXPECT_CALL(*health_checker, addHostCheckCompleteCb(_)).Times(0);
  ON_CALL(cluster_, healthChecker()).WillByDefault(Return(health_checker.get()));

  std::shared_ptr<DetectorImpl> detector(
      DetectorImpl::create(cluster_, outlier_detection, dispatcher_, runtime_, time_system_,
                           event_logger_, random_, ProtobufMessage::getStrictValidationVisitor())
          .value());
  detector->addChangedStateCb([&](HostSharedPtr host) -> void { checker_.check(host); });

  addHosts({"tcp://127.0.0.1:81"});
  cluster_.prioritySet().getMockHostSet(0)->runCallbacks({hosts_[1]}, {});

  // Cause a consecutive 5xx error on host[0] by reporting HTTP codes.
  loadRq(hosts_[0], 1, 500);
  loadRq(hosts_[0], 1, 200);
  hosts_[0]->outlierDetector().putResponseTime(std::chrono::milliseconds(5));
  loadRq(hosts_[0], 4, 500);

  time_system_.setMonotonicTime(std::chrono::milliseconds(0));
  EXPECT_CALL(checker_, check(hosts_[0]));
  EXPECT_CALL(*event_logger_,
              logEject(std::static_pointer_cast<const HostDescription>(hosts_[0]), _,
                       envoy::data::cluster::v3::CONSECUTIVE_5XX, true, nullptr));
  loadRq(hosts_[0], 1, 500);
  EXPECT_TRUE(hosts_[0]->healthFlagGet(Host::HealthFlag::FAILED_OUTLIER_CHECK));

  EXPECT_EQ(1UL, outlier_detection_ejections_active_.value());

  // Interval that doesn't bring the host back in.
  time_system_.setMonotonicTime(std::chrono::milliseconds(9999));
  EXPECT_CALL(*interval_timer_, enableTimer(std::chrono::milliseconds(10000), _));
  interval_timer_->invokeCallback();

  // The health checker callbacks won't be triggered with "Changed" status. The host is unejected.
  EXPECT_CALL(checker_, check(hosts_[0])).Times(0);
  // Uneject doesn't happen
  EXPECT_CALL(*event_logger_,
              logUneject(std::static_pointer_cast<const HostDescription>(hosts_[0])))
      .Times(0);
  health_checker->runCallbacks(hosts_[0], HealthTransition::Changed, HealthState::Healthy);
  EXPECT_EQ(1UL, outlier_detection_ejections_active_.value());
  EXPECT_TRUE(hosts_[0]->healthFlagGet(Host::HealthFlag::FAILED_OUTLIER_CHECK));

  cluster_.prioritySet().getMockHostSet(0)->runCallbacks({}, hosts_);

  EXPECT_EQ(0UL, outlier_detection_ejections_active_.value());
  EXPECT_EQ(1UL, cluster_.info_->stats_store_.counter("outlier_detection.ejections_total").value());
  EXPECT_EQ(
      1UL,
      cluster_.info_->stats_store_.counter("outlier_detection.ejections_consecutive_5xx").value());
  EXPECT_EQ(0UL, cluster_.info_->stats_store_
                     .counter("outlier_detection.ejections_consecutive_gateway_failure")
                     .value());
}

/* Test verifies the LOCAL_ORIGIN_CONNECT_SUCCESS with optional HTTP code 200,
   cancels LOCAL_ORIGIN_CONNECT_FAILED event.
*/
TEST_F(OutlierDetectorImplTest, ConnectSuccessWithOptionalHTTP_OK) {
  EXPECT_CALL(cluster_.prioritySet(), addMemberUpdateCb(_));
  addHosts({"tcp://127.0.0.1:80"});
  EXPECT_CALL(*interval_timer_, enableTimer(std::chrono::milliseconds(10000), _));
  std::shared_ptr<DetectorImpl> detector(
      DetectorImpl::create(cluster_, empty_outlier_detection_, dispatcher_, runtime_, time_system_,
                           event_logger_, random_, ProtobufMessage::getStrictValidationVisitor())
          .value());
  detector->addChangedStateCb([&](HostSharedPtr host) -> void { checker_.check(host); });

  // Make sure that in non-split mode LOCAL_ORIGIN_CONNECT_SUCCESS with optional HTTP code 200
  // cancels LOCAL_ORIGIN_CONNECT_FAILED.
  // such scenario is used by tcp_proxy.
  for (auto i = 0; i < 100; i++) {
    hosts_[0]->outlierDetector().putResult(Result::LocalOriginConnectSuccess,
                                           absl::optional<uint64_t>(enumToInt(Http::Code::OK)));
    hosts_[0]->outlierDetector().putResult(Result::LocalOriginConnectFailed);
  }
  EXPECT_FALSE(hosts_[0]->healthFlagGet(Host::HealthFlag::FAILED_OUTLIER_CHECK));
}

/* Test verifies the EXT_ORIGIN_REQUEST_SUCCESS cancels EXT_ORIGIN_REQUEST_FAILED event in non-split
 * mode.
 * EXT_ORIGIN_REQUEST_FAILED is mapped to 5xx code and EXT_ORIGIN_REQUEST_SUCCESS is mapped to 200
 * code.
 */
TEST_F(OutlierDetectorImplTest, ExternalOriginEventsNonSplit) {
  ON_CALL(runtime_.snapshot_, getInteger(MaxEjectionPercentRuntime, _)).WillByDefault(Return(60));
  EXPECT_CALL(cluster_.prioritySet(), addMemberUpdateCb(_));
  addHosts({"tcp://127.0.0.1:80"});
  addHosts({"tcp://127.0.0.2:80"});
  EXPECT_CALL(*interval_timer_, enableTimer(std::chrono::milliseconds(10000), _));
  std::shared_ptr<DetectorImpl> detector(
      DetectorImpl::create(cluster_, empty_outlier_detection_, dispatcher_, runtime_, time_system_,
                           event_logger_, random_, ProtobufMessage::getStrictValidationVisitor())
          .value());
  detector->addChangedStateCb([&](HostSharedPtr host) -> void { checker_.check(host); });

  // Make sure that EXT_ORIGIN_REQUEST_SUCCESS cancels EXT_ORIGIN_REQUEST_FAILED
  // such scenario is used by redis filter.
  for (auto i = 0; i < 100; i++) {
    hosts_[0]->outlierDetector().putResult(Result::ExtOriginRequestFailed);
    hosts_[0]->outlierDetector().putResult(Result::ExtOriginRequestSuccess);
  }
  EXPECT_FALSE(hosts_[0]->healthFlagGet(Host::HealthFlag::FAILED_OUTLIER_CHECK));

  // Now make sure that EXT_ORIGIN_REQUEST_FAILED ejects the host
  EXPECT_CALL(checker_, check(hosts_[0]));
  EXPECT_CALL(*event_logger_,
              logEject(std::static_pointer_cast<const HostDescription>(hosts_[0]), _,
                       envoy::data::cluster::v3::CONSECUTIVE_5XX, true, nullptr));
  for (auto i = 0; i < 100; i++) {
    hosts_[0]->outlierDetector().putResult(Result::ExtOriginRequestFailed);
  }
  EXPECT_TRUE(hosts_[0]->healthFlagGet(Host::HealthFlag::FAILED_OUTLIER_CHECK));
}

TEST_F(OutlierDetectorImplTest, BasicFlow5xxViaNonHttpCodes) {
  ON_CALL(runtime_.snapshot_, getInteger(MaxEjectionPercentRuntime, _)).WillByDefault(Return(100));
  EXPECT_CALL(cluster_.prioritySet(), addMemberUpdateCb(_));
  addHosts({"tcp://127.0.0.1:80"});
  EXPECT_CALL(*interval_timer_, enableTimer(std::chrono::milliseconds(10000), _));
  std::shared_ptr<DetectorImpl> detector(
      DetectorImpl::create(cluster_, empty_outlier_detection_, dispatcher_, runtime_, time_system_,
                           event_logger_, random_, ProtobufMessage::getStrictValidationVisitor())
          .value());
  detector->addChangedStateCb([&](HostSharedPtr host) -> void { checker_.check(host); });

  addHosts({"tcp://127.0.0.1:81"});
  cluster_.prioritySet().getMockHostSet(0)->runCallbacks({hosts_[1]}, {});

  // Cause a consecutive 5xx error on host[0] by reporting Non-HTTP codes.
  loadRq(hosts_[0], 1, Result::LocalOriginConnectFailed);
  loadRq(hosts_[0], 1, 200);
  hosts_[0]->outlierDetector().putResponseTime(std::chrono::milliseconds(5));
  loadRq(hosts_[0], 4, Result::LocalOriginConnectFailed);

  time_system_.setMonotonicTime(std::chrono::milliseconds(0));
  EXPECT_CALL(checker_, check(hosts_[0]));
  EXPECT_CALL(*event_logger_,
              logEject(std::static_pointer_cast<const HostDescription>(hosts_[0]), _,
                       envoy::data::cluster::v3::CONSECUTIVE_GATEWAY_FAILURE, false, nullptr));
  EXPECT_CALL(*event_logger_,
              logEject(std::static_pointer_cast<const HostDescription>(hosts_[0]), _,
                       envoy::data::cluster::v3::CONSECUTIVE_5XX, true, nullptr));
  loadRq(hosts_[0], 1, Result::LocalOriginConnectFailed);
  EXPECT_TRUE(hosts_[0]->healthFlagGet(Host::HealthFlag::FAILED_OUTLIER_CHECK));

  EXPECT_EQ(1UL, outlier_detection_ejections_active_.value());

  // Interval that doesn't bring the host back in.
  time_system_.setMonotonicTime(std::chrono::milliseconds(9999));
  EXPECT_CALL(*interval_timer_, enableTimer(std::chrono::milliseconds(10000), _));
  interval_timer_->invokeCallback();
  EXPECT_FALSE(hosts_[0]->outlierDetector().lastUnejectionTime());

  // Interval that does bring the host back in.
  time_system_.setMonotonicTime(std::chrono::milliseconds(30001));
  EXPECT_CALL(checker_, check(hosts_[0]));
  EXPECT_CALL(*event_logger_,
              logUneject(std::static_pointer_cast<const HostDescription>(hosts_[0])));
  EXPECT_CALL(*interval_timer_, enableTimer(std::chrono::milliseconds(10000), _));
  interval_timer_->invokeCallback();
  EXPECT_FALSE(hosts_[0]->healthFlagGet(Host::HealthFlag::FAILED_OUTLIER_CHECK));
  EXPECT_TRUE(hosts_[0]->outlierDetector().lastUnejectionTime());

  // Eject host again to cause an ejection after an unejection has taken place
  hosts_[0]->outlierDetector().putResponseTime(std::chrono::milliseconds(5));
  loadRq(hosts_[0], 4, Result::LocalOriginConnectFailed);

  time_system_.setMonotonicTime(std::chrono::milliseconds(40000));
  EXPECT_CALL(checker_, check(hosts_[0]));
  EXPECT_CALL(*event_logger_,
              logEject(std::static_pointer_cast<const HostDescription>(hosts_[0]), _,
                       envoy::data::cluster::v3::CONSECUTIVE_GATEWAY_FAILURE, false, nullptr));
  EXPECT_CALL(*event_logger_,
              logEject(std::static_pointer_cast<const HostDescription>(hosts_[0]), _,
                       envoy::data::cluster::v3::CONSECUTIVE_5XX, true, nullptr));
  loadRq(hosts_[0], 1, Result::LocalOriginConnectFailed);
  EXPECT_TRUE(hosts_[0]->healthFlagGet(Host::HealthFlag::FAILED_OUTLIER_CHECK));
  EXPECT_EQ(1UL, outlier_detection_ejections_active_.value());

  cluster_.prioritySet().getMockHostSet(0)->runCallbacks({}, hosts_);

  EXPECT_EQ(0UL, outlier_detection_ejections_active_.value());
  EXPECT_EQ(2UL, cluster_.info_->stats_store_.counter("outlier_detection.ejections_total").value());
  EXPECT_EQ(
      2UL,
      cluster_.info_->stats_store_.counter("outlier_detection.ejections_consecutive_5xx").value());
  EXPECT_EQ(0UL, cluster_.info_->stats_store_
                     .counter("outlier_detection.ejections_consecutive_gateway_failure")
                     .value());
}

/**
 * Test that the consecutive gateway failure detector correctly fires, and also successfully
 * retriggers after uneject. This will also ensure that the stats counters end up with the expected
 * values.
 */
TEST_F(OutlierDetectorImplTest, BasicFlowGatewayFailure) {
  ON_CALL(runtime_.snapshot_, getInteger(MaxEjectionPercentRuntime, _)).WillByDefault(Return(100));
  EXPECT_CALL(cluster_.prioritySet(), addMemberUpdateCb(_));
  addHosts({"tcp://127.0.0.1:80"});
  EXPECT_CALL(*interval_timer_, enableTimer(std::chrono::milliseconds(10000), _));
  std::shared_ptr<DetectorImpl> detector(
      DetectorImpl::create(cluster_, empty_outlier_detection_, dispatcher_, runtime_, time_system_,
                           event_logger_, random_, ProtobufMessage::getStrictValidationVisitor())
          .value());

  ON_CALL(runtime_.snapshot_, featureEnabled(EnforcingConsecutiveGatewayFailureRuntime, 0))
      .WillByDefault(Return(true));
  ON_CALL(runtime_.snapshot_, featureEnabled(EnforcingConsecutive5xxRuntime, 100))
      .WillByDefault(Return(false));

  detector->addChangedStateCb([&](HostSharedPtr host) -> void { checker_.check(host); });

  addHosts({"tcp://127.0.0.1:81"});
  cluster_.prioritySet().getMockHostSet(0)->runCallbacks({hosts_[1]}, {});

  // Cause a consecutive 5xx error.
  loadRq(hosts_[0], 1, 503);
  loadRq(hosts_[0], 1, 500);
  hosts_[0]->outlierDetector().putResponseTime(std::chrono::milliseconds(5));
  loadRq(hosts_[0], 2, 503);
  EXPECT_CALL(*event_logger_,
              logEject(std::static_pointer_cast<const HostDescription>(hosts_[0]), _,
                       envoy::data::cluster::v3::CONSECUTIVE_5XX, false, nullptr));
  loadRq(hosts_[0], 2, 503);

  time_system_.setMonotonicTime(std::chrono::milliseconds(0));
  EXPECT_CALL(checker_, check(hosts_[0]));
  EXPECT_CALL(*event_logger_,
              logEject(std::static_pointer_cast<const HostDescription>(hosts_[0]), _,
                       envoy::data::cluster::v3::CONSECUTIVE_GATEWAY_FAILURE, true, nullptr));
  loadRq(hosts_[0], 1, 503);
  EXPECT_TRUE(hosts_[0]->healthFlagGet(Host::HealthFlag::FAILED_OUTLIER_CHECK));

  EXPECT_EQ(1UL, outlier_detection_ejections_active_.value());

  // Interval that doesn't bring the host back in.
  time_system_.setMonotonicTime(std::chrono::milliseconds(9999));
  EXPECT_CALL(*interval_timer_, enableTimer(std::chrono::milliseconds(10000), _));
  interval_timer_->invokeCallback();
  EXPECT_FALSE(hosts_[0]->outlierDetector().lastUnejectionTime());

  // Interval that does bring the host back in.
  time_system_.setMonotonicTime(std::chrono::milliseconds(30001));
  EXPECT_CALL(checker_, check(hosts_[0]));
  EXPECT_CALL(*event_logger_,
              logUneject(std::static_pointer_cast<const HostDescription>(hosts_[0])));
  EXPECT_CALL(*interval_timer_, enableTimer(std::chrono::milliseconds(10000), _));
  interval_timer_->invokeCallback();
  EXPECT_FALSE(hosts_[0]->healthFlagGet(Host::HealthFlag::FAILED_OUTLIER_CHECK));
  EXPECT_TRUE(hosts_[0]->outlierDetector().lastUnejectionTime());

  // Eject host again to cause an ejection after an unejection has taken place
  hosts_[0]->outlierDetector().putResponseTime(std::chrono::milliseconds(5));
  loadRq(hosts_[0], 4, 503);

  time_system_.setMonotonicTime(std::chrono::milliseconds(40000));
  EXPECT_CALL(checker_, check(hosts_[0]));
  EXPECT_CALL(*event_logger_,
              logEject(std::static_pointer_cast<const HostDescription>(hosts_[0]), _,
                       envoy::data::cluster::v3::CONSECUTIVE_GATEWAY_FAILURE, true, nullptr));
  loadRq(hosts_[0], 1, 503);
  EXPECT_TRUE(hosts_[0]->healthFlagGet(Host::HealthFlag::FAILED_OUTLIER_CHECK));
  EXPECT_EQ(1UL, outlier_detection_ejections_active_.value());

  cluster_.prioritySet().getMockHostSet(0)->runCallbacks({}, hosts_);

  EXPECT_EQ(0UL, outlier_detection_ejections_active_.value());
  // Check preserves deprecated counter behaviour
  EXPECT_EQ(1UL, cluster_.info_->stats_store_.counter("outlier_detection.ejections_total").value());
  EXPECT_EQ(
      2UL,
      cluster_.info_->stats_store_.counter("outlier_detection.ejections_enforced_total").value());
  EXPECT_EQ(2UL, cluster_.info_->stats_store_
                     .counter("outlier_detection.ejections_detected_consecutive_gateway_failure")
                     .value());
  EXPECT_EQ(2UL, cluster_.info_->stats_store_
                     .counter("outlier_detection.ejections_enforced_consecutive_gateway_failure")
                     .value());

  EXPECT_EQ(1UL, cluster_.info_->stats_store_
                     .counter("outlier_detection.ejections_detected_consecutive_5xx")
                     .value());
  EXPECT_EQ(0UL, cluster_.info_->stats_store_
                     .counter("outlier_detection.ejections_enforced_consecutive_5xx")
                     .value());
}

/*
 * Test passing of optional HTTP code with Result:: LOCAL_ORIGIN_TIMEOUT
 */
TEST_F(OutlierDetectorImplTest, TimeoutWithHttpCode) {
  ON_CALL(runtime_.snapshot_, getInteger(MaxEjectionPercentRuntime, _)).WillByDefault(Return(35));
  EXPECT_CALL(cluster_.prioritySet(), addMemberUpdateCb(_));
  addHosts({
      "tcp://127.0.0.1:80",
      "tcp://127.0.0.1:81",
      "tcp://127.0.0.1:84",
  });

  EXPECT_CALL(*interval_timer_, enableTimer(std::chrono::milliseconds(10000), _));
  std::shared_ptr<DetectorImpl> detector(
      DetectorImpl::create(cluster_, empty_outlier_detection_, dispatcher_, runtime_, time_system_,
                           event_logger_, random_, ProtobufMessage::getStrictValidationVisitor())
          .value());
  detector->addChangedStateCb([&](HostSharedPtr host) -> void { checker_.check(host); });

  // Report several LOCAL_ORIGIN_TIMEOUT with optional Http code 500. Host should be ejected.
  EXPECT_CALL(checker_, check(hosts_[0]));
  EXPECT_CALL(*event_logger_,
              logEject(std::static_pointer_cast<const HostDescription>(hosts_[0]), _,
                       envoy::data::cluster::v3::CONSECUTIVE_5XX, true, nullptr));
  // Get the configured number of failures and simulate than number of connect failures.
  uint32_t n =
      runtime_.snapshot_.getInteger(Consecutive5xxRuntime, detector->config().consecutive5xx());
  while (n--) {
    hosts_[0]->outlierDetector().putResult(Result::LocalOriginTimeout,
                                           absl::optional<uint64_t>(500));
  }
  EXPECT_TRUE(hosts_[0]->healthFlagGet(Host::HealthFlag::FAILED_OUTLIER_CHECK));

  // Wait until it is unejected
  time_system_.setMonotonicTime(std::chrono::milliseconds(50001));
  EXPECT_CALL(checker_, check(hosts_[0]));
  EXPECT_CALL(*event_logger_,
              logUneject(std::static_pointer_cast<const HostDescription>(hosts_[0])));
  EXPECT_CALL(*interval_timer_, enableTimer(std::chrono::milliseconds(10000), _));
  interval_timer_->invokeCallback();
  EXPECT_FALSE(hosts_[0]->healthFlagGet(Host::HealthFlag::FAILED_OUTLIER_CHECK));

  // Report several LOCAL_ORIGIN_TIMEOUT with HTTP code other that 500. Node should not be ejected.
  EXPECT_CALL(checker_, check(hosts_[0])).Times(0);
  EXPECT_CALL(*event_logger_, logEject(std::static_pointer_cast<const HostDescription>(hosts_[0]),
                                       _, envoy::data::cluster::v3::CONSECUTIVE_5XX, true, nullptr))
      .Times(0);
  // Get the configured number of failures and simulate than number of connect failures.
  n = runtime_.snapshot_.getInteger(Consecutive5xxRuntime, detector->config().consecutive5xx());
  while (n--) {
    hosts_[0]->outlierDetector().putResult(Result::LocalOriginTimeout,
                                           absl::optional<uint64_t>(200));
  }
  EXPECT_FALSE(hosts_[0]->healthFlagGet(Host::HealthFlag::FAILED_OUTLIER_CHECK));

  // Report LOCAL_ORIGIN_TIMEOUT without explicit HTTP code mapping. It should be implicitly mapped
  // to 5xx code and the node should be ejected.
  EXPECT_CALL(checker_, check(hosts_[0]));
  EXPECT_CALL(*event_logger_,
              logEject(std::static_pointer_cast<const HostDescription>(hosts_[0]), _,
                       envoy::data::cluster::v3::CONSECUTIVE_5XX, true, nullptr));
  EXPECT_CALL(*event_logger_,
              logEject(std::static_pointer_cast<const HostDescription>(hosts_[0]), _,
                       envoy::data::cluster::v3::CONSECUTIVE_GATEWAY_FAILURE, false, nullptr));
  // Get the configured number of failures and simulate than number of connect failures.
  n = runtime_.snapshot_.getInteger(ConsecutiveGatewayFailureRuntime,
                                    detector->config().consecutiveGatewayFailure());
  while (n--) {
    hosts_[0]->outlierDetector().putResult(Result::LocalOriginTimeout);
  }
  EXPECT_TRUE(hosts_[0]->healthFlagGet(Host::HealthFlag::FAILED_OUTLIER_CHECK));
}

/*
 * Test validates scenario when large number of timeouts are
 * reported to the outlier detector. The first N timeouts will
 * cause host ejection. Subsequent timeouts, reported while host
 * is ejected, should not affect unejecting the host.
 * Any additional timeouts reported after host has been unejected
 * should cause the host to be ejected again.
 */
TEST_F(OutlierDetectorImplTest, LargeNumberOfTimeouts) {
  ON_CALL(runtime_.snapshot_, getInteger(MaxEjectionPercentRuntime, _)).WillByDefault(Return(100));
  EXPECT_CALL(cluster_.prioritySet(), addMemberUpdateCb(_));
  addHosts({
      "tcp://127.0.0.1:80",
  });

  EXPECT_CALL(*interval_timer_, enableTimer(std::chrono::milliseconds(10000), _));
  std::shared_ptr<DetectorImpl> detector(
      DetectorImpl::create(cluster_, outlier_detection_split_, dispatcher_, runtime_, time_system_,
                           event_logger_, random_, ProtobufMessage::getStrictValidationVisitor())
          .value());
  ON_CALL(runtime_.snapshot_, featureEnabled(EnforcingConsecutiveLocalOriginFailureRuntime, 100))
      .WillByDefault(Return(true));
  detector->addChangedStateCb([&](HostSharedPtr host) -> void { checker_.check(host); });

  // Report several LOCAL_ORIGIN_TIMEOUT. Host should be ejected.
  EXPECT_CALL(checker_, check(hosts_[0]));
  EXPECT_CALL(*event_logger_,
              logEject(std::static_pointer_cast<const HostDescription>(hosts_[0]), _,
                       envoy::data::cluster::v3::CONSECUTIVE_LOCAL_ORIGIN_FAILURE, true, nullptr));
  // Get the configured number of failures and simulate than number of timeouts.
  uint32_t n =
      runtime_.snapshot_.getInteger(Consecutive5xxRuntime, detector->config().consecutive5xx());
  while (n--) {
    hosts_[0]->outlierDetector().putResult(Result::LocalOriginTimeout);
  }
  EXPECT_TRUE(hosts_[0]->healthFlagGet(Host::HealthFlag::FAILED_OUTLIER_CHECK));

  // Simulate more timeouts after the host have been ejected.
  n = 2 * runtime_.snapshot_.getInteger(Consecutive5xxRuntime, detector->config().consecutive5xx());
  while (n--) {
    hosts_[0]->outlierDetector().putResult(Result::LocalOriginTimeout);
  }

  // Wait until the host is unejected.
  time_system_.setMonotonicTime(std::chrono::milliseconds(50001));
  EXPECT_CALL(checker_, check(hosts_[0]));
  EXPECT_CALL(*event_logger_,
              logUneject(std::static_pointer_cast<const HostDescription>(hosts_[0])));
  EXPECT_CALL(*interval_timer_, enableTimer(std::chrono::milliseconds(10000), _));
  interval_timer_->invokeCallback();
  EXPECT_FALSE(hosts_[0]->healthFlagGet(Host::HealthFlag::FAILED_OUTLIER_CHECK));

  // Simulate more timeouts. The host should be ejected.
  EXPECT_CALL(checker_, check(hosts_[0]));
  EXPECT_CALL(*event_logger_,
              logEject(std::static_pointer_cast<const HostDescription>(hosts_[0]), _,
                       envoy::data::cluster::v3::CONSECUTIVE_LOCAL_ORIGIN_FAILURE, true, nullptr));
  n = runtime_.snapshot_.getInteger(Consecutive5xxRuntime, detector->config().consecutive5xx());
  while (n--) {
    hosts_[0]->outlierDetector().putResult(Result::LocalOriginTimeout);
  }
  EXPECT_TRUE(hosts_[0]->healthFlagGet(Host::HealthFlag::FAILED_OUTLIER_CHECK));
}

/**
 * Set of tests to verify ejecting and unejecting nodes when local/connect failures are reported.
 */
TEST_F(OutlierDetectorImplTest, BasicFlowLocalOriginFailure) {
  ON_CALL(runtime_.snapshot_, getInteger(MaxEjectionPercentRuntime, _)).WillByDefault(Return(100));
  EXPECT_CALL(cluster_.prioritySet(), addMemberUpdateCb(_));
  addHosts({"tcp://127.0.0.1:80"}, true);
  EXPECT_CALL(*interval_timer_, enableTimer(std::chrono::milliseconds(10000), _));
  std::shared_ptr<DetectorImpl> detector(
      DetectorImpl::create(cluster_, outlier_detection_split_, dispatcher_, runtime_, time_system_,
                           event_logger_, random_, ProtobufMessage::getStrictValidationVisitor())
          .value());

  ON_CALL(runtime_.snapshot_, featureEnabled(EnforcingConsecutiveLocalOriginFailureRuntime, 100))
      .WillByDefault(Return(true));
  detector->addChangedStateCb([&](HostSharedPtr host) -> void { checker_.check(host); });

  // When connect failure is detected the following methods should be called.
  EXPECT_CALL(checker_, check(hosts_[0]));
  EXPECT_CALL(*event_logger_,
              logEject(std::static_pointer_cast<const HostDescription>(hosts_[0]), _,
                       envoy::data::cluster::v3::CONSECUTIVE_LOCAL_ORIGIN_FAILURE, true, nullptr));
  time_system_.setMonotonicTime(std::chrono::milliseconds(0));

  // Get the configured number of failures and simulate than number of connect failures.
  uint32_t n = runtime_.snapshot_.getInteger(ConsecutiveLocalOriginFailureRuntime,
                                             detector->config().consecutiveLocalOriginFailure());
  while (n--) {
    hosts_[0]->outlierDetector().putResult(Result::LocalOriginConnectFailed);
  }
  EXPECT_TRUE(hosts_[0]->healthFlagGet(Host::HealthFlag::FAILED_OUTLIER_CHECK));
  EXPECT_EQ(1UL, outlier_detection_ejections_active_.value());

  // Simulate additional number of failures to ensure they don't affect future ejections.
  n = runtime_.snapshot_.getInteger(ConsecutiveLocalOriginFailureRuntime,
                                    detector->config().consecutiveLocalOriginFailure());
  while (n--) {
    hosts_[0]->outlierDetector().putResult(Result::LocalOriginConnectFailed);
  }

  // Wait short time - not enough to be unejected
  time_system_.setMonotonicTime(std::chrono::milliseconds(9999));
  EXPECT_CALL(*interval_timer_, enableTimer(std::chrono::milliseconds(10000), _));
  interval_timer_->invokeCallback();
  EXPECT_FALSE(hosts_[0]->outlierDetector().lastUnejectionTime());

  // Interval that does bring the host back in.
  time_system_.setMonotonicTime(std::chrono::milliseconds(30001));
  EXPECT_CALL(checker_, check(hosts_[0]));
  EXPECT_CALL(*event_logger_,
              logUneject(std::static_pointer_cast<const HostDescription>(hosts_[0])));
  EXPECT_CALL(*interval_timer_, enableTimer(std::chrono::milliseconds(10000), _));
  interval_timer_->invokeCallback();
  EXPECT_FALSE(hosts_[0]->healthFlagGet(Host::HealthFlag::FAILED_OUTLIER_CHECK));
  EXPECT_TRUE(hosts_[0]->outlierDetector().lastUnejectionTime());
  EXPECT_EQ(0UL, outlier_detection_ejections_active_.value());

  // Simulate connection failures to trigger another ejection
  EXPECT_CALL(checker_, check(hosts_[0]));
  EXPECT_CALL(*event_logger_,
              logEject(std::static_pointer_cast<const HostDescription>(hosts_[0]), _,
                       envoy::data::cluster::v3::CONSECUTIVE_LOCAL_ORIGIN_FAILURE, true, nullptr));

  n = runtime_.snapshot_.getInteger(ConsecutiveLocalOriginFailureRuntime,
                                    detector->config().consecutiveLocalOriginFailure());
  while (n--) {
    hosts_[0]->outlierDetector().putResult(Result::LocalOriginConnectFailed);
  }
  EXPECT_EQ(1UL, outlier_detection_ejections_active_.value());

  time_system_.setMonotonicTime(std::chrono::milliseconds(40000));
  EXPECT_CALL(*interval_timer_, enableTimer(std::chrono::milliseconds(10000), _));
  interval_timer_->invokeCallback();

  time_system_.setMonotonicTime(std::chrono::milliseconds(90002));
  EXPECT_CALL(checker_, check(hosts_[0]));
  EXPECT_CALL(*event_logger_,
              logUneject(std::static_pointer_cast<const HostDescription>(hosts_[0])));
  EXPECT_CALL(*interval_timer_, enableTimer(std::chrono::milliseconds(10000), _));
  interval_timer_->invokeCallback();
  EXPECT_EQ(0UL, outlier_detection_ejections_active_.value());

  // Simulate few connect failures, not enough for ejection and then simulate connect success
  // and again few failures not enough for ejection.
  n = runtime_.snapshot_.getInteger(ConsecutiveLocalOriginFailureRuntime,
                                    detector->config().consecutiveLocalOriginFailure());
  n--; // make sure that this is not enough for ejection.
  while (n--) {
    hosts_[0]->outlierDetector().putResult(Result::LocalOriginConnectFailed);
  }
  // now success and few failures
  hosts_[0]->outlierDetector().putResult(Result::LocalOriginConnectSuccess);
  hosts_[0]->outlierDetector().putResult(Result::LocalOriginConnectFailed);
  hosts_[0]->outlierDetector().putResult(Result::LocalOriginConnectFailed);
  EXPECT_FALSE(hosts_[0]->healthFlagGet(Host::HealthFlag::FAILED_OUTLIER_CHECK));
  EXPECT_TRUE(hosts_[0]->outlierDetector().lastUnejectionTime());

  // Check stats
  EXPECT_EQ(
      2UL,
      cluster_.info_->stats_store_.counter("outlier_detection.ejections_enforced_total").value());
  EXPECT_EQ(2UL,
            cluster_.info_->stats_store_
                .counter("outlier_detection.ejections_detected_consecutive_local_origin_failure")
                .value());
  EXPECT_EQ(2UL,
            cluster_.info_->stats_store_
                .counter("outlier_detection.ejections_enforced_consecutive_local_origin_failure")
                .value());
}

/**
 * Test the interaction between the consecutive gateway failure and 5xx detectors.
 * This will first trigger a consecutive gateway failure with 503s, and then trigger 5xx with a mix
 * of 503s and 500s. We expect the consecutive gateway failure to fire after 5 consecutive 503s, and
 * after an uneject the 5xx detector should require a further 5 consecutive 5xxs. The gateway
 * failure detector should not fire a second time since fewer than another 5x 503s are triggered.
 * This will also ensure that the stats counters end up with the expected values.
 */
TEST_F(OutlierDetectorImplTest, BasicFlowGatewayFailureAnd5xx) {
  ON_CALL(runtime_.snapshot_, getInteger(MaxEjectionPercentRuntime, _)).WillByDefault(Return(100));
  EXPECT_CALL(cluster_.prioritySet(), addMemberUpdateCb(_));
  addHosts({"tcp://127.0.0.1:80"});
  EXPECT_CALL(*interval_timer_, enableTimer(std::chrono::milliseconds(10000), _));
  std::shared_ptr<DetectorImpl> detector(
      DetectorImpl::create(cluster_, empty_outlier_detection_, dispatcher_, runtime_, time_system_,
                           event_logger_, random_, ProtobufMessage::getStrictValidationVisitor())
          .value());

  ON_CALL(runtime_.snapshot_, featureEnabled(EnforcingConsecutiveGatewayFailureRuntime, 0))
      .WillByDefault(Return(true));

  detector->addChangedStateCb([&](HostSharedPtr host) -> void { checker_.check(host); });

  addHosts({"tcp://127.0.0.1:81"});
  cluster_.prioritySet().getMockHostSet(0)->runCallbacks({hosts_[1]}, {});

  // Cause a consecutive 5xx error.
  loadRq(hosts_[0], 1, 503);
  loadRq(hosts_[0], 1, 200);
  hosts_[0]->outlierDetector().putResponseTime(std::chrono::milliseconds(5));
  loadRq(hosts_[0], 4, 503);

  time_system_.setMonotonicTime(std::chrono::milliseconds(0));
  EXPECT_CALL(checker_, check(hosts_[0]));
  EXPECT_CALL(*event_logger_,
              logEject(std::static_pointer_cast<const HostDescription>(hosts_[0]), _,
                       envoy::data::cluster::v3::CONSECUTIVE_GATEWAY_FAILURE, true, nullptr));
  loadRq(hosts_[0], 1, 503);
  EXPECT_TRUE(hosts_[0]->healthFlagGet(Host::HealthFlag::FAILED_OUTLIER_CHECK));

  EXPECT_EQ(1UL, outlier_detection_ejections_active_.value());

  // Interval that doesn't bring the host back in.
  time_system_.setMonotonicTime(std::chrono::milliseconds(9999));
  EXPECT_CALL(*interval_timer_, enableTimer(std::chrono::milliseconds(10000), _));
  interval_timer_->invokeCallback();
  EXPECT_FALSE(hosts_[0]->outlierDetector().lastUnejectionTime());

  // Interval that does bring the host back in.
  time_system_.setMonotonicTime(std::chrono::milliseconds(30001));
  EXPECT_CALL(checker_, check(hosts_[0]));
  EXPECT_CALL(*event_logger_,
              logUneject(std::static_pointer_cast<const HostDescription>(hosts_[0])));
  EXPECT_CALL(*interval_timer_, enableTimer(std::chrono::milliseconds(10000), _));
  interval_timer_->invokeCallback();
  EXPECT_FALSE(hosts_[0]->healthFlagGet(Host::HealthFlag::FAILED_OUTLIER_CHECK));
  EXPECT_TRUE(hosts_[0]->outlierDetector().lastUnejectionTime());

  // Eject host again but with a mix of 500s and 503s to trigger 5xx ejection first
  hosts_[0]->outlierDetector().putResponseTime(std::chrono::milliseconds(5));
  loadRq(hosts_[0], 2, 503);
  EXPECT_FALSE(hosts_[0]->healthFlagGet(Host::HealthFlag::FAILED_OUTLIER_CHECK));
  loadRq(hosts_[0], 2, 500);

  time_system_.setMonotonicTime(std::chrono::milliseconds(40000));
  EXPECT_CALL(checker_, check(hosts_[0]));
  EXPECT_CALL(*event_logger_,
              logEject(std::static_pointer_cast<const HostDescription>(hosts_[0]), _,
                       envoy::data::cluster::v3::CONSECUTIVE_5XX, true, nullptr));
  loadRq(hosts_[0], 1, 500);
  EXPECT_TRUE(hosts_[0]->healthFlagGet(Host::HealthFlag::FAILED_OUTLIER_CHECK));
  EXPECT_EQ(1UL, outlier_detection_ejections_active_.value());

  cluster_.prioritySet().getMockHostSet(0)->runCallbacks({}, hosts_);

  EXPECT_EQ(0UL, outlier_detection_ejections_active_.value());
  // Deprecated counter, check we're preserving old behaviour
  EXPECT_EQ(1UL, cluster_.info_->stats_store_.counter("outlier_detection.ejections_total").value());
  EXPECT_EQ(
      2UL,
      cluster_.info_->stats_store_.counter("outlier_detection.ejections_enforced_total").value());
  EXPECT_EQ(
      1UL,
      cluster_.info_->stats_store_.counter("outlier_detection.ejections_consecutive_5xx").value());
  EXPECT_EQ(1UL, cluster_.info_->stats_store_
                     .counter("outlier_detection.ejections_detected_consecutive_5xx")
                     .value());
  EXPECT_EQ(1UL, cluster_.info_->stats_store_
                     .counter("outlier_detection.ejections_enforced_consecutive_5xx")
                     .value());
  EXPECT_EQ(1UL, cluster_.info_->stats_store_
                     .counter("outlier_detection.ejections_detected_consecutive_gateway_failure")
                     .value());
  EXPECT_EQ(1UL, cluster_.info_->stats_store_
                     .counter("outlier_detection.ejections_enforced_consecutive_gateway_failure")
                     .value());
}

// Test mapping of Non-Http codes to Http. This happens when split between external and local
// origin errors is turned off.
TEST_F(OutlierDetectorImplTest, BasicFlowNonHttpCodesExternalOrigin) {
  ON_CALL(runtime_.snapshot_, getInteger(MaxEjectionPercentRuntime, _)).WillByDefault(Return(100));
  EXPECT_CALL(cluster_.prioritySet(), addMemberUpdateCb(_));
  addHosts({"tcp://127.0.0.1:80"});
  EXPECT_CALL(*interval_timer_, enableTimer(std::chrono::milliseconds(10000), _));
  std::shared_ptr<DetectorImpl> detector(
      DetectorImpl::create(cluster_, empty_outlier_detection_, dispatcher_, runtime_, time_system_,
                           event_logger_, random_, ProtobufMessage::getStrictValidationVisitor())
          .value());
  detector->addChangedStateCb([&](HostSharedPtr host) -> void { checker_.check(host); });

  addHosts({"tcp://127.0.0.1:81"});
  cluster_.prioritySet().getMockHostSet(0)->runCallbacks({hosts_[1]}, {});

  ON_CALL(runtime_.snapshot_, featureEnabled(EnforcingConsecutive5xxRuntime, 100))
      .WillByDefault(Return(true));
  ON_CALL(runtime_.snapshot_, featureEnabled(EnforcingConsecutiveGatewayFailureRuntime, 0))
      .WillByDefault(Return(false));

  // Make sure that EXT_ORIGIN_REQUEST_SUCCESS cancels LOCAL_ORIGIN_CONNECT_FAILED
  for (auto i = 0; i < 100; i++) {
    loadRq(hosts_[0], 1, Result::LocalOriginConnectFailed);
    loadRq(hosts_[0], 1, Result::ExtOriginRequestSuccess);
  }
  EXPECT_FALSE(hosts_[0]->healthFlagGet(Host::HealthFlag::FAILED_OUTLIER_CHECK));

  // Cause a consecutive 5xx error. This situation happens in router filter.
  // Make sure that one CONNECT_SUCCESS with optional code zero, does not
  // interrupt sequence of LOCAL_ORIGIN_CONNECT_FAILED.
  loadRq(hosts_[0], 1, Result::LocalOriginConnectFailed);
  hosts_[0]->outlierDetector().putResult(Result::LocalOriginConnectSuccess);
  hosts_[0]->outlierDetector().putResponseTime(std::chrono::milliseconds(5));
  loadRq(hosts_[0], 3, Result::LocalOriginConnectFailed);

  time_system_.setMonotonicTime(std::chrono::milliseconds(0));
  EXPECT_CALL(*event_logger_,
              logEject(std::static_pointer_cast<const HostDescription>(hosts_[0]), _,
                       envoy::data::cluster::v3::CONSECUTIVE_5XX, true, nullptr));
  EXPECT_CALL(*event_logger_,
              logEject(std::static_pointer_cast<const HostDescription>(hosts_[0]), _,
                       envoy::data::cluster::v3::CONSECUTIVE_GATEWAY_FAILURE, false, nullptr));
  EXPECT_CALL(checker_, check(hosts_[0]));
  loadRq(hosts_[0], 1, Result::LocalOriginConnectFailed);
  EXPECT_TRUE(hosts_[0]->healthFlagGet(Host::HealthFlag::FAILED_OUTLIER_CHECK));

  EXPECT_EQ(1UL, outlier_detection_ejections_active_.value());
}

TEST_F(OutlierDetectorImplTest, BasicFlowSuccessRateExternalOrigin) {
  ON_CALL(runtime_.snapshot_, getInteger(MaxEjectionPercentRuntime, _)).WillByDefault(Return(100));
  EXPECT_CALL(cluster_.prioritySet(), addMemberUpdateCb(_));
  addHosts({
      "tcp://127.0.0.1:80",
      "tcp://127.0.0.1:81",
      "tcp://127.0.0.1:82",
      "tcp://127.0.0.1:83",
      "tcp://127.0.0.1:84",
  });

  EXPECT_CALL(*interval_timer_, enableTimer(std::chrono::milliseconds(10000), _));
  std::shared_ptr<DetectorImpl> detector(
      DetectorImpl::create(cluster_, empty_outlier_detection_, dispatcher_, runtime_, time_system_,
                           event_logger_, random_, ProtobufMessage::getStrictValidationVisitor())
          .value());
  detector->addChangedStateCb([&](HostSharedPtr host) -> void { checker_.check(host); });

  // Turn off 5xx detection to test SR detection in isolation.
  ON_CALL(runtime_.snapshot_, featureEnabled(EnforcingConsecutive5xxRuntime, 100))
      .WillByDefault(Return(false));
  ON_CALL(runtime_.snapshot_, featureEnabled(EnforcingConsecutiveGatewayFailureRuntime, 100))
      .WillByDefault(Return(false));
  // Expect non-enforcing logging to happen every time the consecutive_5xx_ counter
  // gets saturated (every 5 times).
  EXPECT_CALL(*event_logger_,
              logEject(std::static_pointer_cast<const HostDescription>(hosts_[4]), _,
                       envoy::data::cluster::v3::CONSECUTIVE_5XX, false, nullptr))
      .Times(40);
  EXPECT_CALL(*event_logger_,
              logEject(std::static_pointer_cast<const HostDescription>(hosts_[4]), _,
                       envoy::data::cluster::v3::CONSECUTIVE_GATEWAY_FAILURE, false, nullptr))
      .Times(40);

  // Cause a SR error on one host. First have 4 of the hosts have perfect SR.
  loadRq(hosts_, 200, 200);
  loadRq(hosts_[4], 200, 503);

  time_system_.setMonotonicTime(std::chrono::milliseconds(10000));
  EXPECT_CALL(checker_, check(hosts_[4]));
  EXPECT_CALL(*event_logger_, logEject(std::static_pointer_cast<const HostDescription>(hosts_[4]),
                                       _, envoy::data::cluster::v3::SUCCESS_RATE, true, nullptr));
  EXPECT_CALL(*interval_timer_, enableTimer(std::chrono::milliseconds(10000), _));
  ON_CALL(runtime_.snapshot_, getInteger(SuccessRateStdevFactorRuntime, 1900))
      .WillByDefault(Return(1900));
  interval_timer_->invokeCallback();
  EXPECT_EQ(50, hosts_[4]->outlierDetector().successRate(
                    DetectorHostMonitor::SuccessRateMonitorType::ExternalOrigin));
  EXPECT_EQ(90, detector->successRateAverage(
                    DetectorHostMonitor::SuccessRateMonitorType::ExternalOrigin));
  EXPECT_EQ(52, detector->successRateEjectionThreshold(
                    DetectorHostMonitor::SuccessRateMonitorType::ExternalOrigin));
  // Make sure that local origin success rate monitor is not affected
  EXPECT_EQ(-1, hosts_[4]->outlierDetector().successRate(
                    DetectorHostMonitor::SuccessRateMonitorType::LocalOrigin));
  EXPECT_EQ(-1,
            detector->successRateAverage(DetectorHostMonitor::SuccessRateMonitorType::LocalOrigin));
  EXPECT_EQ(-1, detector->successRateEjectionThreshold(
                    DetectorHostMonitor::SuccessRateMonitorType::LocalOrigin));
  EXPECT_TRUE(hosts_[4]->healthFlagGet(Host::HealthFlag::FAILED_OUTLIER_CHECK));
  EXPECT_EQ(1UL, outlier_detection_ejections_active_.value());

  // Interval that doesn't bring the host back in.
  time_system_.setMonotonicTime(std::chrono::milliseconds(19999));
  EXPECT_CALL(*interval_timer_, enableTimer(std::chrono::milliseconds(10000), _));
  interval_timer_->invokeCallback();
  EXPECT_TRUE(hosts_[4]->healthFlagGet(Host::HealthFlag::FAILED_OUTLIER_CHECK));
  EXPECT_EQ(1UL, outlier_detection_ejections_active_.value());

  // Interval that does bring the host back in.
  time_system_.setMonotonicTime(std::chrono::milliseconds(50001));
  EXPECT_CALL(checker_, check(hosts_[4]));
  EXPECT_CALL(*event_logger_,
              logUneject(std::static_pointer_cast<const HostDescription>(hosts_[4])));
  EXPECT_CALL(*interval_timer_, enableTimer(std::chrono::milliseconds(10000), _));
  interval_timer_->invokeCallback();
  EXPECT_FALSE(hosts_[4]->healthFlagGet(Host::HealthFlag::FAILED_OUTLIER_CHECK));
  EXPECT_EQ(0UL, outlier_detection_ejections_active_.value());

  // Expect non-enforcing logging to happen every time the consecutive_5xx_ counter
  // gets saturated (every 5 times).
  EXPECT_CALL(*event_logger_,
              logEject(std::static_pointer_cast<const HostDescription>(hosts_[4]), _,
                       envoy::data::cluster::v3::CONSECUTIVE_5XX, false, nullptr))
      .Times(5);
  EXPECT_CALL(*event_logger_,
              logEject(std::static_pointer_cast<const HostDescription>(hosts_[4]), _,
                       envoy::data::cluster::v3::CONSECUTIVE_GATEWAY_FAILURE, false, nullptr))
      .Times(5);

  // Give 4 hosts enough request volume but not to the 5th. Should not cause an ejection.
  loadRq(hosts_, 25, 200);
  loadRq(hosts_[4], 25, 503);

  time_system_.setMonotonicTime(std::chrono::milliseconds(60001));
  EXPECT_CALL(*interval_timer_, enableTimer(std::chrono::milliseconds(10000), _));
  interval_timer_->invokeCallback();
  // The success rate should be *calculated* since the minimum request volume was met for failure
  // percentage ejection, but the host should not be ejected.
  EXPECT_EQ(0UL, outlier_detection_ejections_active_.value());
  EXPECT_EQ(50UL, hosts_[4]->outlierDetector().successRate(
                      DetectorHostMonitor::SuccessRateMonitorType::ExternalOrigin));
  EXPECT_EQ(-1, detector->successRateAverage(
                    DetectorHostMonitor::SuccessRateMonitorType::ExternalOrigin));
  EXPECT_EQ(-1, detector->successRateEjectionThreshold(
                    DetectorHostMonitor::SuccessRateMonitorType::ExternalOrigin));
}

// Test verifies that EXT_ORIGIN_REQUEST_FAILED and EXT_ORIGIN_REQUEST_SUCCESS cancel
// each other in split mode.
TEST_F(OutlierDetectorImplTest, ExternalOriginEventsWithSplit) {
  ON_CALL(runtime_.snapshot_, getInteger(MaxEjectionPercentRuntime, _)).WillByDefault(Return(100));
  EXPECT_CALL(cluster_.prioritySet(), addMemberUpdateCb(_));
  addHosts({"tcp://127.0.0.1:80"}, true);
  EXPECT_CALL(*interval_timer_, enableTimer(std::chrono::milliseconds(10000), _));
  std::shared_ptr<DetectorImpl> detector(
      DetectorImpl::create(cluster_, outlier_detection_split_, dispatcher_, runtime_, time_system_,
                           event_logger_, random_, ProtobufMessage::getStrictValidationVisitor())
          .value());

  for (auto i = 0; i < 100; i++) {
    hosts_[0]->outlierDetector().putResult(Result::ExtOriginRequestFailed);
    hosts_[0]->outlierDetector().putResult(Result::ExtOriginRequestSuccess);
  }
  EXPECT_FALSE(hosts_[0]->healthFlagGet(Host::HealthFlag::FAILED_OUTLIER_CHECK));

  // Now make sure that EXT_ORIGIN_REQUEST_FAILED ejects the host
  EXPECT_CALL(*event_logger_,
              logEject(std::static_pointer_cast<const HostDescription>(hosts_[0]), _,
                       envoy::data::cluster::v3::CONSECUTIVE_5XX, true, nullptr));
  EXPECT_CALL(*event_logger_,
              logEject(std::static_pointer_cast<const HostDescription>(hosts_[0]), _,
                       envoy::data::cluster::v3::CONSECUTIVE_GATEWAY_FAILURE, false, nullptr));
  for (auto i = 0; i < 100; i++) {
    hosts_[0]->outlierDetector().putResult(Result::ExtOriginRequestFailed);
  }
  EXPECT_TRUE(hosts_[0]->healthFlagGet(Host::HealthFlag::FAILED_OUTLIER_CHECK));
}

TEST_F(OutlierDetectorImplTest, BasicFlowSuccessRateLocalOrigin) {
  ON_CALL(runtime_.snapshot_, getInteger(MaxEjectionPercentRuntime, _)).WillByDefault(Return(100));
  EXPECT_CALL(cluster_.prioritySet(), addMemberUpdateCb(_));
  addHosts({
      "tcp://127.0.0.1:80",
      "tcp://127.0.0.1:81",
      "tcp://127.0.0.1:82",
      "tcp://127.0.0.1:83",
      "tcp://127.0.0.1:84",
  });

  EXPECT_CALL(*interval_timer_, enableTimer(std::chrono::milliseconds(10000), _));
  std::shared_ptr<DetectorImpl> detector(
      DetectorImpl::create(cluster_, outlier_detection_split_, dispatcher_, runtime_, time_system_,
                           event_logger_, random_, ProtobufMessage::getStrictValidationVisitor())
          .value());
  detector->addChangedStateCb([&](HostSharedPtr host) -> void { checker_.check(host); });

  // Turn off detecting consecutive local origin failures.
  ON_CALL(runtime_.snapshot_, featureEnabled(EnforcingConsecutiveLocalOriginFailureRuntime, 100))
      .WillByDefault(Return(false));
  // Expect non-enforcing logging to happen every time the consecutive_ counter
  // gets saturated (every 5 times).
  EXPECT_CALL(*event_logger_,
              logEject(std::static_pointer_cast<const HostDescription>(hosts_[4]), _,
                       envoy::data::cluster::v3::CONSECUTIVE_LOCAL_ORIGIN_FAILURE, false, nullptr))
      .Times(40);
  // Cause a SR error on one host. First have 4 of the hosts have perfect SR.
  loadRq(hosts_, 200, Result::LocalOriginConnectSuccess);
  loadRq(hosts_[4], 200, Result::LocalOriginConnectFailed);

  time_system_.setMonotonicTime(std::chrono::milliseconds(10000));
  EXPECT_CALL(checker_, check(hosts_[4]));
  EXPECT_CALL(*event_logger_,
              logEject(std::static_pointer_cast<const HostDescription>(hosts_[4]), _,
                       envoy::data::cluster::v3::SUCCESS_RATE_LOCAL_ORIGIN, true, nullptr));
  EXPECT_CALL(*interval_timer_, enableTimer(std::chrono::milliseconds(10000), _));
  ON_CALL(runtime_.snapshot_, getInteger(SuccessRateStdevFactorRuntime, 1900))
      .WillByDefault(Return(1900));
  interval_timer_->invokeCallback();
  EXPECT_EQ(50, hosts_[4]->outlierDetector().successRate(
                    DetectorHostMonitor::SuccessRateMonitorType::LocalOrigin));
  EXPECT_EQ(90,
            detector->successRateAverage(DetectorHostMonitor::SuccessRateMonitorType::LocalOrigin));
  EXPECT_EQ(52, detector->successRateEjectionThreshold(
                    DetectorHostMonitor::SuccessRateMonitorType::LocalOrigin));
  // Make sure that external origin success rate monitor is not affected
  EXPECT_EQ(-1, hosts_[4]->outlierDetector().successRate(
                    DetectorHostMonitor::SuccessRateMonitorType::ExternalOrigin));
  EXPECT_EQ(-1, detector->successRateAverage(
                    DetectorHostMonitor::SuccessRateMonitorType::ExternalOrigin));
  EXPECT_EQ(-1, detector->successRateEjectionThreshold(
                    DetectorHostMonitor::SuccessRateMonitorType::ExternalOrigin));
  EXPECT_TRUE(hosts_[4]->healthFlagGet(Host::HealthFlag::FAILED_OUTLIER_CHECK));
  EXPECT_EQ(1UL, outlier_detection_ejections_active_.value());

  // Interval that doesn't bring the host back in.
  time_system_.setMonotonicTime(std::chrono::milliseconds(19999));
  EXPECT_CALL(*interval_timer_, enableTimer(std::chrono::milliseconds(10000), _));
  interval_timer_->invokeCallback();
  EXPECT_TRUE(hosts_[4]->healthFlagGet(Host::HealthFlag::FAILED_OUTLIER_CHECK));
  EXPECT_EQ(1UL, outlier_detection_ejections_active_.value());

  // Interval that does bring the host back in.
  time_system_.setMonotonicTime(std::chrono::milliseconds(50001));
  EXPECT_CALL(checker_, check(hosts_[4]));
  EXPECT_CALL(*event_logger_,
              logUneject(std::static_pointer_cast<const HostDescription>(hosts_[4])));
  EXPECT_CALL(*interval_timer_, enableTimer(std::chrono::milliseconds(10000), _));
  interval_timer_->invokeCallback();
  EXPECT_FALSE(hosts_[4]->healthFlagGet(Host::HealthFlag::FAILED_OUTLIER_CHECK));
  EXPECT_EQ(0UL, outlier_detection_ejections_active_.value());

  // Expect non-enforcing logging to happen every time the consecutive_ counter
  // gets saturated (every 5 times).
  EXPECT_CALL(*event_logger_,
              logEject(std::static_pointer_cast<const HostDescription>(hosts_[4]), _,
                       envoy::data::cluster::v3::CONSECUTIVE_LOCAL_ORIGIN_FAILURE, false, nullptr))
      .Times(5);

  // Give 4 hosts enough request volume but not to the 5th. Should not cause an ejection.
  loadRq(hosts_, 25, Result::LocalOriginConnectSuccess);
  loadRq(hosts_[4], 25, Result::LocalOriginConnectFailed);

  time_system_.setMonotonicTime(std::chrono::milliseconds(60001));
  EXPECT_CALL(*interval_timer_, enableTimer(std::chrono::milliseconds(10000), _));
  interval_timer_->invokeCallback();
  // The success rate should be *calculated* since the minimum request volume was met for failure
  // percentage ejection, but the host should not be ejected.
  EXPECT_EQ(0UL, outlier_detection_ejections_active_.value());
  EXPECT_EQ(50UL, hosts_[4]->outlierDetector().successRate(
                      DetectorHostMonitor::SuccessRateMonitorType::LocalOrigin));
  EXPECT_EQ(-1,
            detector->successRateAverage(DetectorHostMonitor::SuccessRateMonitorType::LocalOrigin));
  EXPECT_EQ(-1, detector->successRateEjectionThreshold(
                    DetectorHostMonitor::SuccessRateMonitorType::LocalOrigin));
}

// Validate that empty hosts doesn't crash success rate handling when success_rate_minimum_hosts is
// zero. This is a regression test for earlier divide-by-zero behavior.
TEST_F(OutlierDetectorImplTest, EmptySuccessRate) {
  EXPECT_CALL(*interval_timer_, enableTimer(std::chrono::milliseconds(10000), _));
  std::shared_ptr<DetectorImpl> detector(
      DetectorImpl::create(cluster_, empty_outlier_detection_, dispatcher_, runtime_, time_system_,
                           event_logger_, random_, ProtobufMessage::getStrictValidationVisitor())
          .value());
  loadRq(hosts_, 200, 503);

  time_system_.setMonotonicTime(std::chrono::milliseconds(10000));
  EXPECT_CALL(*interval_timer_, enableTimer(std::chrono::milliseconds(10000), _));
  ON_CALL(runtime_.snapshot_, getInteger(SuccessRateMinimumHostsRuntime, 5))
      .WillByDefault(Return(0));
  interval_timer_->invokeCallback();
}

TEST_F(OutlierDetectorImplTest, BasicFlowFailurePercentageExternalOrigin) {
  ON_CALL(runtime_.snapshot_, getInteger(MaxEjectionPercentRuntime, _)).WillByDefault(Return(100));
  EXPECT_CALL(cluster_.prioritySet(), addMemberUpdateCb(_));
  addHosts({
      "tcp://127.0.0.1:80",
      "tcp://127.0.0.1:81",
      "tcp://127.0.0.1:82",
      "tcp://127.0.0.1:83",
      "tcp://127.0.0.1:84",
  });

  EXPECT_CALL(*interval_timer_, enableTimer(std::chrono::milliseconds(10000), _));
  std::shared_ptr<DetectorImpl> detector(
      DetectorImpl::create(cluster_, empty_outlier_detection_, dispatcher_, runtime_, time_system_,
                           event_logger_, random_, ProtobufMessage::getStrictValidationVisitor())
          .value());
  detector->addChangedStateCb([&](HostSharedPtr host) -> void { checker_.check(host); });

  // Turn off 5xx detection and SR detection to test failure percentage detection in isolation.
  ON_CALL(runtime_.snapshot_, featureEnabled(EnforcingConsecutive5xxRuntime, 100))
      .WillByDefault(Return(false));
  ON_CALL(runtime_.snapshot_, featureEnabled(EnforcingConsecutiveGatewayFailureRuntime, 100))
      .WillByDefault(Return(false));
  ON_CALL(runtime_.snapshot_, featureEnabled(EnforcingSuccessRateRuntime, 100))
      .WillByDefault(Return(false));
  // Now turn on failure percentage detection.
  ON_CALL(runtime_.snapshot_, featureEnabled(EnforcingFailurePercentageRuntime, 0))
      .WillByDefault(Return(true));
  // Expect non-enforcing logging to happen every time the consecutive_5xx_ counter
  // gets saturated (every 5 times).
  EXPECT_CALL(*event_logger_,
              logEject(std::static_pointer_cast<const HostDescription>(hosts_[3]), _,
                       envoy::data::cluster::v3::CONSECUTIVE_5XX, false, nullptr))
      .Times(50);
  EXPECT_CALL(*event_logger_,
              logEject(std::static_pointer_cast<const HostDescription>(hosts_[3]), _,
                       envoy::data::cluster::v3::CONSECUTIVE_GATEWAY_FAILURE, false, nullptr))
      .Times(50);
  EXPECT_CALL(*event_logger_,
              logEject(std::static_pointer_cast<const HostDescription>(hosts_[4]), _,
                       envoy::data::cluster::v3::CONSECUTIVE_5XX, false, nullptr))
      .Times(60);
  EXPECT_CALL(*event_logger_,
              logEject(std::static_pointer_cast<const HostDescription>(hosts_[4]), _,
                       envoy::data::cluster::v3::CONSECUTIVE_GATEWAY_FAILURE, false, nullptr))
      .Times(60);

  // Cause a failure percentage error on one host. First 3 hosts have perfect failure percentage;
  // fourth host has failure percentage slightly below threshold; fifth has failure percentage
  // slightly above threshold.
  loadRq(hosts_, 50, 200);
  loadRq(hosts_[3], 250, 503);
  loadRq(hosts_[4], 300, 503);

  time_system_.setMonotonicTime(std::chrono::milliseconds(10000));
  EXPECT_CALL(checker_, check(hosts_[4]));
  EXPECT_CALL(*event_logger_,
              logEject(std::static_pointer_cast<const HostDescription>(hosts_[4]), _,
                       envoy::data::cluster::v3::FAILURE_PERCENTAGE, true, nullptr));
  EXPECT_CALL(*interval_timer_, enableTimer(std::chrono::milliseconds(10000), _));
  ON_CALL(runtime_.snapshot_, getInteger(SuccessRateStdevFactorRuntime, 1900))
      .WillByDefault(Return(1900));
  interval_timer_->invokeCallback();
  EXPECT_FLOAT_EQ(100.0 * (50.0 / 300.0),
                  hosts_[3]->outlierDetector().successRate(
                      DetectorHostMonitor::SuccessRateMonitorType::ExternalOrigin));
  EXPECT_FLOAT_EQ(100.0 * (50.0 / 350.0),
                  hosts_[4]->outlierDetector().successRate(
                      DetectorHostMonitor::SuccessRateMonitorType::ExternalOrigin));
  // Make sure that local origin success rate monitor is not affected
  EXPECT_EQ(-1, hosts_[4]->outlierDetector().successRate(
                    DetectorHostMonitor::SuccessRateMonitorType::LocalOrigin));
  EXPECT_EQ(-1,
            detector->successRateAverage(DetectorHostMonitor::SuccessRateMonitorType::LocalOrigin));
  EXPECT_EQ(-1, detector->successRateEjectionThreshold(
                    DetectorHostMonitor::SuccessRateMonitorType::LocalOrigin));
  EXPECT_FALSE(hosts_[3]->healthFlagGet(Host::HealthFlag::FAILED_OUTLIER_CHECK));
  EXPECT_TRUE(hosts_[4]->healthFlagGet(Host::HealthFlag::FAILED_OUTLIER_CHECK));
  EXPECT_EQ(1UL, outlier_detection_ejections_active_.value());

  // Interval that doesn't bring the host back in.
  time_system_.setMonotonicTime(std::chrono::milliseconds(19999));
  EXPECT_CALL(*interval_timer_, enableTimer(std::chrono::milliseconds(10000), _));
  interval_timer_->invokeCallback();
  EXPECT_TRUE(hosts_[4]->healthFlagGet(Host::HealthFlag::FAILED_OUTLIER_CHECK));
  EXPECT_EQ(1UL, outlier_detection_ejections_active_.value());

  // Interval that does bring the host back in.
  time_system_.setMonotonicTime(std::chrono::milliseconds(50001));
  EXPECT_CALL(checker_, check(hosts_[4]));
  EXPECT_CALL(*event_logger_,
              logUneject(std::static_pointer_cast<const HostDescription>(hosts_[4])));
  EXPECT_CALL(*interval_timer_, enableTimer(std::chrono::milliseconds(10000), _));
  interval_timer_->invokeCallback();
  EXPECT_FALSE(hosts_[4]->healthFlagGet(Host::HealthFlag::FAILED_OUTLIER_CHECK));
  EXPECT_EQ(0UL, outlier_detection_ejections_active_.value());

  // Expect non-enforcing logging to happen every time the consecutive_5xx_ counter
  // gets saturated (every 5 times).
  EXPECT_CALL(*event_logger_,
              logEject(std::static_pointer_cast<const HostDescription>(hosts_[4]), _,
                       envoy::data::cluster::v3::CONSECUTIVE_5XX, false, nullptr))
      .Times(5);
  EXPECT_CALL(*event_logger_,
              logEject(std::static_pointer_cast<const HostDescription>(hosts_[4]), _,
                       envoy::data::cluster::v3::CONSECUTIVE_GATEWAY_FAILURE, false, nullptr))
      .Times(5);

  // Give 4 hosts enough request volume but not to the 5th. Should not cause an ejection.
  loadRq(hosts_, 25, 200);
  loadRq(hosts_[4], 25, 503);

  time_system_.setMonotonicTime(std::chrono::milliseconds(60001));
  EXPECT_CALL(*interval_timer_, enableTimer(std::chrono::milliseconds(10000), _));
  interval_timer_->invokeCallback();
  // The success rate should be *calculated* since the minimum request volume was met for failure
  // percentage ejection, but the host should not be ejected.
  EXPECT_EQ(0UL, outlier_detection_ejections_active_.value());
  EXPECT_EQ(50UL, hosts_[4]->outlierDetector().successRate(
                      DetectorHostMonitor::SuccessRateMonitorType::ExternalOrigin));
  EXPECT_EQ(-1, detector->successRateAverage(
                    DetectorHostMonitor::SuccessRateMonitorType::ExternalOrigin));
  EXPECT_EQ(-1, detector->successRateEjectionThreshold(
                    DetectorHostMonitor::SuccessRateMonitorType::ExternalOrigin));
}

TEST_F(OutlierDetectorImplTest, BasicFlowFailurePercentageLocalOrigin) {
  ON_CALL(runtime_.snapshot_, getInteger(MaxEjectionPercentRuntime, _)).WillByDefault(Return(100));
  EXPECT_CALL(cluster_.prioritySet(), addMemberUpdateCb(_));
  addHosts({
      "tcp://127.0.0.1:80",
      "tcp://127.0.0.1:81",
      "tcp://127.0.0.1:82",
      "tcp://127.0.0.1:83",
      "tcp://127.0.0.1:84",
  });

  EXPECT_CALL(*interval_timer_, enableTimer(std::chrono::milliseconds(10000), _));
  std::shared_ptr<DetectorImpl> detector(
      DetectorImpl::create(cluster_, outlier_detection_split_, dispatcher_, runtime_, time_system_,
                           event_logger_, random_, ProtobufMessage::getStrictValidationVisitor())
          .value());
  detector->addChangedStateCb([&](HostSharedPtr host) -> void { checker_.check(host); });

  // Turn off 5xx detection and SR detection to test failure percentage detection in isolation.
  ON_CALL(runtime_.snapshot_, featureEnabled(EnforcingConsecutiveLocalOriginFailureRuntime, 100))
      .WillByDefault(Return(false));
  ON_CALL(runtime_.snapshot_, featureEnabled(EnforcingLocalOriginSuccessRateRuntime, 100))
      .WillByDefault(Return(false));
  // Now turn on failure percentage detection.
  ON_CALL(runtime_.snapshot_, featureEnabled(EnforcingFailurePercentageLocalOriginRuntime, 0))
      .WillByDefault(Return(true));
  // Expect non-enforcing logging to happen every time the consecutive_ counter
  // gets saturated (every 5 times).
  EXPECT_CALL(*event_logger_,
              logEject(std::static_pointer_cast<const HostDescription>(hosts_[4]), _,
                       envoy::data::cluster::v3::CONSECUTIVE_LOCAL_ORIGIN_FAILURE, false, nullptr))
      .Times(40);
  // Cause a failure percentage error on one host. First 4 of the hosts have perfect failure
  // percentage.
  loadRq(hosts_, 200, Result::LocalOriginConnectSuccess);
  loadRq(hosts_[4], 200, Result::LocalOriginConnectFailed);

  time_system_.setMonotonicTime(std::chrono::milliseconds(10000));
  EXPECT_CALL(checker_, check(hosts_[4]));
  EXPECT_CALL(*event_logger_,
              logEject(std::static_pointer_cast<const HostDescription>(hosts_[4]), _,
                       envoy::data::cluster::v3::FAILURE_PERCENTAGE_LOCAL_ORIGIN, true, nullptr));
  EXPECT_CALL(*event_logger_,
              logEject(std::static_pointer_cast<const HostDescription>(hosts_[4]), _,
                       envoy::data::cluster::v3::SUCCESS_RATE_LOCAL_ORIGIN, false, nullptr));
  EXPECT_CALL(*interval_timer_, enableTimer(std::chrono::milliseconds(10000), _));
  ON_CALL(runtime_.snapshot_, getInteger(FailurePercentageThresholdRuntime, 85))
      .WillByDefault(Return(40));
  interval_timer_->invokeCallback();
  EXPECT_EQ(50, hosts_[4]->outlierDetector().successRate(
                    DetectorHostMonitor::SuccessRateMonitorType::LocalOrigin));
  EXPECT_EQ(90,
            detector->successRateAverage(DetectorHostMonitor::SuccessRateMonitorType::LocalOrigin));
  EXPECT_EQ(52, detector->successRateEjectionThreshold(
                    DetectorHostMonitor::SuccessRateMonitorType::LocalOrigin));
  // Make sure that external origin success rate monitor is not affected
  EXPECT_EQ(-1, hosts_[4]->outlierDetector().successRate(
                    DetectorHostMonitor::SuccessRateMonitorType::ExternalOrigin));
  EXPECT_EQ(-1, detector->successRateAverage(
                    DetectorHostMonitor::SuccessRateMonitorType::ExternalOrigin));
  EXPECT_EQ(-1, detector->successRateEjectionThreshold(
                    DetectorHostMonitor::SuccessRateMonitorType::ExternalOrigin));
  EXPECT_TRUE(hosts_[4]->healthFlagGet(Host::HealthFlag::FAILED_OUTLIER_CHECK));
  EXPECT_EQ(1UL, outlier_detection_ejections_active_.value());

  // Interval that doesn't bring the host back in.
  time_system_.setMonotonicTime(std::chrono::milliseconds(19999));
  EXPECT_CALL(*interval_timer_, enableTimer(std::chrono::milliseconds(10000), _));
  interval_timer_->invokeCallback();
  EXPECT_TRUE(hosts_[4]->healthFlagGet(Host::HealthFlag::FAILED_OUTLIER_CHECK));
  EXPECT_EQ(1UL, outlier_detection_ejections_active_.value());

  // Interval that does bring the host back in.
  time_system_.setMonotonicTime(std::chrono::milliseconds(50001));
  EXPECT_CALL(checker_, check(hosts_[4]));
  EXPECT_CALL(*event_logger_,
              logUneject(std::static_pointer_cast<const HostDescription>(hosts_[4])));
  EXPECT_CALL(*interval_timer_, enableTimer(std::chrono::milliseconds(10000), _));
  interval_timer_->invokeCallback();
  EXPECT_FALSE(hosts_[4]->healthFlagGet(Host::HealthFlag::FAILED_OUTLIER_CHECK));
  EXPECT_EQ(0UL, outlier_detection_ejections_active_.value());

  // Expect non-enforcing logging to happen every time the consecutive_ counter
  // gets saturated (every 5 times).
  EXPECT_CALL(*event_logger_,
              logEject(std::static_pointer_cast<const HostDescription>(hosts_[4]), _,
                       envoy::data::cluster::v3::CONSECUTIVE_LOCAL_ORIGIN_FAILURE, false, nullptr))
      .Times(5);

  // Give 4 hosts enough request volume but not to the 5th. Should not cause an ejection.
  loadRq(hosts_, 25, Result::LocalOriginConnectSuccess);
  loadRq(hosts_[4], 25, Result::LocalOriginConnectFailed);

  time_system_.setMonotonicTime(std::chrono::milliseconds(60001));
  EXPECT_CALL(*interval_timer_, enableTimer(std::chrono::milliseconds(10000), _));
  interval_timer_->invokeCallback();
  // The success rate should be *calculated* since the minimum request volume was met for failure
  // percentage ejection, but the host should not be ejected.
  EXPECT_EQ(0UL, outlier_detection_ejections_active_.value());
  EXPECT_EQ(50UL, hosts_[4]->outlierDetector().successRate(
                      DetectorHostMonitor::SuccessRateMonitorType::LocalOrigin));
  EXPECT_EQ(-1,
            detector->successRateAverage(DetectorHostMonitor::SuccessRateMonitorType::LocalOrigin));
  EXPECT_EQ(-1, detector->successRateEjectionThreshold(
                    DetectorHostMonitor::SuccessRateMonitorType::LocalOrigin));
}

TEST_F(OutlierDetectorImplTest, RemoveWhileEjected) {
  ON_CALL(runtime_.snapshot_, getInteger(MaxEjectionPercentRuntime, _)).WillByDefault(Return(100));
  EXPECT_CALL(cluster_.prioritySet(), addMemberUpdateCb(_));
  addHosts({"tcp://127.0.0.1:80"});
  EXPECT_CALL(*interval_timer_, enableTimer(std::chrono::milliseconds(10000), _));
  std::shared_ptr<DetectorImpl> detector(
      DetectorImpl::create(cluster_, empty_outlier_detection_, dispatcher_, runtime_, time_system_,
                           event_logger_, random_, ProtobufMessage::getStrictValidationVisitor())
          .value());
  detector->addChangedStateCb([&](HostSharedPtr host) -> void { checker_.check(host); });

  loadRq(hosts_[0], 4, 500);

  time_system_.setMonotonicTime(std::chrono::milliseconds(0));
  EXPECT_CALL(checker_, check(hosts_[0]));
  EXPECT_CALL(*event_logger_,
              logEject(std::static_pointer_cast<const HostDescription>(hosts_[0]), _,
                       envoy::data::cluster::v3::CONSECUTIVE_5XX, true, nullptr));
  loadRq(hosts_[0], 1, 500);
  EXPECT_TRUE(hosts_[0]->healthFlagGet(Host::HealthFlag::FAILED_OUTLIER_CHECK));

  EXPECT_EQ(1UL, outlier_detection_ejections_active_.value());

  HostVector old_hosts = std::move(hosts_);
  cluster_.prioritySet().getMockHostSet(0)->runCallbacks({}, old_hosts);

  EXPECT_EQ(0UL, outlier_detection_ejections_active_.value());

  time_system_.setMonotonicTime(std::chrono::milliseconds(9999));
  EXPECT_CALL(*interval_timer_, enableTimer(std::chrono::milliseconds(10000), _));
  interval_timer_->invokeCallback();
}

TEST_F(OutlierDetectorImplTest, Overflow) {
  EXPECT_CALL(cluster_.prioritySet(), addMemberUpdateCb(_));
  addHosts({"tcp://127.0.0.1:80", "tcp://127.0.0.1:81"});
  EXPECT_CALL(*interval_timer_, enableTimer(std::chrono::milliseconds(10000), _));
  std::shared_ptr<DetectorImpl> detector(
      DetectorImpl::create(cluster_, empty_outlier_detection_, dispatcher_, runtime_, time_system_,
                           event_logger_, random_, ProtobufMessage::getStrictValidationVisitor())
          .value());
  detector->addChangedStateCb([&](HostSharedPtr host) -> void { checker_.check(host); });

  ON_CALL(runtime_.snapshot_, getInteger(MaxEjectionPercentRuntime, _)).WillByDefault(Return(60));

  loadRq(hosts_[0], 4, 500);

  time_system_.setMonotonicTime(std::chrono::milliseconds(0));
  EXPECT_CALL(checker_, check(hosts_[0]));
  EXPECT_CALL(*event_logger_,
              logEject(std::static_pointer_cast<const HostDescription>(hosts_[0]), _,
                       envoy::data::cluster::v3::CONSECUTIVE_5XX, true, nullptr));
  hosts_[0]->outlierDetector().putHttpResponseCode(500);
  EXPECT_TRUE(hosts_[0]->healthFlagGet(Host::HealthFlag::FAILED_OUTLIER_CHECK));

  loadRq(hosts_[1], 5, 500);
  EXPECT_FALSE(hosts_[1]->healthFlagGet(Host::HealthFlag::FAILED_OUTLIER_CHECK));

  EXPECT_EQ(1UL, outlier_detection_ejections_active_.value());
  EXPECT_EQ(1UL,
            cluster_.info_->stats_store_.counter("outlier_detection.ejections_overflow").value());
}

TEST_F(OutlierDetectorImplTest, NotEnforcing) {
  ON_CALL(runtime_.snapshot_, getInteger(MaxEjectionPercentRuntime, _)).WillByDefault(Return(35));
  EXPECT_CALL(cluster_.prioritySet(), addMemberUpdateCb(_));
  addHosts({"tcp://127.0.0.1:80", "tcp://127.0.0.1:81", "tcp://127.0.0.1:82"});
  EXPECT_CALL(*interval_timer_, enableTimer(std::chrono::milliseconds(10000), _));
  std::shared_ptr<DetectorImpl> detector(
      DetectorImpl::create(cluster_, empty_outlier_detection_, dispatcher_, runtime_, time_system_,
                           event_logger_, random_, ProtobufMessage::getStrictValidationVisitor())
          .value());
  detector->addChangedStateCb([&](HostSharedPtr host) -> void { checker_.check(host); });

  loadRq(hosts_[0], 4, 503);

  ON_CALL(runtime_.snapshot_, featureEnabled(EnforcingConsecutive5xxRuntime, 100))
      .WillByDefault(Return(false));
  EXPECT_CALL(*event_logger_,
              logEject(std::static_pointer_cast<const HostDescription>(hosts_[0]), _,
                       envoy::data::cluster::v3::CONSECUTIVE_5XX, false, nullptr));
  EXPECT_CALL(*event_logger_,
              logEject(std::static_pointer_cast<const HostDescription>(hosts_[0]), _,
                       envoy::data::cluster::v3::CONSECUTIVE_GATEWAY_FAILURE, false, nullptr));
  loadRq(hosts_[0], 1, 503);
  EXPECT_FALSE(hosts_[0]->healthFlagGet(Host::HealthFlag::FAILED_OUTLIER_CHECK));

  EXPECT_EQ(0UL, outlier_detection_ejections_active_.value());
  EXPECT_EQ(1UL, cluster_.info_->stats_store_.counter("outlier_detection.ejections_total").value());
  EXPECT_EQ(
      0UL,
      cluster_.info_->stats_store_.counter("outlier_detection.ejections_enforced_total").value());
  EXPECT_EQ(
      1UL,
      cluster_.info_->stats_store_.counter("outlier_detection.ejections_consecutive_5xx").value());
  EXPECT_EQ(1UL, cluster_.info_->stats_store_
                     .counter("outlier_detection.ejections_detected_consecutive_5xx")
                     .value());
  EXPECT_EQ(0UL, cluster_.info_->stats_store_
                     .counter("outlier_detection.ejections_enforced_consecutive_5xx")
                     .value());
  EXPECT_EQ(1UL, cluster_.info_->stats_store_
                     .counter("outlier_detection.ejections_detected_consecutive_gateway_failure")
                     .value());
  EXPECT_EQ(0UL, cluster_.info_->stats_store_
                     .counter("outlier_detection.ejections_enforced_consecutive_gateway_failure")
                     .value());
}

TEST_F(OutlierDetectorImplTest, EjectionActiveValueIsAccountedWithoutMetricStorage) {
  EXPECT_CALL(cluster_.prioritySet(), addMemberUpdateCb(_));
  addHosts({"tcp://127.0.0.1:80", "tcp://127.0.0.1:81"});
  EXPECT_CALL(*interval_timer_, enableTimer(std::chrono::milliseconds(10000), _));
  std::shared_ptr<DetectorImpl> detector(
      DetectorImpl::create(cluster_, empty_outlier_detection_, dispatcher_, runtime_, time_system_,
                           event_logger_, random_, ProtobufMessage::getStrictValidationVisitor())
          .value());
  detector->addChangedStateCb([&](HostSharedPtr host) -> void { checker_.check(host); });

  ON_CALL(runtime_.snapshot_, getInteger(MaxEjectionPercentRuntime, _)).WillByDefault(Return(50));

  loadRq(hosts_[0], 4, 500);

  time_system_.setMonotonicTime(std::chrono::milliseconds(0));

  // Manually increase the gauge. From metric's perspective it's overflowed.
  outlier_detection_ejections_active_.inc();

  // Since the overflow is not determined by the metric. Host[0] can be ejected.
  EXPECT_CALL(checker_, check(hosts_[0]));
  EXPECT_CALL(*event_logger_,
              logEject(std::static_pointer_cast<const HostDescription>(hosts_[0]), _,
                       envoy::data::cluster::v3::CONSECUTIVE_5XX, true, nullptr));
  hosts_[0]->outlierDetector().putHttpResponseCode(500);
  EXPECT_TRUE(hosts_[0]->healthFlagGet(Host::HealthFlag::FAILED_OUTLIER_CHECK));

  // Expect active helper_ has the value 1. However, helper is private and it cannot be tested.
  EXPECT_EQ(2UL, outlier_detection_ejections_active_.value());
  EXPECT_EQ(0UL,
            cluster_.info_->stats_store_.counter("outlier_detection.ejections_overflow").value());

  // Now it starts to overflow.
  loadRq(hosts_[1], 5, 500);
  EXPECT_FALSE(hosts_[1]->healthFlagGet(Host::HealthFlag::FAILED_OUTLIER_CHECK));
  EXPECT_EQ(2UL, outlier_detection_ejections_active_.value());
  EXPECT_EQ(1UL,
            cluster_.info_->stats_store_.counter("outlier_detection.ejections_overflow").value());
}

TEST_F(OutlierDetectorImplTest, CrossThreadRemoveRace) {
  EXPECT_CALL(cluster_.prioritySet(), addMemberUpdateCb(_));
  addHosts({"tcp://127.0.0.1:80"});
  EXPECT_CALL(*interval_timer_, enableTimer(std::chrono::milliseconds(10000), _));
  std::shared_ptr<DetectorImpl> detector(
      DetectorImpl::create(cluster_, empty_outlier_detection_, dispatcher_, runtime_, time_system_,
                           event_logger_, random_, ProtobufMessage::getStrictValidationVisitor())
          .value());
  detector->addChangedStateCb([&](HostSharedPtr host) -> void { checker_.check(host); });

  loadRq(hosts_[0], 4, 500);

  Event::PostCb post_cb;
  EXPECT_CALL(dispatcher_, post(_)).WillOnce([&post_cb](Event::PostCb cb) {
    post_cb = std::move(cb);
  });
  loadRq(hosts_[0], 1, 500);

  // Remove before the cross thread event comes in.
  HostVector old_hosts = std::move(hosts_);
  cluster_.prioritySet().getMockHostSet(0)->runCallbacks({}, old_hosts);
  post_cb();

  EXPECT_EQ(0UL, outlier_detection_ejections_active_.value());
}

TEST_F(OutlierDetectorImplTest, CrossThreadDestroyRace) {
  EXPECT_CALL(cluster_.prioritySet(), addMemberUpdateCb(_));
  addHosts({"tcp://127.0.0.1:80"});
  EXPECT_CALL(*interval_timer_, enableTimer(std::chrono::milliseconds(10000), _));
  std::shared_ptr<DetectorImpl> detector(
      DetectorImpl::create(cluster_, empty_outlier_detection_, dispatcher_, runtime_, time_system_,
                           event_logger_, random_, ProtobufMessage::getStrictValidationVisitor())
          .value());
  detector->addChangedStateCb([&](HostSharedPtr host) -> void { checker_.check(host); });

  loadRq(hosts_[0], 4, 500);

  Event::PostCb post_cb;
  EXPECT_CALL(dispatcher_, post(_)).WillOnce([&post_cb](Event::PostCb cb) {
    post_cb = std::move(cb);
  });
  loadRq(hosts_[0], 1, 500);

  // Destroy before the cross thread event comes in.
  std::weak_ptr<DetectorImpl> weak_detector = detector;
  detector.reset();
  EXPECT_EQ(nullptr, weak_detector.lock());
  post_cb();

  EXPECT_EQ(0UL, outlier_detection_ejections_active_.value());
}

TEST_F(OutlierDetectorImplTest, CrossThreadFailRace) {
  ON_CALL(runtime_.snapshot_, getInteger(MaxEjectionPercentRuntime, _)).WillByDefault(Return(100));
  EXPECT_CALL(cluster_.prioritySet(), addMemberUpdateCb(_));
  addHosts({"tcp://127.0.0.1:80"});
  EXPECT_CALL(*interval_timer_, enableTimer(std::chrono::milliseconds(10000), _));
  std::shared_ptr<DetectorImpl> detector(
      DetectorImpl::create(cluster_, empty_outlier_detection_, dispatcher_, runtime_, time_system_,
                           event_logger_, random_, ProtobufMessage::getStrictValidationVisitor())
          .value());
  detector->addChangedStateCb([&](HostSharedPtr host) -> void { checker_.check(host); });

  loadRq(hosts_[0], 4, 500);

  Event::PostCb post_cb;
  EXPECT_CALL(dispatcher_, post(_)).WillOnce([&post_cb](Event::PostCb cb) {
    post_cb = std::move(cb);
  });
  loadRq(hosts_[0], 1, 500);

  time_system_.setMonotonicTime(std::chrono::milliseconds(0));
  EXPECT_CALL(checker_, check(hosts_[0]));
  EXPECT_CALL(*event_logger_,
              logEject(std::static_pointer_cast<const HostDescription>(hosts_[0]), _,
                       envoy::data::cluster::v3::CONSECUTIVE_5XX, true, nullptr));

  // Fire the post callback twice. This should only result in a single ejection.
  post_cb();
  EXPECT_TRUE(hosts_[0]->healthFlagGet(Host::HealthFlag::FAILED_OUTLIER_CHECK));
  post_cb();

  EXPECT_EQ(1UL, outlier_detection_ejections_active_.value());
}

TEST_F(OutlierDetectorImplTest, MaxEjectionPercentage) {
  // A 50% ejection limit should not eject more than 1 out of 3 pods.
  const std::string yaml = R"EOF(
max_ejection_percent: 50
max_ejection_time_jitter: 13s
  )EOF";
  envoy::config::cluster::v3::OutlierDetection outlier_detection_;
  TestUtility::loadFromYaml(yaml, outlier_detection_);
  EXPECT_CALL(cluster_.prioritySet(), addMemberUpdateCb(_));

  // add 3 hosts.
  addHosts({"tcp://127.0.0.2:80"});
  addHosts({"tcp://127.0.0.3:80"});
  addHosts({"tcp://127.0.0.4:80"});

  EXPECT_CALL(*interval_timer_, enableTimer(std::chrono::milliseconds(10000), _));
  std::shared_ptr<DetectorImpl> detector(
      DetectorImpl::create(cluster_, outlier_detection_, dispatcher_, runtime_, time_system_,
                           event_logger_, random_, ProtobufMessage::getStrictValidationVisitor())
          .value());

  detector->addChangedStateCb([&](HostSharedPtr host) -> void { checker_.check(host); });

  time_system_.setMonotonicTime(std::chrono::milliseconds(0));
  // Expect only one ejection.
  EXPECT_CALL(checker_, check(hosts_[0]));
  EXPECT_CALL(*event_logger_,
              logEject(std::static_pointer_cast<const HostDescription>(hosts_[0]), _,
                       envoy::data::cluster::v3::CONSECUTIVE_5XX, true, nullptr));

  loadRq(hosts_[0], 5, 500);
  loadRq(hosts_[1], 5, 500);
  loadRq(hosts_[2], 5, 500);
  EXPECT_TRUE(hosts_[0]->healthFlagGet(Host::HealthFlag::FAILED_OUTLIER_CHECK));
  EXPECT_FALSE(hosts_[1]->healthFlagGet(Host::HealthFlag::FAILED_OUTLIER_CHECK));
  EXPECT_FALSE(hosts_[2]->healthFlagGet(Host::HealthFlag::FAILED_OUTLIER_CHECK));
}

TEST_F(OutlierDetectorImplTest, MaxEjectionPercentageOverride) {
  // Should eject one host even if max_ejection_percent doesn't allow it.
  // One host represents 33% which isn't allowed by max_ejection_percent, which is 30.
  const std::string yaml = R"EOF(
max_ejection_percent: 30
always_eject_one_host: true
max_ejection_time_jitter: 13s
  )EOF";
  envoy::config::cluster::v3::OutlierDetection outlier_detection_;
  TestUtility::loadFromYaml(yaml, outlier_detection_);
  EXPECT_CALL(cluster_.prioritySet(), addMemberUpdateCb(_));

  // add 3 hosts.
  addHosts({"tcp://127.0.0.2:80"});
  addHosts({"tcp://127.0.0.3:80"});
  addHosts({"tcp://127.0.0.4:80"});

  EXPECT_CALL(*interval_timer_, enableTimer(std::chrono::milliseconds(10000), _));
  std::shared_ptr<DetectorImpl> detector(
      DetectorImpl::create(cluster_, outlier_detection_, dispatcher_, runtime_, time_system_,
                           event_logger_, random_, ProtobufMessage::getStrictValidationVisitor())
          .value());

  detector->addChangedStateCb([&](HostSharedPtr host) -> void { checker_.check(host); });

  time_system_.setMonotonicTime(std::chrono::milliseconds(0));
  // Expect only one ejection.
  EXPECT_CALL(checker_, check(hosts_[0]));
  EXPECT_CALL(*event_logger_,
              logEject(std::static_pointer_cast<const HostDescription>(hosts_[0]), _,
                       envoy::data::cluster::v3::CONSECUTIVE_5XX, true, nullptr));

  loadRq(hosts_[0], 5, 500);
  loadRq(hosts_[1], 5, 500);
  loadRq(hosts_[2], 5, 500);
  EXPECT_TRUE(hosts_[0]->healthFlagGet(Host::HealthFlag::FAILED_OUTLIER_CHECK));
  EXPECT_FALSE(hosts_[1]->healthFlagGet(Host::HealthFlag::FAILED_OUTLIER_CHECK));
  EXPECT_FALSE(hosts_[2]->healthFlagGet(Host::HealthFlag::FAILED_OUTLIER_CHECK));
}

TEST_F(OutlierDetectorImplTest, MaxEjectionPercentageSingleHost) {
  // Single host should not be ejected with a max ejection percent <100% .
  const std::string yaml = R"EOF(
max_ejection_percent: 90
max_ejection_time_jitter: 13s
  )EOF";
  envoy::config::cluster::v3::OutlierDetection outlier_detection_;
  TestUtility::loadFromYaml(yaml, outlier_detection_);
  EXPECT_CALL(cluster_.prioritySet(), addMemberUpdateCb(_));

  addHosts({"tcp://127.0.0.2:80"});
  EXPECT_CALL(*interval_timer_, enableTimer(std::chrono::milliseconds(10000), _));
  std::shared_ptr<DetectorImpl> detector(
      DetectorImpl::create(cluster_, outlier_detection_, dispatcher_, runtime_, time_system_,
                           event_logger_, random_, ProtobufMessage::getStrictValidationVisitor())
          .value());

  loadRq(hosts_[0], 5, 500);
  EXPECT_FALSE(hosts_[0]->healthFlagGet(Host::HealthFlag::FAILED_OUTLIER_CHECK));
}

TEST_F(OutlierDetectorImplTest, Consecutive_5xxAlreadyEjected) {
  ON_CALL(runtime_.snapshot_, getInteger(MaxEjectionPercentRuntime, _)).WillByDefault(Return(100));
  EXPECT_CALL(cluster_.prioritySet(), addMemberUpdateCb(_));
  addHosts({"tcp://127.0.0.1:80"});
  EXPECT_CALL(*interval_timer_, enableTimer(std::chrono::milliseconds(10000), _));
  std::shared_ptr<DetectorImpl> detector(
      DetectorImpl::create(cluster_, empty_outlier_detection_, dispatcher_, runtime_, time_system_,
                           event_logger_, random_, ProtobufMessage::getStrictValidationVisitor())
          .value());
  detector->addChangedStateCb([&](HostSharedPtr host) -> void { checker_.check(host); });
  // Cause a consecutive 5xx error.
  loadRq(hosts_[0], 4, 500);

  time_system_.setMonotonicTime(std::chrono::milliseconds(0));
  EXPECT_CALL(checker_, check(hosts_[0]));
  EXPECT_CALL(*event_logger_,
              logEject(std::static_pointer_cast<const HostDescription>(hosts_[0]), _,
                       envoy::data::cluster::v3::CONSECUTIVE_5XX, true, nullptr));
  loadRq(hosts_[0], 1, 500);
  EXPECT_TRUE(hosts_[0]->healthFlagGet(Host::HealthFlag::FAILED_OUTLIER_CHECK));

  // Cause another consecutive 5xx error.
  loadRq(hosts_[0], 1, 200);
  loadRq(hosts_[0], 5, 500);
}

// Test verifies that ejection time increases each time the node is ejected,
// and decreases when node stays healthy.
// The test outline is as follows:
// - eject the node for the first time. It should be brought back in 10 secs
// - eject the node the second time. It should be brought back in 20 secs
// - eject the node the third time. It should be brought back in 30 secs
// - for the next two intervals the node is healthy, which should
//   bring ejection time down.
// - eject the node again. It should be brought back in 20 secs.
// - simulate long period of time when the node is healthy.
// - eject the node again. It should be brought back after 10 secs.
TEST_F(OutlierDetectorImplTest, EjectTimeBackoff) {
  // Setup base ejection time to 10 secs.
  ON_CALL(runtime_.snapshot_, getInteger(BaseEjectionTimeMsRuntime, _))
      .WillByDefault(Return(10000UL));
  ON_CALL(runtime_.snapshot_, getInteger(MaxEjectionPercentRuntime, _)).WillByDefault(Return(100));
  EXPECT_CALL(cluster_.prioritySet(), addMemberUpdateCb(_));
  addHosts({"tcp://127.0.0.1:80"});
  EXPECT_CALL(*interval_timer_, enableTimer(std::chrono::milliseconds(10000), _));
  std::shared_ptr<DetectorImpl> detector(
      DetectorImpl::create(cluster_, empty_outlier_detection_, dispatcher_, runtime_, time_system_,
                           event_logger_, random_, ProtobufMessage::getStrictValidationVisitor())
          .value());
  detector->addChangedStateCb([&](HostSharedPtr host) -> void { checker_.check(host); });

  // Eject the node by consecutive 5xx errors.
  time_system_.setMonotonicTime(std::chrono::seconds(0));
  EXPECT_CALL(checker_, check(hosts_[0]));
  EXPECT_CALL(*event_logger_,
              logEject(std::static_pointer_cast<const HostDescription>(hosts_[0]), _,
                       envoy::data::cluster::v3::CONSECUTIVE_5XX, true, nullptr));
  loadRq(hosts_[0], 5, 500);
  // Make sure that node has been ejected.
  EXPECT_TRUE(hosts_[0]->healthFlagGet(Host::HealthFlag::FAILED_OUTLIER_CHECK));
  EXPECT_EQ(1UL, outlier_detection_ejections_active_.value());

  // Ejection base time is 10 secs. The node has been ejected just once.
  // It should be brought back after 10 secs.
  time_system_.setMonotonicTime(std::chrono::seconds(10));
  EXPECT_CALL(*interval_timer_, enableTimer(std::chrono::milliseconds(10000), _));
  EXPECT_CALL(checker_, check(hosts_[0]));
  EXPECT_CALL(*event_logger_,
              logUneject(std::static_pointer_cast<const HostDescription>(hosts_[0])));
  interval_timer_->invokeCallback();
  // Make sure that node has been brought back.
  EXPECT_FALSE(hosts_[0]->healthFlagGet(Host::HealthFlag::FAILED_OUTLIER_CHECK));
  EXPECT_EQ(0UL, outlier_detection_ejections_active_.value());

  // Cause ejection again.
  EXPECT_CALL(checker_, check(hosts_[0]));
  EXPECT_CALL(*event_logger_,
              logEject(std::static_pointer_cast<const HostDescription>(hosts_[0]), _,
                       envoy::data::cluster::v3::CONSECUTIVE_5XX, true, nullptr));
  loadRq(hosts_[0], 5, 500);
  // Make sure that node has been ejected.
  EXPECT_EQ(1UL, outlier_detection_ejections_active_.value());

  // This is the second ejection in the row.
  // Node should stay ejected for twice the base_ejection_time: 20 secs.
  time_system_.setMonotonicTime(std::chrono::seconds(20));
  EXPECT_CALL(*interval_timer_, enableTimer(std::chrono::milliseconds(10000), _));
  interval_timer_->invokeCallback();
  // Make sure that node stays ejected.
  EXPECT_TRUE(hosts_[0]->healthFlagGet(Host::HealthFlag::FAILED_OUTLIER_CHECK));
  EXPECT_EQ(1UL, outlier_detection_ejections_active_.value());
  time_system_.setMonotonicTime(std::chrono::seconds(30));
  EXPECT_CALL(*interval_timer_, enableTimer(std::chrono::milliseconds(10000), _));
  EXPECT_CALL(checker_, check(hosts_[0]));
  EXPECT_CALL(*event_logger_,
              logUneject(std::static_pointer_cast<const HostDescription>(hosts_[0])));
  interval_timer_->invokeCallback();
  // Make sure that node has been brought back.
  EXPECT_FALSE(hosts_[0]->healthFlagGet(Host::HealthFlag::FAILED_OUTLIER_CHECK));
  EXPECT_EQ(0UL, outlier_detection_ejections_active_.value());

  // Third ejection in the row. It starts at 30 secs. The node should be ejected for 3*10 secs.
  // It should not be brought back until 60 secs from the start of the test.
  EXPECT_CALL(checker_, check(hosts_[0]));
  EXPECT_CALL(*event_logger_,
              logEject(std::static_pointer_cast<const HostDescription>(hosts_[0]), _,
                       envoy::data::cluster::v3::CONSECUTIVE_5XX, true, nullptr));
  loadRq(hosts_[0], 5, 500);
  // Make sure that node has been ejected.
  EXPECT_TRUE(hosts_[0]->healthFlagGet(Host::HealthFlag::FAILED_OUTLIER_CHECK));
  EXPECT_EQ(1UL, outlier_detection_ejections_active_.value());

  // Node should stay ejected after 10 secs of ejection time.
  time_system_.setMonotonicTime(std::chrono::seconds(40));
  EXPECT_CALL(*interval_timer_, enableTimer(std::chrono::milliseconds(10000), _));
  interval_timer_->invokeCallback();
  EXPECT_TRUE(hosts_[0]->healthFlagGet(Host::HealthFlag::FAILED_OUTLIER_CHECK));
  EXPECT_EQ(1UL, outlier_detection_ejections_active_.value());

  // Node should stay ejected after 20 secs of ejection time.
  time_system_.setMonotonicTime(std::chrono::seconds(50));
  EXPECT_CALL(*interval_timer_, enableTimer(std::chrono::milliseconds(10000), _));
  interval_timer_->invokeCallback();
  EXPECT_TRUE(hosts_[0]->healthFlagGet(Host::HealthFlag::FAILED_OUTLIER_CHECK));
  EXPECT_EQ(1UL, outlier_detection_ejections_active_.value());

  // Node should be brought back after being ejected for 30 secs.
  time_system_.setMonotonicTime(std::chrono::seconds(60));
  EXPECT_CALL(*interval_timer_, enableTimer(std::chrono::milliseconds(10000), _));
  EXPECT_CALL(checker_, check(hosts_[0]));
  EXPECT_CALL(*event_logger_,
              logUneject(std::static_pointer_cast<const HostDescription>(hosts_[0])));
  interval_timer_->invokeCallback();
  // Make sure that node has been brought back.
  EXPECT_FALSE(hosts_[0]->healthFlagGet(Host::HealthFlag::FAILED_OUTLIER_CHECK));
  EXPECT_EQ(0UL, outlier_detection_ejections_active_.value());

  // During the next 2 timer intervals, the node is healthy. This should decrease
  // the eject time backoff.
  time_system_.setMonotonicTime(std::chrono::seconds(70));
  EXPECT_CALL(*interval_timer_, enableTimer(std::chrono::milliseconds(10000), _));
  interval_timer_->invokeCallback();

  time_system_.setMonotonicTime(std::chrono::seconds(80));
  EXPECT_CALL(*interval_timer_, enableTimer(std::chrono::milliseconds(10000), _));
  interval_timer_->invokeCallback();

  // Trigger the next ejection. The node should be ejected for 20 secs.
  EXPECT_CALL(checker_, check(hosts_[0]));
  EXPECT_CALL(*event_logger_,
              logEject(std::static_pointer_cast<const HostDescription>(hosts_[0]), _,
                       envoy::data::cluster::v3::CONSECUTIVE_5XX, true, nullptr));
  loadRq(hosts_[0], 5, 500);
  // Make sure that node has been ejected.
  EXPECT_TRUE(hosts_[0]->healthFlagGet(Host::HealthFlag::FAILED_OUTLIER_CHECK));
  EXPECT_EQ(1UL, outlier_detection_ejections_active_.value());

  // Node should stay ejected after 10 secs.
  time_system_.setMonotonicTime(std::chrono::seconds(90));
  EXPECT_CALL(*interval_timer_, enableTimer(std::chrono::milliseconds(10000), _));
  interval_timer_->invokeCallback();
  EXPECT_TRUE(hosts_[0]->healthFlagGet(Host::HealthFlag::FAILED_OUTLIER_CHECK));
  EXPECT_EQ(1UL, outlier_detection_ejections_active_.value());

  // Node should be brought back after being ejected for 20 secs.
  time_system_.setMonotonicTime(std::chrono::seconds(100));
  EXPECT_CALL(*interval_timer_, enableTimer(std::chrono::milliseconds(10000), _));
  EXPECT_CALL(checker_, check(hosts_[0]));
  EXPECT_CALL(*event_logger_,
              logUneject(std::static_pointer_cast<const HostDescription>(hosts_[0])));
  interval_timer_->invokeCallback();
  // Make sure that node has been brought back.
  EXPECT_FALSE(hosts_[0]->healthFlagGet(Host::HealthFlag::FAILED_OUTLIER_CHECK));
  EXPECT_EQ(0UL, outlier_detection_ejections_active_.value());

  // Now simulate long period of no errors.
  // The node will not be ejected and the eject backoff time should
  // drop to the initial value of 1 * base_ejection_time.
  for (auto i = 1; i <= 50; i++) {
    time_system_.setMonotonicTime(std::chrono::seconds(100 + i * 10));
    EXPECT_CALL(*interval_timer_, enableTimer(std::chrono::milliseconds(10000), _));
    interval_timer_->invokeCallback();
  }

  // Trigger ejection.
  time_system_.setMonotonicTime(std::chrono::seconds(610));
  EXPECT_CALL(checker_, check(hosts_[0]));
  EXPECT_CALL(*event_logger_,
              logEject(std::static_pointer_cast<const HostDescription>(hosts_[0]), _,
                       envoy::data::cluster::v3::CONSECUTIVE_5XX, true, nullptr));
  loadRq(hosts_[0], 5, 500);
  // Make sure that node has been ejected.
  EXPECT_TRUE(hosts_[0]->healthFlagGet(Host::HealthFlag::FAILED_OUTLIER_CHECK));
  EXPECT_EQ(1UL, outlier_detection_ejections_active_.value());

  // The node should be brought back after 10 secs.
  time_system_.setMonotonicTime(std::chrono::seconds(620));
  EXPECT_CALL(*interval_timer_, enableTimer(std::chrono::milliseconds(10000), _));
  EXPECT_CALL(checker_, check(hosts_[0]));
  EXPECT_CALL(*event_logger_,
              logUneject(std::static_pointer_cast<const HostDescription>(hosts_[0])));
  interval_timer_->invokeCallback();
  // Make sure that node has brought back.
  EXPECT_FALSE(hosts_[0]->healthFlagGet(Host::HealthFlag::FAILED_OUTLIER_CHECK));
  EXPECT_EQ(0UL, outlier_detection_ejections_active_.value());
}

TEST_F(OutlierDetectorImplTest, EjectTimeBackoffTimeBasedDetection) {
  // Setup base ejection time to 10 secs.
  const uint64_t base_ejection_time = 10000;
  ON_CALL(runtime_.snapshot_, getInteger(BaseEjectionTimeMsRuntime, _))
      .WillByDefault(Return(base_ejection_time));
  ON_CALL(runtime_.snapshot_, getInteger(MaxEjectionPercentRuntime, _)).WillByDefault(Return(100));
  EXPECT_CALL(cluster_.prioritySet(), addMemberUpdateCb(_));
  addHosts({"tcp://127.0.0.1:80"});
  EXPECT_CALL(*interval_timer_, enableTimer(std::chrono::milliseconds(base_ejection_time), _));
  std::shared_ptr<DetectorImpl> detector(
      DetectorImpl::create(cluster_, empty_outlier_detection_, dispatcher_, runtime_, time_system_,
                           event_logger_, random_, ProtobufMessage::getStrictValidationVisitor())
          .value());
  detector->addChangedStateCb([&](HostSharedPtr host) -> void { checker_.check(host); });

  // Turn off 5xx detection to test failure percentage in isolation.
  ON_CALL(runtime_.snapshot_, featureEnabled(EnforcingConsecutive5xxRuntime, 100))
      .WillByDefault(Return(false));
  ON_CALL(runtime_.snapshot_, featureEnabled(EnforcingConsecutiveGatewayFailureRuntime, 100))
      .WillByDefault(Return(false));
  ON_CALL(runtime_.snapshot_, getInteger(FailurePercentageMinimumHostsRuntime, 5))
      .WillByDefault(Return(1));
  ON_CALL(runtime_.snapshot_, featureEnabled(EnforcingSuccessRateRuntime, 100))
      .WillByDefault(Return(false));
  // Disable jitter.
  ON_CALL(runtime_.snapshot_, getInteger(MaxEjectionTimeJitterMsRuntime, _))
      .WillByDefault(Return(0UL));
  // Turn on failure percentage detection.
  ON_CALL(runtime_.snapshot_, featureEnabled(EnforcingFailurePercentageRuntime, 0))
      .WillByDefault(Return(true));

  time_system_.setMonotonicTime(std::chrono::seconds(0));

  // Simulate 100% failure.
  // Expect non-enforcing logging to happen every time the consecutive_5xx_ counter
  // gets saturated (every 5 times).
  EXPECT_CALL(*event_logger_,
              logEject(std::static_pointer_cast<const HostDescription>(hosts_[0]), _,
                       envoy::data::cluster::v3::CONSECUTIVE_5XX, false, nullptr))
      .Times(20);
  loadRq(hosts_[0], 100, 500);

  uint32_t tick = 1;
  // Invoke periodic timer. The node should be ejected.
  time_system_.setMonotonicTime(std::chrono::milliseconds(base_ejection_time * tick));
  EXPECT_CALL(checker_, check(hosts_[0]));
  EXPECT_CALL(*interval_timer_, enableTimer(std::chrono::milliseconds(base_ejection_time), _));
  EXPECT_CALL(*event_logger_,
              logEject(std::static_pointer_cast<const HostDescription>(hosts_[0]), _,
                       envoy::data::cluster::v3::FAILURE_PERCENTAGE, true, nullptr));
  interval_timer_->invokeCallback();
  EXPECT_TRUE(hosts_[0]->healthFlagGet(Host::HealthFlag::FAILED_OUTLIER_CHECK));
  EXPECT_EQ(1UL, outlier_detection_ejections_active_.value());

  // Advance time to the next periodic timer tick. Node should be unejected.
  tick++;
  time_system_.setMonotonicTime(std::chrono::milliseconds(base_ejection_time * tick));
  EXPECT_CALL(*interval_timer_, enableTimer(std::chrono::milliseconds(base_ejection_time), _));
  EXPECT_CALL(checker_, check(hosts_[0]));
  EXPECT_CALL(*event_logger_,
              logUneject(std::static_pointer_cast<const HostDescription>(hosts_[0])));
  interval_timer_->invokeCallback();
  EXPECT_FALSE(hosts_[0]->healthFlagGet(Host::HealthFlag::FAILED_OUTLIER_CHECK));
  EXPECT_EQ(0UL, outlier_detection_ejections_active_.value());

  // Keep replying with 5xx error codes.
  EXPECT_CALL(*event_logger_,
              logEject(std::static_pointer_cast<const HostDescription>(hosts_[0]), _,
                       envoy::data::cluster::v3::CONSECUTIVE_5XX, false, nullptr))
      .Times(20);
  loadRq(hosts_[0], 100, 500);

  // Advance time to the next periodic timer tick. Node should be ejected.
  tick++;
  time_system_.setMonotonicTime(std::chrono::milliseconds(base_ejection_time * tick));
  EXPECT_CALL(*interval_timer_, enableTimer(std::chrono::milliseconds(base_ejection_time), _));
  EXPECT_CALL(checker_, check(hosts_[0]));
  EXPECT_CALL(*event_logger_,
              logEject(std::static_pointer_cast<const HostDescription>(hosts_[0]), _,
                       envoy::data::cluster::v3::FAILURE_PERCENTAGE, true, nullptr));
  interval_timer_->invokeCallback();
  EXPECT_TRUE(hosts_[0]->healthFlagGet(Host::HealthFlag::FAILED_OUTLIER_CHECK));
  EXPECT_EQ(1UL, outlier_detection_ejections_active_.value());

  // The node was ejected the second time in a row. The length of time the node
  // should be ejected should be increased.
  // Advance time to the next periodic timer tick. Node should stay ejected.
  tick++;
  time_system_.setMonotonicTime(std::chrono::milliseconds(base_ejection_time * tick));
  EXPECT_CALL(*interval_timer_, enableTimer(std::chrono::milliseconds(base_ejection_time), _));
  interval_timer_->invokeCallback();
  EXPECT_TRUE(hosts_[0]->healthFlagGet(Host::HealthFlag::FAILED_OUTLIER_CHECK));
  EXPECT_EQ(1UL, outlier_detection_ejections_active_.value());

  // Advance time to next periodic timer tick. This time the node should be unejected
  // (after 2 periods of base_ejection_time).
  tick++;
  time_system_.setMonotonicTime(std::chrono::milliseconds(base_ejection_time * tick));
  EXPECT_CALL(*interval_timer_, enableTimer(std::chrono::milliseconds(base_ejection_time), _));
  EXPECT_CALL(checker_, check(hosts_[0]));
  EXPECT_CALL(*event_logger_,
              logUneject(std::static_pointer_cast<const HostDescription>(hosts_[0])));
  interval_timer_->invokeCallback();
  EXPECT_FALSE(hosts_[0]->healthFlagGet(Host::HealthFlag::FAILED_OUTLIER_CHECK));
  EXPECT_EQ(0UL, outlier_detection_ejections_active_.value());

  // Return success during the next two timer periods. This should decrement ejection time.
  loadRq(hosts_[0], 100, 200);

  // Advance time to the next periodic time tick. The node should stay unejected.
  tick++;
  time_system_.setMonotonicTime(std::chrono::milliseconds(base_ejection_time * tick));
  EXPECT_CALL(*interval_timer_, enableTimer(std::chrono::milliseconds(base_ejection_time), _));
  interval_timer_->invokeCallback();
  EXPECT_FALSE(hosts_[0]->healthFlagGet(Host::HealthFlag::FAILED_OUTLIER_CHECK));
  EXPECT_EQ(0UL, outlier_detection_ejections_active_.value());

  loadRq(hosts_[0], 100, 200);
  // Advance time to the next periodic time tick. The node should stay unejected.
  tick++;
  time_system_.setMonotonicTime(std::chrono::milliseconds(base_ejection_time * tick));
  EXPECT_CALL(*interval_timer_, enableTimer(std::chrono::milliseconds(base_ejection_time), _));
  interval_timer_->invokeCallback();
  EXPECT_FALSE(hosts_[0]->healthFlagGet(Host::HealthFlag::FAILED_OUTLIER_CHECK));
  EXPECT_EQ(0UL, outlier_detection_ejections_active_.value());

  // Return errors during the next period.
  EXPECT_CALL(*event_logger_,
              logEject(std::static_pointer_cast<const HostDescription>(hosts_[0]), _,
                       envoy::data::cluster::v3::CONSECUTIVE_5XX, false, nullptr))
      .Times(20);
  loadRq(hosts_[0], 100, 500);

  // Advance time to next periodic timer tick. Node should be ejected.
  tick++;
  time_system_.setMonotonicTime(std::chrono::milliseconds(base_ejection_time * tick));
  EXPECT_CALL(*interval_timer_, enableTimer(std::chrono::milliseconds(base_ejection_time), _));
  EXPECT_CALL(checker_, check(hosts_[0]));
  EXPECT_CALL(*event_logger_,
              logEject(std::static_pointer_cast<const HostDescription>(hosts_[0]), _,
                       envoy::data::cluster::v3::FAILURE_PERCENTAGE, true, nullptr));
  interval_timer_->invokeCallback();
  EXPECT_TRUE(hosts_[0]->healthFlagGet(Host::HealthFlag::FAILED_OUTLIER_CHECK));
  EXPECT_EQ(1UL, outlier_detection_ejections_active_.value());

  // Advance time to the next periodic timer tick. This time the node should be unejected
  // only after ONE period of base_ejection_time (ejection time was reduced when the node
  // did not fail for two timer periods).
  tick++;
  time_system_.setMonotonicTime(std::chrono::milliseconds(base_ejection_time * tick));
  EXPECT_CALL(*interval_timer_, enableTimer(std::chrono::milliseconds(base_ejection_time), _));
  EXPECT_CALL(checker_, check(hosts_[0]));
  EXPECT_CALL(*event_logger_,
              logUneject(std::static_pointer_cast<const HostDescription>(hosts_[0])));
  interval_timer_->invokeCallback();
  EXPECT_FALSE(hosts_[0]->healthFlagGet(Host::HealthFlag::FAILED_OUTLIER_CHECK));
  EXPECT_EQ(0UL, outlier_detection_ejections_active_.value());
}

// Test that ejection time does not increase beyond maximum.
// Test outline:
// - max_ejection_time is 30 times longer than base_ejection_time.
// - simulate 30 ejections. Each time the node is ejected, the ejection time is
//   longer. The last ejection time is equal to max_ejection_time.
// - eject node again. Ejection time should not increase beyond max_ejection_time.
TEST_F(OutlierDetectorImplTest, MaxEjectTime) {
  // Setup base ejection time to 10 secs.
  ON_CALL(runtime_.snapshot_, getInteger(BaseEjectionTimeMsRuntime, _))
      .WillByDefault(Return(10000UL));
  // Setup max ejection time to 30 secs.
  ON_CALL(runtime_.snapshot_, getInteger(MaxEjectionTimeMsRuntime, _))
      .WillByDefault(Return(300000UL));
  ON_CALL(runtime_.snapshot_, getInteger(MaxEjectionPercentRuntime, _)).WillByDefault(Return(100));
  EXPECT_CALL(cluster_.prioritySet(), addMemberUpdateCb(_));
  addHosts({"tcp://127.0.0.1:80"});
  EXPECT_CALL(*interval_timer_, enableTimer(std::chrono::milliseconds(10000), _));
  std::shared_ptr<DetectorImpl> detector(
      DetectorImpl::create(cluster_, empty_outlier_detection_, dispatcher_, runtime_, time_system_,
                           event_logger_, random_, ProtobufMessage::getStrictValidationVisitor())
          .value());
  detector->addChangedStateCb([&](HostSharedPtr host) -> void { checker_.check(host); });

  // Verify that maximum_ejection_time caps ejection time.
  // Base ejection time is 10s. Max ejection time is 300s.
  // It will take 30 ejections to reach the maximum, Beyond that, ejection time should stay
  // the same
  uint32_t eject_tick = 0;
  time_system_.setMonotonicTime(std::chrono::seconds(0));
  // Trigger 30 ejection.
  // For each ejection, time to uneject increases.
  for (auto i = 1; i <= 30; i++) {
    EXPECT_CALL(checker_, check(hosts_[0]));
    EXPECT_CALL(*event_logger_,
                logEject(std::static_pointer_cast<const HostDescription>(hosts_[0]), _,
                         envoy::data::cluster::v3::CONSECUTIVE_5XX, true, nullptr));
    loadRq(hosts_[0], 5, 500);
    // Make sure that node has been ejected.
    EXPECT_TRUE(hosts_[0]->healthFlagGet(Host::HealthFlag::FAILED_OUTLIER_CHECK));
    EXPECT_EQ(1UL, outlier_detection_ejections_active_.value());

    // Simulate several check intervals. For each check the node should stay ejected.
    for (auto j = 1; j < i; j++) {
      time_system_.setMonotonicTime(std::chrono::seconds(++eject_tick * 10));
      EXPECT_CALL(*interval_timer_, enableTimer(std::chrono::milliseconds(10000), _));
      interval_timer_->invokeCallback();
      EXPECT_TRUE(hosts_[0]->healthFlagGet(Host::HealthFlag::FAILED_OUTLIER_CHECK));
      EXPECT_EQ(1UL, outlier_detection_ejections_active_.value());
    }

    // Wait for unejection.
    time_system_.setMonotonicTime(std::chrono::seconds(++eject_tick * 10));
    EXPECT_CALL(*interval_timer_, enableTimer(std::chrono::milliseconds(10000), _));
    EXPECT_CALL(checker_, check(hosts_[0]));
    EXPECT_CALL(*event_logger_,
                logUneject(std::static_pointer_cast<const HostDescription>(hosts_[0])));
    interval_timer_->invokeCallback();
    // Make sure that node has been brought back.
    EXPECT_FALSE(hosts_[0]->healthFlagGet(Host::HealthFlag::FAILED_OUTLIER_CHECK));
    EXPECT_EQ(0UL, outlier_detection_ejections_active_.value());
  }

  // Keep ejecting the node. Ejection time should not increase.
  for (auto i = 1; i < 10; i++) {
    EXPECT_CALL(checker_, check(hosts_[0]));
    EXPECT_CALL(*event_logger_,
                logEject(std::static_pointer_cast<const HostDescription>(hosts_[0]), _,
                         envoy::data::cluster::v3::CONSECUTIVE_5XX, true, nullptr));
    loadRq(hosts_[0], 5, 500);
    // Make sure that node has been ejected.
    EXPECT_TRUE(hosts_[0]->healthFlagGet(Host::HealthFlag::FAILED_OUTLIER_CHECK));
    EXPECT_EQ(1UL, outlier_detection_ejections_active_.value());

    // Move the time 290s ahead. The ejection should not happen.
    for (auto j = 1; j <= 29; j++) {
      time_system_.setMonotonicTime(std::chrono::seconds(++eject_tick * 10));
      EXPECT_CALL(*interval_timer_, enableTimer(std::chrono::milliseconds(10000), _));
      interval_timer_->invokeCallback();
      EXPECT_TRUE(hosts_[0]->healthFlagGet(Host::HealthFlag::FAILED_OUTLIER_CHECK));
      EXPECT_EQ(1UL, outlier_detection_ejections_active_.value());
    }

    // Node should be brought back after 300 secs.
    time_system_.setMonotonicTime(std::chrono::seconds(++eject_tick * 10));
    EXPECT_CALL(*interval_timer_, enableTimer(std::chrono::milliseconds(10000), _));
    EXPECT_CALL(checker_, check(hosts_[0]));
    EXPECT_CALL(*event_logger_,
                logUneject(std::static_pointer_cast<const HostDescription>(hosts_[0])));
    interval_timer_->invokeCallback();
    // Make sure that node has been ejected.
    EXPECT_FALSE(hosts_[0]->healthFlagGet(Host::HealthFlag::FAILED_OUTLIER_CHECK));
    EXPECT_EQ(0UL, outlier_detection_ejections_active_.value());
  }
}

// Test that maximum ejection time logic behaves properly when
// max_ejection_time is not multitude of base_ejection_time.
// The same test as MaxEjectTime, but with config where
// max_ejection_time is not multiple of base_ejection_time.
// Because ejection time increases in base_ejection_time intervals,
// the maximum ejection time will be equal to
// max_ejection_time + base_ejection_time.
TEST_F(OutlierDetectorImplTest, MaxEjectTimeNotAlligned) {

  // Setup interval time to 10 secs.
  ON_CALL(runtime_.snapshot_, getInteger(IntervalMsRuntime, _)).WillByDefault(Return(10000UL));
  ON_CALL(runtime_.snapshot_, getInteger(BaseEjectionTimeMsRuntime, _))
      .WillByDefault(Return(10000UL));
  ON_CALL(runtime_.snapshot_, getInteger(MaxEjectionTimeMsRuntime, _))
      .WillByDefault(Return(305000UL));
  ON_CALL(runtime_.snapshot_, getInteger(MaxEjectionPercentRuntime, _)).WillByDefault(Return(100));
  EXPECT_CALL(cluster_.prioritySet(), addMemberUpdateCb(_));
  addHosts({"tcp://127.0.0.1:80"});
  EXPECT_CALL(*interval_timer_, enableTimer(std::chrono::milliseconds(10000), _));
  std::shared_ptr<DetectorImpl> detector(
      DetectorImpl::create(cluster_, empty_outlier_detection_, dispatcher_, runtime_, time_system_,
                           event_logger_, random_, ProtobufMessage::getStrictValidationVisitor())
          .value());
  detector->addChangedStateCb([&](HostSharedPtr host) -> void { checker_.check(host); });

  // Verify that maximum_ejection_time caps ejection time.
  // Base ejection time is 10s. Max ejection time is 305s.
  uint32_t eject_tick = 0;
  time_system_.setMonotonicTime(std::chrono::seconds(0));
  // Trigger 31 ejections in a row.
  // For each ejection, time to uneject increases.
  for (auto i = 1; i <= 31; i++) {
    EXPECT_CALL(checker_, check(hosts_[0]));
    EXPECT_CALL(*event_logger_,
                logEject(std::static_pointer_cast<const HostDescription>(hosts_[0]), _,
                         envoy::data::cluster::v3::CONSECUTIVE_5XX, true, nullptr));
    loadRq(hosts_[0], 5, 500);
    // Make sure that node has been ejected.
    EXPECT_TRUE(hosts_[0]->healthFlagGet(Host::HealthFlag::FAILED_OUTLIER_CHECK));
    EXPECT_EQ(1UL, outlier_detection_ejections_active_.value());

    // Simulate several intervals. For check the node should stay ejected.
    for (auto j = 1; j < i; j++) {
      time_system_.setMonotonicTime(std::chrono::seconds(++eject_tick * 10));
      EXPECT_CALL(*interval_timer_, enableTimer(std::chrono::milliseconds(10000), _));
      interval_timer_->invokeCallback();
      EXPECT_TRUE(hosts_[0]->healthFlagGet(Host::HealthFlag::FAILED_OUTLIER_CHECK));
      EXPECT_EQ(1UL, outlier_detection_ejections_active_.value());
    }

    // Wait for unejection.
    time_system_.setMonotonicTime(std::chrono::seconds(++eject_tick * 10));
    EXPECT_CALL(*interval_timer_, enableTimer(std::chrono::milliseconds(10000), _));
    EXPECT_CALL(checker_, check(hosts_[0]));
    EXPECT_CALL(*event_logger_,
                logUneject(std::static_pointer_cast<const HostDescription>(hosts_[0])));
    interval_timer_->invokeCallback();
    // Make sure that node has been brought back.
    EXPECT_FALSE(hosts_[0]->healthFlagGet(Host::HealthFlag::FAILED_OUTLIER_CHECK));
    EXPECT_EQ(0UL, outlier_detection_ejections_active_.value());
  }

  // Keep ejecting the node. Ejection time should not increase.
  for (auto i = 1; i < 10; i++) {
    EXPECT_CALL(checker_, check(hosts_[0]));
    EXPECT_CALL(*event_logger_,
                logEject(std::static_pointer_cast<const HostDescription>(hosts_[0]), _,
                         envoy::data::cluster::v3::CONSECUTIVE_5XX, true, nullptr));
    loadRq(hosts_[0], 5, 500);
    // Make sure that node has been ejected.
    EXPECT_TRUE(hosts_[0]->healthFlagGet(Host::HealthFlag::FAILED_OUTLIER_CHECK));
    EXPECT_EQ(1UL, outlier_detection_ejections_active_.value());

    // Move the time 300s ahead. The node should stay ejected.
    for (auto j = 1; j <= 30; j++) {
      time_system_.setMonotonicTime(std::chrono::seconds(++eject_tick * 10));
      EXPECT_CALL(*interval_timer_, enableTimer(std::chrono::milliseconds(10000), _));
      interval_timer_->invokeCallback();
      EXPECT_TRUE(hosts_[0]->healthFlagGet(Host::HealthFlag::FAILED_OUTLIER_CHECK));
      EXPECT_EQ(1UL, outlier_detection_ejections_active_.value());
    }

    // Move time one base_ejection_time beyond max_ejection_time.
    // Wait for unejection.
    time_system_.setMonotonicTime(std::chrono::seconds(++eject_tick * 10));
    EXPECT_CALL(*interval_timer_, enableTimer(std::chrono::milliseconds(10000), _));
    EXPECT_CALL(checker_, check(hosts_[0]));
    EXPECT_CALL(*event_logger_,
                logUneject(std::static_pointer_cast<const HostDescription>(hosts_[0])));
    interval_timer_->invokeCallback();
    // Make sure that node has been brought back.
    EXPECT_FALSE(hosts_[0]->healthFlagGet(Host::HealthFlag::FAILED_OUTLIER_CHECK));
    EXPECT_EQ(0UL, outlier_detection_ejections_active_.value());
  }
}

// Test verifies that the detector is properly initialized with
// max_ejection_time_jitter when it is specified in the
// the static config
TEST_F(OutlierDetectorImplTest, DetectorStaticConfigMaxEjectionTimeJitter) {
  const std::string yaml = R"EOF(
interval: 0.1s
base_ejection_time: 10s
max_ejection_time_jitter: 13s
  )EOF";
  envoy::config::cluster::v3::OutlierDetection outlier_detection;
  TestUtility::loadFromYaml(yaml, outlier_detection);
  EXPECT_CALL(*interval_timer_, enableTimer(std::chrono::milliseconds(100), _));
  std::shared_ptr<DetectorImpl> detector(
      DetectorImpl::create(cluster_, outlier_detection, dispatcher_, runtime_, time_system_,
                           event_logger_, random_, ProtobufMessage::getStrictValidationVisitor())
          .value());

  EXPECT_EQ(100UL, detector->config().intervalMs());
  EXPECT_EQ(10000UL, detector->config().baseEjectionTimeMs());
  EXPECT_EQ(13000UL, detector->config().maxEjectionTimeJitterMs());
}

// Test verifies that detector is properly initialized with
// default max_ejection_time_jitter when it is
// not specified in config.
TEST_F(OutlierDetectorImplTest, DetectorStaticConfigDefaultMaxEjectionTimeJitter) {
  const std::string yaml = R"EOF(
interval: 0.1s
base_ejection_time: 10s
  )EOF";
  envoy::config::cluster::v3::OutlierDetection outlier_detection;
  TestUtility::loadFromYaml(yaml, outlier_detection);
  EXPECT_CALL(*interval_timer_, enableTimer(std::chrono::milliseconds(100), _));
  std::shared_ptr<DetectorImpl> detector(
      DetectorImpl::create(cluster_, outlier_detection, dispatcher_, runtime_, time_system_,
                           event_logger_, random_, ProtobufMessage::getStrictValidationVisitor())
          .value());

  EXPECT_EQ(100UL, detector->config().intervalMs());
  EXPECT_EQ(10000UL, detector->config().baseEjectionTimeMs());
  EXPECT_EQ(0UL, detector->config().maxEjectionTimeJitterMs());
}

// Test verifies that jitter is between 0s and 10s
// when max_ejection_time_jitter is set to 10s.
TEST_F(OutlierDetectorImplTest, EjectionTimeJitterIsInRange) {
  // Setup max_ejection_time_jitter time to 10 secs.
  ON_CALL(runtime_.snapshot_, getInteger(MaxEjectionTimeJitterMsRuntime, _))
      .WillByDefault(Return(10000UL));
  ON_CALL(runtime_.snapshot_, getInteger(MaxEjectionPercentRuntime, _)).WillByDefault(Return(100));
  // Add host.
  EXPECT_CALL(cluster_.prioritySet(), addMemberUpdateCb(_));
  addHosts({"tcp://127.0.0.1:80"});
  EXPECT_CALL(*interval_timer_, enableTimer(std::chrono::milliseconds(10000), _));
  std::shared_ptr<DetectorImpl> detector(
      DetectorImpl::create(cluster_, empty_outlier_detection_, dispatcher_, runtime_, time_system_,
                           event_logger_, random_, ProtobufMessage::getStrictValidationVisitor())
          .value());
  detector->addChangedStateCb([&](HostSharedPtr host) -> void { checker_.check(host); });
  // Set the return value of random().
  EXPECT_CALL(random_, random()).WillOnce(Return(123456789UL));
  // Trigger host eject.
  EXPECT_CALL(checker_, check(hosts_[0]));
  EXPECT_CALL(*event_logger_,
              logEject(std::static_pointer_cast<const HostDescription>(hosts_[0]), _,
                       envoy::data::cluster::v3::CONSECUTIVE_5XX, true, nullptr));
  loadRq(hosts_[0], 5, 500);
  // Make sure that the host has been ejected.
  EXPECT_TRUE(hosts_[0]->healthFlagGet(Host::HealthFlag::FAILED_OUTLIER_CHECK));
  EXPECT_EQ(1UL, outlier_detection_ejections_active_.value());
  // Get the jitter from the host monitor
  // and make sure that it is 4445.
  auto host_monitor = detector->getHostMonitors().find(hosts_[0])->second;
  uint64_t jitter = host_monitor->getJitter().count();
  EXPECT_EQ(4445UL, jitter);
}

// Test verifies that jitter is 0 when the
// max_ejection_time_jitter configuration is absent.
TEST_F(OutlierDetectorImplTest, EjectionTimeJitterIsZeroWhenNotConfigured) {
  ON_CALL(runtime_.snapshot_, getInteger(MaxEjectionPercentRuntime, _)).WillByDefault(Return(100));
  // Add host with empty configurations. Max_eject_time_jitter will
  // default to 0.
  EXPECT_CALL(cluster_.prioritySet(), addMemberUpdateCb(_));
  addHosts({"tcp://127.0.0.1:80"});
  EXPECT_CALL(*interval_timer_, enableTimer(std::chrono::milliseconds(10000), _));
  std::shared_ptr<DetectorImpl> detector(
      DetectorImpl::create(cluster_, empty_outlier_detection_, dispatcher_, runtime_, time_system_,
                           event_logger_, random_, ProtobufMessage::getStrictValidationVisitor())
          .value());
  detector->addChangedStateCb([&](HostSharedPtr host) -> void { checker_.check(host); });
  // Set the return value of random().
  EXPECT_CALL(random_, random()).WillOnce(Return(1234567890UL));
  // Trigger host eject.
  EXPECT_CALL(checker_, check(hosts_[0]));
  EXPECT_CALL(*event_logger_,
              logEject(std::static_pointer_cast<const HostDescription>(hosts_[0]), _,
                       envoy::data::cluster::v3::CONSECUTIVE_5XX, true, nullptr));
  loadRq(hosts_[0], 5, 500);
  // Make sure that the host has been ejected.
  EXPECT_TRUE(hosts_[0]->healthFlagGet(Host::HealthFlag::FAILED_OUTLIER_CHECK));
  EXPECT_EQ(1UL, outlier_detection_ejections_active_.value());
  // Get the jitter from the host monitor
  // and make sure that it is zero.
  auto host_monitor = detector->getHostMonitors().find(hosts_[0])->second;
  uint64_t jitter = host_monitor->getJitter().count();
  EXPECT_EQ(0UL, jitter);
}

TEST(DetectorHostMonitorNullImplTest, All) {
  DetectorHostMonitorNullImpl null_sink;

  EXPECT_EQ(0UL, null_sink.numEjections());
  EXPECT_FALSE(null_sink.lastEjectionTime());
  EXPECT_FALSE(null_sink.lastUnejectionTime());
}

TEST(OutlierDetectionEventLoggerImplTest, All) {
  AccessLog::MockAccessLogManager log_manager;
  std::shared_ptr<AccessLog::MockAccessLogFile> file(new AccessLog::MockAccessLogFile());
  NiceMock<MockClusterInfo> cluster;
  std::shared_ptr<MockHostDescription> host(new NiceMock<MockHostDescription>());
  ON_CALL(*host, cluster()).WillByDefault(ReturnRef(cluster));
  Event::SimulatedTimeSystem time_system;
  // This is rendered as "2018-12-18T09:00:00Z"
  time_system.setSystemTime(std::chrono::milliseconds(1545123600000));
  absl::optional<MonotonicTime> monotonic_time;
  NiceMock<MockDetector> detector;

  EXPECT_CALL(log_manager, createAccessLog(Filesystem::FilePathAndType{
                               Filesystem::DestinationType::File, "foo"}))
      .WillOnce(Return(file));
  std::unique_ptr<EventLoggerImpl> event_logger =
      *EventLoggerImpl::create(log_manager, "foo", time_system);

  StringViewSaver log1;
  EXPECT_CALL(host->outlier_detector_, lastUnejectionTime()).WillOnce(ReturnRef(monotonic_time));

  EXPECT_CALL(*file,
              write(absl::string_view(
                  "{\"type\":\"CONSECUTIVE_5XX\",\"timestamp\":\"2018-12-18T09:00:00Z\","
                  "\"cluster_name\":\"fake_cluster\","
                  "\"upstream_url\":\"10.0.0.1:443\",\"action\":\"EJECT\","
                  "\"num_ejections\":0,\"enforced\":true,\"eject_consecutive_event\":{}}\n")))
      .WillOnce(SaveArg<0>(&log1));

<<<<<<< HEAD
  event_logger.logEject(host, detector, envoy::data::cluster::v3::CONSECUTIVE_5XX, true, nullptr);
=======
  event_logger->logEject(host, detector, envoy::data::cluster::v3::CONSECUTIVE_5XX, true);
>>>>>>> 05352f64
  *Json::Factory::loadFromString(log1);

  StringViewSaver log2;
  EXPECT_CALL(host->outlier_detector_, lastEjectionTime()).WillOnce(ReturnRef(monotonic_time));

  EXPECT_CALL(*file, write(absl::string_view(
                         "{\"type\":\"CONSECUTIVE_5XX\",\"timestamp\":\"2018-12-18T09:00:00Z\","
                         "\"cluster_name\":\"fake_cluster\","
                         "\"upstream_url\":\"10.0.0.1:443\",\"action\":\"UNEJECT\","
                         "\"num_ejections\":0,\"enforced\":false}\n")))
      .WillOnce(SaveArg<0>(&log2));

  event_logger->logUneject(host);
  *Json::Factory::loadFromString(log2);

  // now test with time since last action.
  monotonic_time = (time_system.monotonicTime() - std::chrono::seconds(30));

  StringViewSaver log3;
  EXPECT_CALL(host->outlier_detector_, lastUnejectionTime()).WillOnce(ReturnRef(monotonic_time));
  EXPECT_CALL(host->outlier_detector_,
              successRate(DetectorHostMonitor::SuccessRateMonitorType::ExternalOrigin))
      .WillOnce(Return(0));
  EXPECT_CALL(detector,
              successRateAverage(DetectorHostMonitor::SuccessRateMonitorType::ExternalOrigin))
      .WillOnce(Return(0));
  EXPECT_CALL(detector, successRateEjectionThreshold(
                            DetectorHostMonitor::SuccessRateMonitorType::ExternalOrigin))
      .WillOnce(Return(0));
  EXPECT_CALL(*file, write(absl::string_view(
                         "{\"type\":\"SUCCESS_RATE\","
                         "\"timestamp\":\"2018-12-18T09:00:00Z\",\"secs_since_last_action\":\"30\","
                         "\"cluster_name\":\"fake_cluster\","
                         "\"upstream_url\":\"10.0.0.1:443\",\"action\":\"EJECT\","
                         "\"num_ejections\":0,\"enforced\":false,\"eject_success_rate_event\":{"
                         "\"host_success_rate\":0,\"cluster_average_success_rate\":0,"
                         "\"cluster_success_rate_ejection_threshold\":0}}\n")))
      .WillOnce(SaveArg<0>(&log3));
<<<<<<< HEAD
  event_logger.logEject(host, detector, envoy::data::cluster::v3::SUCCESS_RATE, false, nullptr);
=======
  event_logger->logEject(host, detector, envoy::data::cluster::v3::SUCCESS_RATE, false);
>>>>>>> 05352f64
  *Json::Factory::loadFromString(log3);

  StringViewSaver log4;
  EXPECT_CALL(host->outlier_detector_, lastEjectionTime()).WillOnce(ReturnRef(monotonic_time));
  EXPECT_CALL(*file, write(absl::string_view(
                         "{\"type\":\"CONSECUTIVE_5XX\","
                         "\"timestamp\":\"2018-12-18T09:00:00Z\",\"secs_since_last_action\":\"30\","
                         "\"cluster_name\":\"fake_cluster\","
                         "\"upstream_url\":\"10.0.0.1:443\",\"action\":\"UNEJECT\","
                         "\"num_ejections\":0,\"enforced\":false}\n")))
      .WillOnce(SaveArg<0>(&log4));
  event_logger->logUneject(host);
  *Json::Factory::loadFromString(log4);

  StringViewSaver log5;
  EXPECT_CALL(host->outlier_detector_, lastUnejectionTime()).WillOnce(ReturnRef(monotonic_time));
  EXPECT_CALL(host->outlier_detector_,
              successRate(DetectorHostMonitor::SuccessRateMonitorType::ExternalOrigin))
      .WillOnce(Return(0));
  EXPECT_CALL(*file,
              write(absl::string_view(
                  "{\"type\":\"FAILURE_PERCENTAGE\","
                  "\"timestamp\":\"2018-12-18T09:00:00Z\",\"secs_since_last_action\":\"30\","
                  "\"cluster_name\":\"fake_cluster\","
                  "\"upstream_url\":\"10.0.0.1:443\",\"action\":\"EJECT\","
                  "\"num_ejections\":0,\"enforced\":false,\"eject_failure_percentage_event\":{"
                  "\"host_success_rate\":0}}\n")))
      .WillOnce(SaveArg<0>(&log5));
<<<<<<< HEAD
  event_logger.logEject(host, detector, envoy::data::cluster::v3::FAILURE_PERCENTAGE, false,
                        nullptr);
=======
  event_logger->logEject(host, detector, envoy::data::cluster::v3::FAILURE_PERCENTAGE, false);
>>>>>>> 05352f64
  *Json::Factory::loadFromString(log5);

  StringViewSaver log6;
  EXPECT_CALL(host->outlier_detector_, lastEjectionTime()).WillOnce(ReturnRef(monotonic_time));
  EXPECT_CALL(*file, write(absl::string_view(
                         "{\"type\":\"CONSECUTIVE_5XX\","
                         "\"timestamp\":\"2018-12-18T09:00:00Z\",\"secs_since_last_action\":\"30\","
                         "\"cluster_name\":\"fake_cluster\","
                         "\"upstream_url\":\"10.0.0.1:443\",\"action\":\"UNEJECT\","
                         "\"num_ejections\":0,\"enforced\":false}\n")))
      .WillOnce(SaveArg<0>(&log6));
  event_logger->logUneject(host);
  *Json::Factory::loadFromString(log6);
}

TEST(OutlierUtility, SRThreshold) {
  std::vector<HostSuccessRatePair> data = {
      HostSuccessRatePair(nullptr, 50),  HostSuccessRatePair(nullptr, 100),
      HostSuccessRatePair(nullptr, 100), HostSuccessRatePair(nullptr, 100),
      HostSuccessRatePair(nullptr, 100),
  };
  double sum = 450;

  DetectorImpl::EjectionPair success_rate_nums =
      DetectorImpl::successRateEjectionThreshold(sum, data, 1.9);
  EXPECT_EQ(90.0, success_rate_nums.success_rate_average_); // average success rate
  EXPECT_EQ(52.0, success_rate_nums.ejection_threshold_);   //  ejection threshold
}

// Test disables "legacy" outlier, so all events will be handled by extensions.
TEST_F(OutlierDetectorImplTest, ExtensionsBasicCall) {
  const std::string yaml = R"EOF(
    monitors:
    - name: "5xx-monitor"
      typed_config:
        "@type": type.googleapis.com/envoy.extensions.outlier_detection_monitors.consecutive_errors.v3.ConsecutiveErrors
        threshold: 3
        common_settings:
          enforcing: 100
  )EOF";
  envoy::config::cluster::v3::OutlierDetection outlier_detection;
  TestUtility::loadFromYaml(yaml, outlier_detection);

  ON_CALL(runtime_.snapshot_, getInteger(MaxEjectionPercentRuntime, _)).WillByDefault(Return(100));
  EXPECT_CALL(cluster_.prioritySet(), addMemberUpdateCb(_));
  addHosts({"tcp://127.0.0.1:80"});
  EXPECT_CALL(*interval_timer_, enableTimer(std::chrono::milliseconds(10000), _));
  std::shared_ptr<DetectorImpl> detector(
      DetectorImpl::create(cluster_, outlier_detection, dispatcher_, runtime_, time_system_,
                           event_logger_, random_, ProtobufMessage::getStrictValidationVisitor())
          .value());

  ON_CALL(runtime_.snapshot_,
          featureEnabled("outlier_detection.enforcing_extension.5xx-monitor", 100))
      .WillByDefault(Return(true));
  EXPECT_CALL(checker_, check(hosts_[0]));

  detector->addChangedStateCb([&](HostSharedPtr host) -> void { checker_.check(host); });

  // Report non-errors. The host should stay healthy.
  for (int i = 0; i < 4; i++) {
    hosts_[0]->outlierDetector().reportResult("5xx-monitor", false);
  }
  EXPECT_FALSE(hosts_[0]->healthFlagGet(Host::HealthFlag::FAILED_OUTLIER_CHECK));
  // Cause a consecutive 5xx error.
  // Host will be ejected and event log should indicate that the host was ejected by EXTENSION.
  EXPECT_CALL(*event_logger_,
              logEject(std::static_pointer_cast<const HostDescription>(hosts_[0]), _,
                       envoy::data::cluster::v3::EXTENSION, true, testing::Ne(nullptr)));
  for (int i = 0; i < 4; i++) {
    hosts_[0]->outlierDetector().reportResult("5xx-monitor", true);
  }
  EXPECT_TRUE(hosts_[0]->healthFlagGet(Host::HealthFlag::FAILED_OUTLIER_CHECK));

  EXPECT_EQ(1UL, outlier_detection_ejections_active_.value());
}

} // namespace
} // namespace Outlier
} // namespace Upstream
} // namespace Envoy<|MERGE_RESOLUTION|>--- conflicted
+++ resolved
@@ -2709,11 +2709,7 @@
                   "\"num_ejections\":0,\"enforced\":true,\"eject_consecutive_event\":{}}\n")))
       .WillOnce(SaveArg<0>(&log1));
 
-<<<<<<< HEAD
   event_logger.logEject(host, detector, envoy::data::cluster::v3::CONSECUTIVE_5XX, true, nullptr);
-=======
-  event_logger->logEject(host, detector, envoy::data::cluster::v3::CONSECUTIVE_5XX, true);
->>>>>>> 05352f64
   *Json::Factory::loadFromString(log1);
 
   StringViewSaver log2;
@@ -2752,11 +2748,7 @@
                          "\"host_success_rate\":0,\"cluster_average_success_rate\":0,"
                          "\"cluster_success_rate_ejection_threshold\":0}}\n")))
       .WillOnce(SaveArg<0>(&log3));
-<<<<<<< HEAD
   event_logger.logEject(host, detector, envoy::data::cluster::v3::SUCCESS_RATE, false, nullptr);
-=======
-  event_logger->logEject(host, detector, envoy::data::cluster::v3::SUCCESS_RATE, false);
->>>>>>> 05352f64
   *Json::Factory::loadFromString(log3);
 
   StringViewSaver log4;
@@ -2785,12 +2777,8 @@
                   "\"num_ejections\":0,\"enforced\":false,\"eject_failure_percentage_event\":{"
                   "\"host_success_rate\":0}}\n")))
       .WillOnce(SaveArg<0>(&log5));
-<<<<<<< HEAD
   event_logger.logEject(host, detector, envoy::data::cluster::v3::FAILURE_PERCENTAGE, false,
                         nullptr);
-=======
-  event_logger->logEject(host, detector, envoy::data::cluster::v3::FAILURE_PERCENTAGE, false);
->>>>>>> 05352f64
   *Json::Factory::loadFromString(log5);
 
   StringViewSaver log6;

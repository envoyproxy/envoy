--- conflicted
+++ resolved
@@ -41,11 +41,8 @@
     deps = [
         ":test_cluster_manager",
         "//source/common/router:context_lib",
-<<<<<<< HEAD
         "//source/extensions/network/dns_resolver/cares:dns_lib",
-=======
         "//source/common/upstream:load_balancer_factory_base_lib",
->>>>>>> e31bc1ed
         "//source/extensions/transport_sockets/tls:config",
         "//test/config:v2_link_hacks",
         "//test/mocks/matcher:matcher_mocks",

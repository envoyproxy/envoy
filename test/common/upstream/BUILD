--- conflicted
+++ resolved
@@ -122,11 +122,8 @@
         ":test_cluster_manager",
         "//envoy/config:config_validator_interface",
         "//source/common/router:context_lib",
-<<<<<<< HEAD
         "//source/common/upstream:load_balancer_factory_base_lib",
         "//source/extensions/clusters/dns:dns_cluster_lib",
-=======
->>>>>>> d9453285
         "//source/extensions/clusters/eds:eds_lib",
         "//source/extensions/clusters/original_dst:original_dst_cluster_lib",
         "//source/extensions/clusters/static:static_cluster_lib",

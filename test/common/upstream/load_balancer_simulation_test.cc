--- conflicted
+++ resolved
@@ -107,11 +107,7 @@
 class DISABLED_SimulationTest : public testing::Test { // NOLINT(readability-identifier-naming)
 public:
   DISABLED_SimulationTest()
-<<<<<<< HEAD
-      : lb_stat_names_(stats_store_.symbolTable()), stats_(lb_stat_names_, stats_store_) {
-=======
       : stat_names_(stats_store_.symbolTable()), stats_(stat_names_, stats_store_) {
->>>>>>> 79165cd8
     ON_CALL(runtime_.snapshot_, getInteger("upstream.healthy_panic_threshold", 50U))
         .WillByDefault(Return(50U));
     ON_CALL(runtime_.snapshot_, featureEnabled("upstream.zone_routing.enabled", 100))
@@ -249,11 +245,7 @@
   NiceMock<MockTimeSystem> time_source_;
   Random::RandomGeneratorImpl random_;
   Stats::IsolatedStoreImpl stats_store_;
-<<<<<<< HEAD
-  ClusterLbStatNames lb_stat_names_;
-=======
   ClusterLbStatNames stat_names_;
->>>>>>> 79165cd8
   ClusterLbStats stats_;
   envoy::config::cluster::v3::Cluster::CommonLbConfig common_config_;
 };

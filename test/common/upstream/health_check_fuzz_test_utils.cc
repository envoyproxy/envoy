--- conflicted
+++ resolved
@@ -54,13 +54,8 @@
             test_session.codec_client_ = new CodecClientForTest(
                 Http::CodecClient::Type::HTTP1, std::move(conn_data.connection_),
                 test_session.codec_, nullptr,
-<<<<<<< HEAD
-                Upstream::makeTestHost(cluster, "tcp://127.0.0.1:9000"), dispatcher_);
+                Upstream::makeTestHost(cluster, "tcp://127.0.0.1:9000"), dispatcher_.timeSource());
             return test_session.codec_client_;
-=======
-                Upstream::makeTestHost(cluster, "tcp://127.0.0.1:9000", dispatcher_.timeSource()),
-                dispatcher_);
->>>>>>> 1c069677
           }));
 }
 

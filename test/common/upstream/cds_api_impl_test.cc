#include <chrono>
#include <memory>
#include <string>
#include <vector>

#include "common/config/utility.h"
#include "common/http/message_impl.h"
#include "common/json/json_loader.h"
#include "common/upstream/cds_api_impl.h"

#include "test/common/upstream/utility.h"
#include "test/mocks/local_info/mocks.h"
#include "test/mocks/upstream/mocks.h"
#include "test/test_common/printers.h"
#include "test/test_common/utility.h"

#include "gmock/gmock.h"
#include "gtest/gtest.h"

using testing::_;
using testing::InSequence;
using testing::Invoke;
using testing::Return;
using testing::ReturnRef;
using testing::Throw;

namespace Envoy {
namespace Upstream {

<<<<<<< HEAD
class CdsApiImplTest : public testing::Test {
=======
MATCHER_P(WithName, expectedName, "") { return arg.name() == expectedName; }

class CdsApiImplTest : public TestBase {
>>>>>>> 80272535
protected:
  CdsApiImplTest() : request_(&cm_.async_client_), api_(Api::createApiForTest(store_)) {}

  void setup() {
    const std::string config_json = R"EOF(
    {
      "cluster": {
        "name": "foo_cluster"
      }
    }
    )EOF";

    Json::ObjectSharedPtr config = Json::Factory::loadFromString(config_json);
    envoy::api::v2::core::ConfigSource cds_config;
    Config::Utility::translateCdsConfig(*config, cds_config);
    cds_config.mutable_api_config_source()->set_api_type(
        envoy::api::v2::core::ApiConfigSource::REST);
    Upstream::ClusterManager::ClusterInfoMap cluster_map;
    Upstream::MockClusterMockPrioritySet cluster;
    cluster_map.emplace("foo_cluster", cluster);
    EXPECT_CALL(cm_, clusters()).WillOnce(Return(cluster_map));
    EXPECT_CALL(cluster, info());
    EXPECT_CALL(*cluster.info_, addedViaApi());
    EXPECT_CALL(cluster, info());
    EXPECT_CALL(*cluster.info_, type());
    cds_ = CdsApiImpl::create(cds_config, cm_, dispatcher_, random_, local_info_, store_, *api_);
    cds_->setInitializedCb([this]() -> void { initialized_.ready(); });

    expectRequest();
    cds_->initialize();
  }

  void expectAdd(const std::string& cluster_name, const std::string& version = std::string("")) {
    EXPECT_CALL(cm_, addOrUpdateCluster(WithName(cluster_name), version)).WillOnce(Return(true));
  }

  void expectAddToThrow(const std::string& cluster_name, const std::string& exception_msg) {
    EXPECT_CALL(cm_, addOrUpdateCluster(WithName(cluster_name), _))
        .WillOnce(Throw(EnvoyException(exception_msg)));
  }

  void expectRequest() {
    EXPECT_CALL(cm_, httpAsyncClientForCluster("foo_cluster"));
    EXPECT_CALL(cm_.async_client_, send_(_, _, _))
        .WillOnce(
            Invoke([&](Http::MessagePtr& request, Http::AsyncClient::Callbacks& callbacks,
                       const Http::AsyncClient::RequestOptions&) -> Http::AsyncClient::Request* {
              EXPECT_EQ(
                  (Http::TestHeaderMapImpl{
                      {":method", "POST"},
                      {":path", "/v2/discovery:clusters"},
                      {":authority", "foo_cluster"},
                      {"content-type", "application/json"},
                      {"content-length",
                       request->body() ? fmt::format_int(request->body()->length()).str() : "0"}}),
                  request->headers());
              callbacks_ = &callbacks;
              return &request_;
            }));
  }

  ClusterManager::ClusterInfoMap makeClusterMap(std::vector<std::string> clusters) {
    ClusterManager::ClusterInfoMap map;
    for (auto cluster : clusters) {
      map.emplace(cluster, cm_.thread_local_cluster_.cluster_);
    }
    return map;
  }

  NiceMock<MockClusterManager> cm_;
  NiceMock<Event::MockDispatcher> dispatcher_;
  NiceMock<Runtime::MockRandomGenerator> random_;
  NiceMock<LocalInfo::MockLocalInfo> local_info_;
  Stats::IsolatedStoreImpl store_;
  Http::MockAsyncClientRequest request_;
  CdsApiPtr cds_;
  Event::MockTimer* interval_timer_;
  Http::AsyncClient::Callbacks* callbacks_{};
  ReadyWatcher initialized_;
  Api::ApiPtr api_;
};

// Negative test for protoc-gen-validate constraints.
TEST_F(CdsApiImplTest, ValidateFail) {
  InSequence s;

  setup();

  Protobuf::RepeatedPtrField<envoy::api::v2::Cluster> clusters;
  clusters.Add();

  EXPECT_THROW(dynamic_cast<CdsApiImpl*>(cds_.get())->onConfigUpdate(clusters, ""),
               ProtoValidationException);
  EXPECT_CALL(request_, cancel());
}

// Validate onConfigUpdate throws EnvoyException with duplicate clusters.
TEST_F(CdsApiImplTest, ValidateDuplicateClusters) {
  InSequence s;

  setup();

  Protobuf::RepeatedPtrField<envoy::api::v2::Cluster> clusters;
  auto* cluster_1 = clusters.Add();
  cluster_1->set_name("duplicate_cluster");

  auto* cluster_2 = clusters.Add();
  cluster_2->set_name("duplicate_cluster");

  EXPECT_THROW_WITH_MESSAGE(dynamic_cast<CdsApiImpl*>(cds_.get())->onConfigUpdate(clusters, ""),
                            EnvoyException, "duplicate cluster duplicate_cluster found");
  EXPECT_CALL(request_, cancel());
}

TEST_F(CdsApiImplTest, EmptyConfigUpdate) {
  InSequence s;

  setup();

  EXPECT_CALL(cm_, clusters()).WillOnce(Return(ClusterManager::ClusterInfoMap{}));
  EXPECT_CALL(initialized_, ready());
  EXPECT_CALL(request_, cancel());

  Protobuf::RepeatedPtrField<envoy::api::v2::Cluster> clusters;
  dynamic_cast<CdsApiImpl*>(cds_.get())->onConfigUpdate(clusters, "");
}

TEST_F(CdsApiImplTest, ConfigUpdateWith2ValidClusters) {
  {
    InSequence s;
    setup();
  }

  EXPECT_CALL(cm_, clusters()).WillOnce(Return(ClusterManager::ClusterInfoMap{}));
  EXPECT_CALL(initialized_, ready());
  EXPECT_CALL(request_, cancel());

  Protobuf::RepeatedPtrField<envoy::api::v2::Cluster> clusters;
  auto* cluster_1 = clusters.Add();
  cluster_1->set_name("cluster_1");
  expectAdd("cluster_1");

  auto* cluster_2 = clusters.Add();
  cluster_2->set_name("cluster_2");
  expectAdd("cluster_2");

  dynamic_cast<CdsApiImpl*>(cds_.get())->onConfigUpdate(clusters, "");
}

TEST_F(CdsApiImplTest, ConfigUpdateAddsSecondClusterEvenIfFirstThrows) {
  {
    InSequence s;
    setup();
  }

  EXPECT_CALL(cm_, clusters()).WillOnce(Return(ClusterManager::ClusterInfoMap{}));
  EXPECT_CALL(initialized_, ready());
  EXPECT_CALL(request_, cancel());

  Protobuf::RepeatedPtrField<envoy::api::v2::Cluster> clusters;
  auto* cluster_1 = clusters.Add();
  cluster_1->set_name("cluster_1");
  expectAddToThrow("cluster_1", "An exception");

  auto* cluster_2 = clusters.Add();
  cluster_2->set_name("cluster_2");
  expectAdd("cluster_2");

  auto* cluster_3 = clusters.Add();
  cluster_3->set_name("cluster_3");
  expectAddToThrow("cluster_3", "Another exception");

  EXPECT_THROW_WITH_MESSAGE(dynamic_cast<CdsApiImpl*>(cds_.get())->onConfigUpdate(clusters, ""),
                            EnvoyException, "An exception\nAnother exception");
}

TEST_F(CdsApiImplTest, InvalidOptions) {
  const std::string config_json = R"EOF(
  {
    "cluster": {
      "name": "foo_cluster"
    }
  }
  )EOF";

  Json::ObjectSharedPtr config = Json::Factory::loadFromString(config_json);
  local_info_.node_.set_cluster("");
  local_info_.node_.set_id("");
  envoy::api::v2::core::ConfigSource cds_config;
  Config::Utility::translateCdsConfig(*config, cds_config);
  EXPECT_THROW(
      CdsApiImpl::create(cds_config, cm_, dispatcher_, random_, local_info_, store_, *api_),
      EnvoyException);
}

TEST_F(CdsApiImplTest, Basic) {
  interval_timer_ = new Event::MockTimer(&dispatcher_);
  InSequence s;

  setup();

  const std::string response1_json = R"EOF(
{
  "version_info": "0",
  "resources": [
    {
      "@type": "type.googleapis.com/envoy.api.v2.Cluster",
      "name": "cluster1",
      "type": "EDS",
      "eds_cluster_config": { "eds_config": { "path": "eds path" } }
    },
    {
      "@type": "type.googleapis.com/envoy.api.v2.Cluster",
      "name": "cluster2",
      "type": "EDS",
      "eds_cluster_config": { "eds_config": { "path": "eds path" } }
    },
  ]
}
)EOF";

  Http::MessagePtr message(new Http::ResponseMessageImpl(
      Http::HeaderMapPtr{new Http::TestHeaderMapImpl{{":status", "200"}}}));
  message->body() = std::make_unique<Buffer::OwnedImpl>(response1_json);

  EXPECT_CALL(cm_, clusters()).WillOnce(Return(ClusterManager::ClusterInfoMap{}));
  expectAdd("cluster1", "0");
  expectAdd("cluster2", "0");
  EXPECT_CALL(initialized_, ready());
  EXPECT_CALL(*interval_timer_, enableTimer(_));
  EXPECT_EQ("", cds_->versionInfo());
  EXPECT_EQ(0UL, store_.gauge("cluster_manager.cds.version").value());
  callbacks_->onSuccess(std::move(message));
  EXPECT_EQ("0", cds_->versionInfo());
  EXPECT_EQ(7148434200721666028U, store_.gauge("cluster_manager.cds.version").value());

  expectRequest();
  interval_timer_->callback_();

  const std::string response2_json = R"EOF(
{
  "version_info": "1",
  "resources": [
    {
      "@type": "type.googleapis.com/envoy.api.v2.Cluster",
      "name": "cluster1",
      "type": "EDS",
      "eds_cluster_config": { "eds_config": { "path": "eds path" } }
    },
    {
      "@type": "type.googleapis.com/envoy.api.v2.Cluster",
      "name": "cluster3",
      "type": "EDS",
      "eds_cluster_config": { "eds_config": { "path": "eds path" } }
    },
  ]
}
)EOF";

  message = std::make_unique<Http::ResponseMessageImpl>(
      Http::HeaderMapPtr{new Http::TestHeaderMapImpl{{":status", "200"}}});
  message->body() = std::make_unique<Buffer::OwnedImpl>(response2_json);

  EXPECT_CALL(cm_, clusters()).WillOnce(Return(makeClusterMap({"cluster1", "cluster2"})));
  expectAdd("cluster1", "1");
  expectAdd("cluster3", "1");
  EXPECT_CALL(cm_, removeCluster("cluster2"));
  EXPECT_CALL(*interval_timer_, enableTimer(_));
  callbacks_->onSuccess(std::move(message));

  EXPECT_EQ(2UL, store_.counter("cluster_manager.cds.update_attempt").value());
  EXPECT_EQ(2UL, store_.counter("cluster_manager.cds.update_success").value());
  EXPECT_EQ("1", cds_->versionInfo());
  EXPECT_EQ(13237225503670494420U, store_.gauge("cluster_manager.cds.version").value());
}

TEST_F(CdsApiImplTest, Failure) {
  interval_timer_ = new Event::MockTimer(&dispatcher_);
  InSequence s;

  setup();

  const std::string response_json = R"EOF(
{
  "version_info": "0",
  "resources": [
    {
      "@type": "type.googleapis.com/envoy.api.v2.Cluster",
      "name": "cluster1",
      "type": "EDS",
      "eds_cluster_config": { "eds_config": { "path": "eds path" } }
    },
    {
      "@type": "type.googleapis.com/envoy.api.v2.Cluster",
      "name": "cluster1",
      "type": "EDS",
      "eds_cluster_config": { "eds_config": { "path": "eds path" } }
    },
  ]
}
)EOF";

  Http::MessagePtr message(new Http::ResponseMessageImpl(
      Http::HeaderMapPtr{new Http::TestHeaderMapImpl{{":status", "200"}}}));
  message->body() = std::make_unique<Buffer::OwnedImpl>(response_json);

  EXPECT_CALL(initialized_, ready());
  EXPECT_CALL(*interval_timer_, enableTimer(_));
  callbacks_->onSuccess(std::move(message));

  expectRequest();
  interval_timer_->callback_();

  EXPECT_CALL(*interval_timer_, enableTimer(_));
  callbacks_->onFailure(Http::AsyncClient::FailureReason::Reset);

  EXPECT_EQ("", cds_->versionInfo());
  EXPECT_EQ(2UL, store_.counter("cluster_manager.cds.update_attempt").value());
  EXPECT_EQ(1UL, store_.counter("cluster_manager.cds.update_failure").value());
  // Validate that the schema error increments update_rejected stat.
  EXPECT_EQ(1UL, store_.counter("cluster_manager.cds.update_rejected").value());
  EXPECT_EQ(0UL, store_.gauge("cluster_manager.cds.version").value());
}

} // namespace Upstream
} // namespace Envoy<|MERGE_RESOLUTION|>--- conflicted
+++ resolved
@@ -27,13 +27,9 @@
 namespace Envoy {
 namespace Upstream {
 
-<<<<<<< HEAD
+MATCHER_P(WithName, expectedName, "") { return arg.name() == expectedName; }
+
 class CdsApiImplTest : public testing::Test {
-=======
-MATCHER_P(WithName, expectedName, "") { return arg.name() == expectedName; }
-
-class CdsApiImplTest : public TestBase {
->>>>>>> 80272535
 protected:
   CdsApiImplTest() : request_(&cm_.async_client_), api_(Api::createApiForTest(store_)) {}
 

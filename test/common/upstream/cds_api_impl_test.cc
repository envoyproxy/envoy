--- conflicted
+++ resolved
@@ -10,11 +10,6 @@
 #include "common/upstream/cds_api_impl.h"
 
 #include "test/common/upstream/utility.h"
-<<<<<<< HEAD
-#include "test/mocks/config/mocks.h"
-#include "test/mocks/local_info/mocks.h"
-=======
->>>>>>> 54e22406
 #include "test/mocks/protobuf/mocks.h"
 #include "test/mocks/upstream/mocks.h"
 #include "test/test_common/printers.h"
@@ -40,44 +35,12 @@
 
 class CdsApiImplTest : public testing::Test {
 protected:
-<<<<<<< HEAD
-  CdsApiImplTest()
-      : request_(&cm_.async_client_), api_(Api::createApiForTest(store_)),
-        cds_version_(
-            store_.gauge("cluster_manager.cds.version", Stats::Gauge::ImportMode::NeverImport)) {}
-
   void setup(bool is_delta = false) {
-    const std::string config_yaml = R"EOF(
-api_config_source:
-  cluster_names:
-  - foo_cluster
-  refresh_delay: 1s
-  api_type: REST
-    )EOF";
-
     envoy::api::v2::core::ConfigSource cds_config;
-    TestUtility::loadFromYamlAndValidate(config_yaml, cds_config);
-    cluster_map_.emplace("foo_cluster", mock_cluster_);
-    ads_mux_ = std::make_shared<NiceMock<Config::MockGrpcMux>>();
-    ON_CALL(cm_, adsMux()).WillByDefault(Return(ads_mux_));
-    EXPECT_CALL(cm_, clusters()).WillRepeatedly(Return(cluster_map_));
-    EXPECT_CALL(mock_cluster_, info()).Times(AnyNumber());
-    EXPECT_CALL(*mock_cluster_.info_, addedViaApi());
-    EXPECT_CALL(mock_cluster_, info()).Times(AnyNumber());
-    EXPECT_CALL(*mock_cluster_.info_, type());
-    cds_ = CdsApiImpl::create(cds_config, is_delta, cm_, dispatcher_, random_, local_info_, store_,
-                              validation_visitor_, *api_);
-    resetCdsInitializedCb();
-
-    expectRequest();
-=======
-  void setup() {
-    envoy::api::v2::core::ConfigSource cds_config;
-    cds_ = CdsApiImpl::create(cds_config, cm_, store_, validation_visitor_);
+    cds_ = CdsApiImpl::create(cds_config, is_delta, cm_, store_, validation_visitor_);
     cds_->setInitializedCb([this]() -> void { initialized_.ready(); });
 
     EXPECT_CALL(*cm_.subscription_factory_.subscription_, start(_));
->>>>>>> 54e22406
     cds_->initialize();
     cds_callbacks_ = cm_.subscription_factory_.callbacks_;
   }
@@ -99,80 +62,7 @@
     return map;
   }
 
-<<<<<<< HEAD
-  static Http::MessagePtr parseResponseMessageFromYaml(const std::string& yaml) {
-    Http::MessagePtr message(new Http::ResponseMessageImpl(
-        Http::HeaderMapPtr{new Http::TestHeaderMapImpl{{":status", "200"}}}));
-    const auto json = Json::Factory::loadFromYamlString(yaml);
-    ASSERT(json->isObject());
-    message->body() = std::make_unique<Buffer::OwnedImpl>(json->asJsonString());
-    return message;
-  }
-
-  class MockWarmingClusterManager : public MockClusterManager {
-  public:
-    explicit MockWarmingClusterManager(TimeSource& time_source) : MockClusterManager(time_source) {}
-
-    MockWarmingClusterManager() {}
-
-    void expectAdd(const std::string& cluster_name, const std::string& version = std::string("")) {
-      EXPECT_CALL(*this, addOrUpdateCluster(WithName(cluster_name), version, _))
-          .WillOnce(Return(true));
-    }
-
-    void expectAddToThrow(const std::string& cluster_name, const std::string& exception_msg) {
-      EXPECT_CALL(*this, addOrUpdateCluster(WithName(cluster_name), _, _))
-          .WillOnce(Throw(EnvoyException(exception_msg)));
-    }
-
-    void expectAddWithWarming(const std::string& cluster_name, const std::string& version,
-                              bool immediately_warm_up = false) {
-      EXPECT_CALL(*this, addOrUpdateCluster(_, version, _))
-          .WillOnce(Invoke([this, cluster_name,
-                            immediately_warm_up](const envoy::api::v2::Cluster& cluster,
-                                                 const std::string&, auto warming_cb) -> bool {
-            EXPECT_EQ(cluster_name, cluster.name());
-            EXPECT_EQ(warming_cbs_.cend(), warming_cbs_.find(cluster.name()));
-            warming_cbs_[cluster.name()] = warming_cb;
-            warming_cb(cluster.name(), ClusterManager::ClusterWarmingState::Starting);
-            if (immediately_warm_up) {
-              warming_cbs_.erase(cluster.name());
-              warming_cb(cluster.name(), ClusterManager::ClusterWarmingState::Finished);
-            }
-            return true;
-          }));
-    }
-
-    void expectWarmingClusterCount(int times = 1) {
-      EXPECT_CALL(*this, warmingClusterCount()).Times(times).WillRepeatedly(Invoke([this]() {
-        return warming_cbs_.size();
-      }));
-    }
-
-    void finishClusterWarming() {
-      for (const auto& cluster : clusters_to_warm_up_) {
-        EXPECT_NE(warming_cbs_.cend(), warming_cbs_.find(cluster));
-        auto callback = warming_cbs_[cluster];
-        warming_cbs_.erase(cluster);
-        callback(cluster, ClusterManager::ClusterWarmingState::Finished);
-      }
-      clusters_to_warm_up_.clear();
-    }
-
-    void clustersToWarmUp(const std::vector<std::string>&& clusters) {
-      clusters_to_warm_up_ = clusters;
-    }
-
-  private:
-    std::map<std::string, ClusterManager::ClusterWarmingCallback> warming_cbs_;
-    std::vector<std::string> clusters_to_warm_up_;
-  };
-
-  std::shared_ptr<NiceMock<Config::MockGrpcMux>> ads_mux_;
-  NiceMock<MockWarmingClusterManager> cm_;
-=======
   NiceMock<MockClusterManager> cm_;
->>>>>>> 54e22406
   Upstream::ClusterManager::ClusterInfoMap cluster_map_;
   Upstream::MockClusterMockPrioritySet mock_cluster_;
   Stats::IsolatedStoreImpl store_;
@@ -369,26 +259,6 @@
       "Error adding/updating cluster(s) cluster_1: An exception, cluster_3: Another exception");
 }
 
-<<<<<<< HEAD
-TEST_F(CdsApiImplTest, InvalidOptions) {
-  const std::string config_yaml = R"EOF(
-api_config_source:
-  cluster_names:
-  - foo_cluster
-  refresh_delay: 1s
-  )EOF";
-
-  local_info_.node_.set_cluster("");
-  local_info_.node_.set_id("");
-  envoy::api::v2::core::ConfigSource cds_config;
-  TestUtility::loadFromYamlAndValidate(config_yaml, cds_config);
-  EXPECT_THROW(CdsApiImpl::create(cds_config, false, cm_, dispatcher_, random_, local_info_, store_,
-                                  validation_visitor_, *api_),
-               EnvoyException);
-}
-
-=======
->>>>>>> 54e22406
 TEST_F(CdsApiImplTest, Basic) {
   InSequence s;
 
@@ -463,39 +333,6 @@
     eds_config:
       path: eds path
 - "@type": type.googleapis.com/envoy.api.v2.Cluster
-<<<<<<< HEAD
-  name: cluster2
-  type: EDS
-  eds_cluster_config:
-    eds_config:
-      path: eds path
-)EOF";
-
-  // Two clusters updated, both warmed up.
-  EXPECT_CALL(*ads_mux_, pause(Config::TypeUrl::get().ClusterLoadAssignment)).Times(1);
-  cm_.expectAddWithWarming("cluster1", "0");
-  cm_.expectWarmingClusterCount();
-  EXPECT_CALL(*ads_mux_, pause(Config::TypeUrl::get().Cluster)).Times(1);
-  cm_.expectAddWithWarming("cluster2", "0");
-  cm_.expectWarmingClusterCount();
-  EXPECT_CALL(initialized_, ready());
-  cm_.expectWarmingClusterCount(2);
-  EXPECT_CALL(*ads_mux_, resume(Config::TypeUrl::get().Cluster)).Times(1);
-  EXPECT_CALL(*ads_mux_, resume(Config::TypeUrl::get().ClusterLoadAssignment)).Times(1);
-  EXPECT_CALL(*interval_timer_, enableTimer(_));
-  cm_.clustersToWarmUp({"cluster1", "cluster2"});
-  callbacks_->onSuccess(parseResponseMessageFromYaml(response1_yaml));
-
-  expectRequest();
-  interval_timer_->callback_();
-
-  // Two clusters updated, only one warmed up.
-  const std::string response2_yaml = R"EOF(
-version_info: '1'
-resources:
-- "@type": type.googleapis.com/envoy.api.v2.Cluster
-=======
->>>>>>> 54e22406
   name: cluster1
   type: EDS
   eds_cluster_config:
@@ -504,93 +341,11 @@
 )EOF";
   auto response1 = TestUtility::parseYaml<envoy::api::v2::DiscoveryResponse>(response1_yaml);
 
-<<<<<<< HEAD
-  EXPECT_CALL(*ads_mux_, pause(Config::TypeUrl::get().ClusterLoadAssignment)).Times(1);
-  cm_.expectAddWithWarming("cluster1", "1");
-  cm_.expectWarmingClusterCount();
-  EXPECT_CALL(*ads_mux_, pause(Config::TypeUrl::get().Cluster)).Times(1);
-  cm_.expectAddWithWarming("cluster3", "1");
-  cm_.expectWarmingClusterCount();
-  EXPECT_CALL(initialized_, ready());
-  cm_.expectWarmingClusterCount();
-  EXPECT_CALL(*ads_mux_, resume(Config::TypeUrl::get().ClusterLoadAssignment)).Times(1);
-  EXPECT_CALL(*interval_timer_, enableTimer(_));
-  resetCdsInitializedCb();
-  cm_.clustersToWarmUp({"cluster1"});
-  callbacks_->onSuccess(parseResponseMessageFromYaml(response2_yaml));
-
-  expectRequest();
-  interval_timer_->callback_();
-
-  // One cluster updated and warmed up. Also finish warming up of the previously added cluster3.
-  const std::string response3_yaml = R"EOF(
-version_info: '2'
-resources:
-- "@type": type.googleapis.com/envoy.api.v2.Cluster
-  name: cluster4
-  type: EDS
-  eds_cluster_config:
-    eds_config:
-      path: eds path
-)EOF";
-
-  EXPECT_CALL(*ads_mux_, pause(Config::TypeUrl::get().ClusterLoadAssignment)).Times(1);
-  cm_.expectAddWithWarming("cluster4", "2");
-  cm_.expectWarmingClusterCount();
-  EXPECT_CALL(initialized_, ready());
-  cm_.expectWarmingClusterCount(2);
-  EXPECT_CALL(*ads_mux_, resume(Config::TypeUrl::get().Cluster)).Times(1);
-  EXPECT_CALL(*ads_mux_, resume(Config::TypeUrl::get().ClusterLoadAssignment)).Times(1);
-  EXPECT_CALL(*interval_timer_, enableTimer(_));
-  resetCdsInitializedCb();
-  cm_.clustersToWarmUp({"cluster4", "cluster3"});
-  callbacks_->onSuccess(parseResponseMessageFromYaml(response3_yaml));
-
-  expectRequest();
-  interval_timer_->callback_();
-
-  const std::string response4_yaml = R"EOF(
-version_info: '3'
-resources:
-- "@type": type.googleapis.com/envoy.api.v2.Cluster
-  name: cluster5
-  type: EDS
-  eds_cluster_config:
-    eds_config:
-      path: eds path
-- "@type": type.googleapis.com/envoy.api.v2.Cluster
-  name: cluster6
-  type: EDS
-  eds_cluster_config:
-    eds_config:
-      path: eds path
-)EOF";
-
-  // Two clusters updated, first one warmed up before processing of the second one starts.
-  EXPECT_CALL(*ads_mux_, pause(Config::TypeUrl::get().ClusterLoadAssignment)).Times(1);
-  cm_.expectAddWithWarming("cluster5", "3", true);
-  cm_.expectWarmingClusterCount();
-  EXPECT_CALL(*ads_mux_, pause(Config::TypeUrl::get().Cluster)).Times(1);
-  cm_.expectWarmingClusterCount();
-  EXPECT_CALL(*ads_mux_, resume(Config::TypeUrl::get().Cluster)).Times(1);
-  cm_.expectAddWithWarming("cluster6", "3");
-  cm_.expectWarmingClusterCount();
-  EXPECT_CALL(*ads_mux_, pause(Config::TypeUrl::get().Cluster)).Times(1);
-  EXPECT_CALL(initialized_, ready());
-  cm_.expectWarmingClusterCount();
-  EXPECT_CALL(*ads_mux_, resume(Config::TypeUrl::get().Cluster)).Times(1);
-  EXPECT_CALL(*ads_mux_, resume(Config::TypeUrl::get().ClusterLoadAssignment)).Times(1);
-  EXPECT_CALL(*interval_timer_, enableTimer(_));
-  resetCdsInitializedCb();
-  cm_.clustersToWarmUp({"cluster6"});
-  callbacks_->onSuccess(parseResponseMessageFromYaml(response4_yaml));
-=======
   EXPECT_CALL(cm_, clusters()).WillRepeatedly(Return(cluster_map_));
   EXPECT_CALL(initialized_, ready());
   EXPECT_THROW(cds_callbacks_->onConfigUpdate(response1.resources(), response1.version_info()),
                EnvoyException);
   EXPECT_EQ("", cds_->versionInfo());
->>>>>>> 54e22406
 }
 
 // Validate behavior when the config fails delivery at the subscription level.

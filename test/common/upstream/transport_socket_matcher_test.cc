--- conflicted
+++ resolved
@@ -32,12 +32,8 @@
   MOCK_METHOD(bool, implementsSecureTransport, (), (const));
   MOCK_METHOD(bool, usesProxyProtocolOptions, (), (const));
   MOCK_METHOD(Network::TransportSocketPtr, createTransportSocket,
-<<<<<<< HEAD
-              (Network::TransportSocketOptionsSharedPtr), (const));
+              (Network::TransportSocketOptionsConstSharedPtr), (const));
   MOCK_METHOD(void, addReadyCb, (std::function<void()>));
-=======
-              (Network::TransportSocketOptionsConstSharedPtr), (const));
->>>>>>> e85a7f40
   FakeTransportSocketFactory(std::string id) : id_(std::move(id)) {}
   std::string id() const { return id_; }
 
@@ -53,12 +49,8 @@
   MOCK_METHOD(bool, implementsSecureTransport, (), (const));
   MOCK_METHOD(bool, usesProxyProtocolOptions, (), (const));
   MOCK_METHOD(Network::TransportSocketPtr, createTransportSocket,
-<<<<<<< HEAD
-              (Network::TransportSocketOptionsSharedPtr), (const));
+              (Network::TransportSocketOptionsConstSharedPtr), (const));
   MOCK_METHOD(void, addReadyCb, (std::function<void()>));
-=======
-              (Network::TransportSocketOptionsConstSharedPtr), (const));
->>>>>>> e85a7f40
 
   Network::TransportSocketFactoryPtr
   createTransportSocketFactory(const Protobuf::Message& proto,

--- conflicted
+++ resolved
@@ -29,34 +29,22 @@
 
 namespace Envoy {
 
-<<<<<<< HEAD
 class FileSystemImplTest : public testing::Test {
 protected:
-  FileSystemImplTest() : file_system_(std::chrono::milliseconds(10000), stats_store_) {}
+  FileSystemImplTest()
+      : api_(stats_store_, std::chrono::milliseconds(10000)), file_system_(api_.fileSystem()) {}
 
   const std::chrono::milliseconds timeout_40ms_{40};
   Stats::IsolatedStoreImpl stats_store_;
+  Api::Impl api_;
   Filesystem::Instance file_system_;
-=======
-class FileSystemImplTest : public ::testing::Test {
-protected:
-  FileSystemImplTest() {}
-
-  Api::Impl api_;
->>>>>>> 2f486a0f
 };
 
 TEST_F(FileSystemImplTest, BadFile) {
   Event::MockDispatcher dispatcher;
   Thread::MutexBasicLockable lock;
   EXPECT_CALL(dispatcher, createTimer_(_));
-<<<<<<< HEAD
   EXPECT_THROW(file_system_.createFile("", dispatcher, lock), EnvoyException);
-=======
-  EXPECT_THROW(
-      Filesystem::FileImpl("", dispatcher, lock, store, api_, std::chrono::milliseconds(10000)),
-      EnvoyException);
->>>>>>> 2f486a0f
 }
 
 TEST_F(FileSystemImplTest, fileExists) {
@@ -137,12 +125,7 @@
   TestThreadsafeSingletonInjector<Api::OsSysCallsImpl> os_calls(&os_sys_calls);
 
   EXPECT_CALL(os_sys_calls, open_(_, _, _)).WillOnce(Return(5));
-<<<<<<< HEAD
   Filesystem::FileSharedPtr file = file_system_.createFile("", dispatcher, mutex, timeout_40ms_);
-=======
-  Filesystem::FileImpl file("", dispatcher, mutex, stats_store, api_,
-                            std::chrono::milliseconds(40));
->>>>>>> 2f486a0f
 
   EXPECT_CALL(*timer, enableTimer(timeout_40ms_));
   EXPECT_CALL(os_sys_calls, write_(_, _, _))
@@ -194,12 +177,7 @@
   TestThreadsafeSingletonInjector<Api::OsSysCallsImpl> os_calls(&os_sys_calls);
 
   EXPECT_CALL(os_sys_calls, open_(_, _, _)).WillOnce(Return(5));
-<<<<<<< HEAD
   Filesystem::FileSharedPtr file = file_system_.createFile("", dispatcher, mutex, timeout_40ms_);
-=======
-  Filesystem::FileImpl file("", dispatcher, mutex, stats_store, api_,
-                            std::chrono::milliseconds(40));
->>>>>>> 2f486a0f
 
   EXPECT_CALL(*timer, enableTimer(timeout_40ms_));
 
@@ -272,12 +250,7 @@
 
   Sequence sq;
   EXPECT_CALL(os_sys_calls, open_(_, _, _)).InSequence(sq).WillOnce(Return(5));
-<<<<<<< HEAD
   Filesystem::FileSharedPtr file = file_system_.createFile("", dispatcher, mutex, timeout_40ms_);
-=======
-  Filesystem::FileImpl file("", dispatcher, mutex, stats_store, api_,
-                            std::chrono::milliseconds(40));
->>>>>>> 2f486a0f
 
   EXPECT_CALL(os_sys_calls, write_(_, _, _))
       .InSequence(sq)
@@ -346,12 +319,7 @@
   Sequence sq;
   EXPECT_CALL(os_sys_calls, open_(_, _, _)).InSequence(sq).WillOnce(Return(5));
 
-<<<<<<< HEAD
   Filesystem::FileSharedPtr file = file_system_.createFile("", dispatcher, mutex, timeout_40ms_);
-=======
-  Filesystem::FileImpl file("", dispatcher, mutex, stats_store, api_,
-                            std::chrono::milliseconds(40));
->>>>>>> 2f486a0f
   EXPECT_CALL(os_sys_calls, close(5)).InSequence(sq);
   EXPECT_CALL(os_sys_calls, open_(_, _, _)).InSequence(sq).WillOnce(Return(-1));
 
@@ -387,12 +355,7 @@
   NiceMock<Api::MockOsSysCalls> os_sys_calls;
   TestThreadsafeSingletonInjector<Api::OsSysCallsImpl> os_calls(&os_sys_calls);
 
-<<<<<<< HEAD
   Filesystem::FileSharedPtr file = file_system_.createFile("", dispatcher, mutex, timeout_40ms_);
-=======
-  Filesystem::FileImpl file("", dispatcher, mutex, stats_store, api_,
-                            std::chrono::milliseconds(40));
->>>>>>> 2f486a0f
 
   EXPECT_CALL(os_sys_calls, write_(_, _, _))
       .WillOnce(Invoke([](int fd, const void* buffer, size_t num_bytes) -> ssize_t {

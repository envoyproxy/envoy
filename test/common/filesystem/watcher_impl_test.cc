#include <cstdint>
#include <fstream>

#include "common/common/assert.h"
#include "common/event/dispatcher_impl.h"
#include "common/filesystem/watcher_impl.h"

#include "test/test_common/environment.h"
#include "test/test_common/test_base.h"
#include "test/test_common/utility.h"

#include "gmock/gmock.h"

namespace Envoy {
namespace Filesystem {

class WatcherImplTest : public TestBase {
protected:
<<<<<<< HEAD
  WatcherImplTest()
      : api_(Api::createApiForTest(stats_store_)), dispatcher_(api_->allocateDispatcher()) {}
=======
  WatcherImplTest() : api_(Api::createApiForTest()), dispatcher_(*api_) {}
>>>>>>> 3fb856c7

  Api::ApiPtr api_;
  Event::DispatcherPtr dispatcher_;
};

class WatchCallback {
public:
  MOCK_METHOD1(called, void(uint32_t));
};

TEST_F(WatcherImplTest, All) {
  Filesystem::WatcherPtr watcher = dispatcher_->createFilesystemWatcher();

  unlink(TestEnvironment::temporaryPath("envoy_test/watcher_target").c_str());
  unlink(TestEnvironment::temporaryPath("envoy_test/watcher_link").c_str());
  unlink(TestEnvironment::temporaryPath("envoy_test/watcher_new_target").c_str());
  unlink(TestEnvironment::temporaryPath("envoy_test/watcher_new_link").c_str());

  TestUtility::createDirectory(TestEnvironment::temporaryPath("envoy_test"));
  { std::ofstream file(TestEnvironment::temporaryPath("envoy_test/watcher_target")); }
  TestUtility::createSymlink(TestEnvironment::temporaryPath("envoy_test/watcher_target"),
                             TestEnvironment::temporaryPath("envoy_test/watcher_link"));

  { std::ofstream file(TestEnvironment::temporaryPath("envoy_test/watcher_new_target")); }
  TestUtility::createSymlink(TestEnvironment::temporaryPath("envoy_test/watcher_new_target"),
                             TestEnvironment::temporaryPath("envoy_test/watcher_new_link"));

  WatchCallback callback;
  EXPECT_CALL(callback, called(Watcher::Events::MovedTo)).Times(2);
  watcher->addWatch(TestEnvironment::temporaryPath("envoy_test/watcher_link"),
                    Watcher::Events::MovedTo, [&](uint32_t events) -> void {
                      callback.called(events);
                      dispatcher_->exit();
                    });
  TestUtility::renameFile(TestEnvironment::temporaryPath("envoy_test/watcher_new_link"),
                          TestEnvironment::temporaryPath("envoy_test/watcher_link"));
  dispatcher_->run(Event::Dispatcher::RunType::Block);

  TestUtility::createSymlink(TestEnvironment::temporaryPath("envoy_test/watcher_new_target"),
                             TestEnvironment::temporaryPath("envoy_test/watcher_new_link"));
  TestUtility::renameFile(TestEnvironment::temporaryPath("envoy_test/watcher_new_link"),
                          TestEnvironment::temporaryPath("envoy_test/watcher_link"));
  dispatcher_->run(Event::Dispatcher::RunType::Block);
}

TEST_F(WatcherImplTest, Create) {
  Filesystem::WatcherPtr watcher = dispatcher_->createFilesystemWatcher();

  unlink(TestEnvironment::temporaryPath("envoy_test/watcher_target").c_str());
  unlink(TestEnvironment::temporaryPath("envoy_test/watcher_link").c_str());
  unlink(TestEnvironment::temporaryPath("envoy_test/watcher_new_link").c_str());
  unlink(TestEnvironment::temporaryPath("envoy_test/other_file").c_str());

  TestUtility::createDirectory(TestEnvironment::temporaryPath("envoy_test"));
  { std::ofstream file(TestEnvironment::temporaryPath("envoy_test/watcher_target")); }

  WatchCallback callback;
  EXPECT_CALL(callback, called(Watcher::Events::MovedTo));
  watcher->addWatch(TestEnvironment::temporaryPath("envoy_test/watcher_link"),
                    Watcher::Events::MovedTo, [&](uint32_t events) -> void {
                      callback.called(events);
                      dispatcher_->exit();
                    });

  { std::ofstream file(TestEnvironment::temporaryPath("envoy_test/other_file")); }
  dispatcher_->run(Event::Dispatcher::RunType::NonBlock);

  TestUtility::createSymlink(TestEnvironment::temporaryPath("envoy_test/watcher_target"),
                             TestEnvironment::temporaryPath("envoy_test/watcher_new_link"));
  TestUtility::renameFile(TestEnvironment::temporaryPath("envoy_test/watcher_new_link"),
                          TestEnvironment::temporaryPath("envoy_test/watcher_link"));
  dispatcher_->run(Event::Dispatcher::RunType::Block);
}

TEST_F(WatcherImplTest, BadPath) {
  Filesystem::WatcherPtr watcher = dispatcher_->createFilesystemWatcher();

  EXPECT_THROW(
      watcher->addWatch("this_is_not_a_file", Watcher::Events::MovedTo, [&](uint32_t) -> void {}),
      EnvoyException);

  EXPECT_THROW(watcher->addWatch("this_is_not_a_dir/file", Watcher::Events::MovedTo,
                                 [&](uint32_t) -> void {}),
               EnvoyException);
}

TEST_F(WatcherImplTest, ParentDirectoryRemoved) {
  Filesystem::WatcherPtr watcher = dispatcher_->createFilesystemWatcher();

  TestUtility::createDirectory(TestEnvironment::temporaryPath("envoy_test_empty"));

  WatchCallback callback;
  EXPECT_CALL(callback, called(testing::_)).Times(0);

  watcher->addWatch(TestEnvironment::temporaryPath("envoy_test_empty/watcher_link"),
                    Watcher::Events::MovedTo,
                    [&](uint32_t events) -> void { callback.called(events); });

  int rc = rmdir(TestEnvironment::temporaryPath("envoy_test_empty").c_str());
  EXPECT_EQ(0, rc);

  dispatcher_->run(Event::Dispatcher::RunType::NonBlock);
}

TEST_F(WatcherImplTest, RootDirectoryPath) {
  Filesystem::WatcherPtr watcher = dispatcher_->createFilesystemWatcher();

  EXPECT_NO_THROW(watcher->addWatch("/", Watcher::Events::MovedTo, [&](uint32_t) -> void {}));
}

} // namespace Filesystem
} // namespace Envoy<|MERGE_RESOLUTION|>--- conflicted
+++ resolved
@@ -16,12 +16,7 @@
 
 class WatcherImplTest : public TestBase {
 protected:
-<<<<<<< HEAD
-  WatcherImplTest()
-      : api_(Api::createApiForTest(stats_store_)), dispatcher_(api_->allocateDispatcher()) {}
-=======
-  WatcherImplTest() : api_(Api::createApiForTest()), dispatcher_(*api_) {}
->>>>>>> 3fb856c7
+  WatcherImplTest() : api_(Api::createApiForTest()), dispatcher_(api_->allocateDispatcher()) {}
 
   Api::ApiPtr api_;
   Event::DispatcherPtr dispatcher_;

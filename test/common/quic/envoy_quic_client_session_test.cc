--- conflicted
+++ resolved
@@ -270,97 +270,7 @@
   EXPECT_TRUE(stream.write_side_closed() && stream.reading_stopped());
 }
 
-<<<<<<< HEAD
 TEST_P(EnvoyQuicClientSessionTest, ConnectionClosePopulatesQuicVersionStats) {
-=======
-class EnvoyQuicClientSessionAllQuicVersionTest
-    : public testing::TestWithParam<quic::ParsedQuicVersion> {
-public:
-  EnvoyQuicClientSessionAllQuicVersionTest()
-      : api_(Api::createApiForTest(time_system_)),
-        dispatcher_(api_->allocateDispatcher("test_thread")), connection_helper_(*dispatcher_),
-        alarm_factory_(*dispatcher_, *connection_helper_.GetClock()),
-        peer_addr_(Network::Utility::getAddressWithPort(*Network::Utility::getIpv6LoopbackAddress(),
-                                                        12345)),
-        self_addr_(Network::Utility::getAddressWithPort(*Network::Utility::getIpv6LoopbackAddress(),
-                                                        54321)),
-        quic_connection_(new TestEnvoyQuicClientConnection(
-            quic::test::TestConnectionId(), connection_helper_, alarm_factory_, writer_,
-            quic::test::SupportedVersions(GetParam()), *dispatcher_,
-            createConnectionSocket(peer_addr_, self_addr_, nullptr))),
-        crypto_config_(std::make_shared<quic::QuicCryptoClientConfig>(
-            quic::test::crypto_test_utils::ProofVerifierForTesting())),
-        quic_stat_names_(store_.symbolTable()),
-        envoy_quic_session_(
-            quic_config_, quic::test::SupportedVersions(GetParam()),
-            std::unique_ptr<TestEnvoyQuicClientConnection>(quic_connection_),
-            quic::QuicServerId("example.com", 443, false), crypto_config_, nullptr, *dispatcher_,
-            /*send_buffer_limit*/ 1024 * 1024, crypto_stream_factory_, quic_stat_names_, store_),
-        stats_({ALL_HTTP3_CODEC_STATS(POOL_COUNTER_PREFIX(store_, "http3."),
-                                      POOL_GAUGE_PREFIX(store_, "http3."))}),
-        http_connection_(envoy_quic_session_, http_connection_callbacks_, stats_, http3_options_,
-                         64 * 1024, 100) {
-    EXPECT_EQ(time_system_.systemTime(), envoy_quic_session_.streamInfo().startTime());
-    EXPECT_EQ(EMPTY_STRING, envoy_quic_session_.nextProtocol());
-    EXPECT_EQ(Http::Protocol::Http3, http_connection_.protocol());
-
-    time_system_.advanceTimeWait(std::chrono::milliseconds(1));
-    ON_CALL(writer_, WritePacket(_, _, _, _, _))
-        .WillByDefault(testing::Return(quic::WriteResult(quic::WRITE_STATUS_OK, 1)));
-  }
-
-  void SetUp() override {
-    envoy_quic_session_.Initialize();
-    setQuicConfigWithDefaultValues(envoy_quic_session_.config());
-    envoy_quic_session_.OnConfigNegotiated();
-    envoy_quic_session_.addConnectionCallbacks(network_connection_callbacks_);
-    envoy_quic_session_.setConnectionStats(
-        {read_total_, read_current_, write_total_, write_current_, nullptr, nullptr});
-    EXPECT_EQ(&read_total_, &quic_connection_->connectionStats().read_total_);
-  }
-
-  void TearDown() override {
-    if (quic_connection_->connected()) {
-      EXPECT_CALL(*quic_connection_,
-                  SendConnectionClosePacket(quic::QUIC_NO_ERROR, _, "Closed by application"));
-      EXPECT_CALL(network_connection_callbacks_, onEvent(Network::ConnectionEvent::LocalClose));
-      envoy_quic_session_.close(Network::ConnectionCloseType::NoFlush);
-    }
-  }
-
-protected:
-  Event::SimulatedTimeSystemHelper time_system_;
-  Api::ApiPtr api_;
-  Event::DispatcherPtr dispatcher_;
-  EnvoyQuicConnectionHelper connection_helper_;
-  EnvoyQuicAlarmFactory alarm_factory_;
-  testing::NiceMock<quic::test::MockPacketWriter> writer_;
-  Network::Address::InstanceConstSharedPtr peer_addr_;
-  Network::Address::InstanceConstSharedPtr self_addr_;
-  TestEnvoyQuicClientConnection* quic_connection_;
-  quic::QuicConfig quic_config_;
-  std::shared_ptr<quic::QuicCryptoClientConfig> crypto_config_;
-  TestQuicCryptoClientStreamFactory crypto_stream_factory_;
-  Stats::IsolatedStoreImpl store_;
-  QuicStatNames quic_stat_names_;
-  EnvoyQuicClientSession envoy_quic_session_;
-  Network::MockConnectionCallbacks network_connection_callbacks_;
-  Http::MockServerConnectionCallbacks http_connection_callbacks_;
-  testing::StrictMock<Stats::MockCounter> read_total_;
-  testing::StrictMock<Stats::MockGauge> read_current_;
-  testing::StrictMock<Stats::MockCounter> write_total_;
-  testing::StrictMock<Stats::MockGauge> write_current_;
-  Http::Http3::CodecStats stats_;
-  envoy::config::core::v3::Http3ProtocolOptions http3_options_;
-  QuicHttpClientConnectionImpl http_connection_;
-};
-
-INSTANTIATE_TEST_SUITE_P(EnvoyQuicClientSessionAllQuicVersionTests,
-                         EnvoyQuicClientSessionAllQuicVersionTest,
-                         testing::ValuesIn(quic::AllSupportedVersions()));
-
-TEST_P(EnvoyQuicClientSessionAllQuicVersionTest, ConnectionClosePopulatesQuicVersionStats) {
->>>>>>> 550e4ad0
   std::string error_details("dummy details");
   quic::QuicErrorCode error(quic::QUIC_INVALID_FRAME_DATA);
   quic::QuicConnectionCloseFrame frame(GetParam().transport_version, error,

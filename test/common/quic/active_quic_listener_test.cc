--- conflicted
+++ resolved
@@ -267,13 +267,9 @@
     enabled:
       default_value: true
       runtime_key: quic.enabled
-<<<<<<< HEAD
     packets_received_to_connection_count_ratio: 50
-)EOF";
-=======
 )EOF",
                        connection_window_size_, stream_window_size_);
->>>>>>> 185e483c
   }
 
   Network::Address::IpVersion version_;
@@ -347,9 +343,7 @@
   dispatcher_->run(Event::Dispatcher::RunType::NonBlock);
   EXPECT_FALSE(buffered_packets->HasChlosBuffered());
   EXPECT_NE(0u, quic_dispatcher_->NumSessions());
-<<<<<<< HEAD
   EXPECT_EQ(50 * quic_dispatcher_->NumSessions(), quic_listener_->numPacketsExpectedPerEventLoop());
-=======
   const quic::QuicSession* session =
       quic::test::QuicDispatcherPeer::FindSession(quic_dispatcher_, connection_id);
   ASSERT(session != nullptr);
@@ -389,7 +383,6 @@
   EXPECT_EQ(stream_window_size_, const_cast<quic::QuicSession*>(session)
                                      ->config()
                                      ->GetInitialMaxStreamDataBytesIncomingBidirectionalToSend());
->>>>>>> 185e483c
   readFromClientSockets();
 }
 

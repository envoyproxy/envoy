--- conflicted
+++ resolved
@@ -59,11 +59,7 @@
 envoy_cc_test(
     name = "envoy_quic_proof_source_test",
     srcs = ["envoy_quic_proof_source_test.cc"],
-<<<<<<< HEAD
-    rbe_pool = "4core",
-=======
-    rbe_pool = "6gig",
->>>>>>> ef96ec4f
+    rbe_pool = "6gig",
     tags = ["nofips"],
     deps = [
         ":test_utils_lib",
@@ -231,11 +227,7 @@
 envoy_cc_test(
     name = "active_quic_listener_test",
     srcs = ["active_quic_listener_test.cc"],
-<<<<<<< HEAD
-    rbe_pool = "4core",
-=======
-    rbe_pool = "6gig",
->>>>>>> ef96ec4f
+    rbe_pool = "6gig",
     tags = ["nofips"],
     deps = [
         ":test_proof_source_lib",

--- conflicted
+++ resolved
@@ -109,15 +109,9 @@
 TEST_F(DeltaSubscriptionImplTest, NoGrpcStream) {
   // Have to call start() to get state_ populated (which this test needs to not segfault), but
   // start() also tries to start the GrpcStream. So, have that attempt return nullptr.
-<<<<<<< HEAD
   EXPECT_CALL(*async_client_, startRaw(_, _, _)).WillOnce(Return(nullptr));
   EXPECT_CALL(async_stream_, sendMessageRaw_(_, _)).Times(0);
-  subscription_->start({"name1"}, callbacks_);
-=======
-  EXPECT_CALL(*async_client_, start(_, _)).WillOnce(Return(nullptr));
-  EXPECT_CALL(async_stream_, sendMessage(_, _)).Times(0);
   subscription_->start({"name1"});
->>>>>>> 094496fd
   subscription_->updateResources({"name1", "name2"});
 }
 

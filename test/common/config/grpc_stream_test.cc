--- conflicted
+++ resolved
@@ -32,11 +32,7 @@
         grpc_stream_(&callbacks_, std::move(async_client_owner_),
                      *Protobuf::DescriptorPool::generated_pool()->FindMethodByName(
                          "envoy.service.endpoint.v3.EndpointDiscoveryService.StreamEndpoints"),
-<<<<<<< HEAD
-                     dispatcher_, stats_, std::move(backoff_strategy_), rate_limit_settings_) {}
-=======
-                     random_, dispatcher_, *stats_.rootScope(), rate_limit_settings_) {}
->>>>>>> f3edd6d5
+                     dispatcher_, *stats_.rootScope(), std::move(backoff_strategy_), rate_limit_settings_) {}
 
   NiceMock<Event::MockDispatcher> dispatcher_;
   Grpc::MockAsyncStream async_stream_;

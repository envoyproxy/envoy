#pragma once

#include <queue>

#include "common/config/delta_subscription_impl.h"
#include "common/grpc/common.h"

#include "test/common/config/subscription_test_harness.h"
#include "test/mocks/config/mocks.h"
#include "test/mocks/event/mocks.h"
#include "test/mocks/grpc/mocks.h"
#include "test/mocks/local_info/mocks.h"
#include "test/mocks/runtime/mocks.h"
#include "test/mocks/stats/mocks.h"

#include "gmock/gmock.h"
#include "gtest/gtest.h"

using testing::Mock;
using testing::NiceMock;
using testing::Return;

namespace Envoy {
namespace Config {
namespace {

class DeltaSubscriptionTestHarness : public SubscriptionTestHarness {
public:
  DeltaSubscriptionTestHarness() : DeltaSubscriptionTestHarness(std::chrono::milliseconds(0)) {}
  DeltaSubscriptionTestHarness(std::chrono::milliseconds init_fetch_timeout)
      : method_descriptor_(Protobuf::DescriptorPool::generated_pool()->FindMethodByName(
            "envoy.api.v2.EndpointDiscoveryService.StreamEndpoints")),
        async_client_(new Grpc::MockAsyncClient()) {
    node_.set_id("fo0");
    EXPECT_CALL(local_info_, node()).WillRepeatedly(testing::ReturnRef(node_));
    EXPECT_CALL(dispatcher_, createTimer_(_));
    xds_context_ = std::make_shared<NewGrpcMuxImpl>(
        std::unique_ptr<Grpc::MockAsyncClient>(async_client_), dispatcher_, *method_descriptor_,
        random_, stats_store_, rate_limit_settings_, local_info_);
    subscription_ = std::make_unique<DeltaSubscriptionImpl>(
        xds_context_, Config::TypeUrl::get().ClusterLoadAssignment, callbacks_, stats_,
        init_fetch_timeout, false);
    EXPECT_CALL(*async_client_, startRaw(_, _, _)).WillOnce(Return(&async_stream_));
  }

  void doSubscriptionTearDown() override {
    if (subscription_started_) {
      EXPECT_CALL(async_stream_, sendMessageRaw_(_, _));
      subscription_.reset();
    }
  }

  ~DeltaSubscriptionTestHarness() override {
    while (!nonce_acks_required_.empty()) {
      if (nonce_acks_sent_.empty()) {
        // It's not enough to EXPECT_FALSE(nonce_acks_sent_.empty()), we need to skip the following
        // EXPECT_EQ, otherwise the undefined .front() can get pretty bad.
        EXPECT_FALSE(nonce_acks_sent_.empty());
        break;
      }
      EXPECT_EQ(nonce_acks_required_.front(), nonce_acks_sent_.front());
      nonce_acks_required_.pop();
      nonce_acks_sent_.pop();
    }
    EXPECT_TRUE(nonce_acks_sent_.empty());
  }

  void startSubscription(const std::set<std::string>& cluster_names) override {
    subscription_started_ = true;
    last_cluster_names_ = cluster_names;
    expectSendMessage(last_cluster_names_, "");
    subscription_->start(cluster_names);
  }

  void expectSendMessage(const std::set<std::string>& cluster_names, const std::string& version,
                         bool expect_node = false) override {
    UNREFERENCED_PARAMETER(version);
    UNREFERENCED_PARAMETER(expect_node);
    expectSendMessage(cluster_names, {}, Grpc::Status::GrpcStatus::Ok, "", {});
  }

  void expectSendMessage(const std::set<std::string>& subscribe,
                         const std::set<std::string>& unsubscribe, const Protobuf::int32 error_code,
                         const std::string& error_message,
                         std::map<std::string, std::string> initial_resource_versions) {
    envoy::api::v2::DeltaDiscoveryRequest expected_request;
    expected_request.mutable_node()->CopyFrom(node_);
    std::copy(
        subscribe.begin(), subscribe.end(),
        Protobuf::RepeatedFieldBackInserter(expected_request.mutable_resource_names_subscribe()));
    std::copy(
        unsubscribe.begin(), unsubscribe.end(),
        Protobuf::RepeatedFieldBackInserter(expected_request.mutable_resource_names_unsubscribe()));
    if (!last_response_nonce_.empty()) {
      nonce_acks_required_.push(last_response_nonce_);
      last_response_nonce_ = "";
    }
    expected_request.set_type_url(Config::TypeUrl::get().ClusterLoadAssignment);

    for (auto const& resource : initial_resource_versions) {
      (*expected_request.mutable_initial_resource_versions())[resource.first] = resource.second;
    }

    if (error_code != Grpc::Status::GrpcStatus::Ok) {
      ::google::rpc::Status* error_detail = expected_request.mutable_error_detail();
      error_detail->set_code(error_code);
      error_detail->set_message(error_message);
    }
    EXPECT_CALL(async_stream_,
                sendMessageRaw_(
                    Grpc::ProtoBufferEqIgnoringField(expected_request, "response_nonce"), false))
        .WillOnce([this](Buffer::InstancePtr& buffer, bool) {
          envoy::api::v2::DeltaDiscoveryRequest message;
          EXPECT_TRUE(Grpc::Common::parseBufferInstance(std::move(buffer), message));
          const std::string nonce = message.response_nonce();
          if (!nonce.empty()) {
            nonce_acks_sent_.push(nonce);
          }
        });
  }

  void deliverConfigUpdate(const std::vector<std::string>& cluster_names,
                           const std::string& version, bool accept) override {
    auto response = std::make_unique<envoy::api::v2::DeltaDiscoveryResponse>();
    last_response_nonce_ = std::to_string(HashUtil::xxHash64(version));
    response->set_nonce(last_response_nonce_);
    response->set_system_version_info(version);
    response->set_type_url(Config::TypeUrl::get().ClusterLoadAssignment);

    Protobuf::RepeatedPtrField<envoy::api::v2::ClusterLoadAssignment> typed_resources;
    for (const auto& cluster : cluster_names) {
      if (std::find(last_cluster_names_.begin(), last_cluster_names_.end(), cluster) !=
          last_cluster_names_.end()) {
        envoy::api::v2::ClusterLoadAssignment* load_assignment = typed_resources.Add();
        load_assignment->set_cluster_name(cluster);
        auto* resource = response->add_resources();
        resource->set_name(cluster);
        resource->set_version(version);
        resource->mutable_resource()->PackFrom(*load_assignment);
      }
    }
    Protobuf::RepeatedPtrField<std::string> removed_resources;
    EXPECT_CALL(callbacks_, onConfigUpdate(_, _, version)).WillOnce(ThrowOnRejectedConfig(accept));
    if (accept) {
      expectSendMessage({}, version);
    } else {
      EXPECT_CALL(callbacks_, onConfigUpdateFailed(
                                  Envoy::Config::ConfigUpdateFailureReason::UpdateRejected, _));
      expectSendMessage({}, {}, Grpc::Status::GrpcStatus::Internal, "bad config", {});
    }
    static_cast<NewGrpcMuxImpl*>(subscription_->getContextForTest().get())
        ->onDiscoveryResponse(std::move(response));
    Mock::VerifyAndClearExpectations(&async_stream_);
  }

  void updateResourceInterest(const std::set<std::string>& cluster_names) override {
    std::set<std::string> sub;
    std::set<std::string> unsub;

    std::set_difference(cluster_names.begin(), cluster_names.end(), last_cluster_names_.begin(),
                        last_cluster_names_.end(), std::inserter(sub, sub.begin()));
    std::set_difference(last_cluster_names_.begin(), last_cluster_names_.end(),
                        cluster_names.begin(), cluster_names.end(),
                        std::inserter(unsub, unsub.begin()));

    expectSendMessage(sub, unsub, Grpc::Status::GrpcStatus::Ok, "", {});
    subscription_->updateResourceInterest(cluster_names);
    last_cluster_names_ = cluster_names;
  }

  void expectConfigUpdateFailed() override {
    EXPECT_CALL(callbacks_, onConfigUpdateFailed(_, nullptr));
  }

  void expectEnableInitFetchTimeoutTimer(std::chrono::milliseconds timeout) override {
    init_timeout_timer_ = new Event::MockTimer(&dispatcher_);
<<<<<<< HEAD
    EXPECT_CALL(*init_timeout_timer_, enableTimer(timeout));
=======
    EXPECT_CALL(*init_timeout_timer_, enableTimer(std::chrono::milliseconds(timeout), _));
>>>>>>> e67923fc
  }

  void expectDisableInitFetchTimeoutTimer() override {
    EXPECT_CALL(*init_timeout_timer_, disableTimer());
  }

  void callInitFetchTimeoutCb() override { init_timeout_timer_->invokeCallback(); }

  const Protobuf::MethodDescriptor* method_descriptor_;
  Grpc::MockAsyncClient* async_client_;
  Event::MockDispatcher dispatcher_;
  NiceMock<Runtime::MockRandomGenerator> random_;
  NiceMock<LocalInfo::MockLocalInfo> local_info_;
  Grpc::MockAsyncStream async_stream_;
  std::shared_ptr<NewGrpcMuxImpl> xds_context_;
  std::unique_ptr<DeltaSubscriptionImpl> subscription_;
  std::string last_response_nonce_;
  std::set<std::string> last_cluster_names_;
  Envoy::Config::RateLimitSettings rate_limit_settings_;
  Event::MockTimer* init_timeout_timer_;
  envoy::api::v2::core::Node node_;
  NiceMock<Config::MockSubscriptionCallbacks<envoy::api::v2::ClusterLoadAssignment>> callbacks_;
  std::queue<std::string> nonce_acks_required_;
  std::queue<std::string> nonce_acks_sent_;
  bool subscription_started_{};
};

} // namespace
} // namespace Config
} // namespace Envoy<|MERGE_RESOLUTION|>--- conflicted
+++ resolved
@@ -174,11 +174,7 @@
 
   void expectEnableInitFetchTimeoutTimer(std::chrono::milliseconds timeout) override {
     init_timeout_timer_ = new Event::MockTimer(&dispatcher_);
-<<<<<<< HEAD
-    EXPECT_CALL(*init_timeout_timer_, enableTimer(timeout));
-=======
-    EXPECT_CALL(*init_timeout_timer_, enableTimer(std::chrono::milliseconds(timeout), _));
->>>>>>> e67923fc
+    EXPECT_CALL(*init_timeout_timer_, enableTimer(timeout, _));
   }
 
   void expectDisableInitFetchTimeoutTimer() override {

--- conflicted
+++ resolved
@@ -40,11 +40,12 @@
     subscription_ = std::make_unique<DeltaSubscriptionImpl>(
         xds_context_, Config::TypeUrl::get().ClusterLoadAssignment, callbacks_, stats_,
         init_fetch_timeout);
+    EXPECT_CALL(*async_client_, startRaw(_, _, _)).WillOnce(Return(&async_stream_));
   }
 
   void doSubscriptionTearDown() override {
     if (subscription_started_) {
-      EXPECT_CALL(async_stream_, sendMessage(_, _));
+      EXPECT_CALL(async_stream_, sendMessageRaw_(_, _));
       subscription_.reset();
     }
   }
@@ -65,13 +66,8 @@
   }
 
   void startSubscription(const std::set<std::string>& cluster_names) override {
-<<<<<<< HEAD
     subscription_started_ = true;
-=======
-    EXPECT_CALL(*async_client_, startRaw(_, _, _)).WillOnce(Return(&async_stream_));
->>>>>>> e76b48d3
     last_cluster_names_ = cluster_names;
-    EXPECT_CALL(*async_client_, start(_, _)).WillOnce(Return(&async_stream_));
     expectSendMessage(last_cluster_names_, "");
     subscription_->start(cluster_names);
     xds_context_->start();

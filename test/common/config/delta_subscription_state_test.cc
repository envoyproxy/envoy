--- conflicted
+++ resolved
@@ -24,19 +24,11 @@
 
 class DeltaSubscriptionStateTest : public testing::Test {
 protected:
-<<<<<<< HEAD
-  DeltaSubscriptionStateTest() : state_(TypeUrl, callbacks_, local_info_) {
-    state_.updateSubscriptionInterest({"name1", "name2", "name3"}, {});
-    envoy::service::discovery::v3::DeltaDiscoveryRequest cur_request =
-        state_.getNextRequestAckless();
-    EXPECT_THAT(cur_request.resource_names_subscribe(),
-=======
   DeltaSubscriptionStateTest()
       : state_(TypeUrl, callbacks_, std::chrono::milliseconds(0U), dispatcher_) {
     state_.updateSubscriptionInterest({"name1", "name2", "name3"}, {});
     auto cur_request = getNextDeltaDiscoveryRequestAckless();
     EXPECT_THAT(cur_request->resource_names_subscribe(),
->>>>>>> 23b8270c
                 UnorderedElementsAre("name1", "name2", "name3"));
   }
 
@@ -70,20 +62,11 @@
     *message.mutable_removed_resources() = removed_resources;
     message.set_system_version_info(version_info);
     message.set_nonce(nonce);
-<<<<<<< HEAD
     EXPECT_CALL(callbacks_, onConfigUpdate(_, _, _)).WillOnce(Throw(EnvoyException(error_message)));
-    return state_.handleResponse(message);
+    return state_.handleResponse(&message);
   }
 
   NiceMock<MockUntypedConfigUpdateCallbacks> callbacks_;
-  NiceMock<LocalInfo::MockLocalInfo> local_info_;
-=======
-    EXPECT_CALL(callbacks_, onConfigUpdate(_, _, _)).WillOnce(Throw(EnvoyException("oh no")));
-    return state_.handleResponse(&message);
-  }
-
-  NiceMock<MockSubscriptionCallbacks<envoy::api::v2::Cluster>> callbacks_;
->>>>>>> 23b8270c
   NiceMock<Event::MockDispatcher> dispatcher_;
   // We start out interested in three resources: name1, name2, and name3.
   DeltaSubscriptionState state_;
@@ -104,19 +87,6 @@
 TEST_F(DeltaSubscriptionStateTest, SubscribeAndUnsubscribe) {
   {
     state_.updateSubscriptionInterest({"name4"}, {"name1"});
-<<<<<<< HEAD
-    envoy::service::discovery::v3::DeltaDiscoveryRequest cur_request =
-        state_.getNextRequestAckless();
-    EXPECT_THAT(cur_request.resource_names_subscribe(), UnorderedElementsAre("name4"));
-    EXPECT_THAT(cur_request.resource_names_unsubscribe(), UnorderedElementsAre("name1"));
-  }
-  {
-    state_.updateSubscriptionInterest({"name1"}, {"name3", "name4"});
-    envoy::service::discovery::v3::DeltaDiscoveryRequest cur_request =
-        state_.getNextRequestAckless();
-    EXPECT_THAT(cur_request.resource_names_subscribe(), UnorderedElementsAre("name1"));
-    EXPECT_THAT(cur_request.resource_names_unsubscribe(), UnorderedElementsAre("name3", "name4"));
-=======
     auto cur_request = getNextDeltaDiscoveryRequestAckless();
     EXPECT_THAT(cur_request->resource_names_subscribe(), UnorderedElementsAre("name4"));
     EXPECT_THAT(cur_request->resource_names_unsubscribe(), UnorderedElementsAre("name1"));
@@ -126,7 +96,6 @@
     auto cur_request = getNextDeltaDiscoveryRequestAckless();
     EXPECT_THAT(cur_request->resource_names_subscribe(), UnorderedElementsAre("name1"));
     EXPECT_THAT(cur_request->resource_names_unsubscribe(), UnorderedElementsAre("name3", "name4"));
->>>>>>> 23b8270c
   }
 }
 
@@ -142,15 +111,9 @@
 TEST_F(DeltaSubscriptionStateTest, RemoveThenAdd) {
   state_.updateSubscriptionInterest({}, {"name3"});
   state_.updateSubscriptionInterest({"name3"}, {});
-<<<<<<< HEAD
-  envoy::service::discovery::v3::DeltaDiscoveryRequest cur_request = state_.getNextRequestAckless();
-  EXPECT_THAT(cur_request.resource_names_subscribe(), UnorderedElementsAre("name3"));
-  EXPECT_TRUE(cur_request.resource_names_unsubscribe().empty());
-=======
   auto cur_request = getNextDeltaDiscoveryRequestAckless();
   EXPECT_THAT(cur_request->resource_names_subscribe(), UnorderedElementsAre("name3"));
   EXPECT_TRUE(cur_request->resource_names_unsubscribe().empty());
->>>>>>> 23b8270c
 }
 
 // Due to how our implementation provides the required behavior tested in RemoveThenAdd, the
@@ -164,15 +127,9 @@
 TEST_F(DeltaSubscriptionStateTest, AddThenRemove) {
   state_.updateSubscriptionInterest({"name4"}, {});
   state_.updateSubscriptionInterest({}, {"name4"});
-<<<<<<< HEAD
-  envoy::service::discovery::v3::DeltaDiscoveryRequest cur_request = state_.getNextRequestAckless();
-  EXPECT_TRUE(cur_request.resource_names_subscribe().empty());
-  EXPECT_THAT(cur_request.resource_names_unsubscribe(), UnorderedElementsAre("name4"));
-=======
   auto cur_request = getNextDeltaDiscoveryRequestAckless();
   EXPECT_TRUE(cur_request->resource_names_subscribe().empty());
   EXPECT_THAT(cur_request->resource_names_unsubscribe(), UnorderedElementsAre("name4"));
->>>>>>> 23b8270c
 }
 
 // add/remove/add == add.
@@ -180,15 +137,9 @@
   state_.updateSubscriptionInterest({"name4"}, {});
   state_.updateSubscriptionInterest({}, {"name4"});
   state_.updateSubscriptionInterest({"name4"}, {});
-<<<<<<< HEAD
-  envoy::service::discovery::v3::DeltaDiscoveryRequest cur_request = state_.getNextRequestAckless();
-  EXPECT_THAT(cur_request.resource_names_subscribe(), UnorderedElementsAre("name4"));
-  EXPECT_TRUE(cur_request.resource_names_unsubscribe().empty());
-=======
   auto cur_request = getNextDeltaDiscoveryRequestAckless();
   EXPECT_THAT(cur_request->resource_names_subscribe(), UnorderedElementsAre("name4"));
   EXPECT_TRUE(cur_request->resource_names_unsubscribe().empty());
->>>>>>> 23b8270c
 }
 
 // remove/add/remove == remove.
@@ -196,15 +147,9 @@
   state_.updateSubscriptionInterest({}, {"name3"});
   state_.updateSubscriptionInterest({"name3"}, {});
   state_.updateSubscriptionInterest({}, {"name3"});
-<<<<<<< HEAD
-  envoy::service::discovery::v3::DeltaDiscoveryRequest cur_request = state_.getNextRequestAckless();
-  EXPECT_TRUE(cur_request.resource_names_subscribe().empty());
-  EXPECT_THAT(cur_request.resource_names_unsubscribe(), UnorderedElementsAre("name3"));
-=======
   auto cur_request = getNextDeltaDiscoveryRequestAckless();
   EXPECT_TRUE(cur_request->resource_names_subscribe().empty());
   EXPECT_THAT(cur_request->resource_names_unsubscribe(), UnorderedElementsAre("name3"));
->>>>>>> 23b8270c
 }
 
 // Starts with 1,2,3. 4 is added/removed/added. In those same updates, 1,2,3 are
@@ -213,30 +158,18 @@
   state_.updateSubscriptionInterest({"name4"}, {"name1", "name2", "name3"});
   state_.updateSubscriptionInterest({"name1", "name2", "name3"}, {"name4"});
   state_.updateSubscriptionInterest({"name4"}, {"name1", "name2", "name3"});
-<<<<<<< HEAD
-  envoy::service::discovery::v3::DeltaDiscoveryRequest cur_request = state_.getNextRequestAckless();
-  EXPECT_THAT(cur_request.resource_names_subscribe(), UnorderedElementsAre("name4"));
-  EXPECT_THAT(cur_request.resource_names_unsubscribe(),
-=======
   auto cur_request = getNextDeltaDiscoveryRequestAckless();
   EXPECT_THAT(cur_request->resource_names_subscribe(), UnorderedElementsAre("name4"));
   EXPECT_THAT(cur_request->resource_names_unsubscribe(),
->>>>>>> 23b8270c
               UnorderedElementsAre("name1", "name2", "name3"));
 }
 
 TEST_F(DeltaSubscriptionStateTest, CumulativeUpdates) {
   state_.updateSubscriptionInterest({"name4"}, {});
   state_.updateSubscriptionInterest({"name5"}, {});
-<<<<<<< HEAD
-  envoy::service::discovery::v3::DeltaDiscoveryRequest cur_request = state_.getNextRequestAckless();
-  EXPECT_THAT(cur_request.resource_names_subscribe(), UnorderedElementsAre("name4", "name5"));
-  EXPECT_TRUE(cur_request.resource_names_unsubscribe().empty());
-=======
   auto cur_request = getNextDeltaDiscoveryRequestAckless();
   EXPECT_THAT(cur_request->resource_names_subscribe(), UnorderedElementsAre("name4", "name5"));
   EXPECT_TRUE(cur_request->resource_names_unsubscribe().empty());
->>>>>>> 23b8270c
 }
 
 // Verifies that a sequence of good and bad responses from the server all get the appropriate
@@ -304,20 +237,11 @@
         populateRepeatedResource({{"name1", "version1A"}, {"name2", "version2A"}});
     deliverDiscoveryResponse(add1_2, {}, "debugversion1");
     state_.markStreamFresh(); // simulate a stream reconnection
-<<<<<<< HEAD
-    envoy::service::discovery::v3::DeltaDiscoveryRequest cur_request =
-        state_.getNextRequestAckless();
-    EXPECT_EQ("version1A", cur_request.initial_resource_versions().at("name1"));
-    EXPECT_EQ("version2A", cur_request.initial_resource_versions().at("name2"));
-    EXPECT_EQ(cur_request.initial_resource_versions().end(),
-              cur_request.initial_resource_versions().find("name3"));
-=======
     auto cur_request = getNextDeltaDiscoveryRequestAckless();
     EXPECT_EQ("version1A", cur_request->initial_resource_versions().at("name1"));
     EXPECT_EQ("version2A", cur_request->initial_resource_versions().at("name2"));
     EXPECT_EQ(cur_request->initial_resource_versions().end(),
               cur_request->initial_resource_versions().find("name3"));
->>>>>>> 23b8270c
   }
 
   {
@@ -328,20 +252,11 @@
     *remove2.Add() = "name2";
     deliverDiscoveryResponse(add1_3, remove2, "debugversion2");
     state_.markStreamFresh(); // simulate a stream reconnection
-<<<<<<< HEAD
-    envoy::service::discovery::v3::DeltaDiscoveryRequest cur_request =
-        state_.getNextRequestAckless();
-    EXPECT_EQ("version1B", cur_request.initial_resource_versions().at("name1"));
-    EXPECT_EQ(cur_request.initial_resource_versions().end(),
-              cur_request.initial_resource_versions().find("name2"));
-    EXPECT_EQ("version3A", cur_request.initial_resource_versions().at("name3"));
-=======
     auto cur_request = getNextDeltaDiscoveryRequestAckless();
     EXPECT_EQ("version1B", cur_request->initial_resource_versions().at("name1"));
     EXPECT_EQ(cur_request->initial_resource_versions().end(),
               cur_request->initial_resource_versions().find("name2"));
     EXPECT_EQ("version3A", cur_request->initial_resource_versions().at("name3"));
->>>>>>> 23b8270c
   }
 
   {
@@ -351,30 +266,17 @@
     *remove1_3.Add() = "name3";
     deliverDiscoveryResponse({}, remove1_3, "debugversion3");
     state_.markStreamFresh(); // simulate a stream reconnection
-<<<<<<< HEAD
-    envoy::service::discovery::v3::DeltaDiscoveryRequest cur_request =
-        state_.getNextRequestAckless();
-    EXPECT_TRUE(cur_request.initial_resource_versions().empty());
-=======
     auto cur_request = getNextDeltaDiscoveryRequestAckless();
     EXPECT_TRUE(cur_request->initial_resource_versions().empty());
->>>>>>> 23b8270c
   }
 
   {
     // ...but our own map should remember our interest. In particular, losing interest in a
     // resource should cause its name to appear in the next request's resource_names_unsubscribe.
     state_.updateSubscriptionInterest({"name4"}, {"name1", "name2"});
-<<<<<<< HEAD
-    envoy::service::discovery::v3::DeltaDiscoveryRequest cur_request =
-        state_.getNextRequestAckless();
-    EXPECT_THAT(cur_request.resource_names_subscribe(), UnorderedElementsAre("name4"));
-    EXPECT_THAT(cur_request.resource_names_unsubscribe(), UnorderedElementsAre("name1", "name2"));
-=======
     auto cur_request = getNextDeltaDiscoveryRequestAckless();
     EXPECT_THAT(cur_request->resource_names_subscribe(), UnorderedElementsAre("name4"));
     EXPECT_THAT(cur_request->resource_names_unsubscribe(), UnorderedElementsAre("name1", "name2"));
->>>>>>> 23b8270c
   }
 }
 
@@ -393,11 +295,7 @@
 
   state_.updateSubscriptionInterest({"name4"}, {"name1"});
   state_.markStreamFresh(); // simulate a stream reconnection
-<<<<<<< HEAD
-  envoy::service::discovery::v3::DeltaDiscoveryRequest cur_request = state_.getNextRequestAckless();
-=======
-  auto cur_request = getNextDeltaDiscoveryRequestAckless();
->>>>>>> 23b8270c
+  auto cur_request = getNextDeltaDiscoveryRequestAckless();
   // Regarding the resource_names_subscribe field:
   // name1: do not include: we lost interest.
   // name2: yes do include: we're interested and we have a version of it.
@@ -420,18 +318,10 @@
             {{"name1", "version1A"}, {"name2", "version2A"}, {"name3", "version3A"}});
     deliverDiscoveryResponse(add_all, {}, "debugversion1");
     state_.markStreamFresh(); // simulate a stream reconnection
-<<<<<<< HEAD
-    envoy::service::discovery::v3::DeltaDiscoveryRequest cur_request =
-        state_.getNextRequestAckless();
-    EXPECT_EQ("version1A", cur_request.initial_resource_versions().at("name1"));
-    EXPECT_EQ("version2A", cur_request.initial_resource_versions().at("name2"));
-    EXPECT_EQ("version3A", cur_request.initial_resource_versions().at("name3"));
-=======
     auto cur_request = getNextDeltaDiscoveryRequestAckless();
     EXPECT_EQ("version1A", cur_request->initial_resource_versions().at("name1"));
     EXPECT_EQ("version2A", cur_request->initial_resource_versions().at("name2"));
     EXPECT_EQ("version3A", cur_request->initial_resource_versions().at("name3"));
->>>>>>> 23b8270c
   }
   // Then, after updating the resources but not reconnecting the stream, verify that initial
   // versions are not sent.
@@ -444,14 +334,8 @@
                                   {"name3", "version3B"},
                                   {"name4", "version4A"}});
     deliverDiscoveryResponse(add_all, {}, "debugversion2");
-<<<<<<< HEAD
-    envoy::service::discovery::v3::DeltaDiscoveryRequest cur_request =
-        state_.getNextRequestAckless();
-    EXPECT_TRUE(cur_request.initial_resource_versions().empty());
-=======
     auto cur_request = getNextDeltaDiscoveryRequestAckless();
     EXPECT_TRUE(cur_request->initial_resource_versions().empty());
->>>>>>> 23b8270c
   }
 }
 

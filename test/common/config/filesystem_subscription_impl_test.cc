--- conflicted
+++ resolved
@@ -43,15 +43,10 @@
   auto* watcher = new Filesystem::MockWatcher();
   EXPECT_CALL(dispatcher, createFilesystemWatcher_()).WillOnce(Return(watcher));
   EXPECT_CALL(*watcher, addWatch(_, _, _)).WillOnce(Throw(EnvoyException("bad path")));
-<<<<<<< HEAD
   NiceMock<Config::MockSubscriptionCallbacks<envoy::api::v2::ClusterLoadAssignment>> callbacks;
-  EXPECT_THROW_WITH_MESSAGE(
-      FilesystemSubscriptionImpl(dispatcher, "##!@/dev/null", callbacks, stats, *api),
-=======
-  EXPECT_THROW_WITH_MESSAGE(
-      FilesystemSubscriptionImpl(dispatcher, "##!@/dev/null", stats, validation_visitor, *api),
->>>>>>> 8d1ad35a
-      EnvoyException, "bad path");
+  EXPECT_THROW_WITH_MESSAGE(FilesystemSubscriptionImpl(dispatcher, "##!@/dev/null", callbacks,
+                                                       stats, validation_visitor, *api),
+                            EnvoyException, "bad path");
 }
 
 } // namespace

--- conflicted
+++ resolved
@@ -1,8 +1,4 @@
 #include "envoy/common/exception.h"
-<<<<<<< HEAD
-#include "envoy/server/filter_config.h"
-=======
->>>>>>> 46bb1ce9
 
 #include "common/config/metadata.h"
 #include "common/config/well_known_names.h"
@@ -56,29 +52,16 @@
 public:
   TypedMetadataTest() : foo_factory_(), registered_factory_(foo_factory_) {}
 
-<<<<<<< HEAD
-  struct Foo : public StreamInfo::FilterState::Object {
-    Foo(std::string name) : name_(name) {}
-    std::string name_;
-  };
-  struct Bar : public StreamInfo::FilterState::Object {};
-=======
   struct Foo : public TypedMetadata::Object {
     Foo(std::string name) : name_(name) {}
     std::string name_;
   };
   struct Bar : public TypedMetadata::Object {};
->>>>>>> 46bb1ce9
   class FooFactory : public TypedMetadataFactory::TypedMetadataFactory {
   public:
     const std::string name() const { return "foo"; }
     // Returns nullptr (conversion failure) if d is empty.
-<<<<<<< HEAD
-    std::unique_ptr<const StreamInfo::FilterState::Object>
-    parse(const ProtobufWkt::Struct& d) const {
-=======
     std::unique_ptr<const TypedMetadata::Object> parse(const ProtobufWkt::Struct& d) const {
->>>>>>> 46bb1ce9
       if (d.fields().find("name") != d.fields().end()) {
         return std::make_unique<Foo>(d.fields().at("name").string_value());
       }

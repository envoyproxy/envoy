--- conflicted
+++ resolved
@@ -117,11 +117,7 @@
   void updateResourceInterest(const std::set<std::string>& cluster_names) override {
     cluster_names_ = cluster_names;
     expectSendMessage(cluster_names, version_);
-<<<<<<< HEAD
-    subscription_->updateResourceInterest(cluster_names, false);
-=======
     subscription_->updateResourceInterest(flattenResources(cluster_names));
->>>>>>> b591644f
     timer_cb_();
   }
 

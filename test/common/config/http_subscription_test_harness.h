#pragma once

#include <memory>

#include "envoy/api/v2/eds.pb.h"
#include "envoy/http/async_client.h"

#include "common/common/utility.h"
#include "common/config/http_subscription_impl.h"
#include "common/config/utility.h"
#include "common/http/message_impl.h"
#include "common/protobuf/protobuf.h"
#include "common/protobuf/utility.h"

#include "test/common/config/subscription_test_harness.h"
#include "test/mocks/config/mocks.h"
#include "test/mocks/event/mocks.h"
#include "test/mocks/local_info/mocks.h"
#include "test/mocks/protobuf/mocks.h"
#include "test/mocks/runtime/mocks.h"
#include "test/mocks/upstream/mocks.h"
#include "test/test_common/utility.h"

#include "gmock/gmock.h"
#include "gtest/gtest.h"

using testing::_;
using testing::Invoke;
using testing::Return;

namespace Envoy {
namespace Config {

class HttpSubscriptionTestHarness : public SubscriptionTestHarness {
public:
  HttpSubscriptionTestHarness() : HttpSubscriptionTestHarness(std::chrono::milliseconds(0)) {}

  HttpSubscriptionTestHarness(std::chrono::milliseconds init_fetch_timeout)
      : method_descriptor_(Protobuf::DescriptorPool::generated_pool()->FindMethodByName(
            "envoy.api.v2.EndpointDiscoveryService.FetchEndpoints")),
        timer_(new Event::MockTimer()), http_request_(&cm_.async_client_) {
    node_.set_id("fo0");
    EXPECT_CALL(local_info_, node()).WillOnce(testing::ReturnRef(node_));
    EXPECT_CALL(dispatcher_, createTimer_(_)).WillOnce(Invoke([this](Event::TimerCb timer_cb) {
      timer_cb_ = timer_cb;
      return timer_;
    }));
    subscription_ = std::make_unique<HttpSubscriptionImpl>(
        local_info_, cm_, "eds_cluster", dispatcher_, random_gen_, std::chrono::milliseconds(1),
        std::chrono::milliseconds(1000), *method_descriptor_, callbacks_, stats_,
        init_fetch_timeout, validation_visitor_);
  }

  ~HttpSubscriptionTestHarness() override {
    // Stop subscribing on the way out.
    if (request_in_progress_) {
      EXPECT_CALL(http_request_, cancel());
    }
  }

  void expectSendMessage(const std::set<std::string>& cluster_names,
                         const std::string& version) override {
    EXPECT_CALL(cm_, httpAsyncClientForCluster("eds_cluster"));
    EXPECT_CALL(cm_.async_client_, send_(_, _, _))
        .WillOnce(Invoke([this, cluster_names, version](Http::MessagePtr& request,
                                                        Http::AsyncClient::Callbacks& callbacks,
                                                        const Http::AsyncClient::RequestOptions&) {
          http_callbacks_ = &callbacks;
          EXPECT_EQ("POST", std::string(request->headers().Method()->value().getStringView()));
          EXPECT_EQ(Http::Headers::get().ContentTypeValues.Json,
                    std::string(request->headers().ContentType()->value().getStringView()));
          EXPECT_EQ("eds_cluster", std::string(request->headers().Host()->value().getStringView()));
          EXPECT_EQ("/v2/discovery:endpoints",
                    std::string(request->headers().Path()->value().getStringView()));
          std::string expected_request = "{";
          if (!version_.empty()) {
            expected_request += "\"version_info\":\"" + version + "\",";
          }
          expected_request += "\"node\":{\"id\":\"fo0\"},";
          if (!cluster_names.empty()) {
            std::string joined_cluster_names;
            {
              std::string delimiter = "\",\"";
              std::ostringstream buf;
              std::copy(cluster_names.begin(), cluster_names.end(),
                        std::ostream_iterator<std::string>(buf, delimiter.c_str()));
              std::string with_comma = buf.str();
              joined_cluster_names = with_comma.substr(0, with_comma.length() - delimiter.length());
            }
            expected_request += "\"resource_names\":[\"" + joined_cluster_names + "\"]";
          }
          expected_request += "}";
          EXPECT_EQ(expected_request, request->bodyAsString());
          EXPECT_EQ(fmt::format_int(expected_request.size()).str(),
                    std::string(request->headers().ContentLength()->value().getStringView()));
          request_in_progress_ = true;
          return &http_request_;
        }));
  }

  void startSubscription(const std::set<std::string>& cluster_names) override {
    version_ = "";
    cluster_names_ = cluster_names;
    expectSendMessage(cluster_names, "");
    subscription_->start(cluster_names);
  }

  void updateResourceInterest(const std::set<std::string>& cluster_names) override {
    cluster_names_ = cluster_names;
    expectSendMessage(cluster_names, version_);
    subscription_->updateResourceInterest(cluster_names);
    timer_cb_();
  }

  void deliverConfigUpdate(const std::vector<std::string>& cluster_names,
                           const std::string& version, bool accept) override {
    deliverConfigUpdate(cluster_names, version, accept, true, "200");
  }

  void deliverConfigUpdate(const std::vector<std::string>& cluster_names,
                           const std::string& version, bool accept, bool modify,
                           const std::string& response_code) {
    std::string response_json = "{\"version_info\":\"" + version + "\",\"resources\":[";
    for (const auto& cluster : cluster_names) {
      response_json += "{\"@type\":\"type.googleapis.com/"
                       "envoy.api.v2.ClusterLoadAssignment\",\"cluster_name\":\"" +
                       cluster + "\"},";
    }
    response_json.pop_back();
    response_json += "]}";
    envoy::api::v2::DiscoveryResponse response_pb;
    TestUtility::loadFromJson(response_json, response_pb);
    Http::HeaderMapPtr response_headers{new Http::TestHeaderMapImpl{{":status", response_code}}};
    Http::MessagePtr message{new Http::ResponseMessageImpl(std::move(response_headers))};
    message->body() = std::make_unique<Buffer::OwnedImpl>(response_json);

    if (modify) {
      EXPECT_CALL(callbacks_, onConfigUpdate(RepeatedProtoEq(response_pb.resources()), version))
          .WillOnce(ThrowOnRejectedConfig(accept));
    }
    if (!accept) {
      EXPECT_CALL(callbacks_, onConfigUpdateFailed(
                                  Envoy::Config::ConfigUpdateFailureReason::UpdateRejected, _));
    }
    EXPECT_CALL(random_gen_, random()).WillOnce(Return(0));
    EXPECT_CALL(*timer_, enableTimer(_));
    http_callbacks_->onSuccess(std::move(message));
    if (accept) {
      version_ = version;
    }
    request_in_progress_ = false;
    timerTick();
  }

  void expectConfigUpdateFailed() override {
<<<<<<< HEAD
    EXPECT_CALL(callbacks_, onConfigUpdateFailed(nullptr))
        .WillOnce(Invoke([this](const EnvoyException*) { stats_.update_failure_.inc(); }));
=======
    EXPECT_CALL(callbacks_, onConfigUpdateFailed(_, nullptr));
>>>>>>> c3a75316
  }

  void expectEnableInitFetchTimeoutTimer(std::chrono::milliseconds timeout) override {
    init_timeout_timer_ = new Event::MockTimer(&dispatcher_);
    EXPECT_CALL(*init_timeout_timer_, enableTimer(std::chrono::milliseconds(timeout)));
  }

  void expectDisableInitFetchTimeoutTimer() override {
    EXPECT_CALL(*init_timeout_timer_, disableTimer());
  }

  void callInitFetchTimeoutCb() override { init_timeout_timer_->callback_(); }

  void timerTick() {
    expectSendMessage(cluster_names_, version_);
    timer_cb_();
  }

  bool request_in_progress_{};
  std::string version_;
  std::set<std::string> cluster_names_;
  const Protobuf::MethodDescriptor* method_descriptor_;
  Upstream::MockClusterManager cm_;
  Event::MockDispatcher dispatcher_;
  Event::MockTimer* timer_;
  Event::TimerCb timer_cb_;
  envoy::api::v2::core::Node node_;
  Runtime::MockRandomGenerator random_gen_;
  Http::MockAsyncClientRequest http_request_;
  Http::AsyncClient::Callbacks* http_callbacks_;
  Config::MockSubscriptionCallbacks<envoy::api::v2::ClusterLoadAssignment> callbacks_;
  std::unique_ptr<HttpSubscriptionImpl> subscription_;
  NiceMock<LocalInfo::MockLocalInfo> local_info_;
  Event::MockTimer* init_timeout_timer_;
  NiceMock<ProtobufMessage::MockValidationVisitor> validation_visitor_;
};

} // namespace Config
} // namespace Envoy<|MERGE_RESOLUTION|>--- conflicted
+++ resolved
@@ -153,12 +153,7 @@
   }
 
   void expectConfigUpdateFailed() override {
-<<<<<<< HEAD
-    EXPECT_CALL(callbacks_, onConfigUpdateFailed(nullptr))
-        .WillOnce(Invoke([this](const EnvoyException*) { stats_.update_failure_.inc(); }));
-=======
     EXPECT_CALL(callbacks_, onConfigUpdateFailed(_, nullptr));
->>>>>>> c3a75316
   }
 
   void expectEnableInitFetchTimeoutTimer(std::chrono::milliseconds timeout) override {

#pragma once

#include <fstream>

#include "envoy/api/v2/eds.pb.h"

#include "common/config/filesystem_subscription_impl.h"
#include "common/config/utility.h"
#include "common/event/dispatcher_impl.h"
#include "common/protobuf/utility.h"

#include "test/common/config/subscription_test_harness.h"
#include "test/mocks/config/mocks.h"
#include "test/mocks/protobuf/mocks.h"
#include "test/test_common/environment.h"
#include "test/test_common/utility.h"

#include "gmock/gmock.h"
#include "gtest/gtest.h"

using testing::_;
using testing::NiceMock;
using testing::Return;

namespace Envoy {
namespace Config {

class FilesystemSubscriptionTestHarness : public SubscriptionTestHarness {
public:
  FilesystemSubscriptionTestHarness()
      : path_(TestEnvironment::temporaryPath("eds.json")),
        api_(Api::createApiForTest(stats_store_)), dispatcher_(api_->allocateDispatcher()),
<<<<<<< HEAD
        subscription_(*dispatcher_, path_, callbacks_, stats_, *api_) {}
=======
        subscription_(*dispatcher_, path_, stats_, validation_visitor_, *api_) {}
>>>>>>> 8d1ad35a

  ~FilesystemSubscriptionTestHarness() {
    if (::access(path_.c_str(), F_OK) != -1) {
      EXPECT_EQ(0, ::unlink(path_.c_str()));
    }
  }

  void startSubscription(const std::set<std::string>& cluster_names) override {
    std::ifstream config_file(path_);
    file_at_start_ = config_file.good();
    subscription_.start(cluster_names);
  }

  void updateResources(const std::set<std::string>& cluster_names) override {
    subscription_.updateResources(cluster_names);
  }

  void updateFile(const std::string json, bool run_dispatcher = true) {
    // Write JSON contents to file, rename to path_ and run dispatcher to catch
    // inotify.
    const std::string temp_path = TestEnvironment::writeStringToFileForTest("eds.json.tmp", json);
    TestUtility::renameFile(temp_path, path_);
    if (run_dispatcher) {
      dispatcher_->run(Event::Dispatcher::RunType::NonBlock);
    }
  }

  void expectSendMessage(const std::set<std::string>& cluster_names,
                         const std::string& version) override {
    UNREFERENCED_PARAMETER(cluster_names);
    UNREFERENCED_PARAMETER(version);
  }

  void deliverConfigUpdate(const std::vector<std::string>& cluster_names,
                           const std::string& version, bool accept) override {
    std::string file_json = "{\"versionInfo\":\"" + version + "\",\"resources\":[";
    for (const auto& cluster : cluster_names) {
      file_json += "{\"@type\":\"type.googleapis.com/"
                   "envoy.api.v2.ClusterLoadAssignment\",\"clusterName\":\"" +
                   cluster + "\"},";
    }
    file_json.pop_back();
    file_json += "]}";
    envoy::api::v2::DiscoveryResponse response_pb;
    TestUtility::loadFromJson(file_json, response_pb);
    EXPECT_CALL(callbacks_, onConfigUpdate(RepeatedProtoEq(response_pb.resources()), version))
        .WillOnce(ThrowOnRejectedConfig(accept));
    if (accept) {
      version_ = version;
    } else {
      EXPECT_CALL(callbacks_, onConfigUpdateFailed(_));
    }
    updateFile(file_json);
  }

  void verifyStats(uint32_t attempt, uint32_t success, uint32_t rejected, uint32_t failure,
                   uint64_t version) override {
    // The first attempt always fail unless there was a file there to begin with.
    SubscriptionTestHarness::verifyStats(attempt, success, rejected,
                                         failure + (file_at_start_ ? 0 : 1), version);
  }

  void expectConfigUpdateFailed() override {
    // initial_fetch_timeout not implemented
  }

  void expectEnableInitFetchTimeoutTimer(std::chrono::milliseconds timeout) override {
    UNREFERENCED_PARAMETER(timeout);
    // initial_fetch_timeout not implemented
  }

  void expectDisableInitFetchTimeoutTimer() override {
    // initial_fetch_timeout not implemented
  }

  void callInitFetchTimeoutCb() override {
    // initial_fetch_timeout not implemented
  }

  const std::string path_;
  std::string version_;
  Stats::IsolatedStoreImpl stats_store_;
  NiceMock<ProtobufMessage::MockValidationVisitor> validation_visitor_;
  Api::ApiPtr api_;
  Event::DispatcherPtr dispatcher_;
  NiceMock<Config::MockSubscriptionCallbacks<envoy::api::v2::ClusterLoadAssignment>> callbacks_;
  FilesystemSubscriptionImpl subscription_;
  bool file_at_start_{false};
};

} // namespace Config
} // namespace Envoy<|MERGE_RESOLUTION|>--- conflicted
+++ resolved
@@ -30,11 +30,7 @@
   FilesystemSubscriptionTestHarness()
       : path_(TestEnvironment::temporaryPath("eds.json")),
         api_(Api::createApiForTest(stats_store_)), dispatcher_(api_->allocateDispatcher()),
-<<<<<<< HEAD
-        subscription_(*dispatcher_, path_, callbacks_, stats_, *api_) {}
-=======
-        subscription_(*dispatcher_, path_, stats_, validation_visitor_, *api_) {}
->>>>>>> 8d1ad35a
+        subscription_(*dispatcher_, path_, callbacks_, stats_, validation_visitor_, *api_) {}
 
   ~FilesystemSubscriptionTestHarness() {
     if (::access(path_.c_str(), F_OK) != -1) {

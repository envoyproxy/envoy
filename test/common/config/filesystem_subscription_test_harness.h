--- conflicted
+++ resolved
@@ -75,18 +75,8 @@
     file_json += "]}";
     envoy::api::v2::DiscoveryResponse response_pb;
     MessageUtil::loadFromJson(file_json, response_pb);
-<<<<<<< HEAD
-    /* TODO TODO TODO DONT CARE YET JUST WANT IT TO COMPILE    EXPECT_CALL(callbacks_,
-                    onConfigUpdate(
-                        RepeatedProtoEq(
-                            Config::Utility::getTypedResources<envoy::api::v2::ClusterLoadAssignment>(
-                                response_pb)),
-                        version))
-            .WillOnce(ThrowOnRejectedConfig(accept));*/
-=======
     EXPECT_CALL(callbacks_, onConfigUpdate(RepeatedProtoEq(response_pb.resources()), version))
         .WillOnce(ThrowOnRejectedConfig(accept));
->>>>>>> c90d0d4c
     if (accept) {
       version_ = version;
     } else {

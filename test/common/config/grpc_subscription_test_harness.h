#pragma once

#include <memory>

#include "envoy/api/v2/discovery.pb.h"
#include "envoy/config/core/v3/base.pb.h"
#include "envoy/config/endpoint/v3/endpoint.pb.h"
#include "envoy/config/endpoint/v3/endpoint.pb.validate.h"
#include "envoy/service/discovery/v3/discovery.pb.h"

#include "common/common/hash.h"
#include "common/config/api_version.h"
#include "common/config/grpc_mux_impl.h"
#include "common/config/grpc_subscription_impl.h"
#include "common/config/version_converter.h"

#include "test/common/config/subscription_test_harness.h"
#include "test/mocks/config/mocks.h"
#include "test/mocks/event/mocks.h"
#include "test/mocks/grpc/mocks.h"
#include "test/mocks/local_info/mocks.h"
#include "test/mocks/upstream/cluster_manager.h"
#include "test/test_common/resources.h"
#include "test/test_common/utility.h"

#include "gmock/gmock.h"
#include "gtest/gtest.h"

using testing::_;
using testing::Invoke;
using testing::Mock;
using testing::NiceMock;
using testing::Return;

namespace Envoy {
namespace Config {

class GrpcSubscriptionTestHarness : public SubscriptionTestHarness {
public:
  GrpcSubscriptionTestHarness() : GrpcSubscriptionTestHarness(std::chrono::milliseconds(0)) {}

  GrpcSubscriptionTestHarness(std::chrono::milliseconds init_fetch_timeout)
      : method_descriptor_(Protobuf::DescriptorPool::generated_pool()->FindMethodByName(
            "envoy.api.v2.EndpointDiscoveryService.StreamEndpoints")),
        async_client_(new NiceMock<Grpc::MockAsyncClient>()), timer_(new Event::MockTimer()) {
    node_.set_id("node_name");
    node_.set_cluster("cluster_name");
    node_.mutable_locality()->set_zone("zone_name");
    EXPECT_CALL(local_info_, node()).WillRepeatedly(testing::ReturnRef(node_));
    EXPECT_CALL(dispatcher_, createTimer_(_)).WillOnce(Invoke([this](Event::TimerCb timer_cb) {
      timer_cb_ = timer_cb;
      return timer_;
    }));

<<<<<<< HEAD
    mux_ = std::make_shared<Config::GrpcMuxImpl>(
        local_info_, std::unique_ptr<Grpc::MockAsyncClient>(async_client_), dispatcher_,
        *method_descriptor_, envoy::config::core::v3::ApiVersion::AUTO, random_, stats_store_,
        rate_limit_settings_, true);
    subscription_ = std::make_unique<GrpcSubscriptionImpl>(
        mux_, callbacks_, resource_decoder_, stats_, Config::TypeUrl::get().ClusterLoadAssignment,
        dispatcher_, init_fetch_timeout, false);
=======
    subscription_ = std::make_unique<GrpcSubscriptionImpl>(
        std::make_shared<GrpcMuxSotw>(std::unique_ptr<Grpc::MockAsyncClient>(async_client_),
                                      dispatcher_, *method_descriptor_, random_, stats_store_,
                                      rate_limit_settings_, local_info_,
                                      /*skip_subsequent_node=*/true),
        Config::TypeUrl::get().ClusterLoadAssignment, callbacks_, stats_, init_fetch_timeout,
        /*is_aggregated=*/false);
>>>>>>> 23b8270c
  }

  ~GrpcSubscriptionTestHarness() override { EXPECT_CALL(async_stream_, sendMessageRaw_(_, false)); }

  void expectSendMessage(const std::set<std::string>& cluster_names, const std::string& version,
                         bool expect_node = false) override {
    expectSendMessage(cluster_names, version, expect_node, Grpc::Status::WellKnownGrpcStatus::Ok,
                      "");
  }

  void expectSendMessage(const std::set<std::string>& cluster_names, const std::string& version,
                         bool expect_node, const Protobuf::int32 error_code,
                         const std::string& error_message) {
    UNREFERENCED_PARAMETER(expect_node);
    API_NO_BOOST(envoy::api::v2::DiscoveryRequest) expected_request;
    if (expect_node) {
      expected_request.mutable_node()->CopyFrom(API_DOWNGRADE(node_));
    }
    for (const auto& cluster : cluster_names) {
      expected_request.add_resource_names(cluster);
    }
    if (!version.empty()) {
      expected_request.set_version_info(version);
    }
    expected_request.set_response_nonce(last_response_nonce_);
    expected_request.set_type_url(Config::TypeUrl::get().ClusterLoadAssignment);
    if (error_code != Grpc::Status::WellKnownGrpcStatus::Ok) {
      ::google::rpc::Status* error_detail = expected_request.mutable_error_detail();
      error_detail->set_code(error_code);
      error_detail->set_message(error_message);
    }
    EXPECT_CALL(
        async_stream_,
        sendMessageRaw_(Grpc::ProtoBufferEqIgnoreRepeatedFieldOrdering(expected_request), false));
  }

  void startSubscription(const std::set<std::string>& cluster_names) override {
    EXPECT_CALL(*async_client_, startRaw(_, _, _, _)).WillOnce(Return(&async_stream_));
    last_cluster_names_ = cluster_names;
    expectSendMessage(last_cluster_names_, "", true);
    subscription_->start(cluster_names);
  }

  void deliverConfigUpdate(const std::vector<std::string>& cluster_names,
                           const std::string& version, bool accept) override {
<<<<<<< HEAD
    std::unique_ptr<envoy::service::discovery::v3::DiscoveryResponse> response(
        new envoy::service::discovery::v3::DiscoveryResponse());
=======
    auto response = std::make_unique<envoy::api::v2::DiscoveryResponse>();
>>>>>>> 23b8270c
    response->set_version_info(version);
    last_response_nonce_ = std::to_string(HashUtil::xxHash64(version));
    response->set_nonce(last_response_nonce_);
    response->set_type_url(Config::TypeUrl::get().ClusterLoadAssignment);
    response->mutable_control_plane()->set_identifier("ground_control_foo123");
    Protobuf::RepeatedPtrField<envoy::config::endpoint::v3::ClusterLoadAssignment> typed_resources;
    for (const auto& cluster : cluster_names) {
      if (std::find(last_cluster_names_.begin(), last_cluster_names_.end(), cluster) !=
          last_cluster_names_.end()) {
        envoy::config::endpoint::v3::ClusterLoadAssignment* load_assignment = typed_resources.Add();
        load_assignment->set_cluster_name(cluster);
        response->add_resources()->PackFrom(API_DOWNGRADE(*load_assignment));
      }
    }
    const auto decoded_resources =
        TestUtility::decodeResources<envoy::config::endpoint::v3::ClusterLoadAssignment>(
            *response, "cluster_name");
    EXPECT_CALL(callbacks_, onConfigUpdate(DecodedResourcesEq(decoded_resources.refvec_), version))
        .WillOnce(ThrowOnRejectedConfig(accept));
    if (accept) {
      expectSendMessage(last_cluster_names_, version, false);
      version_ = version;
    } else {
      EXPECT_CALL(callbacks_, onConfigUpdateFailed(
                                  Envoy::Config::ConfigUpdateFailureReason::UpdateRejected, _));
      expectSendMessage(last_cluster_names_, version_, false,
                        Grpc::Status::WellKnownGrpcStatus::Internal, "bad config");
    }
<<<<<<< HEAD
    mux_->onDiscoveryResponse(std::move(response), control_plane_stats_);
    EXPECT_EQ(control_plane_stats_.identifier_.value(), "ground_control_foo123");
=======
    auto shared_mux = subscription_->getGrpcMuxForTest();
    static_cast<GrpcMuxSotw*>(shared_mux.get())->onDiscoveryResponse(std::move(response));
>>>>>>> 23b8270c
    Mock::VerifyAndClearExpectations(&async_stream_);
  }

  void updateResourceInterest(const std::set<std::string>& cluster_names) override {
    expectSendMessage(cluster_names, version_);
    subscription_->updateResourceInterest(cluster_names);
    last_cluster_names_ = cluster_names;
  }

  void expectConfigUpdateFailed() override {
    EXPECT_CALL(callbacks_, onConfigUpdateFailed(_, nullptr));
  }

  void expectEnableInitFetchTimeoutTimer(std::chrono::milliseconds timeout) override {
    init_timeout_timer_ = new Event::MockTimer(&dispatcher_);
    EXPECT_CALL(*init_timeout_timer_, enableTimer(timeout, _));
  }

  void expectDisableInitFetchTimeoutTimer() override {
    EXPECT_CALL(*init_timeout_timer_, disableTimer());
  }

  void callInitFetchTimeoutCb() override { init_timeout_timer_->invokeCallback(); }

  std::string version_;
  const Protobuf::MethodDescriptor* method_descriptor_;
  Grpc::MockAsyncClient* async_client_;
  NiceMock<Upstream::MockClusterManager> cm_;
  Event::MockDispatcher dispatcher_;
  Random::MockRandomGenerator random_;
  Event::MockTimer* timer_;
  Event::TimerCb timer_cb_;
  envoy::config::core::v3::Node node_;
  NiceMock<Config::MockSubscriptionCallbacks> callbacks_;
  TestUtility::TestOpaqueResourceDecoderImpl<envoy::config::endpoint::v3::ClusterLoadAssignment>
      resource_decoder_{"cluster_name"};
  NiceMock<Grpc::MockAsyncStream> async_stream_;
  GrpcMuxImplSharedPtr mux_;
  GrpcSubscriptionImplPtr subscription_;
  std::string last_response_nonce_;
  std::set<std::string> last_cluster_names_;
  NiceMock<LocalInfo::MockLocalInfo> local_info_;
  Envoy::Config::RateLimitSettings rate_limit_settings_;
  Event::MockTimer* init_timeout_timer_;
};

// TODO(danielhochman): test with RDS and ensure version_info is same as what API returned

} // namespace Config
} // namespace Envoy<|MERGE_RESOLUTION|>--- conflicted
+++ resolved
@@ -52,23 +52,13 @@
       return timer_;
     }));
 
-<<<<<<< HEAD
-    mux_ = std::make_shared<Config::GrpcMuxImpl>(
-        local_info_, std::unique_ptr<Grpc::MockAsyncClient>(async_client_), dispatcher_,
-        *method_descriptor_, envoy::config::core::v3::ApiVersion::AUTO, random_, stats_store_,
-        rate_limit_settings_, true);
-    subscription_ = std::make_unique<GrpcSubscriptionImpl>(
-        mux_, callbacks_, resource_decoder_, stats_, Config::TypeUrl::get().ClusterLoadAssignment,
-        dispatcher_, init_fetch_timeout, false);
-=======
     subscription_ = std::make_unique<GrpcSubscriptionImpl>(
         std::make_shared<GrpcMuxSotw>(std::unique_ptr<Grpc::MockAsyncClient>(async_client_),
-                                      dispatcher_, *method_descriptor_, random_, stats_store_,
+                                      dispatcher_, *method_descriptor_, envoy::config::core::v3::ApiVersion::AUTO, random_, stats_store_,
                                       rate_limit_settings_, local_info_,
                                       /*skip_subsequent_node=*/true),
-        Config::TypeUrl::get().ClusterLoadAssignment, callbacks_, stats_, init_fetch_timeout,
+        Config::TypeUrl::get().ClusterLoadAssignment, callbacks_, resource_decoder_, stats_, dispatcher_.timeSource(), init_fetch_timeout,
         /*is_aggregated=*/false);
->>>>>>> 23b8270c
   }
 
   ~GrpcSubscriptionTestHarness() override { EXPECT_CALL(async_stream_, sendMessageRaw_(_, false)); }
@@ -114,12 +104,7 @@
 
   void deliverConfigUpdate(const std::vector<std::string>& cluster_names,
                            const std::string& version, bool accept) override {
-<<<<<<< HEAD
-    std::unique_ptr<envoy::service::discovery::v3::DiscoveryResponse> response(
-        new envoy::service::discovery::v3::DiscoveryResponse());
-=======
-    auto response = std::make_unique<envoy::api::v2::DiscoveryResponse>();
->>>>>>> 23b8270c
+    auto response = std::make_unique<envoy::service::discovery::v3::DiscoveryResponse>();
     response->set_version_info(version);
     last_response_nonce_ = std::to_string(HashUtil::xxHash64(version));
     response->set_nonce(last_response_nonce_);
@@ -148,19 +133,15 @@
       expectSendMessage(last_cluster_names_, version_, false,
                         Grpc::Status::WellKnownGrpcStatus::Internal, "bad config");
     }
-<<<<<<< HEAD
-    mux_->onDiscoveryResponse(std::move(response), control_plane_stats_);
+    auto shared_mux = subscription_->getGrpcMuxForTest();
+    static_cast<GrpcMuxSotw*>(shared_mux.get())->onDiscoveryResponse(std::move(response), control_plane_stats_);
     EXPECT_EQ(control_plane_stats_.identifier_.value(), "ground_control_foo123");
-=======
-    auto shared_mux = subscription_->getGrpcMuxForTest();
-    static_cast<GrpcMuxSotw*>(shared_mux.get())->onDiscoveryResponse(std::move(response));
->>>>>>> 23b8270c
     Mock::VerifyAndClearExpectations(&async_stream_);
   }
 
   void updateResourceInterest(const std::set<std::string>& cluster_names) override {
     expectSendMessage(cluster_names, version_);
-    subscription_->updateResourceInterest(cluster_names);
+    subscription_->updateResourceInterest(cluster_names, false);
     last_cluster_names_ = cluster_names;
   }
 
@@ -192,7 +173,7 @@
   TestUtility::TestOpaqueResourceDecoderImpl<envoy::config::endpoint::v3::ClusterLoadAssignment>
       resource_decoder_{"cluster_name"};
   NiceMock<Grpc::MockAsyncStream> async_stream_;
-  GrpcMuxImplSharedPtr mux_;
+  std::shared_ptr<GrpcMuxImpl> mux_;
   GrpcSubscriptionImplPtr subscription_;
   std::string last_response_nonce_;
   std::set<std::string> last_cluster_names_;

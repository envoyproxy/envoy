#pragma once

#include <memory>

#include "envoy/api/v2/eds.pb.h"

#include "common/common/hash.h"
#include "common/config/grpc_subscription_impl.h"
#include "common/config/resources.h"

#include "test/common/config/subscription_test_harness.h"
#include "test/mocks/config/mocks.h"
#include "test/mocks/event/mocks.h"
#include "test/mocks/grpc/mocks.h"
#include "test/mocks/local_info/mocks.h"
#include "test/mocks/server/mocks.h"
#include "test/mocks/upstream/mocks.h"
#include "test/test_common/utility.h"

#include "gmock/gmock.h"
#include "gtest/gtest.h"

using testing::_;
using testing::Invoke;
using testing::Mock;
using testing::NiceMock;
using testing::Return;

namespace Envoy {
namespace Config {

class GrpcSubscriptionTestHarness : public SubscriptionTestHarness {
public:
  GrpcSubscriptionTestHarness() : GrpcSubscriptionTestHarness(std::chrono::milliseconds(0)) {}

  GrpcSubscriptionTestHarness(std::chrono::milliseconds init_fetch_timeout)
      : method_descriptor_(Protobuf::DescriptorPool::generated_pool()->FindMethodByName(
            "envoy.api.v2.EndpointDiscoveryService.StreamEndpoints")),
        async_client_(new Grpc::MockAsyncClient()), timer_(new Event::MockTimer()) {
    node_.set_id("fo0");
    EXPECT_CALL(local_info_, node()).WillOnce(testing::ReturnRef(node_));
    EXPECT_CALL(dispatcher_, createTimer_(_)).WillOnce(Invoke([this](Event::TimerCb timer_cb) {
      timer_cb_ = timer_cb;
      return timer_;
    }));
<<<<<<< HEAD
    envoy::api::v2::core::GrpcService grpc_service;
    grpc_service.mutable_envoy_grpc()->set_cluster_name("eds_cluster");
    subscription_ = std::make_unique<GrpcEdsSubscriptionImpl>(
        local_info_, std::unique_ptr<Grpc::MockAsyncClient>(async_client_), dispatcher_, random_,
        *method_descriptor_, stats_, stats_store_, rate_limit_settings_, init_fetch_timeout,
        config_tracker_, grpc_service);
=======
    subscription_ = std::make_unique<GrpcSubscriptionImpl>(
        local_info_, std::unique_ptr<Grpc::MockAsyncClient>(async_client_), dispatcher_, random_,
        *method_descriptor_, Config::TypeUrl::get().ClusterLoadAssignment, stats_, stats_store_,
        rate_limit_settings_, init_fetch_timeout);
>>>>>>> 48082bcd
  }

  ~GrpcSubscriptionTestHarness() override { EXPECT_CALL(async_stream_, sendMessage(_, false)); }

  void expectSendMessage(const std::vector<std::string>& cluster_names,
                         const std::string& version) override {
    expectSendMessage(cluster_names, version, Grpc::Status::GrpcStatus::Ok, "");
  }

  void expectSendMessage(const std::vector<std::string>& cluster_names, const std::string& version,
                         const Protobuf::int32 error_code, const std::string& error_message) {
    envoy::api::v2::DiscoveryRequest expected_request;
    expected_request.mutable_node()->CopyFrom(node_);
    for (const auto& cluster : cluster_names) {
      expected_request.add_resource_names(cluster);
    }
    if (!version.empty()) {
      expected_request.set_version_info(version);
    }
    expected_request.set_response_nonce(last_response_nonce_);
    expected_request.set_type_url(Config::TypeUrl::get().ClusterLoadAssignment);
    if (error_code != Grpc::Status::GrpcStatus::Ok) {
      ::google::rpc::Status* error_detail = expected_request.mutable_error_detail();
      error_detail->set_code(error_code);
      error_detail->set_message(error_message);
    }
    EXPECT_CALL(async_stream_, sendMessage(ProtoEq(expected_request), false));
  }

  void startSubscription(const std::vector<std::string>& cluster_names) override {
    EXPECT_CALL(*async_client_, start(_, _)).WillOnce(Return(&async_stream_));
    last_cluster_names_ = cluster_names;
    expectSendMessage(last_cluster_names_, "");
    subscription_->start(cluster_names, callbacks_);
    // These are just there to add coverage to the null implementations of these
    // callbacks.
    Http::HeaderMapPtr response_headers{new Http::TestHeaderMapImpl{}};
    subscription_->grpcMux().onReceiveInitialMetadata(std::move(response_headers));
    Http::TestHeaderMapImpl request_headers;
    subscription_->grpcMux().onCreateInitialMetadata(request_headers);
  }

  void deliverConfigUpdate(const std::vector<std::string>& cluster_names,
                           const std::string& version, bool accept) override {
    std::unique_ptr<envoy::api::v2::DiscoveryResponse> response(
        new envoy::api::v2::DiscoveryResponse());
    response->set_version_info(version);
    last_response_nonce_ = std::to_string(HashUtil::xxHash64(version));
    response->set_nonce(last_response_nonce_);
    response->set_type_url(Config::TypeUrl::get().ClusterLoadAssignment);
    Protobuf::RepeatedPtrField<envoy::api::v2::ClusterLoadAssignment> typed_resources;
    for (const auto& cluster : cluster_names) {
      if (std::find(last_cluster_names_.begin(), last_cluster_names_.end(), cluster) !=
          last_cluster_names_.end()) {
        envoy::api::v2::ClusterLoadAssignment* load_assignment = typed_resources.Add();
        load_assignment->set_cluster_name(cluster);
        response->add_resources()->PackFrom(*load_assignment);
      }
    }
    EXPECT_CALL(callbacks_, onConfigUpdate(RepeatedProtoEq(response->resources()), version))
        .WillOnce(ThrowOnRejectedConfig(accept));
    if (accept) {
      expectSendMessage(last_cluster_names_, version);
      version_ = version;
    } else {
      EXPECT_CALL(callbacks_, onConfigUpdateFailed(_));
      expectSendMessage(last_cluster_names_, version_, Grpc::Status::GrpcStatus::Internal,
                        "bad config");
    }
    subscription_->grpcMux().onReceiveMessage(std::move(response));
    Mock::VerifyAndClearExpectations(&async_stream_);
  }

  void updateResources(const std::vector<std::string>& cluster_names) override {
    std::vector<std::string> cluster_superset = cluster_names;
    cluster_superset.insert(cluster_superset.end(), last_cluster_names_.begin(),
                            last_cluster_names_.end());
    expectSendMessage(cluster_superset, version_);
    expectSendMessage(cluster_names, version_);
    subscription_->updateResources(cluster_names);
    last_cluster_names_ = cluster_names;
  }

  void expectConfigUpdateFailed() override {
    EXPECT_CALL(callbacks_, onConfigUpdateFailed(nullptr));
  }

  void expectEnableInitFetchTimeoutTimer(std::chrono::milliseconds timeout) override {
    init_timeout_timer_ = new Event::MockTimer(&dispatcher_);
    EXPECT_CALL(*init_timeout_timer_, enableTimer(std::chrono::milliseconds(timeout)));
  }

  void expectDisableInitFetchTimeoutTimer() override {
    EXPECT_CALL(*init_timeout_timer_, disableTimer());
  }

  void callInitFetchTimeoutCb() override { init_timeout_timer_->callback_(); }

  std::string version_;
  const Protobuf::MethodDescriptor* method_descriptor_;
  Grpc::MockAsyncClient* async_client_;
  NiceMock<Upstream::MockClusterManager> cm_;
  Event::MockDispatcher dispatcher_;
  Runtime::MockRandomGenerator random_;
  Event::MockTimer* timer_;
  Event::TimerCb timer_cb_;
  envoy::api::v2::core::Node node_;
  NiceMock<Config::MockSubscriptionCallbacks<envoy::api::v2::ClusterLoadAssignment>> callbacks_;
  Grpc::MockAsyncStream async_stream_;
  std::unique_ptr<GrpcSubscriptionImpl> subscription_;
  std::string last_response_nonce_;
  std::vector<std::string> last_cluster_names_;
  NiceMock<LocalInfo::MockLocalInfo> local_info_;
  Envoy::Config::RateLimitSettings rate_limit_settings_;
  Event::MockTimer* init_timeout_timer_;
  NiceMock<Server::MockConfigTracker> config_tracker_;
};

// TODO(danielhochman): test with RDS and ensure version_info is same as what API returned

} // namespace Config
} // namespace Envoy<|MERGE_RESOLUTION|>--- conflicted
+++ resolved
@@ -43,19 +43,12 @@
       timer_cb_ = timer_cb;
       return timer_;
     }));
-<<<<<<< HEAD
     envoy::api::v2::core::GrpcService grpc_service;
     grpc_service.mutable_envoy_grpc()->set_cluster_name("eds_cluster");
     subscription_ = std::make_unique<GrpcEdsSubscriptionImpl>(
         local_info_, std::unique_ptr<Grpc::MockAsyncClient>(async_client_), dispatcher_, random_,
-        *method_descriptor_, stats_, stats_store_, rate_limit_settings_, init_fetch_timeout,
-        config_tracker_, grpc_service);
-=======
-    subscription_ = std::make_unique<GrpcSubscriptionImpl>(
-        local_info_, std::unique_ptr<Grpc::MockAsyncClient>(async_client_), dispatcher_, random_,
         *method_descriptor_, Config::TypeUrl::get().ClusterLoadAssignment, stats_, stats_store_,
-        rate_limit_settings_, init_fetch_timeout);
->>>>>>> 48082bcd
+        rate_limit_settings_, init_fetch_timeout, config_tracker_, grpc_service);
   }
 
   ~GrpcSubscriptionTestHarness() override { EXPECT_CALL(async_stream_, sendMessage(_, false)); }

#pragma once

#include <memory>

#include "envoy/config/core/v3/base.pb.h"
#include "envoy/config/endpoint/v3/endpoint.pb.h"
#include "envoy/config/endpoint/v3/endpoint.pb.validate.h"
#include "envoy/config/xds_config_tracker.h"
#include "envoy/config/xds_resources_delegate.h"
#include "envoy/service/discovery/v3/discovery.pb.h"

#include "source/common/common/hash.h"
#include "source/common/config/api_version.h"
#include "source/common/config/grpc_mux_impl.h"
#include "source/common/config/grpc_subscription_impl.h"
#include "source/common/config/xds_mux/grpc_mux_impl.h"

#include "test/common/config/subscription_test_harness.h"
#include "test/mocks/config/custom_config_validators.h"
#include "test/mocks/config/mocks.h"
#include "test/mocks/event/mocks.h"
#include "test/mocks/grpc/mocks.h"
#include "test/mocks/local_info/mocks.h"
#include "test/mocks/upstream/cluster_manager.h"
#include "test/test_common/resources.h"
#include "test/test_common/utility.h"

#include "gmock/gmock.h"
#include "gtest/gtest.h"

using testing::_;
using testing::Mock;
using testing::NiceMock;
using testing::Return;

namespace Envoy {
namespace Config {

class GrpcSubscriptionTestHarness : public SubscriptionTestHarness {
public:
  GrpcSubscriptionTestHarness(Envoy::Config::LegacyOrUnified legacy_or_unified)
      : GrpcSubscriptionTestHarness(legacy_or_unified, std::chrono::milliseconds(0)) {}

  GrpcSubscriptionTestHarness(Envoy::Config::LegacyOrUnified legacy_or_unified,
                              std::chrono::milliseconds init_fetch_timeout)
      : method_descriptor_(Protobuf::DescriptorPool::generated_pool()->FindMethodByName(
            "envoy.service.endpoint.v3.EndpointDiscoveryService.StreamEndpoints")),
        async_client_(new NiceMock<Grpc::MockAsyncClient>()),
        resource_decoder_(std::make_shared<TestUtility::TestOpaqueResourceDecoderImpl<
                              envoy::config::endpoint::v3::ClusterLoadAssignment>>("cluster_name")),
        config_validators_(std::make_unique<NiceMock<MockCustomConfigValidators>>()),
        backoff_strategy_(std::make_unique<JitteredExponentialBackOffStrategy>(
            Envoy::Config::RetryBaseIntervalMs, Envoy::Config::RetryMaxIntervalMs, random_)),
        should_use_unified_(legacy_or_unified == Envoy::Config::LegacyOrUnified::Unified) {
    node_.set_id("fo0");
    EXPECT_CALL(local_info_, node()).WillRepeatedly(testing::ReturnRef(node_));
    ttl_timer_ = new NiceMock<Event::MockTimer>(&dispatcher_);

    timer_ = new Event::MockTimer(&dispatcher_);

    if (should_use_unified_) {
      mux_ = std::make_shared<Config::XdsMux::GrpcMuxSotw>(
          std::unique_ptr<Grpc::MockAsyncClient>(async_client_), dispatcher_, *method_descriptor_,
<<<<<<< HEAD
          stats_store_, rate_limit_settings_, local_info_, true, std::move(config_validators_),
          std::move(backoff_strategy_), /*xds_config_tracker=*/XdsConfigTrackerOptRef());
    } else {
      mux_ = std::make_shared<Config::GrpcMuxImpl>(
          local_info_, std::unique_ptr<Grpc::MockAsyncClient>(async_client_), dispatcher_,
          *method_descriptor_, stats_store_, rate_limit_settings_, true,
          std::move(config_validators_), std::move(backoff_strategy_),
          /*xds_config_tracker=*/XdsConfigTrackerOptRef(),
          /*xds_resources_delegate=*/
          XdsResourcesDelegateOptRef(),
=======
          random_, *stats_store_.rootScope(), rate_limit_settings_, local_info_, true,
          std::move(config_validators_), /*xds_config_tracker=*/XdsConfigTrackerOptRef());
    } else {
      mux_ = std::make_shared<Config::GrpcMuxImpl>(
          local_info_, std::unique_ptr<Grpc::MockAsyncClient>(async_client_), dispatcher_,
          *method_descriptor_, random_, *stats_store_.rootScope(), rate_limit_settings_, true,
          std::move(config_validators_), /*xds_config_tracker=*/XdsConfigTrackerOptRef(),
          /*xds_resources_delegate=*/XdsResourcesDelegateOptRef(),
>>>>>>> f3edd6d5
          /*target_xds_authority=*/"");
    }
    subscription_ = std::make_unique<GrpcSubscriptionImpl>(
        mux_, callbacks_, resource_decoder_, stats_, Config::TypeUrl::get().ClusterLoadAssignment,
        dispatcher_, init_fetch_timeout, false, SubscriptionOptions());
  }

  ~GrpcSubscriptionTestHarness() override {
    EXPECT_CALL(async_stream_, sendMessageRaw_(_, false));
    EXPECT_CALL(dispatcher_, clearDeferredDeleteList());
    dispatcher_.clearDeferredDeleteList();
  }

  void expectSendMessage(const std::set<std::string>& cluster_names, const std::string& version,
                         bool expect_node = false) override {
    expectSendMessage(cluster_names, version, expect_node, Grpc::Status::WellKnownGrpcStatus::Ok,
                      "");
  }

  void expectSendMessage(const std::set<std::string>& cluster_names, const std::string& version,
                         bool expect_node, const Protobuf::int32 error_code,
                         const std::string& error_message) {
    UNREFERENCED_PARAMETER(expect_node);
    API_NO_BOOST(envoy::service::discovery::v3::DiscoveryRequest) expected_request;
    if (expect_node) {
      expected_request.mutable_node()->CopyFrom(node_);
    }
    for (const auto& cluster : cluster_names) {
      expected_request.add_resource_names(cluster);
    }
    if (!version.empty()) {
      expected_request.set_version_info(version);
    }
    expected_request.set_response_nonce(last_response_nonce_);
    expected_request.set_type_url(Config::TypeUrl::get().ClusterLoadAssignment);
    if (error_code != Grpc::Status::WellKnownGrpcStatus::Ok) {
      ::google::rpc::Status* error_detail = expected_request.mutable_error_detail();
      error_detail->set_code(error_code);
      error_detail->set_message(error_message);
    }
    EXPECT_CALL(
        async_stream_,
        sendMessageRaw_(Grpc::ProtoBufferEqIgnoreRepeatedFieldOrdering(expected_request), false));
  }

  void startSubscription(const std::set<std::string>& cluster_names) override {
    EXPECT_CALL(*async_client_, startRaw(_, _, _, _)).WillOnce(Return(&async_stream_));
    last_cluster_names_ = cluster_names;
    expectSendMessage(last_cluster_names_, "", true);
    subscription_->start(flattenResources(cluster_names));
  }

  void onDiscoveryResponse(
      std::unique_ptr<envoy::service::discovery::v3::DiscoveryResponse>&& response) {
    if (should_use_unified_) {
      dynamic_cast<Config::XdsMux::GrpcMuxSotw*>(mux_.get())
          ->onDiscoveryResponse(std::move(response), control_plane_stats_);
      return;
    }
    dynamic_cast<Config::GrpcMuxImpl*>(mux_.get())
        ->onDiscoveryResponse(std::move(response), control_plane_stats_);
  }

  void onRemoteClose() {
    if (should_use_unified_) {
      dynamic_cast<Config::XdsMux::GrpcMuxSotw*>(mux_.get())
          ->grpcStreamForTest()
          .onRemoteClose(Grpc::Status::WellKnownGrpcStatus::Canceled, "");
      return;
    }
    dynamic_cast<Config::GrpcMuxImpl*>(mux_.get())
        ->grpcStreamForTest()
        .onRemoteClose(Grpc::Status::WellKnownGrpcStatus::Canceled, "");
  }

  void deliverConfigUpdate(const std::vector<std::string>& cluster_names,
                           const std::string& version, bool accept) override {
    std::unique_ptr<envoy::service::discovery::v3::DiscoveryResponse> response(
        new envoy::service::discovery::v3::DiscoveryResponse());
    response->set_version_info(version);
    last_response_nonce_ = std::to_string(HashUtil::xxHash64(version));
    response->set_nonce(last_response_nonce_);
    response->set_type_url(Config::TypeUrl::get().ClusterLoadAssignment);
    response->mutable_control_plane()->set_identifier("ground_control_foo123");
    Protobuf::RepeatedPtrField<envoy::config::endpoint::v3::ClusterLoadAssignment> typed_resources;
    for (const auto& cluster : cluster_names) {
      if (std::find(last_cluster_names_.begin(), last_cluster_names_.end(), cluster) !=
          last_cluster_names_.end()) {
        envoy::config::endpoint::v3::ClusterLoadAssignment* load_assignment = typed_resources.Add();
        load_assignment->set_cluster_name(cluster);
        response->add_resources()->PackFrom(*load_assignment);
      }
    }
    const auto decoded_resources =
        TestUtility::decodeResources<envoy::config::endpoint::v3::ClusterLoadAssignment>(
            *response, "cluster_name");

    EXPECT_CALL(callbacks_, onConfigUpdate(DecodedResourcesEq(decoded_resources.refvec_), version))
        .WillOnce(ThrowOnRejectedConfig(accept));

    if (accept) {
      expectSendMessage(last_cluster_names_, version, false);
      version_ = version;
    } else {
      EXPECT_CALL(callbacks_, onConfigUpdateFailed(
                                  Envoy::Config::ConfigUpdateFailureReason::UpdateRejected, _));
      expectSendMessage(last_cluster_names_, version_, false,
                        Grpc::Status::WellKnownGrpcStatus::Internal, "bad config");
    }

    onDiscoveryResponse(std::move(response));
    EXPECT_EQ(control_plane_stats_.identifier_.value(), "ground_control_foo123");
    Mock::VerifyAndClearExpectations(&async_stream_);
  }

  void updateResourceInterest(const std::set<std::string>& cluster_names) override {
    if (!should_use_unified_) {
      // The "watch" mechanism means that updates that lose interest in a resource
      // will first generate a request for [still watched resources, i.e. without newly unwatched
      // ones] before generating the request for all of cluster_names.
      // TODO(fredlas) this unnecessary second request will stop happening once the watch mechanism
      // is no longer internally used by GrpcSubscriptionImpl.
      std::set<std::string> both;
      for (const auto& n : cluster_names) {
        if (last_cluster_names_.find(n) != last_cluster_names_.end()) {
          both.insert(n);
        }
      }
      expectSendMessage(both, version_);
    }
    expectSendMessage(cluster_names, version_);
    subscription_->updateResourceInterest(flattenResources(cluster_names));
    last_cluster_names_ = cluster_names;
  }

  void expectConfigUpdateFailed() override {
    EXPECT_CALL(callbacks_, onConfigUpdateFailed(_, nullptr));
  }

  void expectEnableInitFetchTimeoutTimer(std::chrono::milliseconds timeout) override {
    init_timeout_timer_ = new Event::MockTimer(&dispatcher_);
    EXPECT_CALL(*init_timeout_timer_, enableTimer(timeout, _));
  }

  void expectDisableInitFetchTimeoutTimer() override {
    EXPECT_CALL(*init_timeout_timer_, disableTimer());
  }

  void callInitFetchTimeoutCb() override { init_timeout_timer_->invokeCallback(); }

  std::string version_;
  const Protobuf::MethodDescriptor* method_descriptor_;
  Grpc::MockAsyncClient* async_client_;
  NiceMock<Upstream::MockClusterManager> cm_;
  Event::MockDispatcher dispatcher_;
  Random::MockRandomGenerator random_;
  Event::MockTimer* timer_;
  Event::MockTimer* ttl_timer_;
  envoy::config::core::v3::Node node_;
  NiceMock<Config::MockSubscriptionCallbacks> callbacks_;
  OpaqueResourceDecoderSharedPtr resource_decoder_;
  NiceMock<LocalInfo::MockLocalInfo> local_info_;
  CustomConfigValidatorsPtr config_validators_;
  BackOffStrategyPtr backoff_strategy_;
  NiceMock<Grpc::MockAsyncStream> async_stream_;
  GrpcMuxSharedPtr mux_;
  GrpcSubscriptionImplPtr subscription_;
  std::string last_response_nonce_;
  std::set<std::string> last_cluster_names_;
  Envoy::Config::RateLimitSettings rate_limit_settings_;
  Event::MockTimer* init_timeout_timer_;
  bool should_use_unified_;
};

// TODO(danielhochman): test with RDS and ensure version_info is same as what API returned

} // namespace Config
} // namespace Envoy<|MERGE_RESOLUTION|>--- conflicted
+++ resolved
@@ -61,27 +61,16 @@
     if (should_use_unified_) {
       mux_ = std::make_shared<Config::XdsMux::GrpcMuxSotw>(
           std::unique_ptr<Grpc::MockAsyncClient>(async_client_), dispatcher_, *method_descriptor_,
-<<<<<<< HEAD
-          stats_store_, rate_limit_settings_, local_info_, true, std::move(config_validators_),
+          *stats_store_.rootScope(), rate_limit_settings_, local_info_, true, std::move(config_validators_),
           std::move(backoff_strategy_), /*xds_config_tracker=*/XdsConfigTrackerOptRef());
     } else {
       mux_ = std::make_shared<Config::GrpcMuxImpl>(
           local_info_, std::unique_ptr<Grpc::MockAsyncClient>(async_client_), dispatcher_,
-          *method_descriptor_, stats_store_, rate_limit_settings_, true,
+          *method_descriptor_, *stats_store_.rootScope(), rate_limit_settings_, true,
           std::move(config_validators_), std::move(backoff_strategy_),
           /*xds_config_tracker=*/XdsConfigTrackerOptRef(),
           /*xds_resources_delegate=*/
           XdsResourcesDelegateOptRef(),
-=======
-          random_, *stats_store_.rootScope(), rate_limit_settings_, local_info_, true,
-          std::move(config_validators_), /*xds_config_tracker=*/XdsConfigTrackerOptRef());
-    } else {
-      mux_ = std::make_shared<Config::GrpcMuxImpl>(
-          local_info_, std::unique_ptr<Grpc::MockAsyncClient>(async_client_), dispatcher_,
-          *method_descriptor_, random_, *stats_store_.rootScope(), rate_limit_settings_, true,
-          std::move(config_validators_), /*xds_config_tracker=*/XdsConfigTrackerOptRef(),
-          /*xds_resources_delegate=*/XdsResourcesDelegateOptRef(),
->>>>>>> f3edd6d5
           /*target_xds_authority=*/"");
     }
     subscription_ = std::make_unique<GrpcSubscriptionImpl>(

--- conflicted
+++ resolved
@@ -301,11 +301,7 @@
   EXPECT_EQ(async_data, body);
 }
 
-<<<<<<< HEAD
-TEST_F(AsyncDataSourceTest, loadRemoteDataSourceDoNotAllowEmpty) {
-=======
-TEST_F(AsyncDataSourceTest, LoadRemoteDataSourceExpectNetworkFailure) {
->>>>>>> c2628ffd
+TEST_F(AsyncDataSourceTest, LoadRemoteDataSourceDoNotAllowEmpty) {
   AsyncDataSourcePb config;
 
   std::string yaml = R"EOF(
@@ -340,14 +336,9 @@
   EXPECT_EQ(async_data, "non-empty");
 }
 
-<<<<<<< HEAD
-TEST_F(AsyncDataSourceTest, datasourceReleasedBeforeFetchingData) {
+TEST_F(AsyncDataSourceTest, DatasourceReleasedBeforeFetchingData) {
   const std::string body = "hello world";
   std::string async_data = "non-empty";
-=======
-TEST_F(AsyncDataSourceTest, LoadRemoteDataSourceDoNotAllowEmptyExpectNetworkFailure) {
-  AsyncDataSourcePb config;
->>>>>>> c2628ffd
 
   {
     AsyncDataSourcePb config;
@@ -388,11 +379,7 @@
   EXPECT_EQ(async_data, body);
 }
 
-<<<<<<< HEAD
-TEST_F(AsyncDataSourceTest, loadRemoteDataSourceWithRetry) {
-=======
-TEST_F(AsyncDataSourceTest, LoadRemoteDataSourceExpectInvalidData) {
->>>>>>> c2628ffd
+TEST_F(AsyncDataSourceTest, LoadRemoteDataSourceWithRetry) {
   AsyncDataSourcePb config;
 
   std::string yaml = R"EOF(
@@ -454,17 +441,10 @@
       }));
   init_target_handle_->initialize(init_watcher_);
 
-<<<<<<< HEAD
   EXPECT_EQ(async_data, body);
 }
-=======
-TEST_F(AsyncDataSourceTest, DatasourceReleasedBeforeFetchingData) {
-  const std::string body = "hello world";
-  std::string async_data = "non-empty";
-  std::unique_ptr<Config::DataSource::RemoteAsyncDataProvider> provider;
->>>>>>> c2628ffd
-
-TEST_F(AsyncDataSourceTest, baseIntervalGreaterThanMaxInterval) {
+
+TEST_F(AsyncDataSourceTest, BaseIntervalGreaterThanMaxInterval) {
   AsyncDataSourcePb config;
 
   std::string yaml = R"EOF(

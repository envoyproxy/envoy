#include <memory>

#include "envoy/api/v2/eds.pb.h"
#include "envoy/common/exception.h"
#include "envoy/stats/scope.h"

#include "common/config/subscription_factory.h"

#include "test/mocks/config/mocks.h"
#include "test/mocks/event/mocks.h"
#include "test/mocks/filesystem/mocks.h"
#include "test/mocks/local_info/mocks.h"
#include "test/mocks/protobuf/mocks.h"
#include "test/mocks/runtime/mocks.h"
#include "test/mocks/stats/mocks.h"
#include "test/mocks/upstream/mocks.h"
#include "test/test_common/environment.h"
#include "test/test_common/utility.h"

#include "gmock/gmock.h"
#include "gtest/gtest.h"

using ::testing::_;
using ::testing::Invoke;
using ::testing::Return;

namespace Envoy {
namespace Config {
namespace {

class SubscriptionFactoryTest : public testing::Test {
public:
  SubscriptionFactoryTest()
      : http_request_(&cm_.async_client_), api_(Api::createApiForTest(stats_store_)) {}

  std::unique_ptr<Subscription>
  subscriptionFromConfigSource(const envoy::api::v2::core::ConfigSource& config) {
    return SubscriptionFactory::subscriptionFromConfigSource(
        config, local_info_, dispatcher_, cm_, random_, stats_store_,
<<<<<<< HEAD
        Config::TypeUrl::get().ClusterLoadAssignment, *api_);
=======
        "envoy.api.v2.EndpointDiscoveryService.FetchEndpoints",
        "envoy.api.v2.EndpointDiscoveryService.StreamEndpoints",
        Config::TypeUrl::get().ClusterLoadAssignment, validation_visitor_, *api_);
>>>>>>> a1a558a9
  }

  Upstream::MockClusterManager cm_;
  Event::MockDispatcher dispatcher_;
  Runtime::MockRandomGenerator random_;
  MockSubscriptionCallbacks<envoy::api::v2::ClusterLoadAssignment> callbacks_;
  Http::MockAsyncClientRequest http_request_;
  Stats::MockIsolatedStatsStore stats_store_;
  NiceMock<LocalInfo::MockLocalInfo> local_info_;
  NiceMock<ProtobufMessage::MockValidationVisitor> validation_visitor_;
  Api::ApiPtr api_;
};

class SubscriptionFactoryTestApiConfigSource
    : public SubscriptionFactoryTest,
      public testing::WithParamInterface<::envoy::api::v2::core::ApiConfigSource_ApiType> {};

TEST_F(SubscriptionFactoryTest, NoConfigSpecifier) {
  envoy::api::v2::core::ConfigSource config;
  EXPECT_THROW_WITH_MESSAGE(
      subscriptionFromConfigSource(config), EnvoyException,
      "Missing config source specifier in envoy::api::v2::core::ConfigSource");
}

TEST_F(SubscriptionFactoryTest, RestClusterEmpty) {
  envoy::api::v2::core::ConfigSource config;
  Upstream::ClusterManager::ClusterInfoMap cluster_map;

  config.mutable_api_config_source()->set_api_type(envoy::api::v2::core::ApiConfigSource::REST);

  EXPECT_CALL(cm_, clusters()).WillOnce(Return(cluster_map));
  EXPECT_THROW_WITH_REGEX(subscriptionFromConfigSource(config), EnvoyException,
                          "API configs must have either a gRPC service or a cluster name defined:");
}

TEST_F(SubscriptionFactoryTest, GrpcClusterEmpty) {
  envoy::api::v2::core::ConfigSource config;
  Upstream::ClusterManager::ClusterInfoMap cluster_map;

  config.mutable_api_config_source()->set_api_type(envoy::api::v2::core::ApiConfigSource::GRPC);

  EXPECT_CALL(cm_, clusters()).WillOnce(Return(cluster_map));
  EXPECT_THROW_WITH_REGEX(subscriptionFromConfigSource(config), EnvoyException,
                          "API configs must have either a gRPC service or a cluster name defined:");
}

TEST_F(SubscriptionFactoryTest, RestClusterSingleton) {
  envoy::api::v2::core::ConfigSource config;
  Upstream::ClusterManager::ClusterInfoMap cluster_map;
  NiceMock<Upstream::MockClusterMockPrioritySet> cluster;

  config.mutable_api_config_source()->set_api_type(envoy::api::v2::core::ApiConfigSource::REST);
  config.mutable_api_config_source()->mutable_refresh_delay()->set_seconds(1);
  config.mutable_api_config_source()->add_cluster_names("static_cluster");
  cluster_map.emplace("static_cluster", cluster);

  EXPECT_CALL(dispatcher_, createTimer_(_));
  EXPECT_CALL(cm_, clusters()).WillOnce(Return(cluster_map));
  EXPECT_CALL(*cluster.info_, addedViaApi()).WillOnce(Return(false));
  EXPECT_CALL(*cluster.info_, type()).WillOnce(Return(envoy::api::v2::Cluster::STATIC));
  subscriptionFromConfigSource(config);
}

TEST_F(SubscriptionFactoryTest, GrpcClusterSingleton) {
  envoy::api::v2::core::ConfigSource config;
  Upstream::ClusterManager::ClusterInfoMap cluster_map;
  NiceMock<Upstream::MockClusterMockPrioritySet> cluster;

  config.mutable_api_config_source()->set_api_type(envoy::api::v2::core::ApiConfigSource::GRPC);
  config.mutable_api_config_source()->mutable_refresh_delay()->set_seconds(1);
  config.mutable_api_config_source()->add_grpc_services()->mutable_envoy_grpc()->set_cluster_name(
      "static_cluster");
  cluster_map.emplace("static_cluster", cluster);

  envoy::api::v2::core::GrpcService expected_grpc_service;
  expected_grpc_service.mutable_envoy_grpc()->set_cluster_name("static_cluster");

  EXPECT_CALL(cm_, clusters()).WillOnce(Return(cluster_map));
  EXPECT_CALL(cm_, grpcAsyncClientManager()).WillOnce(ReturnRef(cm_.async_client_manager_));
  EXPECT_CALL(cm_.async_client_manager_,
              factoryForGrpcService(ProtoEq(expected_grpc_service), _, _))
      .WillOnce(Invoke([](const envoy::api::v2::core::GrpcService&, Stats::Scope&, bool) {
        auto async_client_factory = std::make_unique<Grpc::MockAsyncClientFactory>();
        EXPECT_CALL(*async_client_factory, create()).WillOnce(Invoke([] {
          return std::make_unique<NiceMock<Grpc::MockAsyncClient>>();
        }));
        return async_client_factory;
      }));
  EXPECT_CALL(*cluster.info_, addedViaApi()).WillOnce(Return(false));
  EXPECT_CALL(*cluster.info_, type()).WillOnce(Return(envoy::api::v2::Cluster::STATIC));
  EXPECT_CALL(dispatcher_, createTimer_(_));

  subscriptionFromConfigSource(config);
}

TEST_F(SubscriptionFactoryTest, RestClusterMultiton) {
  envoy::api::v2::core::ConfigSource config;
  Upstream::ClusterManager::ClusterInfoMap cluster_map;
  NiceMock<Upstream::MockClusterMockPrioritySet> cluster;

  config.mutable_api_config_source()->set_api_type(envoy::api::v2::core::ApiConfigSource::REST);

  config.mutable_api_config_source()->add_cluster_names("static_cluster_foo");
  cluster_map.emplace("static_cluster_foo", cluster);

  config.mutable_api_config_source()->add_cluster_names("static_cluster_bar");
  cluster_map.emplace("static_cluster_bar", cluster);

  EXPECT_CALL(cm_, clusters()).WillRepeatedly(Return(cluster_map));
  EXPECT_CALL(*cluster.info_, addedViaApi()).WillRepeatedly(Return(false));
  EXPECT_CALL(*cluster.info_, type()).WillRepeatedly(Return(envoy::api::v2::Cluster::STATIC));
  EXPECT_THROW_WITH_REGEX(
      subscriptionFromConfigSource(config), EnvoyException,
      "envoy::api::v2::core::ConfigSource must have a singleton cluster name specified:");
}

TEST_F(SubscriptionFactoryTest, GrpcClusterMultiton) {
  envoy::api::v2::core::ConfigSource config;
  Upstream::ClusterManager::ClusterInfoMap cluster_map;
  NiceMock<Upstream::MockClusterMockPrioritySet> cluster;

  config.mutable_api_config_source()->set_api_type(envoy::api::v2::core::ApiConfigSource::GRPC);

  config.mutable_api_config_source()->add_grpc_services()->mutable_envoy_grpc()->set_cluster_name(
      "static_cluster_foo");
  cluster_map.emplace("static_cluster_foo", cluster);
  config.mutable_api_config_source()->add_grpc_services()->mutable_envoy_grpc()->set_cluster_name(
      "static_cluster_bar");
  cluster_map.emplace("static_cluster_bar", cluster);

  EXPECT_CALL(cm_, clusters()).WillRepeatedly(Return(cluster_map));
  EXPECT_CALL(cm_, grpcAsyncClientManager()).WillRepeatedly(ReturnRef(cm_.async_client_manager_));
  EXPECT_CALL(*cluster.info_, addedViaApi()).WillRepeatedly(Return(false));
  EXPECT_CALL(*cluster.info_, type()).WillRepeatedly(Return(envoy::api::v2::Cluster::STATIC));

  EXPECT_THROW_WITH_REGEX(subscriptionFromConfigSource(config), EnvoyException,
                          "envoy::api::v2::core::ConfigSource::.DELTA_.GRPC must have a "
                          "single gRPC service specified:");
}

TEST_F(SubscriptionFactoryTest, FilesystemSubscription) {
  envoy::api::v2::core::ConfigSource config;
  std::string test_path = TestEnvironment::temporaryDirectory();
  config.set_path(test_path);
  auto* watcher = new Filesystem::MockWatcher();
  EXPECT_CALL(dispatcher_, createFilesystemWatcher_()).WillOnce(Return(watcher));
  EXPECT_CALL(*watcher, addWatch(test_path, _, _));
  EXPECT_CALL(callbacks_, onConfigUpdateFailed(_));
  subscriptionFromConfigSource(config)->start({"foo"}, callbacks_);
}

TEST_F(SubscriptionFactoryTest, FilesystemSubscriptionNonExistentFile) {
  envoy::api::v2::core::ConfigSource config;
  config.set_path("/blahblah");
  EXPECT_THROW_WITH_MESSAGE(subscriptionFromConfigSource(config)->start({"foo"}, callbacks_),
                            EnvoyException,
                            "envoy::api::v2::Path must refer to an existing path in the system: "
                            "'/blahblah' does not exist")
}

TEST_F(SubscriptionFactoryTest, LegacySubscription) {
  envoy::api::v2::core::ConfigSource config;
  auto* api_config_source = config.mutable_api_config_source();
  api_config_source->set_api_type(envoy::api::v2::core::ApiConfigSource::UNSUPPORTED_REST_LEGACY);
  api_config_source->add_cluster_names("static_cluster");
  Upstream::ClusterManager::ClusterInfoMap cluster_map;
  Upstream::MockClusterMockPrioritySet cluster;
  cluster_map.emplace("static_cluster", cluster);
  EXPECT_CALL(cm_, clusters()).WillOnce(Return(cluster_map));
  EXPECT_CALL(cluster, info()).Times(2);
  EXPECT_CALL(*cluster.info_, addedViaApi());
  EXPECT_THROW_WITH_REGEX(
      subscriptionFromConfigSource(config)->start({"static_cluster"}, callbacks_), EnvoyException,
      "REST_LEGACY no longer a supported ApiConfigSource.*");
}

TEST_F(SubscriptionFactoryTest, HttpSubscriptionCustomRequestTimeout) {
  envoy::api::v2::core::ConfigSource config;
  auto* api_config_source = config.mutable_api_config_source();
  api_config_source->set_api_type(envoy::api::v2::core::ApiConfigSource::REST);
  api_config_source->add_cluster_names("static_cluster");
  api_config_source->mutable_refresh_delay()->set_seconds(1);
  api_config_source->mutable_request_timeout()->set_seconds(5);
  Upstream::ClusterManager::ClusterInfoMap cluster_map;
  Upstream::MockClusterMockPrioritySet cluster;
  cluster_map.emplace("static_cluster", cluster);
  EXPECT_CALL(cm_, clusters()).WillOnce(Return(cluster_map));
  EXPECT_CALL(cluster, info()).Times(2);
  EXPECT_CALL(*cluster.info_, addedViaApi());
  EXPECT_CALL(dispatcher_, createTimer_(_));
  EXPECT_CALL(cm_, httpAsyncClientForCluster("static_cluster"));
  EXPECT_CALL(
      cm_.async_client_,
      send_(_, _, Http::AsyncClient::RequestOptions().setTimeout(std::chrono::milliseconds(5000))));
  subscriptionFromConfigSource(config)->start({"static_cluster"}, callbacks_);
}

TEST_F(SubscriptionFactoryTest, HttpSubscription) {
  envoy::api::v2::core::ConfigSource config;
  auto* api_config_source = config.mutable_api_config_source();
  api_config_source->set_api_type(envoy::api::v2::core::ApiConfigSource::REST);
  api_config_source->add_cluster_names("static_cluster");
  api_config_source->mutable_refresh_delay()->set_seconds(1);
  Upstream::ClusterManager::ClusterInfoMap cluster_map;
  Upstream::MockClusterMockPrioritySet cluster;
  cluster_map.emplace("static_cluster", cluster);
  EXPECT_CALL(cm_, clusters()).WillOnce(Return(cluster_map));
  EXPECT_CALL(cluster, info()).Times(2);
  EXPECT_CALL(*cluster.info_, addedViaApi());
  EXPECT_CALL(dispatcher_, createTimer_(_));
  EXPECT_CALL(cm_, httpAsyncClientForCluster("static_cluster"));
  EXPECT_CALL(cm_.async_client_, send_(_, _, _))
      .WillOnce(Invoke([this](Http::MessagePtr& request, Http::AsyncClient::Callbacks&,
                              const Http::AsyncClient::RequestOptions&) {
        EXPECT_EQ("POST", std::string(request->headers().Method()->value().getStringView()));
        EXPECT_EQ("static_cluster",
                  std::string(request->headers().Host()->value().getStringView()));
        EXPECT_EQ("/v2/discovery:endpoints",
                  std::string(request->headers().Path()->value().getStringView()));
        return &http_request_;
      }));
  EXPECT_CALL(http_request_, cancel());
  subscriptionFromConfigSource(config)->start({"static_cluster"}, callbacks_);
}

// Confirm error when no refresh delay is set (not checked by schema).
TEST_F(SubscriptionFactoryTest, HttpSubscriptionNoRefreshDelay) {
  envoy::api::v2::core::ConfigSource config;
  auto* api_config_source = config.mutable_api_config_source();
  api_config_source->set_api_type(envoy::api::v2::core::ApiConfigSource::REST);
  api_config_source->add_cluster_names("static_cluster");
  Upstream::ClusterManager::ClusterInfoMap cluster_map;
  Upstream::MockClusterMockPrioritySet cluster;
  cluster_map.emplace("static_cluster", cluster);
  EXPECT_CALL(cm_, clusters()).WillOnce(Return(cluster_map));
  EXPECT_CALL(cluster, info()).Times(2);
  EXPECT_CALL(*cluster.info_, addedViaApi());
  EXPECT_THROW_WITH_MESSAGE(
      subscriptionFromConfigSource(config)->start({"static_cluster"}, callbacks_), EnvoyException,
      "refresh_delay is required for REST API configuration sources");
}

TEST_F(SubscriptionFactoryTest, GrpcSubscription) {
  envoy::api::v2::core::ConfigSource config;
  auto* api_config_source = config.mutable_api_config_source();
  api_config_source->set_api_type(envoy::api::v2::core::ApiConfigSource::GRPC);
  api_config_source->add_grpc_services()->mutable_envoy_grpc()->set_cluster_name("static_cluster");
  envoy::api::v2::core::GrpcService expected_grpc_service;
  expected_grpc_service.mutable_envoy_grpc()->set_cluster_name("static_cluster");
  Upstream::ClusterManager::ClusterInfoMap cluster_map;
  NiceMock<Upstream::MockClusterMockPrioritySet> cluster;
  cluster_map.emplace("static_cluster", cluster);
  EXPECT_CALL(cm_, clusters()).WillOnce(Return(cluster_map));
  EXPECT_CALL(cm_, grpcAsyncClientManager()).WillOnce(ReturnRef(cm_.async_client_manager_));
  EXPECT_CALL(cm_.async_client_manager_,
              factoryForGrpcService(ProtoEq(expected_grpc_service), _, _))
      .WillOnce(Invoke([](const envoy::api::v2::core::GrpcService&, Stats::Scope&, bool) {
        auto async_client_factory = std::make_unique<Grpc::MockAsyncClientFactory>();
        EXPECT_CALL(*async_client_factory, create()).WillOnce(Invoke([] {
          return std::make_unique<NiceMock<Grpc::MockAsyncClient>>();
        }));
        return async_client_factory;
      }));
  EXPECT_CALL(random_, random());
  EXPECT_CALL(dispatcher_, createTimer_(_));
  EXPECT_CALL(callbacks_, onConfigUpdateFailed(_));
  subscriptionFromConfigSource(config)->start({"static_cluster"}, callbacks_);
}

INSTANTIATE_TEST_SUITE_P(SubscriptionFactoryTestApiConfigSource,
                         SubscriptionFactoryTestApiConfigSource,
                         ::testing::Values(envoy::api::v2::core::ApiConfigSource::REST,
                                           envoy::api::v2::core::ApiConfigSource::GRPC));

TEST_P(SubscriptionFactoryTestApiConfigSource, NonExistentCluster) {
  envoy::api::v2::core::ConfigSource config;
  auto* api_config_source = config.mutable_api_config_source();
  api_config_source->set_api_type(GetParam());
  if (api_config_source->api_type() == envoy::api::v2::core::ApiConfigSource::GRPC) {
    api_config_source->add_grpc_services()->mutable_envoy_grpc()->set_cluster_name(
        "static_cluster");
  } else {
    api_config_source->add_cluster_names("static_cluster");
  }
  Upstream::ClusterManager::ClusterInfoMap cluster_map;
  EXPECT_CALL(cm_, clusters()).WillOnce(Return(cluster_map));
  EXPECT_THROW_WITH_MESSAGE(
      subscriptionFromConfigSource(config)->start({"static_cluster"}, callbacks_), EnvoyException,
      "envoy::api::v2::core::ConfigSource must have a statically defined "
      "non-EDS cluster: 'static_cluster' does not exist, was added via api, or is an EDS cluster");
}

TEST_P(SubscriptionFactoryTestApiConfigSource, DynamicCluster) {
  envoy::api::v2::core::ConfigSource config;
  auto* api_config_source = config.mutable_api_config_source();
  api_config_source->set_api_type(GetParam());
  if (api_config_source->api_type() == envoy::api::v2::core::ApiConfigSource::GRPC) {
    api_config_source->add_grpc_services()->mutable_envoy_grpc()->set_cluster_name(
        "static_cluster");
  } else {
    api_config_source->add_cluster_names("static_cluster");
  }
  Upstream::ClusterManager::ClusterInfoMap cluster_map;
  Upstream::MockClusterMockPrioritySet cluster;
  cluster_map.emplace("static_cluster", cluster);
  EXPECT_CALL(cm_, clusters()).WillOnce(Return(cluster_map));
  EXPECT_CALL(cluster, info());
  EXPECT_CALL(*cluster.info_, addedViaApi()).WillOnce(Return(true));
  EXPECT_THROW_WITH_MESSAGE(
      subscriptionFromConfigSource(config)->start({"static_cluster"}, callbacks_), EnvoyException,
      "envoy::api::v2::core::ConfigSource must have a statically defined "
      "non-EDS cluster: 'static_cluster' does not exist, was added via api, or is an EDS cluster");
}

TEST_P(SubscriptionFactoryTestApiConfigSource, EDSClusterBackingEDSCluster) {
  envoy::api::v2::core::ConfigSource config;
  auto* api_config_source = config.mutable_api_config_source();
  api_config_source->set_api_type(GetParam());
  if (api_config_source->api_type() == envoy::api::v2::core::ApiConfigSource::GRPC) {
    api_config_source->add_grpc_services()->mutable_envoy_grpc()->set_cluster_name(
        "static_cluster");
  } else {
    api_config_source->add_cluster_names("static_cluster");
  }
  Upstream::ClusterManager::ClusterInfoMap cluster_map;
  Upstream::MockClusterMockPrioritySet cluster;
  cluster_map.emplace("static_cluster", cluster);
  EXPECT_CALL(cm_, clusters()).WillOnce(Return(cluster_map));
  EXPECT_CALL(cluster, info()).Times(2);
  EXPECT_CALL(*cluster.info_, addedViaApi());
  EXPECT_CALL(*cluster.info_, type()).WillOnce(Return(envoy::api::v2::Cluster::EDS));
  EXPECT_THROW_WITH_MESSAGE(
      subscriptionFromConfigSource(config)->start({"static_cluster"}, callbacks_), EnvoyException,
      "envoy::api::v2::core::ConfigSource must have a statically defined "
      "non-EDS cluster: 'static_cluster' does not exist, was added via api, or is an EDS cluster");
}

} // namespace
} // namespace Config
} // namespace Envoy<|MERGE_RESOLUTION|>--- conflicted
+++ resolved
@@ -37,13 +37,7 @@
   subscriptionFromConfigSource(const envoy::api::v2::core::ConfigSource& config) {
     return SubscriptionFactory::subscriptionFromConfigSource(
         config, local_info_, dispatcher_, cm_, random_, stats_store_,
-<<<<<<< HEAD
-        Config::TypeUrl::get().ClusterLoadAssignment, *api_);
-=======
-        "envoy.api.v2.EndpointDiscoveryService.FetchEndpoints",
-        "envoy.api.v2.EndpointDiscoveryService.StreamEndpoints",
         Config::TypeUrl::get().ClusterLoadAssignment, validation_visitor_, *api_);
->>>>>>> a1a558a9
   }
 
   Upstream::MockClusterManager cm_;

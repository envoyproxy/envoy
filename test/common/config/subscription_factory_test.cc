--- conflicted
+++ resolved
@@ -37,14 +37,8 @@
   subscriptionFromConfigSource(const envoy::api::v2::core::ConfigSource& config) {
     return SubscriptionFactory::subscriptionFromConfigSource(
         config, local_info_, dispatcher_, cm_, random_, stats_store_,
-<<<<<<< HEAD
-        "envoy.api.v2.EndpointDiscoveryService.FetchEndpoints",
-        "envoy.api.v2.EndpointDiscoveryService.StreamEndpoints",
         Config::TypeUrl::get().ClusterLoadAssignment, validation_visitor_, *api_, callbacks_,
         false);
-=======
-        Config::TypeUrl::get().ClusterLoadAssignment, validation_visitor_, *api_, callbacks_);
->>>>>>> 8286635f
   }
 
   Upstream::MockClusterManager cm_;

--- conflicted
+++ resolved
@@ -210,17 +210,10 @@
   EXPECT_EQ(0, control_plane_connected_state_.value());
   EXPECT_EQ(0, control_plane_pending_requests_.value());
   EXPECT_CALL(*async_client_, startRaw(_, _, _, _)).WillOnce(Return(&async_stream_));
-<<<<<<< HEAD
   expectSendMessage("type_url_foo", {"x", "y"}, "", true);
   expectSendMessage("type_url_bar", {}, "");
   expectSendMessage("type_url_baz", {"z"}, "");
-  timer_cb();
-=======
-  expectSendMessage("foo", {"x", "y"}, "", true);
-  expectSendMessage("bar", {}, "");
-  expectSendMessage("baz", {"z"}, "");
   timer->invokeCallback();
->>>>>>> 0f7952d1
 
   expectSendMessage("type_url_baz", {}, "");
   expectSendMessage("type_url_foo", {}, "");
@@ -275,25 +268,15 @@
 
   {
     auto response = std::make_unique<envoy::service::discovery::v3::DiscoveryResponse>();
-<<<<<<< HEAD
     response->set_type_url("type_url_bar");
+    response->set_version_info("bar-version");
     grpc_mux_->onDiscoveryResponse(std::move(response), control_plane_stats_);
   }
 
   {
     invalid_response->set_type_url("type_url_foo");
+    invalid_response->set_version_info("foo-version");
     invalid_response->mutable_resources()->Add()->set_type_url("type_url_bar");
-=======
-    response->set_type_url("bar");
-    response->set_version_info("bar-version");
-    grpc_mux_->grpcStreamForTest().onReceiveMessage(std::move(response));
-  }
-
-  {
-    invalid_response->set_type_url("foo");
-    invalid_response->set_version_info("foo-version");
-    invalid_response->mutable_resources()->Add()->set_type_url("bar");
->>>>>>> 0f7952d1
     EXPECT_CALL(callbacks_, onConfigUpdateFailed(_, _))
         .WillOnce(Invoke([](Envoy::Config::ConfigUpdateFailureReason, const EnvoyException* e) {
           EXPECT_TRUE(
@@ -325,12 +308,8 @@
 
   { // Large error message sent back to management server is truncated.
     const std::string very_large_type_url(1 << 20, 'A');
-<<<<<<< HEAD
     invalid_response->set_type_url("type_url_foo");
-=======
-    invalid_response->set_type_url("foo");
     invalid_response->set_version_info("invalid");
->>>>>>> 0f7952d1
     invalid_response->mutable_resources()->Add()->set_type_url(very_large_type_url);
     EXPECT_CALL(callbacks_, onConfigUpdateFailed(_, _))
         .WillOnce(Invoke([&very_large_type_url](Envoy::Config::ConfigUpdateFailureReason,
@@ -382,7 +361,7 @@
   const std::string& type_url = Config::TypeUrl::get().ClusterLoadAssignment;
   InSequence s;
   auto* ttl_timer = new Event::MockTimer(&dispatcher_);
-  auto eds_sub = grpc_mux_->addWatch(type_url, {"x"}, callbacks_, resource_decoder);
+  makeWatch(type_url, {"x"}, callbacks_, resource_decoder);
 
   EXPECT_CALL(*async_client_, startRaw(_, _, _, _)).WillOnce(Return(&async_stream_));
   expectSendMessage(type_url, {"x"}, "", true);
@@ -405,7 +384,7 @@
     EXPECT_CALL(*ttl_timer, enabled());
     EXPECT_CALL(*ttl_timer, enableTimer(std::chrono::milliseconds(1000), _));
     expectSendMessage(type_url, {"x"}, "1");
-    grpc_mux_->grpcStreamForTest().onReceiveMessage(std::move(response));
+    grpc_mux_->onDiscoveryResponse(std::move(response), control_plane_stats_);
   }
 
   // Increase the TTL.
@@ -426,7 +405,7 @@
     EXPECT_CALL(*ttl_timer, enableTimer(std::chrono::milliseconds(10000), _));
     // No update, just a change in TTL.
     expectSendMessage(type_url, {"x"}, "1");
-    grpc_mux_->grpcStreamForTest().onReceiveMessage(std::move(response));
+    grpc_mux_->onDiscoveryResponse(std::move(response), control_plane_stats_);
   }
 
   // Refresh the TTL with a heartbeat response.
@@ -441,7 +420,7 @@
 
     // No update, just a change in TTL.
     expectSendMessage(type_url, {"x"}, "1");
-    grpc_mux_->grpcStreamForTest().onReceiveMessage(std::move(response));
+    grpc_mux_->onDiscoveryResponse(std::move(response), control_plane_stats_);
   }
 
   // Remove the TTL.
@@ -459,7 +438,7 @@
         }));
     EXPECT_CALL(*ttl_timer, disableTimer());
     expectSendMessage(type_url, {"x"}, "1");
-    grpc_mux_->grpcStreamForTest().onReceiveMessage(std::move(response));
+    grpc_mux_->onDiscoveryResponse(std::move(response), control_plane_stats_);
   }
 
   // Put the TTL back.
@@ -480,7 +459,7 @@
     EXPECT_CALL(*ttl_timer, enableTimer(std::chrono::milliseconds(10000), _));
     // No update, just a change in TTL.
     expectSendMessage(type_url, {"x"}, "1");
-    grpc_mux_->grpcStreamForTest().onReceiveMessage(std::move(response));
+    grpc_mux_->onDiscoveryResponse(std::move(response), control_plane_stats_);
   }
 
   time_system_.setSystemTime(std::chrono::seconds(11));
@@ -685,18 +664,11 @@
   const auto onReceiveMessage = [&](uint64_t burst) {
     for (uint64_t i = 0; i < burst; i++) {
       auto response = std::make_unique<envoy::service::discovery::v3::DiscoveryResponse>();
-<<<<<<< HEAD
       response->set_version_info("type_url_baz");
       response->set_nonce("type_url_bar");
       response->set_type_url("type_url_foo");
+      EXPECT_CALL(*ttl_timer, disableTimer());
       grpc_mux_->onDiscoveryResponse(std::move(response), control_plane_stats_);
-=======
-      response->set_version_info("baz");
-      response->set_nonce("bar");
-      response->set_type_url("foo");
-      EXPECT_CALL(*ttl_timer, disableTimer());
-      grpc_mux_->grpcStreamForTest().onReceiveMessage(std::move(response));
->>>>>>> 0f7952d1
     }
   };
 
@@ -731,18 +703,11 @@
   const auto onReceiveMessage = [&](uint64_t burst) {
     for (uint64_t i = 0; i < burst; i++) {
       auto response = std::make_unique<envoy::service::discovery::v3::DiscoveryResponse>();
-<<<<<<< HEAD
       response->set_version_info("type_url_baz");
       response->set_nonce("type_url_bar");
       response->set_type_url("type_url_foo");
+      EXPECT_CALL(*ttl_timer, disableTimer());
       grpc_mux_->onDiscoveryResponse(std::move(response), control_plane_stats_);
-=======
-      response->set_version_info("baz");
-      response->set_nonce("bar");
-      response->set_type_url("foo");
-      EXPECT_CALL(*ttl_timer, disableTimer());
-      grpc_mux_->grpcStreamForTest().onReceiveMessage(std::move(response));
->>>>>>> 0f7952d1
     }
   };
 
@@ -798,18 +763,11 @@
   const auto onReceiveMessage = [&](uint64_t burst) {
     for (uint64_t i = 0; i < burst; i++) {
       auto response = std::make_unique<envoy::service::discovery::v3::DiscoveryResponse>();
-<<<<<<< HEAD
       response->set_version_info("type_url_baz");
       response->set_nonce("type_url_bar");
       response->set_type_url("type_url_foo");
+      EXPECT_CALL(*ttl_timer, disableTimer());
       grpc_mux_->onDiscoveryResponse(std::move(response), control_plane_stats_);
-=======
-      response->set_version_info("baz");
-      response->set_nonce("bar");
-      response->set_type_url("foo");
-      EXPECT_CALL(*ttl_timer, disableTimer());
-      grpc_mux_->grpcStreamForTest().onReceiveMessage(std::move(response));
->>>>>>> 0f7952d1
     }
   };
 

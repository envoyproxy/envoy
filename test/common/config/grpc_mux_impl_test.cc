#include <memory>

#include "envoy/api/v2/discovery.pb.h"
#include "envoy/api/v2/eds.pb.h"

#include "common/common/empty_string.h"
#include "common/config/grpc_mux_impl.h"
#include "common/config/protobuf_link_hacks.h"
#include "common/config/resources.h"
#include "common/config/utility.h"
#include "common/protobuf/protobuf.h"
#include "common/stats/isolated_store_impl.h"

#include "test/mocks/common.h"
#include "test/mocks/config/mocks.h"
#include "test/mocks/event/mocks.h"
#include "test/mocks/grpc/mocks.h"
#include "test/mocks/local_info/mocks.h"
#include "test/mocks/runtime/mocks.h"
#include "test/test_common/logging.h"
#include "test/test_common/simulated_time_system.h"
#include "test/test_common/test_time.h"
#include "test/test_common/utility.h"

#include "gmock/gmock.h"
#include "gtest/gtest.h"

using testing::_;
using testing::AtLeast;
using testing::InSequence;
using testing::Invoke;
using testing::IsSubstring;
using testing::NiceMock;
using testing::Return;
using testing::ReturnRef;

namespace Envoy {
namespace Config {
namespace {

// We test some mux specific stuff below, other unit test coverage for singleton use of GrpcMuxImpl
// is provided in [grpc_]subscription_impl_test.cc.
class GrpcMuxImplTestBase : public testing::Test {
public:
  GrpcMuxImplTestBase()
      : async_client_(new Grpc::MockAsyncClient()),
        control_plane_connected_state_(
            stats_.gauge("control_plane.connected_state", Stats::Gauge::ImportMode::NeverImport)) {}

  void setup() {
    grpc_mux_ = std::make_unique<GrpcMuxImpl>(
        local_info_, std::unique_ptr<Grpc::MockAsyncClient>(async_client_), dispatcher_,
        *Protobuf::DescriptorPool::generated_pool()->FindMethodByName(
            "envoy.service.discovery.v2.AggregatedDiscoveryService.StreamAggregatedResources"),
        random_, stats_, rate_limit_settings_);
  }

  void setup(const RateLimitSettings& custom_rate_limit_settings) {
    grpc_mux_ = std::make_unique<GrpcMuxImpl>(
        local_info_, std::unique_ptr<Grpc::MockAsyncClient>(async_client_), dispatcher_,
        *Protobuf::DescriptorPool::generated_pool()->FindMethodByName(
            "envoy.service.discovery.v2.AggregatedDiscoveryService.StreamAggregatedResources"),
        random_, stats_, custom_rate_limit_settings);
  }

  void expectSendMessage(const std::string& type_url,
                         const std::vector<std::string>& resource_names, const std::string& version,
                         const std::string& nonce = "",
                         const Protobuf::int32 error_code = Grpc::Status::GrpcStatus::Ok,
                         const std::string& error_message = "") {
    envoy::api::v2::DiscoveryRequest expected_request;
    expected_request.mutable_node()->CopyFrom(local_info_.node());
    for (const auto& resource : resource_names) {
      expected_request.add_resource_names(resource);
    }
    if (!version.empty()) {
      expected_request.set_version_info(version);
    }
    expected_request.set_response_nonce(nonce);
    expected_request.set_type_url(type_url);
    if (error_code != Grpc::Status::GrpcStatus::Ok) {
      ::google::rpc::Status* error_detail = expected_request.mutable_error_detail();
      error_detail->set_code(error_code);
      error_detail->set_message(error_message);
    }
    EXPECT_CALL(async_stream_, sendMessageRaw_(Grpc::ProtoBufferEq(expected_request), false));
  }

  NiceMock<Event::MockDispatcher> dispatcher_;
  NiceMock<Runtime::MockRandomGenerator> random_;
  Grpc::MockAsyncClient* async_client_;
  Grpc::MockAsyncStream async_stream_;
  std::unique_ptr<GrpcMuxImpl> grpc_mux_;
  NiceMock<MockGrpcMuxCallbacks> callbacks_;
  NiceMock<LocalInfo::MockLocalInfo> local_info_;
  Stats::IsolatedStoreImpl stats_;
  Envoy::Config::RateLimitSettings rate_limit_settings_;
  Stats::Gauge& control_plane_connected_state_;
};

class GrpcMuxImplTest : public GrpcMuxImplTestBase {
public:
  Event::SimulatedTimeSystem time_system_;
};

// Validate behavior when multiple type URL watches are maintained, watches are created/destroyed
// (via RAII).
TEST_F(GrpcMuxImplTest, MultipleTypeUrlStreams) {
  setup();
  InSequence s;
  auto foo_sub = grpc_mux_->subscribe("foo", {"x", "y"}, callbacks_);
  auto bar_sub = grpc_mux_->subscribe("bar", {}, callbacks_);
  EXPECT_CALL(*async_client_, startRaw(_, _, _)).WillOnce(Return(&async_stream_));
  expectSendMessage("foo", {"x", "y"}, "");
  expectSendMessage("bar", {}, "");
  grpc_mux_->start();
  EXPECT_EQ(1, control_plane_connected_state_.value());
  expectSendMessage("bar", {"z"}, "");
  auto bar_z_sub = grpc_mux_->subscribe("bar", {"z"}, callbacks_);
  expectSendMessage("bar", {"zz", "z"}, "");
  auto bar_zz_sub = grpc_mux_->subscribe("bar", {"zz"}, callbacks_);
  expectSendMessage("bar", {"z"}, "");
  expectSendMessage("bar", {}, "");
  expectSendMessage("foo", {}, "");
}

// Validate behavior when multiple type URL watches are maintained and the stream is reset.
TEST_F(GrpcMuxImplTest, ResetStream) {
  InSequence s;

  Event::MockTimer* timer = nullptr;
  Event::TimerCb timer_cb;
  EXPECT_CALL(dispatcher_, createTimer_(_)).WillOnce(Invoke([&timer, &timer_cb](Event::TimerCb cb) {
    timer_cb = cb;
    EXPECT_EQ(nullptr, timer);
    timer = new Event::MockTimer();
    return timer;
  }));

  setup();
  auto foo_sub = grpc_mux_->subscribe("foo", {"x", "y"}, callbacks_);
  auto bar_sub = grpc_mux_->subscribe("bar", {}, callbacks_);
  auto baz_sub = grpc_mux_->subscribe("baz", {"z"}, callbacks_);
  EXPECT_CALL(*async_client_, startRaw(_, _, _)).WillOnce(Return(&async_stream_));
  expectSendMessage("foo", {"x", "y"}, "");
  expectSendMessage("bar", {}, "");
  expectSendMessage("baz", {"z"}, "");
  grpc_mux_->start();
<<<<<<< HEAD
  EXPECT_CALL(callbacks_, onConfigUpdateFailed(_)).Times(3);
=======

  EXPECT_CALL(callbacks_,
              onConfigUpdateFailed(Envoy::Config::ConfigUpdateFailureReason::ConnectionFailure, _))
      .Times(3);
>>>>>>> c3a75316
  EXPECT_CALL(random_, random());
  ASSERT_TRUE(timer != nullptr); // initialized from dispatcher mock.
  EXPECT_CALL(*timer, enableTimer(_));
  grpc_mux_->grpcStreamForTest().onRemoteClose(Grpc::Status::GrpcStatus::Canceled, "");
  EXPECT_EQ(0, control_plane_connected_state_.value());
  EXPECT_CALL(*async_client_, startRaw(_, _, _)).WillOnce(Return(&async_stream_));
  expectSendMessage("foo", {"x", "y"}, "");
  expectSendMessage("bar", {}, "");
  expectSendMessage("baz", {"z"}, "");
  timer_cb();

  expectSendMessage("baz", {}, "");
  expectSendMessage("foo", {}, "");
}

// Validate pause-resume behavior.
TEST_F(GrpcMuxImplTest, PauseResume) {
  setup();
  InSequence s;
  auto foo_sub = grpc_mux_->subscribe("foo", {"x", "y"}, callbacks_);
  grpc_mux_->pause("foo");
  EXPECT_CALL(*async_client_, startRaw(_, _, _)).WillOnce(Return(&async_stream_));
  grpc_mux_->start();
  expectSendMessage("foo", {"x", "y"}, "");
  grpc_mux_->resume("foo");
  grpc_mux_->pause("bar");
  expectSendMessage("foo", {"z", "x", "y"}, "");
  auto foo_z_sub = grpc_mux_->subscribe("foo", {"z"}, callbacks_);
  grpc_mux_->resume("bar");
  grpc_mux_->pause("foo");
  auto foo_zz_sub = grpc_mux_->subscribe("foo", {"zz"}, callbacks_);
  expectSendMessage("foo", {"zz", "z", "x", "y"}, "");
  grpc_mux_->resume("foo");
  grpc_mux_->pause("foo");
}

// Validate behavior when type URL mismatches occur.
TEST_F(GrpcMuxImplTest, TypeUrlMismatch) {
  setup();

  std::unique_ptr<envoy::api::v2::DiscoveryResponse> invalid_response(
      new envoy::api::v2::DiscoveryResponse());
  InSequence s;
  auto foo_sub = grpc_mux_->subscribe("foo", {"x", "y"}, callbacks_);

  EXPECT_CALL(*async_client_, startRaw(_, _, _)).WillOnce(Return(&async_stream_));
  expectSendMessage("foo", {"x", "y"}, "");
  grpc_mux_->start();

  {
    std::unique_ptr<envoy::api::v2::DiscoveryResponse> response(
        new envoy::api::v2::DiscoveryResponse());
    response->set_type_url("bar");
    grpc_mux_->grpcStreamForTest().onReceiveMessage(std::move(response));
  }

  {
    invalid_response->set_type_url("foo");
    invalid_response->mutable_resources()->Add()->set_type_url("bar");
    EXPECT_CALL(callbacks_, onConfigUpdateFailed(_, _))
        .WillOnce(Invoke([](Envoy::Config::ConfigUpdateFailureReason, const EnvoyException* e) {
          EXPECT_TRUE(IsSubstring("", "", "bar does not match foo type URL in DiscoveryResponse",
                                  e->what()));
        }));

    expectSendMessage("foo", {"x", "y"}, "", "", Grpc::Status::GrpcStatus::Internal,
                      fmt::format("bar does not match foo type URL in DiscoveryResponse {}",
                                  invalid_response->DebugString()));
    grpc_mux_->grpcStreamForTest().onReceiveMessage(std::move(invalid_response));
  }
  expectSendMessage("foo", {}, "");
}

// Validate behavior when watches has an unknown resource name.
TEST_F(GrpcMuxImplTest, WildcardWatch) {
  setup();

  InSequence s;
  const std::string& type_url = Config::TypeUrl::get().ClusterLoadAssignment;
  auto foo_sub = grpc_mux_->subscribe(type_url, {}, callbacks_);
  EXPECT_CALL(*async_client_, startRaw(_, _, _)).WillOnce(Return(&async_stream_));
  expectSendMessage(type_url, {}, "");
  grpc_mux_->start();

  {
    std::unique_ptr<envoy::api::v2::DiscoveryResponse> response(
        new envoy::api::v2::DiscoveryResponse());
    response->set_type_url(type_url);
    response->set_version_info("1");
    envoy::api::v2::ClusterLoadAssignment load_assignment;
    load_assignment.set_cluster_name("x");
    response->add_resources()->PackFrom(load_assignment);
    EXPECT_CALL(callbacks_, onConfigUpdate(_, "1"))
        .WillOnce(
            Invoke([&load_assignment](const Protobuf::RepeatedPtrField<ProtobufWkt::Any>& resources,
                                      const std::string&) {
              EXPECT_EQ(1, resources.size());
              envoy::api::v2::ClusterLoadAssignment expected_assignment;
              resources[0].UnpackTo(&expected_assignment);
              EXPECT_TRUE(TestUtility::protoEqual(expected_assignment, load_assignment));
            }));
    expectSendMessage(type_url, {}, "1");
    grpc_mux_->grpcStreamForTest().onReceiveMessage(std::move(response));
  }
}

// Validate behavior when watches specify resources (potentially overlapping).
TEST_F(GrpcMuxImplTest, WatchDemux) {
  setup();
  InSequence s;
  const std::string& type_url = Config::TypeUrl::get().ClusterLoadAssignment;
  NiceMock<MockGrpcMuxCallbacks> foo_callbacks;
  auto foo_sub = grpc_mux_->subscribe(type_url, {"x", "y"}, foo_callbacks);
  NiceMock<MockGrpcMuxCallbacks> bar_callbacks;
  auto bar_sub = grpc_mux_->subscribe(type_url, {"y", "z"}, bar_callbacks);
  EXPECT_CALL(*async_client_, startRaw(_, _, _)).WillOnce(Return(&async_stream_));
  // Should dedupe the "x" resource.
  expectSendMessage(type_url, {"y", "z", "x"}, "");
  grpc_mux_->start();

  {
    std::unique_ptr<envoy::api::v2::DiscoveryResponse> response(
        new envoy::api::v2::DiscoveryResponse());
    response->set_type_url(type_url);
    response->set_version_info("1");
    envoy::api::v2::ClusterLoadAssignment load_assignment;
    load_assignment.set_cluster_name("x");
    response->add_resources()->PackFrom(load_assignment);
    EXPECT_CALL(bar_callbacks, onConfigUpdate(_, "1")).Times(0);
    EXPECT_CALL(foo_callbacks, onConfigUpdate(_, "1"))
        .WillOnce(
            Invoke([&load_assignment](const Protobuf::RepeatedPtrField<ProtobufWkt::Any>& resources,
                                      const std::string&) {
              EXPECT_EQ(1, resources.size());
              envoy::api::v2::ClusterLoadAssignment expected_assignment;
              resources[0].UnpackTo(&expected_assignment);
              EXPECT_TRUE(TestUtility::protoEqual(expected_assignment, load_assignment));
            }));
    expectSendMessage(type_url, {"y", "z", "x"}, "1");
    grpc_mux_->grpcStreamForTest().onReceiveMessage(std::move(response));
  }

  {
    std::unique_ptr<envoy::api::v2::DiscoveryResponse> response(
        new envoy::api::v2::DiscoveryResponse());
    response->set_type_url(type_url);
    response->set_version_info("2");
    envoy::api::v2::ClusterLoadAssignment load_assignment_x;
    load_assignment_x.set_cluster_name("x");
    response->add_resources()->PackFrom(load_assignment_x);
    envoy::api::v2::ClusterLoadAssignment load_assignment_y;
    load_assignment_y.set_cluster_name("y");
    response->add_resources()->PackFrom(load_assignment_y);
    envoy::api::v2::ClusterLoadAssignment load_assignment_z;
    load_assignment_z.set_cluster_name("z");
    response->add_resources()->PackFrom(load_assignment_z);
    EXPECT_CALL(bar_callbacks, onConfigUpdate(_, "2"))
        .WillOnce(Invoke(
            [&load_assignment_y, &load_assignment_z](
                const Protobuf::RepeatedPtrField<ProtobufWkt::Any>& resources, const std::string&) {
              EXPECT_EQ(2, resources.size());
              envoy::api::v2::ClusterLoadAssignment expected_assignment;
              resources[0].UnpackTo(&expected_assignment);
              EXPECT_TRUE(TestUtility::protoEqual(expected_assignment, load_assignment_y));
              resources[1].UnpackTo(&expected_assignment);
              EXPECT_TRUE(TestUtility::protoEqual(expected_assignment, load_assignment_z));
            }));
    EXPECT_CALL(foo_callbacks, onConfigUpdate(_, "2"))
        .WillOnce(Invoke(
            [&load_assignment_x, &load_assignment_y](
                const Protobuf::RepeatedPtrField<ProtobufWkt::Any>& resources, const std::string&) {
              EXPECT_EQ(2, resources.size());
              envoy::api::v2::ClusterLoadAssignment expected_assignment;
              resources[0].UnpackTo(&expected_assignment);
              EXPECT_TRUE(TestUtility::protoEqual(expected_assignment, load_assignment_x));
              resources[1].UnpackTo(&expected_assignment);
              EXPECT_TRUE(TestUtility::protoEqual(expected_assignment, load_assignment_y));
            }));
    expectSendMessage(type_url, {"y", "z", "x"}, "2");
    grpc_mux_->grpcStreamForTest().onReceiveMessage(std::move(response));
  }

  expectSendMessage(type_url, {"x", "y"}, "2");
  expectSendMessage(type_url, {}, "2");
}

// Validate behavior when we have multiple watchers that send empty updates.
TEST_F(GrpcMuxImplTest, MultipleWatcherWithEmptyUpdates) {
  setup();
  InSequence s;
  const std::string& type_url = Config::TypeUrl::get().ClusterLoadAssignment;
  NiceMock<MockGrpcMuxCallbacks> foo_callbacks;
  auto foo_sub = grpc_mux_->subscribe(type_url, {"x", "y"}, foo_callbacks);

  EXPECT_CALL(*async_client_, startRaw(_, _, _)).WillOnce(Return(&async_stream_));
  expectSendMessage(type_url, {"x", "y"}, "");
  grpc_mux_->start();

  std::unique_ptr<envoy::api::v2::DiscoveryResponse> response(
      new envoy::api::v2::DiscoveryResponse());
  response->set_type_url(type_url);
  response->set_version_info("1");

  EXPECT_CALL(foo_callbacks, onConfigUpdate(_, "1")).Times(0);
  expectSendMessage(type_url, {"x", "y"}, "1");
  grpc_mux_->grpcStreamForTest().onReceiveMessage(std::move(response));

  expectSendMessage(type_url, {}, "1");
}

// Validate behavior when we have Single Watcher that sends Empty updates.
TEST_F(GrpcMuxImplTest, SingleWatcherWithEmptyUpdates) {
  setup();
  const std::string& type_url = Config::TypeUrl::get().Cluster;
  NiceMock<MockGrpcMuxCallbacks> foo_callbacks;
  auto foo_sub = grpc_mux_->subscribe(type_url, {}, foo_callbacks);

  EXPECT_CALL(*async_client_, startRaw(_, _, _)).WillOnce(Return(&async_stream_));
  expectSendMessage(type_url, {}, "");
  grpc_mux_->start();

  std::unique_ptr<envoy::api::v2::DiscoveryResponse> response(
      new envoy::api::v2::DiscoveryResponse());
  response->set_type_url(type_url);
  response->set_version_info("1");
  // Validate that onConfigUpdate is called with empty resources.
  EXPECT_CALL(foo_callbacks, onConfigUpdate(_, "1"))
      .WillOnce(Invoke([](const Protobuf::RepeatedPtrField<ProtobufWkt::Any>& resources,
                          const std::string&) { EXPECT_TRUE(resources.empty()); }));
  expectSendMessage(type_url, {}, "1");
  grpc_mux_->grpcStreamForTest().onReceiveMessage(std::move(response));
}

// Exactly one test requires a mock time system to provoke behavior that cannot
// easily be achieved with a SimulatedTimeSystem.
class GrpcMuxImplTestWithMockTimeSystem : public GrpcMuxImplTestBase {
public:
  Event::DelegatingTestTimeSystem<MockTimeSystem> mock_time_system_;
};

//  Verifies that rate limiting is not enforced with defaults.
TEST_F(GrpcMuxImplTestWithMockTimeSystem, TooManyRequestsWithDefaultSettings) {
  // Validate that only connection retry timer is enabled.
  Event::MockTimer* timer = nullptr;
  Event::TimerCb timer_cb;
  EXPECT_CALL(dispatcher_, createTimer_(_)).WillOnce(Invoke([&timer, &timer_cb](Event::TimerCb cb) {
    timer_cb = cb;
    EXPECT_EQ(nullptr, timer);
    timer = new Event::MockTimer();
    return timer;
  }));

  // Validate that rate limiter is not created.
  EXPECT_CALL(*mock_time_system_, monotonicTime()).Times(0);

  setup();

  EXPECT_CALL(async_stream_, sendMessageRaw_(_, false)).Times(AtLeast(99));
  EXPECT_CALL(*async_client_, startRaw(_, _, _)).WillOnce(Return(&async_stream_));

  const auto onReceiveMessage = [&](uint64_t burst) {
    for (uint64_t i = 0; i < burst; i++) {
      std::unique_ptr<envoy::api::v2::DiscoveryResponse> response(
          new envoy::api::v2::DiscoveryResponse());
      response->set_version_info("baz");
      response->set_nonce("bar");
      response->set_type_url("foo");
      grpc_mux_->grpcStreamForTest().onReceiveMessage(std::move(response));
    }
  };

  auto foo_sub = grpc_mux_->subscribe("foo", {"x"}, callbacks_);
  expectSendMessage("foo", {"x"}, "");
  grpc_mux_->start();

  // Exhausts the limit.
  onReceiveMessage(99);

  // API calls go over the limit but we do not see the stat incremented.
  onReceiveMessage(1);
  EXPECT_EQ(0, stats_.counter("control_plane.rate_limit_enforced").value());
}

//  Verifies that default rate limiting is enforced with empty RateLimitSettings.
TEST_F(GrpcMuxImplTestWithMockTimeSystem, TooManyRequestsWithEmptyRateLimitSettings) {
  // Validate that request drain timer is created.
  Event::MockTimer* timer = nullptr;
  Event::MockTimer* drain_request_timer = nullptr;

  Event::TimerCb timer_cb;
  EXPECT_CALL(dispatcher_, createTimer_(_))
      .WillOnce(Invoke([&timer, &timer_cb](Event::TimerCb cb) {
        timer_cb = cb;
        EXPECT_EQ(nullptr, timer);
        timer = new Event::MockTimer();
        return timer;
      }))
      .WillOnce(Invoke([&drain_request_timer, &timer_cb](Event::TimerCb cb) {
        timer_cb = cb;
        EXPECT_EQ(nullptr, drain_request_timer);
        drain_request_timer = new Event::MockTimer();
        return drain_request_timer;
      }));
  EXPECT_CALL(*mock_time_system_, monotonicTime())
      .WillRepeatedly(Return(std::chrono::steady_clock::time_point{}));

  RateLimitSettings custom_rate_limit_settings;
  custom_rate_limit_settings.enabled_ = true;
  setup(custom_rate_limit_settings);

  EXPECT_CALL(async_stream_, sendMessageRaw_(_, false)).Times(AtLeast(99));
  EXPECT_CALL(*async_client_, startRaw(_, _, _)).WillOnce(Return(&async_stream_));

  const auto onReceiveMessage = [&](uint64_t burst) {
    for (uint64_t i = 0; i < burst; i++) {
      std::unique_ptr<envoy::api::v2::DiscoveryResponse> response(
          new envoy::api::v2::DiscoveryResponse());
      response->set_version_info("baz");
      response->set_nonce("bar");
      response->set_type_url("foo");
      grpc_mux_->grpcStreamForTest().onReceiveMessage(std::move(response));
    }
  };

  auto foo_sub = grpc_mux_->subscribe("foo", {"x"}, callbacks_);
  expectSendMessage("foo", {"x"}, "");
  grpc_mux_->start();

  // Validate that drain_request_timer is enabled when there are no tokens.
  EXPECT_CALL(*drain_request_timer, enableTimer(std::chrono::milliseconds(100)));
  onReceiveMessage(99);
  EXPECT_EQ(1, stats_.counter("control_plane.rate_limit_enforced").value());
  EXPECT_EQ(
      1,
      stats_.gauge("control_plane.pending_requests", Stats::Gauge::ImportMode::Accumulate).value());
}

//  Verifies that rate limiting is enforced with custom RateLimitSettings.
TEST_F(GrpcMuxImplTest, TooManyRequestsWithCustomRateLimitSettings) {
  // Validate that request drain timer is created.
  Event::MockTimer* timer = nullptr;
  Event::MockTimer* drain_request_timer = nullptr;

  Event::TimerCb timer_cb;
  Event::TimerCb drain_timer_cb;

  EXPECT_CALL(dispatcher_, createTimer_(_))
      .WillOnce(Invoke([&timer, &timer_cb](Event::TimerCb cb) {
        timer_cb = cb;
        EXPECT_EQ(nullptr, timer);
        timer = new Event::MockTimer();
        return timer;
      }))
      .WillOnce(Invoke([&drain_request_timer, &drain_timer_cb](Event::TimerCb cb) {
        drain_timer_cb = cb;
        EXPECT_EQ(nullptr, drain_request_timer);
        drain_request_timer = new Event::MockTimer();
        return drain_request_timer;
      }));

  RateLimitSettings custom_rate_limit_settings;
  custom_rate_limit_settings.enabled_ = true;
  custom_rate_limit_settings.max_tokens_ = 250;
  custom_rate_limit_settings.fill_rate_ = 2;
  setup(custom_rate_limit_settings);

  EXPECT_CALL(async_stream_, sendMessageRaw_(_, false)).Times(AtLeast(260));
  EXPECT_CALL(*async_client_, startRaw(_, _, _)).WillOnce(Return(&async_stream_));

  const auto onReceiveMessage = [&](uint64_t burst) {
    for (uint64_t i = 0; i < burst; i++) {
      std::unique_ptr<envoy::api::v2::DiscoveryResponse> response(
          new envoy::api::v2::DiscoveryResponse());
      response->set_version_info("baz");
      response->set_nonce("bar");
      response->set_type_url("foo");
      grpc_mux_->grpcStreamForTest().onReceiveMessage(std::move(response));
    }
  };

  auto foo_sub = grpc_mux_->subscribe("foo", {"x"}, callbacks_);
  expectSendMessage("foo", {"x"}, "");
  grpc_mux_->start();

  // Validate that rate limit is not enforced for 100 requests.
  onReceiveMessage(100);
  EXPECT_EQ(0, stats_.counter("control_plane.rate_limit_enforced").value());

  // Validate that drain_request_timer is enabled when there are no tokens.
  EXPECT_CALL(*drain_request_timer, enableTimer(std::chrono::milliseconds(500))).Times(AtLeast(1));
  onReceiveMessage(160);
  EXPECT_EQ(12, stats_.counter("control_plane.rate_limit_enforced").value());
  Stats::Gauge& pending_requests =
      stats_.gauge("control_plane.pending_requests", Stats::Gauge::ImportMode::Accumulate);
  EXPECT_EQ(12, pending_requests.value());

  // Validate that drain requests call when there are multiple requests in queue.
  time_system_.setMonotonicTime(std::chrono::seconds(10));
  drain_timer_cb();

  // Check that the pending_requests stat is updated with the queue drain.
  EXPECT_EQ(0, pending_requests.value());
}

//  Verifies that a message with no resources is accepted.
TEST_F(GrpcMuxImplTest, UnwatchedTypeAcceptsEmptyResources) {
  setup();

  EXPECT_CALL(*async_client_, startRaw(_, _, _)).WillOnce(Return(&async_stream_));

  const std::string& type_url = Config::TypeUrl::get().ClusterLoadAssignment;

  grpc_mux_->start();
  {
    // subscribe and unsubscribe to simulate a cluster added and removed
    expectSendMessage(type_url, {"y"}, "");
    auto temp_sub = grpc_mux_->subscribe(type_url, {"y"}, callbacks_);
    expectSendMessage(type_url, {}, "");
  }

  // simulate the server sending empty CLA message to notify envoy that the CLA was removed.
  std::unique_ptr<envoy::api::v2::DiscoveryResponse> response(
      new envoy::api::v2::DiscoveryResponse());
  response->set_nonce("bar");
  response->set_version_info("1");
  response->set_type_url(type_url);

  // This contains zero resources. No discovery request should be sent.
  grpc_mux_->grpcStreamForTest().onReceiveMessage(std::move(response));

  // when we add the new subscription version should be 1 and nonce should be bar
  expectSendMessage(type_url, {"x"}, "1", "bar");

  // simulate a new cluster x is added. add CLA subscription for it.
  auto sub = grpc_mux_->subscribe(type_url, {"x"}, callbacks_);
  expectSendMessage(type_url, {}, "1", "bar");
}

//  Verifies that a messsage with some resources is rejected when there are no watches.
TEST_F(GrpcMuxImplTest, UnwatchedTypeRejectsResources) {
  setup();

  EXPECT_CALL(*async_client_, startRaw(_, _, _)).WillOnce(Return(&async_stream_));

  const std::string& type_url = Config::TypeUrl::get().ClusterLoadAssignment;

  grpc_mux_->start();
  // subscribe and unsubscribe (by not keeping the return watch) so that the type is known to envoy
  expectSendMessage(type_url, {"y"}, "");
  expectSendMessage(type_url, {}, "");
  grpc_mux_->subscribe(type_url, {"y"}, callbacks_);

  // simulate the server sending CLA message to notify envoy that the CLA was added,
  // even though envoy doesn't expect it. Envoy should reject this update.
  std::unique_ptr<envoy::api::v2::DiscoveryResponse> response(
      new envoy::api::v2::DiscoveryResponse());
  response->set_nonce("bar");
  response->set_version_info("1");
  response->set_type_url(type_url);

  envoy::api::v2::ClusterLoadAssignment load_assignment;
  load_assignment.set_cluster_name("x");
  response->add_resources()->PackFrom(load_assignment);

  // The message should be rejected.
  expectSendMessage(type_url, {}, "", "bar");
  EXPECT_LOG_CONTAINS("warning", "Ignoring unwatched type URL " + type_url,
                      grpc_mux_->grpcStreamForTest().onReceiveMessage(std::move(response)));
}

TEST_F(GrpcMuxImplTest, BadLocalInfoEmptyClusterName) {
  EXPECT_CALL(local_info_, clusterName()).WillOnce(ReturnRef(EMPTY_STRING));
  EXPECT_THROW_WITH_MESSAGE(
      GrpcMuxImpl(
          local_info_, std::unique_ptr<Grpc::MockAsyncClient>(async_client_), dispatcher_,
          *Protobuf::DescriptorPool::generated_pool()->FindMethodByName(
              "envoy.service.discovery.v2.AggregatedDiscoveryService.StreamAggregatedResources"),
          random_, stats_, rate_limit_settings_),
      EnvoyException,
      "ads: node 'id' and 'cluster' are required. Set it either in 'node' config or via "
      "--service-node and --service-cluster options.");
}

TEST_F(GrpcMuxImplTest, BadLocalInfoEmptyNodeName) {
  EXPECT_CALL(local_info_, nodeName()).WillOnce(ReturnRef(EMPTY_STRING));
  EXPECT_THROW_WITH_MESSAGE(
      GrpcMuxImpl(
          local_info_, std::unique_ptr<Grpc::MockAsyncClient>(async_client_), dispatcher_,
          *Protobuf::DescriptorPool::generated_pool()->FindMethodByName(
              "envoy.service.discovery.v2.AggregatedDiscoveryService.StreamAggregatedResources"),
          random_, stats_, rate_limit_settings_),
      EnvoyException,
      "ads: node 'id' and 'cluster' are required. Set it either in 'node' config or via "
      "--service-node and --service-cluster options.");
}

} // namespace
} // namespace Config
} // namespace Envoy<|MERGE_RESOLUTION|>--- conflicted
+++ resolved
@@ -146,14 +146,10 @@
   expectSendMessage("bar", {}, "");
   expectSendMessage("baz", {"z"}, "");
   grpc_mux_->start();
-<<<<<<< HEAD
-  EXPECT_CALL(callbacks_, onConfigUpdateFailed(_)).Times(3);
-=======
 
   EXPECT_CALL(callbacks_,
               onConfigUpdateFailed(Envoy::Config::ConfigUpdateFailureReason::ConnectionFailure, _))
       .Times(3);
->>>>>>> c3a75316
   EXPECT_CALL(random_, random());
   ASSERT_TRUE(timer != nullptr); // initialized from dispatcher mock.
   EXPECT_CALL(*timer, enableTimer(_));

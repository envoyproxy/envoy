--- conflicted
+++ resolved
@@ -203,8 +203,8 @@
 
   // Send another message for foo so that the node is cleared in the cached request.
   // This is to test that the the node is set again in the first message below.
-  expectSendMessage("foo", {"z", "x", "y"}, "");
-  auto foo_z_sub = grpc_mux_->addWatch("foo", {"z"}, callbacks_, resource_decoder_);
+  expectSendMessage("type_url_foo", {"z", "x", "y"}, "");
+  FakeGrpcSubscription foo_z_sub = makeWatch("type_url_foo", {"z"});
 
   EXPECT_CALL(callbacks_,
               onConfigUpdateFailed(Envoy::Config::ConfigUpdateFailureReason::ConnectionFailure, _))
@@ -215,16 +215,10 @@
   EXPECT_EQ(0, control_plane_connected_state_.value());
   EXPECT_EQ(0, control_plane_pending_requests_.value());
   EXPECT_CALL(*async_client_, startRaw(_, _, _, _)).WillOnce(Return(&async_stream_));
-<<<<<<< HEAD
-  expectSendMessage("type_url_foo", {"x", "y"}, "", true);
+  expectSendMessage("type_url_foo", {"z", "x", "y"}, "", true);
   expectSendMessage("type_url_bar", {}, "");
   expectSendMessage("type_url_baz", {"z"}, "");
-=======
-  expectSendMessage("foo", {"z", "x", "y"}, "", true);
-  expectSendMessage("bar", {}, "");
-  expectSendMessage("baz", {"z"}, "");
-  expectSendMessage("foo", {"x", "y"}, "");
->>>>>>> 65c15b4c
+  expectSendMessage("type_url_foo", {"x", "y"}, "");
   timer->invokeCallback();
 
   expectSendMessage("type_url_baz", {}, "");
@@ -945,7 +939,7 @@
   response->mutable_resources()->at(0).add_aliases("prefix/domain1.test");
   response->mutable_resources()->at(0).add_aliases("prefix/domain2.test");
 
-  EXPECT_CALL(callbacks, onConfigUpdate(_, _, "1")).Times(1);
+  EXPECT_CALL(callbacks, onConfigUpdate(_, _, "1"));
 
   grpc_mux->onDiscoveryResponse(std::move(response), control_plane_stats_);
 }
@@ -981,7 +975,7 @@
   response->mutable_resources()->at(0).set_name("prefix/not-found");
   response->mutable_resources()->at(0).add_aliases("prefix/domain1.test");
 
-  EXPECT_CALL(callbacks, onConfigUpdate(_, _, "1")).Times(1);
+  EXPECT_CALL(callbacks, onConfigUpdate(_, _, "1"));
 
   grpc_mux->onDiscoveryResponse(std::move(response), control_plane_stats_);
 }

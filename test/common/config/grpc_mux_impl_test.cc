#include <memory>

#include "envoy/api/v2/discovery.pb.h"
#include "envoy/api/v2/eds.pb.h"

#include "common/common/empty_string.h"
#include "common/config/new_grpc_mux_impl.h"
#include "common/config/protobuf_link_hacks.h"
#include "common/config/resources.h"
#include "common/config/utility.h"
#include "common/protobuf/protobuf.h"
#include "common/stats/isolated_store_impl.h"

#include "test/mocks/common.h"
#include "test/mocks/config/mocks.h"
#include "test/mocks/event/mocks.h"
#include "test/mocks/grpc/mocks.h"
#include "test/mocks/local_info/mocks.h"
#include "test/mocks/runtime/mocks.h"
#include "test/test_common/logging.h"
#include "test/test_common/simulated_time_system.h"
#include "test/test_common/test_time.h"
#include "test/test_common/utility.h"

#include "gmock/gmock.h"
#include "gtest/gtest.h"

using testing::_;
using testing::AtLeast;
using testing::InSequence;
using testing::Invoke;
using testing::IsSubstring;
using testing::NiceMock;
using testing::Return;
using testing::ReturnRef;

namespace Envoy {
namespace Config {
namespace {

// We test some mux specific stuff below, other unit test coverage for singleton use of GrpcMuxImpl
// is provided in [grpc_]subscription_impl_test.cc.
class GrpcMuxImplTestBase : public testing::Test {
public:
  GrpcMuxImplTestBase()
      : async_client_(new Grpc::MockAsyncClient()),
        control_plane_connected_state_(
            stats_.gauge("control_plane.connected_state", Stats::Gauge::ImportMode::NeverImport)) {}

  void setup() {
    grpc_mux_ = std::make_unique<GrpcMuxSotw>(
        std::unique_ptr<Grpc::MockAsyncClient>(async_client_), dispatcher_,
        *Protobuf::DescriptorPool::generated_pool()->FindMethodByName(
            "envoy.service.discovery.v2.AggregatedDiscoveryService.StreamAggregatedResources"),
        random_, stats_, rate_limit_settings_, local_info_, true);
  }

  void setup(const RateLimitSettings& custom_rate_limit_settings) {
    grpc_mux_ = std::make_unique<GrpcMuxSotw>(
        std::unique_ptr<Grpc::MockAsyncClient>(async_client_), dispatcher_,
        *Protobuf::DescriptorPool::generated_pool()->FindMethodByName(
            "envoy.service.discovery.v2.AggregatedDiscoveryService.StreamAggregatedResources"),
        random_, stats_, custom_rate_limit_settings, local_info_, true);
  }

  void expectSendMessage(const std::string& type_url,
                         const std::vector<std::string>& resource_names, const std::string& version,
                         bool first = false, const std::string& nonce = "",
                         const Protobuf::int32 error_code = Grpc::Status::WellKnownGrpcStatus::Ok,
                         const std::string& error_message = "") {
    envoy::api::v2::DiscoveryRequest expected_request;
    if (first) {
      expected_request.mutable_node()->CopyFrom(local_info_.node());
    }
    for (const auto& resource : resource_names) {
      expected_request.add_resource_names(resource);
    }
    if (!version.empty()) {
      expected_request.set_version_info(version);
    }
    expected_request.set_response_nonce(nonce);
    expected_request.set_type_url(type_url);
    if (error_code != Grpc::Status::WellKnownGrpcStatus::Ok) {
      ::google::rpc::Status* error_detail = expected_request.mutable_error_detail();
      error_detail->set_code(error_code);
      error_detail->set_message(error_message);
    }
    EXPECT_CALL(
        async_stream_,
        sendMessageRaw_(Grpc::ProtoBufferEqIgnoreRepeatedFieldOrdering(expected_request), false));
  }

  // These tests were written around GrpcMuxWatch, an RAII type returned by the old subscribe().
  // To preserve these tests for the new code, we need an RAII watch handler. That is
  // GrpcSubscriptionImpl, but to keep things simple, we'll fake it. (What we really care about
  // is the destructor, which is identical to the real one).
  class FakeGrpcSubscription {
  public:
    FakeGrpcSubscription(GrpcMux* grpc_mux, std::string type_url, Watch* watch)
        : grpc_mux_(grpc_mux), type_url_(std::move(type_url)), watch_(watch) {}
    ~FakeGrpcSubscription() { grpc_mux_->removeWatch(type_url_, watch_); }

  private:
    GrpcMux* const grpc_mux_;
    std::string type_url_;
    Watch* const watch_;
  };

  FakeGrpcSubscription makeWatch(const std::string& type_url,
                                 const std::set<std::string>& resources) {
    return FakeGrpcSubscription(grpc_mux_.get(), type_url,
                                grpc_mux_->addOrUpdateWatch(type_url, nullptr, resources,
                                                            callbacks_,
                                                            std::chrono::milliseconds(0)));
  }

  FakeGrpcSubscription
  makeWatch(const std::string& type_url, const std::set<std::string>& resources,
            NiceMock<MockSubscriptionCallbacks<envoy::api::v2::ClusterLoadAssignment>>& callbacks) {
    return FakeGrpcSubscription(grpc_mux_.get(), type_url,
                                grpc_mux_->addOrUpdateWatch(type_url, nullptr, resources, callbacks,
                                                            std::chrono::milliseconds(0)));
  }

  NiceMock<Event::MockDispatcher> dispatcher_;
  NiceMock<Runtime::MockRandomGenerator> random_;
  Grpc::MockAsyncClient* async_client_;
  Grpc::MockAsyncStream async_stream_;
  std::unique_ptr<GrpcMuxSotw> grpc_mux_;
  NiceMock<MockSubscriptionCallbacks<envoy::api::v2::ClusterLoadAssignment>> callbacks_;
  NiceMock<LocalInfo::MockLocalInfo> local_info_;
  Stats::IsolatedStoreImpl stats_;
  Envoy::Config::RateLimitSettings rate_limit_settings_;
  Stats::Gauge& control_plane_connected_state_;
};

class GrpcMuxImplTest : public GrpcMuxImplTestBase {
public:
  Event::SimulatedTimeSystem time_system_;
};

// Validate behavior when multiple type URL watches are maintained, watches are created/destroyed.
TEST_F(GrpcMuxImplTest, MultipleTypeUrlStreams) {
  setup();
  InSequence s;

  FakeGrpcSubscription foo_sub = makeWatch("type_url_foo", {"x", "y"});
  FakeGrpcSubscription bar_sub = makeWatch("type_url_bar", {});
  EXPECT_CALL(*async_client_, startRaw(_, _, _, _)).WillOnce(Return(&async_stream_));
  expectSendMessage("type_url_foo", {"x", "y"}, "", true);
  expectSendMessage("type_url_bar", {}, "");
  grpc_mux_->start();
  EXPECT_EQ(1, control_plane_connected_state_.value());
  expectSendMessage("type_url_bar", {"z"}, "");
  FakeGrpcSubscription bar_z_sub = makeWatch("type_url_bar", {"z"});
  expectSendMessage("type_url_bar", {"zz", "z"}, "");
  FakeGrpcSubscription bar_zz_sub = makeWatch("type_url_bar", {"zz"});
  expectSendMessage("type_url_bar", {"z"}, "");
  expectSendMessage("type_url_bar", {}, "");
  expectSendMessage("type_url_foo", {}, "");
}

// Validate behavior when multiple type URL watches are maintained and the stream is reset.
TEST_F(GrpcMuxImplTest, ResetStream) {
  InSequence s;

  Event::MockTimer* timer = nullptr;
  Event::TimerCb timer_cb;
  EXPECT_CALL(dispatcher_, createTimer_(_)).WillOnce(Invoke([&timer, &timer_cb](Event::TimerCb cb) {
    timer_cb = cb;
    EXPECT_EQ(nullptr, timer);
    timer = new Event::MockTimer();
    return timer;
  }));

  setup();
  FakeGrpcSubscription foo_sub = makeWatch("type_url_foo", {"x", "y"});
  FakeGrpcSubscription bar_sub = makeWatch("type_url_bar", {});
  FakeGrpcSubscription baz_sub = makeWatch("type_url_baz", {"z"});
  EXPECT_CALL(*async_client_, startRaw(_, _, _, _)).WillOnce(Return(&async_stream_));
  expectSendMessage("type_url_foo", {"x", "y"}, "", true);
  expectSendMessage("type_url_bar", {}, "");
  expectSendMessage("type_url_baz", {"z"}, "");
  grpc_mux_->start();

  EXPECT_CALL(callbacks_,
              onConfigUpdateFailed(Envoy::Config::ConfigUpdateFailureReason::ConnectionFailure, _))
      .Times(3);
  EXPECT_CALL(random_, random());
  ASSERT_TRUE(timer != nullptr); // initialized from dispatcher mock.
  EXPECT_CALL(*timer, enableTimer(_, _));
  grpc_mux_->grpcStreamForTest().onRemoteClose(Grpc::Status::WellKnownGrpcStatus::Canceled, "");
  EXPECT_EQ(0, control_plane_connected_state_.value());
  EXPECT_CALL(*async_client_, startRaw(_, _, _, _)).WillOnce(Return(&async_stream_));
  expectSendMessage("type_url_foo", {"x", "y"}, "", true);
  expectSendMessage("type_url_bar", {}, "");
  expectSendMessage("type_url_baz", {"z"}, "");
  timer_cb();

  expectSendMessage("type_url_baz", {}, "");
  expectSendMessage("type_url_foo", {}, "");
}

// Validate pause-resume behavior.
TEST_F(GrpcMuxImplTest, PauseResume) {
  setup();
  InSequence s;
  FakeGrpcSubscription foo_sub = makeWatch("type_url_foo", {"x", "y"});
  grpc_mux_->pause("type_url_foo");
  EXPECT_CALL(*async_client_, startRaw(_, _, _, _)).WillOnce(Return(&async_stream_));
  grpc_mux_->start();
  expectSendMessage("type_url_foo", {"x", "y"}, "", true);
  grpc_mux_->resume("type_url_foo");
  grpc_mux_->pause("type_url_bar");
  expectSendMessage("type_url_foo", {"z", "x", "y"}, "");
  FakeGrpcSubscription foo_z_sub = makeWatch("type_url_foo", {"z"});
  grpc_mux_->resume("type_url_bar");
  grpc_mux_->pause("type_url_foo");
  FakeGrpcSubscription foo_zz_sub = makeWatch("type_url_foo", {"zz"});
  expectSendMessage("type_url_foo", {"zz", "z", "x", "y"}, "");
  grpc_mux_->resume("type_url_foo");
  grpc_mux_->pause("type_url_foo");
}

// Validate behavior when type URL mismatches occur.
TEST_F(GrpcMuxImplTest, TypeUrlMismatch) {
  setup();

  auto invalid_response = std::make_unique<envoy::api::v2::DiscoveryResponse>();
  FakeGrpcSubscription foo_sub = makeWatch("type_url_foo", {"x", "y"});

  EXPECT_CALL(*async_client_, startRaw(_, _, _, _)).WillOnce(Return(&async_stream_));
  expectSendMessage("type_url_foo", {"x", "y"}, "", true);
  grpc_mux_->start();

  {
    auto response = std::make_unique<envoy::api::v2::DiscoveryResponse>();
    response->set_type_url("type_url_bar");
    grpc_mux_->onDiscoveryResponse(std::move(response));
  }

  {
    invalid_response->set_type_url("type_url_foo");
    invalid_response->mutable_resources()->Add()->set_type_url("type_url_bar");
    EXPECT_CALL(callbacks_, onConfigUpdateFailed(_, _))
        .WillOnce(Invoke([](Envoy::Config::ConfigUpdateFailureReason, const EnvoyException* e) {
          EXPECT_TRUE(
              IsSubstring("", "",
                          "type URL type_url_bar embedded in an individual Any does not match the "
                          "message-wide type URL type_url_foo in DiscoveryResponse",
                          e->what()));
        }));

    expectSendMessage(
<<<<<<< HEAD
        "foo", {"x", "y"}, "", false, "", Grpc::Status::WellKnownGrpcStatus::Internal,
        fmt::format("bar does not match the message-wide type URL foo in DiscoveryResponse {}",
=======
        "type_url_foo", {"x", "y"}, "", false, "", Grpc::Status::GrpcStatus::Internal,
        fmt::format("type URL type_url_bar embedded in an individual Any does not match the "
                    "message-wide type URL type_url_foo in DiscoveryResponse {}",
>>>>>>> c2eae094
                    invalid_response->DebugString()));
    grpc_mux_->onDiscoveryResponse(std::move(invalid_response));
  }
  expectSendMessage("type_url_foo", {}, "");
}

// Validate behavior when watches has an unknown resource name.
TEST_F(GrpcMuxImplTest, WildcardWatch) {
  setup();

  const std::string& type_url = Config::TypeUrl::get().ClusterLoadAssignment;
  FakeGrpcSubscription foo_sub = makeWatch(type_url, {});
  EXPECT_CALL(*async_client_, startRaw(_, _, _, _)).WillOnce(Return(&async_stream_));
  expectSendMessage(type_url, {}, "", true);
  grpc_mux_->start();

  auto response = std::make_unique<envoy::api::v2::DiscoveryResponse>();
  response->set_type_url(type_url);
  response->set_version_info("1");
  envoy::api::v2::ClusterLoadAssignment load_assignment;
  load_assignment.set_cluster_name("x");
  response->add_resources()->PackFrom(load_assignment);
  EXPECT_CALL(callbacks_, onConfigUpdate(_, "1"))
      .WillOnce(
          Invoke([&load_assignment](const Protobuf::RepeatedPtrField<ProtobufWkt::Any>& resources,
                                    const std::string&) {
            EXPECT_EQ(1, resources.size());
            envoy::api::v2::ClusterLoadAssignment expected_assignment;
            resources[0].UnpackTo(&expected_assignment);
            EXPECT_TRUE(TestUtility::protoEqual(expected_assignment, load_assignment));
          }));
  expectSendMessage(type_url, {}, "1");
  grpc_mux_->onDiscoveryResponse(std::move(response));
}

// Validate behavior when watches specify resources (potentially overlapping).
TEST_F(GrpcMuxImplTest, WatchDemux) {
  setup();
  // We will not require InSequence here: an update that causes multiple onConfigUpdates
  // causes them in an indeterminate order, based on the whims of the hash map.
  const std::string& type_url = Config::TypeUrl::get().ClusterLoadAssignment;
  NiceMock<MockSubscriptionCallbacks<envoy::api::v2::ClusterLoadAssignment>> foo_callbacks;
  FakeGrpcSubscription foo_sub = makeWatch(type_url, {"x", "y"}, foo_callbacks);
  NiceMock<MockSubscriptionCallbacks<envoy::api::v2::ClusterLoadAssignment>> bar_callbacks;
  FakeGrpcSubscription bar_sub = makeWatch(type_url, {"y", "z"}, bar_callbacks);
  EXPECT_CALL(*async_client_, startRaw(_, _, _, _)).WillOnce(Return(&async_stream_));
  // Should dedupe the "x" resource.
  expectSendMessage(type_url, {"y", "z", "x"}, "", true);
  grpc_mux_->start();

  // Send just x; only foo_callbacks should receive an onConfigUpdate().
  {
    auto response = std::make_unique<envoy::api::v2::DiscoveryResponse>();
    response->set_type_url(type_url);
    response->set_version_info("1");
    envoy::api::v2::ClusterLoadAssignment load_assignment;
    load_assignment.set_cluster_name("x");
    response->add_resources()->PackFrom(load_assignment);
    EXPECT_CALL(bar_callbacks, onConfigUpdate(_, "1")).Times(0);
    EXPECT_CALL(foo_callbacks, onConfigUpdate(_, "1"))
        .WillOnce(
            Invoke([&load_assignment](const Protobuf::RepeatedPtrField<ProtobufWkt::Any>& resources,
                                      const std::string&) {
              EXPECT_EQ(1, resources.size());
              envoy::api::v2::ClusterLoadAssignment expected_assignment;
              resources[0].UnpackTo(&expected_assignment);
              EXPECT_TRUE(TestUtility::protoEqual(expected_assignment, load_assignment));
            }));
    expectSendMessage(type_url, {"y", "z", "x"}, "1");
    grpc_mux_->onDiscoveryResponse(std::move(response));
  }

  // Send x y and z; foo_ and bar_callbacks should both receive onConfigUpdate()s, carrying {x,y}
  // and {y,z} respectively.
  {
    auto response = std::make_unique<envoy::api::v2::DiscoveryResponse>();
    response->set_type_url(type_url);
    response->set_version_info("2");
    envoy::api::v2::ClusterLoadAssignment load_assignment_x;
    load_assignment_x.set_cluster_name("x");
    response->add_resources()->PackFrom(load_assignment_x);
    envoy::api::v2::ClusterLoadAssignment load_assignment_y;
    load_assignment_y.set_cluster_name("y");
    response->add_resources()->PackFrom(load_assignment_y);
    envoy::api::v2::ClusterLoadAssignment load_assignment_z;
    load_assignment_z.set_cluster_name("z");
    response->add_resources()->PackFrom(load_assignment_z);
    EXPECT_CALL(bar_callbacks, onConfigUpdate(_, "2"))
        .WillOnce(Invoke(
            [&load_assignment_y, &load_assignment_z](
                const Protobuf::RepeatedPtrField<ProtobufWkt::Any>& resources, const std::string&) {
              EXPECT_EQ(2, resources.size());
              envoy::api::v2::ClusterLoadAssignment expected_assignment;
              resources[0].UnpackTo(&expected_assignment);
              EXPECT_TRUE(TestUtility::protoEqual(expected_assignment, load_assignment_y));
              resources[1].UnpackTo(&expected_assignment);
              EXPECT_TRUE(TestUtility::protoEqual(expected_assignment, load_assignment_z));
            }));
    EXPECT_CALL(foo_callbacks, onConfigUpdate(_, "2"))
        .WillOnce(Invoke(
            [&load_assignment_x, &load_assignment_y](
                const Protobuf::RepeatedPtrField<ProtobufWkt::Any>& resources, const std::string&) {
              EXPECT_EQ(2, resources.size());
              envoy::api::v2::ClusterLoadAssignment expected_assignment;
              resources[0].UnpackTo(&expected_assignment);
              EXPECT_TRUE(TestUtility::protoEqual(expected_assignment, load_assignment_x));
              resources[1].UnpackTo(&expected_assignment);
              EXPECT_TRUE(TestUtility::protoEqual(expected_assignment, load_assignment_y));
            }));
    expectSendMessage(type_url, {"y", "z", "x"}, "2");
    grpc_mux_->onDiscoveryResponse(std::move(response));
  }

  expectSendMessage(type_url, {"x", "y"}, "2");
  expectSendMessage(type_url, {}, "2");
}

// Validate behavior when we have multiple watchers that send empty updates.
TEST_F(GrpcMuxImplTest, MultipleWatcherWithEmptyUpdates) {
  setup();
  InSequence s;
  const std::string& type_url = Config::TypeUrl::get().ClusterLoadAssignment;
  NiceMock<MockSubscriptionCallbacks<envoy::api::v2::ClusterLoadAssignment>> foo_callbacks;
  FakeGrpcSubscription foo_sub = makeWatch(type_url, {"x", "y"}, foo_callbacks);

  EXPECT_CALL(*async_client_, startRaw(_, _, _, _)).WillOnce(Return(&async_stream_));
  expectSendMessage(type_url, {"x", "y"}, "", true);
  grpc_mux_->start();

  auto response = std::make_unique<envoy::api::v2::DiscoveryResponse>();
  response->set_type_url(type_url);
  response->set_version_info("1");

  EXPECT_CALL(foo_callbacks, onConfigUpdate(_, "1")).Times(0);
  expectSendMessage(type_url, {"x", "y"}, "1");
  grpc_mux_->onDiscoveryResponse(std::move(response));

  expectSendMessage(type_url, {}, "1");
}

// Validate behavior when we have Single Watcher that sends Empty updates.
TEST_F(GrpcMuxImplTest, SingleWatcherWithEmptyUpdates) {
  setup();
  const std::string& type_url = Config::TypeUrl::get().Cluster;
  NiceMock<MockSubscriptionCallbacks<envoy::api::v2::ClusterLoadAssignment>> foo_callbacks;
  FakeGrpcSubscription foo_sub = makeWatch(type_url, {}, foo_callbacks);

  EXPECT_CALL(*async_client_, startRaw(_, _, _, _)).WillOnce(Return(&async_stream_));
  expectSendMessage(type_url, {}, "", true);
  grpc_mux_->start();

  auto response = std::make_unique<envoy::api::v2::DiscoveryResponse>();
  response->set_type_url(type_url);
  response->set_version_info("1");
  // Validate that onConfigUpdate is called with empty resources.
  EXPECT_CALL(foo_callbacks, onConfigUpdate(_, "1"))
      .WillOnce(Invoke([](const Protobuf::RepeatedPtrField<ProtobufWkt::Any>& resources,
                          const std::string&) { EXPECT_TRUE(resources.empty()); }));
  expectSendMessage(type_url, {}, "1");
  grpc_mux_->onDiscoveryResponse(std::move(response));
}

// Exactly one test requires a mock time system to provoke behavior that cannot
// easily be achieved with a SimulatedTimeSystem.
class GrpcMuxImplTestWithMockTimeSystem : public GrpcMuxImplTestBase {
public:
  Event::DelegatingTestTimeSystem<MockTimeSystem> mock_time_system_;
};

//  Verifies that rate limiting is not enforced with defaults.
TEST_F(GrpcMuxImplTestWithMockTimeSystem, TooManyRequestsWithDefaultSettings) {
  // Validate that only connection retry timer is enabled.
  Event::MockTimer* timer = nullptr;
  Event::TimerCb timer_cb;
  EXPECT_CALL(dispatcher_, createTimer_(_)).WillOnce(Invoke([&timer, &timer_cb](Event::TimerCb cb) {
    timer_cb = cb;
    EXPECT_EQ(nullptr, timer);
    timer = new Event::MockTimer();
    return timer;
  }));

  // Validate that rate limiter is not created.
  EXPECT_CALL(*mock_time_system_, monotonicTime()).Times(0);

  setup();

  EXPECT_CALL(async_stream_, sendMessageRaw_(_, false)).Times(AtLeast(99));
  EXPECT_CALL(*async_client_, startRaw(_, _, _, _)).WillOnce(Return(&async_stream_));

  const auto onReceiveMessage = [&](uint64_t burst) {
    for (uint64_t i = 0; i < burst; i++) {
      std::unique_ptr<envoy::api::v2::DiscoveryResponse> response(
          new envoy::api::v2::DiscoveryResponse());
      response->set_version_info("type_url_baz");
      response->set_nonce("type_url_bar");
      response->set_type_url("type_url_foo");
      grpc_mux_->onDiscoveryResponse(std::move(response));
    }
  };

  FakeGrpcSubscription foo_sub = makeWatch("type_url_foo", {"x"});
  expectSendMessage("type_url_foo", {"x"}, "", true);
  grpc_mux_->start();

  // Exhausts the limit.
  onReceiveMessage(99);

  // API calls go over the limit but we do not see the stat incremented.
  onReceiveMessage(1);
  EXPECT_EQ(0, stats_.counter("control_plane.rate_limit_enforced").value());
}

//  Verifies that default rate limiting is enforced with empty RateLimitSettings.
TEST_F(GrpcMuxImplTestWithMockTimeSystem, TooManyRequestsWithEmptyRateLimitSettings) {
  // Validate that request drain timer is created.
  Event::MockTimer* timer = nullptr;
  Event::MockTimer* drain_request_timer = nullptr;

  Event::TimerCb timer_cb;
  EXPECT_CALL(dispatcher_, createTimer_(_))
      .WillOnce(Invoke([&timer, &timer_cb](Event::TimerCb cb) {
        timer_cb = cb;
        EXPECT_EQ(nullptr, timer);
        timer = new Event::MockTimer();
        return timer;
      }))
      .WillOnce(Invoke([&drain_request_timer, &timer_cb](Event::TimerCb cb) {
        timer_cb = cb;
        EXPECT_EQ(nullptr, drain_request_timer);
        drain_request_timer = new Event::MockTimer();
        return drain_request_timer;
      }));
  EXPECT_CALL(*mock_time_system_, monotonicTime())
      .WillRepeatedly(Return(std::chrono::steady_clock::time_point{}));

  RateLimitSettings custom_rate_limit_settings;
  custom_rate_limit_settings.enabled_ = true;
  setup(custom_rate_limit_settings);

  EXPECT_CALL(async_stream_, sendMessageRaw_(_, false)).Times(AtLeast(99));
  EXPECT_CALL(*async_client_, startRaw(_, _, _, _)).WillOnce(Return(&async_stream_));

  const auto onReceiveMessage = [&](uint64_t burst) {
    for (uint64_t i = 0; i < burst; i++) {
      std::unique_ptr<envoy::api::v2::DiscoveryResponse> response(
          new envoy::api::v2::DiscoveryResponse());
      response->set_version_info("type_url_baz");
      response->set_nonce("type_url_bar");
      response->set_type_url("type_url_foo");
      grpc_mux_->onDiscoveryResponse(std::move(response));
    }
  };

  FakeGrpcSubscription foo_sub = makeWatch("type_url_foo", {"x"});
  expectSendMessage("type_url_foo", {"x"}, "", true);
  grpc_mux_->start();

  // Validate that drain_request_timer is enabled when there are no tokens.
  EXPECT_CALL(*drain_request_timer, enableTimer(std::chrono::milliseconds(100), _))
      .Times(AtLeast(1));
  onReceiveMessage(110);
  EXPECT_LE(10, stats_.counter("control_plane.rate_limit_enforced").value());
  EXPECT_LE(
      10,
      stats_.gauge("control_plane.pending_requests", Stats::Gauge::ImportMode::Accumulate).value());
}

//  Verifies that rate limiting is enforced with custom RateLimitSettings.
TEST_F(GrpcMuxImplTest, TooManyRequestsWithCustomRateLimitSettings) {
  // Validate that request drain timer is created.
  Event::MockTimer* timer = nullptr;
  Event::MockTimer* drain_request_timer = nullptr;

  Event::TimerCb timer_cb;
  Event::TimerCb drain_timer_cb;

  EXPECT_CALL(dispatcher_, createTimer_(_))
      .WillOnce(Invoke([&timer, &timer_cb](Event::TimerCb cb) {
        timer_cb = cb;
        EXPECT_EQ(nullptr, timer);
        timer = new Event::MockTimer();
        return timer;
      }))
      .WillOnce(Invoke([&drain_request_timer, &drain_timer_cb](Event::TimerCb cb) {
        drain_timer_cb = cb;
        EXPECT_EQ(nullptr, drain_request_timer);
        drain_request_timer = new Event::MockTimer();
        return drain_request_timer;
      }));

  RateLimitSettings custom_rate_limit_settings;
  custom_rate_limit_settings.enabled_ = true;
  custom_rate_limit_settings.max_tokens_ = 250;
  custom_rate_limit_settings.fill_rate_ = 2;
  setup(custom_rate_limit_settings);

  EXPECT_CALL(async_stream_, sendMessageRaw_(_, false)).Times(AtLeast(260));
  EXPECT_CALL(*async_client_, startRaw(_, _, _, _)).WillOnce(Return(&async_stream_));

  const auto onReceiveMessage = [&](uint64_t burst) {
    for (uint64_t i = 0; i < burst; i++) {
      std::unique_ptr<envoy::api::v2::DiscoveryResponse> response(
          new envoy::api::v2::DiscoveryResponse());
      response->set_version_info("type_url_baz");
      response->set_nonce("type_url_bar");
      response->set_type_url("type_url_foo");
      grpc_mux_->onDiscoveryResponse(std::move(response));
    }
  };

  FakeGrpcSubscription foo_sub = makeWatch("type_url_foo", {"x"});
  expectSendMessage("type_url_foo", {"x"}, "", true);
  grpc_mux_->start();

  // Validate that rate limit is not enforced for 100 requests.
  onReceiveMessage(100);
  EXPECT_EQ(0, stats_.counter("control_plane.rate_limit_enforced").value());

  // Validate that drain_request_timer is enabled when there are no tokens.
  EXPECT_CALL(*drain_request_timer, enableTimer(std::chrono::milliseconds(500), _))
      .Times(AtLeast(1));
  onReceiveMessage(160);
  EXPECT_LE(10, stats_.counter("control_plane.rate_limit_enforced").value());
  Stats::Gauge& pending_requests =
      stats_.gauge("control_plane.pending_requests", Stats::Gauge::ImportMode::Accumulate);
  EXPECT_LE(10, pending_requests.value());

  // Validate that drain requests call when there are multiple requests in queue.
  time_system_.setMonotonicTime(std::chrono::seconds(10));
  drain_timer_cb();

  // Check that the pending_requests stat is updated with the queue drain.
  EXPECT_EQ(0, pending_requests.value());
}

// Verifies that a message with no resources is accepted.
TEST_F(GrpcMuxImplTest, UnwatchedTypeAcceptsEmptyResources) {
  setup();

  EXPECT_CALL(*async_client_, startRaw(_, _, _, _)).WillOnce(Return(&async_stream_));

  const std::string& type_url = Config::TypeUrl::get().ClusterLoadAssignment;

  grpc_mux_->start();
  {
    // subscribe and unsubscribe to simulate a cluster added and removed
    expectSendMessage(type_url, {"y"}, "", true);
    FakeGrpcSubscription temp_sub = makeWatch(type_url, {"y"});
    expectSendMessage(type_url, {}, "");
  }

  // simulate the server sending empty CLA message to notify envoy that the CLA was removed.
  auto response = std::make_unique<envoy::api::v2::DiscoveryResponse>();
  response->set_nonce("bar");
  response->set_version_info("1");
  response->set_type_url(type_url);

  // Although the update will change nothing for us, we will "accept" it, and so according
  // to the spec we should ACK it.
  expectSendMessage(type_url, {}, "1", false, "bar");
  grpc_mux_->onDiscoveryResponse(std::move(response));

  // When we become interested in "x", we should send a request indicating that interest.
  expectSendMessage(type_url, {"x"}, "1", false, "bar");
  FakeGrpcSubscription sub = makeWatch(type_url, {"x"});

  // Watch destroyed -> interest gone -> unsubscribe request.
  expectSendMessage(type_url, {}, "1", false, "bar");
}

// Verifies that a message with some resources is accepted even when there are no watches.
// Rationale: SotW gRPC xDS has always been willing to accept updates that include
// uninteresting resources. It should not matter whether those uninteresting resources
// are accompanied by interesting ones.
// Note: this was previously "rejects", not "accepts". See
// https://github.com/envoyproxy/envoy/pull/8350#discussion_r328218220 for discussion.
TEST_F(GrpcMuxImplTest, UnwatchedTypeAcceptsResources) {
  setup();
  EXPECT_CALL(*async_client_, startRaw(_, _, _, _)).WillOnce(Return(&async_stream_));
  const std::string& type_url = Config::TypeUrl::get().ClusterLoadAssignment;
  grpc_mux_->start();

  // subscribe and unsubscribe so that the type is known to envoy
  {
    expectSendMessage(type_url, {"y"}, "", true);
    expectSendMessage(type_url, {}, "");
    FakeGrpcSubscription delete_immediately = makeWatch(type_url, {"y"});
  }
  auto response = std::make_unique<envoy::api::v2::DiscoveryResponse>();
  response->set_type_url(type_url);
  envoy::api::v2::ClusterLoadAssignment load_assignment;
  load_assignment.set_cluster_name("x");
  response->add_resources()->PackFrom(load_assignment);
  response->set_version_info("1");

  expectSendMessage(type_url, {}, "1");
  grpc_mux_->onDiscoveryResponse(std::move(response));
}

TEST_F(GrpcMuxImplTest, BadLocalInfoEmptyClusterName) {
  EXPECT_CALL(local_info_, clusterName()).WillOnce(ReturnRef(EMPTY_STRING));
  EXPECT_THROW_WITH_MESSAGE(
      GrpcMuxSotw(
          std::unique_ptr<Grpc::MockAsyncClient>(async_client_), dispatcher_,
          *Protobuf::DescriptorPool::generated_pool()->FindMethodByName(
              "envoy.service.discovery.v2.AggregatedDiscoveryService.StreamAggregatedResources"),
          random_, stats_, rate_limit_settings_, local_info_, true),
      EnvoyException,
      "ads: node 'id' and 'cluster' are required. Set it either in 'node' config or via "
      "--service-node and --service-cluster options.");
}

TEST_F(GrpcMuxImplTest, BadLocalInfoEmptyNodeName) {
  EXPECT_CALL(local_info_, nodeName()).WillOnce(ReturnRef(EMPTY_STRING));
  EXPECT_THROW_WITH_MESSAGE(
      GrpcMuxSotw(
          std::unique_ptr<Grpc::MockAsyncClient>(async_client_), dispatcher_,
          *Protobuf::DescriptorPool::generated_pool()->FindMethodByName(
              "envoy.service.discovery.v2.AggregatedDiscoveryService.StreamAggregatedResources"),
          random_, stats_, rate_limit_settings_, local_info_, true),
      EnvoyException,
      "ads: node 'id' and 'cluster' are required. Set it either in 'node' config or via "
      "--service-node and --service-cluster options.");
}

// Test that we simply ignore a message for an unknown type_url, with no ill effects.
TEST_F(GrpcMuxImplTest, DiscoveryResponseNonexistentSub) {
  setup();

  const std::string& type_url = Config::TypeUrl::get().ClusterLoadAssignment;
  grpc_mux_->addOrUpdateWatch(type_url, nullptr, {}, callbacks_, std::chrono::milliseconds(0));

  EXPECT_CALL(*async_client_, startRaw(_, _, _, _)).WillOnce(Return(&async_stream_));
  expectSendMessage(type_url, {}, "", true);
  grpc_mux_->start();
  {
    auto unexpected_response = std::make_unique<envoy::api::v2::DiscoveryResponse>();
    unexpected_response->set_type_url("unexpected_type_url");
    unexpected_response->set_version_info("0");
    EXPECT_CALL(callbacks_, onConfigUpdate(_, _, "0")).Times(0);
    grpc_mux_->onDiscoveryResponse(std::move(unexpected_response));
  }
  auto response = std::make_unique<envoy::api::v2::DiscoveryResponse>();
  response->set_type_url(type_url);
  response->set_version_info("1");
  envoy::api::v2::ClusterLoadAssignment load_assignment;
  load_assignment.set_cluster_name("x");
  response->add_resources()->PackFrom(load_assignment);
  EXPECT_CALL(callbacks_, onConfigUpdate(_, "1"))
      .WillOnce(
          Invoke([&load_assignment](const Protobuf::RepeatedPtrField<ProtobufWkt::Any>& resources,
                                    const std::string&) {
            EXPECT_EQ(1, resources.size());
            envoy::api::v2::ClusterLoadAssignment expected_assignment;
            resources[0].UnpackTo(&expected_assignment);
            EXPECT_TRUE(TestUtility::protoEqual(expected_assignment, load_assignment));
          }));
  expectSendMessage(type_url, {}, "1");
  grpc_mux_->onDiscoveryResponse(std::move(response));
}

} // namespace
} // namespace Config
} // namespace Envoy<|MERGE_RESOLUTION|>--- conflicted
+++ resolved
@@ -252,14 +252,9 @@
         }));
 
     expectSendMessage(
-<<<<<<< HEAD
-        "foo", {"x", "y"}, "", false, "", Grpc::Status::WellKnownGrpcStatus::Internal,
-        fmt::format("bar does not match the message-wide type URL foo in DiscoveryResponse {}",
-=======
-        "type_url_foo", {"x", "y"}, "", false, "", Grpc::Status::GrpcStatus::Internal,
+        "type_url_foo", {"x", "y"}, "", false, "", Grpc::Status::WellKnownGrpcStatus::Internal,
         fmt::format("type URL type_url_bar embedded in an individual Any does not match the "
                     "message-wide type URL type_url_foo in DiscoveryResponse {}",
->>>>>>> c2eae094
                     invalid_response->DebugString()));
     grpc_mux_->onDiscoveryResponse(std::move(invalid_response));
   }

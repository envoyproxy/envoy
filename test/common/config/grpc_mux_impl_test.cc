--- conflicted
+++ resolved
@@ -66,12 +66,8 @@
         local_info_, std::unique_ptr<Grpc::MockAsyncClient>(async_client_), dispatcher_,
         *Protobuf::DescriptorPool::generated_pool()->FindMethodByName(
             "envoy.service.discovery.v3.AggregatedDiscoveryService.StreamAggregatedResources"),
-<<<<<<< HEAD
-        stats_, rate_limit_settings_, true, std::move(config_validators_),
+        *stats_.rootScope(), rate_limit_settings_, true, std::move(config_validators_),
         std::move(backoff_strategy_),
-=======
-        random_, *stats_.rootScope(), rate_limit_settings_, true, std::move(config_validators_),
->>>>>>> f3edd6d5
         /*xds_config_tracker=*/XdsConfigTrackerOptRef(),
         /*xds_resources_delegate=*/XdsResourcesDelegateOptRef(), /*target_xds_authority=*/"");
   }
@@ -81,13 +77,8 @@
         local_info_, std::unique_ptr<Grpc::MockAsyncClient>(async_client_), dispatcher_,
         *Protobuf::DescriptorPool::generated_pool()->FindMethodByName(
             "envoy.service.discovery.v3.AggregatedDiscoveryService.StreamAggregatedResources"),
-<<<<<<< HEAD
-        stats_, custom_rate_limit_settings, true, std::move(config_validators_),
+        *stats_.rootScope(), custom_rate_limit_settings, true, std::move(config_validators_),
         std::move(backoff_strategy_),
-=======
-        random_, *stats_.rootScope(), custom_rate_limit_settings, true,
-        std::move(config_validators_),
->>>>>>> f3edd6d5
         /*xds_config_tracker=*/XdsConfigTrackerOptRef(),
         /*xds_resources_delegate=*/XdsResourcesDelegateOptRef(), /*target_xds_authority=*/"");
   }
@@ -908,13 +899,8 @@
           local_info_, std::unique_ptr<Grpc::MockAsyncClient>(async_client_), dispatcher_,
           *Protobuf::DescriptorPool::generated_pool()->FindMethodByName(
               "envoy.service.discovery.v3.AggregatedDiscoveryService.StreamAggregatedResources"),
-<<<<<<< HEAD
-          stats_, rate_limit_settings_, true,
+          *stats_.rootScope(), rate_limit_settings_, true,
           std::make_unique<NiceMock<MockCustomConfigValidators>>(), std::move(backoff_strategy_),
-=======
-          random_, *stats_.rootScope(), rate_limit_settings_, true,
-          std::make_unique<NiceMock<MockCustomConfigValidators>>(),
->>>>>>> f3edd6d5
           /*xds_config_tracker=*/XdsConfigTrackerOptRef(),
           /*xds_resources_delegate=*/XdsResourcesDelegateOptRef(),
           /*target_xds_authority=*/""),
@@ -930,13 +916,8 @@
           local_info_, std::unique_ptr<Grpc::MockAsyncClient>(async_client_), dispatcher_,
           *Protobuf::DescriptorPool::generated_pool()->FindMethodByName(
               "envoy.service.discovery.v3.AggregatedDiscoveryService.StreamAggregatedResources"),
-<<<<<<< HEAD
-          stats_, rate_limit_settings_, true,
+          *stats_.rootScope(), rate_limit_settings_, true,
           std::make_unique<NiceMock<MockCustomConfigValidators>>(), std::move(backoff_strategy_),
-=======
-          random_, *stats_.rootScope(), rate_limit_settings_, true,
-          std::make_unique<NiceMock<MockCustomConfigValidators>>(),
->>>>>>> f3edd6d5
           /*xds_config_tracker=*/XdsConfigTrackerOptRef(),
           /*xds_resources_delegate=*/XdsResourcesDelegateOptRef(), /*target_xds_authority=*/""),
       EnvoyException,

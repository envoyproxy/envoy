#include <memory>

#include "test/common/config/delta_subscription_test_harness.h"
#include "test/common/config/filesystem_subscription_test_harness.h"
#include "test/common/config/grpc_subscription_test_harness.h"
#include "test/common/config/http_subscription_test_harness.h"
#include "test/common/config/subscription_test_harness.h"

using testing::InSequence;

namespace Envoy {
namespace Config {
namespace {

enum class SubscriptionType {
  Grpc,
  DeltaGrpc,
  Http,
  Filesystem,
};

class SubscriptionImplTest : public testing::TestWithParam<SubscriptionType> {
public:
  SubscriptionImplTest() : SubscriptionImplTest(std::chrono::milliseconds(0)) {}
  SubscriptionImplTest(std::chrono::milliseconds init_fetch_timeout) {
    switch (GetParam()) {
    case SubscriptionType::Grpc:
      test_harness_ = std::make_unique<GrpcSubscriptionTestHarness>(init_fetch_timeout);
      break;
    case SubscriptionType::DeltaGrpc:
      test_harness_ = std::make_unique<DeltaSubscriptionTestHarness>(init_fetch_timeout);
      break;
    case SubscriptionType::Http:
      test_harness_ = std::make_unique<HttpSubscriptionTestHarness>(init_fetch_timeout);
      break;
    case SubscriptionType::Filesystem:
      test_harness_ = std::make_unique<FilesystemSubscriptionTestHarness>();
      break;
    }
  }

  void TearDown() override { test_harness_->doSubscriptionTearDown(); }

  void startSubscription(const std::set<std::string>& cluster_names) {
    test_harness_->startSubscription(cluster_names);
  }

  void updateResourceInterest(const std::set<std::string>& cluster_names) {
    test_harness_->updateResourceInterest(cluster_names);
  }

  void expectSendMessage(const std::set<std::string>& cluster_names, const std::string& version,
                         bool expect_node) {
    test_harness_->expectSendMessage(cluster_names, version, expect_node);
  }

  AssertionResult statsAre(uint32_t attempt, uint32_t success, uint32_t rejected, uint32_t failure,
                           uint32_t init_fetch_timeout, uint64_t version) {
    return test_harness_->statsAre(attempt, success, rejected, failure, init_fetch_timeout,
                                   version);
  }

  void deliverConfigUpdate(const std::vector<std::string> cluster_names, const std::string& version,
                           bool accept) {
    test_harness_->deliverConfigUpdate(cluster_names, version, accept);
  }

  void expectConfigUpdateFailed() { test_harness_->expectConfigUpdateFailed(); }

  void expectEnableInitFetchTimeoutTimer(std::chrono::milliseconds timeout) {
    test_harness_->expectEnableInitFetchTimeoutTimer(timeout);
  }

  void expectDisableInitFetchTimeoutTimer() { test_harness_->expectDisableInitFetchTimeoutTimer(); }

  void callInitFetchTimeoutCb() { test_harness_->callInitFetchTimeoutCb(); }

  std::unique_ptr<SubscriptionTestHarness> test_harness_;
};

class SubscriptionImplInitFetchTimeoutTest : public SubscriptionImplTest {
public:
  SubscriptionImplInitFetchTimeoutTest() : SubscriptionImplTest(std::chrono::milliseconds(1000)) {}
};

SubscriptionType types[] = {SubscriptionType::Grpc, SubscriptionType::DeltaGrpc,
                            SubscriptionType::Http, SubscriptionType::Filesystem};
INSTANTIATE_TEST_SUITE_P(SubscriptionImplTest, SubscriptionImplTest, testing::ValuesIn(types));
INSTANTIATE_TEST_SUITE_P(SubscriptionImplTest, SubscriptionImplInitFetchTimeoutTest,
                         testing::ValuesIn(types));

// Validate basic request-response succeeds.
TEST_P(SubscriptionImplTest, InitialRequestResponse) {
  startSubscription({"cluster0", "cluster1"});
  EXPECT_TRUE(statsAre(1, 0, 0, 0, 0, 0));
  deliverConfigUpdate({"cluster0", "cluster1"}, "0", true);
  EXPECT_TRUE(statsAre(2, 1, 0, 0, 0, 7148434200721666028));
}

// Validate that multiple streamed updates succeed.
TEST_P(SubscriptionImplTest, ResponseStream) {
  startSubscription({"cluster0", "cluster1"});
  EXPECT_TRUE(statsAre(1, 0, 0, 0, 0, 0));
  deliverConfigUpdate({"cluster0", "cluster1"}, "0", true);
  EXPECT_TRUE(statsAre(2, 1, 0, 0, 0, 7148434200721666028));
  deliverConfigUpdate({"cluster0", "cluster1"}, "1", true);
  EXPECT_TRUE(statsAre(3, 2, 0, 0, 0, 13237225503670494420U));
}

// Validate that the client can reject a config.
TEST_P(SubscriptionImplTest, RejectConfig) {
  startSubscription({"cluster0", "cluster1"});
  EXPECT_TRUE(statsAre(1, 0, 0, 0, 0, 0));
  deliverConfigUpdate({"cluster0", "cluster1"}, "0", false);
  EXPECT_TRUE(statsAre(2, 0, 1, 0, 0, 0));
}

// Validate that the client can reject a config and accept the same config later.
TEST_P(SubscriptionImplTest, RejectAcceptConfig) {
  startSubscription({"cluster0", "cluster1"});
  EXPECT_TRUE(statsAre(1, 0, 0, 0, 0, 0));
  deliverConfigUpdate({"cluster0", "cluster1"}, "0", false);
  EXPECT_TRUE(statsAre(2, 0, 1, 0, 0, 0));
  deliverConfigUpdate({"cluster0", "cluster1"}, "0", true);
  EXPECT_TRUE(statsAre(3, 1, 1, 0, 0, 7148434200721666028));
}

// Validate that the client can reject a config and accept another config later.
TEST_P(SubscriptionImplTest, RejectAcceptNextConfig) {
  startSubscription({"cluster0", "cluster1"});
  EXPECT_TRUE(statsAre(1, 0, 0, 0, 0, 0));
  deliverConfigUpdate({"cluster0", "cluster1"}, "0", false);
  EXPECT_TRUE(statsAre(2, 0, 1, 0, 0, 0));
  deliverConfigUpdate({"cluster0", "cluster1"}, "1", true);
  EXPECT_TRUE(statsAre(3, 1, 1, 0, 0, 13237225503670494420U));
}

// Validate that stream updates send a message with the updated resources.
TEST_P(SubscriptionImplTest, UpdateResources) {
  startSubscription({"cluster0", "cluster1"});
  EXPECT_TRUE(statsAre(1, 0, 0, 0, 0, 0));
  deliverConfigUpdate({"cluster0", "cluster1"}, "0", true);
  EXPECT_TRUE(statsAre(2, 1, 0, 0, 0, 7148434200721666028));
  updateResourceInterest({"cluster2"});
  EXPECT_TRUE(statsAre(3, 1, 0, 0, 0, 7148434200721666028));
}

// Validate that initial fetch timer is created and calls callback on timeout
TEST_P(SubscriptionImplInitFetchTimeoutTest, InitialFetchTimeout) {
  if (GetParam() == SubscriptionType::Filesystem) {
    return; // initial_fetch_timeout not implemented for filesystem.
  }
  InSequence s;
  expectEnableInitFetchTimeoutTimer(std::chrono::milliseconds(1000));
  startSubscription({"cluster0", "cluster1"});
<<<<<<< HEAD
  EXPECT_TRUE(statsAre(1, 0, 0, 0, 0, 0));
=======
  statsAre(1, 0, 0, 0, 0, 0);
  if (GetParam() == SubscriptionType::Http) {
    expectDisableInitFetchTimeoutTimer();
  }
>>>>>>> 35b459f0
  expectConfigUpdateFailed();

  callInitFetchTimeoutCb();
  EXPECT_TRUE(statsAre(1, 0, 0, 0, 1, 0));
}

// Validate that initial fetch timer is disabled on config update
TEST_P(SubscriptionImplInitFetchTimeoutTest, DisableInitTimeoutOnSuccess) {
  InSequence s;
  expectEnableInitFetchTimeoutTimer(std::chrono::milliseconds(1000));
  startSubscription({"cluster0", "cluster1"});
  EXPECT_TRUE(statsAre(1, 0, 0, 0, 0, 0));
  expectDisableInitFetchTimeoutTimer();
  deliverConfigUpdate({"cluster0", "cluster1"}, "0", true);
}

// Validate that initial fetch timer is disabled on config update failed
TEST_P(SubscriptionImplInitFetchTimeoutTest, DisableInitTimeoutOnFail) {
  InSequence s;
  expectEnableInitFetchTimeoutTimer(std::chrono::milliseconds(1000));
  startSubscription({"cluster0", "cluster1"});
  EXPECT_TRUE(statsAre(1, 0, 0, 0, 0, 0));
  expectDisableInitFetchTimeoutTimer();
  deliverConfigUpdate({"cluster0", "cluster1"}, "0", false);
}

} // namespace
} // namespace Config
} // namespace Envoy<|MERGE_RESOLUTION|>--- conflicted
+++ resolved
@@ -153,14 +153,10 @@
   InSequence s;
   expectEnableInitFetchTimeoutTimer(std::chrono::milliseconds(1000));
   startSubscription({"cluster0", "cluster1"});
-<<<<<<< HEAD
   EXPECT_TRUE(statsAre(1, 0, 0, 0, 0, 0));
-=======
-  statsAre(1, 0, 0, 0, 0, 0);
   if (GetParam() == SubscriptionType::Http) {
     expectDisableInitFetchTimeoutTimer();
   }
->>>>>>> 35b459f0
   expectConfigUpdateFailed();
 
   callInitFetchTimeoutCb();

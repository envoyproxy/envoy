--- conflicted
+++ resolved
@@ -152,20 +152,9 @@
   }
   expectEnableInitFetchTimeoutTimer(std::chrono::milliseconds(1000));
   startSubscription({"cluster0", "cluster1"});
-<<<<<<< HEAD
-  EXPECT_TRUE(statsAre(1, 0, 0, 0, 0, 0));
+  statsAre(1, 0, 0, 0, 0, 0);
   expectConfigUpdateFailed();
-  if (GetParam() != SubscriptionType::Http) {
-    expectDisableInitFetchTimeoutTimer();
-  }
-=======
-  statsAre(1, 0, 0, 0, 0, 0);
-  if (GetParam() == SubscriptionType::Http) {
-    expectDisableInitFetchTimeoutTimer();
-  }
-  expectConfigUpdateFailed();
-
->>>>>>> c1d1b8a8
+  expectDisableInitFetchTimeoutTimer();
   callInitFetchTimeoutCb();
   EXPECT_TRUE(statsAre(1, 0, 0, 0, 1, 0));
 }

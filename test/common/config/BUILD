load(
    "//bazel:envoy_build_system.bzl",
    "envoy_cc_test",
    "envoy_cc_test_library",
    "envoy_package",
    "envoy_proto_library",
)

licenses(["notice"])  # Apache 2

envoy_package()

envoy_cc_test(
    name = "api_shadow_test",
    srcs = ["api_shadow_test.cc"],
    deps = ["@envoy_api//envoy/config/cluster/v3:pkg_cc_proto"],
)

envoy_cc_test(
    name = "api_type_oracle_test",
    srcs = ["api_type_oracle_test.cc"],
    deps = [
        "//source/common/config:api_type_oracle_lib",
        "@envoy_api//envoy/config/filter/http/ip_tagging/v2:pkg_cc_proto",
        "@envoy_api//envoy/extensions/filters/http/ip_tagging/v3:pkg_cc_proto",
    ],
)

envoy_cc_test(
    name = "decoded_resource_impl_test",
    srcs = ["decoded_resource_impl_test.cc"],
    deps = [
        "//source/common/config:decoded_resource_lib",
        "//test/mocks/config:config_mocks",
        "//test/test_common:utility_lib",
    ],
)

envoy_cc_test(
    name = "ttl_test",
    srcs = ["ttl_test.cc"],
    deps = [
        "//source/common/config:ttl_lib",
        "//test/mocks/event:event_mocks",
        "//test/test_common:simulated_time_system_lib",
        "//test/test_common:utility_lib",
    ],
)

envoy_cc_test(
    name = "delta_subscription_impl_test",
    srcs = ["delta_subscription_impl_test.cc"],
    deps = [
        ":delta_subscription_test_harness",
        "//source/common/config:api_version_lib",
        "//source/common/config:grpc_subscription_lib",
        "//source/common/stats:isolated_store_lib",
        "//test/mocks:common_lib",
        "//test/mocks/config:config_mocks",
        "//test/mocks/event:event_mocks",
        "//test/mocks/grpc:grpc_mocks",
        "//test/mocks/local_info:local_info_mocks",
        "//test/mocks/runtime:runtime_mocks",
        "//test/test_common:logging_lib",
        "@envoy_api//envoy/api/v2:pkg_cc_proto",
        "@envoy_api//envoy/config/core/v3:pkg_cc_proto",
        "@envoy_api//envoy/config/endpoint/v3:pkg_cc_proto",
        "@envoy_api//envoy/service/discovery/v3:pkg_cc_proto",
    ],
)

envoy_cc_test(
    name = "delta_subscription_state_test",
    srcs = ["delta_subscription_state_test.cc"],
    deps = [
        "//source/common/config:delta_subscription_state_lib",
        "//source/common/stats:isolated_store_lib",
        "//test/mocks:common_lib",
        "//test/mocks/config:config_mocks",
        "//test/mocks/event:event_mocks",
        "//test/mocks/grpc:grpc_mocks",
        "//test/mocks/local_info:local_info_mocks",
        "//test/mocks/runtime:runtime_mocks",
        "//test/test_common:logging_lib",
        "//test/test_common:test_runtime_lib",
        "@envoy_api//envoy/config/cluster/v3:pkg_cc_proto",
        "@envoy_api//envoy/service/discovery/v3:pkg_cc_proto",
    ],
)

envoy_cc_test(
    name = "filesystem_subscription_impl_test",
    srcs = ["filesystem_subscription_impl_test.cc"],
    deps = [
        ":filesystem_subscription_test_harness",
        "//test/mocks/event:event_mocks",
        "//test/mocks/filesystem:filesystem_mocks",
        "//test/test_common:logging_lib",
        "@envoy_api//envoy/config/endpoint/v3:pkg_cc_proto",
        "@envoy_api//envoy/config/listener/v3:pkg_cc_proto",
    ],
)

envoy_cc_test_library(
    name = "filesystem_subscription_test_harness",
    srcs = ["filesystem_subscription_test_harness.h"],
    deps = [
        ":subscription_test_harness",
        "//source/common/config:filesystem_subscription_lib",
        "//source/common/config:utility_lib",
        "//source/common/event:dispatcher_lib",
        "//test/mocks/config:config_mocks",
        "//test/mocks/event:event_mocks",
        "//test/mocks/filesystem:filesystem_mocks",
        "//test/mocks/protobuf:protobuf_mocks",
        "//test/test_common:environment_lib",
        "//test/test_common:test_time_lib",
        "//test/test_common:utility_lib",
        "@envoy_api//envoy/config/endpoint/v3:pkg_cc_proto",
        "@envoy_api//envoy/service/discovery/v3:pkg_cc_proto",
    ],
)

envoy_cc_test(
    name = "grpc_mux_impl_test",
    srcs = ["grpc_mux_impl_test.cc"],
    deps = [
        "//source/common/config:api_version_lib",
        "//source/common/config:grpc_mux_lib",
        "//source/common/config:grpc_subscription_lib",
        "//source/common/config:protobuf_link_hacks",
        "//source/common/config:version_converter_lib",
        "//source/common/protobuf",
        "//test/common/stats:stat_test_utility_lib",
        "//test/mocks:common_lib",
        "//test/mocks/config:config_mocks",
        "//test/mocks/event:event_mocks",
        "//test/mocks/grpc:grpc_mocks",
        "//test/mocks/local_info:local_info_mocks",
        "//test/mocks/runtime:runtime_mocks",
        "//test/test_common:logging_lib",
        "//test/test_common:resources_lib",
        "//test/test_common:simulated_time_system_lib",
        "//test/test_common:test_runtime_lib",
        "//test/test_common:utility_lib",
        "@envoy_api//envoy/api/v2:pkg_cc_proto",
        "@envoy_api//envoy/config/endpoint/v3:pkg_cc_proto",
        "@envoy_api//envoy/config/route/v3:pkg_cc_proto",
        "@envoy_api//envoy/service/discovery/v3:pkg_cc_proto",
    ],
)

envoy_cc_test(
    name = "grpc_stream_test",
    srcs = ["grpc_stream_test.cc"],
    deps = [
        "//source/common/config:grpc_stream_lib",
        "//test/common/stats:stat_test_utility_lib",
        "//test/mocks:common_lib",
        "//test/mocks/config:config_mocks",
        "//test/mocks/event:event_mocks",
        "//test/mocks/grpc:grpc_mocks",
        "@envoy_api//envoy/service/discovery/v3:pkg_cc_proto",
    ],
)

envoy_cc_test(
    name = "grpc_subscription_impl_test",
    srcs = ["grpc_subscription_impl_test.cc"],
    deps = [
        ":grpc_subscription_test_harness",
        "//source/common/buffer:zero_copy_input_stream_lib",
    ],
)

envoy_cc_test_library(
    name = "grpc_subscription_test_harness",
    hdrs = ["grpc_subscription_test_harness.h"],
    deps = [
        ":subscription_test_harness",
        "//source/common/common:hash_lib",
        "//source/common/config:api_version_lib",
        "//source/common/config:grpc_mux_lib",
        "//source/common/config:grpc_subscription_lib",
        "//source/common/config:version_converter_lib",
        "//test/mocks/config:config_mocks",
        "//test/mocks/event:event_mocks",
        "//test/mocks/grpc:grpc_mocks",
        "//test/mocks/local_info:local_info_mocks",
        "//test/mocks/upstream:cluster_manager_mocks",
        "//test/test_common:resources_lib",
        "//test/test_common:utility_lib",
        "@envoy_api//envoy/api/v2:pkg_cc_proto",
        "@envoy_api//envoy/config/core/v3:pkg_cc_proto",
        "@envoy_api//envoy/config/endpoint/v3:pkg_cc_proto",
        "@envoy_api//envoy/service/discovery/v3:pkg_cc_proto",
    ],
)

envoy_cc_test_library(
    name = "delta_subscription_test_harness",
    hdrs = ["delta_subscription_test_harness.h"],
    deps = [
        ":subscription_test_harness",
<<<<<<< HEAD
        "//source/common/config:grpc_subscription_lib",
=======
        "//source/common/common:utility_lib",
        "//source/common/config:new_grpc_mux_lib",
>>>>>>> b591644f
        "//source/common/config:version_converter_lib",
        "//source/common/grpc:common_lib",
        "//test/mocks/config:config_mocks",
        "//test/mocks/event:event_mocks",
        "//test/mocks/grpc:grpc_mocks",
        "//test/mocks/local_info:local_info_mocks",
        "//test/mocks/runtime:runtime_mocks",
        "@envoy_api//envoy/config/core/v3:pkg_cc_proto",
        "@envoy_api//envoy/config/endpoint/v3:pkg_cc_proto",
        "@envoy_api//envoy/service/discovery/v3:pkg_cc_proto",
    ],
)

envoy_cc_test(
    name = "http_subscription_impl_test",
    srcs = ["http_subscription_impl_test.cc"],
    deps = [
        ":http_subscription_test_harness",
    ],
)

envoy_cc_test_library(
    name = "http_subscription_test_harness",
    srcs = ["http_subscription_test_harness.h"],
    deps = [
        ":subscription_test_harness",
        "//include/envoy/http:async_client_interface",
        "//source/common/common:utility_lib",
        "//source/common/config:http_subscription_lib",
        "//source/common/config:utility_lib",
        "//source/common/http:message_lib",
        "//test/mocks/config:config_mocks",
        "//test/mocks/event:event_mocks",
        "//test/mocks/local_info:local_info_mocks",
        "//test/mocks/protobuf:protobuf_mocks",
        "//test/mocks/runtime:runtime_mocks",
        "//test/mocks/upstream:cluster_manager_mocks",
        "//test/test_common:utility_lib",
        "@envoy_api//envoy/config/core/v3:pkg_cc_proto",
        "@envoy_api//envoy/config/endpoint/v3:pkg_cc_proto",
        "@envoy_api//envoy/service/discovery/v3:pkg_cc_proto",
    ],
)

envoy_cc_test(
    name = "opaque_resource_decoder_impl_test",
    srcs = ["opaque_resource_decoder_impl_test.cc"],
    deps = [
        "//source/common/config:opaque_resource_decoder_lib",
        "//source/common/protobuf:message_validator_lib",
        "//test/test_common:utility_lib",
        "@envoy_api//envoy/config/endpoint/v3:pkg_cc_proto",
    ],
)

envoy_cc_test(
    name = "sotw_subscription_state_test",
    srcs = ["sotw_subscription_state_test.cc"],
    deps = [
        "//source/common/config:resource_name_lib",
        "//source/common/config:sotw_subscription_state_lib",
        "//source/common/stats:isolated_store_lib",
        "//test/mocks:common_lib",
        "//test/mocks/config:config_mocks",
        "//test/mocks/event:event_mocks",
        "//test/mocks/grpc:grpc_mocks",
        "//test/mocks/local_info:local_info_mocks",
        "//test/mocks/runtime:runtime_mocks",
        "//test/test_common:logging_lib",
    ],
)

envoy_cc_test(
    name = "subscription_factory_impl_test",
    srcs = ["subscription_factory_impl_test.cc"],
    deps = [
        "//source/common/config:subscription_factory_lib",
        "//source/common/config:xds_resource_lib",
        "//test/mocks/config:config_mocks",
        "//test/mocks/event:event_mocks",
        "//test/mocks/filesystem:filesystem_mocks",
        "//test/mocks/local_info:local_info_mocks",
        "//test/mocks/protobuf:protobuf_mocks",
        "//test/mocks/stats:stats_mocks",
        "//test/mocks/upstream:cluster_manager_mocks",
        "//test/test_common:environment_lib",
        "//test/test_common:logging_lib",
        "//test/test_common:test_runtime_lib",
        "//test/test_common:utility_lib",
        "@envoy_api//envoy/config/cluster/v3:pkg_cc_proto",
        "@envoy_api//envoy/config/core/v3:pkg_cc_proto",
        "@envoy_api//envoy/config/endpoint/v3:pkg_cc_proto",
    ],
)

envoy_cc_test(
    name = "subscription_impl_test",
    srcs = ["subscription_impl_test.cc"],
    deps = [
        ":delta_subscription_test_harness",
        ":filesystem_subscription_test_harness",
        ":grpc_subscription_test_harness",
        ":http_subscription_test_harness",
        ":subscription_test_harness",
    ],
)

envoy_cc_test_library(
    name = "subscription_test_harness",
    srcs = ["subscription_test_harness.h"],
    deps = [
        "//source/common/config:utility_lib",
        "//test/mocks/stats:stats_mocks",
        "//test/test_common:simulated_time_system_lib",
    ],
)

envoy_cc_test(
    name = "type_to_endpoint_test",
    srcs = ["type_to_endpoint_test.cc"],
    deps = [
        "//source/common/config:type_to_endpoint_lib",
        "@envoy_api//envoy/api/v2:pkg_cc_proto",
        "@envoy_api//envoy/service/route/v3:pkg_cc_proto",
    ],
)

envoy_cc_test(
    name = "pausable_ack_queue_test",
    srcs = ["pausable_ack_queue_test.cc"],
    deps = [
        "//source/common/config:pausable_ack_queue_lib",
    ],
)

envoy_cc_test(
    name = "metadata_test",
    srcs = ["metadata_test.cc"],
    deps = [
        "//include/envoy/common:base_includes",
        "//source/common/config:metadata_lib",
        "//source/common/config:well_known_names",
        "//source/common/protobuf:utility_lib",
        "//test/test_common:registry_lib",
        "//test/test_common:utility_lib",
        "@envoy_api//envoy/config/core/v3:pkg_cc_proto",
    ],
)

envoy_cc_test(
    name = "runtime_utility_test",
    srcs = ["runtime_utility_test.cc"],
    deps = [
        "//source/common/config:runtime_utility_lib",
        "//test/test_common:utility_lib",
        "@envoy_api//envoy/config/bootstrap/v3:pkg_cc_proto",
    ],
)

envoy_cc_test(
    name = "utility_test",
    srcs = ["utility_test.cc"],
    deps = [
        "//source/common/config:api_version_lib",
        "//source/common/config:utility_lib",
        "//source/common/config:well_known_names",
        "//source/common/stats:stats_lib",
        "//test/mocks/grpc:grpc_mocks",
        "//test/mocks/local_info:local_info_mocks",
        "//test/mocks/stats:stats_mocks",
        "//test/mocks/upstream:cluster_manager_mocks",
        "//test/mocks/upstream:thread_local_cluster_mocks",
        "//test/test_common:environment_lib",
        "//test/test_common:logging_lib",
        "//test/test_common:utility_lib",
        "@com_github_cncf_udpa//udpa/type/v1:pkg_cc_proto",
        "@envoy_api//envoy/api/v2:pkg_cc_proto",
        "@envoy_api//envoy/config/bootstrap/v3:pkg_cc_proto",
        "@envoy_api//envoy/config/cluster/v3:pkg_cc_proto",
        "@envoy_api//envoy/config/core/v3:pkg_cc_proto",
        "@envoy_api//envoy/extensions/filters/http/cors/v3:pkg_cc_proto",
    ],
)

envoy_cc_test(
    name = "registry_test",
    srcs = ["registry_test.cc"],
    deps = [
        "//include/envoy/config:typed_config_interface",
        "//test/test_common:logging_lib",
        "//test/test_common:utility_lib",
    ],
)

envoy_cc_test(
    name = "watch_map_test",
    srcs = ["watch_map_test.cc"],
    deps = [
        "//source/common/config:watch_map_lib",
        "//test/mocks/config:config_mocks",
        "//test/test_common:utility_lib",
        "@envoy_api//envoy/config/endpoint/v3:pkg_cc_proto",
        "@envoy_api//envoy/service/discovery/v3:pkg_cc_proto",
    ],
)

envoy_proto_library(
    name = "dummy_config_proto",
    srcs = ["dummy_config.proto"],
)

envoy_cc_test(
    name = "config_provider_impl_test",
    srcs = ["config_provider_impl_test.cc"],
    deps = [
        ":dummy_config_proto_cc_proto",
        "//source/common/config:config_provider_lib",
        "//source/common/protobuf:utility_lib",
        "//test/mocks/server:instance_mocks",
        "//test/test_common:simulated_time_system_lib",
        "@envoy_api//envoy/config/core/v3:pkg_cc_proto",
        "@envoy_api//envoy/service/discovery/v3:pkg_cc_proto",
    ],
)

envoy_cc_test(
    name = "context_provider_impl_test",
    srcs = ["context_provider_impl_test.cc"],
    deps = [
        ":xds_test_utility_lib",
        "//source/common/config:context_provider_lib",
        "//test/test_common:utility_lib",
    ],
)

envoy_cc_test(
    name = "datasource_test",
    srcs = ["datasource_test.cc"],
    deps = [
        "//source/common/common:empty_string",
        "//source/common/config:datasource_lib",
        "//source/common/http:message_lib",
        "//source/common/protobuf:utility_lib",
        "//source/extensions/common/crypto:utility_lib",
        "//test/mocks/event:event_mocks",
        "//test/mocks/init:init_mocks",
        "//test/mocks/runtime:runtime_mocks",
        "//test/mocks/upstream:cluster_manager_mocks",
        "//test/test_common:utility_lib",
        "@envoy_api//envoy/config/core/v3:pkg_cc_proto",
    ],
)

envoy_cc_test(
    name = "xds_context_params_test",
    srcs = ["xds_context_params_test.cc"],
    deps = [
        ":xds_test_utility_lib",
        "//source/common/config:xds_context_params_lib",
        "//test/test_common:logging_lib",
        "//test/test_common:utility_lib",
    ],
)

envoy_cc_test(
    name = "xds_resource_test",
    srcs = ["xds_resource_test.cc"],
    deps = [
        ":xds_test_utility_lib",
        "//source/common/config:xds_resource_lib",
        "//test/test_common:utility_lib",
    ],
)

envoy_cc_test_library(
    name = "xds_test_utility_lib",
    hdrs = ["xds_test_utility.h"],
)

envoy_proto_library(
    name = "version_converter_proto",
    srcs = ["version_converter.proto"],
)

envoy_cc_test(
    name = "version_converter_test",
    srcs = ["version_converter_test.cc"],
    deps = [
        ":version_converter_proto_cc_proto",
        "//source/common/config:api_version_lib",
        "//source/common/config:version_converter_lib",
        "//source/common/protobuf:well_known_lib",
        "//test/test_common:test_time_lib",
        "//test/test_common:utility_lib",
        "@envoy_api//envoy/api/v2:pkg_cc_proto",
        "@envoy_api//envoy/config/cluster/v3:pkg_cc_proto",
        "@envoy_api//envoy/service/discovery/v3:pkg_cc_proto",
    ],
)

envoy_cc_test(
    name = "watched_directory_test",
    srcs = ["watched_directory_test.cc"],
    deps = [
        "//source/common/config:watched_directory_lib",
        "//test/mocks/event:event_mocks",
        "//test/mocks/filesystem:filesystem_mocks",
    ],
)<|MERGE_RESOLUTION|>--- conflicted
+++ resolved
@@ -202,12 +202,8 @@
     hdrs = ["delta_subscription_test_harness.h"],
     deps = [
         ":subscription_test_harness",
-<<<<<<< HEAD
         "//source/common/config:grpc_subscription_lib",
-=======
         "//source/common/common:utility_lib",
-        "//source/common/config:new_grpc_mux_lib",
->>>>>>> b591644f
         "//source/common/config:version_converter_lib",
         "//source/common/grpc:common_lib",
         "//test/mocks/config:config_mocks",

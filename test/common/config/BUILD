--- conflicted
+++ resolved
@@ -165,11 +165,7 @@
     deps = [
         "//source/common/config:new_grpc_mux_lib",
         "//source/common/config:protobuf_link_hacks",
-<<<<<<< HEAD
-=======
-        "//source/common/config:version_converter_lib",
         "//source/common/config/xds_mux:grpc_mux_lib",
->>>>>>> 21df5e86
         "//source/common/protobuf",
         "//test/common/stats:stat_test_utility_lib",
         "//test/config:v2_link_hacks",

--- conflicted
+++ resolved
@@ -431,10 +431,7 @@
         "//source/extensions/common/crypto:utility_lib",
         "//test/mocks/event:event_mocks",
         "//test/mocks/init:init_mocks",
-<<<<<<< HEAD
-=======
-        "//test/mocks/runtime:runtime_mocks",
->>>>>>> 0c6523c0
+        "//test/mocks/runtime:runtime_mocks",
         "//test/mocks/upstream:upstream_mocks",
         "//test/test_common:utility_lib",
         "@envoy_api//envoy/config/core/v3:pkg_cc_proto",

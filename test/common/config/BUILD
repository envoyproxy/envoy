licenses(["notice"])  # Apache 2

load(
    "//bazel:envoy_build_system.bzl",
    "envoy_cc_test",
    "envoy_cc_test_library",
    "envoy_package",
    "envoy_proto_library",
)
<<<<<<< HEAD
=======
load(
    "//test/extensions:extensions_build_system.bzl",
    "envoy_extension_cc_test",
)
load(
    "//source/extensions:all_extensions.bzl",
    "envoy_all_extensions",
    "envoy_windows_extensions",
)
load("//bazel:repositories.bzl", "PPC_SKIP_TARGETS")
>>>>>>> 1a7b32de

envoy_package()

envoy_cc_test(
    name = "delta_subscription_impl_test",
    srcs = ["delta_subscription_impl_test.cc"],
    deps = [
        ":delta_subscription_test_harness",
        "//source/common/config:delta_subscription_lib",
        "//source/common/stats:isolated_store_lib",
        "//test/mocks:common_lib",
        "//test/mocks/config:config_mocks",
        "//test/mocks/event:event_mocks",
        "//test/mocks/grpc:grpc_mocks",
        "//test/mocks/local_info:local_info_mocks",
        "//test/mocks/runtime:runtime_mocks",
        "//test/test_common:logging_lib",
    ],
)

envoy_cc_test(
    name = "delta_subscription_state_test",
    srcs = ["delta_subscription_state_test.cc"],
    deps = [
        "//source/common/config:delta_subscription_lib",
        "//source/common/stats:isolated_store_lib",
        "//test/mocks:common_lib",
        "//test/mocks/config:config_mocks",
        "//test/mocks/event:event_mocks",
        "//test/mocks/grpc:grpc_mocks",
        "//test/mocks/local_info:local_info_mocks",
        "//test/mocks/runtime:runtime_mocks",
        "//test/test_common:logging_lib",
    ],
)

envoy_cc_test(
    name = "filesystem_subscription_impl_test",
    srcs = ["filesystem_subscription_impl_test.cc"],
    deps = [
        ":filesystem_subscription_test_harness",
        "//test/mocks/event:event_mocks",
        "//test/mocks/filesystem:filesystem_mocks",
        "//test/test_common:logging_lib",
    ],
)

envoy_cc_test_library(
    name = "filesystem_subscription_test_harness",
    srcs = ["filesystem_subscription_test_harness.h"],
    deps = [
        ":subscription_test_harness",
        "//source/common/config:filesystem_subscription_lib",
        "//source/common/config:utility_lib",
        "//source/common/event:dispatcher_lib",
        "//test/mocks/config:config_mocks",
        "//test/mocks/protobuf:protobuf_mocks",
        "//test/test_common:environment_lib",
        "//test/test_common:test_time_lib",
        "//test/test_common:utility_lib",
        "@envoy_api//envoy/api/v2:pkg_cc_proto",
    ],
)

envoy_cc_test(
    name = "grpc_mux_impl_test",
    srcs = ["grpc_mux_impl_test.cc"],
    deps = [
        "//source/common/config:grpc_mux_lib",
        "//source/common/config:protobuf_link_hacks",
        "//source/common/config:resources_lib",
        "//source/common/protobuf",
        "//source/common/stats:isolated_store_lib",
        "//test/mocks:common_lib",
        "//test/mocks/config:config_mocks",
        "//test/mocks/event:event_mocks",
        "//test/mocks/grpc:grpc_mocks",
        "//test/mocks/local_info:local_info_mocks",
        "//test/mocks/runtime:runtime_mocks",
        "//test/test_common:logging_lib",
        "//test/test_common:simulated_time_system_lib",
        "//test/test_common:utility_lib",
        "@envoy_api//envoy/api/v2:pkg_cc_proto",
    ],
)

envoy_cc_test(
    name = "new_grpc_mux_impl_test",
    srcs = ["new_grpc_mux_impl_test.cc"],
    deps = [
        "//source/common/config:new_grpc_mux_lib",
        "//source/common/config:protobuf_link_hacks",
        "//source/common/config:resources_lib",
        "//source/common/protobuf",
        "//source/common/stats:isolated_store_lib",
        "//test/mocks:common_lib",
        "//test/mocks/config:config_mocks",
        "//test/mocks/event:event_mocks",
        "//test/mocks/grpc:grpc_mocks",
        "//test/mocks/local_info:local_info_mocks",
        "//test/mocks/runtime:runtime_mocks",
        "//test/test_common:logging_lib",
        "//test/test_common:simulated_time_system_lib",
        "//test/test_common:utility_lib",
        "@envoy_api//envoy/api/v2:pkg_cc_proto",
    ],
)

envoy_cc_test(
    name = "grpc_stream_test",
    srcs = ["grpc_stream_test.cc"],
    deps = [
        "//source/common/config:grpc_stream_lib",
        "//test/mocks/config:config_mocks",
        "//test/mocks/event:event_mocks",
        "//test/mocks/grpc:grpc_mocks",
        "//test/mocks/upstream:upstream_mocks",
        "@envoy_api//envoy/api/v2:pkg_cc_proto",
    ],
)

envoy_cc_test(
    name = "grpc_subscription_impl_test",
    srcs = ["grpc_subscription_impl_test.cc"],
    deps = [
        ":grpc_subscription_test_harness",
        "//source/common/buffer:zero_copy_input_stream_lib",
    ],
)

envoy_cc_test_library(
    name = "grpc_subscription_test_harness",
    hdrs = ["grpc_subscription_test_harness.h"],
    deps = [
        ":subscription_test_harness",
        "//source/common/common:hash_lib",
        "//source/common/config:grpc_subscription_lib",
        "//source/common/config:resources_lib",
        "//test/mocks/config:config_mocks",
        "//test/mocks/event:event_mocks",
        "//test/mocks/grpc:grpc_mocks",
        "//test/mocks/local_info:local_info_mocks",
        "//test/mocks/upstream:upstream_mocks",
        "//test/test_common:utility_lib",
        "@envoy_api//envoy/api/v2:pkg_cc_proto",
    ],
)

envoy_cc_test_library(
    name = "delta_subscription_test_harness",
    hdrs = ["delta_subscription_test_harness.h"],
    deps = [
        ":subscription_test_harness",
        "//source/common/config:delta_subscription_lib",
        "//source/common/grpc:common_lib",
        "//test/mocks/config:config_mocks",
        "//test/mocks/event:event_mocks",
        "//test/mocks/grpc:grpc_mocks",
        "//test/mocks/local_info:local_info_mocks",
        "//test/mocks/runtime:runtime_mocks",
    ],
)

envoy_cc_test(
    name = "http_subscription_impl_test",
    srcs = ["http_subscription_impl_test.cc"],
    deps = [
        ":http_subscription_test_harness",
    ],
)

envoy_cc_test_library(
    name = "http_subscription_test_harness",
    srcs = ["http_subscription_test_harness.h"],
    deps = [
        ":subscription_test_harness",
        "//include/envoy/http:async_client_interface",
        "//source/common/common:utility_lib",
        "//source/common/config:http_subscription_lib",
        "//source/common/config:utility_lib",
        "//source/common/http:message_lib",
        "//test/mocks/config:config_mocks",
        "//test/mocks/event:event_mocks",
        "//test/mocks/local_info:local_info_mocks",
        "//test/mocks/protobuf:protobuf_mocks",
        "//test/mocks/runtime:runtime_mocks",
        "//test/mocks/upstream:upstream_mocks",
        "//test/test_common:utility_lib",
        "@envoy_api//envoy/api/v2:pkg_cc_proto",
    ],
)

envoy_cc_test(
    name = "subscription_factory_impl_test",
    srcs = ["subscription_factory_impl_test.cc"],
    deps = [
        "//source/common/config:subscription_factory_lib",
        "//test/mocks/config:config_mocks",
        "//test/mocks/event:event_mocks",
        "//test/mocks/filesystem:filesystem_mocks",
        "//test/mocks/local_info:local_info_mocks",
        "//test/mocks/protobuf:protobuf_mocks",
        "//test/mocks/runtime:runtime_mocks",
        "//test/mocks/stats:stats_mocks",
        "//test/mocks/upstream:upstream_mocks",
        "//test/test_common:environment_lib",
        "//test/test_common:utility_lib",
        "@envoy_api//envoy/api/v2:pkg_cc_proto",
    ],
)

envoy_cc_test(
    name = "subscription_impl_test",
    srcs = ["subscription_impl_test.cc"],
    deps = [
        ":delta_subscription_test_harness",
        ":filesystem_subscription_test_harness",
        ":grpc_subscription_test_harness",
        ":http_subscription_test_harness",
        ":subscription_test_harness",
    ],
)

envoy_cc_test_library(
    name = "subscription_test_harness",
    srcs = ["subscription_test_harness.h"],
    deps = [
        "//source/common/config:utility_lib",
        "//test/mocks/stats:stats_mocks",
    ],
)

envoy_cc_test(
    name = "metadata_test",
    srcs = ["metadata_test.cc"],
    deps = [
        "//include/envoy/common:base_includes",
        "//source/common/config:metadata_lib",
        "//source/common/config:well_known_names",
        "//source/common/protobuf:utility_lib",
        "//test/test_common:registry_lib",
        "//test/test_common:utility_lib",
    ],
)

envoy_cc_test(
    name = "rds_json_test",
    srcs = ["rds_json_test.cc"],
    deps = [
        "//source/common/config:rds_json_lib",
        "//source/common/json:json_loader_lib",
        "//test/mocks/grpc:grpc_mocks",
        "//test/mocks/local_info:local_info_mocks",
        "//test/mocks/stats:stats_mocks",
        "//test/mocks/upstream:upstream_mocks",
        "//test/test_common:environment_lib",
        "//test/test_common:utility_lib",
    ],
)

envoy_cc_test(
    name = "runtime_utility_test",
    srcs = ["runtime_utility_test.cc"],
    deps = [
        "//source/common/config:runtime_utility_lib",
        "//test/test_common:utility_lib",
    ],
)

envoy_cc_test(
    name = "utility_test",
    srcs = ["utility_test.cc"],
    deps = [
        "//source/common/config:utility_lib",
        "//source/common/config:well_known_names",
        "//source/common/stats:stats_lib",
        "//test/mocks/grpc:grpc_mocks",
        "//test/mocks/local_info:local_info_mocks",
        "//test/mocks/stats:stats_mocks",
        "//test/mocks/upstream:upstream_mocks",
        "//test/test_common:environment_lib",
        "//test/test_common:logging_lib",
        "//test/test_common:utility_lib",
        "@com_github_cncf_udpa//udpa/type/v1:typed_struct_cc",
        "@envoy_api//envoy/api/v2:pkg_cc_proto",
    ],
)

envoy_cc_test(
    name = "watch_map_test",
    srcs = ["watch_map_test.cc"],
    deps = [
        "//source/common/config:watch_map_lib",
        "//test/mocks/config:config_mocks",
        "//test/test_common:utility_lib",
        "@envoy_api//envoy/api/v2:pkg_cc_proto",
    ],
)

envoy_cc_test(
    name = "filter_json_test",
    srcs = ["filter_json_test.cc"],
    deps = [
        "//source/common/config:filter_json_lib",
        "//test/test_common:utility_lib",
        "@envoy_api//envoy/config/filter/http/router/v2:pkg_cc_proto",
        "@envoy_api//envoy/config/filter/network/tcp_proxy/v2:pkg_cc_proto",
    ],
)

envoy_proto_library(
    name = "dummy_config_proto",
    srcs = ["dummy_config.proto"],
)

envoy_cc_test(
    name = "config_provider_impl_test",
    srcs = ["config_provider_impl_test.cc"],
    deps = [
        ":dummy_config_proto_cc_proto",
        "//source/common/config:config_provider_lib",
        "//source/common/protobuf:utility_lib",
        "//test/mocks/server:server_mocks",
        "//test/test_common:simulated_time_system_lib",
    ],
)

envoy_extension_cc_test(
    name = "datasource_test",
    srcs = ["datasource_test.cc"],
    extension_name = "envoy.extensions.common.crypto.utility_lib",
    deps = [
        "//source/common/common:empty_string",
        "//source/common/config:datasource_lib",
        "//source/common/protobuf:utility_lib",
        "//source/extensions/common/crypto:utility_lib",
        "//test/mocks/server:server_mocks",
        "//test/mocks/upstream:upstream_mocks",
        "//test/test_common:utility_lib",
        "@envoy_api//envoy/api/v2/core:pkg_cc_proto",
    ],
)

envoy_proto_library(
    name = "version_converter_proto",
    srcs = ["version_converter.proto"],
)

envoy_cc_test(
    name = "version_converter_test",
    srcs = ["version_converter_test.cc"],
    deps = [
        ":version_converter_proto_cc_proto",
        "//source/common/config:version_converter_lib",
        "//test/test_common:test_time_lib",
        "//test/test_common:utility_lib",
    ],
)<|MERGE_RESOLUTION|>--- conflicted
+++ resolved
@@ -7,8 +7,6 @@
     "envoy_package",
     "envoy_proto_library",
 )
-<<<<<<< HEAD
-=======
 load(
     "//test/extensions:extensions_build_system.bzl",
     "envoy_extension_cc_test",
@@ -19,7 +17,6 @@
     "envoy_windows_extensions",
 )
 load("//bazel:repositories.bzl", "PPC_SKIP_TARGETS")
->>>>>>> 1a7b32de
 
 envoy_package()
 

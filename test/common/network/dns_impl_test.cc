--- conflicted
+++ resolved
@@ -349,15 +349,9 @@
 
     // Instantiate TestDnsServer and listen on a random port on the loopback address.
     server_.reset(new TestDnsServer(dispatcher_));
-<<<<<<< HEAD
-    socket_.reset(
-        new Network::TcpListenSocket(Network::Test::getCanonicalLoopbackAddress(GetParam()), true));
-    listener_ = dispatcher_.createListener(*socket_, *server_, true, false, false);
-=======
     socket_.reset(new Network::TcpListenSocket(
         Network::Test::getCanonicalLoopbackAddress(GetParam()), nullptr, true));
     listener_ = dispatcher_.createListener(*socket_, *server_, true, false);
->>>>>>> 8bd2e887
 
     // Point c-ares at the listener with no search domains and TCP-only.
     peer_.reset(new DnsResolverImplPeer(dynamic_cast<DnsResolverImpl*>(resolver_.get())));

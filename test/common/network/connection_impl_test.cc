--- conflicted
+++ resolved
@@ -872,7 +872,6 @@
   disconnect(true);
 }
 
-<<<<<<< HEAD
 // Test that a FlushWrite close immediately triggers a close after the write buffer is flushed.
 TEST_P(ConnectionImplTest, FlushWriteCloseTest) {
   setUpBasicConnection();
@@ -1067,8 +1066,6 @@
   server_connection->close(ConnectionCloseType::NoFlush);
 }
 
-=======
->>>>>>> bdb2859b
 class MockTransportConnectionImplTest : public testing::Test {
 public:
   MockTransportConnectionImplTest() {

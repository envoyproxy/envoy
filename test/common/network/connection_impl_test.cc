#include <cstdint>
#include <memory>
#include <string>

#include "common/buffer/buffer_impl.h"
#include "common/common/empty_string.h"
#include "common/common/fmt.h"
#include "common/event/dispatcher_impl.h"
#include "common/network/address_impl.h"
#include "common/network/connection_impl.h"
#include "common/network/listen_socket_impl.h"
#include "common/network/utility.h"
#include "common/runtime/runtime_impl.h"

#include "test/mocks/buffer/mocks.h"
#include "test/mocks/event/mocks.h"
#include "test/mocks/network/mocks.h"
#include "test/mocks/server/mocks.h"
#include "test/mocks/stats/mocks.h"
#include "test/test_common/environment.h"
#include "test/test_common/network_utility.h"
#include "test/test_common/printers.h"
#include "test/test_common/simulated_time_system.h"
#include "test/test_common/utility.h"

#include "gmock/gmock.h"
#include "gtest/gtest.h"

using testing::_;
using testing::AnyNumber;
using testing::DoAll;
using testing::InSequence;
using testing::Invoke;
using testing::InvokeWithoutArgs;
using testing::Return;
using testing::SaveArg;
using testing::Sequence;
using testing::StrictMock;
using testing::Test;

namespace Envoy {
namespace Network {

TEST(RawBufferSocket, TestBasics) {
  TransportSocketPtr raw_buffer_socket(Network::Test::createRawBufferSocket());
  EXPECT_FALSE(raw_buffer_socket->ssl());
  EXPECT_TRUE(raw_buffer_socket->canFlushClose());
  EXPECT_EQ("", raw_buffer_socket->protocol());
}

TEST(ConnectionImplUtility, updateBufferStats) {
  StrictMock<Stats::MockCounter> counter;
  StrictMock<Stats::MockGauge> gauge;
  uint64_t previous_total = 0;

  InSequence s;
  EXPECT_CALL(counter, add(5));
  EXPECT_CALL(gauge, add(5));
  ConnectionImplUtility::updateBufferStats(5, 5, previous_total, counter, gauge);
  EXPECT_EQ(5UL, previous_total);

  EXPECT_CALL(counter, add(1));
  EXPECT_CALL(gauge, sub(1));
  ConnectionImplUtility::updateBufferStats(1, 4, previous_total, counter, gauge);

  EXPECT_CALL(gauge, sub(4));
  ConnectionImplUtility::updateBufferStats(0, 0, previous_total, counter, gauge);

  EXPECT_CALL(counter, add(3));
  EXPECT_CALL(gauge, add(3));
  ConnectionImplUtility::updateBufferStats(3, 3, previous_total, counter, gauge);
}

class ConnectionImplDeathTest : public testing::TestWithParam<Address::IpVersion> {};
INSTANTIATE_TEST_CASE_P(IpVersions, ConnectionImplDeathTest,
                        testing::ValuesIn(TestEnvironment::getIpVersionsForTest()),
                        TestUtility::ipTestParamsToString);

TEST_P(ConnectionImplDeathTest, BadFd) {
  Event::SimulatedTimeSystem time_system;
  Event::DispatcherImpl dispatcher(time_system);
  EXPECT_DEATH_LOG_TO_STDERR(
      ConnectionImpl(dispatcher, std::make_unique<ConnectionSocketImpl>(-1, nullptr, nullptr),
                     Network::Test::createRawBufferSocket(), false),
      ".*assert failure: fd\\(\\) != -1.*");
}

class ConnectionImplTest : public testing::TestWithParam<Address::IpVersion> {
public:
  void setUpBasicConnection() {
    if (dispatcher_.get() == nullptr) {
      dispatcher_.reset(new Event::DispatcherImpl(time_system_));
    }
    listener_ = dispatcher_->createListener(socket_, listener_callbacks_, true, false);

    client_connection_ = dispatcher_->createClientConnection(
        socket_.localAddress(), source_address_, Network::Test::createRawBufferSocket(), nullptr);
    client_connection_->addConnectionCallbacks(client_callbacks_);
    EXPECT_EQ(nullptr, client_connection_->ssl());
    const Network::ClientConnection& const_connection = *client_connection_;
    EXPECT_EQ(nullptr, const_connection.ssl());
    EXPECT_FALSE(client_connection_->localAddressRestored());
  }

  void connect() {
    int expected_callbacks = 2;
    client_connection_->connect();
    read_filter_.reset(new NiceMock<MockReadFilter>());
    EXPECT_CALL(listener_callbacks_, onAccept_(_, _))
        .WillOnce(Invoke([&](Network::ConnectionSocketPtr& socket, bool) -> void {
          Network::ConnectionPtr new_connection = dispatcher_->createServerConnection(
              std::move(socket), Network::Test::createRawBufferSocket());
          listener_callbacks_.onNewConnection(std::move(new_connection));
        }));
    EXPECT_CALL(listener_callbacks_, onNewConnection_(_))
        .WillOnce(Invoke([&](Network::ConnectionPtr& conn) -> void {
          server_connection_ = std::move(conn);
          server_connection_->addConnectionCallbacks(server_callbacks_);
          server_connection_->addReadFilter(read_filter_);

          expected_callbacks--;
          if (expected_callbacks == 0) {
            dispatcher_->exit();
          }
        }));
    EXPECT_CALL(client_callbacks_, onEvent(ConnectionEvent::Connected))
        .WillOnce(Invoke([&](Network::ConnectionEvent) -> void {
          expected_callbacks--;
          if (expected_callbacks == 0) {
            dispatcher_->exit();
          }
        }));
    dispatcher_->run(Event::Dispatcher::RunType::Block);
  }

  void disconnect(bool wait_for_remote_close) {
    EXPECT_CALL(client_callbacks_, onEvent(ConnectionEvent::LocalClose));
    client_connection_->close(ConnectionCloseType::NoFlush);
    if (wait_for_remote_close) {
      EXPECT_CALL(server_callbacks_, onEvent(ConnectionEvent::RemoteClose))
          .WillOnce(Invoke([&](Network::ConnectionEvent) -> void { dispatcher_->exit(); }));

      dispatcher_->run(Event::Dispatcher::RunType::Block);
    } else {
      dispatcher_->run(Event::Dispatcher::RunType::NonBlock);
    }
  }

  void useMockBuffer() {
    // This needs to be called before the dispatcher is created.
    ASSERT(dispatcher_.get() == nullptr);

    MockBufferFactory* factory = new StrictMock<MockBufferFactory>;
    dispatcher_.reset(
        new Event::DispatcherImpl(time_system_, Buffer::WatermarkFactoryPtr{factory}));
    // The first call to create a client session will get a MockBuffer.
    // Other calls for server sessions will by default get a normal OwnedImpl.
    EXPECT_CALL(*factory, create_(_, _))
        .Times(AnyNumber())
        .WillOnce(Invoke([&](std::function<void()> below_low,
                             std::function<void()> above_high) -> Buffer::Instance* {
          client_write_buffer_ = new MockWatermarkBuffer(below_low, above_high);
          return client_write_buffer_;
        }))
        .WillRepeatedly(Invoke([](std::function<void()> below_low,
                                  std::function<void()> above_high) -> Buffer::Instance* {
          return new Buffer::WatermarkBuffer(below_low, above_high);
        }));
  }

protected:
<<<<<<< HEAD
  struct ConnectionMocks {
    std::unique_ptr<NiceMock<Event::MockDispatcher>> dispatcher;
    Event::MockTimer* timer;
    std::unique_ptr<NiceMock<MockTransportSocket>> transport_socket;
  };

  ConnectionMocks createConnectionMocks() {
    auto dispatcher = std::make_unique<NiceMock<Event::MockDispatcher>>();
    EXPECT_CALL(dispatcher->buffer_factory_, create_(_, _))
        .WillRepeatedly(Invoke([](std::function<void()> below_low,
                                  std::function<void()> above_high) -> Buffer::Instance* {
          // ConnectionImpl calls Envoy::MockBufferFactory::create(), which calls create_() and
          // wraps the returned raw pointer below with a unique_ptr.
          return new Buffer::WatermarkBuffer(below_low, above_high);
        }));

    // This timer will be returned (transferring ownership) to the ConnectionImpl when createTimer()
    // is called to allocate the delayed close timer.
    auto timer = new Event::MockTimer(dispatcher.get());

    auto file_event = std::make_unique<NiceMock<Event::MockFileEvent>>();
    EXPECT_CALL(*dispatcher, createFileEvent_(0, _, _, _)).WillOnce(Return(file_event.release()));

    auto transport_socket = std::make_unique<NiceMock<MockTransportSocket>>();
    EXPECT_CALL(*transport_socket, canFlushClose()).WillOnce(Return(true));

    return ConnectionMocks{std::move(dispatcher), timer, std::move(transport_socket)};
  }

  MockTimeSystem time_system_;
=======
  Event::SimulatedTimeSystem time_system_;
>>>>>>> 3e2eff41
  Event::DispatcherPtr dispatcher_;
  Stats::IsolatedStoreImpl stats_store_;
  Network::TcpListenSocket socket_{Network::Test::getAnyAddress(GetParam()), nullptr, true};
  Network::MockListenerCallbacks listener_callbacks_;
  Network::MockConnectionHandler connection_handler_;
  Network::ListenerPtr listener_;
  Network::ClientConnectionPtr client_connection_;
  StrictMock<MockConnectionCallbacks> client_callbacks_;
  Network::ConnectionPtr server_connection_;
  StrictMock<Network::MockConnectionCallbacks> server_callbacks_;
  std::shared_ptr<MockReadFilter> read_filter_;
  MockWatermarkBuffer* client_write_buffer_ = nullptr;
  Address::InstanceConstSharedPtr source_address_;
};

INSTANTIATE_TEST_CASE_P(IpVersions, ConnectionImplTest,
                        testing::ValuesIn(TestEnvironment::getIpVersionsForTest()),
                        TestUtility::ipTestParamsToString);

TEST_P(ConnectionImplTest, UniqueId) {
  setUpBasicConnection();
  disconnect(false);
  uint64_t first_id = client_connection_->id();
  setUpBasicConnection();
  EXPECT_NE(first_id, client_connection_->id());
  disconnect(false);
}

TEST_P(ConnectionImplTest, CloseDuringConnectCallback) {
  setUpBasicConnection();

  Buffer::OwnedImpl buffer("hello world");
  client_connection_->write(buffer, false);
  client_connection_->connect();

  EXPECT_CALL(client_callbacks_, onEvent(ConnectionEvent::Connected))
      .WillOnce(Invoke([&](Network::ConnectionEvent) -> void {
        client_connection_->close(ConnectionCloseType::NoFlush);
      }));
  EXPECT_CALL(client_callbacks_, onEvent(ConnectionEvent::LocalClose));

  read_filter_.reset(new NiceMock<MockReadFilter>());

  EXPECT_CALL(listener_callbacks_, onAccept_(_, _))
      .WillOnce(Invoke([&](Network::ConnectionSocketPtr& socket, bool) -> void {
        Network::ConnectionPtr new_connection = dispatcher_->createServerConnection(
            std::move(socket), Network::Test::createRawBufferSocket());
        listener_callbacks_.onNewConnection(std::move(new_connection));
      }));
  EXPECT_CALL(listener_callbacks_, onNewConnection_(_))
      .WillOnce(Invoke([&](Network::ConnectionPtr& conn) -> void {
        server_connection_ = std::move(conn);
        server_connection_->addConnectionCallbacks(server_callbacks_);
        server_connection_->addReadFilter(read_filter_);
      }));

  EXPECT_CALL(server_callbacks_, onEvent(ConnectionEvent::RemoteClose))
      .WillOnce(Invoke([&](Network::ConnectionEvent) -> void { dispatcher_->exit(); }));

  dispatcher_->run(Event::Dispatcher::RunType::Block);
}

TEST_P(ConnectionImplTest, ImmediateConnectError) {
  dispatcher_.reset(new Event::DispatcherImpl(time_system_));

  // Using a broadcast/multicast address as the connection destinations address causes an
  // immediate error return from connect().
  Address::InstanceConstSharedPtr broadcast_address;
  if (socket_.localAddress()->ip()->version() == Address::IpVersion::v4) {
    broadcast_address.reset(new Address::Ipv4Instance("224.0.0.1", 0));
  } else {
    broadcast_address.reset(new Address::Ipv6Instance("ff02::1", 0));
  }

  client_connection_ = dispatcher_->createClientConnection(
      broadcast_address, source_address_, Network::Test::createRawBufferSocket(), nullptr);
  client_connection_->addConnectionCallbacks(client_callbacks_);
  client_connection_->connect();

  // Verify that also the immediate connect errors generate a remote close event.
  EXPECT_CALL(client_callbacks_, onEvent(ConnectionEvent::RemoteClose))
      .WillOnce(Invoke([&](Network::ConnectionEvent) -> void { dispatcher_->exit(); }));

  dispatcher_->run(Event::Dispatcher::RunType::Block);
}

TEST_P(ConnectionImplTest, SocketOptions) {
  Network::ClientConnectionPtr upstream_connection_;

  setUpBasicConnection();

  Buffer::OwnedImpl buffer("hello world");
  client_connection_->write(buffer, false);
  client_connection_->connect();

  EXPECT_CALL(client_callbacks_, onEvent(ConnectionEvent::Connected))
      .WillOnce(Invoke([&](Network::ConnectionEvent) -> void {
        client_connection_->close(ConnectionCloseType::NoFlush);
      }));
  EXPECT_CALL(client_callbacks_, onEvent(ConnectionEvent::LocalClose));

  read_filter_.reset(new NiceMock<MockReadFilter>());

  auto option = std::make_shared<MockSocketOption>();

  EXPECT_CALL(*option, setOption(_, envoy::api::v2::core::SocketOption::STATE_PREBIND))
      .WillOnce(Return(true));
  EXPECT_CALL(listener_callbacks_, onAccept_(_, _))
      .WillOnce(Invoke([&](Network::ConnectionSocketPtr& socket, bool) -> void {
        socket->addOption(option);
        Network::ConnectionPtr new_connection = dispatcher_->createServerConnection(
            std::move(socket), Network::Test::createRawBufferSocket());
        listener_callbacks_.onNewConnection(std::move(new_connection));
      }));
  EXPECT_CALL(listener_callbacks_, onNewConnection_(_))
      .WillOnce(Invoke([&](Network::ConnectionPtr& conn) -> void {
        server_connection_ = std::move(conn);
        server_connection_->addConnectionCallbacks(server_callbacks_);
        server_connection_->addReadFilter(read_filter_);

        upstream_connection_ = dispatcher_->createClientConnection(
            socket_.localAddress(), source_address_, Network::Test::createRawBufferSocket(),
            server_connection_->socketOptions());
      }));

  EXPECT_CALL(server_callbacks_, onEvent(ConnectionEvent::RemoteClose))
      .WillOnce(Invoke([&](Network::ConnectionEvent) -> void {
        upstream_connection_->close(ConnectionCloseType::NoFlush);
        dispatcher_->exit();
      }));

  dispatcher_->run(Event::Dispatcher::RunType::Block);
}

TEST_P(ConnectionImplTest, SocketOptionsFailureTest) {
  Network::ClientConnectionPtr upstream_connection_;
  StrictMock<Network::MockConnectionCallbacks> upstream_callbacks_;

  setUpBasicConnection();

  Buffer::OwnedImpl buffer("hello world");
  client_connection_->write(buffer, false);
  client_connection_->connect();

  EXPECT_CALL(client_callbacks_, onEvent(ConnectionEvent::Connected))
      .WillOnce(Invoke([&](Network::ConnectionEvent) -> void {
        client_connection_->close(ConnectionCloseType::NoFlush);
      }));
  EXPECT_CALL(client_callbacks_, onEvent(ConnectionEvent::LocalClose));

  read_filter_.reset(new NiceMock<MockReadFilter>());

  auto option = std::make_shared<MockSocketOption>();

  EXPECT_CALL(*option, setOption(_, envoy::api::v2::core::SocketOption::STATE_PREBIND))
      .WillOnce(Return(false));
  EXPECT_CALL(listener_callbacks_, onAccept_(_, _))
      .WillOnce(Invoke([&](Network::ConnectionSocketPtr& socket, bool) -> void {
        socket->addOption(option);
        Network::ConnectionPtr new_connection = dispatcher_->createServerConnection(
            std::move(socket), Network::Test::createRawBufferSocket());
        listener_callbacks_.onNewConnection(std::move(new_connection));
      }));
  EXPECT_CALL(listener_callbacks_, onNewConnection_(_))
      .WillOnce(Invoke([&](Network::ConnectionPtr& conn) -> void {
        server_connection_ = std::move(conn);
        server_connection_->addConnectionCallbacks(server_callbacks_);
        server_connection_->addReadFilter(read_filter_);

        upstream_connection_ = dispatcher_->createClientConnection(
            socket_.localAddress(), source_address_, Network::Test::createRawBufferSocket(),
            server_connection_->socketOptions());
        upstream_connection_->addConnectionCallbacks(upstream_callbacks_);
      }));

  EXPECT_CALL(upstream_callbacks_, onEvent(ConnectionEvent::LocalClose));

  EXPECT_CALL(server_callbacks_, onEvent(ConnectionEvent::RemoteClose))
      .WillOnce(Invoke([&](Network::ConnectionEvent) -> void {
        upstream_connection_->close(ConnectionCloseType::NoFlush);
        dispatcher_->exit();
      }));

  dispatcher_->run(Event::Dispatcher::RunType::Block);
}

struct MockConnectionStats {
  Connection::ConnectionStats toBufferStats() {
    return {rx_total_,   rx_current_,   tx_total_,
            tx_current_, &bind_errors_, &delayed_close_timeouts_};
  }

  StrictMock<Stats::MockCounter> rx_total_;
  StrictMock<Stats::MockGauge> rx_current_;
  StrictMock<Stats::MockCounter> tx_total_;
  StrictMock<Stats::MockGauge> tx_current_;
  StrictMock<Stats::MockCounter> bind_errors_;
  StrictMock<Stats::MockCounter> delayed_close_timeouts_;
};

struct NiceMockConnectionStats {
  Connection::ConnectionStats toBufferStats() {
    return {rx_total_,   rx_current_,   tx_total_,
            tx_current_, &bind_errors_, &delayed_close_timeouts_};
  }

  NiceMock<Stats::MockCounter> rx_total_;
  NiceMock<Stats::MockGauge> rx_current_;
  NiceMock<Stats::MockCounter> tx_total_;
  NiceMock<Stats::MockGauge> tx_current_;
  NiceMock<Stats::MockCounter> bind_errors_;
  NiceMock<Stats::MockCounter> delayed_close_timeouts_;
};

TEST_P(ConnectionImplTest, ConnectionStats) {
  setUpBasicConnection();

  MockConnectionStats client_connection_stats;
  client_connection_->setConnectionStats(client_connection_stats.toBufferStats());
  client_connection_->connect();

  std::shared_ptr<MockWriteFilter> write_filter(new MockWriteFilter());
  std::shared_ptr<MockFilter> filter(new MockFilter());
  client_connection_->addWriteFilter(write_filter);
  client_connection_->addFilter(filter);

  Sequence s1;
  EXPECT_CALL(*write_filter, onWrite(_, _))
      .InSequence(s1)
      .WillOnce(Return(FilterStatus::StopIteration));
  EXPECT_CALL(*write_filter, onWrite(_, _)).InSequence(s1).WillOnce(Return(FilterStatus::Continue));
  EXPECT_CALL(*filter, onWrite(_, _)).InSequence(s1).WillOnce(Return(FilterStatus::Continue));
  EXPECT_CALL(client_callbacks_, onEvent(ConnectionEvent::Connected)).InSequence(s1);
  EXPECT_CALL(client_connection_stats.tx_total_, add(4)).InSequence(s1);

  read_filter_.reset(new NiceMock<MockReadFilter>());
  MockConnectionStats server_connection_stats;
  EXPECT_CALL(listener_callbacks_, onAccept_(_, _))
      .WillOnce(Invoke([&](Network::ConnectionSocketPtr& socket, bool) -> void {
        Network::ConnectionPtr new_connection = dispatcher_->createServerConnection(
            std::move(socket), Network::Test::createRawBufferSocket());
        listener_callbacks_.onNewConnection(std::move(new_connection));
      }));
  EXPECT_CALL(listener_callbacks_, onNewConnection_(_))
      .WillOnce(Invoke([&](Network::ConnectionPtr& conn) -> void {
        server_connection_ = std::move(conn);
        server_connection_->addConnectionCallbacks(server_callbacks_);
        server_connection_->setConnectionStats(server_connection_stats.toBufferStats());
        server_connection_->addReadFilter(read_filter_);
        EXPECT_EQ("", server_connection_->nextProtocol());
      }));

  Sequence s2;
  EXPECT_CALL(server_connection_stats.rx_total_, add(4)).InSequence(s2);
  EXPECT_CALL(server_connection_stats.rx_current_, add(4)).InSequence(s2);
  EXPECT_CALL(server_connection_stats.rx_current_, sub(4)).InSequence(s2);
  EXPECT_CALL(server_callbacks_, onEvent(ConnectionEvent::LocalClose)).InSequence(s2);

  EXPECT_CALL(*read_filter_, onNewConnection());
  EXPECT_CALL(*read_filter_, onData(_, _))
      .WillOnce(Invoke([&](Buffer::Instance& data, bool) -> FilterStatus {
        data.drain(data.length());
        server_connection_->close(ConnectionCloseType::FlushWrite);
        return FilterStatus::StopIteration;
      }));

  EXPECT_CALL(client_callbacks_, onEvent(ConnectionEvent::RemoteClose))
      .WillOnce(Invoke([&](Network::ConnectionEvent) -> void { dispatcher_->exit(); }));

  Buffer::OwnedImpl data("1234");
  client_connection_->write(data, false);
  client_connection_->write(data, false);
  dispatcher_->run(Event::Dispatcher::RunType::Block);
}

// Ensure the new counter logic in ReadDisable avoids tripping asserts in ReadDisable guarding
// against actual enabling twice in a row.
TEST_P(ConnectionImplTest, ReadDisable) {
  setUpBasicConnection();

  client_connection_->readDisable(true);
  client_connection_->readDisable(false);

  client_connection_->readDisable(true);
  client_connection_->readDisable(true);
  client_connection_->readDisable(false);
  client_connection_->readDisable(false);

  client_connection_->readDisable(true);
  client_connection_->readDisable(true);
  client_connection_->readDisable(false);
  client_connection_->readDisable(true);
  client_connection_->readDisable(false);
  client_connection_->readDisable(false);

  disconnect(false);
}

// Regression test for (at least one failure mode of)
// https://github.com/envoyproxy/envoy/issues/3639 where readDisable on a close
// connection caused a crash.
TEST_P(ConnectionImplTest, ReadDisableAfterClose) {
  setUpBasicConnection();
  disconnect(false);

  EXPECT_DEBUG_DEATH(client_connection_->readDisable(true), "");
  EXPECT_DEBUG_DEATH(client_connection_->readDisable(false), "");
}

TEST_P(ConnectionImplTest, EarlyCloseOnReadDisabledConnection) {
#ifdef __APPLE__
  // On our current OSX build, the client connection does not get the early
  // close notification and instead gets the close after reading the FIN.
  return;
#endif
  setUpBasicConnection();
  connect();

  client_connection_->readDisable(true);

  EXPECT_CALL(client_callbacks_, onEvent(ConnectionEvent::RemoteClose))
      .WillOnce(InvokeWithoutArgs([&]() -> void { dispatcher_->exit(); }));
  EXPECT_CALL(server_callbacks_, onEvent(ConnectionEvent::LocalClose));
  server_connection_->close(ConnectionCloseType::FlushWrite);
  dispatcher_->run(Event::Dispatcher::RunType::Block);
}

TEST_P(ConnectionImplTest, CloseOnReadDisableWithoutCloseDetection) {
  setUpBasicConnection();
  connect();

  client_connection_->detectEarlyCloseWhenReadDisabled(false);
  client_connection_->readDisable(true);

  EXPECT_CALL(client_callbacks_, onEvent(ConnectionEvent::RemoteClose)).Times(0);
  EXPECT_CALL(server_callbacks_, onEvent(ConnectionEvent::LocalClose))
      .WillOnce(InvokeWithoutArgs([&]() -> void { dispatcher_->exit(); }));
  server_connection_->close(ConnectionCloseType::FlushWrite);
  dispatcher_->run(Event::Dispatcher::RunType::Block);

  client_connection_->readDisable(false);
  EXPECT_CALL(client_callbacks_, onEvent(ConnectionEvent::RemoteClose))
      .WillOnce(InvokeWithoutArgs([&]() -> void { dispatcher_->exit(); }));
  dispatcher_->run(Event::Dispatcher::RunType::Block);
}

// Test that connection half-close is sent and received properly.
TEST_P(ConnectionImplTest, HalfClose) {
  setUpBasicConnection();
  connect();

  std::shared_ptr<MockReadFilter> client_read_filter(new NiceMock<MockReadFilter>());
  server_connection_->enableHalfClose(true);
  client_connection_->enableHalfClose(true);
  client_connection_->addReadFilter(client_read_filter);

  EXPECT_CALL(*read_filter_, onData(_, true)).WillOnce(InvokeWithoutArgs([&]() -> FilterStatus {
    dispatcher_->exit();
    return FilterStatus::StopIteration;
  }));

  Buffer::OwnedImpl empty_buffer;
  client_connection_->write(empty_buffer, true);
  dispatcher_->run(Event::Dispatcher::RunType::Block);

  Buffer::OwnedImpl buffer("data");
  server_connection_->write(buffer, false);
  EXPECT_CALL(*client_read_filter, onData(BufferStringEqual("data"), false))
      .WillOnce(Invoke([&](Buffer::Instance& buffer, bool) -> FilterStatus {
        buffer.drain(buffer.length());
        dispatcher_->exit();
        return FilterStatus::StopIteration;
      }));
  dispatcher_->run(Event::Dispatcher::RunType::Block);

  EXPECT_CALL(server_callbacks_, onEvent(ConnectionEvent::LocalClose));
  EXPECT_CALL(client_callbacks_, onEvent(ConnectionEvent::RemoteClose));
  server_connection_->write(empty_buffer, true);
  EXPECT_CALL(*client_read_filter, onData(BufferStringEqual(""), true))
      .WillOnce(InvokeWithoutArgs([&]() -> FilterStatus {
        dispatcher_->exit();
        return FilterStatus::StopIteration;
      }));
  dispatcher_->run(Event::Dispatcher::RunType::Block);
}

// Test that connections do not detect early close when half-close is enabled
TEST_P(ConnectionImplTest, HalfCloseNoEarlyCloseDetection) {
  setUpBasicConnection();
  connect();

  server_connection_->enableHalfClose(true);
  server_connection_->readDisable(true);

  EXPECT_CALL(server_callbacks_, onEvent(ConnectionEvent::RemoteClose)).Times(0);
  EXPECT_CALL(*read_filter_, onData(_, _)).Times(0);
  EXPECT_CALL(client_callbacks_, onEvent(ConnectionEvent::LocalClose))
      .WillOnce(InvokeWithoutArgs([&]() -> void { dispatcher_->exit(); }));
  client_connection_->close(ConnectionCloseType::FlushWrite);
  dispatcher_->run(Event::Dispatcher::RunType::Block);

  server_connection_->readDisable(false);
  EXPECT_CALL(*read_filter_, onData(_, _)).WillOnce(InvokeWithoutArgs([&]() -> FilterStatus {
    dispatcher_->exit();
    return FilterStatus::StopIteration;
  }));
  dispatcher_->run(Event::Dispatcher::RunType::Block);

  EXPECT_CALL(server_callbacks_, onEvent(ConnectionEvent::LocalClose));
  server_connection_->close(ConnectionCloseType::NoFlush);
}

// Test that as watermark levels are changed, the appropriate callbacks are triggered.
TEST_P(ConnectionImplTest, Watermarks) {
  useMockBuffer();

  setUpBasicConnection();
  EXPECT_FALSE(client_connection_->aboveHighWatermark());

  // Stick 5 bytes in the connection buffer.
  std::unique_ptr<Buffer::OwnedImpl> buffer(new Buffer::OwnedImpl("hello"));
  int buffer_len = buffer->length();
  EXPECT_CALL(*client_write_buffer_, write(_))
      .WillOnce(Invoke(client_write_buffer_, &MockWatermarkBuffer::failWrite));
  EXPECT_CALL(*client_write_buffer_, move(_));
  client_write_buffer_->move(*buffer);

  {
    // Go from watermarks being off to being above the high watermark.
    EXPECT_CALL(client_callbacks_, onAboveWriteBufferHighWatermark());
    EXPECT_CALL(client_callbacks_, onBelowWriteBufferLowWatermark()).Times(0);
    client_connection_->setBufferLimits(buffer_len - 3);
    EXPECT_TRUE(client_connection_->aboveHighWatermark());
  }

  {
    // Go from above the high watermark to in between both.
    EXPECT_CALL(client_callbacks_, onAboveWriteBufferHighWatermark()).Times(0);
    EXPECT_CALL(client_callbacks_, onBelowWriteBufferLowWatermark()).Times(0);
    client_connection_->setBufferLimits(buffer_len + 1);
    EXPECT_TRUE(client_connection_->aboveHighWatermark());
  }

  {
    // Go from above the high watermark to below the low watermark.
    EXPECT_CALL(client_callbacks_, onAboveWriteBufferHighWatermark()).Times(0);
    EXPECT_CALL(client_callbacks_, onBelowWriteBufferLowWatermark());
    client_connection_->setBufferLimits(buffer_len * 3);
    EXPECT_FALSE(client_connection_->aboveHighWatermark());
  }

  {
    // Go back in between and verify neither callback is called.
    EXPECT_CALL(client_callbacks_, onAboveWriteBufferHighWatermark()).Times(0);
    EXPECT_CALL(client_callbacks_, onBelowWriteBufferLowWatermark()).Times(0);
    client_connection_->setBufferLimits(buffer_len * 2);
    EXPECT_FALSE(client_connection_->aboveHighWatermark());
  }

  disconnect(false);
}

// Write some data to the connection. It will automatically attempt to flush
// it to the upstream file descriptor via a write() call to buffer_, which is
// configured to succeed and accept all bytes read.
TEST_P(ConnectionImplTest, BasicWrite) {
  useMockBuffer();

  setUpBasicConnection();

  connect();

  // Send the data to the connection and verify it is sent upstream.
  std::string data_to_write = "hello world";
  Buffer::OwnedImpl buffer_to_write(data_to_write);
  std::string data_written;
  EXPECT_CALL(*client_write_buffer_, move(_))
      .WillRepeatedly(DoAll(AddBufferToStringWithoutDraining(&data_written),
                            Invoke(client_write_buffer_, &MockWatermarkBuffer::baseMove)));
  EXPECT_CALL(*client_write_buffer_, write(_))
      .WillOnce(Invoke(client_write_buffer_, &MockWatermarkBuffer::trackWrites));
  EXPECT_CALL(*client_write_buffer_, drain(_))
      .WillOnce(Invoke(client_write_buffer_, &MockWatermarkBuffer::trackDrains));
  client_connection_->write(buffer_to_write, false);
  dispatcher_->run(Event::Dispatcher::RunType::NonBlock);
  EXPECT_EQ(data_to_write, data_written);

  disconnect(true);
}

// Similar to BasicWrite, only with watermarks set.
TEST_P(ConnectionImplTest, WriteWithWatermarks) {
  useMockBuffer();

  setUpBasicConnection();

  connect();

  client_connection_->setBufferLimits(2);

  std::string data_to_write = "hello world";
  Buffer::OwnedImpl first_buffer_to_write(data_to_write);
  std::string data_written;
  EXPECT_CALL(*client_write_buffer_, move(_))
      .WillRepeatedly(DoAll(AddBufferToStringWithoutDraining(&data_written),
                            Invoke(client_write_buffer_, &MockWatermarkBuffer::baseMove)));
  EXPECT_CALL(*client_write_buffer_, write(_))
      .WillOnce(Invoke(client_write_buffer_, &MockWatermarkBuffer::trackWrites));
  EXPECT_CALL(*client_write_buffer_, drain(_))
      .WillOnce(Invoke(client_write_buffer_, &MockWatermarkBuffer::trackDrains));
  // The write() call on the connection will buffer enough data to bring the connection above the
  // high watermark but the subsequent drain immediately brings it back below.
  // A nice future performance optimization would be to latch if the socket is writable in the
  // connection_impl, and try an immediate drain inside of write() to avoid thrashing here.
  EXPECT_CALL(client_callbacks_, onAboveWriteBufferHighWatermark());
  EXPECT_CALL(client_callbacks_, onBelowWriteBufferLowWatermark());
  client_connection_->write(first_buffer_to_write, false);
  dispatcher_->run(Event::Dispatcher::RunType::NonBlock);
  EXPECT_EQ(data_to_write, data_written);

  // Now do the write again, but this time configure buffer_ to reject the write
  // with errno set to EAGAIN via failWrite(). This should result in going above the high
  // watermark and not returning.
  Buffer::OwnedImpl second_buffer_to_write(data_to_write);
  EXPECT_CALL(*client_write_buffer_, move(_))
      .WillRepeatedly(DoAll(AddBufferToStringWithoutDraining(&data_written),
                            Invoke(client_write_buffer_, &MockWatermarkBuffer::baseMove)));
  EXPECT_CALL(*client_write_buffer_, write(_))
      .WillOnce(Invoke([&](int fd) -> Api::SysCallIntResult {
        dispatcher_->exit();
        return client_write_buffer_->failWrite(fd);
      }));
  // The write() call on the connection will buffer enough data to bring the connection above the
  // high watermark and as the data will not flush it should not return below the watermark.
  EXPECT_CALL(client_callbacks_, onAboveWriteBufferHighWatermark());
  EXPECT_CALL(client_callbacks_, onBelowWriteBufferLowWatermark()).Times(0);
  client_connection_->write(second_buffer_to_write, false);
  dispatcher_->run(Event::Dispatcher::RunType::Block);

  // Clean up the connection. The close() (called via disconnect) will attempt to flush. The
  // call to write() will succeed, bringing the connection back under the low watermark.
  EXPECT_CALL(*client_write_buffer_, write(_))
      .WillOnce(Invoke(client_write_buffer_, &MockWatermarkBuffer::trackWrites));
  EXPECT_CALL(*client_write_buffer_, drain(_))
      .WillOnce(Invoke(client_write_buffer_, &MockWatermarkBuffer::trackDrains));
  EXPECT_CALL(client_callbacks_, onBelowWriteBufferLowWatermark()).Times(1);

  disconnect(true);
}

// Read and write random bytes and ensure we don't encounter issues.
TEST_P(ConnectionImplTest, WatermarkFuzzing) {
  useMockBuffer();
  setUpBasicConnection();

  connect();
  client_connection_->setBufferLimits(10);

  TestRandomGenerator rand;
  int bytes_buffered = 0;
  int new_bytes_buffered = 0;

  bool is_below = true;
  bool is_above = false;

  ON_CALL(*client_write_buffer_, write(_))
      .WillByDefault(testing::Invoke(client_write_buffer_, &MockWatermarkBuffer::failWrite));
  ON_CALL(*client_write_buffer_, drain(_))
      .WillByDefault(testing::Invoke(client_write_buffer_, &MockWatermarkBuffer::baseDrain));
  EXPECT_CALL(*client_write_buffer_, drain(_)).Times(AnyNumber());

  // Randomly write 1-20 bytes and read 1-30 bytes per loop.
  for (int i = 0; i < 50; ++i) {
    // The bytes to read this loop.
    int bytes_to_write = rand.random() % 20 + 1;
    // The bytes buffered at the beginning of this loop.
    bytes_buffered = new_bytes_buffered;
    // Bytes to flush upstream.
    int bytes_to_flush = std::min<int>(rand.random() % 30 + 1, bytes_to_write + bytes_buffered);
    // The number of bytes buffered at the end of this loop.
    new_bytes_buffered = bytes_buffered + bytes_to_write - bytes_to_flush;
    ENVOY_LOG_MISC(trace,
                   "Loop iteration {} bytes_to_write {} bytes_to_flush {} bytes_buffered is {} and "
                   "will be be {}",
                   i, bytes_to_write, bytes_to_flush, bytes_buffered, new_bytes_buffered);

    std::string data(bytes_to_write, 'a');
    Buffer::OwnedImpl buffer_to_write(data);

    // If the current bytes buffered plus the bytes we write this loop go over
    // the watermark and we're not currently above, we will get a callback for
    // going above.
    if (bytes_to_write + bytes_buffered > 11 && is_below) {
      ENVOY_LOG_MISC(trace, "Expect onAboveWriteBufferHighWatermark");
      EXPECT_CALL(client_callbacks_, onAboveWriteBufferHighWatermark());
      is_below = false;
      is_above = true;
    }
    // If after the bytes are flushed upstream the number of bytes remaining is
    // below the low watermark and the bytes were not previously below the low
    // watermark, expect the callback for going below.
    if (new_bytes_buffered < 5 && is_above) {
      ENVOY_LOG_MISC(trace, "Expect onBelowWriteBufferLowWatermark");
      EXPECT_CALL(client_callbacks_, onBelowWriteBufferLowWatermark());
      is_below = true;
      is_above = false;
    }

    // Do the actual work. Write |buffer_to_write| bytes to the connection and
    // drain |bytes_to_flush| before having the buffer failWrite()
    EXPECT_CALL(*client_write_buffer_, move(_))
        .WillOnce(Invoke(client_write_buffer_, &MockWatermarkBuffer::baseMove));
    EXPECT_CALL(*client_write_buffer_, write(_))
        .WillOnce(DoAll(Invoke([&](int) -> void { client_write_buffer_->drain(bytes_to_flush); }),
                        Return(Api::SysCallIntResult{bytes_to_flush, 0})))
        .WillRepeatedly(testing::Invoke(client_write_buffer_, &MockWatermarkBuffer::failWrite));
    client_connection_->write(buffer_to_write, false);
    dispatcher_->run(Event::Dispatcher::RunType::NonBlock);
  }

  disconnect(true);
}

TEST_P(ConnectionImplTest, BindTest) {
  std::string address_string = TestUtility::getIpv4Loopback();
  if (GetParam() == Network::Address::IpVersion::v4) {
    source_address_ = Network::Address::InstanceConstSharedPtr{
        new Network::Address::Ipv4Instance(address_string, 0)};
  } else {
    address_string = "::1";
    source_address_ = Network::Address::InstanceConstSharedPtr{
        new Network::Address::Ipv6Instance(address_string, 0)};
  }
  setUpBasicConnection();
  connect();
  EXPECT_EQ(address_string, server_connection_->remoteAddress()->ip()->addressAsString());

  disconnect(true);
}

TEST_P(ConnectionImplTest, BindFailureTest) {
  // Swap the constraints from BindTest to create an address family mismatch.
  if (GetParam() == Network::Address::IpVersion::v6) {
    const std::string address_string = TestUtility::getIpv4Loopback();
    source_address_ = Network::Address::InstanceConstSharedPtr{
        new Network::Address::Ipv4Instance(address_string, 0)};
  } else {
    const std::string address_string = "::1";
    source_address_ = Network::Address::InstanceConstSharedPtr{
        new Network::Address::Ipv6Instance(address_string, 0)};
  }
  dispatcher_.reset(new Event::DispatcherImpl(time_system_));
  listener_ = dispatcher_->createListener(socket_, listener_callbacks_, true, false);

  client_connection_ = dispatcher_->createClientConnection(
      socket_.localAddress(), source_address_, Network::Test::createRawBufferSocket(), nullptr);

  MockConnectionStats connection_stats;
  client_connection_->setConnectionStats(connection_stats.toBufferStats());
  client_connection_->addConnectionCallbacks(client_callbacks_);
  EXPECT_CALL(connection_stats.bind_errors_, inc());
  EXPECT_CALL(client_callbacks_, onEvent(ConnectionEvent::LocalClose));
  dispatcher_->run(Event::Dispatcher::RunType::NonBlock);
}

// ReadOnCloseTest verifies that the read filter's onData function is invoked with available data
// when the connection is closed.
TEST_P(ConnectionImplTest, ReadOnCloseTest) {
  setUpBasicConnection();
  connect();

  // Close without flush immediately invokes this callback.
  EXPECT_CALL(client_callbacks_, onEvent(ConnectionEvent::LocalClose));

  const int buffer_size = 32;
  Buffer::OwnedImpl data(std::string(buffer_size, 'a'));
  client_connection_->write(data, false);
  client_connection_->close(ConnectionCloseType::NoFlush);

  EXPECT_CALL(*read_filter_, onNewConnection());
  EXPECT_CALL(*read_filter_, onData(_, _))
      .Times(1)
      .WillOnce(Invoke([&](Buffer::Instance& data, bool) -> FilterStatus {
        EXPECT_EQ(buffer_size, data.length());
        return FilterStatus::StopIteration;
      }));

  EXPECT_CALL(server_callbacks_, onEvent(ConnectionEvent::RemoteClose))
      .WillOnce(Invoke([&](Network::ConnectionEvent) -> void { dispatcher_->exit(); }));

  dispatcher_->run(Event::Dispatcher::RunType::Block);
}

// EmptyReadOnCloseTest verifies that the read filter's onData function is not invoked on empty
// read events due to connection closure.
TEST_P(ConnectionImplTest, EmptyReadOnCloseTest) {
  setUpBasicConnection();
  connect();

  // Write some data and verify that the read filter's onData callback is invoked exactly once.
  const int buffer_size = 32;
  Buffer::OwnedImpl data(std::string(buffer_size, 'a'));
  EXPECT_CALL(*read_filter_, onNewConnection());
  EXPECT_CALL(*read_filter_, onData(_, _))
      .Times(1)
      .WillOnce(Invoke([&](Buffer::Instance& data, bool) -> FilterStatus {
        EXPECT_EQ(buffer_size, data.length());
        dispatcher_->exit();
        return FilterStatus::StopIteration;
      }));
  client_connection_->write(data, false);
  dispatcher_->run(Event::Dispatcher::RunType::Block);

  disconnect(true);
}

// Test that a FlushWrite close immediately triggers a close after the write buffer is flushed.
TEST_P(ConnectionImplTest, FlushWriteCloseTest) {
  setUpBasicConnection();
  connect();

  InSequence s1;

  // Set a very high timeout value to prevent flaking. We are testing the common case where the
  // timeout does not trigger.
  server_connection_->setDelayedCloseTimeout(std::chrono::milliseconds(50000));

  std::shared_ptr<MockReadFilter> client_read_filter(new NiceMock<MockReadFilter>());
  client_connection_->addReadFilter(client_read_filter);

  NiceMockConnectionStats stats;
  server_connection_->setConnectionStats(stats.toBufferStats());

  Buffer::OwnedImpl data("data");
  server_connection_->write(data, false);

  // Server connection flushes the write and immediately closes the socket.
  // There shouldn't be a read/close race here (see issue #2929), since the client is blocked on
  // reading and the connection should close gracefully via FIN.

  EXPECT_CALL(stats.delayed_close_timeouts_, inc()).Times(0);
  EXPECT_CALL(server_callbacks_, onEvent(ConnectionEvent::LocalClose)).Times(1);
  EXPECT_CALL(*client_read_filter, onData(BufferStringEqual("data"), false))
      .Times(1)
      .WillOnce(InvokeWithoutArgs([&]() -> FilterStatus {
        dispatcher_->exit();
        return FilterStatus::StopIteration;
      }));
  EXPECT_CALL(client_callbacks_, onEvent(ConnectionEvent::RemoteClose)).Times(1);
  server_connection_->close(ConnectionCloseType::FlushWrite);
  dispatcher_->run(Event::Dispatcher::RunType::Block);
}

// Test that a FlushWrite close will create and enable a timer which closes the connection when
// triggered.
TEST_P(ConnectionImplTest, FlushWriteCloseTimeoutTest) {
  ConnectionMocks mocks = createConnectionMocks();
  auto server_connection = std::make_unique<Network::ConnectionImpl>(
      *mocks.dispatcher, std::make_unique<ConnectionSocketImpl>(0, nullptr, nullptr),
      std::move(mocks.transport_socket), true);

  InSequence s1;

  // Enable delayed connection close processing by setting a non-zero timeout value. The actual
  // value (> 0) doesn't matter since the callback is triggered below.
  server_connection->setDelayedCloseTimeout(std::chrono::milliseconds(100));

  NiceMockConnectionStats stats;
  server_connection->setConnectionStats(stats.toBufferStats());

  Buffer::OwnedImpl data("data");
  server_connection->write(data, false);

  // Data is pending in the write buffer, which will trigger the FlushWrite close to go into delayed
  // close processing.
  EXPECT_CALL(*mocks.timer, enableTimer(_)).Times(1);
  server_connection->close(ConnectionCloseType::FlushWrite);

  EXPECT_CALL(stats.delayed_close_timeouts_, inc()).Times(1);
  // Since the callback is being invoked manually, disableTimer() will be called when the connection
  // is closed by the callback.
  EXPECT_CALL(*mocks.timer, disableTimer()).Times(1);
  // Issue the delayed close callback to ensure connection is closed.
  mocks.timer->callback_();
}

// Test that a FlushWriteAndDelay close causes Envoy to flush the write and wait for the client/peer
// to close (until a configured timeout which is not expected to trigger in this test).
TEST_P(ConnectionImplTest, FlushWriteAndDelayCloseTest) {
#ifdef __APPLE__
  // libevent does not provide early close notifications on the currently supported macOS builds, so
  // the server connection is never notified of the close. For now, we have chosen to disable tests
  // that rely on this behavior on macOS (see https://github.com/envoyproxy/envoy/pull/4299).
  return;
#endif
  setUpBasicConnection();
  connect();

  InSequence s1;

  // Set a very high timeout value to prevent flaking. We are testing the common case where the
  // timeout does not trigger.
  server_connection_->setDelayedCloseTimeout(std::chrono::milliseconds(50000));

  std::shared_ptr<MockReadFilter> client_read_filter(new NiceMock<MockReadFilter>());
  client_connection_->addReadFilter(client_read_filter);

  NiceMockConnectionStats stats;
  server_connection_->setConnectionStats(stats.toBufferStats());

  Buffer::OwnedImpl data("Connection: Close");
  server_connection_->write(data, false);

  EXPECT_CALL(*client_read_filter, onData(BufferStringEqual("Connection: Close"), false))
      .Times(1)
      .WillOnce(InvokeWithoutArgs([&]() -> FilterStatus {
        client_connection_->close(ConnectionCloseType::NoFlush);
        return FilterStatus::StopIteration;
      }));

  // Client closes the connection so delayed close timer on the server conn should not fire.
  EXPECT_CALL(stats.delayed_close_timeouts_, inc()).Times(0);
  EXPECT_CALL(client_callbacks_, onEvent(ConnectionEvent::LocalClose)).Times(1);
  EXPECT_CALL(server_callbacks_, onEvent(ConnectionEvent::RemoteClose))
      .Times(1)
      .WillOnce(Invoke([&](Network::ConnectionEvent) -> void { dispatcher_->exit(); }));
  server_connection_->close(ConnectionCloseType::FlushWriteAndDelay);
  dispatcher_->run(Event::Dispatcher::RunType::Block);
}

// Test that a FlushWriteAndDelay close triggers a timeout which forces Envoy to close the
// connection when a client has not issued a close within the configured interval.
TEST_P(ConnectionImplTest, FlushWriteAndDelayCloseTimerTriggerTest) {
  setUpBasicConnection();
  connect();

  InSequence s1;

  // This timer should always trigger since the client connection does not issue a close() during
  // this test.
  server_connection_->setDelayedCloseTimeout(std::chrono::milliseconds(50));

  std::shared_ptr<MockReadFilter> client_read_filter(new NiceMock<MockReadFilter>());
  client_connection_->addReadFilter(client_read_filter);

  NiceMockConnectionStats stats;
  server_connection_->setConnectionStats(stats.toBufferStats());

  Buffer::OwnedImpl data("Connection: Close");
  server_connection_->write(data, false);

  // The client _will not_ close the connection. Instead, expect the delayed close timer to trigger
  // on the server connection.
  EXPECT_CALL(*client_read_filter, onData(BufferStringEqual("Connection: Close"), false))
      .Times(1)
      .WillOnce(InvokeWithoutArgs([&]() -> FilterStatus { return FilterStatus::StopIteration; }));
  EXPECT_CALL(stats.delayed_close_timeouts_, inc()).Times(1);
  EXPECT_CALL(server_callbacks_, onEvent(ConnectionEvent::LocalClose)).Times(1);
  EXPECT_CALL(client_callbacks_, onEvent(ConnectionEvent::RemoteClose))
      .Times(1)
      .WillOnce(Invoke([&](Network::ConnectionEvent) -> void { dispatcher_->exit(); }));
  server_connection_->close(ConnectionCloseType::FlushWriteAndDelay);
  dispatcher_->run(Event::Dispatcher::RunType::Block);
}

// Test that delayed close processing can be disabled by setting the delayed close timeout interval
// to 0.
TEST_P(ConnectionImplTest, FlushWriteAndDelayConfigDisabledTest) {
  InSequence s1;

  NiceMock<MockConnectionCallbacks> callbacks;
  NiceMock<Event::MockDispatcher> dispatcher;
  EXPECT_CALL(dispatcher.buffer_factory_, create_(_, _))
      .WillRepeatedly(Invoke([](std::function<void()> below_low,
                                std::function<void()> above_high) -> Buffer::Instance* {
        return new Buffer::WatermarkBuffer(below_low, above_high);
      }));
  std::unique_ptr<Network::ConnectionImpl> server_connection(new Network::ConnectionImpl(
      dispatcher, std::make_unique<ConnectionSocketImpl>(0, nullptr, nullptr),
      std::make_unique<NiceMock<MockTransportSocket>>(), true));

  // Ensure the delayed close timer is not created when the delayedCloseTimeout config value is set
  // to 0.
  server_connection->setDelayedCloseTimeout(std::chrono::milliseconds(0));
  EXPECT_CALL(dispatcher, createTimer_(_)).Times(0);

  NiceMockConnectionStats stats;
  server_connection->setConnectionStats(stats.toBufferStats());

  EXPECT_CALL(stats.delayed_close_timeouts_, inc()).Times(0);
  server_connection->close(ConnectionCloseType::FlushWriteAndDelay);

  // Since the delayed close timer never triggers, the connection never closes. Close it here to end
  // the test cleanly due to the (fd == -1) assert in ~ConnectionImpl().
  server_connection->close(ConnectionCloseType::NoFlush);
}

// Test that tearing down the connection will disable the delayed close timer.
TEST_P(ConnectionImplTest, DelayedCloseTimeoutDisableOnSocketClose) {
  ConnectionMocks mocks = createConnectionMocks();
  auto server_connection = std::make_unique<Network::ConnectionImpl>(
      *mocks.dispatcher, std::make_unique<ConnectionSocketImpl>(0, nullptr, nullptr),
      std::move(mocks.transport_socket), true);

  InSequence s1;

  // The actual timeout is insignificant, we just need to enable delayed close processing by setting
  // it to > 0.
  server_connection->setDelayedCloseTimeout(std::chrono::milliseconds(100));

  Buffer::OwnedImpl data("data");
  server_connection->write(data, false);
  EXPECT_CALL(*mocks.timer, enableTimer(_)).Times(1);
  // Enable the delayed close timer.
  server_connection->close(ConnectionCloseType::FlushWriteAndDelay);
  EXPECT_CALL(*mocks.timer, disableTimer()).Times(1);
  // This close() will call closeSocket(), which should disable the timer to avoid triggering it
  // after the connection's data structures have been reset.
  server_connection->close(ConnectionCloseType::NoFlush);
}

// Test that the delayed close timeout callback is resilient to connection teardown edge cases.
TEST_P(ConnectionImplTest, DelayedCloseTimeoutNullStats) {
  ConnectionMocks mocks = createConnectionMocks();
  auto server_connection = std::make_unique<Network::ConnectionImpl>(
      *mocks.dispatcher, std::make_unique<ConnectionSocketImpl>(0, nullptr, nullptr),
      std::move(mocks.transport_socket), true);

  InSequence s1;

  // The actual timeout is insignificant, we just need to enable delayed close processing by setting
  // it to > 0.
  server_connection->setDelayedCloseTimeout(std::chrono::milliseconds(100));

  // NOTE: Avoid providing stats storage to the connection via setConnectionStats(). This guarantees
  // that connection_stats_ is a nullptr and that the callback resiliency validation below tests
  // that edge case.

  Buffer::OwnedImpl data("data");
  server_connection->write(data, false);

  EXPECT_CALL(*mocks.timer, enableTimer(_)).Times(1);
  server_connection->close(ConnectionCloseType::FlushWriteAndDelay);
  EXPECT_CALL(*mocks.timer, disableTimer()).Times(1);
  // Copy the callback since mocks.timer will be freed when closeSocket() is called.
  Event::TimerCb callback = mocks.timer->callback_;
  // The following close() will call closeSocket() and reset internal data structures such as stats.
  server_connection->close(ConnectionCloseType::NoFlush);
  // Verify the onDelayedCloseTimeout() callback is resilient to the post closeSocket(), pre
  // destruction state. This should not actually happen due to the timeout disablement in
  // closeSocket(), but there is enough complexity in connection handling codepaths that being
  // extra defensive is valuable.
  callback();
}

class MockTransportConnectionImplTest : public testing::Test {
public:
  MockTransportConnectionImplTest() {
    EXPECT_CALL(dispatcher_.buffer_factory_, create_(_, _))
        .WillRepeatedly(Invoke([](std::function<void()> below_low,
                                  std::function<void()> above_high) -> Buffer::Instance* {
          return new Buffer::WatermarkBuffer(below_low, above_high);
        }));

    file_event_ = new Event::MockFileEvent;
    EXPECT_CALL(dispatcher_, createFileEvent_(0, _, _, _))
        .WillOnce(DoAll(SaveArg<1>(&file_ready_cb_), Return(file_event_)));
    transport_socket_ = new NiceMock<MockTransportSocket>;
    EXPECT_CALL(*transport_socket_, setTransportSocketCallbacks(_))
        .WillOnce(Invoke([this](TransportSocketCallbacks& callbacks) {
          transport_socket_callbacks_ = &callbacks;
        }));
    connection_.reset(
        new ConnectionImpl(dispatcher_, std::make_unique<ConnectionSocketImpl>(0, nullptr, nullptr),
                           TransportSocketPtr(transport_socket_), true));
    connection_->addConnectionCallbacks(callbacks_);
  }

  ~MockTransportConnectionImplTest() { connection_->close(ConnectionCloseType::NoFlush); }

  // This may be invoked for doWrite() on the transport to simulate all the data
  // being written.
  static IoResult SimulateSuccessfulWrite(Buffer::Instance& buffer, bool) {
    uint64_t size = buffer.length();
    buffer.drain(size);
    return {PostIoAction::KeepOpen, size, false};
  }

  std::unique_ptr<ConnectionImpl> connection_;
  Event::MockDispatcher dispatcher_;
  NiceMock<MockConnectionCallbacks> callbacks_;
  MockTransportSocket* transport_socket_;
  Event::MockFileEvent* file_event_;
  Event::FileReadyCb file_ready_cb_;
  TransportSocketCallbacks* transport_socket_callbacks_;
};

// Test that BytesSentCb is invoked at the correct times
TEST_F(MockTransportConnectionImplTest, BytesSentCallback) {
  uint64_t bytes_sent = 0;
  uint64_t cb_called = 0;
  connection_->addBytesSentCallback([&](uint64_t arg) {
    cb_called++;
    bytes_sent = arg;
  });

  // 100 bytes were sent; expect BytesSent event
  EXPECT_CALL(*transport_socket_, doWrite(_, _))
      .WillOnce(Return(IoResult{PostIoAction::KeepOpen, 100, false}));
  file_ready_cb_(Event::FileReadyType::Write);
  EXPECT_EQ(cb_called, 1);
  EXPECT_EQ(bytes_sent, 100);
  cb_called = false;
  bytes_sent = 0;

  // 0 bytes were sent; no event
  EXPECT_CALL(*transport_socket_, doWrite(_, _))
      .WillOnce(Return(IoResult{PostIoAction::KeepOpen, 0, false}));
  file_ready_cb_(Event::FileReadyType::Write);
  EXPECT_EQ(cb_called, 0);

  // Reading should not cause BytesSent
  EXPECT_CALL(*transport_socket_, doRead(_))
      .WillOnce(Return(IoResult{PostIoAction::KeepOpen, 1, false}));
  file_ready_cb_(Event::FileReadyType::Read);
  EXPECT_EQ(cb_called, 0);

  // Closed event should not raise a BytesSent event (but does raise RemoteClose)
  EXPECT_CALL(callbacks_, onEvent(ConnectionEvent::RemoteClose));
  file_ready_cb_(Event::FileReadyType::Closed);
  EXPECT_EQ(cb_called, 0);
}

// Make sure that multiple registered callbacks all get called
TEST_F(MockTransportConnectionImplTest, BytesSentMultiple) {
  uint64_t cb_called1 = 0;
  uint64_t cb_called2 = 0;
  uint64_t bytes_sent1 = 0;
  uint64_t bytes_sent2 = 0;
  connection_->addBytesSentCallback([&](uint64_t arg) {
    cb_called1++;
    bytes_sent1 = arg;
  });

  connection_->addBytesSentCallback([&](uint64_t arg) {
    cb_called2++;
    bytes_sent2 = arg;
  });

  EXPECT_CALL(*transport_socket_, doWrite(_, _))
      .WillOnce(Return(IoResult{PostIoAction::KeepOpen, 100, false}));
  file_ready_cb_(Event::FileReadyType::Write);
  EXPECT_EQ(cb_called1, 1);
  EXPECT_EQ(cb_called2, 1);
  EXPECT_EQ(bytes_sent1, 100);
  EXPECT_EQ(bytes_sent2, 100);
}

// Test that if a callback closes the connection, further callbacks are not called.
TEST_F(MockTransportConnectionImplTest, BytesSentCloseInCallback) {
  // Order is not defined, so register two callbacks that both close the connection. Only
  // one of them should be called.
  uint64_t cb_called = 0;
  Connection::BytesSentCb cb = [&](uint64_t) {
    cb_called++;
    connection_->close(ConnectionCloseType::NoFlush);
  };
  connection_->addBytesSentCallback(cb);
  connection_->addBytesSentCallback(cb);

  EXPECT_CALL(*transport_socket_, doWrite(_, _))
      .WillOnce(Return(IoResult{PostIoAction::KeepOpen, 100, false}));
  file_ready_cb_(Event::FileReadyType::Write);

  EXPECT_EQ(cb_called, 1);
  EXPECT_EQ(connection_->state(), Connection::State::Closed);
}

// Test that onWrite does not have end_stream set, with half-close disabled
TEST_F(MockTransportConnectionImplTest, FullCloseWrite) {
  const std::string val("some data");
  Buffer::OwnedImpl buffer(val);
  EXPECT_CALL(*file_event_, activate(Event::FileReadyType::Write)).WillOnce(Invoke(file_ready_cb_));
  EXPECT_CALL(*transport_socket_, doWrite(BufferStringEqual(val), false))
      .WillOnce(Invoke(SimulateSuccessfulWrite));
  connection_->write(buffer, false);
}

// Test that onWrite has end_stream set correctly, with half-close enabled
TEST_F(MockTransportConnectionImplTest, HalfCloseWrite) {
  connection_->enableHalfClose(true);
  EXPECT_CALL(*file_event_, activate(Event::FileReadyType::Write))
      .WillRepeatedly(Invoke(file_ready_cb_));

  const std::string val("some data");
  Buffer::OwnedImpl buffer(val);
  EXPECT_CALL(*transport_socket_, doWrite(BufferStringEqual(val), false))
      .WillOnce(Invoke(SimulateSuccessfulWrite));
  connection_->write(buffer, false);

  EXPECT_CALL(*transport_socket_, doWrite(_, true)).WillOnce(Invoke(SimulateSuccessfulWrite));
  connection_->write(buffer, true);
}

TEST_F(MockTransportConnectionImplTest, ReadMultipleEndStream) {
  std::shared_ptr<MockReadFilter> read_filter(new NiceMock<MockReadFilter>());
  connection_->enableHalfClose(true);
  connection_->addReadFilter(read_filter);
  EXPECT_CALL(*transport_socket_, doRead(_))
      .Times(2)
      .WillRepeatedly(Return(IoResult{PostIoAction::KeepOpen, 0, true}));
  EXPECT_CALL(*read_filter, onData(_, true)).Times(1);
  file_ready_cb_(Event::FileReadyType::Read);
  file_ready_cb_(Event::FileReadyType::Read);
}

// Test that if both sides half-close, the connection is closed, with the read half-close coming
// first.
TEST_F(MockTransportConnectionImplTest, BothHalfCloseReadFirst) {
  std::shared_ptr<MockReadFilter> read_filter(new NiceMock<MockReadFilter>());
  connection_->enableHalfClose(true);
  connection_->addReadFilter(read_filter);

  EXPECT_CALL(*transport_socket_, doRead(_))
      .WillOnce(Return(IoResult{PostIoAction::KeepOpen, 0, true}));
  file_ready_cb_(Event::FileReadyType::Read);

  Buffer::OwnedImpl buffer;
  EXPECT_CALL(*transport_socket_, doWrite(_, true))
      .WillOnce(Return(IoResult{PostIoAction::KeepOpen, 0, false}));
  EXPECT_CALL(*file_event_, activate(Event::FileReadyType::Write)).WillOnce(Invoke(file_ready_cb_));
  EXPECT_CALL(callbacks_, onEvent(ConnectionEvent::LocalClose));
  connection_->write(buffer, true);
}

// Test that if both sides half-close, the connection is closed, with the write half-close coming
// first.
TEST_F(MockTransportConnectionImplTest, BothHalfCloseWriteFirst) {
  std::shared_ptr<MockReadFilter> read_filter(new NiceMock<MockReadFilter>());
  connection_->enableHalfClose(true);
  connection_->addReadFilter(read_filter);

  Buffer::OwnedImpl buffer;
  EXPECT_CALL(*transport_socket_, doWrite(_, true))
      .WillOnce(Return(IoResult{PostIoAction::KeepOpen, 0, false}));
  EXPECT_CALL(*file_event_, activate(Event::FileReadyType::Write)).WillOnce(Invoke(file_ready_cb_));
  connection_->write(buffer, true);

  EXPECT_CALL(*transport_socket_, doRead(_))
      .WillOnce(Return(IoResult{PostIoAction::KeepOpen, 0, true}));
  EXPECT_CALL(callbacks_, onEvent(ConnectionEvent::RemoteClose));
  file_ready_cb_(Event::FileReadyType::Read);
}

// Test that if both sides half-close, but writes have not yet been written to the Transport, that
// the connection closes only when the writes complete flushing. The write half-close happens first.
TEST_F(MockTransportConnectionImplTest, BothHalfCloseWritesNotFlushedWriteFirst) {
  std::shared_ptr<MockReadFilter> read_filter(new NiceMock<MockReadFilter>());
  connection_->enableHalfClose(true);
  connection_->addReadFilter(read_filter);

  Buffer::OwnedImpl buffer("data");
  EXPECT_CALL(*transport_socket_, doWrite(_, true))
      .WillOnce(Return(IoResult{PostIoAction::KeepOpen, 0, false}));
  EXPECT_CALL(*file_event_, activate(Event::FileReadyType::Write)).WillOnce(Invoke(file_ready_cb_));
  connection_->write(buffer, true);

  EXPECT_CALL(*transport_socket_, doRead(_))
      .WillOnce(Return(IoResult{PostIoAction::KeepOpen, 0, true}));
  file_ready_cb_(Event::FileReadyType::Read);

  EXPECT_CALL(callbacks_, onEvent(ConnectionEvent::LocalClose));
  EXPECT_CALL(*transport_socket_, doWrite(_, true)).WillOnce(Invoke(SimulateSuccessfulWrite));
  file_ready_cb_(Event::FileReadyType::Write);
}

// Test that if both sides half-close, but writes have not yet been written to the Transport, that
// the connection closes only when the writes complete flushing. The read half-close happens first.
TEST_F(MockTransportConnectionImplTest, BothHalfCloseWritesNotFlushedReadFirst) {
  std::shared_ptr<MockReadFilter> read_filter(new NiceMock<MockReadFilter>());
  connection_->enableHalfClose(true);
  connection_->addReadFilter(read_filter);

  EXPECT_CALL(*transport_socket_, doRead(_))
      .WillOnce(Return(IoResult{PostIoAction::KeepOpen, 0, true}));
  file_ready_cb_(Event::FileReadyType::Read);

  Buffer::OwnedImpl buffer("data");
  EXPECT_CALL(*transport_socket_, doWrite(_, true))
      .WillOnce(Return(IoResult{PostIoAction::KeepOpen, 0, false}));
  EXPECT_CALL(*file_event_, activate(Event::FileReadyType::Write)).WillOnce(Invoke(file_ready_cb_));
  connection_->write(buffer, true);

  EXPECT_CALL(*transport_socket_, doWrite(_, true))
      .WillOnce(Invoke([](Buffer::Instance& data, bool) -> IoResult {
        uint64_t len = data.length();
        data.drain(len);
        return {PostIoAction::KeepOpen, len, false};
      }));
  EXPECT_CALL(callbacks_, onEvent(ConnectionEvent::LocalClose));
  file_ready_cb_(Event::FileReadyType::Write);
}

// Test that if end_stream is raised, but a filter stops iteration, that end_stream
// propagates correctly.
TEST_F(MockTransportConnectionImplTest, ReadEndStreamStopIteration) {
  const std::string val("a");
  std::shared_ptr<MockReadFilter> read_filter1(new StrictMock<MockReadFilter>());
  std::shared_ptr<MockReadFilter> read_filter2(new StrictMock<MockReadFilter>());
  connection_->enableHalfClose(true);
  connection_->addReadFilter(read_filter1);
  connection_->addReadFilter(read_filter2);

  EXPECT_CALL(*read_filter1, onNewConnection()).WillOnce(Return(FilterStatus::Continue));
  EXPECT_CALL(*read_filter2, onNewConnection()).WillOnce(Return(FilterStatus::Continue));
  EXPECT_CALL(*transport_socket_, doRead(_))
      .WillOnce(Invoke([val](Buffer::Instance& buffer) -> IoResult {
        buffer.add(val.c_str(), val.size());
        return {PostIoAction::KeepOpen, val.size(), true};
      }));

  EXPECT_CALL(*read_filter1, onData(BufferStringEqual(val), true))
      .WillOnce(Return(FilterStatus::StopIteration));
  file_ready_cb_(Event::FileReadyType::Read);

  EXPECT_CALL(*read_filter2, onData(BufferStringEqual(val), true))
      .WillOnce(Return(FilterStatus::StopIteration));
  read_filter1->callbacks_->continueReading();
}

// Test that if end_stream is written, but a filter stops iteration, that end_stream
// propagates correctly.
TEST_F(MockTransportConnectionImplTest, WriteEndStreamStopIteration) {
  const std::string val("a");
  std::shared_ptr<MockWriteFilter> write_filter1(new StrictMock<MockWriteFilter>());
  std::shared_ptr<MockWriteFilter> write_filter2(new StrictMock<MockWriteFilter>());
  connection_->enableHalfClose(true);
  connection_->addWriteFilter(write_filter1);
  connection_->addWriteFilter(write_filter2);

  EXPECT_CALL(*write_filter1, onWrite(BufferStringEqual(val), true))
      .WillOnce(Return(FilterStatus::StopIteration));
  Buffer::OwnedImpl buffer(val);
  connection_->write(buffer, true);

  EXPECT_CALL(*write_filter1, onWrite(BufferStringEqual(val), true))
      .WillOnce(Return(FilterStatus::Continue));
  EXPECT_CALL(*write_filter2, onWrite(BufferStringEqual(val), true))
      .WillOnce(Return(FilterStatus::Continue));
  EXPECT_CALL(*file_event_, activate(Event::FileReadyType::Write));
  connection_->write(buffer, true);
}

// Validate that when the transport signals ConnectionEvent::Connected, that we
// check for pending write buffer content.
TEST_F(MockTransportConnectionImplTest, WriteReadyOnConnected) {
  InSequence s;

  // Queue up some data in write buffer, simulating what happens in SSL handshake.
  const std::string val("some data");
  Buffer::OwnedImpl buffer(val);
  EXPECT_CALL(*file_event_, activate(Event::FileReadyType::Write)).WillOnce(Invoke(file_ready_cb_));
  EXPECT_CALL(*transport_socket_, doWrite(BufferStringEqual(val), false))
      .WillOnce(Return(IoResult{PostIoAction::KeepOpen, 0, false}));
  connection_->write(buffer, false);

  // A read event happens, resulting in handshake completion and
  // raiseEvent(Network::ConnectionEvent::Connected). Since we have data queued
  // in the write buffer, we should see a doWrite with this data.
  EXPECT_CALL(*transport_socket_, doRead(_)).WillOnce(InvokeWithoutArgs([this] {
    transport_socket_callbacks_->raiseEvent(Network::ConnectionEvent::Connected);
    return IoResult{PostIoAction::KeepOpen, 0, false};
  }));
  EXPECT_CALL(*transport_socket_, doWrite(BufferStringEqual(val), false))
      .WillOnce(Return(IoResult{PostIoAction::KeepOpen, 0, false}));
  file_ready_cb_(Event::FileReadyType::Read);
  EXPECT_CALL(*transport_socket_, doWrite(_, true))
      .WillOnce(Return(IoResult{PostIoAction::KeepOpen, 0, true}));
}

class ReadBufferLimitTest : public ConnectionImplTest {
public:
  void readBufferLimitTest(uint32_t read_buffer_limit, uint32_t expected_chunk_size) {
    const uint32_t buffer_size = 256 * 1024;
    dispatcher_.reset(new Event::DispatcherImpl(time_system_));
    listener_ = dispatcher_->createListener(socket_, listener_callbacks_, true, false);

    client_connection_ = dispatcher_->createClientConnection(
        socket_.localAddress(), Network::Address::InstanceConstSharedPtr(),
        Network::Test::createRawBufferSocket(), nullptr);
    client_connection_->addConnectionCallbacks(client_callbacks_);
    client_connection_->connect();

    read_filter_.reset(new NiceMock<MockReadFilter>());
    EXPECT_CALL(listener_callbacks_, onAccept_(_, _))
        .WillOnce(Invoke([&](Network::ConnectionSocketPtr& socket, bool) -> void {
          Network::ConnectionPtr new_connection = dispatcher_->createServerConnection(
              std::move(socket), Network::Test::createRawBufferSocket());
          new_connection->setBufferLimits(read_buffer_limit);
          listener_callbacks_.onNewConnection(std::move(new_connection));
        }));
    EXPECT_CALL(listener_callbacks_, onNewConnection_(_))
        .WillOnce(Invoke([&](Network::ConnectionPtr& conn) -> void {
          server_connection_ = std::move(conn);
          server_connection_->addReadFilter(read_filter_);
          EXPECT_EQ("", server_connection_->nextProtocol());
          EXPECT_EQ(read_buffer_limit, server_connection_->bufferLimit());
        }));

    uint32_t filter_seen = 0;

    EXPECT_CALL(*read_filter_, onNewConnection());
    EXPECT_CALL(*read_filter_, onData(_, _))
        .WillRepeatedly(Invoke([&](Buffer::Instance& data, bool) -> FilterStatus {
          EXPECT_GE(expected_chunk_size, data.length());
          filter_seen += data.length();
          data.drain(data.length());
          if (filter_seen == buffer_size) {
            server_connection_->close(ConnectionCloseType::FlushWrite);
          }
          return FilterStatus::StopIteration;
        }));

    EXPECT_CALL(client_callbacks_, onEvent(ConnectionEvent::Connected))
        .WillOnce(Invoke([&](Network::ConnectionEvent) -> void { dispatcher_->exit(); }));
    dispatcher_->run(Event::Dispatcher::RunType::Block);

    EXPECT_CALL(client_callbacks_, onEvent(ConnectionEvent::RemoteClose))
        .WillOnce(Invoke([&](Network::ConnectionEvent) -> void {
          EXPECT_EQ(buffer_size, filter_seen);
          dispatcher_->exit();
        }));

    Buffer::OwnedImpl data(std::string(buffer_size, 'a'));
    client_connection_->write(data, false);
    dispatcher_->run(Event::Dispatcher::RunType::Block);
  }
};

INSTANTIATE_TEST_CASE_P(IpVersions, ReadBufferLimitTest,
                        testing::ValuesIn(TestEnvironment::getIpVersionsForTest()),
                        TestUtility::ipTestParamsToString);

TEST_P(ReadBufferLimitTest, NoLimit) { readBufferLimitTest(0, 256 * 1024); }

TEST_P(ReadBufferLimitTest, SomeLimit) {
  const uint32_t read_buffer_limit = 32 * 1024;
  // Envoy has soft limits, so as long as the first read is <= read_buffer_limit - 1 it will do a
  // second read. The effective chunk size is then read_buffer_limit - 1 + MaxReadSize,
  // which is currently 16384.
  readBufferLimitTest(read_buffer_limit, read_buffer_limit - 1 + 16384);
}

class TcpClientConnectionImplTest : public testing::TestWithParam<Address::IpVersion> {
protected:
  TcpClientConnectionImplTest() : dispatcher_(time_system_) {}
  Event::SimulatedTimeSystem time_system_;
  Event::DispatcherImpl dispatcher_;
};
INSTANTIATE_TEST_CASE_P(IpVersions, TcpClientConnectionImplTest,
                        testing::ValuesIn(TestEnvironment::getIpVersionsForTest()),
                        TestUtility::ipTestParamsToString);

TEST_P(TcpClientConnectionImplTest, BadConnectNotConnRefused) {
  Address::InstanceConstSharedPtr address;
  if (GetParam() == Network::Address::IpVersion::v4) {
    // Connecting to 255.255.255.255 will cause a perm error and not ECONNREFUSED which is a
    // different path in libevent. Make sure this doesn't crash.
    address = Utility::resolveUrl("tcp://255.255.255.255:1");
  } else {
    // IPv6 reserved multicast address.
    address = Utility::resolveUrl("tcp://[ff00::]:1");
  }
  ClientConnectionPtr connection =
      dispatcher_.createClientConnection(address, Network::Address::InstanceConstSharedPtr(),
                                         Network::Test::createRawBufferSocket(), nullptr);
  connection->connect();
  connection->noDelay(true);
  connection->close(ConnectionCloseType::NoFlush);
  dispatcher_.run(Event::Dispatcher::RunType::Block);
}

TEST_P(TcpClientConnectionImplTest, BadConnectConnRefused) {
  // Connecting to an invalid port on localhost will cause ECONNREFUSED which is a different code
  // path from other errors. Test this also.
  ClientConnectionPtr connection = dispatcher_.createClientConnection(
      Utility::resolveUrl(
          fmt::format("tcp://{}:1", Network::Test::getLoopbackAddressUrlString(GetParam()))),
      Network::Address::InstanceConstSharedPtr(), Network::Test::createRawBufferSocket(), nullptr);
  connection->connect();
  connection->noDelay(true);
  dispatcher_.run(Event::Dispatcher::RunType::Block);
}

class PipeClientConnectionImplTest : public testing::Test {
protected:
  PipeClientConnectionImplTest() : dispatcher_(time_system_) {}
  Event::SimulatedTimeSystem time_system_;
  Event::DispatcherImpl dispatcher_;
  const std::string path_{TestEnvironment::unixDomainSocketPath("foo")};
};

// Validate we skip setting socket options on UDS.
TEST_F(PipeClientConnectionImplTest, SkipSocketOptions) {
  auto option = std::make_shared<MockSocketOption>();
  EXPECT_CALL(*option, setOption(_, _)).Times(0);
  auto options = std::make_shared<Socket::Options>();
  options->emplace_back(option);
  ClientConnectionPtr connection = dispatcher_.createClientConnection(
      Utility::resolveUrl("unix://" + path_), Network::Address::InstanceConstSharedPtr(),
      Network::Test::createRawBufferSocket(), options);
  connection->close(ConnectionCloseType::NoFlush);
}

// Validate we skip setting source address.
TEST_F(PipeClientConnectionImplTest, SkipSourceAddress) {
  ClientConnectionPtr connection = dispatcher_.createClientConnection(
      Utility::resolveUrl("unix://" + path_), Utility::resolveUrl("tcp://1.2.3.4:5"),
      Network::Test::createRawBufferSocket(), nullptr);
  connection->close(ConnectionCloseType::NoFlush);
}

} // namespace Network
} // namespace Envoy<|MERGE_RESOLUTION|>--- conflicted
+++ resolved
@@ -169,7 +169,6 @@
   }
 
 protected:
-<<<<<<< HEAD
   struct ConnectionMocks {
     std::unique_ptr<NiceMock<Event::MockDispatcher>> dispatcher;
     Event::MockTimer* timer;
@@ -199,10 +198,7 @@
     return ConnectionMocks{std::move(dispatcher), timer, std::move(transport_socket)};
   }
 
-  MockTimeSystem time_system_;
-=======
   Event::SimulatedTimeSystem time_system_;
->>>>>>> 3e2eff41
   Event::DispatcherPtr dispatcher_;
   Stats::IsolatedStoreImpl stats_store_;
   Network::TcpListenSocket socket_{Network::Test::getAnyAddress(GetParam()), nullptr, true};

--- conflicted
+++ resolved
@@ -79,13 +79,8 @@
 
 TEST_P(ConnectionImplDeathTest, BadFd) {
   Api::ApiPtr api = Api::createApiForTest();
-<<<<<<< HEAD
-  Event::DispatcherImpl dispatcher(*api);
+  Event::DispatcherPtr dispatcher(api->allocateDispatcher());
   IoHandlePtr io_handle = std::make_unique<IoSocketHandleImpl>();
-=======
-  Event::DispatcherPtr dispatcher(api->allocateDispatcher());
-  IoHandlePtr io_handle = std::make_unique<IoSocketHandle>();
->>>>>>> 7f9aaa1e
   EXPECT_DEATH_LOG_TO_STDERR(
       ConnectionImpl(*dispatcher,
                      std::make_unique<ConnectionSocketImpl>(std::move(io_handle), nullptr, nullptr),

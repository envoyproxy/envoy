#include <cstdint>
#include <memory>
#include <string>

#include "envoy/common/platform.h"
#include "envoy/config/core/v3/base.pb.h"
#include "envoy/event/scaled_range_timer_manager.h"
#include "envoy/network/address.h"
#include "envoy/network/listener.h"

#include "source/common/api/os_sys_calls_impl.h"
#include "source/common/buffer/buffer_impl.h"
#include "source/common/common/empty_string.h"
#include "source/common/common/fmt.h"
#include "source/common/common/utility.h"
#include "source/common/event/dispatcher_impl.h"
#include "source/common/network/address_impl.h"
#include "source/common/network/connection_impl.h"
#include "source/common/network/io_socket_handle_impl.h"
#include "source/common/network/listen_socket_impl.h"
#include "source/common/network/raw_buffer_socket.h"
#include "source/common/network/tcp_listener_impl.h"
#include "source/common/network/utility.h"
#include "source/common/runtime/runtime_impl.h"

#include "test/common/memory/memory_test_utility.h"
#include "test/mocks/api/mocks.h"
#include "test/mocks/buffer/mocks.h"
#include "test/mocks/event/mocks.h"
#include "test/mocks/network/mocks.h"
#include "test/mocks/runtime/mocks.h"
#include "test/mocks/ssl/mocks.h"
#include "test/mocks/stats/mocks.h"
#include "test/test_common/environment.h"
#include "test/test_common/network_utility.h"
#include "test/test_common/printers.h"
#include "test/test_common/simulated_time_system.h"
#include "test/test_common/test_runtime.h"
#include "test/test_common/threadsafe_singleton_injector.h"
#include "test/test_common/utility.h"

#include "gmock/gmock.h"
#include "gtest/gtest.h"

using testing::_;
using testing::AnyNumber;
using testing::DoAll;
using testing::EndsWith;
using testing::Eq;
using testing::HasSubstr;
using testing::InSequence;
using testing::Invoke;
using testing::InvokeWithoutArgs;
using testing::Optional;
using testing::Return;
using testing::SaveArg;
using testing::Sequence;
using testing::StartsWith;
using testing::StrictMock;

namespace Envoy {
namespace Network {
namespace {

class MockInternalListenerManager : public InternalListenerManager {
public:
  MOCK_METHOD(InternalListenerOptRef, findByAddress, (const Address::InstanceConstSharedPtr&), ());
};

<<<<<<< HEAD
class NoopConnectionExecutionContext : public ExecutionContext {
public:
  NoopConnectionExecutionContext() = default;
  ~NoopConnectionExecutionContext() override = default;

  Envoy::Cleanup onScopeEnter(Envoy::Tracing::Span&) override { return Envoy::Cleanup::Noop(); }
  Envoy::Cleanup onScopeEnter(const Envoy::Http::FilterContext&) override {
    return Envoy::Cleanup::Noop();
  }

protected:
  void activate() override {}
  void deactivate() override {}
};

=======
>>>>>>> b203e3e8
TEST(RawBufferSocket, TestBasics) {
  TransportSocketPtr raw_buffer_socket(Network::Test::createRawBufferSocket());
  EXPECT_FALSE(raw_buffer_socket->ssl());
  EXPECT_TRUE(raw_buffer_socket->canFlushClose());
  EXPECT_EQ("", raw_buffer_socket->protocol());
}

TEST(ConnectionImplUtility, updateBufferStats) {
  StrictMock<Stats::MockCounter> counter;
  StrictMock<Stats::MockGauge> gauge;
  uint64_t previous_total = 0;

  InSequence s;
  EXPECT_CALL(counter, add(5));
  EXPECT_CALL(gauge, add(5));
  ConnectionImplUtility::updateBufferStats(5, 5, previous_total, counter, gauge);
  EXPECT_EQ(5UL, previous_total);

  EXPECT_CALL(counter, add(1));
  EXPECT_CALL(gauge, sub(1));
  ConnectionImplUtility::updateBufferStats(1, 4, previous_total, counter, gauge);

  EXPECT_CALL(gauge, sub(4));
  ConnectionImplUtility::updateBufferStats(0, 0, previous_total, counter, gauge);

  EXPECT_CALL(counter, add(3));
  EXPECT_CALL(gauge, add(3));
  ConnectionImplUtility::updateBufferStats(3, 3, previous_total, counter, gauge);
}

TEST(ConnectionImplBaseUtility, addIdToHashKey) {
  uint64_t connection_id = 0x0123456789abcdef;
  std::vector<uint8_t> hash{{0xff, 0xfe, 0xfd, 0xfc}};
  ConnectionImplBase::addIdToHashKey(hash, connection_id);
  ASSERT_EQ(12, hash.size());
  EXPECT_EQ(0xff, hash[0]);
  EXPECT_EQ(0xfe, hash[1]);
  EXPECT_EQ(0xfd, hash[2]);
  EXPECT_EQ(0xfc, hash[3]);
  EXPECT_EQ(0xef, hash[4]);
  EXPECT_EQ(0xcd, hash[5]);
  EXPECT_EQ(0xab, hash[6]);
  EXPECT_EQ(0x89, hash[7]);
  EXPECT_EQ(0x67, hash[8]);
  EXPECT_EQ(0x45, hash[9]);
  EXPECT_EQ(0x23, hash[10]);
  EXPECT_EQ(0x01, hash[11]);
}

class ConnectionImplDeathTest : public testing::TestWithParam<Address::IpVersion> {};
INSTANTIATE_TEST_SUITE_P(IpVersions, ConnectionImplDeathTest,
                         testing::ValuesIn(TestEnvironment::getIpVersionsForTest()),
                         TestUtility::ipTestParamsToString);

TEST_P(ConnectionImplDeathTest, BadFd) {
  Api::ApiPtr api = Api::createApiForTest();
  Event::DispatcherPtr dispatcher(api->allocateDispatcher("test_thread"));
  IoHandlePtr io_handle = std::make_unique<Network::Test::IoSocketHandlePlatformImpl>();
  StreamInfo::StreamInfoImpl stream_info(dispatcher->timeSource(), nullptr,
                                         StreamInfo::FilterState::LifeSpan::Connection);
  EXPECT_ENVOY_BUG(
      ConnectionImpl(*dispatcher,
                     std::make_unique<ConnectionSocketImpl>(std::move(io_handle), nullptr, nullptr),
                     Network::Test::createRawBufferSocket(), stream_info, false),
      "Client socket failure");
}

class TestClientConnectionImpl : public Network::ClientConnectionImpl {
public:
  using ClientConnectionImpl::ClientConnectionImpl;
  Buffer::Instance& readBuffer() { return *read_buffer_; }
};

class ConnectionImplTestBase {
protected:
  ConnectionImplTestBase()
      : api_(Api::createApiForTest(time_system_)),
        stream_info_(time_system_, nullptr, StreamInfo::FilterState::LifeSpan::Connection) {}

  virtual ~ConnectionImplTestBase() {
    EXPECT_TRUE(timer_destroyed_ || timer_ == nullptr);
    if (!timer_destroyed_) {
      delete timer_;
    }
  }

  virtual TransportSocketPtr createTransportSocket() {
    return Network::Test::createRawBufferSocket();
  }

  void setUpBasicConnectionWithAddress(const Address::InstanceConstSharedPtr& address) {
    if (dispatcher_ == nullptr) {
      dispatcher_ = api_->allocateDispatcher("test_thread");
    }
    socket_ = std::make_shared<Network::Test::TcpListenSocketImmediateListen>(address);
    NiceMock<Network::MockListenerConfig> listener_config;
    Server::ThreadLocalOverloadStateOptRef overload_state;
    listener_ = std::make_unique<Network::TcpListenerImpl>(
        *dispatcher_, api_->randomGenerator(), runtime_, socket_, listener_callbacks_,
        listener_config.bindToPort(), listener_config.ignoreGlobalConnLimit(),
        listener_config.shouldBypassOverloadManager(),
        listener_config.maxConnectionsToAcceptPerSocketEvent(), overload_state);
    client_connection_ = std::make_unique<Network::TestClientConnectionImpl>(
        *dispatcher_, socket_->connectionInfoProvider().localAddress(), source_address_,
        createTransportSocket(), socket_options_, transport_socket_options_);
    client_connection_->addConnectionCallbacks(client_callbacks_);
    EXPECT_EQ(nullptr, client_connection_->ssl());
    const Network::ClientConnection& const_connection = *client_connection_;
    EXPECT_EQ(nullptr, const_connection.ssl());
    EXPECT_FALSE(client_connection_->connectionInfoProvider().localAddressRestored());
  }

  void connect() {
    int expected_callbacks = 2;
    client_connection_->connect();
    read_filter_ = std::make_shared<NiceMock<MockReadFilter>>();
    EXPECT_CALL(listener_callbacks_, onAccept_(_))
        .WillOnce(Invoke([&](Network::ConnectionSocketPtr& socket) -> void {
          server_connection_ = dispatcher_->createServerConnection(
              std::move(socket), Network::Test::createRawBufferSocket(), stream_info_);
          server_connection_->addConnectionCallbacks(server_callbacks_);
          server_connection_->addReadFilter(read_filter_);

          expected_callbacks--;
          if (expected_callbacks == 0) {
            dispatcher_->exit();
          }
        }));
    EXPECT_CALL(listener_callbacks_, recordConnectionsAcceptedOnSocketEvent(_));
    EXPECT_CALL(client_callbacks_, onEvent(ConnectionEvent::Connected))
        .WillOnce(InvokeWithoutArgs([&]() -> void {
          expected_callbacks--;
          if (expected_callbacks == 0) {
            dispatcher_->exit();
          }
        }));
    dispatcher_->run(Event::Dispatcher::RunType::Block);
  }

  void disconnect(bool wait_for_remote_close) {
    if (client_write_buffer_) {
      EXPECT_CALL(*client_write_buffer_, drain(_))
          .Times(AnyNumber())
          .WillRepeatedly(
              Invoke([&](uint64_t size) -> void { client_write_buffer_->baseDrain(size); }));
    }
    EXPECT_CALL(client_callbacks_, onEvent(ConnectionEvent::LocalClose));
    client_connection_->close(ConnectionCloseType::NoFlush);
    if (wait_for_remote_close) {
      EXPECT_CALL(server_callbacks_, onEvent(ConnectionEvent::RemoteClose))
          .WillOnce(InvokeWithoutArgs([&]() -> void { dispatcher_->exit(); }));
      dispatcher_->run(Event::Dispatcher::RunType::Block);
    } else {
      dispatcher_->run(Event::Dispatcher::RunType::NonBlock);
    }
  }

  void useMockBuffer() {
    // This needs to be called before the dispatcher is created.
    ASSERT(dispatcher_.get() == nullptr);

    MockBufferFactory* factory = new StrictMock<MockBufferFactory>;
    dispatcher_ = api_->allocateDispatcher("test_thread", Buffer::WatermarkFactoryPtr{factory});
    // The first call to create a client session will get a MockBuffer.
    // Other calls for server sessions will by default get a normal OwnedImpl.
    EXPECT_CALL(*factory, createBuffer_(_, _, _))
        .Times(AnyNumber())
        .WillOnce(Invoke([&](std::function<void()> below_low, std::function<void()> above_high,
                             std::function<void()> above_overflow) -> Buffer::Instance* {
          client_write_buffer_ = new MockWatermarkBuffer(below_low, above_high, above_overflow);
          return client_write_buffer_;
        }))
        .WillRepeatedly(Invoke([](std::function<void()> below_low, std::function<void()> above_high,
                                  std::function<void()> above_overflow) -> Buffer::Instance* {
          return new Buffer::WatermarkBuffer(below_low, above_high, above_overflow);
        }));
  }

protected:
  struct ConnectionMocks {
    std::unique_ptr<NiceMock<Event::MockDispatcher>> dispatcher_;
    Event::MockTimer* timer_;
    std::unique_ptr<NiceMock<MockTransportSocket>> transport_socket_;
    NiceMock<Event::MockFileEvent>* file_event_;
    Event::FileReadyCb* file_ready_cb_;
  };

  ConnectionMocks createConnectionMocks(bool create_timer = true) {
    auto dispatcher = std::make_unique<NiceMock<Event::MockDispatcher>>();
    EXPECT_CALL(dispatcher->buffer_factory_, createBuffer_(_, _, _))
        .WillRepeatedly(Invoke([](std::function<void()> below_low, std::function<void()> above_high,
                                  std::function<void()> above_overflow) -> Buffer::Instance* {
          // ConnectionImpl calls Envoy::MockBufferFactory::create(), which calls createBuffer_()
          // and wraps the returned raw pointer below with a unique_ptr.
          return new Buffer::WatermarkBuffer(below_low, above_high, above_overflow);
        }));

    if (create_timer) {
      // This timer will be returned (transferring ownership) to the ConnectionImpl when
      // createTimer() is called to allocate the delayed close timer.
      timer_ = new Event::MockTimer(dispatcher.get());
      timer_->timer_destroyed_ = &timer_destroyed_;
    }

    NiceMock<Event::MockFileEvent>* file_event = new NiceMock<Event::MockFileEvent>;
    EXPECT_CALL(*dispatcher, createFileEvent_(0, _, _, _))
        .WillOnce(DoAll(SaveArg<1>(&file_ready_cb_), Return(file_event)));

    auto transport_socket = std::make_unique<NiceMock<MockTransportSocket>>();
    EXPECT_CALL(*transport_socket, canFlushClose()).WillRepeatedly(Return(true));

    return ConnectionMocks{std::move(dispatcher), timer_, std::move(transport_socket), file_event,
                           &file_ready_cb_};
  }
  Network::TestClientConnectionImpl* testClientConnection() const {
    return dynamic_cast<Network::TestClientConnectionImpl*>(client_connection_.get());
  }

  Event::MockTimer* timer_{nullptr};
  bool timer_destroyed_{false};
  Event::FileReadyCb file_ready_cb_;
  Event::SimulatedTimeSystem time_system_;
  Api::ApiPtr api_;
  Event::DispatcherPtr dispatcher_;
  std::shared_ptr<Network::TcpListenSocket> socket_{nullptr};
  Network::MockTcpListenerCallbacks listener_callbacks_;
  NiceMock<Runtime::MockLoader> runtime_;
  Network::ListenerPtr listener_;
  Network::ClientConnectionPtr client_connection_;
  StrictMock<MockConnectionCallbacks> client_callbacks_;
  Network::ServerConnectionPtr server_connection_;
  StrictMock<Network::MockConnectionCallbacks> server_callbacks_;
  std::shared_ptr<MockReadFilter> read_filter_;
  MockWatermarkBuffer* client_write_buffer_ = nullptr;
  Address::InstanceConstSharedPtr source_address_;
  Socket::OptionsSharedPtr socket_options_;
  StreamInfo::StreamInfoImpl stream_info_;
  Network::TransportSocketOptionsConstSharedPtr transport_socket_options_ = nullptr;
};

class ConnectionImplTest : public ConnectionImplTestBase,
                           public testing::TestWithParam<Address::IpVersion> {
protected:
  void setUpBasicConnection() {
    setUpBasicConnectionWithAddress(Network::Test::getCanonicalLoopbackAddress(GetParam()));
  }
};

INSTANTIATE_TEST_SUITE_P(IpVersions, ConnectionImplTest,
                         testing::ValuesIn(TestEnvironment::getIpVersionsForTest()),
                         TestUtility::ipTestParamsToString);

TEST_P(ConnectionImplTest, UniqueId) {
  setUpBasicConnection();
  disconnect(false);
  uint64_t first_id = client_connection_->id();
  setUpBasicConnection();
  EXPECT_NE(first_id, client_connection_->id());
  disconnect(false);
}

TEST_P(ConnectionImplTest, SetSslConnection) {
  setUpBasicConnection();
  const Ssl::ConnectionInfoConstSharedPtr ssl_info = std::make_shared<Ssl::MockConnectionInfo>();
  client_connection_->connectionInfoSetter().setSslConnection(ssl_info);
  EXPECT_EQ(ssl_info, client_connection_->ssl());
  EXPECT_EQ(ssl_info, client_connection_->connectionInfoProvider().sslConnection());
  disconnect(false);
}

TEST_P(ConnectionImplTest, GetCongestionWindow) {
  setUpBasicConnection();
  connect();

// Congestion window is available on Posix(guarded by TCP_INFO) and Windows(guarded by
// SIO_TCP_INFO).
#if defined(TCP_INFO) || defined(SIO_TCP_INFO)
  EXPECT_GT(client_connection_->congestionWindowInBytes().value(), 500);
  EXPECT_GT(server_connection_->congestionWindowInBytes().value(), 500);
#else
  EXPECT_FALSE(client_connection_->congestionWindowInBytes().has_value());
  EXPECT_FALSE(server_connection_->congestionWindowInBytes().has_value());
#endif

  disconnect(true);
}

TEST_P(ConnectionImplTest, CloseDuringConnectCallback) {
  setUpBasicConnection();

  Buffer::OwnedImpl buffer("hello world");
  client_connection_->write(buffer, false);
  client_connection_->connect();
  EXPECT_TRUE(client_connection_->connecting());

  StrictMock<MockConnectionCallbacks> added_and_removed_callbacks;
  // Make sure removed callbacks don't get events.
  client_connection_->addConnectionCallbacks(added_and_removed_callbacks);
  client_connection_->removeConnectionCallbacks(added_and_removed_callbacks);

  // Make sure later callbacks don't receive a connected event if an earlier callback closed
  // the connection during its callback.
  StrictMock<MockConnectionCallbacks> later_callbacks;
  client_connection_->addConnectionCallbacks(later_callbacks);

  std::shared_ptr<MockReadFilter> add_and_remove_filter =
      std::make_shared<StrictMock<MockReadFilter>>();

  EXPECT_CALL(client_callbacks_, onEvent(ConnectionEvent::Connected))
      .WillOnce(InvokeWithoutArgs(
          [&]() -> void { client_connection_->close(ConnectionCloseType::NoFlush); }));
  EXPECT_CALL(client_callbacks_, onEvent(ConnectionEvent::LocalClose));
  EXPECT_CALL(later_callbacks, onEvent(ConnectionEvent::LocalClose));

  read_filter_ = std::make_shared<NiceMock<MockReadFilter>>();

  EXPECT_CALL(listener_callbacks_, onAccept_(_))
      .WillOnce(Invoke([&](Network::ConnectionSocketPtr& socket) -> void {
        server_connection_ = dispatcher_->createServerConnection(
            std::move(socket), Network::Test::createRawBufferSocket(), stream_info_);
        server_connection_->addConnectionCallbacks(server_callbacks_);
        server_connection_->addReadFilter(read_filter_);
        server_connection_->addReadFilter(add_and_remove_filter);
        server_connection_->removeReadFilter(add_and_remove_filter);
      }));
  EXPECT_CALL(listener_callbacks_, recordConnectionsAcceptedOnSocketEvent(_));

  EXPECT_CALL(server_callbacks_, onEvent(ConnectionEvent::RemoteClose))
      .WillOnce(InvokeWithoutArgs([&]() -> void { dispatcher_->exit(); }));

  dispatcher_->run(Event::Dispatcher::RunType::Block);
}

TEST_P(ConnectionImplTest, UnregisterRegisterDuringConnectCallback) {
  setUpBasicConnection();

  NiceMock<Network::MockConnectionCallbacks> upstream_callbacks_;
  // Verify the code path in the mixed connection pool, where the original
  // network callback is unregistered when Connected is raised, and a new
  // callback is registered.
  // event.
  int expected_callbacks = 2;
  client_connection_->connect();
  read_filter_ = std::make_shared<NiceMock<MockReadFilter>>();
  EXPECT_CALL(listener_callbacks_, onAccept_(_))
      .WillOnce(Invoke([&](Network::ConnectionSocketPtr& socket) -> void {
        server_connection_ = dispatcher_->createServerConnection(
            std::move(socket), Network::Test::createRawBufferSocket(), stream_info_);
        server_connection_->addConnectionCallbacks(server_callbacks_);
        server_connection_->addReadFilter(read_filter_);

        expected_callbacks--;
        if (expected_callbacks == 0) {
          dispatcher_->exit();
        }
      }));
  EXPECT_CALL(listener_callbacks_, recordConnectionsAcceptedOnSocketEvent(_));
  EXPECT_CALL(client_callbacks_, onEvent(ConnectionEvent::Connected))
      .WillOnce(InvokeWithoutArgs([&]() -> void {
        expected_callbacks--;
        // Register the new callback. It should immediately get the Connected
        // event without an extra dispatch loop.
        EXPECT_CALL(upstream_callbacks_, onEvent(ConnectionEvent::Connected));
        client_connection_->addConnectionCallbacks(upstream_callbacks_);
        // Remove the old connection callbacks, to regression test removal
        // under the stack of onEvent.
        client_connection_->removeConnectionCallbacks(client_callbacks_);
        if (expected_callbacks == 0) {
          dispatcher_->exit();
        }
      }));
  dispatcher_->run(Event::Dispatcher::RunType::Block);

  // Swap the callbacks back as disconnect() expects client_callbacks_ to be
  // registered.
  client_connection_->removeConnectionCallbacks(upstream_callbacks_);
  client_connection_->addConnectionCallbacks(client_callbacks_);
  disconnect(true);
}

TEST_P(ConnectionImplTest, ImmediateConnectError) {
  dispatcher_ = api_->allocateDispatcher("test_thread");

  // Using a broadcast/multicast address as the connection destinations address causes an
  // immediate error return from connect().
  Address::InstanceConstSharedPtr broadcast_address;
  socket_ = std::make_shared<Network::Test::TcpListenSocketImmediateListen>(
      Network::Test::getCanonicalLoopbackAddress(GetParam()));
  if (socket_->connectionInfoProvider().localAddress()->ip()->version() == Address::IpVersion::v4) {
    broadcast_address = std::make_shared<Address::Ipv4Instance>("224.0.0.1", 0);
  } else {
    broadcast_address = std::make_shared<Address::Ipv6Instance>("ff02::1", 0);
  }

  client_connection_ = dispatcher_->createClientConnection(
      broadcast_address, source_address_, Network::Test::createRawBufferSocket(), nullptr, nullptr);
  client_connection_->addConnectionCallbacks(client_callbacks_);
  client_connection_->connect();

  // Verify that also the immediate connect errors generate a remote close event.
  EXPECT_CALL(client_callbacks_, onEvent(ConnectionEvent::RemoteClose))
      .WillOnce(InvokeWithoutArgs([&]() -> void { dispatcher_->exit(); }));
  dispatcher_->run(Event::Dispatcher::RunType::Block);

  EXPECT_THAT(client_connection_->transportFailureReason(), StartsWith("immediate connect error"));
}

TEST_P(ConnectionImplTest, SetServerTransportSocketTimeout) {
  ConnectionMocks mocks = createConnectionMocks(false);
  MockTransportSocket* transport_socket = mocks.transport_socket_.get();
  IoHandlePtr io_handle = std::make_unique<Network::Test::IoSocketHandlePlatformImpl>(0);

  auto* mock_timer = new NiceMock<Event::MockTimer>();
  EXPECT_CALL(*mocks.dispatcher_,
              createScaledTypedTimer_(Event::ScaledTimerType::TransportSocketConnectTimeout, _))
      .WillOnce(DoAll(SaveArg<1>(&mock_timer->callback_), Return(mock_timer)));
  auto server_connection = std::make_unique<Network::ServerConnectionImpl>(
      *mocks.dispatcher_,
      std::make_unique<ConnectionSocketImpl>(std::move(io_handle), nullptr, nullptr),
      std::move(mocks.transport_socket_), stream_info_);

  EXPECT_CALL(*mock_timer, enableTimer(std::chrono::milliseconds(3 * 1000), _));
  Stats::MockCounter timeout_counter;
  EXPECT_CALL(timeout_counter, inc());
  server_connection->setTransportSocketConnectTimeout(std::chrono::seconds(3), timeout_counter);
  EXPECT_CALL(*transport_socket, closeSocket(ConnectionEvent::LocalClose));
  mock_timer->invokeCallback();
  EXPECT_THAT(stream_info_.connectionTerminationDetails(),
              Optional(HasSubstr("transport socket timeout")));
  EXPECT_EQ(server_connection->transportFailureReason(), "connect timeout");
}

TEST_P(ConnectionImplTest, SetServerTransportSocketTimeoutAfterConnect) {
  ConnectionMocks mocks = createConnectionMocks(false);
  MockTransportSocket* transport_socket = mocks.transport_socket_.get();
  IoHandlePtr io_handle = std::make_unique<Network::Test::IoSocketHandlePlatformImpl>(0);

  auto server_connection = std::make_unique<Network::ServerConnectionImpl>(
      *mocks.dispatcher_,
      std::make_unique<ConnectionSocketImpl>(std::move(io_handle), nullptr, nullptr),
      std::move(mocks.transport_socket_), stream_info_);

  transport_socket->callbacks_->raiseEvent(ConnectionEvent::Connected);
  // This should be a no-op. No timer should be created.
  EXPECT_CALL(*mocks.dispatcher_, createTimer_(_)).Times(0);
  Stats::MockCounter timeout_counter;
  EXPECT_CALL(timeout_counter, inc()).Times(0);
  server_connection->setTransportSocketConnectTimeout(std::chrono::seconds(3), timeout_counter);

  server_connection->close(ConnectionCloseType::NoFlush);
}

TEST_P(ConnectionImplTest, ServerTransportSocketTimeoutDisabledOnConnect) {
  ConnectionMocks mocks = createConnectionMocks(false);
  MockTransportSocket* transport_socket = mocks.transport_socket_.get();
  IoHandlePtr io_handle = std::make_unique<Network::Test::IoSocketHandlePlatformImpl>(0);

  auto* mock_timer = new NiceMock<Event::MockTimer>();
  EXPECT_CALL(*mocks.dispatcher_,
              createScaledTypedTimer_(Event::ScaledTimerType::TransportSocketConnectTimeout, _))
      .WillOnce(DoAll(SaveArg<1>(&mock_timer->callback_), Return(mock_timer)));
  auto server_connection = std::make_unique<Network::ServerConnectionImpl>(
      *mocks.dispatcher_,
      std::make_unique<ConnectionSocketImpl>(std::move(io_handle), nullptr, nullptr),
      std::move(mocks.transport_socket_), stream_info_);

  bool timer_destroyed = false;
  mock_timer->timer_destroyed_ = &timer_destroyed;
  EXPECT_CALL(*mock_timer, enableTimer(std::chrono::milliseconds(3 * 1000), _));

  Stats::MockCounter timeout_counter;
  EXPECT_CALL(timeout_counter, inc()).Times(0);
  server_connection->setTransportSocketConnectTimeout(std::chrono::seconds(3), timeout_counter);

  transport_socket->callbacks_->raiseEvent(ConnectionEvent::Connected);
  EXPECT_TRUE(timer_destroyed);
  if (!timer_destroyed) {
    delete mock_timer;
  }
  server_connection->close(ConnectionCloseType::NoFlush);
}

TEST_P(ConnectionImplTest, SocketOptions) {
  Network::ClientConnectionPtr upstream_connection_;

  setUpBasicConnection();

  Buffer::OwnedImpl buffer("hello world");
  client_connection_->write(buffer, false);
  client_connection_->connect();

  EXPECT_CALL(client_callbacks_, onEvent(ConnectionEvent::Connected))
      .WillOnce(InvokeWithoutArgs(
          [&]() -> void { client_connection_->close(ConnectionCloseType::NoFlush); }));
  EXPECT_CALL(client_callbacks_, onEvent(ConnectionEvent::LocalClose));

  read_filter_ = std::make_shared<NiceMock<MockReadFilter>>();

  auto option = std::make_shared<MockSocketOption>();

  EXPECT_CALL(*option, setOption(_, envoy::config::core::v3::SocketOption::STATE_PREBIND))
      .WillOnce(Return(true));
  EXPECT_CALL(listener_callbacks_, onAccept_(_))
      .WillOnce(Invoke([&](Network::ConnectionSocketPtr& socket) -> void {
        socket->addOption(option);
        server_connection_ = dispatcher_->createServerConnection(
            std::move(socket), Network::Test::createRawBufferSocket(), stream_info_);
        server_connection_->addConnectionCallbacks(server_callbacks_);
        server_connection_->addReadFilter(read_filter_);

        upstream_connection_ = dispatcher_->createClientConnection(
            socket_->connectionInfoProvider().localAddress(), source_address_,
            Network::Test::createRawBufferSocket(), server_connection_->socketOptions(), nullptr);
      }));
  EXPECT_CALL(listener_callbacks_, recordConnectionsAcceptedOnSocketEvent(_));

  EXPECT_CALL(server_callbacks_, onEvent(ConnectionEvent::RemoteClose))
      .WillOnce(InvokeWithoutArgs([&]() -> void {
        upstream_connection_->close(ConnectionCloseType::NoFlush);
        dispatcher_->exit();
      }));

  dispatcher_->run(Event::Dispatcher::RunType::Block);

  // Assert that upstream connection gets the socket options
  ASSERT(upstream_connection_ != nullptr);
  ASSERT(upstream_connection_->socketOptions() != nullptr);
  ASSERT(upstream_connection_->socketOptions()->front() == option);
}

TEST_P(ConnectionImplTest, SocketOptionsFailureTest) {
  Network::ClientConnectionPtr upstream_connection_;
  StrictMock<Network::MockConnectionCallbacks> upstream_callbacks_;

  setUpBasicConnection();

  Buffer::OwnedImpl buffer("hello world");
  client_connection_->write(buffer, false);
  client_connection_->connect();

  EXPECT_CALL(client_callbacks_, onEvent(ConnectionEvent::Connected))
      .WillOnce(InvokeWithoutArgs(
          [&]() -> void { client_connection_->close(ConnectionCloseType::NoFlush); }));
  EXPECT_CALL(client_callbacks_, onEvent(ConnectionEvent::LocalClose));

  read_filter_ = std::make_shared<NiceMock<MockReadFilter>>();

  auto option = std::make_shared<MockSocketOption>();

  EXPECT_CALL(*option, setOption(_, envoy::config::core::v3::SocketOption::STATE_PREBIND))
      .WillOnce(Return(false));
  EXPECT_CALL(listener_callbacks_, onAccept_(_))
      .WillOnce(Invoke([&](Network::ConnectionSocketPtr& socket) -> void {
        socket->addOption(option);
        server_connection_ = dispatcher_->createServerConnection(
            std::move(socket), Network::Test::createRawBufferSocket(), stream_info_);
        server_connection_->addConnectionCallbacks(server_callbacks_);
        server_connection_->addReadFilter(read_filter_);

        upstream_connection_ = dispatcher_->createClientConnection(
            socket_->connectionInfoProvider().localAddress(), source_address_,
            Network::Test::createRawBufferSocket(), server_connection_->socketOptions(), nullptr);
        upstream_connection_->addConnectionCallbacks(upstream_callbacks_);
      }));
  EXPECT_CALL(listener_callbacks_, recordConnectionsAcceptedOnSocketEvent(_));

  EXPECT_CALL(upstream_callbacks_, onEvent(ConnectionEvent::LocalClose));

  EXPECT_CALL(server_callbacks_, onEvent(ConnectionEvent::RemoteClose))
      .WillOnce(InvokeWithoutArgs([&]() -> void {
        upstream_connection_->close(ConnectionCloseType::NoFlush);
        dispatcher_->exit();
      }));

  dispatcher_->run(Event::Dispatcher::RunType::Block);
}

#if ENVOY_PLATFORM_ENABLE_SEND_RST
// Test that connection is AbortReset closed during callback.
TEST_P(ConnectionImplTest, ClientAbortResetDuringCallback) {
  Network::ClientConnectionPtr upstream_connection_;
  StrictMock<Network::MockConnectionCallbacks> upstream_callbacks_;
  setUpBasicConnection();

  Buffer::OwnedImpl buffer("hello world");
  client_connection_->write(buffer, false);
  client_connection_->connect();

  EXPECT_CALL(client_callbacks_, onEvent(ConnectionEvent::Connected))
      .WillOnce(InvokeWithoutArgs(
          [&]() -> void { client_connection_->close(ConnectionCloseType::AbortReset); }));
  EXPECT_CALL(client_callbacks_, onEvent(ConnectionEvent::LocalClose))
      .WillOnce(InvokeWithoutArgs([&]() -> void {
        EXPECT_EQ(client_connection_->detectedCloseType(), DetectedCloseType::LocalReset);
      }));

  read_filter_ = std::make_shared<NiceMock<MockReadFilter>>();

  EXPECT_CALL(listener_callbacks_, onAccept_(_))
      .WillOnce(Invoke([&](Network::ConnectionSocketPtr& socket) -> void {
        server_connection_ = dispatcher_->createServerConnection(
            std::move(socket), Network::Test::createRawBufferSocket(), stream_info_);
        server_connection_->addConnectionCallbacks(server_callbacks_);
        server_connection_->addReadFilter(read_filter_);

        upstream_connection_ = dispatcher_->createClientConnection(
            socket_->connectionInfoProvider().localAddress(), source_address_,
            Network::Test::createRawBufferSocket(), server_connection_->socketOptions(), nullptr);
        upstream_connection_->addConnectionCallbacks(upstream_callbacks_);
      }));
  EXPECT_CALL(listener_callbacks_, recordConnectionsAcceptedOnSocketEvent(_));

  EXPECT_CALL(upstream_callbacks_, onEvent(ConnectionEvent::LocalClose))
      .WillOnce(InvokeWithoutArgs([&]() -> void {
        EXPECT_EQ(upstream_connection_->detectedCloseType(), DetectedCloseType::LocalReset);
      }));

  EXPECT_CALL(server_callbacks_, onEvent(ConnectionEvent::RemoteClose))
      .WillOnce(InvokeWithoutArgs([&]() -> void {
        EXPECT_EQ(server_connection_->detectedCloseType(), DetectedCloseType::RemoteReset);
        upstream_connection_->close(ConnectionCloseType::AbortReset);
        dispatcher_->exit();
      }));

  dispatcher_->run(Event::Dispatcher::RunType::Block);
}

// Test the connection is AbortReset closed and RST is detected for
// normal close event chain.
TEST_P(ConnectionImplTest, ClientAbortResetAfterCallback) {
  Network::ClientConnectionPtr upstream_connection_;
  StrictMock<Network::MockConnectionCallbacks> upstream_callbacks_;

  setUpBasicConnection();

  Buffer::OwnedImpl buffer("hello world");
  client_connection_->write(buffer, false);
  client_connection_->connect();

  EXPECT_CALL(client_callbacks_, onEvent(ConnectionEvent::Connected))
      .WillOnce(InvokeWithoutArgs([&]() -> void { dispatcher_->exit(); }));
  ;

  read_filter_ = std::make_shared<NiceMock<MockReadFilter>>();

  EXPECT_CALL(listener_callbacks_, onAccept_(_))
      .WillOnce(Invoke([&](Network::ConnectionSocketPtr& socket) -> void {
        server_connection_ = dispatcher_->createServerConnection(
            std::move(socket), Network::Test::createRawBufferSocket(), stream_info_);
        server_connection_->addConnectionCallbacks(server_callbacks_);
        server_connection_->addReadFilter(read_filter_);

        upstream_connection_ = dispatcher_->createClientConnection(
            socket_->connectionInfoProvider().localAddress(), source_address_,
            Network::Test::createRawBufferSocket(), server_connection_->socketOptions(), nullptr);
        upstream_connection_->addConnectionCallbacks(upstream_callbacks_);
      }));

  EXPECT_CALL(listener_callbacks_, recordConnectionsAcceptedOnSocketEvent(_));
  dispatcher_->run(Event::Dispatcher::RunType::Block);

  EXPECT_CALL(client_callbacks_, onEvent(ConnectionEvent::LocalClose))
      .WillOnce(InvokeWithoutArgs([&]() -> void {
        EXPECT_EQ(client_connection_->detectedCloseType(), DetectedCloseType::LocalReset);
      }));
  client_connection_->close(ConnectionCloseType::AbortReset);

  EXPECT_CALL(upstream_callbacks_, onEvent(ConnectionEvent::LocalClose))
      .WillOnce(InvokeWithoutArgs([&]() -> void {
        EXPECT_EQ(upstream_connection_->detectedCloseType(), DetectedCloseType::LocalReset);
      }));

  EXPECT_CALL(server_callbacks_, onEvent(ConnectionEvent::RemoteClose))
      .WillOnce(InvokeWithoutArgs([&]() -> void {
        EXPECT_EQ(server_connection_->detectedCloseType(), DetectedCloseType::RemoteReset);
        upstream_connection_->close(ConnectionCloseType::AbortReset);
        dispatcher_->exit();
      }));

  dispatcher_->run(Event::Dispatcher::RunType::Block);
}

// Test the server connection is AbortReset closed and RST is detected
// from the client.
TEST_P(ConnectionImplTest, ServerResetClose) {
  setUpBasicConnection();
  connect();

  EXPECT_CALL(client_callbacks_, onEvent(ConnectionEvent::RemoteClose))
      .WillOnce(InvokeWithoutArgs([&]() -> void {
        EXPECT_EQ(client_connection_->detectedCloseType(), DetectedCloseType::RemoteReset);
        dispatcher_->exit();
      }));
  EXPECT_CALL(server_callbacks_, onEvent(ConnectionEvent::LocalClose))
      .WillOnce(InvokeWithoutArgs([&]() -> void {
        EXPECT_EQ(server_connection_->detectedCloseType(), DetectedCloseType::LocalReset);
      }));

  server_connection_->close(ConnectionCloseType::AbortReset);
  dispatcher_->run(Event::Dispatcher::RunType::Block);
}
#endif

struct MockConnectionStats {
  Connection::ConnectionStats toBufferStats() {
    return {rx_total_,   rx_current_,   tx_total_,
            tx_current_, &bind_errors_, &delayed_close_timeouts_};
  }

  StrictMock<Stats::MockCounter> rx_total_;
  StrictMock<Stats::MockGauge> rx_current_;
  StrictMock<Stats::MockCounter> tx_total_;
  StrictMock<Stats::MockGauge> tx_current_;
  StrictMock<Stats::MockCounter> bind_errors_;
  StrictMock<Stats::MockCounter> delayed_close_timeouts_;
};

struct NiceMockConnectionStats {
  Connection::ConnectionStats toBufferStats() {
    return {rx_total_,   rx_current_,   tx_total_,
            tx_current_, &bind_errors_, &delayed_close_timeouts_};
  }

  NiceMock<Stats::MockCounter> rx_total_;
  NiceMock<Stats::MockGauge> rx_current_;
  NiceMock<Stats::MockCounter> tx_total_;
  NiceMock<Stats::MockGauge> tx_current_;
  NiceMock<Stats::MockCounter> bind_errors_;
  NiceMock<Stats::MockCounter> delayed_close_timeouts_;
};

TEST_P(ConnectionImplTest, ConnectionHash) {
  setUpBasicConnection();

  MockConnectionStats client_connection_stats;
  client_connection_->setConnectionStats(client_connection_stats.toBufferStats());

  std::vector<uint8_t> hash1;
  std::vector<uint8_t> hash2;
  ConnectionImplBase::addIdToHashKey(hash1, client_connection_->id());
  client_connection_->hashKey(hash2);
  ASSERT_EQ(hash1, hash2);
  disconnect(false);
}

TEST_P(ConnectionImplTest, ConnectionStats) {
  setUpBasicConnection();

  MockConnectionStats client_connection_stats;
  client_connection_->setConnectionStats(client_connection_stats.toBufferStats());
  EXPECT_TRUE(client_connection_->connecting());
  client_connection_->connect();
  // The Network::Connection class oddly uses onWrite as its indicator of if
  // it's done connection, rather than the Connected event.
  EXPECT_TRUE(client_connection_->connecting());

  std::shared_ptr<MockWriteFilter> write_filter(new MockWriteFilter());
  std::shared_ptr<MockFilter> filter(new MockFilter());
  client_connection_->addFilter(filter);
  client_connection_->addWriteFilter(write_filter);

  // Make sure removed filters don't get callbacks.
  std::shared_ptr<MockReadFilter> read_filter(new StrictMock<MockReadFilter>());
  client_connection_->addReadFilter(read_filter);
  client_connection_->removeReadFilter(read_filter);

  Sequence s1;
  EXPECT_CALL(*write_filter, onWrite(_, _))
      .InSequence(s1)
      .WillOnce(Return(FilterStatus::StopIteration));
  EXPECT_CALL(*write_filter, onWrite(_, _)).InSequence(s1).WillOnce(Return(FilterStatus::Continue));
  EXPECT_CALL(*filter, onWrite(_, _)).InSequence(s1).WillOnce(Return(FilterStatus::Continue));
  EXPECT_CALL(client_callbacks_, onEvent(ConnectionEvent::Connected)).InSequence(s1);
  EXPECT_CALL(client_connection_stats.tx_total_, add(4)).InSequence(s1);

  read_filter_ = std::make_shared<NiceMock<MockReadFilter>>();
  MockConnectionStats server_connection_stats;
  EXPECT_CALL(listener_callbacks_, onAccept_(_))
      .WillOnce(Invoke([&](Network::ConnectionSocketPtr& socket) -> void {
        server_connection_ = dispatcher_->createServerConnection(
            std::move(socket), Network::Test::createRawBufferSocket(), stream_info_);
        server_connection_->addConnectionCallbacks(server_callbacks_);
        server_connection_->setConnectionStats(server_connection_stats.toBufferStats());
        server_connection_->addReadFilter(read_filter_);
        EXPECT_EQ("", server_connection_->nextProtocol());
      }));
  EXPECT_CALL(listener_callbacks_, recordConnectionsAcceptedOnSocketEvent(_));

  Sequence s2;
  EXPECT_CALL(server_connection_stats.rx_total_, add(4)).InSequence(s2);
  EXPECT_CALL(server_connection_stats.rx_current_, add(4)).InSequence(s2);
  EXPECT_CALL(server_connection_stats.rx_current_, sub(4)).InSequence(s2);
  EXPECT_CALL(server_callbacks_, onEvent(ConnectionEvent::LocalClose)).InSequence(s2);

  EXPECT_CALL(*read_filter_, onNewConnection());
  EXPECT_CALL(*read_filter_, onData(_, _))
      .WillOnce(Invoke([&](Buffer::Instance& data, bool) -> FilterStatus {
        data.drain(data.length());
        server_connection_->close(ConnectionCloseType::FlushWrite);
        return FilterStatus::StopIteration;
      }));

  EXPECT_CALL(client_callbacks_, onEvent(ConnectionEvent::RemoteClose))
      .WillOnce(InvokeWithoutArgs([&]() -> void { dispatcher_->exit(); }));

  Buffer::OwnedImpl data("1234");
  client_connection_->write(data, false);
  client_connection_->write(data, false);
  dispatcher_->run(Event::Dispatcher::RunType::Block);
}

// Ensure the new counter logic in ReadDisable avoids tripping asserts in ReadDisable guarding
// against actual enabling twice in a row.
TEST_P(ConnectionImplTest, ReadDisable) {
  ConnectionMocks mocks = createConnectionMocks(false);
  IoHandlePtr io_handle = std::make_unique<Network::Test::IoSocketHandlePlatformImpl>(0);
  auto connection = std::make_unique<Network::ConnectionImpl>(
      *mocks.dispatcher_,
      std::make_unique<ConnectionSocketImpl>(std::move(io_handle), nullptr, nullptr),
      std::move(mocks.transport_socket_), stream_info_, true);

  EXPECT_CALL(*mocks.file_event_, setEnabled(_));
  EXPECT_EQ(Connection::ReadDisableStatus::TransitionedToReadDisabled,
            connection->readDisable(true));
  EXPECT_CALL(*mocks.file_event_, setEnabled(_));
  EXPECT_EQ(Connection::ReadDisableStatus::TransitionedToReadEnabled,
            connection->readDisable(false));

  EXPECT_CALL(*mocks.file_event_, setEnabled(_));
  EXPECT_EQ(Connection::ReadDisableStatus::TransitionedToReadDisabled,
            connection->readDisable(true));
  EXPECT_CALL(*mocks.file_event_, setEnabled(_)).Times(0);
  EXPECT_EQ(Connection::ReadDisableStatus::StillReadDisabled, connection->readDisable(true));
  EXPECT_CALL(*mocks.file_event_, setEnabled(_)).Times(0);
  EXPECT_EQ(Connection::ReadDisableStatus::StillReadDisabled, connection->readDisable(false));
  EXPECT_CALL(*mocks.file_event_, setEnabled(_));
  EXPECT_EQ(Connection::ReadDisableStatus::TransitionedToReadEnabled,
            connection->readDisable(false));

  EXPECT_CALL(*mocks.file_event_, setEnabled(_));
  EXPECT_EQ(Connection::ReadDisableStatus::TransitionedToReadDisabled,
            connection->readDisable(true));
  EXPECT_CALL(*mocks.file_event_, setEnabled(_)).Times(0);
  EXPECT_EQ(Connection::ReadDisableStatus::StillReadDisabled, connection->readDisable(true));
  EXPECT_CALL(*mocks.file_event_, setEnabled(_)).Times(0);
  EXPECT_EQ(Connection::ReadDisableStatus::StillReadDisabled, connection->readDisable(false));
  EXPECT_CALL(*mocks.file_event_, setEnabled(_)).Times(0);
  EXPECT_EQ(Connection::ReadDisableStatus::StillReadDisabled, connection->readDisable(true));
  EXPECT_CALL(*mocks.file_event_, setEnabled(_)).Times(0);
  EXPECT_EQ(Connection::ReadDisableStatus::StillReadDisabled, connection->readDisable(false));
  EXPECT_CALL(*mocks.file_event_, setEnabled(_));
  EXPECT_EQ(Connection::ReadDisableStatus::TransitionedToReadEnabled,
            connection->readDisable(false));

  connection->close(ConnectionCloseType::NoFlush);
}

// The HTTP/1 codec handles pipelined connections by relying on readDisable(false) resulting in the
// subsequent request being dispatched. Regression test this behavior.
TEST_P(ConnectionImplTest, ReadEnableDispatches) {
  setUpBasicConnection();
  connect();

  std::shared_ptr<MockReadFilter> client_read_filter(new NiceMock<MockReadFilter>());
  client_connection_->addReadFilter(client_read_filter);

  {
    Buffer::OwnedImpl buffer("data");
    server_connection_->write(buffer, false);
    EXPECT_CALL(*client_read_filter, onData(BufferStringEqual("data"), false))
        .WillOnce(Invoke([&](Buffer::Instance&, bool) -> FilterStatus {
          dispatcher_->exit();
          return FilterStatus::StopIteration;
        }));
    dispatcher_->run(Event::Dispatcher::RunType::Block);
  }

  {
    EXPECT_EQ(Connection::ReadDisableStatus::TransitionedToReadDisabled,
              client_connection_->readDisable(true));
    EXPECT_CALL(*client_read_filter, onData(BufferStringEqual("data"), false))
        .WillOnce(Invoke([&](Buffer::Instance& buffer, bool) -> FilterStatus {
          buffer.drain(buffer.length());
          dispatcher_->exit();
          return FilterStatus::StopIteration;
        }));
    EXPECT_EQ(Connection::ReadDisableStatus::TransitionedToReadEnabled,
              client_connection_->readDisable(false));
    dispatcher_->run(Event::Dispatcher::RunType::Block);
  }

  disconnect(true);
}

// Make sure if we readDisable(true) and schedule a 'kick' and then
// readDisable(false) the kick doesn't happen.
TEST_P(ConnectionImplTest, KickUndone) {
  setUpBasicConnection();
  connect();

  std::shared_ptr<MockReadFilter> client_read_filter(new NiceMock<MockReadFilter>());
  client_connection_->addReadFilter(client_read_filter);
  Buffer::Instance* connection_buffer = nullptr;

  {
    Buffer::OwnedImpl buffer("data");
    server_connection_->write(buffer, false);
    EXPECT_CALL(*client_read_filter, onData(BufferStringEqual("data"), false))
        .WillOnce(Invoke([&](Buffer::Instance& buffer, bool) -> FilterStatus {
          dispatcher_->exit();
          connection_buffer = &buffer;
          return FilterStatus::StopIteration;
        }));
    dispatcher_->run(Event::Dispatcher::RunType::Block);
  }

  {
    // Like ReadEnableDispatches above, read disable and read enable to kick off
    // an extra read. But then readDisable again and make sure the kick doesn't
    // happen.
    EXPECT_EQ(Connection::ReadDisableStatus::TransitionedToReadDisabled,
              client_connection_->readDisable(true));
    EXPECT_EQ(Connection::ReadDisableStatus::TransitionedToReadEnabled,
              client_connection_->readDisable(false)); // Sets dispatch_buffered_data_
    EXPECT_EQ(Connection::ReadDisableStatus::TransitionedToReadDisabled,
              client_connection_->readDisable(true));
    EXPECT_CALL(*client_read_filter, onData(_, _)).Times(0);
    dispatcher_->run(Event::Dispatcher::RunType::NonBlock);
  }

  // Now drain the connection's buffer and try to do a read which should _not_
  // pass up the stack (no data is read)
  {
    connection_buffer->drain(connection_buffer->length());
    EXPECT_EQ(Connection::ReadDisableStatus::TransitionedToReadEnabled,
              client_connection_->readDisable(false));
    EXPECT_CALL(*client_read_filter, onData(_, _)).Times(0);
    // Data no longer buffered - even if dispatch_buffered_data_ lingered it should have no effect.
    dispatcher_->run(Event::Dispatcher::RunType::NonBlock);
  }

  disconnect(true);
}

// Ensure that calls to readDisable on a closed connection are handled gracefully. Known past issues
// include a crash on https://github.com/envoyproxy/envoy/issues/3639, and ASSERT failure followed
// by infinite loop in https://github.com/envoyproxy/envoy/issues/9508
TEST_P(ConnectionImplTest, ReadDisableAfterCloseHandledGracefully) {
  setUpBasicConnection();

  EXPECT_EQ(Connection::ReadDisableStatus::TransitionedToReadDisabled,
            client_connection_->readDisable(true));
  EXPECT_EQ(Connection::ReadDisableStatus::TransitionedToReadEnabled,
            client_connection_->readDisable(false));

  EXPECT_EQ(Connection::ReadDisableStatus::TransitionedToReadDisabled,
            client_connection_->readDisable(true));
  EXPECT_EQ(Connection::ReadDisableStatus::StillReadDisabled,
            client_connection_->readDisable(true));
  EXPECT_EQ(Connection::ReadDisableStatus::StillReadDisabled,
            client_connection_->readDisable(false));
  EXPECT_EQ(Connection::ReadDisableStatus::TransitionedToReadEnabled,
            client_connection_->readDisable(false));

  EXPECT_EQ(Connection::ReadDisableStatus::TransitionedToReadDisabled,
            client_connection_->readDisable(true));
  EXPECT_EQ(Connection::ReadDisableStatus::StillReadDisabled,
            client_connection_->readDisable(true));
  disconnect(false);
#ifndef NDEBUG
  // When running in debug mode, verify that calls to readDisable and readEnabled on a closed socket
  // trigger ASSERT failures.
  EXPECT_DEBUG_DEATH(client_connection_->readEnabled(), "");
  EXPECT_DEBUG_DEATH(client_connection_->readDisable(true), "");
  EXPECT_DEBUG_DEATH(client_connection_->readDisable(false), "");
#else
  // When running in release mode, verify that calls to readDisable change the readEnabled state.
  EXPECT_EQ(Connection::ReadDisableStatus::NoTransition, client_connection_->readDisable(false));
  EXPECT_EQ(Connection::ReadDisableStatus::NoTransition, client_connection_->readDisable(true));
  EXPECT_EQ(Connection::ReadDisableStatus::NoTransition, client_connection_->readDisable(false));
  EXPECT_FALSE(client_connection_->readEnabled());
  EXPECT_EQ(Connection::ReadDisableStatus::NoTransition, client_connection_->readDisable(false));
  EXPECT_TRUE(client_connection_->readEnabled());
#endif
}

// On our current macOS build, the client connection does not get the early
// close notification and instead gets the close after reading the FIN.
// The Windows backend in libevent does not support the EV_CLOSED flag
// so it won't detect the early close
#if !defined(__APPLE__) && !defined(WIN32)
TEST_P(ConnectionImplTest, EarlyCloseOnReadDisabledConnection) {
  setUpBasicConnection();
  connect();

  EXPECT_EQ(Connection::ReadDisableStatus::TransitionedToReadDisabled,
            client_connection_->readDisable(true));

  EXPECT_CALL(client_callbacks_, onEvent(ConnectionEvent::RemoteClose))
      .WillOnce(InvokeWithoutArgs([&]() -> void { dispatcher_->exit(); }));
  EXPECT_CALL(server_callbacks_, onEvent(ConnectionEvent::LocalClose));
  server_connection_->close(ConnectionCloseType::FlushWrite);
  dispatcher_->run(Event::Dispatcher::RunType::Block);
}
#endif

TEST_P(ConnectionImplTest, CloseOnReadDisableWithoutCloseDetection) {
  setUpBasicConnection();
  connect();

  client_connection_->detectEarlyCloseWhenReadDisabled(false);
  EXPECT_EQ(Connection::ReadDisableStatus::TransitionedToReadDisabled,
            client_connection_->readDisable(true));

  EXPECT_CALL(client_callbacks_, onEvent(ConnectionEvent::RemoteClose)).Times(0);
  EXPECT_CALL(server_callbacks_, onEvent(ConnectionEvent::LocalClose))
      .WillOnce(InvokeWithoutArgs([&]() -> void { dispatcher_->exit(); }));
  server_connection_->close(ConnectionCloseType::FlushWrite);
  dispatcher_->run(Event::Dispatcher::RunType::Block);

  EXPECT_EQ(Connection::ReadDisableStatus::TransitionedToReadEnabled,
            client_connection_->readDisable(false));
  EXPECT_CALL(client_callbacks_, onEvent(ConnectionEvent::RemoteClose))
      .WillOnce(InvokeWithoutArgs([&]() -> void { dispatcher_->exit(); }));
  dispatcher_->run(Event::Dispatcher::RunType::Block);
}

#if ENVOY_PLATFORM_ENABLE_SEND_RST
// Test normal RST close without readDisable.
TEST_P(ConnectionImplTest, RstCloseOnNotReadDisabledConnection) {
  setUpBasicConnection();
  connect();

  // Connection is not readDisabled, and detect_early_close_ is true.
  EXPECT_CALL(client_callbacks_, onEvent(ConnectionEvent::RemoteClose))
      .WillOnce(InvokeWithoutArgs([&]() -> void {
        EXPECT_EQ(client_connection_->detectedCloseType(), DetectedCloseType::RemoteReset);
        dispatcher_->exit();
      }));

  EXPECT_CALL(server_callbacks_, onEvent(ConnectionEvent::LocalClose))
      .WillOnce(InvokeWithoutArgs([&]() -> void {
        EXPECT_EQ(server_connection_->detectedCloseType(), DetectedCloseType::LocalReset);
      }));
  server_connection_->close(ConnectionCloseType::AbortReset);
  dispatcher_->run(Event::Dispatcher::RunType::Block);
}

// Test normal RST close with readDisable=true.
TEST_P(ConnectionImplTest, RstCloseOnReadDisabledConnectionThenWrite) {
  setUpBasicConnection();
  connect();

  // Connection is readDisabled, and detect_early_close_ is true.
  EXPECT_EQ(Connection::ReadDisableStatus::TransitionedToReadDisabled,
            client_connection_->readDisable(true));

  EXPECT_CALL(client_callbacks_, onEvent(ConnectionEvent::RemoteClose)).Times(0);
  EXPECT_CALL(server_callbacks_, onEvent(ConnectionEvent::LocalClose))
      .WillOnce(InvokeWithoutArgs([&]() -> void {
        EXPECT_EQ(server_connection_->detectedCloseType(), DetectedCloseType::LocalReset);
      }));
  server_connection_->close(ConnectionCloseType::AbortReset);

  // The reset error is triggered by write event.
  // write error: Connection reset by peer, code: 9
  EXPECT_CALL(client_callbacks_, onEvent(ConnectionEvent::RemoteClose))
      .WillOnce(InvokeWithoutArgs([&]() -> void {
        EXPECT_EQ(client_connection_->detectedCloseType(), DetectedCloseType::RemoteReset);
        dispatcher_->exit();
      }));
  Buffer::OwnedImpl buffer("data");
  client_connection_->write(buffer, false);
  dispatcher_->run(Event::Dispatcher::RunType::Block);
}

// Test reset close with readDisable=true. detect_early_close_ will not
// impact the read and write behaviour for RST.
TEST_P(ConnectionImplTest, RstCloseOnReadEarlyCloseDisabledThenWrite) {
  setUpBasicConnection();
  connect();

  // Connection is readDisabled, and detect_early_close_ is false.
  client_connection_->detectEarlyCloseWhenReadDisabled(false);
  EXPECT_EQ(Connection::ReadDisableStatus::TransitionedToReadDisabled,
            client_connection_->readDisable(true));

  EXPECT_CALL(client_callbacks_, onEvent(ConnectionEvent::RemoteClose)).Times(0);
  EXPECT_CALL(server_callbacks_, onEvent(ConnectionEvent::LocalClose))
      .WillOnce(InvokeWithoutArgs([&]() -> void {
        EXPECT_EQ(server_connection_->detectedCloseType(), DetectedCloseType::LocalReset);
      }));
  server_connection_->close(ConnectionCloseType::AbortReset);

  // The reset error is triggered by write event.
  // write error: Connection reset by peer, code: 9
  EXPECT_CALL(client_callbacks_, onEvent(ConnectionEvent::RemoteClose))
      .WillOnce(InvokeWithoutArgs([&]() -> void {
        EXPECT_EQ(client_connection_->detectedCloseType(), DetectedCloseType::RemoteReset);
        dispatcher_->exit();
      }));
  Buffer::OwnedImpl buffer("data");
  client_connection_->write(buffer, false);
  dispatcher_->run(Event::Dispatcher::RunType::Block);
}
#endif

// Test that connection half-close is sent and received properly.
TEST_P(ConnectionImplTest, HalfClose) {
  setUpBasicConnection();
  connect();

  std::shared_ptr<MockReadFilter> client_read_filter(new NiceMock<MockReadFilter>());
  server_connection_->enableHalfClose(true);
  client_connection_->enableHalfClose(true);
  client_connection_->addReadFilter(client_read_filter);

  EXPECT_CALL(*read_filter_, onData(_, true)).WillOnce(InvokeWithoutArgs([&]() -> FilterStatus {
    dispatcher_->exit();
    return FilterStatus::StopIteration;
  }));

  Buffer::OwnedImpl empty_buffer;
  client_connection_->write(empty_buffer, true);
  dispatcher_->run(Event::Dispatcher::RunType::Block);

  Buffer::OwnedImpl buffer("data");
  server_connection_->write(buffer, false);
  EXPECT_CALL(*client_read_filter, onData(BufferStringEqual("data"), false))
      .WillOnce(Invoke([&](Buffer::Instance& buffer, bool) -> FilterStatus {
        buffer.drain(buffer.length());
        dispatcher_->exit();
        return FilterStatus::StopIteration;
      }));
  dispatcher_->run(Event::Dispatcher::RunType::Block);

  EXPECT_CALL(server_callbacks_, onEvent(ConnectionEvent::LocalClose));
  EXPECT_CALL(client_callbacks_, onEvent(ConnectionEvent::RemoteClose));
  server_connection_->write(empty_buffer, true);
  EXPECT_CALL(*client_read_filter, onData(BufferStringEqual(""), true))
      .WillOnce(InvokeWithoutArgs([&]() -> FilterStatus {
        dispatcher_->exit();
        return FilterStatus::StopIteration;
      }));
  dispatcher_->run(Event::Dispatcher::RunType::Block);
}

#if ENVOY_PLATFORM_ENABLE_SEND_RST
// Test that connection is immediately closed when RST is detected even
// half-close is enabled
TEST_P(ConnectionImplTest, HalfCloseResetClose) {
  setUpBasicConnection();
  connect();

  server_connection_->enableHalfClose(true);
  EXPECT_CALL(server_callbacks_, onEvent(ConnectionEvent::RemoteClose))
      .WillOnce(InvokeWithoutArgs([&]() -> void {
        EXPECT_EQ(server_connection_->detectedCloseType(), DetectedCloseType::RemoteReset);
        dispatcher_->exit();
      }));
  EXPECT_CALL(*read_filter_, onData(_, _)).Times(0);
  EXPECT_CALL(client_callbacks_, onEvent(ConnectionEvent::LocalClose))
      .WillOnce(InvokeWithoutArgs([&]() -> void {
        EXPECT_EQ(client_connection_->detectedCloseType(), DetectedCloseType::LocalReset);
        dispatcher_->exit();
      }));
  client_connection_->close(ConnectionCloseType::AbortReset);
  dispatcher_->run(Event::Dispatcher::RunType::Block);
}

// Test that no remote close event will be propagated back to peer, when a connection is
// half-closed and then the connection is normally closed. This is the current behavior.
TEST_P(ConnectionImplTest, HalfCloseThenNormallClose) {
  setUpBasicConnection();
  connect();

  std::shared_ptr<MockReadFilter> client_read_filter(new NiceMock<MockReadFilter>());
  server_connection_->enableHalfClose(true);
  client_connection_->enableHalfClose(true);
  client_connection_->addReadFilter(client_read_filter);

  EXPECT_CALL(*read_filter_, onData(_, true)).WillOnce(InvokeWithoutArgs([&]() -> FilterStatus {
    dispatcher_->exit();
    return FilterStatus::StopIteration;
  }));

  Buffer::OwnedImpl empty_buffer;
  // Client is half closed at first.
  client_connection_->write(empty_buffer, true);
  dispatcher_->run(Event::Dispatcher::RunType::Block);

  Buffer::OwnedImpl buffer("data");
  server_connection_->write(buffer, false);
  EXPECT_CALL(*client_read_filter, onData(BufferStringEqual("data"), false))
      .WillOnce(Invoke([&](Buffer::Instance& buffer, bool) -> FilterStatus {
        buffer.drain(buffer.length());
        dispatcher_->exit();
        return FilterStatus::StopIteration;
      }));
  dispatcher_->run(Event::Dispatcher::RunType::Block);

  EXPECT_CALL(client_callbacks_, onEvent(ConnectionEvent::LocalClose))
      .WillOnce(InvokeWithoutArgs([&]() -> void { dispatcher_->exit(); }));

  // After the half closed from one way, no event will be propagate back to server connection.
  EXPECT_CALL(server_callbacks_, onEvent(ConnectionEvent::RemoteClose)).Times(0);
  // Then client is going to normally close the connection.
  client_connection_->close(ConnectionCloseType::NoFlush);
  dispatcher_->run(Event::Dispatcher::RunType::Block);

  EXPECT_CALL(server_callbacks_, onEvent(ConnectionEvent::LocalClose))
      .WillOnce(InvokeWithoutArgs([&]() -> void { dispatcher_->exit(); }));
  server_connection_->write(empty_buffer, true);
  dispatcher_->run(Event::Dispatcher::RunType::Block);
}

// Test that no remote close event will be propagated back to peer, when a connection is
// half-closed and then the connection is RST closed. This is same as other close type.
TEST_P(ConnectionImplTest, HalfCloseThenResetClose) {
  setUpBasicConnection();
  connect();

  std::shared_ptr<MockReadFilter> client_read_filter(new NiceMock<MockReadFilter>());
  server_connection_->enableHalfClose(true);
  client_connection_->enableHalfClose(true);
  client_connection_->addReadFilter(client_read_filter);

  EXPECT_CALL(*read_filter_, onData(_, true)).WillOnce(InvokeWithoutArgs([&]() -> FilterStatus {
    dispatcher_->exit();
    return FilterStatus::StopIteration;
  }));

  Buffer::OwnedImpl empty_buffer;
  // Client is half closed at first.
  client_connection_->write(empty_buffer, true);
  dispatcher_->run(Event::Dispatcher::RunType::Block);

  Buffer::OwnedImpl buffer("data");
  server_connection_->write(buffer, false);
  EXPECT_CALL(*client_read_filter, onData(BufferStringEqual("data"), false))
      .WillOnce(Invoke([&](Buffer::Instance& buffer, bool) -> FilterStatus {
        buffer.drain(buffer.length());
        dispatcher_->exit();
        return FilterStatus::StopIteration;
      }));
  dispatcher_->run(Event::Dispatcher::RunType::Block);

  EXPECT_CALL(client_callbacks_, onEvent(ConnectionEvent::LocalClose))
      .WillOnce(InvokeWithoutArgs([&]() -> void {
        EXPECT_EQ(client_connection_->detectedCloseType(), DetectedCloseType::LocalReset);
        dispatcher_->exit();
      }));

  // After the half closed from one way, no event will be propagate back to server connection.
  EXPECT_CALL(server_callbacks_, onEvent(ConnectionEvent::RemoteClose)).Times(0);
  // Then client is going to reset the connection.
  client_connection_->close(ConnectionCloseType::AbortReset);
  dispatcher_->run(Event::Dispatcher::RunType::Block);

  EXPECT_CALL(server_callbacks_, onEvent(ConnectionEvent::LocalClose))
      .WillOnce(InvokeWithoutArgs([&]() -> void { dispatcher_->exit(); }));
  server_connection_->write(empty_buffer, true);
  dispatcher_->run(Event::Dispatcher::RunType::Block);
}

// Test that no remote close event will be propagated back to peer, when a connection is
// half-closed and then the connection is RST closed. Writing data to the half closed and then
// reset connection will lead to broken pipe error rather than reset error.
// This behavior is different for windows.
TEST_P(ConnectionImplTest, HalfCloseThenResetCloseThenWriteData) {
  setUpBasicConnection();
  connect();

  std::shared_ptr<MockReadFilter> client_read_filter(new NiceMock<MockReadFilter>());
  server_connection_->enableHalfClose(true);
  client_connection_->enableHalfClose(true);
  client_connection_->addReadFilter(client_read_filter);

  EXPECT_CALL(*read_filter_, onData(_, true)).WillOnce(InvokeWithoutArgs([&]() -> FilterStatus {
    dispatcher_->exit();
    return FilterStatus::StopIteration;
  }));

  Buffer::OwnedImpl empty_buffer;
  // Client is half closed at first.
  client_connection_->write(empty_buffer, true);
  dispatcher_->run(Event::Dispatcher::RunType::Block);

  Buffer::OwnedImpl buffer("data");
  server_connection_->write(buffer, false);
  EXPECT_CALL(*client_read_filter, onData(BufferStringEqual("data"), false))
      .WillOnce(Invoke([&](Buffer::Instance& buffer, bool) -> FilterStatus {
        buffer.drain(buffer.length());
        dispatcher_->exit();
        return FilterStatus::StopIteration;
      }));
  dispatcher_->run(Event::Dispatcher::RunType::Block);

  EXPECT_CALL(client_callbacks_, onEvent(ConnectionEvent::LocalClose))
      .WillOnce(InvokeWithoutArgs([&]() -> void {
        EXPECT_EQ(client_connection_->detectedCloseType(), DetectedCloseType::LocalReset);
        dispatcher_->exit();
      }));

  // After the half closed from one way, no event will be propagate back to server connection.
  EXPECT_CALL(server_callbacks_, onEvent(ConnectionEvent::RemoteClose)).Times(0);
  // Then client is going to reset the connection.
  client_connection_->close(ConnectionCloseType::AbortReset);
  dispatcher_->run(Event::Dispatcher::RunType::Block);

  // Write error: Broken pipe, code: 12 rather than the reset error.
  EXPECT_CALL(server_callbacks_, onEvent(ConnectionEvent::RemoteClose))
      .WillOnce(InvokeWithoutArgs([&]() -> void {
        EXPECT_EQ(server_connection_->detectedCloseType(), DetectedCloseType::Normal);
        dispatcher_->exit();
      }));
  // Tring to write data to the closed connection.
  Buffer::OwnedImpl server_buffer("data");
  server_connection_->write(server_buffer, false);
  dispatcher_->run(Event::Dispatcher::RunType::Block);
}
#endif

// Test that connections do not detect early close when half-close is enabled
TEST_P(ConnectionImplTest, HalfCloseNoEarlyCloseDetection) {
  setUpBasicConnection();
  connect();

  server_connection_->enableHalfClose(true);
  EXPECT_EQ(Connection::ReadDisableStatus::TransitionedToReadDisabled,
            server_connection_->readDisable(true));

  EXPECT_CALL(server_callbacks_, onEvent(ConnectionEvent::RemoteClose)).Times(0);
  EXPECT_CALL(*read_filter_, onData(_, _)).Times(0);
  EXPECT_CALL(client_callbacks_, onEvent(ConnectionEvent::LocalClose))
      .WillOnce(InvokeWithoutArgs([&]() -> void { dispatcher_->exit(); }));
  client_connection_->close(ConnectionCloseType::FlushWrite);
  dispatcher_->run(Event::Dispatcher::RunType::Block);

  EXPECT_EQ(Connection::ReadDisableStatus::TransitionedToReadEnabled,
            server_connection_->readDisable(false));
  EXPECT_CALL(*read_filter_, onData(_, _)).WillOnce(InvokeWithoutArgs([&]() -> FilterStatus {
    dispatcher_->exit();
    return FilterStatus::StopIteration;
  }));
  dispatcher_->run(Event::Dispatcher::RunType::Block);

  EXPECT_CALL(server_callbacks_, onEvent(ConnectionEvent::LocalClose));
  server_connection_->close(ConnectionCloseType::NoFlush);
}

// Test that as watermark levels are changed, the appropriate callbacks are triggered.
TEST_P(ConnectionImplTest, WriteWatermarks) {
  useMockBuffer();

  setUpBasicConnection();
  EXPECT_FALSE(client_connection_->aboveHighWatermark());

  StrictMock<MockConnectionCallbacks> added_and_removed_callbacks;
  // Make sure removed connections don't get events.
  client_connection_->addConnectionCallbacks(added_and_removed_callbacks);
  client_connection_->removeConnectionCallbacks(added_and_removed_callbacks);

  // Stick 5 bytes in the connection buffer.
  std::unique_ptr<Buffer::OwnedImpl> buffer(new Buffer::OwnedImpl("hello"));
  int buffer_len = buffer->length();
  EXPECT_CALL(*client_write_buffer_, move(_));
  client_write_buffer_->move(*buffer);

  {
    // Go from watermarks being off to being above the high watermark.
    EXPECT_CALL(client_callbacks_, onAboveWriteBufferHighWatermark());
    EXPECT_CALL(client_callbacks_, onBelowWriteBufferLowWatermark()).Times(0);
    client_connection_->setBufferLimits(buffer_len - 3);
    EXPECT_TRUE(client_connection_->aboveHighWatermark());
  }

  {
    // Go from above the high watermark to in between both.
    EXPECT_CALL(client_callbacks_, onAboveWriteBufferHighWatermark()).Times(0);
    EXPECT_CALL(client_callbacks_, onBelowWriteBufferLowWatermark()).Times(0);
    client_connection_->setBufferLimits(buffer_len + 1);
    EXPECT_TRUE(client_connection_->aboveHighWatermark());
  }

  {
    // Go from above the high watermark to below the low watermark.
    EXPECT_CALL(client_callbacks_, onAboveWriteBufferHighWatermark()).Times(0);
    EXPECT_CALL(client_callbacks_, onBelowWriteBufferLowWatermark());
    client_connection_->setBufferLimits(buffer_len * 3);
    EXPECT_FALSE(client_connection_->aboveHighWatermark());
  }

  {
    // Go back in between and verify neither callback is called.
    EXPECT_CALL(client_callbacks_, onAboveWriteBufferHighWatermark()).Times(0);
    EXPECT_CALL(client_callbacks_, onBelowWriteBufferLowWatermark()).Times(0);
    client_connection_->setBufferLimits(buffer_len * 2);
    EXPECT_FALSE(client_connection_->aboveHighWatermark());
  }

  disconnect(false);
}

// Test that as watermark levels are changed, the appropriate callbacks are triggered.
TEST_P(ConnectionImplTest, ReadWatermarks) {

  setUpBasicConnection();
  client_connection_->setBufferLimits(2);
  std::shared_ptr<MockReadFilter> client_read_filter(new NiceMock<MockReadFilter>());
  client_connection_->addReadFilter(client_read_filter);
  connect();

  auto on_filter_data_exit = [&](Buffer::Instance&, bool) -> FilterStatus {
    dispatcher_->exit();
    return FilterStatus::StopIteration;
  };

  EXPECT_FALSE(testClientConnection()->readBuffer().highWatermarkTriggered());
  EXPECT_FALSE(testClientConnection()->shouldDrainReadBuffer());
  EXPECT_TRUE(client_connection_->readEnabled());
  // Add 2 bytes to the buffer so that it sits at exactly the read limit. Verify that
  // shouldDrainReadBuffer is true, but the connection remains read enabled.
  {
    Buffer::OwnedImpl buffer("12");
    server_connection_->write(buffer, false);
    EXPECT_CALL(*client_read_filter, onData(_, false)).WillOnce(Invoke(on_filter_data_exit));
    dispatcher_->run(Event::Dispatcher::RunType::Block);

    EXPECT_TRUE(testClientConnection()->shouldDrainReadBuffer());
    EXPECT_FALSE(testClientConnection()->readBuffer().highWatermarkTriggered());
    EXPECT_TRUE(client_connection_->readEnabled());
  }
  // Add 1 bytes to the buffer to go over the high watermark. Verify the connection becomes read
  // disabled.
  {
    Buffer::OwnedImpl buffer("3");
    server_connection_->write(buffer, false);
    EXPECT_CALL(*client_read_filter, onData(_, false)).WillOnce(Invoke(on_filter_data_exit));
    dispatcher_->run(Event::Dispatcher::RunType::Block);

    EXPECT_TRUE(testClientConnection()->readBuffer().highWatermarkTriggered());
    EXPECT_TRUE(testClientConnection()->shouldDrainReadBuffer());
    EXPECT_FALSE(client_connection_->readEnabled());
  }

  // Drain 2 bytes from the buffer. This bring sit below the low watermark, and
  // read enables, as well as triggering a kick for the remaining byte.
  {
    testClientConnection()->readBuffer().drain(2);
    EXPECT_FALSE(testClientConnection()->readBuffer().highWatermarkTriggered());
    EXPECT_FALSE(testClientConnection()->shouldDrainReadBuffer());
    EXPECT_TRUE(client_connection_->readEnabled());

    EXPECT_CALL(*client_read_filter, onData(_, false));
    dispatcher_->run(Event::Dispatcher::RunType::NonBlock);
  }

  // Add 2 bytes to the buffer and verify the connection becomes read disabled
  // again.
  {
    Buffer::OwnedImpl buffer("45");
    server_connection_->write(buffer, false);
    EXPECT_CALL(*client_read_filter, onData(_, false)).WillOnce(Invoke(on_filter_data_exit));
    dispatcher_->run(Event::Dispatcher::RunType::Block);

    EXPECT_TRUE(testClientConnection()->readBuffer().highWatermarkTriggered());
    EXPECT_TRUE(testClientConnection()->shouldDrainReadBuffer());
    EXPECT_FALSE(client_connection_->readEnabled());
  }

  // Now have the consumer read disable.
  // This time when the buffer is drained, there will be no kick as the consumer
  // does not want to read.
  {
    EXPECT_EQ(Connection::ReadDisableStatus::StillReadDisabled,
              client_connection_->readDisable(true));
    testClientConnection()->readBuffer().drain(2);
    EXPECT_FALSE(testClientConnection()->readBuffer().highWatermarkTriggered());
    EXPECT_FALSE(testClientConnection()->shouldDrainReadBuffer());
    EXPECT_FALSE(client_connection_->readEnabled());

    EXPECT_CALL(*client_read_filter, onData(_, false)).Times(0);
    dispatcher_->run(Event::Dispatcher::RunType::NonBlock);
  }

  // Now read enable again.
  // Inside the onData call, readDisable and readEnable. This should trigger
  // another kick on the next dispatcher loop, so onData gets called twice.
  {
    EXPECT_EQ(Connection::ReadDisableStatus::TransitionedToReadEnabled,
              client_connection_->readDisable(false));
    EXPECT_CALL(*client_read_filter, onData(_, false))
        .Times(2)
        .WillOnce(Invoke([&](Buffer::Instance&, bool) -> FilterStatus {
          EXPECT_EQ(Connection::ReadDisableStatus::TransitionedToReadDisabled,
                    client_connection_->readDisable(true));
          EXPECT_EQ(Connection::ReadDisableStatus::TransitionedToReadEnabled,
                    client_connection_->readDisable(false));
          return FilterStatus::StopIteration;
        }))
        .WillRepeatedly(Invoke(on_filter_data_exit));
    dispatcher_->run(Event::Dispatcher::RunType::Block);
  }

  // Test the same logic for dispatched_buffered_data from the
  // onReadReady() (read_disable_count_ != 0) path.
  {
    // Fill the buffer and verify the socket is read disabled.
    Buffer::OwnedImpl buffer("bye");
    server_connection_->write(buffer, false);
    EXPECT_CALL(*client_read_filter, onData(_, false))
        .WillOnce(Invoke([&](Buffer::Instance&, bool) -> FilterStatus {
          dispatcher_->exit();
          return FilterStatus::StopIteration;
        }));
    dispatcher_->run(Event::Dispatcher::RunType::Block);
    EXPECT_TRUE(testClientConnection()->readBuffer().highWatermarkTriggered());
    EXPECT_TRUE(testClientConnection()->shouldDrainReadBuffer());
    EXPECT_FALSE(client_connection_->readEnabled());

    // Read disable and read enable, to set dispatch_buffered_data_ true.
    EXPECT_EQ(Connection::ReadDisableStatus::StillReadDisabled,
              client_connection_->readDisable(true));
    EXPECT_EQ(Connection::ReadDisableStatus::StillReadDisabled,
              client_connection_->readDisable(false));
    // Now event loop. This hits the early on-Read path. As above, read
    // disable and read enable from inside the stack of onData, to ensure that
    // dispatch_buffered_data_ works correctly.
    EXPECT_CALL(*client_read_filter, onData(_, false))
        .Times(2)
        .WillOnce(Invoke([&](Buffer::Instance&, bool) -> FilterStatus {
          EXPECT_EQ(Connection::ReadDisableStatus::StillReadDisabled,
                    client_connection_->readDisable(true));
          EXPECT_EQ(Connection::ReadDisableStatus::StillReadDisabled,
                    client_connection_->readDisable(false));
          return FilterStatus::StopIteration;
        }))
        .WillRepeatedly(Invoke(on_filter_data_exit));
    dispatcher_->run(Event::Dispatcher::RunType::Block);
  }

  disconnect(true);
}

// Write some data to the connection. It will automatically attempt to flush
// it to the upstream file descriptor via a write() call to buffer_, which is
// configured to succeed and accept all bytes read.
TEST_P(ConnectionImplTest, BasicWrite) {
  useMockBuffer();

  setUpBasicConnection();

  connect();

  // Send the data to the connection and verify it is sent upstream.
  std::string data_to_write = "hello world";
  Buffer::OwnedImpl buffer_to_write(data_to_write);
  std::string data_written;
  EXPECT_CALL(*client_write_buffer_, move(_))
      .WillRepeatedly(DoAll(AddBufferToStringWithoutDraining(&data_written),
                            Invoke(client_write_buffer_, &MockWatermarkBuffer::baseMove)));
  EXPECT_CALL(*client_write_buffer_, drain(_))
      .WillOnce(Invoke(client_write_buffer_, &MockWatermarkBuffer::trackDrains));
  client_connection_->write(buffer_to_write, false);
  dispatcher_->run(Event::Dispatcher::RunType::NonBlock);
  EXPECT_EQ(data_to_write, data_written);

  disconnect(true);
}

// Similar to BasicWrite, only with watermarks set.
TEST_P(ConnectionImplTest, WriteWithWatermarks) {
  useMockBuffer();

  setUpBasicConnection();

  connect();

  client_connection_->setBufferLimits(2);

  std::string data_to_write = "hello world";
  Buffer::OwnedImpl first_buffer_to_write(data_to_write);
  std::string data_written;
  EXPECT_CALL(*client_write_buffer_, move(_))
      .WillRepeatedly(DoAll(AddBufferToStringWithoutDraining(&data_written),
                            Invoke(client_write_buffer_, &MockWatermarkBuffer::baseMove)));
  EXPECT_CALL(*client_write_buffer_, drain(_))
      .WillOnce(Invoke(client_write_buffer_, &MockWatermarkBuffer::trackDrains));
  // The write() call on the connection will buffer enough data to bring the connection above the
  // high watermark but the subsequent drain immediately brings it back below.
  // A nice future performance optimization would be to latch if the socket is writable in the
  // connection_impl, and try an immediate drain inside of write() to avoid thrashing here.
  EXPECT_CALL(client_callbacks_, onAboveWriteBufferHighWatermark());
  EXPECT_CALL(client_callbacks_, onBelowWriteBufferLowWatermark());

  client_connection_->write(first_buffer_to_write, false);
  dispatcher_->run(Event::Dispatcher::RunType::NonBlock);
  EXPECT_EQ(data_to_write, data_written);

  // Now do the write again, but this time configure os_sys_calls to reject the write
  // with errno set to EAGAIN. This should result in going above the high
  // watermark and not returning.
  Buffer::OwnedImpl second_buffer_to_write(data_to_write);
  EXPECT_CALL(*client_write_buffer_, move(_))
      .WillRepeatedly(DoAll(AddBufferToStringWithoutDraining(&data_written),
                            Invoke(client_write_buffer_, &MockWatermarkBuffer::baseMove)));
  NiceMock<Api::MockOsSysCalls> os_sys_calls;
  auto os_calls =
      std::make_unique<TestThreadsafeSingletonInjector<Api::OsSysCallsImpl>>(&os_sys_calls);

  EXPECT_CALL(os_sys_calls, readv(_, _, _))
      .WillRepeatedly(Invoke([&](os_fd_t, const iovec*, int) -> Api::SysCallSizeResult {
        return {-1, SOCKET_ERROR_AGAIN};
      }));

  EXPECT_CALL(os_sys_calls, recv(_, _, _, _))
      .WillRepeatedly(Invoke([&](os_fd_t, void*, size_t, int) -> Api::SysCallSizeResult {
        return {-1, SOCKET_ERROR_AGAIN};
      }));

  EXPECT_CALL(os_sys_calls, send(_, _, _, _))
      .WillOnce(Invoke([&](os_fd_t, void*, size_t, int) -> Api::SysCallSizeResult {
        dispatcher_->exit();
        // Return to default os_sys_calls implementation
        os_calls.reset();
        return {-1, SOCKET_ERROR_AGAIN};
      }));

  // The write() call on the connection will buffer enough data to bring the connection above the
  // high watermark and as the data will not flush it should not return below the watermark.
  EXPECT_CALL(client_callbacks_, onAboveWriteBufferHighWatermark());
  EXPECT_CALL(client_callbacks_, onBelowWriteBufferLowWatermark()).Times(0);
  client_connection_->write(second_buffer_to_write, false);
  dispatcher_->run(Event::Dispatcher::RunType::Block);

  // Clean up the connection. The close() (called via disconnect) will attempt to flush. The
  // call to write() will succeed, bringing the connection back under the low watermark.
  EXPECT_CALL(client_callbacks_, onBelowWriteBufferLowWatermark());

  disconnect(true);
}

// Read and write random bytes and ensure we don't encounter issues.
TEST_P(ConnectionImplTest, WatermarkFuzzing) {
  useMockBuffer();
  setUpBasicConnection();

  connect();
  client_connection_->setBufferLimits(10);

  TestRandomGenerator rand;
  int bytes_buffered = 0;
  int new_bytes_buffered = 0;

  bool is_below = true;
  bool is_above = false;

  NiceMock<Api::MockOsSysCalls> os_sys_calls;
  TestThreadsafeSingletonInjector<Api::OsSysCallsImpl> os_calls(&os_sys_calls);
  ON_CALL(os_sys_calls, writev(_, _, _))
      .WillByDefault(Invoke([&](os_fd_t, const iovec*, int) -> Api::SysCallSizeResult {
        return {-1, SOCKET_ERROR_AGAIN};
      }));
  ON_CALL(*client_write_buffer_, drain(_))
      .WillByDefault(testing::Invoke(client_write_buffer_, &MockWatermarkBuffer::baseDrain));
  EXPECT_CALL(*client_write_buffer_, drain(_)).Times(AnyNumber());

  // Randomly write 1-20 bytes and read 1-30 bytes per loop.
  for (int i = 0; i < 50; ++i) {
    // The bytes to read this loop.
    int bytes_to_write = rand.random() % 20 + 1;
    // The bytes buffered at the beginning of this loop.
    bytes_buffered = new_bytes_buffered;
    // Bytes to flush upstream.
    int bytes_to_flush = std::min<int>(rand.random() % 30 + 1, bytes_to_write + bytes_buffered);
    // The number of bytes buffered at the end of this loop.
    new_bytes_buffered = bytes_buffered + bytes_to_write - bytes_to_flush;
    ENVOY_LOG_MISC(trace,
                   "Loop iteration {} bytes_to_write {} bytes_to_flush {} bytes_buffered is {} and "
                   "will be be {}",
                   i, bytes_to_write, bytes_to_flush, bytes_buffered, new_bytes_buffered);

    std::string data(bytes_to_write, 'a');
    Buffer::OwnedImpl buffer_to_write(data);

    // If the current bytes buffered plus the bytes we write this loop go over
    // the watermark and we're not currently above, we will get a callback for
    // going above.
    if (bytes_to_write + bytes_buffered > 10 && is_below) {
      ENVOY_LOG_MISC(trace, "Expect onAboveWriteBufferHighWatermark");
      EXPECT_CALL(client_callbacks_, onAboveWriteBufferHighWatermark());
      is_below = false;
      is_above = true;
    }
    // If after the bytes are flushed upstream the number of bytes remaining is
    // below the low watermark and the bytes were not previously below the low
    // watermark, expect the callback for going below.
    if (new_bytes_buffered <= 5 && is_above) {
      ENVOY_LOG_MISC(trace, "Expect onBelowWriteBufferLowWatermark");
      EXPECT_CALL(client_callbacks_, onBelowWriteBufferLowWatermark());
      is_below = true;
      is_above = false;
    }

    // Do the actual work. Write |buffer_to_write| bytes to the connection and
    // drain |bytes_to_flush| before having writev syscall fail with EAGAIN
    EXPECT_CALL(*client_write_buffer_, move(_))
        .WillOnce(Invoke(client_write_buffer_, &MockWatermarkBuffer::baseMove));
    EXPECT_CALL(os_sys_calls, send(_, _, _, _))
        .WillOnce(Invoke([&](os_fd_t, void*, size_t, int) -> Api::SysCallSizeResult {
          client_write_buffer_->drain(bytes_to_flush);
          dispatcher_->exit();
          return {-1, SOCKET_ERROR_AGAIN};
        }))
        .WillRepeatedly(Invoke([&](os_fd_t, void*, size_t, int) -> Api::SysCallSizeResult {
          return {-1, SOCKET_ERROR_AGAIN};
        }));

    client_connection_->write(buffer_to_write, false);
    dispatcher_->run(Event::Dispatcher::RunType::Block);
  }

  EXPECT_CALL(client_callbacks_, onBelowWriteBufferLowWatermark()).Times(AnyNumber());
  disconnect(true);
}

TEST_P(ConnectionImplTest, BindTest) {
  std::string address_string = TestUtility::getIpv4Loopback();
  if (GetParam() == Network::Address::IpVersion::v4) {
    source_address_ = Network::Address::InstanceConstSharedPtr{
        new Network::Address::Ipv4Instance(address_string, 0, nullptr)};
  } else {
    address_string = "::1";
    source_address_ = Network::Address::InstanceConstSharedPtr{
        new Network::Address::Ipv6Instance(address_string, 0, nullptr)};
  }
  setUpBasicConnection();
  connect();
  EXPECT_EQ(address_string,
            server_connection_->connectionInfoProvider().remoteAddress()->ip()->addressAsString());

  disconnect(true);
}

TEST_P(ConnectionImplTest, BindFromSocketTest) {
  std::string address_string = TestUtility::getIpv4Loopback();
  Address::InstanceConstSharedPtr new_source_address;
  if (GetParam() == Network::Address::IpVersion::v4) {
    new_source_address = Network::Address::InstanceConstSharedPtr{
        new Network::Address::Ipv4Instance(address_string, 0, nullptr)};
  } else {
    address_string = "::1";
    new_source_address = Network::Address::InstanceConstSharedPtr{
        new Network::Address::Ipv6Instance(address_string, 0, nullptr)};
  }
  auto option = std::make_shared<NiceMock<MockSocketOption>>();
  EXPECT_CALL(*option, setOption(_, Eq(envoy::config::core::v3::SocketOption::STATE_PREBIND)))
      .WillOnce(Invoke([&](Socket& socket, envoy::config::core::v3::SocketOption::SocketState) {
        socket.connectionInfoProvider().setLocalAddress(new_source_address);
        return true;
      }));

  socket_options_ = std::make_shared<Socket::Options>();
  socket_options_->emplace_back(std::move(option));
  setUpBasicConnection();
  connect();
  EXPECT_EQ(address_string,
            server_connection_->connectionInfoProvider().remoteAddress()->ip()->addressAsString());

  disconnect(true);
}

TEST_P(ConnectionImplTest, BindFailureTest) {
  // Swap the constraints from BindTest to create an address family mismatch.
  if (GetParam() == Network::Address::IpVersion::v6) {
    const std::string address_string = TestUtility::getIpv4Loopback();
    source_address_ = Network::Address::InstanceConstSharedPtr{
        new Network::Address::Ipv4Instance(address_string, 0, nullptr)};
  } else {
    const std::string address_string = "::1";
    source_address_ = Network::Address::InstanceConstSharedPtr{
        new Network::Address::Ipv6Instance(address_string, 0, nullptr)};
  }
  dispatcher_ = api_->allocateDispatcher("test_thread");
  socket_ = std::make_shared<Network::Test::TcpListenSocketImmediateListen>(
      Network::Test::getCanonicalLoopbackAddress(GetParam()));
  NiceMock<Network::MockListenerConfig> listener_config;
  Server::ThreadLocalOverloadStateOptRef overload_state;
  listener_ = std::make_unique<Network::TcpListenerImpl>(
      *dispatcher_, api_->randomGenerator(), runtime_, socket_, listener_callbacks_,
      listener_config.bindToPort(), listener_config.ignoreGlobalConnLimit(),
      listener_config.shouldBypassOverloadManager(),
      listener_config.maxConnectionsToAcceptPerSocketEvent(), overload_state);

  client_connection_ = dispatcher_->createClientConnection(
      socket_->connectionInfoProvider().localAddress(), source_address_,
      Network::Test::createRawBufferSocket(), nullptr, nullptr);

  MockConnectionStats connection_stats;
  client_connection_->setConnectionStats(connection_stats.toBufferStats());
  client_connection_->addConnectionCallbacks(client_callbacks_);
  EXPECT_CALL(connection_stats.bind_errors_, inc());
  EXPECT_CALL(client_callbacks_, onEvent(ConnectionEvent::LocalClose));
  dispatcher_->run(Event::Dispatcher::RunType::NonBlock);
  EXPECT_THAT(client_connection_->transportFailureReason(), StartsWith("failed to bind to"));
}

// ReadOnCloseTest verifies that the read filter's onData function is invoked with available data
// when the connection is closed.
TEST_P(ConnectionImplTest, ReadOnCloseTest) {
  setUpBasicConnection();
  connect();

  // Close without flush immediately invokes this callback.
  EXPECT_CALL(client_callbacks_, onEvent(ConnectionEvent::LocalClose));

  const int buffer_size = 32;
  Buffer::OwnedImpl data(std::string(buffer_size, 'a'));
  client_connection_->write(data, false);
  client_connection_->close(ConnectionCloseType::NoFlush);

  EXPECT_CALL(*read_filter_, onNewConnection());
  EXPECT_CALL(*read_filter_, onData(_, _))
      .Times(1)
      .WillOnce(Invoke([&](Buffer::Instance& data, bool) -> FilterStatus {
        EXPECT_EQ(buffer_size, data.length());
        return FilterStatus::StopIteration;
      }));

  EXPECT_CALL(server_callbacks_, onEvent(ConnectionEvent::RemoteClose))
      .WillOnce(InvokeWithoutArgs([&]() -> void { dispatcher_->exit(); }));

  dispatcher_->run(Event::Dispatcher::RunType::Block);
}

// EmptyReadOnCloseTest verifies that the read filter's onData function is not invoked on empty
// read events due to connection closure.
TEST_P(ConnectionImplTest, EmptyReadOnCloseTest) {
  setUpBasicConnection();
  connect();

  // Write some data and verify that the read filter's onData callback is invoked exactly once.
  const int buffer_size = 32;
  Buffer::OwnedImpl data(std::string(buffer_size, 'a'));
  EXPECT_CALL(*read_filter_, onNewConnection());
  EXPECT_CALL(*read_filter_, onData(_, _))
      .Times(1)
      .WillOnce(Invoke([&](Buffer::Instance& data, bool) -> FilterStatus {
        EXPECT_EQ(buffer_size, data.length());
        dispatcher_->exit();
        return FilterStatus::StopIteration;
      }));
  client_connection_->write(data, false);
  dispatcher_->run(Event::Dispatcher::RunType::Block);

  disconnect(true);
}

// Test that a FlushWrite close immediately triggers a close after the write buffer is flushed.
TEST_P(ConnectionImplTest, FlushWriteCloseTest) {
  setUpBasicConnection();
  connect();

  InSequence s1;

  time_system_.setMonotonicTime(std::chrono::milliseconds(0));
  server_connection_->setDelayedCloseTimeout(std::chrono::milliseconds(100));

  std::shared_ptr<MockReadFilter> client_read_filter(new NiceMock<MockReadFilter>());
  client_connection_->addReadFilter(client_read_filter);

  NiceMockConnectionStats stats;
  server_connection_->setConnectionStats(stats.toBufferStats());

  Buffer::OwnedImpl data("data");
  server_connection_->write(data, false);

  // Server connection flushes the write and immediately closes the socket.
  // There shouldn't be a read/close race here (see issue #2929), since the client is blocked on
  // reading and the connection should close gracefully via FIN.

  EXPECT_CALL(stats.delayed_close_timeouts_, inc()).Times(0);
  EXPECT_CALL(server_callbacks_, onEvent(ConnectionEvent::LocalClose));
  EXPECT_CALL(*client_read_filter, onData(BufferStringEqual("data"), false))
      .Times(1)
      .WillOnce(InvokeWithoutArgs([&]() -> FilterStatus {
        time_system_.setMonotonicTime(std::chrono::milliseconds(50));
        dispatcher_->exit();
        return FilterStatus::StopIteration;
      }));
  EXPECT_CALL(client_callbacks_, onEvent(ConnectionEvent::RemoteClose));
  server_connection_->close(ConnectionCloseType::FlushWrite);
  dispatcher_->run(Event::Dispatcher::RunType::Block);
}

// Test that a FlushWriteAndDelay close causes Envoy to flush the write and wait for the
// client/peer to close (until a configured timeout which is not expected to trigger in this
// test).
//
// libevent does not provide early close notifications on the currently supported non-Linux
// builds, so the server connection is never notified of the close. For now, we have chosen to
// disable tests that rely on this behavior on macOS and Windows (see
// https://github.com/envoyproxy/envoy/pull/4299).
#if !defined(__APPLE__) && !defined(WIN32)
TEST_P(ConnectionImplTest, FlushWriteAndDelayCloseTest) {
  setUpBasicConnection();
  connect();

  InSequence s1;

  time_system_.setMonotonicTime(std::chrono::milliseconds(0));
  server_connection_->setDelayedCloseTimeout(std::chrono::milliseconds(100));

  std::shared_ptr<MockReadFilter> client_read_filter(new NiceMock<MockReadFilter>());
  client_connection_->addReadFilter(client_read_filter);

  NiceMockConnectionStats stats;
  server_connection_->setConnectionStats(stats.toBufferStats());

  Buffer::OwnedImpl data("Connection: Close");
  server_connection_->write(data, false);

  EXPECT_CALL(*client_read_filter, onData(BufferStringEqual("Connection: Close"), false))
      .Times(1)
      .WillOnce(InvokeWithoutArgs([&]() -> FilterStatus {
        // Advance time by 50ms; delayed close timer should _not_ trigger.
        time_system_.setMonotonicTime(std::chrono::milliseconds(50));
        client_connection_->close(ConnectionCloseType::NoFlush);
        return FilterStatus::StopIteration;
      }));

  // Client closes the connection so delayed close timer on the server conn should not fire.
  EXPECT_CALL(stats.delayed_close_timeouts_, inc()).Times(0);
  EXPECT_CALL(client_callbacks_, onEvent(ConnectionEvent::LocalClose));
  EXPECT_CALL(server_callbacks_, onEvent(ConnectionEvent::RemoteClose))
      .Times(1)
      .WillOnce(InvokeWithoutArgs([&]() -> void { dispatcher_->exit(); }));
  server_connection_->close(ConnectionCloseType::FlushWriteAndDelay);
  dispatcher_->run(Event::Dispatcher::RunType::Block);
}
#endif

// Test that a FlushWriteAndDelay close triggers a timeout which forces Envoy to close the
// connection when a client has not issued a close within the configured interval.
TEST_P(ConnectionImplTest, FlushWriteAndDelayCloseTimerTriggerTest) {
  setUpBasicConnection();
  connect();

  InSequence s1;

  // This timer will be forced to trigger by ensuring time advances by >50ms during the test.
  server_connection_->setDelayedCloseTimeout(std::chrono::milliseconds(50));

  std::shared_ptr<MockReadFilter> client_read_filter(new NiceMock<MockReadFilter>());
  client_connection_->addReadFilter(client_read_filter);

  NiceMockConnectionStats stats;
  server_connection_->setConnectionStats(stats.toBufferStats());

  Buffer::OwnedImpl data("Connection: Close");
  server_connection_->write(data, false);

  time_system_.setMonotonicTime(std::chrono::milliseconds(0));

  // The client _will not_ close the connection. Instead, expect the delayed close timer to
  // trigger on the server connection.
  EXPECT_CALL(*client_read_filter, onData(BufferStringEqual("Connection: Close"), false))
      .Times(1)
      .WillOnce(InvokeWithoutArgs([&]() -> FilterStatus {
        time_system_.setMonotonicTime(std::chrono::milliseconds(100));
        return FilterStatus::StopIteration;
      }));
  server_connection_->close(ConnectionCloseType::FlushWriteAndDelay);
  EXPECT_CALL(stats.delayed_close_timeouts_, inc());
  EXPECT_CALL(server_callbacks_, onEvent(ConnectionEvent::LocalClose));
  EXPECT_CALL(client_callbacks_, onEvent(ConnectionEvent::RemoteClose))
      .Times(1)
      .WillOnce(InvokeWithoutArgs([&]() -> void { dispatcher_->exit(); }));
  dispatcher_->run(Event::Dispatcher::RunType::Block);
}

// Test that a close(FlushWrite) after a delayed close timer has been enabled via
// close(FlushWriteAndDelay) will trigger a socket close after the flush is complete.
TEST_P(ConnectionImplTest, FlushWriteAfterFlushWriteAndDelayWithPendingWrite) {
  setUpBasicConnection();
  connect();

  InSequence s1;
  // The actual timeout is insignificant, we just need to enable delayed close processing by
  // setting it to > 0.
  server_connection_->setDelayedCloseTimeout(std::chrono::milliseconds(50));

  std::shared_ptr<MockReadFilter> client_read_filter(new NiceMock<MockReadFilter>());
  client_connection_->addReadFilter(client_read_filter);
  NiceMockConnectionStats stats;
  server_connection_->setConnectionStats(stats.toBufferStats());

  Buffer::OwnedImpl data("Connection: Close");
  server_connection_->write(data, false);

  time_system_.setMonotonicTime(std::chrono::milliseconds(0));

  // The delayed close timer will be enabled by this call. Data in the write buffer hasn't been
  // flushed yet since the dispatcher has not run.
  server_connection_->close(ConnectionCloseType::FlushWriteAndDelay);
  // The timer won't be disabled but this close() overwrites the delayed close state such that a
  // successful flush will immediately close the socket.
  server_connection_->close(ConnectionCloseType::FlushWrite);

  // The socket close will happen as a result of the write flush and not due to the delayed close
  // timer triggering.
  EXPECT_CALL(stats.delayed_close_timeouts_, inc()).Times(0);
  EXPECT_CALL(server_callbacks_, onEvent(ConnectionEvent::LocalClose));
  EXPECT_CALL(*client_read_filter, onData(BufferStringEqual("Connection: Close"), false))
      .Times(1)
      .WillOnce(InvokeWithoutArgs([&]() -> FilterStatus {
        time_system_.setMonotonicTime(std::chrono::milliseconds(100));
        return FilterStatus::StopIteration;
      }));
  EXPECT_CALL(client_callbacks_, onEvent(ConnectionEvent::RemoteClose))
      .Times(1)
      .WillOnce(InvokeWithoutArgs([&]() -> void { dispatcher_->exit(); }));
  dispatcher_->run(Event::Dispatcher::RunType::Block);
}

// Test that a close(FlushWrite) triggers an immediate close when a delayed close timer has been
// enabled via a prior close(FlushWriteAndDelay).
TEST_P(ConnectionImplTest, FlushWriteAfterFlushWriteAndDelayWithoutPendingWrite) {
  setUpBasicConnection();
  connect();

  InSequence s1;
  // The actual timeout is insignificant, we just need to enable delayed close processing by
  // setting it to > 0.
  server_connection_->setDelayedCloseTimeout(std::chrono::milliseconds(50));

  std::shared_ptr<MockReadFilter> client_read_filter(new NiceMock<MockReadFilter>());
  client_connection_->addReadFilter(client_read_filter);
  NiceMockConnectionStats stats;
  server_connection_->setConnectionStats(stats.toBufferStats());

  Buffer::OwnedImpl data("Connection: Close");
  server_connection_->write(data, false);

  server_connection_->close(ConnectionCloseType::FlushWriteAndDelay);
  EXPECT_CALL(*client_read_filter, onData(BufferStringEqual("Connection: Close"), false))
      .Times(1)
      .WillOnce(InvokeWithoutArgs([&]() -> FilterStatus {
        dispatcher_->exit();
        return FilterStatus::StopIteration;
      }));
  dispatcher_->run(Event::Dispatcher::RunType::Block);

  // The write buffer has been flushed and a delayed close timer has been set. The socket close
  // will happen as part of the close() since the timeout is no longer required.
  EXPECT_CALL(server_callbacks_, onEvent(ConnectionEvent::LocalClose));
  server_connection_->close(ConnectionCloseType::FlushWrite);
  EXPECT_CALL(stats.delayed_close_timeouts_, inc()).Times(0);
  EXPECT_CALL(client_callbacks_, onEvent(ConnectionEvent::RemoteClose))
      .Times(1)
      .WillOnce(InvokeWithoutArgs([&]() -> void { dispatcher_->exit(); }));
  dispatcher_->run(Event::Dispatcher::RunType::Block);
}

// Test that delayed close processing can be disabled by setting the delayed close timeout
// interval to 0.
TEST_P(ConnectionImplTest, FlushWriteAndDelayConfigDisabledTest) {
  InSequence s1;

  NiceMock<MockConnectionCallbacks> callbacks;
  NiceMock<Event::MockDispatcher> dispatcher;
  EXPECT_CALL(dispatcher.buffer_factory_, createBuffer_(_, _, _))
      .WillRepeatedly(Invoke([](std::function<void()> below_low, std::function<void()> above_high,
                                std::function<void()> above_overflow) -> Buffer::Instance* {
        return new Buffer::WatermarkBuffer(below_low, above_high, above_overflow);
      }));
  IoHandlePtr io_handle = std::make_unique<Network::Test::IoSocketHandlePlatformImpl>(0);
  std::unique_ptr<Network::ConnectionImpl> server_connection(new Network::ConnectionImpl(
      dispatcher, std::make_unique<ConnectionSocketImpl>(std::move(io_handle), nullptr, nullptr),
      std::make_unique<NiceMock<MockTransportSocket>>(), stream_info_, true));

  time_system_.setMonotonicTime(std::chrono::milliseconds(0));

  // Ensure the delayed close timer is not created when the delayedCloseTimeout config value is
  // set to 0.
  server_connection->setDelayedCloseTimeout(std::chrono::milliseconds(0));
  EXPECT_CALL(dispatcher, createTimer_(_)).Times(0);

  NiceMockConnectionStats stats;
  server_connection->setConnectionStats(stats.toBufferStats());

  EXPECT_CALL(stats.delayed_close_timeouts_, inc()).Times(0);
  server_connection->close(ConnectionCloseType::FlushWriteAndDelay);
  // Advance time by a value larger than the delayed close timeout default (1000ms). This would
  // trigger the delayed close timer callback if set.
  time_system_.setMonotonicTime(std::chrono::milliseconds(10000));

  // Since the delayed close timer never triggers, the connection never closes. Close it here to
  // end the test cleanly due to the (fd == -1) assert in ~ConnectionImpl().
  server_connection->close(ConnectionCloseType::NoFlush);
}

// Test that the delayed close timer is reset while write flushes are happening when a connection
// is in delayed close mode.
TEST_P(ConnectionImplTest, DelayedCloseTimerResetWithPendingWriteBufferFlushes) {
  ConnectionMocks mocks = createConnectionMocks();
  MockTransportSocket* transport_socket = mocks.transport_socket_.get();
  IoHandlePtr io_handle = std::make_unique<Network::Test::IoSocketHandlePlatformImpl>(0);
  auto server_connection = std::make_unique<Network::ConnectionImpl>(
      *mocks.dispatcher_,
      std::make_unique<ConnectionSocketImpl>(std::move(io_handle), nullptr, nullptr),
      std::move(mocks.transport_socket_), stream_info_, true);

#ifndef NDEBUG
  // Ignore timer enabled() calls used to check timer state in ASSERTs.
  EXPECT_CALL(*mocks.timer_, enabled()).Times(AnyNumber());
#endif

  InSequence s1;
  // The actual timeout is insignificant, we just need to enable delayed close processing by
  // setting it to > 0.
  auto timeout = std::chrono::milliseconds(100);
  server_connection->setDelayedCloseTimeout(timeout);

  EXPECT_CALL(*mocks.file_event_, activate(Event::FileReadyType::Write))
      .WillOnce(Invoke(*mocks.file_ready_cb_));
  EXPECT_CALL(*transport_socket, doWrite(BufferStringEqual("data"), _))
      .WillOnce(Invoke([&](Buffer::Instance&, bool) -> IoResult {
        // Do not drain the buffer and return 0 bytes processed to simulate backpressure.
        return IoResult{PostIoAction::KeepOpen, 0, false};
      }));
  Buffer::OwnedImpl data("data");
  server_connection->write(data, false);

  EXPECT_CALL(*mocks.timer_, enableTimer(timeout, _));
  server_connection->close(ConnectionCloseType::FlushWriteAndDelay);

  // The write ready event cb (ConnectionImpl::onWriteReady()) will reset the timer to its
  // original timeout value to avoid triggering while the write buffer is being actively flushed.
  EXPECT_CALL(*transport_socket, doWrite(BufferStringEqual("data"), _))
      .WillOnce(Invoke([&](Buffer::Instance& buffer, bool) -> IoResult {
        // Partial flush.
        uint64_t bytes_drained = 1;
        buffer.drain(bytes_drained);
        return IoResult{PostIoAction::KeepOpen, bytes_drained, false};
      }));
  EXPECT_CALL(*mocks.timer_, enableTimer(timeout, _));
  EXPECT_TRUE((*mocks.file_ready_cb_)(Event::FileReadyType::Write).ok());

  EXPECT_CALL(*transport_socket, doWrite(BufferStringEqual("ata"), _))
      .WillOnce(Invoke([&](Buffer::Instance& buffer, bool) -> IoResult {
        // Flush the entire buffer.
        uint64_t bytes_drained = buffer.length();
        buffer.drain(buffer.length());
        return IoResult{PostIoAction::KeepOpen, bytes_drained, false};
      }));
  EXPECT_CALL(*mocks.timer_, enableTimer(timeout, _));
  EXPECT_TRUE((*mocks.file_ready_cb_)(Event::FileReadyType::Write).ok());

  // Force the delayed close timeout to trigger so the connection is cleaned up.
  mocks.timer_->invokeCallback();
}

// Test that the delayed close timer is not reset by spurious fd Write events that either consume 0
// bytes from the output buffer or are delivered after close(FlushWriteAndDelay).
TEST_P(ConnectionImplTest, IgnoreSpuriousFdWriteEventsDuringFlushWriteAndDelay) {
  ConnectionMocks mocks = createConnectionMocks();
  MockTransportSocket* transport_socket = mocks.transport_socket_.get();
  IoHandlePtr io_handle = std::make_unique<Network::Test::IoSocketHandlePlatformImpl>(0);
  auto server_connection = std::make_unique<Network::ConnectionImpl>(
      *mocks.dispatcher_,
      std::make_unique<ConnectionSocketImpl>(std::move(io_handle), nullptr, nullptr),
      std::move(mocks.transport_socket_), stream_info_, true);

#ifndef NDEBUG
  // Ignore timer enabled() calls used to check timer state in ASSERTs.
  EXPECT_CALL(*mocks.timer_, enabled()).Times(AnyNumber());
#endif

  InSequence s1;
  // The actual timeout is insignificant, we just need to enable delayed close processing by
  // setting it to > 0.
  auto timeout = std::chrono::milliseconds(100);
  server_connection->setDelayedCloseTimeout(timeout);

  EXPECT_CALL(*mocks.file_event_, activate(Event::FileReadyType::Write))
      .WillOnce(Invoke(*mocks.file_ready_cb_));
  EXPECT_CALL(*transport_socket, doWrite(BufferStringEqual("data"), _))
      .WillOnce(Invoke([&](Buffer::Instance&, bool) -> IoResult {
        // Do not drain the buffer and return 0 bytes processed to simulate backpressure.
        return IoResult{PostIoAction::KeepOpen, 0, false};
      }));
  Buffer::OwnedImpl data("data");
  server_connection->write(data, false);

  EXPECT_CALL(*mocks.timer_, enableTimer(timeout, _));
  server_connection->close(ConnectionCloseType::FlushWriteAndDelay);

  // The write ready event cb (ConnectionImpl::onWriteReady()) will reset the timer to its
  // original timeout value to avoid triggering while the write buffer is being actively flushed.
  EXPECT_CALL(*transport_socket, doWrite(BufferStringEqual("data"), _))
      .WillOnce(Invoke([&](Buffer::Instance& buffer, bool) -> IoResult {
        // Partial flush.
        uint64_t bytes_drained = 1;
        buffer.drain(bytes_drained);
        return IoResult{PostIoAction::KeepOpen, bytes_drained, false};
      }));
  EXPECT_CALL(*mocks.timer_, enableTimer(timeout, _));
  EXPECT_TRUE((*mocks.file_ready_cb_)(Event::FileReadyType::Write).ok());

  // Handle a write event and drain 0 bytes from the buffer. Verify that the timer is not reset.
  EXPECT_CALL(*transport_socket, doWrite(BufferStringEqual("ata"), _))
      .WillOnce(Invoke([&](Buffer::Instance&, bool) -> IoResult {
        // Don't consume any bytes.
        return IoResult{PostIoAction::KeepOpen, 0, false};
      }));
  EXPECT_CALL(*mocks.timer_, enableTimer(timeout, _)).Times(0);
  EXPECT_TRUE((*mocks.file_ready_cb_)(Event::FileReadyType::Write).ok());

  // Handle a write event and drain the remainder of the buffer. Verify that the timer is reset.
  EXPECT_CALL(*transport_socket, doWrite(BufferStringEqual("ata"), _))
      .WillOnce(Invoke([&](Buffer::Instance& buffer, bool) -> IoResult {
        // Flush the entire buffer.
        ASSERT(buffer.length() > 0);
        uint64_t bytes_drained = buffer.length();
        buffer.drain(buffer.length());
        EXPECT_EQ(server_connection->state(), Connection::State::Closing);
        return IoResult{PostIoAction::KeepOpen, bytes_drained, false};
      }));
  EXPECT_CALL(*mocks.timer_, enableTimer(timeout, _));
  EXPECT_TRUE((*mocks.file_ready_cb_)(Event::FileReadyType::Write).ok());

  // Handle a write event after entering the half-closed state. Verify that the timer is not reset
  // because write consumed 0 bytes from the empty buffer.
  EXPECT_CALL(*transport_socket, doWrite(BufferStringEqual(""), _))
      .WillOnce(Invoke([&](Buffer::Instance&, bool) -> IoResult {
        EXPECT_EQ(server_connection->state(), Connection::State::Closing);
        return IoResult{PostIoAction::KeepOpen, 0, false};
      }));
  EXPECT_CALL(*mocks.timer_, enableTimer(timeout, _)).Times(0);
  EXPECT_TRUE((*mocks.file_ready_cb_)(Event::FileReadyType::Write).ok());

  // Handle a write event that somehow drains bytes from an empty output buffer. Since
  // some bytes were consumed, the timer is reset.
  EXPECT_CALL(*transport_socket, doWrite(BufferStringEqual(""), _))
      .WillOnce(Invoke([&](Buffer::Instance&, bool) -> IoResult {
        EXPECT_EQ(server_connection->state(), Connection::State::Closing);
        return IoResult{PostIoAction::KeepOpen, 1, false};
      }));
  EXPECT_CALL(*mocks.timer_, enableTimer(timeout, _));
  EXPECT_TRUE((*mocks.file_ready_cb_)(Event::FileReadyType::Write).ok());

  // Force the delayed close timeout to trigger so the connection is cleaned up.
  mocks.timer_->invokeCallback();
}

// Test that tearing down the connection will disable the delayed close timer.
TEST_P(ConnectionImplTest, DelayedCloseTimeoutDisableOnSocketClose) {
  ConnectionMocks mocks = createConnectionMocks();
  MockTransportSocket* transport_socket = mocks.transport_socket_.get();
  IoHandlePtr io_handle = std::make_unique<Network::Test::IoSocketHandlePlatformImpl>(0);
  auto server_connection = std::make_unique<Network::ConnectionImpl>(
      *mocks.dispatcher_,
      std::make_unique<ConnectionSocketImpl>(std::move(io_handle), nullptr, nullptr),
      std::move(mocks.transport_socket_), stream_info_, true);

  InSequence s1;

  // The actual timeout is insignificant, we just need to enable delayed close processing by
  // setting it to > 0.
  server_connection->setDelayedCloseTimeout(std::chrono::milliseconds(100));

  Buffer::OwnedImpl data("data");
  EXPECT_CALL(*mocks.file_event_, activate(Event::FileReadyType::Write))
      .WillOnce(Invoke(*mocks.file_ready_cb_));
  // The buffer must be drained when write() is called on the connection to allow the close() to
  // enable the timer.
  EXPECT_CALL(*transport_socket, doWrite(BufferStringEqual("data"), _))
      .WillOnce(Invoke([&](Buffer::Instance& buffer, bool) -> IoResult {
        buffer.drain(buffer.length());
        return IoResult{PostIoAction::KeepOpen, buffer.length(), false};
      }));
  server_connection->write(data, false);
  EXPECT_CALL(*mocks.timer_, enableTimer(_, _));
  // Enable the delayed close timer.
  server_connection->close(ConnectionCloseType::FlushWriteAndDelay);
  EXPECT_CALL(*mocks.timer_, disableTimer());
  // This close() will call closeSocket(), which should disable the timer to avoid triggering it
  // after the connection's data structures have been reset.
  server_connection->close(ConnectionCloseType::NoFlush);
}

// Test that the delayed close timeout callback is resilient to connection teardown edge cases.
TEST_P(ConnectionImplTest, DelayedCloseTimeoutNullStats) {
  ConnectionMocks mocks = createConnectionMocks();
  MockTransportSocket* transport_socket = mocks.transport_socket_.get();
  IoHandlePtr io_handle = std::make_unique<Network::Test::IoSocketHandlePlatformImpl>(0);
  auto server_connection = std::make_unique<Network::ConnectionImpl>(
      *mocks.dispatcher_,
      std::make_unique<ConnectionSocketImpl>(std::move(io_handle), nullptr, nullptr),
      std::move(mocks.transport_socket_), stream_info_, true);

  InSequence s1;

  // The actual timeout is insignificant, we just need to enable delayed close processing by
  // setting it to > 0.
  server_connection->setDelayedCloseTimeout(std::chrono::milliseconds(100));

  // NOTE: Avoid providing stats storage to the connection via setConnectionStats(). This
  // guarantees that connection_stats_ is a nullptr and that the callback resiliency validation
  // below tests that edge case.

  Buffer::OwnedImpl data("data");
  EXPECT_CALL(*mocks.file_event_, activate(Event::FileReadyType::Write))
      .WillOnce(Invoke(*mocks.file_ready_cb_));
  // The buffer must be drained when write() is called on the connection to allow the close() to
  // enable the timer.
  EXPECT_CALL(*transport_socket, doWrite(BufferStringEqual("data"), _))
      .WillOnce(Invoke([&](Buffer::Instance& buffer, bool) -> IoResult {
        buffer.drain(buffer.length());
        return IoResult{PostIoAction::KeepOpen, buffer.length(), false};
      }));
  server_connection->write(data, false);

  EXPECT_CALL(*mocks.timer_, enableTimer(_, _));
  server_connection->close(ConnectionCloseType::FlushWriteAndDelay);
  EXPECT_CALL(*mocks.timer_, disableTimer());
  // The following close() will call closeSocket() and reset internal data structures such as
  // stats.
  server_connection->close(ConnectionCloseType::NoFlush);
}

// Test DumpState methods.
TEST_P(ConnectionImplTest, NetworkSocketDumpsWithoutAllocatingMemory) {
  std::array<char, 1024> buffer;
  OutputBufferStream ostream{buffer.data(), buffer.size()};
  IoHandlePtr io_handle = std::make_unique<Network::Test::IoSocketHandlePlatformImpl>(0);
  Address::InstanceConstSharedPtr server_addr;
  Address::InstanceConstSharedPtr local_addr;
  if (GetParam() == Network::Address::IpVersion::v4) {
    server_addr = Network::Address::InstanceConstSharedPtr{
        new Network::Address::Ipv4Instance("1.1.1.1", 80, nullptr)};
    local_addr = Network::Address::InstanceConstSharedPtr{
        new Network::Address::Ipv4Instance("1.2.3.4", 56789, nullptr)};
  } else {
    server_addr = Network::Address::InstanceConstSharedPtr{
        new Network::Address::Ipv6Instance("::1", 80, nullptr)};
    local_addr = Network::Address::InstanceConstSharedPtr{
        new Network::Address::Ipv6Instance("::1:2:3:4", 56789, nullptr)};
  }

  auto connection_socket =
      std::make_unique<ConnectionSocketImpl>(std::move(io_handle), local_addr, server_addr);
  connection_socket->setRequestedServerName("envoyproxy.io");

  // Start measuring memory and dump state.
  Memory::TestUtil::MemoryTest memory_test;
  connection_socket->dumpState(ostream, 0);
  EXPECT_EQ(memory_test.consumedBytes(), 0);

  // Check socket dump
  const auto contents = ostream.contents();
  EXPECT_THAT(contents, HasSubstr("ListenSocketImpl"));
  EXPECT_THAT(contents, HasSubstr("transport_protocol_: "));
  EXPECT_THAT(contents, HasSubstr("ConnectionInfoSetterImpl"));
  if (GetParam() == Network::Address::IpVersion::v4) {
    EXPECT_THAT(
        contents,
        HasSubstr(
            "remote_address_: 1.1.1.1:80, direct_remote_address_: 1.1.1.1:80, local_address_: "
            "1.2.3.4:56789, server_name_: envoyproxy.io"));
  } else {
    EXPECT_THAT(
        contents,
        HasSubstr("remote_address_: [::1]:80, direct_remote_address_: [::1]:80, local_address_: "
                  "[::1:2:3:4]:56789, server_name_: envoyproxy.io"));
  }
}

TEST_P(ConnectionImplTest, NetworkConnectionDumpsWithoutAllocatingMemory) {
  std::array<char, 1024> buffer;
  OutputBufferStream ostream{buffer.data(), buffer.size()};
  ConnectionMocks mocks = createConnectionMocks(false);
  IoHandlePtr io_handle = std::make_unique<Network::Test::IoSocketHandlePlatformImpl>(0);

  auto server_connection = std::make_unique<Network::ServerConnectionImpl>(
      *mocks.dispatcher_,
      std::make_unique<ConnectionSocketImpl>(std::move(io_handle), nullptr, nullptr),
      std::move(mocks.transport_socket_), stream_info_);

  // Start measuring memory and dump state.
  Memory::TestUtil::MemoryTest memory_test;
  server_connection->dumpState(ostream, 0);
  EXPECT_EQ(memory_test.consumedBytes(), 0);

  // Check connection data
  EXPECT_THAT(ostream.contents(), HasSubstr("ConnectionImpl"));
  EXPECT_THAT(ostream.contents(),
              HasSubstr("connecting_: 0, bind_error_: 0, state(): Open, read_buffer_limit_: 0"));
  // Check socket starts dumping
  EXPECT_THAT(ostream.contents(), HasSubstr("ListenSocketImpl"));

  server_connection->close(ConnectionCloseType::NoFlush);
}

class FakeReadFilter : public Network::ReadFilter {
public:
  FakeReadFilter() = default;
  ~FakeReadFilter() override {
    EXPECT_TRUE(callbacks_ != nullptr);
    // The purpose is to verify that when FilterManger is destructed, ConnectionSocketImpl is not
    // destructed, and ConnectionSocketImpl can still be accessed via ReadFilterCallbacks.
    EXPECT_TRUE(callbacks_->connection().state() != Network::Connection::State::Open);
  }

  Network::FilterStatus onData(Buffer::Instance& data, bool) override {
    data.drain(data.length());
    return Network::FilterStatus::Continue;
  }

  Network::FilterStatus onNewConnection() override { return Network::FilterStatus::Continue; }

  void initializeReadFilterCallbacks(ReadFilterCallbacks& callbacks) override {
    callbacks_ = &callbacks;
  }

private:
  ReadFilterCallbacks* callbacks_{nullptr};
};

class MockTransportConnectionImplTest : public testing::Test {
public:
  MockTransportConnectionImplTest()
      : stream_info_(dispatcher_.timeSource(), nullptr,
                     StreamInfo::FilterState::LifeSpan::Connection) {
    EXPECT_CALL(dispatcher_, isThreadSafe()).WillRepeatedly(Return(true));
    EXPECT_CALL(dispatcher_.buffer_factory_, createBuffer_(_, _, _))
        .WillRepeatedly(Invoke([](std::function<void()> below_low, std::function<void()> above_high,
                                  std::function<void()> above_overflow) -> Buffer::Instance* {
          return new Buffer::WatermarkBuffer(below_low, above_high, above_overflow);
        }));

    file_event_ = new NiceMock<Event::MockFileEvent>;
    EXPECT_CALL(dispatcher_, createFileEvent_(0, _, _, _))
        .WillOnce(DoAll(SaveArg<1>(&file_ready_cb_), Return(file_event_)));
    transport_socket_ = new NiceMock<MockTransportSocket>;
    EXPECT_CALL(*transport_socket_, setTransportSocketCallbacks(_))
        .WillOnce(Invoke([this](TransportSocketCallbacks& callbacks) {
          transport_socket_callbacks_ = &callbacks;
        }));
    IoHandlePtr io_handle = std::make_unique<Network::Test::IoSocketHandlePlatformImpl>(0);
    connection_ = std::make_unique<ConnectionImpl>(
        dispatcher_, std::make_unique<ConnectionSocketImpl>(std::move(io_handle), nullptr, nullptr),
        TransportSocketPtr(transport_socket_), stream_info_, true);
    connection_->addConnectionCallbacks(callbacks_);
    // File events will trigger setTrackedObject on the dispatcher.
    EXPECT_CALL(dispatcher_, pushTrackedObject(_)).Times(AnyNumber());
    EXPECT_CALL(dispatcher_, popTrackedObject(_)).Times(AnyNumber());
  }

  ~MockTransportConnectionImplTest() override { connection_->close(ConnectionCloseType::NoFlush); }

  // This may be invoked for doWrite() on the transport to simulate all the data
  // being written.
  static IoResult simulateSuccessfulWrite(Buffer::Instance& buffer, bool) {
    uint64_t size = buffer.length();
    buffer.drain(size);
    return {PostIoAction::KeepOpen, size, false};
  }

  std::unique_ptr<ConnectionImpl> connection_;
  Event::MockDispatcher dispatcher_;
  NiceMock<MockConnectionCallbacks> callbacks_;
  MockTransportSocket* transport_socket_;
  Event::MockFileEvent* file_event_;
  Event::FileReadyCb file_ready_cb_;
  TransportSocketCallbacks* transport_socket_callbacks_;
  StreamInfo::StreamInfoImpl stream_info_;
};

// The purpose of this case is to verify the destructor order of the object.
// FilterManager relies on ConnectionSocketImpl, so the FilterManager can be
// destructed after the ConnectionSocketImpl is destructed.
//
// Ref: https://github.com/envoyproxy/envoy/issues/5313
TEST_F(MockTransportConnectionImplTest, ObjectDestructOrder) {
  connection_->addReadFilter(std::make_shared<Network::FakeReadFilter>());
  connection_->enableHalfClose(true);
  EXPECT_CALL(*transport_socket_, doRead(_))
      .Times(2)
      .WillRepeatedly(Return(IoResult{PostIoAction::KeepOpen, 0, true}));
  EXPECT_TRUE(file_ready_cb_(Event::FileReadyType::Read).ok());
  EXPECT_TRUE(file_ready_cb_(Event::FileReadyType::Read).ok());
}

// Verify that read resumptions requested via setTransportSocketIsReadable() are scheduled once read
// is re-enabled.
TEST_F(MockTransportConnectionImplTest, ReadBufferReadyResumeAfterReadDisable) {
  InSequence s;

  std::shared_ptr<MockReadFilter> read_filter(new StrictMock<MockReadFilter>());
  connection_->enableHalfClose(true);
  connection_->addReadFilter(read_filter);

  EXPECT_CALL(*file_event_, setEnabled(Event::FileReadyType::Write));
  connection_->readDisable(true);
  EXPECT_CALL(*file_event_, setEnabled(Event::FileReadyType::Read | Event::FileReadyType::Write));
  // No calls to activate when re-enabling if there are no pending read requests.
  EXPECT_CALL(*file_event_, activate(_)).Times(0);
  connection_->readDisable(false);

  // setTransportSocketIsReadable triggers an immediate call to activate.
  EXPECT_CALL(*file_event_, activate(Event::FileReadyType::Read));
  connection_->setTransportSocketIsReadable();

  // When processing a sequence of read disable/read enable, changes to the enabled event mask
  // happen only when the disable count transitions to/from 0.
  EXPECT_CALL(*file_event_, setEnabled(Event::FileReadyType::Write));
  EXPECT_EQ(Connection::ReadDisableStatus::TransitionedToReadDisabled,
            connection_->readDisable(true));
  EXPECT_EQ(Connection::ReadDisableStatus::StillReadDisabled, connection_->readDisable(true));
  EXPECT_EQ(Connection::ReadDisableStatus::StillReadDisabled, connection_->readDisable(true));
  EXPECT_EQ(Connection::ReadDisableStatus::StillReadDisabled, connection_->readDisable(false));
  EXPECT_EQ(Connection::ReadDisableStatus::StillReadDisabled, connection_->readDisable(false));
  EXPECT_CALL(*file_event_, setEnabled(Event::FileReadyType::Read | Event::FileReadyType::Write));
  // Expect a read activation since there have been no transport doRead calls since the call to
  // setTransportSocketIsReadable.
  EXPECT_CALL(*file_event_, activate(Event::FileReadyType::Read));
  EXPECT_EQ(Connection::ReadDisableStatus::TransitionedToReadEnabled,
            connection_->readDisable(false));

  // No calls to doRead when file_ready_cb is invoked while read disabled.
  EXPECT_CALL(*file_event_, setEnabled(_));
  EXPECT_EQ(Connection::ReadDisableStatus::TransitionedToReadDisabled,
            connection_->readDisable(true));
  EXPECT_CALL(*transport_socket_, doRead(_)).Times(0);
  EXPECT_TRUE(file_ready_cb_(Event::FileReadyType::Read).ok());

  // Expect a read activate when re-enabling since the file ready cb has not done a read.
  EXPECT_CALL(*file_event_, setEnabled(_));
  EXPECT_CALL(*file_event_, activate(Event::FileReadyType::Read));
  EXPECT_EQ(Connection::ReadDisableStatus::TransitionedToReadEnabled,
            connection_->readDisable(false));

  // Do a read to clear the transport_wants_read_ flag, verify that no read activation is scheduled.
  EXPECT_CALL(*transport_socket_, doRead(_))
      .WillOnce(Return(IoResult{PostIoAction::KeepOpen, 0, false}));
  EXPECT_TRUE(file_ready_cb_(Event::FileReadyType::Read).ok());
  EXPECT_CALL(*file_event_, setEnabled(_));
  EXPECT_EQ(Connection::ReadDisableStatus::TransitionedToReadDisabled,
            connection_->readDisable(true));
  EXPECT_CALL(*file_event_, setEnabled(_));
  // No read activate call.
  EXPECT_CALL(*file_event_, activate(_)).Times(0);
  EXPECT_EQ(Connection::ReadDisableStatus::TransitionedToReadEnabled,
            connection_->readDisable(false));
}

// Verify that read resumption is scheduled when read is re-enabled while the read buffer is
// non-empty.
TEST_F(MockTransportConnectionImplTest, ReadBufferResumeAfterReadDisable) {
  InSequence s;

  std::shared_ptr<MockReadFilter> read_filter(new StrictMock<MockReadFilter>());
  connection_->setBufferLimits(5);
  connection_->enableHalfClose(true);
  connection_->addReadFilter(read_filter);

  EXPECT_CALL(*transport_socket_, doRead(_))
      .WillOnce(Invoke([](Buffer::Instance& buffer) -> IoResult {
        buffer.add("0123");
        return {PostIoAction::KeepOpen, 4, false};
      }));
  // Buffer is under the read limit, expect no changes to the file event registration.
  EXPECT_CALL(*file_event_, setEnabled(_)).Times(0);
  EXPECT_CALL(*read_filter, onNewConnection()).WillOnce(Return(FilterStatus::Continue));
  EXPECT_CALL(*read_filter, onData(_, false)).WillOnce(Return(FilterStatus::Continue));
  EXPECT_TRUE(file_ready_cb_(Event::FileReadyType::Read).ok());
  EXPECT_FALSE(connection_->shouldDrainReadBuffer());

  // Do a second read to hit the read limit.
  EXPECT_CALL(*transport_socket_, doRead(_))
      .WillOnce(Invoke([](Buffer::Instance& buffer) -> IoResult {
        buffer.add("4");
        return {PostIoAction::KeepOpen, 1, false};
      }));
  // Buffer is exactly at the read limit, expect no changes to the file event registration.
  EXPECT_CALL(*file_event_, setEnabled(_)).Times(0);
  EXPECT_CALL(*read_filter, onData(_, false)).WillOnce(Return(FilterStatus::Continue));
  EXPECT_TRUE(file_ready_cb_(Event::FileReadyType::Read).ok());
  EXPECT_TRUE(connection_->shouldDrainReadBuffer());

  // Do a third read to trigger the high watermark.
  EXPECT_CALL(*transport_socket_, doRead(_))
      .WillOnce(Invoke([](Buffer::Instance& buffer) -> IoResult {
        buffer.add("5");
        return {PostIoAction::KeepOpen, 1, false};
      }));
  // Expect a change to the event mask when going over the read limit.
  EXPECT_CALL(*file_event_, setEnabled(Event::FileReadyType::Write));
  EXPECT_CALL(*read_filter, onData(_, false)).WillOnce(Return(FilterStatus::Continue));
  EXPECT_TRUE(file_ready_cb_(Event::FileReadyType::Read).ok());
  EXPECT_TRUE(connection_->shouldDrainReadBuffer());

  // Already read disabled, expect no changes to enabled events mask.
  EXPECT_CALL(*file_event_, setEnabled(_)).Times(0);
  EXPECT_EQ(Connection::ReadDisableStatus::StillReadDisabled, connection_->readDisable(true));
  EXPECT_EQ(Connection::ReadDisableStatus::StillReadDisabled, connection_->readDisable(true));
  EXPECT_EQ(Connection::ReadDisableStatus::StillReadDisabled, connection_->readDisable(false));
  // Read buffer is at the high watermark so read_disable_count should be == 1. Expect a read
  // activate but no call to setEnable to change the registration mask.
  EXPECT_CALL(*file_event_, setEnabled(_)).Times(0);
  EXPECT_CALL(*file_event_, activate(Event::FileReadyType::Read));
  EXPECT_EQ(Connection::ReadDisableStatus::StillReadDisabled, connection_->readDisable(false));

  // Invoke the file event cb while read_disable_count_ == 1 to partially drain the read buffer.
  // Expect no transport reads.
  EXPECT_CALL(*transport_socket_, doRead(_)).Times(0);
  EXPECT_CALL(*read_filter, onData(_, _))
      .WillRepeatedly(Invoke([&](Buffer::Instance& data, bool) -> FilterStatus {
        EXPECT_EQ(6, data.length());
        data.drain(data.length() - 1);
        return FilterStatus::Continue;
      }));
  // Partial drain of the read buffer below low watermark triggers an update to the fd enabled mask
  // and a read activate since the read buffer is not empty.
  EXPECT_CALL(*file_event_, setEnabled(Event::FileReadyType::Read | Event::FileReadyType::Write));
  EXPECT_CALL(*file_event_, activate(Event::FileReadyType::Read));
  EXPECT_TRUE(file_ready_cb_(Event::FileReadyType::Read).ok());
  EXPECT_FALSE(connection_->shouldDrainReadBuffer());

  // Drain the rest of the buffer and verify there are no spurious read activate calls.
  EXPECT_CALL(*transport_socket_, doRead(_))
      .WillOnce(Return(IoResult{PostIoAction::KeepOpen, 0, false}));
  EXPECT_CALL(*read_filter, onData(_, _))
      .WillRepeatedly(Invoke([&](Buffer::Instance& data, bool) -> FilterStatus {
        EXPECT_EQ(1, data.length());
        data.drain(1);
        return FilterStatus::Continue;
      }));
  EXPECT_TRUE(file_ready_cb_(Event::FileReadyType::Read).ok());
  EXPECT_FALSE(connection_->shouldDrainReadBuffer());

  EXPECT_CALL(*file_event_, setEnabled(_));
  EXPECT_EQ(Connection::ReadDisableStatus::TransitionedToReadDisabled,
            connection_->readDisable(true));
  EXPECT_CALL(*file_event_, setEnabled(_));
  // read buffer is empty, no read activate call.
  EXPECT_CALL(*file_event_, activate(_)).Times(0);
  EXPECT_EQ(Connection::ReadDisableStatus::TransitionedToReadEnabled,
            connection_->readDisable(false));
}

// Verify that transport_wants_read_ read resumption is not lost when processing read buffer
// high-watermark resumptions.
TEST_F(MockTransportConnectionImplTest, ResumeWhileAndAfterReadDisable) {
  InSequence s;

  std::shared_ptr<MockReadFilter> read_filter(new StrictMock<MockReadFilter>());
  connection_->setBufferLimits(5);
  connection_->enableHalfClose(true);
  connection_->addReadFilter(read_filter);

  // Add some data to the read buffer and also call setTransportSocketIsReadable to mimic what
  // transport sockets are expected to do when the read buffer high watermark is hit.
  EXPECT_CALL(*transport_socket_, doRead(_))
      .WillOnce(Invoke([this](Buffer::Instance& buffer) -> IoResult {
        buffer.add("0123456789");
        connection_->setTransportSocketIsReadable();
        return {PostIoAction::KeepOpen, 10, false};
      }));
  // Expect a change to the event mask when hitting the read buffer high-watermark.
  EXPECT_CALL(*file_event_, setEnabled(Event::FileReadyType::Write));
  // The setTransportSocketIsReadable does not call activate because read_disable_count_ > 0 due to
  // high-watermark.
  EXPECT_CALL(*file_event_, activate(Event::FileReadyType::Read)).Times(0);
  EXPECT_CALL(*read_filter, onNewConnection()).WillOnce(Return(FilterStatus::Continue));
  EXPECT_CALL(*read_filter, onData(_, false)).WillOnce(Return(FilterStatus::Continue));
  EXPECT_TRUE(file_ready_cb_(Event::FileReadyType::Read).ok());

  // Already read disabled, expect no changes to enabled events mask.
  EXPECT_CALL(*file_event_, setEnabled(_)).Times(0);
  EXPECT_EQ(Connection::ReadDisableStatus::StillReadDisabled, connection_->readDisable(true));
  EXPECT_EQ(Connection::ReadDisableStatus::StillReadDisabled, connection_->readDisable(true));
  EXPECT_EQ(Connection::ReadDisableStatus::StillReadDisabled, connection_->readDisable(false));
  // Read buffer is at the high watermark so read_disable_count should be == 1. Expect a read
  // activate but no call to setEnable to change the registration mask.
  EXPECT_CALL(*file_event_, setEnabled(_)).Times(0);
  EXPECT_CALL(*file_event_, activate(Event::FileReadyType::Read));
  EXPECT_EQ(Connection::ReadDisableStatus::StillReadDisabled, connection_->readDisable(false));

  // Invoke the file event cb while read_disable_count_ == 1 and fully drain the read buffer.
  // Expect no transport reads. Expect a read resumption due to transport_wants_read_ being true
  // when read is re-enabled due to going under the low watermark.
  EXPECT_CALL(*transport_socket_, doRead(_)).Times(0);
  EXPECT_CALL(*read_filter, onData(_, _))
      .WillRepeatedly(Invoke([&](Buffer::Instance& data, bool) -> FilterStatus {
        EXPECT_EQ(10, data.length());
        data.drain(data.length());
        return FilterStatus::Continue;
      }));
  // The buffer is fully drained. Expect a read activation because setTransportSocketIsReadable set
  // transport_wants_read_ and no transport doRead calls have happened.
  EXPECT_CALL(*file_event_, setEnabled(Event::FileReadyType::Read | Event::FileReadyType::Write));
  EXPECT_CALL(*file_event_, activate(Event::FileReadyType::Read));
  EXPECT_TRUE(file_ready_cb_(Event::FileReadyType::Read).ok());

  EXPECT_CALL(*transport_socket_, doRead(_))
      .WillOnce(Return(IoResult{PostIoAction::KeepOpen, 0, false}));
  EXPECT_TRUE(file_ready_cb_(Event::FileReadyType::Read).ok());

  // Verify there are no read activate calls the event callback does a transport read and clears the
  // transport_wants_read_ state.
  EXPECT_CALL(*file_event_, setEnabled(_));
  EXPECT_EQ(Connection::ReadDisableStatus::TransitionedToReadDisabled,
            connection_->readDisable(true));
  EXPECT_CALL(*file_event_, setEnabled(_));
  EXPECT_CALL(*file_event_, activate(_)).Times(0);
  EXPECT_EQ(Connection::ReadDisableStatus::TransitionedToReadEnabled,
            connection_->readDisable(false));
}

// Test the connection correctly handle the transport socket read (data + RST) case.
TEST_F(MockTransportConnectionImplTest, ServerLargeReadResetClose) {
  InSequence s;

  std::shared_ptr<MockReadFilter> read_filter(new StrictMock<MockReadFilter>());
  connection_->addReadFilter(read_filter);

  EXPECT_CALL(*transport_socket_, doRead(_))
      .WillOnce(Invoke([](Buffer::Instance& buffer) -> IoResult {
        buffer.add("01234");
        return {PostIoAction::KeepOpen, 5, false};
      }));

  EXPECT_CALL(*read_filter, onNewConnection()).WillOnce(Return(FilterStatus::Continue));
  EXPECT_CALL(*read_filter, onData(_, _))
      .WillOnce(Invoke([&](Buffer::Instance& data, bool) -> FilterStatus {
        EXPECT_EQ(5, data.length());
        data.drain(data.length());
        return FilterStatus::Continue;
      }));
  EXPECT_TRUE(file_ready_cb_(Event::FileReadyType::Read).ok());

  // This simulates the socket do {...} while read when there is processed data
  // with the last rest flag.
  EXPECT_CALL(*transport_socket_, doRead(_))
      .WillOnce(Invoke([](Buffer::Instance& buffer) -> IoResult {
        buffer.add("5678");
        return {PostIoAction::Close, 4, false, Api::IoError::IoErrorCode::ConnectionReset};
      }));

  EXPECT_CALL(*read_filter, onData(_, _))
      .WillOnce(Invoke([&](Buffer::Instance& data, bool) -> FilterStatus {
        EXPECT_EQ(4, data.length());
        data.drain(data.length());
        return FilterStatus::Continue;
      }));
  EXPECT_TRUE(file_ready_cb_(Event::FileReadyType::Read).ok());
}

// Test that BytesSentCb is invoked at the correct times
TEST_F(MockTransportConnectionImplTest, BytesSentCallback) {
  uint64_t bytes_sent = 0;
  uint64_t cb_called = 0;
  connection_->addBytesSentCallback([&](uint64_t arg) {
    cb_called++;
    bytes_sent = arg;
    return true;
  });

  // 100 bytes were sent; expect BytesSent event
  EXPECT_CALL(*transport_socket_, doWrite(_, _))
      .WillOnce(Return(IoResult{PostIoAction::KeepOpen, 100, false}));
  EXPECT_TRUE(file_ready_cb_(Event::FileReadyType::Write).ok());
  EXPECT_EQ(cb_called, 1);
  EXPECT_EQ(bytes_sent, 100);
  cb_called = false;
  bytes_sent = 0;

  // 0 bytes were sent; no event
  EXPECT_CALL(*transport_socket_, doWrite(_, _))
      .WillOnce(Return(IoResult{PostIoAction::KeepOpen, 0, false}));
  EXPECT_TRUE(file_ready_cb_(Event::FileReadyType::Write).ok());
  EXPECT_EQ(cb_called, 0);

  // Reading should not cause BytesSent
  EXPECT_CALL(*transport_socket_, doRead(_))
      .WillOnce(Return(IoResult{PostIoAction::KeepOpen, 1, false}));
  EXPECT_TRUE(file_ready_cb_(Event::FileReadyType::Read).ok());
  EXPECT_EQ(cb_called, 0);

  // Closed event should not raise a BytesSent event (but does raise RemoteClose)
  EXPECT_CALL(callbacks_, onEvent(ConnectionEvent::RemoteClose));
  EXPECT_TRUE(file_ready_cb_(Event::FileReadyType::Closed).ok());
  EXPECT_EQ(cb_called, 0);
}

// Make sure that multiple registered callbacks all get called
TEST_F(MockTransportConnectionImplTest, BytesSentMultiple) {
  uint64_t cb_called1 = 0;
  uint64_t cb_called2 = 0;
  uint64_t bytes_sent1 = 0;
  uint64_t bytes_sent2 = 0;
  connection_->addBytesSentCallback([&](uint64_t arg) {
    cb_called1++;
    bytes_sent1 = arg;
    return true;
  });

  connection_->addBytesSentCallback([&](uint64_t arg) {
    cb_called2++;
    bytes_sent2 = arg;
    return true;
  });

  EXPECT_CALL(*transport_socket_, doWrite(_, _))
      .WillOnce(Return(IoResult{PostIoAction::KeepOpen, 100, false}));
  EXPECT_TRUE(file_ready_cb_(Event::FileReadyType::Write).ok());
  EXPECT_EQ(cb_called1, 1);
  EXPECT_EQ(cb_called2, 1);
  EXPECT_EQ(bytes_sent1, 100);
  EXPECT_EQ(bytes_sent2, 100);
}

// Test that if a callback closes the connection, further callbacks are not called.
TEST_F(MockTransportConnectionImplTest, BytesSentCloseInCallback) {
  // Order is not defined, so register two callbacks that both close the connection. Only
  // one of them should be called.
  uint64_t cb_called = 0;
  Connection::BytesSentCb cb = [&](uint64_t) {
    cb_called++;
    connection_->close(ConnectionCloseType::NoFlush);
    return true;
  };
  connection_->addBytesSentCallback(cb);
  connection_->addBytesSentCallback(cb);

  EXPECT_CALL(*transport_socket_, doWrite(_, _))
      .WillOnce(Return(IoResult{PostIoAction::KeepOpen, 100, false}));
  EXPECT_TRUE(file_ready_cb_(Event::FileReadyType::Write).ok());

  EXPECT_EQ(cb_called, 1);
  EXPECT_EQ(connection_->state(), Connection::State::Closed);
}

// Test that a callback may unsubscribe from being called in the future.
// Test defines 3 callbacks. First, the middle one unsubscribes and later
// on the last added callback unsubscribes.
TEST_F(MockTransportConnectionImplTest, BytesSentUnsubscribe) {
  uint32_t cb_called1 = 0;
  uint32_t cb_called2 = 0;
  uint32_t cb_called3 = 0;
  uint32_t bytes_sent2 = 0;
  uint32_t bytes_sent3 = 0;

  // The first callback should never unsubscribe.
  connection_->addBytesSentCallback([&](uint64_t) {
    cb_called1++;
    return true;
  });

  // The second callback should unsubscribe after sending 10 bytes.
  connection_->addBytesSentCallback([&](uint64_t arg) {
    cb_called2++;
    bytes_sent2 += arg;
    return (bytes_sent2 < 10);
  });

  // The third callback should unsubscribe after sending 20 bytes.
  connection_->addBytesSentCallback([&](uint64_t arg) {
    cb_called3++;
    bytes_sent3 += arg;
    return (bytes_sent3 < 20);
  });

  EXPECT_CALL(*transport_socket_, doWrite(_, _))
      .WillRepeatedly(Return(IoResult{PostIoAction::KeepOpen, 5, false}));
  // Send 5 bytes. All callbacks should be called.
  EXPECT_TRUE(file_ready_cb_(Event::FileReadyType::Write).ok());
  EXPECT_EQ(cb_called1, 1);
  EXPECT_EQ(cb_called2, 1);
  EXPECT_EQ(cb_called3, 1);

  // Send next 5 bytes. All callbacks should be called and the second
  // callback should unsubscribe.
  EXPECT_TRUE(file_ready_cb_(Event::FileReadyType::Write).ok());
  EXPECT_EQ(cb_called1, 2);
  EXPECT_EQ(cb_called2, 2);
  EXPECT_EQ(cb_called3, 2);

  // Send next 5 bytes. Only the first and third callbacks should be called.
  EXPECT_TRUE(file_ready_cb_(Event::FileReadyType::Write).ok());
  EXPECT_EQ(cb_called1, 3);
  EXPECT_EQ(cb_called2, 2);
  EXPECT_EQ(cb_called3, 3);

  // Send next 5 bytes. The first and third callbacks should be called and
  // the third one should unsubscribe.
  EXPECT_TRUE(file_ready_cb_(Event::FileReadyType::Write).ok());
  EXPECT_EQ(cb_called1, 4);
  EXPECT_EQ(cb_called2, 2);
  EXPECT_EQ(cb_called3, 4);

  // Send next 5 bytes. Only the first callback should be called.
  EXPECT_TRUE(file_ready_cb_(Event::FileReadyType::Write).ok());
  EXPECT_EQ(cb_called1, 5);
  EXPECT_EQ(cb_called2, 2);
  EXPECT_EQ(cb_called3, 4);
}

// Test that onWrite does not have end_stream set, with half-close disabled
TEST_F(MockTransportConnectionImplTest, FullCloseWrite) {
  const std::string val("some data");
  Buffer::OwnedImpl buffer(val);
  EXPECT_CALL(*file_event_, activate(Event::FileReadyType::Write)).WillOnce(Invoke(file_ready_cb_));
  EXPECT_CALL(*transport_socket_, doWrite(BufferStringEqual(val), false))
      .WillOnce(Invoke(simulateSuccessfulWrite));
  connection_->write(buffer, false);
}

// Test that onWrite has end_stream set correctly, with half-close enabled
TEST_F(MockTransportConnectionImplTest, HalfCloseWrite) {
  connection_->enableHalfClose(true);
  EXPECT_CALL(*file_event_, activate(Event::FileReadyType::Write))
      .WillRepeatedly(Invoke(file_ready_cb_));

  const std::string val("some data");
  Buffer::OwnedImpl buffer(val);
  EXPECT_CALL(*transport_socket_, doWrite(BufferStringEqual(val), false))
      .WillOnce(Invoke(simulateSuccessfulWrite));
  connection_->write(buffer, false);

  EXPECT_CALL(*transport_socket_, doWrite(_, true)).WillOnce(Invoke(simulateSuccessfulWrite));
  connection_->write(buffer, true);
}

TEST_F(MockTransportConnectionImplTest, ReadMultipleEndStream) {
  std::shared_ptr<MockReadFilter> read_filter(new NiceMock<MockReadFilter>());
  connection_->enableHalfClose(true);
  connection_->addReadFilter(read_filter);
  EXPECT_CALL(*transport_socket_, doRead(_))
      .Times(2)
      .WillRepeatedly(Return(IoResult{PostIoAction::KeepOpen, 0, true}));
  EXPECT_CALL(*read_filter, onData(_, true));
  EXPECT_TRUE(file_ready_cb_(Event::FileReadyType::Read).ok());
  EXPECT_TRUE(file_ready_cb_(Event::FileReadyType::Read).ok());
}

// Test that if both sides half-close, the connection is closed, with the read half-close coming
// first.
TEST_F(MockTransportConnectionImplTest, BothHalfCloseReadFirst) {
  std::shared_ptr<MockReadFilter> read_filter(new NiceMock<MockReadFilter>());
  connection_->enableHalfClose(true);
  connection_->addReadFilter(read_filter);

  EXPECT_CALL(*transport_socket_, doRead(_))
      .WillOnce(Return(IoResult{PostIoAction::KeepOpen, 0, true}));
  EXPECT_TRUE(file_ready_cb_(Event::FileReadyType::Read).ok());

  Buffer::OwnedImpl buffer;
  EXPECT_CALL(*transport_socket_, doWrite(_, true))
      .WillOnce(Return(IoResult{PostIoAction::KeepOpen, 0, false}));
  EXPECT_CALL(*file_event_, activate(Event::FileReadyType::Write)).WillOnce(Invoke(file_ready_cb_));
  EXPECT_CALL(callbacks_, onEvent(ConnectionEvent::LocalClose));
  connection_->write(buffer, true);
}

// Test that if both sides half-close, the connection is closed, with the write half-close coming
// first.
TEST_F(MockTransportConnectionImplTest, BothHalfCloseWriteFirst) {
  std::shared_ptr<MockReadFilter> read_filter(new NiceMock<MockReadFilter>());
  connection_->enableHalfClose(true);
  connection_->addReadFilter(read_filter);

  Buffer::OwnedImpl buffer;
  EXPECT_CALL(*transport_socket_, doWrite(_, true))
      .WillOnce(Return(IoResult{PostIoAction::KeepOpen, 0, false}));
  EXPECT_CALL(*file_event_, activate(Event::FileReadyType::Write)).WillOnce(Invoke(file_ready_cb_));
  connection_->write(buffer, true);

  EXPECT_CALL(*transport_socket_, doRead(_))
      .WillOnce(Return(IoResult{PostIoAction::KeepOpen, 0, true}));
  EXPECT_CALL(callbacks_, onEvent(ConnectionEvent::RemoteClose));
  EXPECT_TRUE(file_ready_cb_(Event::FileReadyType::Read).ok());
}

// Test that if both sides half-close, but writes have not yet been written to the Transport, that
// the connection closes only when the writes complete flushing. The write half-close happens
// first.
TEST_F(MockTransportConnectionImplTest, BothHalfCloseWritesNotFlushedWriteFirst) {
  std::shared_ptr<MockReadFilter> read_filter(new NiceMock<MockReadFilter>());
  connection_->enableHalfClose(true);
  connection_->addReadFilter(read_filter);

  Buffer::OwnedImpl buffer("data");
  EXPECT_CALL(*transport_socket_, doWrite(_, true))
      .WillOnce(Return(IoResult{PostIoAction::KeepOpen, 0, false}));
  EXPECT_CALL(*file_event_, activate(Event::FileReadyType::Write)).WillOnce(Invoke(file_ready_cb_));
  connection_->write(buffer, true);

  EXPECT_CALL(*transport_socket_, doRead(_))
      .WillOnce(Return(IoResult{PostIoAction::KeepOpen, 0, true}));
  EXPECT_TRUE(file_ready_cb_(Event::FileReadyType::Read).ok());

  EXPECT_CALL(callbacks_, onEvent(ConnectionEvent::LocalClose));
  EXPECT_CALL(*transport_socket_, doWrite(_, true)).WillOnce(Invoke(simulateSuccessfulWrite));
  EXPECT_TRUE(file_ready_cb_(Event::FileReadyType::Write).ok());
}

// Test that if both sides half-close, but writes have not yet been written to the Transport, that
// the connection closes only when the writes complete flushing. The read half-close happens
// first.
TEST_F(MockTransportConnectionImplTest, BothHalfCloseWritesNotFlushedReadFirst) {
  std::shared_ptr<MockReadFilter> read_filter(new NiceMock<MockReadFilter>());
  connection_->enableHalfClose(true);
  connection_->addReadFilter(read_filter);

  EXPECT_CALL(*transport_socket_, doRead(_))
      .WillOnce(Return(IoResult{PostIoAction::KeepOpen, 0, true}));
  EXPECT_TRUE(file_ready_cb_(Event::FileReadyType::Read).ok());

  Buffer::OwnedImpl buffer("data");
  EXPECT_CALL(*transport_socket_, doWrite(_, true))
      .WillOnce(Return(IoResult{PostIoAction::KeepOpen, 0, false}));
  EXPECT_CALL(*file_event_, activate(Event::FileReadyType::Write)).WillOnce(Invoke(file_ready_cb_));
  connection_->write(buffer, true);

  EXPECT_CALL(*transport_socket_, doWrite(_, true))
      .WillOnce(Invoke([](Buffer::Instance& data, bool) -> IoResult {
        uint64_t len = data.length();
        data.drain(len);
        return {PostIoAction::KeepOpen, len, false};
      }));
  EXPECT_CALL(callbacks_, onEvent(ConnectionEvent::LocalClose));
  EXPECT_TRUE(file_ready_cb_(Event::FileReadyType::Write).ok());
}

// Test that if end_stream is raised, but a filter stops iteration, that end_stream
// propagates correctly.
TEST_F(MockTransportConnectionImplTest, ReadEndStreamStopIteration) {
  const std::string val("a");
  std::shared_ptr<MockReadFilter> read_filter1(new StrictMock<MockReadFilter>());
  std::shared_ptr<MockReadFilter> read_filter2(new StrictMock<MockReadFilter>());
  connection_->enableHalfClose(true);
  connection_->addReadFilter(read_filter1);
  connection_->addReadFilter(read_filter2);

  EXPECT_CALL(*read_filter1, onNewConnection()).WillOnce(Return(FilterStatus::Continue));
  EXPECT_CALL(*read_filter2, onNewConnection()).WillOnce(Return(FilterStatus::Continue));
  EXPECT_CALL(*transport_socket_, doRead(_))
      .WillOnce(Invoke([val](Buffer::Instance& buffer) -> IoResult {
        buffer.add(val.c_str(), val.size());
        return {PostIoAction::KeepOpen, val.size(), true};
      }));

  EXPECT_CALL(*read_filter1, onData(BufferStringEqual(val), true))
      .WillOnce(Return(FilterStatus::StopIteration));
  EXPECT_TRUE(file_ready_cb_(Event::FileReadyType::Read).ok());

  EXPECT_CALL(*read_filter2, onData(BufferStringEqual(val), true))
      .WillOnce(Return(FilterStatus::StopIteration));
  read_filter1->callbacks_->continueReading();
}

// Test that if end_stream is written, but a filter stops iteration, that end_stream
// propagates correctly.
TEST_F(MockTransportConnectionImplTest, WriteEndStreamStopIteration) {
  const std::string val("a");
  std::shared_ptr<MockWriteFilter> write_filter1(new StrictMock<MockWriteFilter>());
  std::shared_ptr<MockWriteFilter> write_filter2(new StrictMock<MockWriteFilter>());
  connection_->enableHalfClose(true);
  connection_->addWriteFilter(write_filter2);
  connection_->addWriteFilter(write_filter1);

  EXPECT_CALL(*write_filter1, onWrite(BufferStringEqual(val), true))
      .WillOnce(Return(FilterStatus::StopIteration));
  Buffer::OwnedImpl buffer(val);
  connection_->write(buffer, true);

  EXPECT_CALL(*write_filter1, onWrite(BufferStringEqual(val), true))
      .WillOnce(Return(FilterStatus::Continue));
  EXPECT_CALL(*write_filter2, onWrite(BufferStringEqual(val), true))
      .WillOnce(Return(FilterStatus::Continue));
  EXPECT_CALL(*file_event_, activate(Event::FileReadyType::Write));
  connection_->write(buffer, true);
}

// Validate that when the transport signals ConnectionEvent::Connected, that we
// check for pending write buffer content.
TEST_F(MockTransportConnectionImplTest, WriteReadyOnConnected) {
  InSequence s;

  // Queue up some data in write buffer, simulating what happens in SSL handshake.
  const std::string val("some data");
  Buffer::OwnedImpl buffer(val);
  EXPECT_CALL(*file_event_, activate(Event::FileReadyType::Write)).WillOnce(Invoke(file_ready_cb_));
  EXPECT_CALL(*transport_socket_, doWrite(BufferStringEqual(val), false))
      .WillOnce(Return(IoResult{PostIoAction::KeepOpen, 0, false}));
  connection_->write(buffer, false);

  // A read event happens, resulting in handshake completion and
  // raiseEvent(Network::ConnectionEvent::Connected). Since we have data queued
  // in the write buffer, we should see a doWrite with this data.
  EXPECT_CALL(*transport_socket_, doRead(_)).WillOnce(InvokeWithoutArgs([this] {
    transport_socket_callbacks_->raiseEvent(Network::ConnectionEvent::Connected);
    return IoResult{PostIoAction::KeepOpen, 0, false};
  }));
  EXPECT_CALL(*transport_socket_, doWrite(BufferStringEqual(val), false))
      .WillOnce(Return(IoResult{PostIoAction::KeepOpen, 0, false}));
  EXPECT_TRUE(file_ready_cb_(Event::FileReadyType::Read).ok());
  EXPECT_CALL(*transport_socket_, doWrite(_, true))
      .WillOnce(Return(IoResult{PostIoAction::KeepOpen, 0, true}));
}

// Test the interface used by external consumers.
TEST_F(MockTransportConnectionImplTest, FlushWriteBufferAndRtt) {
  InSequence s;

  // Queue up some data in write buffer.
  const std::string val("some data");
  Buffer::OwnedImpl buffer(val);
  EXPECT_CALL(*file_event_, activate(Event::FileReadyType::Write)).WillOnce(Invoke(file_ready_cb_));
  EXPECT_CALL(*transport_socket_, doWrite(BufferStringEqual(val), false))
      .WillOnce(Return(IoResult{PostIoAction::KeepOpen, 0, false}));
  connection_->write(buffer, false);

  // Make sure calling the rtt function doesn't cause problems.
  connection_->lastRoundTripTime();

  // A read event triggers underlying socket to ask for more data.
  EXPECT_CALL(*transport_socket_, doRead(_)).WillOnce(InvokeWithoutArgs([this] {
    transport_socket_callbacks_->flushWriteBuffer();
    return IoResult{PostIoAction::KeepOpen, 0, false};
  }));
  EXPECT_CALL(*transport_socket_, doWrite(BufferStringEqual(val), false))
      .WillOnce(Return(IoResult{PostIoAction::KeepOpen, 0, false}));
  EXPECT_TRUE(file_ready_cb_(Event::FileReadyType::Read).ok());
  EXPECT_CALL(*transport_socket_, doWrite(_, true))
      .WillOnce(Return(IoResult{PostIoAction::KeepOpen, 0, true}));
}

// Fixture for validating behavior after a connection is closed.
class PostCloseConnectionImplTest : public MockTransportConnectionImplTest {
protected:
  // Setup connection, single read event.
  void initialize() {
    connection_->addReadFilter(read_filter_);
    connection_->setDelayedCloseTimeout(std::chrono::milliseconds(100));

    EXPECT_CALL(*transport_socket_, doRead(_))
        .WillOnce(Invoke([this](Buffer::Instance& buffer) -> IoResult {
          buffer.add(val_.c_str(), val_.size());
          return {PostIoAction::KeepOpen, val_.size(), false};
        }));
    EXPECT_CALL(*read_filter_, onNewConnection());
    EXPECT_CALL(*read_filter_, onData(_, _));
    EXPECT_TRUE(file_ready_cb_(Event::FileReadyType::Read).ok());
  }

  void writeSomeData() {
    Buffer::OwnedImpl buffer("data");
    EXPECT_CALL(*file_event_, activate(Event::FileReadyType::Write));
    connection_->write(buffer, false);
  }

  const std::string val_{"a"};
  std::shared_ptr<MockReadFilter> read_filter_{new StrictMock<MockReadFilter>()};
};

// Test that if a read event occurs after
// close(ConnectionCloseType::FlushWriteAndDelay), the read is not propagated to
// a read filter.
TEST_F(PostCloseConnectionImplTest, ReadAfterCloseFlushWriteDelayIgnored) {
  InSequence s;
  initialize();

  // Delayed connection close.
  EXPECT_CALL(dispatcher_, createTimer_(_));
  EXPECT_CALL(*file_event_, setEnabled(Event::FileReadyType::Closed));
  connection_->close(ConnectionCloseType::FlushWriteAndDelay);

  // Read event, doRead() happens on connection but no filter onData().
  EXPECT_CALL(*read_filter_, onData(_, _)).Times(0);
  EXPECT_CALL(*transport_socket_, doRead(_))
      .WillOnce(Invoke([this](Buffer::Instance& buffer) -> IoResult {
        buffer.add(val_.c_str(), val_.size());
        return {PostIoAction::KeepOpen, val_.size(), false};
      }));
  EXPECT_TRUE(file_ready_cb_(Event::FileReadyType::Read).ok());
  // Deferred close.
  EXPECT_CALL(*transport_socket_, closeSocket(_));
}

// Test that if a read event occurs after
// close(ConnectionCloseType::FlushWriteAndDelay) with pending write data, the
// read is not propagated to a read filter.
TEST_F(PostCloseConnectionImplTest, ReadAfterCloseFlushWriteDelayIgnoredWithWriteData) {
  InSequence s;
  initialize();
  writeSomeData();

  // Delayed connection close.
  EXPECT_CALL(dispatcher_, createTimer_(_));
  // With half-close semantics enabled we will not wait for early close notification.
  // See the `Envoy::Network::ConnectionImpl::readDisable()' method for more details.
  EXPECT_CALL(*file_event_, setEnabled(0));
  connection_->enableHalfClose(true);
  connection_->close(ConnectionCloseType::FlushWriteAndDelay);

  // Read event, doRead() happens on connection but no filter onData().
  EXPECT_CALL(*read_filter_, onData(_, _)).Times(0);
  EXPECT_CALL(*transport_socket_, doRead(_))
      .WillOnce(Invoke([this](Buffer::Instance& buffer) -> IoResult {
        buffer.add(val_.c_str(), val_.size());
        return {PostIoAction::KeepOpen, val_.size(), false};
      }));
  EXPECT_TRUE(file_ready_cb_(Event::FileReadyType::Read).ok());
  // We have data written above in writeSomeData(), it will be flushed here.
  EXPECT_CALL(*transport_socket_, doWrite(_, true))
      .WillOnce(Return(IoResult{PostIoAction::KeepOpen, 0, false}));
  // Deferred close.
  EXPECT_CALL(*transport_socket_, closeSocket(_));
}

// Test that if a read event occurs after
// close(ConnectionCloseType::FlushWriteAndDelay) with pending write data and a
// transport socket than canFlushClose(), the read is not propagated to a read
// filter.
TEST_F(PostCloseConnectionImplTest, ReadAfterCloseFlushWriteDelayIgnoredCanFlushClose) {
  InSequence s;
  initialize();
  writeSomeData();

  // The path of interest is when the transport socket canFlushClose().
  ON_CALL(*transport_socket_, canFlushClose()).WillByDefault(Return(true));

  // Delayed connection close.
  EXPECT_CALL(dispatcher_, createTimer_(_));
  EXPECT_CALL(*file_event_, setEnabled(Event::FileReadyType::Write | Event::FileReadyType::Closed));
  connection_->close(ConnectionCloseType::FlushWriteAndDelay);

  // Read event, doRead() happens on connection but no filter onData().
  EXPECT_CALL(*read_filter_, onData(_, _)).Times(0);
  EXPECT_CALL(*transport_socket_, doRead(_))
      .WillOnce(Invoke([this](Buffer::Instance& buffer) -> IoResult {
        buffer.add(val_.c_str(), val_.size());
        return {PostIoAction::KeepOpen, val_.size(), false};
      }));
  EXPECT_TRUE(file_ready_cb_(Event::FileReadyType::Read).ok());

  // Deferred close.
  EXPECT_CALL(*transport_socket_, closeSocket(_));
}

// Test that if a read event occurs after close(ConnectionCloseType::NoFlush),
// then no read is attempted from the transport socket and hence the read is not
// propagated to a read filter.
TEST_F(PostCloseConnectionImplTest, NoReadAfterCloseNoFlush) {
  InSequence s;
  initialize();

  // Immediate connection close.
  EXPECT_CALL(*transport_socket_, closeSocket(_));
  connection_->close(ConnectionCloseType::NoFlush);

  // We don't even see a doRead(), let alone an onData() callback.
  EXPECT_CALL(*read_filter_, onData(_, _)).Times(0);
  EXPECT_CALL(*transport_socket_, doRead(_)).Times(0);
  EXPECT_TRUE(file_ready_cb_(Event::FileReadyType::Read).ok());
}

// Test that if a read event occurs after close(ConnectionCloseType::FlushWrite),
// then no read is attempted from the transport socket and hence the read is not
// propagated to a read filter.
TEST_F(PostCloseConnectionImplTest, NoReadAfterCloseFlushWrite) {
  InSequence s;
  initialize();

  // Connection flush and close.
  EXPECT_CALL(*transport_socket_, closeSocket(_));
  connection_->close(ConnectionCloseType::FlushWrite);

  // We don't even see a doRead(), let alone an onData() callback.
  EXPECT_CALL(*read_filter_, onData(_, _)).Times(0);
  EXPECT_CALL(*transport_socket_, doRead(_)).Times(0);
  EXPECT_TRUE(file_ready_cb_(Event::FileReadyType::Read).ok());
}

// Test that if a read event occurs after close(ConnectionCloseType::FlushWrite)
// with pending write data, then no read is attempted from the transport socket
// and hence the read is not propagated to a read filter.
TEST_F(PostCloseConnectionImplTest, NoReadAfterCloseFlushWriteWriteData) {
  InSequence s;
  initialize();
  writeSomeData();

  // Connection flush and close. We have data written above in writeSomeData(),
  // it will be flushed here.
  EXPECT_CALL(*transport_socket_, doWrite(_, true))
      .WillOnce(Return(IoResult{PostIoAction::KeepOpen, 0, false}));
  EXPECT_CALL(*transport_socket_, closeSocket(_));
  connection_->close(ConnectionCloseType::FlushWrite);

  // We don't even see a doRead(), let alone an onData() callback.
  EXPECT_CALL(*read_filter_, onData(_, _)).Times(0);
  EXPECT_CALL(*transport_socket_, doRead(_)).Times(0);
  EXPECT_TRUE(file_ready_cb_(Event::FileReadyType::Read).ok());
}

// Test that close(ConnectionCloseType::Abort) won't write and flush pending data.
TEST_F(PostCloseConnectionImplTest, CloseAbort) {
  InSequence s;
  initialize();
  writeSomeData();

  // Connection abort. We have data written above in writeSomeData(),
  // it won't be written and flushed due to ``ConnectionCloseType::Abort``.
  EXPECT_CALL(*transport_socket_, doWrite(_, true)).Times(0);
  EXPECT_CALL(*transport_socket_, closeSocket(_));
  connection_->close(ConnectionCloseType::Abort);
}

// Test that close(ConnectionCloseType::AbortReset) won't write and flush pending data.
TEST_F(PostCloseConnectionImplTest, AbortReset) {
  InSequence s;
  initialize();
  writeSomeData();

  // Connection abort. We have data written above in writeSomeData(),
  // it won't be written and flushed due to ``ConnectionCloseType::AbortReset``.
  EXPECT_CALL(*transport_socket_, doWrite(_, true)).Times(0);
  EXPECT_CALL(*transport_socket_, closeSocket(_));
  connection_->close(ConnectionCloseType::AbortReset);
}

class ReadBufferLimitTest : public ConnectionImplTest {
public:
  void readBufferLimitTest(uint32_t read_buffer_limit, uint32_t expected_chunk_size) {
    const uint32_t buffer_size = 256 * 1024;
    dispatcher_ = api_->allocateDispatcher("test_thread");
    socket_ = std::make_shared<Network::Test::TcpListenSocketImmediateListen>(
        Network::Test::getCanonicalLoopbackAddress(GetParam()));
    NiceMock<Network::MockListenerConfig> listener_config;
    Server::ThreadLocalOverloadStateOptRef overload_state;
    listener_ = std::make_unique<Network::TcpListenerImpl>(
        *dispatcher_, api_->randomGenerator(), runtime_, socket_, listener_callbacks_,
        listener_config.bindToPort(), listener_config.ignoreGlobalConnLimit(),
        listener_config.shouldBypassOverloadManager(),
        listener_config.maxConnectionsToAcceptPerSocketEvent(), overload_state);

    client_connection_ = dispatcher_->createClientConnection(
        socket_->connectionInfoProvider().localAddress(),
        Network::Address::InstanceConstSharedPtr(), Network::Test::createRawBufferSocket(), nullptr,
        nullptr);
    client_connection_->addConnectionCallbacks(client_callbacks_);
    client_connection_->connect();

    read_filter_ = std::make_shared<NiceMock<MockReadFilter>>();
    EXPECT_CALL(listener_callbacks_, onAccept_(_))
        .WillOnce(Invoke([&](Network::ConnectionSocketPtr& socket) -> void {
          server_connection_ = dispatcher_->createServerConnection(
              std::move(socket), Network::Test::createRawBufferSocket(), stream_info_);
          server_connection_->setBufferLimits(read_buffer_limit);
          server_connection_->addReadFilter(read_filter_);
          EXPECT_EQ("", server_connection_->nextProtocol());
          EXPECT_EQ(read_buffer_limit, server_connection_->bufferLimit());
        }));
    EXPECT_CALL(listener_callbacks_, recordConnectionsAcceptedOnSocketEvent(_));

    uint32_t filter_seen = 0;

    EXPECT_CALL(*read_filter_, onNewConnection());
    EXPECT_CALL(*read_filter_, onData(_, _))
        .WillRepeatedly(Invoke([&](Buffer::Instance& data, bool) -> FilterStatus {
          EXPECT_GE(expected_chunk_size, data.length());
          filter_seen += data.length();
          data.drain(data.length());
          if (filter_seen == buffer_size) {
            server_connection_->close(ConnectionCloseType::FlushWrite);
          }
          return FilterStatus::StopIteration;
        }));

    EXPECT_CALL(client_callbacks_, onEvent(ConnectionEvent::Connected))
        .WillOnce(InvokeWithoutArgs([&]() -> void { dispatcher_->exit(); }));
    dispatcher_->run(Event::Dispatcher::RunType::Block);

    EXPECT_CALL(client_callbacks_, onEvent(ConnectionEvent::RemoteClose))
        .WillOnce(InvokeWithoutArgs([&]() -> void {
          EXPECT_EQ(buffer_size, filter_seen);
          dispatcher_->exit();
        }));

    Buffer::OwnedImpl data(std::string(buffer_size, 'a'));
    client_connection_->write(data, false);
    dispatcher_->run(Event::Dispatcher::RunType::Block);
  }
};

INSTANTIATE_TEST_SUITE_P(IpVersions, ReadBufferLimitTest,
                         testing::ValuesIn(TestEnvironment::getIpVersionsForTest()),
                         TestUtility::ipTestParamsToString);

TEST_P(ReadBufferLimitTest, NoLimit) { readBufferLimitTest(0, 256 * 1024); }

TEST_P(ReadBufferLimitTest, SomeLimit) {
  const uint32_t read_buffer_limit = 32 * 1024;
  // Envoy has soft limits, so as long as the first read is <= read_buffer_limit - 1 it will do a
  // second read. The effective chunk size is then read_buffer_limit - 1 + MaxReadSize,
  // which is currently 16384.
  readBufferLimitTest(read_buffer_limit, read_buffer_limit - 1 + 16384);
}

class TcpClientConnectionImplTest : public testing::TestWithParam<Address::IpVersion> {
protected:
  TcpClientConnectionImplTest()
      : api_(Api::createApiForTest()), dispatcher_(api_->allocateDispatcher("test_thread")) {}

  Api::ApiPtr api_;
  Event::DispatcherPtr dispatcher_;
};
INSTANTIATE_TEST_SUITE_P(IpVersions, TcpClientConnectionImplTest,
                         testing::ValuesIn(TestEnvironment::getIpVersionsForTest()),
                         TestUtility::ipTestParamsToString);

TEST_P(TcpClientConnectionImplTest, BadConnectNotConnRefused) {
  Address::InstanceConstSharedPtr address;
  if (GetParam() == Network::Address::IpVersion::v4) {
    // Connecting to 255.255.255.255 will cause a perm error and not ECONNREFUSED which is a
    // different path in libevent. Make sure this doesn't crash.
    address = *Utility::resolveUrl("tcp://255.255.255.255:1");
  } else {
    // IPv6 reserved multicast address.
    address = *Utility::resolveUrl("tcp://[ff00::]:1");
  }
  ClientConnectionPtr connection =
      dispatcher_->createClientConnection(address, Network::Address::InstanceConstSharedPtr(),
                                          Network::Test::createRawBufferSocket(), nullptr, nullptr);
  connection->connect();
  connection->noDelay(true);
  connection->close(ConnectionCloseType::NoFlush);
  dispatcher_->run(Event::Dispatcher::RunType::Block);
}

TEST_P(TcpClientConnectionImplTest, BadConnectConnRefused) {
  // Connecting to an invalid port on localhost will cause ECONNREFUSED which is a different code
  // path from other errors. Test this also.
  ClientConnectionPtr connection = dispatcher_->createClientConnection(
      *Utility::resolveUrl(
          fmt::format("tcp://{}:1", Network::Test::getLoopbackAddressUrlString(GetParam()))),
      Network::Address::InstanceConstSharedPtr(), Network::Test::createRawBufferSocket(), nullptr,
      nullptr);
  connection->connect();
  connection->noDelay(true);
  dispatcher_->run(Event::Dispatcher::RunType::Block);
  EXPECT_THAT(connection->transportFailureReason(), StartsWith("delayed connect error"));
}

TEST_P(TcpClientConnectionImplTest, BadConnectConnRefusedWithTransportError) {
  // Connecting to an invalid port on localhost will cause ECONNREFUSED which is a different code
  // path from other errors. Test this also.
  auto transport_socket = std::make_unique<NiceMock<MockTransportSocket>>();
  EXPECT_CALL(*transport_socket, failureReason()).WillRepeatedly(Return("custom error"));
  ClientConnectionPtr connection = dispatcher_->createClientConnection(
      *Utility::resolveUrl(
          fmt::format("tcp://{}:1", Network::Test::getLoopbackAddressUrlString(GetParam()))),
      Network::Address::InstanceConstSharedPtr(), std::move(transport_socket), nullptr, nullptr);
  connection->connect();
  connection->noDelay(true);
  dispatcher_->run(Event::Dispatcher::RunType::Block);
  EXPECT_THAT(connection->transportFailureReason(), StartsWith("delayed connect error"));
  EXPECT_THAT(connection->transportFailureReason(), EndsWith("custom error"));
}

class PipeClientConnectionImplTest : public testing::Test {
protected:
  PipeClientConnectionImplTest()
      : api_(Api::createApiForTest()), dispatcher_(api_->allocateDispatcher("test_thread")) {}

  Api::ApiPtr api_;
  Event::DispatcherPtr dispatcher_;
  const std::string path_{TestEnvironment::unixDomainSocketPath("foo")};
};

// Validate we skip setting socket options on UDS.
TEST_F(PipeClientConnectionImplTest, SkipSocketOptions) {
  auto option = std::make_shared<MockSocketOption>();
  EXPECT_CALL(*option, setOption(_, _)).Times(0);
  auto options = std::make_shared<Socket::Options>();
  options->emplace_back(option);
  ClientConnectionPtr connection = dispatcher_->createClientConnection(
      *Utility::resolveUrl("unix://" + path_), Network::Address::InstanceConstSharedPtr(),
      Network::Test::createRawBufferSocket(), options, nullptr);
  connection->close(ConnectionCloseType::NoFlush);
}

// Validate we skip setting source address.
TEST_F(PipeClientConnectionImplTest, SkipSourceAddress) {
  ClientConnectionPtr connection = dispatcher_->createClientConnection(
      *Utility::resolveUrl("unix://" + path_), *Utility::resolveUrl("tcp://1.2.3.4:5"),
      Network::Test::createRawBufferSocket(), nullptr, nullptr);
  connection->close(ConnectionCloseType::NoFlush);
}

class InternalClientConnectionImplTest : public testing::Test {
protected:
  InternalClientConnectionImplTest()
      : api_(Api::createApiForTest()), dispatcher_(api_->allocateDispatcher("test_thread")) {}

  Api::ApiPtr api_;
  Event::DispatcherPtr dispatcher_;
  StrictMock<MockConnectionCallbacks> client_callbacks_;
};

// The internal address is passed to Envoy by EDS. If this Envoy instance is configured as internal
// address disabled, the EDS subscription should reject the config before dispatcher attempt to
// establish connection to such address.
TEST_F(InternalClientConnectionImplTest,
       CannotCreateConnectionToInternalAddressWithInternalAddressEnabled) {

  const Network::SocketInterface* sock_interface = Network::socketInterface(
      "envoy.extensions.network.socket_interface.default_socket_interface");
  Network::Address::InstanceConstSharedPtr address =
      std::make_shared<Network::Address::EnvoyInternalInstance>("listener_0", "endpoint_id_0",
                                                                sock_interface);

  ASSERT_DEATH(
      {
        ClientConnectionPtr connection = dispatcher_->createClientConnection(
            address, Network::Address::InstanceConstSharedPtr(),
            Network::Test::createRawBufferSocket(), nullptr, nullptr);
      },
      "");
}

class ClientConnectionWithCustomRawBufferSocketTest : public ConnectionImplTestBase,
                                                      public testing::TestWithParam<Address::Type> {
protected:
  void setUpBasicConnection() {
    Address::InstanceConstSharedPtr address;
    switch (GetParam()) {
    case Address::Type::Pipe:
      address = *Utility::resolveUrl("unix://" + path_);
      break;
    case Address::Type::Ip:
    default:
      address = Network::Test::getCanonicalLoopbackAddress(Address::IpVersion::v4);
      break;
    }
    setUpBasicConnectionWithAddress(address);
  }

  class TestRawBufferSocket : public RawBufferSocket {
  public:
    bool compareCallbacks(TransportSocketCallbacks* callback) const {
      return this->transportSocketCallbacks() == callback;
    }
  };

  TransportSocketPtr createTransportSocket() override {
    return std::make_unique<TestRawBufferSocket>();
  }

  TestRawBufferSocket* getTransportSocket() const {
    Network::TestClientConnectionImpl* client_conn_impl = testClientConnection();
    return dynamic_cast<TestRawBufferSocket*>(client_conn_impl->transportSocket().get());
  }

private:
  const std::string path_{TestEnvironment::unixDomainSocketPath("foo")};
};

INSTANTIATE_TEST_SUITE_P(IpVersions, ClientConnectionWithCustomRawBufferSocketTest,
                         testing::ValuesIn({Address::Type::Ip, Address::Type::Pipe}));

class TestObject : public StreamInfo::FilterState::Object {};

TEST_P(ClientConnectionWithCustomRawBufferSocketTest, TransportSocketCallbacks) {
  StreamInfo::FilterStateImpl filter_state(StreamInfo::FilterState::LifeSpan::Connection);
  auto filter_state_object = std::make_shared<TestObject>();
  filter_state.setData("test-filter-state", filter_state_object,
                       StreamInfo::FilterState::StateType::ReadOnly,
                       StreamInfo::FilterState::LifeSpan::Connection,
                       StreamInfo::StreamSharingMayImpactPooling::SharedWithUpstreamConnection);
  transport_socket_options_ = TransportSocketOptionsUtility::fromFilterState(filter_state);
  setUpBasicConnection();

  EXPECT_TRUE(getTransportSocket()->compareCallbacks(testClientConnection()));
  EXPECT_TRUE(client_connection_->streamInfo().filterState()->hasDataWithName("test-filter-state"));

  disconnect(false);
}

} // namespace
} // namespace Network
} // namespace Envoy<|MERGE_RESOLUTION|>--- conflicted
+++ resolved
@@ -67,24 +67,6 @@
   MOCK_METHOD(InternalListenerOptRef, findByAddress, (const Address::InstanceConstSharedPtr&), ());
 };
 
-<<<<<<< HEAD
-class NoopConnectionExecutionContext : public ExecutionContext {
-public:
-  NoopConnectionExecutionContext() = default;
-  ~NoopConnectionExecutionContext() override = default;
-
-  Envoy::Cleanup onScopeEnter(Envoy::Tracing::Span&) override { return Envoy::Cleanup::Noop(); }
-  Envoy::Cleanup onScopeEnter(const Envoy::Http::FilterContext&) override {
-    return Envoy::Cleanup::Noop();
-  }
-
-protected:
-  void activate() override {}
-  void deactivate() override {}
-};
-
-=======
->>>>>>> b203e3e8
 TEST(RawBufferSocket, TestBasics) {
   TransportSocketPtr raw_buffer_socket(Network::Test::createRawBufferSocket());
   EXPECT_FALSE(raw_buffer_socket->ssl());

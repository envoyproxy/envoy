--- conflicted
+++ resolved
@@ -80,14 +80,9 @@
 TEST_P(ConnectionImplDeathTest, BadFd) {
   Stats::IsolatedStoreImpl stats_store;
   Event::SimulatedTimeSystem time_system;
-<<<<<<< HEAD
-  Event::DispatcherImpl dispatcher(time_system, *api);
-  IoHandlePtr io_handle = std::make_unique<IoSocketHandleImpl>();
-=======
   Api::ApiPtr api = Api::createApiForTest(stats_store);
   Event::DispatcherImpl dispatcher(*api);
-  IoHandlePtr io_handle = std::make_unique<IoSocketHandle>();
->>>>>>> 2cf65243
+  IoHandlePtr io_handle = std::make_unique<IoSocketHandleImpl>();
   EXPECT_DEATH_LOG_TO_STDERR(
       ConnectionImpl(dispatcher,
                      std::make_unique<ConnectionSocketImpl>(std::move(io_handle), nullptr, nullptr),

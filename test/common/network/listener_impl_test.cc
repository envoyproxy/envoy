--- conflicted
+++ resolved
@@ -21,14 +21,8 @@
 static void errorCallbackTest(Address::IpVersion version) {
   // Force the error callback to fire by closing the socket under the listener. We run this entire
   // test in the forked process to avoid confusion when the fork happens.
-<<<<<<< HEAD
-  Stats::IsolatedStoreImpl stats_store;
-  Api::ApiPtr api = Api::createApiForTest(stats_store);
+  Api::ApiPtr api = Api::createApiForTest();
   Event::DispatcherPtr dispatcher(api->allocateDispatcher());
-=======
-  Api::ApiPtr api = Api::createApiForTest();
-  Event::DispatcherImpl dispatcher(*api);
->>>>>>> 3fb856c7
 
   Network::TcpListenSocket socket(Network::Test::getCanonicalLoopbackAddress(version), nullptr,
                                   true);
@@ -82,17 +76,13 @@
       : version_(GetParam()),
         alt_address_(Network::Test::findOrCheckFreePort(
             Network::Test::getCanonicalLoopbackAddress(version_), Address::SocketType::Stream)),
-<<<<<<< HEAD
-        api_(Api::createApiForTest(stats_store_)), dispatcher_(api_->allocateDispatcher()) {}
+        api_(Api::createApiForTest()), dispatcher_(api_->allocateDispatcher()) {}
 
   Event::DispatcherImpl& dispatcherImpl() {
     Event::DispatcherImpl* impl = dynamic_cast<Event::DispatcherImpl*>(dispatcher_.get());
     RELEASE_ASSERT(impl, "dispatcher dynamic-cast to DispatcherImpl failed");
     return *impl;
   }
-=======
-        api_(Api::createApiForTest()), dispatcher_(*api_) {}
->>>>>>> 3fb856c7
 
   const Address::IpVersion version_;
   const Address::InstanceConstSharedPtr alt_address_;

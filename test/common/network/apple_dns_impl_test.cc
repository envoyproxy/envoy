--- conflicted
+++ resolved
@@ -213,7 +213,6 @@
   dispatcher_->run(Event::Dispatcher::RunType::Block);
 }
 
-<<<<<<< HEAD
 TEST_F(AppleDnsImplTest, LocalResolution) {
   auto pending_resolution = resolver_->resolve(
       "0.0.0.0", DnsLookupFamily::Auto,
@@ -225,7 +224,8 @@
       });
   EXPECT_EQ(nullptr, pending_resolution);
   // Note that the dispatcher does NOT have to run because resolution is synchronous.
-=======
+}
+
 // This class compliments the tests above by using a mocked Apple API that allows finer control over
 // error conditions, and callback firing.
 class AppleDnsImplFakeApiTest : public testing::Test {
@@ -779,7 +779,6 @@
   EXPECT_DEATH(reply_callback(nullptr, kDNSServiceFlagsAdd, 0, kDNSServiceErr_NoError,
                               hostname.c_str(), nullptr, 30, query),
                "invalid to add null address");
->>>>>>> d9ea34f6
 }
 
 } // namespace

#include "common/network/listen_socket_impl.h"
#include "common/network/utility.h"

#include "test/mocks/network/mocks.h"
#include "test/test_common/environment.h"
#include "test/test_common/network_utility.h"
#include "test/test_common/utility.h"

#include "gtest/gtest.h"

using testing::_;
using testing::Return;

namespace Envoy {
namespace Network {

template <Network::Address::SocketType Type>
class ListenSocketImplTest : public testing::TestWithParam<Address::IpVersion> {
protected:
  ListenSocketImplTest() : version_(GetParam()) {}
  const Address::IpVersion version_;

  template <typename... Args>
  std::unique_ptr<ListenSocketImpl> createListenSocketPtr(Args&&... args) {
    using NetworkSocketTraitType = NetworkSocketTrait<Type>;

    return std::make_unique<NetworkListenSocket<NetworkSocketTraitType>>(
        std::forward<Args>(args)...);
  }

  void testBindSpecificPort() {
    // This test has a small but real risk of flaky behavior if another thread or process should
    // bind to our assigned port during the interval between closing the fd and re-binding. In an
    // attempt to avoid this, we allow for retrying by placing the core of the test in a loop with
    // a catch of the SocketBindException, indicating we couldn't bind, at which point we retry.
    const int kLoopLimit = 20;
    int loop_number = 0;
    while (true) {
      ++loop_number;

      auto addr_fd = Network::Test::bindFreeLoopbackPort(version_, Address::SocketType::Stream);
      auto addr = addr_fd.first;
      EXPECT_LE(0, addr_fd.second);

      // Confirm that we got a reasonable address and port.
      ASSERT_EQ(Address::Type::Ip, addr->type());
      ASSERT_EQ(version_, addr->ip()->version());
      ASSERT_LT(0U, addr->ip()->port());

      // Release the socket and re-bind it.
      EXPECT_EQ(0, close(addr_fd.second));

      auto option = std::make_unique<MockSocketOption>();
      auto options = std::make_shared<std::vector<Network::Socket::OptionConstSharedPtr>>();
      EXPECT_CALL(*option, setOption(_, envoy::api::v2::core::SocketOption::STATE_PREBIND))
          .WillOnce(Return(true));
      options->emplace_back(std::move(option));
      std::unique_ptr<ListenSocketImpl> socket1;
      try {
        socket1 = createListenSocketPtr(addr, options, true);
      } catch (SocketBindException& e) {
        if (e.errorNumber() != EADDRINUSE) {
          ADD_FAILURE() << "Unexpected failure (" << e.errorNumber()
                        << ") to bind a free port: " << e.what();
          throw;
        } else if (loop_number >= kLoopLimit) {
          ADD_FAILURE() << "Too many failures (" << loop_number
                        << ") to bind a specific port: " << e.what();
          return;
        }
        continue;
      }
      // TODO (conqerAtapple): This is unfortunate. We should be able to templatize this
      // instead of if block.
      if (NetworkSocketTrait<Type>::type == Address::SocketType::Stream) {
        EXPECT_EQ(0, listen(socket1->fd(), 0));
      }

      EXPECT_EQ(addr->ip()->port(), socket1->localAddress()->ip()->port());
      EXPECT_EQ(addr->ip()->addressAsString(), socket1->localAddress()->ip()->addressAsString());

      auto option2 = std::make_unique<MockSocketOption>();
      auto options2 = std::make_shared<std::vector<Network::Socket::OptionConstSharedPtr>>();
      EXPECT_CALL(*option2, setOption(_, envoy::api::v2::core::SocketOption::STATE_PREBIND))
          .WillOnce(Return(true));
      options2->emplace_back(std::move(option2));
      // The address and port are bound already, should throw exception.
      EXPECT_THROW(createListenSocketPtr(addr, options2, true), SocketBindException);

      // Test the case of a socket with fd and given address and port.
      auto socket3 = createListenSocketPtr(dup(socket1->fd()), addr, nullptr);
      EXPECT_EQ(addr->asString(), socket3->localAddress()->asString());

      // Test successful.
      return;
    }
  }

  void testBindPortZero() {
    auto loopback = Network::Test::getCanonicalLoopbackAddress(version_);
    auto socket = createListenSocketPtr(loopback, nullptr, true);
    EXPECT_EQ(Address::Type::Ip, socket->localAddress()->type());
    EXPECT_EQ(version_, socket->localAddress()->ip()->version());
    EXPECT_EQ(loopback->ip()->addressAsString(), socket->localAddress()->ip()->addressAsString());
    EXPECT_GT(socket->localAddress()->ip()->port(), 0U);
  }
};

using ListenSocketImplTestTcp = ListenSocketImplTest<Network::Address::SocketType::Stream>;
using ListenSocketImplTestUdp = ListenSocketImplTest<Network::Address::SocketType::Datagram>;

INSTANTIATE_TEST_CASE_P(IpVersions, ListenSocketImplTestTcp,
                        testing::ValuesIn(TestEnvironment::getIpVersionsForTest()),
                        TestUtility::ipTestParamsToString);

<<<<<<< HEAD
TEST_P(ListenSocketImplTest, BindSpecificPort) {
  // Pick a free port.
  auto addr_fd = Network::Test::bindFreeLoopbackPort(version_, Address::SocketType::Stream);
  auto addr = addr_fd.first;
  EXPECT_LE(0, addr_fd.second);

  // Confirm that we got a reasonable address and port.
  ASSERT_EQ(Address::Type::Ip, addr->type());
  ASSERT_EQ(version_, addr->ip()->version());
  ASSERT_LT(0U, addr->ip()->port());

  // Release the socket and re-bind it.
  // WARNING: This test has a small but real risk of flaky behavior if another thread or process
  // should bind to our assigned port during the interval between closing the fd and re-binding.
  // TODO(jamessynge): Consider adding a loop or other such approach to this test so that a
  // bind failure (in the TcpListenSocket ctor) once isn't considered an error.
  EXPECT_EQ(0, close(addr_fd.second));

  auto option = std::make_unique<MockSocketOption>();
  auto options = std::make_shared<std::vector<Network::Socket::OptionConstSharedPtr>>();
  EXPECT_CALL(*option, setOption(_, envoy::api::v2::core::SocketOption::STATE_PREBIND))
      .WillOnce(Return(true));
  options->emplace_back(std::move(option));
  TcpListenSocket socket1(addr, options);
  EXPECT_EQ(0, listen(socket1.fd(), 0));
  EXPECT_EQ(addr->ip()->port(), socket1.localAddress()->ip()->port());
  EXPECT_EQ(addr->ip()->addressAsString(), socket1.localAddress()->ip()->addressAsString());

  auto option2 = std::make_unique<MockSocketOption>();
  auto options2 = std::make_shared<std::vector<Network::Socket::OptionConstSharedPtr>>();
  EXPECT_CALL(*option2, setOption(_, envoy::api::v2::core::SocketOption::STATE_PREBIND))
      .WillOnce(Return(true));
  options2->emplace_back(std::move(option2));
  // The address and port are bound already, should throw exception.
  EXPECT_THROW(Network::TcpListenSocket socket2(addr, options2), EnvoyException);

  // Test the case of a socket with fd and given address and port.
  TcpListenSocket socket3(dup(socket1.fd()), addr, nullptr);
  EXPECT_EQ(addr->asString(), socket3.localAddress()->asString());
}

// Validate that we get port allocation when binding to port zero.
TEST_P(ListenSocketImplTest, BindPortZero) {
  auto loopback = Network::Test::getCanonicalLoopbackAddress(version_);
  TcpListenSocket socket(loopback, nullptr);
  EXPECT_EQ(Address::Type::Ip, socket.localAddress()->type());
  EXPECT_EQ(version_, socket.localAddress()->ip()->version());
  EXPECT_EQ(loopback->ip()->addressAsString(), socket.localAddress()->ip()->addressAsString());
  EXPECT_GT(socket.localAddress()->ip()->port(), 0U);
}
=======
INSTANTIATE_TEST_CASE_P(IpVersions, ListenSocketImplTestUdp,
                        testing::ValuesIn(TestEnvironment::getIpVersionsForTest()),
                        TestUtility::ipTestParamsToString);

TEST_P(ListenSocketImplTestTcp, BindSpecificPort) { testBindSpecificPort(); }

TEST_P(ListenSocketImplTestUdp, BindSpecificPort) { testBindSpecificPort(); }

// Validate that we get port allocation when binding to port zero.
TEST_P(ListenSocketImplTestTcp, BindPortZero) { testBindPortZero(); }

TEST_P(ListenSocketImplTestUdp, BindPortZero) { testBindPortZero(); }
>>>>>>> db3a93a5

} // namespace Network
} // namespace Envoy<|MERGE_RESOLUTION|>--- conflicted
+++ resolved
@@ -57,7 +57,7 @@
       options->emplace_back(std::move(option));
       std::unique_ptr<ListenSocketImpl> socket1;
       try {
-        socket1 = createListenSocketPtr(addr, options, true);
+        socket1 = createListenSocketPtr(addr, options);
       } catch (SocketBindException& e) {
         if (e.errorNumber() != EADDRINUSE) {
           ADD_FAILURE() << "Unexpected failure (" << e.errorNumber()
@@ -85,7 +85,7 @@
           .WillOnce(Return(true));
       options2->emplace_back(std::move(option2));
       // The address and port are bound already, should throw exception.
-      EXPECT_THROW(createListenSocketPtr(addr, options2, true), SocketBindException);
+      EXPECT_THROW(createListenSocketPtr(addr, options2), SocketBindException);
 
       // Test the case of a socket with fd and given address and port.
       auto socket3 = createListenSocketPtr(dup(socket1->fd()), addr, nullptr);
@@ -98,7 +98,7 @@
 
   void testBindPortZero() {
     auto loopback = Network::Test::getCanonicalLoopbackAddress(version_);
-    auto socket = createListenSocketPtr(loopback, nullptr, true);
+    auto socket = createListenSocketPtr(loopback, nullptr);
     EXPECT_EQ(Address::Type::Ip, socket->localAddress()->type());
     EXPECT_EQ(version_, socket->localAddress()->ip()->version());
     EXPECT_EQ(loopback->ip()->addressAsString(), socket->localAddress()->ip()->addressAsString());
@@ -113,58 +113,6 @@
                         testing::ValuesIn(TestEnvironment::getIpVersionsForTest()),
                         TestUtility::ipTestParamsToString);
 
-<<<<<<< HEAD
-TEST_P(ListenSocketImplTest, BindSpecificPort) {
-  // Pick a free port.
-  auto addr_fd = Network::Test::bindFreeLoopbackPort(version_, Address::SocketType::Stream);
-  auto addr = addr_fd.first;
-  EXPECT_LE(0, addr_fd.second);
-
-  // Confirm that we got a reasonable address and port.
-  ASSERT_EQ(Address::Type::Ip, addr->type());
-  ASSERT_EQ(version_, addr->ip()->version());
-  ASSERT_LT(0U, addr->ip()->port());
-
-  // Release the socket and re-bind it.
-  // WARNING: This test has a small but real risk of flaky behavior if another thread or process
-  // should bind to our assigned port during the interval between closing the fd and re-binding.
-  // TODO(jamessynge): Consider adding a loop or other such approach to this test so that a
-  // bind failure (in the TcpListenSocket ctor) once isn't considered an error.
-  EXPECT_EQ(0, close(addr_fd.second));
-
-  auto option = std::make_unique<MockSocketOption>();
-  auto options = std::make_shared<std::vector<Network::Socket::OptionConstSharedPtr>>();
-  EXPECT_CALL(*option, setOption(_, envoy::api::v2::core::SocketOption::STATE_PREBIND))
-      .WillOnce(Return(true));
-  options->emplace_back(std::move(option));
-  TcpListenSocket socket1(addr, options);
-  EXPECT_EQ(0, listen(socket1.fd(), 0));
-  EXPECT_EQ(addr->ip()->port(), socket1.localAddress()->ip()->port());
-  EXPECT_EQ(addr->ip()->addressAsString(), socket1.localAddress()->ip()->addressAsString());
-
-  auto option2 = std::make_unique<MockSocketOption>();
-  auto options2 = std::make_shared<std::vector<Network::Socket::OptionConstSharedPtr>>();
-  EXPECT_CALL(*option2, setOption(_, envoy::api::v2::core::SocketOption::STATE_PREBIND))
-      .WillOnce(Return(true));
-  options2->emplace_back(std::move(option2));
-  // The address and port are bound already, should throw exception.
-  EXPECT_THROW(Network::TcpListenSocket socket2(addr, options2), EnvoyException);
-
-  // Test the case of a socket with fd and given address and port.
-  TcpListenSocket socket3(dup(socket1.fd()), addr, nullptr);
-  EXPECT_EQ(addr->asString(), socket3.localAddress()->asString());
-}
-
-// Validate that we get port allocation when binding to port zero.
-TEST_P(ListenSocketImplTest, BindPortZero) {
-  auto loopback = Network::Test::getCanonicalLoopbackAddress(version_);
-  TcpListenSocket socket(loopback, nullptr);
-  EXPECT_EQ(Address::Type::Ip, socket.localAddress()->type());
-  EXPECT_EQ(version_, socket.localAddress()->ip()->version());
-  EXPECT_EQ(loopback->ip()->addressAsString(), socket.localAddress()->ip()->addressAsString());
-  EXPECT_GT(socket.localAddress()->ip()->port(), 0U);
-}
-=======
 INSTANTIATE_TEST_CASE_P(IpVersions, ListenSocketImplTestUdp,
                         testing::ValuesIn(TestEnvironment::getIpVersionsForTest()),
                         TestUtility::ipTestParamsToString);
@@ -177,7 +125,6 @@
 TEST_P(ListenSocketImplTestTcp, BindPortZero) { testBindPortZero(); }
 
 TEST_P(ListenSocketImplTestUdp, BindPortZero) { testBindPortZero(); }
->>>>>>> db3a93a5
 
 } // namespace Network
 } // namespace Envoy
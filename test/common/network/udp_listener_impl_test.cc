#include <memory>
#include <string>
#include <vector>

#include "common/network/address_impl.h"
#include "common/network/socket_option_factory.h"
#include "common/network/udp_listener_impl.h"
#include "common/network/utility.h"

#include "test/common/network/listener_impl_test_base.h"
#include "test/mocks/api/mocks.h"
#include "test/mocks/network/mocks.h"
#include "test/mocks/server/mocks.h"
#include "test/test_common/environment.h"
#include "test/test_common/network_utility.h"
#include "test/test_common/threadsafe_singleton_injector.h"
#include "test/test_common/utility.h"

#include "gmock/gmock.h"
#include "gtest/gtest.h"

using testing::_;
using testing::Invoke;
using testing::Return;

namespace Envoy {
namespace Network {
namespace {

class UdpListenerImplTest : public ListenerImplTestBase {
public:
  UdpListenerImplTest()
      : server_socket_(createServerSocket(true)), send_to_addr_(getServerLoopbackAddress()) {
    time_system_.sleep(std::chrono::milliseconds(100));
  }

  void SetUp() override {
    // Set listening socket options.
    server_socket_->addOptions(SocketOptionFactory::buildIpPacketInfoOptions());
    server_socket_->addOptions(SocketOptionFactory::buildRxQueueOverFlowOptions());

    listener_ = std::make_unique<UdpListenerImpl>(
        dispatcherImpl(), *server_socket_, listener_callbacks_, dispatcherImpl().timeSource());
  }

protected:
  Address::Instance* getServerLoopbackAddress() {
    if (version_ == Address::IpVersion::v4) {
      return new Address::Ipv4Instance(Network::Test::getLoopbackAddressString(version_),
                                       server_socket_->localAddress()->ip()->port());
    }
    return new Address::Ipv6Instance(Network::Test::getLoopbackAddressString(version_),
                                     server_socket_->localAddress()->ip()->port());
  }

  SocketPtr createServerSocket(bool bind) {
    return std::make_unique<NetworkListenSocket<NetworkSocketTrait<Address::SocketType::Datagram>>>(
        Network::Test::getAnyAddress(version_), nullptr, bind);
  }

  SocketPtr createClientSocket(bool bind) {
    return std::make_unique<NetworkListenSocket<NetworkSocketTrait<Address::SocketType::Datagram>>>(
        Network::Test::getCanonicalLoopbackAddress(version_), nullptr, bind);
  }

  // Validates receive data, source/destination address and received time.
  void validateRecvCallbackParams(const UdpRecvData& data) {
    ASSERT_NE(data.local_address_, nullptr);

    ASSERT_NE(data.peer_address_, nullptr);
    ASSERT_NE(data.peer_address_->ip(), nullptr);

    EXPECT_EQ(data.local_address_->asString(), send_to_addr_->asString());

    EXPECT_EQ(data.peer_address_->ip()->addressAsString(),
              client_socket_->localAddress()->ip()->addressAsString());

    EXPECT_EQ(*data.local_address_, *send_to_addr_);
    EXPECT_EQ(time_system_.monotonicTime(), data.receive_time_);
    // Advance time so that next onData() should have different received time.
    time_system_.sleep(std::chrono::milliseconds(100));
  }

  SocketPtr server_socket_;
  SocketPtr client_socket_;
  Address::InstanceConstSharedPtr send_to_addr_;
  MockUdpListenerCallbacks listener_callbacks_;
  std::unique_ptr<UdpListenerImpl> listener_;
};

INSTANTIATE_TEST_CASE_P(IpVersions, UdpListenerImplTest,
                        testing::ValuesIn(TestEnvironment::getIpVersionsForTest()),
                        TestUtility::ipTestParamsToString);

// Test that socket options are set after the listener is setup.
TEST_P(UdpListenerImplTest, UdpSetListeningSocketOptionsSuccess) {
  MockUdpListenerCallbacks listener_callbacks;
  Network::UdpListenSocket socket(Network::Test::getAnyAddress(version_), nullptr, true);
  std::shared_ptr<MockSocketOption> option = std::make_shared<MockSocketOption>();
  socket.addOption(option);
  EXPECT_CALL(*option, setOption(_, envoy::api::v2::core::SocketOption::STATE_BOUND))
      .WillOnce(Return(true));
  UdpListenerImpl listener(dispatcherImpl(), socket, listener_callbacks,
                           dispatcherImpl().timeSource());

#ifdef SO_RXQ_OVFL
  // Verify that overflow detection is enabled.
  int get_overflow = 0;
  auto& os_syscalls = Api::OsSysCallsSingleton::get();
  socklen_t int_size = static_cast<socklen_t>(sizeof(get_overflow));
  const Api::SysCallIntResult result = os_syscalls.getsockopt(
      server_socket_->ioHandle().fd(), SOL_SOCKET, SO_RXQ_OVFL, &get_overflow, &int_size);
  EXPECT_EQ(0, result.rc_);
  EXPECT_EQ(1, get_overflow);
#endif
}

/**
 * Tests UDP listener for actual destination and data.
 */
TEST_P(UdpListenerImplTest, UseActualDstUdp) {
  // Setup client socket.
  client_socket_ = createClientSocket(false);

  // We send 2 packets
  const std::string first("first");
  const void* void_pointer = static_cast<const void*>(first.c_str());
  Buffer::RawSlice first_slice{const_cast<void*>(void_pointer), first.length()};
  const std::string second("second");
  void_pointer = static_cast<const void*>(second.c_str());
  Buffer::RawSlice second_slice{const_cast<void*>(void_pointer), second.length()};

  auto send_rc = client_socket_->ioHandle().sendto(first_slice, 0, *send_to_addr_);
  ASSERT_EQ(send_rc.rc_, first.length());

  send_rc = client_socket_->ioHandle().sendto(second_slice, 0, *send_to_addr_);
  ASSERT_EQ(send_rc.rc_, second.length());

  EXPECT_CALL(listener_callbacks_, onData_(_))
      .WillOnce(Invoke([&](const UdpRecvData& data) -> void {
        validateRecvCallbackParams(data);

        EXPECT_EQ(data.buffer_->toString(), first);
      }))
      .WillOnce(Invoke([&](const UdpRecvData& data) -> void {
        validateRecvCallbackParams(data);

        EXPECT_EQ(data.buffer_->toString(), second);

        dispatcher_->exit();
      }));

  EXPECT_CALL(listener_callbacks_, onWriteReady_(_))
      .WillRepeatedly(Invoke([&](const Socket& socket) {
        EXPECT_EQ(socket.ioHandle().fd(), server_socket_->ioHandle().fd());
      }));

  dispatcher_->run(Event::Dispatcher::RunType::Block);
}

/**
 * Tests UDP listener for read and write callbacks with actual data.
 */
TEST_P(UdpListenerImplTest, UdpEcho) {
  // Setup client socket.
  client_socket_ = createClientSocket(false);

  // We send 2 packets and expect it to echo.
  const std::string first("first");
  const void* void_pointer = static_cast<const void*>(first.c_str());
  Buffer::RawSlice first_slice{const_cast<void*>(void_pointer), first.length()};
  const std::string second("second");
  void_pointer = static_cast<const void*>(second.c_str());
  Buffer::RawSlice second_slice{const_cast<void*>(void_pointer), second.length()};

  auto send_rc = client_socket_->ioHandle().sendto(first_slice, 0, *send_to_addr_);
  ASSERT_EQ(send_rc.rc_, first.length());

  send_rc = client_socket_->ioHandle().sendto(second_slice, 0, *send_to_addr_);
  ASSERT_EQ(send_rc.rc_, second.length());

  // For unit test purposes, we assume that the data was received in order.
  Address::InstanceConstSharedPtr test_peer_address;

  std::vector<std::string> server_received_data;

  EXPECT_CALL(listener_callbacks_, onData_(_))
      .WillOnce(Invoke([&](const UdpRecvData& data) -> void {
        validateRecvCallbackParams(data);

        test_peer_address = data.peer_address_;

        const std::string data_str = data.buffer_->toString();
        EXPECT_EQ(data_str, first);

        server_received_data.push_back(data_str);
      }))
      .WillOnce(Invoke([&](const UdpRecvData& data) -> void {
        validateRecvCallbackParams(data);

        const std::string data_str = data.buffer_->toString();
        EXPECT_EQ(data_str, second);

        server_received_data.push_back(data_str);
      }));

  EXPECT_CALL(listener_callbacks_, onWriteReady_(_)).WillOnce(Invoke([&](const Socket& socket) {
    EXPECT_EQ(socket.ioHandle().fd(), server_socket_->ioHandle().fd());
    ASSERT_NE(test_peer_address, nullptr);

    for (const auto& data : server_received_data) {
      const std::string::size_type data_size = data.length() + 1;
      uint64_t total_sent = 0;
      const void* void_data = static_cast<const void*>(data.c_str() + total_sent);
      Buffer::RawSlice slice{const_cast<void*>(void_data), data_size - total_sent};

      do {
        auto send_rc =
            const_cast<Socket*>(&socket)->ioHandle().sendto(slice, 0, *test_peer_address);

        if (send_rc.ok()) {
          total_sent += send_rc.rc_;
          if (total_sent >= data_size) {
            break;
          }
        } else if (send_rc.err_->getErrorCode() != Api::IoError::IoErrorCode::Again) {
          break;
        }
      } while (((send_rc.rc_ == 0) &&
                (send_rc.err_->getErrorCode() == Api::IoError::IoErrorCode::Again)) ||
               (total_sent < data_size));

      EXPECT_EQ(total_sent, data_size);
    }

    server_received_data.clear();
    dispatcher_->exit();
  }));

  dispatcher_->run(Event::Dispatcher::RunType::Block);
}

/**
 * Tests UDP listener's `enable` and `disable` APIs.
 */
TEST_P(UdpListenerImplTest, UdpListenerEnableDisable) {
  auto const* server_ip = server_socket_->localAddress()->ip();
  ASSERT_NE(server_ip, nullptr);

  // Setup client socket.
  client_socket_ = createClientSocket(false);

  // We first disable the listener and then send two packets.
  // - With the listener disabled, we expect that none of the callbacks will be
  // called.
  // - When the listener is enabled back, we expect the callbacks to be called
  const std::string first("first");
  const void* void_pointer = static_cast<const void*>(first.c_str());
  Buffer::RawSlice first_slice{const_cast<void*>(void_pointer), first.length()};
  const std::string second("second");
  void_pointer = static_cast<const void*>(second.c_str());
  Buffer::RawSlice second_slice{const_cast<void*>(void_pointer), second.length()};

  listener_->disable();

  auto send_rc = client_socket_->ioHandle().sendto(first_slice, 0, *send_to_addr_);
  ASSERT_EQ(send_rc.rc_, first.length());

  send_rc = client_socket_->ioHandle().sendto(second_slice, 0, *send_to_addr_);
  ASSERT_EQ(send_rc.rc_, second.length());

  EXPECT_CALL(listener_callbacks_, onData_(_)).Times(0);

  EXPECT_CALL(listener_callbacks_, onWriteReady_(_)).Times(0);

  dispatcher_->run(Event::Dispatcher::RunType::Block);

  listener_->enable();

  EXPECT_CALL(listener_callbacks_, onData_(_))
      .Times(2)
      .WillOnce(Return())
      .WillOnce(Invoke([&](const UdpRecvData& data) -> void {
        validateRecvCallbackParams(data);

        EXPECT_EQ(data.buffer_->toString(), second);

        dispatcher_->exit();
      }));

  EXPECT_CALL(listener_callbacks_, onWriteReady_(_))
      .WillRepeatedly(Invoke([&](const Socket& socket) {
        EXPECT_EQ(socket.ioHandle().fd(), server_socket_->ioHandle().fd());
      }));

  dispatcher_->run(Event::Dispatcher::RunType::Block);
}

/**
 * Tests UDP listener's error callback.
 */
TEST_P(UdpListenerImplTest, UdpListenerRecvMsgError) {
  auto const* server_ip = server_socket_->localAddress()->ip();
  ASSERT_NE(server_ip, nullptr);

  client_socket_ = createClientSocket(false);

  // When the `receive` system call returns an error, we expect the `onReceiveError`
  // callback callwed with `SyscallError` parameter.
  const std::string first("first");
  const void* void_pointer = static_cast<const void*>(first.c_str());
  Buffer::RawSlice first_slice{const_cast<void*>(void_pointer), first.length()};

  auto send_rc = client_socket_->ioHandle().sendto(first_slice, 0, *send_to_addr_);
  ASSERT_EQ(send_rc.rc_, first.length());

  EXPECT_CALL(listener_callbacks_, onData_(_)).Times(0);

  EXPECT_CALL(listener_callbacks_, onWriteReady_(_))
      .Times(1)
      .WillRepeatedly(Invoke([&](const Socket& socket) {
        EXPECT_EQ(socket.ioHandle().fd(), server_socket_->ioHandle().fd());
      }));

  EXPECT_CALL(listener_callbacks_, onReceiveError_(_, _))
      .Times(1)
      .WillOnce(Invoke([&](const UdpListenerCallbacks::ErrorCode& err_code,
                           Api::IoError::IoErrorCode err) -> void {
        ASSERT_EQ(UdpListenerCallbacks::ErrorCode::SyscallError, err_code);
        ASSERT_EQ(Api::IoError::IoErrorCode::NoSupport, err);

        dispatcher_->exit();
      }));
  // Inject mocked OsSysCalls implementation to mock a read failure.
  Api::MockOsSysCalls os_sys_calls;
  TestThreadsafeSingletonInjector<Api::OsSysCallsImpl> os_calls(&os_sys_calls);
  EXPECT_CALL(os_sys_calls, recvmsg(_, _, _)).WillOnce(Return(Api::SysCallSizeResult{-1, ENOTSUP}));

  dispatcher_->run(Event::Dispatcher::RunType::Block);
}

/**
 * Tests UDP listener for sending datagrams to destination.
 *  1. Setup a udp listener and client socket
 *  2. Send the data from the udp listener to the client socket and validate the contents and source
 * address.
 */
TEST_P(UdpListenerImplTest, SendData) {
  // Setup client socket.
  client_socket_ = createClientSocket(true);
  ASSERT_NE(client_socket_, nullptr);

  const std::string payload("hello world");
  Buffer::InstancePtr buffer(new Buffer::OwnedImpl());
  buffer->add(payload);
  UdpSendData send_data{client_socket_->localAddress(), *buffer};

  auto send_result = listener_->send(send_data);

  EXPECT_EQ(send_result.ok(), true);

  // This is trigerred on opening the listener on registering the event
  EXPECT_CALL(listener_callbacks_, onWriteReady_(_)).WillOnce(Invoke([&](const Socket& socket) {
    EXPECT_EQ(socket.ioHandle().fd(), server_socket_->ioHandle().fd());
  }));

  dispatcher_->run(Event::Dispatcher::RunType::NonBlock);

  Buffer::InstancePtr result_buffer(new Buffer::OwnedImpl());
  constexpr uint64_t bytes_to_read = 11;
  uint64_t bytes_read = 0;
  int retry = 0;

  auto& os_sys_calls = Api::OsSysCallsSingleton::get();
  sockaddr_storage peer_addr;
  socklen_t addr_len = sizeof(sockaddr_storage);
  char recv_buf[bytes_to_read];
  do {
<<<<<<< HEAD
    Api::SysCallSizeResult result = os_syscalls.recvfrom(
        client_socket->ioHandle().fd(), recv_buf + bytes_read, bytes_to_read - bytes_read, 0,
        reinterpret_cast<struct sockaddr*>(&peer_addr), &addr_len);
    if (result.rc_ >= 0) {
=======
    Api::IoCallUint64Result result =
        result_buffer->read(client_socket_->ioHandle(), bytes_to_read - bytes_read);

    if (result.ok()) {
>>>>>>> eefcd0e6
      bytes_read += result.rc_;
      Address::InstanceConstSharedPtr peer_address =
          Address::addressFromSockAddr(peer_addr, addr_len, false);
    } else if (retry == 10 || result.errno_ != EAGAIN) {
      break;
    }

    if (bytes_read == bytes_to_read) {
      break;
    }

    retry++;
    ::usleep(10000);
  } while (true);

  EXPECT_EQ(result_buffer->toString(), payload);
}

/**
 * The send fails because the server_socket is created with bind=false.
 */
TEST_P(UdpListenerImplTest, SendDataError) {
  const std::string payload("hello world");
  Buffer::InstancePtr buffer(new Buffer::OwnedImpl());
  buffer->add(payload);
  // send data to itself
  UdpSendData send_data{server_socket_->localAddress(), *buffer};

  // This is trigerred on opening the listener on registering the event
  EXPECT_CALL(listener_callbacks_, onWriteReady_(_)).WillOnce(Invoke([&](const Socket& socket) {
    EXPECT_EQ(socket.ioHandle().fd(), server_socket_->ioHandle().fd());
  }));
  // Inject mocked OsSysCalls implementation to mock a write failure.
  Api::MockOsSysCalls os_sys_calls;
  TestThreadsafeSingletonInjector<Api::OsSysCallsImpl> os_calls(&os_sys_calls);
  EXPECT_CALL(os_sys_calls, sendmsg(_, _, _)).WillOnce(Return(Api::SysCallSizeResult{-1, ENOTSUP}));
  auto send_result = listener_->send(send_data);
  dispatcher_->run(Event::Dispatcher::RunType::NonBlock);
  EXPECT_FALSE(send_result.ok());
  EXPECT_EQ(send_result.err_->getErrorCode(), Api::IoError::IoErrorCode::NoSupport);
  dispatcher_->exit();
}

} // namespace
} // namespace Network
} // namespace Envoy<|MERGE_RESOLUTION|>--- conflicted
+++ resolved
@@ -4,6 +4,7 @@
 
 #include "common/network/address_impl.h"
 #include "common/network/socket_option_factory.h"
+#include "common/network/socket_option_impl.h"
 #include "common/network/udp_listener_impl.h"
 #include "common/network/utility.h"
 
@@ -38,6 +39,12 @@
     // Set listening socket options.
     server_socket_->addOptions(SocketOptionFactory::buildIpPacketInfoOptions());
     server_socket_->addOptions(SocketOptionFactory::buildRxQueueOverFlowOptions());
+
+     std::unique_ptr<Socket::Options> options = std::make_unique<Socket::Options>();
+  options->push_back(std::make_shared<Network::SocketOptionImpl>(
+      envoy::api::v2::core::SocketOption::STATE_BOUND,
+      Network::SocketOptionName(std::make_pair(IPPROTO_IP, IP_FREEBIND)), 1));
+    server_socket_->addOptions(std::move(options));
 
     listener_ = std::make_unique<UdpListenerImpl>(
         dispatcherImpl(), *server_socket_, listener_callbacks_, dispatcherImpl().timeSource());
@@ -353,11 +360,29 @@
   const std::string payload("hello world");
   Buffer::InstancePtr buffer(new Buffer::OwnedImpl());
   buffer->add(payload);
-  UdpSendData send_data{client_socket_->localAddress(), *buffer};
+  // Use a self address that is unlikely to be picked by source address discovery
+  // algorithm if not specified in recvmsg. Port is not taken into
+  // consideration.
+  Address::InstanceConstSharedPtr send_from_addr;
+  if (version_ == Address::IpVersion::v4) {
+    // Kernel regards any 127.x.x.x as local address.
+    send_from_addr.reset(new Address::Ipv4Instance("127.1.2.3",
+                                       server_socket_->localAddress()->ip()->port()));
+  } else {
+    // IPv6 doesn't allow any nonlocal source address for sendmsg. And the only
+    // local address guaranteed in tests in loopback. Unfortunately, even if it's not
+    // specified, kernel will pick this address as source address. So this test
+    // only checks if IoSocketHandle::sendmsg() sets up CMSG_DATA correctly,
+    // i.e. cmsg_len is big enough when that code path is executed.
+    send_from_addr.reset(new Address::Ipv6Instance("::1",
+                                     server_socket_->localAddress()->ip()->port()));
+  }
+
+  UdpSendData send_data{send_from_addr->ip(), client_socket_->localAddress(), *buffer};
 
   auto send_result = listener_->send(send_data);
 
-  EXPECT_EQ(send_result.ok(), true);
+  ASSERT(send_result.ok());
 
   // This is trigerred on opening the listener on registering the event
   EXPECT_CALL(listener_callbacks_, onWriteReady_(_)).WillOnce(Invoke([&](const Socket& socket) {
@@ -366,43 +391,37 @@
 
   dispatcher_->run(Event::Dispatcher::RunType::NonBlock);
 
-  Buffer::InstancePtr result_buffer(new Buffer::OwnedImpl());
   constexpr uint64_t bytes_to_read = 11;
+  char recv_buf[bytes_to_read + 1];
   uint64_t bytes_read = 0;
   int retry = 0;
 
   auto& os_sys_calls = Api::OsSysCallsSingleton::get();
   sockaddr_storage peer_addr;
   socklen_t addr_len = sizeof(sockaddr_storage);
-  char recv_buf[bytes_to_read];
   do {
-<<<<<<< HEAD
-    Api::SysCallSizeResult result = os_syscalls.recvfrom(
-        client_socket->ioHandle().fd(), recv_buf + bytes_read, bytes_to_read - bytes_read, 0,
+    Api::SysCallSizeResult result = os_sys_calls.recvfrom(
+        client_socket_->ioHandle().fd(), recv_buf + bytes_read, bytes_to_read - bytes_read, 0,
         reinterpret_cast<struct sockaddr*>(&peer_addr), &addr_len);
     if (result.rc_ >= 0) {
-=======
-    Api::IoCallUint64Result result =
-        result_buffer->read(client_socket_->ioHandle(), bytes_to_read - bytes_read);
-
-    if (result.ok()) {
->>>>>>> eefcd0e6
       bytes_read += result.rc_;
       Address::InstanceConstSharedPtr peer_address =
           Address::addressFromSockAddr(peer_addr, addr_len, false);
+      EXPECT_EQ(send_from_addr->asString(), peer_address->asString());
     } else if (retry == 10 || result.errno_ != EAGAIN) {
       break;
     }
 
-    if (bytes_read == bytes_to_read) {
+    if (bytes_read >= bytes_to_read) {
       break;
     }
 
     retry++;
     ::usleep(10000);
   } while (true);
-
-  EXPECT_EQ(result_buffer->toString(), payload);
+  EXPECT_EQ(bytes_to_read, bytes_read);
+  recv_buf[bytes_to_read] = '\0';
+  EXPECT_EQ(std::string(recv_buf), payload);
 }
 
 /**
@@ -413,7 +432,7 @@
   Buffer::InstancePtr buffer(new Buffer::OwnedImpl());
   buffer->add(payload);
   // send data to itself
-  UdpSendData send_data{server_socket_->localAddress(), *buffer};
+  UdpSendData send_data{send_to_addr_->ip(), server_socket_->localAddress(), *buffer};
 
   // This is trigerred on opening the listener on registering the event
   EXPECT_CALL(listener_callbacks_, onWriteReady_(_)).WillOnce(Invoke([&](const Socket& socket) {

--- conflicted
+++ resolved
@@ -34,10 +34,6 @@
 namespace Network {
 namespace {
 
-<<<<<<< HEAD
-class UdpListenerImplTest : public UdpListenerImplTestBase {
-public:
-=======
 // UdpGro is only supported on Linux versions >= 5.0. Also, the
 // underlying platform only performs the payload concatenation when
 // packets are sent from a network namespace different to that of
@@ -50,23 +46,17 @@
   MOCK_METHOD(bool, supportsUdpGro, (), (const));
 };
 
-class UdpListenerImplTest : public ListenerImplTestBase {
+class UdpListenerImplTest : public UdpListenerImplTestBase {
 public:
-  UdpListenerImplTest()
-      : server_socket_(createServerSocket(true)), send_to_addr_(getServerLoopbackAddress()) {
-    time_system_.advanceTimeWait(std::chrono::milliseconds(100));
+  void SetUp() override {
     ON_CALL(udp_gro_syscall_, supportsUdpGro()).WillByDefault(Return(false));
-  }
-
->>>>>>> 7d875281
-  void SetUp() override {
+
     // Set listening socket options.
     server_socket_->addOptions(SocketOptionFactory::buildIpPacketInfoOptions());
     server_socket_->addOptions(SocketOptionFactory::buildRxQueueOverFlowOptions());
     if (Api::OsSysCallsSingleton::get().supportsUdpGro()) {
       server_socket_->addOptions(SocketOptionFactory::buildUdpGroOptions());
     }
-
     ON_CALL(listener_config_, udpPacketWriterFactory())
         .WillByDefault(Return(&udp_packet_writer_factory_));
     ON_CALL(udp_packet_writer_factory_, createUdpPacketWriter(_, _))
@@ -81,52 +71,9 @@
         std::make_unique<UdpListenerImpl>(dispatcherImpl(), server_socket_, listener_callbacks_,
                                           dispatcherImpl().timeSource(), listener_config_);
   }
-<<<<<<< HEAD
-=======
-
-  SocketSharedPtr createServerSocket(bool bind) {
-    // Set IP_FREEBIND to allow sendmsg to send with non-local IPv6 source address.
-    return std::make_shared<UdpListenSocket>(Network::Test::getAnyAddress(version_),
-#ifdef IP_FREEBIND
-                                             SocketOptionFactory::buildIpFreebindOptions(),
-#else
-                                             nullptr,
-#endif
-                                             bind);
-  }
-
-  // Validates receive data, source/destination address and received time.
-  void validateRecvCallbackParams(const UdpRecvData& data, size_t num_packet_per_recv) {
-    ASSERT_NE(data.addresses_.local_, nullptr);
-
-    ASSERT_NE(data.addresses_.peer_, nullptr);
-    ASSERT_NE(data.addresses_.peer_->ip(), nullptr);
-
-    EXPECT_EQ(data.addresses_.local_->asString(), send_to_addr_->asString());
-
-    EXPECT_EQ(data.addresses_.peer_->ip()->addressAsString(),
-              client_.localAddress()->ip()->addressAsString());
-
-    EXPECT_EQ(*data.addresses_.local_, *send_to_addr_);
-
-    EXPECT_EQ(time_system_.monotonicTime(),
-              data.receive_time_ +
-                  std::chrono::milliseconds(
-                      (num_packets_received_by_listener_ % num_packet_per_recv) * 100));
-    // Advance time so that next onData() should have different received time.
-    time_system_.advanceTimeWait(std::chrono::milliseconds(100));
-    ++num_packets_received_by_listener_;
-  }
-
-  SocketSharedPtr server_socket_;
-  Network::Test::UdpSyncPeer client_{GetParam()};
-  Address::InstanceConstSharedPtr send_to_addr_;
-  MockUdpListenerCallbacks listener_callbacks_;
-  std::unique_ptr<UdpListenerImpl> listener_;
-  size_t num_packets_received_by_listener_{0};
+
   NiceMock<MockSupportsUdpGro> udp_gro_syscall_;
   TestThreadsafeSingletonInjector<Api::OsSysCallsImpl> os_calls{&udp_gro_syscall_};
->>>>>>> 7d875281
 };
 
 INSTANTIATE_TEST_SUITE_P(IpVersions, UdpListenerImplTest,

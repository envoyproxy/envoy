--- conflicted
+++ resolved
@@ -168,7 +168,6 @@
 )
 
 envoy_cc_test(
-<<<<<<< HEAD
     name = "tcp_keepalive_option_impl_test",
     srcs = ["tcp_keepalive_option_impl_test.cc"],
     deps = [
@@ -177,12 +176,14 @@
         "//test/mocks/api:api_mocks",
         "//test/mocks/network:network_mocks",
         "//test/test_common:threadsafe_singleton_injector_lib",
-=======
+    ],
+)
+
+envoy_cc_test(
     name = "socket_option_impl_test",
     srcs = ["socket_option_impl_test.cc"],
     deps = [
         ":socket_option_test_harness",
->>>>>>> 47c63e59
     ],
 )
 

load(
    "//bazel:envoy_build_system.bzl",
    "envoy_benchmark_test",
    "envoy_cc_benchmark_binary",
    "envoy_cc_fuzz_test",
    "envoy_cc_test",
    "envoy_cc_test_library",
    "envoy_package",
)

licenses(["notice"])  # Apache 2

envoy_package()

envoy_cc_test_library(
    name = "listener_impl_test_base_lib",
    hdrs = ["listener_impl_test_base.h"],
    deps = [
        "//source/common/event:dispatcher_lib",
        "//source/common/network:address_lib",
        "//source/common/network:listener_lib",
        "//source/common/network:utility_lib",
        "//source/common/stats:stats_lib",
        "//source/common/stream_info:stream_info_lib",
        "//test/mocks/network:network_mocks",
        "//test/mocks/server:server_mocks",
        "//test/test_common:environment_lib",
        "//test/test_common:network_utility_lib",
        "//test/test_common:simulated_time_system_lib",
        "//test/test_common:test_runtime_lib",
        "//test/test_common:utility_lib",
    ],
)

envoy_cc_test(
    name = "address_impl_test",
    srcs = ["address_impl_test.cc"],
    deps = [
        "//source/common/network:address_lib",
        "//source/common/network:utility_lib",
        "//test/mocks/api:api_mocks",
        "//test/test_common:environment_lib",
        "//test/test_common:network_utility_lib",
        "//test/test_common:threadsafe_singleton_injector_lib",
        "//test/test_common:utility_lib",
    ],
)

envoy_cc_benchmark_binary(
    name = "address_impl_speed_test",
    srcs = ["address_impl_speed_test.cc"],
    external_deps = [
        "benchmark",
    ],
    deps = [
        "//source/common/network:address_lib",
    ],
)

envoy_benchmark_test(
    name = "address_impl_speed_test_benchmark_test",
    benchmark_binary = "address_impl_speed_test",
)

envoy_cc_test(
    name = "cidr_range_test",
    srcs = ["cidr_range_test.cc"],
    deps = [
        "//source/common/network:address_lib",
        "//source/common/network:cidr_range_lib",
    ],
)

envoy_cc_test(
    name = "connection_impl_test",
    srcs = ["connection_impl_test.cc"],
    deps = [
        "//source/common/buffer:buffer_lib",
        "//source/common/common:empty_string",
        "//source/common/event:dispatcher_includes",
        "//source/common/event:dispatcher_lib",
        "//source/common/network:connection_lib",
        "//source/common/network:listen_socket_lib",
        "//source/common/network:utility_lib",
        "//source/common/stats:stats_lib",
        "//test/mocks/api:api_mocks",
        "//test/mocks/buffer:buffer_mocks",
        "//test/mocks/event:event_mocks",
        "//test/mocks/network:network_mocks",
        "//test/mocks/stats:stats_mocks",
        "//test/test_common:environment_lib",
        "//test/test_common:network_utility_lib",
        "//test/test_common:simulated_time_system_lib",
        "//test/test_common:test_time_lib",
        "//test/test_common:threadsafe_singleton_injector_lib",
        "@envoy_api//envoy/config/core/v3:pkg_cc_proto",
    ],
)

envoy_cc_test(
<<<<<<< HEAD
    name = "closing_connection_impl_test",
    srcs = ["closing_connection_impl_test.cc"],
    deps = [
        "//source/common/buffer:buffer_lib",
        "//source/common/common:empty_string",
        "//source/common/event:dispatcher_includes",
        "//source/common/event:dispatcher_lib",
        "//source/common/network:connection_lib",
        "//source/common/network:listen_socket_lib",
        "//source/common/network:utility_lib",
        "//source/common/stats:stats_lib",
        "//test/mocks/buffer:buffer_mocks",
        "//test/mocks/event:event_mocks",
        "//test/mocks/network:network_mocks",
        "//test/mocks/stats:stats_mocks",
        "//test/test_common:environment_lib",
        "//test/test_common:network_utility_lib",
        "//test/test_common:simulated_time_system_lib",
        "//test/test_common:test_time_lib",
        "@envoy_api//envoy/config/core/v3:pkg_cc_proto",
    ],
=======
    name = "apple_dns_impl_test",
    srcs = select({
        "//bazel:apple": ["apple_dns_impl_test.cc"],
        "//conditions:default": [],
    }),
    deps = [
        "//include/envoy/event:dispatcher_interface",
        "//include/envoy/network:address_interface",
        "//include/envoy/network:dns_interface",
        "//source/common/buffer:buffer_lib",
        "//source/common/event:dispatcher_includes",
        "//source/common/event:dispatcher_lib",
        "//source/common/network:address_lib",
        "//source/common/network:filter_lib",
        "//source/common/network:listen_socket_lib",
        "//source/common/stats:stats_lib",
        "//source/common/stream_info:stream_info_lib",
        "//test/mocks/network:network_mocks",
        "//test/test_common:environment_lib",
        "//test/test_common:network_utility_lib",
        "//test/test_common:utility_lib",
        "@envoy_api//envoy/config/core/v3:pkg_cc_proto",
        "//test/mocks/local_info:local_info_mocks",
        "//test/mocks/protobuf:protobuf_mocks",
        "//test/mocks/runtime:runtime_mocks",
        "//test/mocks/thread_local:thread_local_mocks",
    ] + select({
        "//bazel:apple": ["//source/common/network:dns_lib"],
        "//conditions:default": [],
    }),
>>>>>>> 812a288b
)

envoy_cc_test(
    name = "dns_impl_test",
    srcs = ["dns_impl_test.cc"],
    args = [
        # Used in createDnsResolver to force creation of DnsResolverImpl when running test on macOS.
        "--runtime-feature-disable-for-tests=envoy.restart_features.use_apple_api_for_dns_lookups",
    ],
    deps = [
        "//include/envoy/event:dispatcher_interface",
        "//include/envoy/network:address_interface",
        "//include/envoy/network:dns_interface",
        "//source/common/buffer:buffer_lib",
        "//source/common/event:dispatcher_includes",
        "//source/common/event:dispatcher_lib",
        "//source/common/network:address_lib",
        "//source/common/network:dns_lib",
        "//source/common/network:filter_lib",
        "//source/common/network:listen_socket_lib",
        "//source/common/stats:stats_lib",
        "//source/common/stream_info:stream_info_lib",
        "//test/mocks/network:network_mocks",
        "//test/test_common:environment_lib",
        "//test/test_common:network_utility_lib",
        "//test/test_common:utility_lib",
        "@envoy_api//envoy/config/core/v3:pkg_cc_proto",
    ],
)

envoy_cc_test(
    name = "filter_manager_impl_test",
    srcs = ["filter_manager_impl_test.cc"],
    deps = [
        "//source/common/buffer:buffer_lib",
        "//source/common/event:dispatcher_lib",
        "//source/common/network:filter_manager_lib",
        "//source/common/stats:stats_lib",
        "//source/common/tcp_proxy",
        "//source/common/upstream:upstream_includes",
        "//source/common/upstream:upstream_lib",
        "//source/extensions/filters/network/ratelimit:ratelimit_lib",
        "//test/common/upstream:utility_lib",
        "//test/extensions/filters/common/ratelimit:ratelimit_mocks",
        "//test/mocks/buffer:buffer_mocks",
        "//test/mocks/network:network_mocks",
        "//test/mocks/ratelimit:ratelimit_mocks",
        "//test/mocks/server:factory_context_mocks",
        "//test/mocks/server:instance_mocks",
        "//test/mocks/tracing:tracing_mocks",
        "//test/mocks/upstream:host_mocks",
        "//test/test_common:test_runtime_lib",
        "//test/test_common:utility_lib",
        "@envoy_api//envoy/extensions/filters/network/ratelimit/v3:pkg_cc_proto",
        "@envoy_api//envoy/extensions/filters/network/tcp_proxy/v3:pkg_cc_proto",
    ],
)

envoy_cc_test(
    name = "lc_trie_test",
    srcs = ["lc_trie_test.cc"],
    deps = [
        "//source/common/common:utility_lib",
        "//source/common/network:address_lib",
        "//source/common/network:cidr_range_lib",
        "//source/common/network:lc_trie_lib",
        "//test/test_common:utility_lib",
    ],
)

envoy_cc_test(
    name = "listen_socket_impl_test",
    srcs = ["listen_socket_impl_test.cc"],
    deps = [
        "//source/common/network:address_lib",
        "//source/common/network:listen_socket_lib",
        "//source/common/network:utility_lib",
        "//test/mocks/network:io_handle_mocks",
        "//test/mocks/network:network_mocks",
        "//test/test_common:environment_lib",
        "//test/test_common:network_utility_lib",
        "//test/test_common:utility_lib",
        "@envoy_api//envoy/config/core/v3:pkg_cc_proto",
    ],
)

envoy_cc_test(
    name = "listener_impl_test",
    srcs = ["listener_impl_test.cc"],
    deps = [
        "//source/common/event:dispatcher_lib",
        "//source/common/network:address_lib",
        "//source/common/network:listener_lib",
        "//source/common/network:utility_lib",
        "//source/common/stats:stats_lib",
        "//source/common/stream_info:stream_info_lib",
        "//test/common/network:listener_impl_test_base_lib",
        "//test/mocks/network:network_mocks",
        "//test/mocks/runtime:runtime_mocks",
        "//test/test_common:environment_lib",
        "//test/test_common:network_utility_lib",
        "//test/test_common:utility_lib",
        "@envoy_api//envoy/config/core/v3:pkg_cc_proto",
    ],
)

envoy_cc_test_library(
    name = "udp_listener_impl_test_base_lib",
    hdrs = ["udp_listener_impl_test_base.h"],
    deps = [
        "//source/common/event:dispatcher_lib",
        "//source/common/network:address_lib",
        "//source/common/network:listener_lib",
        "//source/common/network:utility_lib",
        "//source/common/stats:stats_lib",
        "//test/mocks/network:network_mocks",
        "//test/mocks/server:server_mocks",
        "//test/test_common:environment_lib",
        "//test/test_common:network_utility_lib",
        "//test/test_common:simulated_time_system_lib",
        "//test/test_common:test_runtime_lib",
        "//test/test_common:utility_lib",
        "@envoy_api//envoy/config/core/v3:pkg_cc_proto",
    ],
)

envoy_cc_test(
    name = "udp_listener_impl_test",
    srcs = ["udp_listener_impl_test.cc"],
    deps = [
        ":udp_listener_impl_test_base_lib",
        "//source/common/event:dispatcher_lib",
        "//source/common/network:address_lib",
        "//source/common/network:listener_lib",
        "//source/common/network:socket_option_lib",
        "//source/common/network:udp_packet_writer_handler_lib",
        "//source/common/network:utility_lib",
        "//source/common/stats:stats_lib",
        "//test/common/network:listener_impl_test_base_lib",
        "//test/mocks/network:network_mocks",
        "//test/mocks/server:server_mocks",
        "//test/test_common:environment_lib",
        "//test/test_common:network_utility_lib",
        "//test/test_common:threadsafe_singleton_injector_lib",
        "//test/test_common:utility_lib",
        "@envoy_api//envoy/config/core/v3:pkg_cc_proto",
    ],
)

envoy_cc_test(
    name = "udp_listener_impl_batch_writer_test",
    srcs = ["udp_listener_impl_batch_writer_test.cc"],
    tags = [
        # Skipping as quiche quic_gso_batch_writer.h does not exist on Windows
        "skip_on_windows",
    ],
    deps = [
        ":udp_listener_impl_test_base_lib",
        "//source/common/event:dispatcher_lib",
        "//source/common/network:address_lib",
        "//source/common/network:listener_lib",
        "//source/common/network:socket_option_lib",
        "//source/common/network:udp_packet_writer_handler_lib",
        "//source/common/network:utility_lib",
        "//source/common/stats:stats_lib",
        "//source/extensions/quic_listeners/quiche:udp_gso_batch_writer_lib",
        "//test/common/network:listener_impl_test_base_lib",
        "//test/mocks/network:network_mocks",
        "//test/test_common:environment_lib",
        "//test/test_common:network_utility_lib",
        "//test/test_common:threadsafe_singleton_injector_lib",
        "//test/test_common:utility_lib",
        "@com_googlesource_quiche//:quic_test_tools_mock_syscall_wrapper_lib",
        "@envoy_api//envoy/config/core/v3:pkg_cc_proto",
    ],
)

envoy_cc_test(
    name = "resolver_test",
    srcs = ["resolver_impl_test.cc"],
    deps = [
        "//source/common/network:address_lib",
        "//source/common/network:resolver_lib",
        "//source/common/protobuf",
        "//test/mocks/network:network_mocks",
        "//test/test_common:environment_lib",
        "//test/test_common:registry_lib",
        "@envoy_api//envoy/config/core/v3:pkg_cc_proto",
    ],
)

envoy_cc_test_library(
    name = "socket_option_test",
    srcs = ["socket_option_test.h"],
    deps = [
        "//source/common/network:address_lib",
        "//source/common/network:socket_option_factory_lib",
        "//source/common/network:socket_option_lib",
        "//test/mocks/api:api_mocks",
        "//test/mocks/network:network_mocks",
        "//test/test_common:logging_lib",
        "//test/test_common:threadsafe_singleton_injector_lib",
        "@envoy_api//envoy/config/core/v3:pkg_cc_proto",
    ],
)

envoy_cc_test(
    name = "socket_option_impl_test",
    srcs = ["socket_option_impl_test.cc"],
    deps = [
        ":socket_option_test",
        "//test/test_common:environment_lib",
        "@envoy_api//envoy/config/core/v3:pkg_cc_proto",
    ],
)

envoy_cc_test(
    name = "socket_option_factory_test",
    srcs = ["socket_option_factory_test.cc"],
    external_deps = ["abseil_str_format"],
    deps = [
        "//source/common/network:address_lib",
        "//source/common/network:socket_option_factory_lib",
        "//source/common/network:socket_option_lib",
        "//test/mocks/api:api_mocks",
        "//test/mocks/network:network_mocks",
        "//test/test_common:environment_lib",
        "//test/test_common:threadsafe_singleton_injector_lib",
        "@envoy_api//envoy/config/core/v3:pkg_cc_proto",
    ],
)

envoy_cc_test(
    name = "addr_family_aware_socket_option_impl_test",
    srcs = ["addr_family_aware_socket_option_impl_test.cc"],
    deps = [
        ":socket_option_test",
        "//source/common/network:addr_family_aware_socket_option_lib",
        "//source/common/network:address_lib",
        "@envoy_api//envoy/config/core/v3:pkg_cc_proto",
    ],
)

envoy_cc_test(
    name = "utility_test",
    srcs = ["utility_test.cc"],
    deps = [
        "//source/common/network:address_lib",
        "//source/common/network:utility_lib",
        "//test/mocks/network:network_mocks",
        "//test/test_common:environment_lib",
        "@envoy_api//envoy/config/core/v3:pkg_cc_proto",
    ],
)

envoy_cc_fuzz_test(
    name = "utility_fuzz_test",
    srcs = ["utility_fuzz_test.cc"],
    corpus = "utility_corpus",
    deps = [
        "//source/common/network:address_lib",
        "//source/common/network:utility_lib",
        "@envoy_api//envoy/config/core/v3:pkg_cc_proto",
    ],
)

envoy_cc_benchmark_binary(
    name = "lc_trie_speed_test",
    srcs = ["lc_trie_speed_test.cc"],
    external_deps = [
        "benchmark",
    ],
    deps = [
        "//source/common/network:lc_trie_lib",
        "//source/common/network:utility_lib",
    ],
)

envoy_benchmark_test(
    name = "lc_trie_speed_test_benchmark_test",
    benchmark_binary = "lc_trie_speed_test",
)

envoy_cc_test(
    name = "io_socket_handle_impl_test",
    srcs = ["io_socket_handle_impl_test.cc"],
    deps = [
        "//source/common/common:utility_lib",
        "//source/common/network:address_lib",
        "//test/mocks/api:api_mocks",
        "//test/test_common:threadsafe_singleton_injector_lib",
    ],
)

envoy_cc_test(
    name = "buffered_io_socket_handle_impl_test",
    srcs = ["buffered_io_socket_handle_impl_test.cc"],
    deps = [
        "//source/common/common:utility_lib",
        "//source/common/network:address_lib",
        "//source/common/network:buffered_io_socket_handle_lib",
        "//test/mocks/event:event_mocks",
    ],
)

envoy_cc_test(
    name = "transport_socket_options_impl_test",
    srcs = ["transport_socket_options_impl_test.cc"],
    deps = [
        "//source/common/network:address_lib",
        "//source/common/network:transport_socket_options_lib",
        "//source/common/stream_info:filter_state_lib",
    ],
)

envoy_cc_test(
    name = "filter_matcher_test",
    srcs = ["filter_matcher_test.cc"],
    deps = [
        "//source/common/network:address_lib",
        "//source/common/network:filter_matcher_lib",
        "//test/mocks/network:network_mocks",
    ],
)

envoy_cc_test(
    name = "buffered_io_socket_handle_impl_test",
    srcs = ["buffered_io_socket_handle_impl_test.cc"],
    deps = [
        "//source/common/common:utility_lib",
        "//source/common/network:address_lib",
        "//source/common/network:buffered_io_socket_handle_lib",
        "//test/mocks/event:event_mocks",
    ],
)<|MERGE_RESOLUTION|>--- conflicted
+++ resolved
@@ -98,7 +98,6 @@
 )
 
 envoy_cc_test(
-<<<<<<< HEAD
     name = "closing_connection_impl_test",
     srcs = ["closing_connection_impl_test.cc"],
     deps = [
@@ -120,7 +119,9 @@
         "//test/test_common:test_time_lib",
         "@envoy_api//envoy/config/core/v3:pkg_cc_proto",
     ],
-=======
+)
+
+envoy_cc_test(
     name = "apple_dns_impl_test",
     srcs = select({
         "//bazel:apple": ["apple_dns_impl_test.cc"],
@@ -151,7 +152,6 @@
         "//bazel:apple": ["//source/common/network:dns_lib"],
         "//conditions:default": [],
     }),
->>>>>>> 812a288b
 )
 
 envoy_cc_test(

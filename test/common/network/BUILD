licenses(["notice"])  # Apache 2

load(
    "//bazel:envoy_build_system.bzl",
    "envoy_cc_test",
    "envoy_cc_test_library",
    "envoy_package",
)

envoy_package()

envoy_cc_test(
    name = "address_impl_test",
    srcs = ["address_impl_test.cc"],
    deps = [
        "//source/common/network:address_lib",
        "//source/common/network:utility_lib",
        "//test/test_common:environment_lib",
        "//test/test_common:network_utility_lib",
        "//test/test_common:utility_lib",
    ],
)

envoy_cc_test(
    name = "cidr_range_test",
    srcs = ["cidr_range_test.cc"],
    deps = [
        "//source/common/json:json_loader_lib",
        "//source/common/network:address_lib",
        "//source/common/network:cidr_range_lib",
    ],
)

envoy_cc_test(
    name = "connection_impl_test",
    srcs = ["connection_impl_test.cc"],
    deps = [
        "//source/common/buffer:buffer_lib",
        "//source/common/common:empty_string",
        "//source/common/event:dispatcher_includes",
        "//source/common/event:dispatcher_lib",
        "//source/common/network:connection_lib",
        "//source/common/network:listen_socket_lib",
        "//source/common/network:utility_lib",
        "//source/common/stats:stats_lib",
        "//test/mocks/buffer:buffer_mocks",
        "//test/mocks/event:event_mocks",
        "//test/mocks/network:network_mocks",
        "//test/mocks/server:server_mocks",
        "//test/mocks/stats:stats_mocks",
        "//test/test_common:environment_lib",
        "//test/test_common:network_utility_lib",
    ],
)

envoy_cc_test(
    name = "dns_impl_test",
    srcs = ["dns_impl_test.cc"],
    deps = [
        "//include/envoy/event:dispatcher_interface",
        "//include/envoy/network:dns_interface",
        "//source/common/buffer:buffer_lib",
        "//source/common/event:dispatcher_includes",
        "//source/common/event:dispatcher_lib",
        "//source/common/network:dns_lib",
        "//source/common/network:filter_lib",
        "//source/common/network:listen_socket_lib",
        "//source/common/stats:stats_lib",
        "//test/mocks/network:network_mocks",
        "//test/test_common:environment_lib",
        "//test/test_common:network_utility_lib",
        "//test/test_common:utility_lib",
    ],
)

envoy_cc_test(
    name = "filter_manager_impl_test",
    srcs = ["filter_manager_impl_test.cc"],
    deps = [
        "//source/common/buffer:buffer_lib",
        "//source/common/config:filter_json_lib",
        "//source/common/event:dispatcher_lib",
        "//source/common/network:filter_manager_lib",
        "//source/common/stats:stats_lib",
        "//source/common/upstream:upstream_includes",
        "//source/common/upstream:upstream_lib",
        "//source/extensions/filters/network/ratelimit:ratelimit_lib",
        "//source/extensions/filters/network/tcp_proxy",
        "//test/common/upstream:utility_lib",
        "//test/mocks/buffer:buffer_mocks",
        "//test/mocks/network:network_mocks",
        "//test/mocks/ratelimit:ratelimit_mocks",
        "//test/mocks/runtime:runtime_mocks",
        "//test/mocks/server:server_mocks",
        "//test/mocks/tracing:tracing_mocks",
        "//test/mocks/upstream:host_mocks",
        "//test/mocks/upstream:upstream_mocks",
    ],
)

envoy_cc_test(
    name = "lc_trie_test",
    srcs = ["lc_trie_test.cc"],
    deps = [
        "//source/common/common:utility_lib",
        "//source/common/network:address_lib",
        "//source/common/network:cidr_range_lib",
        "//source/common/network:lc_trie_lib",
        "//test/test_common:utility_lib",
    ],
)

envoy_cc_test(
    name = "listen_socket_impl_test",
    srcs = ["listen_socket_impl_test.cc"],
    deps = [
        "//source/common/network:listen_socket_lib",
        "//source/common/network:utility_lib",
        "//test/mocks/network:network_mocks",
        "//test/test_common:environment_lib",
        "//test/test_common:network_utility_lib",
        "//test/test_common:utility_lib",
    ],
)

envoy_cc_test(
    name = "listener_impl_test",
    srcs = ["listener_impl_test.cc"],
    deps = [
        "//source/common/event:dispatcher_lib",
        "//source/common/network:address_lib",
        "//source/common/network:listener_lib",
        "//source/common/network:utility_lib",
        "//source/common/stats:stats_lib",
        "//test/mocks/network:network_mocks",
        "//test/mocks/server:server_mocks",
        "//test/test_common:environment_lib",
        "//test/test_common:network_utility_lib",
        "//test/test_common:utility_lib",
    ],
)

envoy_cc_test(
    name = "resolver_test",
    srcs = ["resolver_impl_test.cc"],
    deps = [
        "//source/common/network:address_lib",
        "//source/common/network:resolver_lib",
        "//source/common/protobuf",
        "//test/mocks/network:network_mocks",
        "//test/test_common:environment_lib",
        "//test/test_common:registry_lib",
    ],
)

envoy_cc_test_library(
    name = "socket_option_test",
    srcs = ["socket_option_test.h"],
    deps = [
        "//source/common/network:address_lib",
        "//source/common/network:socket_option_lib",
        "//source/server:listener_socket_option_lib",
        "//test/mocks/api:api_mocks",
        "//test/mocks/network:network_mocks",
        "//test/test_common:logging_lib",
        "//test/test_common:threadsafe_singleton_injector_lib",
    ],
)

envoy_cc_test(
    name = "socket_option_impl_test",
    srcs = ["socket_option_impl_test.cc"],
    deps = [
<<<<<<< HEAD
        ":socket_option_test_harness",
        "//test/test_common:environment_lib",
=======
        ":socket_option_test",
>>>>>>> e785478b
    ],
)

envoy_cc_test(
    name = "utility_test",
    srcs = ["utility_test.cc"],
    deps = [
        "//source/common/network:address_lib",
        "//source/common/network:utility_lib",
        "//test/test_common:environment_lib",
    ],
)<|MERGE_RESOLUTION|>--- conflicted
+++ resolved
@@ -171,12 +171,8 @@
     name = "socket_option_impl_test",
     srcs = ["socket_option_impl_test.cc"],
     deps = [
-<<<<<<< HEAD
-        ":socket_option_test_harness",
+        ":socket_option_test",
         "//test/test_common:environment_lib",
-=======
-        ":socket_option_test",
->>>>>>> e785478b
     ],
 )
 

#include <array>
#include <chrono>
#include <cmath>
#include <cstddef>
#include <cstdint>
#include <string>
#include <vector>

#include "envoy/common/exception.h"

#include "source/common/common/utility.h"

#include "test/common/memory/memory_test_utility.h"
#include "test/test_common/simulated_time_system.h"
#include "test/test_common/test_time.h"
#include "test/test_common/utility.h"

#include "absl/strings/str_cat.h"
#include "absl/strings/string_view.h"
#include "gmock/gmock.h"
#include "gtest/gtest.h"

using testing::ContainerEq;
using testing::ElementsAre;
using testing::WhenSorted;
#ifdef WIN32
using testing::HasSubstr;
using testing::Not;
#endif

namespace Envoy {

TEST(TimeSpecToChrono, convertsCorrectly) {
  struct timespec t;
  t.tv_nsec = 456789;
  t.tv_sec = 1673368198;
  auto expected =
      SystemTime{} + std::chrono::seconds{t.tv_sec} + std::chrono::microseconds{t.tv_nsec / 1000};
  EXPECT_EQ(expected, timespecToChrono(t));
  t.tv_sec++;
  EXPECT_NE(expected, timespecToChrono(t));
  expected += std::chrono::seconds{1};
  EXPECT_EQ(expected, timespecToChrono(t));
}

TEST(IntUtil, roundUpToMultiple) {
  // Round up to non-power-of-2
  EXPECT_EQ(3, IntUtil::roundUpToMultiple(1, 3));
  EXPECT_EQ(3, IntUtil::roundUpToMultiple(3, 3));
  EXPECT_EQ(6, IntUtil::roundUpToMultiple(4, 3));
  EXPECT_EQ(6, IntUtil::roundUpToMultiple(5, 3));
  EXPECT_EQ(6, IntUtil::roundUpToMultiple(6, 3));
  EXPECT_EQ(21, IntUtil::roundUpToMultiple(20, 3));
  EXPECT_EQ(21, IntUtil::roundUpToMultiple(21, 3));

  // Round up to power-of-2
  EXPECT_EQ(0, IntUtil::roundUpToMultiple(0, 4));
  EXPECT_EQ(4, IntUtil::roundUpToMultiple(3, 4));
  EXPECT_EQ(4, IntUtil::roundUpToMultiple(4, 4));
  EXPECT_EQ(8, IntUtil::roundUpToMultiple(5, 4));
  EXPECT_EQ(8, IntUtil::roundUpToMultiple(8, 4));
  EXPECT_EQ(24, IntUtil::roundUpToMultiple(21, 4));
  EXPECT_EQ(24, IntUtil::roundUpToMultiple(24, 4));
}

TEST(StringUtil, strtoull) {
  uint64_t out;
  const char* rest;

  static const char* test_str = "12345b";
  rest = StringUtil::strtoull(test_str, out);
  EXPECT_NE(nullptr, rest);
  EXPECT_EQ('b', *rest);
  EXPECT_EQ(&test_str[5], rest);
  EXPECT_EQ(12345U, out);

  EXPECT_EQ(nullptr, StringUtil::strtoull("", out));
  EXPECT_EQ(nullptr, StringUtil::strtoull("b123", out));

  rest = StringUtil::strtoull("123", out);
  EXPECT_NE(nullptr, rest);
  EXPECT_EQ('\0', *rest);
  EXPECT_EQ(123U, out);

  EXPECT_NE(nullptr, StringUtil::strtoull("  456", out));
  EXPECT_EQ(456U, out);

  EXPECT_NE(nullptr, StringUtil::strtoull("00789", out));
  EXPECT_EQ(789U, out);

  // Hex
  rest = StringUtil::strtoull("0x1234567890abcdefg", out, 16);
  EXPECT_NE(nullptr, rest);
  EXPECT_EQ('g', *rest);
  EXPECT_EQ(0x1234567890abcdefU, out);

  // Explicit decimal
  rest = StringUtil::strtoull("01234567890A", out, 10);
  EXPECT_NE(nullptr, rest);
  EXPECT_EQ('A', *rest);
  EXPECT_EQ(1234567890U, out);

  // Octal
  rest = StringUtil::strtoull("012345678", out, 8);
  EXPECT_NE(nullptr, rest);
  EXPECT_EQ('8', *rest);
  EXPECT_EQ(01234567U, out);

  // Binary
  rest = StringUtil::strtoull("01010101012", out, 2);
  EXPECT_NE(nullptr, rest);
  EXPECT_EQ('2', *rest);
  EXPECT_EQ(0b101010101U, out);

  // Verify subsequent call to strtoull succeeds after the first one
  // failed due to errno ERANGE
  EXPECT_EQ(nullptr, StringUtil::strtoull("18446744073709551616", out));
  EXPECT_NE(nullptr, StringUtil::strtoull("18446744073709551615", out));
  EXPECT_EQ(18446744073709551615U, out);
}

TEST(StringUtil, atoull) {
  uint64_t out;
  EXPECT_FALSE(StringUtil::atoull("123b", out));
  EXPECT_FALSE(StringUtil::atoull("", out));
  EXPECT_FALSE(StringUtil::atoull("b123", out));

  EXPECT_TRUE(StringUtil::atoull("123", out));
  EXPECT_EQ(123U, out);

  EXPECT_TRUE(StringUtil::atoull("  456", out));
  EXPECT_EQ(456U, out);

  EXPECT_TRUE(StringUtil::atoull("00789", out));
  EXPECT_EQ(789U, out);

  // Verify subsequent call to atoull succeeds after the first one
  // failed due to errno ERANGE
  EXPECT_FALSE(StringUtil::atoull("18446744073709551616", out));
  EXPECT_TRUE(StringUtil::atoull("18446744073709551615", out));
  EXPECT_EQ(18446744073709551615U, out);
}

TEST(StringUtil, hasEmptySpace) {
  EXPECT_FALSE(StringUtil::hasEmptySpace("1234567890_-+=][|\"&*^%$#@!"));
  EXPECT_TRUE(StringUtil::hasEmptySpace("1233 789"));
  EXPECT_TRUE(StringUtil::hasEmptySpace("1233\t789"));
  EXPECT_TRUE(StringUtil::hasEmptySpace("1233\f789"));
  EXPECT_TRUE(StringUtil::hasEmptySpace("1233\v789"));
  EXPECT_TRUE(StringUtil::hasEmptySpace("1233\n789"));
  EXPECT_TRUE(StringUtil::hasEmptySpace("1233\r789"));

  EXPECT_TRUE(StringUtil::hasEmptySpace("1233 \t\f789"));
  EXPECT_TRUE(StringUtil::hasEmptySpace("1233\v\n\r789"));
  EXPECT_TRUE(StringUtil::hasEmptySpace("1233\f\v\n789"));
}

TEST(StringUtil, replaceAllEmptySpace) {
  EXPECT_EQ("1234567890_-+=][|\"&*^%$#@!",
            StringUtil::replaceAllEmptySpace("1234567890_-+=][|\"&*^%$#@!"));
  EXPECT_EQ("1233_789", StringUtil::replaceAllEmptySpace("1233 789"));
  EXPECT_EQ("1233_789", StringUtil::replaceAllEmptySpace("1233\t789"));
  EXPECT_EQ("1233_789", StringUtil::replaceAllEmptySpace("1233\f789"));
  EXPECT_EQ("1233_789", StringUtil::replaceAllEmptySpace("1233\v789"));
  EXPECT_EQ("1233_789", StringUtil::replaceAllEmptySpace("1233\n789"));
  EXPECT_EQ("1233_789", StringUtil::replaceAllEmptySpace("1233\r789"));

  EXPECT_EQ("1233___789", StringUtil::replaceAllEmptySpace("1233 \t\f789"));
  EXPECT_EQ("1233___789", StringUtil::replaceAllEmptySpace("1233\v\n\r789"));
  EXPECT_EQ("1233___789", StringUtil::replaceAllEmptySpace("1233\f\v\n789"));
}

TEST(DateUtil, All) {
  EXPECT_FALSE(DateUtil::timePointValid(SystemTime()));
  DangerousDeprecatedTestTime test_time;
  EXPECT_TRUE(DateUtil::timePointValid(test_time.timeSystem().systemTime()));
}

TEST(DateUtil, NowToMilliseconds) {
  Event::SimulatedTimeSystem test_time;
  const SystemTime time_with_millis(std::chrono::seconds(12345) + std::chrono::milliseconds(67));
  test_time.setSystemTime(time_with_millis);
  EXPECT_EQ(12345067, DateUtil::nowToMilliseconds(test_time));
}

TEST(OutputBufferStream, FailsOnWriteToEmptyBuffer) {
  constexpr char data = 'x';
  OutputBufferStream ostream{nullptr, 0};
  ASSERT_TRUE(ostream.good());

  ostream << data;

  EXPECT_TRUE(ostream.bad());
}

TEST(OutputBufferStream, CanWriteToBuffer) {
  constexpr char data[] = "123";
  std::array<char, 3> buffer;

  OutputBufferStream ostream{buffer.data(), buffer.size()};
  ASSERT_EQ(ostream.bytesWritten(), 0);

  ostream << data;

  EXPECT_EQ(ostream.contents(), data);
  EXPECT_EQ(ostream.bytesWritten(), 3);
}

TEST(OutputBufferStream, CannotOverwriteBuffer) {
  constexpr char data[] = "123";
  std::array<char, 2> buffer;

  OutputBufferStream ostream{buffer.data(), buffer.size()};
  ASSERT_EQ(ostream.bytesWritten(), 0);

  // Initial write should stop before overflowing.
  ostream << data << std::endl;
  EXPECT_EQ(ostream.contents(), "12");
  EXPECT_EQ(ostream.bytesWritten(), 2);

  // Try a subsequent write, which shouldn't change anything since
  // the buffer is full.
  ostream << data << std::endl;
  EXPECT_EQ(ostream.contents(), "12");
  EXPECT_EQ(ostream.bytesWritten(), 2);
}

TEST(OutputBufferStream, DoesNotAllocateMemoryEvenIfWeTryToOverflowBuffer) {
  constexpr char data[] = "123";
  std::array<char, 2> buffer;
  Memory::TestUtil::MemoryTest memory_test;

  OutputBufferStream ostream{buffer.data(), buffer.size()};
  ostream << data << std::endl;

  EXPECT_EQ(memory_test.consumedBytes(), 0);
  EXPECT_EQ(ostream.contents(), "12");
}

TEST(InputConstMemoryStream, All) {
  {
    InputConstMemoryStream istream{nullptr, 0};
    std::string s;
    istream >> s;
    EXPECT_TRUE(s.empty());
    EXPECT_TRUE(istream.eof());
  }

  {
    std::string data{"123"};
    InputConstMemoryStream istream{data.data(), data.size()};
    int x;
    istream >> x;
    EXPECT_EQ(123, x);
    EXPECT_TRUE(istream.eof());
  }
}

TEST(StringUtil, WhitespaceChars) {
  EXPECT_NE(nullptr, strchr(StringUtil::WhitespaceChars.data(), ' '));
  EXPECT_NE(nullptr, strchr(StringUtil::WhitespaceChars.data(), '\t'));
  EXPECT_NE(nullptr, strchr(StringUtil::WhitespaceChars.data(), '\f'));
  EXPECT_NE(nullptr, strchr(StringUtil::WhitespaceChars.data(), '\v'));
  EXPECT_NE(nullptr, strchr(StringUtil::WhitespaceChars.data(), '\n'));
  EXPECT_NE(nullptr, strchr(StringUtil::WhitespaceChars.data(), '\r'));
}

TEST(StringUtil, itoa) {
  char buf[32];
  EXPECT_ENVOY_BUG(EXPECT_EQ(StringUtil::itoa(buf, 20, 1), 0), "itoa buffer too small");

  EXPECT_EQ(1UL, StringUtil::itoa(buf, sizeof(buf), 0));
  EXPECT_STREQ("0", buf);

  EXPECT_EQ(2UL, StringUtil::itoa(buf, sizeof(buf), 10));
  EXPECT_STREQ("10", buf);

  EXPECT_EQ(10UL, StringUtil::itoa(buf, sizeof(buf), 1234567890));
  EXPECT_STREQ("1234567890", buf);

  EXPECT_EQ(20UL, StringUtil::itoa(buf, sizeof(buf), std::numeric_limits<uint64_t>::max()));
  EXPECT_STREQ("18446744073709551615", buf);
}

TEST(StringUtil, strlcpy) {
  {
    char dest[6];
    EXPECT_EQ(5U, StringUtil::strlcpy(dest, std::string{"hello"}.c_str(), sizeof(dest)));
    EXPECT_STREQ("hello", dest);
  }

  {
    char dest[6];
    EXPECT_EQ(5U, StringUtil::strlcpy(dest, std::string{"hello"}.c_str(), 3));
    EXPECT_STREQ("he", dest);
  }

  {
    char dest[3];
    EXPECT_EQ(5U, StringUtil::strlcpy(dest, std::string{"hello"}.c_str(), sizeof(dest)));
    EXPECT_STREQ("he", dest);
  }

  {
    char dest[3];
    EXPECT_EQ(0U, StringUtil::strlcpy(dest, std::string{""}.c_str(), sizeof(dest)));
    EXPECT_STREQ("", dest);
  }

  {
    char dest[3] = "yo";

    EXPECT_EQ(1U, StringUtil::strlcpy(dest, std::string{"a"}.c_str(), sizeof(dest)));
    EXPECT_STREQ("a", dest);

    EXPECT_EQ(10U, StringUtil::strlcpy(dest, std::string{"absolutely"}.c_str(), sizeof(dest)));
    EXPECT_STREQ("ab", dest);
  }
}

TEST(StringUtil, escape) {
  EXPECT_EQ(StringUtil::escape("hello world"), "hello world");
  EXPECT_EQ(StringUtil::escape("hello\nworld\n"), "hello\\nworld\\n");
  EXPECT_EQ(StringUtil::escape("\t\nworld\r\n"), "\\t\\nworld\\r\\n");
  EXPECT_EQ(StringUtil::escape("{\"linux\": \"penguin\"}"), "{\\\"linux\\\": \\\"penguin\\\"}");
}

TEST(StringUtil, escapeToOstream) {
  {
    std::array<char, 64> buffer;
    OutputBufferStream ostream{buffer.data(), buffer.size()};
    StringUtil::escapeToOstream(ostream, "hello world");
    EXPECT_EQ(ostream.contents(), "hello world");
  }

  {
    std::array<char, 64> buffer;
    OutputBufferStream ostream{buffer.data(), buffer.size()};
    StringUtil::escapeToOstream(ostream, "hello\nworld\n");
    EXPECT_EQ(ostream.contents(), "hello\\nworld\\n");
  }

  {
    std::array<char, 64> buffer;
    OutputBufferStream ostream{buffer.data(), buffer.size()};
    StringUtil::escapeToOstream(ostream, "\t\nworld\r\n");
    EXPECT_EQ(ostream.contents(), "\\t\\nworld\\r\\n");
  }

  {
    std::array<char, 64> buffer;
    OutputBufferStream ostream{buffer.data(), buffer.size()};
    StringUtil::escapeToOstream(ostream, "{'linux': \"penguin\"}");
    EXPECT_EQ(ostream.contents(), "{\\'linux\\': \\\"penguin\\\"}");
  }

  {
    std::array<char, 64> buffer;
    OutputBufferStream ostream{buffer.data(), buffer.size()};
    StringUtil::escapeToOstream(ostream, R"(\\)");
    EXPECT_EQ(ostream.contents(), R"(\\\\)");
  }

  {
    std::array<char, 64> buffer;
    OutputBufferStream ostream{buffer.data(), buffer.size()};
    StringUtil::escapeToOstream(ostream, "vertical\vtab");
    EXPECT_EQ(ostream.contents(), "vertical\\vtab");
  }

  {
    using namespace std::string_literals;
    std::array<char, 64> buffer;
    OutputBufferStream ostream{buffer.data(), buffer.size()};
    StringUtil::escapeToOstream(ostream, "null\0char"s);
    EXPECT_EQ(ostream.contents(), "null\\0char");
  }
}

TEST(StringUtil, toUpper) {
  EXPECT_EQ(StringUtil::toUpper(""), "");
  EXPECT_EQ(StringUtil::toUpper("a"), "A");
  EXPECT_EQ(StringUtil::toUpper("Ba"), "BA");
  EXPECT_EQ(StringUtil::toUpper("X asdf aAf"), "X ASDF AAF");
}

TEST(StringUtil, StringViewLtrim) {
  EXPECT_EQ("", StringUtil::ltrim("     "));
  EXPECT_EQ("hello \t\f\v\n\r", StringUtil::ltrim("   hello \t\f\v\n\r"));
  EXPECT_EQ("hello ", StringUtil::ltrim("\t\f\v\n\r   hello "));
  EXPECT_EQ("a b ", StringUtil::ltrim("\t\f\v\n\ra b "));
  EXPECT_EQ("", StringUtil::ltrim("\t\f\v\n\r"));
  EXPECT_EQ("", StringUtil::ltrim(""));
}

TEST(StringUtil, StringViewRtrim) {
  EXPECT_EQ("", StringUtil::rtrim("     "));
  EXPECT_EQ("\t\f\v\n\rhello", StringUtil::rtrim("\t\f\v\n\rhello "));
  EXPECT_EQ("\t\f\v\n\r a b", StringUtil::rtrim("\t\f\v\n\r a b \t\f\v\n\r"));
  EXPECT_EQ("", StringUtil::rtrim("\t\f\v\n\r"));
  EXPECT_EQ("", StringUtil::rtrim(""));
}

TEST(StringUtil, RemoveTrailingCharacters) {
  EXPECT_EQ("", StringUtil::removeTrailingCharacters("......", '.'));
  EXPECT_EQ("\t\f\v\n\rhello ", StringUtil::removeTrailingCharacters("\t\f\v\n\rhello ", '.'));
  EXPECT_EQ("\t\f\v\n\r a b", StringUtil::removeTrailingCharacters("\t\f\v\n\r a b.......", '.'));
  EXPECT_EQ("", StringUtil::removeTrailingCharacters("", '.'));
}

TEST(StringUtil, StringViewTrim) {
  EXPECT_EQ("", StringUtil::trim("   "));
  EXPECT_EQ("hello", StringUtil::trim("\t\f\v\n\r  hello   "));
  EXPECT_EQ("he llo", StringUtil::trim(" \t\f\v\n\r he llo \t\f\v\n\r"));
}

TEST(StringUtil, StringViewCaseFindToken) {
  EXPECT_TRUE(StringUtil::caseFindToken("hello; world", ";", "HELLO"));
  EXPECT_FALSE(StringUtil::caseFindToken("hello; world", ";", "TEST"));
  EXPECT_TRUE(StringUtil::caseFindToken("heLLo; world", ";", "hello"));
  EXPECT_TRUE(StringUtil::caseFindToken("hello; world", ";", "hello"));
  EXPECT_FALSE(StringUtil::caseFindToken("hello; world", ".", "hello"));
  EXPECT_TRUE(StringUtil::caseFindToken("", ",", ""));
  EXPECT_FALSE(StringUtil::caseFindToken("", "", "a"));
  EXPECT_TRUE(StringUtil::caseFindToken(" ", " ", "", true));
  EXPECT_FALSE(StringUtil::caseFindToken(" ", " ", "", false));
  EXPECT_TRUE(StringUtil::caseFindToken("A=5", ".", "A=5"));
}

TEST(StringUtil, StringViewCropRight) {
  EXPECT_EQ("hello", StringUtil::cropRight("hello; world\t\f\v\n\r", ";"));
  EXPECT_EQ("foo ", StringUtil::cropRight("foo ; ; ; ; ; ; ", ";"));
  EXPECT_EQ("", StringUtil::cropRight(";hello world\t\f\v\n\r", ";"));
  EXPECT_EQ(" hel", StringUtil::cropRight(" hello alo\t\f\v\n\r", "lo"));
  EXPECT_EQ("\t\f\v\n\rhe 1", StringUtil::cropRight("\t\f\v\n\rhe 12\t\f\v\n\r", "2"));
  EXPECT_EQ("hello", StringUtil::cropRight("hello alo\t\f\v\n\r", " a"));
  EXPECT_EQ("hello ", StringUtil::cropRight("hello alo\t\f\v\n\r", "a"));
  EXPECT_EQ("abcd", StringUtil::cropRight("abcd", ";"));
}

TEST(StringUtil, StringViewCropLeft) {
  EXPECT_EQ(" world\t\f\v\n\r", StringUtil::cropLeft("hello; world\t\f\v\n\r", ";"));
  EXPECT_EQ("hello world ", StringUtil::cropLeft(";hello world ", ";"));
  EXPECT_EQ("\t\f\v\n\ralo", StringUtil::cropLeft("\t\f\v\n\rhello\t\f\v\n\ralo", "lo"));
  EXPECT_EQ("2\t\f\v\n\r", StringUtil::cropLeft("\t\f\v\n\rhe 12\t\f\v\n\r", "1"));
  EXPECT_EQ("lo\t\f\v\n\r", StringUtil::cropLeft("hello alo\t\f\v\n\r", " a"));
  EXPECT_EQ(" ; ; ; ; ", StringUtil::cropLeft("foo ; ; ; ; ; ", ";"));
  EXPECT_EQ("abcd", StringUtil::cropLeft("abcd", ";"));
  EXPECT_EQ("", StringUtil::cropLeft("abcd", "abcd"));
}

TEST(StringUtil, StringViewFindToken) {
  EXPECT_TRUE(StringUtil::findToken("hello; world", ";", "hello"));
  EXPECT_TRUE(StringUtil::findToken("abc; type=text", ";=", "text"));
  EXPECT_TRUE(StringUtil::findToken("abc; type=text", ";=", "abc"));
  EXPECT_TRUE(StringUtil::findToken("abc; type=text", ";=", "type"));
  EXPECT_FALSE(StringUtil::findToken("abc; type=text", ";=", " "));
  EXPECT_TRUE(StringUtil::findToken("abc; type=text", ";=", " type", false));
  EXPECT_FALSE(StringUtil::findToken("hello; world", ".", "hello"));
  EXPECT_TRUE(StringUtil::findToken("", ",", ""));
  EXPECT_FALSE(StringUtil::findToken("", "", "a"));
  EXPECT_TRUE(StringUtil::findToken(" ", " ", "", true));
  EXPECT_FALSE(StringUtil::findToken(" ", " ", "", false));
  EXPECT_TRUE(StringUtil::findToken("A=5", ".", "A=5"));
}

TEST(StringUtil, StringViewCaseInsensitiveHash) {
  EXPECT_EQ(13876786532495509697U, StringUtil::CaseInsensitiveHash()("hello world"));
}

TEST(StringUtil, StringViewCaseInsensitiveCompare) {
  EXPECT_TRUE(StringUtil::CaseInsensitiveCompare()("hello world", "hello world"));
  EXPECT_TRUE(StringUtil::CaseInsensitiveCompare()("HELLO world", "hello world"));
  EXPECT_FALSE(StringUtil::CaseInsensitiveCompare()("hello!", "hello world"));
}

TEST(StringUtil, StringViewCaseUnorderedSet) {
  StringUtil::CaseUnorderedSet words{"Test", "hello", "WORLD", "Test"};
  EXPECT_EQ(3, words.size());
  EXPECT_EQ("Test", *(words.find("test")));
  EXPECT_EQ("hello", *(words.find("HELLO")));
  EXPECT_EQ("WORLD", *(words.find("world")));
  EXPECT_EQ(words.end(), words.find("hello world"));
}

TEST(StringUtil, StringViewSplit) {
  {
    auto tokens = StringUtil::splitToken(" one , two , three ", ",", true);
    EXPECT_EQ(3, tokens.size());
    EXPECT_TRUE(std::find(tokens.begin(), tokens.end(), " one ") != tokens.end());
    EXPECT_TRUE(std::find(tokens.begin(), tokens.end(), " two ") != tokens.end());
    EXPECT_TRUE(std::find(tokens.begin(), tokens.end(), " three ") != tokens.end());
    EXPECT_FALSE(std::find(tokens.begin(), tokens.end(), "one") != tokens.end());
  }
  {
    auto tokens = StringUtil::splitToken(" one , two , three ", ",");
    EXPECT_EQ(3, tokens.size());
    EXPECT_FALSE(std::find(tokens.begin(), tokens.end(), "one") != tokens.end());
    EXPECT_FALSE(std::find(tokens.begin(), tokens.end(), "two") != tokens.end());
    EXPECT_FALSE(std::find(tokens.begin(), tokens.end(), "three") != tokens.end());
    EXPECT_TRUE(std::find(tokens.begin(), tokens.end(), " one ") != tokens.end());
  }
  {
    auto tokens = StringUtil::splitToken(" one ,  , three=five ", ",=", true);
    EXPECT_EQ(4, tokens.size());
    EXPECT_TRUE(std::find(tokens.begin(), tokens.end(), " one ") != tokens.end());
    EXPECT_TRUE(std::find(tokens.begin(), tokens.end(), "  ") != tokens.end());
    EXPECT_TRUE(std::find(tokens.begin(), tokens.end(), " three") != tokens.end());
    EXPECT_TRUE(std::find(tokens.begin(), tokens.end(), "five ") != tokens.end());
  }
  {
    EXPECT_EQ(std::vector<absl::string_view>{"hello"}, StringUtil::splitToken(",hello", ","));
    EXPECT_EQ(std::vector<absl::string_view>{}, StringUtil::splitToken("", ","));
    EXPECT_EQ(std::vector<absl::string_view>{"a"}, StringUtil::splitToken("a", ","));
    EXPECT_EQ(std::vector<absl::string_view>{"hello"}, StringUtil::splitToken("hello,", ","));
    EXPECT_EQ(std::vector<absl::string_view>{"hello"}, StringUtil::splitToken(",hello", ","));
    EXPECT_EQ(std::vector<absl::string_view>{"hello"}, StringUtil::splitToken("hello, ", ", "));
    EXPECT_EQ(std::vector<absl::string_view>{}, StringUtil::splitToken(",,", ","));

    EXPECT_THAT(std::vector<absl::string_view>({"h", "e", "l", "l", "o"}),
                ContainerEq(StringUtil::splitToken("hello", "")));
    EXPECT_THAT(std::vector<absl::string_view>({"hello", "world"}),
                ContainerEq(StringUtil::splitToken("hello world", " ")));
    EXPECT_THAT(std::vector<absl::string_view>({"hello", "world"}),
                ContainerEq(StringUtil::splitToken("hello   world", " ")));
    EXPECT_THAT(std::vector<absl::string_view>({"", "", "hello", "world"}),
                ContainerEq(StringUtil::splitToken("  hello world", " ", true)));
    EXPECT_THAT(std::vector<absl::string_view>({"hello", "world", ""}),
                ContainerEq(StringUtil::splitToken("hello world ", " ", true)));
    EXPECT_THAT(std::vector<absl::string_view>({"hello", "world"}),
                ContainerEq(StringUtil::splitToken("hello world", " ", true)));
  }
  {
    auto tokens = StringUtil::splitToken(" one , two , three ", ",", true, true);
    EXPECT_EQ(3, tokens.size());
    EXPECT_TRUE(std::find(tokens.begin(), tokens.end(), "one") != tokens.end());
    EXPECT_TRUE(std::find(tokens.begin(), tokens.end(), "two") != tokens.end());
    EXPECT_TRUE(std::find(tokens.begin(), tokens.end(), "three") != tokens.end());
  }
  {
    auto tokens = StringUtil::splitToken(" one ,  , three=five ", ",=", true, true);
    EXPECT_EQ(4, tokens.size());
    EXPECT_TRUE(std::find(tokens.begin(), tokens.end(), "one") != tokens.end());
    EXPECT_TRUE(std::find(tokens.begin(), tokens.end(), "") != tokens.end());
    EXPECT_TRUE(std::find(tokens.begin(), tokens.end(), "three") != tokens.end());
    EXPECT_TRUE(std::find(tokens.begin(), tokens.end(), "five") != tokens.end());
  }
  {
    auto tokens = StringUtil::splitToken(" one ,  , three=five ", ",=", false, true);
    EXPECT_EQ(3, tokens.size());
    EXPECT_TRUE(std::find(tokens.begin(), tokens.end(), "one") != tokens.end());
    EXPECT_TRUE(std::find(tokens.begin(), tokens.end(), "three") != tokens.end());
    EXPECT_TRUE(std::find(tokens.begin(), tokens.end(), "five") != tokens.end());
  }
  {
    auto tokens = StringUtil::splitToken(" one ,  , three=five ", ",=", false);
    EXPECT_EQ(4, tokens.size());
    EXPECT_TRUE(std::find(tokens.begin(), tokens.end(), " one ") != tokens.end());
    EXPECT_TRUE(std::find(tokens.begin(), tokens.end(), "  ") != tokens.end());
    EXPECT_TRUE(std::find(tokens.begin(), tokens.end(), " three") != tokens.end());
    EXPECT_TRUE(std::find(tokens.begin(), tokens.end(), "five ") != tokens.end());
  }
}

TEST(StringUtil, StringViewRemoveTokens) {
  // Basic cases.
  EXPECT_EQ(StringUtil::removeTokens("", ",", {"two"}, ","), "");
  EXPECT_EQ(StringUtil::removeTokens("one", ",", {"two"}, ","), "one");
  EXPECT_EQ(StringUtil::removeTokens("one,two ", ",", {"two"}, ","), "one");
  EXPECT_EQ(StringUtil::removeTokens("one,two ", ",", {"two", "one"}, ","), "");
  EXPECT_EQ(StringUtil::removeTokens("one,two ", ",", {"one"}, ","), "two");
  EXPECT_EQ(StringUtil::removeTokens("one,two,three ", ",", {"two"}, ","), "one,three");
  EXPECT_EQ(StringUtil::removeTokens(" one , two , three ", ",", {"two"}, ","), "one,three");
  EXPECT_EQ(StringUtil::removeTokens(" one , two , three ", ",", {"three"}, ","), "one,two");
  EXPECT_EQ(StringUtil::removeTokens(" one , two , three ", ",", {"three"}, ", "), "one, two");
  EXPECT_EQ(StringUtil::removeTokens("one,two,three", ",", {"two", "three"}, ","), "one");
  EXPECT_EQ(StringUtil::removeTokens("one,two,three,four", ",", {"two", "three"}, ","), "one,four");
  // Ignore case.
  EXPECT_EQ(StringUtil::removeTokens("One,Two,Three,Four", ",", {"two", "three"}, ","), "One,Four");
  // Longer joiner.
  EXPECT_EQ(StringUtil::removeTokens("one,two,three,four", ",", {"two", "three"}, " , "),
            "one , four");
  // Delimiters.
  EXPECT_EQ(StringUtil::removeTokens("one,two;three ", ",;", {"two"}, ","), "one,three");
}

TEST(StringUtil, removeCharacters) {
  IntervalSetImpl<size_t> removals;
  removals.insert(3, 5);
  removals.insert(7, 10);
  EXPECT_EQ("01256", StringUtil::removeCharacters("0123456789", removals));
  removals.insert(0, 1);
  EXPECT_EQ("1256x", StringUtil::removeCharacters("0123456789x", removals));
}

TEST(AccessLogDateTimeFormatter, fromTime) {
  SystemTime time1(std::chrono::seconds(1522796769));
  EXPECT_EQ("2018-04-03T23:06:09.000Z", AccessLogDateTimeFormatter::fromTime(time1));
  SystemTime time2(std::chrono::milliseconds(1522796769123));
  EXPECT_EQ("2018-04-03T23:06:09.123Z", AccessLogDateTimeFormatter::fromTime(time2));
  SystemTime time3(std::chrono::milliseconds(1522796769999));
  EXPECT_EQ("2018-04-03T23:06:09.999Z", AccessLogDateTimeFormatter::fromTime(time3));
  SystemTime time4(std::chrono::milliseconds(1522796768999));
  EXPECT_EQ("2018-04-03T23:06:08.999Z", AccessLogDateTimeFormatter::fromTime(time4));
}

TEST(AccessLogDateTimeFormatter, fromTimeLocalTimeZone) {
  SystemTime time1(std::chrono::seconds(1522796769));
  EXPECT_EQ(
      absl::FormatTime("%Y-%m-%dT%H:%M:%E3S%z", absl::FromChrono(time1), absl::LocalTimeZone()),
      AccessLogDateTimeFormatter::fromTime(time1, true));
  SystemTime time2(std::chrono::milliseconds(1522796769123));
  EXPECT_EQ(
      absl::FormatTime("%Y-%m-%dT%H:%M:%E3S%z", absl::FromChrono(time2), absl::LocalTimeZone()),
      AccessLogDateTimeFormatter::fromTime(time2, true));
  SystemTime time3(std::chrono::milliseconds(1522796769999));
  EXPECT_EQ(
      absl::FormatTime("%Y-%m-%dT%H:%M:%E3S%z", absl::FromChrono(time3), absl::LocalTimeZone()),
      AccessLogDateTimeFormatter::fromTime(time3, true));
  SystemTime time4(std::chrono::milliseconds(1522796768999));
  EXPECT_EQ(
      absl::FormatTime("%Y-%m-%dT%H:%M:%E3S%z", absl::FromChrono(time4), absl::LocalTimeZone()),
      AccessLogDateTimeFormatter::fromTime(time4, true));
}

TEST(Primes, isPrime) {
  EXPECT_FALSE(Primes::isPrime(0));
  EXPECT_TRUE(Primes::isPrime(67));
  EXPECT_FALSE(Primes::isPrime(49));
  EXPECT_FALSE(Primes::isPrime(102));
  EXPECT_TRUE(Primes::isPrime(103));
}

TEST(Primes, findPrimeLargerThan) {
  EXPECT_EQ(1, Primes::findPrimeLargerThan(0));
  EXPECT_EQ(67, Primes::findPrimeLargerThan(62));
  EXPECT_EQ(107, Primes::findPrimeLargerThan(103));
  EXPECT_EQ(10007, Primes::findPrimeLargerThan(9991));
}

class WeightedClusterEntry {
public:
  WeightedClusterEntry(const std::string name, const uint64_t weight)
      : name_(name), weight_(weight) {}

  const std::string& clusterName() const { return name_; }
  uint64_t clusterWeight() const { return weight_; }

private:
  const std::string name_;
  const uint64_t weight_;
};
using WeightedClusterEntrySharedPtr = std::shared_ptr<WeightedClusterEntry>;

TEST(WeightedClusterUtil, pickCluster) {
  std::vector<WeightedClusterEntrySharedPtr> clusters;

  std::unique_ptr<WeightedClusterEntry> cluster1(new WeightedClusterEntry("cluster1", 10));
  clusters.emplace_back(std::move(cluster1));

  std::unique_ptr<WeightedClusterEntry> cluster2(new WeightedClusterEntry("cluster2", 90));
  clusters.emplace_back(std::move(cluster2));

  EXPECT_EQ("cluster1", WeightedClusterUtil::pickCluster(clusters, 100, 5, false)->clusterName());
  EXPECT_EQ("cluster2", WeightedClusterUtil::pickCluster(clusters, 80, 79, true)->clusterName());
}

static std::string intervalSetIntToString(const IntervalSetImpl<int>& interval_set) {
  std::string out;
  const char* prefix = "";
  for (const auto& interval : interval_set.toVector()) {
    absl::StrAppend(&out, prefix, "[", interval.first, ", ", interval.second, ")");
    prefix = ", ";
  }
  return out;
}

TEST(IntervalSet, testIntervalAccumulation) {
  IntervalSetImpl<int> interval_set;
  auto insert_and_print = [&interval_set](int left, int right) -> std::string {
    interval_set.insert(left, right);
    return intervalSetIntToString(interval_set);
  };
  EXPECT_EQ("[7, 10)", insert_and_print(7, 10));
  EXPECT_EQ("[-2, -1), [7, 10)", insert_and_print(-2, -1));           // disjoint left
  EXPECT_EQ("[-2, -1), [7, 10), [22, 23)", insert_and_print(22, 23)); // disjoint right
  EXPECT_EQ("[-2, -1), [7, 15), [22, 23)", insert_and_print(8, 15));  // right overhang
  EXPECT_EQ("[-2, -1), [5, 15), [22, 23)", insert_and_print(5, 12));  // left overhang
  EXPECT_EQ("[-2, -1), [5, 15), [22, 23)", insert_and_print(3, 3));   // empty; no change
  EXPECT_EQ("[-2, -1), [3, 4), [5, 15), [22, 23)",                    // single-element add
            insert_and_print(3, 4));
  EXPECT_EQ("[-2, -1), [2, 4), [5, 15), [22, 23)", // disjoint in middle
            insert_and_print(2, 4));
  EXPECT_EQ("[-2, -1), [2, 15), [22, 23)", insert_and_print(3, 6)); // merge two intervals
  EXPECT_EQ("[-2, -1), [2, 15), [18, 19), [22, 23)",                // right disjoint
            insert_and_print(18, 19));
  EXPECT_EQ("[-2, -1), [2, 15), [16, 17), [18, 19), [22, 23)", // middle disjoint
            insert_and_print(16, 17));
  EXPECT_EQ("[-2, -1), [2, 15), [16, 17), [18, 20), [22, 23)", // merge [18,19) and [19,20)
            insert_and_print(19, 20));
  EXPECT_EQ("[-2, -1), [2, 15), [16, 17), [18, 20), [22, 23)", // fully enclosed; no effect
            insert_and_print(3, 6));
  EXPECT_EQ("[-2, -1), [2, 20), [22, 23)", insert_and_print(3, 20)); // merge across 3 intervals
  EXPECT_EQ("[-2, -1), [2, 23)", insert_and_print(3, 22));           // merge all via overlap
  EXPECT_EQ("[-2, 23)", insert_and_print(-2, 23));                   // merge all covering exact
  EXPECT_EQ("[-3, 24)", insert_and_print(-3, 24)); // merge all with overhand on both sides

  interval_set.clear();
  EXPECT_EQ("", insert_and_print(10, 10));
  EXPECT_EQ("[25, 26)", insert_and_print(25, 26));
  EXPECT_EQ("[5, 11), [25, 26)", insert_and_print(5, 11));
}

TEST(IntervalSet, testIntervalTargeted) {
  auto test = [](int left, int right) -> std::string {
    IntervalSetImpl<int> interval_set;
    interval_set.insert(15, 20);
    interval_set.insert(25, 30);
    interval_set.insert(35, 40);
    interval_set.insert(left, right);
    return intervalSetIntToString(interval_set);
  };

  // There are 3 spans, and there are 19 potentially interesting slots
  // for each coordinate, with the constraint that each left < right.
  // We'll do one test that left==right has no effect first. So there's
  // about 19^2/2 = 180 combinations, which is a lot but not too bad. Of
  // course many of these are essentially the same case but it's worth making
  // sure there's no problems in corner cases.
  //
  // initial setup:         [15    20)      [25   30)      [35   35)
  // insertion points:  x   x   x   xxx  x  x   x  xxx  x  x   x  xxx x

  // First the corner-case of an empty insertion, leaving the input unchanged.
  EXPECT_EQ("[15, 20), [25, 30), [35, 40)", test(2, 2));

  // initial setup:         [15    20)      [25   30)      [35   35)
  // insertion points:  [)
  EXPECT_EQ("[2, 3), [15, 20), [25, 30), [35, 40)", test(2, 3));

  // initial setup:         [15    20)      [25   30)      [35   35)
  // insertion points:  [   )   )   )))  )  )   )  )))  )  )   )  ))) )
  EXPECT_EQ("[2, 20), [25, 30), [35, 40)", test(2, 15));
  EXPECT_EQ("[2, 20), [25, 30), [35, 40)", test(2, 17));
  EXPECT_EQ("[2, 20), [25, 30), [35, 40)", test(2, 19));
  EXPECT_EQ("[2, 20), [25, 30), [35, 40)", test(2, 20));
  EXPECT_EQ("[2, 21), [25, 30), [35, 40)", test(2, 21));
  EXPECT_EQ("[2, 23), [25, 30), [35, 40)", test(2, 23));
  EXPECT_EQ("[2, 30), [35, 40)", test(2, 25));
  EXPECT_EQ("[2, 30), [35, 40)", test(2, 27));
  EXPECT_EQ("[2, 30), [35, 40)", test(2, 29));
  EXPECT_EQ("[2, 30), [35, 40)", test(2, 30));
  EXPECT_EQ("[2, 31), [35, 40)", test(2, 31));
  EXPECT_EQ("[2, 33), [35, 40)", test(2, 33));
  EXPECT_EQ("[2, 40)", test(2, 35));
  EXPECT_EQ("[2, 40)", test(2, 37));
  EXPECT_EQ("[2, 40)", test(2, 39));
  EXPECT_EQ("[2, 40)", test(2, 40));
  EXPECT_EQ("[2, 41)", test(2, 41));
  EXPECT_EQ("[2, 43)", test(2, 43));

  // initial setup:         [15    20)      [25   30)      [35   35)
  // insertion points:      [   )   )))  )  )   )  )))  )  )   )  ))) )
  EXPECT_EQ("[15, 20), [25, 30), [35, 40)", test(15, 17));
  EXPECT_EQ("[15, 20), [25, 30), [35, 40)", test(15, 19));
  EXPECT_EQ("[15, 20), [25, 30), [35, 40)", test(15, 20));
  EXPECT_EQ("[15, 21), [25, 30), [35, 40)", test(15, 21));
  EXPECT_EQ("[15, 23), [25, 30), [35, 40)", test(15, 23));
  EXPECT_EQ("[15, 30), [35, 40)", test(15, 25));
  EXPECT_EQ("[15, 30), [35, 40)", test(15, 27));
  EXPECT_EQ("[15, 30), [35, 40)", test(15, 29));
  EXPECT_EQ("[15, 30), [35, 40)", test(15, 30));
  EXPECT_EQ("[15, 31), [35, 40)", test(15, 31));
  EXPECT_EQ("[15, 33), [35, 40)", test(15, 33));
  EXPECT_EQ("[15, 40)", test(15, 35));
  EXPECT_EQ("[15, 40)", test(15, 37));
  EXPECT_EQ("[15, 40)", test(15, 39));
  EXPECT_EQ("[15, 40)", test(15, 40));
  EXPECT_EQ("[15, 41)", test(15, 41));
  EXPECT_EQ("[15, 43)", test(15, 43));

  // initial setup:         [15    20)      [25   30)      [35   35)
  // insertion points:          [   )))  )  )   )  )))  )  )   )  ))) )
  EXPECT_EQ("[15, 20), [25, 30), [35, 40)", test(17, 19));
  EXPECT_EQ("[15, 20), [25, 30), [35, 40)", test(17, 20));
  EXPECT_EQ("[15, 21), [25, 30), [35, 40)", test(17, 21));
  EXPECT_EQ("[15, 23), [25, 30), [35, 40)", test(17, 23));
  EXPECT_EQ("[15, 30), [35, 40)", test(17, 25));
  EXPECT_EQ("[15, 30), [35, 40)", test(17, 27));
  EXPECT_EQ("[15, 30), [35, 40)", test(17, 29));
  EXPECT_EQ("[15, 30), [35, 40)", test(17, 30));
  EXPECT_EQ("[15, 31), [35, 40)", test(17, 31));
  EXPECT_EQ("[15, 33), [35, 40)", test(17, 33));
  EXPECT_EQ("[15, 40)", test(17, 35));
  EXPECT_EQ("[15, 40)", test(17, 37));
  EXPECT_EQ("[15, 40)", test(17, 39));
  EXPECT_EQ("[15, 40)", test(17, 40));
  EXPECT_EQ("[15, 41)", test(17, 41));
  EXPECT_EQ("[15, 43)", test(17, 43));

  // initial setup:         [15    20)      [25   30)      [35   35)
  // insertion points:              [))  )  )   )  )))  )  )   )  ))) )
  EXPECT_EQ("[15, 20), [25, 30), [35, 40)", test(19, 20));
  EXPECT_EQ("[15, 21), [25, 30), [35, 40)", test(19, 21));
  EXPECT_EQ("[15, 23), [25, 30), [35, 40)", test(19, 23));
  EXPECT_EQ("[15, 30), [35, 40)", test(19, 25));
  EXPECT_EQ("[15, 30), [35, 40)", test(19, 27));
  EXPECT_EQ("[15, 30), [35, 40)", test(19, 29));
  EXPECT_EQ("[15, 30), [35, 40)", test(19, 30));
  EXPECT_EQ("[15, 31), [35, 40)", test(19, 31));
  EXPECT_EQ("[15, 33), [35, 40)", test(19, 33));
  EXPECT_EQ("[15, 40)", test(19, 35));
  EXPECT_EQ("[15, 40)", test(19, 37));
  EXPECT_EQ("[15, 40)", test(19, 39));
  EXPECT_EQ("[15, 40)", test(19, 40));
  EXPECT_EQ("[15, 41)", test(19, 41));
  EXPECT_EQ("[15, 43)", test(19, 43));

  // initial setup:         [15    20)      [25   30)      [35   35)
  // insertion points:               [)  )  )   )  )))  )  )   )  ))) )
  EXPECT_EQ("[15, 21), [25, 30), [35, 40)", test(20, 21));
  EXPECT_EQ("[15, 23), [25, 30), [35, 40)", test(20, 23));
  EXPECT_EQ("[15, 30), [35, 40)", test(20, 25));
  EXPECT_EQ("[15, 30), [35, 40)", test(20, 27));
  EXPECT_EQ("[15, 30), [35, 40)", test(20, 29));
  EXPECT_EQ("[15, 30), [35, 40)", test(20, 30));
  EXPECT_EQ("[15, 31), [35, 40)", test(20, 31));
  EXPECT_EQ("[15, 33), [35, 40)", test(20, 33));
  EXPECT_EQ("[15, 40)", test(20, 35));
  EXPECT_EQ("[15, 40)", test(20, 37));
  EXPECT_EQ("[15, 40)", test(20, 39));
  EXPECT_EQ("[15, 40)", test(20, 40));
  EXPECT_EQ("[15, 41)", test(20, 41));
  EXPECT_EQ("[15, 43)", test(20, 43));

  // initial setup:         [15    20)      [25   30)      [35   35)
  // insertion points:                [  )  )   )  )))  )  )   )  ))) )
  EXPECT_EQ("[15, 20), [21, 23), [25, 30), [35, 40)", test(21, 23));
  EXPECT_EQ("[15, 20), [21, 30), [35, 40)", test(21, 25));
  EXPECT_EQ("[15, 20), [21, 30), [35, 40)", test(21, 27));
  EXPECT_EQ("[15, 20), [21, 30), [35, 40)", test(21, 29));
  EXPECT_EQ("[15, 20), [21, 30), [35, 40)", test(21, 30));
  EXPECT_EQ("[15, 20), [21, 31), [35, 40)", test(21, 31));
  EXPECT_EQ("[15, 20), [21, 33), [35, 40)", test(21, 33));
  EXPECT_EQ("[15, 20), [21, 40)", test(21, 35));
  EXPECT_EQ("[15, 20), [21, 40)", test(21, 37));
  EXPECT_EQ("[15, 20), [21, 40)", test(21, 39));
  EXPECT_EQ("[15, 20), [21, 40)", test(21, 40));
  EXPECT_EQ("[15, 20), [21, 41)", test(21, 41));
  EXPECT_EQ("[15, 20), [21, 43)", test(21, 43));

  // initial setup:         [15    20)      [25   30)      [35   35)
  // insertion points:                   [  )   )  )))  )  )   )  ))) )
  EXPECT_EQ("[15, 20), [23, 30), [35, 40)", test(23, 25));
  EXPECT_EQ("[15, 20), [23, 30), [35, 40)", test(23, 27));
  EXPECT_EQ("[15, 20), [23, 30), [35, 40)", test(23, 29));
  EXPECT_EQ("[15, 20), [23, 30), [35, 40)", test(23, 30));
  EXPECT_EQ("[15, 20), [23, 31), [35, 40)", test(23, 31));
  EXPECT_EQ("[15, 20), [23, 33), [35, 40)", test(23, 33));
  EXPECT_EQ("[15, 20), [23, 40)", test(23, 35));
  EXPECT_EQ("[15, 20), [23, 40)", test(23, 37));
  EXPECT_EQ("[15, 20), [23, 40)", test(23, 39));
  EXPECT_EQ("[15, 20), [23, 40)", test(23, 40));
  EXPECT_EQ("[15, 20), [23, 41)", test(23, 41));
  EXPECT_EQ("[15, 20), [23, 43)", test(23, 43));

  // initial setup:         [15    20)      [25   30)      [35   35)
  // insertion points:                      [   )  )))  )  )   )  ))) )
  EXPECT_EQ("[15, 20), [25, 30), [35, 40)", test(25, 27));
  EXPECT_EQ("[15, 20), [25, 30), [35, 40)", test(25, 29));
  EXPECT_EQ("[15, 20), [25, 30), [35, 40)", test(25, 30));
  EXPECT_EQ("[15, 20), [25, 31), [35, 40)", test(25, 31));
  EXPECT_EQ("[15, 20), [25, 33), [35, 40)", test(25, 33));
  EXPECT_EQ("[15, 20), [25, 40)", test(25, 35));
  EXPECT_EQ("[15, 20), [25, 40)", test(25, 37));
  EXPECT_EQ("[15, 20), [25, 40)", test(25, 39));
  EXPECT_EQ("[15, 20), [25, 40)", test(25, 40));
  EXPECT_EQ("[15, 20), [25, 41)", test(25, 41));
  EXPECT_EQ("[15, 20), [25, 43)", test(25, 43));

  // initial setup:         [15    20)      [25   30)      [35   35)
  // insertion points:                          [  )))  )  )   )  ))) )
  EXPECT_EQ("[15, 20), [25, 30), [35, 40)", test(27, 29));
  EXPECT_EQ("[15, 20), [25, 30), [35, 40)", test(27, 30));
  EXPECT_EQ("[15, 20), [25, 31), [35, 40)", test(27, 31));
  EXPECT_EQ("[15, 20), [25, 33), [35, 40)", test(27, 33));
  EXPECT_EQ("[15, 20), [25, 40)", test(27, 35));
  EXPECT_EQ("[15, 20), [25, 40)", test(27, 37));
  EXPECT_EQ("[15, 20), [25, 40)", test(27, 39));
  EXPECT_EQ("[15, 20), [25, 40)", test(27, 40));
  EXPECT_EQ("[15, 20), [25, 41)", test(27, 41));
  EXPECT_EQ("[15, 20), [25, 43)", test(27, 43));

  // initial setup:         [15    20)      [25   30)      [35   35)
  // insertion points:                             [))  )  )   )  ))) )
  EXPECT_EQ("[15, 20), [25, 30), [35, 40)", test(29, 30));
  EXPECT_EQ("[15, 20), [25, 31), [35, 40)", test(29, 31));
  EXPECT_EQ("[15, 20), [25, 33), [35, 40)", test(29, 33));
  EXPECT_EQ("[15, 20), [25, 40)", test(29, 35));
  EXPECT_EQ("[15, 20), [25, 40)", test(29, 37));
  EXPECT_EQ("[15, 20), [25, 40)", test(29, 39));
  EXPECT_EQ("[15, 20), [25, 40)", test(29, 40));
  EXPECT_EQ("[15, 20), [25, 41)", test(29, 41));
  EXPECT_EQ("[15, 20), [25, 43)", test(29, 43));

  // initial setup:         [15    20)      [25   30)      [35   35)
  // insertion points:                              [)  )  )   )  ))) )
  EXPECT_EQ("[15, 20), [25, 31), [35, 40)", test(30, 31));
  EXPECT_EQ("[15, 20), [25, 33), [35, 40)", test(30, 33));
  EXPECT_EQ("[15, 20), [25, 40)", test(30, 35));
  EXPECT_EQ("[15, 20), [25, 40)", test(30, 37));
  EXPECT_EQ("[15, 20), [25, 40)", test(30, 39));
  EXPECT_EQ("[15, 20), [25, 40)", test(30, 40));
  EXPECT_EQ("[15, 20), [25, 41)", test(30, 41));
  EXPECT_EQ("[15, 20), [25, 43)", test(30, 43));

  // initial setup:         [15    20)      [25   30)      [35   35)
  // insertion points:                               [  )  )   )  ))) )
  EXPECT_EQ("[15, 20), [25, 30), [31, 33), [35, 40)", test(31, 33));
  EXPECT_EQ("[15, 20), [25, 30), [31, 40)", test(31, 35));
  EXPECT_EQ("[15, 20), [25, 30), [31, 40)", test(31, 37));
  EXPECT_EQ("[15, 20), [25, 30), [31, 40)", test(31, 39));
  EXPECT_EQ("[15, 20), [25, 30), [31, 40)", test(31, 40));
  EXPECT_EQ("[15, 20), [25, 30), [31, 41)", test(31, 41));
  EXPECT_EQ("[15, 20), [25, 30), [31, 43)", test(31, 43));

  // initial setup:         [15    20)      [25   30)      [35   35)
  // insertion points:                                  [  )   )  ))) )
  EXPECT_EQ("[15, 20), [25, 30), [33, 40)", test(33, 35));
  EXPECT_EQ("[15, 20), [25, 30), [33, 40)", test(33, 37));
  EXPECT_EQ("[15, 20), [25, 30), [33, 40)", test(33, 39));
  EXPECT_EQ("[15, 20), [25, 30), [33, 40)", test(33, 40));
  EXPECT_EQ("[15, 20), [25, 30), [33, 41)", test(33, 41));
  EXPECT_EQ("[15, 20), [25, 30), [33, 43)", test(33, 43));

  // initial setup:         [15    20)      [25   30)      [35   35)
  // insertion points:                                     [   )  ))) )
  EXPECT_EQ("[15, 20), [25, 30), [35, 40)", test(35, 37));
  EXPECT_EQ("[15, 20), [25, 30), [35, 40)", test(35, 39));
  EXPECT_EQ("[15, 20), [25, 30), [35, 40)", test(35, 40));
  EXPECT_EQ("[15, 20), [25, 30), [35, 41)", test(35, 41));
  EXPECT_EQ("[15, 20), [25, 30), [35, 43)", test(35, 43));

  // initial setup:         [15    20)      [25   30)      [35   35)
  // insertion points:                                         [  ))) )
  EXPECT_EQ("[15, 20), [25, 30), [35, 40)", test(37, 39));
  EXPECT_EQ("[15, 20), [25, 30), [35, 40)", test(37, 40));
  EXPECT_EQ("[15, 20), [25, 30), [35, 41)", test(37, 41));
  EXPECT_EQ("[15, 20), [25, 30), [35, 43)", test(37, 43));

  // initial setup:         [15    20)      [25   30)      [35   35)
  // insertion points:                                            [)) )
  EXPECT_EQ("[15, 20), [25, 30), [35, 40)", test(39, 40));
  EXPECT_EQ("[15, 20), [25, 30), [35, 41)", test(39, 41));
  EXPECT_EQ("[15, 20), [25, 30), [35, 43)", test(39, 43));

  // initial setup:         [15    20)      [25   30)      [35   35)
  // insertion points:                                             [) )
  EXPECT_EQ("[15, 20), [25, 30), [35, 41)", test(40, 41));
  EXPECT_EQ("[15, 20), [25, 30), [35, 43)", test(40, 43));

  // initial setup:         [15    20)      [25   30)      [35   35)
  // insertion points:                                              [ )
  EXPECT_EQ("[15, 20), [25, 30), [35, 40), [41, 43)", test(41, 43));
}

TEST(IntervalSet, testTest) {
  IntervalSetImpl<uint32_t> set;
  set.insert(4, 6);
  EXPECT_FALSE(set.test(0));
  set.insert(0, 2);
  EXPECT_TRUE(set.test(0));
  EXPECT_TRUE(set.test(1));
  EXPECT_FALSE(set.test(2));
  EXPECT_FALSE(set.test(3));
  EXPECT_TRUE(set.test(4));
  EXPECT_TRUE(set.test(5));
  EXPECT_FALSE(set.test(6));
  EXPECT_FALSE(set.test(7));
}

TEST(IntervalSet, testTestDouble) {
  IntervalSetImpl<double> set;
  set.insert(4.0, 6.0);
  EXPECT_FALSE(set.test(0));
  EXPECT_FALSE(set.test(3.9999));
  EXPECT_TRUE(set.test(4.0));
  EXPECT_TRUE(set.test(4.0001));
  EXPECT_TRUE(set.test(5.9999));
  EXPECT_FALSE(set.test(6.0));
  set.insert(0, 2);
  EXPECT_TRUE(set.test(0));
  EXPECT_TRUE(set.test(1));
  EXPECT_TRUE(set.test(1.999));
  EXPECT_FALSE(set.test(3));
  EXPECT_TRUE(set.test(4));
  EXPECT_TRUE(set.test(5));
  EXPECT_FALSE(set.test(6));
  EXPECT_FALSE(set.test(7));
}

TEST(WelfordStandardDeviation, AllEntriesTheSame) {
  WelfordStandardDeviation wsd;
  wsd.update(10);
  wsd.update(10);
  wsd.update(10);
  EXPECT_EQ(10, wsd.mean());
  EXPECT_EQ(0, wsd.computeStandardDeviation());
}

TEST(WelfordStandardDeviation, SmallVariance) {
  WelfordStandardDeviation wsd;
  wsd.update(10);
  wsd.update(10);
  wsd.update(10);
  wsd.update(9);
  wsd.update(11);
  EXPECT_LT(0.5, wsd.computeStandardDeviation());
  EXPECT_GT(1.0, wsd.computeStandardDeviation());
  EXPECT_EQ(10, wsd.mean());
}

TEST(WelfordStandardDeviation, HugeVariance) {
  WelfordStandardDeviation wsd;
  wsd.update(20);
  wsd.update(2000);
  wsd.update(200000);
  wsd.update(20000000);
  EXPECT_EQ(5050505, wsd.mean());
  EXPECT_LT(1000, wsd.computeStandardDeviation());
}

TEST(WelfordStandardDeviation, InsufficientData) {
  WelfordStandardDeviation wsd;
  wsd.update(10);
  EXPECT_EQ(10, wsd.mean());
  EXPECT_TRUE(std::isnan(wsd.computeStandardDeviation()));
}

TEST(DateFormatter, FromTime) {
  const SystemTime time1(std::chrono::seconds(1522796769));
  EXPECT_EQ("2018-04-03T23:06:09.000Z", DateFormatter("%Y-%m-%dT%H:%M:%S.000Z").fromTime(time1));
  EXPECT_EQ("aaa23", DateFormatter(std::string(3, 'a') + "%H").fromTime(time1));
  const SystemTime time2(std::chrono::seconds(0));
  EXPECT_EQ("1970-01-01T00:00:00.000Z", DateFormatter("%Y-%m-%dT%H:%M:%S.000Z").fromTime(time2));
  EXPECT_EQ("aaa00", DateFormatter(std::string(3, 'a') + "%H").fromTime(time2));

  const SystemTime time3(std::chrono::milliseconds(1522796769321));
  EXPECT_EQ("2018-04-03T23:06:09.321Z", DateFormatter("%Y-%m-%dT%H:%M:%E3SZ").fromTime(time3));
  EXPECT_EQ("aaa23", DateFormatter(std::string(3, 'a') + "%H").fromTime(time1));
  const SystemTime time4(std::chrono::seconds(0));
  EXPECT_EQ("1970-01-01T00:00:00.000Z", DateFormatter("%Y-%m-%dT%H:%M:%E3SZ").fromTime(time4));
  EXPECT_EQ("aaa00", DateFormatter(std::string(3, 'a') + "%H").fromTime(time2));

  const SystemTime time5(std::chrono::milliseconds(321));
  EXPECT_EQ("1970-01-01T00:00:00.321Z", DateFormatter("%Y-%m-%dT%H:%M:%E3SZ").fromTime(time5));
  EXPECT_EQ("aaa00", DateFormatter(std::string(3, 'a') + "%H").fromTime(time2));
}

TEST(DateFormatter, DateFormatterVsAbslFormatTime) {
  const std::string format = "%Y-%m-%dT%H:%M:%E3SZ %Ez %E*z %E8S %E*S %E5f %E*f %E4Y %ET";

  SystemTime zero_time(std::chrono::seconds(0));

  EXPECT_EQ(DateFormatter(format).fromTime(zero_time),
            absl::FormatTime(format, absl::FromChrono(zero_time), absl::UTCTimeZone()));

  std::mt19937 prng(1);
  std::uniform_int_distribution<long> distribution(-10, 20);

  SystemTime now = std::chrono::system_clock::now(); // NO_CHECK_FORMAT(real_time)

  for (size_t i = 0; i < 20; i++) {
    auto time = now + std::chrono::milliseconds(static_cast<int>(distribution(prng)));
    // UTC time zone.
    EXPECT_EQ(DateFormatter(format).fromTime(time),
              absl::FormatTime(format, absl::FromChrono(time), absl::UTCTimeZone()));

    // Local time zone.
    EXPECT_EQ(DateFormatter(format, true).fromTime(time),
              absl::FormatTime(format, absl::FromChrono(time), absl::LocalTimeZone()));
  }
}

TEST(DateFormatter, HybridAbsl) {
  const std::string format = "%Y-%m-%dT%H:%M:%E3SZ %E6S %E*S %E4f %E*f %S. %s %3f %6f %9f";

  const SystemTime time1(std::chrono::seconds(1522796769) + std::chrono::microseconds(123450));

  EXPECT_EQ(
      "2018-04-03T23:06:09.123Z 09.123450 09.12345 1234 12345 09. 1522796769 123 123450 123450000",
      DateFormatter(format).fromTime(time1));

  const SystemTime time2(std::chrono::seconds(0));
  EXPECT_EQ("1970-01-01T00:00:00.000Z 00.000000 00 0000 0 00. 0 000 000000 000000000",
            DateFormatter(format).fromTime(time2));
<<<<<<< HEAD
=======
}

TEST(DateFormatter, FromTimeLocalTimeZone) {
  const SystemTime time1(std::chrono::seconds(1522796769));
  EXPECT_EQ(
      absl::FormatTime("%Y-%m-%dT%H:%M:%S.000Z", absl::FromChrono(time1), absl::LocalTimeZone()),
      DateFormatter("%Y-%m-%dT%H:%M:%S.000Z", true).fromTime(time1));
  EXPECT_EQ(absl::FormatTime("aaa%H", absl::FromChrono(time1), absl::LocalTimeZone()),
            DateFormatter(std::string(3, 'a') + "%H", true).fromTime(time1));
  const SystemTime time2(std::chrono::seconds(0));
  EXPECT_EQ(
      absl::FormatTime("%Y-%m-%dT%H:%M:%S.000Z", absl::FromChrono(time2), absl::LocalTimeZone()),
      DateFormatter("%Y-%m-%dT%H:%M:%S.000Z", true).fromTime(time2));
  EXPECT_EQ(absl::FormatTime("aaa%H", absl::FromChrono(time2), absl::LocalTimeZone()),
            DateFormatter(std::string(3, 'a') + "%H", true).fromTime(time2));
  SystemTime time3(std::chrono::milliseconds(1522796769999));
  EXPECT_EQ(
      absl::FormatTime("%Y-%m-%dT%H:%M:%E3S%z", absl::FromChrono(time3), absl::LocalTimeZone()),
      DateFormatter("%Y-%m-%dT%H:%M:%S.%3f%z", true).fromTime(time3));
>>>>>>> 9feddc11
}

// Check the time complexity. Make sure DateFormatter can finish parsing long messy string without
// crashing/freezing. This should pass in 0-2 seconds if O(n). Finish in 30-120 seconds if O(n^2)
TEST(DateFormatter, ParseLongString) {
  std::string input;
  std::string expected_output;
  int num_duplicates = 400;
  std::string duplicate_input = "%%1f %1f, %2f, %3f, %4f, ";
  std::string duplicate_output = "%1 1, 14, 142, 1420, ";
  for (int i = 0; i < num_duplicates; i++) {
    absl::StrAppend(&input, duplicate_input, "(");
    absl::StrAppend(&expected_output, duplicate_output, "(");
  }
  absl::StrAppend(&input, duplicate_input);
  absl::StrAppend(&expected_output, duplicate_output);

  const SystemTime time1(std::chrono::seconds(1522796769) + std::chrono::milliseconds(142));
  std::string output = DateFormatter(input).fromTime(time1);
  EXPECT_EQ(expected_output, output);
}

TEST(DateFormatter, FromTimeSameWildcard) {
  const SystemTime time1(std::chrono::seconds(1522796769) + std::chrono::milliseconds(142));
  EXPECT_EQ("2018-04-03T23:06:09.000Z142",
            DateFormatter("%Y-%m-%dT%H:%M:%S.000Z%3f").fromTime(time1));
  EXPECT_EQ("2018-04-03T23:06:09.000Z114",
            DateFormatter("%Y-%m-%dT%H:%M:%S.000Z%1f%2f").fromTime(time1));
}

TEST(InlineStorageTest, InlineString) {
  InlineStringPtr hello = InlineString::create("Hello, world!");
  EXPECT_EQ("Hello, world!", hello->toStringView());
  EXPECT_EQ("Hello, world!", hello->toString());
}

#ifdef WIN32
TEST(ErrorDetailsTest, WindowsFormatMessage) {
  // winsock2 error
  EXPECT_NE(errorDetails(SOCKET_ERROR_AGAIN), "");
  EXPECT_THAT(errorDetails(SOCKET_ERROR_AGAIN), Not(HasSubstr("\r\n")));
  EXPECT_NE(errorDetails(SOCKET_ERROR_AGAIN), "Unknown error");

  // winsock2 error with a long message
  EXPECT_NE(errorDetails(SOCKET_ERROR_MSG_SIZE), "");
  EXPECT_THAT(errorDetails(SOCKET_ERROR_MSG_SIZE), Not(HasSubstr("\r\n")));
  EXPECT_NE(errorDetails(SOCKET_ERROR_MSG_SIZE), "Unknown error");

  // regular Windows error
  EXPECT_NE(errorDetails(ERROR_FILE_NOT_FOUND), "");
  EXPECT_THAT(errorDetails(ERROR_FILE_NOT_FOUND), Not(HasSubstr("\r\n")));
  EXPECT_NE(errorDetails(ERROR_FILE_NOT_FOUND), "Unknown error");

  // invalid error code
  EXPECT_EQ(errorDetails(99999), "Unknown error");
}
#endif

TEST(SetUtil, All) {
  {
    absl::flat_hash_set<uint32_t> result;
    SetUtil::setDifference({1, 2, 3}, {1, 3}, result);
    EXPECT_THAT(result, WhenSorted(ElementsAre(2)));
  }
  {
    absl::flat_hash_set<uint32_t> result;
    SetUtil::setDifference({1, 2, 3}, {4, 5}, result);
    EXPECT_THAT(result, WhenSorted(ElementsAre(1, 2, 3)));
  }
  {
    absl::flat_hash_set<uint32_t> result;
    SetUtil::setDifference({}, {4, 5}, result);
    EXPECT_THAT(result, WhenSorted(ElementsAre()));
  }
  {
    absl::flat_hash_set<uint32_t> result;
    SetUtil::setDifference({1, 2, 3}, {}, result);
    EXPECT_THAT(result, WhenSorted(ElementsAre(1, 2, 3)));
  }
}

} // namespace Envoy<|MERGE_RESOLUTION|>--- conflicted
+++ resolved
@@ -1094,8 +1094,6 @@
   const SystemTime time2(std::chrono::seconds(0));
   EXPECT_EQ("1970-01-01T00:00:00.000Z 00.000000 00 0000 0 00. 0 000 000000 000000000",
             DateFormatter(format).fromTime(time2));
-<<<<<<< HEAD
-=======
 }
 
 TEST(DateFormatter, FromTimeLocalTimeZone) {
@@ -1115,7 +1113,6 @@
   EXPECT_EQ(
       absl::FormatTime("%Y-%m-%dT%H:%M:%E3S%z", absl::FromChrono(time3), absl::LocalTimeZone()),
       DateFormatter("%Y-%m-%dT%H:%M:%S.%3f%z", true).fromTime(time3));
->>>>>>> 9feddc11
 }
 
 // Check the time complexity. Make sure DateFormatter can finish parsing long messy string without

#include <iostream>
#include <string>

#include "common/common/fancy_logger.h"
#include "common/common/logger.h"

#include "test/mocks/http/mocks.h"
#include "test/mocks/network/mocks.h"
#include "test/test_common/logging.h"

#include "gmock/gmock.h"
#include "gtest/gtest.h"

#ifndef FANCY
#define LOGGER_MODE 0
#else
#define LOGGER_MODE 1
#endif

namespace Envoy {

class TestFilterLog : public Logger::Loggable<Logger::Id::filter> {
public:
  void logMessage() {
    ENVOY_LOG(trace, "fake message");
    ENVOY_LOG(debug, "fake message");
    ENVOY_LOG(warn, "fake message");
    ENVOY_LOG(error, "fake message");
    ENVOY_LOG(critical, "fake message");
    ENVOY_CONN_LOG(info, "fake message", connection_);
    ENVOY_STREAM_LOG(info, "fake message", stream_);
  }

  void logMessageEscapeSequences() { ENVOY_LOG_MISC(info, "line 1 \n line 2 \t tab \\r test"); }

private:
  NiceMock<Network::MockConnection> connection_;
  NiceMock<Http::MockStreamDecoderFilterCallbacks> stream_;
};

TEST(Logger, All) {
  // This test exists just to ensure all macros compile and run with the expected arguments provided

  TestFilterLog filter;
  filter.logMessage();

  // Misc logging with no facility.
  ENVOY_LOG_MISC(info, "fake message");
}

TEST(Logger, evaluateParams) {
  uint32_t i = 1;

  // Set logger's level to low level.
  // Log message with higher severity and make sure that params were evaluated.
  GET_MISC_LOGGER().set_level(spdlog::level::info);
  ENVOY_LOG_MISC(warn, "test message '{}'", i++);

  EXPECT_THAT(i, testing::Eq(2));
}

TEST(Logger, doNotEvaluateParams) {
  uint32_t i = 1;

  // Set logger's logging level high and log a message with lower severity
  // params should not be evaluated.
  GET_MISC_LOGGER().set_level(spdlog::level::critical);
  ENVOY_LOG_MISC(error, "test message '{}'", i++);
  EXPECT_THAT(i, testing::Eq(1));
}

TEST(Logger, logAsStatement) {
  // Just log as part of if ... statement
  uint32_t i = 1, j = 1;

  // Set logger's logging level to high
  GET_MISC_LOGGER().set_level(spdlog::level::critical);

  // Make sure that if statement inside of LOGGER macro does not catch trailing
  // else ....
  if (true) // NOLINT(readability-braces-around-statements)
    ENVOY_LOG_MISC(warn, "test message 1 '{}'", i++);
  else // NOLINT(readability-braces-around-statements)
    ENVOY_LOG_MISC(critical, "test message 2 '{}'", j++);

  EXPECT_THAT(i, testing::Eq(1));
  EXPECT_THAT(j, testing::Eq(1));

  // Do the same with curly brackets
  if (true) {
    ENVOY_LOG_MISC(warn, "test message 3 '{}'", i++);
  } else {
    ENVOY_LOG_MISC(critical, "test message 4 '{}'", j++);
  }

  EXPECT_THAT(i, testing::Eq(1));
  EXPECT_THAT(j, testing::Eq(1));
}

TEST(Logger, checkLoggerLevel) {
  class LogTestClass : public Logger::Loggable<Logger::Id::misc> {
  public:
    void setLevel(const spdlog::level::level_enum level) { ENVOY_LOGGER().set_level(level); }
    uint32_t executeAtTraceLevel() {
      if (ENVOY_LOG_CHECK_LEVEL(trace)) {
        //  Logger's level was at least trace
        return 1;
      } else {
        // Logger's level was higher than trace
        return 2;
      };
    }
  };

  LogTestClass test_obj;

  // Set Loggers severity low
  test_obj.setLevel(spdlog::level::trace);
  EXPECT_THAT(test_obj.executeAtTraceLevel(), testing::Eq(1));

  test_obj.setLevel(spdlog::level::info);
  EXPECT_THAT(test_obj.executeAtTraceLevel(), testing::Eq(2));
}

TEST(RegistryTest, LoggerWithName) {
  EXPECT_EQ(nullptr, Logger::Registry::logger("blah"));
  EXPECT_EQ("upstream", Logger::Registry::logger("upstream")->name());
}

class FormatTest : public testing::Test {
public:
  static void logMessageEscapeSequences() {
    ENVOY_LOG_MISC(info, "line 1 \n line 2 \t tab \\r test");
  }
};

TEST_F(FormatTest, OutputUnescaped) {
  const Envoy::ExpectedLogMessages message{{"info", "line 1 \n line 2 \t tab \\r test"}};
  EXPECT_LOG_CONTAINS_ALL_OF(message, logMessageEscapeSequences());
}

TEST_F(FormatTest, OutputEscaped) {
  // Note this uses a raw string literal
  const Envoy::ExpectedLogMessages message{{"info", R"(line 1 \n line 2 \t tab \\r test)"}};
  EXPECT_LOG_CONTAINS_ALL_OF_ESCAPED(message, logMessageEscapeSequences());
}

/**
 * Test for Fancy Logger convenient macros.
 */
TEST(Fancy, Global) {
  FANCY_LOG(info, "Hello world! Here's a line of fancy log!");
  FANCY_LOG(error, "Fancy Error! Here's the second message!");

  NiceMock<Network::MockConnection> connection_;
  NiceMock<Http::MockStreamDecoderFilterCallbacks> stream_;
  FANCY_CONN_LOG(warn, "Fake info {} of connection", connection_, 1);
  FANCY_STREAM_LOG(warn, "Fake warning {} of stream", stream_, 1);

  FANCY_LOG(critical, "Critical message for later flush.");
  FANCY_FLUSH_LOG();
}

TEST(Fancy, FastPath) {
  FancyContext::setFancyLogger(__FILE__, spdlog::level::info);
  for (int i = 0; i < 10; i++) {
    FANCY_LOG(warn, "Fake warning No. {}", i);
  }
}

TEST(Fancy, SetLevel) {
  const char* file = "P=NP_file";
<<<<<<< HEAD
  bool res = FancyContext::setFancyLogger(file, spdlog::level::trace);
  EXPECT_EQ(res, false);
  SpdLoggerPtr p = FancyContext::getFancyLogEntry(file);
  EXPECT_EQ(p, nullptr);

  res = FancyContext::setFancyLogger(__FILE__, spdlog::level::err);
  EXPECT_EQ(res, true);
=======
  getFancyContext().setFancyLogger(file, spdlog::level::trace);

  getFancyContext().setFancyLogger(__FILE__, spdlog::level::err);
>>>>>>> 1410fa64
  FANCY_LOG(error, "Fancy Error! Here's a test for level.");
  FANCY_LOG(warn, "Warning: you shouldn't see this message!");
  p = FancyContext::getFancyLogEntry(__FILE__);
  EXPECT_NE(p, nullptr);
  EXPECT_EQ(p->level(), spdlog::level::err);

  FancyContext::setAllFancyLoggers(spdlog::level::info);
  FANCY_LOG(info, "Info: all loggers back to info.");
  FANCY_LOG(debug, "Debug: you shouldn't see this message!");
  EXPECT_EQ(FancyContext::getFancyLogEntry(__FILE__)->level(), spdlog::level::info);
}

<<<<<<< HEAD
TEST(Fancy, Iteration) {
  FANCY_LOG(info, "Info: iteration test begins.");
  FANCY_LOG(info, FancyContext::listFancyLoggers());
  std::string log_format = "[%T.%e][%t][%l][%n] %v";
  FancyContext::setDefaultFancyLevelFormat(spdlog::level::warn, log_format);
  FANCY_LOG(warn, "Warning: now level is warn, format changed (Date removed).");
  FANCY_LOG(warn, FancyContext::listFancyLoggers());
  EXPECT_EQ(FancyContext::getFancyLogEntry(__FILE__)->level(), spdlog::level::warn);
}

TEST(Fancy, Context) {
  FANCY_LOG(info, "Info: context API needs test.");
  Logger::LoggerMode mode = Logger::Context::getLoggerMode();
  Logger::LoggerMode compile_mode =
      LOGGER_MODE ? Logger::LoggerMode::Fancy : Logger::LoggerMode::Envoy;
  printf(" --> Logger Mode: %d\n", LOGGER_MODE);
  EXPECT_EQ(mode, compile_mode);
  if (LOGGER_MODE) {
    ENVOY_LOG(critical, "Compile option set: it's a Fancy Log printed by ENVOY_LOG!");
=======
TEST(Fancy, Default) {
  getFancyContext().setFancyLogger(__FILE__, spdlog::level::info); // revert to default
  std::string fmt = "[%t][%l][%n] %v";
  getFancyContext().setDefaultFancyLevelFormat(spdlog::level::warn, fmt);
  FANCY_LOG(info, "Info: you shouldn't see this message!");
  FANCY_LOG(warn, "Warning: warning at default log level!");
  EXPECT_EQ(Logger::Context::getFancyLogFormat(), "[%Y-%m-%d %T.%e][%t][%l][%n] %v");
  EXPECT_EQ(Logger::Context::getFancyDefaultLevel(), spdlog::level::info);
}

TEST(Fancy, FastPath) {
  getFancyContext().setFancyLogger(__FILE__, spdlog::level::info);
  for (int i = 0; i < 10; i++) {
    FANCY_LOG(warn, "Fake warning No. {}", i);
>>>>>>> 1410fa64
  }
  Logger::Context::setLoggerMode(Logger::LoggerMode::Fancy);
  EXPECT_EQ(Logger::Context::getLoggerMode(), Logger::LoggerMode::Fancy);
  EXPECT_EQ(Logger::Context::getFancyLogFormat(), "[%Y-%m-%d %T.%e][%t][%l][%n] [%g:%#] %v");
  EXPECT_EQ(Logger::Context::getFancyDefaultLevel(),
            spdlog::level::err); // default is error in test environment
}

} // namespace Envoy<|MERGE_RESOLUTION|>--- conflicted
+++ resolved
@@ -162,7 +162,7 @@
 }
 
 TEST(Fancy, FastPath) {
-  FancyContext::setFancyLogger(__FILE__, spdlog::level::info);
+  getFancyContext().setFancyLogger(__FILE__, spdlog::level::info);
   for (int i = 0; i < 10; i++) {
     FANCY_LOG(warn, "Fake warning No. {}", i);
   }
@@ -170,40 +170,33 @@
 
 TEST(Fancy, SetLevel) {
   const char* file = "P=NP_file";
-<<<<<<< HEAD
-  bool res = FancyContext::setFancyLogger(file, spdlog::level::trace);
+  bool res = getFancyContext().setFancyLogger(file, spdlog::level::trace);
   EXPECT_EQ(res, false);
-  SpdLoggerPtr p = FancyContext::getFancyLogEntry(file);
+  SpdLoggerSharedPtr p = getFancyContext().getFancyLogEntry(file);
   EXPECT_EQ(p, nullptr);
 
-  res = FancyContext::setFancyLogger(__FILE__, spdlog::level::err);
+  res = getFancyContext().setFancyLogger(__FILE__, spdlog::level::err);
   EXPECT_EQ(res, true);
-=======
-  getFancyContext().setFancyLogger(file, spdlog::level::trace);
-
-  getFancyContext().setFancyLogger(__FILE__, spdlog::level::err);
->>>>>>> 1410fa64
   FANCY_LOG(error, "Fancy Error! Here's a test for level.");
   FANCY_LOG(warn, "Warning: you shouldn't see this message!");
-  p = FancyContext::getFancyLogEntry(__FILE__);
+  p = getFancyContext().getFancyLogEntry(__FILE__);
   EXPECT_NE(p, nullptr);
   EXPECT_EQ(p->level(), spdlog::level::err);
 
-  FancyContext::setAllFancyLoggers(spdlog::level::info);
+  getFancyContext().setAllFancyLoggers(spdlog::level::info);
   FANCY_LOG(info, "Info: all loggers back to info.");
   FANCY_LOG(debug, "Debug: you shouldn't see this message!");
-  EXPECT_EQ(FancyContext::getFancyLogEntry(__FILE__)->level(), spdlog::level::info);
-}
-
-<<<<<<< HEAD
+  EXPECT_EQ(getFancyContext().getFancyLogEntry(__FILE__)->level(), spdlog::level::info);
+}
+
 TEST(Fancy, Iteration) {
   FANCY_LOG(info, "Info: iteration test begins.");
-  FANCY_LOG(info, FancyContext::listFancyLoggers());
+  FANCY_LOG(info, getFancyContext().listFancyLoggers());
   std::string log_format = "[%T.%e][%t][%l][%n] %v";
-  FancyContext::setDefaultFancyLevelFormat(spdlog::level::warn, log_format);
+  getFancyContext().setDefaultFancyLevelFormat(spdlog::level::warn, log_format);
   FANCY_LOG(warn, "Warning: now level is warn, format changed (Date removed).");
-  FANCY_LOG(warn, FancyContext::listFancyLoggers());
-  EXPECT_EQ(FancyContext::getFancyLogEntry(__FILE__)->level(), spdlog::level::warn);
+  FANCY_LOG(warn, getFancyContext().listFancyLoggers());
+  EXPECT_EQ(getFancyContext().getFancyLogEntry(__FILE__)->level(), spdlog::level::warn);
 }
 
 TEST(Fancy, Context) {
@@ -214,23 +207,9 @@
   printf(" --> Logger Mode: %d\n", LOGGER_MODE);
   EXPECT_EQ(mode, compile_mode);
   if (LOGGER_MODE) {
-    ENVOY_LOG(critical, "Compile option set: it's a Fancy Log printed by ENVOY_LOG!");
-=======
-TEST(Fancy, Default) {
-  getFancyContext().setFancyLogger(__FILE__, spdlog::level::info); // revert to default
-  std::string fmt = "[%t][%l][%n] %v";
-  getFancyContext().setDefaultFancyLevelFormat(spdlog::level::warn, fmt);
-  FANCY_LOG(info, "Info: you shouldn't see this message!");
-  FANCY_LOG(warn, "Warning: warning at default log level!");
-  EXPECT_EQ(Logger::Context::getFancyLogFormat(), "[%Y-%m-%d %T.%e][%t][%l][%n] %v");
-  EXPECT_EQ(Logger::Context::getFancyDefaultLevel(), spdlog::level::info);
-}
-
-TEST(Fancy, FastPath) {
-  getFancyContext().setFancyLogger(__FILE__, spdlog::level::info);
-  for (int i = 0; i < 10; i++) {
-    FANCY_LOG(warn, "Fake warning No. {}", i);
->>>>>>> 1410fa64
+    TestFilterLog filter;
+    filter.logMessage();
+    FANCY_LOG(critical, "Compile option set: it's a Fancy Log printed by ENVOY_LOG!");
   }
   Logger::Context::setLoggerMode(Logger::LoggerMode::Fancy);
   EXPECT_EQ(Logger::Context::getLoggerMode(), Logger::LoggerMode::Fancy);

--- conflicted
+++ resolved
@@ -193,16 +193,11 @@
 envoy_cc_test(
     name = "log_verbosity_update_test",
     srcs = ["log_verbosity_update_test.cc"],
-<<<<<<< HEAD
     args = [
         "--",
         "--enable-fine-grain-logging",
     ],
-    rbe_pool = "2core",
-=======
-    args = ["--enable-fine-grain-logging"],
-    rbe_pool = "6gig",
->>>>>>> ef96ec4f
+    rbe_pool = "6gig",
     deps = [
         "//source/common/common:minimal_logger_lib",
         "//test/test_common:logging_lib",
@@ -212,16 +207,11 @@
 envoy_cc_test(
     name = "fine_grain_log_macros_test",
     srcs = ["log_macros_test.cc"],
-<<<<<<< HEAD
     args = [
         "--",
         "--enable-fine-grain-logging",
     ],
-    rbe_pool = "2core",
-=======
-    args = ["--enable-fine-grain-logging"],
-    rbe_pool = "6gig",
->>>>>>> ef96ec4f
+    rbe_pool = "6gig",
     deps = [
         "//source/common/common:minimal_logger_lib",
         "//test/mocks/http:http_mocks",

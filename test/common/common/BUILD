load(
    "//bazel:envoy_build_system.bzl",
    "envoy_benchmark_test",
    "envoy_cc_benchmark_binary",
    "envoy_cc_fuzz_test",
    "envoy_cc_test",
    "envoy_package",
)

licenses(["notice"])  # Apache 2

envoy_package()

envoy_cc_test(
    name = "backoff_strategy_test",
    srcs = ["backoff_strategy_test.cc"],
    deps = [
        "//source/common/common:backoff_lib",
        "//test/mocks/runtime:runtime_mocks",
    ],
)

envoy_cc_test(
    name = "assert_test",
    srcs = ["assert_test.cc"],
    deps = [
        "//source/common/common:assert_lib",
        "//test/test_common:logging_lib",
    ],
)

envoy_cc_test(
    name = "base64_test",
    srcs = ["base64_test.cc"],
    deps = [
        "//source/common/buffer:buffer_lib",
        "//source/common/common:base64_lib",
    ],
)

envoy_cc_fuzz_test(
    name = "base64_fuzz_test",
    srcs = ["base64_fuzz_test.cc"],
    corpus = "base64_corpus",
    # Fuzzer is stable, no bugs, simple test target; avoid emitting CO2.
    tags = ["no_fuzz"],
    deps = ["//source/common/common:base64_lib"],
)

envoy_cc_fuzz_test(
    name = "utility_fuzz_test",
    srcs = ["utility_fuzz_test.cc"],
    corpus = "utility_corpus",
    # Fuzzer is stable, no bugs, simple test target; avoid emitting CO2.
    tags = ["no_fuzz"],
    deps = ["//source/common/common:utility_lib"],
)

envoy_cc_fuzz_test(
    name = "hash_fuzz_test",
    srcs = ["hash_fuzz_test.cc"],
    corpus = "hash_corpus",
    deps = ["//source/common/common:hash_lib"],
)

envoy_cc_test(
    name = "cleanup_test",
    srcs = ["cleanup_test.cc"],
    deps = ["//source/common/common:cleanup_lib"],
)

envoy_cc_test(
    name = "mem_block_builder_test",
    srcs = ["mem_block_builder_test.cc"],
    deps = ["//source/common/common:mem_block_builder_lib"],
)

envoy_cc_test(
    name = "phantom_test",
    srcs = ["phantom_test.cc"],
    deps = ["//source/common/common:phantom"],
)

envoy_cc_test(
    name = "fmt_test",
    srcs = ["fmt_test.cc"],
    deps = [
        "//source/common/common:fmt_lib",
        "//source/common/common:minimal_logger_lib",
    ],
)

envoy_cc_test(
    name = "hash_test",
    srcs = ["hash_test.cc"],
    deps = ["//source/common/common:hash_lib"],
)

envoy_cc_test(
    name = "hex_test",
    srcs = ["hex_test.cc"],
    deps = ["//source/common/common:hex_lib"],
)

envoy_cc_test(
    name = "linked_object_test",
    srcs = ["linked_object_test.cc"],
    deps = [
        "//source/common/common:linked_object",
    ],
)

envoy_cc_test(
    name = "log_macros_test",
    srcs = ["log_macros_test.cc"],
    deps = [
        "//source/common/common:minimal_logger_lib",
        "//test/mocks/http:http_mocks",
        "//test/mocks/network:network_mocks",
        "//test/mocks/upstream:upstream_mocks",
        "//test/test_common:logging_lib",
    ],
)

envoy_cc_test(
    name = "fancy_log_macros_test",
    srcs = ["log_macros_test.cc"],
    args = ["--enable-fine-grain-logging"],
    deps = [
        "//source/common/common:minimal_logger_lib",
        "//test/mocks/http:http_mocks",
        "//test/mocks/network:network_mocks",
        "//test/mocks/upstream:upstream_mocks",
        "//test/test_common:logging_lib",
    ],
)

envoy_cc_benchmark_binary(
    name = "logger_speed_test",
    srcs = ["logger_speed_test.cc"],
    external_deps = ["benchmark"],
    deps = ["//source/common/common:minimal_logger_lib"],
)

envoy_benchmark_test(
    name = "logger_speed_test_benchmark_test",
    benchmark_binary = "logger_speed_test",
)

envoy_cc_test(
    name = "logger_test",
    srcs = ["logger_test.cc"],
    deps = [
        "//source/common/common:minimal_logger_lib",
    ],
)

envoy_cc_fuzz_test(
    name = "logger_fuzz_test",
    srcs = ["logger_fuzz_test.cc"],
    corpus = "logger_corpus",
    # TODO(github.com/envoyproxy/envoy#8893): Re-enable once more fuzz tests are added
    tags = ["no_fuzz"],
    deps = ["//source/common/common:minimal_logger_lib"],
)

envoy_cc_test(
    name = "matchers_test",
    srcs = ["matchers_test.cc"],
    deps = [
        "//source/common/common:matchers_lib",
        "//source/common/config:metadata_lib",
        "//source/common/protobuf:utility_lib",
        "//test/test_common:utility_lib",
        "@envoy_api//envoy/config/core/v3:pkg_cc_proto",
        "@envoy_api//envoy/type/matcher/v3:pkg_cc_proto",
    ],
)

envoy_cc_test(
    name = "mutex_tracer_test",
    srcs = ["mutex_tracer_test.cc"],
    deps = [
        "//source/common/common:mutex_tracer_lib",
        "//test/test_common:contention_lib",
        "//test/test_common:utility_lib",
    ],
)

envoy_cc_test(
    name = "optref_test",
    srcs = ["optref_test.cc"],
)

envoy_cc_test(
    name = "random_generator_test",
    srcs = ["random_generator_test.cc"],
    deps = [
        "//source/common/common:random_generator_lib",
        "//test/mocks/runtime:runtime_mocks",
        "//test/test_common:environment_lib",
    ],
)

envoy_cc_test(
    name = "utility_test",
    srcs = ["utility_test.cc"],
    external_deps = [
        "abseil_strings",
    ],
    deps = [
        "//source/common/common:utility_lib",
        "//test/test_common:simulated_time_system_lib",
        "//test/test_common:test_time_lib",
        "//test/test_common:utility_lib",
    ],
)

envoy_cc_test(
    name = "regex_test",
    srcs = ["regex_test.cc"],
    deps = [
        "//source/common/common:regex_lib",
        "//test/test_common:logging_lib",
        "//test/test_common:test_runtime_lib",
        "//test/test_common:utility_lib",
        "@envoy_api//envoy/type/matcher/v3:pkg_cc_proto",
    ],
)

envoy_cc_test(
    name = "perf_annotation_test",
    srcs = ["perf_annotation_test.cc"],
    deps = [
        "//source/common/common:perf_annotation_lib",
    ],
)

envoy_cc_test(
    name = "perf_annotation_disabled_test",
    srcs = ["perf_annotation_disabled_test.cc"],
    deps = [
        "//source/common/common:perf_annotation_lib",
    ],
)

envoy_cc_test(
    name = "basic_resource_impl_test",
    srcs = ["basic_resource_impl_test.cc"],
    deps = [
        "//source/common/common:basic_resource_lib",
        "//test/mocks/runtime:runtime_mocks",
    ],
)

envoy_cc_test(
    name = "token_bucket_impl_test",
    srcs = ["token_bucket_impl_test.cc"],
    deps = [
        "//source/common/common:token_bucket_impl_lib",
        "//test/test_common:simulated_time_system_lib",
        "//test/test_common:utility_lib",
    ],
)

envoy_cc_test(
    name = "callback_impl_test",
    srcs = ["callback_impl_test.cc"],
    deps = ["//source/common/common:callback_impl_lib"],
)

<<<<<<< HEAD
envoy_cc_binary(
    name = "re_speed_test",
    srcs = ["re_speed_test.cc"],
    external_deps = ["benchmark"],
    deps = [
        "//source/common/common:assert_lib",
        "//source/common/common:utility_lib",
        "@com_googlesource_code_re2//:re2",
    ],
)

envoy_cc_binary(
=======
envoy_cc_benchmark_binary(
>>>>>>> 49cbae46
    name = "utility_speed_test",
    srcs = ["utility_speed_test.cc"],
    external_deps = [
        "abseil_strings",
        "benchmark",
    ],
    deps = [
        "//source/common/common:assert_lib",
        "//source/common/common:utility_lib",
    ],
)

envoy_benchmark_test(
    name = "utility_speed_test_benchmark_test",
    benchmark_binary = "utility_speed_test",
)

envoy_cc_test(
    name = "lock_guard_test",
    srcs = ["lock_guard_test.cc"],
    deps = [
        "//source/common/common:lock_guard_lib",
        "//source/common/common:thread_lib",
    ],
)

envoy_cc_test(
    name = "thread_id_test",
    srcs = ["thread_id_test.cc"],
    external_deps = ["abseil_hash_testing"],
    deps = [
        "//source/common/common:thread_lib",
        "//test/test_common:thread_factory_for_test_lib",
    ],
)

envoy_cc_test(
    name = "thread_test",
    srcs = ["thread_test.cc"],
    deps = [
        "//source/common/common:thread_lib",
        "//source/common/common:thread_synchronizer_lib",
        "//test/test_common:thread_factory_for_test_lib",
    ],
)

envoy_cc_test(
    name = "stl_helpers_test",
    srcs = ["stl_helpers_test.cc"],
    deps = [
        "//source/common/common:stl_helpers",
    ],
)

envoy_cc_test(
    name = "version_test",
    srcs = ["version_test.cc"],
    external_deps = [
        "abseil_strings",
    ],
    deps = [
        "//source/common/version:version_lib",
    ],
)

envoy_cc_test(
    name = "statusor_test",
    srcs = ["statusor_test.cc"],
    deps = [
        "//source/common/common:statusor_lib",
        "//source/common/http:status_lib",
    ],
)<|MERGE_RESOLUTION|>--- conflicted
+++ resolved
@@ -269,8 +269,7 @@
     deps = ["//source/common/common:callback_impl_lib"],
 )
 
-<<<<<<< HEAD
-envoy_cc_binary(
+envoy_cc_benchmark_binary(
     name = "re_speed_test",
     srcs = ["re_speed_test.cc"],
     external_deps = ["benchmark"],
@@ -281,10 +280,7 @@
     ],
 )
 
-envoy_cc_binary(
-=======
 envoy_cc_benchmark_binary(
->>>>>>> 49cbae46
     name = "utility_speed_test",
     srcs = ["utility_speed_test.cc"],
     external_deps = [

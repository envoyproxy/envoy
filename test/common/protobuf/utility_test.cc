#include <unordered_set>

#include "envoy/config/bootstrap/v2/bootstrap.pb.h"
#include "envoy/config/bootstrap/v2/bootstrap.pb.validate.h"

#include "common/protobuf/protobuf.h"
#include "common/protobuf/utility.h"
#include "common/runtime/runtime_impl.h"
#include "common/stats/isolated_store_impl.h"

#include "test/mocks/server/mocks.h"
#include "test/proto/deprecated.pb.h"
#include "test/test_common/environment.h"
#include "test/test_common/logging.h"
#include "test/test_common/utility.h"

#include "gtest/gtest.h"

namespace Envoy {

class ProtobufUtilityTest : public testing::Test {
protected:
  ProtobufUtilityTest() : api_(Api::createApiForTest()) {}

  Api::ApiPtr api_;
};

TEST_F(ProtobufUtilityTest, convertPercentNaN) {
  envoy::api::v2::Cluster::CommonLbConfig common_config_;
  common_config_.mutable_healthy_panic_threshold()->set_value(
      std::numeric_limits<double>::quiet_NaN());
  EXPECT_THROW(PROTOBUF_PERCENT_TO_ROUNDED_INTEGER_OR_DEFAULT(common_config_,
                                                              healthy_panic_threshold, 100, 50),
               EnvoyException);
}

namespace ProtobufPercentHelper {

TEST_F(ProtobufUtilityTest, evaluateFractionalPercent) {
  { // 0/100 (default)
    envoy::type::FractionalPercent percent;
    EXPECT_FALSE(evaluateFractionalPercent(percent, 0));
    EXPECT_FALSE(evaluateFractionalPercent(percent, 50));
    EXPECT_FALSE(evaluateFractionalPercent(percent, 100));
    EXPECT_FALSE(evaluateFractionalPercent(percent, 1000));
  }
  { // 5/100
    envoy::type::FractionalPercent percent;
    percent.set_numerator(5);
    EXPECT_TRUE(evaluateFractionalPercent(percent, 0));
    EXPECT_TRUE(evaluateFractionalPercent(percent, 4));
    EXPECT_FALSE(evaluateFractionalPercent(percent, 5));
    EXPECT_FALSE(evaluateFractionalPercent(percent, 50));
    EXPECT_TRUE(evaluateFractionalPercent(percent, 100));
    EXPECT_TRUE(evaluateFractionalPercent(percent, 104));
    EXPECT_FALSE(evaluateFractionalPercent(percent, 105));
    EXPECT_TRUE(evaluateFractionalPercent(percent, 204));
    EXPECT_TRUE(evaluateFractionalPercent(percent, 1000));
  }
  { // 75/100
    envoy::type::FractionalPercent percent;
    percent.set_numerator(75);
    EXPECT_TRUE(evaluateFractionalPercent(percent, 0));
    EXPECT_TRUE(evaluateFractionalPercent(percent, 4));
    EXPECT_TRUE(evaluateFractionalPercent(percent, 5));
    EXPECT_TRUE(evaluateFractionalPercent(percent, 74));
    EXPECT_FALSE(evaluateFractionalPercent(percent, 80));
    EXPECT_TRUE(evaluateFractionalPercent(percent, 100));
    EXPECT_TRUE(evaluateFractionalPercent(percent, 104));
    EXPECT_TRUE(evaluateFractionalPercent(percent, 105));
    EXPECT_TRUE(evaluateFractionalPercent(percent, 200));
    EXPECT_TRUE(evaluateFractionalPercent(percent, 274));
    EXPECT_FALSE(evaluateFractionalPercent(percent, 280));
  }
  { // 5/10000
    envoy::type::FractionalPercent percent;
    percent.set_denominator(envoy::type::FractionalPercent::TEN_THOUSAND);
    percent.set_numerator(5);
    EXPECT_TRUE(evaluateFractionalPercent(percent, 0));
    EXPECT_TRUE(evaluateFractionalPercent(percent, 4));
    EXPECT_FALSE(evaluateFractionalPercent(percent, 5));
    EXPECT_FALSE(evaluateFractionalPercent(percent, 50));
    EXPECT_FALSE(evaluateFractionalPercent(percent, 100));
    EXPECT_FALSE(evaluateFractionalPercent(percent, 9000));
    EXPECT_TRUE(evaluateFractionalPercent(percent, 10000));
    EXPECT_TRUE(evaluateFractionalPercent(percent, 10004));
    EXPECT_FALSE(evaluateFractionalPercent(percent, 10005));
    EXPECT_TRUE(evaluateFractionalPercent(percent, 20004));
  }
  { // 5/MILLION
    envoy::type::FractionalPercent percent;
    percent.set_denominator(envoy::type::FractionalPercent::MILLION);
    percent.set_numerator(5);
    EXPECT_TRUE(evaluateFractionalPercent(percent, 0));
    EXPECT_TRUE(evaluateFractionalPercent(percent, 4));
    EXPECT_FALSE(evaluateFractionalPercent(percent, 5));
    EXPECT_FALSE(evaluateFractionalPercent(percent, 50));
    EXPECT_FALSE(evaluateFractionalPercent(percent, 100));
    EXPECT_FALSE(evaluateFractionalPercent(percent, 9000));
    EXPECT_FALSE(evaluateFractionalPercent(percent, 10000));
    EXPECT_FALSE(evaluateFractionalPercent(percent, 10004));
    EXPECT_FALSE(evaluateFractionalPercent(percent, 10005));
    EXPECT_FALSE(evaluateFractionalPercent(percent, 900005));
    EXPECT_FALSE(evaluateFractionalPercent(percent, 900000));
    EXPECT_TRUE(evaluateFractionalPercent(percent, 1000000));
    EXPECT_TRUE(evaluateFractionalPercent(percent, 1000004));
    EXPECT_FALSE(evaluateFractionalPercent(percent, 1000005));
    EXPECT_TRUE(evaluateFractionalPercent(percent, 2000004));
  }
}

} // namespace ProtobufPercentHelper

TEST_F(ProtobufUtilityTest, RepeatedPtrUtilDebugString) {
  Protobuf::RepeatedPtrField<ProtobufWkt::UInt32Value> repeated;
  EXPECT_EQ("[]", RepeatedPtrUtil::debugString(repeated));
  repeated.Add()->set_value(10);
  EXPECT_EQ("[value: 10\n]", RepeatedPtrUtil::debugString(repeated));
  repeated.Add()->set_value(20);
  EXPECT_EQ("[value: 10\n, value: 20\n]", RepeatedPtrUtil::debugString(repeated));
}

TEST_F(ProtobufUtilityTest, DowncastAndValidate) {
  envoy::config::bootstrap::v2::Bootstrap bootstrap;
  bootstrap.mutable_static_resources()->add_clusters();
  EXPECT_THROW(MessageUtil::validate(bootstrap), ProtoValidationException);
  EXPECT_THROW(
      MessageUtil::downcastAndValidate<const envoy::config::bootstrap::v2::Bootstrap&>(bootstrap),
      ProtoValidationException);
}

TEST_F(ProtobufUtilityTest, LoadBinaryProtoFromFile) {
  envoy::config::bootstrap::v2::Bootstrap bootstrap;
  bootstrap.mutable_cluster_manager()
      ->mutable_upstream_bind_config()
      ->mutable_source_address()
      ->set_address("1.1.1.1");

  const std::string filename =
      TestEnvironment::writeStringToFileForTest("proto.pb", bootstrap.SerializeAsString());

  envoy::config::bootstrap::v2::Bootstrap proto_from_file;
  MessageUtil::loadFromFile(filename, proto_from_file, *api_);
  EXPECT_TRUE(TestUtility::protoEqual(bootstrap, proto_from_file));
}

TEST_F(ProtobufUtilityTest, LoadBinaryProtoUnknownFieldFromFile) {
  ProtobufWkt::Duration source_duration;
  source_duration.set_seconds(42);
  const std::string filename =
      TestEnvironment::writeStringToFileForTest("proto.pb", source_duration.SerializeAsString());
  envoy::config::bootstrap::v2::Bootstrap proto_from_file;
  EXPECT_THROW_WITH_MESSAGE(
      MessageUtil::loadFromFile(filename, proto_from_file, *api_), EnvoyException,
      "Protobuf message (type envoy.config.bootstrap.v2.Bootstrap) has unknown fields");
}

TEST_F(ProtobufUtilityTest, LoadTextProtoFromFile) {
  envoy::config::bootstrap::v2::Bootstrap bootstrap;
  bootstrap.mutable_cluster_manager()
      ->mutable_upstream_bind_config()
      ->mutable_source_address()
      ->set_address("1.1.1.1");

  std::string bootstrap_text;
  ASSERT_TRUE(Protobuf::TextFormat::PrintToString(bootstrap, &bootstrap_text));
  const std::string filename =
      TestEnvironment::writeStringToFileForTest("proto.pb_text", bootstrap_text);

  envoy::config::bootstrap::v2::Bootstrap proto_from_file;
  MessageUtil::loadFromFile(filename, proto_from_file, *api_);
  EXPECT_TRUE(TestUtility::protoEqual(bootstrap, proto_from_file));
}

TEST_F(ProtobufUtilityTest, LoadTextProtoFromFile_Failure) {
  const std::string filename =
      TestEnvironment::writeStringToFileForTest("proto.pb_text", "invalid {");

  envoy::config::bootstrap::v2::Bootstrap proto_from_file;
  EXPECT_THROW_WITH_MESSAGE(MessageUtil::loadFromFile(filename, proto_from_file, *api_),
                            EnvoyException,
                            "Unable to parse file \"" + filename +
                                "\" as a text protobuf (type envoy.config.bootstrap.v2.Bootstrap)");
}

TEST_F(ProtobufUtilityTest, KeyValueStruct) {
  const ProtobufWkt::Struct obj = MessageUtil::keyValueStruct("test_key", "test_value");
  EXPECT_EQ(obj.fields_size(), 1);
  EXPECT_EQ(obj.fields().at("test_key").kind_case(), ProtobufWkt::Value::KindCase::kStringValue);
  EXPECT_EQ(obj.fields().at("test_key").string_value(), "test_value");
}

TEST_F(ProtobufUtilityTest, ValueUtilEqual_NullValues) {
  ProtobufWkt::Value v1, v2;
  v1.set_null_value(ProtobufWkt::NULL_VALUE);
  v2.set_null_value(ProtobufWkt::NULL_VALUE);

  ProtobufWkt::Value other;
  other.set_string_value("s");

  EXPECT_TRUE(ValueUtil::equal(v1, v2));
  EXPECT_FALSE(ValueUtil::equal(v1, other));
}

TEST_F(ProtobufUtilityTest, ValueUtilEqual_StringValues) {
  ProtobufWkt::Value v1, v2, v3;
  v1.set_string_value("s");
  v2.set_string_value("s");
  v3.set_string_value("not_s");

  EXPECT_TRUE(ValueUtil::equal(v1, v2));
  EXPECT_FALSE(ValueUtil::equal(v1, v3));
}

TEST_F(ProtobufUtilityTest, ValueUtilEqual_NumberValues) {
  ProtobufWkt::Value v1, v2, v3;
  v1.set_number_value(1.0);
  v2.set_number_value(1.0);
  v3.set_number_value(100.0);

  EXPECT_TRUE(ValueUtil::equal(v1, v2));
  EXPECT_FALSE(ValueUtil::equal(v1, v3));
}

TEST_F(ProtobufUtilityTest, ValueUtilEqual_BoolValues) {
  ProtobufWkt::Value v1, v2, v3;
  v1.set_bool_value(true);
  v2.set_bool_value(true);
  v3.set_bool_value(false);

  EXPECT_TRUE(ValueUtil::equal(v1, v2));
  EXPECT_FALSE(ValueUtil::equal(v1, v3));
}

TEST_F(ProtobufUtilityTest, ValueUtilEqual_StructValues) {
  ProtobufWkt::Value string_val1, string_val2, bool_val;

  string_val1.set_string_value("s1");
  string_val2.set_string_value("s2");
  bool_val.set_bool_value(true);

  ProtobufWkt::Value v1, v2, v3, v4;
  v1.mutable_struct_value()->mutable_fields()->insert({"f1", string_val1});
  v1.mutable_struct_value()->mutable_fields()->insert({"f2", bool_val});

  v2.mutable_struct_value()->mutable_fields()->insert({"f1", string_val1});
  v2.mutable_struct_value()->mutable_fields()->insert({"f2", bool_val});

  v3.mutable_struct_value()->mutable_fields()->insert({"f1", string_val2});
  v3.mutable_struct_value()->mutable_fields()->insert({"f2", bool_val});

  v4.mutable_struct_value()->mutable_fields()->insert({"f1", string_val1});

  EXPECT_TRUE(ValueUtil::equal(v1, v2));
  EXPECT_FALSE(ValueUtil::equal(v1, v3));
  EXPECT_FALSE(ValueUtil::equal(v1, v4));
}

TEST_F(ProtobufUtilityTest, ValueUtilEqual_ListValues) {
  ProtobufWkt::Value v1, v2, v3, v4;
  v1.mutable_list_value()->add_values()->set_string_value("s");
  v1.mutable_list_value()->add_values()->set_bool_value(true);

  v2.mutable_list_value()->add_values()->set_string_value("s");
  v2.mutable_list_value()->add_values()->set_bool_value(true);

  v3.mutable_list_value()->add_values()->set_bool_value(true);
  v3.mutable_list_value()->add_values()->set_string_value("s");

  v4.mutable_list_value()->add_values()->set_string_value("s");

  EXPECT_TRUE(ValueUtil::equal(v1, v2));
  EXPECT_FALSE(ValueUtil::equal(v1, v3));
  EXPECT_FALSE(ValueUtil::equal(v1, v4));
}

TEST_F(ProtobufUtilityTest, ValueUtilHash) {
  ProtobufWkt::Value v;
  v.set_string_value("s1");

  EXPECT_NE(ValueUtil::hash(v), 0);
}

TEST_F(ProtobufUtilityTest, HashedValue) {
  ProtobufWkt::Value v1, v2, v3;
  v1.set_string_value("s");
  v2.set_string_value("s");
  v3.set_string_value("not_s");

  HashedValue hv1(v1), hv2(v2), hv3(v3);

  EXPECT_EQ(hv1, hv2);
  EXPECT_NE(hv1, hv3);

  HashedValue copy(hv1);
  EXPECT_EQ(hv1, copy);
}

TEST_F(ProtobufUtilityTest, HashedValueStdHash) {
  ProtobufWkt::Value v1, v2, v3;
  v1.set_string_value("s");
  v2.set_string_value("s");
  v3.set_string_value("not_s");

  HashedValue hv1(v1), hv2(v2), hv3(v3);

  std::unordered_set<HashedValue> set;
  set.emplace(hv1);
  set.emplace(hv2);
  set.emplace(hv3);

  EXPECT_EQ(set.size(), 2); // hv1 == hv2
  EXPECT_NE(set.find(hv1), set.end());
  EXPECT_NE(set.find(hv3), set.end());
}

TEST_F(ProtobufUtilityTest, AnyConvertWrongType) {
  ProtobufWkt::Duration source_duration;
  source_duration.set_seconds(42);
  ProtobufWkt::Any source_any;
  source_any.PackFrom(source_duration);
  EXPECT_THROW_WITH_REGEX(MessageUtil::anyConvert<ProtobufWkt::Timestamp>(source_any),
                          EnvoyException, "Unable to unpack .*");
}

TEST_F(ProtobufUtilityTest, AnyConvertWrongFields) {
  const ProtobufWkt::Struct obj = MessageUtil::keyValueStruct("test_key", "test_value");
  ProtobufWkt::Any source_any;
  source_any.PackFrom(obj);
  source_any.set_type_url("type.google.com/google.protobuf.Timestamp");
  EXPECT_THROW_WITH_MESSAGE(MessageUtil::anyConvert<ProtobufWkt::Timestamp>(source_any),
                            EnvoyException,
                            "Protobuf message (type google.protobuf.Timestamp) has unknown fields");
}

TEST_F(ProtobufUtilityTest, JsonConvertSuccess) {
  ProtobufWkt::Duration source_duration;
  source_duration.set_seconds(42);
  ProtobufWkt::Duration dest_duration;
  MessageUtil::jsonConvert(source_duration, dest_duration);
  EXPECT_EQ(42, dest_duration.seconds());
}

TEST_F(ProtobufUtilityTest, JsonConvertUnknownFieldSuccess) {
  MessageUtil::proto_unknown_fields = ProtoUnknownFieldsMode::Allow;
  const ProtobufWkt::Struct obj = MessageUtil::keyValueStruct("test_key", "test_value");
  envoy::config::bootstrap::v2::Bootstrap bootstrap;
  EXPECT_NO_THROW(MessageUtil::jsonConvert(obj, bootstrap));
  MessageUtil::proto_unknown_fields = ProtoUnknownFieldsMode::Strict;
}

TEST_F(ProtobufUtilityTest, JsonConvertFail) {
  ProtobufWkt::Duration source_duration;
  source_duration.set_seconds(-281474976710656);
  ProtobufWkt::Duration dest_duration;
  EXPECT_THROW_WITH_REGEX(MessageUtil::jsonConvert(source_duration, dest_duration), EnvoyException,
                          "Unable to convert protobuf message to JSON string.*"
                          "seconds exceeds limit for field:  seconds: -281474976710656\n");
}

// Regression test for https://github.com/envoyproxy/envoy/issues/3665.
TEST_F(ProtobufUtilityTest, JsonConvertCamelSnake) {
  envoy::config::bootstrap::v2::Bootstrap bootstrap;
  // Make sure we use a field eligible for snake/camel case translation.
  bootstrap.mutable_cluster_manager()->set_local_cluster_name("foo");
  ProtobufWkt::Struct json;
  MessageUtil::jsonConvert(bootstrap, json);
  // Verify we can round-trip. This didn't cause the #3665 regression, but useful as a sanity check.
  MessageUtil::loadFromJson(MessageUtil::getJsonStringFromMessage(json, false), bootstrap);
  // Verify we don't do a camel case conversion.
  EXPECT_EQ("foo", json.fields()
                       .at("cluster_manager")
                       .struct_value()
                       .fields()
                       .at("local_cluster_name")
                       .string_value());
}

TEST_F(ProtobufUtilityTest, YamlLoadFromStringFail) {
  envoy::config::bootstrap::v2::Bootstrap bootstrap;
  // Verify loadFromYaml can parse valid YAML string.
  MessageUtil::loadFromYaml("node: { id: node1 }", bootstrap);
  // Verify loadFromYaml throws error when the input is an invalid YAML string.
  EXPECT_THROW_WITH_MESSAGE(
      MessageUtil::loadFromYaml("not_a_yaml_that_can_be_converted_to_json", bootstrap),
      EnvoyException, "Unable to convert YAML as JSON: not_a_yaml_that_can_be_converted_to_json");
  // When wrongly inputted by a file path, loadFromYaml throws an error.
  EXPECT_THROW_WITH_MESSAGE(MessageUtil::loadFromYaml("/home/configs/config.yaml", bootstrap),
                            EnvoyException,
                            "Unable to convert YAML as JSON: /home/configs/config.yaml");
  // Verify loadFromYaml throws error when the input leads to an Array. This error message is
  // arguably more useful than only "Unable to convert YAML as JSON".
  EXPECT_THROW_WITH_REGEX(MessageUtil::loadFromYaml("- node: { id: node1 }", bootstrap),
                          EnvoyException,
                          "Unable to parse JSON as proto.*Root element must be a message.*");
}

TEST_F(ProtobufUtilityTest, GetFlowYamlStringFromMessage) {
  envoy::config::bootstrap::v2::Bootstrap bootstrap;
  bootstrap.set_flags_path("foo");
  EXPECT_EQ("{flags_path: foo}", MessageUtil::getYamlStringFromMessage(bootstrap, false, false));
}

TEST_F(ProtobufUtilityTest, GetBlockYamlStringFromMessage) {
  envoy::config::bootstrap::v2::Bootstrap bootstrap;
  bootstrap.set_flags_path("foo");
  EXPECT_EQ("flags_path: foo", MessageUtil::getYamlStringFromMessage(bootstrap, true, false));
}

TEST_F(ProtobufUtilityTest, GetBlockYamlStringFromRecursiveMessage) {
  envoy::config::bootstrap::v2::Bootstrap bootstrap;
  bootstrap.set_flags_path("foo");
  bootstrap.mutable_node();
  bootstrap.mutable_static_resources()->add_listeners()->set_name("http");

  const std::string expected_yaml = R"EOF(
node:
  {}
static_resources:
  listeners:
    - name: http
flags_path: foo)EOF";
  EXPECT_EQ(expected_yaml, "\n" + MessageUtil::getYamlStringFromMessage(bootstrap, true, false));
}

TEST(DurationUtilTest, OutOfRange) {
  {
    ProtobufWkt::Duration duration;
    duration.set_seconds(-1);
    EXPECT_THROW(DurationUtil::durationToMilliseconds(duration), DurationUtil::OutOfRangeException);
  }
  {
    ProtobufWkt::Duration duration;
    duration.set_nanos(-1);
    EXPECT_THROW(DurationUtil::durationToMilliseconds(duration), DurationUtil::OutOfRangeException);
  }
  {
    ProtobufWkt::Duration duration;
    duration.set_nanos(1000000000);
    EXPECT_THROW(DurationUtil::durationToMilliseconds(duration), DurationUtil::OutOfRangeException);
  }
  {
    ProtobufWkt::Duration duration;
    duration.set_seconds(Protobuf::util::TimeUtil::kDurationMaxSeconds + 1);
    EXPECT_THROW(DurationUtil::durationToMilliseconds(duration), DurationUtil::OutOfRangeException);
  }
}

class DeprecatedFieldsTest : public testing::Test {
protected:
<<<<<<< HEAD
  DeprecatedFieldsTest()
      : loader_(new Runtime::ScopedLoaderSingleton(
            Runtime::LoaderPtr{new Runtime::LoaderImpl({}, rand_, store_, tls_)})),
        runtime_deprecated_feature_use_(store_.counter("runtime.deprecated_feature_use")) {}
=======
  DeprecatedFieldsTest() : api_(Api::createApiForTest(store_)) {
    envoy::config::bootstrap::v2::LayeredRuntime config;
    config.add_layers()->mutable_admin_layer();
    loader_ = std::make_unique<Runtime::ScopedLoaderSingleton>(Runtime::LoaderPtr{
        new Runtime::LoaderImpl(dispatcher_, tls_, config, "", store_, generator_, *api_)});
  }
>>>>>>> 4dafba65

  Event::MockDispatcher dispatcher_;
  NiceMock<ThreadLocal::MockInstance> tls_;
  Stats::IsolatedStoreImpl store_;
  Runtime::MockRandomGenerator generator_;
  Api::ApiPtr api_;
  Runtime::MockRandomGenerator rand_;
  std::unique_ptr<Runtime::ScopedLoaderSingleton> loader_;
  Stats::Counter& runtime_deprecated_feature_use_;
};

TEST_F(DeprecatedFieldsTest, NoCrashIfRuntimeMissing) {
  loader_.reset();

  envoy::test::deprecation_test::Base base;
  base.set_not_deprecated("foo");
  // Fatal checks for a non-deprecated field should cause no problem.
  MessageUtil::checkForDeprecation(base);
}

TEST_F(DeprecatedFieldsTest, NoErrorWhenDeprecatedFieldsUnused) {
  envoy::test::deprecation_test::Base base;
  base.set_not_deprecated("foo");
  // Fatal checks for a non-deprecated field should cause no problem.
  MessageUtil::checkForDeprecation(base);
  EXPECT_EQ(0, runtime_deprecated_feature_use_.value());
}

TEST_F(DeprecatedFieldsTest, IndividualFieldDeprecated) {
  envoy::test::deprecation_test::Base base;
  base.set_is_deprecated("foo");
  // Non-fatal checks for a deprecated field should log rather than throw an exception.
  EXPECT_LOG_CONTAINS("warning",
                      "Using deprecated option 'envoy.test.deprecation_test.Base.is_deprecated'",
                      MessageUtil::checkForDeprecation(base));
  EXPECT_EQ(1, runtime_deprecated_feature_use_.value());
}

// Use of a deprecated and disallowed field should result in an exception.
TEST_F(DeprecatedFieldsTest, IndividualFieldDisallowed) {
  envoy::test::deprecation_test::Base base;
  base.set_is_deprecated_fatal("foo");
  EXPECT_THROW_WITH_REGEX(
      MessageUtil::checkForDeprecation(base), ProtoValidationException,
      "Using deprecated option 'envoy.test.deprecation_test.Base.is_deprecated_fatal'");
}

TEST_F(DeprecatedFieldsTest, IndividualFieldDisallowedWithRuntimeOverride) {
  envoy::test::deprecation_test::Base base;
  base.set_is_deprecated_fatal("foo");

  // Make sure this is set up right.
  EXPECT_THROW_WITH_REGEX(
      MessageUtil::checkForDeprecation(base), ProtoValidationException,
      "Using deprecated option 'envoy.test.deprecation_test.Base.is_deprecated_fatal'");
  // The config will be rejected, so the feature will not be used.
  EXPECT_EQ(0, runtime_deprecated_feature_use_.value());

  // Now create a new snapshot with this feature allowed.
  Runtime::LoaderSingleton::getExisting()->mergeValues(
      {{"envoy.deprecated_features.deprecated.proto:is_deprecated_fatal", "TrUe "}});

  // Now the same deprecation check should only trigger a warning.
  EXPECT_LOG_CONTAINS(
      "warning", "Using deprecated option 'envoy.test.deprecation_test.Base.is_deprecated_fatal'",
      MessageUtil::checkForDeprecation(base));
  EXPECT_EQ(1, runtime_deprecated_feature_use_.value());
}

TEST_F(DeprecatedFieldsTest, DisallowViaRuntime) {
  envoy::test::deprecation_test::Base base;
  base.set_is_deprecated("foo");

  EXPECT_LOG_CONTAINS("warning",
                      "Using deprecated option 'envoy.test.deprecation_test.Base.is_deprecated'",
                      MessageUtil::checkForDeprecation(base));
  EXPECT_EQ(1, runtime_deprecated_feature_use_.value());

  // Now create a new snapshot with this feature disallowed.
  Runtime::LoaderSingleton::getExisting()->mergeValues(
      {{"envoy.deprecated_features.deprecated.proto:is_deprecated", " false"}});

  EXPECT_THROW_WITH_REGEX(
      MessageUtil::checkForDeprecation(base), ProtoValidationException,
      "Using deprecated option 'envoy.test.deprecation_test.Base.is_deprecated'");
  EXPECT_EQ(1, runtime_deprecated_feature_use_.value());
}

// Note that given how Envoy config parsing works, the first time we hit a
// 'fatal' error and throw, we won't log future warnings. That said, this tests
// the case of the warning occurring before the fatal error.
TEST_F(DeprecatedFieldsTest, MixOfFatalAndWarnings) {
  envoy::test::deprecation_test::Base base;
  base.set_is_deprecated("foo");
  base.set_is_deprecated_fatal("foo");
  EXPECT_LOG_CONTAINS(
      "warning", "Using deprecated option 'envoy.test.deprecation_test.Base.is_deprecated'", {
        EXPECT_THROW_WITH_REGEX(
            MessageUtil::checkForDeprecation(base), ProtoValidationException,
            "Using deprecated option 'envoy.test.deprecation_test.Base.is_deprecated_fatal'");
      });
}

// Present (unused) deprecated messages should be detected as deprecated.
TEST_F(DeprecatedFieldsTest, MessageDeprecated) {
  envoy::test::deprecation_test::Base base;
  base.mutable_deprecated_message();
  EXPECT_LOG_CONTAINS(
      "warning", "Using deprecated option 'envoy.test.deprecation_test.Base.deprecated_message'",
      MessageUtil::checkForDeprecation(base));
  EXPECT_EQ(1, runtime_deprecated_feature_use_.value());
}

TEST_F(DeprecatedFieldsTest, InnerMessageDeprecated) {
  envoy::test::deprecation_test::Base base;
  base.mutable_not_deprecated_message()->set_inner_not_deprecated("foo");
  // Checks for a non-deprecated field shouldn't trigger warnings
  EXPECT_LOG_NOT_CONTAINS("warning", "Using deprecated option",
                          MessageUtil::checkForDeprecation(base));

  base.mutable_not_deprecated_message()->set_inner_deprecated("bar");
  // Checks for a deprecated sub-message should result in a warning.
  EXPECT_LOG_CONTAINS(
      "warning",
      "Using deprecated option 'envoy.test.deprecation_test.Base.InnerMessage.inner_deprecated'",
      MessageUtil::checkForDeprecation(base));
}

// Check that repeated sub-messages get validated.
TEST_F(DeprecatedFieldsTest, SubMessageDeprecated) {
  envoy::test::deprecation_test::Base base;
  base.add_repeated_message();
  base.add_repeated_message()->set_inner_deprecated("foo");
  base.add_repeated_message();

  // Fatal checks for a repeated deprecated sub-message should result in an exception.
  EXPECT_LOG_CONTAINS("warning",
                      "Using deprecated option "
                      "'envoy.test.deprecation_test.Base.InnerMessage.inner_deprecated'",
                      MessageUtil::checkForDeprecation(base));
}

// Check that deprecated repeated messages trigger
TEST_F(DeprecatedFieldsTest, RepeatedMessageDeprecated) {
  envoy::test::deprecation_test::Base base;
  base.add_deprecated_repeated_message();

  // Fatal checks for a repeated deprecated sub-message should result in an exception.
  EXPECT_LOG_CONTAINS("warning",
                      "Using deprecated option "
                      "'envoy.test.deprecation_test.Base.deprecated_repeated_message'",
                      MessageUtil::checkForDeprecation(base));
}

class TimestampUtilTest : public testing::Test, public ::testing::WithParamInterface<int64_t> {};

TEST_P(TimestampUtilTest, SystemClockToTimestampTest) {
  // Generate an input time_point<system_clock>,
  std::chrono::time_point<std::chrono::system_clock> epoch_time;
  auto time_original = epoch_time + std::chrono::milliseconds(GetParam());

  // And convert that to Timestamp.
  ProtobufWkt::Timestamp timestamp;
  TimestampUtil::systemClockToTimestamp(time_original, timestamp);

  // Then convert that Timestamp back into a time_point<system_clock>,
  std::chrono::time_point<std::chrono::system_clock> time_reflected =
      epoch_time +
      std::chrono::milliseconds(Protobuf::util::TimeUtil::TimestampToMilliseconds(timestamp));

  EXPECT_EQ(time_original, time_reflected);
}

INSTANTIATE_TEST_SUITE_P(TimestampUtilTestAcrossRange, TimestampUtilTest,
                         ::testing::Values(-1000 * 60 * 60 * 24 * 7, // week
                                           -1000 * 60 * 60 * 24,     // day
                                           -1000 * 60 * 60,          // hour
                                           -1000 * 60,               // minute
                                           -1000,                    // second
                                           -1,                       // millisecond
                                           0,
                                           1,                      // millisecond
                                           1000,                   // second
                                           1000 * 60,              // minute
                                           1000 * 60 * 60,         // hour
                                           1000 * 60 * 60 * 24,    // day
                                           1000 * 60 * 60 * 24 * 7 // week
                                           ));

TEST(StatusCode, Strings) {
  int last_code = static_cast<int>(ProtobufUtil::error::UNAUTHENTICATED);
  for (int i = 0; i < last_code; ++i) {
    EXPECT_NE(MessageUtil::CodeEnumToString(static_cast<ProtobufUtil::error::Code>(i)), "");
  }
  ASSERT_EQ("",
            MessageUtil::CodeEnumToString(static_cast<ProtobufUtil::error::Code>(last_code + 1)));
}

} // namespace Envoy<|MERGE_RESOLUTION|>--- conflicted
+++ resolved
@@ -448,19 +448,14 @@
 
 class DeprecatedFieldsTest : public testing::Test {
 protected:
-<<<<<<< HEAD
   DeprecatedFieldsTest()
-      : loader_(new Runtime::ScopedLoaderSingleton(
-            Runtime::LoaderPtr{new Runtime::LoaderImpl({}, rand_, store_, tls_)})),
-        runtime_deprecated_feature_use_(store_.counter("runtime.deprecated_feature_use")) {}
-=======
-  DeprecatedFieldsTest() : api_(Api::createApiForTest(store_)) {
+      : api_(Api::createApiForTest(store_)),
+        runtime_deprecated_feature_use_(store_.counter("runtime.deprecated_feature_use")) {
     envoy::config::bootstrap::v2::LayeredRuntime config;
     config.add_layers()->mutable_admin_layer();
     loader_ = std::make_unique<Runtime::ScopedLoaderSingleton>(Runtime::LoaderPtr{
         new Runtime::LoaderImpl(dispatcher_, tls_, config, "", store_, generator_, *api_)});
   }
->>>>>>> 4dafba65
 
   Event::MockDispatcher dispatcher_;
   NiceMock<ThreadLocal::MockInstance> tls_;

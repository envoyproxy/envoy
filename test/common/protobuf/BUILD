--- conflicted
+++ resolved
@@ -14,11 +14,8 @@
     srcs = ["utility_test.cc"],
     deps = [
         "//source/common/protobuf:utility_lib",
-<<<<<<< HEAD
+        "//source/common/stats:isolated_store_lib",
         "//test/proto:deprecated_proto_cc",
-=======
-        "//source/common/stats:isolated_store_lib",
->>>>>>> 71afb134
         "//test/test_common:environment_lib",
         "//test/test_common:logging_lib",
         "//test/test_common:utility_lib",

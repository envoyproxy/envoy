load(
    "//bazel:envoy_build_system.bzl",
    "envoy_benchmark_test",
    "envoy_cc_benchmark_binary",
    "envoy_cc_test",
    "envoy_cc_test_library",
    "envoy_package",
    "envoy_proto_library",
)

licenses(["notice"])  # Apache 2

envoy_package()

envoy_proto_library(
    name = "config",
    srcs = ["config.proto"],
)

envoy_cc_test(
    name = "listener_impl_test",
    srcs = ["listener_impl_test.cc"],
    data = [
        "internal_listener.yaml",
        "internal_listener_missing_bootstrap.yaml",
    ],
    rbe_pool = "6gig",
    deps = [
        "//source/extensions/bootstrap/internal_listener:config",
        "//source/extensions/filters/network/tcp_proxy:config",
        "//source/extensions/listener_managers/validation_listener_manager:validation_listener_manager_lib",
        "//source/server/config_validation:server_lib",
        "//test/integration:http_integration_lib",
        "//test/mocks/server:options_mocks",
        "//test/test_common:test_runtime_lib",
        "//test/test_common:utility_lib",
    ],
)

envoy_cc_test_library(
    name = "listener_manager_impl_test_lib",
    hdrs = ["listener_manager_impl_test.h"],
    data = ["//test/common/tls/test_data:certs"],
    rbe_pool = "2core",
    deps = [
        ":config_cc_proto",
        "//source/common/formatter:formatter_extension_lib",
        "//source/common/init:manager_lib",
        "//source/common/listener_manager:listener_manager_lib",
        "//source/common/tls:server_context_lib",
        "//source/extensions/common/matcher:trie_matcher_lib",
        "//test/mocks/init:init_mocks",
        "//test/mocks/matcher:matcher_mocks",
        "//test/mocks/network:network_mocks",
        "//test/mocks/server:drain_manager_mocks",
        "//test/mocks/server:guard_dog_mocks",
        "//test/mocks/server:instance_mocks",
        "//test/mocks/server:listener_component_factory_mocks",
        "//test/mocks/server:worker_factory_mocks",
        "//test/mocks/server:worker_mocks",
        "//test/mocks/stream_info:stream_info_mocks",
        "//test/test_common:environment_lib",
        "//test/test_common:simulated_time_system_lib",
        "//test/test_common:test_runtime_lib",
        "//test/test_common:test_time_lib",
        "//test/test_common:threadsafe_singleton_injector_lib",
        "@envoy_api//envoy/admin/v3:pkg_cc_proto",
        "@envoy_api//envoy/config/core/v3:pkg_cc_proto",
        "@envoy_api//envoy/config/listener/v3:pkg_cc_proto",
    ],
)

envoy_cc_test(
    name = "listener_manager_impl_test",
    srcs = ["listener_manager_impl_test.cc"],
<<<<<<< HEAD
    rbe_pool = "4core",
=======
    rbe_pool = "6gig",
>>>>>>> ef96ec4f
    deps = [
        ":listener_manager_impl_test_lib",
        "//source/common/api:os_sys_calls_lib",
        "//source/common/config:metadata_lib",
        "//source/common/listener_manager:active_raw_udp_listener_config",
        "//source/common/network:addr_family_aware_socket_option_lib",
        "//source/common/network:listen_socket_lib",
        "//source/common/network:socket_option_lib",
        "//source/common/network:utility_lib",
        "//source/common/protobuf",
        "//source/common/router:string_accessor_lib",
        "//source/common/tls:ssl_socket_lib",
        "//source/extensions/filters/listener/original_dst:config",
        "//source/extensions/filters/listener/proxy_protocol:config",
        "//source/extensions/filters/listener/tls_inspector:config",
        "//source/extensions/filters/network/http_connection_manager:config",
        "//source/extensions/filters/network/tcp_proxy:config",
        "//source/extensions/matching/network/application_protocol:config",
        "//source/extensions/matching/network/common:inputs_lib",
        "//source/extensions/request_id/uuid:config",
        "//source/extensions/transport_sockets/raw_buffer:config",
        "//source/extensions/transport_sockets/tls:config",
        "//test/integration/filters:test_listener_filter_lib",
        "//test/server:utility_lib",
        "//test/test_common:network_utility_lib",
        "//test/test_common:registry_lib",
        "@envoy_api//envoy/admin/v3:pkg_cc_proto",
        "@envoy_api//envoy/config/core/v3:pkg_cc_proto",
        "@envoy_api//envoy/config/listener/v3:pkg_cc_proto",
    ],
)

# Stand-alone quic test because of FIPS.
envoy_cc_test(
    name = "listener_manager_impl_quic_only_test",
    srcs = ["listener_manager_impl_quic_only_test.cc"],
    rbe_pool = "6gig",
    tags = ["nofips"],
    deps = [
        ":listener_manager_impl_test_lib",
        "//source/common/formatter:formatter_extension_lib",
        "//source/extensions/filters/http/router:config",
        "//source/extensions/matching/network/common:inputs_lib",
        "//source/extensions/quic/server_preferred_address:fixed_server_preferred_address_config_factory_config",
        "//source/extensions/request_id/uuid:config",
        "//source/extensions/transport_sockets/raw_buffer:config",
        "//source/extensions/transport_sockets/tls:config",
        "//test/integration/filters:test_listener_filter_lib",
        "//test/integration/filters:test_network_filter_lib",
        "//test/server:utility_lib",
        "//test/test_common:threadsafe_singleton_injector_lib",
        "@envoy_api//envoy/config/core/v3:pkg_cc_proto",
        "@envoy_api//envoy/config/listener/v3:pkg_cc_proto",
    ],
)

envoy_cc_test(
    name = "filter_chain_manager_impl_test",
    srcs = ["filter_chain_manager_impl_test.cc"],
    data = ["//test/common/tls/test_data:certs"],
    rbe_pool = "6gig",
    deps = [
        "//source/common/api:os_sys_calls_lib",
        "//source/common/config:metadata_lib",
        "//source/common/listener_manager:filter_chain_manager_lib",
        "//source/common/listener_manager:listener_manager_lib",
        "//source/common/network:addr_family_aware_socket_option_lib",
        "//source/common/network:listen_socket_lib",
        "//source/common/network:socket_option_lib",
        "//source/common/network:utility_lib",
        "//source/common/protobuf",
        "//source/common/tls:ssl_socket_lib",
        "//source/extensions/filters/network/http_connection_manager:config",
        "//source/extensions/matching/network/common:inputs_lib",
        "//source/extensions/transport_sockets/raw_buffer:config",
        "//source/extensions/transport_sockets/tls:config",
        "//test/mocks/network:network_mocks",
        "//test/mocks/server:drain_manager_mocks",
        "//test/mocks/server:factory_context_mocks",
        "//test/mocks/stream_info:stream_info_mocks",
        "//test/server:utility_lib",
        "//test/test_common:environment_lib",
        "//test/test_common:registry_lib",
        "//test/test_common:simulated_time_system_lib",
        "//test/test_common:test_time_lib",
        "//test/test_common:threadsafe_singleton_injector_lib",
        "@envoy_api//envoy/config/listener/v3:pkg_cc_proto",
    ],
)

envoy_cc_test(
    name = "lds_api_test",
    srcs = ["lds_api_test.cc"],
    data = [
        "//test/config/integration/certs",
    ],
    rbe_pool = "6gig",
    deps = [
        "//source/common/listener_manager:lds_api_lib",
        "//source/common/protobuf:utility_lib",
        "//test/mocks/config:config_mocks",
        "//test/mocks/init:init_mocks",
        "//test/mocks/protobuf:protobuf_mocks",
        "//test/mocks/server:listener_manager_mocks",
        "//test/mocks/upstream:upstream_mocks",
        "//test/test_common:environment_lib",
        "//test/test_common:utility_lib",
        "@envoy_api//envoy/config/core/v3:pkg_cc_proto",
        "@envoy_api//envoy/config/listener/v3:pkg_cc_proto",
        "@envoy_api//envoy/service/discovery/v3:pkg_cc_proto",
    ],
)

envoy_cc_benchmark_binary(
    name = "filter_chain_benchmark_test",
    srcs = ["filter_chain_benchmark_test.cc"],
    rbe_pool = "6gig",
    deps = [
        "//source/common/listener_manager:filter_chain_manager_lib",
        "//test/test_common:environment_lib",
        "//test/mocks/network:network_mocks",
        "//test/mocks/server:factory_context_mocks",
        "//test/mocks/stream_info:stream_info_mocks",
        # tranport socket config registration
        "//source/extensions/transport_sockets/tls:config",
        "@com_github_google_benchmark//:benchmark",
        "@com_google_googletest//:gtest",
        "@envoy_api//envoy/config/listener/v3:pkg_cc_proto",
    ],
)

envoy_benchmark_test(
    name = "filter_chain_benchmark_test_benchmark_test",
    timeout = "long",
    benchmark_binary = "filter_chain_benchmark_test",
)<|MERGE_RESOLUTION|>--- conflicted
+++ resolved
@@ -73,11 +73,7 @@
 envoy_cc_test(
     name = "listener_manager_impl_test",
     srcs = ["listener_manager_impl_test.cc"],
-<<<<<<< HEAD
-    rbe_pool = "4core",
-=======
-    rbe_pool = "6gig",
->>>>>>> ef96ec4f
+    rbe_pool = "6gig",
     deps = [
         ":listener_manager_impl_test_lib",
         "//source/common/api:os_sys_calls_lib",

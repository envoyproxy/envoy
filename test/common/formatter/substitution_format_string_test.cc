--- conflicted
+++ resolved
@@ -92,13 +92,8 @@
   for (const auto& yaml : invalid_configs) {
     TestUtility::loadFromYaml(yaml, config_);
     EXPECT_THROW_WITH_MESSAGE(
-<<<<<<< HEAD
-        SubstitutionFormatStringUtils::fromProtoConfig(config_), EnvoyException,
+        SubstitutionFormatStringUtils::fromProtoConfig(config_, context_.api()), EnvoyException,
         "Only string values or nested structs are supported in structured access log format.");
-=======
-        SubstitutionFormatStringUtils::fromProtoConfig(config_, context_.api()), EnvoyException,
-        "Only string values or nested structs are supported in the JSON access log format.");
->>>>>>> 33bd2ea7
   }
 }
 

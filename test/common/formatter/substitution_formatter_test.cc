#include <chrono>
#include <cstdint>
#include <string>
#include <vector>

#include "envoy/config/core/v3/base.pb.h"
#include "envoy/stream_info/stream_info.h"

#include "common/common/logger.h"
#include "common/common/utility.h"
#include "common/formatter/substitution_formatter.h"
#include "common/http/header_map_impl.h"
#include "common/json/json_loader.h"
#include "common/network/address_impl.h"
#include "common/protobuf/utility.h"
#include "common/router/string_accessor_impl.h"

#include "test/common/formatter/command_extension.h"
#include "test/mocks/api/mocks.h"
#include "test/mocks/http/mocks.h"
#include "test/mocks/ssl/mocks.h"
#include "test/mocks/stream_info/mocks.h"
#include "test/mocks/upstream/cluster_info.h"
#include "test/test_common/printers.h"
#include "test/test_common/test_runtime.h"
#include "test/test_common/threadsafe_singleton_injector.h"
#include "test/test_common/utility.h"

#include "gmock/gmock.h"
#include "gtest/gtest.h"

using testing::Const;
using testing::Invoke;
using testing::NiceMock;
using testing::Return;
using testing::ReturnPointee;
using testing::ReturnRef;

namespace Envoy {
namespace Formatter {
namespace {

class TestSerializedUnknownFilterState : public StreamInfo::FilterState::Object {
public:
  ProtobufTypes::MessagePtr serializeAsProto() const override {
    auto any = std::make_unique<ProtobufWkt::Any>();
    any->set_type_url("UnknownType");
    any->set_value("\xde\xad\xbe\xef");
    return any;
  }
};

class TestSerializedStructFilterState : public StreamInfo::FilterState::Object {
public:
  TestSerializedStructFilterState() : use_struct_(true) {
    (*struct_.mutable_fields())["inner_key"] = ValueUtil::stringValue("inner_value");
  }

  explicit TestSerializedStructFilterState(const ProtobufWkt::Struct& s) : use_struct_(true) {
    struct_.CopyFrom(s);
  }

  explicit TestSerializedStructFilterState(std::chrono::seconds seconds) {
    duration_.set_seconds(seconds.count());
  }

  ProtobufTypes::MessagePtr serializeAsProto() const override {
    if (use_struct_) {
      auto s = std::make_unique<ProtobufWkt::Struct>();
      s->CopyFrom(struct_);
      return s;
    }

    auto d = std::make_unique<ProtobufWkt::Duration>();
    d->CopyFrom(duration_);
    return d;
  }

private:
  const bool use_struct_{false};
  ProtobufWkt::Struct struct_;
  ProtobufWkt::Duration duration_;
};

// Class used to test serializeAsString and serializeAsProto of FilterState
class TestSerializedStringFilterState : public StreamInfo::FilterState::Object {
public:
  TestSerializedStringFilterState(std::string str) : raw_string_(str) {}
  absl::optional<std::string> serializeAsString() const override {
    return raw_string_ + " By PLAIN";
  }
  ProtobufTypes::MessagePtr serializeAsProto() const override {
    auto message = std::make_unique<ProtobufWkt::StringValue>();
    message->set_value(raw_string_ + " By TYPED");
    return message;
  }

private:
  std::string raw_string_;
};

TEST(SubstitutionFormatUtilsTest, protocolToString) {
  EXPECT_EQ("HTTP/1.0",
            SubstitutionFormatUtils::protocolToString(Http::Protocol::Http10).value().get());
  EXPECT_EQ("HTTP/1.1",
            SubstitutionFormatUtils::protocolToString(Http::Protocol::Http11).value().get());
  EXPECT_EQ("HTTP/2",
            SubstitutionFormatUtils::protocolToString(Http::Protocol::Http2).value().get());
  EXPECT_EQ(absl::nullopt, SubstitutionFormatUtils::protocolToString({}));
}

TEST(SubstitutionFormatUtilsTest, protocolToStringOrDefault) {
  EXPECT_EQ("HTTP/1.0", SubstitutionFormatUtils::protocolToStringOrDefault(Http::Protocol::Http10));
  EXPECT_EQ("HTTP/1.1", SubstitutionFormatUtils::protocolToStringOrDefault(Http::Protocol::Http11));
  EXPECT_EQ("HTTP/2", SubstitutionFormatUtils::protocolToStringOrDefault(Http::Protocol::Http2));
  EXPECT_EQ("-", SubstitutionFormatUtils::protocolToStringOrDefault({}));
}

TEST(SubstitutionFormatterTest, plainStringFormatter) {
  PlainStringFormatter formatter("plain");
  Http::TestRequestHeaderMapImpl request_headers{{":method", "GET"}, {":path", "/"}};
  Http::TestResponseHeaderMapImpl response_headers;
  Http::TestResponseTrailerMapImpl response_trailers;
  StreamInfo::MockStreamInfo stream_info;
  std::string body;

  EXPECT_EQ("plain", formatter.format(request_headers, response_headers, response_trailers,
                                      stream_info, body));
  EXPECT_THAT(formatter.formatValue(request_headers, response_headers, response_trailers,
                                    stream_info, body),
              ProtoEq(ValueUtil::stringValue("plain")));
}

TEST(SubstitutionFormatterTest, streamInfoFormatter) {
  EXPECT_THROW(StreamInfoFormatter formatter("unknown_field"), EnvoyException);

  NiceMock<StreamInfo::MockStreamInfo> stream_info;
  Http::TestRequestHeaderMapImpl request_headers{{":method", "GET"}, {":path", "/"}};
  Http::TestResponseHeaderMapImpl response_headers;
  Http::TestResponseTrailerMapImpl response_trailers;
  std::string body;

  {
    StreamInfoFormatter request_duration_format("REQUEST_DURATION");
    absl::optional<std::chrono::nanoseconds> dur = std::chrono::nanoseconds(5000000);
    EXPECT_CALL(stream_info, lastDownstreamRxByteReceived()).WillRepeatedly(Return(dur));
    EXPECT_EQ("5", request_duration_format.format(request_headers, response_headers,
                                                  response_trailers, stream_info, body));
    EXPECT_THAT(request_duration_format.formatValue(request_headers, response_headers,
                                                    response_trailers, stream_info, body),
                ProtoEq(ValueUtil::numberValue(5.0)));
  }

  {
    StreamInfoFormatter request_duration_format("REQUEST_DURATION");
    absl::optional<std::chrono::nanoseconds> dur;
    EXPECT_CALL(stream_info, lastDownstreamRxByteReceived()).WillRepeatedly(Return(dur));
    EXPECT_EQ(absl::nullopt, request_duration_format.format(request_headers, response_headers,
                                                            response_trailers, stream_info, body));
    EXPECT_THAT(request_duration_format.formatValue(request_headers, response_headers,
                                                    response_trailers, stream_info, body),
                ProtoEq(ValueUtil::nullValue()));
  }

  {
    StreamInfoFormatter response_duration_format("RESPONSE_DURATION");
    absl::optional<std::chrono::nanoseconds> dur = std::chrono::nanoseconds(10000000);
    EXPECT_CALL(stream_info, firstUpstreamRxByteReceived()).WillRepeatedly(Return(dur));
    EXPECT_EQ("10", response_duration_format.format(request_headers, response_headers,
                                                    response_trailers, stream_info, body));
    EXPECT_THAT(response_duration_format.formatValue(request_headers, response_headers,
                                                     response_trailers, stream_info, body),
                ProtoEq(ValueUtil::numberValue(10.0)));
  }

  {
    StreamInfoFormatter response_duration_format("RESPONSE_DURATION");
    absl::optional<std::chrono::nanoseconds> dur;
    EXPECT_CALL(stream_info, firstUpstreamRxByteReceived()).WillRepeatedly(Return(dur));
    EXPECT_EQ(absl::nullopt, response_duration_format.format(request_headers, response_headers,
                                                             response_trailers, stream_info, body));
    EXPECT_THAT(response_duration_format.formatValue(request_headers, response_headers,
                                                     response_trailers, stream_info, body),
                ProtoEq(ValueUtil::nullValue()));
  }

  {
    StreamInfoFormatter ttlb_duration_format("RESPONSE_TX_DURATION");

    absl::optional<std::chrono::nanoseconds> dur_upstream = std::chrono::nanoseconds(10000000);
    EXPECT_CALL(stream_info, firstUpstreamRxByteReceived()).WillRepeatedly(Return(dur_upstream));
    absl::optional<std::chrono::nanoseconds> dur_downstream = std::chrono::nanoseconds(25000000);
    EXPECT_CALL(stream_info, lastDownstreamTxByteSent()).WillRepeatedly(Return(dur_downstream));

    EXPECT_EQ("15", ttlb_duration_format.format(request_headers, response_headers,
                                                response_trailers, stream_info, body));
    EXPECT_THAT(ttlb_duration_format.formatValue(request_headers, response_headers,
                                                 response_trailers, stream_info, body),
                ProtoEq(ValueUtil::numberValue(15.0)));
  }

  {
    StreamInfoFormatter ttlb_duration_format("RESPONSE_TX_DURATION");

    absl::optional<std::chrono::nanoseconds> dur_upstream;
    EXPECT_CALL(stream_info, firstUpstreamRxByteReceived()).WillRepeatedly(Return(dur_upstream));
    absl::optional<std::chrono::nanoseconds> dur_downstream;
    EXPECT_CALL(stream_info, lastDownstreamTxByteSent()).WillRepeatedly(Return(dur_downstream));

    EXPECT_EQ(absl::nullopt, ttlb_duration_format.format(request_headers, response_headers,
                                                         response_trailers, stream_info, body));
    EXPECT_THAT(ttlb_duration_format.formatValue(request_headers, response_headers,
                                                 response_trailers, stream_info, body),
                ProtoEq(ValueUtil::nullValue()));
  }

  {
    StreamInfoFormatter bytes_received_format("BYTES_RECEIVED");
    EXPECT_CALL(stream_info, bytesReceived()).WillRepeatedly(Return(1));
    EXPECT_EQ("1", bytes_received_format.format(request_headers, response_headers,
                                                response_trailers, stream_info, body));
    EXPECT_THAT(bytes_received_format.formatValue(request_headers, response_headers,
                                                  response_trailers, stream_info, body),
                ProtoEq(ValueUtil::numberValue(1.0)));
  }

  {
    StreamInfoFormatter protocol_format("PROTOCOL");
    absl::optional<Http::Protocol> protocol = Http::Protocol::Http11;
    EXPECT_CALL(stream_info, protocol()).WillRepeatedly(Return(protocol));
    EXPECT_EQ("HTTP/1.1", protocol_format.format(request_headers, response_headers,
                                                 response_trailers, stream_info, body));
    EXPECT_THAT(protocol_format.formatValue(request_headers, response_headers, response_trailers,
                                            stream_info, body),
                ProtoEq(ValueUtil::stringValue("HTTP/1.1")));
  }

  {
    StreamInfoFormatter response_format("RESPONSE_CODE");
    absl::optional<uint32_t> response_code{200};
    EXPECT_CALL(stream_info, responseCode()).WillRepeatedly(Return(response_code));
    EXPECT_EQ("200", response_format.format(request_headers, response_headers, response_trailers,
                                            stream_info, body));
    EXPECT_THAT(response_format.formatValue(request_headers, response_headers, response_trailers,
                                            stream_info, body),
                ProtoEq(ValueUtil::numberValue(200.0)));
  }

  {
    StreamInfoFormatter response_code_format("RESPONSE_CODE");
    absl::optional<uint32_t> response_code;
    EXPECT_CALL(stream_info, responseCode()).WillRepeatedly(Return(response_code));
    EXPECT_EQ("0", response_code_format.format(request_headers, response_headers, response_trailers,
                                               stream_info, body));
    EXPECT_THAT(response_code_format.formatValue(request_headers, response_headers,
                                                 response_trailers, stream_info, body),
                ProtoEq(ValueUtil::numberValue(0.0)));
  }

  {
    StreamInfoFormatter response_format("RESPONSE_CODE_DETAILS");
    absl::optional<std::string> rc_details;
    EXPECT_CALL(stream_info, responseCodeDetails()).WillRepeatedly(ReturnRef(rc_details));
    EXPECT_EQ(absl::nullopt, response_format.format(request_headers, response_headers,
                                                    response_trailers, stream_info, body));
    EXPECT_THAT(response_format.formatValue(request_headers, response_headers, response_trailers,
                                            stream_info, body),
                ProtoEq(ValueUtil::nullValue()));
  }

  {
    StreamInfoFormatter response_code_format("RESPONSE_CODE_DETAILS");
    absl::optional<std::string> rc_details{"via_upstream"};
    EXPECT_CALL(stream_info, responseCodeDetails()).WillRepeatedly(ReturnRef(rc_details));
    EXPECT_EQ("via_upstream", response_code_format.format(request_headers, response_headers,
                                                          response_trailers, stream_info, body));
    EXPECT_THAT(response_code_format.formatValue(request_headers, response_headers,
                                                 response_trailers, stream_info, body),
                ProtoEq(ValueUtil::stringValue("via_upstream")));
  }

  {
    StreamInfoFormatter termination_details_format("CONNECTION_TERMINATION_DETAILS");
    absl::optional<std::string> details;
    EXPECT_CALL(stream_info, connectionTerminationDetails()).WillRepeatedly(ReturnRef(details));
    EXPECT_EQ(absl::nullopt,
              termination_details_format.format(request_headers, response_headers,
                                                response_trailers, stream_info, body));
    EXPECT_THAT(termination_details_format.formatValue(request_headers, response_headers,
                                                       response_trailers, stream_info, body),
                ProtoEq(ValueUtil::nullValue()));
  }

  {
    StreamInfoFormatter termination_details_format("CONNECTION_TERMINATION_DETAILS");
    absl::optional<std::string> details{"access_denied"};
    EXPECT_CALL(stream_info, connectionTerminationDetails()).WillRepeatedly(ReturnRef(details));
    EXPECT_EQ("access_denied",
              termination_details_format.format(request_headers, response_headers,
                                                response_trailers, stream_info, body));
    EXPECT_THAT(termination_details_format.formatValue(request_headers, response_headers,
                                                       response_trailers, stream_info, body),
                ProtoEq(ValueUtil::stringValue("access_denied")));
  }

  {
    StreamInfoFormatter bytes_sent_format("BYTES_SENT");
    EXPECT_CALL(stream_info, bytesSent()).WillRepeatedly(Return(1));
    EXPECT_EQ("1", bytes_sent_format.format(request_headers, response_headers, response_trailers,
                                            stream_info, body));
    EXPECT_THAT(bytes_sent_format.formatValue(request_headers, response_headers, response_trailers,
                                              stream_info, body),
                ProtoEq(ValueUtil::numberValue(1.0)));
  }

  {
    StreamInfoFormatter duration_format("DURATION");
    absl::optional<std::chrono::nanoseconds> dur = std::chrono::nanoseconds(15000000);
    EXPECT_CALL(stream_info, requestComplete()).WillRepeatedly(Return(dur));
    EXPECT_EQ("15", duration_format.format(request_headers, response_headers, response_trailers,
                                           stream_info, body));
    EXPECT_THAT(duration_format.formatValue(request_headers, response_headers, response_trailers,
                                            stream_info, body),
                ProtoEq(ValueUtil::numberValue(15.0)));
  }

  {
    StreamInfoFormatter response_flags_format("RESPONSE_FLAGS");
    ON_CALL(stream_info, hasResponseFlag(StreamInfo::ResponseFlag::LocalReset))
        .WillByDefault(Return(true));
    EXPECT_EQ("LR", response_flags_format.format(request_headers, response_headers,
                                                 response_trailers, stream_info, body));
    EXPECT_THAT(response_flags_format.formatValue(request_headers, response_headers,
                                                  response_trailers, stream_info, body),
                ProtoEq(ValueUtil::stringValue("LR")));
  }

  {
    StreamInfoFormatter upstream_format("UPSTREAM_HOST");
    EXPECT_EQ("10.0.0.1:443", upstream_format.format(request_headers, response_headers,
                                                     response_trailers, stream_info, body));
    EXPECT_THAT(upstream_format.formatValue(request_headers, response_headers, response_trailers,
                                            stream_info, body),
                ProtoEq(ValueUtil::stringValue("10.0.0.1:443")));
  }

  {
    StreamInfoFormatter upstream_format("UPSTREAM_CLUSTER");
<<<<<<< HEAD
    const std::string observable_cluster_name = "observability_name";
    EXPECT_CALL(stream_info.host_->cluster_, observabilityName())
        .WillRepeatedly(ReturnRef(observable_cluster_name));
    EXPECT_EQ("observability_name", upstream_format.format(request_headers, response_headers,
                                                           response_trailers, stream_info, body));
    EXPECT_THAT(upstream_format.formatValue(request_headers, response_headers, response_trailers,
                                            stream_info, body),
                ProtoEq(ValueUtil::stringValue("observability_name")));
  }

  {
    TestScopedRuntime scoped_runtime;
    Runtime::LoaderSingleton::getExisting()->mergeValues(
        {{"envoy.reloadable_features.use_observable_cluster_name", "false"}});
    StreamInfoFormatter upstream_format("UPSTREAM_CLUSTER");
    const std::string cluster_name = "cluster_name";
    EXPECT_CALL(stream_info.host_->cluster_, name()).WillRepeatedly(ReturnRef(cluster_name));
=======
    const std::string upstream_cluster_name = "cluster_name";
    auto cluster_info_mock = std::make_shared<Upstream::MockClusterInfo>();
    absl::optional<Upstream::ClusterInfoConstSharedPtr> cluster_info = cluster_info_mock;
    // Make sure that cluster info is obtained without calling upstreamHost.
    EXPECT_CALL(stream_info, upstreamHost()).Times(0);
    EXPECT_CALL(stream_info, upstreamClusterInfo()).WillRepeatedly(Return(cluster_info));
    EXPECT_CALL(*cluster_info_mock, name()).WillRepeatedly(ReturnRef(upstream_cluster_name));
>>>>>>> 70fbf111
    EXPECT_EQ("cluster_name", upstream_format.format(request_headers, response_headers,
                                                     response_trailers, stream_info, body));
    EXPECT_THAT(upstream_format.formatValue(request_headers, response_headers, response_trailers,
                                            stream_info, body),
                ProtoEq(ValueUtil::stringValue("cluster_name")));
  }

  {
    StreamInfoFormatter upstream_format("UPSTREAM_CLUSTER");
    absl::optional<Upstream::ClusterInfoConstSharedPtr> cluster_info = nullptr;
    // Make sure that cluster info is obtained without calling upstreamHost.
    EXPECT_CALL(stream_info, upstreamHost()).Times(0);
    EXPECT_CALL(stream_info, upstreamClusterInfo()).WillRepeatedly(Return(cluster_info));
    EXPECT_EQ(absl::nullopt, upstream_format.format(request_headers, response_headers,
                                                    response_trailers, stream_info, body));
    EXPECT_THAT(upstream_format.formatValue(request_headers, response_headers, response_trailers,
                                            stream_info, body),
                ProtoEq(ValueUtil::nullValue()));
  }

  {
    StreamInfoFormatter upstream_format("UPSTREAM_HOST");
    EXPECT_CALL(stream_info, upstreamHost()).WillRepeatedly(Return(nullptr));
    EXPECT_EQ(absl::nullopt, upstream_format.format(request_headers, response_headers,
                                                    response_trailers, stream_info, body));
    EXPECT_THAT(upstream_format.formatValue(request_headers, response_headers, response_trailers,
                                            stream_info, body),
                ProtoEq(ValueUtil::nullValue()));
  }

  {
    NiceMock<Api::MockOsSysCalls> os_sys_calls;
    TestThreadsafeSingletonInjector<Api::OsSysCallsImpl> os_calls(&os_sys_calls);
    EXPECT_CALL(os_sys_calls, gethostname(_, _))
        .WillOnce(Invoke([](char*, size_t) -> Api::SysCallIntResult {
          return {-1, ENAMETOOLONG};
        }));

    StreamInfoFormatter upstream_format("HOSTNAME");
    EXPECT_EQ(absl::nullopt, upstream_format.format(request_headers, response_headers,
                                                    response_trailers, stream_info, body));
    EXPECT_THAT(upstream_format.formatValue(request_headers, response_headers, response_trailers,
                                            stream_info, body),
                ProtoEq(ValueUtil::nullValue()));
  }

  {
    NiceMock<Api::MockOsSysCalls> os_sys_calls;
    TestThreadsafeSingletonInjector<Api::OsSysCallsImpl> os_calls(&os_sys_calls);
    EXPECT_CALL(os_sys_calls, gethostname(_, _))
        .WillOnce(Invoke([](char* name, size_t) -> Api::SysCallIntResult {
          StringUtil::strlcpy(name, "myhostname", 11);
          return {0, 0};
        }));

    StreamInfoFormatter upstream_format("HOSTNAME");
    EXPECT_EQ("myhostname", upstream_format.format(request_headers, response_headers,
                                                   response_trailers, stream_info, body));
    EXPECT_THAT(upstream_format.formatValue(request_headers, response_headers, response_trailers,
                                            stream_info, body),
                ProtoEq(ValueUtil::stringValue("myhostname")));
  }

  {
    StreamInfoFormatter upstream_format("DOWNSTREAM_LOCAL_ADDRESS");
    EXPECT_EQ("127.0.0.2:0", upstream_format.format(request_headers, response_headers,
                                                    response_trailers, stream_info, body));
    EXPECT_THAT(upstream_format.formatValue(request_headers, response_headers, response_trailers,
                                            stream_info, body),
                ProtoEq(ValueUtil::stringValue("127.0.0.2:0")));
  }

  {
    StreamInfoFormatter upstream_format("DOWNSTREAM_LOCAL_ADDRESS_WITHOUT_PORT");
    EXPECT_EQ("127.0.0.2", upstream_format.format(request_headers, response_headers,
                                                  response_trailers, stream_info, body));
    EXPECT_THAT(upstream_format.formatValue(request_headers, response_headers, response_trailers,
                                            stream_info, body),
                ProtoEq(ValueUtil::stringValue("127.0.0.2")));
  }

  {
    StreamInfoFormatter upstream_format("DOWNSTREAM_LOCAL_PORT");

    // Validate for IPv4 address
    auto address = Network::Address::InstanceConstSharedPtr{
        new Network::Address::Ipv4Instance("127.1.2.3", 8443)};
    stream_info.downstream_address_provider_->setLocalAddress(address);
    EXPECT_EQ("8443", upstream_format.format(request_headers, response_headers, response_trailers,
                                             stream_info, body));
    EXPECT_THAT(upstream_format.formatValue(request_headers, response_headers, response_trailers,
                                            stream_info, body),
                ProtoEq(ValueUtil::stringValue("8443")));

    // Validate for IPv6 address
    address =
        Network::Address::InstanceConstSharedPtr{new Network::Address::Ipv6Instance("::1", 9443)};
    stream_info.downstream_address_provider_->setLocalAddress(address);
    EXPECT_EQ("9443", upstream_format.format(request_headers, response_headers, response_trailers,
                                             stream_info, body));
    EXPECT_THAT(upstream_format.formatValue(request_headers, response_headers, response_trailers,
                                            stream_info, body),
                ProtoEq(ValueUtil::stringValue("9443")));

    // Validate for Pipe
    address = Network::Address::InstanceConstSharedPtr{new Network::Address::PipeInstance("/foo")};
    stream_info.downstream_address_provider_->setLocalAddress(address);
    EXPECT_EQ("", upstream_format.format(request_headers, response_headers, response_trailers,
                                         stream_info, body));
    EXPECT_THAT(upstream_format.formatValue(request_headers, response_headers, response_trailers,
                                            stream_info, body),
                ProtoEq(ValueUtil::stringValue("")));
  }

  {
    StreamInfoFormatter upstream_format("DOWNSTREAM_REMOTE_ADDRESS_WITHOUT_PORT");
    EXPECT_EQ("127.0.0.1", upstream_format.format(request_headers, response_headers,
                                                  response_trailers, stream_info, body));
    EXPECT_THAT(upstream_format.formatValue(request_headers, response_headers, response_trailers,
                                            stream_info, body),
                ProtoEq(ValueUtil::stringValue("127.0.0.1")));
  }

  {
    StreamInfoFormatter upstream_format("DOWNSTREAM_REMOTE_ADDRESS");
    EXPECT_EQ("127.0.0.1:0", upstream_format.format(request_headers, response_headers,
                                                    response_trailers, stream_info, body));
    EXPECT_THAT(upstream_format.formatValue(request_headers, response_headers, response_trailers,
                                            stream_info, body),
                ProtoEq(ValueUtil::stringValue("127.0.0.1:0")));
  }

  {
    StreamInfoFormatter upstream_format("DOWNSTREAM_DIRECT_REMOTE_ADDRESS_WITHOUT_PORT");
    EXPECT_EQ("127.0.0.1", upstream_format.format(request_headers, response_headers,
                                                  response_trailers, stream_info, body));
    EXPECT_THAT(upstream_format.formatValue(request_headers, response_headers, response_trailers,
                                            stream_info, body),
                ProtoEq(ValueUtil::stringValue("127.0.0.1")));
  }

  {
    StreamInfoFormatter upstream_format("DOWNSTREAM_DIRECT_REMOTE_ADDRESS");
    EXPECT_EQ("127.0.0.1:0", upstream_format.format(request_headers, response_headers,
                                                    response_trailers, stream_info, body));
    EXPECT_THAT(upstream_format.formatValue(request_headers, response_headers, response_trailers,
                                            stream_info, body),
                ProtoEq(ValueUtil::stringValue("127.0.0.1:0")));
  }

  {
    StreamInfoFormatter upstream_format("CONNECTION_ID");
    uint64_t id = 123;
    EXPECT_CALL(stream_info, connectionID()).WillRepeatedly(Return(id));
    EXPECT_EQ("123", upstream_format.format(request_headers, response_headers, response_trailers,
                                            stream_info, body));
    EXPECT_THAT(upstream_format.formatValue(request_headers, response_headers, response_trailers,
                                            stream_info, body),
                ProtoEq(ValueUtil::numberValue(id)));
  }

  {
    StreamInfoFormatter upstream_format("REQUESTED_SERVER_NAME");
    std::string requested_server_name = "stub_server";
    EXPECT_CALL(stream_info, requestedServerName())
        .WillRepeatedly(ReturnRef(requested_server_name));
    EXPECT_EQ("stub_server", upstream_format.format(request_headers, response_headers,
                                                    response_trailers, stream_info, body));
    EXPECT_THAT(upstream_format.formatValue(request_headers, response_headers, response_trailers,
                                            stream_info, body),
                ProtoEq(ValueUtil::stringValue("stub_server")));
  }

  {
    StreamInfoFormatter upstream_format("REQUESTED_SERVER_NAME");
    std::string requested_server_name;
    EXPECT_CALL(stream_info, requestedServerName())
        .WillRepeatedly(ReturnRef(requested_server_name));
    EXPECT_EQ(absl::nullopt, upstream_format.format(request_headers, response_headers,
                                                    response_trailers, stream_info, body));
    EXPECT_THAT(upstream_format.formatValue(request_headers, response_headers, response_trailers,
                                            stream_info, body),
                ProtoEq(ValueUtil::nullValue()));
  }

  {
    StreamInfoFormatter upstream_format("DOWNSTREAM_PEER_URI_SAN");
    auto connection_info = std::make_shared<Ssl::MockConnectionInfo>();
    const std::vector<std::string> sans{"san"};
    EXPECT_CALL(*connection_info, uriSanPeerCertificate()).WillRepeatedly(Return(sans));
    EXPECT_CALL(stream_info, downstreamSslConnection()).WillRepeatedly(Return(connection_info));
    EXPECT_EQ("san", upstream_format.format(request_headers, response_headers, response_trailers,
                                            stream_info, body));
    EXPECT_THAT(upstream_format.formatValue(request_headers, response_headers, response_trailers,
                                            stream_info, body),
                ProtoEq(ValueUtil::stringValue("san")));
  }

  {
    StreamInfoFormatter upstream_format("DOWNSTREAM_PEER_URI_SAN");
    auto connection_info = std::make_shared<Ssl::MockConnectionInfo>();
    const std::vector<std::string> sans{"san1", "san2"};
    EXPECT_CALL(*connection_info, uriSanPeerCertificate()).WillRepeatedly(Return(sans));
    EXPECT_CALL(stream_info, downstreamSslConnection()).WillRepeatedly(Return(connection_info));
    EXPECT_EQ("san1,san2", upstream_format.format(request_headers, response_headers,
                                                  response_trailers, stream_info, body));
  }
  {
    StreamInfoFormatter upstream_format("DOWNSTREAM_PEER_URI_SAN");
    auto connection_info = std::make_shared<Ssl::MockConnectionInfo>();
    EXPECT_CALL(*connection_info, uriSanPeerCertificate())
        .WillRepeatedly(Return(std::vector<std::string>()));
    EXPECT_CALL(stream_info, downstreamSslConnection()).WillRepeatedly(Return(connection_info));
    EXPECT_EQ(absl::nullopt, upstream_format.format(request_headers, response_headers,
                                                    response_trailers, stream_info, body));
    EXPECT_THAT(upstream_format.formatValue(request_headers, response_headers, response_trailers,
                                            stream_info, body),
                ProtoEq(ValueUtil::nullValue()));
  }
  {
    EXPECT_CALL(stream_info, downstreamSslConnection()).WillRepeatedly(Return(nullptr));
    StreamInfoFormatter upstream_format("DOWNSTREAM_PEER_URI_SAN");
    EXPECT_EQ(absl::nullopt, upstream_format.format(request_headers, response_headers,
                                                    response_trailers, stream_info, body));
    EXPECT_THAT(upstream_format.formatValue(request_headers, response_headers, response_trailers,
                                            stream_info, body),
                ProtoEq(ValueUtil::nullValue()));
  }
  {
    StreamInfoFormatter upstream_format("DOWNSTREAM_LOCAL_URI_SAN");
    auto connection_info = std::make_shared<Ssl::MockConnectionInfo>();
    const std::vector<std::string> sans{"san"};
    EXPECT_CALL(*connection_info, uriSanLocalCertificate()).WillRepeatedly(Return(sans));
    EXPECT_CALL(stream_info, downstreamSslConnection()).WillRepeatedly(Return(connection_info));
    EXPECT_EQ("san", upstream_format.format(request_headers, response_headers, response_trailers,
                                            stream_info, body));
    EXPECT_THAT(upstream_format.formatValue(request_headers, response_headers, response_trailers,
                                            stream_info, body),
                ProtoEq(ValueUtil::stringValue("san")));
  }
  {
    StreamInfoFormatter upstream_format("DOWNSTREAM_LOCAL_URI_SAN");
    auto connection_info = std::make_shared<Ssl::MockConnectionInfo>();
    const std::vector<std::string> sans{"san1", "san2"};
    EXPECT_CALL(*connection_info, uriSanLocalCertificate()).WillRepeatedly(Return(sans));
    EXPECT_CALL(stream_info, downstreamSslConnection()).WillRepeatedly(Return(connection_info));
    EXPECT_EQ("san1,san2", upstream_format.format(request_headers, response_headers,
                                                  response_trailers, stream_info, body));
  }
  {
    StreamInfoFormatter upstream_format("DOWNSTREAM_LOCAL_URI_SAN");
    auto connection_info = std::make_shared<Ssl::MockConnectionInfo>();
    EXPECT_CALL(*connection_info, uriSanLocalCertificate())
        .WillRepeatedly(Return(std::vector<std::string>()));
    EXPECT_CALL(stream_info, downstreamSslConnection()).WillRepeatedly(Return(connection_info));
    EXPECT_EQ(absl::nullopt, upstream_format.format(request_headers, response_headers,
                                                    response_trailers, stream_info, body));
    EXPECT_THAT(upstream_format.formatValue(request_headers, response_headers, response_trailers,
                                            stream_info, body),
                ProtoEq(ValueUtil::nullValue()));
  }
  {
    EXPECT_CALL(stream_info, downstreamSslConnection()).WillRepeatedly(Return(nullptr));
    StreamInfoFormatter upstream_format("DOWNSTREAM_LOCAL_URI_SAN");
    EXPECT_EQ(absl::nullopt, upstream_format.format(request_headers, response_headers,
                                                    response_trailers, stream_info, body));
    EXPECT_THAT(upstream_format.formatValue(request_headers, response_headers, response_trailers,
                                            stream_info, body),
                ProtoEq(ValueUtil::nullValue()));
  }
  {
    StreamInfoFormatter upstream_format("DOWNSTREAM_LOCAL_SUBJECT");
    auto connection_info = std::make_shared<Ssl::MockConnectionInfo>();
    const std::string subject_local = "subject";
    EXPECT_CALL(*connection_info, subjectLocalCertificate())
        .WillRepeatedly(ReturnRef(subject_local));
    EXPECT_CALL(stream_info, downstreamSslConnection()).WillRepeatedly(Return(connection_info));
    EXPECT_EQ("subject", upstream_format.format(request_headers, response_headers,
                                                response_trailers, stream_info, body));
    EXPECT_THAT(upstream_format.formatValue(request_headers, response_headers, response_trailers,
                                            stream_info, body),
                ProtoEq(ValueUtil::stringValue("subject")));
  }
  {
    StreamInfoFormatter upstream_format("DOWNSTREAM_LOCAL_SUBJECT");
    auto connection_info = std::make_shared<Ssl::MockConnectionInfo>();
    EXPECT_CALL(*connection_info, subjectLocalCertificate())
        .WillRepeatedly(ReturnRef(EMPTY_STRING));
    EXPECT_CALL(stream_info, downstreamSslConnection()).WillRepeatedly(Return(connection_info));
    EXPECT_EQ(absl::nullopt, upstream_format.format(request_headers, response_headers,
                                                    response_trailers, stream_info, body));
    EXPECT_THAT(upstream_format.formatValue(request_headers, response_headers, response_trailers,
                                            stream_info, body),
                ProtoEq(ValueUtil::nullValue()));
  }
  {
    EXPECT_CALL(stream_info, downstreamSslConnection()).WillRepeatedly(Return(nullptr));
    StreamInfoFormatter upstream_format("DOWNSTREAM_LOCAL_SUBJECT");
    EXPECT_EQ(absl::nullopt, upstream_format.format(request_headers, response_headers,
                                                    response_trailers, stream_info, body));
    EXPECT_THAT(upstream_format.formatValue(request_headers, response_headers, response_trailers,
                                            stream_info, body),
                ProtoEq(ValueUtil::nullValue()));
  }
  {
    StreamInfoFormatter upstream_format("DOWNSTREAM_PEER_SUBJECT");
    auto connection_info = std::make_shared<Ssl::MockConnectionInfo>();
    const std::string subject_peer = "subject";
    EXPECT_CALL(*connection_info, subjectPeerCertificate()).WillRepeatedly(ReturnRef(subject_peer));
    EXPECT_CALL(stream_info, downstreamSslConnection()).WillRepeatedly(Return(connection_info));
    EXPECT_EQ("subject", upstream_format.format(request_headers, response_headers,
                                                response_trailers, stream_info, body));
    EXPECT_THAT(upstream_format.formatValue(request_headers, response_headers, response_trailers,
                                            stream_info, body),
                ProtoEq(ValueUtil::stringValue("subject")));
  }
  {
    StreamInfoFormatter upstream_format("DOWNSTREAM_PEER_SUBJECT");
    auto connection_info = std::make_shared<Ssl::MockConnectionInfo>();
    EXPECT_CALL(*connection_info, subjectPeerCertificate()).WillRepeatedly(ReturnRef(EMPTY_STRING));
    EXPECT_CALL(stream_info, downstreamSslConnection()).WillRepeatedly(Return(connection_info));
    EXPECT_EQ(absl::nullopt, upstream_format.format(request_headers, response_headers,
                                                    response_trailers, stream_info, body));
    EXPECT_THAT(upstream_format.formatValue(request_headers, response_headers, response_trailers,
                                            stream_info, body),
                ProtoEq(ValueUtil::nullValue()));
  }
  {
    EXPECT_CALL(stream_info, downstreamSslConnection()).WillRepeatedly(Return(nullptr));
    StreamInfoFormatter upstream_format("DOWNSTREAM_PEER_SUBJECT");
    EXPECT_EQ(absl::nullopt, upstream_format.format(request_headers, response_headers,
                                                    response_trailers, stream_info, body));
    EXPECT_THAT(upstream_format.formatValue(request_headers, response_headers, response_trailers,
                                            stream_info, body),
                ProtoEq(ValueUtil::nullValue()));
  }
  {
    StreamInfoFormatter upstream_format("DOWNSTREAM_TLS_SESSION_ID");
    auto connection_info = std::make_shared<Ssl::MockConnectionInfo>();
    const std::string session_id = "deadbeef";
    EXPECT_CALL(*connection_info, sessionId()).WillRepeatedly(ReturnRef(session_id));
    EXPECT_CALL(stream_info, downstreamSslConnection()).WillRepeatedly(Return(connection_info));
    EXPECT_EQ("deadbeef", upstream_format.format(request_headers, response_headers,
                                                 response_trailers, stream_info, body));
    EXPECT_THAT(upstream_format.formatValue(request_headers, response_headers, response_trailers,
                                            stream_info, body),
                ProtoEq(ValueUtil::stringValue("deadbeef")));
  }
  {
    StreamInfoFormatter upstream_format("DOWNSTREAM_TLS_SESSION_ID");
    auto connection_info = std::make_shared<Ssl::MockConnectionInfo>();
    EXPECT_CALL(*connection_info, sessionId()).WillRepeatedly(ReturnRef(EMPTY_STRING));
    EXPECT_CALL(stream_info, downstreamSslConnection()).WillRepeatedly(Return(connection_info));
    EXPECT_EQ(absl::nullopt, upstream_format.format(request_headers, response_headers,
                                                    response_trailers, stream_info, body));
    EXPECT_THAT(upstream_format.formatValue(request_headers, response_headers, response_trailers,
                                            stream_info, body),
                ProtoEq(ValueUtil::nullValue()));
  }
  {
    EXPECT_CALL(stream_info, downstreamSslConnection()).WillRepeatedly(Return(nullptr));
    StreamInfoFormatter upstream_format("DOWNSTREAM_TLS_SESSION_ID");
    EXPECT_EQ(absl::nullopt, upstream_format.format(request_headers, response_headers,
                                                    response_trailers, stream_info, body));
    EXPECT_THAT(upstream_format.formatValue(request_headers, response_headers, response_trailers,
                                            stream_info, body),
                ProtoEq(ValueUtil::nullValue()));
  }
  {
    StreamInfoFormatter upstream_format("DOWNSTREAM_TLS_CIPHER");
    auto connection_info = std::make_shared<Ssl::MockConnectionInfo>();
    EXPECT_CALL(*connection_info, ciphersuiteString())
        .WillRepeatedly(Return("TLS_DHE_RSA_WITH_AES_256_GCM_SHA384"));
    EXPECT_CALL(stream_info, downstreamSslConnection()).WillRepeatedly(Return(connection_info));
    EXPECT_EQ("TLS_DHE_RSA_WITH_AES_256_GCM_SHA384",
              upstream_format.format(request_headers, response_headers, response_trailers,
                                     stream_info, body));
  }
  {
    StreamInfoFormatter upstream_format("DOWNSTREAM_TLS_CIPHER");
    auto connection_info = std::make_shared<Ssl::MockConnectionInfo>();
    EXPECT_CALL(*connection_info, ciphersuiteString()).WillRepeatedly(Return(""));
    EXPECT_CALL(stream_info, downstreamSslConnection()).WillRepeatedly(Return(connection_info));
    EXPECT_EQ(absl::nullopt, upstream_format.format(request_headers, response_headers,
                                                    response_trailers, stream_info, body));
    EXPECT_THAT(upstream_format.formatValue(request_headers, response_headers, response_trailers,
                                            stream_info, body),
                ProtoEq(ValueUtil::nullValue()));
  }
  {
    EXPECT_CALL(stream_info, downstreamSslConnection()).WillRepeatedly(Return(nullptr));
    StreamInfoFormatter upstream_format("DOWNSTREAM_TLS_CIPHER");
    EXPECT_EQ(absl::nullopt, upstream_format.format(request_headers, response_headers,
                                                    response_trailers, stream_info, body));
    EXPECT_THAT(upstream_format.formatValue(request_headers, response_headers, response_trailers,
                                            stream_info, body),
                ProtoEq(ValueUtil::nullValue()));
  }
  {
    StreamInfoFormatter upstream_format("DOWNSTREAM_TLS_VERSION");
    auto connection_info = std::make_shared<Ssl::MockConnectionInfo>();
    std::string tlsVersion = "TLSv1.2";
    EXPECT_CALL(*connection_info, tlsVersion()).WillRepeatedly(ReturnRef(tlsVersion));
    EXPECT_CALL(stream_info, downstreamSslConnection()).WillRepeatedly(Return(connection_info));
    EXPECT_EQ("TLSv1.2", upstream_format.format(request_headers, response_headers,
                                                response_trailers, stream_info, body));
    EXPECT_THAT(upstream_format.formatValue(request_headers, response_headers, response_trailers,
                                            stream_info, body),
                ProtoEq(ValueUtil::stringValue("TLSv1.2")));
  }
  {
    StreamInfoFormatter upstream_format("DOWNSTREAM_TLS_VERSION");
    auto connection_info = std::make_shared<Ssl::MockConnectionInfo>();
    EXPECT_CALL(*connection_info, tlsVersion()).WillRepeatedly(ReturnRef(EMPTY_STRING));
    EXPECT_CALL(stream_info, downstreamSslConnection()).WillRepeatedly(Return(connection_info));
    EXPECT_EQ(absl::nullopt, upstream_format.format(request_headers, response_headers,
                                                    response_trailers, stream_info, body));
    EXPECT_THAT(upstream_format.formatValue(request_headers, response_headers, response_trailers,
                                            stream_info, body),
                ProtoEq(ValueUtil::nullValue()));
  }
  {
    EXPECT_CALL(stream_info, downstreamSslConnection()).WillRepeatedly(Return(nullptr));
    StreamInfoFormatter upstream_format("DOWNSTREAM_TLS_VERSION");
    EXPECT_EQ(absl::nullopt, upstream_format.format(request_headers, response_headers,
                                                    response_trailers, stream_info, body));
    EXPECT_THAT(upstream_format.formatValue(request_headers, response_headers, response_trailers,
                                            stream_info, body),
                ProtoEq(ValueUtil::nullValue()));
  }
  {
    StreamInfoFormatter upstream_format("DOWNSTREAM_PEER_FINGERPRINT_256");
    auto connection_info = std::make_shared<Ssl::MockConnectionInfo>();
    std::string expected_sha = "685a2db593d5f86d346cb1a297009c3b467ad77f1944aa799039a2fb3d531f3f";
    EXPECT_CALL(*connection_info, sha256PeerCertificateDigest())
        .WillRepeatedly(ReturnRef(expected_sha));
    EXPECT_CALL(stream_info, downstreamSslConnection()).WillRepeatedly(Return(connection_info));
    EXPECT_EQ(expected_sha, upstream_format.format(request_headers, response_headers,
                                                   response_trailers, stream_info, body));
    EXPECT_THAT(upstream_format.formatValue(request_headers, response_headers, response_trailers,
                                            stream_info, body),
                ProtoEq(ValueUtil::stringValue(expected_sha)));
  }
  {
    StreamInfoFormatter upstream_format("DOWNSTREAM_PEER_FINGERPRINT_256");
    auto connection_info = std::make_shared<Ssl::MockConnectionInfo>();
    std::string expected_sha;
    EXPECT_CALL(*connection_info, sha256PeerCertificateDigest())
        .WillRepeatedly(ReturnRef(expected_sha));
    EXPECT_CALL(stream_info, downstreamSslConnection()).WillRepeatedly(Return(connection_info));
    EXPECT_EQ(absl::nullopt, upstream_format.format(request_headers, response_headers,
                                                    response_trailers, stream_info, body));
    EXPECT_THAT(upstream_format.formatValue(request_headers, response_headers, response_trailers,
                                            stream_info, body),
                ProtoEq(ValueUtil::nullValue()));
  }
  {
    EXPECT_CALL(stream_info, downstreamSslConnection()).WillRepeatedly(Return(nullptr));
    StreamInfoFormatter upstream_format("DOWNSTREAM_PEER_FINGERPRINT_256");
    EXPECT_EQ(absl::nullopt, upstream_format.format(request_headers, response_headers,
                                                    response_trailers, stream_info, body));
    EXPECT_THAT(upstream_format.formatValue(request_headers, response_headers, response_trailers,
                                            stream_info, body),
                ProtoEq(ValueUtil::nullValue()));
  }
  {
    StreamInfoFormatter upstream_format("DOWNSTREAM_PEER_FINGERPRINT_1");
    auto connection_info = std::make_shared<Ssl::MockConnectionInfo>();
    std::string expected_sha = "685a2db593d5f86d346cb1a297009c3b467ad77f1944aa799039a2fb3d531f3f";
    EXPECT_CALL(*connection_info, sha1PeerCertificateDigest())
        .WillRepeatedly(ReturnRef(expected_sha));
    EXPECT_CALL(stream_info, downstreamSslConnection()).WillRepeatedly(Return(connection_info));
    EXPECT_EQ(expected_sha, upstream_format.format(request_headers, response_headers,
                                                   response_trailers, stream_info, body));
    EXPECT_THAT(upstream_format.formatValue(request_headers, response_headers, response_trailers,
                                            stream_info, body),
                ProtoEq(ValueUtil::stringValue(expected_sha)));
  }
  {
    StreamInfoFormatter upstream_format("DOWNSTREAM_PEER_FINGERPRINT_1");
    auto connection_info = std::make_shared<Ssl::MockConnectionInfo>();
    std::string expected_sha;
    EXPECT_CALL(*connection_info, sha1PeerCertificateDigest())
        .WillRepeatedly(ReturnRef(expected_sha));
    EXPECT_CALL(stream_info, downstreamSslConnection()).WillRepeatedly(Return(connection_info));
    EXPECT_EQ(absl::nullopt, upstream_format.format(request_headers, response_headers,
                                                    response_trailers, stream_info, body));
    EXPECT_THAT(upstream_format.formatValue(request_headers, response_headers, response_trailers,
                                            stream_info, body),
                ProtoEq(ValueUtil::nullValue()));
  }
  {
    EXPECT_CALL(stream_info, downstreamSslConnection()).WillRepeatedly(Return(nullptr));
    StreamInfoFormatter upstream_format("DOWNSTREAM_PEER_FINGERPRINT_1");
    EXPECT_EQ(absl::nullopt, upstream_format.format(request_headers, response_headers,
                                                    response_trailers, stream_info, body));
    EXPECT_THAT(upstream_format.formatValue(request_headers, response_headers, response_trailers,
                                            stream_info, body),
                ProtoEq(ValueUtil::nullValue()));
  }
  {
    StreamInfoFormatter upstream_format("DOWNSTREAM_PEER_SERIAL");
    auto connection_info = std::make_shared<Ssl::MockConnectionInfo>();
    const std::string serial_number = "b8b5ecc898f2124a";
    EXPECT_CALL(*connection_info, serialNumberPeerCertificate())
        .WillRepeatedly(ReturnRef(serial_number));
    EXPECT_CALL(stream_info, downstreamSslConnection()).WillRepeatedly(Return(connection_info));
    EXPECT_EQ("b8b5ecc898f2124a", upstream_format.format(request_headers, response_headers,
                                                         response_trailers, stream_info, body));
    EXPECT_THAT(upstream_format.formatValue(request_headers, response_headers, response_trailers,
                                            stream_info, body),
                ProtoEq(ValueUtil::stringValue("b8b5ecc898f2124a")));
  }
  {
    StreamInfoFormatter upstream_format("DOWNSTREAM_PEER_SERIAL");
    auto connection_info = std::make_shared<Ssl::MockConnectionInfo>();
    EXPECT_CALL(*connection_info, serialNumberPeerCertificate())
        .WillRepeatedly(ReturnRef(EMPTY_STRING));
    EXPECT_CALL(stream_info, downstreamSslConnection()).WillRepeatedly(Return(connection_info));
    EXPECT_EQ(absl::nullopt, upstream_format.format(request_headers, response_headers,
                                                    response_trailers, stream_info, body));
    EXPECT_THAT(upstream_format.formatValue(request_headers, response_headers, response_trailers,
                                            stream_info, body),
                ProtoEq(ValueUtil::nullValue()));
  }
  {
    EXPECT_CALL(stream_info, downstreamSslConnection()).WillRepeatedly(Return(nullptr));
    StreamInfoFormatter upstream_format("DOWNSTREAM_PEER_SERIAL");
    EXPECT_EQ(absl::nullopt, upstream_format.format(request_headers, response_headers,
                                                    response_trailers, stream_info, body));
    EXPECT_THAT(upstream_format.formatValue(request_headers, response_headers, response_trailers,
                                            stream_info, body),
                ProtoEq(ValueUtil::nullValue()));
  }
  {
    StreamInfoFormatter upstream_format("DOWNSTREAM_PEER_ISSUER");
    auto connection_info = std::make_shared<Ssl::MockConnectionInfo>();
    const std::string issuer_peer =
        "CN=Test CA,OU=Lyft Engineering,O=Lyft,L=San Francisco,ST=California,C=US";
    EXPECT_CALL(*connection_info, issuerPeerCertificate()).WillRepeatedly(ReturnRef(issuer_peer));
    EXPECT_CALL(stream_info, downstreamSslConnection()).WillRepeatedly(Return(connection_info));
    EXPECT_EQ("CN=Test CA,OU=Lyft Engineering,O=Lyft,L=San Francisco,ST=California,C=US",
              upstream_format.format(request_headers, response_headers, response_trailers,
                                     stream_info, body));
  }
  {
    StreamInfoFormatter upstream_format("DOWNSTREAM_PEER_ISSUER");
    auto connection_info = std::make_shared<Ssl::MockConnectionInfo>();
    EXPECT_CALL(*connection_info, issuerPeerCertificate()).WillRepeatedly(ReturnRef(EMPTY_STRING));
    EXPECT_CALL(stream_info, downstreamSslConnection()).WillRepeatedly(Return(connection_info));
    EXPECT_EQ(absl::nullopt, upstream_format.format(request_headers, response_headers,
                                                    response_trailers, stream_info, body));
    EXPECT_THAT(upstream_format.formatValue(request_headers, response_headers, response_trailers,
                                            stream_info, body),
                ProtoEq(ValueUtil::nullValue()));
  }
  {
    EXPECT_CALL(stream_info, downstreamSslConnection()).WillRepeatedly(Return(nullptr));
    StreamInfoFormatter upstream_format("DOWNSTREAM_PEER_ISSUER");
    EXPECT_EQ(absl::nullopt, upstream_format.format(request_headers, response_headers,
                                                    response_trailers, stream_info, body));
    EXPECT_THAT(upstream_format.formatValue(request_headers, response_headers, response_trailers,
                                            stream_info, body),
                ProtoEq(ValueUtil::nullValue()));
  }
  {
    StreamInfoFormatter upstream_format("DOWNSTREAM_PEER_SUBJECT");
    auto connection_info = std::make_shared<Ssl::MockConnectionInfo>();
    const std::string subject_peer =
        "CN=Test Server,OU=Lyft Engineering,O=Lyft,L=San Francisco,ST=California,C=US";
    EXPECT_CALL(*connection_info, subjectPeerCertificate()).WillRepeatedly(ReturnRef(subject_peer));
    EXPECT_CALL(stream_info, downstreamSslConnection()).WillRepeatedly(Return(connection_info));
    EXPECT_EQ("CN=Test Server,OU=Lyft Engineering,O=Lyft,L=San Francisco,ST=California,C=US",
              upstream_format.format(request_headers, response_headers, response_trailers,
                                     stream_info, body));
  }
  {
    StreamInfoFormatter upstream_format("DOWNSTREAM_PEER_SUBJECT");
    auto connection_info = std::make_shared<Ssl::MockConnectionInfo>();
    EXPECT_CALL(*connection_info, subjectPeerCertificate()).WillRepeatedly(ReturnRef(EMPTY_STRING));
    EXPECT_CALL(stream_info, downstreamSslConnection()).WillRepeatedly(Return(connection_info));
    EXPECT_EQ(absl::nullopt, upstream_format.format(request_headers, response_headers,
                                                    response_trailers, stream_info, body));
    EXPECT_THAT(upstream_format.formatValue(request_headers, response_headers, response_trailers,
                                            stream_info, body),
                ProtoEq(ValueUtil::nullValue()));
  }
  {
    EXPECT_CALL(stream_info, downstreamSslConnection()).WillRepeatedly(Return(nullptr));
    StreamInfoFormatter upstream_format("DOWNSTREAM_PEER_SUBJECT");
    EXPECT_EQ(absl::nullopt, upstream_format.format(request_headers, response_headers,
                                                    response_trailers, stream_info, body));
    EXPECT_THAT(upstream_format.formatValue(request_headers, response_headers, response_trailers,
                                            stream_info, body),
                ProtoEq(ValueUtil::nullValue()));
  }
  {
    StreamInfoFormatter upstream_format("DOWNSTREAM_PEER_CERT");
    auto connection_info = std::make_shared<Ssl::MockConnectionInfo>();
    std::string expected_cert = "<some cert>";
    EXPECT_CALL(*connection_info, urlEncodedPemEncodedPeerCertificate())
        .WillRepeatedly(ReturnRef(expected_cert));
    EXPECT_CALL(stream_info, downstreamSslConnection()).WillRepeatedly(Return(connection_info));
    EXPECT_EQ(expected_cert, upstream_format.format(request_headers, response_headers,
                                                    response_trailers, stream_info, body));
    EXPECT_THAT(upstream_format.formatValue(request_headers, response_headers, response_trailers,
                                            stream_info, body),
                ProtoEq(ValueUtil::stringValue(expected_cert)));
  }
  {
    StreamInfoFormatter upstream_format("DOWNSTREAM_PEER_CERT");
    auto connection_info = std::make_shared<Ssl::MockConnectionInfo>();
    std::string expected_cert = "";
    EXPECT_CALL(*connection_info, urlEncodedPemEncodedPeerCertificate())
        .WillRepeatedly(ReturnRef(expected_cert));
    EXPECT_CALL(stream_info, downstreamSslConnection()).WillRepeatedly(Return(connection_info));
    EXPECT_EQ(absl::nullopt, upstream_format.format(request_headers, response_headers,
                                                    response_trailers, stream_info, body));
    EXPECT_THAT(upstream_format.formatValue(request_headers, response_headers, response_trailers,
                                            stream_info, body),
                ProtoEq(ValueUtil::nullValue()));
  }
  {
    EXPECT_CALL(stream_info, downstreamSslConnection()).WillRepeatedly(Return(nullptr));
    StreamInfoFormatter upstream_format("DOWNSTREAM_PEER_CERT");
    EXPECT_EQ(absl::nullopt, upstream_format.format(request_headers, response_headers,
                                                    response_trailers, stream_info, body));
    EXPECT_THAT(upstream_format.formatValue(request_headers, response_headers, response_trailers,
                                            stream_info, body),
                ProtoEq(ValueUtil::nullValue()));
  }
  {
    StreamInfoFormatter upstream_format("UPSTREAM_TRANSPORT_FAILURE_REASON");
    std::string upstream_transport_failure_reason = "SSL error";
    EXPECT_CALL(stream_info, upstreamTransportFailureReason())
        .WillRepeatedly(ReturnRef(upstream_transport_failure_reason));
    EXPECT_EQ("SSL error", upstream_format.format(request_headers, response_headers,
                                                  response_trailers, stream_info, body));
    EXPECT_THAT(upstream_format.formatValue(request_headers, response_headers, response_trailers,
                                            stream_info, body),
                ProtoEq(ValueUtil::stringValue("SSL error")));
  }
  {
    StreamInfoFormatter upstream_format("UPSTREAM_TRANSPORT_FAILURE_REASON");
    std::string upstream_transport_failure_reason;
    EXPECT_CALL(stream_info, upstreamTransportFailureReason())
        .WillRepeatedly(ReturnRef(upstream_transport_failure_reason));
    EXPECT_EQ(absl::nullopt, upstream_format.format(request_headers, response_headers,
                                                    response_trailers, stream_info, body));
    EXPECT_THAT(upstream_format.formatValue(request_headers, response_headers, response_trailers,
                                            stream_info, body),
                ProtoEq(ValueUtil::nullValue()));
  }
}

TEST(SubstitutionFormatterTest, requestHeaderFormatter) {
  StreamInfo::MockStreamInfo stream_info;
  Http::TestRequestHeaderMapImpl request_header{{":method", "GET"}, {":path", "/"}};
  Http::TestResponseHeaderMapImpl response_header{{":method", "PUT"}};
  Http::TestResponseTrailerMapImpl response_trailer{{":method", "POST"}, {"test-2", "test-2"}};
  std::string body;

  {
    RequestHeaderFormatter formatter(":Method", "", absl::optional<size_t>());
    EXPECT_EQ("GET", formatter.format(request_header, response_header, response_trailer,
                                      stream_info, body));
    EXPECT_THAT(
        formatter.formatValue(request_header, response_header, response_trailer, stream_info, body),
        ProtoEq(ValueUtil::stringValue("GET")));
  }

  {
    RequestHeaderFormatter formatter(":path", ":method", absl::optional<size_t>());
    EXPECT_EQ("/", formatter.format(request_header, response_header, response_trailer, stream_info,
                                    body));
    EXPECT_THAT(
        formatter.formatValue(request_header, response_header, response_trailer, stream_info, body),
        ProtoEq(ValueUtil::stringValue("/")));
  }

  {
    RequestHeaderFormatter formatter(":TEST", ":METHOD", absl::optional<size_t>());
    EXPECT_EQ("GET", formatter.format(request_header, response_header, response_trailer,
                                      stream_info, body));
    EXPECT_THAT(
        formatter.formatValue(request_header, response_header, response_trailer, stream_info, body),
        ProtoEq(ValueUtil::stringValue("GET")));
  }

  {
    RequestHeaderFormatter formatter("does_not_exist", "", absl::optional<size_t>());
    EXPECT_EQ(absl::nullopt, formatter.format(request_header, response_header, response_trailer,
                                              stream_info, body));
    EXPECT_THAT(
        formatter.formatValue(request_header, response_header, response_trailer, stream_info, body),
        ProtoEq(ValueUtil::nullValue()));
  }

  {
    RequestHeaderFormatter formatter(":Method", "", absl::optional<size_t>(2));
    EXPECT_EQ("GE", formatter.format(request_header, response_header, response_trailer, stream_info,
                                     body));
    EXPECT_THAT(
        formatter.formatValue(request_header, response_header, response_trailer, stream_info, body),
        ProtoEq(ValueUtil::stringValue("GE")));
  }
}

TEST(SubstitutionFormatterTest, headersByteSizeFormatter) {
  StreamInfo::MockStreamInfo stream_info;
  Http::TestRequestHeaderMapImpl request_header{{":method", "GET"}, {":path", "/"}};
  Http::TestResponseHeaderMapImpl response_header{{":method", "PUT"}};
  Http::TestResponseTrailerMapImpl response_trailer{{":method", "POST"}, {"test-2", "test-2"}};
  std::string body;

  {
    HeadersByteSizeFormatter formatter(HeadersByteSizeFormatter::HeaderType::RequestHeaders);
    EXPECT_EQ(
        formatter.format(request_header, response_header, response_trailer, stream_info, body),
        "16");
    EXPECT_THAT(
        formatter.formatValue(request_header, response_header, response_trailer, stream_info, body),
        ProtoEq(ValueUtil::numberValue(16)));
  }
  {
    HeadersByteSizeFormatter formatter(HeadersByteSizeFormatter::HeaderType::ResponseHeaders);
    EXPECT_EQ(
        formatter.format(request_header, response_header, response_trailer, stream_info, body),
        "10");
    EXPECT_THAT(
        formatter.formatValue(request_header, response_header, response_trailer, stream_info, body),
        ProtoEq(ValueUtil::numberValue(10)));
  }
  {
    HeadersByteSizeFormatter formatter(HeadersByteSizeFormatter::HeaderType::ResponseTrailers);
    EXPECT_EQ(
        formatter.format(request_header, response_header, response_trailer, stream_info, body),
        "23");
    EXPECT_THAT(
        formatter.formatValue(request_header, response_header, response_trailer, stream_info, body),
        ProtoEq(ValueUtil::numberValue(23)));
  }
}

TEST(SubstitutionFormatterTest, responseHeaderFormatter) {
  StreamInfo::MockStreamInfo stream_info;
  Http::TestRequestHeaderMapImpl request_header{{":method", "GET"}, {":path", "/"}};
  Http::TestResponseHeaderMapImpl response_header{{":method", "PUT"}, {"test", "test"}};
  Http::TestResponseTrailerMapImpl response_trailer{{":method", "POST"}, {"test-2", "test-2"}};
  std::string body;

  {
    ResponseHeaderFormatter formatter(":method", "", absl::optional<size_t>());
    EXPECT_EQ("PUT", formatter.format(request_header, response_header, response_trailer,
                                      stream_info, body));
    EXPECT_THAT(
        formatter.formatValue(request_header, response_header, response_trailer, stream_info, body),
        ProtoEq(ValueUtil::stringValue("PUT")));
  }

  {
    ResponseHeaderFormatter formatter("test", ":method", absl::optional<size_t>());
    EXPECT_EQ("test", formatter.format(request_header, response_header, response_trailer,
                                       stream_info, body));
    EXPECT_THAT(
        formatter.formatValue(request_header, response_header, response_trailer, stream_info, body),
        ProtoEq(ValueUtil::stringValue("test")));
  }

  {
    ResponseHeaderFormatter formatter(":path", ":method", absl::optional<size_t>());
    EXPECT_EQ("PUT", formatter.format(request_header, response_header, response_trailer,
                                      stream_info, body));
    EXPECT_THAT(
        formatter.formatValue(request_header, response_header, response_trailer, stream_info, body),
        ProtoEq(ValueUtil::stringValue("PUT")));
  }

  {
    ResponseHeaderFormatter formatter("does_not_exist", "", absl::optional<size_t>());
    EXPECT_EQ(absl::nullopt, formatter.format(request_header, response_header, response_trailer,
                                              stream_info, body));
    EXPECT_THAT(
        formatter.formatValue(request_header, response_header, response_trailer, stream_info, body),
        ProtoEq(ValueUtil::nullValue()));
  }

  {
    ResponseHeaderFormatter formatter(":method", "", absl::optional<size_t>(2));
    EXPECT_EQ("PU", formatter.format(request_header, response_header, response_trailer, stream_info,
                                     body));
    EXPECT_THAT(
        formatter.formatValue(request_header, response_header, response_trailer, stream_info, body),
        ProtoEq(ValueUtil::stringValue("PU")));
  }
}

TEST(SubstitutionFormatterTest, responseTrailerFormatter) {
  StreamInfo::MockStreamInfo stream_info;
  Http::TestRequestHeaderMapImpl request_header{{":method", "GET"}, {":path", "/"}};
  Http::TestResponseHeaderMapImpl response_header{{":method", "PUT"}, {"test", "test"}};
  Http::TestResponseTrailerMapImpl response_trailer{{":method", "POST"}, {"test-2", "test-2"}};
  std::string body;

  {
    ResponseTrailerFormatter formatter(":method", "", absl::optional<size_t>());
    EXPECT_EQ("POST", formatter.format(request_header, response_header, response_trailer,
                                       stream_info, body));
    EXPECT_THAT(
        formatter.formatValue(request_header, response_header, response_trailer, stream_info, body),
        ProtoEq(ValueUtil::stringValue("POST")));
  }

  {
    ResponseTrailerFormatter formatter("test-2", ":method", absl::optional<size_t>());
    EXPECT_EQ("test-2", formatter.format(request_header, response_header, response_trailer,
                                         stream_info, body));
    EXPECT_THAT(
        formatter.formatValue(request_header, response_header, response_trailer, stream_info, body),
        ProtoEq(ValueUtil::stringValue("test-2")));
  }

  {
    ResponseTrailerFormatter formatter(":path", ":method", absl::optional<size_t>());
    EXPECT_EQ("POST", formatter.format(request_header, response_header, response_trailer,
                                       stream_info, body));
    EXPECT_THAT(
        formatter.formatValue(request_header, response_header, response_trailer, stream_info, body),
        ProtoEq(ValueUtil::stringValue("POST")));
  }

  {
    ResponseTrailerFormatter formatter("does_not_exist", "", absl::optional<size_t>());
    EXPECT_EQ(absl::nullopt, formatter.format(request_header, response_header, response_trailer,
                                              stream_info, body));
    EXPECT_THAT(
        formatter.formatValue(request_header, response_header, response_trailer, stream_info, body),
        ProtoEq(ValueUtil::nullValue()));
  }

  {
    ResponseTrailerFormatter formatter(":method", "", absl::optional<size_t>(2));
    EXPECT_EQ("PO", formatter.format(request_header, response_header, response_trailer, stream_info,
                                     body));
    EXPECT_THAT(
        formatter.formatValue(request_header, response_header, response_trailer, stream_info, body),
        ProtoEq(ValueUtil::stringValue("PO")));
  }
}

/**
 * Populate a metadata object with the following test data:
 * "com.test": {"test_key":"test_value","test_obj":{"inner_key":"inner_value"}}
 */
void populateMetadataTestData(envoy::config::core::v3::Metadata& metadata) {
  ProtobufWkt::Struct struct_obj;
  auto& fields_map = *struct_obj.mutable_fields();
  fields_map["test_key"] = ValueUtil::stringValue("test_value");
  ProtobufWkt::Struct struct_inner;
  (*struct_inner.mutable_fields())["inner_key"] = ValueUtil::stringValue("inner_value");
  ProtobufWkt::Value val;
  *val.mutable_struct_value() = struct_inner;
  fields_map["test_obj"] = val;
  (*metadata.mutable_filter_metadata())["com.test"] = struct_obj;
}

TEST(SubstitutionFormatterTest, DynamicMetadataFormatter) {
  envoy::config::core::v3::Metadata metadata;
  populateMetadataTestData(metadata);
  NiceMock<StreamInfo::MockStreamInfo> stream_info;
  EXPECT_CALL(stream_info, dynamicMetadata()).WillRepeatedly(ReturnRef(metadata));
  EXPECT_CALL(Const(stream_info), dynamicMetadata()).WillRepeatedly(ReturnRef(metadata));
  Http::TestRequestHeaderMapImpl request_headers;
  Http::TestResponseHeaderMapImpl response_headers;
  Http::TestResponseTrailerMapImpl response_trailers;
  std::string body;

  {
    DynamicMetadataFormatter formatter("com.test", {}, absl::optional<size_t>());
    std::string val =
        formatter.format(request_headers, response_headers, response_trailers, stream_info, body)
            .value();
    EXPECT_TRUE(val.find("\"test_key\":\"test_value\"") != std::string::npos);
    EXPECT_TRUE(val.find("\"test_obj\":{\"inner_key\":\"inner_value\"}") != std::string::npos);

    ProtobufWkt::Value expected_val;
    expected_val.mutable_struct_value()->CopyFrom(metadata.filter_metadata().at("com.test"));
    EXPECT_THAT(formatter.formatValue(request_headers, response_headers, response_trailers,
                                      stream_info, body),
                ProtoEq(expected_val));
  }
  {
    DynamicMetadataFormatter formatter("com.test", {"test_key"}, absl::optional<size_t>());
    EXPECT_EQ("\"test_value\"", formatter.format(request_headers, response_headers,
                                                 response_trailers, stream_info, body));
    EXPECT_THAT(formatter.formatValue(request_headers, response_headers, response_trailers,
                                      stream_info, body),
                ProtoEq(ValueUtil::stringValue("test_value")));
  }
  {
    DynamicMetadataFormatter formatter("com.test", {"test_obj"}, absl::optional<size_t>());
    EXPECT_EQ(
        "{\"inner_key\":\"inner_value\"}",
        formatter.format(request_headers, response_headers, response_trailers, stream_info, body));

    ProtobufWkt::Value expected_val;
    (*expected_val.mutable_struct_value()->mutable_fields())["inner_key"] =
        ValueUtil::stringValue("inner_value");
    EXPECT_THAT(formatter.formatValue(request_headers, response_headers, response_trailers,
                                      stream_info, body),
                ProtoEq(expected_val));
  }
  {
    DynamicMetadataFormatter formatter("com.test", {"test_obj", "inner_key"},
                                       absl::optional<size_t>());
    EXPECT_EQ("\"inner_value\"", formatter.format(request_headers, response_headers,
                                                  response_trailers, stream_info, body));
    EXPECT_THAT(formatter.formatValue(request_headers, response_headers, response_trailers,
                                      stream_info, body),
                ProtoEq(ValueUtil::stringValue("inner_value")));
  }

  // not found cases
  {
    DynamicMetadataFormatter formatter("com.notfound", {}, absl::optional<size_t>());
    EXPECT_EQ(absl::nullopt, formatter.format(request_headers, response_headers, response_trailers,
                                              stream_info, body));
    EXPECT_THAT(formatter.formatValue(request_headers, response_headers, response_trailers,
                                      stream_info, body),
                ProtoEq(ValueUtil::nullValue()));
  }
  {
    DynamicMetadataFormatter formatter("com.test", {"notfound"}, absl::optional<size_t>());
    EXPECT_EQ(absl::nullopt, formatter.format(request_headers, response_headers, response_trailers,
                                              stream_info, body));
    EXPECT_THAT(formatter.formatValue(request_headers, response_headers, response_trailers,
                                      stream_info, body),
                ProtoEq(ValueUtil::nullValue()));
  }
  {
    DynamicMetadataFormatter formatter("com.test", {"test_obj", "notfound"},
                                       absl::optional<size_t>());
    EXPECT_EQ(absl::nullopt, formatter.format(request_headers, response_headers, response_trailers,
                                              stream_info, body));
    EXPECT_THAT(formatter.formatValue(request_headers, response_headers, response_trailers,
                                      stream_info, body),
                ProtoEq(ValueUtil::nullValue()));
  }

  // size limit
  {
    DynamicMetadataFormatter formatter("com.test", {"test_key"}, absl::optional<size_t>(5));
    EXPECT_EQ("\"test", formatter.format(request_headers, response_headers, response_trailers,
                                         stream_info, body));

    // N.B. Does not truncate.
    EXPECT_THAT(formatter.formatValue(request_headers, response_headers, response_trailers,
                                      stream_info, body),
                ProtoEq(ValueUtil::stringValue("test_value")));
  }
}

TEST(SubstitutionFormatterTest, FilterStateFormatter) {
  Http::TestRequestHeaderMapImpl request_headers;
  Http::TestResponseHeaderMapImpl response_headers;
  Http::TestResponseTrailerMapImpl response_trailers;
  StreamInfo::MockStreamInfo stream_info;
  std::string body;

  stream_info.filter_state_->setData("key",
                                     std::make_unique<Router::StringAccessorImpl>("test_value"),
                                     StreamInfo::FilterState::StateType::ReadOnly);
  stream_info.filter_state_->setData("key-struct",
                                     std::make_unique<TestSerializedStructFilterState>(),
                                     StreamInfo::FilterState::StateType::ReadOnly);
  stream_info.filter_state_->setData("key-no-serialization",
                                     std::make_unique<StreamInfo::FilterState::Object>(),
                                     StreamInfo::FilterState::StateType::ReadOnly);
  stream_info.filter_state_->setData(
      "key-serialization-error",
      std::make_unique<TestSerializedStructFilterState>(std::chrono::seconds(-281474976710656)),
      StreamInfo::FilterState::StateType::ReadOnly);
  stream_info.filter_state_->setData(
      "test_key", std::make_unique<TestSerializedStringFilterState>("test_value"),
      StreamInfo::FilterState::StateType::ReadOnly);
  EXPECT_CALL(Const(stream_info), filterState()).Times(testing::AtLeast(1));

  {
    FilterStateFormatter formatter("key", absl::optional<size_t>(), false);

    EXPECT_EQ("\"test_value\"", formatter.format(request_headers, response_headers,
                                                 response_trailers, stream_info, body));
    EXPECT_THAT(formatter.formatValue(request_headers, response_headers, response_trailers,
                                      stream_info, body),
                ProtoEq(ValueUtil::stringValue("test_value")));
  }
  {
    FilterStateFormatter formatter("key-struct", absl::optional<size_t>(), false);

    EXPECT_EQ(
        "{\"inner_key\":\"inner_value\"}",
        formatter.format(request_headers, response_headers, response_trailers, stream_info, body));

    ProtobufWkt::Value expected;
    (*expected.mutable_struct_value()->mutable_fields())["inner_key"] =
        ValueUtil::stringValue("inner_value");

    EXPECT_THAT(formatter.formatValue(request_headers, response_headers, response_trailers,
                                      stream_info, body),
                ProtoEq(expected));
  }

  // not found case
  {
    FilterStateFormatter formatter("key-not-found", absl::optional<size_t>(), false);

    EXPECT_EQ(absl::nullopt, formatter.format(request_headers, response_headers, response_trailers,
                                              stream_info, body));
    EXPECT_THAT(formatter.formatValue(request_headers, response_headers, response_trailers,
                                      stream_info, body),
                ProtoEq(ValueUtil::nullValue()));
  }

  // no serialization case
  {
    FilterStateFormatter formatter("key-no-serialization", absl::optional<size_t>(), false);

    EXPECT_EQ(absl::nullopt, formatter.format(request_headers, response_headers, response_trailers,
                                              stream_info, body));
    EXPECT_THAT(formatter.formatValue(request_headers, response_headers, response_trailers,
                                      stream_info, body),
                ProtoEq(ValueUtil::nullValue()));
  }

  // serialization error case
  {
    FilterStateFormatter formatter("key-serialization-error", absl::optional<size_t>(), false);

    EXPECT_EQ(absl::nullopt, formatter.format(request_headers, response_headers, response_trailers,
                                              stream_info, body));
    EXPECT_THAT(formatter.formatValue(request_headers, response_headers, response_trailers,
                                      stream_info, body),
                ProtoEq(ValueUtil::nullValue()));
  }

  // size limit
  {
    FilterStateFormatter formatter("key", absl::optional<size_t>(5), false);

    EXPECT_EQ("\"test", formatter.format(request_headers, response_headers, response_trailers,
                                         stream_info, body));

    // N.B. Does not truncate.
    EXPECT_THAT(formatter.formatValue(request_headers, response_headers, response_trailers,
                                      stream_info, body),
                ProtoEq(ValueUtil::stringValue("test_value")));
  }

  // serializeAsString case
  {
    FilterStateFormatter formatter("test_key", absl::optional<size_t>(), true);

    EXPECT_EQ("test_value By PLAIN", formatter.format(request_headers, response_headers,
                                                      response_trailers, stream_info, body));
  }

  // size limit for serializeAsString
  {
    FilterStateFormatter formatter("test_key", absl::optional<size_t>(10), true);

    EXPECT_EQ("test_value", formatter.format(request_headers, response_headers, response_trailers,
                                             stream_info, body));
  }

  // no serialization case for serializeAsString
  {
    FilterStateFormatter formatter("key-no-serialization", absl::optional<size_t>(), true);

    EXPECT_EQ(absl::nullopt, formatter.format(request_headers, response_headers, response_trailers,
                                              stream_info, body));
    EXPECT_THAT(formatter.formatValue(request_headers, response_headers, response_trailers,
                                      stream_info, body),
                ProtoEq(ValueUtil::nullValue()));
  }
}

TEST(SubstitutionFormatterTest, DownstreamPeerCertVStartFormatter) {
  NiceMock<StreamInfo::MockStreamInfo> stream_info;
  Http::TestRequestHeaderMapImpl request_headers{{":method", "GET"}, {":path", "/"}};
  Http::TestResponseHeaderMapImpl response_headers;
  Http::TestResponseTrailerMapImpl response_trailers;
  std::string body;

  // No downstreamSslConnection
  {
    EXPECT_CALL(stream_info, downstreamSslConnection()).WillRepeatedly(Return(nullptr));
    DownstreamPeerCertVStartFormatter cert_start_formart("DOWNSTREAM_PEER_CERT_V_START(%Y/%m/%d)");
    EXPECT_EQ(absl::nullopt, cert_start_formart.format(request_headers, response_headers,
                                                       response_trailers, stream_info, body));
    EXPECT_THAT(cert_start_formart.formatValue(request_headers, response_headers, response_trailers,
                                               stream_info, body),
                ProtoEq(ValueUtil::nullValue()));
  }
  // No validFromPeerCertificate
  {
    DownstreamPeerCertVStartFormatter cert_start_formart("DOWNSTREAM_PEER_CERT_V_START(%Y/%m/%d)");
    auto connection_info = std::make_shared<Ssl::MockConnectionInfo>();
    EXPECT_CALL(*connection_info, validFromPeerCertificate()).WillRepeatedly(Return(absl::nullopt));
    EXPECT_CALL(stream_info, downstreamSslConnection()).WillRepeatedly(Return(connection_info));
    EXPECT_EQ(absl::nullopt, cert_start_formart.format(request_headers, response_headers,
                                                       response_trailers, stream_info, body));
    EXPECT_THAT(cert_start_formart.formatValue(request_headers, response_headers, response_trailers,
                                               stream_info, body),
                ProtoEq(ValueUtil::nullValue()));
  }
  // Default format string
  {
    DownstreamPeerCertVStartFormatter cert_start_format("DOWNSTREAM_PEER_CERT_V_START");
    auto connection_info = std::make_shared<Ssl::MockConnectionInfo>();
    time_t test_epoch = 1522280158;
    SystemTime time = std::chrono::system_clock::from_time_t(test_epoch);
    EXPECT_CALL(*connection_info, validFromPeerCertificate()).WillRepeatedly(Return(time));
    EXPECT_CALL(stream_info, downstreamSslConnection()).WillRepeatedly(Return(connection_info));
    EXPECT_EQ(AccessLogDateTimeFormatter::fromTime(time),
              cert_start_format.format(request_headers, response_headers, response_trailers,
                                       stream_info, body));
  }
  // Custom format string
  {
    DownstreamPeerCertVStartFormatter cert_start_format(
        "DOWNSTREAM_PEER_CERT_V_START(%b %e %H:%M:%S %Y %Z)");
    auto connection_info = std::make_shared<Ssl::MockConnectionInfo>();
    time_t test_epoch = 1522280158;
    SystemTime time = std::chrono::system_clock::from_time_t(test_epoch);
    EXPECT_CALL(*connection_info, validFromPeerCertificate()).WillRepeatedly(Return(time));
    EXPECT_CALL(stream_info, downstreamSslConnection()).WillRepeatedly(Return(connection_info));
    EXPECT_EQ("Mar 28 23:35:58 2018 UTC",
              cert_start_format.format(request_headers, response_headers, response_trailers,
                                       stream_info, body));
  }
}

TEST(SubstitutionFormatterTest, DownstreamPeerCertVEndFormatter) {
  NiceMock<StreamInfo::MockStreamInfo> stream_info;
  Http::TestRequestHeaderMapImpl request_headers{{":method", "GET"}, {":path", "/"}};
  Http::TestResponseHeaderMapImpl response_headers;
  Http::TestResponseTrailerMapImpl response_trailers;
  std::string body;

  // No downstreamSslConnection
  {
    EXPECT_CALL(stream_info, downstreamSslConnection()).WillRepeatedly(Return(nullptr));
    DownstreamPeerCertVEndFormatter cert_end_format("DOWNSTREAM_PEER_CERT_V_END(%Y/%m/%d)");
    EXPECT_EQ(absl::nullopt, cert_end_format.format(request_headers, response_headers,
                                                    response_trailers, stream_info, body));
    EXPECT_THAT(cert_end_format.formatValue(request_headers, response_headers, response_trailers,
                                            stream_info, body),
                ProtoEq(ValueUtil::nullValue()));
  }
  // No expirationPeerCertificate
  {
    DownstreamPeerCertVEndFormatter cert_end_format("DOWNSTREAM_PEER_CERT_V_END(%Y/%m/%d)");
    auto connection_info = std::make_shared<Ssl::MockConnectionInfo>();
    EXPECT_CALL(*connection_info, expirationPeerCertificate())
        .WillRepeatedly(Return(absl::nullopt));
    EXPECT_CALL(stream_info, downstreamSslConnection()).WillRepeatedly(Return(connection_info));
    EXPECT_EQ(absl::nullopt, cert_end_format.format(request_headers, response_headers,
                                                    response_trailers, stream_info, body));
    EXPECT_THAT(cert_end_format.formatValue(request_headers, response_headers, response_trailers,
                                            stream_info, body),
                ProtoEq(ValueUtil::nullValue()));
  }
  // Default format string
  {
    DownstreamPeerCertVEndFormatter cert_end_format("DOWNSTREAM_PEER_CERT_V_END");
    auto connection_info = std::make_shared<Ssl::MockConnectionInfo>();
    time_t test_epoch = 1522280158;
    SystemTime time = std::chrono::system_clock::from_time_t(test_epoch);
    EXPECT_CALL(*connection_info, expirationPeerCertificate()).WillRepeatedly(Return(time));
    EXPECT_CALL(stream_info, downstreamSslConnection()).WillRepeatedly(Return(connection_info));
    EXPECT_EQ(AccessLogDateTimeFormatter::fromTime(time),
              cert_end_format.format(request_headers, response_headers, response_trailers,
                                     stream_info, body));
  }
  // Custom format string
  {
    DownstreamPeerCertVEndFormatter cert_end_format(
        "DOWNSTREAM_PEER_CERT_V_END(%b %e %H:%M:%S %Y %Z)");
    auto connection_info = std::make_shared<Ssl::MockConnectionInfo>();
    time_t test_epoch = 1522280158;
    SystemTime time = std::chrono::system_clock::from_time_t(test_epoch);
    EXPECT_CALL(*connection_info, expirationPeerCertificate()).WillRepeatedly(Return(time));
    EXPECT_CALL(stream_info, downstreamSslConnection()).WillRepeatedly(Return(connection_info));
    EXPECT_EQ("Mar 28 23:35:58 2018 UTC",
              cert_end_format.format(request_headers, response_headers, response_trailers,
                                     stream_info, body));
  }
}

TEST(SubstitutionFormatterTest, StartTimeFormatter) {
  NiceMock<StreamInfo::MockStreamInfo> stream_info;
  Http::TestRequestHeaderMapImpl request_headers{{":method", "GET"}, {":path", "/"}};
  Http::TestResponseHeaderMapImpl response_headers;
  Http::TestResponseTrailerMapImpl response_trailers;
  std::string body;

  {
    StartTimeFormatter start_time_format("START_TIME(%Y/%m/%d)");
    time_t test_epoch = 1522280158;
    SystemTime time = std::chrono::system_clock::from_time_t(test_epoch);
    EXPECT_CALL(stream_info, startTime()).WillRepeatedly(Return(time));
    EXPECT_EQ("2018/03/28", start_time_format.format(request_headers, response_headers,
                                                     response_trailers, stream_info, body));
    EXPECT_THAT(start_time_format.formatValue(request_headers, response_headers, response_trailers,
                                              stream_info, body),
                ProtoEq(ValueUtil::stringValue("2018/03/28")));
  }

  {
    StartTimeFormatter start_time_format("START_TIME");
    SystemTime time;
    EXPECT_CALL(stream_info, startTime()).WillRepeatedly(Return(time));
    EXPECT_EQ(AccessLogDateTimeFormatter::fromTime(time),
              start_time_format.format(request_headers, response_headers, response_trailers,
                                       stream_info, body));
    EXPECT_THAT(start_time_format.formatValue(request_headers, response_headers, response_trailers,
                                              stream_info, body),
                ProtoEq(ValueUtil::stringValue(AccessLogDateTimeFormatter::fromTime(time))));
  }
}

TEST(SubstitutionFormatterTest, GrpcStatusFormatterTest) {
  GrpcStatusFormatter formatter("grpc-status", "", absl::optional<size_t>());
  NiceMock<StreamInfo::MockStreamInfo> stream_info;
  Http::TestRequestHeaderMapImpl request_header;
  Http::TestResponseHeaderMapImpl response_header;
  Http::TestResponseTrailerMapImpl response_trailer;
  std::string body;

  std::array<std::string, 17> grpc_statuses{
      "OK",       "Canceled",       "Unknown",          "InvalidArgument",   "DeadlineExceeded",
      "NotFound", "AlreadyExists",  "PermissionDenied", "ResourceExhausted", "FailedPrecondition",
      "Aborted",  "OutOfRange",     "Unimplemented",    "Internal",          "Unavailable",
      "DataLoss", "Unauthenticated"};
  for (size_t i = 0; i < grpc_statuses.size(); ++i) {
    response_trailer = Http::TestResponseTrailerMapImpl{{"grpc-status", std::to_string(i)}};
    EXPECT_EQ(grpc_statuses[i], formatter.format(request_header, response_header, response_trailer,
                                                 stream_info, body));
    EXPECT_THAT(
        formatter.formatValue(request_header, response_header, response_trailer, stream_info, body),
        ProtoEq(ValueUtil::stringValue(grpc_statuses[i])));
  }
  {
    response_trailer = Http::TestResponseTrailerMapImpl{{"grpc-status", "-1"}};
    EXPECT_EQ("-1", formatter.format(request_header, response_header, response_trailer, stream_info,
                                     body));
    EXPECT_THAT(
        formatter.formatValue(request_header, response_header, response_trailer, stream_info, body),
        ProtoEq(ValueUtil::stringValue("-1")));
    response_trailer = Http::TestResponseTrailerMapImpl{{"grpc-status", "42738"}};
    EXPECT_EQ("42738", formatter.format(request_header, response_header, response_trailer,
                                        stream_info, body));
    EXPECT_THAT(
        formatter.formatValue(request_header, response_header, response_trailer, stream_info, body),
        ProtoEq(ValueUtil::stringValue("42738")));
    response_trailer.clear();
  }
  {
    response_header = Http::TestResponseHeaderMapImpl{{"grpc-status", "-1"}};
    EXPECT_EQ("-1", formatter.format(request_header, response_header, response_trailer, stream_info,
                                     body));
    EXPECT_THAT(
        formatter.formatValue(request_header, response_header, response_trailer, stream_info, body),
        ProtoEq(ValueUtil::stringValue("-1")));
    response_header = Http::TestResponseHeaderMapImpl{{"grpc-status", "42738"}};
    EXPECT_EQ("42738", formatter.format(request_header, response_header, response_trailer,
                                        stream_info, body));
    EXPECT_THAT(
        formatter.formatValue(request_header, response_header, response_trailer, stream_info, body),
        ProtoEq(ValueUtil::stringValue("42738")));
    response_header.clear();
  }
}

void verifyStructOutput(ProtobufWkt::Struct output,
                        absl::node_hash_map<std::string, std::string> expected_map) {
  for (const auto& pair : expected_map) {
    EXPECT_EQ(output.fields().at(pair.first).string_value(), pair.second);
  }
}

TEST(SubstitutionFormatterTest, StructFormatterPlainStringTest) {
  StreamInfo::MockStreamInfo stream_info;
  Http::TestRequestHeaderMapImpl request_header;
  Http::TestResponseHeaderMapImpl response_header;
  Http::TestResponseTrailerMapImpl response_trailer;
  std::string body;

  envoy::config::core::v3::Metadata metadata;
  populateMetadataTestData(metadata);
  absl::optional<Http::Protocol> protocol = Http::Protocol::Http11;
  EXPECT_CALL(stream_info, protocol()).WillRepeatedly(Return(protocol));

  absl::node_hash_map<std::string, std::string> expected_json_map = {
      {"plain_string", "plain_string_value"}};

  ProtobufWkt::Struct key_mapping;
  TestUtility::loadFromYaml(R"EOF(
    plain_string: plain_string_value
  )EOF",
                            key_mapping);
  StructFormatter formatter(key_mapping, false, false);

  verifyStructOutput(
      formatter.format(request_header, response_header, response_trailer, stream_info, body),
      expected_json_map);
}

TEST(SubstitutionFormatterTest, StructFormatterTypesTest) {
  StreamInfo::MockStreamInfo stream_info;
  Http::TestRequestHeaderMapImpl request_header;
  Http::TestResponseHeaderMapImpl response_header;
  Http::TestResponseTrailerMapImpl response_trailer;
  std::string body;

  envoy::config::core::v3::Metadata metadata;
  populateMetadataTestData(metadata);
  absl::optional<Http::Protocol> protocol = Http::Protocol::Http11;
  EXPECT_CALL(stream_info, protocol()).WillRepeatedly(Return(protocol));

  ProtobufWkt::Struct key_mapping;
  TestUtility::loadFromYaml(R"EOF(
    string_type: plain_string_value
    struct_type:
      plain_string: plain_string_value
      protocol: '%PROTOCOL%'
    list_type:
      - plain_string_value
      - '%PROTOCOL%'
  )EOF",
                            key_mapping);
  StructFormatter formatter(key_mapping, false, false);

  const ProtobufWkt::Struct expected = TestUtility::jsonToStruct(R"EOF({
    "string_type": "plain_string_value",
    "struct_type": {
      "plain_string": "plain_string_value",
      "protocol": "HTTP/1.1"
    },
    "list_type": [
      "plain_string_value",
      "HTTP/1.1"
    ]
  })EOF");
  const ProtobufWkt::Struct out_struct =
      formatter.format(request_header, response_header, response_trailer, stream_info, body);
  EXPECT_TRUE(TestUtility::protoEqual(out_struct, expected));
}

// Test that nested values are formatted properly, including inter-type nesting.
TEST(SubstitutionFormatterTest, StructFormatterNestedObjectsTest) {
  StreamInfo::MockStreamInfo stream_info;
  Http::TestRequestHeaderMapImpl request_header;
  Http::TestResponseHeaderMapImpl response_header;
  Http::TestResponseTrailerMapImpl response_trailer;
  std::string body;

  envoy::config::core::v3::Metadata metadata;
  populateMetadataTestData(metadata);
  absl::optional<Http::Protocol> protocol = Http::Protocol::Http11;
  EXPECT_CALL(stream_info, protocol()).WillRepeatedly(Return(protocol));

  ProtobufWkt::Struct key_mapping;
  // For both struct and list, we test 3 nesting levels of all types (string, struct and list).
  TestUtility::loadFromYaml(R"EOF(
    struct:
      struct_string: plain_string_value
      struct_protocol: '%PROTOCOL%'
      struct_struct:
        struct_struct_string: plain_string_value
        struct_struct_protocol: '%PROTOCOL%'
        struct_struct_struct:
          struct_struct_struct_string: plain_string_value
          struct_struct_struct_protocol: '%PROTOCOL%'
        struct_struct_list:
          - struct_struct_list_string
          - '%PROTOCOL%'
      struct_list:
        - struct_list_string
        - '%PROTOCOL%'
        # struct_list_struct
        - struct_list_struct_string: plain_string_value
          struct_list_struct_protocol: '%PROTOCOL%'
        # struct_list_list
        - - struct_list_list_string
          - '%PROTOCOL%'
    list:
      - list_string
      - '%PROTOCOL%'
      # list_struct
      - list_struct_string: plain_string_value
        list_struct_protocol: '%PROTOCOL%'
        list_struct_struct:
          list_struct_struct_string: plain_string_value
          list_struct_struct_protocol: '%PROTOCOL%'
        list_struct_list:
          - list_struct_list_string
          - '%PROTOCOL%'
      # list_list
      - - list_list_string
        - '%PROTOCOL%'
        # list_list_struct
        - list_list_struct_string: plain_string_value
          list_list_struct_protocol: '%PROTOCOL%'
        # list_list_list
        - - list_list_list_string
          - '%PROTOCOL%'
  )EOF",
                            key_mapping);
  StructFormatter formatter(key_mapping, false, false);
  const ProtobufWkt::Struct expected = TestUtility::jsonToStruct(R"EOF({
    "struct": {
      "struct_string": "plain_string_value",
      "struct_protocol": "HTTP/1.1",
      "struct_struct": {
        "struct_struct_string": "plain_string_value",
        "struct_struct_protocol": "HTTP/1.1",
        "struct_struct_struct": {
          "struct_struct_struct_string": "plain_string_value",
          "struct_struct_struct_protocol": "HTTP/1.1",
        },
        "struct_struct_list": [
          "struct_struct_list_string",
          "HTTP/1.1",
        ],
      },
      "struct_list": [
        "struct_list_string",
        "HTTP/1.1",
        {
          "struct_list_struct_string": "plain_string_value",
          "struct_list_struct_protocol": "HTTP/1.1",
        },
        [
          "struct_list_list_string",
          "HTTP/1.1",
        ],
      ],
    },
    "list": [
      "list_string",
      "HTTP/1.1",
      {
        "list_struct_string": "plain_string_value",
        "list_struct_protocol": "HTTP/1.1",
        "list_struct_struct": {
          "list_struct_struct_string": "plain_string_value",
          "list_struct_struct_protocol": "HTTP/1.1",
        },
        "list_struct_list": [
          "list_struct_list_string",
          "HTTP/1.1",
        ]
      },
      [
        "list_list_string",
        "HTTP/1.1",
        {
          "list_list_struct_string": "plain_string_value",
          "list_list_struct_protocol": "HTTP/1.1",
        },
        [
          "list_list_list_string",
          "HTTP/1.1",
        ],
      ],
    ],
  })EOF");
  const ProtobufWkt::Struct out_struct =
      formatter.format(request_header, response_header, response_trailer, stream_info, body);
  EXPECT_TRUE(TestUtility::protoEqual(out_struct, expected));
}

TEST(SubstitutionFormatterTest, StructFormatterSingleOperatorTest) {
  StreamInfo::MockStreamInfo stream_info;
  Http::TestRequestHeaderMapImpl request_header;
  Http::TestResponseHeaderMapImpl response_header;
  Http::TestResponseTrailerMapImpl response_trailer;
  std::string body;

  envoy::config::core::v3::Metadata metadata;
  populateMetadataTestData(metadata);
  absl::optional<Http::Protocol> protocol = Http::Protocol::Http11;
  EXPECT_CALL(stream_info, protocol()).WillRepeatedly(Return(protocol));

  absl::node_hash_map<std::string, std::string> expected_json_map = {{"protocol", "HTTP/1.1"}};

  ProtobufWkt::Struct key_mapping;
  TestUtility::loadFromYaml(R"EOF(
    protocol: '%PROTOCOL%'
  )EOF",
                            key_mapping);
  StructFormatter formatter(key_mapping, false, false);

  verifyStructOutput(
      formatter.format(request_header, response_header, response_trailer, stream_info, body),
      expected_json_map);
}

TEST(SubstitutionFormatterTest, EmptyStructFormatterTest) {
  StreamInfo::MockStreamInfo stream_info;
  Http::TestRequestHeaderMapImpl request_header;
  Http::TestResponseHeaderMapImpl response_header;
  Http::TestResponseTrailerMapImpl response_trailer;
  std::string body;

  envoy::config::core::v3::Metadata metadata;
  populateMetadataTestData(metadata);
  absl::optional<Http::Protocol> protocol = Http::Protocol::Http11;
  EXPECT_CALL(stream_info, protocol()).WillRepeatedly(Return(protocol));

  absl::node_hash_map<std::string, std::string> expected_json_map = {{"protocol", ""}};

  ProtobufWkt::Struct key_mapping;
  TestUtility::loadFromYaml(R"EOF(
    protocol: ''
  )EOF",
                            key_mapping);
  StructFormatter formatter(key_mapping, false, false);

  verifyStructOutput(
      formatter.format(request_header, response_header, response_trailer, stream_info, body),
      expected_json_map);
}

TEST(SubstitutionFormatterTest, StructFormatterNonExistentHeaderTest) {
  StreamInfo::MockStreamInfo stream_info;
  Http::TestRequestHeaderMapImpl request_header{{"some_request_header", "SOME_REQUEST_HEADER"}};
  Http::TestResponseHeaderMapImpl response_header{{"some_response_header", "SOME_RESPONSE_HEADER"}};
  Http::TestResponseTrailerMapImpl response_trailer;
  std::string body;

  absl::node_hash_map<std::string, std::string> expected_json_map = {
      {"protocol", "HTTP/1.1"},
      {"some_request_header", "SOME_REQUEST_HEADER"},
      {"nonexistent_response_header", "-"},
      {"some_response_header", "SOME_RESPONSE_HEADER"}};

  ProtobufWkt::Struct key_mapping;
  TestUtility::loadFromYaml(R"EOF(
    protocol: '%PROTOCOL%'
    some_request_header: '%REQ(some_request_header)%'
    nonexistent_response_header: '%RESP(nonexistent_response_header)%'
    some_response_header: '%RESP(some_response_header)%'
  )EOF",
                            key_mapping);
  StructFormatter formatter(key_mapping, false, false);

  absl::optional<Http::Protocol> protocol = Http::Protocol::Http11;
  EXPECT_CALL(stream_info, protocol()).WillRepeatedly(Return(protocol));

  verifyStructOutput(
      formatter.format(request_header, response_header, response_trailer, stream_info, body),
      expected_json_map);
}

TEST(SubstitutionFormatterTest, StructFormatterAlternateHeaderTest) {
  StreamInfo::MockStreamInfo stream_info;
  Http::TestRequestHeaderMapImpl request_header{
      {"request_present_header", "REQUEST_PRESENT_HEADER"}};
  Http::TestResponseHeaderMapImpl response_header{
      {"response_present_header", "RESPONSE_PRESENT_HEADER"}};
  Http::TestResponseTrailerMapImpl response_trailer;
  std::string body;

  absl::node_hash_map<std::string, std::string> expected_json_map = {
      {"request_present_header_or_request_absent_header", "REQUEST_PRESENT_HEADER"},
      {"request_absent_header_or_request_present_header", "REQUEST_PRESENT_HEADER"},
      {"response_absent_header_or_response_absent_header", "RESPONSE_PRESENT_HEADER"},
      {"response_present_header_or_response_absent_header", "RESPONSE_PRESENT_HEADER"}};

  ProtobufWkt::Struct key_mapping;
  TestUtility::loadFromYaml(R"EOF(
    request_present_header_or_request_absent_header:
    '%REQ(request_present_header?request_absent_header)%'
    request_absent_header_or_request_present_header:
    '%REQ(request_absent_header?request_present_header)%'
    response_absent_header_or_response_absent_header:
    '%RESP(response_absent_header?response_present_header)%'
    response_present_header_or_response_absent_header:
    '%RESP(response_present_header?response_absent_header)%'
  )EOF",
                            key_mapping);
  StructFormatter formatter(key_mapping, false, false);

  absl::optional<Http::Protocol> protocol = Http::Protocol::Http11;
  EXPECT_CALL(stream_info, protocol()).WillRepeatedly(Return(protocol));

  verifyStructOutput(
      formatter.format(request_header, response_header, response_trailer, stream_info, body),
      expected_json_map);
}

TEST(SubstitutionFormatterTest, StructFormatterDynamicMetadataTest) {
  StreamInfo::MockStreamInfo stream_info;
  Http::TestRequestHeaderMapImpl request_header{{"first", "GET"}, {":path", "/"}};
  Http::TestResponseHeaderMapImpl response_header{{"second", "PUT"}, {"test", "test"}};
  Http::TestResponseTrailerMapImpl response_trailer{{"third", "POST"}, {"test-2", "test-2"}};
  std::string body;

  envoy::config::core::v3::Metadata metadata;
  populateMetadataTestData(metadata);
  EXPECT_CALL(stream_info, dynamicMetadata()).WillRepeatedly(ReturnRef(metadata));
  EXPECT_CALL(Const(stream_info), dynamicMetadata()).WillRepeatedly(ReturnRef(metadata));

  absl::node_hash_map<std::string, std::string> expected_json_map = {
      {"test_key", "\"test_value\""},
      {"test_obj", "{\"inner_key\":\"inner_value\"}"},
      {"test_obj.inner_key", "\"inner_value\""}};

  ProtobufWkt::Struct key_mapping;
  TestUtility::loadFromYaml(R"EOF(
    test_key: '%DYNAMIC_METADATA(com.test:test_key)%'
    test_obj: '%DYNAMIC_METADATA(com.test:test_obj)%'
    test_obj.inner_key: '%DYNAMIC_METADATA(com.test:test_obj:inner_key)%'
  )EOF",
                            key_mapping);
  StructFormatter formatter(key_mapping, false, false);

  verifyStructOutput(
      formatter.format(request_header, response_header, response_trailer, stream_info, body),
      expected_json_map);
}

TEST(SubstitutionFormatterTest, StructFormatterTypedDynamicMetadataTest) {
  StreamInfo::MockStreamInfo stream_info;
  Http::TestRequestHeaderMapImpl request_header{{"first", "GET"}, {":path", "/"}};
  Http::TestResponseHeaderMapImpl response_header{{"second", "PUT"}, {"test", "test"}};
  Http::TestResponseTrailerMapImpl response_trailer{{"third", "POST"}, {"test-2", "test-2"}};
  std::string body;

  envoy::config::core::v3::Metadata metadata;
  populateMetadataTestData(metadata);
  EXPECT_CALL(stream_info, dynamicMetadata()).WillRepeatedly(ReturnRef(metadata));
  EXPECT_CALL(Const(stream_info), dynamicMetadata()).WillRepeatedly(ReturnRef(metadata));

  ProtobufWkt::Struct key_mapping;
  TestUtility::loadFromYaml(R"EOF(
    test_key: '%DYNAMIC_METADATA(com.test:test_key)%'
    test_obj: '%DYNAMIC_METADATA(com.test:test_obj)%'
    test_obj.inner_key: '%DYNAMIC_METADATA(com.test:test_obj:inner_key)%'
  )EOF",
                            key_mapping);
  StructFormatter formatter(key_mapping, true, false);

  ProtobufWkt::Struct output =
      formatter.format(request_header, response_header, response_trailer, stream_info, body);

  const auto& fields = output.fields();
  EXPECT_EQ("test_value", fields.at("test_key").string_value());
  EXPECT_EQ("inner_value", fields.at("test_obj.inner_key").string_value());
  EXPECT_EQ("inner_value",
            fields.at("test_obj").struct_value().fields().at("inner_key").string_value());
}

TEST(SubstitutionFormatterTest, StructFormatterClusterMetadataTest) {
  StreamInfo::MockStreamInfo stream_info;
  Http::TestRequestHeaderMapImpl request_header{{"first", "GET"}, {":path", "/"}};
  Http::TestResponseHeaderMapImpl response_header{{"second", "PUT"}, {"test", "test"}};
  Http::TestResponseTrailerMapImpl response_trailer{{"third", "POST"}, {"test-2", "test-2"}};
  std::string body;

  envoy::config::core::v3::Metadata metadata;
  populateMetadataTestData(metadata);
  absl::optional<std::shared_ptr<NiceMock<Upstream::MockClusterInfo>>> cluster =
      std::make_shared<NiceMock<Upstream::MockClusterInfo>>();
  EXPECT_CALL(**cluster, metadata()).WillRepeatedly(ReturnRef(metadata));
  EXPECT_CALL(stream_info, upstreamClusterInfo()).WillRepeatedly(ReturnPointee(cluster));
  EXPECT_CALL(Const(stream_info), upstreamClusterInfo()).WillRepeatedly(ReturnPointee(cluster));

  absl::node_hash_map<std::string, std::string> expected_json_map = {
      {"test_key", "\"test_value\""},
      {"test_obj", "{\"inner_key\":\"inner_value\"}"},
      {"test_obj.inner_key", "\"inner_value\""},
      {"test_obj.non_existing_key", "-"},
  };

  ProtobufWkt::Struct key_mapping;
  TestUtility::loadFromYaml(R"EOF(
    test_key: '%CLUSTER_METADATA(com.test:test_key)%'
    test_obj: '%CLUSTER_METADATA(com.test:test_obj)%'
    test_obj.inner_key: '%CLUSTER_METADATA(com.test:test_obj:inner_key)%'
    test_obj.non_existing_key: '%CLUSTER_METADATA(com.test:test_obj:non_existing_key)%'
  )EOF",
                            key_mapping);
  StructFormatter formatter(key_mapping, false, false);

  verifyStructOutput(
      formatter.format(request_header, response_header, response_trailer, stream_info, body),
      expected_json_map);
}

TEST(SubstitutionFormatterTest, StructFormatterTypedClusterMetadataTest) {
  StreamInfo::MockStreamInfo stream_info;
  Http::TestRequestHeaderMapImpl request_header{{"first", "GET"}, {":path", "/"}};
  Http::TestResponseHeaderMapImpl response_header{{"second", "PUT"}, {"test", "test"}};
  Http::TestResponseTrailerMapImpl response_trailer{{"third", "POST"}, {"test-2", "test-2"}};
  std::string body;

  envoy::config::core::v3::Metadata metadata;
  populateMetadataTestData(metadata);
  absl::optional<std::shared_ptr<NiceMock<Upstream::MockClusterInfo>>> cluster =
      std::make_shared<NiceMock<Upstream::MockClusterInfo>>();
  EXPECT_CALL(**cluster, metadata()).WillRepeatedly(ReturnRef(metadata));
  EXPECT_CALL(stream_info, upstreamClusterInfo()).WillRepeatedly(ReturnPointee(cluster));
  EXPECT_CALL(Const(stream_info), upstreamClusterInfo()).WillRepeatedly(ReturnPointee(cluster));

  ProtobufWkt::Struct key_mapping;
  TestUtility::loadFromYaml(R"EOF(
    test_key: '%CLUSTER_METADATA(com.test:test_key)%'
    test_obj: '%CLUSTER_METADATA(com.test:test_obj)%'
    test_obj.inner_key: '%CLUSTER_METADATA(com.test:test_obj:inner_key)%'
  )EOF",
                            key_mapping);
  StructFormatter formatter(key_mapping, true, false);

  ProtobufWkt::Struct output =
      formatter.format(request_header, response_header, response_trailer, stream_info, body);

  const auto& fields = output.fields();
  EXPECT_EQ("test_value", fields.at("test_key").string_value());
  EXPECT_EQ("inner_value", fields.at("test_obj.inner_key").string_value());
  EXPECT_EQ("inner_value",
            fields.at("test_obj").struct_value().fields().at("inner_key").string_value());
}

TEST(SubstitutionFormatterTest, StructFormatterClusterMetadataNoClusterInfoTest) {
  StreamInfo::MockStreamInfo stream_info;
  Http::TestRequestHeaderMapImpl request_header{{"first", "GET"}, {":path", "/"}};
  Http::TestResponseHeaderMapImpl response_header{{"second", "PUT"}, {"test", "test"}};
  Http::TestResponseTrailerMapImpl response_trailer{{"third", "POST"}, {"test-2", "test-2"}};
  std::string body;

  absl::node_hash_map<std::string, std::string> expected_json_map = {{"test_key", "-"}};

  ProtobufWkt::Struct key_mapping;
  TestUtility::loadFromYaml(R"EOF(
    test_key: '%CLUSTER_METADATA(com.test:test_key)%'
  )EOF",
                            key_mapping);
  StructFormatter formatter(key_mapping, false, false);

  // Empty optional (absl::nullopt)
  {
    EXPECT_CALL(Const(stream_info), upstreamClusterInfo()).WillOnce(Return(absl::nullopt));
    verifyStructOutput(
        formatter.format(request_header, response_header, response_trailer, stream_info, body),
        expected_json_map);
  }
  // Empty cluster info (nullptr)
  {
    EXPECT_CALL(Const(stream_info), upstreamClusterInfo()).WillOnce(Return(nullptr));
    verifyStructOutput(
        formatter.format(request_header, response_header, response_trailer, stream_info, body),
        expected_json_map);
  }
}

TEST(SubstitutionFormatterTest, StructFormatterFilterStateTest) {
  Http::TestRequestHeaderMapImpl request_headers;
  Http::TestResponseHeaderMapImpl response_headers;
  Http::TestResponseTrailerMapImpl response_trailers;
  StreamInfo::MockStreamInfo stream_info;
  std::string body;
  stream_info.filter_state_->setData("test_key",
                                     std::make_unique<Router::StringAccessorImpl>("test_value"),
                                     StreamInfo::FilterState::StateType::ReadOnly);
  stream_info.filter_state_->setData("test_obj",
                                     std::make_unique<TestSerializedStructFilterState>(),
                                     StreamInfo::FilterState::StateType::ReadOnly);
  EXPECT_CALL(Const(stream_info), filterState()).Times(testing::AtLeast(1));

  absl::node_hash_map<std::string, std::string> expected_json_map = {
      {"test_key", "\"test_value\""}, {"test_obj", "{\"inner_key\":\"inner_value\"}"}};

  ProtobufWkt::Struct key_mapping;
  TestUtility::loadFromYaml(R"EOF(
    test_key: '%FILTER_STATE(test_key)%'
    test_obj: '%FILTER_STATE(test_obj)%'
  )EOF",
                            key_mapping);
  StructFormatter formatter(key_mapping, false, false);

  verifyStructOutput(
      formatter.format(request_headers, response_headers, response_trailers, stream_info, body),
      expected_json_map);
}

TEST(SubstitutionFormatterTest, StructFormatterOmitEmptyTest) {
  Http::TestRequestHeaderMapImpl request_headers;
  Http::TestResponseHeaderMapImpl response_headers;
  Http::TestResponseTrailerMapImpl response_trailers;
  StreamInfo::MockStreamInfo stream_info;
  std::string body;

  EXPECT_CALL(Const(stream_info), filterState()).Times(testing::AtLeast(1));
  EXPECT_CALL(Const(stream_info), dynamicMetadata()).Times(testing::AtLeast(1));

  ProtobufWkt::Struct key_mapping;
  TestUtility::loadFromYaml(R"EOF(
      test_key_filter_state: '%FILTER_STATE(nonexistent_key)%'
      test_key_req: '%REQ(nonexistent_key)%'
      test_key_res: '%RESP(nonexistent_key)%'
      test_key_dynamic_metadata: '%DYNAMIC_METADATA(nonexistent_key)%'
    )EOF",
                            key_mapping);
  StructFormatter formatter(key_mapping, false, true);

  verifyStructOutput(
      formatter.format(request_headers, response_headers, response_trailers, stream_info, body),
      {});
}

TEST(SubstitutionFormatterTest, StructFormatterTypedFilterStateTest) {
  Http::TestRequestHeaderMapImpl request_headers;
  Http::TestResponseHeaderMapImpl response_headers;
  Http::TestResponseTrailerMapImpl response_trailers;
  StreamInfo::MockStreamInfo stream_info;
  std::string body;
  stream_info.filter_state_->setData("test_key",
                                     std::make_unique<Router::StringAccessorImpl>("test_value"),
                                     StreamInfo::FilterState::StateType::ReadOnly);
  stream_info.filter_state_->setData("test_obj",
                                     std::make_unique<TestSerializedStructFilterState>(),
                                     StreamInfo::FilterState::StateType::ReadOnly);
  EXPECT_CALL(Const(stream_info), filterState()).Times(testing::AtLeast(1));

  ProtobufWkt::Struct key_mapping;
  TestUtility::loadFromYaml(R"EOF(
    test_key: '%FILTER_STATE(test_key)%'
    test_obj: '%FILTER_STATE(test_obj)%'
  )EOF",
                            key_mapping);
  StructFormatter formatter(key_mapping, true, false);

  ProtobufWkt::Struct output =
      formatter.format(request_headers, response_headers, response_trailers, stream_info, body);

  const auto& fields = output.fields();
  EXPECT_EQ("test_value", fields.at("test_key").string_value());
  EXPECT_EQ("inner_value",
            fields.at("test_obj").struct_value().fields().at("inner_key").string_value());
}

// Test new specifier (PLAIN/TYPED) of FilterState. Ensure that after adding additional specifier,
// the FilterState can call the serializeAsProto or serializeAsString methods correctly.
TEST(SubstitutionFormatterTest, FilterStateSpeciferTest) {
  Http::TestRequestHeaderMapImpl request_headers;
  Http::TestResponseHeaderMapImpl response_headers;
  Http::TestResponseTrailerMapImpl response_trailers;
  StreamInfo::MockStreamInfo stream_info;
  std::string body;
  stream_info.filter_state_->setData(
      "test_key", std::make_unique<TestSerializedStringFilterState>("test_value"),
      StreamInfo::FilterState::StateType::ReadOnly);
  EXPECT_CALL(Const(stream_info), filterState()).Times(testing::AtLeast(1));

  absl::node_hash_map<std::string, std::string> expected_json_map = {
      {"test_key_plain", "test_value By PLAIN"},
      {"test_key_typed", "\"test_value By TYPED\""},
  };

  ProtobufWkt::Struct key_mapping;
  TestUtility::loadFromYaml(R"EOF(
    test_key_plain: '%FILTER_STATE(test_key:PLAIN)%'
    test_key_typed: '%FILTER_STATE(test_key:TYPED)%'
  )EOF",
                            key_mapping);
  StructFormatter formatter(key_mapping, false, false);

  verifyStructOutput(
      formatter.format(request_headers, response_headers, response_trailers, stream_info, body),
      expected_json_map);
}

// Test new specifier (PLAIN/TYPED) of FilterState and convert the output log string to proto
// and then verify the result.
TEST(SubstitutionFormatterTest, TypedFilterStateSpeciferTest) {
  Http::TestRequestHeaderMapImpl request_headers;
  Http::TestResponseHeaderMapImpl response_headers;
  Http::TestResponseTrailerMapImpl response_trailers;
  StreamInfo::MockStreamInfo stream_info;
  std::string body;
  stream_info.filter_state_->setData(
      "test_key", std::make_unique<TestSerializedStringFilterState>("test_value"),
      StreamInfo::FilterState::StateType::ReadOnly);
  EXPECT_CALL(Const(stream_info), filterState()).Times(testing::AtLeast(1));

  ProtobufWkt::Struct key_mapping;
  TestUtility::loadFromYaml(R"EOF(
    test_key_plain: '%FILTER_STATE(test_key:PLAIN)%'
    test_key_typed: '%FILTER_STATE(test_key:TYPED)%'
  )EOF",
                            key_mapping);
  StructFormatter formatter(key_mapping, true, false);

  ProtobufWkt::Struct output =
      formatter.format(request_headers, response_headers, response_trailers, stream_info, body);

  const auto& fields = output.fields();
  EXPECT_EQ("test_value By PLAIN", fields.at("test_key_plain").string_value());
  EXPECT_EQ("test_value By TYPED", fields.at("test_key_typed").string_value());
}

// Error specifier will cause an exception to be thrown.
TEST(SubstitutionFormatterTest, FilterStateErrorSpeciferTest) {
  Http::TestRequestHeaderMapImpl request_headers;
  Http::TestResponseHeaderMapImpl response_headers;
  Http::TestResponseTrailerMapImpl response_trailers;
  StreamInfo::MockStreamInfo stream_info;
  std::string body;
  stream_info.filter_state_->setData(
      "test_key", std::make_unique<TestSerializedStringFilterState>("test_value"),
      StreamInfo::FilterState::StateType::ReadOnly);

  // 'ABCDE' is error specifier.
  ProtobufWkt::Struct key_mapping;
  TestUtility::loadFromYaml(R"EOF(
    test_key_plain: '%FILTER_STATE(test_key:ABCDE)%'
    test_key_typed: '%FILTER_STATE(test_key:TYPED)%'
  )EOF",
                            key_mapping);
  EXPECT_THROW_WITH_MESSAGE(StructFormatter formatter(key_mapping, false, false), EnvoyException,
                            "Invalid filter state serialize type, only support PLAIN/TYPED.");
}

TEST(SubstitutionFormatterTest, StructFormatterStartTimeTest) {
  StreamInfo::MockStreamInfo stream_info;
  Http::TestRequestHeaderMapImpl request_header;
  Http::TestResponseHeaderMapImpl response_header;
  Http::TestResponseTrailerMapImpl response_trailer;
  std::string body;

  time_t expected_time_in_epoch = 1522280158;
  SystemTime time = std::chrono::system_clock::from_time_t(expected_time_in_epoch);
  EXPECT_CALL(stream_info, startTime()).WillRepeatedly(Return(time));

  absl::node_hash_map<std::string, std::string> expected_json_map = {
      {"simple_date", "2018/03/28"},
      {"test_time", fmt::format("{}", expected_time_in_epoch)},
      {"bad_format", "bad_format"},
      {"default", "2018-03-28T23:35:58.000Z"},
      {"all_zeroes", "000000000.0.00.000"}};

  ProtobufWkt::Struct key_mapping;
  TestUtility::loadFromYaml(R"EOF(
    simple_date: '%START_TIME(%Y/%m/%d)%'
    test_time: '%START_TIME(%s)%'
    bad_format: '%START_TIME(bad_format)%'
    default: '%START_TIME%'
    all_zeroes: '%START_TIME(%f.%1f.%2f.%3f)%'
  )EOF",
                            key_mapping);
  StructFormatter formatter(key_mapping, false, false);

  verifyStructOutput(
      formatter.format(request_header, response_header, response_trailer, stream_info, body),
      expected_json_map);
}

TEST(SubstitutionFormatterTest, StructFormatterMultiTokenTest) {
  {
    StreamInfo::MockStreamInfo stream_info;
    Http::TestRequestHeaderMapImpl request_header{{"some_request_header", "SOME_REQUEST_HEADER"}};
    Http::TestResponseHeaderMapImpl response_header{
        {"some_response_header", "SOME_RESPONSE_HEADER"}};
    Http::TestResponseTrailerMapImpl response_trailer;
    std::string body;

    absl::node_hash_map<std::string, std::string> expected_json_map = {
        {"multi_token_field", "HTTP/1.1 plainstring SOME_REQUEST_HEADER SOME_RESPONSE_HEADER"}};

    ProtobufWkt::Struct key_mapping;
    TestUtility::loadFromYaml(R"EOF(
      multi_token_field: '%PROTOCOL% plainstring %REQ(some_request_header)%
      %RESP(some_response_header)%'
    )EOF",
                              key_mapping);
    for (const bool preserve_types : {false, true}) {
      StructFormatter formatter(key_mapping, preserve_types, false);

      absl::optional<Http::Protocol> protocol = Http::Protocol::Http11;
      EXPECT_CALL(stream_info, protocol()).WillRepeatedly(Return(protocol));

      verifyStructOutput(
          formatter.format(request_header, response_header, response_trailer, stream_info, body),
          expected_json_map);
    }
  }
}

TEST(SubstitutionFormatterTest, StructFormatterTypedTest) {
  Http::TestRequestHeaderMapImpl request_headers;
  Http::TestResponseHeaderMapImpl response_headers;
  Http::TestResponseTrailerMapImpl response_trailers;
  StreamInfo::MockStreamInfo stream_info;
  std::string body;
  EXPECT_CALL(Const(stream_info), lastDownstreamRxByteReceived())
      .WillRepeatedly(Return(std::chrono::nanoseconds(5000000)));

  ProtobufWkt::Value list;
  list.mutable_list_value()->add_values()->set_bool_value(true);
  list.mutable_list_value()->add_values()->set_string_value("two");
  list.mutable_list_value()->add_values()->set_number_value(3.14);

  ProtobufWkt::Struct s;
  (*s.mutable_fields())["list"] = list;

  stream_info.filter_state_->setData("test_obj",
                                     std::make_unique<TestSerializedStructFilterState>(s),
                                     StreamInfo::FilterState::StateType::ReadOnly);
  EXPECT_CALL(Const(stream_info), filterState()).Times(testing::AtLeast(1));

  ProtobufWkt::Struct key_mapping;
  TestUtility::loadFromYaml(R"EOF(
    request_duration: '%REQUEST_DURATION%'
    request_duration_multi: '%REQUEST_DURATION%ms'
    filter_state: '%FILTER_STATE(test_obj)%'
  )EOF",
                            key_mapping);
  StructFormatter formatter(key_mapping, true, false);

  ProtobufWkt::Struct output =
      formatter.format(request_headers, response_headers, response_trailers, stream_info, body);

  EXPECT_THAT(output.fields().at("request_duration"), ProtoEq(ValueUtil::numberValue(5.0)));
  EXPECT_THAT(output.fields().at("request_duration_multi"), ProtoEq(ValueUtil::stringValue("5ms")));

  ProtobufWkt::Value expected;
  expected.mutable_struct_value()->CopyFrom(s);
  EXPECT_THAT(output.fields().at("filter_state"), ProtoEq(expected));
}

TEST(SubstitutionFormatterTest, JsonFormatterTest) {
  StreamInfo::MockStreamInfo stream_info;
  Http::TestRequestHeaderMapImpl request_header;
  Http::TestResponseHeaderMapImpl response_header;
  Http::TestResponseTrailerMapImpl response_trailer;
  std::string body;

  envoy::config::core::v3::Metadata metadata;
  populateMetadataTestData(metadata);
  absl::optional<Http::Protocol> protocol = Http::Protocol::Http11;
  EXPECT_CALL(stream_info, protocol()).WillRepeatedly(Return(protocol));
  EXPECT_CALL(Const(stream_info), lastDownstreamRxByteReceived())
      .WillRepeatedly(Return(std::chrono::nanoseconds(5000000)));

  ProtobufWkt::Struct key_mapping;
  TestUtility::loadFromYaml(R"EOF(
    request_duration: '%REQUEST_DURATION%'
    nested_level:
      plain_string: plain_string_value
      protocol: '%PROTOCOL%'
  )EOF",
                            key_mapping);
  JsonFormatterImpl formatter(key_mapping, false, false);

  const std::string expected = R"EOF({
    "request_duration": "5",
    "nested_level": {
      "plain_string": "plain_string_value",
      "protocol": "HTTP/1.1"
    }
  })EOF";

  const std::string out_json =
      formatter.format(request_header, response_header, response_trailer, stream_info, body);
  EXPECT_TRUE(TestUtility::jsonStringEqual(out_json, expected));
}

TEST(SubstitutionFormatterTest, CompositeFormatterSuccess) {
  StreamInfo::MockStreamInfo stream_info;
  Http::TestRequestHeaderMapImpl request_header{{"first", "GET"}, {":path", "/"}};
  Http::TestResponseHeaderMapImpl response_header{{"second", "PUT"}, {"test", "test"}};
  Http::TestResponseTrailerMapImpl response_trailer{{"third", "POST"}, {"test-2", "test-2"}};
  std::string body;

  {
    const std::string format = "{{%PROTOCOL%}}   %RESP(not exist)%++%RESP(test)% "
                               "%REQ(FIRST?SECOND)% %RESP(FIRST?SECOND)%"
                               "\t@%TRAILER(THIRD)%@\t%TRAILER(TEST?TEST-2)%[]";
    FormatterImpl formatter(format, false);

    absl::optional<Http::Protocol> protocol = Http::Protocol::Http11;
    EXPECT_CALL(stream_info, protocol()).WillRepeatedly(Return(protocol));

    EXPECT_EQ(
        "{{HTTP/1.1}}   -++test GET PUT\t@POST@\ttest-2[]",
        formatter.format(request_header, response_header, response_trailer, stream_info, body));
  }

  {
    const std::string format = "{}*JUST PLAIN string]";
    FormatterImpl formatter(format, false);

    EXPECT_EQ(format, formatter.format(request_header, response_header, response_trailer,
                                       stream_info, body));
  }

  {
    const std::string format = "%REQ(first):3%|%REQ(first):1%|%RESP(first?second):2%|%REQ(first):"
                               "10%|%TRAILER(second?third):3%";

    FormatterImpl formatter(format, false);

    EXPECT_EQ("GET|G|PU|GET|POS", formatter.format(request_header, response_header,
                                                   response_trailer, stream_info, body));
  }

  {
    envoy::config::core::v3::Metadata metadata;
    populateMetadataTestData(metadata);
    EXPECT_CALL(stream_info, dynamicMetadata()).WillRepeatedly(ReturnRef(metadata));
    EXPECT_CALL(Const(stream_info), dynamicMetadata()).WillRepeatedly(ReturnRef(metadata));
    const std::string format = "%DYNAMIC_METADATA(com.test:test_key)%|%DYNAMIC_METADATA(com.test:"
                               "test_obj)%|%DYNAMIC_METADATA(com.test:test_obj:inner_key)%";
    FormatterImpl formatter(format, false);

    EXPECT_EQ(
        "\"test_value\"|{\"inner_key\":\"inner_value\"}|\"inner_value\"",
        formatter.format(request_header, response_header, response_trailer, stream_info, body));
  }

  {
    EXPECT_CALL(Const(stream_info), filterState()).Times(testing::AtLeast(1));
    stream_info.filter_state_->setData("testing",
                                       std::make_unique<Router::StringAccessorImpl>("test_value"),
                                       StreamInfo::FilterState::StateType::ReadOnly,
                                       StreamInfo::FilterState::LifeSpan::FilterChain);
    stream_info.filter_state_->setData("serialized",
                                       std::make_unique<TestSerializedUnknownFilterState>(),
                                       StreamInfo::FilterState::StateType::ReadOnly,
                                       StreamInfo::FilterState::LifeSpan::FilterChain);
    const std::string format = "%FILTER_STATE(testing)%|%FILTER_STATE(serialized)%|"
                               "%FILTER_STATE(testing):8%|%FILTER_STATE(nonexisting)%";
    FormatterImpl formatter(format, false);

    EXPECT_EQ(
        "\"test_value\"|-|\"test_va|-",
        formatter.format(request_header, response_header, response_trailer, stream_info, body));
  }

  {
    // Various START_TIME formats
    const std::string format = "%START_TIME(%Y/%m/%d)%|%START_TIME(%s)%|%START_TIME(bad_format)%|"
                               "%START_TIME%|%START_TIME(%f.%1f.%2f.%3f)%";

    time_t expected_time_in_epoch = 1522280158;
    SystemTime time = std::chrono::system_clock::from_time_t(expected_time_in_epoch);
    EXPECT_CALL(stream_info, startTime()).WillRepeatedly(Return(time));
    FormatterImpl formatter(format, false);

    EXPECT_EQ(
        fmt::format("2018/03/28|{}|bad_format|2018-03-28T23:35:58.000Z|000000000.0.00.000",
                    expected_time_in_epoch),
        formatter.format(request_header, response_header, response_trailer, stream_info, body));
  }

  {
    // Various DOWNSTREAM_PEER_CERT_V_START formats (similar to START_TIME)
    const std::string format =
        "%DOWNSTREAM_PEER_CERT_V_START(%Y/%m/"
        "%d)%|%DOWNSTREAM_PEER_CERT_V_START(%s)%|%DOWNSTREAM_PEER_CERT_V_START(bad_format)%|"
        "%DOWNSTREAM_PEER_CERT_V_START%|%DOWNSTREAM_PEER_CERT_V_START(%f.%1f.%2f.%3f)%";

    time_t expected_time_in_epoch = 1522280158;
    auto connection_info = std::make_shared<Ssl::MockConnectionInfo>();
    SystemTime time = std::chrono::system_clock::from_time_t(expected_time_in_epoch);
    EXPECT_CALL(*connection_info, validFromPeerCertificate()).WillRepeatedly(Return(time));
    EXPECT_CALL(stream_info, downstreamSslConnection()).WillRepeatedly(Return(connection_info));
    FormatterImpl formatter(format, false);

    EXPECT_EQ(
        fmt::format("2018/03/28|{}|bad_format|2018-03-28T23:35:58.000Z|000000000.0.00.000",
                    expected_time_in_epoch),
        formatter.format(request_header, response_header, response_trailer, stream_info, body));
  }

  {
    // Various DOWNSTREAM_PEER_CERT_V_END formats (similar to START_TIME)
    const std::string format =
        "%DOWNSTREAM_PEER_CERT_V_END(%Y/%m/"
        "%d)%|%DOWNSTREAM_PEER_CERT_V_END(%s)%|%DOWNSTREAM_PEER_CERT_V_END(bad_format)%|"
        "%DOWNSTREAM_PEER_CERT_V_END%|%DOWNSTREAM_PEER_CERT_V_END(%f.%1f.%2f.%3f)%";

    time_t expected_time_in_epoch = 1522280158;
    auto connection_info = std::make_shared<Ssl::MockConnectionInfo>();
    SystemTime time = std::chrono::system_clock::from_time_t(expected_time_in_epoch);
    EXPECT_CALL(*connection_info, expirationPeerCertificate()).WillRepeatedly(Return(time));
    EXPECT_CALL(stream_info, downstreamSslConnection()).WillRepeatedly(Return(connection_info));
    FormatterImpl formatter(format, false);

    EXPECT_EQ(
        fmt::format("2018/03/28|{}|bad_format|2018-03-28T23:35:58.000Z|000000000.0.00.000",
                    expected_time_in_epoch),
        formatter.format(request_header, response_header, response_trailer, stream_info, body));
  }

  {
    // This tests the beginning of time.
    const std::string format = "%START_TIME(%Y/%m/%d)%|%START_TIME(%s)%|%START_TIME(bad_format)%|"
                               "%START_TIME%|%START_TIME(%f.%1f.%2f.%3f)%";

    const time_t test_epoch = 0;
    const SystemTime time = std::chrono::system_clock::from_time_t(test_epoch);
    EXPECT_CALL(stream_info, startTime()).WillRepeatedly(Return(time));
    FormatterImpl formatter(format, false);

    EXPECT_EQ(
        "1970/01/01|0|bad_format|1970-01-01T00:00:00.000Z|000000000.0.00.000",
        formatter.format(request_header, response_header, response_trailer, stream_info, body));
  }

  {
    // This tests multiple START_TIMEs.
    const std::string format =
        "%START_TIME(%s.%3f)%|%START_TIME(%s.%4f)%|%START_TIME(%s.%5f)%|%START_TIME(%s.%6f)%";
    const SystemTime start_time(std::chrono::microseconds(1522796769123456));
    EXPECT_CALL(stream_info, startTime()).WillRepeatedly(Return(start_time));
    FormatterImpl formatter(format, false);
    EXPECT_EQ(
        "1522796769.123|1522796769.1234|1522796769.12345|1522796769.123456",
        formatter.format(request_header, response_header, response_trailer, stream_info, body));
  }

  {
    const std::string format =
        "%START_TIME(segment1:%s.%3f|segment2:%s.%4f|seg3:%s.%6f|%s-%3f-asdf-%9f|.%7f:segm5:%Y)%";
    const SystemTime start_time(std::chrono::microseconds(1522796769123456));
    EXPECT_CALL(stream_info, startTime()).WillRepeatedly(Return(start_time));
    FormatterImpl formatter(format, false);
    EXPECT_EQ(
        "segment1:1522796769.123|segment2:1522796769.1234|seg3:1522796769.123456|1522796769-"
        "123-asdf-123456000|.1234560:segm5:2018",
        formatter.format(request_header, response_header, response_trailer, stream_info, body));
  }

  {
    // This tests START_TIME specifier that has shorter segments when formatted, i.e.
    // absl::FormatTime("%%%%"") equals "%%", %1f will have 1 as its size.
    const std::string format = "%START_TIME(%%%%|%%%%%f|%s%%%%%3f|%1f%%%%%s)%";
    const SystemTime start_time(std::chrono::microseconds(1522796769123456));
    EXPECT_CALL(stream_info, startTime()).WillOnce(Return(start_time));
    FormatterImpl formatter(format, false);
    EXPECT_EQ(
        "%%|%%123456000|1522796769%%123|1%%1522796769",
        formatter.format(request_header, response_header, response_trailer, stream_info, body));
  }

  // The %E formatting option in Absl::FormatTime() behaves differently for non Linux platforms.
  //
  // See:
  // https://github.com/abseil/abseil-cpp/issues/869
  // https://github.com/google/cctz/issues/180
#if !defined(WIN32) && !defined(__APPLE__)
  {
    const std::string format = "%START_TIME(%E4n)%";
    const SystemTime start_time(std::chrono::microseconds(1522796769123456));
    EXPECT_CALL(stream_info, startTime()).WillOnce(Return(start_time));
    FormatterImpl formatter(format);
    EXPECT_EQ("%E4n", formatter.format(request_header, response_header, response_trailer,
                                       stream_info, body));
  }
#endif
}

TEST(SubstitutionFormatterTest, CompositeFormatterEmpty) {
  StreamInfo::MockStreamInfo stream_info;
  Http::TestRequestHeaderMapImpl request_header{};
  Http::TestResponseHeaderMapImpl response_header{};
  Http::TestResponseTrailerMapImpl response_trailer{};
  std::string body;

  {
    const std::string format = "%PROTOCOL%|%RESP(not exist)%|"
                               "%REQ(FIRST?SECOND)%|%RESP(FIRST?SECOND)%|"
                               "%TRAILER(THIRD)%|%TRAILER(TEST?TEST-2)%";
    FormatterImpl formatter(format, false);

    EXPECT_CALL(stream_info, protocol()).WillRepeatedly(Return(absl::nullopt));

    EXPECT_EQ("-|-|-|-|-|-", formatter.format(request_header, response_header, response_trailer,
                                              stream_info, body));
  }

  {
    const std::string format = "%PROTOCOL%|%RESP(not exist)%|"
                               "%REQ(FIRST?SECOND)%%RESP(FIRST?SECOND)%|"
                               "%TRAILER(THIRD)%|%TRAILER(TEST?TEST-2)%";
    FormatterImpl formatter(format, true);

    EXPECT_CALL(stream_info, protocol()).WillRepeatedly(Return(absl::nullopt));

    EXPECT_EQ("||||", formatter.format(request_header, response_header, response_trailer,
                                       stream_info, body));
  }

  {
    envoy::config::core::v3::Metadata metadata;
    EXPECT_CALL(stream_info, dynamicMetadata()).WillRepeatedly(ReturnRef(metadata));
    EXPECT_CALL(Const(stream_info), dynamicMetadata()).WillRepeatedly(ReturnRef(metadata));
    const std::string format = "%DYNAMIC_METADATA(com.test:test_key)%|%DYNAMIC_METADATA(com.test:"
                               "test_obj)%|%DYNAMIC_METADATA(com.test:test_obj:inner_key)%";
    FormatterImpl formatter(format, false);

    EXPECT_EQ("-|-|-", formatter.format(request_header, response_header, response_trailer,
                                        stream_info, body));
  }

  {
    envoy::config::core::v3::Metadata metadata;
    EXPECT_CALL(stream_info, dynamicMetadata()).WillRepeatedly(ReturnRef(metadata));
    EXPECT_CALL(Const(stream_info), dynamicMetadata()).WillRepeatedly(ReturnRef(metadata));
    const std::string format = "%DYNAMIC_METADATA(com.test:test_key)%|%DYNAMIC_METADATA(com.test:"
                               "test_obj)%|%DYNAMIC_METADATA(com.test:test_obj:inner_key)%";
    FormatterImpl formatter(format, true);

    EXPECT_EQ("||", formatter.format(request_header, response_header, response_trailer, stream_info,
                                     body));
  }

  {
    EXPECT_CALL(Const(stream_info), filterState()).Times(testing::AtLeast(1));
    const std::string format = "%FILTER_STATE(testing)%|%FILTER_STATE(serialized)%|"
                               "%FILTER_STATE(testing):8%|%FILTER_STATE(nonexisting)%";
    FormatterImpl formatter(format, false);

    EXPECT_EQ("-|-|-|-", formatter.format(request_header, response_header, response_trailer,
                                          stream_info, body));
  }

  {
    EXPECT_CALL(Const(stream_info), filterState()).Times(testing::AtLeast(1));
    const std::string format = "%FILTER_STATE(testing)%|%FILTER_STATE(serialized)%|"
                               "%FILTER_STATE(testing):8%|%FILTER_STATE(nonexisting)%";
    FormatterImpl formatter(format, true);

    EXPECT_EQ("|||", formatter.format(request_header, response_header, response_trailer,
                                      stream_info, body));
  }
}

TEST(SubstitutionFormatterTest, ParserFailures) {
  SubstitutionFormatParser parser;

  std::vector<std::string> test_cases = {
      "{{%PROTOCOL%}}   ++ %REQ(FIRST?SECOND)% %RESP(FIRST?SECOND)",
      "%REQ(FIRST?SECOND)T%",
      "RESP(FIRST)%",
      "%REQ(valid)% %NOT_VALID%",
      "%REQ(FIRST?SECOND%",
      "%%",
      "%%HOSTNAME%PROTOCOL%",
      "%protocol%",
      "%REQ(TEST):%",
      "%REQ(TEST):3q4%",
      "%REQ(\n)%",
      "%REQ(?\n)%",
      "%RESP(TEST):%",
      "%RESP(X?Y):%",
      "%RESP(X?Y):343o24%",
      "%REQ(TEST):10",
      "REQ(:TEST):10%",
      "%REQ(TEST:10%",
      "%REQ(",
      "%REQ(X?Y?Z)%",
      "%TRAILER(TEST):%",
      "%TRAILER(TEST):23u1%",
      "%TRAILER(X?Y?Z)%",
      "%TRAILER(:TEST):10",
      "%DYNAMIC_METADATA(TEST",
      "%FILTER_STATE(TEST",
      "%FILTER_STATE()%",
      "%START_TIME(%85n)%",
      "%START_TIME(%#__88n)%",
      "%START_TIME(%En%)%",
      "%START_TIME(%4En%)%",
      "%START_TIME(%On%)%",
      "%START_TIME(%4On%)%"};

  for (const std::string& test_case : test_cases) {
    EXPECT_THROW(parser.parse(test_case), EnvoyException) << test_case;
  }
}

TEST(SubstitutionFormatterTest, ParserSuccesses) {
  SubstitutionFormatParser parser;

  std::vector<std::string> test_cases = {"%START_TIME(%E4n%)%", "%START_TIME(%O4n%)%"};

  for (const std::string& test_case : test_cases) {
    EXPECT_NO_THROW(parser.parse(test_case));
  }
}

TEST(SubstitutionFormatterTest, EmptyFormatParse) {
  Http::TestRequestHeaderMapImpl request_headers{{":method", "GET"}, {":path", "/"}};
  Http::TestResponseHeaderMapImpl response_headers;
  Http::TestResponseTrailerMapImpl response_trailers;
  StreamInfo::MockStreamInfo stream_info;
  std::string body;

  auto providers = SubstitutionFormatParser::parse("");

  EXPECT_EQ(providers.size(), 1);
  EXPECT_EQ("", providers[0]->format(request_headers, response_headers, response_trailers,
                                     stream_info, body));
}

TEST(SubstitutionFormatterTest, FormatterExtension) {
  Http::TestRequestHeaderMapImpl request_headers{{":method", "GET"}, {":path", "/"}};
  Http::TestResponseHeaderMapImpl response_headers;
  Http::TestResponseTrailerMapImpl response_trailers;
  StreamInfo::MockStreamInfo stream_info;
  std::string body;

  std::vector<CommandParserPtr> commands;
  commands.push_back(std::make_unique<TestCommandParser>());

  auto providers = SubstitutionFormatParser::parse("foo %COMMAND_EXTENSION(x)%", commands);

  EXPECT_EQ(providers.size(), 2);
  EXPECT_EQ("TestFormatter", providers[1]->format(request_headers, response_headers,
                                                  response_trailers, stream_info, body));
}

} // namespace
} // namespace Formatter
} // namespace Envoy<|MERGE_RESOLUTION|>--- conflicted
+++ resolved
@@ -346,33 +346,33 @@
 
   {
     StreamInfoFormatter upstream_format("UPSTREAM_CLUSTER");
-<<<<<<< HEAD
     const std::string observable_cluster_name = "observability_name";
-    EXPECT_CALL(stream_info.host_->cluster_, observabilityName())
-        .WillRepeatedly(ReturnRef(observable_cluster_name));
-    EXPECT_EQ("observability_name", upstream_format.format(request_headers, response_headers,
-                                                           response_trailers, stream_info, body));
-    EXPECT_THAT(upstream_format.formatValue(request_headers, response_headers, response_trailers,
-                                            stream_info, body),
-                ProtoEq(ValueUtil::stringValue("observability_name")));
-  }
-
-  {
-    TestScopedRuntime scoped_runtime;
-    Runtime::LoaderSingleton::getExisting()->mergeValues(
-        {{"envoy.reloadable_features.use_observable_cluster_name", "false"}});
-    StreamInfoFormatter upstream_format("UPSTREAM_CLUSTER");
-    const std::string cluster_name = "cluster_name";
-    EXPECT_CALL(stream_info.host_->cluster_, name()).WillRepeatedly(ReturnRef(cluster_name));
-=======
-    const std::string upstream_cluster_name = "cluster_name";
     auto cluster_info_mock = std::make_shared<Upstream::MockClusterInfo>();
     absl::optional<Upstream::ClusterInfoConstSharedPtr> cluster_info = cluster_info_mock;
     // Make sure that cluster info is obtained without calling upstreamHost.
     EXPECT_CALL(stream_info, upstreamHost()).Times(0);
     EXPECT_CALL(stream_info, upstreamClusterInfo()).WillRepeatedly(Return(cluster_info));
+    EXPECT_CALL(*cluster_info_mock, observabilityName())
+        .WillRepeatedly(ReturnRef(observable_cluster_name));
+    EXPECT_EQ("observability_name", upstream_format.format(request_headers, response_headers,
+                                                           response_trailers, stream_info, body));
+    EXPECT_THAT(upstream_format.formatValue(request_headers, response_headers, response_trailers,
+                                            stream_info, body),
+                ProtoEq(ValueUtil::stringValue("observability_name")));
+  }
+
+  {
+    TestScopedRuntime scoped_runtime;
+    Runtime::LoaderSingleton::getExisting()->mergeValues(
+        {{"envoy.reloadable_features.use_observable_cluster_name", "false"}});
+    StreamInfoFormatter upstream_format("UPSTREAM_CLUSTER");
+    const std::string upstream_cluster_name = "cluster_name";
+        auto cluster_info_mock = std::make_shared<Upstream::MockClusterInfo>();
+    absl::optional<Upstream::ClusterInfoConstSharedPtr> cluster_info = cluster_info_mock;
+    // Make sure that cluster info is obtained without calling upstreamHost.
+    EXPECT_CALL(stream_info, upstreamHost()).Times(0);
+    EXPECT_CALL(stream_info, upstreamClusterInfo()).WillRepeatedly(Return(cluster_info));
     EXPECT_CALL(*cluster_info_mock, name()).WillRepeatedly(ReturnRef(upstream_cluster_name));
->>>>>>> 70fbf111
     EXPECT_EQ("cluster_name", upstream_format.format(request_headers, response_headers,
                                                      response_trailers, stream_info, body));
     EXPECT_THAT(upstream_format.formatValue(request_headers, response_headers, response_trailers,

--- conflicted
+++ resolved
@@ -367,14 +367,10 @@
         - header:
             key: foo-3
             value: append-bar3
-<<<<<<< HEAD
-          append: true
+          append_action: APPEND_IF_EXISTS_OR_ADD
         - header:
             key: local-reply-req-id
             value: '%REQ(req-id)%'
-=======
-          append_action: APPEND_IF_EXISTS_OR_ADD
->>>>>>> 4549e514
 )";
   TestUtility::loadFromYaml(yaml, config_);
   auto local = Factory::create(config_, context_);

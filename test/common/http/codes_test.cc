--- conflicted
+++ resolved
@@ -25,13 +25,8 @@
 class CodeUtilityTest : public testing::Test {
 public:
   CodeUtilityTest()
-<<<<<<< HEAD
-      : global_store_(*symbol_table_), cluster_scope_(*symbol_table_), code_stats_(*symbol_table_) {
-  }
-=======
       : global_store_(*symbol_table_), cluster_scope_(*symbol_table_), code_stats_(*symbol_table_),
         pool_(*symbol_table_) {}
->>>>>>> f683e0a6
 
   void addResponse(uint64_t code, bool canary, bool internal_request,
                    const std::string& request_vhost_name = EMPTY_STRING,
@@ -50,19 +45,11 @@
     code_stats_.chargeResponseStat(info);
   }
 
-<<<<<<< HEAD
   Envoy::Test::Global<Stats::SymbolTableImpl> symbol_table_;
   Stats::IsolatedStoreImpl global_store_;
   Stats::IsolatedStoreImpl cluster_scope_;
   Http::CodeStatsImpl code_stats_;
-  std::vector<Stats::StatNameStorage> stat_name_storage_;
-=======
-  Envoy::Test::Global<Stats::FakeSymbolTableImpl> symbol_table_;
-  Stats::IsolatedStoreImpl global_store_;
-  Stats::IsolatedStoreImpl cluster_scope_;
-  Http::CodeStatsImpl code_stats_;
   Stats::StatNamePool pool_;
->>>>>>> f683e0a6
 };
 
 TEST_F(CodeUtilityTest, GroupStrings) {
@@ -295,11 +282,7 @@
     return CodeStatsImpl::stripTrailingDot(prefix);
   }
 
-<<<<<<< HEAD
   Stats::SymbolTableImpl symbol_table_;
-=======
-  Stats::FakeSymbolTableImpl symbol_table_;
->>>>>>> f683e0a6
   CodeStatsImpl code_stats_;
 };
 

--- conflicted
+++ resolved
@@ -4551,7 +4551,6 @@
   driveToCompletion();
 }
 
-<<<<<<< HEAD
 TEST(CodecChoiceTest, ProtocolOptionExplicitlySet) {
   NiceMock<Network::MockConnection> client_connection;
   MockConnectionCallbacks client_callbacks;
@@ -4625,7 +4624,7 @@
 
   EXPECT_FALSE(client2->use_oghttp2_library());
 }
-=======
+
 #ifdef NDEBUG
 // These tests send invalid request and response header names which violate ASSERT while creating
 // such request/response headers. So they can only be run in NDEBUG mode.
@@ -4648,7 +4647,6 @@
   }
 }
 #endif
->>>>>>> a75b99df
 
 } // namespace Http2
 } // namespace Http

#include <cstdint>
#include <string>
#include <tuple>

#include "envoy/buffer/buffer.h"
#include "envoy/http/codec.h"
#include "envoy/http/header_validator_errors.h"
#include "envoy/stats/scope.h"

#include "source/common/buffer/buffer_impl.h"
#include "source/common/common/utility.h"
#include "source/common/http/codes.h"
#include "source/common/http/exception.h"
#include "source/common/http/header_map_impl.h"
#include "source/common/http/http2/codec_impl.h"
#include "source/extensions/http/header_validators/envoy_default/http2_header_validator.h"

#include "test/common/http/common.h"
#include "test/common/http/http2/http2_frame.h"
#include "test/common/stats/stat_test_utility.h"
#include "test/mocks/http/mocks.h"
#include "test/mocks/init/mocks.h"
#include "test/mocks/local_info/mocks.h"
#include "test/mocks/network/mocks.h"
#include "test/mocks/protobuf/mocks.h"
#include "test/mocks/thread_local/mocks.h"
#include "test/test_common/logging.h"
#include "test/test_common/printers.h"
#include "test/test_common/registry.h"
#include "test/test_common/test_runtime.h"
#include "test/test_common/utility.h"

#include "codec_impl_test_util.h"
#include "gmock/gmock.h"
#include "gtest/gtest.h"
#include "quiche/http2/adapter/callback_visitor.h"
#include "quiche/http2/adapter/nghttp2_adapter.h"

using testing::_;
using testing::AnyNumber;
using testing::AtLeast;
using testing::ElementsAre;
using testing::EndsWith;
using testing::HasSubstr;
using testing::InSequence;
using testing::Invoke;
using testing::InvokeWithoutArgs;
using testing::NiceMock;
using testing::Return;
using testing::StartsWith;

namespace Envoy {
namespace Http {
namespace Http2 {

namespace {

// Tests in this suite observe request headers produced by the codec
// by returning a MockRequestDecoder object in the newStream callback.
// For tests runs with Universal Header Validator (UHV) enabled, some checks and transformations
// have moved from the codec to UHV, and for tests that verify behaviors that were moved to UHV this
// shim class is required instead of plain MockRequestDecoder.
// The shim is transparent when UHV is disabled (header_validator_ == nullptr) and simply defers to
// the MockRequestDecoder::decodeHeaders() method. With UHV enabled it invokes UHV's
// validateRequestHeaderMap() method. This will validate and apply transformations expected by the
// test, before passing it to the base class MockRequestDecoder::decodeHeaders() method. If UHV
// validation fails it calls the `sendLocalReply` on the decoder, indicating validation error. This
// class also handles behavior specific to the H/2 codec, where it resets requests with headers
// containing underscores (when configured), instead of sending 400. See
// https://github.com/envoyproxy/envoy/issues/24466
class MockRequestDecoderShimWithUhv : public Http::MockRequestDecoder {
public:
  MockRequestDecoderShimWithUhv() = default;

  void setResponseEncoder(Http::ResponseEncoder* response_encoder) {
    response_encoder_ = response_encoder;
  }
  void setHeaderValidator(Http::HeaderValidator* header_validator) {
    header_validator_ = header_validator;
  }
  void decodeHeaders(Http::RequestHeaderMapSharedPtr&& headers, bool end_stream) override {
    if (header_validator_) {
      // Header validation is done by the HCM when header map is fully parsed.
      // This part approximates calling header validation and handling errors, in which case HCM
      // calls sendLocalReply and closes network connection (based on the
      // stream_error_on_invalid_http_message flag, which in this test is assumed to equal false).
      auto result = header_validator_->validateRequestHeaders(*headers);
      std::string failure_details(result.details());
      if (result.ok()) {
        auto transformation_result = header_validator_->transformRequestHeaders(*headers);
        if (transformation_result.ok()) {
          MockRequestDecoder::decodeHeaders(std::move(headers), end_stream);
          return;
        }
        failure_details = transformation_result.details();
      }
      if (failure_details != UhvResponseCodeDetail::get().InvalidUnderscore) {
        sendLocalReply(Http::Code::BadRequest, Http::CodeUtility::toString(Http::Code::BadRequest),
                       nullptr, absl::nullopt, failure_details);
      }
      response_encoder_->getStream().resetStream(Http::StreamResetReason::LocalReset);
      // These tests assume that connection is not closed on protocol errors
    } else {
      MockRequestDecoder::decodeHeaders(std::move(headers), end_stream);
    }
  }

private:
  Http::HeaderValidator* header_validator_{nullptr};
  Http::ResponseEncoder* response_encoder_{nullptr};
};
} // namespace

enum class Http2Impl {
  Nghttp2,
  Oghttp2,
};

using Http2SettingsTuple = ::testing::tuple<uint32_t, uint32_t, uint32_t, uint32_t>;
using Http2SettingsTestParam =
    ::testing::tuple<Http2SettingsTuple, Http2SettingsTuple, Http2Impl, bool>;
namespace CommonUtility = ::Envoy::Http2::Utility;

class Http2CodecImplTestFixture {
public:
  static bool slowContainsStreamId(int id, ConnectionImpl& connection) {
    return connection.slowContainsStreamId(id);
  }
  static std::vector<uint32_t> getActiveStreamsIds(ConnectionImpl& connection) {
    std::vector<uint32_t> stream_ids;
    for (auto& stream : connection.active_streams_) {
      stream_ids.push_back(stream->stream_id_);
    }
    return stream_ids;
  }

  static Http2SettingsTuple smallWindowHttp2Settings() {
    return std::make_tuple(CommonUtility::OptionsLimits::DEFAULT_HPACK_TABLE_SIZE,
                           CommonUtility::OptionsLimits::DEFAULT_MAX_CONCURRENT_STREAMS,
                           CommonUtility::OptionsLimits::MIN_INITIAL_STREAM_WINDOW_SIZE,
                           CommonUtility::OptionsLimits::MIN_INITIAL_CONNECTION_WINDOW_SIZE);
  }

  struct ClientCodecError : public std::runtime_error {
    ClientCodecError(Http::Status&& status)
        : std::runtime_error(std::string(status.message())), status_(std::move(status)) {}
    const char* what() const noexcept override { return status_.message().data(); }
    const Http::Status status_;
  };

  struct ServerCodecError : public std::runtime_error {
    ServerCodecError(Http::Status&& status)
        : std::runtime_error(std::string(status.message())), status_(std::move(status)) {}
    const char* what() const noexcept override { return status_.message().data(); }
    const Http::Status status_;
  };

  struct ConnectionWrapper {
    explicit ConnectionWrapper(ConnectionImpl* connection) : connection_(connection) {}

    // Drives dispatch, which involves processing incoming bytes and sending pending frames.
    void driveDispatch() {
      while (canDispatch()) {
        status_ = connection_->dispatch(buffer_);
      }
    }

    // Returns true if there are bytes to send or receive, and the connection is in good state.
    bool canDispatch() const {
      return (buffer_.length() > 0 || connection_->wantsToWrite()) && status_.ok();
    }

    bool dispatching_{};
    Buffer::OwnedImpl buffer_;
    ConnectionImpl* connection_{};
    Http::Status status_;
  };

  enum SettingsTupleIndex {
    HpackTableSize = 0,
    MaxConcurrentStreams,
    InitialStreamWindowSize,
    InitialConnectionWindowSize
  };

  Http2CodecImplTestFixture() = default;
  Http2CodecImplTestFixture(Http2SettingsTuple client_settings, Http2SettingsTuple server_settings,
                            Http2Impl http2_implementation, bool defer_processing_backedup_streams)
      : client_settings_(client_settings), server_settings_(server_settings),
        http2_implementation_(http2_implementation),
        defer_processing_backedup_streams_(defer_processing_backedup_streams) {
    // Make sure we explicitly test for stream flush timer creation.
    EXPECT_CALL(client_connection_.dispatcher_, createTimer_(_)).Times(0);
    EXPECT_CALL(server_connection_.dispatcher_, createTimer_(_)).Times(0);
  }
  virtual ~Http2CodecImplTestFixture() {
    client_connection_.dispatcher_.clearDeferredDeleteList();
    if (client_ != nullptr) {
      client_.reset();
      EXPECT_EQ(0, TestUtility::findGauge(client_stats_store_, "http2.streams_active")->value());
      EXPECT_EQ(0,
                TestUtility::findGauge(client_stats_store_, "http2.pending_send_bytes")->value());
    }
    server_connection_.dispatcher_.clearDeferredDeleteList();
    if (server_ != nullptr) {
      server_.reset();
      EXPECT_EQ(0, TestUtility::findGauge(server_stats_store_, "http2.streams_active")->value());
      EXPECT_EQ(0,
                TestUtility::findGauge(server_stats_store_, "http2.pending_send_bytes")->value());
    }

    // Ensure that tests driveToCompletion(). Some tests set `expect_buffered_data_on_teardown_` to
    // indicate that they purposefully leave buffered data.
    if (expect_buffered_data_on_teardown_) {
      EXPECT_TRUE(client_wrapper_->buffer_.length() > 0 || server_wrapper_->buffer_.length() > 0);
    } else {
      EXPECT_EQ(client_wrapper_->buffer_.length(), 0);
      EXPECT_EQ(server_wrapper_->buffer_.length(), 0);
    }
  }

  void setupHttp2Overrides() {
    switch (http2_implementation_) {
    case Http2Impl::Nghttp2:
      scoped_runtime_.mergeValues({{"envoy.reloadable_features.http2_use_oghttp2", "false"}});
      break;
    case Http2Impl::Oghttp2:
      scoped_runtime_.mergeValues({{"envoy.reloadable_features.http2_use_oghttp2", "true"}});
      break;
    }
  }

  virtual void initialize() {
    setupHttp2Overrides();
    scoped_runtime_.mergeValues({{std::string(Runtime::defer_processing_backedup_streams),
                                  defer_processing_backedup_streams_ ? "true" : "false"}});

    http2OptionsFromTuple(client_http2_options_, client_settings_);
    http2OptionsFromTuple(server_http2_options_, server_settings_);
    client_ = std::make_unique<TestClientConnectionImpl>(
        client_connection_, client_callbacks_, *client_stats_store_.rootScope(),
        client_http2_options_, random_, max_request_headers_kb_, max_response_headers_count_,
        ProdNghttp2SessionFactory::get());
    client_wrapper_ = std::make_unique<ConnectionWrapper>(client_.get());
    server_ = std::make_unique<TestServerConnectionImpl>(
        server_connection_, server_callbacks_, *server_stats_store_.rootScope(),
        server_http2_options_, random_, max_request_headers_kb_, max_request_headers_count_,
        headers_with_underscores_action_);
    server_wrapper_ = std::make_unique<ConnectionWrapper>(server_.get());
    createHeaderValidator();
    request_encoder_ = &client_->newStream(response_decoder_);
    setupDefaultConnectionMocks();
    driveToCompletion();

    EXPECT_CALL(server_callbacks_, newStream(_, _))
        .WillRepeatedly(Invoke([&](ResponseEncoder& encoder, bool) -> RequestDecoder& {
          response_encoder_ = &encoder;
          encoder.getStream().addCallbacks(server_stream_callbacks_);
          encoder.getStream().setFlushTimeout(std::chrono::milliseconds(30000));
          request_decoder_.setResponseEncoder(response_encoder_);
          return request_decoder_;
        }));

    ON_CALL(server_connection_.dispatcher_, trackedObjectStackIsEmpty())
        .WillByDefault(Return(true));
  }

  void setupDefaultConnectionMocks() {
    ON_CALL(client_connection_, write(_, _))
        .WillByDefault(Invoke([&](Buffer::Instance& data, bool) -> void {
          if (corrupt_metadata_frame_) {
            corruptMetadataFramePayload(data);
          }
          server_wrapper_->buffer_.add(data);
        }));
    ON_CALL(server_connection_, write(_, _))
        .WillByDefault(Invoke(
            [&](Buffer::Instance& data, bool) -> void { client_wrapper_->buffer_.add(data); }));
    // Set to the small read size (reads are suggested to be 16k aligned).
    ON_CALL(server_connection_, bufferLimit()).WillByDefault(Return(16 * 1024));
  }

  void http2OptionsFromTuple(envoy::config::core::v3::Http2ProtocolOptions& options,
                             const absl::optional<const Http2SettingsTuple>& tp) {
    options.mutable_hpack_table_size()->set_value(
        (tp.has_value()) ? ::testing::get<SettingsTupleIndex::HpackTableSize>(*tp)
                         : CommonUtility::OptionsLimits::DEFAULT_HPACK_TABLE_SIZE);
    options.mutable_max_concurrent_streams()->set_value(
        (tp.has_value()) ? ::testing::get<SettingsTupleIndex::MaxConcurrentStreams>(*tp)
                         : CommonUtility::OptionsLimits::DEFAULT_MAX_CONCURRENT_STREAMS);
    options.mutable_initial_stream_window_size()->set_value(
        (tp.has_value()) ? ::testing::get<SettingsTupleIndex::InitialStreamWindowSize>(*tp)
                         : CommonUtility::OptionsLimits::DEFAULT_INITIAL_STREAM_WINDOW_SIZE);
    options.mutable_initial_connection_window_size()->set_value(
        (tp.has_value()) ? ::testing::get<SettingsTupleIndex::InitialConnectionWindowSize>(*tp)
                         : CommonUtility::OptionsLimits::DEFAULT_INITIAL_CONNECTION_WINDOW_SIZE);
    options.set_allow_metadata(allow_metadata_);
    options.mutable_override_stream_error_on_invalid_http_message()->set_value(
        stream_error_on_invalid_http_messaging_);
    options.mutable_max_outbound_frames()->set_value(max_outbound_frames_);
    options.mutable_max_outbound_control_frames()->set_value(max_outbound_control_frames_);
    options.mutable_max_consecutive_inbound_frames_with_empty_payload()->set_value(
        max_consecutive_inbound_frames_with_empty_payload_);
    options.mutable_max_inbound_priority_frames_per_stream()->set_value(
        max_inbound_priority_frames_per_stream_);
    options.mutable_max_inbound_window_update_frames_per_data_frame_sent()->set_value(
        max_inbound_window_update_frames_per_data_frame_sent_);
  }

  // corruptMetadataFramePayload assumes data contains at least 10 bytes of the beginning of a
  // frame.
  void corruptMetadataFramePayload(Buffer::Instance& data) {
    const size_t length = data.length();
    const size_t corrupt_start = 10;
    if (length < corrupt_start || length > METADATA_MAX_PAYLOAD_SIZE) {
      ENVOY_LOG_MISC(error, "data size too big or too small");
      return;
    }
    corruptAtOffset(data, corrupt_start, 0xff);
  }

  void corruptAtOffset(Buffer::Instance& data, size_t index, char new_value) {
    if (data.length() == 0) {
      return;
    }
    reinterpret_cast<uint8_t*>(data.linearize(data.length()))[index % data.length()] = new_value;
  }

  void expectDetailsRequest(const absl::string_view details) {
    EXPECT_EQ(details, request_encoder_->getStream().responseDetails());
  }

  void expectDetailsResponse(const absl::string_view details) {
    EXPECT_EQ(details, response_encoder_->getStream().responseDetails());
  }

  template <typename T>
  uint32_t getStreamReceiveWindowLimit(std::unique_ptr<T>& connection, int32_t stream_id) {
    return connection->adapter()->GetStreamReceiveWindowLimit(stream_id);
  }

  template <typename T>
  uint32_t getStreamReceiveWindowSize(std::unique_ptr<T>& connection, int32_t stream_id) {
    return connection->adapter()->GetStreamReceiveWindowSize(stream_id);
  }

  template <typename T>
  uint32_t getStreamSendWindowSize(std::unique_ptr<T>& connection, int32_t stream_id) {
    return connection->adapter()->GetStreamSendWindowSize(stream_id);
  }

  template <typename T> uint32_t getSendWindowSize(std::unique_ptr<T>& connection) {
    return connection->adapter()->GetSendWindowSize();
  }

  template <typename T>
  void submitSettings(std::unique_ptr<T>& connection,
                      const std::list<std::pair<uint16_t, uint32_t>>& settings_values) {
    std::vector<http2::adapter::Http2Setting> settings;
    for (const auto& setting_pair : settings_values) {
      settings.push_back({setting_pair.first, setting_pair.second});
    }
    connection->adapter()->SubmitSettings(settings);
  }

  template <typename T> int getHpackEncoderDynamicTableSize(std::unique_ptr<T>& connection) {
    return connection->adapter()->GetHpackEncoderDynamicTableSize();
  }

  template <typename T> int getHpackDecoderDynamicTableSize(std::unique_ptr<T>& connection) {
    return connection->adapter()->GetHpackDecoderDynamicTableSize();
  }

  template <typename T> void submitPing(std::unique_ptr<T>& connection, uint32_t ping_id) {
    connection->adapter()->SubmitPing(ping_id);
  }

  void driveClient() { client_wrapper_->driveDispatch(); }
  void driveServer() { server_wrapper_->driveDispatch(); }

  void driveToCompletion() {
    while (client_wrapper_->canDispatch() || server_wrapper_->canDispatch()) {
      driveClient();
      driveServer();
    }
  }

  // Only safe to call when using the wrapped nghttp2 codec implementation.
  size_t getClientDataSourcesSize() {
    return reinterpret_cast<http2::adapter::NgHttp2Adapter&>(
               *client_wrapper_->connection_->adapter_)
        .sources_size();
  }

  // Only safe to call when using the wrapped nghttp2 codec implementation.
  size_t getServerDataSourcesSize() {
    return reinterpret_cast<http2::adapter::NgHttp2Adapter&>(
               *server_wrapper_->connection_->adapter_)
        .sources_size();
  }

  void createHeaderValidator() {
#ifdef ENVOY_ENABLE_UHV
    header_validator_config_.set_headers_with_underscores_action(
        static_cast<::envoy::extensions::http::header_validators::envoy_default::v3::
                        HeaderValidatorConfig::HeadersWithUnderscoresAction>(
            headers_with_underscores_action_));
<<<<<<< HEAD
    header_validator_ = std::make_unique<
        Extensions::Http::HeaderValidators::EnvoyDefault::ServerHttp2HeaderValidator>(
        header_validator_config_, Protocol::Http2, server_->http2CodecStats());
=======
    header_validator_ =
        std::make_unique<Extensions::Http::HeaderValidators::EnvoyDefault::Http2HeaderValidator>(
            header_validator_config_, Protocol::Http2, server_->http2CodecStats());
    request_decoder_.setHeaderValidator(header_validator_.get());
#endif
>>>>>>> 51e30981
  }

  TestScopedRuntime scoped_runtime_;
  absl::optional<const Http2SettingsTuple> client_settings_;
  absl::optional<const Http2SettingsTuple> server_settings_;
  Http2Impl http2_implementation_ = Http2Impl::Nghttp2;
  bool defer_processing_backedup_streams_ = false;
  bool allow_metadata_ = false;
  bool stream_error_on_invalid_http_messaging_ = false;
  Stats::TestUtil::TestStore client_stats_store_;
  envoy::config::core::v3::Http2ProtocolOptions client_http2_options_;
  NiceMock<Network::MockConnection> client_connection_;
  MockConnectionCallbacks client_callbacks_;
  std::unique_ptr<TestClientConnectionImpl> client_;
  std::unique_ptr<ConnectionWrapper> client_wrapper_;
  Stats::TestUtil::TestStore server_stats_store_;
  envoy::config::core::v3::Http2ProtocolOptions server_http2_options_;
  NiceMock<Random::MockRandomGenerator> random_;
  NiceMock<Network::MockConnection> server_connection_;
  MockServerConnectionCallbacks server_callbacks_;
  std::unique_ptr<TestServerConnectionImpl> server_;
  std::unique_ptr<ConnectionWrapper> server_wrapper_;
  MockResponseDecoder response_decoder_;
  RequestEncoder* request_encoder_;
  MockRequestDecoderShimWithUhv request_decoder_;
  ResponseEncoder* response_encoder_{};
  MockStreamCallbacks server_stream_callbacks_;
  // Corrupt a metadata frame payload.
  bool corrupt_metadata_frame_ = false;
  bool expect_buffered_data_on_teardown_ = false;

  uint32_t max_request_headers_kb_ = Http::DEFAULT_MAX_REQUEST_HEADERS_KB;
  uint32_t max_request_headers_count_ = Http::DEFAULT_MAX_HEADERS_COUNT;
  uint32_t max_response_headers_count_ = Http::DEFAULT_MAX_HEADERS_COUNT;
  uint32_t max_outbound_frames_ = CommonUtility::OptionsLimits::DEFAULT_MAX_OUTBOUND_FRAMES;
  uint32_t max_outbound_control_frames_ =
      CommonUtility::OptionsLimits::DEFAULT_MAX_OUTBOUND_CONTROL_FRAMES;
  uint32_t max_consecutive_inbound_frames_with_empty_payload_ =
      CommonUtility::OptionsLimits::DEFAULT_MAX_CONSECUTIVE_INBOUND_FRAMES_WITH_EMPTY_PAYLOAD;
  uint32_t max_inbound_priority_frames_per_stream_ =
      CommonUtility::OptionsLimits::DEFAULT_MAX_INBOUND_PRIORITY_FRAMES_PER_STREAM;
  uint32_t max_inbound_window_update_frames_per_data_frame_sent_ =
      CommonUtility::OptionsLimits::DEFAULT_MAX_INBOUND_WINDOW_UPDATE_FRAMES_PER_DATA_FRAME_SENT;
  envoy::config::core::v3::HttpProtocolOptions::HeadersWithUnderscoresAction
      headers_with_underscores_action_{envoy::config::core::v3::HttpProtocolOptions::ALLOW};
  envoy::extensions::http::header_validators::envoy_default::v3::HeaderValidatorConfig
      header_validator_config_;
  HeaderValidatorPtr header_validator_;
};

class Http2CodecImplTest : public ::testing::TestWithParam<Http2SettingsTestParam>,
                           protected Http2CodecImplTestFixture {
public:
  Http2CodecImplTest()
      : Http2CodecImplTestFixture(::testing::get<0>(GetParam()), ::testing::get<1>(GetParam()),
                                  ::testing::get<2>(GetParam()), ::testing::get<3>(GetParam())) {}

protected:
  void priorityFlood() {
    initialize();

    TestRequestHeaderMapImpl request_headers;
    HttpTestUtility::addDefaultHeaders(request_headers);
    request_headers.setMethod("POST");
    EXPECT_CALL(request_decoder_, decodeHeaders_(_, false));
    EXPECT_TRUE(request_encoder_->encodeHeaders(request_headers, false).ok());
    driveToCompletion();

    // HTTP/2 codec adds 1 to the number of active streams when computing PRIORITY frames limit
    constexpr uint32_t max_allowed =
        2 * CommonUtility::OptionsLimits::DEFAULT_MAX_INBOUND_PRIORITY_FRAMES_PER_STREAM;
    for (uint32_t i = 0; i < max_allowed + 1; ++i) {
      client_->adapter()->SubmitPriorityForStream(1, 0, 10, false);
    }
  }

  void windowUpdateFlood() {
    initialize();

    TestRequestHeaderMapImpl request_headers;
    HttpTestUtility::addDefaultHeaders(request_headers);
    EXPECT_CALL(request_decoder_, decodeHeaders_(_, true));
    EXPECT_TRUE(request_encoder_->encodeHeaders(request_headers, true).ok());
    driveToCompletion();

    // Send one DATA frame back
    EXPECT_CALL(response_decoder_, decodeHeaders_(_, false));
    EXPECT_CALL(response_decoder_, decodeData(_, false));
    TestResponseHeaderMapImpl response_headers{{":status", "200"}};
    response_encoder_->encodeHeaders(response_headers, false);
    Buffer::OwnedImpl data("0");
    EXPECT_NO_THROW(response_encoder_->encodeData(data, false));
    driveToCompletion();

    // See the limit formula in the
    // `Envoy::Http::Http2::ProtocolConstraints::checkInboundFrameLimits()' method.
    constexpr uint32_t max_allowed =
        5 + 2 * (1 + CommonUtility::OptionsLimits::
                             DEFAULT_MAX_INBOUND_WINDOW_UPDATE_FRAMES_PER_DATA_FRAME_SENT *
                         1);
    for (uint32_t i = 0; i < max_allowed + 1; ++i) {
      client_->adapter()->SubmitWindowUpdate(1, 1);
    }
  }

  void emptyDataFlood(Buffer::OwnedImpl& data) {
    initialize();

    TestRequestHeaderMapImpl request_headers;
    HttpTestUtility::addDefaultHeaders(request_headers);
    request_headers.setMethod("POST");
    EXPECT_CALL(request_decoder_, decodeHeaders_(_, false));
    EXPECT_TRUE(request_encoder_->encodeHeaders(request_headers, false).ok());
    driveToCompletion();

    // HTTP/2 codec does not send empty DATA frames with no END_STREAM flag.
    // To make this work, send raw bytes representing empty DATA frames bypassing client codec.
    Http2Frame emptyDataFrame = Http2Frame::makeEmptyDataFrame(Http2Frame::makeClientStreamId(0));
    constexpr uint32_t max_allowed =
        CommonUtility::OptionsLimits::DEFAULT_MAX_CONSECUTIVE_INBOUND_FRAMES_WITH_EMPTY_PAYLOAD;
    for (uint32_t i = 0; i < max_allowed + 1; ++i) {
      data.add(emptyDataFrame.data(), emptyDataFrame.size());
    }
  }

  void setHeaderStringUnvalidated(HeaderString& header_string, absl::string_view value) {
    header_string.setCopyUnvalidatedForTestOnly(value);
  }

  bool skipForUhv() {
#ifdef ENVOY_ENABLE_UHV
    if (http2_implementation_ == Http2Impl::Oghttp2) {
      initialize();
      return true;
    }
#endif

    return false;
  }
};

TEST_P(Http2CodecImplTest, SimpleRequestResponse) {
  initialize();

  InSequence s;
  TestRequestHeaderMapImpl request_headers;
  HttpTestUtility::addDefaultHeaders(request_headers);
  request_headers.setMethod("POST");

  // Encode request headers.
  EXPECT_CALL(request_decoder_, decodeHeaders_(_, false));
  EXPECT_TRUE(request_encoder_->encodeHeaders(request_headers, false).ok());

  // Queue request body.
  Buffer::OwnedImpl request_body(std::string(1024, 'a'));
  request_encoder_->encodeData(request_body, true);

  // Flush request body.
  EXPECT_CALL(request_decoder_, decodeData(_, true)).Times(AtLeast(1));
  driveToCompletion();

  TestResponseHeaderMapImpl response_headers{{":status", "200"}};

  // Encode response headers.
  EXPECT_CALL(response_decoder_, decodeHeaders_(_, false));
  response_encoder_->encodeHeaders(response_headers, false);

  // Queue response body.
  Buffer::OwnedImpl response_body(std::string(1024, 'b'));
  response_encoder_->encodeData(response_body, true);

  // Flush response body.
  EXPECT_CALL(response_decoder_, decodeData(_, true)).Times(AtLeast(1));
  driveToCompletion();

  EXPECT_TRUE(client_wrapper_->status_.ok());
  EXPECT_TRUE(server_wrapper_->status_.ok());

  if (http2_implementation_ == Http2Impl::Nghttp2) {
    // Regression test for issue #19761.
    EXPECT_EQ(0, getClientDataSourcesSize());
    EXPECT_EQ(0, getServerDataSourcesSize());
  }
}

TEST_P(Http2CodecImplTest, ShutdownNotice) {
  initialize();
  EXPECT_EQ(absl::nullopt, request_encoder_->http1StreamEncoderOptions());

  TestRequestHeaderMapImpl request_headers;
  HttpTestUtility::addDefaultHeaders(request_headers);
  EXPECT_CALL(request_decoder_, decodeHeaders_(_, true));
  EXPECT_TRUE(request_encoder_->encodeHeaders(request_headers, true).ok());
  driveToCompletion();

  EXPECT_CALL(client_callbacks_, onGoAway(_));
  server_->shutdownNotice();
  server_->goAway();

  TestResponseHeaderMapImpl response_headers{{":status", "200"}};
  EXPECT_CALL(response_decoder_, decodeHeaders_(_, true));
  response_encoder_->encodeHeaders(response_headers, true);
  driveToCompletion();
}

TEST_P(Http2CodecImplTest, ProtocolErrorForTest) {
  initialize();
  EXPECT_EQ(absl::nullopt, request_encoder_->http1StreamEncoderOptions());

  TestRequestHeaderMapImpl request_headers;
  HttpTestUtility::addDefaultHeaders(request_headers);
  EXPECT_CALL(request_decoder_, decodeHeaders_(_, true));
  EXPECT_TRUE(request_encoder_->encodeHeaders(request_headers, true).ok());
  driveToCompletion();

  EXPECT_CALL(client_callbacks_, onGoAway(Http::GoAwayErrorCode::Other));

  // We have to dynamic cast because protocolErrorForTest() is intentionally not on the
  // Connection API.
  ServerConnectionImpl* raw_server = dynamic_cast<ServerConnectionImpl*>(server_.get());
  ASSERT(raw_server != nullptr);
  EXPECT_EQ(StatusCode::CodecProtocolError, getStatusCode(raw_server->protocolErrorForTest()));
  driveToCompletion();
}

// 100 response followed by 200 results in a [decode1xxHeaders, decodeHeaders] sequence.
TEST_P(Http2CodecImplTest, ContinueHeaders) {
  initialize();

  TestRequestHeaderMapImpl request_headers;
  HttpTestUtility::addDefaultHeaders(request_headers);
  EXPECT_CALL(request_decoder_, decodeHeaders_(_, true));
  EXPECT_TRUE(request_encoder_->encodeHeaders(request_headers, true).ok());
  driveToCompletion();

  TestResponseHeaderMapImpl continue_headers{{":status", "100"}};
  EXPECT_CALL(response_decoder_, decode1xxHeaders_(_));
  response_encoder_->encode1xxHeaders(continue_headers);
  driveToCompletion();

  TestResponseHeaderMapImpl response_headers{{":status", "200"}};
  EXPECT_CALL(response_decoder_, decodeHeaders_(_, true));
  response_encoder_->encodeHeaders(response_headers, true);
  driveToCompletion();
};

// nghttp2 rejects trailers with :status.
TEST_P(Http2CodecImplTest, TrailerStatus) {
  if (skipForUhv()) {
    return;
  }

  expect_buffered_data_on_teardown_ = true;
  initialize();

  TestRequestHeaderMapImpl request_headers;
  HttpTestUtility::addDefaultHeaders(request_headers);
  EXPECT_CALL(request_decoder_, decodeHeaders_(_, true));
  EXPECT_TRUE(request_encoder_->encodeHeaders(request_headers, true).ok());
  driveToCompletion();

  EXPECT_TRUE(Http2CodecImplTestFixture::slowContainsStreamId(1, *client_));
  EXPECT_FALSE(Http2CodecImplTestFixture::slowContainsStreamId(100, *client_));

  TestResponseHeaderMapImpl continue_headers{{":status", "100"}};
  EXPECT_CALL(response_decoder_, decode1xxHeaders_(_));
  response_encoder_->encode1xxHeaders(continue_headers);
  driveToCompletion();

  TestResponseHeaderMapImpl response_headers{{":status", "200"}};
  EXPECT_CALL(response_decoder_, decodeHeaders_(_, false));
  response_encoder_->encodeHeaders(response_headers, false);
  driveToCompletion();

  // nghttp2 doesn't allow :status in trailers
  response_encoder_->encode1xxHeaders(continue_headers);
  driveToCompletion();
  EXPECT_FALSE(client_wrapper_->status_.ok());
  EXPECT_TRUE(isCodecProtocolError(client_wrapper_->status_));
  EXPECT_EQ(1, client_stats_store_.counter("http2.rx_messaging_error").value());
};

// Multiple 100 responses are passed to the response encoder (who is responsible for coalescing).
TEST_P(Http2CodecImplTest, MultipleContinueHeaders) {
  initialize();

  TestRequestHeaderMapImpl request_headers;
  HttpTestUtility::addDefaultHeaders(request_headers);
  EXPECT_CALL(request_decoder_, decodeHeaders_(_, true));
  EXPECT_TRUE(request_encoder_->encodeHeaders(request_headers, true).ok());
  driveToCompletion();

  TestResponseHeaderMapImpl continue_headers{{":status", "100"}};
  EXPECT_CALL(response_decoder_, decode1xxHeaders_(_));
  response_encoder_->encode1xxHeaders(continue_headers);
  driveToCompletion();
  EXPECT_CALL(response_decoder_, decode1xxHeaders_(_));
  response_encoder_->encode1xxHeaders(continue_headers);
  driveToCompletion();

  TestResponseHeaderMapImpl response_headers{{":status", "200"}};
  EXPECT_CALL(response_decoder_, decodeHeaders_(_, true));
  response_encoder_->encodeHeaders(response_headers, true);
  driveToCompletion();
};

// 104 headers etc. are passed to the response encoder (who is responsibly for deciding to
// upgrade, ignore, etc.).
TEST_P(Http2CodecImplTest, Unsupported1xxHeader) {
  initialize();

  TestRequestHeaderMapImpl request_headers;
  HttpTestUtility::addDefaultHeaders(request_headers);
  EXPECT_CALL(request_decoder_, decodeHeaders_(_, true));
  EXPECT_TRUE(request_encoder_->encodeHeaders(request_headers, true).ok());
  driveToCompletion();

  TestResponseHeaderMapImpl other_headers{{":status", "104"}};
  EXPECT_CALL(response_decoder_, decodeHeaders_(_, false));
  response_encoder_->encodeHeaders(other_headers, false);
  driveToCompletion();
};

// nghttp2 treats 101 inside an HTTP/2 stream as an invalid HTTP header field.
TEST_P(Http2CodecImplTest, Invalid101SwitchingProtocols) {
  if (skipForUhv()) {
    return;
  }

  expect_buffered_data_on_teardown_ = true;
  initialize();

  TestRequestHeaderMapImpl request_headers;
  HttpTestUtility::addDefaultHeaders(request_headers);
  EXPECT_CALL(request_decoder_, decodeHeaders_(_, true));
  EXPECT_TRUE(request_encoder_->encodeHeaders(request_headers, true).ok());
  driveToCompletion();

  TestResponseHeaderMapImpl upgrade_headers{{":status", "101"}};
  EXPECT_CALL(response_decoder_, decodeHeaders_(_, _)).Times(0);
  response_encoder_->encodeHeaders(upgrade_headers, false);
  driveToCompletion();
  EXPECT_FALSE(client_wrapper_->status_.ok());
  EXPECT_TRUE(isCodecProtocolError(client_wrapper_->status_));
  EXPECT_EQ(1, client_stats_store_.counter("http2.rx_messaging_error").value());
}

TEST_P(Http2CodecImplTest, InvalidContinueWithFin) {
  expect_buffered_data_on_teardown_ = true;
  initialize();

  TestRequestHeaderMapImpl request_headers;
  HttpTestUtility::addDefaultHeaders(request_headers);
  EXPECT_CALL(request_decoder_, decodeHeaders_(_, true));
  EXPECT_TRUE(request_encoder_->encodeHeaders(request_headers, true).ok());
  driveToCompletion();

  TestResponseHeaderMapImpl continue_headers{{":status", "100"}};
  response_encoder_->encodeHeaders(continue_headers, true);
  driveToCompletion();
  EXPECT_FALSE(client_wrapper_->status_.ok());
  EXPECT_TRUE(isCodecProtocolError(client_wrapper_->status_));
  EXPECT_EQ(1, client_stats_store_.counter("http2.rx_messaging_error").value());
}

TEST_P(Http2CodecImplTest, InvalidContinueWithFinAllowed) {
  stream_error_on_invalid_http_messaging_ = true;
  initialize();

  MockStreamCallbacks request_callbacks;
  request_encoder_->getStream().addCallbacks(request_callbacks);

  TestRequestHeaderMapImpl request_headers;
  HttpTestUtility::addDefaultHeaders(request_headers);
  EXPECT_CALL(request_decoder_, decodeHeaders_(_, true));
  EXPECT_TRUE(request_encoder_->encodeHeaders(request_headers, true).ok());
  driveToCompletion();

  EXPECT_CALL(request_callbacks, onResetStream(StreamResetReason::ProtocolError, _));
  TestResponseHeaderMapImpl continue_headers{{":status", "100"}};
  response_encoder_->encodeHeaders(continue_headers, true);
  driveToCompletion();
  EXPECT_TRUE(client_wrapper_->status_.ok());

  EXPECT_EQ(1, client_stats_store_.counter("http2.rx_messaging_error").value());
  expectDetailsRequest("http2.violation.of.messaging.rule");
}

TEST_P(Http2CodecImplTest, CodecHasCorrectStreamErrorIfFalse) {
  initialize();

  TestRequestHeaderMapImpl request_headers;
  HttpTestUtility::addDefaultHeaders(request_headers);
  EXPECT_CALL(request_decoder_, decodeHeaders_(_, true));
  EXPECT_TRUE(request_encoder_->encodeHeaders(request_headers, true).ok());
  driveToCompletion();

  EXPECT_FALSE(response_encoder_->streamErrorOnInvalidHttpMessage());
}

TEST_P(Http2CodecImplTest, CodecHasCorrectStreamErrorIfTrue) {
  stream_error_on_invalid_http_messaging_ = true;
  initialize();

  TestRequestHeaderMapImpl request_headers;
  HttpTestUtility::addDefaultHeaders(request_headers);
  EXPECT_CALL(request_decoder_, decodeHeaders_(_, true));
  EXPECT_TRUE(request_encoder_->encodeHeaders(request_headers, true).ok());
  driveToCompletion();

  EXPECT_TRUE(response_encoder_->streamErrorOnInvalidHttpMessage());
}

TEST_P(Http2CodecImplTest, InvalidRepeatContinue) {
  expect_buffered_data_on_teardown_ = true;
  initialize();

  TestRequestHeaderMapImpl request_headers;
  HttpTestUtility::addDefaultHeaders(request_headers);
  EXPECT_CALL(request_decoder_, decodeHeaders_(_, true));
  EXPECT_TRUE(request_encoder_->encodeHeaders(request_headers, true).ok());
  driveToCompletion();

  TestResponseHeaderMapImpl continue_headers{{":status", "100"}};
  EXPECT_CALL(response_decoder_, decode1xxHeaders_(_));
  response_encoder_->encode1xxHeaders(continue_headers);
  driveToCompletion();

  response_encoder_->encodeHeaders(continue_headers, true);
  driveToCompletion();
  EXPECT_FALSE(client_wrapper_->status_.ok());
  EXPECT_TRUE(isCodecProtocolError(client_wrapper_->status_));
  EXPECT_EQ(1, client_stats_store_.counter("http2.rx_messaging_error").value());
};

TEST_P(Http2CodecImplTest, InvalidRepeatContinueAllowed) {
  stream_error_on_invalid_http_messaging_ = true;
  initialize();

  MockStreamCallbacks request_callbacks;
  request_encoder_->getStream().addCallbacks(request_callbacks);

  TestRequestHeaderMapImpl request_headers;
  HttpTestUtility::addDefaultHeaders(request_headers);
  EXPECT_CALL(request_decoder_, decodeHeaders_(_, true));
  EXPECT_TRUE(request_encoder_->encodeHeaders(request_headers, true).ok());
  driveToCompletion();

  TestResponseHeaderMapImpl continue_headers{{":status", "100"}};
  EXPECT_CALL(response_decoder_, decode1xxHeaders_(_));
  response_encoder_->encode1xxHeaders(continue_headers);
  driveToCompletion();

  EXPECT_CALL(request_callbacks, onResetStream(StreamResetReason::ProtocolError, _));
  response_encoder_->encodeHeaders(continue_headers, true);
  driveToCompletion();
  EXPECT_TRUE(client_wrapper_->status_.ok());

  EXPECT_EQ(1, client_stats_store_.counter("http2.rx_messaging_error").value());
  expectDetailsRequest("http2.violation.of.messaging.rule");
};

TEST_P(Http2CodecImplTest, Invalid204WithContentLength) {
  if (skipForUhv()) {
    return;
  }

  expect_buffered_data_on_teardown_ = true;
  initialize();

  TestRequestHeaderMapImpl request_headers;
  HttpTestUtility::addDefaultHeaders(request_headers);
  EXPECT_CALL(request_decoder_, decodeHeaders_(_, true));
  EXPECT_TRUE(request_encoder_->encodeHeaders(request_headers, true).ok());
  driveToCompletion();

  TestResponseHeaderMapImpl response_headers{{":status", "204"}, {"content-length", "3"}};
  // What follows is a hack to get headers that should span into continuation frames. The default
  // maximum frame size is 16K. We will add 3,000 headers that will take us above this size and
  // not easily compress with HPACK. (I confirmed this generates 26,468 bytes of header data
  // which should contain a continuation.)
  for (unsigned i = 1; i < 3000; i++) {
    response_headers.addCopy(std::to_string(i), std::to_string(i));
  }

  response_encoder_->encodeHeaders(response_headers, false);
  if (http2_implementation_ == Http2Impl::Oghttp2) {
    driveToCompletion();
  } else {
    EXPECT_LOG_CONTAINS(
        "debug",
        "Invalid HTTP header field was received: frame type: 1, stream: 1, name: [content-length], "
        "value: [3]",
        driveToCompletion());
  }
  EXPECT_FALSE(client_wrapper_->status_.ok());
  EXPECT_TRUE(isCodecProtocolError(client_wrapper_->status_));
  EXPECT_EQ(1, client_stats_store_.counter("http2.rx_messaging_error").value());
};

TEST_P(Http2CodecImplTest, Invalid204WithContentLengthAllowed) {
  if (skipForUhv()) {
    return;
  }

  stream_error_on_invalid_http_messaging_ = true;
  initialize();

  MockStreamCallbacks request_callbacks;
  request_encoder_->getStream().addCallbacks(request_callbacks);

  TestRequestHeaderMapImpl request_headers;
  HttpTestUtility::addDefaultHeaders(request_headers);
  EXPECT_CALL(request_decoder_, decodeHeaders_(_, true));
  EXPECT_TRUE(request_encoder_->encodeHeaders(request_headers, true).ok());
  driveToCompletion();

  TestResponseHeaderMapImpl response_headers{{":status", "204"}, {"content-length", "3"}};
  // What follows is a hack to get headers that should span into continuation frames. The default
  // maximum frame size is 16K. We will add 3,000 headers that will take us above this size and
  // not easily compress with HPACK. (I confirmed this generates 26,468 bytes of header data
  // which should contain a continuation.)
  for (int i = 1; i < 3000; i++) {
    response_headers.addCopy(std::to_string(i), std::to_string(i));
  }

  EXPECT_CALL(request_callbacks, onResetStream(StreamResetReason::ProtocolError, _));
  EXPECT_CALL(server_stream_callbacks_, onResetStream(StreamResetReason::RemoteReset, _));
  response_encoder_->encodeHeaders(response_headers, false);
  driveToCompletion();
  EXPECT_TRUE(client_wrapper_->status_.ok());

  EXPECT_EQ(1, client_stats_store_.counter("http2.rx_messaging_error").value());
  expectDetailsRequest("http2.invalid.header.field");
};

TEST_P(Http2CodecImplTest, RefusedStreamReset) {
  initialize();

  TestRequestHeaderMapImpl request_headers;
  HttpTestUtility::addDefaultHeaders(request_headers);
  EXPECT_CALL(request_decoder_, decodeHeaders_(_, false));
  EXPECT_TRUE(request_encoder_->encodeHeaders(request_headers, false).ok());
  driveToCompletion();

  MockStreamCallbacks callbacks;
  request_encoder_->getStream().addCallbacks(callbacks);
  EXPECT_CALL(server_stream_callbacks_,
              onResetStream(StreamResetReason::LocalRefusedStreamReset, _));
  EXPECT_CALL(callbacks, onResetStream(StreamResetReason::RemoteRefusedStreamReset, _));
  response_encoder_->getStream().resetStream(StreamResetReason::LocalRefusedStreamReset);
  driveToCompletion();
}

TEST_P(Http2CodecImplTest, InvalidHeadersFrameMissing) {
  initialize();

  const auto status = request_encoder_->encodeHeaders(TestRequestHeaderMapImpl{}, true);
  driveToCompletion();

  EXPECT_FALSE(status.ok());
  EXPECT_THAT(status.message(), testing::HasSubstr("missing required"));
}

TEST_P(Http2CodecImplTest, TrailingHeaders) {
  initialize();

  TestRequestHeaderMapImpl request_headers;
  HttpTestUtility::addDefaultHeaders(request_headers);
  EXPECT_CALL(request_decoder_, decodeHeaders_(_, false));
  EXPECT_TRUE(request_encoder_->encodeHeaders(request_headers, false).ok());
  driveToCompletion();
  EXPECT_CALL(request_decoder_, decodeData(_, false));
  Buffer::OwnedImpl hello("hello");
  request_encoder_->encodeData(hello, false);
  driveToCompletion();
  EXPECT_CALL(request_decoder_, decodeTrailers_(_));
  request_encoder_->encodeTrailers(TestRequestTrailerMapImpl{{"trailing", "header"}});
  driveToCompletion();

  TestResponseHeaderMapImpl response_headers{{":status", "200"}};
  EXPECT_CALL(response_decoder_, decodeHeaders_(_, false));
  response_encoder_->encodeHeaders(response_headers, false);
  driveToCompletion();
  EXPECT_CALL(response_decoder_, decodeData(_, false));
  Buffer::OwnedImpl world("world");
  response_encoder_->encodeData(world, false);
  driveToCompletion();
  EXPECT_CALL(response_decoder_, decodeTrailers_(_));
  response_encoder_->encodeTrailers(TestResponseTrailerMapImpl{{"trailing", "header"}});
  driveToCompletion();
}

// When having empty trailers, codec submits empty buffer and end_stream instead.
TEST_P(Http2CodecImplTest, IgnoreTrailingEmptyHeaders) {
  initialize();

  Buffer::OwnedImpl empty_buffer;

  TestRequestHeaderMapImpl request_headers;
  HttpTestUtility::addDefaultHeaders(request_headers);
  EXPECT_CALL(request_decoder_, decodeHeaders_(_, false));
  EXPECT_TRUE(request_encoder_->encodeHeaders(request_headers, false).ok());
  driveToCompletion();
  EXPECT_CALL(request_decoder_, decodeData(_, false));
  Buffer::OwnedImpl hello("hello");
  request_encoder_->encodeData(hello, false);
  driveToCompletion();
  EXPECT_CALL(request_decoder_, decodeData(BufferEqual(&empty_buffer), true));
  request_encoder_->encodeTrailers(TestRequestTrailerMapImpl{});
  driveToCompletion();

  TestResponseHeaderMapImpl response_headers{{":status", "200"}};
  EXPECT_CALL(response_decoder_, decodeHeaders_(_, false));
  response_encoder_->encodeHeaders(response_headers, false);
  driveToCompletion();
  EXPECT_CALL(response_decoder_, decodeData(_, false));
  Buffer::OwnedImpl world("world");
  response_encoder_->encodeData(world, false);
  driveToCompletion();
  EXPECT_CALL(response_decoder_, decodeData(BufferEqual(&empty_buffer), true));
  response_encoder_->encodeTrailers(TestResponseTrailerMapImpl{});
  driveToCompletion();
}

TEST_P(Http2CodecImplTest, TrailingHeadersLargeClientBody) {
  initialize();

  TestRequestHeaderMapImpl request_headers;
  HttpTestUtility::addDefaultHeaders(request_headers);
  EXPECT_CALL(request_decoder_, decodeHeaders_(_, false));
  EXPECT_TRUE(request_encoder_->encodeHeaders(request_headers, false).ok());
  EXPECT_CALL(request_decoder_, decodeData(_, false)).Times(AtLeast(1));
  Buffer::OwnedImpl body(std::string(1024 * 1024, 'a'));
  request_encoder_->encodeData(body, false);
  request_encoder_->encodeTrailers(TestRequestTrailerMapImpl{{"trailing", "header"}});
  // Only drive the client so we can make sure we don't get any window updates.
  driveClient();

  // Flush pending data.
  EXPECT_CALL(request_decoder_, decodeTrailers_(_));
  driveToCompletion();
  EXPECT_TRUE(server_wrapper_->status_.ok());

  TestResponseHeaderMapImpl response_headers{{":status", "200"}};
  EXPECT_CALL(response_decoder_, decodeHeaders_(_, false));
  response_encoder_->encodeHeaders(response_headers, false);
  driveToCompletion();
  EXPECT_CALL(response_decoder_, decodeData(_, false));
  Buffer::OwnedImpl world("world");
  response_encoder_->encodeData(world, false);
  driveToCompletion();
  EXPECT_CALL(response_decoder_, decodeTrailers_(_));
  response_encoder_->encodeTrailers(TestResponseTrailerMapImpl{{"trailing", "header"}});
  driveToCompletion();
}

TEST_P(Http2CodecImplTest, SmallMetadataVecTest) {
  allow_metadata_ = true;
  initialize();

  // Generates a valid stream_id by sending a request header.
  TestRequestHeaderMapImpl request_headers;
  HttpTestUtility::addDefaultHeaders(request_headers);
  EXPECT_CALL(request_decoder_, decodeHeaders_(_, false));
  EXPECT_TRUE(request_encoder_->encodeHeaders(request_headers, false).ok());
  driveToCompletion();

  MetadataMapVector metadata_map_vector;
  const int size = 10;
  for (int i = 0; i < size; i++) {
    MetadataMap metadata_map = {
        {"header_key1", "header_value1"},
        {"header_key2", "header_value2"},
        {"header_key3", "header_value3"},
        {"header_key4", "header_value4"},
    };
    MetadataMapPtr metadata_map_ptr = std::make_unique<MetadataMap>(metadata_map);
    metadata_map_vector.push_back(std::move(metadata_map_ptr));
  }

  EXPECT_CALL(request_decoder_, decodeMetadata_(_)).Times(size);
  request_encoder_->encodeMetadata(metadata_map_vector);
  driveToCompletion();

  EXPECT_CALL(response_decoder_, decodeMetadata_(_)).Times(size);
  response_encoder_->encodeMetadata(metadata_map_vector);
  driveToCompletion();
}

TEST_P(Http2CodecImplTest, LargeMetadataVecTest) {
  allow_metadata_ = true;
  initialize();

  // Generates a valid stream_id by sending a request header.
  TestRequestHeaderMapImpl request_headers;
  HttpTestUtility::addDefaultHeaders(request_headers);
  EXPECT_CALL(request_decoder_, decodeHeaders_(_, false));
  EXPECT_TRUE(request_encoder_->encodeHeaders(request_headers, false).ok());
  driveToCompletion();

  MetadataMapVector metadata_map_vector;
  const int size = 10;
  for (int i = 0; i < size; i++) {
    MetadataMap metadata_map = {
        {"header_key1", std::string(50 * 1024, 'a')},
    };
    MetadataMapPtr metadata_map_ptr = std::make_unique<MetadataMap>(metadata_map);
    metadata_map_vector.push_back(std::move(metadata_map_ptr));
  }

  EXPECT_CALL(request_decoder_, decodeMetadata_(_)).Times(size);
  request_encoder_->encodeMetadata(metadata_map_vector);
  driveToCompletion();

  EXPECT_CALL(response_decoder_, decodeMetadata_(_)).Times(size);
  response_encoder_->encodeMetadata(metadata_map_vector);
  driveToCompletion();
}

TEST_P(Http2CodecImplTest, BadMetadataVecReceivedTest) {
  allow_metadata_ = true;
  expect_buffered_data_on_teardown_ = true;
  initialize();

  // Generates a valid stream_id by sending a request header.
  TestRequestHeaderMapImpl request_headers;
  HttpTestUtility::addDefaultHeaders(request_headers);
  EXPECT_CALL(request_decoder_, decodeHeaders_(_, false));
  EXPECT_TRUE(request_encoder_->encodeHeaders(request_headers, false).ok());
  driveToCompletion();

  MetadataMap metadata_map = {
      {"header_key1", "header_value1"},
      {"header_key2", "header_value2"},
      {"header_key3", "header_value3"},
      {"header_key4", "header_value4"},
  };
  MetadataMapPtr metadata_map_ptr = std::make_unique<MetadataMap>(metadata_map);
  MetadataMapVector metadata_map_vector;
  metadata_map_vector.push_back(std::move(metadata_map_ptr));

  corrupt_metadata_frame_ = true;
  request_encoder_->encodeMetadata(metadata_map_vector);
  driveToCompletion();
  // The error is detected by the server codec.
  EXPECT_FALSE(server_wrapper_->status_.ok());
  EXPECT_TRUE(isCodecProtocolError(server_wrapper_->status_));
  EXPECT_EQ(server_wrapper_->status_.message(), "The user callback function failed");
}

// Encode response metadata while dispatching request data from the client, so
// that nghttp2 can't fill the metadata frames' payloads until dispatching
// is finished.
TEST_P(Http2CodecImplTest, EncodeMetadataWhileDispatchingTest) {
  allow_metadata_ = true;
  initialize();

  MetadataMapVector metadata_map_vector;
  const int size = 10;
  for (int i = 0; i < size; i++) {
    MetadataMap metadata_map = {
        {"header_key1", "header_value1"},
        {"header_key2", "header_value2"},
        {"header_key3", "header_value3"},
        {"header_key4", "header_value4"},
    };
    MetadataMapPtr metadata_map_ptr = std::make_unique<MetadataMap>(metadata_map);
    metadata_map_vector.push_back(std::move(metadata_map_ptr));
  }

  TestRequestHeaderMapImpl request_headers;
  HttpTestUtility::addDefaultHeaders(request_headers);
  EXPECT_CALL(request_decoder_, decodeHeaders_(_, true)).WillOnce(InvokeWithoutArgs([&]() -> void {
    response_encoder_->encodeMetadata(metadata_map_vector);
  }));
  EXPECT_CALL(response_decoder_, decodeMetadata_(_)).Times(size);
  EXPECT_TRUE(request_encoder_->encodeHeaders(request_headers, true).ok());
  driveToCompletion();
}

// Verifies that metadata is not decoded after the stream ended.
TEST_P(Http2CodecImplTest, NoMetadataEndStreamTest) {
  allow_metadata_ = true;
  initialize();

  // Generates a valid stream_id by sending a request header, and end stream.
  TestRequestHeaderMapImpl request_headers;
  HttpTestUtility::addDefaultHeaders(request_headers);
  EXPECT_CALL(request_decoder_, decodeHeaders_(_, true));
  EXPECT_TRUE(request_encoder_->encodeHeaders(request_headers, true).ok());
  driveToCompletion();

  const MetadataMap metadata_map = {{"header_key1", "header_value1"}};
  MetadataMapPtr metadata_map_ptr = std::make_unique<MetadataMap>(metadata_map);
  MetadataMapVector metadata_map_vector;
  metadata_map_vector.push_back(std::move(metadata_map_ptr));

  // The metadata decoding will not be called after the stream has ended.
  EXPECT_CALL(request_decoder_, decodeMetadata_(_)).Times(0);
  request_encoder_->encodeMetadata(metadata_map_vector);
  driveToCompletion();
}

// Validate the keepalive PINGs are sent and received correctly.
TEST_P(Http2CodecImplTest, ConnectionKeepalive) {
  expect_buffered_data_on_teardown_ = true;
  constexpr uint32_t interval_ms = 100;
  constexpr uint32_t timeout_ms = 200;
  client_http2_options_.mutable_connection_keepalive()->mutable_interval()->set_nanos(interval_ms *
                                                                                      1000 * 1000);
  client_http2_options_.mutable_connection_keepalive()->mutable_timeout()->set_nanos(timeout_ms *
                                                                                     1000 * 1000);
  client_http2_options_.mutable_connection_keepalive()->mutable_interval_jitter()->set_value(0);
  auto timeout_timer = new NiceMock<Event::MockTimer>(&client_connection_.dispatcher_);
  auto send_timer = new NiceMock<Event::MockTimer>(&client_connection_.dispatcher_);
  EXPECT_CALL(*timeout_timer, disableTimer());
  EXPECT_CALL(*send_timer, enableTimer(std::chrono::milliseconds(interval_ms), _));
  initialize();

  // Trigger sending a PING, and validate that an ACK is received based on the timeout timer
  // being disabled and the interval being re-enabled.
  EXPECT_CALL(*timeout_timer, enableTimer(std::chrono::milliseconds(timeout_ms), _));
  EXPECT_CALL(*timeout_timer, disableTimer()); // This indicates that an ACK was received.
  EXPECT_CALL(*send_timer, enableTimer(std::chrono::milliseconds(interval_ms), _));
  send_timer->invokeCallback();
  driveToCompletion();

  // Re-enable the timeout timer by sending a PING without allowing it to be received and acked.
  // Test that a timeout closes the connection.
  EXPECT_CALL(*timeout_timer, enableTimer(std::chrono::milliseconds(timeout_ms), _));
  EXPECT_CALL(*timeout_timer, disableTimer()).Times(0); // This indicates that no ACK was received.
  send_timer->invokeCallback();
  driveClient();
  EXPECT_CALL(client_connection_, close(Network::ConnectionCloseType::NoFlush, _));
  timeout_timer->invokeCallback();
}

// Verify that extending the timeout is performed when a frame is received.
TEST_P(Http2CodecImplTest, KeepaliveTimeoutDelay) {
  constexpr uint32_t interval_ms = 100;
  constexpr uint32_t timeout_ms = 200;
  client_http2_options_.mutable_connection_keepalive()->mutable_interval()->set_nanos(interval_ms *
                                                                                      1000 * 1000);
  client_http2_options_.mutable_connection_keepalive()->mutable_timeout()->set_nanos(timeout_ms *
                                                                                     1000 * 1000);
  client_http2_options_.mutable_connection_keepalive()->mutable_interval_jitter()->set_value(0);
  auto timeout_timer = new NiceMock<Event::MockTimer>(&client_connection_.dispatcher_);
  auto send_timer = new NiceMock<Event::MockTimer>(&client_connection_.dispatcher_);
  EXPECT_CALL(*timeout_timer, disableTimer());
  EXPECT_CALL(*send_timer, enableTimer(std::chrono::milliseconds(interval_ms), _));
  initialize();
  InSequence s;

  // Initiate a request.
  TestRequestHeaderMapImpl request_headers;
  HttpTestUtility::addDefaultHeaders(request_headers);
  EXPECT_CALL(request_decoder_, decodeHeaders_(_, true));
  EXPECT_TRUE(request_encoder_->encodeHeaders(request_headers, true).ok());
  driveToCompletion();

  // Now send a ping.
  EXPECT_CALL(*timeout_timer, enableTimer(std::chrono::milliseconds(timeout_ms), _));
  send_timer->invokeCallback();

  // Send the response and make sure the keepalive timeout is extended. After the response is
  // received the ACK will come in and reset.
  EXPECT_CALL(*timeout_timer, enableTimer(std::chrono::milliseconds(timeout_ms), _));
  EXPECT_CALL(response_decoder_, decodeHeaders_(_, true));
  EXPECT_CALL(*timeout_timer, disableTimer()); // This indicates that an ACK was received.
  EXPECT_CALL(*send_timer, enableTimer(std::chrono::milliseconds(interval_ms), _));
  TestResponseHeaderMapImpl response_headers{{":status", "200"}};
  response_encoder_->encodeHeaders(response_headers, true);
  driveToCompletion();
}

// Validate that jitter is added as expected based on configuration.
TEST_P(Http2CodecImplTest, ConnectionKeepaliveJitter) {
  client_http2_options_.mutable_connection_keepalive()->mutable_interval()->set_seconds(1);
  client_http2_options_.mutable_connection_keepalive()->mutable_timeout()->set_seconds(1);
  client_http2_options_.mutable_connection_keepalive()->mutable_interval_jitter()->set_value(10);
  /*auto timeout_timer = */ new NiceMock<Event::MockTimer>(&client_connection_.dispatcher_);
  auto send_timer = new NiceMock<Event::MockTimer>(&client_connection_.dispatcher_);

  constexpr std::chrono::milliseconds min_expected(1000);
  constexpr std::chrono::milliseconds max_expected(1099); // 1000ms + 10%
  std::chrono::milliseconds min_observed(5000);
  std::chrono::milliseconds max_observed(0);
  EXPECT_CALL(*send_timer, enableTimer(_, _))
      .WillRepeatedly(Invoke([&](const std::chrono::milliseconds& ms, const ScopeTrackedObject*) {
        send_timer->enabled_ = true;
        EXPECT_GE(ms, std::chrono::milliseconds(1000));
        EXPECT_LE(ms, std::chrono::milliseconds(1100));
        max_observed = std::max(max_observed, ms);
        min_observed = std::min(min_observed, ms);
      }));
  initialize();
  ASSERT_TRUE(send_timer->enabled());

  for (uint64_t i = 0; i < 250; i++) {
    EXPECT_CALL(random_, random()).WillOnce(Return(i));
    ASSERT_TRUE(send_timer->enabled());
    send_timer->invokeCallback();
    driveToCompletion();
  }

  EXPECT_EQ(min_observed.count(), min_expected.count());
  EXPECT_EQ(max_observed.count(), max_expected.count());
}

TEST_P(Http2CodecImplTest, EarlyReset) {
  initialize();

  // Reset the stream before sending headers to make sure this corner case is handled.
  request_encoder_->getStream().resetStream(StreamResetReason::LocalReset);
}

TEST_P(Http2CodecImplTest, IdlePing) {
  client_http2_options_.mutable_connection_keepalive()
      ->mutable_connection_idle_interval()
      ->set_seconds(1);
  client_http2_options_.mutable_connection_keepalive()->mutable_timeout()->set_seconds(1);
  client_http2_options_.mutable_connection_keepalive()->mutable_interval_jitter()->set_value(10);
  auto timeout_timer = new NiceMock<Event::MockTimer>(&client_connection_.dispatcher_);

  initialize();

  // Given the initial stream is close to connection establishment, no ping is
  // sent.
  EXPECT_CALL(*timeout_timer, enableTimer(_, _)).Times(0);
  TestRequestHeaderMapImpl request_headers;
  HttpTestUtility::addDefaultHeaders(request_headers);
  EXPECT_CALL(request_decoder_, decodeHeaders_(_, true));
  EXPECT_TRUE(request_encoder_->encodeHeaders(request_headers, true).ok());
  driveToCompletion();

  // Advance time past 1s. This time the ping should be sent, and the timeout
  // alarm enabled.
  RequestEncoder* request_encoder2 = &client_->newStream(response_decoder_);
  client_connection_.dispatcher_.globalTimeSystem().advanceTimeAsyncImpl(std::chrono::seconds(2));
  EXPECT_CALL(*timeout_timer, enableTimer(_, _)).Times(0);
  EXPECT_CALL(request_decoder_, decodeHeaders_(_, true));
  EXPECT_TRUE(request_encoder2->encodeHeaders(request_headers, true).ok());
  driveToCompletion();
}

TEST_P(Http2CodecImplTest, DumpsStreamlessConnectionWithoutAllocatingMemory) {
  initialize();
  std::array<char, 1024> buffer;
  OutputBufferStream ostream{buffer.data(), buffer.size()};

  Stats::TestUtil::MemoryTest memory_test;
  server_->dumpState(ostream, 1);

  EXPECT_EQ(memory_test.consumedBytes(), 0);
  // Check the entire dump to ensure correct formating.
  // This test might be a little brittle because of this, and hence in the other
  // dump tests we focus on the particular substring of interest.
  EXPECT_THAT(ostream.contents(), StartsWith("  Http2::ConnectionImpl"));
  EXPECT_THAT(
      ostream.contents(),
      HasSubstr(
          "max_headers_kb_: 60, max_headers_count_: 100, "
          "per_stream_buffer_limit_: 268435456, allow_metadata_: 0, "
          "stream_error_on_invalid_http_messaging_: 0, is_outbound_flood_monitored_control_frame_: "
          "0, dispatching_: 0, raised_goaway_: 0, "
          "pending_deferred_reset_streams_.size(): 0\n"
          "  &protocol_constraints_: \n"
          "    ProtocolConstraints"));
  EXPECT_THAT(
      ostream.contents(),
      EndsWith("outbound_frames_: 0, max_outbound_frames_: 10000, "
               "outbound_control_frames_: 0, max_outbound_control_frames_: 1000, "
               "consecutive_inbound_frames_with_empty_payload_: 0, "
               "max_consecutive_inbound_frames_with_empty_payload_: 1, opened_streams_: 0, "
               "inbound_priority_frames_: 0, max_inbound_priority_frames_per_stream_: 100, "
               "inbound_window_update_frames_: 1, outbound_data_frames_: 0, "
               "max_inbound_window_update_frames_per_data_frame_sent_: 10\n"
               "  Number of active streams: 0, current_stream_id_: null Dumping 0 Active Streams:\n"
               "  current_slice_: null\n"));
}

TEST_P(Http2CodecImplTest, ShouldDumpActiveStreamsWithoutAllocatingMemory) {
  initialize();
  MockStreamCallbacks callbacks;
  request_encoder_->getStream().addCallbacks(callbacks);

  TestRequestHeaderMapImpl request_headers;
  HttpTestUtility::addDefaultHeaders(request_headers);
  TestRequestHeaderMapImpl expected_headers;
  HttpTestUtility::addDefaultHeaders(expected_headers);
  EXPECT_CALL(request_decoder_, decodeHeaders_(HeaderMapEqual(&expected_headers), false));
  EXPECT_TRUE(request_encoder_->encodeHeaders(request_headers, false).ok());
  driveToCompletion();

  TestResponseHeaderMapImpl response_headers{{":status", "200"}};
  EXPECT_CALL(response_decoder_, decodeHeaders_(_, true));
  response_encoder_->encodeHeaders(response_headers, true);
  driveToCompletion();

  // Dump server
  {
    std::array<char, 2048> buffer;
    OutputBufferStream ostream{buffer.data(), buffer.size()};
    // Check no memory allocated.
    Stats::TestUtil::MemoryTest memory_test;
    server_->dumpState(ostream, 1);
    EXPECT_EQ(memory_test.consumedBytes(), 0);
    // Check contents for active stream, local_end_stream_, trailers to encode and header map.
    EXPECT_THAT(
        ostream.contents(),
        HasSubstr(
            "Number of active streams: 1, current_stream_id_: null Dumping 1 Active Streams:\n"
            "  stream: \n"
            "    ConnectionImpl::StreamImpl"));
    EXPECT_THAT(ostream.contents(), HasSubstr("local_end_stream_: 1"));
    EXPECT_THAT(ostream.contents(),
                HasSubstr("pending_trailers_to_encode_:     null\n"
                          "    absl::get<RequestHeaderMapSharedPtr>(headers_or_trailers_): \n"
                          "      ':scheme', 'http'\n"
                          "      ':method', 'GET'\n"
                          "      ':authority', 'host'\n"
                          "      ':path', '/'\n"
                          "  current_slice_: null"));
  }

  // Dump client
  {
    std::array<char, 2048> buffer;
    OutputBufferStream ostream{buffer.data(), buffer.size()};
    // Check no memory allocated.
    Stats::TestUtil::MemoryTest memory_test;
    client_->dumpState(ostream, 1);
    EXPECT_EQ(memory_test.consumedBytes(), 0);

    // Check contents for active stream, local_end_stream_, trailers to encode and header map.
    EXPECT_THAT(
        ostream.contents(),
        HasSubstr(
            "Number of active streams: 1, current_stream_id_: null Dumping 1 Active Streams:\n"
            "  stream: \n"
            "    ConnectionImpl::StreamImpl"));
    EXPECT_THAT(ostream.contents(), HasSubstr("local_end_stream_: 0"));
    EXPECT_THAT(ostream.contents(),
                HasSubstr("pending_trailers_to_encode_:     null\n"
                          "    absl::get<ResponseHeaderMapPtr>(headers_or_trailers_): \n"
                          "      ':status', '200'\n"
                          "  current_slice_: null"));
  }
}

TEST_P(Http2CodecImplTest, ShouldDumpCurrentSliceWithoutAllocatingMemory) {
  initialize();
  std::array<char, 2048> buffer;
  OutputBufferStream ostream{buffer.data(), buffer.size()};
  MockStreamCallbacks callbacks;
  request_encoder_->getStream().addCallbacks(callbacks);

  // Send headers
  TestRequestHeaderMapImpl request_headers;
  HttpTestUtility::addDefaultHeaders(request_headers);
  TestRequestHeaderMapImpl expected_headers;
  HttpTestUtility::addDefaultHeaders(expected_headers);
  EXPECT_CALL(request_decoder_, decodeHeaders_(HeaderMapEqual(&expected_headers), false));
  EXPECT_TRUE(request_encoder_->encodeHeaders(request_headers, false).ok());
  driveToCompletion();

  // Send data payload, dump buffer as decoding data
  EXPECT_CALL(request_decoder_, decodeData(_, false)).WillOnce(Invoke([&](Buffer::Instance&, bool) {
    // dumpState here while we had a current slice of data. No Memory should be
    // allocated.
    Stats::TestUtil::MemoryTest memory_test;
    server_->dumpState(ostream, 1);
    EXPECT_EQ(memory_test.consumedBytes(), 0);
  }));
  Buffer::OwnedImpl hello("hello envoy");
  request_encoder_->encodeData(hello, false);
  driveToCompletion();

  // Check contents for the current slice information
  {
    EXPECT_THAT(
        ostream.contents(),
        EndsWith(
            "current slice length: 20 contents: \"\\0\\0\\v\\0\\0\\0\\0\\0\x1hello envoy\"\n"));
  }
}

TEST_P(Http2CodecImplTest, ClientConnectionShouldDumpCorrespondingRequestWithoutAllocatingMemory) {
  initialize();
  // Replace the request_encoder to use the UpstreamToDownstream
  // as it would if we weren't using as many mocks.
  Router::MockUpstreamToDownstream upstream_to_downstream;
  request_encoder_ = &client_->newStream(upstream_to_downstream);

  std::array<char, 2048> buffer;
  OutputBufferStream ostream{buffer.data(), buffer.size()};
  MockStreamCallbacks callbacks;
  request_encoder_->getStream().addCallbacks(callbacks);

  // Send headers
  TestRequestHeaderMapImpl request_headers;
  HttpTestUtility::addDefaultHeaders(request_headers);
  TestRequestHeaderMapImpl expected_headers;
  HttpTestUtility::addDefaultHeaders(expected_headers);
  EXPECT_CALL(request_decoder_, decodeHeaders_(HeaderMapEqual(&expected_headers), false));
  EXPECT_TRUE(request_encoder_->encodeHeaders(request_headers, false).ok());
  driveToCompletion();

  // Prepare for state dump.
  EXPECT_CALL(upstream_to_downstream, dumpState(_, _));

  EXPECT_CALL(upstream_to_downstream, decodeHeaders(_, false)).WillOnce(InvokeWithoutArgs([&]() {
    // dumpState here while decodingHeaders in the client. This means we're
    // working on a particular stream, whose corresponding request, we'll dump.
    // No Memory should be allocated.
    Stats::TestUtil::MemoryTest memory_test;
    client_->dumpState(ostream, 1);
    EXPECT_EQ(memory_test.consumedBytes(), 0);
  }));

  TestResponseHeaderMapImpl response_headers{{":status", "200"}};
  response_encoder_->encodeHeaders(response_headers, false);
  driveToCompletion();

  // Check contents for the corresponding downstream request.
  EXPECT_THAT(
      ostream.contents(),
      HasSubstr("Number of active streams: 2, current_stream_id_: 1 Dumping current stream:\n"
                "  stream: \n"
                "    ConnectionImpl::StreamImpl"));
  EXPECT_THAT(ostream.contents(),
              HasSubstr("Dumping corresponding downstream request for upstream stream 1:\n"));
}

TEST_P(Http2CodecImplTest, ShouldRestoreCrashDumpInfoWhenHandlingDeferredProcessing) {
  // We must initialize before dtor, otherwise we'll touch uninitialized
  // members in dtor.
  initialize();

  // Test only makes sense if we have defer processing enabled.
  if (!defer_processing_backedup_streams_) {
    return;
  }
  std::array<char, 2048> buffer;
  OutputBufferStream ostream{buffer.data(), buffer.size()};

  TestRequestHeaderMapImpl request_headers;
  HttpTestUtility::addDefaultHeaders(request_headers);
  EXPECT_CALL(request_decoder_, decodeHeaders_(_, false));
  EXPECT_TRUE(request_encoder_->encodeHeaders(request_headers, false).ok());
  driveToCompletion();

  // Force the stream to buffer data at the receiving codec.
  server_->getStream(1)->readDisable(true);
  Buffer::OwnedImpl first_part(std::string(1024, 'a'));
  request_encoder_->encodeData(first_part, true);
  driveToCompletion();

  auto* process_buffered_data_callback =
      new NiceMock<Event::MockSchedulableCallback>(&server_connection_.dispatcher_);
  EXPECT_FALSE(process_buffered_data_callback->enabled_);

  server_->getStream(1)->readDisable(false);
  EXPECT_TRUE(process_buffered_data_callback->enabled_);

  EXPECT_CALL(server_connection_.dispatcher_, pushTrackedObject(_))
      .WillOnce(Invoke([&](const ScopeTrackedObject* tracked_object) {
        EXPECT_CALL(server_connection_, dumpState(_, _))
            .WillOnce(Invoke([&](std::ostream& os, int) {
              os << "Network Connection info would be dumped...\n";
            }));
        tracked_object->dumpState(ostream, 1);
      }));
  EXPECT_CALL(request_decoder_, decodeData(_, true));

  process_buffered_data_callback->invokeCallback();

  EXPECT_THAT(ostream.contents(), HasSubstr("Http2::ConnectionImpl "));
  EXPECT_THAT(ostream.contents(),
              HasSubstr("Dumping current stream:\n  stream: \n    ConnectionImpl::StreamImpl"));
  EXPECT_THAT(ostream.contents(), HasSubstr("Network Connection info would be dumped..."));
}

TEST_P(Http2CodecImplTest, CodecClientEnvoyBugsIfCodecEventCallbacksSet) {
  initialize();

  EXPECT_ENVOY_BUG(request_encoder_->getStream().registerCodecEventCallbacks(nullptr),
                   "CodecEventCallbacks for HTTP2 client stream unimplemented.");
}

class Http2CodecImplDeferredResetTest : public Http2CodecImplTest {};

TEST_P(Http2CodecImplDeferredResetTest, NoDeferredResetForClientStreams) {
  initialize();

  InSequence s;

  MockStreamCallbacks client_stream_callbacks;
  request_encoder_->getStream().addCallbacks(client_stream_callbacks);

  // Encode headers, encode data and send reset stream from the call stack of decodeHeaders in
  // order to delay sendPendingFrames processing in those calls until the end of dispatch. The
  // call to resetStream goes down the regular reset path for client streams; the pending outbound
  // header and data for the reset stream are discarded immediately.
  EXPECT_CALL(request_decoder_, decodeData(_, _)).Times(0);
  TestRequestHeaderMapImpl request_headers;
  HttpTestUtility::addDefaultHeaders(request_headers);
  EXPECT_TRUE(request_encoder_->encodeHeaders(request_headers, false).ok());
  driveClient();

  // Dispatch server. We expect to see some data.
  EXPECT_CALL(request_decoder_, decodeHeaders_(_, false)).WillOnce(InvokeWithoutArgs([&]() -> void {
    TestResponseHeaderMapImpl response_headers{{":status", "200"}};
    response_encoder_->encodeHeaders(response_headers, false);
  }));
  EXPECT_CALL(response_decoder_, decodeHeaders_(_, _)).WillOnce(InvokeWithoutArgs([&]() -> void {
    Buffer::OwnedImpl body(std::string(1024 * 1024, 'a'));
    EXPECT_CALL(client_stream_callbacks, onAboveWriteBufferHighWatermark()).Times(AnyNumber());
    request_encoder_->encodeData(body, true);
    EXPECT_CALL(client_stream_callbacks, onResetStream(StreamResetReason::LocalReset, _));
    EXPECT_CALL(server_stream_callbacks_, onResetStream(StreamResetReason::RemoteReset, _));
    request_encoder_->getStream().resetStream(StreamResetReason::LocalReset);
  }));

  EXPECT_NE(0, server_wrapper_->buffer_.length());
  driveToCompletion();
  EXPECT_TRUE(server_wrapper_->status_.ok());
  EXPECT_EQ(0, server_wrapper_->buffer_.length());
}

TEST_P(Http2CodecImplDeferredResetTest, DeferredResetServerIfLocalEndStreamBeforeReset) {
  initialize();

  InSequence s;

  TestRequestHeaderMapImpl request_headers;
  HttpTestUtility::addDefaultHeaders(request_headers);
  EXPECT_CALL(request_decoder_, decodeHeaders_(_, false)).WillOnce(InvokeWithoutArgs([&]() {
    // Encode headers, encode data and send reset stream from the call stack of decodeHeaders in
    // order to delay sendPendingFrames processing in those calls until the end of dispatch. The
    // delayed sendPendingFrames processing allows us to verify that resetStream calls go down the
    // deferred reset path if there are pending data frames with local end_stream set.
    TestResponseHeaderMapImpl response_headers{{":status", "200"}};
    response_encoder_->encodeHeaders(response_headers, false);
    Buffer::OwnedImpl body(std::string(32 * 1024, 'a'));
    EXPECT_CALL(server_stream_callbacks_, onAboveWriteBufferHighWatermark()).Times(AnyNumber());
    auto flush_timer = new Event::MockTimer(&server_connection_.dispatcher_);
    EXPECT_CALL(*flush_timer, enableTimer(std::chrono::milliseconds(30000), _));
    response_encoder_->encodeData(body, true);
    EXPECT_CALL(server_stream_callbacks_, onResetStream(StreamResetReason::LocalReset, _));
    EXPECT_CALL(*flush_timer, disableTimer());
    response_encoder_->getStream().resetStream(StreamResetReason::LocalReset);
  }));
  EXPECT_TRUE(request_encoder_->encodeHeaders(request_headers, false).ok());
  // Drive the client once to send the headers to the server, and drive the server once to encode
  // the HEADERS, DATA, and RST_STREAM as described above.
  driveClient();
  driveServer();

  MockStreamCallbacks client_stream_callbacks;
  request_encoder_->getStream().addCallbacks(client_stream_callbacks);
  EXPECT_CALL(response_decoder_, decodeHeaders_(_, false));
  EXPECT_CALL(response_decoder_, decodeData(_, false)).Times(AnyNumber());
  EXPECT_CALL(response_decoder_, decodeData(_, true));
  EXPECT_CALL(client_stream_callbacks, onResetStream(StreamResetReason::RemoteReset, _));
  driveToCompletion();
  EXPECT_TRUE(client_wrapper_->status_.ok());
}

TEST_P(Http2CodecImplDeferredResetTest, LargeDataDeferredResetServerIfLocalEndStreamBeforeReset) {
  initialize();

  InSequence s;

  TestRequestHeaderMapImpl request_headers;
  HttpTestUtility::addDefaultHeaders(request_headers);
  EXPECT_CALL(request_decoder_, decodeHeaders_(_, false)).WillOnce(InvokeWithoutArgs([&]() {
    // Encode headers, encode data and send reset stream from the call stack of decodeHeaders in
    // order to delay sendPendingFrames processing in those calls until the end of dispatch. The
    // delayed sendPendingFrames processing allows us to verify that resetStream calls go down the
    // deferred reset path if there are pending data frames with local end_stream set.
    TestResponseHeaderMapImpl response_headers{{":status", "200"}};
    response_encoder_->encodeHeaders(response_headers, false);
    Buffer::OwnedImpl body(std::string(1024 * 1024, 'a'));
    EXPECT_CALL(server_stream_callbacks_, onAboveWriteBufferHighWatermark()).Times(AnyNumber());
    auto flush_timer = new Event::MockTimer(&server_connection_.dispatcher_);
    EXPECT_CALL(*flush_timer, enableTimer(std::chrono::milliseconds(30000), _));
    response_encoder_->encodeData(body, true);
    EXPECT_CALL(server_stream_callbacks_, onResetStream(StreamResetReason::LocalReset, _));
    EXPECT_CALL(*flush_timer, disableTimer());
    response_encoder_->getStream().resetStream(StreamResetReason::LocalReset);
  }));
  EXPECT_TRUE(request_encoder_->encodeHeaders(request_headers, false).ok());
  // Drive the client once to send the headers to the server, and drive the server once to encode
  // the HEADERS, DATA, and RST_STREAM as described above.
  driveClient();
  driveServer();

  MockStreamCallbacks client_stream_callbacks;
  request_encoder_->getStream().addCallbacks(client_stream_callbacks);
  EXPECT_CALL(response_decoder_, decodeHeaders_(_, false));
  EXPECT_CALL(response_decoder_, decodeData(_, false)).Times(AnyNumber());
  EXPECT_CALL(client_stream_callbacks, onResetStream(StreamResetReason::RemoteReset, _));
  driveToCompletion();
  EXPECT_TRUE(client_wrapper_->status_.ok());
}

TEST_P(Http2CodecImplDeferredResetTest, NoDeferredResetServerIfResetBeforeLocalEndStream) {
  initialize();

  InSequence s;

  TestRequestHeaderMapImpl request_headers;
  HttpTestUtility::addDefaultHeaders(request_headers);
  EXPECT_CALL(request_decoder_, decodeHeaders_(_, false)).WillOnce(InvokeWithoutArgs([&]() {
    // Encode headers, encode data and send reset stream from the call stack of decodeHeaders in
    // order to delay sendPendingFrames processing in those calls until the end of dispatch. The
    // call to resetStream goes down the regular reset path since local end_stream is not set; the
    // pending outbound header and data for the reset stream are discarded immediately.
    TestResponseHeaderMapImpl response_headers{{":status", "200"}};
    response_encoder_->encodeHeaders(response_headers, false);
    Buffer::OwnedImpl body(std::string(1024 * 1024, 'a'));
    EXPECT_CALL(server_stream_callbacks_, onAboveWriteBufferHighWatermark()).Times(AnyNumber());
    response_encoder_->encodeData(body, false);
    EXPECT_CALL(server_stream_callbacks_, onResetStream(StreamResetReason::LocalReset, _));
    response_encoder_->getStream().resetStream(StreamResetReason::LocalReset);
  }));
  EXPECT_TRUE(request_encoder_->encodeHeaders(request_headers, false).ok());
  // Drive the client once to send the headers to the server, and drive the server once to encode
  // the HEADERS, DATA, and RST_STREAM as described above.
  driveClient();
  driveServer();

  MockStreamCallbacks client_stream_callbacks;
  request_encoder_->getStream().addCallbacks(client_stream_callbacks);
  EXPECT_CALL(response_decoder_, decodeHeaders_(_, _)).Times(0);
  EXPECT_CALL(response_decoder_, decodeData(_, _)).Times(0);
  EXPECT_CALL(client_stream_callbacks, onResetStream(StreamResetReason::RemoteReset, _));
  driveToCompletion();
  EXPECT_TRUE(client_wrapper_->status_.ok());
}

class Http2CodecImplFlowControlTest : public Http2CodecImplTest {};

// Back up the pending_sent_data_ buffer in the client connection and make sure the watermarks fire
// as expected.
//
// This also tests the readDisable logic in StreamImpl, verifying that h2 bytes are consumed
// when the stream has readDisable(true) called.
TEST_P(Http2CodecImplFlowControlTest, TestFlowControlInPendingSendData) {
  initialize();
  MockStreamCallbacks callbacks;
  request_encoder_->getStream().addCallbacks(callbacks);

  TestRequestHeaderMapImpl request_headers;
  HttpTestUtility::addDefaultHeaders(request_headers);
  TestRequestHeaderMapImpl expected_headers;
  HttpTestUtility::addDefaultHeaders(expected_headers);
  EXPECT_CALL(request_decoder_, decodeHeaders_(HeaderMapEqual(&expected_headers), false));
  EXPECT_TRUE(request_encoder_->encodeHeaders(request_headers, false).ok());
  driveToCompletion();

  // Force the server stream to be read disabled. This will cause it to stop sending window
  // updates to the client.
  server_->getStream(1)->readDisable(true);
  EXPECT_EQ(1, TestUtility::findGauge(client_stats_store_, "http2.streams_active")->value());
  EXPECT_EQ(1, TestUtility::findGauge(server_stats_store_, "http2.streams_active")->value());

  uint32_t initial_stream_window = getStreamReceiveWindowLimit(client_, 1);
  // If this limit is changed, this test will fail due to the initial large writes being divided
  // into more than 4 frames. Fast fail here with this explanatory comment.
  ASSERT_EQ(65535, initial_stream_window);
  // Make sure the limits were configured properly in test set up.
  EXPECT_EQ(initial_stream_window, server_->getStream(1)->bufferLimit());
  EXPECT_EQ(initial_stream_window, client_->getStream(1)->bufferLimit());

  // One large write gets broken into smaller frames.
  EXPECT_CALL(request_decoder_, decodeData(_, false)).Times(AnyNumber());
  Buffer::OwnedImpl long_data(std::string(initial_stream_window, 'a'));
  request_encoder_->encodeData(long_data, false);
  driveToCompletion();

  // Verify that the window is full. The client will not send more data to the server for this
  // stream.
  EXPECT_EQ(0, getStreamReceiveWindowSize(server_, 1));
  EXPECT_EQ(0, getStreamSendWindowSize(client_, 1));
  EXPECT_EQ(initial_stream_window, server_->getStream(1)->unconsumed_bytes_);

  // Now that the flow control window is full, further data causes the send buffer to back up.
  Buffer::OwnedImpl more_long_data(std::string(initial_stream_window, 'a'));
  request_encoder_->encodeData(more_long_data, false);
  driveToCompletion();
  EXPECT_EQ(initial_stream_window, client_->getStream(1)->pending_send_data_->length());
  EXPECT_EQ(initial_stream_window,
            TestUtility::findGauge(client_stats_store_, "http2.pending_send_bytes")->value());
  EXPECT_EQ(initial_stream_window, server_->getStream(1)->unconsumed_bytes_);

  // If we go over the limit, the stream callbacks should fire.
  EXPECT_CALL(callbacks, onAboveWriteBufferHighWatermark());
  Buffer::OwnedImpl last_byte("!");
  request_encoder_->encodeData(last_byte, false);
  driveToCompletion();
  EXPECT_EQ(initial_stream_window + 1, client_->getStream(1)->pending_send_data_->length());
  EXPECT_EQ(initial_stream_window + 1,
            TestUtility::findGauge(client_stats_store_, "http2.pending_send_bytes")->value());

  // Now create a second stream on the connection.
  MockResponseDecoder response_decoder2;
  RequestEncoder* request_encoder2 = &client_->newStream(response_decoder_);
  StreamEncoder* response_encoder2;
  MockStreamCallbacks server_stream_callbacks2;
  MockRequestDecoder request_decoder2;
  // When the server stream is created it should check the status of the
  // underlying connection. Pretend it is overrun.
  EXPECT_CALL(server_connection_, aboveHighWatermark()).WillOnce(Return(true));
  EXPECT_CALL(server_stream_callbacks2, onAboveWriteBufferHighWatermark());
  EXPECT_CALL(server_callbacks_, newStream(_, _))
      .WillOnce(Invoke([&](ResponseEncoder& encoder, bool) -> RequestDecoder& {
        response_encoder2 = &encoder;
        encoder.getStream().addCallbacks(server_stream_callbacks2);
        return request_decoder2;
      }));
  EXPECT_CALL(request_decoder2, decodeHeaders_(_, false));
  EXPECT_TRUE(request_encoder2->encodeHeaders(request_headers, false).ok());
  driveToCompletion();

  // Add the stream callbacks belatedly. On creation the stream should have
  // been noticed that the connection was backed up. Any new subscriber to
  // stream callbacks should get a callback when they addCallbacks.
  MockStreamCallbacks callbacks2;
  EXPECT_CALL(callbacks2, onAboveWriteBufferHighWatermark());
  request_encoder_->getStream().addCallbacks(callbacks2);

  // Add a third callback to make testing removal mid-watermark call below more interesting.
  MockStreamCallbacks callbacks3;
  EXPECT_CALL(callbacks3, onAboveWriteBufferHighWatermark());
  request_encoder_->getStream().addCallbacks(callbacks3);

  // Now unblock the server's stream. This will cause the bytes to be consumed, flow control
  // updates to be sent, and the client to flush all queued data.
  // For bonus corner case coverage, remove callback2 in the middle of runLowWatermarkCallbacks()
  // and ensure it is not called.
  NiceMock<Event::MockSchedulableCallback>* process_buffered_data_callback{nullptr};
  if (defer_processing_backedup_streams_) {
    process_buffered_data_callback =
        new NiceMock<Event::MockSchedulableCallback>(&server_connection_.dispatcher_);
  }

  EXPECT_CALL(callbacks, onBelowWriteBufferLowWatermark()).WillOnce(Invoke([&]() -> void {
    request_encoder_->getStream().removeCallbacks(callbacks2);
  }));
  EXPECT_CALL(callbacks2, onBelowWriteBufferLowWatermark()).Times(0);
  EXPECT_CALL(callbacks3, onBelowWriteBufferLowWatermark());

  if (defer_processing_backedup_streams_) {
    // NOLINTNEXTLINE(clang-analyzer-core.NullDereference)
    EXPECT_FALSE(process_buffered_data_callback->enabled_);
  }

  server_->getStream(1)->readDisable(false);
  driveToCompletion();

  if (defer_processing_backedup_streams_) {
    // Drain queued data for us to process, we should have over a window worth
    // of data.
    ASSERT(process_buffered_data_callback != nullptr);
    EXPECT_TRUE(process_buffered_data_callback->enabled());
    while (process_buffered_data_callback->enabled()) {
      process_buffered_data_callback->invokeCallback();
    }
    // Allow client to send last bit of data that was pending.
    driveToCompletion();
  }

  EXPECT_EQ(0, client_->getStream(1)->pending_send_data_->length());
  EXPECT_EQ(0, TestUtility::findGauge(client_stats_store_, "http2.pending_send_bytes")->value());
  // The extra 1 byte sent won't trigger another window update, so the final window should be the
  // initial window minus the last 1 byte flush from the client to server.
  EXPECT_EQ(initial_stream_window - 1, getStreamReceiveWindowSize(server_, 1));
  EXPECT_EQ(initial_stream_window - 1, getStreamSendWindowSize(client_, 1));
}

// Set up the same asTestFlowControlInPendingSendData, but tears the stream down with an early reset
// once the flow control window is full up.
TEST_P(Http2CodecImplFlowControlTest, EarlyResetRestoresWindow) {
  initialize();
  MockStreamCallbacks callbacks;
  request_encoder_->getStream().addCallbacks(callbacks);

  TestRequestHeaderMapImpl request_headers;
  HttpTestUtility::addDefaultHeaders(request_headers);
  TestRequestHeaderMapImpl expected_headers;
  HttpTestUtility::addDefaultHeaders(expected_headers);
  EXPECT_CALL(request_decoder_, decodeHeaders_(HeaderMapEqual(&expected_headers), false));
  EXPECT_TRUE(request_encoder_->encodeHeaders(request_headers, false).ok());
  driveToCompletion();

  // Force the server stream to be read disabled. This will cause it to stop sending window
  // updates to the client.
  server_->getStream(1)->readDisable(true);

  uint32_t initial_stream_window = getStreamReceiveWindowLimit(client_, 1);
  uint32_t initial_connection_window = getSendWindowSize(client_);
  // If this limit is changed, this test will fail due to the initial large writes being divided
  // into more than 4 frames. Fast fail here with this explanatory comment.
  ASSERT_EQ(65535, initial_stream_window);
  // One large write may get broken into smaller frames.
  EXPECT_CALL(request_decoder_, decodeData(_, false)).Times(AnyNumber());
  Buffer::OwnedImpl long_data(std::string(initial_stream_window, 'a'));
  // The one giant write will cause the buffer to go over the limit, then drain and go back under
  // the limit.
  request_encoder_->encodeData(long_data, false);
  driveToCompletion();

  // Verify that the window is full. The client will not send more data to the server for this
  // stream.
  EXPECT_EQ(0, getStreamReceiveWindowSize(server_, 1));
  EXPECT_EQ(0, getStreamSendWindowSize(client_, 1));
  EXPECT_EQ(initial_stream_window, server_->getStream(1)->unconsumed_bytes_);
  EXPECT_GT(initial_connection_window, getSendWindowSize(client_));

  EXPECT_CALL(server_stream_callbacks_,
              onResetStream(StreamResetReason::LocalRefusedStreamReset, _));
  EXPECT_CALL(callbacks, onAboveWriteBufferHighWatermark()).Times(0);
  EXPECT_CALL(callbacks, onBelowWriteBufferLowWatermark()).Times(0);
  EXPECT_CALL(server_stream_callbacks_, onAboveWriteBufferHighWatermark()).Times(0);
  EXPECT_CALL(server_stream_callbacks_, onBelowWriteBufferLowWatermark()).Times(0);
  EXPECT_CALL(callbacks, onResetStream(StreamResetReason::RemoteRefusedStreamReset, _))
      .WillOnce(Invoke([&](StreamResetReason, absl::string_view) -> void {
        // Test the case where the reset callbacks cause the socket to fill up,
        // causing the underlying connection to back up. Given the stream is
        // being destroyed the watermark callbacks should not fire (mocks for Times(0)
        // above)
        client_->onUnderlyingConnectionAboveWriteBufferHighWatermark();
        client_->onUnderlyingConnectionBelowWriteBufferLowWatermark();
        server_->onUnderlyingConnectionAboveWriteBufferHighWatermark();
        server_->onUnderlyingConnectionBelowWriteBufferLowWatermark();
      }));
  response_encoder_->getStream().resetStream(StreamResetReason::LocalRefusedStreamReset);
  driveToCompletion();

  // Regression test that the window is consumed even if the stream is destroyed early.
  EXPECT_EQ(initial_connection_window, getSendWindowSize(client_));
}

// Test the HTTP2 pending_recv_data_ buffer going over and under watermark limits.
TEST_P(Http2CodecImplFlowControlTest, FlowControlInPendingRecvData) {
  initialize();
  MockStreamCallbacks callbacks;

  TestRequestHeaderMapImpl request_headers;
  HttpTestUtility::addDefaultHeaders(request_headers);
  TestRequestHeaderMapImpl expected_headers;
  HttpTestUtility::addDefaultHeaders(expected_headers);
  EXPECT_CALL(request_decoder_, decodeHeaders_(HeaderMapEqual(&expected_headers), false));
  EXPECT_TRUE(request_encoder_->encodeHeaders(request_headers, false).ok());
  driveToCompletion();

  const uint32_t initial_stream_window = getStreamReceiveWindowLimit(server_, 1);
  // If this limit is changed, this test will fail due to the initial large writes being divided
  // into more than 4 frames. Fast fail here with this explanatory comment.
  ASSERT_EQ(initial_stream_window, 65535);

  // Set artificially small watermarks to make the recv buffer easy to overrun. In production,
  // the recv buffer can be overrun by a client that negotiates a larger
  // SETTINGS_MAX_FRAME_SIZE but there's no current easy way to tweak that in
  // envoy (without sending raw HTTP/2 frames) so we lower the buffer limit instead.
  server_->getStream(1)->setWriteBufferWatermarks(20);

  EXPECT_CALL(request_decoder_, decodeData(_, false));
  Buffer::OwnedImpl data(std::string(40, 'a'));
  request_encoder_->encodeData(data, false);
  driveToCompletion();

  // Set this back to the initial window size to test with read disable.
  server_->getStream(1)->setWriteBufferWatermarks(initial_stream_window);

  // Fill remainder of window.
  server_->getStream(1)->readDisable(true);
  Buffer::OwnedImpl data2(std::string(65495, 'a'));

  if (defer_processing_backedup_streams_) {
    // Writes will be deferred.
    request_encoder_->encodeData(data2, false);
    driveToCompletion();
  } else {
    // Writes will be pushed through.
    EXPECT_CALL(request_decoder_, decodeData(_, false)).Times(AnyNumber());
    request_encoder_->encodeData(data2, false);
    driveToCompletion();
  }

  // When read disabled we should not send window updates on receiving data.
  EXPECT_EQ(getStreamReceiveWindowSize(server_, 1), 0);

  NiceMock<Event::MockSchedulableCallback>* process_buffered_data_callback{nullptr};
  if (defer_processing_backedup_streams_) {
    process_buffered_data_callback =
        new NiceMock<Event::MockSchedulableCallback>(&server_connection_.dispatcher_);
  }

  // We should send window update when read enabled and not over
  // pending recv buffer high watermark.
  server_->getStream(1)->readDisable(false);
  driveToCompletion();
  EXPECT_EQ(getStreamReceiveWindowSize(server_, 1), initial_stream_window);

  if (process_buffered_data_callback != nullptr) {
    EXPECT_TRUE(process_buffered_data_callback->enabled());
    EXPECT_CALL(request_decoder_, decodeData(_, false));
    process_buffered_data_callback->invokeCallback();
  }
}

// Test that pending_recv_data_ buffer is bounded with defer processing
// as it's not transitory as when we eagerly serialize to the connection
// output buffer.
TEST_P(Http2CodecImplFlowControlTest, PendingRecvBufferBoundedWhenDeferProcessing) {
  initialize();

  // Test only makes sense if we have defer processing enabled.
  if (!defer_processing_backedup_streams_) {
    return;
  }

  TestRequestHeaderMapImpl request_headers;
  HttpTestUtility::addDefaultHeaders(request_headers);
  TestRequestHeaderMapImpl expected_headers;
  HttpTestUtility::addDefaultHeaders(expected_headers);
  EXPECT_CALL(request_decoder_, decodeHeaders_(HeaderMapEqual(&expected_headers), false));
  EXPECT_TRUE(request_encoder_->encodeHeaders(request_headers, false).ok());
  driveToCompletion();

  const uint32_t initial_stream_window = getStreamReceiveWindowLimit(server_, 1);
  ASSERT_EQ(initial_stream_window, 65535);

  server_->getStream(1)->readDisable(true);

  // Writes will be deferred
  Buffer::OwnedImpl data(std::string(initial_stream_window, 'a'));
  request_encoder_->encodeData(data, false);
  driveToCompletion();

  // When read disabled we should not send window updates on receiving data.
  EXPECT_EQ(getStreamReceiveWindowSize(server_, 1), 0);

  // Toggling read disable, enable will grant additional window as we're not
  // above high watermark.
  auto* process_buffered_data_callback =
      new NiceMock<Event::MockSchedulableCallback>(&server_connection_.dispatcher_);
  server_->getStream(1)->readDisable(false);
  EXPECT_TRUE(process_buffered_data_callback->enabled());
  driveToCompletion();
  EXPECT_EQ(getStreamReceiveWindowSize(server_, 1), initial_stream_window);

  // Fill up the window granted.
  server_->getStream(1)->readDisable(true);
  Buffer::OwnedImpl data2(std::string(initial_stream_window, 'a'));
  request_encoder_->encodeData(data2, false);
  driveToCompletion();
  EXPECT_EQ(getStreamReceiveWindowSize(server_, 1), 0);

  // Toggling read disable shouldn't grant window as we're over the watermark.
  for (int i = 0; i < 5; ++i) {
    server_->getStream(1)->readDisable(false);
    driveToCompletion();
    EXPECT_EQ(getStreamReceiveWindowSize(server_, 1), 0);
    server_->getStream(1)->readDisable(true);
  }
}

// Verify that we create and disable the stream flush timer when trailers follow a stream that
// does not have enough window.
TEST_P(Http2CodecImplFlowControlTest, TrailingHeadersLargeServerBody) {
  initialize();

  InSequence s;
  TestRequestHeaderMapImpl request_headers;
  HttpTestUtility::addDefaultHeaders(request_headers);
  EXPECT_CALL(request_decoder_, decodeHeaders_(_, true));
  EXPECT_TRUE(request_encoder_->encodeHeaders(request_headers, true).ok());
  driveToCompletion();

  TestResponseHeaderMapImpl response_headers{{":status", "200"}};
  EXPECT_CALL(response_decoder_, decodeHeaders_(_, false));
  response_encoder_->encodeHeaders(response_headers, false);
  driveToCompletion();
  EXPECT_CALL(server_stream_callbacks_, onAboveWriteBufferHighWatermark());
  EXPECT_CALL(response_decoder_, decodeData(_, false)).Times(AtLeast(1));
  Buffer::OwnedImpl body(std::string(1024 * 1024, 'a'));
  response_encoder_->encodeData(body, false);
  // Drive the server once to send some encoded data, and drive the client once to receive part of
  // that data. Do not drive further in order to avoid sending a WINDOW_UPDATE from client to
  // server, intentionally exhausting the window.
  driveServer();
  driveClient();
  auto flush_timer = new NiceMock<Event::MockTimer>(&server_connection_.dispatcher_);
  EXPECT_CALL(*flush_timer, enableTimer(std::chrono::milliseconds(30000), _));
  response_encoder_->encodeTrailers(TestResponseTrailerMapImpl{{"trailing", "header"}});

  // Now drive the response to completion, allowing a WINDOW_UPDATE from client to server. The
  // client decodes more data, the server is finally able to send trailers (disabling the flush
  // timer), and the client decodes any remaining data and trailers.
  EXPECT_CALL(response_decoder_, decodeData(_, false)).Times(AtLeast(1));
  EXPECT_CALL(*flush_timer, disableTimer());
  EXPECT_CALL(response_decoder_, decodeData(_, false)).Times(AnyNumber());
  EXPECT_CALL(response_decoder_, decodeTrailers_(_));
  driveToCompletion();
  EXPECT_TRUE(server_wrapper_->status_.ok());
  EXPECT_EQ(0, server_stats_store_.counter("http2.tx_flush_timeout").value());
}

// Verify that we create and handle the stream flush timeout when trailers follow a stream that
// does not have enough window.
TEST_P(Http2CodecImplFlowControlTest, TrailingHeadersLargeServerBodyFlushTimeout) {
  initialize();

  InSequence s;
  MockStreamCallbacks client_stream_callbacks;
  request_encoder_->getStream().addCallbacks(client_stream_callbacks);
  TestRequestHeaderMapImpl request_headers;
  HttpTestUtility::addDefaultHeaders(request_headers);
  EXPECT_CALL(request_decoder_, decodeHeaders_(_, true));
  EXPECT_TRUE(request_encoder_->encodeHeaders(request_headers, true).ok());
  driveToCompletion();

  TestResponseHeaderMapImpl response_headers{{":status", "200"}};
  EXPECT_CALL(response_decoder_, decodeHeaders_(_, false));
  response_encoder_->encodeHeaders(response_headers, false);
  driveToCompletion();
  EXPECT_CALL(server_stream_callbacks_, onAboveWriteBufferHighWatermark());
  EXPECT_CALL(response_decoder_, decodeData(_, false)).Times(AtLeast(1));
  auto flush_timer = new NiceMock<Event::MockTimer>(&server_connection_.dispatcher_);
  EXPECT_CALL(*flush_timer, enableTimer(std::chrono::milliseconds(30000), _));
  Buffer::OwnedImpl body(std::string(1024 * 1024, 'a'));
  response_encoder_->encodeData(body, false);
  // Drive the server once to send some encoded data, and drive the client once to receive part of
  // that data. Do not drive further in order to avoid sending a WINDOW_UPDATE from client to
  // server, intentionally exhausting the window.
  driveServer();
  driveClient();
  response_encoder_->encodeTrailers(TestResponseTrailerMapImpl{{"trailing", "header"}});

  // Invoke a stream flush timeout. Make sure we don't get a reset locally for higher layers but
  // we do get a reset on the client.
  EXPECT_CALL(server_stream_callbacks_, onResetStream(_, _)).Times(0);
  EXPECT_CALL(client_stream_callbacks, onResetStream(StreamResetReason::RemoteReset, _));
  flush_timer->invokeCallback();
  driveToCompletion();
  EXPECT_EQ(1, server_stats_store_.counter("http2.tx_flush_timeout").value());
}

// Verify that we create and handle the stream flush timeout when there is a large body that
// does not have enough window.
TEST_P(Http2CodecImplFlowControlTest, LargeServerBodyFlushTimeout) {
  initialize();

  InSequence s;
  MockStreamCallbacks client_stream_callbacks;
  request_encoder_->getStream().addCallbacks(client_stream_callbacks);
  TestRequestHeaderMapImpl request_headers;
  HttpTestUtility::addDefaultHeaders(request_headers);
  EXPECT_CALL(request_decoder_, decodeHeaders_(_, true));
  EXPECT_TRUE(request_encoder_->encodeHeaders(request_headers, true).ok());
  driveToCompletion();

  TestResponseHeaderMapImpl response_headers{{":status", "200"}};
  EXPECT_CALL(response_decoder_, decodeHeaders_(_, false));
  response_encoder_->encodeHeaders(response_headers, false);
  driveToCompletion();

  // The server enables the flush timer under encodeData(). The client then decodes some data.
  auto flush_timer = new NiceMock<Event::MockTimer>(&server_connection_.dispatcher_);
  EXPECT_CALL(*flush_timer, enableTimer(std::chrono::milliseconds(30000), _));
  EXPECT_CALL(response_decoder_, decodeData(_, false)).Times(AtLeast(1));
  Buffer::OwnedImpl body(std::string(1024 * 1024, 'a'));
  response_encoder_->encodeData(body, true);
  // Drive the server once to send some encoded data, and drive the client once to receive part of
  // that data. Do not drive further in order to avoid sending a WINDOW_UPDATE from client to
  // server, intentionally exhausting the window.
  driveServer();
  driveClient();

  // Invoke a stream flush timeout. Make sure we don't get a reset locally for higher layers but
  // we do get a reset on the client.
  EXPECT_CALL(server_stream_callbacks_, onResetStream(_, _)).Times(0);
  EXPECT_CALL(client_stream_callbacks, onResetStream(StreamResetReason::RemoteReset, _));
  flush_timer->invokeCallback();
  driveToCompletion();
  EXPECT_EQ(1, server_stats_store_.counter("http2.tx_flush_timeout").value());
}

// Verify that when an incoming protocol error races with a stream flush timeout we correctly
// disable the flush timeout and do not attempt to reset the stream.
TEST_P(Http2CodecImplFlowControlTest, LargeServerBodyFlushTimeoutAfterGoaway) {
  initialize();

  InSequence s;
  MockStreamCallbacks client_stream_callbacks;
  request_encoder_->getStream().addCallbacks(client_stream_callbacks);
  TestRequestHeaderMapImpl request_headers;
  HttpTestUtility::addDefaultHeaders(request_headers);
  EXPECT_CALL(request_decoder_, decodeHeaders_(_, true));
  EXPECT_TRUE(request_encoder_->encodeHeaders(request_headers, true).ok());
  driveToCompletion();

  TestResponseHeaderMapImpl response_headers{{":status", "200"}};
  EXPECT_CALL(response_decoder_, decodeHeaders_(_, false));
  response_encoder_->encodeHeaders(response_headers, false);
  driveToCompletion();

  // The server enables the flush timer under encodeData(). The client then decodes some data.
  auto flush_timer = new NiceMock<Event::MockTimer>(&server_connection_.dispatcher_);
  EXPECT_CALL(*flush_timer, enableTimer(std::chrono::milliseconds(30000), _));
  EXPECT_CALL(response_decoder_, decodeData(_, false)).Times(AtLeast(1));
  Buffer::OwnedImpl body(std::string(1024 * 1024, 'a'));
  response_encoder_->encodeData(body, true);
  // Drive the server once to send some encoded data, and drive the client once to receive part of
  // that data. Do not drive further in order to avoid sending a WINDOW_UPDATE from client to
  // server, intentionally exhausting the window.
  driveServer();
  driveClient();

  // Force a protocol error.
  server_wrapper_->buffer_.add("this should cause a protocol error");
  EXPECT_CALL(*flush_timer, disableTimer());
  EXPECT_CALL(server_stream_callbacks_, onResetStream(_, _)).Times(0);
  EXPECT_CALL(client_callbacks_, onGoAway(_));
  driveToCompletion();
  EXPECT_FALSE(server_wrapper_->status_.ok());
  EXPECT_EQ(0, server_stats_store_.counter("http2.tx_flush_timeout").value());
}

// Verify detection of downstream outbound frame queue by the WINDOW_UPDATE frames
// sent when codec resumes reading.
TEST_P(Http2CodecImplFlowControlTest, WindowUpdateOnReadResumingFlood) {
  initialize();

  TestRequestHeaderMapImpl request_headers;
  HttpTestUtility::addDefaultHeaders(request_headers);
  TestRequestHeaderMapImpl expected_headers;
  HttpTestUtility::addDefaultHeaders(expected_headers);
  EXPECT_CALL(request_decoder_, decodeHeaders_(HeaderMapEqual(&expected_headers), false));
  EXPECT_TRUE(request_encoder_->encodeHeaders(request_headers, false).ok());
  driveToCompletion();

  int frame_count = 0;
  Buffer::OwnedImpl buffer;
  ON_CALL(server_connection_, write(_, _))
      .WillByDefault(Invoke([&buffer, &frame_count](Buffer::Instance& frame, bool) {
        ++frame_count;
        buffer.move(frame);
      }));

  // Force the server stream to be read disabled. This will cause it to stop sending window
  // updates to the client.
  server_->getStream(1)->readDisable(true);

  uint32_t initial_stream_window = getStreamReceiveWindowLimit(client_, 1);
  // If this limit is changed, this test will fail due to the initial large writes being divided
  // into more than 4 frames. Fast fail here with this explanatory comment.
  ASSERT_EQ(65535, initial_stream_window);
  // Make sure the limits were configured properly in test set up.
  EXPECT_EQ(initial_stream_window, server_->getStream(1)->bufferLimit());
  EXPECT_EQ(initial_stream_window, client_->getStream(1)->bufferLimit());

  // One large write gets broken into smaller frames.
  EXPECT_CALL(request_decoder_, decodeData(_, false)).Times(AnyNumber());
  Buffer::OwnedImpl long_data(std::string(initial_stream_window / 2, 'a'));
  request_encoder_->encodeData(long_data, false);
  driveToCompletion();

  EXPECT_EQ(initial_stream_window / 2, server_->getStream(1)->unconsumed_bytes_);

  // pre-fill downstream outbound frame queue
  TestResponseHeaderMapImpl response_headers{{":status", "200"}};
  response_encoder_->encodeHeaders(response_headers, false);
  driveToCompletion();
  // Account for the single HEADERS frame above and pre-fill outbound queue with 1 byte DATA frames
  for (uint32_t i = 0; i < CommonUtility::OptionsLimits::DEFAULT_MAX_OUTBOUND_FRAMES - 2; ++i) {
    Buffer::OwnedImpl data("0");
    EXPECT_NO_THROW(response_encoder_->encodeData(data, false));
  }
  driveToCompletion();

  auto* violation_callback =
      new NiceMock<Event::MockSchedulableCallback>(&server_connection_.dispatcher_);

  EXPECT_FALSE(violation_callback->enabled_);

  NiceMock<Event::MockSchedulableCallback>* process_buffered_data_callback{nullptr};
  if (defer_processing_backedup_streams_) {
    process_buffered_data_callback =
        new NiceMock<Event::MockSchedulableCallback>(&server_connection_.dispatcher_);

    EXPECT_FALSE(process_buffered_data_callback->enabled_);
  }

  // Now unblock the server's stream. This will cause the bytes to be consumed, 2 flow control
  // updates to be sent, and overflow outbound frame queue.
  server_->getStream(1)->readDisable(false);
  driveToCompletion();

  EXPECT_TRUE(violation_callback->enabled_);
  if (defer_processing_backedup_streams_) {
    EXPECT_TRUE(process_buffered_data_callback->enabled_);
  }
  EXPECT_CALL(server_connection_, close(Envoy::Network::ConnectionCloseType::NoFlush, _));
  violation_callback->invokeCallback();

  EXPECT_EQ(frame_count, CommonUtility::OptionsLimits::DEFAULT_MAX_OUTBOUND_FRAMES + 1);
  EXPECT_EQ(1, server_stats_store_.counter("http2.outbound_flood").value());
}

// Verify detection of outbound queue flooding by the RST_STREAM frame sent by the pending flush
// timeout.
TEST_P(Http2CodecImplFlowControlTest, RstStreamOnPendingFlushTimeoutFlood) {
  // This test sets initial stream window to 65535 bytes.
  initialize();

  TestRequestHeaderMapImpl request_headers;
  HttpTestUtility::addDefaultHeaders(request_headers);
  EXPECT_CALL(request_decoder_, decodeHeaders_(_, false));
  EXPECT_TRUE(request_encoder_->encodeHeaders(request_headers, false).ok());
  driveToCompletion();

  int frame_count = 0;
  Buffer::OwnedImpl buffer;
  ON_CALL(server_connection_, write(_, _))
      .WillByDefault(Invoke([&buffer, &frame_count](Buffer::Instance& frame, bool) {
        ++frame_count;
        buffer.move(frame);
      }));

  auto* violation_callback =
      new NiceMock<Event::MockSchedulableCallback>(&server_connection_.dispatcher_);

  TestResponseHeaderMapImpl response_headers{{":status", "200"}};
  response_encoder_->encodeHeaders(response_headers, false);
  driveToCompletion();
  // Account for the single HEADERS frame above and pre-fill outbound queue with 6 byte DATA frames
  for (uint32_t i = 0; i < CommonUtility::OptionsLimits::DEFAULT_MAX_OUTBOUND_FRAMES - 2; ++i) {
    Buffer::OwnedImpl data(std::string(6, '0'));
    EXPECT_NO_THROW(response_encoder_->encodeData(data, false));
  }
  driveToCompletion();

  // client stream windows should have 5535 bytes left and the next frame should overflow it.
  // nghttp2 sends 1 DATA frame for the remainder of the client window and it should make
  // outbound frame queue 1 away from overflow.
  auto flush_timer = new NiceMock<Event::MockTimer>(&server_connection_.dispatcher_);
  EXPECT_CALL(*flush_timer, enableTimer(std::chrono::milliseconds(30000), _));
  Buffer::OwnedImpl large_body(std::string(6 * 1024, '1'));
  response_encoder_->encodeData(large_body, true);
  driveToCompletion();

  EXPECT_FALSE(violation_callback->enabled_);
  EXPECT_CALL(server_stream_callbacks_, onResetStream(_, _));

  // Pending flush timeout causes RST_STREAM to be sent and overflow the outbound frame queue.
  flush_timer->invokeCallback();
  driveToCompletion();

  EXPECT_TRUE(violation_callback->enabled_);
  EXPECT_CALL(server_connection_, close(Envoy::Network::ConnectionCloseType::NoFlush, _));
  violation_callback->invokeCallback();

  EXPECT_EQ(1, server_stats_store_.counter("http2.tx_flush_timeout").value());
  EXPECT_EQ(frame_count, CommonUtility::OptionsLimits::DEFAULT_MAX_OUTBOUND_FRAMES + 1);
  EXPECT_EQ(1, server_stats_store_.counter("http2.outbound_flood").value());
}

TEST_P(Http2CodecImplTest, WatermarkUnderEndStream) {
  initialize();
  MockStreamCallbacks callbacks;
  request_encoder_->getStream().addCallbacks(callbacks);

  TestRequestHeaderMapImpl request_headers;
  HttpTestUtility::addDefaultHeaders(request_headers);
  EXPECT_CALL(request_decoder_, decodeHeaders_(_, false));
  EXPECT_TRUE(request_encoder_->encodeHeaders(request_headers, false).ok());
  driveToCompletion();

  // The 'true' on encodeData will set local_end_stream_ on the client but not
  // the server. Verify that client watermark callbacks will not be called, but
  // server callbacks may be called by simulating connection overflow on both
  // ends.
  EXPECT_CALL(callbacks, onAboveWriteBufferHighWatermark()).Times(0);
  EXPECT_CALL(callbacks, onBelowWriteBufferLowWatermark()).Times(0);
  EXPECT_CALL(server_stream_callbacks_, onAboveWriteBufferHighWatermark());
  EXPECT_CALL(server_stream_callbacks_, onBelowWriteBufferLowWatermark());
  EXPECT_CALL(request_decoder_, decodeData(_, true)).WillOnce(InvokeWithoutArgs([&]() -> void {
    client_->onUnderlyingConnectionAboveWriteBufferHighWatermark();
    client_->onUnderlyingConnectionBelowWriteBufferLowWatermark();
    server_->onUnderlyingConnectionAboveWriteBufferHighWatermark();
    server_->onUnderlyingConnectionBelowWriteBufferLowWatermark();
  }));
  Buffer::OwnedImpl hello("hello");
  request_encoder_->encodeData(hello, true);
  driveToCompletion();

  // The 'true' on encodeData will set local_end_stream_ on the server. Verify
  // that neither client nor server watermark callbacks will be called again.
  EXPECT_CALL(callbacks, onAboveWriteBufferHighWatermark()).Times(0);
  EXPECT_CALL(callbacks, onBelowWriteBufferLowWatermark()).Times(0);
  EXPECT_CALL(server_stream_callbacks_, onAboveWriteBufferHighWatermark()).Times(0);
  EXPECT_CALL(server_stream_callbacks_, onBelowWriteBufferLowWatermark()).Times(0);
  TestResponseHeaderMapImpl response_headers{{":status", "200"}};
  EXPECT_CALL(response_decoder_, decodeHeaders_(HeaderMapEqual(&response_headers), true))
      .WillOnce(InvokeWithoutArgs([&]() -> void {
        client_->onUnderlyingConnectionAboveWriteBufferHighWatermark();
        client_->onUnderlyingConnectionBelowWriteBufferLowWatermark();
        server_->onUnderlyingConnectionAboveWriteBufferHighWatermark();
        server_->onUnderlyingConnectionBelowWriteBufferLowWatermark();
      }));
  response_encoder_->encodeHeaders(response_headers, true);
  driveToCompletion();
}

class Http2CodecImplStreamLimitTest : public Http2CodecImplTest {};

// Regression test for issue #3076.
//
// TODO(PiotrSikora): add tests that exercise both scenarios: before and after receiving
// the HTTP/2 SETTINGS frame.
TEST_P(Http2CodecImplStreamLimitTest, MaxClientStreams) {
  http2OptionsFromTuple(client_http2_options_, ::testing::get<0>(GetParam()));
  http2OptionsFromTuple(server_http2_options_, ::testing::get<1>(GetParam()));
  client_ = std::make_unique<TestClientConnectionImpl>(
      client_connection_, client_callbacks_, *client_stats_store_.rootScope(),
      client_http2_options_, random_, max_request_headers_kb_, max_response_headers_count_,
      ProdNghttp2SessionFactory::get());
  client_wrapper_ = std::make_unique<ConnectionWrapper>(client_.get());
  server_ = std::make_unique<TestServerConnectionImpl>(
      server_connection_, server_callbacks_, *server_stats_store_.rootScope(),
      server_http2_options_, random_, max_request_headers_kb_, max_request_headers_count_,
      headers_with_underscores_action_);
  server_wrapper_ = std::make_unique<ConnectionWrapper>(server_.get());
  setupDefaultConnectionMocks();
  driveToCompletion();
  for (int i = 0; i < 101; ++i) {
    request_encoder_ = &client_->newStream(response_decoder_);
    EXPECT_CALL(server_callbacks_, newStream(_, _))
        .WillOnce(Invoke([&](ResponseEncoder& encoder, bool) -> RequestDecoder& {
          response_encoder_ = &encoder;
          encoder.getStream().addCallbacks(server_stream_callbacks_);
          return request_decoder_;
        }));

    TestRequestHeaderMapImpl request_headers;
    HttpTestUtility::addDefaultHeaders(request_headers);
    EXPECT_CALL(request_decoder_, decodeHeaders_(_, true));
    EXPECT_TRUE(request_encoder_->encodeHeaders(request_headers, true).ok());
    driveToCompletion();
  }
}

TEST_P(Http2CodecImplStreamLimitTest, LazyDecreaseMaxConcurrentStreamsConsumeError) {
  initialize();

  TestRequestHeaderMapImpl request_headers;
  HttpTestUtility::addDefaultHeaders(request_headers);
  EXPECT_CALL(request_decoder_, decodeHeaders_(_, true));
  EXPECT_TRUE(request_encoder_->encodeHeaders(request_headers, true).ok());
  driveToCompletion();

  // This causes the next stream creation to fail with a "invalid frame: Stream was refused" error.
  submitSettings(server_, {{NGHTTP2_SETTINGS_MAX_CONCURRENT_STREAMS, 1}});

  request_encoder_ = &client_->newStream(response_decoder_);
  EXPECT_TRUE(request_encoder_->encodeHeaders(request_headers, true).ok());
  driveToCompletion();

  EXPECT_EQ(1, server_stats_store_.counter("http2.stream_refused_errors").value());
  EXPECT_EQ(1, server_stats_store_.counter("http2.tx_reset").value());
  EXPECT_EQ(1, TestUtility::findGauge(client_stats_store_, "http2.streams_active")->value());
  EXPECT_EQ(1, TestUtility::findGauge(server_stats_store_, "http2.streams_active")->value());
  // The server codec should not fail since the error is "consumed".
  EXPECT_TRUE(server_wrapper_->status_.ok());
}

#define HTTP2SETTINGS_SMALL_WINDOW_COMBINE                                                         \
  ::testing::Combine(                                                                              \
      ::testing::Values(CommonUtility::OptionsLimits::DEFAULT_HPACK_TABLE_SIZE),                   \
      ::testing::Values(CommonUtility::OptionsLimits::DEFAULT_MAX_CONCURRENT_STREAMS),             \
      ::testing::Values(CommonUtility::OptionsLimits::MIN_INITIAL_STREAM_WINDOW_SIZE),             \
      ::testing::Values(CommonUtility::OptionsLimits::MIN_INITIAL_CONNECTION_WINDOW_SIZE))

// Deferred reset tests use only small windows so that we can test certain conditions.
INSTANTIATE_TEST_SUITE_P(
    Http2CodecImplDeferredResetTest, Http2CodecImplDeferredResetTest,
    ::testing::Combine(HTTP2SETTINGS_SMALL_WINDOW_COMBINE, HTTP2SETTINGS_SMALL_WINDOW_COMBINE,
                       ::testing::Values(Http2Impl::Nghttp2, Http2Impl::Oghttp2),
                       ::testing::Bool()));

// Flow control tests only use only small windows so that we can test certain conditions.
INSTANTIATE_TEST_SUITE_P(
    Http2CodecImplFlowControlTest, Http2CodecImplFlowControlTest,
    ::testing::Combine(HTTP2SETTINGS_SMALL_WINDOW_COMBINE, HTTP2SETTINGS_SMALL_WINDOW_COMBINE,
                       ::testing::Values(Http2Impl::Nghttp2, Http2Impl::Oghttp2),
                       ::testing::Bool()));

// we separate default/edge cases here to avoid combinatorial explosion
#define HTTP2SETTINGS_DEFAULT_COMBINE                                                              \
  ::testing::Combine(                                                                              \
      ::testing::Values(CommonUtility::OptionsLimits::DEFAULT_HPACK_TABLE_SIZE),                   \
      ::testing::Values(CommonUtility::OptionsLimits::DEFAULT_MAX_CONCURRENT_STREAMS),             \
      ::testing::Values(CommonUtility::OptionsLimits::DEFAULT_INITIAL_STREAM_WINDOW_SIZE),         \
      ::testing::Values(CommonUtility::OptionsLimits::DEFAULT_INITIAL_CONNECTION_WINDOW_SIZE))

// Stream limit test only uses the default values because not all combinations of
// edge settings allow for the number of streams needed by the test.
INSTANTIATE_TEST_SUITE_P(
    Http2CodecImplStreamLimitTest, Http2CodecImplStreamLimitTest,
    ::testing::Combine(HTTP2SETTINGS_DEFAULT_COMBINE, HTTP2SETTINGS_DEFAULT_COMBINE,
                       ::testing::Values(Http2Impl::Nghttp2, Http2Impl::Oghttp2),
                       ::testing::Bool()));

INSTANTIATE_TEST_SUITE_P(
    Http2CodecImplTestDefaultSettings, Http2CodecImplTest,
    ::testing::Combine(HTTP2SETTINGS_DEFAULT_COMBINE, HTTP2SETTINGS_DEFAULT_COMBINE,
                       ::testing::Values(Http2Impl::Nghttp2, Http2Impl::Oghttp2),
                       ::testing::Bool()));

#define HTTP2SETTINGS_EDGE_COMBINE                                                                 \
  ::testing::Combine(                                                                              \
      ::testing::Values(CommonUtility::OptionsLimits::MIN_HPACK_TABLE_SIZE,                        \
                        CommonUtility::OptionsLimits::MAX_HPACK_TABLE_SIZE),                       \
      ::testing::Values(CommonUtility::OptionsLimits::MIN_MAX_CONCURRENT_STREAMS,                  \
                        CommonUtility::OptionsLimits::MAX_MAX_CONCURRENT_STREAMS),                 \
      ::testing::Values(CommonUtility::OptionsLimits::MIN_INITIAL_STREAM_WINDOW_SIZE,              \
                        CommonUtility::OptionsLimits::MAX_INITIAL_STREAM_WINDOW_SIZE),             \
      ::testing::Values(CommonUtility::OptionsLimits::MIN_INITIAL_CONNECTION_WINDOW_SIZE,          \
                        CommonUtility::OptionsLimits::MAX_INITIAL_CONNECTION_WINDOW_SIZE))

// Make sure we have coverage for high and low values for various combinations and permutations
// of HTTP settings in at least one test fixture.
// Use with caution as any test using this runs 255 times.
using Http2CodecImplTestAll = Http2CodecImplTest;

INSTANTIATE_TEST_SUITE_P(
    Http2CodecImplTestDefaultSettings, Http2CodecImplTestAll,
    ::testing::Combine(HTTP2SETTINGS_DEFAULT_COMBINE, HTTP2SETTINGS_DEFAULT_COMBINE,
                       ::testing::Values(Http2Impl::Nghttp2, Http2Impl::Oghttp2),
                       ::testing::Bool()));
INSTANTIATE_TEST_SUITE_P(Http2CodecImplTestEdgeSettings, Http2CodecImplTestAll,
                         ::testing::Combine(HTTP2SETTINGS_EDGE_COMBINE, HTTP2SETTINGS_EDGE_COMBINE,
                                            ::testing::Values(Http2Impl::Nghttp2,
                                                              Http2Impl::Oghttp2),
                                            ::testing::Bool()));

TEST(Http2CodecUtility, reconstituteCrumbledCookies) {
  {
    HeaderString key;
    HeaderString value;
    HeaderString cookies;
    EXPECT_FALSE(Utility::reconstituteCrumbledCookies(key, value, cookies));
    EXPECT_TRUE(cookies.empty());
  }

  {
    HeaderString key(Headers::get().ContentLength);
    HeaderString value;
    value.setInteger(5);
    HeaderString cookies;
    EXPECT_FALSE(Utility::reconstituteCrumbledCookies(key, value, cookies));
    EXPECT_TRUE(cookies.empty());
  }

  {
    HeaderString key(Headers::get().Cookie);
    HeaderString value;
    value.setCopy("a=b", 3);
    HeaderString cookies;
    EXPECT_TRUE(Utility::reconstituteCrumbledCookies(key, value, cookies));
    EXPECT_EQ(cookies, "a=b");

    HeaderString key2(Headers::get().Cookie);
    HeaderString value2;
    value2.setCopy("c=d", 3);
    EXPECT_TRUE(Utility::reconstituteCrumbledCookies(key2, value2, cookies));
    EXPECT_EQ(cookies, "a=b; c=d");
  }
}

MATCHER_P(HasValue, m, "") {
  if (!arg.has_value()) {
    *result_listener << "does not contain a value";
    return false;
  }
  const auto& value = arg.value();
  return ExplainMatchResult(m, value, result_listener);
};

class Http2CustomSettingsTestBase : public Http2CodecImplTestFixture {
public:
  struct SettingsParameter {
    uint16_t identifier;
    uint32_t value;
  };

  Http2CustomSettingsTestBase(Http2SettingsTuple client_settings,
                              Http2SettingsTuple server_settings, Http2Impl http2_implementation,
                              bool defer_processing_backedup_streams, bool validate_client)
      : Http2CodecImplTestFixture(client_settings, server_settings, http2_implementation,
                                  defer_processing_backedup_streams),
        validate_client_(validate_client) {}

  ~Http2CustomSettingsTestBase() override = default;

  // Sets the custom settings parameters specified by |parameters| in the |options| proto.
  void setHttp2CustomSettingsParameters(envoy::config::core::v3::Http2ProtocolOptions& options,
                                        std::vector<SettingsParameter> parameters) {
    for (const auto& parameter : parameters) {
      envoy::config::core::v3::Http2ProtocolOptions::SettingsParameter* custom_param =
          options.mutable_custom_settings_parameters()->Add();
      custom_param->mutable_identifier()->set_value(parameter.identifier);
      custom_param->mutable_value()->set_value(parameter.value);
    }
  }

  // Returns the Http2ProtocolOptions proto which specifies the settings parameters to be sent to
  // the endpoint being validated.
  envoy::config::core::v3::Http2ProtocolOptions& getCustomOptions() {
    return validate_client_ ? server_http2_options_ : client_http2_options_;
  }

  // Returns the endpoint being validated.
  const TestCodecSettingsProvider& getSettingsProvider() {
    if (validate_client_) {
      return *client_;
    }
    return *server_;
  }

  // Returns the settings tuple which specifies a subset of the settings parameters to be sent to
  // the endpoint being validated.
  const Http2SettingsTuple& getSettingsTuple() {
    ASSERT(client_settings_.has_value() && server_settings_.has_value());
    return validate_client_ ? *server_settings_ : *client_settings_;
  }

protected:
  bool validate_client_{false};
};

class Http2CustomSettingsTest
    : public Http2CustomSettingsTestBase,
      public ::testing::TestWithParam<
          ::testing::tuple<Http2SettingsTuple, Http2SettingsTuple, Http2Impl, bool, bool>> {
public:
  Http2CustomSettingsTest()
      : Http2CustomSettingsTestBase(::testing::get<0>(GetParam()), ::testing::get<1>(GetParam()),
                                    ::testing::get<2>(GetParam()), ::testing::get<3>(GetParam()),
                                    ::testing::get<4>(GetParam())) {}
};
INSTANTIATE_TEST_SUITE_P(
    Http2CodecImplTestEdgeSettings, Http2CustomSettingsTest,
    ::testing::Combine(HTTP2SETTINGS_DEFAULT_COMBINE, HTTP2SETTINGS_DEFAULT_COMBINE,
                       ::testing::Values(Http2Impl::Nghttp2, Http2Impl::Oghttp2), ::testing::Bool(),
                       ::testing::Bool()));

// Validates that custom parameters (those which are not explicitly named in the
// envoy::config::core::v3::Http2ProtocolOptions proto) are properly sent and processed by
// client and server connections.
TEST_P(Http2CustomSettingsTest, UserDefinedSettings) {
  std::vector<SettingsParameter> custom_parameters{{0x10, 10}, {0x11, 20}};
  setHttp2CustomSettingsParameters(getCustomOptions(), custom_parameters);
  initialize();
  TestRequestHeaderMapImpl request_headers;
  HttpTestUtility::addDefaultHeaders(request_headers);
  EXPECT_CALL(request_decoder_, decodeHeaders_(_, _));
  EXPECT_TRUE(request_encoder_->encodeHeaders(request_headers, false).ok());
  driveToCompletion();
  uint32_t hpack_table_size =
      ::testing::get<SettingsTupleIndex::HpackTableSize>(getSettingsTuple());
  if (hpack_table_size != NGHTTP2_DEFAULT_HEADER_TABLE_SIZE) {
    EXPECT_THAT(
        getSettingsProvider().getRemoteSettingsParameterValue(NGHTTP2_SETTINGS_HEADER_TABLE_SIZE),
        HasValue(hpack_table_size));
  }
  uint32_t max_concurrent_streams =
      ::testing::get<SettingsTupleIndex::MaxConcurrentStreams>(getSettingsTuple());
  if (max_concurrent_streams != NGHTTP2_INITIAL_MAX_CONCURRENT_STREAMS) {
    EXPECT_THAT(getSettingsProvider().getRemoteSettingsParameterValue(
                    NGHTTP2_SETTINGS_MAX_CONCURRENT_STREAMS),
                HasValue(max_concurrent_streams));
  }
  uint32_t initial_stream_window_size =
      ::testing::get<SettingsTupleIndex::InitialStreamWindowSize>(getSettingsTuple());
  if (max_concurrent_streams != NGHTTP2_INITIAL_WINDOW_SIZE) {
    EXPECT_THAT(
        getSettingsProvider().getRemoteSettingsParameterValue(NGHTTP2_SETTINGS_INITIAL_WINDOW_SIZE),
        HasValue(initial_stream_window_size));
  }
  // Validate that custom parameters are received by the endpoint (client or server) under
  // test.
  for (const auto& parameter : custom_parameters) {
    EXPECT_THAT(getSettingsProvider().getRemoteSettingsParameterValue(parameter.identifier),
                HasValue(parameter.value));
  }
}

// Tests request headers whose size is larger than the default limit of 60K.
TEST_P(Http2CodecImplTest, LargeRequestHeadersInvokeResetStream) {
  initialize();

  TestRequestHeaderMapImpl request_headers;
  HttpTestUtility::addDefaultHeaders(request_headers);
  std::string long_string = std::string(63 * 1024, 'q');
  request_headers.addCopy("big", long_string);
  EXPECT_CALL(server_stream_callbacks_, onResetStream(_, _));
  EXPECT_TRUE(request_encoder_->encodeHeaders(request_headers, false).ok());
  driveToCompletion();
}

// Large request headers are accepted when max limit configured.
TEST_P(Http2CodecImplTest, LargeRequestHeadersAccepted) {
  max_request_headers_kb_ = 64;
  initialize();

  TestRequestHeaderMapImpl request_headers;
  HttpTestUtility::addDefaultHeaders(request_headers);
  std::string long_string = std::string(63 * 1024, 'q');
  request_headers.addCopy("big", long_string);

  EXPECT_CALL(request_decoder_, decodeHeaders_(_, _));
  EXPECT_CALL(server_stream_callbacks_, onResetStream(_, _)).Times(0);
  EXPECT_TRUE(request_encoder_->encodeHeaders(request_headers, false).ok());
  driveToCompletion();
}

// Tests request headers with name containing underscore are dropped when the option is set to drop
// header.
TEST_P(Http2CodecImplTest, HeaderNameWithUnderscoreAreDropped) {
  headers_with_underscores_action_ = envoy::config::core::v3::HttpProtocolOptions::DROP_HEADER;
  initialize();

  TestRequestHeaderMapImpl request_headers;
  HttpTestUtility::addDefaultHeaders(request_headers);
  TestRequestHeaderMapImpl expected_headers(request_headers);
  request_headers.addCopy("bad_header", "something");
  EXPECT_CALL(request_decoder_, decodeHeaders_(HeaderMapEqual(&expected_headers), _));
  EXPECT_TRUE(request_encoder_->encodeHeaders(request_headers, false).ok());
  driveToCompletion();
  EXPECT_EQ(1, server_stats_store_.counter("http2.dropped_headers_with_underscores").value());
}

// Tests that request with header names containing underscore are rejected when the option is set to
// reject request.
TEST_P(Http2CodecImplTest, HeaderNameWithUnderscoreAreRejected) {
  headers_with_underscores_action_ = envoy::config::core::v3::HttpProtocolOptions::REJECT_REQUEST;
  initialize();

  TestRequestHeaderMapImpl request_headers;
  HttpTestUtility::addDefaultHeaders(request_headers);
  request_headers.addCopy("bad_header", "something");

  EXPECT_CALL(server_stream_callbacks_, onResetStream(_, _));
  EXPECT_TRUE(request_encoder_->encodeHeaders(request_headers, false).ok());
  driveToCompletion();
  EXPECT_EQ(
      1,
      server_stats_store_.counter("http2.requests_rejected_with_underscores_in_headers").value());
}

// Tests request headers with name containing underscore are allowed when the option is set to
// allow.
TEST_P(Http2CodecImplTest, HeaderNameWithUnderscoreAllowed) {
  headers_with_underscores_action_ = envoy::config::core::v3::HttpProtocolOptions::ALLOW;
  initialize();

  TestRequestHeaderMapImpl request_headers;
  HttpTestUtility::addDefaultHeaders(request_headers);
  request_headers.addCopy("bad_header", "something");
  TestRequestHeaderMapImpl expected_headers(request_headers);
  EXPECT_CALL(request_decoder_, decodeHeaders_(HeaderMapEqual(&expected_headers), _));
  EXPECT_CALL(server_stream_callbacks_, onResetStream(_, _)).Times(0);
  EXPECT_TRUE(request_encoder_->encodeHeaders(request_headers, false).ok());
  driveToCompletion();
  EXPECT_EQ(0, server_stats_store_.counter("http2.dropped_headers_with_underscores").value());
}

// This is the HTTP/2 variant of the HTTP/1 regression test for CVE-2019-18801.
// Large method headers should not trigger ASSERTs or ASAN. The underlying issue
// in CVE-2019-18801 only affected the HTTP/1 encoder, but we include a test
// here for belt-and-braces. This also demonstrates that the HTTP/2 codec will
// accept arbitrary :method headers, unlike the HTTP/1 codec (see
// Http1ServerConnectionImplTest.RejectInvalidMethod for comparison).
TEST_P(Http2CodecImplTest, LargeMethodRequestEncode) {
  max_request_headers_kb_ = 80;
  initialize();

  const std::string long_method = std::string(79 * 1024, 'a');
  TestRequestHeaderMapImpl request_headers;
  HttpTestUtility::addDefaultHeaders(request_headers);
  request_headers.setReferenceKey(Headers::get().Method, long_method);
  EXPECT_CALL(request_decoder_, decodeHeaders_(HeaderMapEqual(&request_headers), false));
  EXPECT_CALL(server_stream_callbacks_, onResetStream(_, _)).Times(0);
  EXPECT_TRUE(request_encoder_->encodeHeaders(request_headers, false).ok());
  driveToCompletion();
}

// Tests stream reset when the number of request headers exceeds the default maximum of 100.
TEST_P(Http2CodecImplTest, ManyRequestHeadersInvokeResetStream) {
  initialize();

  TestRequestHeaderMapImpl request_headers;
  HttpTestUtility::addDefaultHeaders(request_headers);
  for (int i = 0; i < 100; i++) {
    request_headers.addCopy(std::to_string(i), "");
  }
  EXPECT_CALL(server_stream_callbacks_, onResetStream(_, _));
  EXPECT_TRUE(request_encoder_->encodeHeaders(request_headers, false).ok());
  driveToCompletion();
}

// Tests that max number of request headers is configurable.
TEST_P(Http2CodecImplTest, ManyRequestHeadersAccepted) {
  max_request_headers_count_ = 150;
  initialize();

  TestRequestHeaderMapImpl request_headers;
  HttpTestUtility::addDefaultHeaders(request_headers);
  for (int i = 0; i < 145; i++) {
    request_headers.addCopy(std::to_string(i), "");
  }
  EXPECT_CALL(request_decoder_, decodeHeaders_(_, _));
  EXPECT_CALL(server_stream_callbacks_, onResetStream(_, _)).Times(0);
  EXPECT_TRUE(request_encoder_->encodeHeaders(request_headers, false).ok());
  driveToCompletion();
}

// Tests that max number of response headers is configurable.
TEST_P(Http2CodecImplTest, ManyResponseHeadersAccepted) {
  max_response_headers_count_ = 110;
  initialize();

  TestRequestHeaderMapImpl request_headers;
  HttpTestUtility::addDefaultHeaders(request_headers);
  EXPECT_CALL(request_decoder_, decodeHeaders_(_, false));
  EXPECT_TRUE(request_encoder_->encodeHeaders(request_headers, false).ok());
  driveToCompletion();

  TestResponseHeaderMapImpl response_headers{{":status", "200"}, {"compression", "test"}};
  for (int i = 0; i < 105; i++) {
    response_headers.addCopy(std::to_string(i), "");
  }
  EXPECT_CALL(response_decoder_, decodeHeaders_(_, true));
  response_encoder_->encodeHeaders(response_headers, true);
  driveToCompletion();
}

TEST_P(Http2CodecImplTest, LargeRequestHeadersAtLimitAccepted) {
  uint32_t codec_limit_kb = 64;
  max_request_headers_kb_ = codec_limit_kb;
  initialize();

  TestRequestHeaderMapImpl request_headers;
  HttpTestUtility::addDefaultHeaders(request_headers);
  std::string key = "big";
  uint32_t head_room = 77;
  uint32_t long_string_length =
      codec_limit_kb * 1024 - request_headers.byteSize() - key.length() - head_room;
  std::string long_string = std::string(long_string_length, 'q');
  request_headers.addCopy(key, long_string);

  // The amount of data sent to the codec is not equivalent to the size of the
  // request headers that Envoy computes, as the codec limits based on the
  // entire http2 frame. The exact head room needed (76) was found through iteration.
  ASSERT_EQ(request_headers.byteSize() + head_room, codec_limit_kb * 1024);

  EXPECT_CALL(request_decoder_, decodeHeaders_(_, _));
  EXPECT_TRUE(request_encoder_->encodeHeaders(request_headers, true).ok());
  driveToCompletion();
}

TEST_P(Http2CodecImplTest, LargeRequestHeadersOverDefaultCodecLibraryLimit) {
  max_request_headers_kb_ = 66;
  initialize();

  TestRequestHeaderMapImpl request_headers;
  HttpTestUtility::addDefaultHeaders(request_headers);
  std::string long_string = std::string(65 * 1024, 'q');
  request_headers.addCopy("big", long_string);

  EXPECT_CALL(request_decoder_, decodeHeaders_(_, _));
  EXPECT_CALL(server_stream_callbacks_, onResetStream(_, _)).Times(0);
  EXPECT_TRUE(request_encoder_->encodeHeaders(request_headers, true).ok());
  driveToCompletion();
}

TEST_P(Http2CodecImplTest, LargeRequestHeadersExceedPerHeaderLimit) {
  if (http2_implementation_ == Http2Impl::Oghttp2) {
    // The new HTTP/2 library does not have a hard-coded per-header limit.
    initialize();
    return;
  }

  // The name-value pair max is set by NGHTTP2_HD_MAX_NV in lib/nghttp2_hd.h to 64KB, and
  // creates a per-request header limit for us in h2. Note that the nghttp2
  // calculated byte size will differ from envoy due to H2 compression and frames.

  max_request_headers_kb_ = 81;
  initialize();

  TestRequestHeaderMapImpl request_headers;
  HttpTestUtility::addDefaultHeaders(request_headers);
  std::string long_string = std::string(80 * 1024, 'q');
  request_headers.addCopy("big", long_string);

  EXPECT_CALL(request_decoder_, decodeHeaders_(_, _)).Times(0);
  EXPECT_CALL(client_callbacks_, onGoAway(_));
  server_->shutdownNotice();
  server_->goAway();
  EXPECT_TRUE(request_encoder_->encodeHeaders(request_headers, true).ok());
  driveToCompletion();
}

TEST_P(Http2CodecImplTest, ManyLargeRequestHeadersUnderPerHeaderLimit) {
  max_request_headers_kb_ = 81;
  initialize();

  TestRequestHeaderMapImpl request_headers;
  HttpTestUtility::addDefaultHeaders(request_headers);
  std::string long_string = std::string(1024, 'q');
  for (int i = 0; i < 80; i++) {
    request_headers.addCopy(std::to_string(i), long_string);
  }

  EXPECT_CALL(request_decoder_, decodeHeaders_(_, _));
  EXPECT_CALL(server_stream_callbacks_, onResetStream(_, _)).Times(0);
  EXPECT_TRUE(request_encoder_->encodeHeaders(request_headers, true).ok());
  driveToCompletion();
}

TEST_P(Http2CodecImplTest, LargeRequestHeadersAtMaxConfigurable) {
  max_request_headers_kb_ = 8192;
  max_request_headers_count_ = 150;
  initialize();

  TestRequestHeaderMapImpl request_headers;
  HttpTestUtility::addDefaultHeaders(request_headers);
  std::string long_string = std::string(63 * 1024, 'q');
  for (int i = 0; i < 129; i++) {
    request_headers.addCopy(std::to_string(i), long_string);
  }

  EXPECT_CALL(request_decoder_, decodeHeaders_(_, _));
  EXPECT_CALL(server_stream_callbacks_, onResetStream(_, _)).Times(0);
  EXPECT_TRUE(request_encoder_->encodeHeaders(request_headers, true).ok());
  driveToCompletion();
}

// Note this is Http2CodecImplTestAll not Http2CodecImplTest, to test
// compression with min and max HPACK table size.
TEST_P(Http2CodecImplTestAll, TestCodecHeaderCompression) {
  initialize();

  TestRequestHeaderMapImpl request_headers;
  HttpTestUtility::addDefaultHeaders(request_headers);
  EXPECT_CALL(request_decoder_, decodeHeaders_(_, true));
  EXPECT_TRUE(request_encoder_->encodeHeaders(request_headers, true).ok());
  driveToCompletion();

  TestResponseHeaderMapImpl response_headers{{":status", "200"}, {"compression", "test"}};
  EXPECT_CALL(response_decoder_, decodeHeaders_(_, true));
  response_encoder_->encodeHeaders(response_headers, true);
  driveToCompletion();

  // Sanity check to verify that state of encoders and decoders matches.
  EXPECT_EQ(getHpackEncoderDynamicTableSize(server_), getHpackDecoderDynamicTableSize(client_));
  EXPECT_EQ(getHpackEncoderDynamicTableSize(client_), getHpackDecoderDynamicTableSize(server_));

  // Verify that headers are compressed only when both client and server advertise table size
  // > 0:
  if (client_http2_options_.hpack_table_size().value() &&
      server_http2_options_.hpack_table_size().value()) {
    EXPECT_NE(0, getHpackEncoderDynamicTableSize(client_));
    EXPECT_NE(0, getHpackEncoderDynamicTableSize(server_));
  } else {
    EXPECT_EQ(0, getHpackEncoderDynamicTableSize(client_));
    EXPECT_EQ(0, getHpackEncoderDynamicTableSize(server_));
  }
}

// Verify that codec detects PING flood
TEST_P(Http2CodecImplTest, PingFlood) {
  initialize();

  TestRequestHeaderMapImpl request_headers;
  HttpTestUtility::addDefaultHeaders(request_headers);
  EXPECT_CALL(request_decoder_, decodeHeaders_(_, false));
  EXPECT_TRUE(request_encoder_->encodeHeaders(request_headers, false).ok());
  driveToCompletion();

  // Send one frame above the outbound control queue size limit
  for (uint32_t i = 0; i < CommonUtility::OptionsLimits::DEFAULT_MAX_OUTBOUND_CONTROL_FRAMES + 1;
       ++i) {
    submitPing(client_, i);
  }

  int ack_count = 0;
  Buffer::OwnedImpl buffer;
  ON_CALL(server_connection_, write(_, _))
      .WillByDefault(Invoke([&buffer, &ack_count](Buffer::Instance& frame, bool) {
        ++ack_count;
        buffer.move(frame);
      }));

  driveToCompletion();
  // The PING flood is detected by the server codec.
  EXPECT_FALSE(server_wrapper_->status_.ok());
  EXPECT_TRUE(isBufferFloodError(server_wrapper_->status_));
  EXPECT_EQ(server_wrapper_->status_.message(), "Too many control frames in the outbound queue.");
  EXPECT_EQ(1, server_stats_store_.counter("http2.outbound_control_flood").value());
}

// Verify that codec allows PING flood when mitigation is disabled
TEST_P(Http2CodecImplTest, PingFloodMitigationDisabled) {
  max_outbound_control_frames_ = 2147483647;
  initialize();

  TestRequestHeaderMapImpl request_headers;
  HttpTestUtility::addDefaultHeaders(request_headers);
  EXPECT_CALL(request_decoder_, decodeHeaders_(_, false));
  EXPECT_TRUE(request_encoder_->encodeHeaders(request_headers, false).ok());
  driveToCompletion();

  // Send one frame above the outbound control queue size limit
  for (uint32_t i = 0; i < CommonUtility::OptionsLimits::DEFAULT_MAX_OUTBOUND_CONTROL_FRAMES + 1;
       ++i) {
    submitPing(client_, i);
  }

  EXPECT_CALL(server_connection_, write(_, _))
      .Times(CommonUtility::OptionsLimits::DEFAULT_MAX_OUTBOUND_CONTROL_FRAMES + 1);
  EXPECT_NO_THROW(driveToCompletion());
}

// Verify that outbound control frame counter decreases when send buffer is drained
TEST_P(Http2CodecImplTest, PingFloodCounterReset) {
  // Ping frames are 17 bytes each so 240 full frames and a partial frame fit in the current min
  // size for buffer slices. Setting the limit to 2x+1 the number that fits in a single slice allows
  // the logic below that verifies drain and overflow thresholds.
  static const int kMaxOutboundControlFrames = 481;
  max_outbound_control_frames_ = kMaxOutboundControlFrames;
  initialize();

  TestRequestHeaderMapImpl request_headers;
  HttpTestUtility::addDefaultHeaders(request_headers);
  EXPECT_CALL(request_decoder_, decodeHeaders_(_, false));
  EXPECT_TRUE(request_encoder_->encodeHeaders(request_headers, false).ok());
  driveToCompletion();

  for (int i = 0; i < kMaxOutboundControlFrames; ++i) {
    submitPing(client_, i);
  }

  int ack_count = 0;
  Buffer::OwnedImpl buffer;
  ON_CALL(server_connection_, write(_, _))
      .WillByDefault(Invoke([&buffer, &ack_count](Buffer::Instance& frame, bool) {
        ++ack_count;
        buffer.move(frame);
      }));

  // We should be 1 frame under the control frame flood mitigation threshold.
  EXPECT_NO_THROW(driveToCompletion());
  EXPECT_EQ(ack_count, kMaxOutboundControlFrames);

  // Drain floor(kMaxOutboundFrames / 2) slices from the send buffer
  buffer.drain(buffer.length() / 2);

  // Send floor(kMaxOutboundFrames / 2) more pings.
  for (int i = 0; i < kMaxOutboundControlFrames / 2; ++i) {
    submitPing(client_, i);
  }
  // The number of outbound frames should be half of max so the connection should not be
  // terminated.
  EXPECT_NO_THROW(driveToCompletion());
  EXPECT_EQ(ack_count, kMaxOutboundControlFrames + kMaxOutboundControlFrames / 2);

  // 1 more ping frame should overflow the outbound frame limit.
  submitPing(client_, 0);
  driveToCompletion();
  // The server codec should fail when it gets 1 PING too many.
  EXPECT_FALSE(server_wrapper_->status_.ok());
  EXPECT_TRUE(isBufferFloodError(server_wrapper_->status_));
  EXPECT_EQ(server_wrapper_->status_.message(), "Too many control frames in the outbound queue.");
}

// Verify that codec detects flood of outbound HEADER frames
TEST_P(Http2CodecImplTest, ResponseHeadersFlood) {
  initialize();

  TestRequestHeaderMapImpl request_headers;
  HttpTestUtility::addDefaultHeaders(request_headers);
  EXPECT_CALL(request_decoder_, decodeHeaders_(_, false));
  EXPECT_TRUE(request_encoder_->encodeHeaders(request_headers, false).ok());
  driveToCompletion();

  int frame_count = 0;
  Buffer::OwnedImpl buffer;
  ON_CALL(server_connection_, write(_, _))
      .WillByDefault(Invoke([&buffer, &frame_count](Buffer::Instance& frame, bool) {
        ++frame_count;
        buffer.move(frame);
      }));

  auto* violation_callback =
      new NiceMock<Event::MockSchedulableCallback>(&server_connection_.dispatcher_);
  TestResponseHeaderMapImpl response_headers{{":status", "200"}};
  for (uint32_t i = 0; i < CommonUtility::OptionsLimits::DEFAULT_MAX_OUTBOUND_FRAMES + 1; ++i) {
    EXPECT_NO_THROW(response_encoder_->encodeHeaders(response_headers, false));
  }
  EXPECT_NO_THROW(driveToCompletion());

  EXPECT_TRUE(violation_callback->enabled_);
  EXPECT_CALL(server_connection_, close(Envoy::Network::ConnectionCloseType::NoFlush, _));
  violation_callback->invokeCallback();

  EXPECT_EQ(frame_count, CommonUtility::OptionsLimits::DEFAULT_MAX_OUTBOUND_FRAMES + 1);
  EXPECT_EQ(1, server_stats_store_.counter("http2.outbound_flood").value());
}

// Verify that codec detects flood of outbound DATA frames
TEST_P(Http2CodecImplTest, ResponseDataFlood) {
  initialize();

  TestRequestHeaderMapImpl request_headers;
  HttpTestUtility::addDefaultHeaders(request_headers);
  EXPECT_CALL(request_decoder_, decodeHeaders_(_, false));
  EXPECT_TRUE(request_encoder_->encodeHeaders(request_headers, false).ok());
  driveToCompletion();

  int frame_count = 0;
  Buffer::OwnedImpl buffer;
  ON_CALL(server_connection_, write(_, _))
      .WillByDefault(Invoke([&buffer, &frame_count](Buffer::Instance& frame, bool) {
        ++frame_count;
        buffer.move(frame);
      }));

  auto* violation_callback =
      new NiceMock<Event::MockSchedulableCallback>(&server_connection_.dispatcher_);

  TestResponseHeaderMapImpl response_headers{{":status", "200"}};
  response_encoder_->encodeHeaders(response_headers, false);
  // Account for the single HEADERS frame above
  for (uint32_t i = 0; i < CommonUtility::OptionsLimits::DEFAULT_MAX_OUTBOUND_FRAMES; ++i) {
    Buffer::OwnedImpl data("0");
    EXPECT_NO_THROW(response_encoder_->encodeData(data, false));
  }
  EXPECT_NO_THROW(driveToCompletion());

  EXPECT_TRUE(violation_callback->enabled_);
  EXPECT_CALL(server_connection_, close(Envoy::Network::ConnectionCloseType::NoFlush, _));
  violation_callback->invokeCallback();

  EXPECT_EQ(frame_count, CommonUtility::OptionsLimits::DEFAULT_MAX_OUTBOUND_FRAMES + 1);
  EXPECT_EQ(1, server_stats_store_.counter("http2.outbound_flood").value());
}

// Verify that codec allows outbound DATA flood when mitigation is disabled
TEST_P(Http2CodecImplTest, ResponseDataFloodMitigationDisabled) {
  max_outbound_control_frames_ = 2147483647;
  initialize();

  TestRequestHeaderMapImpl request_headers;
  HttpTestUtility::addDefaultHeaders(request_headers);
  EXPECT_CALL(request_decoder_, decodeHeaders_(_, false));
  EXPECT_TRUE(request_encoder_->encodeHeaders(request_headers, false).ok());
  driveToCompletion();

  // +2 is to account for HEADERS and PING ACK, that is used to trigger mitigation
  EXPECT_CALL(server_connection_, write(_, _))
      .Times(CommonUtility::OptionsLimits::DEFAULT_MAX_OUTBOUND_FRAMES + 2);
  EXPECT_CALL(response_decoder_, decodeHeaders_(_, false));
  EXPECT_CALL(response_decoder_, decodeData(_, false))
      .Times(CommonUtility::OptionsLimits::DEFAULT_MAX_OUTBOUND_FRAMES);
  TestResponseHeaderMapImpl response_headers{{":status", "200"}};
  response_encoder_->encodeHeaders(response_headers, false);
  // Account for the single HEADERS frame above
  for (uint32_t i = 0; i < CommonUtility::OptionsLimits::DEFAULT_MAX_OUTBOUND_FRAMES; ++i) {
    Buffer::OwnedImpl data("0");
    EXPECT_NO_THROW(response_encoder_->encodeData(data, false));
  }
  EXPECT_NO_THROW(driveToCompletion());
  // Presently flood mitigation is done only when processing downstream data
  // So we need to send stream from downstream client to trigger mitigation
  submitPing(client_, 0);
  EXPECT_NO_THROW(driveToCompletion());
}

// Verify that outbound frame counter decreases when send buffer is drained
TEST_P(Http2CodecImplTest, ResponseDataFloodCounterReset) {
  static const int kMaxOutboundFrames = 100;
  max_outbound_frames_ = kMaxOutboundFrames;
  initialize();

  TestRequestHeaderMapImpl request_headers;
  HttpTestUtility::addDefaultHeaders(request_headers);
  EXPECT_CALL(request_decoder_, decodeHeaders_(_, false));
  EXPECT_TRUE(request_encoder_->encodeHeaders(request_headers, false).ok());
  driveToCompletion();

  int frame_count = 0;
  Buffer::OwnedImpl buffer;
  ON_CALL(server_connection_, write(_, _))
      .WillByDefault(Invoke([&buffer, &frame_count](Buffer::Instance& frame, bool) {
        ++frame_count;
        buffer.move(frame);
      }));

  TestResponseHeaderMapImpl response_headers{{":status", "200"}};
  response_encoder_->encodeHeaders(response_headers, false);
  // Account for the single HEADERS frame above
  for (uint32_t i = 0; i < kMaxOutboundFrames - 1; ++i) {
    Buffer::OwnedImpl data("0");
    EXPECT_NO_THROW(response_encoder_->encodeData(data, false));
  }
  EXPECT_NO_THROW(driveToCompletion());

  EXPECT_EQ(frame_count, kMaxOutboundFrames);
  // Drain kMaxOutboundFrames / 2 slices from the send buffer
  buffer.drain(buffer.length() / 2);

  auto* violation_callback =
      new NiceMock<Event::MockSchedulableCallback>(&server_connection_.dispatcher_);

  for (uint32_t i = 0; i < kMaxOutboundFrames / 2 + 1; ++i) {
    Buffer::OwnedImpl data("0");
    EXPECT_NO_THROW(response_encoder_->encodeData(data, false));
  }
  EXPECT_NO_THROW(driveToCompletion());

  EXPECT_TRUE(violation_callback->enabled_);
  EXPECT_CALL(server_connection_, close(Envoy::Network::ConnectionCloseType::NoFlush, _));
  violation_callback->invokeCallback();
}

// Verify that control frames are added to the counter of outbound frames of all types.
TEST_P(Http2CodecImplTest, PingStacksWithDataFlood) {
  initialize();

  TestRequestHeaderMapImpl request_headers;
  HttpTestUtility::addDefaultHeaders(request_headers);
  EXPECT_CALL(request_decoder_, decodeHeaders_(_, false));
  EXPECT_TRUE(request_encoder_->encodeHeaders(request_headers, false).ok());
  driveToCompletion();

  int frame_count = 0;
  Buffer::OwnedImpl buffer;
  ON_CALL(server_connection_, write(_, _))
      .WillByDefault(Invoke([&buffer, &frame_count](Buffer::Instance& frame, bool) {
        ++frame_count;
        buffer.move(frame);
      }));

  TestResponseHeaderMapImpl response_headers{{":status", "200"}};
  response_encoder_->encodeHeaders(response_headers, false);
  // Account for the single HEADERS frame above
  for (uint32_t i = 0; i < CommonUtility::OptionsLimits::DEFAULT_MAX_OUTBOUND_FRAMES - 1; ++i) {
    Buffer::OwnedImpl data("0");
    EXPECT_NO_THROW(response_encoder_->encodeData(data, false));
  }
  EXPECT_NO_THROW(driveToCompletion());
  // Send one PING frame above the outbound queue size limit
  submitPing(client_, 0);
  driveToCompletion();
  // The server codec should fail when it gets 1 frame too many.
  EXPECT_FALSE(server_wrapper_->status_.ok());
  EXPECT_TRUE(isBufferFloodError(server_wrapper_->status_));
  EXPECT_EQ(server_wrapper_->status_.message(), "Too many frames in the outbound queue.");

  EXPECT_EQ(1, server_stats_store_.counter("http2.outbound_flood").value());
}

// Verify that codec detects flood of outbound trailers
TEST_P(Http2CodecImplTest, ResponseTrailersFlood) {
  initialize();

  TestRequestHeaderMapImpl request_headers;
  HttpTestUtility::addDefaultHeaders(request_headers);
  EXPECT_CALL(request_decoder_, decodeHeaders_(_, false));
  EXPECT_TRUE(request_encoder_->encodeHeaders(request_headers, false).ok());
  driveToCompletion();

  int frame_count = 0;
  Buffer::OwnedImpl buffer;
  ON_CALL(server_connection_, write(_, _))
      .WillByDefault(Invoke([&buffer, &frame_count](Buffer::Instance& frame, bool) {
        ++frame_count;
        buffer.move(frame);
      }));

  auto* violation_callback =
      new NiceMock<Event::MockSchedulableCallback>(&server_connection_.dispatcher_);

  TestResponseHeaderMapImpl response_headers{{":status", "200"}};
  response_encoder_->encodeHeaders(response_headers, false);
  // Account for the single HEADERS frame above
  for (uint32_t i = 0; i < CommonUtility::OptionsLimits::DEFAULT_MAX_OUTBOUND_FRAMES - 1; ++i) {
    Buffer::OwnedImpl data("0");
    EXPECT_NO_THROW(response_encoder_->encodeData(data, false));
  }
  EXPECT_NO_THROW(driveToCompletion());

  EXPECT_FALSE(violation_callback->enabled_);
  EXPECT_NO_THROW(response_encoder_->encodeTrailers(TestResponseTrailerMapImpl{{"foo", "bar"}}));
  EXPECT_NO_THROW(driveToCompletion());

  EXPECT_TRUE(violation_callback->enabled_);
  EXPECT_CALL(server_connection_, close(Envoy::Network::ConnectionCloseType::NoFlush, _));
  violation_callback->invokeCallback();

  EXPECT_EQ(frame_count, CommonUtility::OptionsLimits::DEFAULT_MAX_OUTBOUND_FRAMES + 1);
  EXPECT_EQ(1, server_stats_store_.counter("http2.outbound_flood").value());
}

// Verify that codec detects flood of outbound METADATA frames
TEST_P(Http2CodecImplTest, MetadataFlood) {
  allow_metadata_ = true;
  initialize();

  TestRequestHeaderMapImpl request_headers;
  HttpTestUtility::addDefaultHeaders(request_headers);
  EXPECT_CALL(request_decoder_, decodeHeaders_(_, false));
  EXPECT_TRUE(request_encoder_->encodeHeaders(request_headers, false).ok());
  driveToCompletion();

  int frame_count = 0;
  Buffer::OwnedImpl buffer;
  ON_CALL(server_connection_, write(_, _))
      .WillByDefault(Invoke([&buffer, &frame_count](Buffer::Instance& frame, bool) {
        ++frame_count;
        buffer.move(frame);
      }));

  auto* violation_callback =
      new NiceMock<Event::MockSchedulableCallback>(&server_connection_.dispatcher_);

  TestResponseHeaderMapImpl response_headers{{":status", "200"}};
  response_encoder_->encodeHeaders(response_headers, false);
  // Account for the single HEADERS frame above
  for (uint32_t i = 0; i < CommonUtility::OptionsLimits::DEFAULT_MAX_OUTBOUND_FRAMES - 1; ++i) {
    Buffer::OwnedImpl data("0");
    EXPECT_NO_THROW(response_encoder_->encodeData(data, false));
  }
  EXPECT_NO_THROW(driveToCompletion());

  EXPECT_FALSE(violation_callback->enabled_);

  MetadataMapVector metadata_map_vector;
  MetadataMap metadata_map = {
      {"header_key1", "header_value1"},
      {"header_key2", "header_value2"},
  };
  MetadataMapPtr metadata_map_ptr = std::make_unique<MetadataMap>(metadata_map);
  metadata_map_vector.push_back(std::move(metadata_map_ptr));

  response_encoder_->encodeMetadata(metadata_map_vector);
  driveToCompletion();

  EXPECT_TRUE(violation_callback->enabled_);
  EXPECT_CALL(server_connection_, close(Envoy::Network::ConnectionCloseType::NoFlush, _));
  violation_callback->invokeCallback();

  EXPECT_EQ(frame_count, CommonUtility::OptionsLimits::DEFAULT_MAX_OUTBOUND_FRAMES + 1);
  EXPECT_EQ(1, server_stats_store_.counter("http2.outbound_flood").value());
}

TEST_P(Http2CodecImplTest, PriorityFlood) {
  expect_buffered_data_on_teardown_ = true;
  priorityFlood();
  driveToCompletion();
  // The PRIORITY flood is detected by the server codec.
  EXPECT_FALSE(server_wrapper_->status_.ok());
  EXPECT_TRUE(isBufferFloodError(server_wrapper_->status_));
  EXPECT_EQ(server_wrapper_->status_.message(), "Too many PRIORITY frames");
}

TEST_P(Http2CodecImplTest, PriorityFloodOverride) {
  max_inbound_priority_frames_per_stream_ = 2147483647;

  priorityFlood();
  EXPECT_NO_THROW(driveToCompletion());
}

TEST_P(Http2CodecImplTest, WindowUpdateFlood) {
  expect_buffered_data_on_teardown_ = true;
  windowUpdateFlood();
  driveToCompletion();
  // The server codec should fail when it gets 1 WINDOW_UPDATE frame too many.
  EXPECT_FALSE(server_wrapper_->status_.ok());
  EXPECT_TRUE(isBufferFloodError(server_wrapper_->status_));
  EXPECT_EQ(server_wrapper_->status_.message(), "Too many WINDOW_UPDATE frames");
}

TEST_P(Http2CodecImplTest, WindowUpdateFloodOverride) {
  max_inbound_window_update_frames_per_data_frame_sent_ = 2147483647;
  windowUpdateFlood();
  EXPECT_NO_THROW(driveToCompletion());
}

TEST_P(Http2CodecImplTest, EmptyDataFlood) {
  expect_buffered_data_on_teardown_ = true;
  Buffer::OwnedImpl data;
  emptyDataFlood(data);
  server_wrapper_->buffer_.add(std::move(data));
  EXPECT_CALL(request_decoder_, decodeData(_, false));
  driveToCompletion();
  const Http::Status& status = server_wrapper_->status_;
  EXPECT_FALSE(status.ok());
  EXPECT_TRUE(isInboundFramesWithEmptyPayloadError(status));
  EXPECT_EQ("Too many consecutive frames with an empty payload", status.message());
}

TEST_P(Http2CodecImplTest, EmptyDataFloodOverride) {
  max_consecutive_inbound_frames_with_empty_payload_ = 2147483647;
  Buffer::OwnedImpl data;
  emptyDataFlood(data);
  server_wrapper_->buffer_.add(std::move(data));
  EXPECT_CALL(request_decoder_, decodeData(_, false))
      .Times(
          CommonUtility::OptionsLimits::DEFAULT_MAX_CONSECUTIVE_INBOUND_FRAMES_WITH_EMPTY_PAYLOAD +
          1);
  driveToCompletion();
  EXPECT_TRUE(server_wrapper_->status_.ok());
}

// Verify that codec detects flood of outbound frames caused by goAway() method
TEST_P(Http2CodecImplTest, GoAwayCausesOutboundFlood) {
  initialize();

  TestRequestHeaderMapImpl request_headers;
  HttpTestUtility::addDefaultHeaders(request_headers);
  EXPECT_CALL(request_decoder_, decodeHeaders_(_, false));
  EXPECT_TRUE(request_encoder_->encodeHeaders(request_headers, false).ok());
  driveToCompletion();

  int frame_count = 0;
  Buffer::OwnedImpl buffer;
  ON_CALL(server_connection_, write(_, _))
      .WillByDefault(Invoke([&buffer, &frame_count](Buffer::Instance& frame, bool) {
        ++frame_count;
        buffer.move(frame);
      }));

  auto* violation_callback =
      new NiceMock<Event::MockSchedulableCallback>(&server_connection_.dispatcher_);

  TestResponseHeaderMapImpl response_headers{{":status", "200"}};
  response_encoder_->encodeHeaders(response_headers, false);
  // Account for the single HEADERS frame above
  for (uint32_t i = 0; i < CommonUtility::OptionsLimits::DEFAULT_MAX_OUTBOUND_FRAMES - 1; ++i) {
    Buffer::OwnedImpl data("0");
    EXPECT_NO_THROW(response_encoder_->encodeData(data, false));
  }
  EXPECT_NO_THROW(driveToCompletion());

  EXPECT_FALSE(violation_callback->enabled_);

  server_->goAway();
  driveToCompletion();

  EXPECT_TRUE(violation_callback->enabled_);
  EXPECT_CALL(server_connection_, close(Envoy::Network::ConnectionCloseType::NoFlush, _));
  violation_callback->invokeCallback();

  EXPECT_EQ(frame_count, CommonUtility::OptionsLimits::DEFAULT_MAX_OUTBOUND_FRAMES + 1);
  EXPECT_EQ(1, server_stats_store_.counter("http2.outbound_flood").value());
}

// Verify that codec detects flood of outbound frames caused by shutdownNotice() method
TEST_P(Http2CodecImplTest, ShutdownNoticeCausesOutboundFlood) {
  initialize();

  TestRequestHeaderMapImpl request_headers;
  HttpTestUtility::addDefaultHeaders(request_headers);
  EXPECT_CALL(request_decoder_, decodeHeaders_(_, false));
  EXPECT_TRUE(request_encoder_->encodeHeaders(request_headers, false).ok());
  driveToCompletion();

  int frame_count = 0;
  Buffer::OwnedImpl buffer;
  ON_CALL(server_connection_, write(_, _))
      .WillByDefault(Invoke([&buffer, &frame_count](Buffer::Instance& frame, bool) {
        ++frame_count;
        buffer.move(frame);
      }));

  auto* violation_callback =
      new NiceMock<Event::MockSchedulableCallback>(&server_connection_.dispatcher_);

  TestResponseHeaderMapImpl response_headers{{":status", "200"}};
  response_encoder_->encodeHeaders(response_headers, false);
  // Account for the single HEADERS frame above
  for (uint32_t i = 0; i < CommonUtility::OptionsLimits::DEFAULT_MAX_OUTBOUND_FRAMES - 1; ++i) {
    Buffer::OwnedImpl data("0");
    EXPECT_NO_THROW(response_encoder_->encodeData(data, false));
  }
  EXPECT_NO_THROW(driveToCompletion());

  EXPECT_FALSE(violation_callback->enabled_);

  server_->shutdownNotice();
  driveToCompletion();

  EXPECT_TRUE(violation_callback->enabled_);
  EXPECT_CALL(server_connection_, close(Envoy::Network::ConnectionCloseType::NoFlush, _));
  violation_callback->invokeCallback();

  EXPECT_EQ(frame_count, CommonUtility::OptionsLimits::DEFAULT_MAX_OUTBOUND_FRAMES + 1);
  EXPECT_EQ(1, server_stats_store_.counter("http2.outbound_flood").value());
}

// Verify that codec detects flood of outbound PING frames caused by the keep alive timer
TEST_P(Http2CodecImplTest, KeepAliveCausesOutboundFlood) {
  // set-up server to send PING frames
  constexpr uint32_t interval_ms = 100;
  constexpr uint32_t timeout_ms = 200;
  server_http2_options_.mutable_connection_keepalive()->mutable_interval()->set_nanos(interval_ms *
                                                                                      1000 * 1000);
  server_http2_options_.mutable_connection_keepalive()->mutable_timeout()->set_nanos(timeout_ms *
                                                                                     1000 * 1000);
  server_http2_options_.mutable_connection_keepalive()->mutable_interval_jitter()->set_value(0);
  auto timeout_timer = new NiceMock<Event::MockTimer>(&server_connection_.dispatcher_);
  auto send_timer = new NiceMock<Event::MockTimer>(&server_connection_.dispatcher_);
  EXPECT_CALL(*timeout_timer, disableTimer());
  EXPECT_CALL(*send_timer, enableTimer(std::chrono::milliseconds(interval_ms), _));

  initialize();

  TestRequestHeaderMapImpl request_headers;
  HttpTestUtility::addDefaultHeaders(request_headers);
  EXPECT_CALL(request_decoder_, decodeHeaders_(_, false));
  EXPECT_TRUE(request_encoder_->encodeHeaders(request_headers, false).ok());
  driveToCompletion();

  int frame_count = 0;
  Buffer::OwnedImpl buffer;
  ON_CALL(server_connection_, write(_, _))
      .WillByDefault(Invoke([&buffer, &frame_count](Buffer::Instance& frame, bool) {
        ++frame_count;
        buffer.move(frame);
      }));

  auto* violation_callback =
      new NiceMock<Event::MockSchedulableCallback>(&server_connection_.dispatcher_);

  TestResponseHeaderMapImpl response_headers{{":status", "200"}};
  response_encoder_->encodeHeaders(response_headers, false);
  // Pre-fill outbound frame queue 1 away from overflow (account for the single HEADERS frame above)
  for (uint32_t i = 0; i < CommonUtility::OptionsLimits::DEFAULT_MAX_OUTBOUND_FRAMES - 1; ++i) {
    Buffer::OwnedImpl data("0");
    EXPECT_NO_THROW(response_encoder_->encodeData(data, false));
  }
  EXPECT_NO_THROW(driveToCompletion());

  EXPECT_FALSE(violation_callback->enabled_);

  // Trigger sending a PING, which should overflow the outbound frame queue and cause
  // client to be disconnected
  send_timer->invokeCallback();

  EXPECT_TRUE(violation_callback->enabled_);
  EXPECT_CALL(server_connection_, close(Envoy::Network::ConnectionCloseType::NoFlush, _));
  violation_callback->invokeCallback();

  EXPECT_EQ(frame_count, CommonUtility::OptionsLimits::DEFAULT_MAX_OUTBOUND_FRAMES + 1);
  EXPECT_EQ(1, server_stats_store_.counter("http2.outbound_flood").value());
}

// Verify that codec detects flood of RST_STREAM frame caused by resetStream() method
TEST_P(Http2CodecImplTest, ResetStreamCausesOutboundFlood) {
  initialize();

  TestRequestHeaderMapImpl request_headers;
  HttpTestUtility::addDefaultHeaders(request_headers);
  EXPECT_CALL(request_decoder_, decodeHeaders_(_, false));
  EXPECT_TRUE(request_encoder_->encodeHeaders(request_headers, false).ok());
  driveToCompletion();

  int frame_count = 0;
  Buffer::OwnedImpl buffer;
  ON_CALL(server_connection_, write(_, _))
      .WillByDefault(Invoke([&buffer, &frame_count](Buffer::Instance& frame, bool) {
        ++frame_count;
        buffer.move(frame);
      }));

  auto* violation_callback =
      new NiceMock<Event::MockSchedulableCallback>(&server_connection_.dispatcher_);

  TestResponseHeaderMapImpl response_headers{{":status", "200"}};
  response_encoder_->encodeHeaders(response_headers, false);
  // Account for the single HEADERS frame above
  for (uint32_t i = 0; i < CommonUtility::OptionsLimits::DEFAULT_MAX_OUTBOUND_FRAMES - 1; ++i) {
    Buffer::OwnedImpl data("0");
    EXPECT_NO_THROW(response_encoder_->encodeData(data, false));
  }
  EXPECT_NO_THROW(driveToCompletion());

  EXPECT_FALSE(violation_callback->enabled_);
  EXPECT_CALL(server_stream_callbacks_, onResetStream(StreamResetReason::RemoteReset, _));

  server_->getStream(1)->resetStream(StreamResetReason::RemoteReset);

  EXPECT_TRUE(violation_callback->enabled_);
  EXPECT_CALL(server_connection_, close(Envoy::Network::ConnectionCloseType::NoFlush, _));
  violation_callback->invokeCallback();

  EXPECT_EQ(frame_count, CommonUtility::OptionsLimits::DEFAULT_MAX_OUTBOUND_FRAMES + 1);
  EXPECT_EQ(1, server_stats_store_.counter("http2.outbound_flood").value());
}

TEST_P(Http2CodecImplTest, ConnectTest) {
  client_http2_options_.set_allow_connect(true);
  server_http2_options_.set_allow_connect(true);
  initialize();
#ifdef ENVOY_ENABLE_UHV
  // TODO(#26490) : this test needs UHV for both client and server
  return;
#endif
  MockStreamCallbacks callbacks;
  request_encoder_->getStream().addCallbacks(callbacks);

  TestRequestHeaderMapImpl request_headers;
  HttpTestUtility::addDefaultHeaders(request_headers);
  request_headers.setReferenceKey(Headers::get().Method, Http::Headers::get().MethodValues.Connect);
  request_headers.setReferenceKey(Headers::get().Protocol, "bytestream");
  TestRequestHeaderMapImpl expected_headers;
  expected_headers.setReferenceKey(Headers::get().Host, "host");
  expected_headers.setReferenceKey(Headers::get().Method,
                                   Http::Headers::get().MethodValues.Connect);
  EXPECT_CALL(request_decoder_, decodeHeaders_(HeaderMapEqual(&expected_headers), false));
  EXPECT_TRUE(request_encoder_->encodeHeaders(request_headers, false).ok());
  driveToCompletion();

  EXPECT_CALL(callbacks, onResetStream(StreamResetReason::ConnectError, _));
  EXPECT_CALL(server_stream_callbacks_, onResetStream(StreamResetReason::ConnectError, _));
  response_encoder_->getStream().resetStream(StreamResetReason::ConnectError);
  driveToCompletion();
}

TEST_P(Http2CodecImplTest, ShouldWaitForDeferredBodyToProcessBeforeProcessingTrailers) {
  // We must initialize before dtor, otherwise we'll touch uninitialized
  // members in dtor.
  initialize();

  // Test only makes sense if we have defer processing enabled.
  if (!defer_processing_backedup_streams_) {
    return;
  }

  TestRequestHeaderMapImpl request_headers;
  HttpTestUtility::addDefaultHeaders(request_headers);
  EXPECT_CALL(request_decoder_, decodeHeaders_(_, false));
  EXPECT_TRUE(request_encoder_->encodeHeaders(request_headers, false).ok());
  driveToCompletion();

  // Force the stream to buffer data at the receiving codec.
  server_->getStream(1)->readDisable(true);
  const uint32_t request_body_size = 1024 * 1024;
  Buffer::OwnedImpl body(std::string(request_body_size, 'a'));
  request_encoder_->encodeData(body, false);
  driveToCompletion();

  // Now re-enable the stream, and try dispatching trailers to the server.
  // It should buffer those trailers until the buffered data is processed
  // from the callback below.
  auto* process_buffered_data_callback =
      new NiceMock<Event::MockSchedulableCallback>(&server_connection_.dispatcher_);
  EXPECT_FALSE(process_buffered_data_callback->enabled());

  server_->getStream(1)->readDisable(false);

  EXPECT_TRUE(process_buffered_data_callback->enabled());

  // Trailers should be buffered by the codec since there is unprocessed body.
  // Hence we shouldn't invoke decodeTrailers yet.
  EXPECT_CALL(request_decoder_, decodeTrailers_(_)).Times(0);
  request_encoder_->encodeTrailers(TestRequestTrailerMapImpl{{"trailing", "header"}});
  driveToCompletion();

  // Now invoke the deferred processing callback.
  {
    const int num_iterations_before_trailers_processed =
        (request_body_size / server_connection_.bufferLimit()) - 1;
    ASSERT_GT(num_iterations_before_trailers_processed, 0);
    InSequence seq;
    for (int i = 0; i < num_iterations_before_trailers_processed; ++i) {
      EXPECT_CALL(request_decoder_, decodeData(_, false));
      EXPECT_CALL(request_decoder_, decodeTrailers_(_)).Times(0);
      process_buffered_data_callback->invokeCallback();
      EXPECT_TRUE(process_buffered_data_callback->enabled());
    }

    // Now we should process trailers as all data has been decoded.
    EXPECT_CALL(request_decoder_, decodeData(_, false));
    EXPECT_CALL(request_decoder_, decodeTrailers_(_));
    process_buffered_data_callback->invokeCallback();
    EXPECT_FALSE(process_buffered_data_callback->enabled());
  }
}

TEST_P(Http2CodecImplTest, ShouldBufferDeferredBodyNoEndstream) {
  // We must initialize before dtor, otherwise we'll touch uninitialized
  // members in dtor.
  initialize();

  // Test only makes sense if we have defer processing enabled.
  if (!defer_processing_backedup_streams_) {
    return;
  }

  TestRequestHeaderMapImpl request_headers;
  HttpTestUtility::addDefaultHeaders(request_headers);
  EXPECT_CALL(request_decoder_, decodeHeaders_(_, false));
  EXPECT_TRUE(request_encoder_->encodeHeaders(request_headers, false).ok());
  driveToCompletion();

  // Force the stream to buffer data at the receiving codec.
  server_->getStream(1)->readDisable(true);
  Buffer::OwnedImpl body(std::string(1024 * 1024, 'a'));
  request_encoder_->encodeData(body, false);
  driveToCompletion();

  // Now re-enable the stream, we should just flush the buffered data without
  // end stream to the upstream.
  auto* process_buffered_data_callback =
      new NiceMock<Event::MockSchedulableCallback>(&server_connection_.dispatcher_);
  EXPECT_FALSE(process_buffered_data_callback->enabled_);

  server_->getStream(1)->readDisable(false);

  EXPECT_TRUE(process_buffered_data_callback->enabled_);

  // Now invoke the deferred processing callback.
  {
    InSequence seq;
    EXPECT_CALL(request_decoder_, decodeData(_, false));
    process_buffered_data_callback->invokeCallback();
  }
}

TEST_P(Http2CodecImplTest, ShouldBufferDeferredBodyWithEndStream) {
  // We must initialize before dtor, otherwise we'll touch uninitialized
  // members in dtor.
  initialize();

  // Test only makes sense if we have defer processing enabled.
  if (!defer_processing_backedup_streams_) {
    return;
  }

  TestRequestHeaderMapImpl request_headers;
  HttpTestUtility::addDefaultHeaders(request_headers);
  EXPECT_CALL(request_decoder_, decodeHeaders_(_, false));
  EXPECT_TRUE(request_encoder_->encodeHeaders(request_headers, false).ok());
  driveToCompletion();

  // Force the stream to buffer data at the receiving codec.
  server_->getStream(1)->readDisable(true);
  Buffer::OwnedImpl first_part(std::string(1024, 'a'));
  request_encoder_->encodeData(first_part, false);
  driveToCompletion();

  // Finish request in subsequent call.
  Buffer::OwnedImpl final_part(std::string(1024, 'a'));
  request_encoder_->encodeData(final_part, true);
  driveToCompletion();

  auto* process_buffered_data_callback =
      new NiceMock<Event::MockSchedulableCallback>(&server_connection_.dispatcher_);
  EXPECT_FALSE(process_buffered_data_callback->enabled_);

  server_->getStream(1)->readDisable(false);

  EXPECT_TRUE(process_buffered_data_callback->enabled_);

  // Now invoke the deferred processing callback.
  {
    InSequence seq;
    EXPECT_CALL(request_decoder_, decodeData(_, true));
    process_buffered_data_callback->invokeCallback();
  }
}

TEST_P(Http2CodecImplTest,
       ShouldGracefullyHandleBufferedDataConsumedByNetworkEventInsteadOfCallback) {
  // We must initialize before dtor, otherwise we'll touch uninitialized
  // members in dtor.
  initialize();

  // Test only makes sense if we have defer processing enabled.
  if (!defer_processing_backedup_streams_) {
    return;
  }

  TestRequestHeaderMapImpl request_headers;
  HttpTestUtility::addDefaultHeaders(request_headers);
  EXPECT_CALL(request_decoder_, decodeHeaders_(_, false));
  EXPECT_TRUE(request_encoder_->encodeHeaders(request_headers, false).ok());
  driveToCompletion();

  // Force the stream to buffer data at the receiving codec.
  server_->getStream(1)->readDisable(true);
  Buffer::OwnedImpl body(std::string(10000, 'a'));
  request_encoder_->encodeData(body, false);
  driveToCompletion();

  auto* process_buffered_data_callback =
      new NiceMock<Event::MockSchedulableCallback>(&server_connection_.dispatcher_);
  EXPECT_FALSE(process_buffered_data_callback->enabled_);
  server_->getStream(1)->readDisable(false);
  EXPECT_TRUE(process_buffered_data_callback->enabled_);

  // Scoop the buffered data instead by this call to encodeData.
  EXPECT_CALL(request_decoder_, decodeData(_, true));
  request_encoder_->encodeData(body, true);
  driveToCompletion();

  // Deferred processing callback should have nothing to consume.
  {
    InSequence seq;
    EXPECT_CALL(request_decoder_, decodeData(_, _)).Times(0);
    EXPECT_CALL(request_decoder_, decodeTrailers_(_)).Times(0);
    process_buffered_data_callback->invokeCallback();
  }
}

TEST_P(Http2CodecImplTest, CanHandleMultipleBufferedDataProcessingOnAStream) {
  // We must initialize before dtor, otherwise we'll touch uninitialized
  // members in dtor.
  initialize();

  // Test only makes sense if we have defer processing enabled.
  if (!defer_processing_backedup_streams_) {
    return;
  }

  TestRequestHeaderMapImpl request_headers;
  HttpTestUtility::addDefaultHeaders(request_headers);
  EXPECT_CALL(request_decoder_, decodeHeaders_(_, false));
  EXPECT_TRUE(request_encoder_->encodeHeaders(request_headers, false).ok());
  driveToCompletion();

  auto* process_buffered_data_callback =
      new NiceMock<Event::MockSchedulableCallback>(&server_connection_.dispatcher_);

  for (int i = 0; i < 10; ++i) {
    // Repeatedly back up, clearing with the deferred processing callback.
    const bool end_stream = i == 9;
    server_->getStream(1)->readDisable(true);
    Buffer::OwnedImpl body(std::string(1024, 'a'));
    request_encoder_->encodeData(body, end_stream);
    driveToCompletion();

    EXPECT_FALSE(process_buffered_data_callback->enabled_);
    server_->getStream(1)->readDisable(false);
    EXPECT_TRUE(process_buffered_data_callback->enabled_);

    {
      InSequence seq;
      EXPECT_CALL(request_decoder_, decodeData(_, end_stream));
      process_buffered_data_callback->invokeCallback();
      EXPECT_FALSE(process_buffered_data_callback->enabled_);
    }
  }
}

TEST_P(Http2CodecImplTest,
       ShouldOnlyScheduledDeferredProcessingCallbackIfHasBufferedBodyOrTrailers) {
  // We must initialize before dtor, otherwise we'll touch uninitialized
  // members in dtor.
  initialize();

  // Test only makes sense if we have defer processing enabled.
  if (!defer_processing_backedup_streams_) {
    return;
  }

  TestRequestHeaderMapImpl request_headers;
  HttpTestUtility::addDefaultHeaders(request_headers);
  EXPECT_CALL(request_decoder_, decodeHeaders_(_, false));
  EXPECT_TRUE(request_encoder_->encodeHeaders(request_headers, false).ok());
  driveToCompletion();

  auto* process_buffered_data_callback =
      new NiceMock<Event::MockSchedulableCallback>(&server_connection_.dispatcher_);
  EXPECT_FALSE(process_buffered_data_callback->enabled_);
  server_->getStream(1)->readDisable(true);

  // Transitioning to read enabled, since no data pending shouldn't schedule
  // a processing callback.
  server_->getStream(1)->readDisable(false);
  EXPECT_FALSE(process_buffered_data_callback->enabled_);

  server_->getStream(1)->readDisable(true);
  const uint32_t request_body_size = 1024 * 1024;
  Buffer::OwnedImpl body(std::string(request_body_size, 'a'));
  request_encoder_->encodeData(body, false);
  driveToCompletion();

  // Transitioning to read enable with data pending should lead to scheduling
  // a processing callback.
  EXPECT_FALSE(process_buffered_data_callback->enabled_);
  server_->getStream(1)->readDisable(false);
  EXPECT_TRUE(process_buffered_data_callback->enabled_);

  // Now invoke the deferred processing callback until we drain buffered data.
  {
    InSequence seq;
    int num_iterations_to_drain_data = request_body_size / server_connection_.bufferLimit();
    for (int i = 0; i < num_iterations_to_drain_data; ++i) {
      EXPECT_CALL(request_decoder_, decodeData(_, false));
      process_buffered_data_callback->invokeCallback();
      if (i == num_iterations_to_drain_data - 1) {
        EXPECT_FALSE(process_buffered_data_callback->enabled());
      } else {
        EXPECT_TRUE(process_buffered_data_callback->enabled());
      }
    }
  }

  // Enable and disable, since no data nothing should be scheduled.
  server_->getStream(1)->readDisable(true);
  server_->getStream(1)->readDisable(false);
  EXPECT_FALSE(process_buffered_data_callback->enabled_);

  server_->getStream(1)->readDisable(true);
  // Send trailers, when we transition to read enabled we should schedule.
  request_encoder_->encodeTrailers(TestRequestTrailerMapImpl{{"trailing", "header"}});
  driveToCompletion();
  server_->getStream(1)->readDisable(false);
  EXPECT_TRUE(process_buffered_data_callback->enabled_);

  // Now invoke the deferred processing callback.
  {
    InSequence seq;
    EXPECT_CALL(request_decoder_, decodeTrailers_(_));
    process_buffered_data_callback->invokeCallback();
    EXPECT_FALSE(process_buffered_data_callback->enabled_);
  }
}

TEST_P(Http2CodecImplTest, ShouldTrackWhichStreamLeastRecentlyEncodedIfDeferProcessingEnabled) {
  allow_metadata_ = true;

  // We must initialize before dtor, otherwise we'll touch uninitialized
  // members in dtor.
  initialize();

  // Test only makes sense if we have defer processing enabled.
  if (!defer_processing_backedup_streams_) {
    return;
  }

  // Check headers
  RequestEncoder* request_encoder1 = request_encoder_;
  TestRequestHeaderMapImpl request_headers;
  HttpTestUtility::addDefaultHeaders(request_headers);
  EXPECT_CALL(request_decoder_, decodeHeaders_(_, false));
  EXPECT_TRUE(request_encoder1->encodeHeaders(request_headers, false).ok());
  driveToCompletion();
  // The stream just created should be the only active stream.
  EXPECT_THAT(getActiveStreamsIds(*client_), ElementsAre(1));
  EXPECT_THAT(getActiveStreamsIds(*server_), ElementsAre(1));
  ResponseEncoder* response_encoder1 = response_encoder_;

  RequestEncoder* request_encoder2 = &client_->newStream(response_decoder_);
  EXPECT_CALL(request_decoder_, decodeHeaders_(_, false));
  EXPECT_TRUE(request_encoder2->encodeHeaders(request_headers, false).ok());
  driveToCompletion();
  // The newest stream created should come first as on the client
  // side we most recently encoded on the http2 connection with
  // that stream.
  EXPECT_THAT(getActiveStreamsIds(*client_), ElementsAre(3, 1));
  // On the server side (where no encoding has yet been done), we
  // just have prepended streams to the list.
  EXPECT_THAT(getActiveStreamsIds(*server_), ElementsAre(3, 1));

  // Check body
  Buffer::OwnedImpl body{"some data"};
  EXPECT_CALL(request_decoder_, decodeData(_, false));
  request_encoder1->encodeData(body, false);
  driveToCompletion();
  // The first request should be at the front of the active streams list as it
  // just encoded above.
  EXPECT_THAT(getActiveStreamsIds(*client_), ElementsAre(1, 3));

  // Check metadata
  MetadataMapVector metadata_map_vector;
  const MetadataMap metadata_map = {
      {"header_key1", "header_value1"},
  };
  metadata_map_vector.push_back(std::make_unique<MetadataMap>(metadata_map));

  EXPECT_CALL(request_decoder_, decodeMetadata_(_));
  request_encoder2->encodeMetadata(metadata_map_vector);
  driveToCompletion();
  // The second request should be at the front of the active streams list as it
  // just encoded above.
  EXPECT_THAT(getActiveStreamsIds(*client_), ElementsAre(3, 1));

  // Check trailers
  EXPECT_CALL(request_decoder_, decodeTrailers_(_));
  request_encoder1->encodeTrailers(TestRequestTrailerMapImpl{{"trailing", "header"}});
  driveToCompletion();
  // The first request should be at the front of the active streams list as it
  // just encoded above.
  EXPECT_THAT(getActiveStreamsIds(*client_), ElementsAre(1, 3));

  // Check headers from server side
  TestResponseHeaderMapImpl response_headers{{":status", "200"}};
  EXPECT_CALL(response_decoder_, decodeHeaders_(_, false));
  response_encoder1->encodeHeaders(response_headers, false);
  driveToCompletion();
  // The first response should be at the front of the active streams list as it
  // just encoded above.
  EXPECT_THAT(getActiveStreamsIds(*server_), ElementsAre(1, 3));
}

TEST_P(Http2CodecImplTest, ChunksLargeBodyDuringDeferredProcessing) {
  server_settings_.emplace(smallWindowHttp2Settings());
  // We must initialize before dtor, otherwise we'll touch uninitialized
  // members in dtor.
  initialize();

  // Test only makes sense if we have defer processing enabled.
  if (!defer_processing_backedup_streams_) {
    return;
  }

  // Start request
  TestRequestHeaderMapImpl request_headers;
  HttpTestUtility::addDefaultHeaders(request_headers);
  EXPECT_CALL(request_decoder_, decodeHeaders_(_, false));
  EXPECT_TRUE(request_encoder_->encodeHeaders(request_headers, false).ok());
  driveToCompletion();

  // Check buffer assumptions
  uint32_t initial_stream_window = getStreamReceiveWindowLimit(server_, 1);
  ASSERT_EQ(initial_stream_window, 65535);
  EXPECT_EQ(server_->getStream(1)->bufferLimit(), initial_stream_window);
  uint32_t chunk_size = server_connection_.bufferLimit();
  ASSERT_EQ(chunk_size, 16384);

  // Fill the receive buffer with over a chunk of data.
  server_->getStream(1)->readDisable(true);
  Buffer::OwnedImpl body(std::string(initial_stream_window, 'a'));
  request_encoder_->encodeData(body, false);
  double data_to_drain = initial_stream_window;
  driveToCompletion();

  // Read enable to grant additional window to the other side.
  auto* process_buffered_data_callback =
      new NiceMock<Event::MockSchedulableCallback>(&server_connection_.dispatcher_);
  server_->getStream(1)->readDisable(false);
  driveToCompletion();

  // Read disable without the stream having a chance to drain,
  // allowing us to accumulate more than chunk size in buffer.
  server_->getStream(1)->readDisable(true);
  body.add(std::string(10000, 'a'));
  data_to_drain += 10000;
  request_encoder_->encodeData(body, true);
  driveToCompletion();

  // Process chunk
  server_->getStream(1)->readDisable(false);
  {
    InSequence seq;
    // Drain data
    int num_iterations_to_drain_data = std::ceil(data_to_drain / server_connection_.bufferLimit());
    for (int i = 0; i < num_iterations_to_drain_data - 1; ++i) {
      // Check chunking, should not send the end stream.
      EXPECT_CALL(request_decoder_, decodeData(_, false))
          .WillRepeatedly(Invoke([chunk_size](Buffer::Instance& buffer, bool) {
            EXPECT_EQ(buffer.length(), chunk_size);
          }));
      process_buffered_data_callback->invokeCallback();
      // Should schedule another call since we still have data to drain.
      EXPECT_TRUE(process_buffered_data_callback->enabled_);
    }

    EXPECT_CALL(request_decoder_, decodeData(_, true));
    process_buffered_data_callback->invokeCallback();
    EXPECT_FALSE(process_buffered_data_callback->enabled_);
  }
}

TEST_P(Http2CodecImplTest, ChunkingCanOccurFromFdEvent) {
  server_settings_.emplace(smallWindowHttp2Settings());
  // We must initialize before dtor, otherwise we'll touch uninitialized
  // members in dtor.
  initialize();

  // Test only makes sense if we have defer processing enabled.
  if (!defer_processing_backedup_streams_) {
    return;
  }

  // Start request
  TestRequestHeaderMapImpl request_headers;
  HttpTestUtility::addDefaultHeaders(request_headers);
  EXPECT_CALL(request_decoder_, decodeHeaders_(_, false));
  EXPECT_TRUE(request_encoder_->encodeHeaders(request_headers, false).ok());
  driveToCompletion();

  // Check buffer assumptions
  uint32_t initial_stream_window = getStreamReceiveWindowLimit(server_, 1);
  ASSERT_EQ(initial_stream_window, 65535);
  EXPECT_EQ(server_->getStream(1)->bufferLimit(), initial_stream_window);
  uint32_t chunk_size = server_connection_.bufferLimit();
  ASSERT_EQ(chunk_size, 16384);

  // Fill the receive buffer with over a stream window worth of data.
  server_->getStream(1)->readDisable(true);
  Buffer::OwnedImpl body(std::string(initial_stream_window, 'a'));
  request_encoder_->encodeData(body, false);
  double data_to_drain = initial_stream_window;
  driveToCompletion();

  // Read enable to grant additional window to the other side.
  // The allocated callback will be owned by the stream when read enabled.
  auto* process_buffered_data_callback =
      new NiceMock<Event::MockSchedulableCallback>(&server_connection_.dispatcher_);
  server_->getStream(1)->readDisable(false);
  driveToCompletion();

  {
    InSequence seq;
    body.add(std::string(10000, 'a'));
    data_to_drain += 10000;
    // Check chunking, should not send the end stream.
    EXPECT_CALL(request_decoder_, decodeData(_, false))
        .WillRepeatedly(Invoke([chunk_size, &data_to_drain](Buffer::Instance& buffer, bool) {
          EXPECT_EQ(buffer.length(), chunk_size);
          data_to_drain -= buffer.length();
        }));
    request_encoder_->encodeData(body, true);
    driveToCompletion();

    // Drain data
    int num_iterations_to_drain_data = std::ceil(data_to_drain / server_connection_.bufferLimit());
    for (int i = 0; i < num_iterations_to_drain_data; ++i) {
      if (i == num_iterations_to_drain_data - 1) {
        EXPECT_CALL(request_decoder_, decodeData(_, true));
        process_buffered_data_callback->invokeCallback();
        EXPECT_FALSE(process_buffered_data_callback->enabled());
      } else {
        process_buffered_data_callback->invokeCallback();
        EXPECT_TRUE(process_buffered_data_callback->enabled());
      }
    }
  }
} // NOLINT(clang-analyzer-cplusplus.NewDeleteLeaks)

TEST_P(Http2CodecImplTest, ChunkProcessingShouldNotScheduleIfReadDisabled) {
  server_settings_.emplace(smallWindowHttp2Settings());
  // We must initialize before dtor, otherwise we'll touch uninitialized
  // members in dtor.
  initialize();

  // Test only makes sense if we have defer processing enabled.
  if (!defer_processing_backedup_streams_) {
    return;
  }

  // Start request
  TestRequestHeaderMapImpl request_headers;
  HttpTestUtility::addDefaultHeaders(request_headers);
  EXPECT_CALL(request_decoder_, decodeHeaders_(_, false));
  EXPECT_TRUE(request_encoder_->encodeHeaders(request_headers, false).ok());
  driveToCompletion();

  // Check buffer assumptions
  uint32_t initial_stream_window = getStreamReceiveWindowLimit(server_, 1);
  ASSERT_EQ(initial_stream_window, 65535);
  EXPECT_EQ(server_->getStream(1)->bufferLimit(), initial_stream_window);
  uint32_t chunk_size = server_connection_.bufferLimit();
  ASSERT_EQ(chunk_size, 16384);

  // Fill the receive buffer with over a chunk of data.
  server_->getStream(1)->readDisable(true);
  Buffer::OwnedImpl body(std::string(initial_stream_window, 'a'));
  request_encoder_->encodeData(body, false);
  driveToCompletion();

  // Read enable to grant additional window to the other side.
  auto* process_buffered_data_callback =
      new NiceMock<Event::MockSchedulableCallback>(&server_connection_.dispatcher_);
  server_->getStream(1)->readDisable(false);
  driveToCompletion();

  // Read disable without the stream having a chance to drain,
  // allowing us to accumulate more than chunk size in buffer.
  server_->getStream(1)->readDisable(true);
  body.add(std::string(10000, 'a'));
  request_encoder_->encodeData(body, true);
  driveToCompletion();

  // Process chunk
  server_->getStream(1)->readDisable(false);
  {
    InSequence seq;
    // Check chunking, should not send the end stream.
    EXPECT_CALL(request_decoder_, decodeData(_, false))
        .WillOnce(Invoke([&](Buffer::Instance& buffer, bool) {
          EXPECT_EQ(buffer.length(), chunk_size);
          server_->getStream(1)->readDisable(true);
        }));
    process_buffered_data_callback->invokeCallback();

    // Should not have schedule another call since we read disabled during
    // decoding the other chunk.
    EXPECT_FALSE(process_buffered_data_callback->enabled());

    // Read enable to process final chunk.
    server_->getStream(1)->readDisable(false);
    EXPECT_TRUE(process_buffered_data_callback->enabled());
  }
}

TEST_P(Http2CodecImplTest, CheckHeaderPaddedWhitespaceValidation) {
  // Per https://datatracker.ietf.org/doc/html/rfc9113#section-8.2.1,
  // leading & trailing whitespace characters in headers are not valid, but this is a new
  // validation and may break existing deployments.
  stream_error_on_invalid_http_messaging_ = true;
  initialize();

  std::string header_value{" foo "};
  TestRequestHeaderMapImpl request_headers;
  HttpTestUtility::addDefaultHeaders(request_headers);
  HeaderString header_string("bar");
  setHeaderStringUnvalidated(header_string, header_value);
  request_headers.addViaMove(HeaderString(absl::string_view("bar")), std::move(header_string));

  MockResponseDecoder response_decoder;
  RequestEncoder* request_encoder = &client_->newStream(response_decoder);
  StreamEncoder* response_encoder;
  MockStreamCallbacks server_stream_callbacks;
  MockRequestDecoder request_decoder;

  EXPECT_CALL(server_callbacks_, newStream(_, _))
      .WillOnce(Invoke([&](ResponseEncoder& encoder, bool) -> RequestDecoder& {
        response_encoder = &encoder;
        encoder.getStream().addCallbacks(server_stream_callbacks);
        return request_decoder;
      }));

  // Codec should accept request with padded header value
  EXPECT_CALL(request_decoder, decodeHeaders_(_, true));
  EXPECT_TRUE(request_encoder->encodeHeaders(request_headers, true).ok());
  EXPECT_CALL(server_stream_callbacks, onResetStream(_, _)).Times(0);
  driveToCompletion();
}

TEST_P(Http2CodecImplTest, CheckHeaderValueValidation) {
  // Valid characters in HTTP headers per https://www.rfc-editor.org/rfc/rfc7230#section-3.2
  // However this does not allow obsolete line folding
  static const int ValidHeaderValueChars[] = {
      0 /* NUL  */, 0 /* SOH  */, 0 /* STX  */, 0 /* ETX  */,
      0 /* EOT  */, 0 /* ENQ  */, 0 /* ACK  */, 0 /* BEL  */,
      0 /* BS   */, 1 /* HT   */, 0 /* LF   */, 0 /* VT   */,
      0 /* FF   */, 0 /* CR   */, 0 /* SO   */, 0 /* SI   */,
      0 /* DLE  */, 0 /* DC1  */, 0 /* DC2  */, 0 /* DC3  */,
      0 /* DC4  */, 0 /* NAK  */, 0 /* SYN  */, 0 /* ETB  */,
      0 /* CAN  */, 0 /* EM   */, 0 /* SUB  */, 0 /* ESC  */,
      0 /* FS   */, 0 /* GS   */, 0 /* RS   */, 0 /* US   */,
      1 /* SPC  */, 1 /* !    */, 1 /* "    */, 1 /* #    */,
      1 /* $    */, 1 /* %    */, 1 /* &    */, 1 /* '    */,
      1 /* (    */, 1 /* )    */, 1 /* *    */, 1 /* +    */,
      1 /* ,    */, 1 /* -    */, 1 /* . */,    1 /* /    */,
      1 /* 0    */, 1 /* 1    */, 1 /* 2    */, 1 /* 3    */,
      1 /* 4    */, 1 /* 5    */, 1 /* 6    */, 1 /* 7    */,
      1 /* 8    */, 1 /* 9    */, 1 /* :    */, 1 /* ;    */,
      1 /* <    */, 1 /* =    */, 1 /* >    */, 1 /* ?    */,
      1 /* @    */, 1 /* A    */, 1 /* B    */, 1 /* C    */,
      1 /* D    */, 1 /* E    */, 1 /* F    */, 1 /* G    */,
      1 /* H    */, 1 /* I    */, 1 /* J    */, 1 /* K    */,
      1 /* L    */, 1 /* M    */, 1 /* N    */, 1 /* O    */,
      1 /* P    */, 1 /* Q    */, 1 /* R    */, 1 /* S    */,
      1 /* T    */, 1 /* U    */, 1 /* V    */, 1 /* W    */,
      1 /* X    */, 1 /* Y    */, 1 /* Z    */, 1 /* [    */,
      1 /* \    */, 1 /* ]    */, 1 /* ^    */, 1 /* _    */,
      1 /* `    */, 1 /* a    */, 1 /* b    */, 1 /* c    */,
      1 /* d    */, 1 /* e    */, 1 /* f    */, 1 /* g    */,
      1 /* h    */, 1 /* i    */, 1 /* j    */, 1 /* k    */,
      1 /* l    */, 1 /* m    */, 1 /* n    */, 1 /* o    */,
      1 /* p    */, 1 /* q    */, 1 /* r    */, 1 /* s    */,
      1 /* t    */, 1 /* u    */, 1 /* v    */, 1 /* w    */,
      1 /* x    */, 1 /* y    */, 1 /* z    */, 1 /* {    */,
      1 /* |    */, 1 /* }    */, 1 /* ~    */, 0 /* DEL  */,
      1 /* 0x80 */, 1 /* 0x81 */, 1 /* 0x82 */, 1 /* 0x83 */,
      1 /* 0x84 */, 1 /* 0x85 */, 1 /* 0x86 */, 1 /* 0x87 */,
      1 /* 0x88 */, 1 /* 0x89 */, 1 /* 0x8a */, 1 /* 0x8b */,
      1 /* 0x8c */, 1 /* 0x8d */, 1 /* 0x8e */, 1 /* 0x8f */,
      1 /* 0x90 */, 1 /* 0x91 */, 1 /* 0x92 */, 1 /* 0x93 */,
      1 /* 0x94 */, 1 /* 0x95 */, 1 /* 0x96 */, 1 /* 0x97 */,
      1 /* 0x98 */, 1 /* 0x99 */, 1 /* 0x9a */, 1 /* 0x9b */,
      1 /* 0x9c */, 1 /* 0x9d */, 1 /* 0x9e */, 1 /* 0x9f */,
      1 /* 0xa0 */, 1 /* 0xa1 */, 1 /* 0xa2 */, 1 /* 0xa3 */,
      1 /* 0xa4 */, 1 /* 0xa5 */, 1 /* 0xa6 */, 1 /* 0xa7 */,
      1 /* 0xa8 */, 1 /* 0xa9 */, 1 /* 0xaa */, 1 /* 0xab */,
      1 /* 0xac */, 1 /* 0xad */, 1 /* 0xae */, 1 /* 0xaf */,
      1 /* 0xb0 */, 1 /* 0xb1 */, 1 /* 0xb2 */, 1 /* 0xb3 */,
      1 /* 0xb4 */, 1 /* 0xb5 */, 1 /* 0xb6 */, 1 /* 0xb7 */,
      1 /* 0xb8 */, 1 /* 0xb9 */, 1 /* 0xba */, 1 /* 0xbb */,
      1 /* 0xbc */, 1 /* 0xbd */, 1 /* 0xbe */, 1 /* 0xbf */,
      1 /* 0xc0 */, 1 /* 0xc1 */, 1 /* 0xc2 */, 1 /* 0xc3 */,
      1 /* 0xc4 */, 1 /* 0xc5 */, 1 /* 0xc6 */, 1 /* 0xc7 */,
      1 /* 0xc8 */, 1 /* 0xc9 */, 1 /* 0xca */, 1 /* 0xcb */,
      1 /* 0xcc */, 1 /* 0xcd */, 1 /* 0xce */, 1 /* 0xcf */,
      1 /* 0xd0 */, 1 /* 0xd1 */, 1 /* 0xd2 */, 1 /* 0xd3 */,
      1 /* 0xd4 */, 1 /* 0xd5 */, 1 /* 0xd6 */, 1 /* 0xd7 */,
      1 /* 0xd8 */, 1 /* 0xd9 */, 1 /* 0xda */, 1 /* 0xdb */,
      1 /* 0xdc */, 1 /* 0xdd */, 1 /* 0xde */, 1 /* 0xdf */,
      1 /* 0xe0 */, 1 /* 0xe1 */, 1 /* 0xe2 */, 1 /* 0xe3 */,
      1 /* 0xe4 */, 1 /* 0xe5 */, 1 /* 0xe6 */, 1 /* 0xe7 */,
      1 /* 0xe8 */, 1 /* 0xe9 */, 1 /* 0xea */, 1 /* 0xeb */,
      1 /* 0xec */, 1 /* 0xed */, 1 /* 0xee */, 1 /* 0xef */,
      1 /* 0xf0 */, 1 /* 0xf1 */, 1 /* 0xf2 */, 1 /* 0xf3 */,
      1 /* 0xf4 */, 1 /* 0xf5 */, 1 /* 0xf6 */, 1 /* 0xf7 */,
      1 /* 0xf8 */, 1 /* 0xf9 */, 1 /* 0xfa */, 1 /* 0xfb */,
      1 /* 0xfc */, 1 /* 0xfd */, 1 /* 0xfe */, 1 /* 0xff */
  };

  scoped_runtime_.mergeValues({{"envoy.reloadable_features.validate_upstream_headers", "false"}});
  stream_error_on_invalid_http_messaging_ = true;
  initialize();
  if (http2_implementation_ == Http2Impl::Oghttp2) {
    // oghttp2 fails this test for now.
    return;
  }

  // Change one character in the header value and verify that codec correctly
  // accepts or rejects based on the table above.
  std::string header_value{"aaaaaaaa"};
  for (int i = 0; i <= 0xff; ++i) {
    TestRequestHeaderMapImpl request_headers;
    HttpTestUtility::addDefaultHeaders(request_headers);
    header_value[2] = static_cast<char>(i);
    HeaderString header_string("a");
    setHeaderStringUnvalidated(header_string, header_value);
    request_headers.addViaMove(HeaderString(absl::string_view("foo")), std::move(header_string));

    MockResponseDecoder response_decoder;
    RequestEncoder* request_encoder = &client_->newStream(response_decoder);
    StreamEncoder* response_encoder;
    MockStreamCallbacks server_stream_callbacks;
    MockRequestDecoder request_decoder;

    EXPECT_CALL(server_callbacks_, newStream(_, _))
        .WillOnce(Invoke([&](ResponseEncoder& encoder, bool) -> RequestDecoder& {
          response_encoder = &encoder;
          encoder.getStream().addCallbacks(server_stream_callbacks);
          return request_decoder;
        }));

    // Codec should reject request with invalid header value and not call decodeHeaders
    // on the receiving side.
    EXPECT_CALL(request_decoder, decodeHeaders_(_, true)).Times(ValidHeaderValueChars[i]);
    if (!ValidHeaderValueChars[i]) {
      // Also invalid requests are expected to be reset
      EXPECT_CALL(server_stream_callbacks, onResetStream(StreamResetReason::LocalReset, _));
    }
    EXPECT_TRUE(request_encoder->encodeHeaders(request_headers, true).ok());
    driveToCompletion();
  }
}

TEST_P(Http2CodecImplTest, BadResponseHeader) {
  initialize();
#ifdef ENVOY_ENABLE_UHV
  // TODO(#26490): this test needs UHV for both client and server codecs
  return;
#endif

  InSequence s;
  TestRequestHeaderMapImpl request_headers;
  HttpTestUtility::addDefaultHeaders(request_headers);
  request_headers.setMethod("POST");

  // Encode request headers.
  EXPECT_CALL(request_decoder_, decodeHeaders_(_, true));
  EXPECT_TRUE(request_encoder_->encodeHeaders(request_headers, true).ok());
  driveToCompletion();

  // { is illegal in header name
  TestResponseHeaderMapImpl response_headers{{":status", "200"}, {"foo{bar", "baz"}};

  // Encode response headers.
#ifdef ENVOY_ENABLE_UHV
  // Header validation is done by the CodecClient after header map is fully parsed.
  EXPECT_CALL(response_decoder_, decodeHeaders_(_, _))
      .WillOnce(Invoke([this](ResponseHeaderMapPtr& headers, bool) -> void {
<<<<<<< HEAD
        auto result = header_validator_->validateResponseHeaderMap(*headers);
        ASSERT_FALSE(result.status.ok());
=======
        auto result = header_validator_->validateResponseHeaders(*headers);
        ASSERT_FALSE(result.ok());
>>>>>>> 51e30981
      }));
#else
  // The decodeHeaders on the client side will not be called due to protocol error
  EXPECT_CALL(response_decoder_, decodeHeaders_(_, _)).Times(0);
  // Since the client coded will trigger a protocol error, its buffer
  // will not be fully drained
  expect_buffered_data_on_teardown_ = true;
#endif
  response_encoder_->encodeHeaders(response_headers, true);

  driveToCompletion();

#ifdef ENVOY_ENABLE_UHV
  // In case of UHV dispatching frames will be successful and connection is closed
  // by the codec client.
  EXPECT_TRUE(client_wrapper_->status_.ok());
  EXPECT_EQ(1, server_stats_store_.counter("http2.rx_messaging_error").value());
#else
  EXPECT_FALSE(client_wrapper_->status_.ok());
  EXPECT_TRUE(isCodecProtocolError(client_wrapper_->status_));
  EXPECT_EQ(1, client_stats_store_.counter("http2.rx_messaging_error").value());
#endif
  EXPECT_TRUE(server_wrapper_->status_.ok());
}

class TestNghttp2SessionFactory;

// Test client for H/2 METADATA frame edge cases.
class MetadataTestClientConnectionImpl : public TestClientConnectionImpl {
public:
  MetadataTestClientConnectionImpl(
      Network::Connection& connection, Http::ConnectionCallbacks& callbacks, Stats::Scope& scope,
      const envoy::config::core::v3::Http2ProtocolOptions& http2_options,
      Random::RandomGenerator& random, uint32_t max_request_headers_kb,
      uint32_t max_request_headers_count, Http2SessionFactory& http2_session_factory)
      : TestClientConnectionImpl(connection, callbacks, scope, http2_options, random,
                                 max_request_headers_kb, max_request_headers_count,
                                 http2_session_factory) {}

  // Overrides TestClientConnectionImpl::submitMetadata().
  bool submitMetadata(const MetadataMapVector& metadata_map_vector, int32_t stream_id) override {
    // Creates metadata payload.
    auto sources = encoder_.createSources(metadata_map_vector);
    for (auto& source : sources) {
      adapter()->SubmitMetadata(stream_id, 16 * 1024, std::move(source));
    }
    int result = adapter()->Send();
    return result == 0;
  }

protected:
  friend class TestNghttp2SessionFactory;

  NewMetadataEncoder encoder_;
};

class TestNghttp2SessionFactory : public Http2SessionFactory {
public:
  ~TestNghttp2SessionFactory() override {
    nghttp2_session_callbacks_del(callbacks_);
    nghttp2_option_del(options_);
  }

  std::unique_ptr<http2::adapter::Http2Adapter>
  create(const nghttp2_session_callbacks*, ConnectionImpl* connection,
         const http2::adapter::OgHttp2Adapter::Options& options) override {
    // Only need to provide callbacks required to send METADATA frames. The new codec wrapper
    // requires the send callback, but not the pack_extension callback.
    nghttp2_session_callbacks_new(&callbacks_);
    nghttp2_session_callbacks_set_send_callback(
        callbacks_,
        [](nghttp2_session*, const uint8_t* data, size_t length, int, void* user_data) -> ssize_t {
          // Cast down to MetadataTestClientConnectionImpl to leverage friendship.
          return static_cast<MetadataTestClientConnectionImpl*>(
                     static_cast<ConnectionImpl*>(user_data))
              ->onSend(data, length);
        });
    auto visitor = std::make_unique<http2::adapter::CallbackVisitor>(
        http2::adapter::Perspective::kClient, *callbacks_, connection);
    http2::adapter::Http2VisitorInterface& v = *visitor;
    connection->setVisitor(std::move(visitor));
    return http2::adapter::OgHttp2Adapter::Create(v, options);
  }

  std::unique_ptr<http2::adapter::Http2Adapter> create(const nghttp2_session_callbacks*,
                                                       ConnectionImpl* connection,
                                                       const nghttp2_option*) override {
    // Only need to provide callbacks required to send METADATA frames. The new codec wrapper
    // requires the send callback, but not the pack_extension callback.
    nghttp2_session_callbacks_new(&callbacks_);
    nghttp2_session_callbacks_set_send_callback(
        callbacks_,
        [](nghttp2_session*, const uint8_t* data, size_t length, int, void* user_data) -> ssize_t {
          // Cast down to MetadataTestClientConnectionImpl to leverage friendship.
          return static_cast<MetadataTestClientConnectionImpl*>(
                     static_cast<ConnectionImpl*>(user_data))
              ->onSend(data, length);
        });
    nghttp2_option_new(&options_);
    nghttp2_option_set_user_recv_extension_type(options_, METADATA_FRAME_TYPE);

    auto visitor = std::make_unique<http2::adapter::CallbackVisitor>(
        http2::adapter::Perspective::kClient, *callbacks_, connection);
    http2::adapter::Http2VisitorInterface& v = *visitor;
    connection->setVisitor(std::move(visitor));
    return http2::adapter::NgHttp2Adapter::CreateClientAdapter(v, options_);
  }

  void init(ConnectionImpl*, const envoy::config::core::v3::Http2ProtocolOptions&) override {}

private:
  nghttp2_session_callbacks* callbacks_;
  nghttp2_option* options_;
};

class Http2CodecMetadataTest : public Http2CodecImplTestFixture, public ::testing::Test {
public:
  Http2CodecMetadataTest() = default;

protected:
  void initialize() override {
    setupHttp2Overrides();
    scoped_runtime_.mergeValues({{std::string(Runtime::defer_processing_backedup_streams),
                                  defer_processing_backedup_streams_ ? "true" : "false"}});
    allow_metadata_ = true;
    http2OptionsFromTuple(client_http2_options_, client_settings_);
    http2OptionsFromTuple(server_http2_options_, server_settings_);
    client_ = std::make_unique<MetadataTestClientConnectionImpl>(
        client_connection_, client_callbacks_, *client_stats_store_.rootScope(),
        client_http2_options_, random_, max_request_headers_kb_, max_response_headers_count_,
        http2_session_factory_);
    client_wrapper_ = std::make_unique<ConnectionWrapper>(client_.get());
    // SETTINGS are required as part of the preface.
    submitSettings(client_, {});
    server_ = std::make_unique<TestServerConnectionImpl>(
        server_connection_, server_callbacks_, *server_stats_store_.rootScope(),
        server_http2_options_, random_, max_request_headers_kb_, max_request_headers_count_,
        headers_with_underscores_action_);
    server_wrapper_ = std::make_unique<ConnectionWrapper>(server_.get());
    setupDefaultConnectionMocks();
    driveToCompletion();
  }

private:
  TestNghttp2SessionFactory http2_session_factory_;
};

// Validates noop handling of METADATA frames without a known stream ID.
// This is required per RFC 7540, section 5.1.1, which states that stream ID = 0 can be used for
// "connection control" messages, and per the H2 METADATA spec (source/docs/h2_metadata.md), which
// states that these frames can be received prior to the headers.
TEST_F(Http2CodecMetadataTest, UnknownStreamId) {
  initialize();
  MetadataMap metadata_map = {{"key", "value"}};
  MetadataMapVector metadata_vector;
  metadata_vector.emplace_back(std::make_unique<MetadataMap>(metadata_map));
  // Validate both the ID = 0 special case and a non-zero ID not already bound to a stream (any ID >
  // 0 for this test).
  EXPECT_TRUE(client_->submitMetadata(metadata_vector, 0));
  driveToCompletion();
  EXPECT_TRUE(client_->submitMetadata(metadata_vector, 1000));
  driveToCompletion();
}

TEST(CodecChoiceTest, ProtocolOptionExplicitlySet) {
  NiceMock<Network::MockConnection> client_connection;
  MockConnectionCallbacks client_callbacks;
  TestScopedRuntime scoped_runtime;
  Stats::TestUtil::TestStore client_stats_store;
  NiceMock<Random::MockRandomGenerator> random;
  envoy::config::core::v3::Http2ProtocolOptions http2_options;
  http2_options.mutable_hpack_table_size()->set_value(
      CommonUtility::OptionsLimits::DEFAULT_HPACK_TABLE_SIZE);
  http2_options.mutable_max_concurrent_streams()->set_value(
      CommonUtility::OptionsLimits::DEFAULT_MAX_CONCURRENT_STREAMS);
  http2_options.mutable_initial_stream_window_size()->set_value(
      CommonUtility::OptionsLimits::DEFAULT_INITIAL_STREAM_WINDOW_SIZE);
  http2_options.mutable_initial_connection_window_size()->set_value(
      CommonUtility::OptionsLimits::DEFAULT_INITIAL_CONNECTION_WINDOW_SIZE);
  uint32_t max_request_headers_kb = Http::DEFAULT_MAX_REQUEST_HEADERS_KB;
  uint32_t max_response_headers_count = Http::DEFAULT_MAX_HEADERS_COUNT;

  http2_options.mutable_use_oghttp2_codec()->set_value(true);
  scoped_runtime.mergeValues({{"envoy.reloadable_features.http2_use_oghttp2", "false"}});

  auto client = std::make_unique<TestClientConnectionImpl>(
      client_connection, client_callbacks, *client_stats_store.rootScope(), http2_options, random,
      max_request_headers_kb, max_response_headers_count, ProdNghttp2SessionFactory::get());

  // The protocol option takes precedence over the runtime feature.
  EXPECT_TRUE(client->useOghttp2Library());

  http2_options.mutable_use_oghttp2_codec()->set_value(false);

  auto client2 = std::make_unique<TestClientConnectionImpl>(
      client_connection, client_callbacks, *client_stats_store.rootScope(), http2_options, random,
      max_request_headers_kb, max_response_headers_count, ProdNghttp2SessionFactory::get());

  EXPECT_FALSE(client2->useOghttp2Library());
}

TEST(CodecChoiceTest, ProtocolOptionNotSpecified) {
  NiceMock<Network::MockConnection> client_connection;
  MockConnectionCallbacks client_callbacks;
  Stats::TestUtil::TestStore client_stats_store;
  NiceMock<Random::MockRandomGenerator> random;
  envoy::config::core::v3::Http2ProtocolOptions http2_options;
  http2_options.mutable_hpack_table_size()->set_value(
      CommonUtility::OptionsLimits::DEFAULT_HPACK_TABLE_SIZE);
  http2_options.mutable_max_concurrent_streams()->set_value(
      CommonUtility::OptionsLimits::DEFAULT_MAX_CONCURRENT_STREAMS);
  http2_options.mutable_initial_stream_window_size()->set_value(
      CommonUtility::OptionsLimits::DEFAULT_INITIAL_STREAM_WINDOW_SIZE);
  http2_options.mutable_initial_connection_window_size()->set_value(
      CommonUtility::OptionsLimits::DEFAULT_INITIAL_CONNECTION_WINDOW_SIZE);
  uint32_t max_request_headers_kb = Http::DEFAULT_MAX_REQUEST_HEADERS_KB;
  uint32_t max_response_headers_count = Http::DEFAULT_MAX_HEADERS_COUNT;

  ASSERT_FALSE(http2_options.has_use_oghttp2_codec());
  TestScopedRuntime scoped_runtime;
  scoped_runtime.mergeValues({{"envoy.reloadable_features.http2_use_oghttp2", "true"}});

  auto client = std::make_unique<TestClientConnectionImpl>(
      client_connection, client_callbacks, *client_stats_store.rootScope(), http2_options, random,
      max_request_headers_kb, max_response_headers_count, ProdNghttp2SessionFactory::get());

  // Since no protocol option is specified, the runtime feature is used.
  EXPECT_TRUE(client->useOghttp2Library());

  scoped_runtime.mergeValues({{"envoy.reloadable_features.http2_use_oghttp2", "false"}});

  auto client2 = std::make_unique<TestClientConnectionImpl>(
      client_connection, client_callbacks, *client_stats_store.rootScope(), http2_options, random,
      max_request_headers_kb, max_response_headers_count, ProdNghttp2SessionFactory::get());

  EXPECT_FALSE(client2->useOghttp2Library());
}

#ifdef NDEBUG
// These tests send invalid request and response header names which violate ASSERT while creating
// such request/response headers. So they can only be run in NDEBUG mode.
TEST_P(Http2CodecImplTest, InvalidHeadersFrameInvalid) {
  initialize();

  {
    const auto status = request_encoder_->encodeHeaders(
        TestRequestHeaderMapImpl{{":path", "/"}, {":method", "GET"}, {"x-foo\r\n", "/"}}, true);
    EXPECT_FALSE(status.ok());
    EXPECT_THAT(status.message(), testing::HasSubstr("invalid header name: x-foo\\r\\n"));
  }

  {
    const auto status = request_encoder_->encodeHeaders(
        TestRequestHeaderMapImpl{{":path", "/"}, {":method", "GET"}, {"x-foo", "hello\r\nGET"}},
        true);
    EXPECT_FALSE(status.ok());
    EXPECT_THAT(status.message(), testing::HasSubstr("invalid header value for: x-foo"));
  }
}
#endif

} // namespace Http2
} // namespace Http
} // namespace Envoy<|MERGE_RESOLUTION|>--- conflicted
+++ resolved
@@ -405,17 +405,11 @@
         static_cast<::envoy::extensions::http::header_validators::envoy_default::v3::
                         HeaderValidatorConfig::HeadersWithUnderscoresAction>(
             headers_with_underscores_action_));
-<<<<<<< HEAD
     header_validator_ = std::make_unique<
         Extensions::Http::HeaderValidators::EnvoyDefault::ServerHttp2HeaderValidator>(
         header_validator_config_, Protocol::Http2, server_->http2CodecStats());
-=======
-    header_validator_ =
-        std::make_unique<Extensions::Http::HeaderValidators::EnvoyDefault::Http2HeaderValidator>(
-            header_validator_config_, Protocol::Http2, server_->http2CodecStats());
     request_decoder_.setHeaderValidator(header_validator_.get());
 #endif
->>>>>>> 51e30981
   }
 
   TestScopedRuntime scoped_runtime_;
@@ -4418,13 +4412,8 @@
   // Header validation is done by the CodecClient after header map is fully parsed.
   EXPECT_CALL(response_decoder_, decodeHeaders_(_, _))
       .WillOnce(Invoke([this](ResponseHeaderMapPtr& headers, bool) -> void {
-<<<<<<< HEAD
-        auto result = header_validator_->validateResponseHeaderMap(*headers);
-        ASSERT_FALSE(result.status.ok());
-=======
         auto result = header_validator_->validateResponseHeaders(*headers);
         ASSERT_FALSE(result.ok());
->>>>>>> 51e30981
       }));
 #else
   // The decodeHeaders on the client side will not be called due to protocol error

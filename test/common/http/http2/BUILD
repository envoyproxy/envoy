--- conflicted
+++ resolved
@@ -27,12 +27,9 @@
         "//test/mocks/init:init_mocks",
         "//test/mocks/local_info:local_info_mocks",
         "//test/mocks/network:network_mocks",
-<<<<<<< HEAD
+        "//test/mocks/protobuf:protobuf_mocks",
         "//test/mocks/runtime:runtime_mocks",
-=======
-        "//test/mocks/protobuf:protobuf_mocks",
         "//test/mocks/thread_local:thread_local_mocks",
->>>>>>> f04dccbc
         "//test/mocks/upstream:upstream_mocks",
         "//test/test_common:utility_lib",
     ],

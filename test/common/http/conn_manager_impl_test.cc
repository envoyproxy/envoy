--- conflicted
+++ resolved
@@ -4034,7 +4034,6 @@
   Buffer::OwnedImpl fake_input("1234");
   conn_manager_->onData(fake_input, false); // kick off request
 }
-<<<<<<< HEAD
 
 TEST_F(HttpConnectionManagerImplTest, TestStopAllIterationAndBufferOnDecodingPathFirstFilter) {
   setup(false, "envoy-custom-server", false);
@@ -4121,7 +4120,5 @@
   expectOnDestroy();
   encoder_filters_[1]->callbacks_->continueEncoding();
 }
-=======
->>>>>>> dcbe3fef
 } // namespace Http
 } // namespace Envoy
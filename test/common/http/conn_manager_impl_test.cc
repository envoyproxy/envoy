--- conflicted
+++ resolved
@@ -4892,17 +4892,15 @@
   EXPECT_CALL(callbacks2, onBelowWriteBufferLowWatermark()).Times(0);
   encoder_filters_[1]->callbacks_->setEncoderBufferLimit((buffer_len + 1) * 2);
 
-<<<<<<< HEAD
-  expectOnDestroy();
-  EXPECT_CALL(stream_, removeCallbacks(_));
-  filter_callbacks_.connection_.raiseEvent(Network::ConnectionEvent::RemoteClose);
-=======
   EXPECT_CALL(*log_handler_, log(_, _, _, _))
       .WillOnce(Invoke([](const HeaderMap*, const HeaderMap*, const HeaderMap*,
                           const StreamInfo::StreamInfo& stream_info) {
         EXPECT_FALSE(stream_info.hasAnyResponseFlag());
       }));
->>>>>>> 3f39f10e
+
+  expectOnDestroy();
+  EXPECT_CALL(stream_, removeCallbacks(_));
+  filter_callbacks_.connection_.raiseEvent(Network::ConnectionEvent::RemoteClose);
 }
 
 TEST_F(HttpConnectionManagerImplTest, HitRequestBufferLimits) {

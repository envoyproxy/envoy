#include <chrono>
#include <cstdint>
#include <list>
#include <memory>
#include <string>

#include "envoy/access_log/access_log.h"
#include "envoy/buffer/buffer.h"
#include "envoy/event/dispatcher.h"
#include "envoy/extensions/filters/network/http_connection_manager/v3/http_connection_manager.pb.h"
#include "envoy/http/request_id_extension.h"
#include "envoy/tracing/http_tracer.h"
#include "envoy/type/tracing/v3/custom_tag.pb.h"
#include "envoy/type/v3/percent.pb.h"

#include "common/access_log/access_log_formatter.h"
#include "common/access_log/access_log_impl.h"
#include "common/buffer/buffer_impl.h"
#include "common/common/empty_string.h"
#include "common/common/macros.h"
#include "common/http/conn_manager_impl.h"
#include "common/http/context_impl.h"
#include "common/http/date_provider_impl.h"
#include "common/http/exception.h"
#include "common/http/header_map_impl.h"
#include "common/http/headers.h"
#include "common/http/request_id_extension_impl.h"
#include "common/network/address_impl.h"
#include "common/network/utility.h"
#include "common/upstream/upstream_impl.h"

#include "extensions/access_loggers/file/file_access_log_impl.h"

#include "test/mocks/access_log/mocks.h"
#include "test/mocks/buffer/mocks.h"
#include "test/mocks/common.h"
#include "test/mocks/http/mocks.h"
#include "test/mocks/local_info/mocks.h"
#include "test/mocks/network/mocks.h"
#include "test/mocks/router/mocks.h"
#include "test/mocks/runtime/mocks.h"
#include "test/mocks/server/mocks.h"
#include "test/mocks/ssl/mocks.h"
#include "test/mocks/tracing/mocks.h"
#include "test/mocks/upstream/cluster_info.h"
#include "test/mocks/upstream/mocks.h"
#include "test/test_common/logging.h"
#include "test/test_common/printers.h"
#include "test/test_common/test_runtime.h"
#include "test/test_common/test_time.h"

#include "gmock/gmock.h"
#include "gtest/gtest.h"

using testing::_;
using testing::An;
using testing::AnyNumber;
using testing::AtLeast;
using testing::Eq;
using testing::HasSubstr;
using testing::InSequence;
using testing::Invoke;
using testing::InvokeWithoutArgs;
using testing::NiceMock;
using testing::Ref;
using testing::Return;
using testing::ReturnRef;

namespace Envoy {
namespace Http {

class HttpConnectionManagerImplTest : public testing::Test, public ConnectionManagerConfig {
public:
  struct RouteConfigProvider : public Router::RouteConfigProvider {
    RouteConfigProvider(TimeSource& time_source) : time_source_(time_source) {}

    // Router::RouteConfigProvider
    Router::ConfigConstSharedPtr config() override { return route_config_; }
    absl::optional<ConfigInfo> configInfo() const override { return {}; }
    SystemTime lastUpdated() const override { return time_source_.systemTime(); }
    void onConfigUpdate() override {}

    TimeSource& time_source_;
    std::shared_ptr<Router::MockConfig> route_config_{new NiceMock<Router::MockConfig>()};
  };

  HttpConnectionManagerImplTest()
      : http_context_(fake_stats_.symbolTable()), access_log_path_("dummy_path"),
        access_logs_{
            AccessLog::InstanceSharedPtr{new Extensions::AccessLoggers::File::FileAccessLog(
                access_log_path_, {}, AccessLog::AccessLogFormatUtils::defaultAccessLogFormatter(),
                log_manager_)}},
        codec_(new NiceMock<MockServerConnection>()),
        stats_({ALL_HTTP_CONN_MAN_STATS(POOL_COUNTER(fake_stats_), POOL_GAUGE(fake_stats_),
                                        POOL_HISTOGRAM(fake_stats_))},
               "", fake_stats_),
        tracing_stats_{CONN_MAN_TRACING_STATS(POOL_COUNTER(fake_stats_))},
        listener_stats_{CONN_MAN_LISTENER_STATS(POOL_COUNTER(fake_listener_stats_))},
        request_id_extension_(RequestIDExtensionFactory::defaultInstance(random_)) {

    ON_CALL(route_config_provider_, lastUpdated())
        .WillByDefault(Return(test_time_.timeSystem().systemTime()));
    ON_CALL(scoped_route_config_provider_, lastUpdated())
        .WillByDefault(Return(test_time_.timeSystem().systemTime()));
    // response_encoder_ is not a NiceMock on purpose. This prevents complaining about this
    // method only.
    EXPECT_CALL(response_encoder_, getStream()).Times(AtLeast(0));
  }

  ~HttpConnectionManagerImplTest() override {
    filter_callbacks_.connection_.dispatcher_.clearDeferredDeleteList();
  }

  Tracing::CustomTagConstSharedPtr requestHeaderCustomTag(const std::string& header) {
    envoy::type::tracing::v3::CustomTag::Header headerTag;
    headerTag.set_name(header);
    return std::make_shared<Tracing::RequestHeaderCustomTag>(header, headerTag);
  }

  void setup(bool ssl, const std::string& server_name, bool tracing = true, bool use_srds = false) {
    use_srds_ = use_srds;
    if (ssl) {
      ssl_connection_ = std::make_shared<Ssl::MockConnectionInfo>();
    }

    server_name_ = server_name;
    ON_CALL(filter_callbacks_.connection_, ssl()).WillByDefault(Return(ssl_connection_));
    ON_CALL(Const(filter_callbacks_.connection_), ssl()).WillByDefault(Return(ssl_connection_));
    filter_callbacks_.connection_.local_address_ =
        std::make_shared<Network::Address::Ipv4Instance>("127.0.0.1");
    filter_callbacks_.connection_.remote_address_ =
        std::make_shared<Network::Address::Ipv4Instance>("0.0.0.0");
    conn_manager_ = std::make_unique<ConnectionManagerImpl>(
        *this, drain_close_, random_, http_context_, runtime_, local_info_, cluster_manager_,
        &overload_manager_, test_time_.timeSystem());
    conn_manager_->initializeReadFilterCallbacks(filter_callbacks_);

    if (tracing) {
      envoy::type::v3::FractionalPercent percent1;
      percent1.set_numerator(100);
      envoy::type::v3::FractionalPercent percent2;
      percent2.set_numerator(10000);
      percent2.set_denominator(envoy::type::v3::FractionalPercent::TEN_THOUSAND);
      tracing_config_ = std::make_unique<TracingConnectionManagerConfig>(
          TracingConnectionManagerConfig{Tracing::OperationName::Ingress,
                                         {{":method", requestHeaderCustomTag(":method")}},
                                         percent1,
                                         percent2,
                                         percent1,
                                         false,
                                         256});
    }
  }

  void setupFilterChain(int num_decoder_filters, int num_encoder_filters, int num_requests = 1) {
    // NOTE: The length/repetition in this routine allows InSequence to work correctly in an outer
    // scope.
    for (int i = 0; i < num_decoder_filters * num_requests; i++) {
      decoder_filters_.push_back(new MockStreamDecoderFilter());
    }

    for (int i = 0; i < num_encoder_filters * num_requests; i++) {
      encoder_filters_.push_back(new MockStreamEncoderFilter());
    }

    InSequence s;
    for (int req = 0; req < num_requests; req++) {
      EXPECT_CALL(filter_factory_, createFilterChain(_))
          .WillOnce(Invoke([num_decoder_filters, num_encoder_filters, req,
                            this](FilterChainFactoryCallbacks& callbacks) -> void {
            for (int i = 0; i < num_decoder_filters; i++) {
              callbacks.addStreamDecoderFilter(
                  StreamDecoderFilterSharedPtr{decoder_filters_[req * num_decoder_filters + i]});
            }

            for (int i = 0; i < num_encoder_filters; i++) {
              callbacks.addStreamEncoderFilter(
                  StreamEncoderFilterSharedPtr{encoder_filters_[req * num_encoder_filters + i]});
            }
          }));

      for (int i = 0; i < num_decoder_filters; i++) {
        EXPECT_CALL(*decoder_filters_[req * num_decoder_filters + i], setDecoderFilterCallbacks(_));
      }

      for (int i = 0; i < num_encoder_filters; i++) {
        EXPECT_CALL(*encoder_filters_[req * num_encoder_filters + i], setEncoderFilterCallbacks(_));
      }
    }
  }

  void setUpBufferLimits() {
    ON_CALL(response_encoder_, getStream()).WillByDefault(ReturnRef(stream_));
    EXPECT_CALL(stream_, addCallbacks(_))
        .WillOnce(Invoke(
            [&](Http::StreamCallbacks& callbacks) -> void { stream_callbacks_ = &callbacks; }));
    EXPECT_CALL(stream_, bufferLimit()).WillOnce(Return(initial_buffer_limit_));
  }

  // If request_with_data_and_trailers is true, includes data and trailers in the request. If
  // decode_headers_stop_all is true, decoder_filters_[0]'s callback decodeHeaders() returns
  // StopAllIterationAndBuffer.
  void setUpEncoderAndDecoder(bool request_with_data_and_trailers, bool decode_headers_stop_all) {
    setUpBufferLimits();
    EXPECT_CALL(*codec_, dispatch(_))
        .WillOnce(Invoke([&, request_with_data_and_trailers](Buffer::Instance&) -> Http::Status {
          RequestDecoder* decoder = &conn_manager_->newStream(response_encoder_);
          RequestHeaderMapPtr headers{new TestRequestHeaderMapImpl{
              {":authority", "host"}, {":path", "/"}, {":method", "GET"}}};
          if (request_with_data_and_trailers) {
            decoder->decodeHeaders(std::move(headers), false);

            Buffer::OwnedImpl fake_data("12345");
            decoder->decodeData(fake_data, false);

            RequestTrailerMapPtr trailers{new TestRequestTrailerMapImpl{{"foo", "bar"}}};
            decoder->decodeTrailers(std::move(trailers));
          } else {
            decoder->decodeHeaders(std::move(headers), true);
          }
          return Http::okStatus();
        }));

    setupFilterChain(2, 2);

    EXPECT_CALL(*decoder_filters_[0], decodeHeaders(_, _))
        .WillOnce(InvokeWithoutArgs([&, decode_headers_stop_all]() -> FilterHeadersStatus {
          Buffer::OwnedImpl data("hello");
          decoder_filters_[0]->callbacks_->addDecodedData(data, true);
          if (decode_headers_stop_all) {
            return FilterHeadersStatus::StopAllIterationAndBuffer;
          } else {
            return FilterHeadersStatus::Continue;
          }
        }));
    EXPECT_CALL(*decoder_filters_[0], decodeComplete());
  }

  Event::MockTimer* setUpTimer() {
    // this timer belongs to whatever by whatever next creates a timer.
    // See Envoy::Event::MockTimer for details.
    return new Event::MockTimer(&filter_callbacks_.connection_.dispatcher_);
  }

  void sendRequestHeadersAndData() {
    EXPECT_CALL(*decoder_filters_[1], decodeHeaders(_, false))
        .WillOnce(Return(FilterHeadersStatus::StopIteration));
    auto status = streaming_filter_ ? FilterDataStatus::StopIterationAndWatermark
                                    : FilterDataStatus::StopIterationAndBuffer;
    EXPECT_CALL(*decoder_filters_[1], decodeData(_, true)).WillOnce(Return(status));
    EXPECT_CALL(*decoder_filters_[1], decodeComplete());

    // Kick off the incoming data. |fake_input| is not sent, but instead kicks
    // off sending the headers and |data| queued up in setUpEncoderAndDecoder().
    Buffer::OwnedImpl fake_input("asdf");
    conn_manager_->onData(fake_input, false);
  }

  ResponseHeaderMap* sendResponseHeaders(ResponseHeaderMapPtr&& response_headers) {
    ResponseHeaderMap* altered_response_headers = nullptr;

    EXPECT_CALL(*encoder_filters_[0], encodeHeaders(_, _))
        .WillOnce(Invoke([&](ResponseHeaderMap& headers, bool) -> FilterHeadersStatus {
          altered_response_headers = &headers;
          return FilterHeadersStatus::Continue;
        }));
    EXPECT_CALL(*encoder_filters_[1], encodeHeaders(_, false))
        .WillOnce(Return(FilterHeadersStatus::Continue));
    EXPECT_CALL(response_encoder_, encodeHeaders(_, false));
    decoder_filters_[0]->callbacks_->encodeHeaders(std::move(response_headers), false);
    return altered_response_headers;
  }

  void expectOnDestroy() {
    for (auto filter : decoder_filters_) {
      EXPECT_CALL(*filter, onDestroy());
    }

    auto setup_filter_expect = [](MockStreamEncoderFilter* filter) {
      EXPECT_CALL(*filter, onDestroy());
    };
    std::for_each(encoder_filters_.rbegin(), encoder_filters_.rend(), setup_filter_expect);

    EXPECT_CALL(filter_callbacks_.connection_.dispatcher_, deferredDelete_(_));
  }

  // Http::ConnectionManagerConfig
  const std::list<AccessLog::InstanceSharedPtr>& accessLogs() override { return access_logs_; }
  ServerConnectionPtr createCodec(Network::Connection&, const Buffer::Instance&,
                                  ServerConnectionCallbacks&) override {
    return ServerConnectionPtr{codec_};
  }
  DateProvider& dateProvider() override { return date_provider_; }
  std::chrono::milliseconds drainTimeout() const override { return std::chrono::milliseconds(100); }
  FilterChainFactory& filterFactory() override { return filter_factory_; }
  bool generateRequestId() const override { return true; }
  bool preserveExternalRequestId() const override { return false; }
  bool alwaysSetRequestIdInResponse() const override { return false; }
  uint32_t maxRequestHeadersKb() const override { return max_request_headers_kb_; }
  uint32_t maxRequestHeadersCount() const override { return max_request_headers_count_; }
  absl::optional<std::chrono::milliseconds> idleTimeout() const override { return idle_timeout_; }
  bool isRoutable() const override { return true; }
  absl::optional<std::chrono::milliseconds> maxConnectionDuration() const override {
    return max_connection_duration_;
  }
  std::chrono::milliseconds streamIdleTimeout() const override { return stream_idle_timeout_; }
  std::chrono::milliseconds requestTimeout() const override { return request_timeout_; }
  std::chrono::milliseconds delayedCloseTimeout() const override { return delayed_close_timeout_; }
  absl::optional<std::chrono::milliseconds> maxStreamDuration() const override {
    return max_stream_duration_;
  }
  bool use_srds_{};
  Router::RouteConfigProvider* routeConfigProvider() override {
    if (use_srds_) {
      return nullptr;
    }
    return &route_config_provider_;
  }
  Config::ConfigProvider* scopedRouteConfigProvider() override {
    if (use_srds_) {
      return &scoped_route_config_provider_;
    }
    return nullptr;
  }
  const std::string& serverName() const override { return server_name_; }
  HttpConnectionManagerProto::ServerHeaderTransformation
  serverHeaderTransformation() const override {
    return server_transformation_;
  }
  ConnectionManagerStats& stats() override { return stats_; }
  ConnectionManagerTracingStats& tracingStats() override { return tracing_stats_; }
  bool useRemoteAddress() const override { return use_remote_address_; }
  const Http::InternalAddressConfig& internalAddressConfig() const override {
    return internal_address_config_;
  }
  uint32_t xffNumTrustedHops() const override { return 0; }
  bool skipXffAppend() const override { return false; }
  const std::string& via() const override { return EMPTY_STRING; }
  Http::ForwardClientCertType forwardClientCert() const override { return forward_client_cert_; }
  const std::vector<Http::ClientCertDetailsType>& setCurrentClientCertDetails() const override {
    return set_current_client_cert_details_;
  }
  const Network::Address::Instance& localAddress() override { return local_address_; }
  const absl::optional<std::string>& userAgent() override { return user_agent_; }
  Tracing::HttpTracerSharedPtr tracer() override { return tracer_; }
  const TracingConnectionManagerConfig* tracingConfig() override { return tracing_config_.get(); }
  ConnectionManagerListenerStats& listenerStats() override { return listener_stats_; }
  bool proxy100Continue() const override { return proxy_100_continue_; }
  const Http::Http1Settings& http1Settings() const override { return http1_settings_; }
  bool shouldNormalizePath() const override { return normalize_path_; }
  bool shouldMergeSlashes() const override { return merge_slashes_; }
  RequestIDExtensionSharedPtr requestIDExtension() override { return request_id_extension_; }
  envoy::config::core::v3::HttpProtocolOptions::HeadersWithUnderscoresAction
  headersWithUnderscoresAction() const override {
    return headers_with_underscores_action_;
  }

  Envoy::Event::SimulatedTimeSystem test_time_;
  NiceMock<Router::MockRouteConfigProvider> route_config_provider_;
  std::shared_ptr<Router::MockConfig> route_config_{new NiceMock<Router::MockConfig>()};
  NiceMock<Router::MockScopedRouteConfigProvider> scoped_route_config_provider_;
  Stats::IsolatedStoreImpl fake_stats_;
  Http::ContextImpl http_context_;
  NiceMock<Runtime::MockLoader> runtime_;
  NiceMock<Envoy::AccessLog::MockAccessLogManager> log_manager_;
  std::string access_log_path_;
  std::list<AccessLog::InstanceSharedPtr> access_logs_;
  NiceMock<Network::MockReadFilterCallbacks> filter_callbacks_;
  MockServerConnection* codec_;
  NiceMock<MockFilterChainFactory> filter_factory_;
  ConnectionManagerStats stats_;
  ConnectionManagerTracingStats tracing_stats_;
  NiceMock<Network::MockDrainDecision> drain_close_;
  std::unique_ptr<ConnectionManagerImpl> conn_manager_;
  std::string server_name_;
  HttpConnectionManagerProto::ServerHeaderTransformation server_transformation_{
      HttpConnectionManagerProto::OVERWRITE};
  Network::Address::Ipv4Instance local_address_{"127.0.0.1"};
  bool use_remote_address_{true};
  Http::DefaultInternalAddressConfig internal_address_config_;
  Http::ForwardClientCertType forward_client_cert_{Http::ForwardClientCertType::Sanitize};
  std::vector<Http::ClientCertDetailsType> set_current_client_cert_details_;
  absl::optional<std::string> user_agent_;
  uint32_t max_request_headers_kb_{Http::DEFAULT_MAX_REQUEST_HEADERS_KB};
  uint32_t max_request_headers_count_{Http::DEFAULT_MAX_HEADERS_COUNT};
  absl::optional<std::chrono::milliseconds> idle_timeout_;
  absl::optional<std::chrono::milliseconds> max_connection_duration_;
  std::chrono::milliseconds stream_idle_timeout_{};
  std::chrono::milliseconds request_timeout_{};
  std::chrono::milliseconds delayed_close_timeout_{};
  absl::optional<std::chrono::milliseconds> max_stream_duration_{};
  NiceMock<Runtime::MockRandomGenerator> random_;
  NiceMock<LocalInfo::MockLocalInfo> local_info_;
  NiceMock<Server::Configuration::MockFactoryContext> factory_context_;
  std::shared_ptr<Ssl::MockConnectionInfo> ssl_connection_;
  std::shared_ptr<NiceMock<Tracing::MockHttpTracer>> tracer_{
      std::make_shared<NiceMock<Tracing::MockHttpTracer>>()};
  TracingConnectionManagerConfigPtr tracing_config_;
  SlowDateProviderImpl date_provider_{test_time_.timeSystem()};
  MockStream stream_;
  Http::StreamCallbacks* stream_callbacks_{nullptr};
  NiceMock<Upstream::MockClusterManager> cluster_manager_;
  NiceMock<Server::MockOverloadManager> overload_manager_;
  uint32_t initial_buffer_limit_{};
  bool streaming_filter_{false};
  Stats::IsolatedStoreImpl fake_listener_stats_;
  ConnectionManagerListenerStats listener_stats_;
  bool proxy_100_continue_ = false;
  bool preserve_external_request_id_ = false;
  Http::Http1Settings http1_settings_;
  bool normalize_path_ = false;
  bool merge_slashes_ = false;
  envoy::config::core::v3::HttpProtocolOptions::HeadersWithUnderscoresAction
      headers_with_underscores_action_ = envoy::config::core::v3::HttpProtocolOptions::ALLOW;
  NiceMock<Network::MockClientConnection> upstream_conn_; // for websocket tests
  NiceMock<Tcp::ConnectionPool::MockInstance> conn_pool_; // for websocket tests
  RequestIDExtensionSharedPtr request_id_extension_;

  // TODO(mattklein123): Not all tests have been converted over to better setup. Convert the rest.
  MockResponseEncoder response_encoder_;
  std::vector<MockStreamDecoderFilter*> decoder_filters_;
  std::vector<MockStreamEncoderFilter*> encoder_filters_;
};

TEST_F(HttpConnectionManagerImplTest, HeaderOnlyRequestAndResponse) {
  setup(false, "envoy-custom-server", false);

  // Store the basic request encoder during filter chain setup.
  std::shared_ptr<MockStreamDecoderFilter> filter(new NiceMock<MockStreamDecoderFilter>());

  EXPECT_CALL(*filter, decodeHeaders(_, true))
      .Times(2)
      .WillRepeatedly(Invoke([&](RequestHeaderMap& headers, bool) -> FilterHeadersStatus {
        EXPECT_NE(nullptr, headers.ForwardedFor());
        EXPECT_EQ("http", headers.ForwardedProto()->value().getStringView());
        if (headers.Path()->value() == "/healthcheck") {
          filter->callbacks_->streamInfo().healthCheck(true);
        }

        return FilterHeadersStatus::StopIteration;
      }));

  EXPECT_CALL(*filter, setDecoderFilterCallbacks(_)).Times(2);

  EXPECT_CALL(filter_factory_, createFilterChain(_))
      .Times(2)
      .WillRepeatedly(Invoke([&](FilterChainFactoryCallbacks& callbacks) -> void {
        callbacks.addStreamDecoderFilter(filter);
      }));

  EXPECT_CALL(filter_callbacks_.connection_.dispatcher_, deferredDelete_(_)).Times(2);

  // When dispatch is called on the codec, we pretend to get a new stream and then fire a headers
  // only request into it. Then we respond into the filter.
  NiceMock<MockResponseEncoder> encoder;
  EXPECT_CALL(*codec_, dispatch(_))
      .Times(2)
<<<<<<< HEAD
      .WillRepeatedly(Invoke([&](Buffer::Instance& data) -> void {
        RequestDecoder* decoder = &conn_manager_->newStream(encoder);
=======
      .WillRepeatedly(Invoke([&](Buffer::Instance& data) -> Http::Status {
        decoder = &conn_manager_->newStream(encoder);
>>>>>>> f0ebefc2

        // Test not charging stats on the second call.
        if (data.length() == 4) {
          RequestHeaderMapPtr headers{new TestRequestHeaderMapImpl{
              {":authority", "host"}, {":path", "/"}, {":method", "GET"}}};
          decoder->decodeHeaders(std::move(headers), true);
        } else {
          RequestHeaderMapPtr headers{new TestRequestHeaderMapImpl{
              {":authority", "host"}, {":path", "/healthcheck"}, {":method", "GET"}}};
          decoder->decodeHeaders(std::move(headers), true);
        }

        ResponseHeaderMapPtr response_headers{new TestResponseHeaderMapImpl{{":status", "200"}}};
        filter->callbacks_->encodeHeaders(std::move(response_headers), true);

        // Drain 2 so that on the 2nd iteration we will hit zero.
        data.drain(2);
        return Http::okStatus();
      }));

  // Kick off the incoming data. Use extra data which should cause a redispatch.
  Buffer::OwnedImpl fake_input("1234");
  conn_manager_->onData(fake_input, false);

  EXPECT_EQ(1U, stats_.named_.downstream_rq_2xx_.value());
  EXPECT_EQ(1U, listener_stats_.downstream_rq_2xx_.value());
  EXPECT_EQ(1U, stats_.named_.downstream_rq_completed_.value());
  EXPECT_EQ(1U, listener_stats_.downstream_rq_completed_.value());
}

TEST_F(HttpConnectionManagerImplTest, 100ContinueResponse) {
  proxy_100_continue_ = true;
  setup(false, "envoy-custom-server", false);

  // Store the basic request encoder during filter chain setup.
  std::shared_ptr<MockStreamDecoderFilter> filter(new NiceMock<MockStreamDecoderFilter>());

  EXPECT_CALL(*filter, decodeHeaders(_, true))
      .WillRepeatedly(Invoke([&](RequestHeaderMap& headers, bool) -> FilterHeadersStatus {
        EXPECT_NE(nullptr, headers.ForwardedFor());
        EXPECT_EQ("http", headers.ForwardedProto()->value().getStringView());
        return FilterHeadersStatus::StopIteration;
      }));

  EXPECT_CALL(*filter, setDecoderFilterCallbacks(_));

  EXPECT_CALL(filter_factory_, createFilterChain(_))
      .WillRepeatedly(Invoke([&](FilterChainFactoryCallbacks& callbacks) -> void {
        callbacks.addStreamDecoderFilter(filter);
      }));

  EXPECT_CALL(filter_callbacks_.connection_.dispatcher_, deferredDelete_(_));

  // When dispatch is called on the codec, we pretend to get a new stream and then fire a headers
  // only request into it. Then we respond into the filter.
  NiceMock<MockResponseEncoder> encoder;
<<<<<<< HEAD
  EXPECT_CALL(*codec_, dispatch(_)).WillRepeatedly(Invoke([&](Buffer::Instance& data) -> void {
    RequestDecoder* decoder = &conn_manager_->newStream(encoder);
=======
  EXPECT_CALL(*codec_, dispatch(_))
      .WillRepeatedly(Invoke([&](Buffer::Instance& data) -> Http::Status {
        decoder = &conn_manager_->newStream(encoder);
>>>>>>> f0ebefc2

        // Test not charging stats on the second call.
        RequestHeaderMapPtr headers{new TestRequestHeaderMapImpl{
            {":authority", "host"}, {":path", "/"}, {":method", "GET"}}};
        decoder->decodeHeaders(std::move(headers), true);

        ResponseHeaderMapPtr continue_headers{new TestResponseHeaderMapImpl{{":status", "100"}}};
        filter->callbacks_->encode100ContinueHeaders(std::move(continue_headers));
        ResponseHeaderMapPtr response_headers{new TestResponseHeaderMapImpl{{":status", "200"}}};
        filter->callbacks_->encodeHeaders(std::move(response_headers), true);

        data.drain(4);
        return Http::okStatus();
      }));

  // Kick off the incoming data.
  Buffer::OwnedImpl fake_input("1234");
  conn_manager_->onData(fake_input, false);

  EXPECT_EQ(1U, stats_.named_.downstream_rq_1xx_.value());
  EXPECT_EQ(1U, listener_stats_.downstream_rq_1xx_.value());
  EXPECT_EQ(1U, stats_.named_.downstream_rq_2xx_.value());
  EXPECT_EQ(1U, listener_stats_.downstream_rq_2xx_.value());
  EXPECT_EQ(2U, stats_.named_.downstream_rq_completed_.value());
  EXPECT_EQ(2U, listener_stats_.downstream_rq_completed_.value());
}

TEST_F(HttpConnectionManagerImplTest, 100ContinueResponseWithEncoderFiltersProxyingDisabled) {
  proxy_100_continue_ = false;
  setup(false, "envoy-custom-server", false);
  setUpEncoderAndDecoder(false, false);
  sendRequestHeadersAndData();

  // Akin to 100ContinueResponseWithEncoderFilters below, but with
  // proxy_100_continue_ false. Verify the filters do not get the 100 continue
  // headers.
  EXPECT_CALL(*encoder_filters_[0], encode100ContinueHeaders(_)).Times(0);
  EXPECT_CALL(*encoder_filters_[1], encode100ContinueHeaders(_)).Times(0);
  EXPECT_CALL(response_encoder_, encode100ContinueHeaders(_)).Times(0);
  ResponseHeaderMapPtr continue_headers{new TestResponseHeaderMapImpl{{":status", "100"}}};
  decoder_filters_[0]->callbacks_->encode100ContinueHeaders(std::move(continue_headers));

  EXPECT_CALL(*encoder_filters_[0], encodeHeaders(_, false))
      .WillOnce(Return(FilterHeadersStatus::Continue));
  EXPECT_CALL(*encoder_filters_[1], encodeHeaders(_, false))
      .WillOnce(Return(FilterHeadersStatus::Continue));
  EXPECT_CALL(response_encoder_, encodeHeaders(_, false));
  ResponseHeaderMapPtr response_headers{new TestResponseHeaderMapImpl{{":status", "200"}}};
  decoder_filters_[0]->callbacks_->encodeHeaders(std::move(response_headers), false);
}

TEST_F(HttpConnectionManagerImplTest, 100ContinueResponseWithEncoderFilters) {
  proxy_100_continue_ = true;
  setup(false, "envoy-custom-server", false);
  setUpEncoderAndDecoder(false, false);
  sendRequestHeadersAndData();

  EXPECT_CALL(*encoder_filters_[0], encode100ContinueHeaders(_))
      .WillOnce(Return(FilterHeadersStatus::Continue));
  EXPECT_CALL(*encoder_filters_[1], encode100ContinueHeaders(_))
      .WillOnce(Return(FilterHeadersStatus::Continue));
  EXPECT_CALL(response_encoder_, encode100ContinueHeaders(_));
  ResponseHeaderMapPtr continue_headers{new TestResponseHeaderMapImpl{{":status", "100"}}};
  decoder_filters_[0]->callbacks_->encode100ContinueHeaders(std::move(continue_headers));

  EXPECT_CALL(*encoder_filters_[0], encodeHeaders(_, false))
      .WillOnce(Return(FilterHeadersStatus::Continue));
  EXPECT_CALL(*encoder_filters_[1], encodeHeaders(_, false))
      .WillOnce(Return(FilterHeadersStatus::Continue));
  EXPECT_CALL(response_encoder_, encodeHeaders(_, false));
  ResponseHeaderMapPtr response_headers{new TestResponseHeaderMapImpl{{":status", "200"}}};
  decoder_filters_[0]->callbacks_->encodeHeaders(std::move(response_headers), false);
}

TEST_F(HttpConnectionManagerImplTest, PauseResume100Continue) {
  proxy_100_continue_ = true;
  setup(false, "envoy-custom-server", false);
  setUpEncoderAndDecoder(false, false);
  sendRequestHeadersAndData();

  // Stop the 100-Continue at encoder filter 1. Encoder filter 0 should not yet receive the
  // 100-Continue
  EXPECT_CALL(*encoder_filters_[1], encode100ContinueHeaders(_))
      .WillOnce(Return(FilterHeadersStatus::StopIteration));
  EXPECT_CALL(*encoder_filters_[0], encode100ContinueHeaders(_)).Times(0);
  EXPECT_CALL(response_encoder_, encode100ContinueHeaders(_)).Times(0);
  ResponseHeaderMapPtr continue_headers{new TestResponseHeaderMapImpl{{":status", "100"}}};
  decoder_filters_[1]->callbacks_->encode100ContinueHeaders(std::move(continue_headers));

  // Have the encoder filter 1 continue. Make sure the 100-Continue is resumed as expected.
  EXPECT_CALL(*encoder_filters_[0], encode100ContinueHeaders(_))
      .WillOnce(Return(FilterHeadersStatus::Continue));
  EXPECT_CALL(response_encoder_, encode100ContinueHeaders(_));
  encoder_filters_[1]->callbacks_->continueEncoding();

  EXPECT_CALL(*encoder_filters_[1], encodeHeaders(_, false))
      .WillOnce(Return(FilterHeadersStatus::Continue));
  EXPECT_CALL(*encoder_filters_[0], encodeHeaders(_, false))
      .WillOnce(Return(FilterHeadersStatus::Continue));
  EXPECT_CALL(response_encoder_, encodeHeaders(_, false));
  ResponseHeaderMapPtr response_headers{new TestResponseHeaderMapImpl{{":status", "200"}}};
  decoder_filters_[1]->callbacks_->encodeHeaders(std::move(response_headers), false);
}

// Regression test for https://github.com/envoyproxy/envoy/issues/10923.
TEST_F(HttpConnectionManagerImplTest, 100ContinueResponseWithDecoderPause) {
  proxy_100_continue_ = true;
  setup(false, "envoy-custom-server", false);

  std::shared_ptr<MockStreamDecoderFilter> filter(new NiceMock<MockStreamDecoderFilter>());

  // Allow headers to pass.
  EXPECT_CALL(*filter, decodeHeaders(_, false))
      .WillRepeatedly(
          InvokeWithoutArgs([]() -> FilterHeadersStatus { return FilterHeadersStatus::Continue; }));
  // Pause and then resume the decode pipeline, this is key to triggering #10923.
  EXPECT_CALL(*filter, decodeData(_, false)).WillOnce(InvokeWithoutArgs([]() -> FilterDataStatus {
    return FilterDataStatus::StopIterationAndBuffer;
  }));
  EXPECT_CALL(*filter, decodeData(_, true))
      .WillRepeatedly(
          InvokeWithoutArgs([]() -> FilterDataStatus { return FilterDataStatus::Continue; }));

  EXPECT_CALL(*filter, setDecoderFilterCallbacks(_));

  EXPECT_CALL(filter_factory_, createFilterChain(_))
      .WillRepeatedly(Invoke([&](FilterChainFactoryCallbacks& callbacks) -> void {
        callbacks.addStreamDecoderFilter(filter);
      }));

  EXPECT_CALL(filter_callbacks_.connection_.dispatcher_, deferredDelete_(_));

  NiceMock<MockResponseEncoder> encoder;
<<<<<<< HEAD
  EXPECT_CALL(*codec_, dispatch(_)).WillRepeatedly(Invoke([&](Buffer::Instance& data) -> void {
    RequestDecoder* decoder = &conn_manager_->newStream(encoder);
=======
  EXPECT_CALL(*codec_, dispatch(_))
      .WillRepeatedly(Invoke([&](Buffer::Instance& data) -> Http::Status {
        decoder = &conn_manager_->newStream(encoder);
>>>>>>> f0ebefc2

        // Test not charging stats on the second call.
        RequestHeaderMapPtr headers{new TestRequestHeaderMapImpl{
            {":authority", "host"}, {":path", "/"}, {":method", "GET"}}};
        decoder->decodeHeaders(std::move(headers), false);
        // Allow the decode pipeline to pause.
        decoder->decodeData(data, false);

        ResponseHeaderMapPtr continue_headers{new TestResponseHeaderMapImpl{{":status", "100"}}};
        filter->callbacks_->encode100ContinueHeaders(std::move(continue_headers));

        // Resume decode pipeline after encoding 100 continue headers, we're now
        // ready to trigger #10923.
        decoder->decodeData(data, true);

        ResponseHeaderMapPtr response_headers{new TestResponseHeaderMapImpl{{":status", "200"}}};
        filter->callbacks_->encodeHeaders(std::move(response_headers), true);

        data.drain(4);
        return Http::okStatus();
      }));

  // Kick off the incoming data.
  Buffer::OwnedImpl fake_input("1234");
  conn_manager_->onData(fake_input, false);

  EXPECT_EQ(1U, stats_.named_.downstream_rq_1xx_.value());
  EXPECT_EQ(1U, listener_stats_.downstream_rq_1xx_.value());
  EXPECT_EQ(1U, stats_.named_.downstream_rq_2xx_.value());
  EXPECT_EQ(1U, listener_stats_.downstream_rq_2xx_.value());
  EXPECT_EQ(2U, stats_.named_.downstream_rq_completed_.value());
  EXPECT_EQ(2U, listener_stats_.downstream_rq_completed_.value());
}

// By default, Envoy will set the server header to the server name, here "custom-value"
TEST_F(HttpConnectionManagerImplTest, ServerHeaderOverwritten) {
  setup(false, "custom-value", false);
  setUpEncoderAndDecoder(false, false);

  sendRequestHeadersAndData();
  const ResponseHeaderMap* altered_headers = sendResponseHeaders(
      ResponseHeaderMapPtr{new TestResponseHeaderMapImpl{{":status", "200"}, {"server", "foo"}}});
  EXPECT_EQ("custom-value", altered_headers->Server()->value().getStringView());
}

// When configured APPEND_IF_ABSENT if the server header is present it will be retained.
TEST_F(HttpConnectionManagerImplTest, ServerHeaderAppendPresent) {
  server_transformation_ = HttpConnectionManagerProto::APPEND_IF_ABSENT;
  setup(false, "custom-value", false);
  setUpEncoderAndDecoder(false, false);

  sendRequestHeadersAndData();
  const ResponseHeaderMap* altered_headers = sendResponseHeaders(
      ResponseHeaderMapPtr{new TestResponseHeaderMapImpl{{":status", "200"}, {"server", "foo"}}});
  EXPECT_EQ("foo", altered_headers->Server()->value().getStringView());
}

// When configured APPEND_IF_ABSENT if the server header is absent the server name will be set.
TEST_F(HttpConnectionManagerImplTest, ServerHeaderAppendAbsent) {
  server_transformation_ = HttpConnectionManagerProto::APPEND_IF_ABSENT;
  setup(false, "custom-value", false);
  setUpEncoderAndDecoder(false, false);

  sendRequestHeadersAndData();
  const ResponseHeaderMap* altered_headers =
      sendResponseHeaders(ResponseHeaderMapPtr{new TestResponseHeaderMapImpl{{":status", "200"}}});
  EXPECT_EQ("custom-value", altered_headers->Server()->value().getStringView());
}

// When configured PASS_THROUGH, the server name will pass through.
TEST_F(HttpConnectionManagerImplTest, ServerHeaderPassthroughPresent) {
  server_transformation_ = HttpConnectionManagerProto::PASS_THROUGH;
  setup(false, "custom-value", false);
  setUpEncoderAndDecoder(false, false);

  sendRequestHeadersAndData();
  const ResponseHeaderMap* altered_headers = sendResponseHeaders(
      ResponseHeaderMapPtr{new TestResponseHeaderMapImpl{{":status", "200"}, {"server", "foo"}}});
  EXPECT_EQ("foo", altered_headers->Server()->value().getStringView());
}

// When configured PASS_THROUGH, the server header will not be added if absent.
TEST_F(HttpConnectionManagerImplTest, ServerHeaderPassthroughAbsent) {
  server_transformation_ = HttpConnectionManagerProto::PASS_THROUGH;
  setup(false, "custom-value", false);
  setUpEncoderAndDecoder(false, false);

  sendRequestHeadersAndData();
  const ResponseHeaderMap* altered_headers =
      sendResponseHeaders(ResponseHeaderMapPtr{new TestResponseHeaderMapImpl{{":status", "200"}}});
  EXPECT_TRUE(altered_headers->Server() == nullptr);
}

TEST_F(HttpConnectionManagerImplTest, InvalidPathWithDualFilter) {
  InSequence s;
  setup(false, "");

  EXPECT_CALL(*codec_, dispatch(_)).WillOnce(Invoke([&](Buffer::Instance& data) -> Http::Status {
    RequestDecoder* decoder = &conn_manager_->newStream(response_encoder_);
    RequestHeaderMapPtr headers{new TestRequestHeaderMapImpl{
        {":authority", "host"}, {":path", "http://api.lyft.com/"}, {":method", "GET"}}};
    decoder->decodeHeaders(std::move(headers), true);
    data.drain(4);
    return Http::okStatus();
  }));

  // This test also verifies that decoder/encoder filters have onDestroy() called only once.
  auto* filter = new MockStreamFilter();
  EXPECT_CALL(filter_factory_, createFilterChain(_))
      .WillOnce(Invoke([&](FilterChainFactoryCallbacks& callbacks) -> void {
        callbacks.addStreamFilter(StreamFilterSharedPtr{filter});
      }));
  EXPECT_CALL(*filter, setDecoderFilterCallbacks(_));
  EXPECT_CALL(*filter, setEncoderFilterCallbacks(_));

  EXPECT_CALL(*filter, encodeHeaders(_, true));
  EXPECT_CALL(response_encoder_, encodeHeaders(_, true))
      .WillOnce(Invoke([&](const ResponseHeaderMap& headers, bool) -> void {
        EXPECT_EQ("404", headers.Status()->value().getStringView());
        EXPECT_EQ("absolute_path_rejected",
                  filter->decoder_callbacks_->streamInfo().responseCodeDetails().value());
      }));
  EXPECT_CALL(*filter, onDestroy());

  Buffer::OwnedImpl fake_input("1234");
  conn_manager_->onData(fake_input, false);
}

// Invalid paths are rejected with 400.
TEST_F(HttpConnectionManagerImplTest, PathFailedtoSanitize) {
  InSequence s;
  setup(false, "");
  // Enable path sanitizer
  normalize_path_ = true;

  EXPECT_CALL(*codec_, dispatch(_)).WillOnce(Invoke([&](Buffer::Instance& data) -> Http::Status {
    RequestDecoder* decoder = &conn_manager_->newStream(response_encoder_);
    RequestHeaderMapPtr headers{new TestRequestHeaderMapImpl{
        {":authority", "host"},
        {":path", "/ab%00c"}, // "%00" is not valid in path according to RFC
        {":method", "GET"}}};
    decoder->decodeHeaders(std::move(headers), true);
    data.drain(4);
    return Http::okStatus();
  }));

  // This test also verifies that decoder/encoder filters have onDestroy() called only once.
  auto* filter = new MockStreamFilter();
  EXPECT_CALL(filter_factory_, createFilterChain(_))
      .WillOnce(Invoke([&](FilterChainFactoryCallbacks& callbacks) -> void {
        callbacks.addStreamFilter(StreamFilterSharedPtr{filter});
      }));
  EXPECT_CALL(*filter, setDecoderFilterCallbacks(_));
  EXPECT_CALL(*filter, setEncoderFilterCallbacks(_));

  EXPECT_CALL(*filter, encodeHeaders(_, true));
  EXPECT_CALL(response_encoder_, encodeHeaders(_, true))
      .WillOnce(Invoke([&](const ResponseHeaderMap& headers, bool) -> void {
        EXPECT_EQ("400", headers.Status()->value().getStringView());
        EXPECT_EQ("path_normalization_failed",
                  filter->decoder_callbacks_->streamInfo().responseCodeDetails().value());
      }));
  EXPECT_CALL(*filter, onDestroy());

  Buffer::OwnedImpl fake_input("1234");
  conn_manager_->onData(fake_input, false);
}

// Filters observe normalized paths, not the original path, when path
// normalization is configured.
TEST_F(HttpConnectionManagerImplTest, FilterShouldUseSantizedPath) {
  setup(false, "");
  // Enable path sanitizer
  normalize_path_ = true;
  const std::string original_path = "/x/%2E%2e/z";
  const std::string normalized_path = "/z";

  auto* filter = new MockStreamFilter();

  EXPECT_CALL(filter_factory_, createFilterChain(_))
      .WillOnce(Invoke([&](FilterChainFactoryCallbacks& callbacks) -> void {
        callbacks.addStreamDecoderFilter(StreamDecoderFilterSharedPtr{filter});
      }));

  EXPECT_CALL(*filter, decodeHeaders(_, true))
      .WillRepeatedly(Invoke([&](RequestHeaderMap& header_map, bool) -> FilterHeadersStatus {
        EXPECT_EQ(normalized_path, header_map.Path()->value().getStringView());
        return FilterHeadersStatus::StopIteration;
      }));

  EXPECT_CALL(*filter, setDecoderFilterCallbacks(_));

  EXPECT_CALL(*codec_, dispatch(_)).WillOnce(Invoke([&](Buffer::Instance&) -> Http::Status {
    RequestDecoder* decoder = &conn_manager_->newStream(response_encoder_);
    RequestHeaderMapPtr headers{new TestRequestHeaderMapImpl{
        {":authority", "host"}, {":path", original_path}, {":method", "GET"}}};
    decoder->decodeHeaders(std::move(headers), true);
    return Http::okStatus();
  }));

  // Kick off the incoming data.
  Buffer::OwnedImpl fake_input("1234");
  conn_manager_->onData(fake_input, false);
}

// The router observes normalized paths, not the original path, when path
// normalization is configured.
TEST_F(HttpConnectionManagerImplTest, RouteShouldUseSantizedPath) {
  setup(false, "");
  // Enable path sanitizer
  normalize_path_ = true;
  const std::string original_path = "/x/%2E%2e/z";
  const std::string normalized_path = "/z";

  EXPECT_CALL(*codec_, dispatch(_)).WillOnce(Invoke([&](Buffer::Instance&) -> Http::Status {
    RequestDecoder* decoder = &conn_manager_->newStream(response_encoder_);
    RequestHeaderMapPtr headers{new TestRequestHeaderMapImpl{
        {":authority", "host"}, {":path", original_path}, {":method", "GET"}}};
    decoder->decodeHeaders(std::move(headers), true);
    return Http::okStatus();
  }));

  const std::string fake_cluster_name = "fake_cluster";

  std::shared_ptr<Upstream::MockThreadLocalCluster> fake_cluster =
      std::make_shared<NiceMock<Upstream::MockThreadLocalCluster>>();
  std::shared_ptr<Router::MockRoute> route = std::make_shared<NiceMock<Router::MockRoute>>();
  EXPECT_CALL(route->route_entry_, clusterName()).WillRepeatedly(ReturnRef(fake_cluster_name));

  EXPECT_CALL(*route_config_provider_.route_config_, route(_, _, _))
      .WillOnce(Invoke(
          [&](const Http::RequestHeaderMap& header_map, const StreamInfo::StreamInfo&, uint64_t) {
            EXPECT_EQ(normalized_path, header_map.Path()->value().getStringView());
            return route;
          }));
  EXPECT_CALL(filter_factory_, createFilterChain(_))
      .WillOnce(Invoke([&](FilterChainFactoryCallbacks&) -> void {}));

  // Kick off the incoming data.
  Buffer::OwnedImpl fake_input("1234");
  conn_manager_->onData(fake_input, false);
}

TEST_F(HttpConnectionManagerImplTest, StartAndFinishSpanNormalFlow) {
  setup(false, "");

  auto* span = new NiceMock<Tracing::MockSpan>();
  EXPECT_CALL(*tracer_, startSpan_(_, _, _, _))
      .WillOnce(
          Invoke([&](const Tracing::Config& config, const HeaderMap&, const StreamInfo::StreamInfo&,
                     const Tracing::Decision) -> Tracing::Span* {
            EXPECT_EQ(Tracing::OperationName::Ingress, config.operationName());

            return span;
          }));
  // No decorator.
  EXPECT_CALL(*route_config_provider_.route_config_->route_, decorator())
      .WillRepeatedly(Return(nullptr));
  envoy::type::v3::FractionalPercent percent1;
  percent1.set_numerator(100);
  envoy::type::v3::FractionalPercent percent2;
  percent2.set_numerator(10000);
  percent2.set_denominator(envoy::type::v3::FractionalPercent::TEN_THOUSAND);

  struct TracingTagMetaSuite {
    using Factory =
        std::function<Tracing::CustomTagConstSharedPtr(const std::string&, const std::string&)>;
    std::string prefix;
    Factory factory;
  };
  struct TracingTagSuite {
    bool has_conn;
    bool has_route;
    std::list<Tracing::CustomTagConstSharedPtr> custom_tags;
    std::string tag;
    std::string tag_value;
  };
  std::vector<TracingTagMetaSuite> tracing_tag_meta_cases = {
      {"l-tag",
       [](const std::string& t, const std::string& v) {
         envoy::type::tracing::v3::CustomTag::Literal literal;
         literal.set_value(v);
         return std::make_shared<Tracing::LiteralCustomTag>(t, literal);
       }},
      {"e-tag",
       [](const std::string& t, const std::string& v) {
         envoy::type::tracing::v3::CustomTag::Environment e;
         e.set_default_value(v);
         return std::make_shared<Tracing::EnvironmentCustomTag>(t, e);
       }},
      {"x-tag",
       [](const std::string& t, const std::string& v) {
         envoy::type::tracing::v3::CustomTag::Header h;
         h.set_default_value(v);
         return std::make_shared<Tracing::RequestHeaderCustomTag>(t, h);
       }},
      {"m-tag", [](const std::string& t, const std::string& v) {
         envoy::type::tracing::v3::CustomTag::Metadata m;
         m.mutable_kind()->mutable_host();
         m.set_default_value(v);
         return std::make_shared<Tracing::MetadataCustomTag>(t, m);
       }}};
  std::vector<TracingTagSuite> tracing_tag_cases;
  for (const TracingTagMetaSuite& ms : tracing_tag_meta_cases) {
    const std::string& t1 = ms.prefix + "-1";
    const std::string& v1 = ms.prefix + "-v1";
    tracing_tag_cases.push_back({true, false, {ms.factory(t1, v1)}, t1, v1});

    const std::string& t2 = ms.prefix + "-2";
    const std::string& v2 = ms.prefix + "-v2";
    const std::string& rv2 = ms.prefix + "-r2";
    tracing_tag_cases.push_back({true, true, {ms.factory(t2, v2), ms.factory(t2, rv2)}, t2, rv2});

    const std::string& t3 = ms.prefix + "-3";
    const std::string& rv3 = ms.prefix + "-r3";
    tracing_tag_cases.push_back({false, true, {ms.factory(t3, rv3)}, t3, rv3});
  }
  Tracing::CustomTagMap conn_tracing_tags = {
      {":method", requestHeaderCustomTag(":method")}}; // legacy test case
  Tracing::CustomTagMap route_tracing_tags;
  for (TracingTagSuite& s : tracing_tag_cases) {
    if (s.has_conn) {
      const Tracing::CustomTagConstSharedPtr& ptr = s.custom_tags.front();
      conn_tracing_tags.emplace(ptr->tag(), ptr);
      s.custom_tags.pop_front();
    }
    if (s.has_route) {
      const Tracing::CustomTagConstSharedPtr& ptr = s.custom_tags.front();
      route_tracing_tags.emplace(ptr->tag(), ptr);
      s.custom_tags.pop_front();
    }
  }
  tracing_config_ = std::make_unique<TracingConnectionManagerConfig>(
      TracingConnectionManagerConfig{Tracing::OperationName::Ingress, conn_tracing_tags, percent1,
                                     percent2, percent1, false, 256});
  NiceMock<Router::MockRouteTracing> route_tracing;
  ON_CALL(route_tracing, getClientSampling()).WillByDefault(ReturnRef(percent1));
  ON_CALL(route_tracing, getRandomSampling()).WillByDefault(ReturnRef(percent2));
  ON_CALL(route_tracing, getOverallSampling()).WillByDefault(ReturnRef(percent1));
  ON_CALL(route_tracing, getCustomTags()).WillByDefault(ReturnRef(route_tracing_tags));
  ON_CALL(*route_config_provider_.route_config_->route_, tracingConfig())
      .WillByDefault(Return(&route_tracing));

  EXPECT_CALL(*span, finishSpan());
  EXPECT_CALL(*span, setTag(_, _)).Times(testing::AnyNumber());
  // Verify tag is set based on the request headers.
  EXPECT_CALL(*span, setTag(Eq(":method"), Eq("GET")));
  for (const TracingTagSuite& s : tracing_tag_cases) {
    EXPECT_CALL(*span, setTag(Eq(s.tag), Eq(s.tag_value)));
  }
  // Verify if the activeSpan interface returns reference to the current span.
  EXPECT_CALL(*span, setTag(Eq("service-cluster"), Eq("scoobydoo")));
  EXPECT_CALL(
      runtime_.snapshot_,
      featureEnabled("tracing.global_enabled", An<const envoy::type::v3::FractionalPercent&>(), _))
      .WillOnce(Return(true));
  EXPECT_CALL(*span, setOperation(_)).Times(0);

  std::shared_ptr<MockStreamDecoderFilter> filter(new NiceMock<MockStreamDecoderFilter>());

  EXPECT_CALL(filter_factory_, createFilterChain(_))
      .WillRepeatedly(Invoke([&](FilterChainFactoryCallbacks& callbacks) -> void {
        callbacks.addStreamDecoderFilter(filter);
      }));

  // Treat request as internal, otherwise x-request-id header will be overwritten.
  use_remote_address_ = false;
  EXPECT_CALL(random_, uuid()).Times(0);

  NiceMock<MockResponseEncoder> encoder;
<<<<<<< HEAD
  EXPECT_CALL(*codec_, dispatch(_)).WillRepeatedly(Invoke([&](Buffer::Instance& data) -> void {
    RequestDecoder* decoder = &conn_manager_->newStream(encoder);
=======
  EXPECT_CALL(*codec_, dispatch(_))
      .WillRepeatedly(Invoke([&](Buffer::Instance& data) -> Http::Status {
        decoder = &conn_manager_->newStream(encoder);
>>>>>>> f0ebefc2

        RequestHeaderMapPtr headers{
            new TestRequestHeaderMapImpl{{":method", "GET"},
                                         {":authority", "host"},
                                         {":path", "/"},
                                         {"x-request-id", "125a4afb-6f55-a4ba-ad80-413f09f48a28"}}};
        decoder->decodeHeaders(std::move(headers), true);

        ResponseHeaderMapPtr response_headers{new TestResponseHeaderMapImpl{{":status", "200"}}};
        filter->callbacks_->encodeHeaders(std::move(response_headers), true);
        filter->callbacks_->activeSpan().setTag("service-cluster", "scoobydoo");
        data.drain(4);
        return Http::okStatus();
      }));

  // Should be no 'x-envoy-decorator-operation' response header.
  EXPECT_CALL(encoder, encodeHeaders(_, true))
      .WillOnce(Invoke([](const ResponseHeaderMap& headers, bool) -> void {
        EXPECT_EQ(nullptr, headers.EnvoyDecoratorOperation());
      }));

  Buffer::OwnedImpl fake_input("1234");
  conn_manager_->onData(fake_input, false);

  EXPECT_EQ(1UL, tracing_stats_.service_forced_.value());
  EXPECT_EQ(0UL, tracing_stats_.random_sampling_.value());
}

TEST_F(HttpConnectionManagerImplTest, StartAndFinishSpanNormalFlowIngressDecorator) {
  setup(false, "");

  auto* span = new NiceMock<Tracing::MockSpan>();
  EXPECT_CALL(*tracer_, startSpan_(_, _, _, _))
      .WillOnce(
          Invoke([&](const Tracing::Config& config, const HeaderMap&, const StreamInfo::StreamInfo&,
                     const Tracing::Decision) -> Tracing::Span* {
            EXPECT_EQ(Tracing::OperationName::Ingress, config.operationName());

            return span;
          }));
  route_config_provider_.route_config_->route_->decorator_.operation_ = "testOp";
  EXPECT_CALL(*route_config_provider_.route_config_->route_, decorator()).Times(2);
  EXPECT_CALL(route_config_provider_.route_config_->route_->decorator_, apply(_))
      .WillOnce(Invoke(
          [&](const Tracing::Span& apply_to_span) -> void { EXPECT_EQ(span, &apply_to_span); }));
  EXPECT_EQ(true, route_config_provider_.route_config_->route_->decorator_.propagate());
  EXPECT_CALL(*span, finishSpan());
  EXPECT_CALL(*span, setTag(_, _)).Times(testing::AnyNumber());
  EXPECT_CALL(
      runtime_.snapshot_,
      featureEnabled("tracing.global_enabled", An<const envoy::type::v3::FractionalPercent&>(), _))
      .WillOnce(Return(true));
  EXPECT_CALL(*span, setOperation(_)).Times(0);

  std::shared_ptr<MockStreamDecoderFilter> filter(new NiceMock<MockStreamDecoderFilter>());

  EXPECT_CALL(filter_factory_, createFilterChain(_))
      .WillRepeatedly(Invoke([&](FilterChainFactoryCallbacks& callbacks) -> void {
        callbacks.addStreamDecoderFilter(filter);
      }));

  // Treat request as internal, otherwise x-request-id header will be overwritten.
  use_remote_address_ = false;
  EXPECT_CALL(random_, uuid()).Times(0);

  NiceMock<MockResponseEncoder> encoder;
<<<<<<< HEAD
  EXPECT_CALL(*codec_, dispatch(_)).WillRepeatedly(Invoke([&](Buffer::Instance& data) -> void {
    RequestDecoder* decoder = &conn_manager_->newStream(encoder);
=======
  EXPECT_CALL(*codec_, dispatch(_))
      .WillRepeatedly(Invoke([&](Buffer::Instance& data) -> Http::Status {
        decoder = &conn_manager_->newStream(encoder);
>>>>>>> f0ebefc2

        RequestHeaderMapPtr headers{
            new TestRequestHeaderMapImpl{{":method", "GET"},
                                         {":authority", "host"},
                                         {":path", "/"},
                                         {"x-request-id", "125a4afb-6f55-a4ba-ad80-413f09f48a28"}}};
        decoder->decodeHeaders(std::move(headers), true);

        ResponseHeaderMapPtr response_headers{new TestResponseHeaderMapImpl{{":status", "200"}}};
        filter->callbacks_->encodeHeaders(std::move(response_headers), true);
        filter->callbacks_->activeSpan().setTag("service-cluster", "scoobydoo");
        data.drain(4);
        return Http::okStatus();
      }));

  // Verify decorator operation response header has been defined.
  EXPECT_CALL(encoder, encodeHeaders(_, true))
      .WillOnce(Invoke([](const ResponseHeaderMap& headers, bool) -> void {
        EXPECT_EQ("testOp", headers.EnvoyDecoratorOperation()->value().getStringView());
      }));

  Buffer::OwnedImpl fake_input("1234");
  conn_manager_->onData(fake_input, false);
}

TEST_F(HttpConnectionManagerImplTest, StartAndFinishSpanNormalFlowIngressDecoratorPropagateFalse) {
  setup(false, "");

  auto* span = new NiceMock<Tracing::MockSpan>();
  EXPECT_CALL(*tracer_, startSpan_(_, _, _, _))
      .WillOnce(
          Invoke([&](const Tracing::Config& config, const HeaderMap&, const StreamInfo::StreamInfo&,
                     const Tracing::Decision) -> Tracing::Span* {
            EXPECT_EQ(Tracing::OperationName::Ingress, config.operationName());

            return span;
          }));
  route_config_provider_.route_config_->route_->decorator_.operation_ = "testOp";
  ON_CALL(route_config_provider_.route_config_->route_->decorator_, propagate())
      .WillByDefault(Return(false));
  EXPECT_CALL(*route_config_provider_.route_config_->route_, decorator()).Times(2);
  EXPECT_CALL(route_config_provider_.route_config_->route_->decorator_, apply(_))
      .WillOnce(Invoke(
          [&](const Tracing::Span& apply_to_span) -> void { EXPECT_EQ(span, &apply_to_span); }));
  EXPECT_CALL(*span, finishSpan());
  EXPECT_CALL(*span, setTag(_, _)).Times(testing::AnyNumber());
  EXPECT_CALL(
      runtime_.snapshot_,
      featureEnabled("tracing.global_enabled", An<const envoy::type::v3::FractionalPercent&>(), _))
      .WillOnce(Return(true));
  EXPECT_CALL(*span, setOperation(_)).Times(0);

  std::shared_ptr<MockStreamDecoderFilter> filter(new NiceMock<MockStreamDecoderFilter>());

  EXPECT_CALL(filter_factory_, createFilterChain(_))
      .WillRepeatedly(Invoke([&](FilterChainFactoryCallbacks& callbacks) -> void {
        callbacks.addStreamDecoderFilter(filter);
      }));

  // Treat request as internal, otherwise x-request-id header will be overwritten.
  use_remote_address_ = false;
  EXPECT_CALL(random_, uuid()).Times(0);

  NiceMock<MockResponseEncoder> encoder;
<<<<<<< HEAD
  EXPECT_CALL(*codec_, dispatch(_)).WillRepeatedly(Invoke([&](Buffer::Instance& data) -> void {
    RequestDecoder* decoder = &conn_manager_->newStream(encoder);
=======
  EXPECT_CALL(*codec_, dispatch(_))
      .WillRepeatedly(Invoke([&](Buffer::Instance& data) -> Http::Status {
        decoder = &conn_manager_->newStream(encoder);
>>>>>>> f0ebefc2

        RequestHeaderMapPtr headers{
            new TestRequestHeaderMapImpl{{":method", "GET"},
                                         {":authority", "host"},
                                         {":path", "/"},
                                         {"x-request-id", "125a4afb-6f55-a4ba-ad80-413f09f48a28"}}};
        decoder->decodeHeaders(std::move(headers), true);

        ResponseHeaderMapPtr response_headers{new TestResponseHeaderMapImpl{{":status", "200"}}};
        filter->callbacks_->encodeHeaders(std::move(response_headers), true);
        filter->callbacks_->activeSpan().setTag("service-cluster", "scoobydoo");
        data.drain(4);
        return Http::okStatus();
      }));

  // Verify decorator operation response header has NOT been defined (i.e. not propagated).
  EXPECT_CALL(encoder, encodeHeaders(_, true))
      .WillOnce(Invoke([](const ResponseHeaderMap& headers, bool) -> void {
        EXPECT_EQ(nullptr, headers.EnvoyDecoratorOperation());
      }));

  Buffer::OwnedImpl fake_input("1234");
  conn_manager_->onData(fake_input, false);
}

TEST_F(HttpConnectionManagerImplTest, StartAndFinishSpanNormalFlowIngressDecoratorOverrideOp) {
  setup(false, "");

  auto* span = new NiceMock<Tracing::MockSpan>();
  EXPECT_CALL(*tracer_, startSpan_(_, _, _, _))
      .WillOnce(
          Invoke([&](const Tracing::Config& config, const HeaderMap&, const StreamInfo::StreamInfo&,
                     const Tracing::Decision) -> Tracing::Span* {
            EXPECT_EQ(Tracing::OperationName::Ingress, config.operationName());

            return span;
          }));
  route_config_provider_.route_config_->route_->decorator_.operation_ = "initOp";
  EXPECT_CALL(*route_config_provider_.route_config_->route_, decorator()).Times(2);
  EXPECT_CALL(route_config_provider_.route_config_->route_->decorator_, apply(_))
      .WillOnce(Invoke(
          [&](const Tracing::Span& apply_to_span) -> void { EXPECT_EQ(span, &apply_to_span); }));
  EXPECT_CALL(*span, finishSpan());
  EXPECT_CALL(*span, setTag(_, _)).Times(testing::AnyNumber());
  EXPECT_CALL(
      runtime_.snapshot_,
      featureEnabled("tracing.global_enabled", An<const envoy::type::v3::FractionalPercent&>(), _))
      .WillOnce(Return(true));
  EXPECT_CALL(*span, setOperation(Eq("testOp")));

  std::shared_ptr<MockStreamDecoderFilter> filter(new NiceMock<MockStreamDecoderFilter>());

  EXPECT_CALL(filter_factory_, createFilterChain(_))
      .WillRepeatedly(Invoke([&](FilterChainFactoryCallbacks& callbacks) -> void {
        callbacks.addStreamDecoderFilter(filter);
      }));

  // Treat request as internal, otherwise x-request-id header will be overwritten.
  use_remote_address_ = false;
  EXPECT_CALL(random_, uuid()).Times(0);

  NiceMock<MockResponseEncoder> encoder;
<<<<<<< HEAD
  EXPECT_CALL(*codec_, dispatch(_)).WillRepeatedly(Invoke([&](Buffer::Instance& data) -> void {
    RequestDecoder* decoder = &conn_manager_->newStream(encoder);
=======
  EXPECT_CALL(*codec_, dispatch(_))
      .WillRepeatedly(Invoke([&](Buffer::Instance& data) -> Http::Status {
        decoder = &conn_manager_->newStream(encoder);
>>>>>>> f0ebefc2

        RequestHeaderMapPtr headers{
            new TestRequestHeaderMapImpl{{":method", "GET"},
                                         {":authority", "host"},
                                         {":path", "/"},
                                         {"x-request-id", "125a4afb-6f55-a4ba-ad80-413f09f48a28"},
                                         {"x-envoy-decorator-operation", "testOp"}}};
        decoder->decodeHeaders(std::move(headers), true);

        ResponseHeaderMapPtr response_headers{new TestResponseHeaderMapImpl{{":status", "200"}}};
        filter->callbacks_->encodeHeaders(std::move(response_headers), true);
        filter->callbacks_->activeSpan().setTag("service-cluster", "scoobydoo");

        data.drain(4);
        return Http::okStatus();
      }));

  // Should be no 'x-envoy-decorator-operation' response header, as decorator
  // was overridden by request header.
  EXPECT_CALL(encoder, encodeHeaders(_, true))
      .WillOnce(Invoke([](const ResponseHeaderMap& headers, bool) -> void {
        EXPECT_EQ(nullptr, headers.EnvoyDecoratorOperation());
      }));

  Buffer::OwnedImpl fake_input("1234");
  conn_manager_->onData(fake_input, false);
}

TEST_F(HttpConnectionManagerImplTest, StartAndFinishSpanNormalFlowEgressDecorator) {
  setup(false, "");
  envoy::type::v3::FractionalPercent percent1;
  percent1.set_numerator(100);
  envoy::type::v3::FractionalPercent percent2;
  percent2.set_numerator(10000);
  percent2.set_denominator(envoy::type::v3::FractionalPercent::TEN_THOUSAND);
  tracing_config_ = std::make_unique<TracingConnectionManagerConfig>(
      TracingConnectionManagerConfig{Tracing::OperationName::Egress,
                                     {{":method", requestHeaderCustomTag(":method")}},
                                     percent1,
                                     percent2,
                                     percent1,
                                     false,
                                     256});

  auto* span = new NiceMock<Tracing::MockSpan>();
  EXPECT_CALL(*tracer_, startSpan_(_, _, _, _))
      .WillOnce(
          Invoke([&](const Tracing::Config& config, const HeaderMap&, const StreamInfo::StreamInfo&,
                     const Tracing::Decision) -> Tracing::Span* {
            EXPECT_EQ(Tracing::OperationName::Egress, config.operationName());

            return span;
          }));
  route_config_provider_.route_config_->route_->decorator_.operation_ = "testOp";
  EXPECT_CALL(*route_config_provider_.route_config_->route_, decorator()).Times(2);
  EXPECT_CALL(route_config_provider_.route_config_->route_->decorator_, apply(_))
      .WillOnce(Invoke(
          [&](const Tracing::Span& apply_to_span) -> void { EXPECT_EQ(span, &apply_to_span); }));
  EXPECT_EQ(true, route_config_provider_.route_config_->route_->decorator_.propagate());
  EXPECT_CALL(*span, finishSpan());
  EXPECT_CALL(*span, setTag(_, _)).Times(testing::AnyNumber());
  EXPECT_CALL(
      runtime_.snapshot_,
      featureEnabled("tracing.global_enabled", An<const envoy::type::v3::FractionalPercent&>(), _))
      .WillOnce(Return(true));
  EXPECT_CALL(*span, setOperation(_)).Times(0);

  std::shared_ptr<MockStreamDecoderFilter> filter(new NiceMock<MockStreamDecoderFilter>());

  EXPECT_CALL(filter_factory_, createFilterChain(_))
      .WillRepeatedly(Invoke([&](FilterChainFactoryCallbacks& callbacks) -> void {
        callbacks.addStreamDecoderFilter(filter);
      }));

  // Treat request as internal, otherwise x-request-id header will be overwritten.
  use_remote_address_ = false;
  EXPECT_CALL(random_, uuid()).Times(0);

  NiceMock<MockResponseEncoder> encoder;
<<<<<<< HEAD
  EXPECT_CALL(*codec_, dispatch(_)).WillRepeatedly(Invoke([&](Buffer::Instance& data) -> void {
    RequestDecoder* decoder = &conn_manager_->newStream(encoder);
=======
  EXPECT_CALL(*codec_, dispatch(_))
      .WillRepeatedly(Invoke([&](Buffer::Instance& data) -> Http::Status {
        decoder = &conn_manager_->newStream(encoder);
>>>>>>> f0ebefc2

        RequestHeaderMapPtr headers{
            new TestRequestHeaderMapImpl{{":method", "GET"},
                                         {":authority", "host"},
                                         {":path", "/"},
                                         {"x-request-id", "125a4afb-6f55-a4ba-ad80-413f09f48a28"}}};
        decoder->decodeHeaders(std::move(headers), true);

        ResponseHeaderMapPtr response_headers{new TestResponseHeaderMapImpl{{":status", "200"}}};
        filter->callbacks_->encodeHeaders(std::move(response_headers), true);
        filter->callbacks_->activeSpan().setTag("service-cluster", "scoobydoo");

        data.drain(4);
        return Http::okStatus();
      }));

  EXPECT_CALL(*filter, decodeHeaders(_, true))
      .WillOnce(Invoke([](RequestHeaderMap& headers, bool) -> FilterHeadersStatus {
        EXPECT_NE(nullptr, headers.EnvoyDecoratorOperation());
        // Verify that decorator operation has been set as request header.
        EXPECT_EQ("testOp", headers.EnvoyDecoratorOperation()->value().getStringView());
        return FilterHeadersStatus::StopIteration;
      }));

  Buffer::OwnedImpl fake_input("1234");
  conn_manager_->onData(fake_input, false);
}

TEST_F(HttpConnectionManagerImplTest, StartAndFinishSpanNormalFlowEgressDecoratorPropagateFalse) {
  setup(false, "");
  envoy::type::v3::FractionalPercent percent1;
  percent1.set_numerator(100);
  envoy::type::v3::FractionalPercent percent2;
  percent2.set_numerator(10000);
  percent2.set_denominator(envoy::type::v3::FractionalPercent::TEN_THOUSAND);
  tracing_config_ = std::make_unique<TracingConnectionManagerConfig>(
      TracingConnectionManagerConfig{Tracing::OperationName::Egress,
                                     {{":method", requestHeaderCustomTag(":method")}},
                                     percent1,
                                     percent2,
                                     percent1,
                                     false,
                                     256});

  auto* span = new NiceMock<Tracing::MockSpan>();
  EXPECT_CALL(*tracer_, startSpan_(_, _, _, _))
      .WillOnce(
          Invoke([&](const Tracing::Config& config, const HeaderMap&, const StreamInfo::StreamInfo&,
                     const Tracing::Decision) -> Tracing::Span* {
            EXPECT_EQ(Tracing::OperationName::Egress, config.operationName());

            return span;
          }));
  route_config_provider_.route_config_->route_->decorator_.operation_ = "testOp";
  ON_CALL(route_config_provider_.route_config_->route_->decorator_, propagate())
      .WillByDefault(Return(false));
  EXPECT_CALL(*route_config_provider_.route_config_->route_, decorator()).Times(2);
  EXPECT_CALL(route_config_provider_.route_config_->route_->decorator_, apply(_))
      .WillOnce(Invoke(
          [&](const Tracing::Span& apply_to_span) -> void { EXPECT_EQ(span, &apply_to_span); }));
  EXPECT_CALL(*span, finishSpan());
  EXPECT_CALL(*span, setTag(_, _)).Times(testing::AnyNumber());
  EXPECT_CALL(
      runtime_.snapshot_,
      featureEnabled("tracing.global_enabled", An<const envoy::type::v3::FractionalPercent&>(), _))
      .WillOnce(Return(true));
  EXPECT_CALL(*span, setOperation(_)).Times(0);

  std::shared_ptr<MockStreamDecoderFilter> filter(new NiceMock<MockStreamDecoderFilter>());

  EXPECT_CALL(filter_factory_, createFilterChain(_))
      .WillRepeatedly(Invoke([&](FilterChainFactoryCallbacks& callbacks) -> void {
        callbacks.addStreamDecoderFilter(filter);
      }));

  // Treat request as internal, otherwise x-request-id header will be overwritten.
  use_remote_address_ = false;
  EXPECT_CALL(random_, uuid()).Times(0);

  NiceMock<MockResponseEncoder> encoder;
<<<<<<< HEAD
  EXPECT_CALL(*codec_, dispatch(_)).WillRepeatedly(Invoke([&](Buffer::Instance& data) -> void {
    RequestDecoder* decoder = &conn_manager_->newStream(encoder);
=======
  EXPECT_CALL(*codec_, dispatch(_))
      .WillRepeatedly(Invoke([&](Buffer::Instance& data) -> Http::Status {
        decoder = &conn_manager_->newStream(encoder);
>>>>>>> f0ebefc2

        RequestHeaderMapPtr headers{
            new TestRequestHeaderMapImpl{{":method", "GET"},
                                         {":authority", "host"},
                                         {":path", "/"},
                                         {"x-request-id", "125a4afb-6f55-a4ba-ad80-413f09f48a28"}}};
        decoder->decodeHeaders(std::move(headers), true);

        ResponseHeaderMapPtr response_headers{new TestResponseHeaderMapImpl{{":status", "200"}}};
        filter->callbacks_->encodeHeaders(std::move(response_headers), true);
        filter->callbacks_->activeSpan().setTag("service-cluster", "scoobydoo");

        data.drain(4);
        return Http::okStatus();
      }));

  // Verify that decorator operation has NOT been set as request header (propagate is false)
  EXPECT_CALL(*filter, decodeHeaders(_, true))
      .WillOnce(Invoke([](RequestHeaderMap& headers, bool) -> FilterHeadersStatus {
        EXPECT_EQ(nullptr, headers.EnvoyDecoratorOperation());
        return FilterHeadersStatus::StopIteration;
      }));

  Buffer::OwnedImpl fake_input("1234");
  conn_manager_->onData(fake_input, false);
}

TEST_F(HttpConnectionManagerImplTest, StartAndFinishSpanNormalFlowEgressDecoratorOverrideOp) {
  setup(false, "");
  envoy::type::v3::FractionalPercent percent1;
  percent1.set_numerator(100);
  envoy::type::v3::FractionalPercent percent2;
  percent2.set_numerator(10000);
  percent2.set_denominator(envoy::type::v3::FractionalPercent::TEN_THOUSAND);
  tracing_config_ = std::make_unique<TracingConnectionManagerConfig>(
      TracingConnectionManagerConfig{Tracing::OperationName::Egress,
                                     {{":method", requestHeaderCustomTag(":method")}},
                                     percent1,
                                     percent2,
                                     percent1,
                                     false,
                                     256});

  auto* span = new NiceMock<Tracing::MockSpan>();
  EXPECT_CALL(*tracer_, startSpan_(_, _, _, _))
      .WillOnce(
          Invoke([&](const Tracing::Config& config, const HeaderMap&, const StreamInfo::StreamInfo&,
                     const Tracing::Decision) -> Tracing::Span* {
            EXPECT_EQ(Tracing::OperationName::Egress, config.operationName());

            return span;
          }));
  route_config_provider_.route_config_->route_->decorator_.operation_ = "initOp";
  EXPECT_CALL(*route_config_provider_.route_config_->route_, decorator()).Times(2);
  EXPECT_CALL(route_config_provider_.route_config_->route_->decorator_, apply(_))
      .WillOnce(Invoke(
          [&](const Tracing::Span& apply_to_span) -> void { EXPECT_EQ(span, &apply_to_span); }));
  EXPECT_CALL(*span, finishSpan());
  EXPECT_CALL(*span, setTag(_, _)).Times(testing::AnyNumber());
  EXPECT_CALL(
      runtime_.snapshot_,
      featureEnabled("tracing.global_enabled", An<const envoy::type::v3::FractionalPercent&>(), _))
      .WillOnce(Return(true));
  // Verify that span operation overridden by value supplied in response header.
  EXPECT_CALL(*span, setOperation(Eq("testOp")));

  std::shared_ptr<MockStreamDecoderFilter> filter(new NiceMock<MockStreamDecoderFilter>());

  EXPECT_CALL(filter_factory_, createFilterChain(_))
      .WillRepeatedly(Invoke([&](FilterChainFactoryCallbacks& callbacks) -> void {
        callbacks.addStreamDecoderFilter(filter);
      }));

  // Treat request as internal, otherwise x-request-id header will be overwritten.
  use_remote_address_ = false;
  EXPECT_CALL(random_, uuid()).Times(0);

  NiceMock<MockResponseEncoder> encoder;
<<<<<<< HEAD
  EXPECT_CALL(*codec_, dispatch(_)).WillRepeatedly(Invoke([&](Buffer::Instance& data) -> void {
    RequestDecoder* decoder = &conn_manager_->newStream(encoder);
    decoder = &conn_manager_->newStream(encoder);
=======
  EXPECT_CALL(*codec_, dispatch(_))
      .WillRepeatedly(Invoke([&](Buffer::Instance& data) -> Http::Status {
        decoder = &conn_manager_->newStream(encoder);
>>>>>>> f0ebefc2

        RequestHeaderMapPtr headers{
            new TestRequestHeaderMapImpl{{":method", "GET"},
                                         {":authority", "host"},
                                         {":path", "/"},
                                         {"x-request-id", "125a4afb-6f55-a4ba-ad80-413f09f48a28"}}};
        decoder->decodeHeaders(std::move(headers), true);

        ResponseHeaderMapPtr response_headers{new TestResponseHeaderMapImpl{
            {":status", "200"}, {"x-envoy-decorator-operation", "testOp"}}};
        filter->callbacks_->encodeHeaders(std::move(response_headers), true);
        filter->callbacks_->activeSpan().setTag("service-cluster", "scoobydoo");

        data.drain(4);
        return Http::okStatus();
      }));

  Buffer::OwnedImpl fake_input("1234");
  conn_manager_->onData(fake_input, false);
}

TEST_F(HttpConnectionManagerImplTest,
       StartAndFinishSpanNormalFlowEgressDecoratorOverrideOpNoActiveSpan) {
  setup(false, "");
  envoy::type::v3::FractionalPercent percent1;
  percent1.set_numerator(100);
  envoy::type::v3::FractionalPercent percent2;
  percent2.set_numerator(10000);
  percent2.set_denominator(envoy::type::v3::FractionalPercent::TEN_THOUSAND);
  tracing_config_ = std::make_unique<TracingConnectionManagerConfig>(
      TracingConnectionManagerConfig{Tracing::OperationName::Egress,
                                     {{":method", requestHeaderCustomTag(":method")}},
                                     percent1,
                                     percent2,
                                     percent1,
                                     false,
                                     256});

  EXPECT_CALL(
      runtime_.snapshot_,
      featureEnabled("tracing.global_enabled", An<const envoy::type::v3::FractionalPercent&>(), _))
      .WillOnce(Return(false));
  std::shared_ptr<MockStreamDecoderFilter> filter(new NiceMock<MockStreamDecoderFilter>());

  EXPECT_CALL(filter_factory_, createFilterChain(_))
      .WillRepeatedly(Invoke([&](FilterChainFactoryCallbacks& callbacks) -> void {
        callbacks.addStreamDecoderFilter(filter);
      }));

  // Treat request as internal, otherwise x-request-id header will be overwritten.
  use_remote_address_ = false;
  EXPECT_CALL(random_, uuid()).Times(0);

  NiceMock<MockResponseEncoder> encoder;
<<<<<<< HEAD
  EXPECT_CALL(*codec_, dispatch(_)).WillRepeatedly(Invoke([&](Buffer::Instance& data) -> void {
    RequestDecoder* decoder = &conn_manager_->newStream(encoder);
=======
  EXPECT_CALL(*codec_, dispatch(_))
      .WillRepeatedly(Invoke([&](Buffer::Instance& data) -> Http::Status {
        decoder = &conn_manager_->newStream(encoder);
>>>>>>> f0ebefc2

        RequestHeaderMapPtr headers{
            new TestRequestHeaderMapImpl{{":method", "GET"},
                                         {":authority", "host"},
                                         {":path", "/"},
                                         {"x-request-id", "125a4afb-6f55-a4ba-ad80-413f09f48a28"}}};
        decoder->decodeHeaders(std::move(headers), true);

        ResponseHeaderMapPtr response_headers{new TestResponseHeaderMapImpl{
            {":status", "200"}, {"x-envoy-decorator-operation", "testOp"}}};
        filter->callbacks_->encodeHeaders(std::move(response_headers), true);

        data.drain(4);
        return Http::okStatus();
      }));

  Buffer::OwnedImpl fake_input("1234");
  conn_manager_->onData(fake_input, false);
}

TEST_F(HttpConnectionManagerImplTest, TestAccessLog) {
  static constexpr char local_address[] = "0.0.0.0";
  static constexpr char xff_address[] = "1.2.3.4";

  // stream_info.downstreamRemoteAddress will infer the address from request
  // headers instead of the physical connection
  use_remote_address_ = false;
  setup(false, "");

  std::shared_ptr<MockStreamDecoderFilter> filter(new NiceMock<MockStreamDecoderFilter>());
  std::shared_ptr<AccessLog::MockInstance> handler(new NiceMock<AccessLog::MockInstance>());

  EXPECT_CALL(filter_factory_, createFilterChain(_))
      .WillOnce(Invoke([&](FilterChainFactoryCallbacks& callbacks) -> void {
        callbacks.addStreamDecoderFilter(filter);
        callbacks.addAccessLogHandler(handler);
      }));

  EXPECT_CALL(*handler, log(_, _, _, _))
      .WillOnce(Invoke([](const HeaderMap*, const HeaderMap*, const HeaderMap*,
                          const StreamInfo::StreamInfo& stream_info) {
        EXPECT_TRUE(stream_info.responseCode());
        EXPECT_EQ(stream_info.responseCode().value(), uint32_t(200));
        EXPECT_NE(nullptr, stream_info.downstreamLocalAddress());
        EXPECT_NE(nullptr, stream_info.downstreamRemoteAddress());
        EXPECT_NE(nullptr, stream_info.downstreamDirectRemoteAddress());
        EXPECT_NE(nullptr, stream_info.routeEntry());

        EXPECT_EQ(stream_info.downstreamRemoteAddress()->ip()->addressAsString(), xff_address);
        EXPECT_EQ(stream_info.downstreamDirectRemoteAddress()->ip()->addressAsString(),
                  local_address);
      }));

  NiceMock<MockResponseEncoder> encoder;
<<<<<<< HEAD
  EXPECT_CALL(*codec_, dispatch(_)).WillRepeatedly(Invoke([&](Buffer::Instance& data) -> void {
    RequestDecoder* decoder = &conn_manager_->newStream(encoder);
=======
  EXPECT_CALL(*codec_, dispatch(_))
      .WillRepeatedly(Invoke([&](Buffer::Instance& data) -> Http::Status {
        decoder = &conn_manager_->newStream(encoder);
>>>>>>> f0ebefc2

        RequestHeaderMapPtr headers{
            new TestRequestHeaderMapImpl{{":method", "GET"},
                                         {":authority", "host"},
                                         {":path", "/"},
                                         {"x-forwarded-for", xff_address},
                                         {"x-request-id", "125a4afb-6f55-a4ba-ad80-413f09f48a28"}}};
        decoder->decodeHeaders(std::move(headers), true);

        ResponseHeaderMapPtr response_headers{new TestResponseHeaderMapImpl{{":status", "200"}}};
        filter->callbacks_->encodeHeaders(std::move(response_headers), true);

        data.drain(4);
        return Http::okStatus();
      }));

  Buffer::OwnedImpl fake_input("1234");
  conn_manager_->onData(fake_input, false);
}

TEST_F(HttpConnectionManagerImplTest, TestDownstreamDisconnectAccessLog) {
  setup(false, "");

  std::shared_ptr<MockStreamDecoderFilter> filter(new NiceMock<MockStreamDecoderFilter>());
  std::shared_ptr<AccessLog::MockInstance> handler(new NiceMock<AccessLog::MockInstance>());

  EXPECT_CALL(filter_factory_, createFilterChain(_))
      .WillOnce(Invoke([&](FilterChainFactoryCallbacks& callbacks) -> void {
        callbacks.addStreamDecoderFilter(filter);
        callbacks.addAccessLogHandler(handler);
      }));

  EXPECT_CALL(*handler, log(_, _, _, _))
      .WillOnce(Invoke([](const HeaderMap*, const HeaderMap*, const HeaderMap*,
                          const StreamInfo::StreamInfo& stream_info) {
        EXPECT_FALSE(stream_info.responseCode());
        EXPECT_TRUE(stream_info.hasAnyResponseFlag());
        EXPECT_TRUE(
            stream_info.hasResponseFlag(StreamInfo::ResponseFlag::DownstreamConnectionTermination));
      }));

  NiceMock<MockResponseEncoder> encoder;
<<<<<<< HEAD
  EXPECT_CALL(*codec_, dispatch(_)).WillRepeatedly(Invoke([&](Buffer::Instance& data) -> void {
    RequestDecoder* decoder = &conn_manager_->newStream(encoder);
=======
  EXPECT_CALL(*codec_, dispatch(_))
      .WillRepeatedly(Invoke([&](Buffer::Instance& data) -> Http::Status {
        decoder = &conn_manager_->newStream(encoder);
>>>>>>> f0ebefc2

        RequestHeaderMapPtr headers{new TestRequestHeaderMapImpl{
            {":method", "GET"}, {":authority", "host"}, {":path", "/"}}};
        decoder->decodeHeaders(std::move(headers), true);

        data.drain(4);
        return Http::okStatus();
      }));

  Buffer::OwnedImpl fake_input("1234");
  conn_manager_->onData(fake_input, false);
}

TEST_F(HttpConnectionManagerImplTest, TestAccessLogWithTrailers) {
  setup(false, "");

  std::shared_ptr<MockStreamDecoderFilter> filter(new NiceMock<MockStreamDecoderFilter>());
  std::shared_ptr<AccessLog::MockInstance> handler(new NiceMock<AccessLog::MockInstance>());

  EXPECT_CALL(filter_factory_, createFilterChain(_))
      .WillOnce(Invoke([&](FilterChainFactoryCallbacks& callbacks) -> void {
        callbacks.addStreamDecoderFilter(filter);
        callbacks.addAccessLogHandler(handler);
      }));

  EXPECT_CALL(*handler, log(_, _, _, _))
      .WillOnce(Invoke([](const HeaderMap*, const HeaderMap*, const HeaderMap*,
                          const StreamInfo::StreamInfo& stream_info) {
        EXPECT_TRUE(stream_info.responseCode());
        EXPECT_EQ(stream_info.responseCode().value(), uint32_t(200));
        EXPECT_NE(nullptr, stream_info.downstreamLocalAddress());
        EXPECT_NE(nullptr, stream_info.downstreamRemoteAddress());
        EXPECT_NE(nullptr, stream_info.downstreamDirectRemoteAddress());
        EXPECT_NE(nullptr, stream_info.routeEntry());
      }));

  NiceMock<MockResponseEncoder> encoder;
<<<<<<< HEAD
  EXPECT_CALL(*codec_, dispatch(_)).WillRepeatedly(Invoke([&](Buffer::Instance& data) -> void {
    RequestDecoder* decoder = &conn_manager_->newStream(encoder);
=======
  EXPECT_CALL(*codec_, dispatch(_))
      .WillRepeatedly(Invoke([&](Buffer::Instance& data) -> Http::Status {
        decoder = &conn_manager_->newStream(encoder);
>>>>>>> f0ebefc2

        RequestHeaderMapPtr headers{
            new TestRequestHeaderMapImpl{{":method", "GET"},
                                         {":authority", "host"},
                                         {":path", "/"},
                                         {"x-request-id", "125a4afb-6f55-a4ba-ad80-413f09f48a28"}}};
        decoder->decodeHeaders(std::move(headers), true);

        ResponseHeaderMapPtr response_headers{new TestResponseHeaderMapImpl{{":status", "200"}}};
        filter->callbacks_->encodeHeaders(std::move(response_headers), false);

        ResponseTrailerMapPtr response_trailers{new TestResponseTrailerMapImpl{{"x-trailer", "1"}}};
        filter->callbacks_->encodeTrailers(std::move(response_trailers));

        data.drain(4);
        return Http::okStatus();
      }));

  Buffer::OwnedImpl fake_input("1234");
  conn_manager_->onData(fake_input, false);
}

TEST_F(HttpConnectionManagerImplTest, TestAccessLogWithInvalidRequest) {
  setup(false, "");

  std::shared_ptr<MockStreamDecoderFilter> filter(new NiceMock<MockStreamDecoderFilter>());
  std::shared_ptr<AccessLog::MockInstance> handler(new NiceMock<AccessLog::MockInstance>());

  EXPECT_CALL(filter_factory_, createFilterChain(_))
      .WillOnce(Invoke([&](FilterChainFactoryCallbacks& callbacks) -> void {
        callbacks.addStreamDecoderFilter(filter);
        callbacks.addAccessLogHandler(handler);
      }));

  EXPECT_CALL(*handler, log(_, _, _, _))
      .WillOnce(Invoke([](const HeaderMap*, const HeaderMap*, const HeaderMap*,
                          const StreamInfo::StreamInfo& stream_info) {
        EXPECT_TRUE(stream_info.responseCode());
        EXPECT_EQ(stream_info.responseCode().value(), uint32_t(400));
        EXPECT_EQ("missing_host_header", stream_info.responseCodeDetails().value());
        EXPECT_NE(nullptr, stream_info.downstreamLocalAddress());
        EXPECT_NE(nullptr, stream_info.downstreamRemoteAddress());
        EXPECT_NE(nullptr, stream_info.downstreamDirectRemoteAddress());
        EXPECT_EQ(nullptr, stream_info.routeEntry());
      }));

  NiceMock<MockResponseEncoder> encoder;
<<<<<<< HEAD
  EXPECT_CALL(*codec_, dispatch(_)).WillRepeatedly(Invoke([&](Buffer::Instance& data) -> void {
    RequestDecoder* decoder = &conn_manager_->newStream(encoder);
=======
  EXPECT_CALL(*codec_, dispatch(_))
      .WillRepeatedly(Invoke([&](Buffer::Instance& data) -> Http::Status {
        decoder = &conn_manager_->newStream(encoder);
>>>>>>> f0ebefc2

        // These request headers are missing the necessary ":host"
        RequestHeaderMapPtr headers{
            new TestRequestHeaderMapImpl{{":method", "GET"}, {":path", "/"}}};
        decoder->decodeHeaders(std::move(headers), true);
        data.drain(0);
        return Http::okStatus();
      }));

  Buffer::OwnedImpl fake_input;
  conn_manager_->onData(fake_input, false);
}

TEST_F(HttpConnectionManagerImplTest, TestAccessLogSsl) {
  setup(true, "");

  std::shared_ptr<MockStreamDecoderFilter> filter(new NiceMock<MockStreamDecoderFilter>());
  std::shared_ptr<AccessLog::MockInstance> handler(new NiceMock<AccessLog::MockInstance>());

  EXPECT_CALL(filter_factory_, createFilterChain(_))
      .WillOnce(Invoke([&](FilterChainFactoryCallbacks& callbacks) -> void {
        callbacks.addStreamDecoderFilter(filter);
        callbacks.addAccessLogHandler(handler);
      }));

  EXPECT_CALL(*handler, log(_, _, _, _))
      .WillOnce(Invoke([](const HeaderMap*, const HeaderMap*, const HeaderMap*,
                          const StreamInfo::StreamInfo& stream_info) {
        EXPECT_TRUE(stream_info.responseCode());
        EXPECT_EQ(stream_info.responseCode().value(), uint32_t(200));
        EXPECT_NE(nullptr, stream_info.downstreamLocalAddress());
        EXPECT_NE(nullptr, stream_info.downstreamRemoteAddress());
        EXPECT_NE(nullptr, stream_info.downstreamDirectRemoteAddress());
        EXPECT_NE(nullptr, stream_info.downstreamSslConnection());
        EXPECT_NE(nullptr, stream_info.routeEntry());
      }));

  NiceMock<MockResponseEncoder> encoder;
<<<<<<< HEAD
  EXPECT_CALL(*codec_, dispatch(_)).WillRepeatedly(Invoke([&](Buffer::Instance& data) -> void {
    RequestDecoder* decoder = &conn_manager_->newStream(encoder);
=======
  EXPECT_CALL(*codec_, dispatch(_))
      .WillRepeatedly(Invoke([&](Buffer::Instance& data) -> Http::Status {
        decoder = &conn_manager_->newStream(encoder);
>>>>>>> f0ebefc2

        RequestHeaderMapPtr headers{
            new TestRequestHeaderMapImpl{{":method", "GET"},
                                         {":authority", "host"},
                                         {":path", "/"},
                                         {"x-request-id", "125a4afb-6f55-a4ba-ad80-413f09f48a28"}}};
        decoder->decodeHeaders(std::move(headers), true);

        ResponseHeaderMapPtr response_headers{new TestResponseHeaderMapImpl{{":status", "200"}}};
        filter->callbacks_->encodeHeaders(std::move(response_headers), false);

        ResponseTrailerMapPtr response_trailers{new TestResponseTrailerMapImpl{{"x-trailer", "1"}}};
        filter->callbacks_->encodeTrailers(std::move(response_trailers));

        data.drain(4);
        return Http::okStatus();
      }));

  Buffer::OwnedImpl fake_input("1234");
  conn_manager_->onData(fake_input, false);
}

TEST_F(HttpConnectionManagerImplTest, DoNotStartSpanIfTracingIsNotEnabled) {
  setup(false, "");

  // Disable tracing.
  tracing_config_.reset();

  EXPECT_CALL(*tracer_, startSpan_(_, _, _, _)).Times(0);
  ON_CALL(runtime_.snapshot_, featureEnabled("tracing.global_enabled",
                                             An<const envoy::type::v3::FractionalPercent&>(), _))
      .WillByDefault(Return(true));

  std::shared_ptr<MockStreamDecoderFilter> filter(new NiceMock<MockStreamDecoderFilter>());

  EXPECT_CALL(filter_factory_, createFilterChain(_))
      .WillRepeatedly(Invoke([&](FilterChainFactoryCallbacks& callbacks) -> void {
        callbacks.addStreamDecoderFilter(filter);
      }));

  NiceMock<MockResponseEncoder> encoder;
<<<<<<< HEAD
  EXPECT_CALL(*codec_, dispatch(_)).WillRepeatedly(Invoke([&](Buffer::Instance& data) -> void {
    RequestDecoder* decoder = &conn_manager_->newStream(encoder);
    RequestHeaderMapPtr headers{
        new TestRequestHeaderMapImpl{{":method", "GET"},
                                     {":authority", "host"},
                                     {":path", "/"},
                                     {"x-request-id", "125a4afb-6f55-a4ba-ad80-413f09f48a28"}}};
    decoder->decodeHeaders(std::move(headers), true);
=======
  EXPECT_CALL(*codec_, dispatch(_))
      .WillRepeatedly(Invoke([&](Buffer::Instance& data) -> Http::Status {
        decoder = &conn_manager_->newStream(encoder);

        RequestHeaderMapPtr headers{
            new TestRequestHeaderMapImpl{{":method", "GET"},
                                         {":authority", "host"},
                                         {":path", "/"},
                                         {"x-request-id", "125a4afb-6f55-a4ba-ad80-413f09f48a28"}}};
        decoder->decodeHeaders(std::move(headers), true);
>>>>>>> f0ebefc2

        ResponseHeaderMapPtr response_headers{new TestResponseHeaderMapImpl{{":status", "200"}}};
        filter->callbacks_->encodeHeaders(std::move(response_headers), true);

        data.drain(4);
        return Http::okStatus();
      }));

  Buffer::OwnedImpl fake_input("1234");
  conn_manager_->onData(fake_input, false);
}

TEST_F(HttpConnectionManagerImplTest, NoPath) {
  setup(false, "");

  NiceMock<MockResponseEncoder> encoder;
<<<<<<< HEAD
  EXPECT_CALL(*codec_, dispatch(_)).WillOnce(Invoke([&](Buffer::Instance& data) -> void {
    RequestDecoder* decoder = &conn_manager_->newStream(encoder);
=======
  EXPECT_CALL(*codec_, dispatch(_)).WillOnce(Invoke([&](Buffer::Instance& data) -> Http::Status {
    decoder = &conn_manager_->newStream(encoder);
>>>>>>> f0ebefc2
    RequestHeaderMapPtr headers{
        new TestRequestHeaderMapImpl{{":authority", "host"}, {":method", "NOT_CONNECT"}}};
    decoder->decodeHeaders(std::move(headers), true);
    data.drain(4);
    return Http::okStatus();
  }));

  EXPECT_CALL(encoder, encodeHeaders(_, true))
      .WillOnce(Invoke([](const ResponseHeaderMap& headers, bool) -> void {
        EXPECT_EQ("404", headers.Status()->value().getStringView());
      }));

  Buffer::OwnedImpl fake_input("1234");
  conn_manager_->onData(fake_input, false);
}

// No idle timeout when route idle timeout is implied at both global and
// per-route level. The connection manager config is responsible for managing
// the default configuration aspects.
TEST_F(HttpConnectionManagerImplTest, PerStreamIdleTimeoutNotConfigured) {
  setup(false, "");

  EXPECT_CALL(filter_callbacks_.connection_.dispatcher_, createTimer_(_)).Times(0);
  EXPECT_CALL(*codec_, dispatch(_))
      .WillRepeatedly(Invoke([&](Buffer::Instance& data) -> Http::Status {
        RequestDecoder* decoder = &conn_manager_->newStream(response_encoder_);

        RequestHeaderMapPtr headers{new TestRequestHeaderMapImpl{
            {":authority", "host"}, {":path", "/"}, {":method", "GET"}}};
        decoder->decodeHeaders(std::move(headers), false);

        data.drain(4);
        return Http::okStatus();
      }));

  Buffer::OwnedImpl fake_input("1234");
  conn_manager_->onData(fake_input, false);

  EXPECT_EQ(0U, stats_.named_.downstream_rq_idle_timeout_.value());
}

// When the global timeout is configured, the timer is enabled before we receive
// headers, if it fires we don't faceplant.
TEST_F(HttpConnectionManagerImplTest, PerStreamIdleTimeoutGlobal) {
  stream_idle_timeout_ = std::chrono::milliseconds(10);
  setup(false, "");

  EXPECT_CALL(*codec_, dispatch(_)).WillRepeatedly(Invoke([&](Buffer::Instance&) -> Http::Status {
    Event::MockTimer* idle_timer = setUpTimer();
    EXPECT_CALL(*idle_timer, enableTimer(std::chrono::milliseconds(10), _));
    conn_manager_->newStream(response_encoder_);

    // Expect resetIdleTimer() to be called for the response
    // encodeHeaders()/encodeData().
    EXPECT_CALL(*idle_timer, enableTimer(_, _)).Times(2);
    EXPECT_CALL(*idle_timer, disableTimer());
    idle_timer->invokeCallback();
    return Http::okStatus();
  }));

  // 408 direct response after timeout.
  EXPECT_CALL(response_encoder_, encodeHeaders(_, false))
      .WillOnce(Invoke([](const ResponseHeaderMap& headers, bool) -> void {
        EXPECT_EQ("408", headers.Status()->value().getStringView());
      }));
  std::string response_body;
  EXPECT_CALL(response_encoder_, encodeData(_, true)).WillOnce(AddBufferToString(&response_body));

  Buffer::OwnedImpl fake_input("1234");
  conn_manager_->onData(fake_input, false);

  EXPECT_EQ("stream timeout", response_body);
  EXPECT_EQ(1U, stats_.named_.downstream_rq_idle_timeout_.value());
}

TEST_F(HttpConnectionManagerImplTest, AccessEncoderRouteBeforeHeadersArriveOnIdleTimeout) {
  stream_idle_timeout_ = std::chrono::milliseconds(10);
  setup(false, "");

  std::shared_ptr<MockStreamEncoderFilter> filter(new NiceMock<MockStreamEncoderFilter>());

  EXPECT_CALL(filter_factory_, createFilterChain(_))
      .WillOnce(Invoke([&](FilterChainFactoryCallbacks& callbacks) -> void {
        callbacks.addStreamEncoderFilter(filter);
      }));

  EXPECT_CALL(*codec_, dispatch(_)).WillOnce(Invoke([&](Buffer::Instance&) -> Http::Status {
    Event::MockTimer* idle_timer = setUpTimer();
    EXPECT_CALL(*idle_timer, enableTimer(std::chrono::milliseconds(10), _));
    conn_manager_->newStream(response_encoder_);

    // Expect resetIdleTimer() to be called for the response
    // encodeHeaders()/encodeData().
    EXPECT_CALL(*idle_timer, enableTimer(_, _)).Times(2);
    EXPECT_CALL(*idle_timer, disableTimer());
    // Simulate and idle timeout so that the filter chain gets created.
    idle_timer->invokeCallback();
    return Http::okStatus();
  }));

  // This should not be called as we don't have request headers.
  EXPECT_CALL(*route_config_provider_.route_config_, route(_, _, _)).Times(0);

  EXPECT_CALL(*filter, encodeHeaders(_, _))
      .WillOnce(InvokeWithoutArgs([&]() -> FilterHeadersStatus {
        // Under heavy load it is possible that stream timeout will be reached before any headers
        // were received. Envoy will create a local reply that will go through the encoder filter
        // chain. We want to make sure that encoder filters get a null route object.
        auto route = filter->callbacks_->route();
        EXPECT_EQ(route.get(), nullptr);
        return FilterHeadersStatus::Continue;
      }));
  EXPECT_CALL(*filter, encodeData(_, _));
  EXPECT_CALL(*filter, encodeComplete());
  EXPECT_CALL(*filter, onDestroy());

  EXPECT_CALL(response_encoder_, encodeHeaders(_, _));
  EXPECT_CALL(response_encoder_, encodeData(_, _));

  Buffer::OwnedImpl fake_input;
  conn_manager_->onData(fake_input, false);
}

TEST_F(HttpConnectionManagerImplTest, TestStreamIdleAccessLog) {
  stream_idle_timeout_ = std::chrono::milliseconds(10);
  setup(false, "");

  NiceMock<MockResponseEncoder> encoder;
  EXPECT_CALL(*codec_, dispatch(_)).WillRepeatedly(Invoke([&](Buffer::Instance&) -> Http::Status {
    Event::MockTimer* idle_timer = setUpTimer();
    EXPECT_CALL(*idle_timer, enableTimer(std::chrono::milliseconds(10), _));
    conn_manager_->newStream(response_encoder_);

    // Expect resetIdleTimer() to be called for the response
    // encodeHeaders()/encodeData().
    EXPECT_CALL(*idle_timer, enableTimer(_, _)).Times(2);
    EXPECT_CALL(*idle_timer, disableTimer());
    idle_timer->invokeCallback();
    return Http::okStatus();
  }));

  std::shared_ptr<MockStreamDecoderFilter> filter(new NiceMock<MockStreamDecoderFilter>());
  std::shared_ptr<AccessLog::MockInstance> handler(new NiceMock<AccessLog::MockInstance>());

  // 408 direct response after timeout.
  EXPECT_CALL(response_encoder_, encodeHeaders(_, false))
      .WillOnce(Invoke([](const ResponseHeaderMap& headers, bool) -> void {
        EXPECT_EQ("408", headers.Status()->value().getStringView());
      }));

  std::string response_body;
  EXPECT_CALL(response_encoder_, encodeData(_, true)).WillOnce(AddBufferToString(&response_body));

  EXPECT_CALL(*handler, log(_, _, _, _))
      .WillOnce(Invoke([](const HeaderMap*, const HeaderMap*, const HeaderMap*,
                          const StreamInfo::StreamInfo& stream_info) {
        EXPECT_TRUE(stream_info.responseCode());
        EXPECT_TRUE(stream_info.hasAnyResponseFlag());
        EXPECT_TRUE(stream_info.hasResponseFlag(StreamInfo::ResponseFlag::StreamIdleTimeout));
      }));

  EXPECT_CALL(filter_factory_, createFilterChain(_))
      .WillOnce(Invoke([&](FilterChainFactoryCallbacks& callbacks) -> void {
        callbacks.addStreamDecoderFilter(filter);
        callbacks.addAccessLogHandler(handler);
      }));

  Buffer::OwnedImpl fake_input("1234");
  conn_manager_->onData(fake_input, false);

  EXPECT_EQ("stream timeout", response_body);
  EXPECT_EQ(1U, stats_.named_.downstream_rq_idle_timeout_.value());
}

// Per-route timeouts override the global stream idle timeout.
TEST_F(HttpConnectionManagerImplTest, PerStreamIdleTimeoutRouteOverride) {
  stream_idle_timeout_ = std::chrono::milliseconds(10);
  setup(false, "");
  ON_CALL(route_config_provider_.route_config_->route_->route_entry_, idleTimeout())
      .WillByDefault(Return(std::chrono::milliseconds(30)));

  EXPECT_CALL(*codec_, dispatch(_))
      .WillRepeatedly(Invoke([&](Buffer::Instance& data) -> Http::Status {
        Event::MockTimer* idle_timer = setUpTimer();
        EXPECT_CALL(*idle_timer, enableTimer(std::chrono::milliseconds(10), _));
        RequestDecoder* decoder = &conn_manager_->newStream(response_encoder_);

        RequestHeaderMapPtr headers{new TestRequestHeaderMapImpl{
            {":authority", "host"}, {":path", "/"}, {":method", "GET"}}};
        EXPECT_CALL(*idle_timer, enableTimer(std::chrono::milliseconds(30), _));
        decoder->decodeHeaders(std::move(headers), false);

        data.drain(4);
        return Http::okStatus();
      }));

  Buffer::OwnedImpl fake_input("1234");
  conn_manager_->onData(fake_input, false);

  EXPECT_EQ(0U, stats_.named_.downstream_rq_idle_timeout_.value());
}

// Per-route zero timeout overrides the global stream idle timeout.
TEST_F(HttpConnectionManagerImplTest, PerStreamIdleTimeoutRouteZeroOverride) {
  stream_idle_timeout_ = std::chrono::milliseconds(10);
  setup(false, "");
  ON_CALL(route_config_provider_.route_config_->route_->route_entry_, idleTimeout())
      .WillByDefault(Return(std::chrono::milliseconds(0)));

  EXPECT_CALL(*codec_, dispatch(_))
      .WillRepeatedly(Invoke([&](Buffer::Instance& data) -> Http::Status {
        Event::MockTimer* idle_timer = setUpTimer();
        EXPECT_CALL(*idle_timer, enableTimer(std::chrono::milliseconds(10), _));
        RequestDecoder* decoder = &conn_manager_->newStream(response_encoder_);

        RequestHeaderMapPtr headers{new TestRequestHeaderMapImpl{
            {":authority", "host"}, {":path", "/"}, {":method", "GET"}}};
        EXPECT_CALL(*idle_timer, disableTimer());
        decoder->decodeHeaders(std::move(headers), false);

        data.drain(4);
        return Http::okStatus();
      }));

  Buffer::OwnedImpl fake_input("1234");
  conn_manager_->onData(fake_input, false);

  EXPECT_EQ(0U, stats_.named_.downstream_rq_idle_timeout_.value());
}

// Validate the per-stream idle timeout after having sent downstream headers.
TEST_F(HttpConnectionManagerImplTest, PerStreamIdleTimeoutAfterDownstreamHeaders) {
  setup(false, "");
  ON_CALL(route_config_provider_.route_config_->route_->route_entry_, idleTimeout())
      .WillByDefault(Return(std::chrono::milliseconds(10)));

  // Codec sends downstream request headers.
  EXPECT_CALL(*codec_, dispatch(_)).WillOnce(Invoke([&](Buffer::Instance& data) -> Http::Status {
    RequestDecoder* decoder = &conn_manager_->newStream(response_encoder_);

    Event::MockTimer* idle_timer = setUpTimer();
    RequestHeaderMapPtr headers{
        new TestRequestHeaderMapImpl{{":authority", "host"}, {":path", "/"}, {":method", "GET"}}};
    EXPECT_CALL(*idle_timer, enableTimer(_, _));
    decoder->decodeHeaders(std::move(headers), false);

    // Expect resetIdleTimer() to be called for the response
    // encodeHeaders()/encodeData().
    EXPECT_CALL(*idle_timer, enableTimer(_, _)).Times(2);
    EXPECT_CALL(*idle_timer, disableTimer());
    idle_timer->invokeCallback();

    data.drain(4);
    return Http::okStatus();
  }));

  // 408 direct response after timeout.
  EXPECT_CALL(response_encoder_, encodeHeaders(_, false))
      .WillOnce(Invoke([](const ResponseHeaderMap& headers, bool) -> void {
        EXPECT_EQ("408", headers.Status()->value().getStringView());
      }));
  std::string response_body;
  EXPECT_CALL(response_encoder_, encodeData(_, true)).WillOnce(AddBufferToString(&response_body));

  Buffer::OwnedImpl fake_input("1234");
  conn_manager_->onData(fake_input, false);

  EXPECT_EQ("stream timeout", response_body);
  EXPECT_EQ(1U, stats_.named_.downstream_rq_idle_timeout_.value());
}

// Validate the per-stream idle timer is properly disabled when the stream terminates normally.
TEST_F(HttpConnectionManagerImplTest, PerStreamIdleTimeoutNormalTermination) {
  setup(false, "");
  ON_CALL(route_config_provider_.route_config_->route_->route_entry_, idleTimeout())
      .WillByDefault(Return(std::chrono::milliseconds(10)));

  // Codec sends downstream request headers.
  Event::MockTimer* idle_timer = setUpTimer();
  EXPECT_CALL(*codec_, dispatch(_)).WillOnce(Invoke([&](Buffer::Instance& data) -> Http::Status {
    RequestDecoder* decoder = &conn_manager_->newStream(response_encoder_);

    RequestHeaderMapPtr headers{
        new TestRequestHeaderMapImpl{{":authority", "host"}, {":path", "/"}, {":method", "GET"}}};
    EXPECT_CALL(*idle_timer, enableTimer(_, _));
    decoder->decodeHeaders(std::move(headers), false);

    data.drain(4);
    return Http::okStatus();
  }));

  Buffer::OwnedImpl fake_input("1234");
  conn_manager_->onData(fake_input, false);

  EXPECT_CALL(*idle_timer, disableTimer());
  conn_manager_->onEvent(Network::ConnectionEvent::RemoteClose);

  EXPECT_EQ(0U, stats_.named_.downstream_rq_idle_timeout_.value());
}

// Validate the per-stream idle timeout after having sent downstream
// headers+body.
TEST_F(HttpConnectionManagerImplTest, PerStreamIdleTimeoutAfterDownstreamHeadersAndBody) {
  setup(false, "");
  ON_CALL(route_config_provider_.route_config_->route_->route_entry_, idleTimeout())
      .WillByDefault(Return(std::chrono::milliseconds(10)));

  // Codec sends downstream request headers.
  EXPECT_CALL(*codec_, dispatch(_)).WillOnce(Invoke([&](Buffer::Instance& data) -> Http::Status {
    RequestDecoder* decoder = &conn_manager_->newStream(response_encoder_);

    Event::MockTimer* idle_timer = setUpTimer();
    RequestHeaderMapPtr headers{
        new TestRequestHeaderMapImpl{{":authority", "host"}, {":path", "/"}, {":method", "GET"}}};
    EXPECT_CALL(*idle_timer, enableTimer(_, _));
    decoder->decodeHeaders(std::move(headers), false);

    EXPECT_CALL(*idle_timer, enableTimer(_, _));
    decoder->decodeData(data, false);

    // Expect resetIdleTimer() to be called for the response
    // encodeHeaders()/encodeData().
    EXPECT_CALL(*idle_timer, enableTimer(_, _)).Times(2);
    EXPECT_CALL(*idle_timer, disableTimer());
    idle_timer->invokeCallback();

    data.drain(4);
    return Http::okStatus();
  }));

  // 408 direct response after timeout.
  EXPECT_CALL(response_encoder_, encodeHeaders(_, false))
      .WillOnce(Invoke([](const ResponseHeaderMap& headers, bool) -> void {
        EXPECT_EQ("408", headers.Status()->value().getStringView());
      }));
  std::string response_body;
  EXPECT_CALL(response_encoder_, encodeData(_, true)).WillOnce(AddBufferToString(&response_body));

  Buffer::OwnedImpl fake_input("1234");
  conn_manager_->onData(fake_input, false);

  EXPECT_EQ("stream timeout", response_body);
  EXPECT_EQ(1U, stats_.named_.downstream_rq_idle_timeout_.value());
}

// Validate the per-stream idle timeout after upstream headers have been sent.
TEST_F(HttpConnectionManagerImplTest, PerStreamIdleTimeoutAfterUpstreamHeaders) {
  setup(false, "");
  ON_CALL(route_config_provider_.route_config_->route_->route_entry_, idleTimeout())
      .WillByDefault(Return(std::chrono::milliseconds(10)));

  // Store the basic request encoder during filter chain setup.
  std::shared_ptr<MockStreamDecoderFilter> filter(new NiceMock<MockStreamDecoderFilter>());

  EXPECT_CALL(filter_factory_, createFilterChain(_))
      .WillRepeatedly(Invoke([&](FilterChainFactoryCallbacks& callbacks) -> void {
        callbacks.addStreamDecoderFilter(filter);
      }));
  EXPECT_CALL(filter_callbacks_.connection_.dispatcher_, deferredDelete_(_));

  // Codec sends downstream request headers, upstream response headers are
  // encoded.
  EXPECT_CALL(*codec_, dispatch(_)).WillOnce(Invoke([&](Buffer::Instance& data) -> Http::Status {
    RequestDecoder* decoder = &conn_manager_->newStream(response_encoder_);

    Event::MockTimer* idle_timer = setUpTimer();
    RequestHeaderMapPtr headers{
        new TestRequestHeaderMapImpl{{":authority", "host"}, {":path", "/"}, {":method", "GET"}}};
    EXPECT_CALL(*idle_timer, enableTimer(_, _));
    decoder->decodeHeaders(std::move(headers), false);

    ResponseHeaderMapPtr response_headers{new TestResponseHeaderMapImpl{{":status", "200"}}};
    EXPECT_CALL(*idle_timer, enableTimer(_, _));
    filter->callbacks_->encodeHeaders(std::move(response_headers), false);

    EXPECT_CALL(*idle_timer, disableTimer());
    idle_timer->invokeCallback();

    data.drain(4);
    return Http::okStatus();
  }));

  // 200 upstream response.
  EXPECT_CALL(response_encoder_, encodeHeaders(_, false))
      .WillOnce(Invoke([](const ResponseHeaderMap& headers, bool) -> void {
        EXPECT_EQ("200", headers.Status()->value().getStringView());
      }));

  Buffer::OwnedImpl fake_input("1234");
  conn_manager_->onData(fake_input, false);

  EXPECT_EQ(1U, stats_.named_.downstream_rq_idle_timeout_.value());
}

// Validate the per-stream idle timeout after a sequence of header/data events.
TEST_F(HttpConnectionManagerImplTest, PerStreamIdleTimeoutAfterBidiData) {
  setup(false, "");
  ON_CALL(route_config_provider_.route_config_->route_->route_entry_, idleTimeout())
      .WillByDefault(Return(std::chrono::milliseconds(10)));
  proxy_100_continue_ = true;

  // Store the basic request encoder during filter chain setup.
  std::shared_ptr<MockStreamDecoderFilter> filter(new NiceMock<MockStreamDecoderFilter>());

  EXPECT_CALL(filter_factory_, createFilterChain(_))
      .WillRepeatedly(Invoke([&](FilterChainFactoryCallbacks& callbacks) -> void {
        callbacks.addStreamDecoderFilter(filter);
      }));
  EXPECT_CALL(filter_callbacks_.connection_.dispatcher_, deferredDelete_(_));

  // Codec sends downstream request headers, upstream response headers are
  // encoded, data events happen in various directions.
  Event::MockTimer* idle_timer = setUpTimer();
  RequestDecoder* decoder;
  EXPECT_CALL(*codec_, dispatch(_)).WillOnce(Invoke([&](Buffer::Instance& data) -> Http::Status {
    decoder = &conn_manager_->newStream(response_encoder_);
    RequestHeaderMapPtr headers{
        new TestRequestHeaderMapImpl{{":authority", "host"}, {":path", "/"}, {":method", "GET"}}};
    EXPECT_CALL(*idle_timer, enableTimer(_, _));
    decoder->decodeHeaders(std::move(headers), false);

    ResponseHeaderMapPtr response_continue_headers{
        new TestResponseHeaderMapImpl{{":status", "100"}}};
    EXPECT_CALL(*idle_timer, enableTimer(_, _));
    filter->callbacks_->encode100ContinueHeaders(std::move(response_continue_headers));

    ResponseHeaderMapPtr response_headers{new TestResponseHeaderMapImpl{{":status", "200"}}};
    EXPECT_CALL(*idle_timer, enableTimer(_, _));
    filter->callbacks_->encodeHeaders(std::move(response_headers), false);

    EXPECT_CALL(*idle_timer, enableTimer(_, _));
    decoder->decodeData(data, false);

    RequestTrailerMapPtr trailers{new TestRequestTrailerMapImpl{{"foo", "bar"}}};
    EXPECT_CALL(*idle_timer, enableTimer(_, _));
    decoder->decodeTrailers(std::move(trailers));

    Buffer::OwnedImpl fake_response("world");
    EXPECT_CALL(*idle_timer, enableTimer(_, _));
    filter->callbacks_->encodeData(fake_response, false);

    EXPECT_CALL(*idle_timer, disableTimer());
    idle_timer->invokeCallback();

    data.drain(4);
    return Http::okStatus();
  }));

  // 100 continue.
  EXPECT_CALL(response_encoder_, encode100ContinueHeaders(_));

  // 200 upstream response.
  EXPECT_CALL(response_encoder_, encodeHeaders(_, false))
      .WillOnce(Invoke([](const ResponseHeaderMap& headers, bool) -> void {
        EXPECT_EQ("200", headers.Status()->value().getStringView());
      }));

  std::string response_body;
  EXPECT_CALL(response_encoder_, encodeData(_, false)).WillOnce(AddBufferToString(&response_body));

  Buffer::OwnedImpl fake_input("1234");
  conn_manager_->onData(fake_input, false);

  EXPECT_EQ(1U, stats_.named_.downstream_rq_idle_timeout_.value());
  EXPECT_EQ("world", response_body);
}

TEST_F(HttpConnectionManagerImplTest, RequestTimeoutDisabledByDefault) {
  setup(false, "");

  EXPECT_CALL(*codec_, dispatch(_)).WillOnce(Invoke([&](Buffer::Instance&) -> Http::Status {
    EXPECT_CALL(filter_callbacks_.connection_.dispatcher_, createTimer_).Times(0);
    conn_manager_->newStream(response_encoder_);
    return Http::okStatus();
  }));

  Buffer::OwnedImpl fake_input("1234");
  conn_manager_->onData(fake_input, false);
}

TEST_F(HttpConnectionManagerImplTest, RequestTimeoutDisabledIfSetToZero) {
  request_timeout_ = std::chrono::milliseconds(0);
  setup(false, "");

  EXPECT_CALL(*codec_, dispatch(_)).WillOnce(Invoke([&](Buffer::Instance&) -> Http::Status {
    EXPECT_CALL(filter_callbacks_.connection_.dispatcher_, createTimer_).Times(0);
    conn_manager_->newStream(response_encoder_);
    return Http::okStatus();
  }));

  Buffer::OwnedImpl fake_input("1234");
  conn_manager_->onData(fake_input, false);
}

TEST_F(HttpConnectionManagerImplTest, RequestTimeoutValidlyConfigured) {
  request_timeout_ = std::chrono::milliseconds(10);
  setup(false, "");

  EXPECT_CALL(*codec_, dispatch(_)).WillOnce(Invoke([&](Buffer::Instance&) -> Http::Status {
    Event::MockTimer* request_timer = setUpTimer();
    EXPECT_CALL(*request_timer, enableTimer(request_timeout_, _));

    conn_manager_->newStream(response_encoder_);
    return Http::okStatus();
  }));

  Buffer::OwnedImpl fake_input("1234");
  conn_manager_->onData(fake_input, false);
}

TEST_F(HttpConnectionManagerImplTest, RequestTimeoutCallbackDisarmsAndReturns408) {
  request_timeout_ = std::chrono::milliseconds(10);
  setup(false, "");

  std::string response_body;
  EXPECT_CALL(*codec_, dispatch(_)).WillOnce(Invoke([&](Buffer::Instance&) -> Http::Status {
    Event::MockTimer* request_timer = setUpTimer();
    EXPECT_CALL(*request_timer, enableTimer(request_timeout_, _)).Times(1);
    EXPECT_CALL(*request_timer, disableTimer()).Times(AtLeast(1));

    EXPECT_CALL(response_encoder_, encodeHeaders(_, false))
        .WillOnce(Invoke([](const ResponseHeaderMap& headers, bool) -> void {
          EXPECT_EQ("408", headers.Status()->value().getStringView());
        }));
    EXPECT_CALL(response_encoder_, encodeData(_, true)).WillOnce(AddBufferToString(&response_body));

    conn_manager_->newStream(response_encoder_);
    EXPECT_CALL(filter_callbacks_.connection_.dispatcher_, setTrackedObject(_)).Times(2);
    request_timer->invokeCallback();
    return Http::okStatus();
  }));

  Buffer::OwnedImpl fake_input("1234");
  conn_manager_->onData(fake_input, false); // kick off request

  EXPECT_EQ(1U, stats_.named_.downstream_rq_timeout_.value());
  EXPECT_EQ("request timeout", response_body);
}

TEST_F(HttpConnectionManagerImplTest, RequestTimeoutIsNotDisarmedOnIncompleteRequestWithHeader) {
  request_timeout_ = std::chrono::milliseconds(10);
  setup(false, "");

  EXPECT_CALL(*codec_, dispatch(_)).WillOnce(Invoke([&](Buffer::Instance&) -> Http::Status {
    Event::MockTimer* request_timer = setUpTimer();
    EXPECT_CALL(*request_timer, enableTimer(request_timeout_, _)).Times(1);
    EXPECT_CALL(*request_timer, disableTimer()).Times(0);

    RequestDecoder* decoder = &conn_manager_->newStream(response_encoder_);
    RequestHeaderMapPtr headers{
        new TestRequestHeaderMapImpl{{":authority", "host"}, {":path", "/"}, {":method", "GET"}}};

    // the second parameter 'false' leaves the stream open
    decoder->decodeHeaders(std::move(headers), false);
    return Http::okStatus();
  }));

  Buffer::OwnedImpl fake_input("1234");
  conn_manager_->onData(fake_input, false); // kick off request

  EXPECT_EQ(0U, stats_.named_.downstream_rq_timeout_.value());
}

TEST_F(HttpConnectionManagerImplTest, RequestTimeoutIsDisarmedOnCompleteRequestWithHeader) {
  request_timeout_ = std::chrono::milliseconds(10);
  setup(false, "");

  EXPECT_CALL(*codec_, dispatch(_)).WillOnce(Invoke([&](Buffer::Instance&) -> Http::Status {
    Event::MockTimer* request_timer = setUpTimer();
    EXPECT_CALL(*request_timer, enableTimer(request_timeout_, _)).Times(1);

    RequestDecoder* decoder = &conn_manager_->newStream(response_encoder_);
    RequestHeaderMapPtr headers{
        new TestRequestHeaderMapImpl{{":authority", "host"}, {":path", "/"}, {":method", "GET"}}};

    EXPECT_CALL(*request_timer, disableTimer()).Times(1);
    decoder->decodeHeaders(std::move(headers), true);
    return Http::okStatus();
  }));

  Buffer::OwnedImpl fake_input("1234");
  conn_manager_->onData(fake_input, false); // kick off request

  EXPECT_EQ(0U, stats_.named_.downstream_rq_timeout_.value());
}

TEST_F(HttpConnectionManagerImplTest, RequestTimeoutIsDisarmedOnCompleteRequestWithData) {
  request_timeout_ = std::chrono::milliseconds(10);
  setup(false, "");

  EXPECT_CALL(*codec_, dispatch(_)).WillOnce(Invoke([&](Buffer::Instance& data) -> Http::Status {
    Event::MockTimer* request_timer = setUpTimer();
    EXPECT_CALL(*request_timer, enableTimer(request_timeout_, _)).Times(1);

    RequestDecoder* decoder = &conn_manager_->newStream(response_encoder_);
    RequestHeaderMapPtr headers{
        new TestRequestHeaderMapImpl{{":authority", "host"}, {":path", "/"}, {":method", "POST"}}};
    decoder->decodeHeaders(std::move(headers), false);

    EXPECT_CALL(*request_timer, disableTimer()).Times(1);
    decoder->decodeData(data, true);
    return Http::okStatus();
  }));

  Buffer::OwnedImpl fake_input("1234");
  conn_manager_->onData(fake_input, false);

  EXPECT_EQ(0U, stats_.named_.downstream_rq_timeout_.value());
}

TEST_F(HttpConnectionManagerImplTest, RequestTimeoutIsDisarmedOnCompleteRequestWithTrailers) {
  request_timeout_ = std::chrono::milliseconds(10);
  setup(false, "");

  EXPECT_CALL(*codec_, dispatch(_)).WillOnce(Invoke([&](Buffer::Instance& data) -> Http::Status {
    Event::MockTimer* request_timer = setUpTimer();
    EXPECT_CALL(*request_timer, enableTimer(request_timeout_, _)).Times(1);
    RequestDecoder* decoder = &conn_manager_->newStream(response_encoder_);

    RequestHeaderMapPtr headers{
        new TestRequestHeaderMapImpl{{":authority", "host"}, {":path", "/"}, {":method", "GET"}}};
    decoder->decodeHeaders(std::move(headers), false);
    decoder->decodeData(data, false);

    EXPECT_CALL(*request_timer, disableTimer()).Times(1);
    RequestTrailerMapPtr trailers{new TestRequestTrailerMapImpl{{"foo", "bar"}}};
    decoder->decodeTrailers(std::move(trailers));
    return Http::okStatus();
  }));

  Buffer::OwnedImpl fake_input("1234");
  conn_manager_->onData(fake_input, false);

  EXPECT_EQ(0U, stats_.named_.downstream_rq_timeout_.value());
}

TEST_F(HttpConnectionManagerImplTest, RequestTimeoutIsDisarmedOnEncodeHeaders) {
  request_timeout_ = std::chrono::milliseconds(10);
  setup(false, "");
  std::shared_ptr<MockStreamDecoderFilter> filter(new NiceMock<MockStreamDecoderFilter>());
  EXPECT_CALL(filter_factory_, createFilterChain(_))
      .WillRepeatedly(Invoke([&](FilterChainFactoryCallbacks& callbacks) -> void {
        callbacks.addStreamDecoderFilter(filter);
      }));
  EXPECT_CALL(response_encoder_, encodeHeaders(_, _));

  EXPECT_CALL(*codec_, dispatch(_)).WillOnce(Invoke([&](Buffer::Instance&) -> Http::Status {
    Event::MockTimer* request_timer = setUpTimer();
    EXPECT_CALL(*request_timer, enableTimer(request_timeout_, _)).Times(1);

    RequestDecoder* decoder = &conn_manager_->newStream(response_encoder_);
    RequestHeaderMapPtr headers{
        new TestRequestHeaderMapImpl{{":authority", "host"}, {":path", "/"}, {":method", "GET"}}};

    decoder->decodeHeaders(std::move(headers), false);

    EXPECT_CALL(*request_timer, disableTimer()).Times(1);
    ResponseHeaderMapPtr response_headers{new TestResponseHeaderMapImpl{{":status", "200"}}};
    filter->callbacks_->encodeHeaders(std::move(response_headers), false);
    return Http::okStatus();
  }));

  Buffer::OwnedImpl fake_input("1234");
  conn_manager_->onData(fake_input, false); // kick off request

  EXPECT_EQ(0U, stats_.named_.downstream_rq_timeout_.value());
}

TEST_F(HttpConnectionManagerImplTest, RequestTimeoutIsDisarmedOnConnectionTermination) {
  request_timeout_ = std::chrono::milliseconds(10);
  setup(false, "");

  Event::MockTimer* request_timer = setUpTimer();
  EXPECT_CALL(*codec_, dispatch(_)).WillOnce(Invoke([&](Buffer::Instance&) -> Http::Status {
    RequestDecoder* decoder = &conn_manager_->newStream(response_encoder_);
    RequestHeaderMapPtr headers{
        new TestRequestHeaderMapImpl{{":authority", "host"}, {":path", "/"}, {":method", "GET"}}};

    decoder->decodeHeaders(std::move(headers), false);
    return Http::okStatus();
  }));

  Buffer::OwnedImpl fake_input("1234");

  EXPECT_CALL(*request_timer, enableTimer(request_timeout_, _)).Times(1);
  conn_manager_->onData(fake_input, false); // kick off request

  EXPECT_CALL(*request_timer, disableTimer()).Times(1);
  conn_manager_->onEvent(Network::ConnectionEvent::RemoteClose);

  EXPECT_EQ(0U, stats_.named_.downstream_rq_timeout_.value());
}

TEST_F(HttpConnectionManagerImplTest, MaxStreamDurationDisabledIfSetToZero) {
  max_stream_duration_ = std::chrono::milliseconds(0);
  setup(false, "");

  EXPECT_CALL(*codec_, dispatch(_)).WillOnce(Invoke([&](Buffer::Instance&) -> Http::Status {
    EXPECT_CALL(filter_callbacks_.connection_.dispatcher_, createTimer_).Times(0);
    conn_manager_->newStream(response_encoder_);
    return Http::okStatus();
  }));

  Buffer::OwnedImpl fake_input("1234");
  conn_manager_->onData(fake_input, false); // kick off request
}

TEST_F(HttpConnectionManagerImplTest, MaxStreamDurationValidlyConfigured) {
  max_stream_duration_ = std::chrono::milliseconds(10);
  setup(false, "");

  EXPECT_CALL(*codec_, dispatch(_)).WillOnce(Invoke([&](Buffer::Instance&) -> Http::Status {
    Event::MockTimer* duration_timer = setUpTimer();

    EXPECT_CALL(*duration_timer, enableTimer(max_stream_duration_.value(), _));
    conn_manager_->newStream(response_encoder_);
    return Http::okStatus();
  }));

  Buffer::OwnedImpl fake_input("1234");
  conn_manager_->onData(fake_input, false); // kick off request
}

TEST_F(HttpConnectionManagerImplTest, MaxStreamDurationCallbackResetStream) {
  max_stream_duration_ = std::chrono::milliseconds(10);
  setup(false, "");
  Event::MockTimer* duration_timer = setUpTimer();

  EXPECT_CALL(*codec_, dispatch(_)).WillOnce(Invoke([&](Buffer::Instance&) -> Http::Status {
    EXPECT_CALL(*duration_timer, enableTimer(max_stream_duration_.value(), _)).Times(1);
    conn_manager_->newStream(response_encoder_);
    return Http::okStatus();
  }));

  Buffer::OwnedImpl fake_input("1234");
  conn_manager_->onData(fake_input, false); // kick off request

  EXPECT_CALL(*duration_timer, disableTimer());
  duration_timer->invokeCallback();

  EXPECT_EQ(1U, stats_.named_.downstream_rq_max_duration_reached_.value());
  EXPECT_EQ(1U, stats_.named_.downstream_rq_rx_reset_.value());
}

TEST_F(HttpConnectionManagerImplTest, Http10Rejected) {
  setup(false, "");
  RequestDecoder* decoder = nullptr;
  NiceMock<MockResponseEncoder> encoder;
  EXPECT_CALL(*codec_, protocol()).Times(AnyNumber()).WillRepeatedly(Return(Protocol::Http10));
  EXPECT_CALL(*codec_, dispatch(_)).WillOnce(Invoke([&](Buffer::Instance& data) -> void {
    decoder = &conn_manager_->newStream(encoder);
    RequestHeaderMapPtr headers{
        new TestRequestHeaderMapImpl{{":authority", "host"}, {":method", "GET"}, {":path", "/"}}};
    decoder->decodeHeaders(std::move(headers), true);
    data.drain(4);
  }));

  EXPECT_CALL(encoder, encodeHeaders(_, true))
      .WillOnce(Invoke([](const ResponseHeaderMap& headers, bool) -> void {
        EXPECT_EQ("426", headers.Status()->value().getStringView());
        EXPECT_EQ("close", headers.Connection()->value().getStringView());
      }));

  Buffer::OwnedImpl fake_input("1234");
  conn_manager_->onData(fake_input, false);
}

TEST_F(HttpConnectionManagerImplTest, Http10ConnCloseLegacy) {
  http1_settings_.accept_http_10_ = true;
  TestScopedRuntime scoped_runtime;
  Runtime::LoaderSingleton::getExisting()->mergeValues(
      {{"envoy.reloadable_features.fixed_connection_close", "false"}});
  setup(false, "");
  RequestDecoder* decoder = nullptr;
  NiceMock<MockResponseEncoder> encoder;
  EXPECT_CALL(*codec_, protocol()).Times(AnyNumber()).WillRepeatedly(Return(Protocol::Http10));
  EXPECT_CALL(*codec_, dispatch(_)).WillOnce(Invoke([&](Buffer::Instance& data) -> void {
    decoder = &conn_manager_->newStream(encoder);
    RequestHeaderMapPtr headers{
        new TestRequestHeaderMapImpl{{":authority", "host:80"}, {":method", "CONNECT"}}};
    decoder->decodeHeaders(std::move(headers), true);
    data.drain(4);
  }));

  EXPECT_CALL(encoder, encodeHeaders(_, true))
      .WillOnce(Invoke([](const ResponseHeaderMap& headers, bool) -> void {
        EXPECT_EQ("close", headers.Connection()->value().getStringView());
      }));

  Buffer::OwnedImpl fake_input("1234");
  conn_manager_->onData(fake_input, false);
}

TEST_F(HttpConnectionManagerImplTest, ProxyConnectLegacy) {
  TestScopedRuntime scoped_runtime;
  Runtime::LoaderSingleton::getExisting()->mergeValues(
      {{"envoy.reloadable_features.fixed_connection_close", "false"}});
  setup(false, "");
  RequestDecoder* decoder = nullptr;
  NiceMock<MockResponseEncoder> encoder;
  EXPECT_CALL(*codec_, dispatch(_)).WillOnce(Invoke([&](Buffer::Instance& data) -> void {
    decoder = &conn_manager_->newStream(encoder);
    RequestHeaderMapPtr headers{new TestRequestHeaderMapImpl{
        {":authority", "host:80"}, {":method", "CONNECT"}, {"proxy-connection", "close"}}};
    decoder->decodeHeaders(std::move(headers), true);
    data.drain(4);
  }));

  EXPECT_CALL(encoder, encodeHeaders(_, true))
      .WillOnce(Invoke([](const ResponseHeaderMap& headers, bool) -> void {
        EXPECT_EQ("close", headers.Connection()->value().getStringView());
      }));

  Buffer::OwnedImpl fake_input("1234");
  conn_manager_->onData(fake_input, false);
}

TEST_F(HttpConnectionManagerImplTest, ConnectLegacy) {
  TestScopedRuntime scoped_runtime;
  Runtime::LoaderSingleton::getExisting()->mergeValues(
      {{"envoy.reloadable_features.fixed_connection_close", "false"}});
  setup(false, "");
  RequestDecoder* decoder = nullptr;
  NiceMock<MockResponseEncoder> encoder;
  EXPECT_CALL(*codec_, dispatch(_)).WillOnce(Invoke([&](Buffer::Instance& data) -> void {
    decoder = &conn_manager_->newStream(encoder);
    RequestHeaderMapPtr headers{new TestRequestHeaderMapImpl{
        {":authority", "host"}, {":method", "CONNECT"}, {"connection", "close"}}};
    decoder->decodeHeaders(std::move(headers), true);
    data.drain(4);
  }));

  EXPECT_CALL(encoder, encodeHeaders(_, true))
      .WillOnce(Invoke([](const ResponseHeaderMap& headers, bool) -> void {
        EXPECT_EQ("close", headers.Connection()->value().getStringView());
      }));

  Buffer::OwnedImpl fake_input("1234");
  conn_manager_->onData(fake_input, false);
}

TEST_F(HttpConnectionManagerImplTest, MaxStreamDurationCallbackNotCalledIfResetStreamValidly) {
  max_stream_duration_ = std::chrono::milliseconds(5000);
  setup(false, "");
  Event::MockTimer* duration_timer = setUpTimer();

  EXPECT_CALL(*codec_, dispatch(_)).WillOnce(Invoke([&](Buffer::Instance&) -> Http::Status {
    EXPECT_CALL(*duration_timer, enableTimer(max_stream_duration_.value(), _)).Times(1);
    conn_manager_->newStream(response_encoder_);
    return Http::okStatus();
  }));

  Buffer::OwnedImpl fake_input("1234");
  conn_manager_->onData(fake_input, false); // kick off request

  EXPECT_CALL(*duration_timer, disableTimer());
  conn_manager_->onEvent(Network::ConnectionEvent::RemoteClose);

  EXPECT_EQ(0U, stats_.named_.downstream_rq_max_duration_reached_.value());
  EXPECT_EQ(1U, stats_.named_.downstream_rq_rx_reset_.value());
}

TEST_F(HttpConnectionManagerImplTest, RejectWebSocketOnNonWebSocketRoute) {
  setup(false, "");
  NiceMock<MockResponseEncoder> encoder;
<<<<<<< HEAD
  EXPECT_CALL(*codec_, dispatch(_)).WillOnce(Invoke([&](Buffer::Instance& data) -> void {
    RequestDecoder* decoder = &conn_manager_->newStream(encoder);
=======
  EXPECT_CALL(*codec_, dispatch(_)).WillOnce(Invoke([&](Buffer::Instance& data) -> Http::Status {
    decoder = &conn_manager_->newStream(encoder);
>>>>>>> f0ebefc2
    RequestHeaderMapPtr headers{new TestRequestHeaderMapImpl{{":authority", "host"},
                                                             {":method", "GET"},
                                                             {":path", "/"},
                                                             {"connection", "Upgrade"},
                                                             {"upgrade", "websocket"}}};
    decoder->decodeHeaders(std::move(headers), true);
    data.drain(4);
    return Http::okStatus();
  }));

  EXPECT_CALL(encoder, encodeHeaders(_, true))
      .WillOnce(Invoke([](const ResponseHeaderMap& headers, bool) -> void {
        EXPECT_EQ("403", headers.Status()->value().getStringView());
      }));

  Buffer::OwnedImpl fake_input("1234");
  conn_manager_->onData(fake_input, false);

  EXPECT_EQ(1U, stats_.named_.downstream_rq_ws_on_non_ws_route_.value());
}

// Make sure for upgrades, we do not append Connection: Close when draining.
TEST_F(HttpConnectionManagerImplTest, FooUpgradeDrainClose) {
  setup(false, "envoy-custom-server", false);

  // Store the basic request encoder during filter chain setup.
  auto* filter = new MockStreamFilter();
  EXPECT_CALL(drain_close_, drainClose()).WillOnce(Return(true));

  EXPECT_CALL(*filter, decodeHeaders(_, false))
      .WillRepeatedly(Invoke([&](RequestHeaderMap&, bool) -> FilterHeadersStatus {
        return FilterHeadersStatus::StopIteration;
      }));

  EXPECT_CALL(*filter, encodeHeaders(_, false))
      .WillRepeatedly(Invoke(
          [&](HeaderMap&, bool) -> FilterHeadersStatus { return FilterHeadersStatus::Continue; }));

  NiceMock<MockResponseEncoder> encoder;
  EXPECT_CALL(encoder, encodeHeaders(_, false))
      .WillOnce(Invoke([&](const ResponseHeaderMap& headers, bool) -> void {
        EXPECT_NE(nullptr, headers.Connection());
        EXPECT_EQ("upgrade", headers.Connection()->value().getStringView());
      }));

  EXPECT_CALL(*filter, setDecoderFilterCallbacks(_));
  EXPECT_CALL(*filter, setEncoderFilterCallbacks(_));

  EXPECT_CALL(filter_factory_, createUpgradeFilterChain(_, _, _))
      .WillRepeatedly(Invoke([&](absl::string_view, const Http::FilterChainFactory::UpgradeMap*,
                                 FilterChainFactoryCallbacks& callbacks) -> bool {
        callbacks.addStreamFilter(StreamFilterSharedPtr{filter});
        return true;
      }));

  // When dispatch is called on the codec, we pretend to get a new stream and then fire a headers
  // only request into it. Then we respond into the filter.
<<<<<<< HEAD
  EXPECT_CALL(*codec_, dispatch(_)).WillRepeatedly(Invoke([&](Buffer::Instance& data) -> void {
    RequestDecoder* decoder = &conn_manager_->newStream(encoder);
=======
  RequestDecoder* decoder = nullptr;
  EXPECT_CALL(*codec_, dispatch(_))
      .WillRepeatedly(Invoke([&](Buffer::Instance& data) -> Http::Status {
        decoder = &conn_manager_->newStream(encoder);
>>>>>>> f0ebefc2

        RequestHeaderMapPtr headers{new TestRequestHeaderMapImpl{{":authority", "host"},
                                                                 {":method", "GET"},
                                                                 {":path", "/"},
                                                                 {"connection", "Upgrade"},
                                                                 {"upgrade", "foo"}}};
        decoder->decodeHeaders(std::move(headers), false);

        ResponseHeaderMapPtr response_headers{new TestResponseHeaderMapImpl{
            {":status", "101"}, {"Connection", "upgrade"}, {"upgrade", "foo"}}};
        filter->decoder_callbacks_->encodeHeaders(std::move(response_headers), false);

        data.drain(4);
        return Http::okStatus();
      }));

  // Kick off the incoming data. Use extra data which should cause a redispatch.
  Buffer::OwnedImpl fake_input("1234");
  conn_manager_->onData(fake_input, false);
}

// Make sure CONNECT requests hit the upgrade filter path.
TEST_F(HttpConnectionManagerImplTest, ConnectAsUpgrade) {
  setup(false, "envoy-custom-server", false);

  NiceMock<MockResponseEncoder> encoder;

  EXPECT_CALL(filter_factory_, createUpgradeFilterChain("CONNECT", _, _))
      .WillRepeatedly(Return(true));

<<<<<<< HEAD
  EXPECT_CALL(*codec_, dispatch(_)).WillRepeatedly(Invoke([&](Buffer::Instance& data) -> void {
    RequestDecoder* decoder = &conn_manager_->newStream(encoder);
    RequestHeaderMapPtr headers{
        new TestRequestHeaderMapImpl{{":authority", "host"}, {":method", "CONNECT"}}};
    decoder->decodeHeaders(std::move(headers), false);
    data.drain(4);
  }));
=======
  EXPECT_CALL(*codec_, dispatch(_))
      .WillRepeatedly(Invoke([&](Buffer::Instance& data) -> Http::Status {
        decoder = &conn_manager_->newStream(encoder);
        RequestHeaderMapPtr headers{
            new TestRequestHeaderMapImpl{{":authority", "host"}, {":method", "CONNECT"}}};
        decoder->decodeHeaders(std::move(headers), false);
        data.drain(4);
        return Http::okStatus();
      }));
>>>>>>> f0ebefc2

  // Kick off the incoming data. Use extra data which should cause a redispatch.
  Buffer::OwnedImpl fake_input("1234");
  conn_manager_->onData(fake_input, false);
}

// Regression test for https://github.com/envoyproxy/envoy/issues/10138
TEST_F(HttpConnectionManagerImplTest, DrainCloseRaceWithClose) {
  InSequence s;
  setup(false, "");

  NiceMock<MockResponseEncoder> encoder;
<<<<<<< HEAD
  EXPECT_CALL(*codec_, dispatch(_)).WillOnce(Invoke([&](Buffer::Instance&) -> void {
    RequestDecoder* decoder = &conn_manager_->newStream(encoder);
=======
  EXPECT_CALL(*codec_, dispatch(_)).WillOnce(Invoke([&](Buffer::Instance&) -> Http::Status {
    decoder = &conn_manager_->newStream(encoder);
>>>>>>> f0ebefc2
    RequestHeaderMapPtr headers{
        new TestRequestHeaderMapImpl{{":authority", "host"}, {":path", "/"}, {":method", "GET"}}};
    decoder->decodeHeaders(std::move(headers), true);
    return Http::okStatus();
  }));

  setupFilterChain(1, 0);

  EXPECT_CALL(*decoder_filters_[0], decodeHeaders(_, true))
      .WillOnce(Return(FilterHeadersStatus::StopIteration));
  EXPECT_CALL(*decoder_filters_[0], decodeComplete());

  Buffer::OwnedImpl fake_input;
  conn_manager_->onData(fake_input, false);

  ResponseHeaderMapPtr response_headers{new TestResponseHeaderMapImpl{{":status", "200"}}};
  EXPECT_CALL(drain_close_, drainClose()).WillOnce(Return(true));
  EXPECT_CALL(*codec_, shutdownNotice());
  Event::MockTimer* drain_timer = setUpTimer();
  EXPECT_CALL(*drain_timer, enableTimer(_, _));
  expectOnDestroy();
  decoder_filters_[0]->callbacks_->encodeHeaders(std::move(response_headers), true);

  // Fake a protocol error that races with the drain timeout. This will cause a local close.
  // Also fake the local close not closing immediately.
  EXPECT_CALL(*codec_, dispatch(_)).WillOnce(Return(codecProtocolError("protocol error")));
  EXPECT_CALL(*drain_timer, disableTimer());
  EXPECT_CALL(filter_callbacks_.connection_,
              close(Network::ConnectionCloseType::FlushWriteAndDelay))
      .WillOnce(Return());
  conn_manager_->onData(fake_input, false);

  // Now fire the close event which should have no effect as all close work has already been done.
  filter_callbacks_.connection_.raiseEvent(Network::ConnectionEvent::LocalClose);
}

TEST_F(HttpConnectionManagerImplTest, DrainClose) {
  setup(true, "");

  MockStreamDecoderFilter* filter = new NiceMock<MockStreamDecoderFilter>();
  EXPECT_CALL(filter_factory_, createFilterChain(_))
      .WillOnce(Invoke([&](FilterChainFactoryCallbacks& callbacks) -> void {
        callbacks.addStreamDecoderFilter(StreamDecoderFilterSharedPtr{filter});
      }));

  EXPECT_CALL(*filter, decodeHeaders(_, true))
      .WillOnce(Invoke([](RequestHeaderMap& headers, bool) -> FilterHeadersStatus {
        EXPECT_NE(nullptr, headers.ForwardedFor());
        EXPECT_EQ("https", headers.ForwardedProto()->value().getStringView());
        return FilterHeadersStatus::StopIteration;
      }));

  NiceMock<MockResponseEncoder> encoder;
<<<<<<< HEAD
  EXPECT_CALL(*codec_, dispatch(_)).WillOnce(Invoke([&](Buffer::Instance&) -> void {
    RequestDecoder* decoder = &conn_manager_->newStream(encoder);
=======
  EXPECT_CALL(*codec_, dispatch(_)).WillOnce(Invoke([&](Buffer::Instance&) -> Http::Status {
    decoder = &conn_manager_->newStream(encoder);
>>>>>>> f0ebefc2
    RequestHeaderMapPtr headers{
        new TestRequestHeaderMapImpl{{":authority", "host"}, {":path", "/"}, {":method", "GET"}}};
    decoder->decodeHeaders(std::move(headers), true);
    return Http::okStatus();
  }));

  Buffer::OwnedImpl fake_input;
  conn_manager_->onData(fake_input, false);

  ResponseHeaderMapPtr response_headers{new TestResponseHeaderMapImpl{{":status", "300"}}};
  Event::MockTimer* drain_timer = setUpTimer();
  EXPECT_CALL(*drain_timer, enableTimer(_, _));
  EXPECT_CALL(drain_close_, drainClose()).WillOnce(Return(true));
  EXPECT_CALL(*codec_, shutdownNotice());
  filter->callbacks_->encodeHeaders(std::move(response_headers), true);
  EXPECT_EQ(ssl_connection_.get(), filter->callbacks_->connection()->ssl().get());

  EXPECT_CALL(*codec_, goAway());
  EXPECT_CALL(filter_callbacks_.connection_,
              close(Network::ConnectionCloseType::FlushWriteAndDelay));
  EXPECT_CALL(*drain_timer, disableTimer());
  drain_timer->invokeCallback();

  EXPECT_EQ(1U, stats_.named_.downstream_cx_drain_close_.value());
  EXPECT_EQ(1U, stats_.named_.downstream_rq_3xx_.value());
  EXPECT_EQ(1U, listener_stats_.downstream_rq_3xx_.value());
  EXPECT_EQ(1U, stats_.named_.downstream_rq_completed_.value());
  EXPECT_EQ(1U, listener_stats_.downstream_rq_completed_.value());
}

TEST_F(HttpConnectionManagerImplTest, ResponseBeforeRequestComplete) {
  InSequence s;
  setup(false, "envoy-server-test");

  EXPECT_CALL(*codec_, dispatch(_)).WillOnce(Invoke([&](Buffer::Instance&) -> Http::Status {
    RequestDecoder* decoder = &conn_manager_->newStream(response_encoder_);
    RequestHeaderMapPtr headers{
        new TestRequestHeaderMapImpl{{":authority", "host"}, {":path", "/"}, {":method", "GET"}}};
    decoder->decodeHeaders(std::move(headers), false);
    return Http::okStatus();
  }));

  setupFilterChain(1, 0);

  EXPECT_CALL(*decoder_filters_[0], decodeHeaders(_, false))
      .WillOnce(Return(FilterHeadersStatus::StopIteration));

  Buffer::OwnedImpl fake_input;
  conn_manager_->onData(fake_input, false);

  EXPECT_CALL(response_encoder_, encodeHeaders(_, true))
      .WillOnce(Invoke([](const ResponseHeaderMap& headers, bool) -> void {
        EXPECT_NE(nullptr, headers.Server());
        EXPECT_EQ("envoy-server-test", headers.Server()->value().getStringView());
      }));
  EXPECT_CALL(*decoder_filters_[0], onDestroy());
  EXPECT_CALL(filter_callbacks_.connection_,
              close(Network::ConnectionCloseType::FlushWriteAndDelay));

  ResponseHeaderMapPtr response_headers{new TestResponseHeaderMapImpl{{":status", "200"}}};
  decoder_filters_[0]->callbacks_->encodeHeaders(std::move(response_headers), true);
}

TEST_F(HttpConnectionManagerImplTest, DisconnectOnProxyConnectionDisconnect) {
  InSequence s;
  setup(false, "envoy-server-test");

  EXPECT_CALL(*codec_, dispatch(_)).WillOnce(Invoke([&](Buffer::Instance&) -> Http::Status {
    RequestDecoder* decoder = &conn_manager_->newStream(response_encoder_);
    RequestHeaderMapPtr headers{new TestRequestHeaderMapImpl{
        {":authority", "host"}, {":path", "/"}, {":method", "GET"}, {"proxy-connection", "close"}}};
    decoder->decodeHeaders(std::move(headers), false);
    return Http::okStatus();
  }));

  setupFilterChain(1, 0);

  EXPECT_CALL(*decoder_filters_[0], decodeHeaders(_, false))
      .WillOnce(Return(FilterHeadersStatus::StopIteration));

  Buffer::OwnedImpl fake_input;
  conn_manager_->onData(fake_input, false);

  EXPECT_CALL(response_encoder_, encodeHeaders(_, true))
      .WillOnce(Invoke([](const ResponseHeaderMap& headers, bool) -> void {
        EXPECT_NE(nullptr, headers.Connection());
        EXPECT_EQ("close", headers.Connection()->value().getStringView());
        EXPECT_EQ(nullptr, headers.ProxyConnection());
      }));
  EXPECT_CALL(*decoder_filters_[0], onDestroy());
  EXPECT_CALL(filter_callbacks_.connection_,
              close(Network::ConnectionCloseType::FlushWriteAndDelay));

  ResponseHeaderMapPtr response_headers{new TestResponseHeaderMapImpl{{":status", "200"}}};
  decoder_filters_[0]->callbacks_->encodeHeaders(std::move(response_headers), true);
}

TEST_F(HttpConnectionManagerImplTest, ResponseStartBeforeRequestComplete) {
  setup(false, "");

  // This is like ResponseBeforeRequestComplete, but it tests the case where we start the reply
  // before the request completes, but don't finish the reply until after the request completes.
  MockStreamDecoderFilter* filter = new NiceMock<MockStreamDecoderFilter>();
  EXPECT_CALL(filter_factory_, createFilterChain(_))
      .WillOnce(Invoke([&](FilterChainFactoryCallbacks& callbacks) -> void {
        callbacks.addStreamDecoderFilter(StreamDecoderFilterSharedPtr{filter});
      }));

  EXPECT_CALL(*filter, decodeHeaders(_, false))
      .WillOnce(Return(FilterHeadersStatus::StopIteration));

  // Start the request
  NiceMock<MockResponseEncoder> encoder;
<<<<<<< HEAD
  RequestDecoder* decoder = nullptr;
  EXPECT_CALL(*codec_, dispatch(_)).WillOnce(Invoke([&](Buffer::Instance&) -> void {
=======
  EXPECT_CALL(*codec_, dispatch(_)).WillOnce(Invoke([&](Buffer::Instance&) -> Http::Status {
>>>>>>> f0ebefc2
    decoder = &conn_manager_->newStream(encoder);
    RequestHeaderMapPtr headers{
        new TestRequestHeaderMapImpl{{":authority", "host"}, {":path", "/"}, {":method", "GET"}}};
    decoder->decodeHeaders(std::move(headers), false);
    return Http::okStatus();
  }));

  Buffer::OwnedImpl fake_input("hello");
  conn_manager_->onData(fake_input, false);

  // Start the response
  ResponseHeaderMapPtr response_headers{new TestResponseHeaderMapImpl{{":status", "200"}}};
  EXPECT_CALL(encoder, encodeHeaders(_, false))
      .WillOnce(Invoke([](const ResponseHeaderMap& headers, bool) -> void {
        EXPECT_NE(nullptr, headers.Server());
        EXPECT_EQ("", headers.Server()->value().getStringView());
      }));
  filter->callbacks_->encodeHeaders(std::move(response_headers), false);

  // Finish the request.
  EXPECT_CALL(*filter, decodeData(_, true));
  EXPECT_CALL(*codec_, dispatch(_)).WillOnce(Invoke([&](Buffer::Instance& data) -> Http::Status {
    decoder->decodeData(data, true);
    return Http::okStatus();
  }));

  conn_manager_->onData(fake_input, false);

  // Since we started the response before the request was complete, we will still close the
  // connection since we already sent a connection: close header. We won't "reset" the stream
  // however.
  EXPECT_CALL(filter_callbacks_.connection_,
              close(Network::ConnectionCloseType::FlushWriteAndDelay));
  Buffer::OwnedImpl fake_response("world");
  filter->callbacks_->encodeData(fake_response, true);
}

TEST_F(HttpConnectionManagerImplTest, DownstreamDisconnect) {
  InSequence s;
  setup(false, "");

  NiceMock<MockResponseEncoder> encoder;
  EXPECT_CALL(*codec_, dispatch(_)).WillOnce(Invoke([&](Buffer::Instance& data) -> Http::Status {
    conn_manager_->newStream(encoder);
    data.drain(2);
    return Http::okStatus();
  }));

  EXPECT_CALL(filter_factory_, createFilterChain(_)).Times(0);

  // Kick off the incoming data.
  Buffer::OwnedImpl fake_input("1234");
  conn_manager_->onData(fake_input, false);

  // Now raise a remote disconnection, we should see the filter get reset called.
  conn_manager_->onEvent(Network::ConnectionEvent::RemoteClose);
}

TEST_F(HttpConnectionManagerImplTest, DownstreamProtocolError) {
  InSequence s;
  setup(false, "");

  EXPECT_CALL(*codec_, dispatch(_)).WillOnce(Invoke([&](Buffer::Instance&) -> Http::Status {
    conn_manager_->newStream(response_encoder_);
    return codecProtocolError("protocol error");
  }));

  EXPECT_CALL(response_encoder_.stream_, removeCallbacks(_));
  EXPECT_CALL(filter_factory_, createFilterChain(_)).Times(0);

  // A protocol exception should result in reset of the streams followed by a remote or local close
  // depending on whether the downstream client closes the connection prior to the delayed close
  // timer firing.
  EXPECT_CALL(filter_callbacks_.connection_,
              close(Network::ConnectionCloseType::FlushWriteAndDelay));

  // Kick off the incoming data.
  Buffer::OwnedImpl fake_input("1234");
  conn_manager_->onData(fake_input, false);
}

TEST_F(HttpConnectionManagerImplTest, TestDownstreamProtocolErrorAccessLog) {
  std::shared_ptr<AccessLog::MockInstance> handler(new NiceMock<AccessLog::MockInstance>());
  access_logs_ = {handler};
  setup(false, "");

  EXPECT_CALL(*handler, log(_, _, _, _))
      .WillOnce(Invoke([](const HeaderMap*, const HeaderMap*, const HeaderMap*,
                          const StreamInfo::StreamInfo& stream_info) {
        EXPECT_FALSE(stream_info.responseCode());
        EXPECT_TRUE(stream_info.hasAnyResponseFlag());
        EXPECT_TRUE(stream_info.hasResponseFlag(StreamInfo::ResponseFlag::DownstreamProtocolError));
      }));

  NiceMock<MockResponseEncoder> encoder;
<<<<<<< HEAD
  EXPECT_CALL(*codec_, dispatch(_)).WillRepeatedly(Invoke([&](Buffer::Instance&) -> void {
    conn_manager_->newStream(encoder);
    throw CodecProtocolException("protocol error");
=======
  EXPECT_CALL(*codec_, dispatch(_)).WillRepeatedly(Invoke([&](Buffer::Instance&) -> Http::Status {
    decoder = &conn_manager_->newStream(encoder);
    return codecProtocolError("protocol error");
>>>>>>> f0ebefc2
  }));

  Buffer::OwnedImpl fake_input("1234");
  conn_manager_->onData(fake_input, false);
}

TEST_F(HttpConnectionManagerImplTest, TestDownstreamProtocolErrorAfterHeadersAccessLog) {
  setup(false, "");

  std::shared_ptr<MockStreamDecoderFilter> filter(new NiceMock<MockStreamDecoderFilter>());
  std::shared_ptr<AccessLog::MockInstance> handler(new NiceMock<AccessLog::MockInstance>());

  EXPECT_CALL(filter_factory_, createFilterChain(_))
      .WillOnce(Invoke([&](FilterChainFactoryCallbacks& callbacks) -> void {
        callbacks.addStreamDecoderFilter(filter);
        callbacks.addAccessLogHandler(handler);
      }));

  EXPECT_CALL(*handler, log(_, _, _, _))
      .WillOnce(Invoke([](const HeaderMap*, const HeaderMap*, const HeaderMap*,
                          const StreamInfo::StreamInfo& stream_info) {
        EXPECT_FALSE(stream_info.responseCode());
        EXPECT_TRUE(stream_info.hasAnyResponseFlag());
        EXPECT_TRUE(stream_info.hasResponseFlag(StreamInfo::ResponseFlag::DownstreamProtocolError));
      }));

  NiceMock<MockResponseEncoder> encoder;
<<<<<<< HEAD
  EXPECT_CALL(*codec_, dispatch(_)).WillRepeatedly(Invoke([&](Buffer::Instance&) -> void {
    RequestDecoder* decoder = &conn_manager_->newStream(encoder);
=======
  EXPECT_CALL(*codec_, dispatch(_)).WillRepeatedly(Invoke([&](Buffer::Instance&) -> Http::Status {
    decoder = &conn_manager_->newStream(encoder);
>>>>>>> f0ebefc2

    RequestHeaderMapPtr headers{
        new TestRequestHeaderMapImpl{{":method", "GET"}, {":authority", "host"}, {":path", "/"}}};
    decoder->decodeHeaders(std::move(headers), true);

    return codecProtocolError("protocol error");
  }));

  Buffer::OwnedImpl fake_input("1234");
  conn_manager_->onData(fake_input, false);
}

// Verify that FrameFloodException causes connection to be closed abortively.
TEST_F(HttpConnectionManagerImplTest, FrameFloodError) {
  InSequence s;
  setup(false, "");

  EXPECT_CALL(*codec_, dispatch(_)).WillOnce(Invoke([&](Buffer::Instance&) -> Http::Status {
    conn_manager_->newStream(response_encoder_);
    return bufferFloodError("too many outbound frames.");
  }));

  EXPECT_CALL(response_encoder_.stream_, removeCallbacks(_));
  EXPECT_CALL(filter_factory_, createFilterChain(_)).Times(0);

  // FrameFloodException should result in reset of the streams followed by abortive close.
  EXPECT_CALL(filter_callbacks_.connection_,
              close(Network::ConnectionCloseType::FlushWriteAndDelay));

  // Kick off the incoming data.
  Buffer::OwnedImpl fake_input("1234");
  EXPECT_LOG_NOT_CONTAINS("warning", "downstream HTTP flood",
                          conn_manager_->onData(fake_input, false));
  EXPECT_TRUE(filter_callbacks_.connection_.streamInfo().hasResponseFlag(
      StreamInfo::ResponseFlag::DownstreamProtocolError));
  EXPECT_EQ("codec error: too many outbound frames.",
            filter_callbacks_.connection_.streamInfo().responseCodeDetails().value());
}

TEST_F(HttpConnectionManagerImplTest, IdleTimeoutNoCodec) {
  // Not used in the test.
  delete codec_;

  idle_timeout_ = (std::chrono::milliseconds(10));
  Event::MockTimer* idle_timer = setUpTimer();
  EXPECT_CALL(*idle_timer, enableTimer(_, _));
  setup(false, "");

  EXPECT_CALL(filter_callbacks_.connection_, close(Network::ConnectionCloseType::FlushWrite));
  EXPECT_CALL(*idle_timer, disableTimer());
  idle_timer->invokeCallback();

  EXPECT_EQ(1U, stats_.named_.downstream_cx_idle_timeout_.value());
}

TEST_F(HttpConnectionManagerImplTest, IdleTimeout) {
  idle_timeout_ = (std::chrono::milliseconds(10));
  Event::MockTimer* idle_timer = setUpTimer();
  EXPECT_CALL(*idle_timer, enableTimer(_, _));
  setup(false, "");

  MockStreamDecoderFilter* filter = new NiceMock<MockStreamDecoderFilter>();
  EXPECT_CALL(filter_factory_, createFilterChain(_))
      .WillOnce(Invoke([&](FilterChainFactoryCallbacks& callbacks) -> void {
        callbacks.addStreamDecoderFilter(StreamDecoderFilterSharedPtr{filter});
      }));

  NiceMock<MockResponseEncoder> encoder;
<<<<<<< HEAD
  EXPECT_CALL(*codec_, dispatch(_)).WillOnce(Invoke([&](Buffer::Instance&) -> void {
    RequestDecoder* decoder = &conn_manager_->newStream(encoder);
=======
  RequestDecoder* decoder = nullptr;
  EXPECT_CALL(*codec_, dispatch(_)).WillOnce(Invoke([&](Buffer::Instance&) -> Http::Status {
    decoder = &conn_manager_->newStream(encoder);
>>>>>>> f0ebefc2
    RequestHeaderMapPtr headers{
        new TestRequestHeaderMapImpl{{":authority", "host"}, {":path", "/"}, {":method", "GET"}}};
    decoder->decodeHeaders(std::move(headers), false);

    Buffer::OwnedImpl fake_data("hello");
    decoder->decodeData(fake_data, true);
    return Http::okStatus();
  }));

  EXPECT_CALL(*idle_timer, disableTimer());
  EXPECT_CALL(*filter, decodeHeaders(_, false))
      .WillOnce(Return(FilterHeadersStatus::StopIteration));
  EXPECT_CALL(*filter, decodeData(_, true))
      .WillOnce(Return(FilterDataStatus::StopIterationNoBuffer));

  // Kick off the incoming data.
  Buffer::OwnedImpl fake_input("1234");
  conn_manager_->onData(fake_input, false);

  EXPECT_CALL(*idle_timer, enableTimer(_, _));
  ResponseHeaderMapPtr response_headers{new TestResponseHeaderMapImpl{{":status", "200"}}};
  filter->callbacks_->encodeHeaders(std::move(response_headers), true);

  Event::MockTimer* drain_timer = setUpTimer();
  EXPECT_CALL(*drain_timer, enableTimer(_, _));
  idle_timer->invokeCallback();

  EXPECT_CALL(*codec_, goAway());
  EXPECT_CALL(filter_callbacks_.connection_,
              close(Network::ConnectionCloseType::FlushWriteAndDelay));
  EXPECT_CALL(*idle_timer, disableTimer());
  EXPECT_CALL(*drain_timer, disableTimer());
  drain_timer->invokeCallback();

  EXPECT_EQ(1U, stats_.named_.downstream_cx_idle_timeout_.value());
}

TEST_F(HttpConnectionManagerImplTest, ConnectionDurationNoCodec) {
  // Not used in the test.
  delete codec_;

  max_connection_duration_ = (std::chrono::milliseconds(10));
  Event::MockTimer* connection_duration_timer = setUpTimer();
  EXPECT_CALL(*connection_duration_timer, enableTimer(_, _));
  setup(false, "");

  EXPECT_CALL(filter_callbacks_.connection_, close(Network::ConnectionCloseType::FlushWrite));
  EXPECT_CALL(*connection_duration_timer, disableTimer());

  connection_duration_timer->invokeCallback();

  EXPECT_EQ(1U, stats_.named_.downstream_cx_max_duration_reached_.value());
}

TEST_F(HttpConnectionManagerImplTest, ConnectionDuration) {
  max_connection_duration_ = (std::chrono::milliseconds(10));
  Event::MockTimer* connection_duration_timer = setUpTimer();
  EXPECT_CALL(*connection_duration_timer, enableTimer(_, _));
  setup(false, "");

  MockStreamDecoderFilter* filter = new NiceMock<MockStreamDecoderFilter>();
  EXPECT_CALL(filter_factory_, createFilterChain(_))
      .WillOnce(Invoke([&](FilterChainFactoryCallbacks& callbacks) -> void {
        callbacks.addStreamDecoderFilter(StreamDecoderFilterSharedPtr{filter});
      }));

  NiceMock<MockResponseEncoder> encoder;
<<<<<<< HEAD
  EXPECT_CALL(*codec_, dispatch(_)).WillOnce(Invoke([&](Buffer::Instance&) -> void {
    RequestDecoder* decoder = &conn_manager_->newStream(encoder);
=======
  RequestDecoder* decoder = nullptr;
  EXPECT_CALL(*codec_, dispatch(_)).WillOnce(Invoke([&](Buffer::Instance&) -> Http::Status {
    decoder = &conn_manager_->newStream(encoder);
>>>>>>> f0ebefc2
    RequestHeaderMapPtr headers{
        new TestRequestHeaderMapImpl{{":authority", "host"}, {":path", "/"}, {":method", "GET"}}};
    decoder->decodeHeaders(std::move(headers), false);

    Buffer::OwnedImpl fake_data("hello");
    decoder->decodeData(fake_data, true);
    return Http::okStatus();
  }));

  EXPECT_CALL(*filter, decodeHeaders(_, false))
      .WillOnce(Return(FilterHeadersStatus::StopIteration));
  EXPECT_CALL(*filter, decodeData(_, true))
      .WillOnce(Return(FilterDataStatus::StopIterationNoBuffer));

  // Kick off the incoming data.
  Buffer::OwnedImpl fake_input("1234");
  conn_manager_->onData(fake_input, false);

  ResponseHeaderMapPtr response_headers{new TestResponseHeaderMapImpl{{":status", "200"}}};
  filter->callbacks_->encodeHeaders(std::move(response_headers), true);

  Event::MockTimer* drain_timer = setUpTimer();
  EXPECT_CALL(*drain_timer, enableTimer(_, _));
  connection_duration_timer->invokeCallback();

  EXPECT_CALL(*codec_, goAway());
  EXPECT_CALL(filter_callbacks_.connection_,
              close(Network::ConnectionCloseType::FlushWriteAndDelay));
  EXPECT_CALL(*connection_duration_timer, disableTimer());
  EXPECT_CALL(*drain_timer, disableTimer());
  drain_timer->invokeCallback();

  EXPECT_EQ(1U, stats_.named_.downstream_cx_max_duration_reached_.value());
}

TEST_F(HttpConnectionManagerImplTest, IntermediateBufferingEarlyResponse) {
  InSequence s;
  setup(false, "");

  EXPECT_CALL(*codec_, dispatch(_)).WillOnce(Invoke([&](Buffer::Instance&) -> Http::Status {
    RequestDecoder* decoder = &conn_manager_->newStream(response_encoder_);
    RequestHeaderMapPtr headers{
        new TestRequestHeaderMapImpl{{":authority", "host"}, {":path", "/"}, {":method", "GET"}}};
    decoder->decodeHeaders(std::move(headers), false);

    Buffer::OwnedImpl fake_data("hello");
    decoder->decodeData(fake_data, true);
    return Http::okStatus();
  }));

  setupFilterChain(2, 0);

  EXPECT_CALL(*decoder_filters_[0], decodeHeaders(_, false))
      .WillOnce(Return(FilterHeadersStatus::StopIteration));
  EXPECT_CALL(*decoder_filters_[0], decodeData(_, true))
      .WillOnce(Return(FilterDataStatus::StopIterationAndBuffer));
  EXPECT_CALL(*decoder_filters_[0], decodeComplete());

  // Kick off the incoming data.
  Buffer::OwnedImpl fake_input("1234");
  conn_manager_->onData(fake_input, false);

  // Mimic a decoder filter that trapped data and now sends on the headers.
  EXPECT_CALL(*decoder_filters_[1], decodeHeaders(_, false))
      .WillOnce(Invoke([&](RequestHeaderMap&, bool) -> FilterHeadersStatus {
        // Now filter 2 will send a complete response.
        ResponseHeaderMapPtr response_headers{new TestResponseHeaderMapImpl{{":status", "200"}}};
        decoder_filters_[1]->callbacks_->encodeHeaders(std::move(response_headers), true);
        return FilterHeadersStatus::StopIteration;
      }));

  EXPECT_CALL(response_encoder_, encodeHeaders(_, true));
  expectOnDestroy();

  // Response is already complete so we drop buffered body data when we continue.
  EXPECT_CALL(*decoder_filters_[1], decodeData(_, _)).Times(0);
  decoder_filters_[0]->callbacks_->continueDecoding();
}

TEST_F(HttpConnectionManagerImplTest, DoubleBuffering) {
  InSequence s;
  setup(false, "");

  // The data will get moved so we need to have a copy to compare against.
  Buffer::OwnedImpl fake_data("hello");
  Buffer::OwnedImpl fake_data_copy("hello");
  EXPECT_CALL(*codec_, dispatch(_)).WillOnce(Invoke([&](Buffer::Instance&) -> Http::Status {
    RequestDecoder* decoder = &conn_manager_->newStream(response_encoder_);
    RequestHeaderMapPtr headers{
        new TestRequestHeaderMapImpl{{":authority", "host"}, {":path", "/"}, {":method", "GET"}}};
    decoder->decodeHeaders(std::move(headers), false);
    decoder->decodeData(fake_data, true);
    return Http::okStatus();
  }));

  setupFilterChain(3, 0);

  EXPECT_CALL(*decoder_filters_[0], decodeHeaders(_, false))
      .WillOnce(Return(FilterHeadersStatus::StopIteration));
  EXPECT_CALL(*decoder_filters_[0], decodeData(_, true))
      .WillOnce(Return(FilterDataStatus::StopIterationAndBuffer));
  EXPECT_CALL(*decoder_filters_[0], decodeComplete());

  // Kick off the incoming data.
  Buffer::OwnedImpl fake_input("1234");
  conn_manager_->onData(fake_input, false);

  // Continue iteration and stop and buffer on the 2nd filter.
  EXPECT_CALL(*decoder_filters_[1], decodeHeaders(_, false))
      .WillOnce(Return(FilterHeadersStatus::StopIteration));
  EXPECT_CALL(*decoder_filters_[1], decodeData(_, true))
      .WillOnce(Return(FilterDataStatus::StopIterationAndBuffer));
  EXPECT_CALL(*decoder_filters_[1], decodeComplete());
  decoder_filters_[0]->callbacks_->continueDecoding();

  // Continue iteration. We expect the 3rd filter to not receive double data but for the buffered
  // data to have been kept inline as it moves through.
  EXPECT_CALL(*decoder_filters_[2], decodeHeaders(_, false))
      .WillOnce(Return(FilterHeadersStatus::StopIteration));
  EXPECT_CALL(*decoder_filters_[2], decodeData(BufferEqual(&fake_data_copy), true))
      .WillOnce(Return(FilterDataStatus::StopIterationNoBuffer));
  EXPECT_CALL(*decoder_filters_[2], decodeComplete());
  decoder_filters_[1]->callbacks_->continueDecoding();
}

TEST_F(HttpConnectionManagerImplTest, ZeroByteDataFiltering) {
  InSequence s;
  setup(false, "");

  RequestDecoder* decoder = nullptr;
  EXPECT_CALL(*codec_, dispatch(_)).WillOnce(Invoke([&](Buffer::Instance&) -> Http::Status {
    decoder = &conn_manager_->newStream(response_encoder_);
    RequestHeaderMapPtr headers{
        new TestRequestHeaderMapImpl{{":authority", "host"}, {":path", "/"}, {":method", "GET"}}};
    decoder->decodeHeaders(std::move(headers), false);
    return Http::okStatus();
  }));

  setupFilterChain(2, 0);

  EXPECT_CALL(*decoder_filters_[0], decodeHeaders(_, false))
      .WillOnce(Return(FilterHeadersStatus::StopIteration));

  // Kick off the incoming data.
  Buffer::OwnedImpl fake_input("1234");
  conn_manager_->onData(fake_input, false);

  // Continue headers only of filter 1.
  EXPECT_CALL(*decoder_filters_[1], decodeHeaders(_, false))
      .WillOnce(Return(FilterHeadersStatus::StopIteration));
  decoder_filters_[0]->callbacks_->continueDecoding();

  // Stop zero byte data.
  EXPECT_CALL(*decoder_filters_[0], decodeData(_, true))
      .WillOnce(Return(FilterDataStatus::StopIterationAndBuffer));
  EXPECT_CALL(*decoder_filters_[0], decodeComplete());
  Buffer::OwnedImpl zero;
  decoder->decodeData(zero, true);

  // Continue.
  EXPECT_CALL(*decoder_filters_[1], decodeData(_, true))
      .WillOnce(Return(FilterDataStatus::StopIterationNoBuffer));
  EXPECT_CALL(*decoder_filters_[1], decodeComplete());
  decoder_filters_[0]->callbacks_->continueDecoding();
}

TEST_F(HttpConnectionManagerImplTest, FilterAddTrailersInTrailersCallback) {
  InSequence s;
  setup(false, "");

  EXPECT_CALL(*codec_, dispatch(_)).WillOnce(Invoke([&](Buffer::Instance&) -> Http::Status {
    RequestDecoder* decoder = &conn_manager_->newStream(response_encoder_);
    RequestHeaderMapPtr headers{
        new TestRequestHeaderMapImpl{{":authority", "host"}, {":path", "/"}, {":method", "GET"}}};
    decoder->decodeHeaders(std::move(headers), false);

    Buffer::OwnedImpl fake_data("hello");
    decoder->decodeData(fake_data, false);

    RequestTrailerMapPtr trailers{new TestRequestTrailerMapImpl{{"bazzz", "bar"}}};
    decoder->decodeTrailers(std::move(trailers));
    return Http::okStatus();
  }));

  setupFilterChain(2, 2);

  Http::LowerCaseString trailer_key("foo");
  std::string trailers_data("trailers");
  EXPECT_CALL(*decoder_filters_[0], decodeHeaders(_, false))
      .WillOnce(Return(FilterHeadersStatus::StopIteration));
  EXPECT_CALL(*decoder_filters_[0], decodeData(_, false))
      .WillOnce(Return(FilterDataStatus::StopIterationAndBuffer));
  EXPECT_CALL(*decoder_filters_[0], decodeTrailers(_))
      .WillOnce(Return(FilterTrailersStatus::Continue));
  EXPECT_CALL(*decoder_filters_[0], decodeComplete());
  EXPECT_CALL(*decoder_filters_[1], decodeHeaders(_, false))
      .WillOnce(Return(FilterHeadersStatus::StopIteration));
  EXPECT_CALL(*decoder_filters_[1], decodeData(_, false))
      .WillOnce(Return(FilterDataStatus::StopIterationAndBuffer));
  EXPECT_CALL(*decoder_filters_[1], decodeTrailers(_))
      .WillOnce(Invoke([&](Http::HeaderMap& trailers) -> FilterTrailersStatus {
        Http::LowerCaseString key("foo");
        EXPECT_EQ(trailers.get(key), nullptr);
        return FilterTrailersStatus::Continue;
      }));
  EXPECT_CALL(*decoder_filters_[1], decodeComplete());

  // Kick off the incoming data.
  Buffer::OwnedImpl fake_input("1234");
  conn_manager_->onData(fake_input, false);

  // set up encodeHeaders expectations
  EXPECT_CALL(*encoder_filters_[1], encodeHeaders(_, false))
      .WillOnce(Return(FilterHeadersStatus::Continue));
  EXPECT_CALL(*encoder_filters_[0], encodeHeaders(_, false))
      .WillOnce(Return(FilterHeadersStatus::Continue));
  EXPECT_CALL(response_encoder_, encodeHeaders(_, false));

  // invoke encodeHeaders
  decoder_filters_[0]->callbacks_->encodeHeaders(
      ResponseHeaderMapPtr{new TestResponseHeaderMapImpl{{":status", "200"}}}, false);

  // set up encodeData expectations
  EXPECT_CALL(*encoder_filters_[1], encodeData(_, false))
      .WillOnce(Return(FilterDataStatus::Continue));
  EXPECT_CALL(*encoder_filters_[0], encodeData(_, false))
      .WillOnce(Return(FilterDataStatus::Continue));
  EXPECT_CALL(response_encoder_, encodeData(_, false));

  // invoke encodeData
  Buffer::OwnedImpl response_body("response");
  decoder_filters_[0]->callbacks_->encodeData(response_body, false);
  // set up encodeTrailer expectations
  EXPECT_CALL(*encoder_filters_[1], encodeTrailers(_))
      .WillOnce(Return(FilterTrailersStatus::Continue));
  EXPECT_CALL(*encoder_filters_[1], encodeComplete());

  EXPECT_CALL(*encoder_filters_[0], encodeTrailers(_))
      .WillOnce(Invoke([&](Http::HeaderMap& trailers) -> FilterTrailersStatus {
        // assert that the trailers set in the previous filter was ignored
        Http::LowerCaseString key("foo");
        EXPECT_EQ(trailers.get(key), nullptr);
        return FilterTrailersStatus::Continue;
      }));
  EXPECT_CALL(*encoder_filters_[0], encodeComplete());
  EXPECT_CALL(response_encoder_, encodeTrailers(_));
  expectOnDestroy();

  // invoke encodeTrailers
  decoder_filters_[0]->callbacks_->encodeTrailers(
      ResponseTrailerMapPtr{new TestResponseTrailerMapImpl{{"some", "trailer"}}});
}

TEST_F(HttpConnectionManagerImplTest, FilterAddTrailersInDataCallbackNoTrailers) {
  InSequence s;
  setup(false, "");

  EXPECT_CALL(*codec_, dispatch(_)).WillOnce(Invoke([&](Buffer::Instance&) -> Http::Status {
    RequestDecoder* decoder = &conn_manager_->newStream(response_encoder_);
    RequestHeaderMapPtr headers{
        new TestRequestHeaderMapImpl{{":authority", "host"}, {":path", "/"}, {":method", "GET"}}};
    decoder->decodeHeaders(std::move(headers), false);

    Buffer::OwnedImpl fake_data("hello");
    decoder->decodeData(fake_data, true);
    return Http::okStatus();
  }));

  setupFilterChain(2, 2);

  std::string trailers_data("trailers");
  Http::LowerCaseString trailer_key("foo");
  EXPECT_CALL(*decoder_filters_[0], decodeHeaders(_, false))
      .WillOnce(Return(FilterHeadersStatus::Continue));
  EXPECT_CALL(*decoder_filters_[1], decodeHeaders(_, false))
      .WillOnce(Return(FilterHeadersStatus::Continue));
  EXPECT_CALL(*decoder_filters_[0], decodeData(_, true))
      .WillOnce(InvokeWithoutArgs([&]() -> FilterDataStatus {
        decoder_filters_[0]->callbacks_->addDecodedTrailers().addCopy(trailer_key, trailers_data);
        return FilterDataStatus::Continue;
      }));
  EXPECT_CALL(*decoder_filters_[0], decodeComplete());

  // ensure that the second decodeData call sees end_stream = false
  EXPECT_CALL(*decoder_filters_[1], decodeData(_, false))
      .WillOnce(Return(FilterDataStatus::Continue));

  // since we added trailers, we should see decodeTrailers
  EXPECT_CALL(*decoder_filters_[1], decodeTrailers(_)).WillOnce(Invoke([&](HeaderMap& trailers) {
    // ensure that we see the trailers set in decodeData
    Http::LowerCaseString key("foo");
    auto t = trailers.get(key);
    ASSERT(t);
    EXPECT_EQ(t->value(), trailers_data.c_str());
    return FilterTrailersStatus::Continue;
  }));
  EXPECT_CALL(*decoder_filters_[1], decodeComplete());

  // Kick off the incoming data.
  Buffer::OwnedImpl fake_input("1234");
  conn_manager_->onData(fake_input, false);

  // set up encodeHeaders expectations
  EXPECT_CALL(*encoder_filters_[1], encodeHeaders(_, false))
      .WillOnce(Return(FilterHeadersStatus::Continue));
  EXPECT_CALL(*encoder_filters_[0], encodeHeaders(_, false))
      .WillOnce(Return(FilterHeadersStatus::Continue));
  EXPECT_CALL(response_encoder_, encodeHeaders(_, false));

  // invoke encodeHeaders
  decoder_filters_[0]->callbacks_->encodeHeaders(
      ResponseHeaderMapPtr{new TestResponseHeaderMapImpl{{":status", "200"}}}, false);

  // set up encodeData expectations
  EXPECT_CALL(*encoder_filters_[1], encodeData(_, true))
      .WillOnce(InvokeWithoutArgs([&]() -> FilterDataStatus {
        encoder_filters_[1]->callbacks_->addEncodedTrailers().addCopy(trailer_key, trailers_data);
        return FilterDataStatus::Continue;
      }));
  EXPECT_CALL(*encoder_filters_[1], encodeComplete());
  // ensure encodeData calls after setting header sees end_stream = false
  EXPECT_CALL(*encoder_filters_[0], encodeData(_, false))
      .WillOnce(Return(FilterDataStatus::Continue));

  EXPECT_CALL(response_encoder_, encodeData(_, false));

  // since we added trailers, we should see encodeTrailer callbacks
  EXPECT_CALL(*encoder_filters_[0], encodeTrailers(_)).WillOnce(Invoke([&](HeaderMap& trailers) {
    // ensure that we see the trailers set in decodeData
    Http::LowerCaseString key("foo");
    auto t = trailers.get(key);
    EXPECT_EQ(t->value(), trailers_data.c_str());
    return FilterTrailersStatus::Continue;
  }));
  EXPECT_CALL(*encoder_filters_[0], encodeComplete());

  // Ensure that we call encodeTrailers
  EXPECT_CALL(response_encoder_, encodeTrailers(_));

  expectOnDestroy();
  // invoke encodeData
  Buffer::OwnedImpl response_body("response");
  decoder_filters_[0]->callbacks_->encodeData(response_body, true);
}

TEST_F(HttpConnectionManagerImplTest, FilterAddBodyInTrailersCallback) {
  InSequence s;
  setup(false, "");

  EXPECT_CALL(*codec_, dispatch(_)).WillOnce(Invoke([&](Buffer::Instance&) -> Http::Status {
    RequestDecoder* decoder = &conn_manager_->newStream(response_encoder_);
    RequestHeaderMapPtr headers{
        new TestRequestHeaderMapImpl{{":authority", "host"}, {":path", "/"}, {":method", "GET"}}};
    decoder->decodeHeaders(std::move(headers), false);

    Buffer::OwnedImpl fake_data("hello");
    decoder->decodeData(fake_data, false);

    RequestTrailerMapPtr trailers{new TestRequestTrailerMapImpl{{"foo", "bar"}}};
    decoder->decodeTrailers(std::move(trailers));
    return Http::okStatus();
  }));

  setupFilterChain(2, 2);

  EXPECT_CALL(*decoder_filters_[0], decodeHeaders(_, false))
      .WillOnce(Return(FilterHeadersStatus::Continue));
  EXPECT_CALL(*decoder_filters_[1], decodeHeaders(_, false))
      .WillOnce(Return(FilterHeadersStatus::StopIteration));
  EXPECT_CALL(*decoder_filters_[0], decodeData(_, false))
      .WillOnce(Return(FilterDataStatus::Continue));
  EXPECT_CALL(*decoder_filters_[1], decodeData(_, false))
      .WillOnce(Return(FilterDataStatus::StopIterationAndBuffer));
  Buffer::OwnedImpl trailers_data("hello");
  EXPECT_CALL(*decoder_filters_[0], decodeTrailers(_))
      .WillOnce(InvokeWithoutArgs([&]() -> FilterTrailersStatus {
        decoder_filters_[0]->callbacks_->addDecodedData(trailers_data, true);
        return FilterTrailersStatus::Continue;
      }));
  EXPECT_CALL(*decoder_filters_[1], decodeData(Ref(trailers_data), false))
      .WillOnce(Return(FilterDataStatus::StopIterationAndBuffer));
  EXPECT_CALL(*decoder_filters_[0], decodeComplete());
  EXPECT_CALL(*decoder_filters_[1], decodeTrailers(_))
      .WillOnce(Return(FilterTrailersStatus::StopIteration));
  EXPECT_CALL(*decoder_filters_[1], decodeComplete());

  // Kick off the incoming data.
  Buffer::OwnedImpl fake_input("1234");
  conn_manager_->onData(fake_input, false);

  EXPECT_CALL(*encoder_filters_[1], encodeHeaders(_, false))
      .WillOnce(Return(FilterHeadersStatus::Continue));
  EXPECT_CALL(*encoder_filters_[0], encodeHeaders(_, false))
      .WillOnce(Return(FilterHeadersStatus::Continue));
  EXPECT_CALL(response_encoder_, encodeHeaders(_, false));

  decoder_filters_[1]->callbacks_->encodeHeaders(
      ResponseHeaderMapPtr{new TestResponseHeaderMapImpl{{":status", "200"}}}, false);

  EXPECT_CALL(*encoder_filters_[1], encodeData(_, false))
      .WillOnce(Return(FilterDataStatus::Continue));
  EXPECT_CALL(*encoder_filters_[0], encodeData(_, false))
      .WillOnce(Return(FilterDataStatus::Continue));
  EXPECT_CALL(response_encoder_, encodeData(_, false));

  Buffer::OwnedImpl response_body("response");
  decoder_filters_[1]->callbacks_->encodeData(response_body, false);
  EXPECT_CALL(*encoder_filters_[1], encodeTrailers(_))
      .WillOnce(InvokeWithoutArgs([&]() -> FilterTrailersStatus {
        encoder_filters_[1]->callbacks_->addEncodedData(trailers_data, true);
        return FilterTrailersStatus::Continue;
      }));
  EXPECT_CALL(*encoder_filters_[0], encodeData(Ref(trailers_data), false))
      .WillOnce(Return(FilterDataStatus::Continue));
  EXPECT_CALL(response_encoder_, encodeData(_, false));
  EXPECT_CALL(*encoder_filters_[1], encodeComplete());
  EXPECT_CALL(*encoder_filters_[0], encodeTrailers(_))
      .WillOnce(Return(FilterTrailersStatus::Continue));
  EXPECT_CALL(*encoder_filters_[0], encodeComplete());
  EXPECT_CALL(response_encoder_, encodeTrailers(_));
  expectOnDestroy();

  decoder_filters_[1]->callbacks_->encodeTrailers(
      ResponseTrailerMapPtr{new TestResponseTrailerMapImpl{{"some", "trailer"}}});
}

// Don't send data frames, only headers and trailers.
TEST_F(HttpConnectionManagerImplTest, FilterAddBodyInTrailersCallback_NoDataFrames) {
  InSequence s;
  setup(false, "");

  EXPECT_CALL(*codec_, dispatch(_)).WillOnce(Invoke([&](Buffer::Instance&) -> Http::Status {
    RequestDecoder* decoder = &conn_manager_->newStream(response_encoder_);
    RequestHeaderMapPtr headers{
        new TestRequestHeaderMapImpl{{":authority", "host"}, {":path", "/"}, {":method", "GET"}}};
    decoder->decodeHeaders(std::move(headers), false);

    RequestTrailerMapPtr trailers{new TestRequestTrailerMapImpl{{"foo", "bar"}}};
    decoder->decodeTrailers(std::move(trailers));
    return Http::okStatus();
  }));

  setupFilterChain(2, 1);

  EXPECT_CALL(*decoder_filters_[0], decodeHeaders(_, false))
      .WillOnce(Return(FilterHeadersStatus::StopIteration));

  Buffer::OwnedImpl trailers_data("hello");
  EXPECT_CALL(*decoder_filters_[0], decodeTrailers(_))
      .WillOnce(InvokeWithoutArgs([&]() -> FilterTrailersStatus {
        decoder_filters_[0]->callbacks_->addDecodedData(trailers_data, false);
        return FilterTrailersStatus::Continue;
      }));
  EXPECT_CALL(*decoder_filters_[0], decodeComplete());
  EXPECT_CALL(*decoder_filters_[1], decodeHeaders(_, false))
      .WillOnce(Return(FilterHeadersStatus::StopIteration));
  EXPECT_CALL(*decoder_filters_[1], decodeData(_, false))
      .WillOnce(Return(FilterDataStatus::StopIterationAndBuffer));
  EXPECT_CALL(*decoder_filters_[1], decodeTrailers(_))
      .WillOnce(Return(FilterTrailersStatus::StopIteration));
  EXPECT_CALL(*decoder_filters_[1], decodeComplete());

  // Kick off the incoming data.
  Buffer::OwnedImpl fake_input("1234");
  conn_manager_->onData(fake_input, false);

  EXPECT_CALL(*encoder_filters_[0], encodeHeaders(_, false))
      .WillOnce(Return(FilterHeadersStatus::StopIteration));
  decoder_filters_[0]->callbacks_->encodeHeaders(
      ResponseHeaderMapPtr{new TestResponseHeaderMapImpl{{":status", "200"}}}, false);

  EXPECT_CALL(*encoder_filters_[0], encodeTrailers(_))
      .WillOnce(InvokeWithoutArgs([&]() -> FilterTrailersStatus {
        encoder_filters_[0]->callbacks_->addEncodedData(trailers_data, false);
        return FilterTrailersStatus::Continue;
      }));
  EXPECT_CALL(*encoder_filters_[0], encodeComplete());
  EXPECT_CALL(response_encoder_, encodeHeaders(_, false));
  EXPECT_CALL(response_encoder_, encodeData(_, false));
  EXPECT_CALL(response_encoder_, encodeTrailers(_));
  expectOnDestroy();

  decoder_filters_[0]->callbacks_->encodeTrailers(
      ResponseTrailerMapPtr{new TestResponseTrailerMapImpl{{"some", "trailer"}}});
}

// Don't send data frames, only headers and trailers.
TEST_F(HttpConnectionManagerImplTest, FilterAddBodyInTrailersCallback_ContinueAfterCallback) {
  InSequence s;
  setup(false, "");

  EXPECT_CALL(*codec_, dispatch(_)).WillOnce(Invoke([&](Buffer::Instance&) -> Http::Status {
    RequestDecoder* decoder = &conn_manager_->newStream(response_encoder_);
    RequestHeaderMapPtr headers{
        new TestRequestHeaderMapImpl{{":authority", "host"}, {":path", "/"}, {":method", "GET"}}};
    decoder->decodeHeaders(std::move(headers), false);

    RequestTrailerMapPtr trailers{new TestRequestTrailerMapImpl{{"foo", "bar"}}};
    decoder->decodeTrailers(std::move(trailers));
    return Http::okStatus();
  }));

  setupFilterChain(2, 1);

  EXPECT_CALL(*decoder_filters_[0], decodeHeaders(_, false))
      .WillOnce(Return(FilterHeadersStatus::StopIteration));

  Buffer::OwnedImpl trailers_data("hello");
  EXPECT_CALL(*decoder_filters_[0], decodeTrailers(_))
      .WillOnce(InvokeWithoutArgs([&]() -> FilterTrailersStatus {
        decoder_filters_[0]->callbacks_->addDecodedData(trailers_data, false);
        return FilterTrailersStatus::StopIteration;
      }));
  EXPECT_CALL(*decoder_filters_[0], decodeComplete());

  // Kick off the incoming data.
  Buffer::OwnedImpl fake_input("1234");
  conn_manager_->onData(fake_input, false);

  EXPECT_CALL(*decoder_filters_[1], decodeHeaders(_, false))
      .WillOnce(Return(FilterHeadersStatus::StopIteration));
  EXPECT_CALL(*decoder_filters_[1], decodeData(_, false))
      .WillOnce(Return(FilterDataStatus::StopIterationAndBuffer));
  EXPECT_CALL(*decoder_filters_[1], decodeTrailers(_))
      .WillOnce(Return(FilterTrailersStatus::StopIteration));
  EXPECT_CALL(*decoder_filters_[1], decodeComplete());

  decoder_filters_[0]->callbacks_->continueDecoding();

  EXPECT_CALL(*encoder_filters_[0], encodeHeaders(_, false))
      .WillOnce(Return(FilterHeadersStatus::StopIteration));
  decoder_filters_[0]->callbacks_->encodeHeaders(
      ResponseHeaderMapPtr{new TestResponseHeaderMapImpl{{":status", "200"}}}, false);

  EXPECT_CALL(*encoder_filters_[0], encodeTrailers(_))
      .WillOnce(InvokeWithoutArgs([&]() -> FilterTrailersStatus {
        encoder_filters_[0]->callbacks_->addEncodedData(trailers_data, false);
        return FilterTrailersStatus::StopIteration;
      }));
  EXPECT_CALL(*encoder_filters_[0], encodeComplete());

  decoder_filters_[0]->callbacks_->encodeTrailers(
      ResponseTrailerMapPtr{new TestResponseTrailerMapImpl{{"some", "trailer"}}});

  EXPECT_CALL(response_encoder_, encodeHeaders(_, false));
  EXPECT_CALL(response_encoder_, encodeData(_, false));
  EXPECT_CALL(response_encoder_, encodeTrailers(_));
  expectOnDestroy();

  encoder_filters_[0]->callbacks_->continueEncoding();
}

// Add*Data during the *Data callbacks.
TEST_F(HttpConnectionManagerImplTest, FilterAddBodyDuringDecodeData) {
  InSequence s;
  setup(false, "");

  EXPECT_CALL(*codec_, dispatch(_)).WillOnce(Invoke([&](Buffer::Instance&) -> Http::Status {
    RequestDecoder* decoder = &conn_manager_->newStream(response_encoder_);
    RequestHeaderMapPtr headers{
        new TestRequestHeaderMapImpl{{":authority", "host"}, {":path", "/"}, {":method", "GET"}}};
    decoder->decodeHeaders(std::move(headers), false);

    Buffer::OwnedImpl data1("hello");
    decoder->decodeData(data1, false);

    Buffer::OwnedImpl data2("world");
    decoder->decodeData(data2, true);
    return Http::okStatus();
  }));

  setupFilterChain(2, 2);

  EXPECT_CALL(*decoder_filters_[0], decodeHeaders(_, false))
      .WillOnce(Return(FilterHeadersStatus::StopIteration));
  EXPECT_CALL(*decoder_filters_[0], decodeData(_, false))
      .WillOnce(Return(FilterDataStatus::StopIterationAndBuffer));
  EXPECT_CALL(*decoder_filters_[0], decodeData(_, true))
      .WillOnce(Invoke([&](Buffer::Instance& data, bool) -> FilterDataStatus {
        decoder_filters_[0]->callbacks_->addDecodedData(data, true);
        EXPECT_EQ(decoder_filters_[0]->callbacks_->decodingBuffer()->toString(), "helloworld");
        return FilterDataStatus::Continue;
      }));
  EXPECT_CALL(*decoder_filters_[0], decodeComplete());
  EXPECT_CALL(*decoder_filters_[1], decodeHeaders(_, false))
      .WillOnce(Return(FilterHeadersStatus::Continue));
  EXPECT_CALL(*decoder_filters_[1], decodeData(_, true))
      .WillOnce(Return(FilterDataStatus::Continue));
  EXPECT_CALL(*decoder_filters_[1], decodeComplete());

  // Kick off the incoming data.
  Buffer::OwnedImpl fake_input("1234");
  conn_manager_->onData(fake_input, false);

  EXPECT_CALL(*encoder_filters_[1], encodeHeaders(_, false))
      .WillOnce(Return(FilterHeadersStatus::StopIteration));
  EXPECT_CALL(*encoder_filters_[1], encodeData(_, false))
      .WillOnce(Return(FilterDataStatus::StopIterationAndBuffer));
  EXPECT_CALL(*encoder_filters_[1], encodeData(_, true))
      .WillOnce(Invoke([&](Buffer::Instance& data, bool) -> FilterDataStatus {
        encoder_filters_[1]->callbacks_->addEncodedData(data, true);
        EXPECT_EQ(encoder_filters_[1]->callbacks_->encodingBuffer()->toString(), "goodbye");
        return FilterDataStatus::Continue;
      }));
  EXPECT_CALL(*encoder_filters_[1], encodeComplete());
  EXPECT_CALL(*encoder_filters_[0], encodeHeaders(_, false))
      .WillOnce(Return(FilterHeadersStatus::Continue));
  EXPECT_CALL(response_encoder_, encodeHeaders(_, false));
  EXPECT_CALL(*encoder_filters_[0], encodeData(_, true))
      .WillOnce(Return(FilterDataStatus::Continue));
  EXPECT_CALL(*encoder_filters_[0], encodeComplete());
  EXPECT_CALL(response_encoder_, encodeData(_, true));
  expectOnDestroy();

  decoder_filters_[1]->callbacks_->encodeHeaders(
      ResponseHeaderMapPtr{new TestResponseHeaderMapImpl{{":status", "200"}}}, false);
  Buffer::OwnedImpl data1("good");
  decoder_filters_[1]->callbacks_->encodeData(data1, false);
  Buffer::OwnedImpl data2("bye");
  decoder_filters_[1]->callbacks_->encodeData(data2, true);
}

TEST_F(HttpConnectionManagerImplTest, FilterAddBodyInline) {
  InSequence s;
  setup(false, "");

  EXPECT_CALL(*codec_, dispatch(_)).WillOnce(Invoke([&](Buffer::Instance&) -> Http::Status {
    RequestDecoder* decoder = &conn_manager_->newStream(response_encoder_);
    RequestHeaderMapPtr headers{
        new TestRequestHeaderMapImpl{{":authority", "host"}, {":path", "/"}, {":method", "GET"}}};
    decoder->decodeHeaders(std::move(headers), true);
    return Http::okStatus();
  }));

  setupFilterChain(2, 2);

  EXPECT_CALL(*decoder_filters_[0], decodeHeaders(_, true))
      .WillOnce(InvokeWithoutArgs([&]() -> FilterHeadersStatus {
        Buffer::OwnedImpl data("hello");
        decoder_filters_[0]->callbacks_->addDecodedData(data, true);
        return FilterHeadersStatus::Continue;
      }));
  EXPECT_CALL(*decoder_filters_[0], decodeComplete());
  EXPECT_CALL(*decoder_filters_[1], decodeHeaders(_, false))
      .WillOnce(Return(FilterHeadersStatus::StopIteration));
  EXPECT_CALL(*decoder_filters_[1], decodeData(_, true))
      .WillOnce(Return(FilterDataStatus::StopIterationAndBuffer));
  EXPECT_CALL(*decoder_filters_[1], decodeComplete());

  // Kick off the incoming data.
  Buffer::OwnedImpl fake_input("1234");
  conn_manager_->onData(fake_input, false);

  EXPECT_CALL(*encoder_filters_[1], encodeHeaders(_, true))
      .WillOnce(InvokeWithoutArgs([&]() -> FilterHeadersStatus {
        Buffer::OwnedImpl data("hello");
        encoder_filters_[1]->callbacks_->addEncodedData(data, true);
        EXPECT_EQ(5UL, encoder_filters_[0]->callbacks_->encodingBuffer()->length());
        return FilterHeadersStatus::Continue;
      }));
  EXPECT_CALL(*encoder_filters_[1], encodeComplete());
  EXPECT_CALL(*encoder_filters_[0], encodeHeaders(_, false))
      .WillOnce(Return(FilterHeadersStatus::Continue));
  EXPECT_CALL(response_encoder_, encodeHeaders(_, false));
  EXPECT_CALL(*encoder_filters_[0], encodeData(_, true))
      .WillOnce(Return(FilterDataStatus::Continue));
  EXPECT_CALL(*encoder_filters_[0], encodeComplete());
  EXPECT_CALL(response_encoder_, encodeData(_, true));
  expectOnDestroy();

  decoder_filters_[1]->callbacks_->encodeHeaders(
      ResponseHeaderMapPtr{new TestResponseHeaderMapImpl{{":status", "200"}}}, true);
}

TEST_F(HttpConnectionManagerImplTest, FilterClearRouteCache) {
  setup(false, "");

  EXPECT_CALL(*codec_, dispatch(_)).WillOnce(Invoke([&](Buffer::Instance&) -> Http::Status {
    RequestDecoder* decoder = &conn_manager_->newStream(response_encoder_);
    RequestHeaderMapPtr headers{
        new TestRequestHeaderMapImpl{{":authority", "host"}, {":path", "/"}, {":method", "GET"}}};
    decoder->decodeHeaders(std::move(headers), true);
    return Http::okStatus();
  }));

  setupFilterChain(3, 2);
  const std::string fake_cluster1_name = "fake_cluster1";
  const std::string fake_cluster2_name = "fake_cluster2";

  std::shared_ptr<Upstream::MockThreadLocalCluster> fake_cluster1 =
      std::make_shared<NiceMock<Upstream::MockThreadLocalCluster>>();
  EXPECT_CALL(cluster_manager_, get(_))
      .WillOnce(Return(fake_cluster1.get()))
      .WillOnce(Return(nullptr));

  std::shared_ptr<Router::MockRoute> route1 = std::make_shared<NiceMock<Router::MockRoute>>();
  EXPECT_CALL(route1->route_entry_, clusterName()).WillRepeatedly(ReturnRef(fake_cluster1_name));
  std::shared_ptr<Router::MockRoute> route2 = std::make_shared<NiceMock<Router::MockRoute>>();
  EXPECT_CALL(route2->route_entry_, clusterName()).WillRepeatedly(ReturnRef(fake_cluster2_name));

  EXPECT_CALL(*route_config_provider_.route_config_, route(_, _, _))
      .WillOnce(Return(route1))
      .WillOnce(Return(route2))
      .WillOnce(Return(nullptr));

  EXPECT_CALL(*decoder_filters_[0], decodeHeaders(_, true))
      .WillOnce(InvokeWithoutArgs([&]() -> FilterHeadersStatus {
        EXPECT_EQ(route1, decoder_filters_[0]->callbacks_->route());
        EXPECT_EQ(route1->routeEntry(), decoder_filters_[0]->callbacks_->streamInfo().routeEntry());
        EXPECT_EQ(fake_cluster1->info(), decoder_filters_[0]->callbacks_->clusterInfo());
        decoder_filters_[0]->callbacks_->clearRouteCache();
        return FilterHeadersStatus::Continue;
      }));
  EXPECT_CALL(*decoder_filters_[0], decodeComplete());
  EXPECT_CALL(*decoder_filters_[1], decodeHeaders(_, true))
      .WillOnce(InvokeWithoutArgs([&]() -> FilterHeadersStatus {
        EXPECT_EQ(route2, decoder_filters_[1]->callbacks_->route());
        EXPECT_EQ(route2->routeEntry(), decoder_filters_[1]->callbacks_->streamInfo().routeEntry());
        // RDS & CDS consistency problem: route2 points to fake_cluster2, which doesn't exist.
        EXPECT_EQ(nullptr, decoder_filters_[1]->callbacks_->clusterInfo());
        decoder_filters_[1]->callbacks_->clearRouteCache();
        return FilterHeadersStatus::Continue;
      }));
  EXPECT_CALL(*decoder_filters_[1], decodeComplete());
  EXPECT_CALL(*decoder_filters_[2], decodeHeaders(_, true))
      .WillOnce(InvokeWithoutArgs([&]() -> FilterHeadersStatus {
        EXPECT_EQ(nullptr, decoder_filters_[2]->callbacks_->clusterInfo());
        EXPECT_EQ(nullptr, decoder_filters_[2]->callbacks_->route());
        EXPECT_EQ(nullptr, decoder_filters_[2]->callbacks_->streamInfo().routeEntry());
        return FilterHeadersStatus::StopIteration;
      }));
  EXPECT_CALL(*decoder_filters_[2], decodeComplete());

  // Kick off the incoming data.
  Buffer::OwnedImpl fake_input("1234");
  conn_manager_->onData(fake_input, false);
}

TEST_F(HttpConnectionManagerImplTest, UpstreamWatermarkCallbacks) {
  setup(false, "");
  setUpEncoderAndDecoder(false, false);
  sendRequestHeadersAndData();

  // Mimic the upstream connection backing up. The router would call
  // onDecoderFilterAboveWriteBufferHighWatermark which should readDisable the stream and increment
  // stats.
  EXPECT_CALL(response_encoder_, getStream()).WillOnce(ReturnRef(stream_));
  EXPECT_CALL(stream_, readDisable(true));
  ASSERT(decoder_filters_[0]->callbacks_ != nullptr);
  decoder_filters_[0]->callbacks_->onDecoderFilterAboveWriteBufferHighWatermark();
  EXPECT_EQ(1U, stats_.named_.downstream_flow_control_paused_reading_total_.value());

  // Resume the flow of data. When the router buffer drains it calls
  // onDecoderFilterBelowWriteBufferLowWatermark which should re-enable reads on the stream.
  EXPECT_CALL(response_encoder_, getStream()).WillOnce(ReturnRef(stream_));
  EXPECT_CALL(stream_, readDisable(false));
  ASSERT(decoder_filters_[0]->callbacks_ != nullptr);
  decoder_filters_[0]->callbacks_->onDecoderFilterBelowWriteBufferLowWatermark();
  EXPECT_EQ(1U, stats_.named_.downstream_flow_control_resumed_reading_total_.value());

  // Backup upstream once again.
  EXPECT_CALL(response_encoder_, getStream()).WillOnce(ReturnRef(stream_));
  EXPECT_CALL(stream_, readDisable(true));
  ASSERT(decoder_filters_[0]->callbacks_ != nullptr);
  decoder_filters_[0]->callbacks_->onDecoderFilterAboveWriteBufferHighWatermark();
  EXPECT_EQ(2U, stats_.named_.downstream_flow_control_paused_reading_total_.value());

  // Send a full response.
  EXPECT_CALL(*encoder_filters_[0], encodeHeaders(_, true));
  EXPECT_CALL(*encoder_filters_[0], encodeComplete());
  EXPECT_CALL(*encoder_filters_[1], encodeHeaders(_, true));
  EXPECT_CALL(*encoder_filters_[1], encodeComplete());
  EXPECT_CALL(response_encoder_, encodeHeaders(_, true));
  // When the stream ends, the manager should check to see if the connection is
  // read disabled, and keep calling readDisable(false) until readEnabled()
  // returns true.
  EXPECT_CALL(filter_callbacks_.connection_, readEnabled())
      .Times(2)
      .WillOnce(Return(false))
      .WillRepeatedly(Return(true));
  EXPECT_CALL(filter_callbacks_.connection_, readDisable(false));
  expectOnDestroy();
  decoder_filters_[1]->callbacks_->encodeHeaders(
      ResponseHeaderMapPtr{new TestResponseHeaderMapImpl{{":status", "200"}}}, true);
}

TEST_F(HttpConnectionManagerImplTest, UnderlyingConnectionWatermarksPassedOnWithLazyCreation) {
  setup(false, "");

  // Make sure codec_ is created.
  EXPECT_CALL(*codec_, dispatch(_));
  Buffer::OwnedImpl fake_input("");
  conn_manager_->onData(fake_input, false);

  // Mark the connection manger as backed up before the stream is created.
  ASSERT_EQ(decoder_filters_.size(), 0);
  EXPECT_CALL(*codec_, onUnderlyingConnectionAboveWriteBufferHighWatermark());
  conn_manager_->onAboveWriteBufferHighWatermark();

  // Create the stream. Defer the creation of the filter chain by not sending
  // complete headers.
  RequestDecoder* decoder;
  {
    setUpBufferLimits();
    EXPECT_CALL(*codec_, dispatch(_)).WillOnce(Invoke([&](Buffer::Instance&) -> Http::Status {
      decoder = &conn_manager_->newStream(response_encoder_);
      // Call the high buffer callbacks as the codecs do.
      stream_callbacks_->onAboveWriteBufferHighWatermark();
      return Http::okStatus();
    }));

    // Send fake data to kick off newStream being created.
    Buffer::OwnedImpl fake_input2("asdf");
    conn_manager_->onData(fake_input2, false);
  }

  // Now set up the filter chain by sending full headers. The filters should be
  // immediately appraised that the low watermark is in effect.
  {
    setupFilterChain(2, 2);
    EXPECT_CALL(filter_callbacks_.connection_, aboveHighWatermark()).Times(0);
    EXPECT_CALL(*codec_, dispatch(_)).WillOnce(Invoke([&](Buffer::Instance&) -> Http::Status {
      RequestHeaderMapPtr headers{
          new TestRequestHeaderMapImpl{{":authority", "host"}, {":path", "/"}, {":method", "GET"}}};
      decoder->decodeHeaders(std::move(headers), true);
      return Http::okStatus();
    }));
    EXPECT_CALL(*decoder_filters_[0], decodeHeaders(_, true))
        .WillOnce(InvokeWithoutArgs([&]() -> FilterHeadersStatus {
          Buffer::OwnedImpl data("hello");
          decoder_filters_[0]->callbacks_->addDecodedData(data, true);
          return FilterHeadersStatus::Continue;
        }));
    EXPECT_CALL(*decoder_filters_[0], decodeComplete());
    sendRequestHeadersAndData();
    ASSERT_GE(decoder_filters_.size(), 1);
    MockDownstreamWatermarkCallbacks callbacks;
    EXPECT_CALL(callbacks, onAboveWriteBufferHighWatermark());
    decoder_filters_[0]->callbacks_->addDownstreamWatermarkCallbacks(callbacks);

    // Ensures that when new callbacks are registered they get invoked immediately
    // and the already-registered callbacks do not.
    MockDownstreamWatermarkCallbacks callbacks2;
    EXPECT_CALL(callbacks2, onAboveWriteBufferHighWatermark());
    decoder_filters_[0]->callbacks_->addDownstreamWatermarkCallbacks(callbacks2);
  }
}

TEST_F(HttpConnectionManagerImplTest, UnderlyingConnectionWatermarksUnwoundWithLazyCreation) {
  setup(false, "");

  // Make sure codec_ is created.
  EXPECT_CALL(*codec_, dispatch(_));
  Buffer::OwnedImpl fake_input("");
  conn_manager_->onData(fake_input, false);

  // Mark the connection manger as backed up before the stream is created.
  ASSERT_EQ(decoder_filters_.size(), 0);
  EXPECT_CALL(*codec_, onUnderlyingConnectionAboveWriteBufferHighWatermark());
  conn_manager_->onAboveWriteBufferHighWatermark();

  // Create the stream. Defer the creation of the filter chain by not sending
  // complete headers.
  RequestDecoder* decoder;
  {
    setUpBufferLimits();
    EXPECT_CALL(*codec_, dispatch(_)).WillOnce(Invoke([&](Buffer::Instance&) -> Http::Status {
      decoder = &conn_manager_->newStream(response_encoder_);
      // Call the high buffer callbacks as the codecs do.
      stream_callbacks_->onAboveWriteBufferHighWatermark();
      return Http::okStatus();
    }));

    // Send fake data to kick off newStream being created.
    Buffer::OwnedImpl fake_input2("asdf");
    conn_manager_->onData(fake_input2, false);
  }

  // Now before the filter chain is created, fire the low watermark callbacks
  // and ensure it is passed down to the stream.
  ASSERT(stream_callbacks_ != nullptr);
  EXPECT_CALL(*codec_, onUnderlyingConnectionBelowWriteBufferLowWatermark())
      .WillOnce(Invoke([&]() -> void { stream_callbacks_->onBelowWriteBufferLowWatermark(); }));
  conn_manager_->onBelowWriteBufferLowWatermark();

  // Now set up the filter chain by sending full headers. The filters should
  // not get any watermark callbacks.
  {
    setupFilterChain(2, 2);
    EXPECT_CALL(filter_callbacks_.connection_, aboveHighWatermark()).Times(0);
    EXPECT_CALL(*codec_, dispatch(_)).WillOnce(Invoke([&](Buffer::Instance&) -> Http::Status {
      RequestHeaderMapPtr headers{
          new TestRequestHeaderMapImpl{{":authority", "host"}, {":path", "/"}, {":method", "GET"}}};
      decoder->decodeHeaders(std::move(headers), true);
      return Http::okStatus();
    }));
    EXPECT_CALL(*decoder_filters_[0], decodeHeaders(_, true))
        .WillOnce(InvokeWithoutArgs([&]() -> FilterHeadersStatus {
          Buffer::OwnedImpl data("hello");
          decoder_filters_[0]->callbacks_->addDecodedData(data, true);
          return FilterHeadersStatus::Continue;
        }));
    EXPECT_CALL(*decoder_filters_[0], decodeComplete());
    sendRequestHeadersAndData();
    ASSERT_GE(decoder_filters_.size(), 1);
    MockDownstreamWatermarkCallbacks callbacks;
    EXPECT_CALL(callbacks, onAboveWriteBufferHighWatermark()).Times(0);
    EXPECT_CALL(callbacks, onBelowWriteBufferLowWatermark()).Times(0);
    decoder_filters_[0]->callbacks_->addDownstreamWatermarkCallbacks(callbacks);
  }
}

TEST_F(HttpConnectionManagerImplTest, AlterFilterWatermarkLimits) {
  initial_buffer_limit_ = 100;
  setup(false, "");
  setUpEncoderAndDecoder(false, false);
  sendRequestHeadersAndData();

  // Check initial limits.
  EXPECT_EQ(initial_buffer_limit_, decoder_filters_[0]->callbacks_->decoderBufferLimit());
  EXPECT_EQ(initial_buffer_limit_, encoder_filters_[0]->callbacks_->encoderBufferLimit());

  // Check lowering the limits.
  decoder_filters_[0]->callbacks_->setDecoderBufferLimit(initial_buffer_limit_ - 1);
  EXPECT_EQ(initial_buffer_limit_ - 1, decoder_filters_[0]->callbacks_->decoderBufferLimit());

  // Check raising the limits.
  decoder_filters_[0]->callbacks_->setDecoderBufferLimit(initial_buffer_limit_ + 1);
  EXPECT_EQ(initial_buffer_limit_ + 1, decoder_filters_[0]->callbacks_->decoderBufferLimit());
  EXPECT_EQ(initial_buffer_limit_ + 1, encoder_filters_[0]->callbacks_->encoderBufferLimit());

  // Verify turning off buffer limits works.
  decoder_filters_[0]->callbacks_->setDecoderBufferLimit(0);
  EXPECT_EQ(0, decoder_filters_[0]->callbacks_->decoderBufferLimit());

  // Once the limits are turned off can be turned on again.
  decoder_filters_[0]->callbacks_->setDecoderBufferLimit(100);
  EXPECT_EQ(100, decoder_filters_[0]->callbacks_->decoderBufferLimit());
}

TEST_F(HttpConnectionManagerImplTest, HitFilterWatermarkLimits) {
  initial_buffer_limit_ = 1;
  streaming_filter_ = true;
  setup(false, "");
  setUpEncoderAndDecoder(false, false);

  // The filter is a streaming filter. Sending 4 bytes should hit the
  // watermark limit and disable reads on the stream.
  EXPECT_CALL(stream_, readDisable(true));
  sendRequestHeadersAndData();

  // Change the limit so the buffered data is below the new watermark. The
  // stream should be read-enabled
  EXPECT_CALL(stream_, readDisable(false));
  int buffer_len = decoder_filters_[0]->callbacks_->decodingBuffer()->length();
  decoder_filters_[0]->callbacks_->setDecoderBufferLimit((buffer_len + 1) * 2);

  // Start the response
  ResponseHeaderMapPtr response_headers{new TestResponseHeaderMapImpl{{":status", "200"}}};
  EXPECT_CALL(*encoder_filters_[1], encodeHeaders(_, false))
      .WillOnce(Return(FilterHeadersStatus::StopIteration));
  decoder_filters_[0]->callbacks_->encodeHeaders(std::move(response_headers), false);

  MockDownstreamWatermarkCallbacks callbacks;
  decoder_filters_[0]->callbacks_->addDownstreamWatermarkCallbacks(callbacks);
  MockDownstreamWatermarkCallbacks callbacks2;
  decoder_filters_[0]->callbacks_->addDownstreamWatermarkCallbacks(callbacks2);

  // Now overload the buffer with response data. The downstream watermark
  // callbacks should be called.
  EXPECT_CALL(callbacks, onAboveWriteBufferHighWatermark());
  EXPECT_CALL(callbacks2, onAboveWriteBufferHighWatermark());
  Buffer::OwnedImpl fake_response("A long enough string to go over watermarks");
  EXPECT_CALL(*encoder_filters_[1], encodeData(_, false))
      .WillOnce(Return(FilterDataStatus::StopIterationAndWatermark));
  decoder_filters_[0]->callbacks_->encodeData(fake_response, false);

  // unregister callbacks2
  decoder_filters_[0]->callbacks_->removeDownstreamWatermarkCallbacks(callbacks2);

  // Change the limit so the buffered data is below the new watermark.
  buffer_len = encoder_filters_[1]->callbacks_->encodingBuffer()->length();
  EXPECT_CALL(callbacks, onBelowWriteBufferLowWatermark());
  EXPECT_CALL(callbacks2, onBelowWriteBufferLowWatermark()).Times(0);
  encoder_filters_[1]->callbacks_->setEncoderBufferLimit((buffer_len + 1) * 2);
}

TEST_F(HttpConnectionManagerImplTest, HitRequestBufferLimits) {
  initial_buffer_limit_ = 10;
  streaming_filter_ = false;
  setup(false, "");
  setUpEncoderAndDecoder(false, false);
  sendRequestHeadersAndData();

  // Set the filter to be a buffering filter. Sending any data will hit the
  // watermark limit and result in a 413 being sent to the user.
  Http::TestResponseHeaderMapImpl response_headers{
      {":status", "413"}, {"content-length", "17"}, {"content-type", "text/plain"}};
  EXPECT_CALL(*encoder_filters_[1], encodeHeaders(HeaderMapEqualRef(&response_headers), false))
      .WillOnce(Return(FilterHeadersStatus::StopIteration));
  EXPECT_CALL(*encoder_filters_[1], encodeData(_, true))
      .WillOnce(Return(FilterDataStatus::StopIterationAndWatermark));
  EXPECT_CALL(*encoder_filters_[1], encodeComplete());
  Buffer::OwnedImpl data("A longer string");
  decoder_filters_[0]->callbacks_->addDecodedData(data, false);
  const auto rc_details = encoder_filters_[1]->callbacks_->streamInfo().responseCodeDetails();
  EXPECT_EQ("request_payload_too_large", rc_details.value());
}

// Return 413 from an intermediate filter and make sure we don't continue the filter chain.
TEST_F(HttpConnectionManagerImplTest, HitRequestBufferLimitsIntermediateFilter) {
  InSequence s;
  initial_buffer_limit_ = 10;
  setup(false, "");

  EXPECT_CALL(*codec_, dispatch(_)).WillOnce(Invoke([&](Buffer::Instance&) -> Http::Status {
    RequestDecoder* decoder = &conn_manager_->newStream(response_encoder_);
    RequestHeaderMapPtr headers{
        new TestRequestHeaderMapImpl{{":authority", "host"}, {":path", "/"}, {":method", "GET"}}};
    decoder->decodeHeaders(std::move(headers), false);

    Buffer::OwnedImpl fake_data("hello");
    decoder->decodeData(fake_data, false);

    Buffer::OwnedImpl fake_data2("world world");
    decoder->decodeData(fake_data2, true);
    return Http::okStatus();
  }));

  setUpBufferLimits();
  setupFilterChain(2, 1);

  EXPECT_CALL(*decoder_filters_[0], decodeHeaders(_, false))
      .WillOnce(Return(FilterHeadersStatus::StopIteration));
  EXPECT_CALL(*decoder_filters_[0], decodeData(_, false))
      .WillOnce(Return(FilterDataStatus::StopIterationAndBuffer));
  EXPECT_CALL(*decoder_filters_[0], decodeData(_, true))
      .WillOnce(Return(FilterDataStatus::Continue));
  EXPECT_CALL(*decoder_filters_[0], decodeComplete());
  Http::TestResponseHeaderMapImpl response_headers{
      {":status", "413"}, {"content-length", "17"}, {"content-type", "text/plain"}};
  EXPECT_CALL(*encoder_filters_[0], encodeHeaders(HeaderMapEqualRef(&response_headers), false))
      .WillOnce(Return(FilterHeadersStatus::StopIteration));
  EXPECT_CALL(*encoder_filters_[0], encodeData(_, true))
      .WillOnce(Return(FilterDataStatus::StopIterationAndWatermark));
  EXPECT_CALL(*encoder_filters_[0], encodeComplete());

  // Kick off the incoming data.
  Buffer::OwnedImpl fake_input("1234");
  conn_manager_->onData(fake_input, false);
}

TEST_F(HttpConnectionManagerImplTest, HitResponseBufferLimitsBeforeHeaders) {
  initial_buffer_limit_ = 10;
  setup(false, "");
  setUpEncoderAndDecoder(false, false);
  sendRequestHeadersAndData();

  // Start the response without processing the request headers through all
  // filters.
  ResponseHeaderMapPtr response_headers{new TestResponseHeaderMapImpl{{":status", "200"}}};
  EXPECT_CALL(*encoder_filters_[1], encodeHeaders(_, false))
      .WillOnce(Return(FilterHeadersStatus::StopIteration));
  decoder_filters_[0]->callbacks_->encodeHeaders(std::move(response_headers), false);

  // Now overload the buffer with response data. The filter returns
  // StopIterationAndBuffer, which will trigger an early response.

  expectOnDestroy();
  Buffer::OwnedImpl fake_response("A long enough string to go over watermarks");
  // Fake response starts doing through the filter.
  EXPECT_CALL(*encoder_filters_[1], encodeData(_, false))
      .WillOnce(Return(FilterDataStatus::StopIterationAndBuffer));
  std::string response_body;
  // The 500 goes directly to the encoder.
  EXPECT_CALL(response_encoder_, encodeHeaders(_, false))
      .WillOnce(Invoke([&](const ResponseHeaderMap& headers, bool) -> FilterHeadersStatus {
        // Make sure this is a 500
        EXPECT_EQ("500", headers.Status()->value().getStringView());
        // Make sure Envoy standard sanitization has been applied.
        EXPECT_TRUE(headers.Date() != nullptr);
        return FilterHeadersStatus::Continue;
      }));
  EXPECT_CALL(response_encoder_, encodeData(_, true)).WillOnce(AddBufferToString(&response_body));
  decoder_filters_[0]->callbacks_->encodeData(fake_response, false);
  EXPECT_EQ("Internal Server Error", response_body);

  EXPECT_EQ(1U, stats_.named_.rs_too_large_.value());
}

TEST_F(HttpConnectionManagerImplTest, HitResponseBufferLimitsAfterHeaders) {
  initial_buffer_limit_ = 10;
  setup(false, "");
  setUpEncoderAndDecoder(false, false);
  sendRequestHeadersAndData();

  // Start the response, and make sure the request headers are fully processed.
  ResponseHeaderMapPtr response_headers{new TestResponseHeaderMapImpl{{":status", "200"}}};
  EXPECT_CALL(*encoder_filters_[1], encodeHeaders(_, false))
      .WillOnce(Return(FilterHeadersStatus::Continue));
  EXPECT_CALL(*encoder_filters_[0], encodeHeaders(_, false))
      .WillOnce(Return(FilterHeadersStatus::Continue));
  EXPECT_CALL(response_encoder_, encodeHeaders(_, false));
  decoder_filters_[0]->callbacks_->encodeHeaders(std::move(response_headers), false);

  // Now overload the buffer with response data. The filter returns
  // StopIterationAndBuffer, which will trigger an early reset.
  const std::string data = "A long enough string to go over watermarks";
  Buffer::OwnedImpl fake_response(data);
  InSequence s;
  EXPECT_CALL(*encoder_filters_[1], encodeData(_, false))
      .WillOnce(Return(FilterDataStatus::StopIterationAndBuffer));
  EXPECT_CALL(stream_, resetStream(_));
  EXPECT_LOG_CONTAINS(
      "debug", "Resetting stream. Response data too large and headers have already been sent",
      decoder_filters_[0]->callbacks_->encodeData(fake_response, false););

  EXPECT_EQ(1U, stats_.named_.rs_too_large_.value());
}

TEST_F(HttpConnectionManagerImplTest, FilterHeadReply) {
  InSequence s;
  setup(false, "");

  EXPECT_CALL(*codec_, dispatch(_)).WillOnce(Invoke([&](Buffer::Instance& data) -> Http::Status {
    RequestDecoder* decoder = &conn_manager_->newStream(response_encoder_);
    RequestHeaderMapPtr headers{
        new TestRequestHeaderMapImpl{{":authority", "host"}, {":path", "/"}, {":method", "HEAD"}}};
    decoder->decodeHeaders(std::move(headers), true);
    data.drain(4);
    return Http::okStatus();
  }));

  setupFilterChain(1, 1);

  EXPECT_CALL(*decoder_filters_[0], decodeHeaders(_, true))
      .WillOnce(InvokeWithoutArgs([&]() -> FilterHeadersStatus {
        decoder_filters_[0]->callbacks_->sendLocalReply(Code::BadRequest, "Bad request", nullptr,
                                                        absl::nullopt, "");
        return FilterHeadersStatus::Continue;
      }));

  EXPECT_CALL(*encoder_filters_[0], encodeHeaders(_, true))
      .WillOnce(Invoke([&](ResponseHeaderMap& headers, bool) -> FilterHeadersStatus {
        EXPECT_EQ("11", headers.ContentLength()->value().getStringView());
        return FilterHeadersStatus::Continue;
      }));
  EXPECT_CALL(*encoder_filters_[0], encodeComplete());
  EXPECT_CALL(response_encoder_, encodeHeaders(_, true));
  expectOnDestroy();
  EXPECT_CALL(*decoder_filters_[0], decodeComplete());
  // Kick off the incoming data.
  Buffer::OwnedImpl fake_input("1234");
  EXPECT_CALL(filter_callbacks_.connection_.stream_info_, protocol(Envoy::Http::Protocol::Http11));
  conn_manager_->onData(fake_input, false);
}

// Verify that if an encoded stream has been ended, but gets stopped by a filter chain, we end
// up resetting the stream in the doEndStream() path (e.g., via filter reset due to timeout, etc.),
// we emit a reset to the codec.
TEST_F(HttpConnectionManagerImplTest, ResetWithStoppedFilter) {
  InSequence s;
  setup(false, "");

  EXPECT_CALL(*codec_, dispatch(_))
      .WillOnce(Invoke([&](Buffer::Instance& data) -> Envoy::Http::Status {
        RequestDecoder* decoder = &conn_manager_->newStream(response_encoder_);
        RequestHeaderMapPtr headers{new TestRequestHeaderMapImpl{
            {":authority", "host"}, {":path", "/"}, {":method", "GET"}}};
        decoder->decodeHeaders(std::move(headers), true);
        data.drain(4);
        return Http::okStatus();
      }));

  setupFilterChain(1, 1);

  EXPECT_CALL(*decoder_filters_[0], decodeHeaders(_, true))
      .WillOnce(InvokeWithoutArgs([&]() -> FilterHeadersStatus {
        decoder_filters_[0]->callbacks_->sendLocalReply(Code::BadRequest, "Bad request", nullptr,
                                                        absl::nullopt, "");
        return FilterHeadersStatus::Continue;
      }));

  EXPECT_CALL(*encoder_filters_[0], encodeHeaders(_, false))
      .WillOnce(Invoke([&](ResponseHeaderMap& headers, bool) -> FilterHeadersStatus {
        EXPECT_EQ("11", headers.ContentLength()->value().getStringView());
        return FilterHeadersStatus::Continue;
      }));
  EXPECT_CALL(response_encoder_, encodeHeaders(_, false));
  EXPECT_CALL(*encoder_filters_[0], encodeData(_, true))
      .WillOnce(Invoke([&](Buffer::Instance&, bool) -> FilterDataStatus {
        return FilterDataStatus::StopIterationAndBuffer;
      }));

  EXPECT_CALL(*encoder_filters_[0], encodeComplete());
  EXPECT_CALL(*decoder_filters_[0], decodeComplete());

  // Kick off the incoming data.
  Buffer::OwnedImpl fake_input("1234");
  conn_manager_->onData(fake_input, false);

  EXPECT_CALL(response_encoder_.stream_, resetStream(_));
  expectOnDestroy();
  encoder_filters_[0]->callbacks_->resetStream();
}

TEST_F(HttpConnectionManagerImplTest, FilterContinueAndEndStreamHeaders) {
  InSequence s;
  setup(false, "");

  EXPECT_CALL(*codec_, dispatch(_)).WillOnce(Invoke([&](Buffer::Instance&) -> Http::Status {
    RequestDecoder* decoder = &conn_manager_->newStream(response_encoder_);
    auto headers = std::make_unique<TestRequestHeaderMapImpl>(
        std::initializer_list<std::pair<std::string, std::string>>(
            {{":authority", "host"}, {":path", "/"}, {":method", "GET"}}));
    decoder->decodeHeaders(std::move(headers), false);
    return Http::okStatus();
  }));

  setupFilterChain(2, 2);

  EXPECT_CALL(*decoder_filters_[0], decodeHeaders(_, false))
      .WillOnce(Return(FilterHeadersStatus::ContinueAndEndStream));
  EXPECT_CALL(*decoder_filters_[1], decodeHeaders(_, true))
      .WillOnce(Return(FilterHeadersStatus::Continue));
  EXPECT_CALL(*decoder_filters_[1], decodeComplete());

  // Kick off the incoming data.
  Buffer::OwnedImpl fake_input("1234");
  conn_manager_->onData(fake_input, true);

  EXPECT_CALL(*encoder_filters_[1], encodeHeaders(_, true))
      .WillOnce(Return(FilterHeadersStatus::ContinueAndEndStream));
  EXPECT_CALL(*encoder_filters_[1], encodeComplete());
  EXPECT_CALL(*encoder_filters_[0], encodeHeaders(_, true))
      .WillOnce(Return(FilterHeadersStatus::Continue));
  EXPECT_CALL(*encoder_filters_[0], encodeComplete());
  EXPECT_CALL(response_encoder_, encodeHeaders(_, true));

  expectOnDestroy();

  decoder_filters_[1]->callbacks_->encodeHeaders(
      makeHeaderMap<TestResponseHeaderMapImpl>({{":status", "200"}}), true);

  Buffer::OwnedImpl response_body("response");
  decoder_filters_[1]->callbacks_->encodeData(response_body, true);
}

TEST_F(HttpConnectionManagerImplTest, FilterContinueAndEndStreamData) {
  InSequence s;
  setup(false, "");

  EXPECT_CALL(*codec_, dispatch(_)).WillOnce(Invoke([&](Buffer::Instance&) -> Http::Status {
    RequestDecoder* decoder = &conn_manager_->newStream(response_encoder_);
    auto headers = makeHeaderMap<TestRequestHeaderMapImpl>(
        {{":authority", "host"}, {":path", "/"}, {":method", "GET"}});
    decoder->decodeHeaders(std::move(headers), false);

    Buffer::OwnedImpl fake_data("hello");
    decoder->decodeData(fake_data, true);
    return Http::okStatus();
  }));

  setupFilterChain(2, 2);

  EXPECT_CALL(*decoder_filters_[0], decodeHeaders(_, false))
      .WillOnce(Return(FilterHeadersStatus::ContinueAndEndStream));
  EXPECT_CALL(*decoder_filters_[1], decodeHeaders(_, true))
      .WillOnce(Return(FilterHeadersStatus::Continue));
  EXPECT_CALL(*decoder_filters_[1], decodeComplete());

  // Kick off the incoming data.
  Buffer::OwnedImpl fake_input("1234");
  conn_manager_->onData(fake_input, false);

  EXPECT_CALL(*encoder_filters_[1], encodeHeaders(_, false))
      .WillOnce(Return(FilterHeadersStatus::ContinueAndEndStream));
  EXPECT_CALL(*encoder_filters_[0], encodeHeaders(_, true))
      .WillOnce(Return(FilterHeadersStatus::Continue));
  EXPECT_CALL(*encoder_filters_[0], encodeComplete());
  EXPECT_CALL(response_encoder_, encodeHeaders(_, true));

  expectOnDestroy();

  decoder_filters_[1]->callbacks_->encodeHeaders(
      makeHeaderMap<TestResponseHeaderMapImpl>({{":status", "200"}}), false);

  Buffer::OwnedImpl response_body("response");
  decoder_filters_[1]->callbacks_->encodeData(response_body, true);
}

TEST_F(HttpConnectionManagerImplTest, FilterContinueAndEndStreamTrailers) {
  InSequence s;
  setup(false, "");

  EXPECT_CALL(*codec_, dispatch(_)).WillOnce(Invoke([&](Buffer::Instance&) -> Http::Status {
    RequestDecoder* decoder = &conn_manager_->newStream(response_encoder_);
    auto headers = makeHeaderMap<TestRequestHeaderMapImpl>(
        {{":authority", "host"}, {":path", "/"}, {":method", "GET"}});
    decoder->decodeHeaders(std::move(headers), false);

    Buffer::OwnedImpl fake_data("hello");
    decoder->decodeData(fake_data, false);

    auto trailers = makeHeaderMap<TestRequestTrailerMapImpl>({{"foo", "bar"}});
    decoder->decodeTrailers(std::move(trailers));
    return Http::okStatus();
  }));

  setupFilterChain(2, 2);

  EXPECT_CALL(*decoder_filters_[0], decodeHeaders(_, false))
      .WillOnce(Return(FilterHeadersStatus::ContinueAndEndStream));
  EXPECT_CALL(*decoder_filters_[1], decodeHeaders(_, true))
      .WillOnce(Return(FilterHeadersStatus::Continue));
  EXPECT_CALL(*decoder_filters_[1], decodeComplete());

  // Kick off the incoming data.
  Buffer::OwnedImpl fake_input("1234");
  conn_manager_->onData(fake_input, false);

  EXPECT_CALL(*encoder_filters_[1], encodeHeaders(_, false))
      .WillOnce(Return(FilterHeadersStatus::ContinueAndEndStream));
  EXPECT_CALL(*encoder_filters_[0], encodeHeaders(_, true))
      .WillOnce(Return(FilterHeadersStatus::Continue));
  EXPECT_CALL(*encoder_filters_[0], encodeComplete());
  EXPECT_CALL(response_encoder_, encodeHeaders(_, true));

  expectOnDestroy();

  decoder_filters_[1]->callbacks_->encodeHeaders(
      makeHeaderMap<TestResponseHeaderMapImpl>({{":status", "200"}}), false);

  Buffer::OwnedImpl response_body("response");
  decoder_filters_[1]->callbacks_->encodeData(response_body, false);

  auto response_trailers = makeHeaderMap<TestResponseTrailerMapImpl>({{"x-trailer", "1"}});
  decoder_filters_[1]->callbacks_->encodeTrailers(std::move(response_trailers));
}

TEST_F(HttpConnectionManagerImplTest, FilterAddBodyContinuation) {
  InSequence s;
  setup(false, "");

  EXPECT_CALL(*codec_, dispatch(_)).WillOnce(Invoke([&](Buffer::Instance&) -> Http::Status {
    RequestDecoder* decoder = &conn_manager_->newStream(response_encoder_);
    RequestHeaderMapPtr headers{
        new TestRequestHeaderMapImpl{{":authority", "host"}, {":path", "/"}, {":method", "GET"}}};
    decoder->decodeHeaders(std::move(headers), true);
    return Http::okStatus();
  }));

  setupFilterChain(2, 2);

  EXPECT_CALL(*decoder_filters_[0], decodeHeaders(_, true))
      .WillOnce(Return(FilterHeadersStatus::StopIteration));
  EXPECT_CALL(*decoder_filters_[0], decodeComplete());

  // Kick off the incoming data.
  Buffer::OwnedImpl fake_input("1234");
  conn_manager_->onData(fake_input, false);

  EXPECT_CALL(*decoder_filters_[1], decodeHeaders(_, false))
      .WillOnce(Return(FilterHeadersStatus::Continue));
  EXPECT_CALL(*decoder_filters_[1], decodeData(_, true))
      .WillOnce(Return(FilterDataStatus::Continue));
  EXPECT_CALL(*decoder_filters_[1], decodeComplete());

  Buffer::OwnedImpl data("hello");
  decoder_filters_[0]->callbacks_->addDecodedData(data, true);
  decoder_filters_[0]->callbacks_->continueDecoding();

  EXPECT_CALL(*encoder_filters_[1], encodeHeaders(_, true))
      .WillOnce(Return(FilterHeadersStatus::StopIteration));
  EXPECT_CALL(*encoder_filters_[1], encodeComplete());

  decoder_filters_[1]->callbacks_->encodeHeaders(
      ResponseHeaderMapPtr{new TestResponseHeaderMapImpl{{":status", "200"}}}, true);

  EXPECT_CALL(*encoder_filters_[0], encodeHeaders(_, false))
      .WillOnce(Return(FilterHeadersStatus::Continue));
  EXPECT_CALL(response_encoder_, encodeHeaders(_, false));
  EXPECT_CALL(*encoder_filters_[0], encodeData(_, true))
      .WillOnce(Return(FilterDataStatus::Continue));
  EXPECT_CALL(*encoder_filters_[0], encodeComplete());
  EXPECT_CALL(response_encoder_, encodeData(_, true));
  expectOnDestroy();

  Buffer::OwnedImpl data2("hello");
  encoder_filters_[1]->callbacks_->addEncodedData(data2, true);
  encoder_filters_[1]->callbacks_->continueEncoding();
}

// This test verifies proper sequences of decodeData() and encodeData() are called
// when all filers return "CONTINUE" in following case:
//
// 3 decode filters:
//
//   filter0->decodeHeaders(_, true)
//     return CONTINUE
//   filter1->decodeHeaders(_, true)
//     filter1->addDecodeData()
//     return CONTINUE
//   filter2->decodeHeaders(_, false)
//     return CONTINUE
//   filter2->decodeData(_, true)
//     return CONTINUE
//
//   filter0->decodeData(, true) is NOT called.
//   filter1->decodeData(, true) is NOT called.
//
// 3 encode filters:
//
//   filter2->encodeHeaders(_, true)
//     return CONTINUE
//   filter1->encodeHeaders(_, true)
//     filter1->addEncodeData()
//     return CONTINUE
//   filter0->decodeHeaders(_, false)
//     return CONTINUE
//   filter0->decodeData(_, true)
//     return CONTINUE
//
//   filter2->encodeData(, true) is NOT called.
//   filter1->encodeData(, true) is NOT called.
//
TEST_F(HttpConnectionManagerImplTest, AddDataWithAllContinue) {
  InSequence s;
  setup(false, "");

  EXPECT_CALL(*codec_, dispatch(_)).WillOnce(Invoke([&](Buffer::Instance&) -> Http::Status {
    RequestDecoder* decoder = &conn_manager_->newStream(response_encoder_);
    RequestHeaderMapPtr headers{
        new TestRequestHeaderMapImpl{{":authority", "host"}, {":path", "/"}, {":method", "GET"}}};
    decoder->decodeHeaders(std::move(headers), true);
    return Http::okStatus();
  }));

  setupFilterChain(3, 3);

  EXPECT_CALL(*decoder_filters_[0], decodeHeaders(_, true))
      .WillOnce(Return(FilterHeadersStatus::Continue));
  EXPECT_CALL(*decoder_filters_[0], decodeComplete());

  EXPECT_CALL(*decoder_filters_[1], decodeHeaders(_, true))
      .WillOnce(InvokeWithoutArgs([&]() -> FilterHeadersStatus {
        Buffer::OwnedImpl data2("hello");
        decoder_filters_[1]->callbacks_->addDecodedData(data2, true);
        return FilterHeadersStatus::Continue;
      }));
  EXPECT_CALL(*decoder_filters_[1], decodeComplete());

  EXPECT_CALL(*decoder_filters_[2], decodeHeaders(_, false))
      .WillOnce(Return(FilterHeadersStatus::Continue));
  EXPECT_CALL(*decoder_filters_[2], decodeData(_, true))
      .WillOnce(Return(FilterDataStatus::Continue));
  EXPECT_CALL(*decoder_filters_[2], decodeComplete());

  EXPECT_CALL(*decoder_filters_[0], decodeData(_, true)).Times(0);
  EXPECT_CALL(*decoder_filters_[1], decodeData(_, true)).Times(0);

  // Kick off the incoming data.
  Buffer::OwnedImpl fake_input("1234");
  conn_manager_->onData(fake_input, true);

  // For encode direction
  EXPECT_CALL(*encoder_filters_[2], encodeHeaders(_, true))
      .WillOnce(Return(FilterHeadersStatus::Continue));
  EXPECT_CALL(*encoder_filters_[2], encodeComplete());

  EXPECT_CALL(*encoder_filters_[1], encodeHeaders(_, true))
      .WillOnce(InvokeWithoutArgs([&]() -> FilterHeadersStatus {
        Buffer::OwnedImpl data2("goodbyte");
        encoder_filters_[1]->callbacks_->addEncodedData(data2, true);
        return FilterHeadersStatus::Continue;
      }));
  EXPECT_CALL(*encoder_filters_[1], encodeComplete());

  EXPECT_CALL(*encoder_filters_[0], encodeHeaders(_, false))
      .WillOnce(Return(FilterHeadersStatus::Continue));
  EXPECT_CALL(response_encoder_, encodeHeaders(_, false));
  EXPECT_CALL(*encoder_filters_[0], encodeData(_, true))
      .WillOnce(Return(FilterDataStatus::Continue));
  EXPECT_CALL(*encoder_filters_[0], encodeComplete());
  EXPECT_CALL(response_encoder_, encodeData(_, true));
  expectOnDestroy();

  EXPECT_CALL(*encoder_filters_[2], encodeData(_, true)).Times(0);
  EXPECT_CALL(*encoder_filters_[1], encodeData(_, true)).Times(0);

  decoder_filters_[2]->callbacks_->encodeHeaders(
      ResponseHeaderMapPtr{new TestResponseHeaderMapImpl{{":status", "200"}}}, true);
}

// This test verifies proper sequences of decodeData() and encodeData() are called
// when the first filer is "stopped" and "continue" in following case:
//
// 3 decode filters:
//
//   filter0->decodeHeaders(_, true)
//     return STOP
//   filter0->continueDecoding()
//   filter1->decodeHeaders(_, true)
//     filter1->addDecodeData()
//     return CONTINUE
//   filter2->decodeHeaders(_, false)
//     return CONTINUE
//   filter2->decodeData(_, true)
//     return CONTINUE
//
//   filter0->decodeData(, true) is NOT called.
//   filter1->decodeData(, true) is NOT called.
//
// 3 encode filters:
//
//   filter2->encodeHeaders(_, true)
//     return STOP
//   filter2->continueEncoding()
//   filter1->encodeHeaders(_, true)
//     filter1->addEncodeData()
//     return CONTINUE
//   filter0->decodeHeaders(_, false)
//     return CONTINUE
//   filter0->decodeData(_, true)
//     return CONTINUE
//
//   filter2->encodeData(, true) is NOT called.
//   filter1->encodeData(, true) is NOT called.
//
TEST_F(HttpConnectionManagerImplTest, AddDataWithStopAndContinue) {
  InSequence s;
  setup(false, "");

  EXPECT_CALL(*codec_, dispatch(_)).WillOnce(Invoke([&](Buffer::Instance&) -> Http::Status {
    RequestDecoder* decoder = &conn_manager_->newStream(response_encoder_);
    RequestHeaderMapPtr headers{
        new TestRequestHeaderMapImpl{{":authority", "host"}, {":path", "/"}, {":method", "GET"}}};
    decoder->decodeHeaders(std::move(headers), true);
    return Http::okStatus();
  }));

  setupFilterChain(3, 3);

  EXPECT_CALL(*decoder_filters_[0], decodeHeaders(_, true))
      .WillOnce(Return(FilterHeadersStatus::StopIteration));
  EXPECT_CALL(*decoder_filters_[0], decodeComplete());

  // Kick off the incoming data.
  Buffer::OwnedImpl fake_input("1234");
  conn_manager_->onData(fake_input, true);

  EXPECT_CALL(*decoder_filters_[1], decodeHeaders(_, true))
      .WillOnce(InvokeWithoutArgs([&]() -> FilterHeadersStatus {
        Buffer::OwnedImpl data2("hello");
        decoder_filters_[1]->callbacks_->addDecodedData(data2, true);
        return FilterHeadersStatus::Continue;
      }));
  EXPECT_CALL(*decoder_filters_[1], decodeComplete());

  EXPECT_CALL(*decoder_filters_[2], decodeHeaders(_, false))
      .WillOnce(Return(FilterHeadersStatus::Continue));
  // This fail, it is called twice.
  EXPECT_CALL(*decoder_filters_[2], decodeData(_, true))
      .WillOnce(Return(FilterDataStatus::Continue));
  EXPECT_CALL(*decoder_filters_[2], decodeComplete());

  EXPECT_CALL(*decoder_filters_[0], decodeData(_, true)).Times(0);
  // This fail, it is called once
  EXPECT_CALL(*decoder_filters_[1], decodeData(_, true)).Times(0);

  decoder_filters_[0]->callbacks_->continueDecoding();

  // For encode direction
  EXPECT_CALL(*encoder_filters_[2], encodeHeaders(_, true))
      .WillOnce(Return(FilterHeadersStatus::StopIteration));
  EXPECT_CALL(*encoder_filters_[2], encodeComplete());

  decoder_filters_[2]->callbacks_->encodeHeaders(
      ResponseHeaderMapPtr{new TestResponseHeaderMapImpl{{":status", "200"}}}, true);

  EXPECT_CALL(*encoder_filters_[1], encodeHeaders(_, true))
      .WillOnce(InvokeWithoutArgs([&]() -> FilterHeadersStatus {
        Buffer::OwnedImpl data2("goodbyte");
        encoder_filters_[1]->callbacks_->addEncodedData(data2, true);
        return FilterHeadersStatus::Continue;
      }));
  EXPECT_CALL(*encoder_filters_[1], encodeComplete());

  EXPECT_CALL(*encoder_filters_[0], encodeHeaders(_, false))
      .WillOnce(Return(FilterHeadersStatus::Continue));
  EXPECT_CALL(response_encoder_, encodeHeaders(_, false));

  EXPECT_CALL(*encoder_filters_[0], encodeData(_, true))
      .WillOnce(Return(FilterDataStatus::Continue));
  EXPECT_CALL(*encoder_filters_[0], encodeComplete());
  EXPECT_CALL(response_encoder_, encodeData(_, true));
  expectOnDestroy();

  EXPECT_CALL(*encoder_filters_[2], encodeData(_, true)).Times(0);
  EXPECT_CALL(*encoder_filters_[1], encodeData(_, true)).Times(0);

  encoder_filters_[2]->callbacks_->continueEncoding();
}

// Use filter direct decode/encodeData() calls without trailers.
TEST_F(HttpConnectionManagerImplTest, FilterDirectDecodeEncodeDataNoTrailers) {
  InSequence s;
  setup(false, "");

  EXPECT_CALL(*codec_, dispatch(_)).WillOnce(Invoke([&](Buffer::Instance&) -> Http::Status {
    RequestDecoder* decoder = &conn_manager_->newStream(response_encoder_);
    RequestHeaderMapPtr headers{
        new TestRequestHeaderMapImpl{{":authority", "host"}, {":path", "/"}, {":method", "GET"}}};
    decoder->decodeHeaders(std::move(headers), false);

    Buffer::OwnedImpl fake_data("hello");
    decoder->decodeData(fake_data, true);
    return Http::okStatus();
  }));

  EXPECT_CALL(*route_config_provider_.route_config_, route(_, _, _));
  setupFilterChain(2, 2);

  EXPECT_CALL(*decoder_filters_[0], decodeHeaders(_, false))
      .WillOnce(Return(FilterHeadersStatus::Continue));
  EXPECT_CALL(*decoder_filters_[1], decodeHeaders(_, false))
      .WillOnce(Return(FilterHeadersStatus::StopIteration));

  Buffer::OwnedImpl decode_buffer;
  EXPECT_CALL(*decoder_filters_[0], decodeData(_, true))
      .WillOnce(Invoke([&](Buffer::Instance& data, bool) {
        decode_buffer.move(data);
        return FilterDataStatus::StopIterationNoBuffer;
      }));
  EXPECT_CALL(*decoder_filters_[0], decodeComplete());

  // Kick off the incoming data.
  Buffer::OwnedImpl fake_input("1234");
  EXPECT_CALL(filter_callbacks_.connection_.stream_info_, protocol(Envoy::Http::Protocol::Http11));
  conn_manager_->onData(fake_input, false);

  Buffer::OwnedImpl decoded_data_to_forward;
  decoded_data_to_forward.move(decode_buffer, 2);
  EXPECT_CALL(*decoder_filters_[1], decodeData(BufferStringEqual("he"), false))
      .WillOnce(Return(FilterDataStatus::StopIterationNoBuffer));
  decoder_filters_[0]->callbacks_->injectDecodedDataToFilterChain(decoded_data_to_forward, false);

  EXPECT_CALL(*decoder_filters_[1], decodeData(BufferStringEqual("llo"), true))
      .WillOnce(Return(FilterDataStatus::StopIterationNoBuffer));
  EXPECT_CALL(*decoder_filters_[1], decodeComplete());
  decoder_filters_[0]->callbacks_->injectDecodedDataToFilterChain(decode_buffer, true);

  // Response path.
  EXPECT_CALL(*encoder_filters_[1], encodeHeaders(_, false))
      .WillOnce(Return(FilterHeadersStatus::Continue));
  EXPECT_CALL(*encoder_filters_[0], encodeHeaders(_, false))
      .WillOnce(Return(FilterHeadersStatus::Continue));
  EXPECT_CALL(response_encoder_, encodeHeaders(_, false));

  Buffer::OwnedImpl encoder_buffer;
  EXPECT_CALL(*encoder_filters_[1], encodeData(_, true))
      .WillOnce(Invoke([&](Buffer::Instance& data, bool) {
        encoder_buffer.move(data);
        return FilterDataStatus::StopIterationNoBuffer;
      }));
  EXPECT_CALL(*encoder_filters_[1], encodeComplete());

  decoder_filters_[1]->callbacks_->encodeHeaders(
      ResponseHeaderMapPtr{new TestResponseHeaderMapImpl{{":status", "200"}}}, false);
  Buffer::OwnedImpl response_body("response");
  decoder_filters_[1]->callbacks_->encodeData(response_body, true);

  Buffer::OwnedImpl encoded_data_to_forward;
  encoded_data_to_forward.move(encoder_buffer, 3);
  EXPECT_CALL(*encoder_filters_[0], encodeData(BufferStringEqual("res"), false));
  EXPECT_CALL(response_encoder_, encodeData(_, false));
  encoder_filters_[1]->callbacks_->injectEncodedDataToFilterChain(encoded_data_to_forward, false);

  EXPECT_CALL(*encoder_filters_[0], encodeData(BufferStringEqual("ponse"), true));
  EXPECT_CALL(*encoder_filters_[0], encodeComplete());
  EXPECT_CALL(response_encoder_, encodeData(_, true));
  expectOnDestroy();
  encoder_filters_[1]->callbacks_->injectEncodedDataToFilterChain(encoder_buffer, true);
}

// Use filter direct decode/encodeData() calls with trailers.
TEST_F(HttpConnectionManagerImplTest, FilterDirectDecodeEncodeDataTrailers) {
  InSequence s;
  setup(false, "");

  EXPECT_CALL(*codec_, dispatch(_)).WillOnce(Invoke([&](Buffer::Instance&) -> Http::Status {
    RequestDecoder* decoder = &conn_manager_->newStream(response_encoder_);
    RequestHeaderMapPtr headers{
        new TestRequestHeaderMapImpl{{":authority", "host"}, {":path", "/"}, {":method", "GET"}}};
    decoder->decodeHeaders(std::move(headers), false);

    Buffer::OwnedImpl fake_data("hello");
    decoder->decodeData(fake_data, false);

    RequestTrailerMapPtr trailers{new TestRequestTrailerMapImpl{{"foo", "bar"}}};
    decoder->decodeTrailers(std::move(trailers));
    return Http::okStatus();
  }));

  EXPECT_CALL(*route_config_provider_.route_config_, route(_, _, _));
  setupFilterChain(2, 2);

  EXPECT_CALL(*decoder_filters_[0], decodeHeaders(_, false))
      .WillOnce(Return(FilterHeadersStatus::Continue));
  EXPECT_CALL(*decoder_filters_[1], decodeHeaders(_, false))
      .WillOnce(Return(FilterHeadersStatus::StopIteration));

  Buffer::OwnedImpl decode_buffer;
  EXPECT_CALL(*decoder_filters_[0], decodeData(_, false))
      .WillOnce(Invoke([&](Buffer::Instance& data, bool) {
        decode_buffer.move(data);
        return FilterDataStatus::StopIterationNoBuffer;
      }));
  EXPECT_CALL(*decoder_filters_[0], decodeTrailers(_))
      .WillOnce(Return(FilterTrailersStatus::StopIteration));
  EXPECT_CALL(*decoder_filters_[0], decodeComplete());

  // Kick off the incoming data.
  Buffer::OwnedImpl fake_input("1234");
  conn_manager_->onData(fake_input, false);

  Buffer::OwnedImpl decoded_data_to_forward;
  decoded_data_to_forward.move(decode_buffer, 2);
  EXPECT_CALL(*decoder_filters_[1], decodeData(BufferStringEqual("he"), false))
      .WillOnce(Return(FilterDataStatus::StopIterationNoBuffer));
  decoder_filters_[0]->callbacks_->injectDecodedDataToFilterChain(decoded_data_to_forward, false);

  EXPECT_CALL(*decoder_filters_[1], decodeData(BufferStringEqual("llo"), false))
      .WillOnce(Return(FilterDataStatus::StopIterationNoBuffer));
  decoder_filters_[0]->callbacks_->injectDecodedDataToFilterChain(decode_buffer, false);

  EXPECT_CALL(*decoder_filters_[1], decodeTrailers(_));
  EXPECT_CALL(*decoder_filters_[1], decodeComplete());
  decoder_filters_[0]->callbacks_->continueDecoding();

  // Response path.
  EXPECT_CALL(*encoder_filters_[1], encodeHeaders(_, false))
      .WillOnce(Return(FilterHeadersStatus::Continue));
  EXPECT_CALL(*encoder_filters_[0], encodeHeaders(_, false))
      .WillOnce(Return(FilterHeadersStatus::Continue));
  EXPECT_CALL(response_encoder_, encodeHeaders(_, false));

  Buffer::OwnedImpl encoder_buffer;
  EXPECT_CALL(*encoder_filters_[1], encodeData(_, false))
      .WillOnce(Invoke([&](Buffer::Instance& data, bool) {
        encoder_buffer.move(data);
        return FilterDataStatus::StopIterationNoBuffer;
      }));
  EXPECT_CALL(*encoder_filters_[1], encodeTrailers(_))
      .WillOnce(Return(FilterTrailersStatus::StopIteration));
  EXPECT_CALL(*encoder_filters_[1], encodeComplete());

  decoder_filters_[1]->callbacks_->encodeHeaders(
      ResponseHeaderMapPtr{new TestResponseHeaderMapImpl{{":status", "200"}}}, false);
  Buffer::OwnedImpl response_body("response");
  decoder_filters_[1]->callbacks_->encodeData(response_body, false);
  decoder_filters_[1]->callbacks_->encodeTrailers(
      ResponseTrailerMapPtr{new TestResponseTrailerMapImpl{{"some", "trailer"}}});

  Buffer::OwnedImpl encoded_data_to_forward;
  encoded_data_to_forward.move(encoder_buffer, 3);
  EXPECT_CALL(*encoder_filters_[0], encodeData(BufferStringEqual("res"), false));
  EXPECT_CALL(response_encoder_, encodeData(_, false));
  encoder_filters_[1]->callbacks_->injectEncodedDataToFilterChain(encoded_data_to_forward, false);

  EXPECT_CALL(*encoder_filters_[0], encodeData(BufferStringEqual("ponse"), false));
  EXPECT_CALL(response_encoder_, encodeData(_, false));
  encoder_filters_[1]->callbacks_->injectEncodedDataToFilterChain(encoder_buffer, false);

  EXPECT_CALL(*encoder_filters_[0], encodeTrailers(_));
  EXPECT_CALL(*encoder_filters_[0], encodeComplete());
  EXPECT_CALL(response_encoder_, encodeTrailers(_));
  expectOnDestroy();
  encoder_filters_[1]->callbacks_->continueEncoding();
}

TEST_F(HttpConnectionManagerImplTest, MultipleFilters) {
  InSequence s;
  setup(false, "");

  EXPECT_CALL(*codec_, dispatch(_)).WillOnce(Invoke([&](Buffer::Instance&) -> Http::Status {
    RequestDecoder* decoder = &conn_manager_->newStream(response_encoder_);
    RequestHeaderMapPtr headers{
        new TestRequestHeaderMapImpl{{":authority", "host"}, {":path", "/"}, {":method", "GET"}}};
    decoder->decodeHeaders(std::move(headers), false);

    Buffer::OwnedImpl fake_data("hello");
    decoder->decodeData(fake_data, false);

    Buffer::OwnedImpl fake_data2("world");
    decoder->decodeData(fake_data2, true);
    return Http::okStatus();
  }));

  EXPECT_CALL(*route_config_provider_.route_config_, route(_, _, _));
  setupFilterChain(3, 2);

  EXPECT_CALL(*decoder_filters_[0], decodeHeaders(_, false))
      .WillOnce(InvokeWithoutArgs([&]() -> FilterHeadersStatus {
        EXPECT_EQ(route_config_provider_.route_config_->route_,
                  decoder_filters_[0]->callbacks_->route());
        EXPECT_EQ(ssl_connection_.get(),
                  decoder_filters_[0]->callbacks_->connection()->ssl().get());
        return FilterHeadersStatus::StopIteration;
      }));

  EXPECT_CALL(*decoder_filters_[0], decodeData(_, false))
      .WillOnce(Return(FilterDataStatus::StopIterationAndBuffer));
  EXPECT_CALL(*decoder_filters_[0], decodeData(_, true))
      .WillOnce(Return(FilterDataStatus::StopIterationAndBuffer));
  EXPECT_CALL(*decoder_filters_[0], decodeComplete());

  // Kick off the incoming data.
  Buffer::OwnedImpl fake_input("1234");
  EXPECT_CALL(filter_callbacks_.connection_.stream_info_, protocol(Envoy::Http::Protocol::Http11));
  conn_manager_->onData(fake_input, false);

  // Mimic a decoder filter that trapped data and now sends it on, since the data was buffered
  // by the first filter, we expect to get it in 1 decodeData() call.
  EXPECT_CALL(*decoder_filters_[1], decodeHeaders(_, false))
      .WillOnce(InvokeWithoutArgs([&]() -> FilterHeadersStatus {
        EXPECT_EQ(route_config_provider_.route_config_->route_,
                  decoder_filters_[1]->callbacks_->route());
        EXPECT_EQ(ssl_connection_.get(),
                  decoder_filters_[1]->callbacks_->connection()->ssl().get());
        return FilterHeadersStatus::StopIteration;
      }));
  EXPECT_CALL(*decoder_filters_[1], decodeData(_, true))
      .WillOnce(Return(FilterDataStatus::Continue));
  EXPECT_CALL(*decoder_filters_[1], decodeComplete());
  EXPECT_CALL(*decoder_filters_[2], decodeHeaders(_, false))
      .WillOnce(Return(FilterHeadersStatus::StopIteration));
  EXPECT_CALL(*decoder_filters_[2], decodeData(_, true))
      .WillOnce(Return(FilterDataStatus::StopIterationNoBuffer));
  EXPECT_CALL(*decoder_filters_[2], decodeComplete());
  decoder_filters_[0]->callbacks_->continueDecoding();

  // Now start encoding and mimic trapping in the encoding filter.
  EXPECT_CALL(*encoder_filters_[1], encodeHeaders(_, false))
      .WillOnce(Return(FilterHeadersStatus::StopIteration));
  EXPECT_CALL(*encoder_filters_[1], encodeData(_, false))
      .WillOnce(Return(FilterDataStatus::StopIterationAndBuffer));
  EXPECT_CALL(*encoder_filters_[1], encodeTrailers(_))
      .WillOnce(Return(FilterTrailersStatus::StopIteration));
  EXPECT_CALL(*encoder_filters_[1], encodeComplete());
  EXPECT_EQ(ssl_connection_.get(), encoder_filters_[1]->callbacks_->connection()->ssl().get());
  decoder_filters_[2]->callbacks_->encodeHeaders(
      ResponseHeaderMapPtr{new TestResponseHeaderMapImpl{{":status", "200"}}}, false);
  Buffer::OwnedImpl response_body("response");
  decoder_filters_[2]->callbacks_->encodeData(response_body, false);
  decoder_filters_[2]->callbacks_->encodeTrailers(
      ResponseTrailerMapPtr{new TestResponseTrailerMapImpl{{"some", "trailer"}}});
  EXPECT_EQ(ssl_connection_.get(), decoder_filters_[2]->callbacks_->connection()->ssl().get());

  // Now finish the encode.
  EXPECT_CALL(*encoder_filters_[0], encodeHeaders(_, false))
      .WillOnce(Return(FilterHeadersStatus::Continue));
  EXPECT_CALL(response_encoder_, encodeHeaders(_, false));
  EXPECT_CALL(*encoder_filters_[0], encodeData(_, false))
      .WillOnce(Return(FilterDataStatus::Continue));
  EXPECT_CALL(response_encoder_, encodeData(_, false));
  EXPECT_CALL(*encoder_filters_[0], encodeTrailers(_))
      .WillOnce(Return(FilterTrailersStatus::Continue));
  EXPECT_CALL(*encoder_filters_[0], encodeComplete());
  EXPECT_CALL(response_encoder_, encodeTrailers(_));
  expectOnDestroy();
  encoder_filters_[1]->callbacks_->continueEncoding();

  EXPECT_EQ(ssl_connection_.get(), encoder_filters_[0]->callbacks_->connection()->ssl().get());
}

TEST(HttpConnectionManagerTracingStatsTest, verifyTracingStats) {
  Stats::IsolatedStoreImpl stats;
  ConnectionManagerTracingStats tracing_stats{CONN_MAN_TRACING_STATS(POOL_COUNTER(stats))};

  EXPECT_THROW(
      ConnectionManagerImpl::chargeTracingStats(Tracing::Reason::HealthCheck, tracing_stats),
      std::invalid_argument);

  ConnectionManagerImpl::chargeTracingStats(Tracing::Reason::ClientForced, tracing_stats);
  EXPECT_EQ(1UL, tracing_stats.client_enabled_.value());

  ConnectionManagerImpl::chargeTracingStats(Tracing::Reason::NotTraceableRequestId, tracing_stats);
  EXPECT_EQ(1UL, tracing_stats.not_traceable_.value());
}

TEST_F(HttpConnectionManagerImplTest, NoNewStreamWhenOverloaded) {
  setup(false, "");

  overload_manager_.overload_state_.setState(
      Server::OverloadActionNames::get().StopAcceptingRequests,
      Server::OverloadActionState::Active);

  EXPECT_CALL(*codec_, dispatch(_)).WillRepeatedly(Invoke([&](Buffer::Instance&) -> Http::Status {
    RequestDecoder* decoder = &conn_manager_->newStream(response_encoder_);
    RequestHeaderMapPtr headers{
        new TestRequestHeaderMapImpl{{":authority", "host"}, {":path", "/"}, {":method", "GET"}}};
    decoder->decodeHeaders(std::move(headers), false);
    return Http::okStatus();
  }));

  // 503 direct response when overloaded.
  EXPECT_CALL(response_encoder_, encodeHeaders(_, false))
      .WillOnce(Invoke([](const ResponseHeaderMap& headers, bool) -> void {
        EXPECT_EQ("503", headers.Status()->value().getStringView());
      }));
  std::string response_body;
  EXPECT_CALL(response_encoder_, encodeData(_, true)).WillOnce(AddBufferToString(&response_body));

  Buffer::OwnedImpl fake_input("1234");
  conn_manager_->onData(fake_input, false);

  EXPECT_EQ("envoy overloaded", response_body);
  EXPECT_EQ(1U, stats_.named_.downstream_rq_overload_close_.value());
}

TEST_F(HttpConnectionManagerImplTest, DisableKeepAliveWhenOverloaded) {
  setup(false, "");

  overload_manager_.overload_state_.setState(
      Server::OverloadActionNames::get().DisableHttpKeepAlive, Server::OverloadActionState::Active);

  std::shared_ptr<MockStreamDecoderFilter> filter(new NiceMock<MockStreamDecoderFilter>());
  EXPECT_CALL(filter_factory_, createFilterChain(_))
      .WillOnce(Invoke([&](FilterChainFactoryCallbacks& callbacks) -> void {
        callbacks.addStreamDecoderFilter(StreamDecoderFilterSharedPtr{filter});
      }));

  EXPECT_CALL(*codec_, dispatch(_))
      .WillRepeatedly(Invoke([&](Buffer::Instance& data) -> Http::Status {
        RequestDecoder* decoder = &conn_manager_->newStream(response_encoder_);
        RequestHeaderMapPtr headers{new TestRequestHeaderMapImpl{{":authority", "host"},
                                                                 {":path", "/"},
                                                                 {":method", "GET"},
                                                                 {"connection", "keep-alive"}}};
        decoder->decodeHeaders(std::move(headers), true);

        ResponseHeaderMapPtr response_headers{new TestResponseHeaderMapImpl{{":status", "200"}}};
        filter->callbacks_->encodeHeaders(std::move(response_headers), true);

        data.drain(4);
        return Http::okStatus();
      }));

  EXPECT_CALL(response_encoder_, encodeHeaders(_, true))
      .WillOnce(Invoke([](const ResponseHeaderMap& headers, bool) -> void {
        EXPECT_EQ("close", headers.Connection()->value().getStringView());
      }));

  Buffer::OwnedImpl fake_input("1234");
  conn_manager_->onData(fake_input, false);
  EXPECT_EQ(1U, stats_.named_.downstream_cx_overload_disable_keepalive_.value());
}

TEST_F(HttpConnectionManagerImplTest, TestStopAllIterationAndBufferOnDecodingPathFirstFilter) {
  setup(false, "envoy-custom-server", false);
  setUpEncoderAndDecoder(true, true);

  // Kick off the incoming data.
  Buffer::OwnedImpl fake_input("1234");
  conn_manager_->onData(fake_input, false);

  // Verify that once the decoder_filters_[0]'s continueDecoding() is called, decoder_filters_[1]'s
  // decodeHeaders() is called, and both filters receive data and trailers consequently.
  EXPECT_CALL(*decoder_filters_[1], decodeHeaders(_, _))
      .WillOnce(Return(FilterHeadersStatus::Continue));
  EXPECT_CALL(*decoder_filters_[0], decodeData(_, _)).WillOnce(Return(FilterDataStatus::Continue));
  EXPECT_CALL(*decoder_filters_[1], decodeData(_, _)).WillOnce(Return(FilterDataStatus::Continue));
  EXPECT_CALL(*decoder_filters_[0], decodeTrailers(_))
      .WillOnce(Return(FilterTrailersStatus::Continue));
  EXPECT_CALL(*decoder_filters_[1], decodeTrailers(_))
      .WillOnce(Return(FilterTrailersStatus::Continue));
  EXPECT_CALL(*decoder_filters_[1], decodeComplete());
  decoder_filters_[0]->callbacks_->continueDecoding();
}

TEST_F(HttpConnectionManagerImplTest, TestStopAllIterationAndBufferOnDecodingPathSecondFilter) {
  setup(false, "envoy-custom-server", false);
  setUpEncoderAndDecoder(true, false);

  // Verify headers go through both filters, and data and trailers go through the first filter only.
  EXPECT_CALL(*decoder_filters_[1], decodeHeaders(_, _))
      .WillOnce(Return(FilterHeadersStatus::StopAllIterationAndBuffer));
  EXPECT_CALL(*decoder_filters_[0], decodeData(_, _)).WillOnce(Return(FilterDataStatus::Continue));
  EXPECT_CALL(*decoder_filters_[0], decodeTrailers(_))
      .WillOnce(Return(FilterTrailersStatus::Continue));
  // Kick off the incoming data.
  Buffer::OwnedImpl fake_input("1234");
  conn_manager_->onData(fake_input, false);

  // Verify that once the decoder_filters_[1]'s continueDecoding() is called, both data and trailers
  // go through the second filter.
  EXPECT_CALL(*decoder_filters_[1], decodeData(_, _)).WillOnce(Return(FilterDataStatus::Continue));
  EXPECT_CALL(*decoder_filters_[1], decodeTrailers(_))
      .WillOnce(Return(FilterTrailersStatus::Continue));
  EXPECT_CALL(*decoder_filters_[1], decodeComplete());
  decoder_filters_[1]->callbacks_->continueDecoding();
}

TEST_F(HttpConnectionManagerImplTest, TestStopAllIterationAndBufferOnEncodingPath) {
  setup(false, "envoy-custom-server", false);
  setUpEncoderAndDecoder(false, false);
  sendRequestHeadersAndData();

  // encoder_filters_[1] is the first filter in the chain.
  EXPECT_CALL(*encoder_filters_[1], encodeHeaders(_, false))
      .WillOnce(Invoke([&](HeaderMap&, bool) -> FilterHeadersStatus {
        return FilterHeadersStatus::StopAllIterationAndBuffer;
      }));
  ResponseHeaderMapPtr response_headers{new TestResponseHeaderMapImpl{{":status", "200"}}};
  decoder_filters_[0]->callbacks_->encodeHeaders(std::move(response_headers), false);

  // Invoke encodeData while all iteration is stopped and make sure the filters do not have
  // encodeData called.
  EXPECT_CALL(*encoder_filters_[0], encodeData(_, _)).Times(0);
  EXPECT_CALL(*encoder_filters_[1], encodeData(_, _)).Times(0);
  Buffer::OwnedImpl response_body("response");
  decoder_filters_[0]->callbacks_->encodeData(response_body, false);
  decoder_filters_[0]->callbacks_->encodeTrailers(
      ResponseTrailerMapPtr{new TestResponseTrailerMapImpl{{"some", "trailer"}}});

  // Verify that once encoder_filters_[1]'s continueEncoding() is called, encoder_filters_[0]'s
  // encodeHeaders() is called, and both filters receive data and trailers consequently.
  EXPECT_CALL(*encoder_filters_[0], encodeHeaders(_, _))
      .WillOnce(Return(FilterHeadersStatus::Continue));
  EXPECT_CALL(response_encoder_, encodeHeaders(_, false));
  EXPECT_CALL(*encoder_filters_[1], encodeData(_, _)).WillOnce(Return(FilterDataStatus::Continue));
  EXPECT_CALL(*encoder_filters_[0], encodeData(_, _)).WillOnce(Return(FilterDataStatus::Continue));
  EXPECT_CALL(response_encoder_, encodeData(_, _));
  EXPECT_CALL(*encoder_filters_[1], encodeTrailers(_))
      .WillOnce(Return(FilterTrailersStatus::Continue));
  EXPECT_CALL(*encoder_filters_[0], encodeTrailers(_))
      .WillOnce(Return(FilterTrailersStatus::Continue));
  EXPECT_CALL(response_encoder_, encodeTrailers(_));
  EXPECT_CALL(*encoder_filters_[0], encodeComplete());
  EXPECT_CALL(*encoder_filters_[1], encodeComplete());
  expectOnDestroy();
  encoder_filters_[1]->callbacks_->continueEncoding();
}

TEST_F(HttpConnectionManagerImplTest, DisableKeepAliveWhenDraining) {
  setup(false, "");

  EXPECT_CALL(drain_close_, drainClose()).WillOnce(Return(true));

  std::shared_ptr<MockStreamDecoderFilter> filter(new NiceMock<MockStreamDecoderFilter>());
  EXPECT_CALL(filter_factory_, createFilterChain(_))
      .WillOnce(Invoke([&](FilterChainFactoryCallbacks& callbacks) -> void {
        callbacks.addStreamDecoderFilter(StreamDecoderFilterSharedPtr{filter});
      }));

  EXPECT_CALL(*codec_, dispatch(_))
      .WillRepeatedly(Invoke([&](Buffer::Instance& data) -> Http::Status {
        RequestDecoder* decoder = &conn_manager_->newStream(response_encoder_);
        RequestHeaderMapPtr headers{new TestRequestHeaderMapImpl{{":authority", "host"},
                                                                 {":path", "/"},
                                                                 {":method", "GET"},
                                                                 {"connection", "keep-alive"}}};
        decoder->decodeHeaders(std::move(headers), true);

        ResponseHeaderMapPtr response_headers{new TestResponseHeaderMapImpl{{":status", "200"}}};
        filter->callbacks_->encodeHeaders(std::move(response_headers), true);

        data.drain(4);
        return Http::okStatus();
      }));

  EXPECT_CALL(response_encoder_, encodeHeaders(_, true))
      .WillOnce(Invoke([](const ResponseHeaderMap& headers, bool) -> void {
        EXPECT_EQ("close", headers.Connection()->value().getStringView());
      }));

  Buffer::OwnedImpl fake_input;
  conn_manager_->onData(fake_input, false);
}

TEST_F(HttpConnectionManagerImplTest, TestSessionTrace) {
  setup(false, "");

  // Set up the codec.
  EXPECT_CALL(*codec_, dispatch(_))
      .WillRepeatedly(Invoke([&](Buffer::Instance& data) -> Http::Status {
        data.drain(4);
        return Http::okStatus();
      }));
  Buffer::OwnedImpl fake_input("1234");
  conn_manager_->onData(fake_input, false);

  setupFilterChain(1, 1);

  // Create a new stream
  RequestDecoder* decoder = &conn_manager_->newStream(response_encoder_);

  // Send headers to that stream, and verify we both set and clear the tracked object.
  {
    RequestHeaderMapPtr headers{
        new TestRequestHeaderMapImpl{{":authority", "host"}, {":path", "/"}, {":method", "POST"}}};
    EXPECT_CALL(filter_callbacks_.connection_.dispatcher_, setTrackedObject(_))
        .Times(2)
        .WillOnce(Invoke([](const ScopeTrackedObject* object) -> const ScopeTrackedObject* {
          ASSERT(object != nullptr); // On the first call, this should be the active stream.
          std::stringstream out;
          object->dumpState(out);
          std::string state = out.str();
          EXPECT_THAT(state, testing::HasSubstr("request_headers_: null"));
          EXPECT_THAT(state, testing::HasSubstr("protocol_: 1"));
          return nullptr;
        }))
        .WillRepeatedly(Return(nullptr));
    EXPECT_CALL(*decoder_filters_[0], decodeHeaders(_, false))
        .WillOnce(Invoke([](HeaderMap&, bool) -> FilterHeadersStatus {
          return FilterHeadersStatus::StopIteration;
        }));
    decoder->decodeHeaders(std::move(headers), false);
  }

  // Send trailers to that stream, and verify by this point headers are in logged state.
  {
    RequestTrailerMapPtr trailers{new TestRequestTrailerMapImpl{{"foo", "bar"}}};
    EXPECT_CALL(filter_callbacks_.connection_.dispatcher_, setTrackedObject(_))
        .Times(2)
        .WillOnce(Invoke([](const ScopeTrackedObject* object) -> const ScopeTrackedObject* {
          ASSERT(object != nullptr); // On the first call, this should be the active stream.
          std::stringstream out;
          object->dumpState(out);
          std::string state = out.str();
          EXPECT_THAT(state, testing::HasSubstr("request_headers_: \n"));
          EXPECT_THAT(state, testing::HasSubstr("':authority', 'host'\n"));
          EXPECT_THAT(state, testing::HasSubstr("protocol_: 1"));
          return nullptr;
        }))
        .WillRepeatedly(Return(nullptr));
    EXPECT_CALL(*decoder_filters_[0], decodeComplete());
    EXPECT_CALL(*decoder_filters_[0], decodeTrailers(_))
        .WillOnce(Return(FilterTrailersStatus::StopIteration));
    decoder->decodeTrailers(std::move(trailers));
  }
}

// SRDS no scope found.
TEST_F(HttpConnectionManagerImplTest, TestSrdsRouteNotFound) {
  setup(false, "", true, true);
  setupFilterChain(1, 0); // Recreate the chain for second stream.

  EXPECT_CALL(*static_cast<const Router::MockScopedConfig*>(
                  scopedRouteConfigProvider()->config<Router::ScopedConfig>().get()),
              getRouteConfig(_))
      .Times(2)
      .WillRepeatedly(Return(nullptr));
  EXPECT_CALL(*codec_, dispatch(_)).WillOnce(Invoke([&](Buffer::Instance& data) -> Http::Status {
    RequestDecoder* decoder = &conn_manager_->newStream(response_encoder_);
    RequestHeaderMapPtr headers{new TestRequestHeaderMapImpl{
        {":authority", "host"}, {":method", "GET"}, {":path", "/foo"}}};
    decoder->decodeHeaders(std::move(headers), true);
    data.drain(4);
    return Http::okStatus();
  }));

  EXPECT_CALL(*decoder_filters_[0], decodeHeaders(_, true))
      .WillOnce(InvokeWithoutArgs([&]() -> FilterHeadersStatus {
        EXPECT_EQ(nullptr, decoder_filters_[0]->callbacks_->route());
        return FilterHeadersStatus::StopIteration;
      }));
  EXPECT_CALL(*decoder_filters_[0], decodeComplete()); // end_stream=true.

  Buffer::OwnedImpl fake_input("1234");
  conn_manager_->onData(fake_input, false);
}

// SRDS updating scopes affects routing.
TEST_F(HttpConnectionManagerImplTest, TestSrdsUpdate) {
  setup(false, "", true, true);

  EXPECT_CALL(*static_cast<const Router::MockScopedConfig*>(
                  scopedRouteConfigProvider()->config<Router::ScopedConfig>().get()),
              getRouteConfig(_))
      .Times(3)
      .WillOnce(Return(nullptr))
      .WillOnce(Return(nullptr))        // refreshCachedRoute first time.
      .WillOnce(Return(route_config_)); // triggered by callbacks_->route(), SRDS now updated.
  EXPECT_CALL(*codec_, dispatch(_)).WillOnce(Invoke([&](Buffer::Instance& data) -> Http::Status {
    RequestDecoder* decoder = &conn_manager_->newStream(response_encoder_);
    RequestHeaderMapPtr headers{new TestRequestHeaderMapImpl{
        {":authority", "host"}, {":method", "GET"}, {":path", "/foo"}}};
    decoder->decodeHeaders(std::move(headers), true);
    data.drain(4);
    return Http::okStatus();
  }));
  const std::string fake_cluster1_name = "fake_cluster1";
  std::shared_ptr<Router::MockRoute> route1 = std::make_shared<NiceMock<Router::MockRoute>>();
  EXPECT_CALL(route1->route_entry_, clusterName()).WillRepeatedly(ReturnRef(fake_cluster1_name));
  std::shared_ptr<Upstream::MockThreadLocalCluster> fake_cluster1 =
      std::make_shared<NiceMock<Upstream::MockThreadLocalCluster>>();
  EXPECT_CALL(cluster_manager_, get(_)).WillOnce(Return(fake_cluster1.get()));
  EXPECT_CALL(*route_config_, route(_, _, _)).WillOnce(Return(route1));
  // First no-scope-found request will be handled by decoder_filters_[0].
  setupFilterChain(1, 0);
  EXPECT_CALL(*decoder_filters_[0], decodeHeaders(_, true))
      .WillOnce(InvokeWithoutArgs([&]() -> FilterHeadersStatus {
        EXPECT_EQ(nullptr, decoder_filters_[0]->callbacks_->route());

        // Clear route and next call on callbacks_->route() will trigger a re-snapping of the
        // snapped_route_config_.
        decoder_filters_[0]->callbacks_->clearRouteCache();

        // Now route config provider returns something.
        EXPECT_EQ(route1, decoder_filters_[0]->callbacks_->route());
        EXPECT_EQ(route1->routeEntry(), decoder_filters_[0]->callbacks_->streamInfo().routeEntry());
        EXPECT_EQ(fake_cluster1->info(), decoder_filters_[0]->callbacks_->clusterInfo());
        return FilterHeadersStatus::StopIteration;

        return FilterHeadersStatus::StopIteration;
      }));
  EXPECT_CALL(*decoder_filters_[0], decodeComplete()); // end_stream=true.
  Buffer::OwnedImpl fake_input("1234");
  conn_manager_->onData(fake_input, false);
}

// SRDS Scope header update cause cross-scope reroute.
TEST_F(HttpConnectionManagerImplTest, TestSrdsCrossScopeReroute) {
  setup(false, "", true, true);

  std::shared_ptr<Router::MockConfig> route_config1 =
      std::make_shared<NiceMock<Router::MockConfig>>();
  std::shared_ptr<Router::MockConfig> route_config2 =
      std::make_shared<NiceMock<Router::MockConfig>>();
  std::shared_ptr<Router::MockRoute> route1 = std::make_shared<NiceMock<Router::MockRoute>>();
  std::shared_ptr<Router::MockRoute> route2 = std::make_shared<NiceMock<Router::MockRoute>>();
  EXPECT_CALL(*route_config1, route(_, _, _)).WillRepeatedly(Return(route1));
  EXPECT_CALL(*route_config2, route(_, _, _)).WillRepeatedly(Return(route2));
  EXPECT_CALL(*static_cast<const Router::MockScopedConfig*>(
                  scopedRouteConfigProvider()->config<Router::ScopedConfig>().get()),
              getRouteConfig(_))
      // 1. Snap scoped route config;
      // 2. refreshCachedRoute (both in decodeHeaders(headers,end_stream);
      // 3. then refreshCachedRoute triggered by decoder_filters_[1]->callbacks_->route().
      .Times(3)
      .WillRepeatedly(Invoke([&](const HeaderMap& headers) -> Router::ConfigConstSharedPtr {
        auto& test_headers = dynamic_cast<const TestRequestHeaderMapImpl&>(headers);
        if (test_headers.get_("scope_key") == "foo") {
          return route_config1;
        }
        return route_config2;
      }));
  EXPECT_CALL(*codec_, dispatch(_)).WillOnce(Invoke([&](Buffer::Instance& data) -> Http::Status {
    RequestDecoder* decoder = &conn_manager_->newStream(response_encoder_);
    RequestHeaderMapPtr headers{new TestRequestHeaderMapImpl{
        {":authority", "host"}, {":method", "GET"}, {"scope_key", "foo"}, {":path", "/foo"}}};
    decoder->decodeHeaders(std::move(headers), false);
    data.drain(4);
    return Http::okStatus();
  }));
  setupFilterChain(2, 0);
  EXPECT_CALL(*decoder_filters_[0], decodeHeaders(_, false))
      .WillOnce(Invoke([&](Http::HeaderMap& headers, bool) -> FilterHeadersStatus {
        EXPECT_EQ(route1, decoder_filters_[0]->callbacks_->route());
        auto& test_headers = dynamic_cast<TestRequestHeaderMapImpl&>(headers);
        // Clear cached route and change scope key to "bar".
        decoder_filters_[0]->callbacks_->clearRouteCache();
        test_headers.remove("scope_key");
        test_headers.addCopy("scope_key", "bar");
        return FilterHeadersStatus::Continue;
      }));
  EXPECT_CALL(*decoder_filters_[1], decodeHeaders(_, false))
      .WillOnce(Invoke([&](Http::HeaderMap& headers, bool) -> FilterHeadersStatus {
        auto& test_headers = dynamic_cast<TestRequestHeaderMapImpl&>(headers);
        EXPECT_EQ(test_headers.get_("scope_key"), "bar");
        // Route now switched to route2 as header "scope_key" has changed.
        EXPECT_EQ(route2, decoder_filters_[1]->callbacks_->route());
        EXPECT_EQ(route2->routeEntry(), decoder_filters_[1]->callbacks_->streamInfo().routeEntry());
        return FilterHeadersStatus::StopIteration;
      }));

  Buffer::OwnedImpl fake_input("1234");
  conn_manager_->onData(fake_input, false);
}

// SRDS scoped RouteConfiguration found and route found.
TEST_F(HttpConnectionManagerImplTest, TestSrdsRouteFound) {
  setup(false, "", true, true);
  setupFilterChain(1, 0);

  const std::string fake_cluster1_name = "fake_cluster1";
  std::shared_ptr<Router::MockRoute> route1 = std::make_shared<NiceMock<Router::MockRoute>>();
  EXPECT_CALL(route1->route_entry_, clusterName()).WillRepeatedly(ReturnRef(fake_cluster1_name));
  std::shared_ptr<Upstream::MockThreadLocalCluster> fake_cluster1 =
      std::make_shared<NiceMock<Upstream::MockThreadLocalCluster>>();
  EXPECT_CALL(cluster_manager_, get(_)).WillOnce(Return(fake_cluster1.get()));
  EXPECT_CALL(*scopedRouteConfigProvider()->config<Router::MockScopedConfig>(), getRouteConfig(_))
      // 1. decodeHeaders() snapping route config.
      // 2. refreshCachedRoute() later in the same decodeHeaders().
      .Times(2);
  EXPECT_CALL(
      *static_cast<const Router::MockConfig*>(
          scopedRouteConfigProvider()->config<Router::MockScopedConfig>()->route_config_.get()),
      route(_, _, _))
      .WillOnce(Return(route1));
<<<<<<< HEAD
  EXPECT_CALL(*codec_, dispatch(_)).WillOnce(Invoke([&](Buffer::Instance& data) -> void {
    RequestDecoder* decoder = &conn_manager_->newStream(response_encoder_);
=======
  RequestDecoder* decoder = nullptr;
  EXPECT_CALL(*codec_, dispatch(_)).WillOnce(Invoke([&](Buffer::Instance& data) -> Http::Status {
    decoder = &conn_manager_->newStream(response_encoder_);
>>>>>>> f0ebefc2
    RequestHeaderMapPtr headers{new TestRequestHeaderMapImpl{
        {":authority", "host"}, {":method", "GET"}, {":path", "/foo"}}};
    decoder->decodeHeaders(std::move(headers), true);
    data.drain(4);
    return Http::okStatus();
  }));
  EXPECT_CALL(*decoder_filters_[0], decodeHeaders(_, true))
      .WillOnce(InvokeWithoutArgs([&]() -> FilterHeadersStatus {
        EXPECT_EQ(route1, decoder_filters_[0]->callbacks_->route());
        EXPECT_EQ(route1->routeEntry(), decoder_filters_[0]->callbacks_->streamInfo().routeEntry());
        EXPECT_EQ(fake_cluster1->info(), decoder_filters_[0]->callbacks_->clusterInfo());
        return FilterHeadersStatus::StopIteration;
      }));
  EXPECT_CALL(*decoder_filters_[0], decodeComplete());

  Buffer::OwnedImpl fake_input("1234");
  conn_manager_->onData(fake_input, false);
}

TEST_F(HttpConnectionManagerImplTest, NewConnection) {
  setup(false, "", true, true);

  filter_callbacks_.connection_.stream_info_.protocol_ = absl::nullopt;
  EXPECT_CALL(filter_callbacks_.connection_.stream_info_, protocol());
  EXPECT_EQ(Network::FilterStatus::Continue, conn_manager_->onNewConnection());
  EXPECT_EQ(0U, stats_.named_.downstream_cx_http3_total_.value());
  EXPECT_EQ(0U, stats_.named_.downstream_cx_http3_active_.value());

  filter_callbacks_.connection_.stream_info_.protocol_ = Envoy::Http::Protocol::Http3;
  codec_->protocol_ = Http::Protocol::Http3;
  EXPECT_CALL(filter_callbacks_.connection_.stream_info_, protocol());
  EXPECT_CALL(*codec_, protocol()).Times(AtLeast(1));
  EXPECT_EQ(Network::FilterStatus::StopIteration, conn_manager_->onNewConnection());
  EXPECT_EQ(1U, stats_.named_.downstream_cx_http3_total_.value());
  EXPECT_EQ(1U, stats_.named_.downstream_cx_http3_active_.value());
}

TEST_F(HttpConnectionManagerImplTest, HeaderOnlyRequestAndResponseUsingHttp3) {
  setup(false, "envoy-custom-server", false);

  filter_callbacks_.connection_.stream_info_.protocol_ = Envoy::Http::Protocol::Http3;
  codec_->protocol_ = Http::Protocol::Http3;
  EXPECT_EQ(Network::FilterStatus::StopIteration, conn_manager_->onNewConnection());

  // Store the basic request encoder during filter chain setup.
  std::shared_ptr<MockStreamDecoderFilter> filter(new NiceMock<MockStreamDecoderFilter>());

  EXPECT_CALL(*filter, decodeHeaders(_, true))
      .WillOnce(Invoke([&](RequestHeaderMap& headers, bool) -> FilterHeadersStatus {
        EXPECT_NE(nullptr, headers.ForwardedFor());
        EXPECT_EQ("http", headers.ForwardedProto()->value().getStringView());
        return FilterHeadersStatus::StopIteration;
      }));

  EXPECT_CALL(*filter, setDecoderFilterCallbacks(_));

  EXPECT_CALL(filter_factory_, createFilterChain(_))
      .WillOnce(Invoke([&](FilterChainFactoryCallbacks& callbacks) -> void {
        callbacks.addStreamDecoderFilter(filter);
      }));

  EXPECT_CALL(filter_callbacks_.connection_.dispatcher_, deferredDelete_(_));

  // Pretend to get a new stream and then fire a headers only request into it. Then we respond into
  // the filter.
  NiceMock<MockResponseEncoder> encoder;
  RequestDecoder& decoder = conn_manager_->newStream(encoder);
  RequestHeaderMapPtr headers{
      new TestRequestHeaderMapImpl{{":authority", "host"}, {":path", "/"}, {":method", "GET"}}};
  decoder.decodeHeaders(std::move(headers), true);

  ResponseHeaderMapPtr response_headers{new TestResponseHeaderMapImpl{{":status", "200"}}};
  filter->callbacks_->encodeHeaders(std::move(response_headers), true);

  EXPECT_EQ(1U, stats_.named_.downstream_rq_2xx_.value());
  EXPECT_EQ(1U, listener_stats_.downstream_rq_2xx_.value());
  EXPECT_EQ(1U, stats_.named_.downstream_rq_completed_.value());
  EXPECT_EQ(1U, listener_stats_.downstream_rq_completed_.value());
  EXPECT_EQ(1U, stats_.named_.downstream_cx_http3_total_.value());
  filter_callbacks_.connection_.dispatcher_.clearDeferredDeleteList();
  conn_manager_.reset();
  EXPECT_EQ(0U, stats_.named_.downstream_cx_http3_active_.value());
}

namespace {

class SimpleType : public StreamInfo::FilterState::Object {
public:
  SimpleType(int value) : value_(value) {}
  int access() const { return value_; }

private:
  int value_;
};

} // namespace

TEST_F(HttpConnectionManagerImplTest, ConnectionFilterState) {
  setup(false, "envoy-custom-server", false);

  setupFilterChain(1, 0, /* num_requests = */ 3);

  EXPECT_CALL(*codec_, dispatch(_))
      .Times(2)
      .WillRepeatedly(Invoke([&](Buffer::Instance&) -> Http::Status {
        RequestDecoder* decoder = &conn_manager_->newStream(response_encoder_);
        RequestHeaderMapPtr headers{new TestRequestHeaderMapImpl{
            {":authority", "host"}, {":path", "/"}, {":method", "GET"}}};
        decoder->decodeHeaders(std::move(headers), true);
        return Http::okStatus();
      }));
  {
    InSequence s;
    EXPECT_CALL(*decoder_filters_[0], decodeHeaders(_, true))
        .WillOnce(Invoke([this](HeaderMap&, bool) -> FilterHeadersStatus {
          decoder_filters_[0]->callbacks_->streamInfo().filterState()->setData(
              "per_filter_chain", std::make_unique<SimpleType>(1),
              StreamInfo::FilterState::StateType::ReadOnly,
              StreamInfo::FilterState::LifeSpan::FilterChain);
          decoder_filters_[0]->callbacks_->streamInfo().filterState()->setData(
              "per_downstream_request", std::make_unique<SimpleType>(2),
              StreamInfo::FilterState::StateType::ReadOnly,
              StreamInfo::FilterState::LifeSpan::Request);
          decoder_filters_[0]->callbacks_->streamInfo().filterState()->setData(
              "per_downstream_connection", std::make_unique<SimpleType>(3),
              StreamInfo::FilterState::StateType::ReadOnly,
              StreamInfo::FilterState::LifeSpan::Connection);
          return FilterHeadersStatus::StopIteration;
        }));
    EXPECT_CALL(*decoder_filters_[1], decodeHeaders(_, true))
        .WillOnce(Invoke([this](HeaderMap&, bool) -> FilterHeadersStatus {
          EXPECT_FALSE(
              decoder_filters_[1]->callbacks_->streamInfo().filterState()->hasData<SimpleType>(
                  "per_filter_chain"));
          EXPECT_TRUE(
              decoder_filters_[1]->callbacks_->streamInfo().filterState()->hasData<SimpleType>(
                  "per_downstream_request"));
          EXPECT_TRUE(
              decoder_filters_[1]->callbacks_->streamInfo().filterState()->hasData<SimpleType>(
                  "per_downstream_connection"));
          return FilterHeadersStatus::StopIteration;
        }));
    EXPECT_CALL(*decoder_filters_[2], decodeHeaders(_, true))
        .WillOnce(Invoke([this](HeaderMap&, bool) -> FilterHeadersStatus {
          EXPECT_FALSE(
              decoder_filters_[2]->callbacks_->streamInfo().filterState()->hasData<SimpleType>(
                  "per_filter_chain"));
          EXPECT_FALSE(
              decoder_filters_[2]->callbacks_->streamInfo().filterState()->hasData<SimpleType>(
                  "per_downstream_request"));
          EXPECT_TRUE(
              decoder_filters_[2]->callbacks_->streamInfo().filterState()->hasData<SimpleType>(
                  "per_downstream_connection"));
          return FilterHeadersStatus::StopIteration;
        }));
  }

  EXPECT_CALL(*decoder_filters_[0], decodeComplete());
  EXPECT_CALL(*decoder_filters_[0], onDestroy());
  EXPECT_CALL(*decoder_filters_[1], decodeComplete());
  EXPECT_CALL(*decoder_filters_[2], decodeComplete());

  Buffer::OwnedImpl fake_input;
  conn_manager_->onData(fake_input, false);
  decoder_filters_[0]->callbacks_->recreateStream();
  conn_manager_->onData(fake_input, false);
}

class HttpConnectionManagerImplDeathTest : public HttpConnectionManagerImplTest {
public:
  Router::RouteConfigProvider* routeConfigProvider() override {
    return route_config_provider2_.get();
  }
  Config::ConfigProvider* scopedRouteConfigProvider() override {
    return scoped_route_config_provider2_.get();
  }

  std::shared_ptr<Router::MockRouteConfigProvider> route_config_provider2_;
  std::shared_ptr<Router::MockScopedRouteConfigProvider> scoped_route_config_provider2_;
};

// HCM config can only have either RouteConfigProvider or ScopedRoutesConfigProvider.
TEST_F(HttpConnectionManagerImplDeathTest, InvalidConnectionManagerConfig) {
  setup(false, "");

  Buffer::OwnedImpl fake_input("1234");
  EXPECT_CALL(*codec_, dispatch(_)).WillRepeatedly(Invoke([&](Buffer::Instance&) -> Http::Status {
    conn_manager_->newStream(response_encoder_);
    return Http::okStatus();
  }));
  // Either RDS or SRDS should be set.
  EXPECT_DEBUG_DEATH(conn_manager_->onData(fake_input, false),
                     "Either routeConfigProvider or scopedRouteConfigProvider should be set in "
                     "ConnectionManagerImpl.");

  route_config_provider2_ = std::make_shared<NiceMock<Router::MockRouteConfigProvider>>();

  // Only route config provider valid.
  EXPECT_NO_THROW(conn_manager_->onData(fake_input, false));

  scoped_route_config_provider2_ =
      std::make_shared<NiceMock<Router::MockScopedRouteConfigProvider>>();
  // Can't have RDS and SRDS provider in the same time.
  EXPECT_DEBUG_DEATH(conn_manager_->onData(fake_input, false),
                     "Either routeConfigProvider or scopedRouteConfigProvider should be set in "
                     "ConnectionManagerImpl.");

  route_config_provider2_.reset();
  // Only scoped route config provider valid.
  EXPECT_NO_THROW(conn_manager_->onData(fake_input, false));
}

} // namespace Http
} // namespace Envoy<|MERGE_RESOLUTION|>--- conflicted
+++ resolved
@@ -455,13 +455,8 @@
   NiceMock<MockResponseEncoder> encoder;
   EXPECT_CALL(*codec_, dispatch(_))
       .Times(2)
-<<<<<<< HEAD
-      .WillRepeatedly(Invoke([&](Buffer::Instance& data) -> void {
+      .WillRepeatedly(Invoke([&](Buffer::Instance& data) -> Http::Status {
         RequestDecoder* decoder = &conn_manager_->newStream(encoder);
-=======
-      .WillRepeatedly(Invoke([&](Buffer::Instance& data) -> Http::Status {
-        decoder = &conn_manager_->newStream(encoder);
->>>>>>> f0ebefc2
 
         // Test not charging stats on the second call.
         if (data.length() == 4) {
@@ -518,14 +513,9 @@
   // When dispatch is called on the codec, we pretend to get a new stream and then fire a headers
   // only request into it. Then we respond into the filter.
   NiceMock<MockResponseEncoder> encoder;
-<<<<<<< HEAD
-  EXPECT_CALL(*codec_, dispatch(_)).WillRepeatedly(Invoke([&](Buffer::Instance& data) -> void {
-    RequestDecoder* decoder = &conn_manager_->newStream(encoder);
-=======
   EXPECT_CALL(*codec_, dispatch(_))
       .WillRepeatedly(Invoke([&](Buffer::Instance& data) -> Http::Status {
-        decoder = &conn_manager_->newStream(encoder);
->>>>>>> f0ebefc2
+        RequestDecoder* decoder = &conn_manager_->newStream(encoder);
 
         // Test not charging stats on the second call.
         RequestHeaderMapPtr headers{new TestRequestHeaderMapImpl{
@@ -659,14 +649,9 @@
   EXPECT_CALL(filter_callbacks_.connection_.dispatcher_, deferredDelete_(_));
 
   NiceMock<MockResponseEncoder> encoder;
-<<<<<<< HEAD
-  EXPECT_CALL(*codec_, dispatch(_)).WillRepeatedly(Invoke([&](Buffer::Instance& data) -> void {
-    RequestDecoder* decoder = &conn_manager_->newStream(encoder);
-=======
   EXPECT_CALL(*codec_, dispatch(_))
       .WillRepeatedly(Invoke([&](Buffer::Instance& data) -> Http::Status {
-        decoder = &conn_manager_->newStream(encoder);
->>>>>>> f0ebefc2
+        RequestDecoder* decoder = &conn_manager_->newStream(encoder);
 
         // Test not charging stats on the second call.
         RequestHeaderMapPtr headers{new TestRequestHeaderMapImpl{
@@ -1037,14 +1022,9 @@
   EXPECT_CALL(random_, uuid()).Times(0);
 
   NiceMock<MockResponseEncoder> encoder;
-<<<<<<< HEAD
-  EXPECT_CALL(*codec_, dispatch(_)).WillRepeatedly(Invoke([&](Buffer::Instance& data) -> void {
-    RequestDecoder* decoder = &conn_manager_->newStream(encoder);
-=======
   EXPECT_CALL(*codec_, dispatch(_))
       .WillRepeatedly(Invoke([&](Buffer::Instance& data) -> Http::Status {
-        decoder = &conn_manager_->newStream(encoder);
->>>>>>> f0ebefc2
+        RequestDecoder* decoder = &conn_manager_->newStream(encoder);
 
         RequestHeaderMapPtr headers{
             new TestRequestHeaderMapImpl{{":method", "GET"},
@@ -1111,14 +1091,9 @@
   EXPECT_CALL(random_, uuid()).Times(0);
 
   NiceMock<MockResponseEncoder> encoder;
-<<<<<<< HEAD
-  EXPECT_CALL(*codec_, dispatch(_)).WillRepeatedly(Invoke([&](Buffer::Instance& data) -> void {
-    RequestDecoder* decoder = &conn_manager_->newStream(encoder);
-=======
   EXPECT_CALL(*codec_, dispatch(_))
       .WillRepeatedly(Invoke([&](Buffer::Instance& data) -> Http::Status {
-        decoder = &conn_manager_->newStream(encoder);
->>>>>>> f0ebefc2
+        RequestDecoder* decoder = &conn_manager_->newStream(encoder);
 
         RequestHeaderMapPtr headers{
             new TestRequestHeaderMapImpl{{":method", "GET"},
@@ -1183,14 +1158,9 @@
   EXPECT_CALL(random_, uuid()).Times(0);
 
   NiceMock<MockResponseEncoder> encoder;
-<<<<<<< HEAD
-  EXPECT_CALL(*codec_, dispatch(_)).WillRepeatedly(Invoke([&](Buffer::Instance& data) -> void {
-    RequestDecoder* decoder = &conn_manager_->newStream(encoder);
-=======
   EXPECT_CALL(*codec_, dispatch(_))
       .WillRepeatedly(Invoke([&](Buffer::Instance& data) -> Http::Status {
-        decoder = &conn_manager_->newStream(encoder);
->>>>>>> f0ebefc2
+        RequestDecoder* decoder = &conn_manager_->newStream(encoder);
 
         RequestHeaderMapPtr headers{
             new TestRequestHeaderMapImpl{{":method", "GET"},
@@ -1253,14 +1223,9 @@
   EXPECT_CALL(random_, uuid()).Times(0);
 
   NiceMock<MockResponseEncoder> encoder;
-<<<<<<< HEAD
-  EXPECT_CALL(*codec_, dispatch(_)).WillRepeatedly(Invoke([&](Buffer::Instance& data) -> void {
-    RequestDecoder* decoder = &conn_manager_->newStream(encoder);
-=======
   EXPECT_CALL(*codec_, dispatch(_))
       .WillRepeatedly(Invoke([&](Buffer::Instance& data) -> Http::Status {
-        decoder = &conn_manager_->newStream(encoder);
->>>>>>> f0ebefc2
+        RequestDecoder* decoder = &conn_manager_->newStream(encoder);
 
         RequestHeaderMapPtr headers{
             new TestRequestHeaderMapImpl{{":method", "GET"},
@@ -1340,14 +1305,9 @@
   EXPECT_CALL(random_, uuid()).Times(0);
 
   NiceMock<MockResponseEncoder> encoder;
-<<<<<<< HEAD
-  EXPECT_CALL(*codec_, dispatch(_)).WillRepeatedly(Invoke([&](Buffer::Instance& data) -> void {
-    RequestDecoder* decoder = &conn_manager_->newStream(encoder);
-=======
   EXPECT_CALL(*codec_, dispatch(_))
       .WillRepeatedly(Invoke([&](Buffer::Instance& data) -> Http::Status {
-        decoder = &conn_manager_->newStream(encoder);
->>>>>>> f0ebefc2
+        RequestDecoder* decoder = &conn_manager_->newStream(encoder);
 
         RequestHeaderMapPtr headers{
             new TestRequestHeaderMapImpl{{":method", "GET"},
@@ -1428,14 +1388,9 @@
   EXPECT_CALL(random_, uuid()).Times(0);
 
   NiceMock<MockResponseEncoder> encoder;
-<<<<<<< HEAD
-  EXPECT_CALL(*codec_, dispatch(_)).WillRepeatedly(Invoke([&](Buffer::Instance& data) -> void {
-    RequestDecoder* decoder = &conn_manager_->newStream(encoder);
-=======
   EXPECT_CALL(*codec_, dispatch(_))
       .WillRepeatedly(Invoke([&](Buffer::Instance& data) -> Http::Status {
-        decoder = &conn_manager_->newStream(encoder);
->>>>>>> f0ebefc2
+        RequestDecoder* decoder = &conn_manager_->newStream(encoder);
 
         RequestHeaderMapPtr headers{
             new TestRequestHeaderMapImpl{{":method", "GET"},
@@ -1514,15 +1469,9 @@
   EXPECT_CALL(random_, uuid()).Times(0);
 
   NiceMock<MockResponseEncoder> encoder;
-<<<<<<< HEAD
-  EXPECT_CALL(*codec_, dispatch(_)).WillRepeatedly(Invoke([&](Buffer::Instance& data) -> void {
-    RequestDecoder* decoder = &conn_manager_->newStream(encoder);
-    decoder = &conn_manager_->newStream(encoder);
-=======
   EXPECT_CALL(*codec_, dispatch(_))
       .WillRepeatedly(Invoke([&](Buffer::Instance& data) -> Http::Status {
-        decoder = &conn_manager_->newStream(encoder);
->>>>>>> f0ebefc2
+        RequestDecoder* decoder = &conn_manager_->newStream(encoder);
 
         RequestHeaderMapPtr headers{
             new TestRequestHeaderMapImpl{{":method", "GET"},
@@ -1577,14 +1526,9 @@
   EXPECT_CALL(random_, uuid()).Times(0);
 
   NiceMock<MockResponseEncoder> encoder;
-<<<<<<< HEAD
-  EXPECT_CALL(*codec_, dispatch(_)).WillRepeatedly(Invoke([&](Buffer::Instance& data) -> void {
-    RequestDecoder* decoder = &conn_manager_->newStream(encoder);
-=======
   EXPECT_CALL(*codec_, dispatch(_))
       .WillRepeatedly(Invoke([&](Buffer::Instance& data) -> Http::Status {
-        decoder = &conn_manager_->newStream(encoder);
->>>>>>> f0ebefc2
+        RequestDecoder* decoder = &conn_manager_->newStream(encoder);
 
         RequestHeaderMapPtr headers{
             new TestRequestHeaderMapImpl{{":method", "GET"},
@@ -1639,14 +1583,9 @@
       }));
 
   NiceMock<MockResponseEncoder> encoder;
-<<<<<<< HEAD
-  EXPECT_CALL(*codec_, dispatch(_)).WillRepeatedly(Invoke([&](Buffer::Instance& data) -> void {
-    RequestDecoder* decoder = &conn_manager_->newStream(encoder);
-=======
   EXPECT_CALL(*codec_, dispatch(_))
       .WillRepeatedly(Invoke([&](Buffer::Instance& data) -> Http::Status {
-        decoder = &conn_manager_->newStream(encoder);
->>>>>>> f0ebefc2
+        RequestDecoder* decoder = &conn_manager_->newStream(encoder);
 
         RequestHeaderMapPtr headers{
             new TestRequestHeaderMapImpl{{":method", "GET"},
@@ -1689,14 +1628,9 @@
       }));
 
   NiceMock<MockResponseEncoder> encoder;
-<<<<<<< HEAD
-  EXPECT_CALL(*codec_, dispatch(_)).WillRepeatedly(Invoke([&](Buffer::Instance& data) -> void {
-    RequestDecoder* decoder = &conn_manager_->newStream(encoder);
-=======
   EXPECT_CALL(*codec_, dispatch(_))
       .WillRepeatedly(Invoke([&](Buffer::Instance& data) -> Http::Status {
-        decoder = &conn_manager_->newStream(encoder);
->>>>>>> f0ebefc2
+        RequestDecoder* decoder = &conn_manager_->newStream(encoder);
 
         RequestHeaderMapPtr headers{new TestRequestHeaderMapImpl{
             {":method", "GET"}, {":authority", "host"}, {":path", "/"}}};
@@ -1734,14 +1668,9 @@
       }));
 
   NiceMock<MockResponseEncoder> encoder;
-<<<<<<< HEAD
-  EXPECT_CALL(*codec_, dispatch(_)).WillRepeatedly(Invoke([&](Buffer::Instance& data) -> void {
-    RequestDecoder* decoder = &conn_manager_->newStream(encoder);
-=======
   EXPECT_CALL(*codec_, dispatch(_))
       .WillRepeatedly(Invoke([&](Buffer::Instance& data) -> Http::Status {
-        decoder = &conn_manager_->newStream(encoder);
->>>>>>> f0ebefc2
+        RequestDecoder* decoder = &conn_manager_->newStream(encoder);
 
         RequestHeaderMapPtr headers{
             new TestRequestHeaderMapImpl{{":method", "GET"},
@@ -1789,14 +1718,9 @@
       }));
 
   NiceMock<MockResponseEncoder> encoder;
-<<<<<<< HEAD
-  EXPECT_CALL(*codec_, dispatch(_)).WillRepeatedly(Invoke([&](Buffer::Instance& data) -> void {
-    RequestDecoder* decoder = &conn_manager_->newStream(encoder);
-=======
   EXPECT_CALL(*codec_, dispatch(_))
       .WillRepeatedly(Invoke([&](Buffer::Instance& data) -> Http::Status {
-        decoder = &conn_manager_->newStream(encoder);
->>>>>>> f0ebefc2
+        RequestDecoder* decoder = &conn_manager_->newStream(encoder);
 
         // These request headers are missing the necessary ":host"
         RequestHeaderMapPtr headers{
@@ -1835,14 +1759,9 @@
       }));
 
   NiceMock<MockResponseEncoder> encoder;
-<<<<<<< HEAD
-  EXPECT_CALL(*codec_, dispatch(_)).WillRepeatedly(Invoke([&](Buffer::Instance& data) -> void {
-    RequestDecoder* decoder = &conn_manager_->newStream(encoder);
-=======
   EXPECT_CALL(*codec_, dispatch(_))
       .WillRepeatedly(Invoke([&](Buffer::Instance& data) -> Http::Status {
-        decoder = &conn_manager_->newStream(encoder);
->>>>>>> f0ebefc2
+        RequestDecoder* decoder = &conn_manager_->newStream(encoder);
 
         RequestHeaderMapPtr headers{
             new TestRequestHeaderMapImpl{{":method", "GET"},
@@ -1884,19 +1803,9 @@
       }));
 
   NiceMock<MockResponseEncoder> encoder;
-<<<<<<< HEAD
-  EXPECT_CALL(*codec_, dispatch(_)).WillRepeatedly(Invoke([&](Buffer::Instance& data) -> void {
-    RequestDecoder* decoder = &conn_manager_->newStream(encoder);
-    RequestHeaderMapPtr headers{
-        new TestRequestHeaderMapImpl{{":method", "GET"},
-                                     {":authority", "host"},
-                                     {":path", "/"},
-                                     {"x-request-id", "125a4afb-6f55-a4ba-ad80-413f09f48a28"}}};
-    decoder->decodeHeaders(std::move(headers), true);
-=======
   EXPECT_CALL(*codec_, dispatch(_))
       .WillRepeatedly(Invoke([&](Buffer::Instance& data) -> Http::Status {
-        decoder = &conn_manager_->newStream(encoder);
+        RequestDecoder* decoder = &conn_manager_->newStream(encoder);
 
         RequestHeaderMapPtr headers{
             new TestRequestHeaderMapImpl{{":method", "GET"},
@@ -1904,7 +1813,6 @@
                                          {":path", "/"},
                                          {"x-request-id", "125a4afb-6f55-a4ba-ad80-413f09f48a28"}}};
         decoder->decodeHeaders(std::move(headers), true);
->>>>>>> f0ebefc2
 
         ResponseHeaderMapPtr response_headers{new TestResponseHeaderMapImpl{{":status", "200"}}};
         filter->callbacks_->encodeHeaders(std::move(response_headers), true);
@@ -1921,13 +1829,8 @@
   setup(false, "");
 
   NiceMock<MockResponseEncoder> encoder;
-<<<<<<< HEAD
-  EXPECT_CALL(*codec_, dispatch(_)).WillOnce(Invoke([&](Buffer::Instance& data) -> void {
+  EXPECT_CALL(*codec_, dispatch(_)).WillOnce(Invoke([&](Buffer::Instance& data) -> Http::Status {
     RequestDecoder* decoder = &conn_manager_->newStream(encoder);
-=======
-  EXPECT_CALL(*codec_, dispatch(_)).WillOnce(Invoke([&](Buffer::Instance& data) -> Http::Status {
-    decoder = &conn_manager_->newStream(encoder);
->>>>>>> f0ebefc2
     RequestHeaderMapPtr headers{
         new TestRequestHeaderMapImpl{{":authority", "host"}, {":method", "NOT_CONNECT"}}};
     decoder->decodeHeaders(std::move(headers), true);
@@ -2677,12 +2580,13 @@
   RequestDecoder* decoder = nullptr;
   NiceMock<MockResponseEncoder> encoder;
   EXPECT_CALL(*codec_, protocol()).Times(AnyNumber()).WillRepeatedly(Return(Protocol::Http10));
-  EXPECT_CALL(*codec_, dispatch(_)).WillOnce(Invoke([&](Buffer::Instance& data) -> void {
+  EXPECT_CALL(*codec_, dispatch(_)).WillOnce(Invoke([&](Buffer::Instance& data) -> Http::Status {
     decoder = &conn_manager_->newStream(encoder);
     RequestHeaderMapPtr headers{
         new TestRequestHeaderMapImpl{{":authority", "host"}, {":method", "GET"}, {":path", "/"}}};
     decoder->decodeHeaders(std::move(headers), true);
     data.drain(4);
+    return Http::okStatus();
   }));
 
   EXPECT_CALL(encoder, encodeHeaders(_, true))
@@ -2704,12 +2608,13 @@
   RequestDecoder* decoder = nullptr;
   NiceMock<MockResponseEncoder> encoder;
   EXPECT_CALL(*codec_, protocol()).Times(AnyNumber()).WillRepeatedly(Return(Protocol::Http10));
-  EXPECT_CALL(*codec_, dispatch(_)).WillOnce(Invoke([&](Buffer::Instance& data) -> void {
+  EXPECT_CALL(*codec_, dispatch(_)).WillOnce(Invoke([&](Buffer::Instance& data) -> Http::Status {
     decoder = &conn_manager_->newStream(encoder);
     RequestHeaderMapPtr headers{
         new TestRequestHeaderMapImpl{{":authority", "host:80"}, {":method", "CONNECT"}}};
     decoder->decodeHeaders(std::move(headers), true);
     data.drain(4);
+    return Http::okStatus();
   }));
 
   EXPECT_CALL(encoder, encodeHeaders(_, true))
@@ -2728,12 +2633,13 @@
   setup(false, "");
   RequestDecoder* decoder = nullptr;
   NiceMock<MockResponseEncoder> encoder;
-  EXPECT_CALL(*codec_, dispatch(_)).WillOnce(Invoke([&](Buffer::Instance& data) -> void {
+  EXPECT_CALL(*codec_, dispatch(_)).WillOnce(Invoke([&](Buffer::Instance& data) -> Http::Status {
     decoder = &conn_manager_->newStream(encoder);
     RequestHeaderMapPtr headers{new TestRequestHeaderMapImpl{
         {":authority", "host:80"}, {":method", "CONNECT"}, {"proxy-connection", "close"}}};
     decoder->decodeHeaders(std::move(headers), true);
     data.drain(4);
+    return Http::okStatus();
   }));
 
   EXPECT_CALL(encoder, encodeHeaders(_, true))
@@ -2752,12 +2658,13 @@
   setup(false, "");
   RequestDecoder* decoder = nullptr;
   NiceMock<MockResponseEncoder> encoder;
-  EXPECT_CALL(*codec_, dispatch(_)).WillOnce(Invoke([&](Buffer::Instance& data) -> void {
+  EXPECT_CALL(*codec_, dispatch(_)).WillOnce(Invoke([&](Buffer::Instance& data) -> Http::Status {
     decoder = &conn_manager_->newStream(encoder);
     RequestHeaderMapPtr headers{new TestRequestHeaderMapImpl{
         {":authority", "host"}, {":method", "CONNECT"}, {"connection", "close"}}};
     decoder->decodeHeaders(std::move(headers), true);
     data.drain(4);
+    return Http::okStatus();
   }));
 
   EXPECT_CALL(encoder, encodeHeaders(_, true))
@@ -2793,13 +2700,8 @@
 TEST_F(HttpConnectionManagerImplTest, RejectWebSocketOnNonWebSocketRoute) {
   setup(false, "");
   NiceMock<MockResponseEncoder> encoder;
-<<<<<<< HEAD
-  EXPECT_CALL(*codec_, dispatch(_)).WillOnce(Invoke([&](Buffer::Instance& data) -> void {
+  EXPECT_CALL(*codec_, dispatch(_)).WillOnce(Invoke([&](Buffer::Instance& data) -> Http::Status {
     RequestDecoder* decoder = &conn_manager_->newStream(encoder);
-=======
-  EXPECT_CALL(*codec_, dispatch(_)).WillOnce(Invoke([&](Buffer::Instance& data) -> Http::Status {
-    decoder = &conn_manager_->newStream(encoder);
->>>>>>> f0ebefc2
     RequestHeaderMapPtr headers{new TestRequestHeaderMapImpl{{":authority", "host"},
                                                              {":method", "GET"},
                                                              {":path", "/"},
@@ -2857,15 +2759,9 @@
 
   // When dispatch is called on the codec, we pretend to get a new stream and then fire a headers
   // only request into it. Then we respond into the filter.
-<<<<<<< HEAD
-  EXPECT_CALL(*codec_, dispatch(_)).WillRepeatedly(Invoke([&](Buffer::Instance& data) -> void {
-    RequestDecoder* decoder = &conn_manager_->newStream(encoder);
-=======
-  RequestDecoder* decoder = nullptr;
   EXPECT_CALL(*codec_, dispatch(_))
       .WillRepeatedly(Invoke([&](Buffer::Instance& data) -> Http::Status {
-        decoder = &conn_manager_->newStream(encoder);
->>>>>>> f0ebefc2
+        RequestDecoder* decoder = &conn_manager_->newStream(encoder);
 
         RequestHeaderMapPtr headers{new TestRequestHeaderMapImpl{{":authority", "host"},
                                                                  {":method", "GET"},
@@ -2896,25 +2792,15 @@
   EXPECT_CALL(filter_factory_, createUpgradeFilterChain("CONNECT", _, _))
       .WillRepeatedly(Return(true));
 
-<<<<<<< HEAD
-  EXPECT_CALL(*codec_, dispatch(_)).WillRepeatedly(Invoke([&](Buffer::Instance& data) -> void {
-    RequestDecoder* decoder = &conn_manager_->newStream(encoder);
-    RequestHeaderMapPtr headers{
-        new TestRequestHeaderMapImpl{{":authority", "host"}, {":method", "CONNECT"}}};
-    decoder->decodeHeaders(std::move(headers), false);
-    data.drain(4);
-  }));
-=======
   EXPECT_CALL(*codec_, dispatch(_))
       .WillRepeatedly(Invoke([&](Buffer::Instance& data) -> Http::Status {
-        decoder = &conn_manager_->newStream(encoder);
+        RequestDecoder* decoder = &conn_manager_->newStream(encoder);
         RequestHeaderMapPtr headers{
             new TestRequestHeaderMapImpl{{":authority", "host"}, {":method", "CONNECT"}}};
         decoder->decodeHeaders(std::move(headers), false);
         data.drain(4);
         return Http::okStatus();
       }));
->>>>>>> f0ebefc2
 
   // Kick off the incoming data. Use extra data which should cause a redispatch.
   Buffer::OwnedImpl fake_input("1234");
@@ -2927,13 +2813,8 @@
   setup(false, "");
 
   NiceMock<MockResponseEncoder> encoder;
-<<<<<<< HEAD
-  EXPECT_CALL(*codec_, dispatch(_)).WillOnce(Invoke([&](Buffer::Instance&) -> void {
+  EXPECT_CALL(*codec_, dispatch(_)).WillOnce(Invoke([&](Buffer::Instance&) -> Http::Status {
     RequestDecoder* decoder = &conn_manager_->newStream(encoder);
-=======
-  EXPECT_CALL(*codec_, dispatch(_)).WillOnce(Invoke([&](Buffer::Instance&) -> Http::Status {
-    decoder = &conn_manager_->newStream(encoder);
->>>>>>> f0ebefc2
     RequestHeaderMapPtr headers{
         new TestRequestHeaderMapImpl{{":authority", "host"}, {":path", "/"}, {":method", "GET"}}};
     decoder->decodeHeaders(std::move(headers), true);
@@ -2987,13 +2868,8 @@
       }));
 
   NiceMock<MockResponseEncoder> encoder;
-<<<<<<< HEAD
-  EXPECT_CALL(*codec_, dispatch(_)).WillOnce(Invoke([&](Buffer::Instance&) -> void {
+  EXPECT_CALL(*codec_, dispatch(_)).WillOnce(Invoke([&](Buffer::Instance&) -> Http::Status {
     RequestDecoder* decoder = &conn_manager_->newStream(encoder);
-=======
-  EXPECT_CALL(*codec_, dispatch(_)).WillOnce(Invoke([&](Buffer::Instance&) -> Http::Status {
-    decoder = &conn_manager_->newStream(encoder);
->>>>>>> f0ebefc2
     RequestHeaderMapPtr headers{
         new TestRequestHeaderMapImpl{{":authority", "host"}, {":path", "/"}, {":method", "GET"}}};
     decoder->decodeHeaders(std::move(headers), true);
@@ -3107,12 +2983,8 @@
 
   // Start the request
   NiceMock<MockResponseEncoder> encoder;
-<<<<<<< HEAD
   RequestDecoder* decoder = nullptr;
-  EXPECT_CALL(*codec_, dispatch(_)).WillOnce(Invoke([&](Buffer::Instance&) -> void {
-=======
   EXPECT_CALL(*codec_, dispatch(_)).WillOnce(Invoke([&](Buffer::Instance&) -> Http::Status {
->>>>>>> f0ebefc2
     decoder = &conn_manager_->newStream(encoder);
     RequestHeaderMapPtr headers{
         new TestRequestHeaderMapImpl{{":authority", "host"}, {":path", "/"}, {":method", "GET"}}};
@@ -3208,15 +3080,9 @@
       }));
 
   NiceMock<MockResponseEncoder> encoder;
-<<<<<<< HEAD
-  EXPECT_CALL(*codec_, dispatch(_)).WillRepeatedly(Invoke([&](Buffer::Instance&) -> void {
+  EXPECT_CALL(*codec_, dispatch(_)).WillRepeatedly(Invoke([&](Buffer::Instance&) -> Http::Status {
     conn_manager_->newStream(encoder);
-    throw CodecProtocolException("protocol error");
-=======
-  EXPECT_CALL(*codec_, dispatch(_)).WillRepeatedly(Invoke([&](Buffer::Instance&) -> Http::Status {
-    decoder = &conn_manager_->newStream(encoder);
     return codecProtocolError("protocol error");
->>>>>>> f0ebefc2
   }));
 
   Buffer::OwnedImpl fake_input("1234");
@@ -3244,13 +3110,8 @@
       }));
 
   NiceMock<MockResponseEncoder> encoder;
-<<<<<<< HEAD
-  EXPECT_CALL(*codec_, dispatch(_)).WillRepeatedly(Invoke([&](Buffer::Instance&) -> void {
+  EXPECT_CALL(*codec_, dispatch(_)).WillRepeatedly(Invoke([&](Buffer::Instance&) -> Http::Status {
     RequestDecoder* decoder = &conn_manager_->newStream(encoder);
-=======
-  EXPECT_CALL(*codec_, dispatch(_)).WillRepeatedly(Invoke([&](Buffer::Instance&) -> Http::Status {
-    decoder = &conn_manager_->newStream(encoder);
->>>>>>> f0ebefc2
 
     RequestHeaderMapPtr headers{
         new TestRequestHeaderMapImpl{{":method", "GET"}, {":authority", "host"}, {":path", "/"}}};
@@ -3319,14 +3180,8 @@
       }));
 
   NiceMock<MockResponseEncoder> encoder;
-<<<<<<< HEAD
-  EXPECT_CALL(*codec_, dispatch(_)).WillOnce(Invoke([&](Buffer::Instance&) -> void {
+  EXPECT_CALL(*codec_, dispatch(_)).WillOnce(Invoke([&](Buffer::Instance&) -> Http::Status {
     RequestDecoder* decoder = &conn_manager_->newStream(encoder);
-=======
-  RequestDecoder* decoder = nullptr;
-  EXPECT_CALL(*codec_, dispatch(_)).WillOnce(Invoke([&](Buffer::Instance&) -> Http::Status {
-    decoder = &conn_manager_->newStream(encoder);
->>>>>>> f0ebefc2
     RequestHeaderMapPtr headers{
         new TestRequestHeaderMapImpl{{":authority", "host"}, {":path", "/"}, {":method", "GET"}}};
     decoder->decodeHeaders(std::move(headers), false);
@@ -3394,14 +3249,8 @@
       }));
 
   NiceMock<MockResponseEncoder> encoder;
-<<<<<<< HEAD
-  EXPECT_CALL(*codec_, dispatch(_)).WillOnce(Invoke([&](Buffer::Instance&) -> void {
+  EXPECT_CALL(*codec_, dispatch(_)).WillOnce(Invoke([&](Buffer::Instance&) -> Http::Status {
     RequestDecoder* decoder = &conn_manager_->newStream(encoder);
-=======
-  RequestDecoder* decoder = nullptr;
-  EXPECT_CALL(*codec_, dispatch(_)).WillOnce(Invoke([&](Buffer::Instance&) -> Http::Status {
-    decoder = &conn_manager_->newStream(encoder);
->>>>>>> f0ebefc2
     RequestHeaderMapPtr headers{
         new TestRequestHeaderMapImpl{{":authority", "host"}, {":path", "/"}, {":method", "GET"}}};
     decoder->decodeHeaders(std::move(headers), false);
@@ -5704,14 +5553,8 @@
           scopedRouteConfigProvider()->config<Router::MockScopedConfig>()->route_config_.get()),
       route(_, _, _))
       .WillOnce(Return(route1));
-<<<<<<< HEAD
-  EXPECT_CALL(*codec_, dispatch(_)).WillOnce(Invoke([&](Buffer::Instance& data) -> void {
+  EXPECT_CALL(*codec_, dispatch(_)).WillOnce(Invoke([&](Buffer::Instance& data) -> Http::Status {
     RequestDecoder* decoder = &conn_manager_->newStream(response_encoder_);
-=======
-  RequestDecoder* decoder = nullptr;
-  EXPECT_CALL(*codec_, dispatch(_)).WillOnce(Invoke([&](Buffer::Instance& data) -> Http::Status {
-    decoder = &conn_manager_->newStream(response_encoder_);
->>>>>>> f0ebefc2
     RequestHeaderMapPtr headers{new TestRequestHeaderMapImpl{
         {":authority", "host"}, {":method", "GET"}, {":path", "/foo"}}};
     decoder->decodeHeaders(std::move(headers), true);

#include <chrono>
#include <cstdint>
#include <list>
#include <memory>
#include <string>

#include "envoy/access_log/access_log.h"
#include "envoy/buffer/buffer.h"
#include "envoy/event/dispatcher.h"
#include "envoy/tracing/http_tracer.h"

#include "common/access_log/access_log_formatter.h"
#include "common/access_log/access_log_impl.h"
#include "common/buffer/buffer_impl.h"
#include "common/common/macros.h"
#include "common/http/conn_manager_impl.h"
#include "common/http/date_provider_impl.h"
#include "common/http/exception.h"
#include "common/http/header_map_impl.h"
#include "common/http/headers.h"
#include "common/network/address_impl.h"
#include "common/stats/stats_impl.h"
#include "common/upstream/upstream_impl.h"

#include "test/mocks/access_log/mocks.h"
#include "test/mocks/buffer/mocks.h"
#include "test/mocks/common.h"
#include "test/mocks/http/mocks.h"
#include "test/mocks/local_info/mocks.h"
#include "test/mocks/network/mocks.h"
#include "test/mocks/runtime/mocks.h"
#include "test/mocks/ssl/mocks.h"
#include "test/mocks/tracing/mocks.h"
#include "test/mocks/upstream/mocks.h"
#include "test/test_common/printers.h"

#include "gmock/gmock.h"
#include "gtest/gtest.h"

using testing::AnyNumber;
using testing::AtLeast;
using testing::DoAll;
using testing::InSequence;
using testing::Invoke;
using testing::InvokeWithoutArgs;
using testing::NiceMock;
using testing::Ref;
using testing::Return;
using testing::ReturnRef;
using testing::Sequence;
using testing::Test;
using testing::_;

namespace Envoy {
namespace Http {

class HttpConnectionManagerImplTest : public Test, public ConnectionManagerConfig {
public:
  struct RouteConfigProvider : public Router::RouteConfigProvider {
    // Router::RouteConfigProvider
    Router::ConfigConstSharedPtr config() override { return route_config_; }
    const std::string versionInfo() const override { CONSTRUCT_ON_FIRST_USE(std::string, ""); }
    const envoy::api::v2::RouteConfiguration& configAsProto() const override {
      return envoy::api::v2::RouteConfiguration::default_instance();
    }

    std::shared_ptr<Router::MockConfig> route_config_{new NiceMock<Router::MockConfig>()};
  };

  HttpConnectionManagerImplTest()
      : access_log_path_("dummy_path"),
        access_logs_{AccessLog::InstanceSharedPtr{new AccessLog::FileAccessLog(
            access_log_path_, {}, AccessLog::AccessLogFormatUtils::defaultAccessLogFormatter(),
            log_manager_)}},
        codec_(new NiceMock<MockServerConnection>()),
        stats_{{ALL_HTTP_CONN_MAN_STATS(POOL_COUNTER(fake_stats_), POOL_GAUGE(fake_stats_),
                                        POOL_HISTOGRAM(fake_stats_))},
               "",
               fake_stats_},
        tracing_stats_{CONN_MAN_TRACING_STATS(POOL_COUNTER(fake_stats_))},
        listener_stats_{CONN_MAN_LISTENER_STATS(POOL_COUNTER(fake_listener_stats_))} {

    // response_encoder_ is not a NiceMock on purpose. This prevents complaining about this
    // method only.
    EXPECT_CALL(response_encoder_, getStream()).Times(AtLeast(0));
  }

  ~HttpConnectionManagerImplTest() {
    filter_callbacks_.connection_.dispatcher_.clearDeferredDeleteList();
  }

  void setup(bool ssl, const std::string& server_name, bool tracing = true) {
    if (ssl) {
      ssl_connection_.reset(new Ssl::MockConnection());
    }

    server_name_ = server_name;
    ON_CALL(filter_callbacks_.connection_, ssl()).WillByDefault(Return(ssl_connection_.get()));
    ON_CALL(Const(filter_callbacks_.connection_), ssl())
        .WillByDefault(Return(ssl_connection_.get()));
    filter_callbacks_.connection_.local_address_ =
        std::make_shared<Network::Address::Ipv4Instance>("127.0.0.1");
    filter_callbacks_.connection_.remote_address_ =
        std::make_shared<Network::Address::Ipv4Instance>("0.0.0.0");
    conn_manager_.reset(new ConnectionManagerImpl(*this, drain_close_, random_, tracer_, runtime_,
                                                  local_info_, cluster_manager_));
    conn_manager_->initializeReadFilterCallbacks(filter_callbacks_);

    if (tracing) {
      tracing_config_.reset(new TracingConnectionManagerConfig(
          {Tracing::OperationName::Ingress, {LowerCaseString(":method")}}));
    }
  }

  void setupFilterChain(int num_decoder_filters, int num_encoder_filters) {
    // NOTE: The length/repetition in this routine allows InSequence to work correctly in an outer
    // scope.
    for (int i = 0; i < num_decoder_filters; i++) {
      decoder_filters_.push_back(new MockStreamDecoderFilter());
    }

    for (int i = 0; i < num_encoder_filters; i++) {
      encoder_filters_.push_back(new MockStreamEncoderFilter());
    }

    EXPECT_CALL(filter_factory_, createFilterChain(_))
        .WillOnce(Invoke([num_decoder_filters, num_encoder_filters,
                          this](FilterChainFactoryCallbacks& callbacks) -> void {
          for (int i = 0; i < num_decoder_filters; i++) {
            callbacks.addStreamDecoderFilter(StreamDecoderFilterSharedPtr{decoder_filters_[i]});
          }

          for (int i = 0; i < num_encoder_filters; i++) {
            callbacks.addStreamEncoderFilter(StreamEncoderFilterSharedPtr{encoder_filters_[i]});
          }
        }));

    for (int i = 0; i < num_decoder_filters; i++) {
      EXPECT_CALL(*decoder_filters_[i], setDecoderFilterCallbacks(_));
    }

    for (int i = 0; i < num_encoder_filters; i++) {
      EXPECT_CALL(*encoder_filters_[i], setEncoderFilterCallbacks(_));
    }
  }

  void setUpBufferLimits() {
    ON_CALL(response_encoder_, getStream()).WillByDefault(ReturnRef(stream_));
    EXPECT_CALL(stream_, addCallbacks(_))
        .WillOnce(Invoke(
            [&](Http::StreamCallbacks& callbacks) -> void { stream_callbacks_ = &callbacks; }));
    EXPECT_CALL(stream_, bufferLimit()).WillOnce(Return(initial_buffer_limit_));
  }

  void setUpEncoderAndDecoder() {
    setUpBufferLimits();
    EXPECT_CALL(*codec_, dispatch(_)).WillOnce(Invoke([&](Buffer::Instance&) -> void {
      StreamDecoder* decoder = &conn_manager_->newStream(response_encoder_);
      HeaderMapPtr headers{new TestHeaderMapImpl{{":authority", "host"}, {":path", "/"}}};
      decoder->decodeHeaders(std::move(headers), true);
    }));

    setupFilterChain(2, 2);

    EXPECT_CALL(*decoder_filters_[0], decodeHeaders(_, true))
        .WillOnce(InvokeWithoutArgs([&]() -> FilterHeadersStatus {
          Buffer::OwnedImpl data("hello");
          decoder_filters_[0]->callbacks_->addDecodedData(data, true);
          return FilterHeadersStatus::Continue;
        }));
  }

  void sendReqestHeadersAndData() {
    EXPECT_CALL(*decoder_filters_[1], decodeHeaders(_, false))
        .WillOnce(Return(FilterHeadersStatus::StopIteration));
    auto status = streaming_filter_ ? FilterDataStatus::StopIterationAndWatermark
                                    : FilterDataStatus::StopIterationAndBuffer;
    EXPECT_CALL(*decoder_filters_[1], decodeData(_, true)).WillOnce(Return(status));

    // Kick off the incoming data. |fake_input| is not sent, but instead kicks
    // off sending the headers and |data| queued up in setUpEncoderAndDecoder().
    Buffer::OwnedImpl fake_input("asdf");
    conn_manager_->onData(fake_input, false);
  }

  void expectOnDestroy() {
    for (auto filter : decoder_filters_) {
      EXPECT_CALL(*filter, onDestroy());
    }

    for (auto filter : encoder_filters_) {
      EXPECT_CALL(*filter, onDestroy());
    }

    EXPECT_CALL(filter_callbacks_.connection_.dispatcher_, deferredDelete_(_));
  }

  void expectOnUpstreamInitFailure() {
    StreamDecoder* decoder = nullptr;
    NiceMock<MockStreamEncoder> encoder;

    ON_CALL(route_config_provider_.route_config_->route_->route_entry_, useWebSocket())
        .WillByDefault(Return(true));

    EXPECT_CALL(*codec_, dispatch(_)).WillOnce(Invoke([&](Buffer::Instance& data) -> void {
      decoder = &conn_manager_->newStream(encoder);
      HeaderMapPtr headers{new TestHeaderMapImpl{{":authority", "host"},
                                                 {":method", "GET"},
                                                 {":path", "/"},
                                                 {"connection", "Upgrade"},
                                                 {"upgrade", "websocket"}}};
      decoder->decodeHeaders(std::move(headers), true);
      data.drain(4);
    }));

    EXPECT_CALL(encoder, encodeHeaders(_, true))
        .WillOnce(Invoke([](const HeaderMap& headers, bool) -> void {
          EXPECT_STREQ("503", headers.Status()->value().c_str());
        }));

    Buffer::OwnedImpl fake_input("1234");
    conn_manager_->onData(fake_input, false);
  }

  // Http::ConnectionManagerConfig
  const std::list<AccessLog::InstanceSharedPtr>& accessLogs() override { return access_logs_; }
  ServerConnectionPtr createCodec(Network::Connection&, const Buffer::Instance&,
                                  ServerConnectionCallbacks&) override {
    return ServerConnectionPtr{codec_};
  }
  DateProvider& dateProvider() override { return date_provider_; }
  std::chrono::milliseconds drainTimeout() override { return std::chrono::milliseconds(100); }
  FilterChainFactory& filterFactory() override { return filter_factory_; }
  bool generateRequestId() override { return true; }
  const absl::optional<std::chrono::milliseconds>& idleTimeout() override { return idle_timeout_; }
  Router::RouteConfigProvider& routeConfigProvider() override { return route_config_provider_; }
  const std::string& serverName() override { return server_name_; }
  ConnectionManagerStats& stats() override { return stats_; }
  ConnectionManagerTracingStats& tracingStats() override { return tracing_stats_; }
  bool useRemoteAddress() override { return use_remote_address_; }
  uint32_t xffNumTrustedHops() const override { return 0; }
  Http::ForwardClientCertType forwardClientCert() override { return forward_client_cert_; }
  const std::vector<Http::ClientCertDetailsType>& setCurrentClientCertDetails() const override {
    return set_current_client_cert_details_;
  }
  const Network::Address::Instance& localAddress() override { return local_address_; }
  const absl::optional<std::string>& userAgent() override { return user_agent_; }
  const TracingConnectionManagerConfig* tracingConfig() override { return tracing_config_.get(); }
  ConnectionManagerListenerStats& listenerStats() override { return listener_stats_; }
  bool proxy100Continue() const override { return proxy_100_continue_; }
<<<<<<< HEAD
  bool representIpv4RemoteAddressAsIpv4MappedIpv6() const override {
    return represent_ipv4_as_ipv6_;
  }
=======
  const Http::Http1Settings& http1Settings() const override { return http1_settings_; }
>>>>>>> 1c5a53ab

  NiceMock<Tracing::MockHttpTracer> tracer_;
  NiceMock<Runtime::MockLoader> runtime_;
  NiceMock<Envoy::AccessLog::MockAccessLogManager> log_manager_;
  std::string access_log_path_;
  std::list<AccessLog::InstanceSharedPtr> access_logs_;
  Stats::IsolatedStoreImpl fake_stats_;
  NiceMock<Network::MockReadFilterCallbacks> filter_callbacks_;
  MockServerConnection* codec_;
  NiceMock<MockFilterChainFactory> filter_factory_;
  ConnectionManagerStats stats_;
  ConnectionManagerTracingStats tracing_stats_;
  NiceMock<Network::MockDrainDecision> drain_close_;
  std::unique_ptr<ConnectionManagerImpl> conn_manager_;
  std::string server_name_;
  Network::Address::Ipv4Instance local_address_{"127.0.0.1"};
  bool use_remote_address_{true};
  Http::ForwardClientCertType forward_client_cert_{Http::ForwardClientCertType::Sanitize};
  std::vector<Http::ClientCertDetailsType> set_current_client_cert_details_;
  absl::optional<std::string> user_agent_;
  absl::optional<std::chrono::milliseconds> idle_timeout_;
  NiceMock<Runtime::MockRandomGenerator> random_;
  NiceMock<LocalInfo::MockLocalInfo> local_info_;
  std::unique_ptr<Ssl::MockConnection> ssl_connection_;
  RouteConfigProvider route_config_provider_;
  TracingConnectionManagerConfigPtr tracing_config_;
  SlowDateProviderImpl date_provider_;
  MockStream stream_;
  Http::StreamCallbacks* stream_callbacks_{nullptr};
  NiceMock<Upstream::MockClusterManager> cluster_manager_;
  uint32_t initial_buffer_limit_{};
  bool streaming_filter_{false};
  Stats::IsolatedStoreImpl fake_listener_stats_;
  ConnectionManagerListenerStats listener_stats_;
  bool proxy_100_continue_ = false;
<<<<<<< HEAD
  bool represent_ipv4_as_ipv6_ = false;
=======
  Http::Http1Settings http1_settings_;
>>>>>>> 1c5a53ab

  // TODO(mattklein123): Not all tests have been converted over to better setup. Convert the rest.
  MockStreamEncoder response_encoder_;
  std::vector<MockStreamDecoderFilter*> decoder_filters_;
  std::vector<MockStreamEncoderFilter*> encoder_filters_;
};

TEST_F(HttpConnectionManagerImplTest, HeaderOnlyRequestAndResponse) {
  setup(false, "envoy-custom-server", false);

  // Store the basic request encoder during filter chain setup.
  std::shared_ptr<MockStreamDecoderFilter> filter(new NiceMock<MockStreamDecoderFilter>());

  EXPECT_CALL(*filter, decodeHeaders(_, true))
      .Times(2)
      .WillRepeatedly(Invoke([&](HeaderMap& headers, bool) -> FilterHeadersStatus {
        EXPECT_NE(nullptr, headers.ForwardedFor());
        EXPECT_STREQ("http", headers.ForwardedProto()->value().c_str());
        if (headers.Path()->value() == "/healthcheck") {
          filter->callbacks_->requestInfo().healthCheck(true);
        }

        return FilterHeadersStatus::StopIteration;
      }));

  EXPECT_CALL(*filter, setDecoderFilterCallbacks(_)).Times(2);

  EXPECT_CALL(filter_factory_, createFilterChain(_))
      .Times(2)
      .WillRepeatedly(Invoke([&](FilterChainFactoryCallbacks& callbacks) -> void {
        callbacks.addStreamDecoderFilter(filter);
      }));

  EXPECT_CALL(filter_callbacks_.connection_.dispatcher_, deferredDelete_(_)).Times(2);

  // When dispatch is called on the codec, we pretend to get a new stream and then fire a headers
  // only request into it. Then we respond into the filter.
  StreamDecoder* decoder = nullptr;
  NiceMock<MockStreamEncoder> encoder;
  EXPECT_CALL(*codec_, dispatch(_))
      .Times(2)
      .WillRepeatedly(Invoke([&](Buffer::Instance& data) -> void {
        decoder = &conn_manager_->newStream(encoder);

        // Test not charging stats on the second call.
        if (data.length() == 4) {
          HeaderMapPtr headers{new TestHeaderMapImpl{{":authority", "host"}, {":path", "/"}}};
          decoder->decodeHeaders(std::move(headers), true);
        } else {
          HeaderMapPtr headers{
              new TestHeaderMapImpl{{":authority", "host"}, {":path", "/healthcheck"}}};
          decoder->decodeHeaders(std::move(headers), true);
        }

        HeaderMapPtr response_headers{new TestHeaderMapImpl{{":status", "200"}}};
        filter->callbacks_->encodeHeaders(std::move(response_headers), true);

        // Drain 2 so that on the 2nd iteration we will hit zero.
        data.drain(2);
      }));

  // Kick off the incoming data. Use extra data which should cause a redispatch.
  Buffer::OwnedImpl fake_input("1234");
  conn_manager_->onData(fake_input, false);

  EXPECT_EQ(1U, stats_.named_.downstream_rq_2xx_.value());
  EXPECT_EQ(1U, listener_stats_.downstream_rq_2xx_.value());
}

TEST_F(HttpConnectionManagerImplTest, 100ContinueResponse) {
  proxy_100_continue_ = true;
  setup(false, "envoy-custom-server", false);

  // Store the basic request encoder during filter chain setup.
  std::shared_ptr<MockStreamDecoderFilter> filter(new NiceMock<MockStreamDecoderFilter>());

  EXPECT_CALL(*filter, decodeHeaders(_, true))
      .WillRepeatedly(Invoke([&](HeaderMap& headers, bool) -> FilterHeadersStatus {
        EXPECT_NE(nullptr, headers.ForwardedFor());
        EXPECT_STREQ("http", headers.ForwardedProto()->value().c_str());
        return FilterHeadersStatus::StopIteration;
      }));

  EXPECT_CALL(*filter, setDecoderFilterCallbacks(_));

  EXPECT_CALL(filter_factory_, createFilterChain(_))
      .WillRepeatedly(Invoke([&](FilterChainFactoryCallbacks& callbacks) -> void {
        callbacks.addStreamDecoderFilter(filter);
      }));

  EXPECT_CALL(filter_callbacks_.connection_.dispatcher_, deferredDelete_(_));

  // When dispatch is called on the codec, we pretend to get a new stream and then fire a headers
  // only request into it. Then we respond into the filter.
  StreamDecoder* decoder = nullptr;
  NiceMock<MockStreamEncoder> encoder;
  EXPECT_CALL(*codec_, dispatch(_))
      .Times(1)
      .WillRepeatedly(Invoke([&](Buffer::Instance& data) -> void {
        decoder = &conn_manager_->newStream(encoder);

        // Test not charging stats on the second call.
        HeaderMapPtr headers{new TestHeaderMapImpl{{":authority", "host"}, {":path", "/"}}};
        decoder->decodeHeaders(std::move(headers), true);

        HeaderMapPtr continue_headers{new TestHeaderMapImpl{{":status", "100"}}};
        filter->callbacks_->encode100ContinueHeaders(std::move(continue_headers));
        HeaderMapPtr response_headers{new TestHeaderMapImpl{{":status", "200"}}};
        filter->callbacks_->encodeHeaders(std::move(response_headers), true);

        data.drain(4);
      }));

  // Kick off the incoming data.
  Buffer::OwnedImpl fake_input("1234");
  conn_manager_->onData(fake_input, false);

  EXPECT_EQ(1U, stats_.named_.downstream_rq_1xx_.value());
  EXPECT_EQ(1U, listener_stats_.downstream_rq_1xx_.value());
  EXPECT_EQ(1U, stats_.named_.downstream_rq_2xx_.value());
  EXPECT_EQ(1U, listener_stats_.downstream_rq_2xx_.value());
}

TEST_F(HttpConnectionManagerImplTest, 100ContinueResponseWithEncoderFiltersProxyingDisabled) {
  proxy_100_continue_ = false;
  setup(false, "envoy-custom-server", false);
  setUpEncoderAndDecoder();
  sendReqestHeadersAndData();

  // Akin to 100ContinueResponseWithEncoderFilters below, but with
  // proxy_100_continue_ false. Verify the filters do not get the 100 continue
  // headers.
  EXPECT_CALL(*encoder_filters_[0], encode100ContinueHeaders(_)).Times(0);
  EXPECT_CALL(*encoder_filters_[1], encode100ContinueHeaders(_)).Times(0);
  EXPECT_CALL(response_encoder_, encode100ContinueHeaders(_)).Times(0);
  HeaderMapPtr continue_headers{new TestHeaderMapImpl{{":status", "100"}}};
  decoder_filters_[0]->callbacks_->encode100ContinueHeaders(std::move(continue_headers));

  EXPECT_CALL(*encoder_filters_[0], encodeHeaders(_, false))
      .WillOnce(Return(FilterHeadersStatus::Continue));
  EXPECT_CALL(*encoder_filters_[1], encodeHeaders(_, false))
      .WillOnce(Return(FilterHeadersStatus::Continue));
  EXPECT_CALL(response_encoder_, encodeHeaders(_, false));
  HeaderMapPtr response_headers{new TestHeaderMapImpl{{":status", "200"}}};
  decoder_filters_[0]->callbacks_->encodeHeaders(std::move(response_headers), false);
}

TEST_F(HttpConnectionManagerImplTest, 100ContinueResponseWithEncoderFilters) {
  proxy_100_continue_ = true;
  setup(false, "envoy-custom-server", false);
  setUpEncoderAndDecoder();
  sendReqestHeadersAndData();

  EXPECT_CALL(*encoder_filters_[0], encode100ContinueHeaders(_))
      .WillOnce(Return(FilterHeadersStatus::Continue));
  EXPECT_CALL(*encoder_filters_[1], encode100ContinueHeaders(_))
      .WillOnce(Return(FilterHeadersStatus::Continue));
  EXPECT_CALL(response_encoder_, encode100ContinueHeaders(_));
  HeaderMapPtr continue_headers{new TestHeaderMapImpl{{":status", "100"}}};
  decoder_filters_[0]->callbacks_->encode100ContinueHeaders(std::move(continue_headers));

  EXPECT_CALL(*encoder_filters_[0], encodeHeaders(_, false))
      .WillOnce(Return(FilterHeadersStatus::Continue));
  EXPECT_CALL(*encoder_filters_[1], encodeHeaders(_, false))
      .WillOnce(Return(FilterHeadersStatus::Continue));
  EXPECT_CALL(response_encoder_, encodeHeaders(_, false));
  HeaderMapPtr response_headers{new TestHeaderMapImpl{{":status", "200"}}};
  decoder_filters_[0]->callbacks_->encodeHeaders(std::move(response_headers), false);
}

TEST_F(HttpConnectionManagerImplTest, PauseResume100Continue) {
  proxy_100_continue_ = true;
  setup(false, "envoy-custom-server", false);
  setUpEncoderAndDecoder();
  sendReqestHeadersAndData();

  // Stop the 100-Continue at filter 0. Filter 1 should not yet receive the 100-Continue
  EXPECT_CALL(*encoder_filters_[0], encode100ContinueHeaders(_))
      .WillOnce(Return(FilterHeadersStatus::StopIteration));
  EXPECT_CALL(*encoder_filters_[1], encode100ContinueHeaders(_)).Times(0);
  EXPECT_CALL(response_encoder_, encode100ContinueHeaders(_)).Times(0);
  HeaderMapPtr continue_headers{new TestHeaderMapImpl{{":status", "100"}}};
  decoder_filters_[0]->callbacks_->encode100ContinueHeaders(std::move(continue_headers));

  // Have the filter 0 continue. Make sure the 100-Continue is resumed as expected.
  EXPECT_CALL(*encoder_filters_[1], encode100ContinueHeaders(_))
      .WillOnce(Return(FilterHeadersStatus::Continue));
  EXPECT_CALL(response_encoder_, encode100ContinueHeaders(_));
  encoder_filters_[0]->callbacks_->continueEncoding();

  EXPECT_CALL(*encoder_filters_[0], encodeHeaders(_, false))
      .WillOnce(Return(FilterHeadersStatus::Continue));
  EXPECT_CALL(*encoder_filters_[1], encodeHeaders(_, false))
      .WillOnce(Return(FilterHeadersStatus::Continue));
  EXPECT_CALL(response_encoder_, encodeHeaders(_, false));
  HeaderMapPtr response_headers{new TestHeaderMapImpl{{":status", "200"}}};
  decoder_filters_[0]->callbacks_->encodeHeaders(std::move(response_headers), false);
}

TEST_F(HttpConnectionManagerImplTest, InvalidPathWithDualFilter) {
  InSequence s;
  setup(false, "");

  EXPECT_CALL(*codec_, dispatch(_)).WillOnce(Invoke([&](Buffer::Instance& data) -> void {
    StreamDecoder* decoder = &conn_manager_->newStream(response_encoder_);
    HeaderMapPtr headers{
        new TestHeaderMapImpl{{":authority", "host"}, {":path", "http://api.lyft.com/"}}};
    decoder->decodeHeaders(std::move(headers), true);
    data.drain(4);
  }));

  // This test also verifies that decoder/encoder filters have onDestroy() called only once.
  MockStreamFilter* filter = new MockStreamFilter();
  EXPECT_CALL(filter_factory_, createFilterChain(_))
      .WillOnce(Invoke([&](FilterChainFactoryCallbacks& callbacks) -> void {
        callbacks.addStreamFilter(StreamFilterSharedPtr{filter});
      }));
  EXPECT_CALL(*filter, setDecoderFilterCallbacks(_));
  EXPECT_CALL(*filter, setEncoderFilterCallbacks(_));

  EXPECT_CALL(*filter, encodeHeaders(_, true));
  EXPECT_CALL(response_encoder_, encodeHeaders(_, true))
      .WillOnce(Invoke([](const HeaderMap& headers, bool) -> void {
        EXPECT_STREQ("404", headers.Status()->value().c_str());
      }));
  EXPECT_CALL(*filter, onDestroy());

  Buffer::OwnedImpl fake_input("1234");
  conn_manager_->onData(fake_input, false);
}

TEST_F(HttpConnectionManagerImplTest, StartAndFinishSpanNormalFlow) {
  setup(false, "");

  NiceMock<Tracing::MockSpan>* span = new NiceMock<Tracing::MockSpan>();
  EXPECT_CALL(tracer_, startSpan_(_, _, _, _))
      .WillOnce(
          Invoke([&](const Tracing::Config& config, const HeaderMap&,
                     const RequestInfo::RequestInfo&, const Tracing::Decision) -> Tracing::Span* {
            EXPECT_EQ(Tracing::OperationName::Ingress, config.operationName());

            return span;
          }));
  // No decorator.
  EXPECT_CALL(*route_config_provider_.route_config_->route_, decorator())
      .WillRepeatedly(Return(nullptr));
  EXPECT_CALL(*span, finishSpan());
  EXPECT_CALL(*span, setTag(_, _)).Times(testing::AnyNumber());
  // Verify tag is set based on the request headers.
  EXPECT_CALL(*span, setTag(":method", "GET"));
  // Verify if the activeSpan interface returns reference to the current span.
  EXPECT_CALL(*span, setTag("service-cluster", "scoobydoo"));
  EXPECT_CALL(runtime_.snapshot_, featureEnabled("tracing.global_enabled", 100, _))
      .WillOnce(Return(true));
  EXPECT_CALL(*span, setOperation(_)).Times(0);

  std::shared_ptr<MockStreamDecoderFilter> filter(new NiceMock<MockStreamDecoderFilter>());

  EXPECT_CALL(filter_factory_, createFilterChain(_))
      .WillRepeatedly(Invoke([&](FilterChainFactoryCallbacks& callbacks) -> void {
        callbacks.addStreamDecoderFilter(filter);
      }));

  // Treat request as internal, otherwise x-request-id header will be overwritten.
  use_remote_address_ = false;
  EXPECT_CALL(random_, uuid()).Times(0);

  StreamDecoder* decoder = nullptr;
  NiceMock<MockStreamEncoder> encoder;
  EXPECT_CALL(*codec_, dispatch(_)).WillRepeatedly(Invoke([&](Buffer::Instance& data) -> void {
    decoder = &conn_manager_->newStream(encoder);

    HeaderMapPtr headers{
        new TestHeaderMapImpl{{":method", "GET"},
                              {":authority", "host"},
                              {":path", "/"},
                              {"x-request-id", "125a4afb-6f55-a4ba-ad80-413f09f48a28"}}};
    decoder->decodeHeaders(std::move(headers), true);

    HeaderMapPtr response_headers{new TestHeaderMapImpl{{":status", "200"}}};
    filter->callbacks_->encodeHeaders(std::move(response_headers), true);
    filter->callbacks_->activeSpan().setTag("service-cluster", "scoobydoo");
    data.drain(4);
  }));

  // Should be no 'x-envoy-decorator-operation' response header.
  EXPECT_CALL(encoder, encodeHeaders(_, true))
      .WillOnce(Invoke([](const HeaderMap& headers, bool) -> void {
        EXPECT_EQ(nullptr, headers.EnvoyDecoratorOperation());
      }));

  Buffer::OwnedImpl fake_input("1234");
  conn_manager_->onData(fake_input, false);

  EXPECT_EQ(1UL, tracing_stats_.service_forced_.value());
  EXPECT_EQ(0UL, tracing_stats_.random_sampling_.value());
}

TEST_F(HttpConnectionManagerImplTest, StartAndFinishSpanNormalFlowIngressDecorator) {
  setup(false, "");

  NiceMock<Tracing::MockSpan>* span = new NiceMock<Tracing::MockSpan>();
  EXPECT_CALL(tracer_, startSpan_(_, _, _, _))
      .WillOnce(
          Invoke([&](const Tracing::Config& config, const HeaderMap&,
                     const RequestInfo::RequestInfo&, const Tracing::Decision) -> Tracing::Span* {
            EXPECT_EQ(Tracing::OperationName::Ingress, config.operationName());

            return span;
          }));
  route_config_provider_.route_config_->route_->decorator_.operation_ = "testOp";
  EXPECT_CALL(*route_config_provider_.route_config_->route_, decorator()).Times(4);
  EXPECT_CALL(route_config_provider_.route_config_->route_->decorator_, apply(_))
      .WillOnce(
          Invoke([&](const Tracing::Span& applyToSpan) -> void { EXPECT_EQ(span, &applyToSpan); }));
  EXPECT_CALL(*span, finishSpan());
  EXPECT_CALL(*span, setTag(_, _)).Times(testing::AnyNumber());
  EXPECT_CALL(runtime_.snapshot_, featureEnabled("tracing.global_enabled", 100, _))
      .WillOnce(Return(true));
  EXPECT_CALL(*span, setOperation(_)).Times(0);

  std::shared_ptr<MockStreamDecoderFilter> filter(new NiceMock<MockStreamDecoderFilter>());

  EXPECT_CALL(filter_factory_, createFilterChain(_))
      .WillRepeatedly(Invoke([&](FilterChainFactoryCallbacks& callbacks) -> void {
        callbacks.addStreamDecoderFilter(filter);
      }));

  // Treat request as internal, otherwise x-request-id header will be overwritten.
  use_remote_address_ = false;
  EXPECT_CALL(random_, uuid()).Times(0);

  StreamDecoder* decoder = nullptr;
  NiceMock<MockStreamEncoder> encoder;
  EXPECT_CALL(*codec_, dispatch(_)).WillRepeatedly(Invoke([&](Buffer::Instance& data) -> void {
    decoder = &conn_manager_->newStream(encoder);

    HeaderMapPtr headers{
        new TestHeaderMapImpl{{":method", "GET"},
                              {":authority", "host"},
                              {":path", "/"},
                              {"x-request-id", "125a4afb-6f55-a4ba-ad80-413f09f48a28"}}};
    decoder->decodeHeaders(std::move(headers), true);

    HeaderMapPtr response_headers{new TestHeaderMapImpl{{":status", "200"}}};
    filter->callbacks_->encodeHeaders(std::move(response_headers), true);
    filter->callbacks_->activeSpan().setTag("service-cluster", "scoobydoo");
    data.drain(4);
  }));

  // Verify decorator operation response header has been defined.
  EXPECT_CALL(encoder, encodeHeaders(_, true))
      .WillOnce(Invoke([](const HeaderMap& headers, bool) -> void {
        EXPECT_STREQ("testOp", headers.EnvoyDecoratorOperation()->value().c_str());
      }));

  Buffer::OwnedImpl fake_input("1234");
  conn_manager_->onData(fake_input, false);
}

TEST_F(HttpConnectionManagerImplTest, StartAndFinishSpanNormalFlowIngressDecoratorOverrideOp) {
  setup(false, "");

  NiceMock<Tracing::MockSpan>* span = new NiceMock<Tracing::MockSpan>();
  EXPECT_CALL(tracer_, startSpan_(_, _, _, _))
      .WillOnce(
          Invoke([&](const Tracing::Config& config, const HeaderMap&,
                     const RequestInfo::RequestInfo&, const Tracing::Decision) -> Tracing::Span* {
            EXPECT_EQ(Tracing::OperationName::Ingress, config.operationName());

            return span;
          }));
  route_config_provider_.route_config_->route_->decorator_.operation_ = "initOp";
  EXPECT_CALL(*route_config_provider_.route_config_->route_, decorator()).Times(4);
  EXPECT_CALL(route_config_provider_.route_config_->route_->decorator_, apply(_))
      .WillOnce(
          Invoke([&](const Tracing::Span& applyToSpan) -> void { EXPECT_EQ(span, &applyToSpan); }));
  EXPECT_CALL(*span, finishSpan());
  EXPECT_CALL(*span, setTag(_, _)).Times(testing::AnyNumber());
  EXPECT_CALL(runtime_.snapshot_, featureEnabled("tracing.global_enabled", 100, _))
      .WillOnce(Return(true));
  EXPECT_CALL(*span, setOperation("testOp"));

  std::shared_ptr<MockStreamDecoderFilter> filter(new NiceMock<MockStreamDecoderFilter>());

  EXPECT_CALL(filter_factory_, createFilterChain(_))
      .WillRepeatedly(Invoke([&](FilterChainFactoryCallbacks& callbacks) -> void {
        callbacks.addStreamDecoderFilter(filter);
      }));

  // Treat request as internal, otherwise x-request-id header will be overwritten.
  use_remote_address_ = false;
  EXPECT_CALL(random_, uuid()).Times(0);

  StreamDecoder* decoder = nullptr;
  NiceMock<MockStreamEncoder> encoder;
  EXPECT_CALL(*codec_, dispatch(_)).WillRepeatedly(Invoke([&](Buffer::Instance& data) -> void {
    decoder = &conn_manager_->newStream(encoder);

    HeaderMapPtr headers{
        new TestHeaderMapImpl{{":method", "GET"},
                              {":authority", "host"},
                              {":path", "/"},
                              {"x-request-id", "125a4afb-6f55-a4ba-ad80-413f09f48a28"},
                              {"x-envoy-decorator-operation", "testOp"}}};
    decoder->decodeHeaders(std::move(headers), true);

    HeaderMapPtr response_headers{new TestHeaderMapImpl{{":status", "200"}}};
    filter->callbacks_->encodeHeaders(std::move(response_headers), true);
    filter->callbacks_->activeSpan().setTag("service-cluster", "scoobydoo");

    data.drain(4);
  }));

  // Should be no 'x-envoy-decorator-operation' response header, as decorator
  // was overridden by request header.
  EXPECT_CALL(encoder, encodeHeaders(_, true))
      .WillOnce(Invoke([](const HeaderMap& headers, bool) -> void {
        EXPECT_EQ(nullptr, headers.EnvoyDecoratorOperation());
      }));

  Buffer::OwnedImpl fake_input("1234");
  conn_manager_->onData(fake_input, false);
}

TEST_F(HttpConnectionManagerImplTest, StartAndFinishSpanNormalFlowEgressDecorator) {
  setup(false, "");
  tracing_config_.reset(new TracingConnectionManagerConfig(
      {Tracing::OperationName::Egress, {LowerCaseString(":method")}}));

  NiceMock<Tracing::MockSpan>* span = new NiceMock<Tracing::MockSpan>();
  EXPECT_CALL(tracer_, startSpan_(_, _, _, _))
      .WillOnce(
          Invoke([&](const Tracing::Config& config, const HeaderMap&,
                     const RequestInfo::RequestInfo&, const Tracing::Decision) -> Tracing::Span* {
            EXPECT_EQ(Tracing::OperationName::Egress, config.operationName());

            return span;
          }));
  route_config_provider_.route_config_->route_->decorator_.operation_ = "testOp";
  EXPECT_CALL(*route_config_provider_.route_config_->route_, decorator()).Times(4);
  EXPECT_CALL(route_config_provider_.route_config_->route_->decorator_, apply(_))
      .WillOnce(
          Invoke([&](const Tracing::Span& applyToSpan) -> void { EXPECT_EQ(span, &applyToSpan); }));
  EXPECT_CALL(*span, finishSpan());
  EXPECT_CALL(*span, setTag(_, _)).Times(testing::AnyNumber());
  EXPECT_CALL(runtime_.snapshot_, featureEnabled("tracing.global_enabled", 100, _))
      .WillOnce(Return(true));
  EXPECT_CALL(*span, setOperation(_)).Times(0);

  std::shared_ptr<MockStreamDecoderFilter> filter(new NiceMock<MockStreamDecoderFilter>());

  EXPECT_CALL(filter_factory_, createFilterChain(_))
      .WillRepeatedly(Invoke([&](FilterChainFactoryCallbacks& callbacks) -> void {
        callbacks.addStreamDecoderFilter(filter);
      }));

  // Treat request as internal, otherwise x-request-id header will be overwritten.
  use_remote_address_ = false;
  EXPECT_CALL(random_, uuid()).Times(0);

  StreamDecoder* decoder = nullptr;
  NiceMock<MockStreamEncoder> encoder;
  EXPECT_CALL(*codec_, dispatch(_)).WillRepeatedly(Invoke([&](Buffer::Instance& data) -> void {
    decoder = &conn_manager_->newStream(encoder);

    HeaderMapPtr headers{
        new TestHeaderMapImpl{{":method", "GET"},
                              {":authority", "host"},
                              {":path", "/"},
                              {"x-request-id", "125a4afb-6f55-a4ba-ad80-413f09f48a28"}}};
    decoder->decodeHeaders(std::move(headers), true);

    HeaderMapPtr response_headers{new TestHeaderMapImpl{{":status", "200"}}};
    filter->callbacks_->encodeHeaders(std::move(response_headers), true);
    filter->callbacks_->activeSpan().setTag("service-cluster", "scoobydoo");

    data.drain(4);
  }));

  EXPECT_CALL(*filter, decodeHeaders(_, true))
      .WillOnce(Invoke([](HeaderMap& headers, bool) -> FilterHeadersStatus {
        EXPECT_NE(nullptr, headers.EnvoyDecoratorOperation());
        // Verify that decorator operation has been set as request header.
        EXPECT_STREQ("testOp", headers.EnvoyDecoratorOperation()->value().c_str());
        return FilterHeadersStatus::StopIteration;
      }));

  Buffer::OwnedImpl fake_input("1234");
  conn_manager_->onData(fake_input, false);
}

TEST_F(HttpConnectionManagerImplTest, StartAndFinishSpanNormalFlowEgressDecoratorOverrideOp) {
  setup(false, "");
  tracing_config_.reset(new TracingConnectionManagerConfig(
      {Tracing::OperationName::Egress, {LowerCaseString(":method")}}));

  NiceMock<Tracing::MockSpan>* span = new NiceMock<Tracing::MockSpan>();
  EXPECT_CALL(tracer_, startSpan_(_, _, _, _))
      .WillOnce(
          Invoke([&](const Tracing::Config& config, const HeaderMap&,
                     const RequestInfo::RequestInfo&, const Tracing::Decision) -> Tracing::Span* {
            EXPECT_EQ(Tracing::OperationName::Egress, config.operationName());

            return span;
          }));
  route_config_provider_.route_config_->route_->decorator_.operation_ = "initOp";
  EXPECT_CALL(*route_config_provider_.route_config_->route_, decorator()).Times(4);
  EXPECT_CALL(route_config_provider_.route_config_->route_->decorator_, apply(_))
      .WillOnce(
          Invoke([&](const Tracing::Span& applyToSpan) -> void { EXPECT_EQ(span, &applyToSpan); }));
  EXPECT_CALL(*span, finishSpan());
  EXPECT_CALL(*span, setTag(_, _)).Times(testing::AnyNumber());
  EXPECT_CALL(runtime_.snapshot_, featureEnabled("tracing.global_enabled", 100, _))
      .WillOnce(Return(true));
  // Verify that span operation overridden by value supplied in response header.
  EXPECT_CALL(*span, setOperation("testOp"));

  std::shared_ptr<MockStreamDecoderFilter> filter(new NiceMock<MockStreamDecoderFilter>());

  EXPECT_CALL(filter_factory_, createFilterChain(_))
      .WillRepeatedly(Invoke([&](FilterChainFactoryCallbacks& callbacks) -> void {
        callbacks.addStreamDecoderFilter(filter);
      }));

  // Treat request as internal, otherwise x-request-id header will be overwritten.
  use_remote_address_ = false;
  EXPECT_CALL(random_, uuid()).Times(0);

  StreamDecoder* decoder = nullptr;
  NiceMock<MockStreamEncoder> encoder;
  EXPECT_CALL(*codec_, dispatch(_)).WillRepeatedly(Invoke([&](Buffer::Instance& data) -> void {
    decoder = &conn_manager_->newStream(encoder);

    HeaderMapPtr headers{
        new TestHeaderMapImpl{{":method", "GET"},
                              {":authority", "host"},
                              {":path", "/"},
                              {"x-request-id", "125a4afb-6f55-a4ba-ad80-413f09f48a28"}}};
    decoder->decodeHeaders(std::move(headers), true);

    HeaderMapPtr response_headers{
        new TestHeaderMapImpl{{":status", "200"}, {"x-envoy-decorator-operation", "testOp"}}};
    filter->callbacks_->encodeHeaders(std::move(response_headers), true);
    filter->callbacks_->activeSpan().setTag("service-cluster", "scoobydoo");

    data.drain(4);
  }));

  Buffer::OwnedImpl fake_input("1234");
  conn_manager_->onData(fake_input, false);
}

TEST_F(HttpConnectionManagerImplTest,
       StartAndFinishSpanNormalFlowEgressDecoratorOverrideOpNoActiveSpan) {
  setup(false, "");
  tracing_config_.reset(new TracingConnectionManagerConfig(
      {Tracing::OperationName::Egress, {LowerCaseString(":method")}}));

  EXPECT_CALL(runtime_.snapshot_, featureEnabled("tracing.global_enabled", 100, _))
      .WillOnce(Return(false));
  std::shared_ptr<MockStreamDecoderFilter> filter(new NiceMock<MockStreamDecoderFilter>());

  EXPECT_CALL(filter_factory_, createFilterChain(_))
      .WillRepeatedly(Invoke([&](FilterChainFactoryCallbacks& callbacks) -> void {
        callbacks.addStreamDecoderFilter(filter);
      }));

  // Treat request as internal, otherwise x-request-id header will be overwritten.
  use_remote_address_ = false;
  EXPECT_CALL(random_, uuid()).Times(0);

  StreamDecoder* decoder = nullptr;
  NiceMock<MockStreamEncoder> encoder;
  EXPECT_CALL(*codec_, dispatch(_)).WillRepeatedly(Invoke([&](Buffer::Instance& data) -> void {
    decoder = &conn_manager_->newStream(encoder);

    HeaderMapPtr headers{
        new TestHeaderMapImpl{{":method", "GET"},
                              {":authority", "host"},
                              {":path", "/"},
                              {"x-request-id", "125a4afb-6f55-a4ba-ad80-413f09f48a28"}}};
    decoder->decodeHeaders(std::move(headers), true);

    HeaderMapPtr response_headers{
        new TestHeaderMapImpl{{":status", "200"}, {"x-envoy-decorator-operation", "testOp"}}};
    filter->callbacks_->encodeHeaders(std::move(response_headers), true);

    data.drain(4);
  }));

  Buffer::OwnedImpl fake_input("1234");
  conn_manager_->onData(fake_input, false);
}

TEST_F(HttpConnectionManagerImplTest, TestAccessLog) {
  setup(false, "");

  std::shared_ptr<MockStreamDecoderFilter> filter(new NiceMock<MockStreamDecoderFilter>());
  std::shared_ptr<AccessLog::MockInstance> handler(new NiceMock<AccessLog::MockInstance>());

  EXPECT_CALL(filter_factory_, createFilterChain(_))
      .WillOnce(Invoke([&](FilterChainFactoryCallbacks& callbacks) -> void {
        callbacks.addStreamDecoderFilter(filter);
        callbacks.addAccessLogHandler(handler);
      }));

  EXPECT_CALL(*handler, log(_, _, _))
      .WillOnce(Invoke(
          [](const HeaderMap*, const HeaderMap*, const RequestInfo::RequestInfo& request_info) {
            EXPECT_TRUE(request_info.responseCode());
            EXPECT_EQ(request_info.responseCode().value(), uint32_t(200));
            EXPECT_NE(nullptr, request_info.downstreamLocalAddress());
            EXPECT_NE(nullptr, request_info.downstreamRemoteAddress());
            EXPECT_NE(nullptr, request_info.routeEntry());
          }));

  StreamDecoder* decoder = nullptr;
  NiceMock<MockStreamEncoder> encoder;
  EXPECT_CALL(*codec_, dispatch(_)).WillRepeatedly(Invoke([&](Buffer::Instance& data) -> void {
    decoder = &conn_manager_->newStream(encoder);

    HeaderMapPtr headers{
        new TestHeaderMapImpl{{":method", "GET"},
                              {":authority", "host"},
                              {":path", "/"},
                              {"x-request-id", "125a4afb-6f55-a4ba-ad80-413f09f48a28"}}};
    decoder->decodeHeaders(std::move(headers), true);

    HeaderMapPtr response_headers{new TestHeaderMapImpl{{":status", "200"}}};
    filter->callbacks_->encodeHeaders(std::move(response_headers), true);

    data.drain(4);
  }));

  Buffer::OwnedImpl fake_input("1234");
  conn_manager_->onData(fake_input, false);
}

TEST_F(HttpConnectionManagerImplTest, TestAccessLogWithInvalidRequest) {
  setup(false, "");

  std::shared_ptr<MockStreamDecoderFilter> filter(new NiceMock<MockStreamDecoderFilter>());
  std::shared_ptr<AccessLog::MockInstance> handler(new NiceMock<AccessLog::MockInstance>());

  EXPECT_CALL(filter_factory_, createFilterChain(_))
      .WillOnce(Invoke([&](FilterChainFactoryCallbacks& callbacks) -> void {
        callbacks.addStreamDecoderFilter(filter);
        callbacks.addAccessLogHandler(handler);
      }));

  EXPECT_CALL(*handler, log(_, _, _))
      .WillOnce(Invoke(
          [](const HeaderMap*, const HeaderMap*, const RequestInfo::RequestInfo& request_info) {
            EXPECT_TRUE(request_info.responseCode());
            EXPECT_EQ(request_info.responseCode().value(), uint32_t(400));
            EXPECT_NE(nullptr, request_info.downstreamLocalAddress());
            EXPECT_NE(nullptr, request_info.downstreamRemoteAddress());
            EXPECT_EQ(nullptr, request_info.routeEntry());
          }));

  StreamDecoder* decoder = nullptr;
  NiceMock<MockStreamEncoder> encoder;
  EXPECT_CALL(*codec_, dispatch(_)).WillRepeatedly(Invoke([&](Buffer::Instance& data) -> void {
    decoder = &conn_manager_->newStream(encoder);

    // These request headers are missing the necessary ":host"
    HeaderMapPtr headers{new TestHeaderMapImpl{{":method", "GET"}, {":path", "/"}}};
    decoder->decodeHeaders(std::move(headers), true);
    data.drain(0);
  }));

  Buffer::OwnedImpl fake_input;
  conn_manager_->onData(fake_input, false);
}

TEST_F(HttpConnectionManagerImplTest, DoNotStartSpanIfTracingIsNotEnabled) {
  setup(false, "");

  // Disable tracing.
  tracing_config_.reset();

  EXPECT_CALL(tracer_, startSpan_(_, _, _, _)).Times(0);
  ON_CALL(runtime_.snapshot_, featureEnabled("tracing.global_enabled", 100, _))
      .WillByDefault(Return(true));

  std::shared_ptr<MockStreamDecoderFilter> filter(new NiceMock<MockStreamDecoderFilter>());

  EXPECT_CALL(filter_factory_, createFilterChain(_))
      .WillRepeatedly(Invoke([&](FilterChainFactoryCallbacks& callbacks) -> void {
        callbacks.addStreamDecoderFilter(filter);
      }));

  StreamDecoder* decoder = nullptr;
  NiceMock<MockStreamEncoder> encoder;
  EXPECT_CALL(*codec_, dispatch(_)).WillRepeatedly(Invoke([&](Buffer::Instance& data) -> void {
    decoder = &conn_manager_->newStream(encoder);

    HeaderMapPtr headers{
        new TestHeaderMapImpl{{":method", "GET"},
                              {":authority", "host"},
                              {":path", "/"},
                              {"x-request-id", "125a4afb-6f55-a4ba-ad80-413f09f48a28"}}};
    decoder->decodeHeaders(std::move(headers), true);

    HeaderMapPtr response_headers{new TestHeaderMapImpl{{":status", "200"}}};
    filter->callbacks_->encodeHeaders(std::move(response_headers), true);

    data.drain(4);
  }));

  Buffer::OwnedImpl fake_input("1234");
  conn_manager_->onData(fake_input, false);
}

TEST_F(HttpConnectionManagerImplTest, StartSpanOnlyHealthCheckRequest) {
  setup(false, "");

  NiceMock<Tracing::MockSpan>* span = new NiceMock<Tracing::MockSpan>();

  EXPECT_CALL(tracer_, startSpan_(_, _, _, _)).WillOnce(Return(span));
  EXPECT_CALL(*span, finishSpan()).Times(0);

  EXPECT_CALL(runtime_.snapshot_, featureEnabled("tracing.global_enabled", 100, _))
      .WillOnce(Return(true));

  std::shared_ptr<MockStreamDecoderFilter> filter(new NiceMock<MockStreamDecoderFilter>());

  EXPECT_CALL(filter_factory_, createFilterChain(_))
      .WillRepeatedly(Invoke([&](FilterChainFactoryCallbacks& callbacks) -> void {
        callbacks.addStreamDecoderFilter(filter);
      }));

  EXPECT_CALL(*filter, decodeHeaders(_, true))
      .WillOnce(Invoke([&](HeaderMap&, bool) -> FilterHeadersStatus {
        filter->callbacks_->requestInfo().healthCheck(true);
        return FilterHeadersStatus::StopIteration;
      }));

  // Treat request as internal, otherwise x-request-id header will be overwritten.
  use_remote_address_ = false;
  EXPECT_CALL(random_, uuid()).Times(0);

  StreamDecoder* decoder = nullptr;
  NiceMock<MockStreamEncoder> encoder;
  EXPECT_CALL(*codec_, dispatch(_)).WillRepeatedly(Invoke([&](Buffer::Instance& data) -> void {
    decoder = &conn_manager_->newStream(encoder);

    HeaderMapPtr headers{
        new TestHeaderMapImpl{{":method", "GET"},
                              {":authority", "host"},
                              {":path", "/healthcheck"},
                              {"x-request-id", "125a4afb-6f55-94ba-ad80-413f09f48a28"}}};
    decoder->decodeHeaders(std::move(headers), true);

    HeaderMapPtr response_headers{new TestHeaderMapImpl{{":status", "200"}}};
    filter->callbacks_->encodeHeaders(std::move(response_headers), true);

    data.drain(4);
  }));

  Buffer::OwnedImpl fake_input("1234");
  conn_manager_->onData(fake_input, false);

  // Force dtor of active stream to be called so that we can capture tracing HC stat.
  filter_callbacks_.connection_.dispatcher_.clearDeferredDeleteList();

  // HC request, but was originally sampled, so check for two stats here.
  EXPECT_EQ(1UL, tracing_stats_.random_sampling_.value());
  EXPECT_EQ(1UL, tracing_stats_.health_check_.value());
  EXPECT_EQ(0UL, tracing_stats_.service_forced_.value());
}

TEST_F(HttpConnectionManagerImplTest, NoPath) {
  setup(false, "");

  StreamDecoder* decoder = nullptr;
  NiceMock<MockStreamEncoder> encoder;
  EXPECT_CALL(*codec_, dispatch(_)).WillOnce(Invoke([&](Buffer::Instance& data) -> void {
    decoder = &conn_manager_->newStream(encoder);
    HeaderMapPtr headers{new TestHeaderMapImpl{{":authority", "host"}, {":method", "CONNECT"}}};
    decoder->decodeHeaders(std::move(headers), true);
    data.drain(4);
  }));

  EXPECT_CALL(encoder, encodeHeaders(_, true))
      .WillOnce(Invoke([](const HeaderMap& headers, bool) -> void {
        EXPECT_STREQ("404", headers.Status()->value().c_str());
      }));

  Buffer::OwnedImpl fake_input("1234");
  conn_manager_->onData(fake_input, false);
}

TEST_F(HttpConnectionManagerImplTest, RejectWebSocketOnNonWebSocketRoute) {
  setup(false, "");

  StreamDecoder* decoder = nullptr;
  NiceMock<MockStreamEncoder> encoder;
  EXPECT_CALL(*codec_, dispatch(_)).WillOnce(Invoke([&](Buffer::Instance& data) -> void {
    decoder = &conn_manager_->newStream(encoder);
    HeaderMapPtr headers{new TestHeaderMapImpl{{":authority", "host"},
                                               {":method", "GET"},
                                               {":path", "/"},
                                               {"connection", "Upgrade"},
                                               {"upgrade", "websocket"}}};
    decoder->decodeHeaders(std::move(headers), true);
    data.drain(4);
  }));

  EXPECT_CALL(encoder, encodeHeaders(_, true))
      .WillOnce(Invoke([](const HeaderMap& headers, bool) -> void {
        EXPECT_STREQ("403", headers.Status()->value().c_str());
      }));

  Buffer::OwnedImpl fake_input("1234");
  conn_manager_->onData(fake_input, false);

  EXPECT_EQ(1U, stats_.named_.downstream_rq_ws_on_non_ws_route_.value());
}

TEST_F(HttpConnectionManagerImplTest, AllowNonWebSocketOnWebSocketRoute) {
  setup(false, "");

  StreamDecoder* decoder = nullptr;
  NiceMock<MockStreamEncoder> encoder;

  // Websocket enabled route
  ON_CALL(route_config_provider_.route_config_->route_->route_entry_, useWebSocket())
      .WillByDefault(Return(true));

  // Non websocket request
  EXPECT_CALL(*codec_, dispatch(_)).WillOnce(Invoke([&](Buffer::Instance& data) -> void {
    decoder = &conn_manager_->newStream(encoder);
    HeaderMapPtr headers{
        new TestHeaderMapImpl{{":authority", "host"}, {":method", "GET"}, {":path", "/"}}};
    decoder->decodeHeaders(std::move(headers), true);
    data.drain(4);
  }));

  Buffer::OwnedImpl fake_input("1234");
  conn_manager_->onData(fake_input, false);

  EXPECT_EQ(0U, stats_.named_.downstream_cx_websocket_active_.value());
  EXPECT_EQ(0U, stats_.named_.downstream_cx_websocket_total_.value());
  EXPECT_EQ(1U, stats_.named_.downstream_cx_http1_active_.value());
}

TEST_F(HttpConnectionManagerImplTest, WebSocketNoThreadLocalCluster) {
  setup(false, "");

  EXPECT_CALL(cluster_manager_, get(_)).WillOnce(Return(nullptr));
  expectOnUpstreamInitFailure();
  EXPECT_EQ(1U, stats_.named_.downstream_cx_websocket_active_.value());
  EXPECT_EQ(1U, stats_.named_.downstream_cx_websocket_total_.value());
  EXPECT_EQ(0U, stats_.named_.downstream_cx_http1_active_.value());

  filter_callbacks_.connection_.dispatcher_.clearDeferredDeleteList();
  conn_manager_.reset();
  EXPECT_EQ(0U, stats_.named_.downstream_cx_websocket_active_.value());
}

TEST_F(HttpConnectionManagerImplTest, WebSocketNoConnInPool) {
  setup(false, "");

  Upstream::MockHost::MockCreateConnectionData conn_info;
  EXPECT_CALL(cluster_manager_, tcpConnForCluster_(_, _)).WillOnce(Return(conn_info));

  expectOnUpstreamInitFailure();
  EXPECT_EQ(1U, stats_.named_.downstream_cx_websocket_active_.value());
  EXPECT_EQ(1U, stats_.named_.downstream_cx_websocket_total_.value());
  EXPECT_EQ(0U, stats_.named_.downstream_cx_http1_active_.value());

  filter_callbacks_.connection_.dispatcher_.clearDeferredDeleteList();
  conn_manager_.reset();
  EXPECT_EQ(0U, stats_.named_.downstream_cx_websocket_active_.value());
}

TEST_F(HttpConnectionManagerImplTest, WebSocketMetadataMatch) {
  setup(false, "");

  Router::MockMetadataMatchCriteria matches;

  ON_CALL(route_config_provider_.route_config_->route_->route_entry_, metadataMatchCriteria())
      .WillByDefault(Return(
          &route_config_provider_.route_config_->route_->route_entry_.metadata_matches_criteria_));

  EXPECT_CALL(cluster_manager_, tcpConnForCluster_(_, _))
      .WillOnce(Invoke([&](const std::string&, Upstream::LoadBalancerContext* context)
                           -> Upstream::MockHost::MockCreateConnectionData {
        EXPECT_EQ(
            context->metadataMatchCriteria(),
            &route_config_provider_.route_config_->route_->route_entry_.metadata_matches_criteria_);
        return {};
      }));
  expectOnUpstreamInitFailure();

  EXPECT_EQ(1U, stats_.named_.downstream_cx_websocket_active_.value());
  EXPECT_EQ(1U, stats_.named_.downstream_cx_websocket_total_.value());
}

TEST_F(HttpConnectionManagerImplTest, WebSocketConnectTimeoutError) {
  setup(false, "");

  Event::MockTimer* connect_timer =
      new NiceMock<Event::MockTimer>(&filter_callbacks_.connection_.dispatcher_);
  NiceMock<Network::MockClientConnection>* upstream_connection =
      new NiceMock<Network::MockClientConnection>();
  Upstream::MockHost::MockCreateConnectionData conn_info;

  conn_info.connection_ = upstream_connection;
  conn_info.host_description_.reset(
      new Upstream::HostImpl(cluster_manager_.thread_local_cluster_.cluster_.info_, "newhost",
                             Network::Utility::resolveUrl("tcp://127.0.0.1:80"),
                             envoy::api::v2::core::Metadata::default_instance(), 1,
                             envoy::api::v2::core::Locality().default_instance()));
  EXPECT_CALL(*connect_timer, enableTimer(_));
  EXPECT_CALL(cluster_manager_, tcpConnForCluster_("fake_cluster", _)).WillOnce(Return(conn_info));

  StreamDecoder* decoder = nullptr;
  NiceMock<MockStreamEncoder> encoder;

  ON_CALL(route_config_provider_.route_config_->route_->route_entry_, useWebSocket())
      .WillByDefault(Return(true));

  EXPECT_CALL(*codec_, dispatch(_)).WillOnce(Invoke([&](Buffer::Instance& data) -> void {
    decoder = &conn_manager_->newStream(encoder);
    HeaderMapPtr headers{new TestHeaderMapImpl{{":authority", "host"},
                                               {":method", "GET"},
                                               {":path", "/"},
                                               {"connection", "Upgrade"},
                                               {"upgrade", "websocket"}}};
    decoder->decodeHeaders(std::move(headers), true);
    data.drain(4);
  }));

  EXPECT_CALL(encoder, encodeHeaders(_, true))
      .WillOnce(Invoke([](const HeaderMap& headers, bool) -> void {
        EXPECT_STREQ("504", headers.Status()->value().c_str());
      }));

  Buffer::OwnedImpl fake_input("1234");
  conn_manager_->onData(fake_input, false);

  connect_timer->callback_();
  filter_callbacks_.connection_.dispatcher_.clearDeferredDeleteList();
  conn_manager_.reset();
}

TEST_F(HttpConnectionManagerImplTest, WebSocketConnectionFailure) {
  setup(false, "");

  Event::MockTimer* connect_timer =
      new NiceMock<Event::MockTimer>(&filter_callbacks_.connection_.dispatcher_);
  NiceMock<Network::MockClientConnection>* upstream_connection =
      new NiceMock<Network::MockClientConnection>();
  Upstream::MockHost::MockCreateConnectionData conn_info;

  conn_info.connection_ = upstream_connection;
  conn_info.host_description_.reset(
      new Upstream::HostImpl(cluster_manager_.thread_local_cluster_.cluster_.info_, "newhost",
                             Network::Utility::resolveUrl("tcp://127.0.0.1:80"),
                             envoy::api::v2::core::Metadata::default_instance(), 1,
                             envoy::api::v2::core::Locality().default_instance()));
  EXPECT_CALL(*connect_timer, enableTimer(_));
  EXPECT_CALL(cluster_manager_, tcpConnForCluster_("fake_cluster", _)).WillOnce(Return(conn_info));

  StreamDecoder* decoder = nullptr;
  NiceMock<MockStreamEncoder> encoder;

  ON_CALL(route_config_provider_.route_config_->route_->route_entry_, useWebSocket())
      .WillByDefault(Return(true));

  EXPECT_CALL(*codec_, dispatch(_)).WillOnce(Invoke([&](Buffer::Instance& data) -> void {
    decoder = &conn_manager_->newStream(encoder);
    HeaderMapPtr headers{new TestHeaderMapImpl{{":authority", "host"},
                                               {":method", "GET"},
                                               {":path", "/"},
                                               {"connection", "Upgrade"},
                                               {"upgrade", "websocket"}}};
    decoder->decodeHeaders(std::move(headers), true);
    data.drain(4);
  }));

  EXPECT_CALL(encoder, encodeHeaders(_, true))
      .WillOnce(Invoke([](const HeaderMap& headers, bool) -> void {
        EXPECT_STREQ("504", headers.Status()->value().c_str());
      }));

  Buffer::OwnedImpl fake_input("1234");
  conn_manager_->onData(fake_input, false);

  // expectOnUpstreamInitFailure("504");
  upstream_connection->raiseEvent(Network::ConnectionEvent::RemoteClose);
  filter_callbacks_.connection_.dispatcher_.clearDeferredDeleteList();
  conn_manager_.reset();
}

TEST_F(HttpConnectionManagerImplTest, WebSocketPrefixAndAutoHostRewrite) {
  setup(false, "");

  StreamDecoder* decoder = nullptr;
  NiceMock<MockStreamEncoder> encoder;
  NiceMock<Network::MockClientConnection>* upstream_connection =
      new NiceMock<Network::MockClientConnection>();
  Upstream::MockHost::MockCreateConnectionData conn_info;
  HeaderMapPtr headers{new TestHeaderMapImpl{{":authority", "host"},
                                             {":method", "GET"},
                                             {":path", "/"},
                                             {"connection", "Upgrade"},
                                             {"upgrade", "websocket"}}};
  auto raw_header_ptr = headers.get();

  conn_info.connection_ = upstream_connection;
  conn_info.host_description_.reset(
      new Upstream::HostImpl(cluster_manager_.thread_local_cluster_.cluster_.info_, "newhost",
                             Network::Utility::resolveUrl("tcp://127.0.0.1:80"),
                             envoy::api::v2::core::Metadata::default_instance(), 1,
                             envoy::api::v2::core::Locality().default_instance()));
  EXPECT_CALL(cluster_manager_, tcpConnForCluster_("fake_cluster", _)).WillOnce(Return(conn_info));

  ON_CALL(route_config_provider_.route_config_->route_->route_entry_, useWebSocket())
      .WillByDefault(Return(true));

  EXPECT_CALL(route_config_provider_.route_config_->route_->route_entry_,
              finalizeRequestHeaders(_, _));
  EXPECT_CALL(route_config_provider_.route_config_->route_->route_entry_, autoHostRewrite())
      .WillOnce(Return(true));

  EXPECT_CALL(*codec_, dispatch(_)).WillOnce(Invoke([&](Buffer::Instance& data) -> void {
    decoder = &conn_manager_->newStream(encoder);
    decoder->decodeHeaders(std::move(headers), true);
    data.drain(4);
  }));

  Buffer::OwnedImpl fake_input("1234");
  conn_manager_->onData(fake_input, false);
  upstream_connection->raiseEvent(Network::ConnectionEvent::Connected);

  // rewritten authority header when auto_host_rewrite is true
  EXPECT_STREQ("newhost", raw_header_ptr->Host()->value().c_str());
  EXPECT_EQ(1U, stats_.named_.downstream_cx_websocket_active_.value());
  EXPECT_EQ(1U, stats_.named_.downstream_cx_websocket_total_.value());
  EXPECT_EQ(0U, stats_.named_.downstream_cx_http1_active_.value());

  filter_callbacks_.connection_.dispatcher_.clearDeferredDeleteList();
  conn_manager_.reset();
  EXPECT_EQ(0U, stats_.named_.downstream_cx_websocket_active_.value());
}

TEST_F(HttpConnectionManagerImplTest, DrainClose) {
  setup(true, "");

  MockStreamDecoderFilter* filter = new NiceMock<MockStreamDecoderFilter>();
  EXPECT_CALL(filter_factory_, createFilterChain(_))
      .WillOnce(Invoke([&](FilterChainFactoryCallbacks& callbacks) -> void {
        callbacks.addStreamDecoderFilter(StreamDecoderFilterSharedPtr{filter});
      }));

  EXPECT_CALL(*filter, decodeHeaders(_, true))
      .WillOnce(Invoke([](HeaderMap& headers, bool) -> FilterHeadersStatus {
        EXPECT_NE(nullptr, headers.ForwardedFor());
        EXPECT_STREQ("https", headers.ForwardedProto()->value().c_str());
        return FilterHeadersStatus::StopIteration;
      }));

  StreamDecoder* decoder = nullptr;
  NiceMock<MockStreamEncoder> encoder;
  EXPECT_CALL(*codec_, dispatch(_)).WillOnce(Invoke([&](Buffer::Instance&) -> void {
    decoder = &conn_manager_->newStream(encoder);
    HeaderMapPtr headers{new TestHeaderMapImpl{{":authority", "host"}, {":path", "/"}}};
    decoder->decodeHeaders(std::move(headers), true);
  }));

  Buffer::OwnedImpl fake_input;
  conn_manager_->onData(fake_input, false);

  HeaderMapPtr response_headers{new TestHeaderMapImpl{{":status", "300"}}};
  Event::MockTimer* drain_timer = new Event::MockTimer(&filter_callbacks_.connection_.dispatcher_);
  EXPECT_CALL(*drain_timer, enableTimer(_));
  EXPECT_CALL(drain_close_, drainClose()).WillOnce(Return(true));
  EXPECT_CALL(*codec_, shutdownNotice());
  filter->callbacks_->encodeHeaders(std::move(response_headers), true);
  EXPECT_EQ(ssl_connection_.get(), filter->callbacks_->connection()->ssl());

  EXPECT_CALL(*codec_, goAway());
  EXPECT_CALL(filter_callbacks_.connection_, close(Network::ConnectionCloseType::FlushWrite));
  EXPECT_CALL(*drain_timer, disableTimer());
  drain_timer->callback_();

  EXPECT_EQ(1U, stats_.named_.downstream_cx_drain_close_.value());
  EXPECT_EQ(1U, stats_.named_.downstream_rq_3xx_.value());
  EXPECT_EQ(1U, listener_stats_.downstream_rq_3xx_.value());
}

TEST_F(HttpConnectionManagerImplTest, ResponseBeforeRequestComplete) {
  InSequence s;
  setup(false, "envoy-server-test");

  EXPECT_CALL(*codec_, dispatch(_)).WillOnce(Invoke([&](Buffer::Instance&) -> void {
    StreamDecoder* decoder = &conn_manager_->newStream(response_encoder_);
    HeaderMapPtr headers{new TestHeaderMapImpl{{":authority", "host"}, {":path", "/"}}};
    decoder->decodeHeaders(std::move(headers), false);
  }));

  setupFilterChain(1, 0);

  EXPECT_CALL(*decoder_filters_[0], decodeHeaders(_, false))
      .WillOnce(Return(FilterHeadersStatus::StopIteration));

  Buffer::OwnedImpl fake_input;
  conn_manager_->onData(fake_input, false);

  EXPECT_CALL(response_encoder_, encodeHeaders(_, true))
      .WillOnce(Invoke([](const HeaderMap& headers, bool) -> void {
        EXPECT_NE(nullptr, headers.Server());
        EXPECT_STREQ("envoy-server-test", headers.Server()->value().c_str());
      }));
  EXPECT_CALL(*decoder_filters_[0], onDestroy());
  EXPECT_CALL(filter_callbacks_.connection_, close(Network::ConnectionCloseType::FlushWrite));

  HeaderMapPtr response_headers{new TestHeaderMapImpl{{":status", "200"}}};
  decoder_filters_[0]->callbacks_->encodeHeaders(std::move(response_headers), true);
}

TEST_F(HttpConnectionManagerImplTest, ResponseStartBeforeRequestComplete) {
  setup(false, "");

  // This is like ResponseBeforeRequestComplete, but it tests the case where we start the reply
  // before the request completes, but don't finish the reply until after the request completes.
  MockStreamDecoderFilter* filter = new NiceMock<MockStreamDecoderFilter>();
  EXPECT_CALL(filter_factory_, createFilterChain(_))
      .WillOnce(Invoke([&](FilterChainFactoryCallbacks& callbacks) -> void {
        callbacks.addStreamDecoderFilter(StreamDecoderFilterSharedPtr{filter});
      }));

  EXPECT_CALL(*filter, decodeHeaders(_, false))
      .WillOnce(Return(FilterHeadersStatus::StopIteration));

  // Start the request
  StreamDecoder* decoder = nullptr;
  NiceMock<MockStreamEncoder> encoder;
  EXPECT_CALL(*codec_, dispatch(_)).WillOnce(Invoke([&](Buffer::Instance&) -> void {
    decoder = &conn_manager_->newStream(encoder);
    HeaderMapPtr headers{new TestHeaderMapImpl{{":authority", "host"}, {":path", "/"}}};
    decoder->decodeHeaders(std::move(headers), false);
  }));

  Buffer::OwnedImpl fake_input("hello");
  conn_manager_->onData(fake_input, false);

  // Start the response
  HeaderMapPtr response_headers{new TestHeaderMapImpl{{":status", "200"}}};
  EXPECT_CALL(encoder, encodeHeaders(_, false))
      .WillOnce(Invoke([](const HeaderMap& headers, bool) -> void {
        EXPECT_NE(nullptr, headers.Server());
        EXPECT_STREQ("", headers.Server()->value().c_str());
      }));
  filter->callbacks_->encodeHeaders(std::move(response_headers), false);

  // Finish the request.
  EXPECT_CALL(*filter, decodeData(_, true));
  EXPECT_CALL(*codec_, dispatch(_)).WillOnce(Invoke([&](Buffer::Instance& data) -> void {
    decoder->decodeData(data, true);
  }));

  conn_manager_->onData(fake_input, false);

  // Since we started the response before the request was complete, we will still close the
  // connection since we already sent a connection: close header. We won't "reset" the stream
  // however.
  EXPECT_CALL(filter_callbacks_.connection_, close(Network::ConnectionCloseType::FlushWrite));
  Buffer::OwnedImpl fake_response("world");
  filter->callbacks_->encodeData(fake_response, true);
}

TEST_F(HttpConnectionManagerImplTest, DownstreamDisconnect) {
  InSequence s;
  setup(false, "");

  NiceMock<MockStreamEncoder> encoder;
  EXPECT_CALL(*codec_, dispatch(_)).WillOnce(Invoke([&](Buffer::Instance& data) -> void {
    conn_manager_->newStream(encoder);
    data.drain(2);
  }));

  setupFilterChain(1, 0);

  // Kick off the incoming data.
  Buffer::OwnedImpl fake_input("1234");
  conn_manager_->onData(fake_input, false);

  // Now raise a remote disconnection, we should see the filter get reset called.
  EXPECT_CALL(*decoder_filters_[0], onDestroy());
  conn_manager_->onEvent(Network::ConnectionEvent::RemoteClose);
}

TEST_F(HttpConnectionManagerImplTest, DownstreamProtocolError) {
  InSequence s;
  setup(false, "");

  EXPECT_CALL(*codec_, dispatch(_)).WillOnce(Invoke([&](Buffer::Instance&) -> void {
    conn_manager_->newStream(response_encoder_);
    throw CodecProtocolException("protocol error");
  }));

  setupFilterChain(1, 0);

  // A protocol exception should result in reset of the streams followed by a local close.
  EXPECT_CALL(*decoder_filters_[0], onDestroy());
  EXPECT_CALL(filter_callbacks_.connection_, close(Network::ConnectionCloseType::FlushWrite));

  // Kick off the incoming data.
  Buffer::OwnedImpl fake_input("1234");
  conn_manager_->onData(fake_input, false);
}

TEST_F(HttpConnectionManagerImplTest, IdleTimeoutNoCodec) {
  // Not used in the test.
  delete codec_;

  idle_timeout_ = (std::chrono::milliseconds(10));
  Event::MockTimer* idle_timer = new Event::MockTimer(&filter_callbacks_.connection_.dispatcher_);
  EXPECT_CALL(*idle_timer, enableTimer(_));
  setup(false, "");

  EXPECT_CALL(filter_callbacks_.connection_, close(Network::ConnectionCloseType::FlushWrite));
  EXPECT_CALL(*idle_timer, disableTimer());
  idle_timer->callback_();

  EXPECT_EQ(1U, stats_.named_.downstream_cx_idle_timeout_.value());
}

TEST_F(HttpConnectionManagerImplTest, IdleTimeout) {
  idle_timeout_ = (std::chrono::milliseconds(10));
  Event::MockTimer* idle_timer = new Event::MockTimer(&filter_callbacks_.connection_.dispatcher_);
  EXPECT_CALL(*idle_timer, enableTimer(_));
  setup(false, "");

  MockStreamDecoderFilter* filter = new NiceMock<MockStreamDecoderFilter>();
  EXPECT_CALL(filter_factory_, createFilterChain(_))
      .WillOnce(Invoke([&](FilterChainFactoryCallbacks& callbacks) -> void {
        callbacks.addStreamDecoderFilter(StreamDecoderFilterSharedPtr{filter});
      }));

  NiceMock<MockStreamEncoder> encoder;
  StreamDecoder* decoder = nullptr;
  EXPECT_CALL(*codec_, dispatch(_)).WillOnce(Invoke([&](Buffer::Instance&) -> void {
    decoder = &conn_manager_->newStream(encoder);
    HeaderMapPtr headers{new TestHeaderMapImpl{{":authority", "host"}, {":path", "/"}}};
    decoder->decodeHeaders(std::move(headers), false);

    Buffer::OwnedImpl fake_data("hello");
    decoder->decodeData(fake_data, true);
  }));

  EXPECT_CALL(*idle_timer, disableTimer());
  EXPECT_CALL(*filter, decodeHeaders(_, false))
      .WillOnce(Return(FilterHeadersStatus::StopIteration));
  EXPECT_CALL(*filter, decodeData(_, true))
      .WillOnce(Return(FilterDataStatus::StopIterationNoBuffer));

  // Kick off the incoming data.
  Buffer::OwnedImpl fake_input("1234");
  conn_manager_->onData(fake_input, false);

  EXPECT_CALL(*idle_timer, enableTimer(_));
  HeaderMapPtr response_headers{new TestHeaderMapImpl{{":status", "200"}}};
  filter->callbacks_->encodeHeaders(std::move(response_headers), true);

  Event::MockTimer* drain_timer = new Event::MockTimer(&filter_callbacks_.connection_.dispatcher_);
  EXPECT_CALL(*drain_timer, enableTimer(_));
  idle_timer->callback_();

  EXPECT_CALL(*codec_, goAway());
  EXPECT_CALL(filter_callbacks_.connection_, close(Network::ConnectionCloseType::FlushWrite));
  EXPECT_CALL(*idle_timer, disableTimer());
  EXPECT_CALL(*drain_timer, disableTimer());
  drain_timer->callback_();

  EXPECT_EQ(1U, stats_.named_.downstream_cx_idle_timeout_.value());
}

TEST_F(HttpConnectionManagerImplTest, IntermediateBufferingEarlyResponse) {
  InSequence s;
  setup(false, "");

  EXPECT_CALL(*codec_, dispatch(_)).WillOnce(Invoke([&](Buffer::Instance&) -> void {
    StreamDecoder* decoder = &conn_manager_->newStream(response_encoder_);
    HeaderMapPtr headers{new TestHeaderMapImpl{{":authority", "host"}, {":path", "/"}}};
    decoder->decodeHeaders(std::move(headers), false);

    Buffer::OwnedImpl fake_data("hello");
    decoder->decodeData(fake_data, true);
  }));

  setupFilterChain(2, 0);

  EXPECT_CALL(*decoder_filters_[0], decodeHeaders(_, false))
      .WillOnce(Return(FilterHeadersStatus::StopIteration));
  EXPECT_CALL(*decoder_filters_[0], decodeData(_, true))
      .WillOnce(Return(FilterDataStatus::StopIterationAndBuffer));

  // Kick off the incoming data.
  Buffer::OwnedImpl fake_input("1234");
  conn_manager_->onData(fake_input, false);

  // Mimic a decoder filter that trapped data and now sends on the headers.
  EXPECT_CALL(*decoder_filters_[1], decodeHeaders(_, false))
      .WillOnce(Invoke([&](HeaderMap&, bool) -> FilterHeadersStatus {
        // Now filter 2 will send a complete response.
        HeaderMapPtr response_headers{new TestHeaderMapImpl{{":status", "200"}}};
        decoder_filters_[1]->callbacks_->encodeHeaders(std::move(response_headers), true);
        return FilterHeadersStatus::StopIteration;
      }));

  EXPECT_CALL(response_encoder_, encodeHeaders(_, true));
  expectOnDestroy();

  // Response is already complete so we drop buffered body data when we continue.
  EXPECT_CALL(*decoder_filters_[1], decodeData(_, _)).Times(0);
  decoder_filters_[0]->callbacks_->continueDecoding();
}

TEST_F(HttpConnectionManagerImplTest, DoubleBuffering) {
  InSequence s;
  setup(false, "");

  // The data will get moved so we need to have a copy to compare against.
  Buffer::OwnedImpl fake_data("hello");
  Buffer::OwnedImpl fake_data_copy("hello");
  EXPECT_CALL(*codec_, dispatch(_)).WillOnce(Invoke([&](Buffer::Instance&) -> void {
    StreamDecoder* decoder = &conn_manager_->newStream(response_encoder_);
    HeaderMapPtr headers{new TestHeaderMapImpl{{":authority", "host"}, {":path", "/"}}};
    decoder->decodeHeaders(std::move(headers), false);
    decoder->decodeData(fake_data, true);
  }));

  setupFilterChain(3, 0);

  EXPECT_CALL(*decoder_filters_[0], decodeHeaders(_, false))
      .WillOnce(Return(FilterHeadersStatus::StopIteration));
  EXPECT_CALL(*decoder_filters_[0], decodeData(_, true))
      .WillOnce(Return(FilterDataStatus::StopIterationAndBuffer));

  // Kick off the incoming data.
  Buffer::OwnedImpl fake_input("1234");
  conn_manager_->onData(fake_input, false);

  // Continue iteration and stop and buffer on the 2nd filter.
  EXPECT_CALL(*decoder_filters_[1], decodeHeaders(_, false))
      .WillOnce(Return(FilterHeadersStatus::StopIteration));
  EXPECT_CALL(*decoder_filters_[1], decodeData(_, true))
      .WillOnce(Return(FilterDataStatus::StopIterationAndBuffer));
  decoder_filters_[0]->callbacks_->continueDecoding();

  // Continue iteration. We expect the 3rd filter to not receive double data but for the buffered
  // data to have been kept inline as it moves through.
  EXPECT_CALL(*decoder_filters_[2], decodeHeaders(_, false))
      .WillOnce(Return(FilterHeadersStatus::StopIteration));
  EXPECT_CALL(*decoder_filters_[2], decodeData(BufferEqual(&fake_data_copy), true))
      .WillOnce(Return(FilterDataStatus::StopIterationNoBuffer));
  decoder_filters_[1]->callbacks_->continueDecoding();
}

TEST_F(HttpConnectionManagerImplTest, ZeroByteDataFiltering) {
  InSequence s;
  setup(false, "");

  StreamDecoder* decoder = nullptr;
  EXPECT_CALL(*codec_, dispatch(_)).WillOnce(Invoke([&](Buffer::Instance&) -> void {
    decoder = &conn_manager_->newStream(response_encoder_);
    HeaderMapPtr headers{new TestHeaderMapImpl{{":authority", "host"}, {":path", "/"}}};
    decoder->decodeHeaders(std::move(headers), false);
  }));

  setupFilterChain(2, 0);

  EXPECT_CALL(*decoder_filters_[0], decodeHeaders(_, false))
      .WillOnce(Return(FilterHeadersStatus::StopIteration));

  // Kick off the incoming data.
  Buffer::OwnedImpl fake_input("1234");
  conn_manager_->onData(fake_input, false);

  // Continue headers only of filter 1.
  EXPECT_CALL(*decoder_filters_[1], decodeHeaders(_, false))
      .WillOnce(Return(FilterHeadersStatus::StopIteration));
  decoder_filters_[0]->callbacks_->continueDecoding();

  // Stop zero byte data.
  EXPECT_CALL(*decoder_filters_[0], decodeData(_, true))
      .WillOnce(Return(FilterDataStatus::StopIterationAndBuffer));
  Buffer::OwnedImpl zero;
  decoder->decodeData(zero, true);

  // Continue.
  EXPECT_CALL(*decoder_filters_[1], decodeData(_, true))
      .WillOnce(Return(FilterDataStatus::StopIterationNoBuffer));
  decoder_filters_[0]->callbacks_->continueDecoding();
}

TEST_F(HttpConnectionManagerImplTest, FilterAddBodyInTrailersCallback) {
  InSequence s;
  setup(false, "");

  EXPECT_CALL(*codec_, dispatch(_)).WillOnce(Invoke([&](Buffer::Instance&) -> void {
    StreamDecoder* decoder = &conn_manager_->newStream(response_encoder_);
    HeaderMapPtr headers{new TestHeaderMapImpl{{":authority", "host"}, {":path", "/"}}};
    decoder->decodeHeaders(std::move(headers), false);

    Buffer::OwnedImpl fake_data("hello");
    decoder->decodeData(fake_data, false);

    HeaderMapPtr trailers{new TestHeaderMapImpl{{"foo", "bar"}}};
    decoder->decodeTrailers(std::move(trailers));
  }));

  setupFilterChain(2, 2);

  EXPECT_CALL(*decoder_filters_[0], decodeHeaders(_, false))
      .WillOnce(Return(FilterHeadersStatus::Continue));
  EXPECT_CALL(*decoder_filters_[1], decodeHeaders(_, false))
      .WillOnce(Return(FilterHeadersStatus::StopIteration));
  EXPECT_CALL(*decoder_filters_[0], decodeData(_, false))
      .WillOnce(Return(FilterDataStatus::Continue));
  EXPECT_CALL(*decoder_filters_[1], decodeData(_, false))
      .WillOnce(Return(FilterDataStatus::StopIterationAndBuffer));
  Buffer::OwnedImpl trailers_data("hello");
  EXPECT_CALL(*decoder_filters_[0], decodeTrailers(_))
      .WillOnce(InvokeWithoutArgs([&]() -> FilterTrailersStatus {
        decoder_filters_[0]->callbacks_->addDecodedData(trailers_data, true);
        return FilterTrailersStatus::Continue;
      }));
  EXPECT_CALL(*decoder_filters_[1], decodeData(Ref(trailers_data), false))
      .WillOnce(Return(FilterDataStatus::StopIterationAndBuffer));
  EXPECT_CALL(*decoder_filters_[1], decodeTrailers(_))
      .WillOnce(Return(FilterTrailersStatus::StopIteration));

  // Kick off the incoming data.
  Buffer::OwnedImpl fake_input("1234");
  conn_manager_->onData(fake_input, false);

  EXPECT_CALL(*encoder_filters_[0], encodeHeaders(_, false))
      .WillOnce(Return(FilterHeadersStatus::Continue));
  EXPECT_CALL(*encoder_filters_[1], encodeHeaders(_, false))
      .WillOnce(Return(FilterHeadersStatus::Continue));
  EXPECT_CALL(response_encoder_, encodeHeaders(_, false));

  decoder_filters_[1]->callbacks_->encodeHeaders(
      HeaderMapPtr{new TestHeaderMapImpl{{":status", "200"}}}, false);

  EXPECT_CALL(*encoder_filters_[0], encodeData(_, false))
      .WillOnce(Return(FilterDataStatus::Continue));
  EXPECT_CALL(*encoder_filters_[1], encodeData(_, false))
      .WillOnce(Return(FilterDataStatus::Continue));
  EXPECT_CALL(response_encoder_, encodeData(_, false));

  Buffer::OwnedImpl response_body("response");
  decoder_filters_[1]->callbacks_->encodeData(response_body, false);
  EXPECT_CALL(*encoder_filters_[0], encodeTrailers(_))
      .WillOnce(InvokeWithoutArgs([&]() -> FilterTrailersStatus {
        encoder_filters_[0]->callbacks_->addEncodedData(trailers_data, true);
        return FilterTrailersStatus::Continue;
      }));
  EXPECT_CALL(*encoder_filters_[1], encodeData(Ref(trailers_data), false))
      .WillOnce(Return(FilterDataStatus::Continue));
  EXPECT_CALL(response_encoder_, encodeData(_, false));
  EXPECT_CALL(*encoder_filters_[1], encodeTrailers(_))
      .WillOnce(Return(FilterTrailersStatus::Continue));
  EXPECT_CALL(response_encoder_, encodeTrailers(_));
  expectOnDestroy();

  decoder_filters_[1]->callbacks_->encodeTrailers(
      HeaderMapPtr{new TestHeaderMapImpl{{"some", "trailer"}}});
}

// Add*Data during the *Data callbacks.
TEST_F(HttpConnectionManagerImplTest, FilterAddBodyDuringDecodeData) {
  InSequence s;
  setup(false, "");

  EXPECT_CALL(*codec_, dispatch(_)).WillOnce(Invoke([&](Buffer::Instance&) -> void {
    StreamDecoder* decoder = &conn_manager_->newStream(response_encoder_);
    HeaderMapPtr headers{new TestHeaderMapImpl{{":authority", "host"}, {":path", "/"}}};
    decoder->decodeHeaders(std::move(headers), false);

    Buffer::OwnedImpl data1("hello");
    decoder->decodeData(data1, false);

    Buffer::OwnedImpl data2("world");
    decoder->decodeData(data2, true);
  }));

  setupFilterChain(2, 2);

  EXPECT_CALL(*decoder_filters_[0], decodeHeaders(_, false))
      .WillOnce(Return(FilterHeadersStatus::StopIteration));
  EXPECT_CALL(*decoder_filters_[0], decodeData(_, false))
      .WillOnce(Return(FilterDataStatus::StopIterationAndBuffer));
  EXPECT_CALL(*decoder_filters_[0], decodeData(_, true))
      .WillOnce(Invoke([&](Buffer::Instance& data, bool) -> FilterDataStatus {
        decoder_filters_[0]->callbacks_->addDecodedData(data, true);
        EXPECT_EQ(TestUtility::bufferToString(*decoder_filters_[0]->callbacks_->decodingBuffer()),
                  "helloworld");
        return FilterDataStatus::Continue;
      }));
  EXPECT_CALL(*decoder_filters_[1], decodeHeaders(_, false))
      .WillOnce(Return(FilterHeadersStatus::Continue));
  EXPECT_CALL(*decoder_filters_[1], decodeData(_, true))
      .WillOnce(Return(FilterDataStatus::Continue));

  // Kick off the incoming data.
  Buffer::OwnedImpl fake_input("1234");
  conn_manager_->onData(fake_input, false);

  EXPECT_CALL(*encoder_filters_[0], encodeHeaders(_, false))
      .WillOnce(Return(FilterHeadersStatus::StopIteration));
  EXPECT_CALL(*encoder_filters_[0], encodeData(_, false))
      .WillOnce(Return(FilterDataStatus::StopIterationAndBuffer));
  EXPECT_CALL(*encoder_filters_[0], encodeData(_, true))
      .WillOnce(Invoke([&](Buffer::Instance& data, bool) -> FilterDataStatus {
        encoder_filters_[0]->callbacks_->addEncodedData(data, true);
        EXPECT_EQ(TestUtility::bufferToString(*encoder_filters_[0]->callbacks_->encodingBuffer()),
                  "goodbye");
        return FilterDataStatus::Continue;
      }));
  EXPECT_CALL(*encoder_filters_[1], encodeHeaders(_, false))
      .WillOnce(Return(FilterHeadersStatus::Continue));
  EXPECT_CALL(response_encoder_, encodeHeaders(_, false));
  EXPECT_CALL(*encoder_filters_[1], encodeData(_, true))
      .WillOnce(Return(FilterDataStatus::Continue));
  EXPECT_CALL(response_encoder_, encodeData(_, true));
  expectOnDestroy();

  decoder_filters_[1]->callbacks_->encodeHeaders(
      HeaderMapPtr{new TestHeaderMapImpl{{":status", "200"}}}, false);
  Buffer::OwnedImpl data1("good");
  decoder_filters_[1]->callbacks_->encodeData(data1, false);
  Buffer::OwnedImpl data2("bye");
  decoder_filters_[1]->callbacks_->encodeData(data2, true);
}

TEST_F(HttpConnectionManagerImplTest, FilterAddBodyInline) {
  InSequence s;
  setup(false, "");

  EXPECT_CALL(*codec_, dispatch(_)).WillOnce(Invoke([&](Buffer::Instance&) -> void {
    StreamDecoder* decoder = &conn_manager_->newStream(response_encoder_);
    HeaderMapPtr headers{new TestHeaderMapImpl{{":authority", "host"}, {":path", "/"}}};
    decoder->decodeHeaders(std::move(headers), true);
  }));

  setupFilterChain(2, 2);

  EXPECT_CALL(*decoder_filters_[0], decodeHeaders(_, true))
      .WillOnce(InvokeWithoutArgs([&]() -> FilterHeadersStatus {
        Buffer::OwnedImpl data("hello");
        decoder_filters_[0]->callbacks_->addDecodedData(data, true);
        return FilterHeadersStatus::Continue;
      }));
  EXPECT_CALL(*decoder_filters_[1], decodeHeaders(_, false))
      .WillOnce(Return(FilterHeadersStatus::StopIteration));
  EXPECT_CALL(*decoder_filters_[1], decodeData(_, true))
      .WillOnce(Return(FilterDataStatus::StopIterationAndBuffer));

  // Kick off the incoming data.
  Buffer::OwnedImpl fake_input("1234");
  conn_manager_->onData(fake_input, false);

  EXPECT_CALL(*encoder_filters_[0], encodeHeaders(_, true))
      .WillOnce(InvokeWithoutArgs([&]() -> FilterHeadersStatus {
        Buffer::OwnedImpl data("hello");
        encoder_filters_[0]->callbacks_->addEncodedData(data, true);
        EXPECT_EQ(5UL, encoder_filters_[0]->callbacks_->encodingBuffer()->length());
        return FilterHeadersStatus::Continue;
      }));
  EXPECT_CALL(*encoder_filters_[1], encodeHeaders(_, false))
      .WillOnce(Return(FilterHeadersStatus::Continue));
  EXPECT_CALL(response_encoder_, encodeHeaders(_, false));
  EXPECT_CALL(*encoder_filters_[1], encodeData(_, true))
      .WillOnce(Return(FilterDataStatus::Continue));
  EXPECT_CALL(response_encoder_, encodeData(_, true));
  expectOnDestroy();

  decoder_filters_[1]->callbacks_->encodeHeaders(
      HeaderMapPtr{new TestHeaderMapImpl{{":status", "200"}}}, true);
}

TEST_F(HttpConnectionManagerImplTest, FilterClearRouteCache) {
  setup(false, "");

  EXPECT_CALL(*codec_, dispatch(_)).WillOnce(Invoke([&](Buffer::Instance&) -> void {
    StreamDecoder* decoder = &conn_manager_->newStream(response_encoder_);
    HeaderMapPtr headers{new TestHeaderMapImpl{{":authority", "host"}, {":path", "/"}}};
    decoder->decodeHeaders(std::move(headers), true);
  }));

  setupFilterChain(3, 2);

  Router::RouteConstSharedPtr route1 = std::make_shared<NiceMock<Router::MockRoute>>();
  Router::RouteConstSharedPtr route2 = std::make_shared<NiceMock<Router::MockRoute>>();

  EXPECT_CALL(*route_config_provider_.route_config_, route(_, _))
      .WillOnce(Return(route1))
      .WillOnce(Return(route2))
      .WillOnce(Return(nullptr));

  EXPECT_CALL(*decoder_filters_[0], decodeHeaders(_, true))
      .WillOnce(InvokeWithoutArgs([&]() -> FilterHeadersStatus {
        EXPECT_EQ(route1, decoder_filters_[0]->callbacks_->route());
        EXPECT_EQ(route1->routeEntry(),
                  decoder_filters_[0]->callbacks_->requestInfo().routeEntry());
        decoder_filters_[0]->callbacks_->clearRouteCache();
        return FilterHeadersStatus::Continue;
      }));
  EXPECT_CALL(*decoder_filters_[1], decodeHeaders(_, true))
      .WillOnce(InvokeWithoutArgs([&]() -> FilterHeadersStatus {
        EXPECT_EQ(route2, decoder_filters_[1]->callbacks_->route());
        EXPECT_EQ(route2->routeEntry(),
                  decoder_filters_[1]->callbacks_->requestInfo().routeEntry());
        decoder_filters_[1]->callbacks_->clearRouteCache();
        return FilterHeadersStatus::Continue;
      }));
  EXPECT_CALL(*decoder_filters_[2], decodeHeaders(_, true))
      .WillOnce(InvokeWithoutArgs([&]() -> FilterHeadersStatus {
        EXPECT_EQ(nullptr, decoder_filters_[2]->callbacks_->route());
        EXPECT_EQ(nullptr, decoder_filters_[2]->callbacks_->requestInfo().routeEntry());
        return FilterHeadersStatus::StopIteration;
      }));

  // Kick off the incoming data.
  Buffer::OwnedImpl fake_input("1234");
  conn_manager_->onData(fake_input, false);
}

TEST_F(HttpConnectionManagerImplTest, UpstreamWatermarkCallbacks) {
  setup(false, "");
  setUpEncoderAndDecoder();
  sendReqestHeadersAndData();

  // Mimic the upstream connection backing up. The router would call
  // onDecoderFilterAboveWriteBufferHighWatermark which should readDisable the stream and increment
  // stats.
  EXPECT_CALL(response_encoder_, getStream()).Times(1).WillOnce(ReturnRef(stream_));
  EXPECT_CALL(stream_, readDisable(true));
  ASSERT(decoder_filters_[0]->callbacks_ != nullptr);
  decoder_filters_[0]->callbacks_->onDecoderFilterAboveWriteBufferHighWatermark();
  EXPECT_EQ(1U, stats_.named_.downstream_flow_control_paused_reading_total_.value());

  // Resume the flow of data. When the router buffer drains it calls
  // onDecoderFilterBelowWriteBufferLowWatermark which should re-enable reads on the stream.
  EXPECT_CALL(response_encoder_, getStream()).Times(1).WillOnce(ReturnRef(stream_));
  EXPECT_CALL(stream_, readDisable(false));
  ASSERT(decoder_filters_[0]->callbacks_ != nullptr);
  decoder_filters_[0]->callbacks_->onDecoderFilterBelowWriteBufferLowWatermark();
  EXPECT_EQ(1U, stats_.named_.downstream_flow_control_resumed_reading_total_.value());

  // Backup upstream once again.
  EXPECT_CALL(response_encoder_, getStream()).Times(1).WillOnce(ReturnRef(stream_));
  EXPECT_CALL(stream_, readDisable(true));
  ASSERT(decoder_filters_[0]->callbacks_ != nullptr);
  decoder_filters_[0]->callbacks_->onDecoderFilterAboveWriteBufferHighWatermark();
  EXPECT_EQ(2U, stats_.named_.downstream_flow_control_paused_reading_total_.value());

  // Send a full response.
  EXPECT_CALL(*encoder_filters_[0], encodeHeaders(_, true));
  EXPECT_CALL(*encoder_filters_[1], encodeHeaders(_, true));
  EXPECT_CALL(response_encoder_, encodeHeaders(_, true));
  // When the stream ends, the manager should check to see if the connection is
  // read disabled, and keep calling readDisable(false) until readEnabled()
  // returns true.
  EXPECT_CALL(filter_callbacks_.connection_, readEnabled())
      .Times(2)
      .WillOnce(Return(false))
      .WillRepeatedly(Return(true));
  EXPECT_CALL(filter_callbacks_.connection_, readDisable(false));
  expectOnDestroy();
  decoder_filters_[1]->callbacks_->encodeHeaders(
      HeaderMapPtr{new TestHeaderMapImpl{{":status", "200"}}}, true);
}

TEST_F(HttpConnectionManagerImplTest, DownstreamWatermarkCallbacks) {
  setup(false, "");
  setUpEncoderAndDecoder();
  sendReqestHeadersAndData();

  // Test what happens when there are no subscribers.
  conn_manager_->onAboveWriteBufferHighWatermark();
  conn_manager_->onBelowWriteBufferLowWatermark();

  // The connection manger will outlive callbacks but never reference them once deleted.
  MockDownstreamWatermarkCallbacks callbacks;

  // Network::Connection callbacks are passed through the codec
  ASSERT(decoder_filters_[0]->callbacks_ != nullptr);
  EXPECT_CALL(*codec_, onUnderlyingConnectionAboveWriteBufferHighWatermark());
  conn_manager_->onAboveWriteBufferHighWatermark();
  EXPECT_CALL(*codec_, onUnderlyingConnectionBelowWriteBufferLowWatermark());
  conn_manager_->onBelowWriteBufferLowWatermark();

  // Now add a watermark subscriber and make sure both the high and low watermark callbacks are
  // propogated.
  ASSERT_NE(0, decoder_filters_.size());
  decoder_filters_[0]->callbacks_->addDownstreamWatermarkCallbacks(callbacks);
  // Make sure encoder filter callbacks are propogated to the watermark subscriber.
  EXPECT_CALL(callbacks, onAboveWriteBufferHighWatermark());
  encoder_filters_[0]->callbacks_->onEncoderFilterAboveWriteBufferHighWatermark();
  EXPECT_CALL(callbacks, onBelowWriteBufferLowWatermark());
  encoder_filters_[0]->callbacks_->onEncoderFilterBelowWriteBufferLowWatermark();

  ASSERT(stream_callbacks_ != nullptr);
  // Finally make sure that watermark events on the downstream stream are passed to the watermark
  // subscriber.
  EXPECT_CALL(callbacks, onAboveWriteBufferHighWatermark());
  stream_callbacks_->onAboveWriteBufferHighWatermark();
  EXPECT_CALL(callbacks, onBelowWriteBufferLowWatermark());
  stream_callbacks_->onBelowWriteBufferLowWatermark();

  // Set things up so the callbacks have been called twice.
  EXPECT_CALL(callbacks, onAboveWriteBufferHighWatermark());
  stream_callbacks_->onAboveWriteBufferHighWatermark();
  EXPECT_CALL(callbacks, onAboveWriteBufferHighWatermark());
  encoder_filters_[0]->callbacks_->onEncoderFilterAboveWriteBufferHighWatermark();

  // Now unsubscribe and verify no further callbacks are called.
  EXPECT_CALL(callbacks, onBelowWriteBufferLowWatermark()).Times(0);
  decoder_filters_[0]->callbacks_->removeDownstreamWatermarkCallbacks(callbacks);
}

TEST_F(HttpConnectionManagerImplTest, UnderlyingConnectionWatermarksPassedOn) {
  setup(false, "");

  // Make sure codec_ is created.
  EXPECT_CALL(*codec_, dispatch(_));
  Buffer::OwnedImpl fake_input("");
  conn_manager_->onData(fake_input, false);

  // Mark the connection manger as backed up before the stream is created.
  ASSERT_EQ(decoder_filters_.size(), 0);
  EXPECT_CALL(*codec_, onUnderlyingConnectionAboveWriteBufferHighWatermark());
  conn_manager_->onAboveWriteBufferHighWatermark();

  // Now when the stream is created, it should be informed of the connection
  // callbacks immediately.
  EXPECT_CALL(filter_callbacks_.connection_, aboveHighWatermark()).WillOnce(Return(true));
  setUpEncoderAndDecoder();
  sendReqestHeadersAndData();
  ASSERT_GE(decoder_filters_.size(), 1);
  MockDownstreamWatermarkCallbacks callbacks;
  EXPECT_CALL(callbacks, onAboveWriteBufferHighWatermark());
  decoder_filters_[0]->callbacks_->addDownstreamWatermarkCallbacks(callbacks);
}

TEST_F(HttpConnectionManagerImplTest, AlterFilterWatermarkLimits) {
  initial_buffer_limit_ = 100;
  setup(false, "");
  setUpEncoderAndDecoder();
  sendReqestHeadersAndData();

  // Check initial limits.
  EXPECT_EQ(initial_buffer_limit_, decoder_filters_[0]->callbacks_->decoderBufferLimit());
  EXPECT_EQ(initial_buffer_limit_, encoder_filters_[0]->callbacks_->encoderBufferLimit());

  // Check lowering the limits.
  decoder_filters_[0]->callbacks_->setDecoderBufferLimit(initial_buffer_limit_ - 1);
  EXPECT_EQ(initial_buffer_limit_ - 1, decoder_filters_[0]->callbacks_->decoderBufferLimit());

  // Check raising the limits.
  decoder_filters_[0]->callbacks_->setDecoderBufferLimit(initial_buffer_limit_ + 1);
  EXPECT_EQ(initial_buffer_limit_ + 1, decoder_filters_[0]->callbacks_->decoderBufferLimit());
  EXPECT_EQ(initial_buffer_limit_ + 1, encoder_filters_[0]->callbacks_->encoderBufferLimit());

  // Verify turning off buffer limits works.
  decoder_filters_[0]->callbacks_->setDecoderBufferLimit(0);
  EXPECT_EQ(0, decoder_filters_[0]->callbacks_->decoderBufferLimit());

  // Once the limits are turned off can be turned on again.
  decoder_filters_[0]->callbacks_->setDecoderBufferLimit(100);
  EXPECT_EQ(100, decoder_filters_[0]->callbacks_->decoderBufferLimit());
}

TEST_F(HttpConnectionManagerImplTest, HitFilterWatermarkLimits) {
  initial_buffer_limit_ = 1;
  streaming_filter_ = true;
  setup(false, "");
  setUpEncoderAndDecoder();

  // The filter is a streaming filter. Sending 4 bytes should hit the
  // watermark limit and disable reads on the stream.
  EXPECT_CALL(stream_, readDisable(true));
  sendReqestHeadersAndData();

  // Change the limit so the buffered data is below the new watermark. The
  // stream should be read-enabled
  EXPECT_CALL(stream_, readDisable(false));
  int buffer_len = decoder_filters_[0]->callbacks_->decodingBuffer()->length();
  decoder_filters_[0]->callbacks_->setDecoderBufferLimit((buffer_len + 1) * 2);

  // Start the response
  HeaderMapPtr response_headers{new TestHeaderMapImpl{{":status", "200"}}};
  EXPECT_CALL(*encoder_filters_[0], encodeHeaders(_, false))
      .WillOnce(Return(FilterHeadersStatus::StopIteration));
  decoder_filters_[0]->callbacks_->encodeHeaders(std::move(response_headers), false);

  MockDownstreamWatermarkCallbacks callbacks;
  decoder_filters_[0]->callbacks_->addDownstreamWatermarkCallbacks(callbacks);

  // Now overload the buffer with response data. The downstream watermark
  // callbacks should be called.
  EXPECT_CALL(callbacks, onAboveWriteBufferHighWatermark());
  Buffer::OwnedImpl fake_response("A long enough string to go over watermarks");
  EXPECT_CALL(*encoder_filters_[0], encodeData(_, false))
      .WillOnce(Return(FilterDataStatus::StopIterationAndWatermark));
  decoder_filters_[0]->callbacks_->encodeData(fake_response, false);

  // Change the limit so the buffered data is below the new watermark.
  buffer_len = encoder_filters_[0]->callbacks_->encodingBuffer()->length();
  EXPECT_CALL(callbacks, onBelowWriteBufferLowWatermark());
  encoder_filters_[0]->callbacks_->setEncoderBufferLimit((buffer_len + 1) * 2);
}

TEST_F(HttpConnectionManagerImplTest, HitRequestBufferLimits) {
  initial_buffer_limit_ = 10;
  streaming_filter_ = false;
  setup(false, "");
  setUpEncoderAndDecoder();
  sendReqestHeadersAndData();

  // Set the filter to be a buffering filter. Sending any data will hit the
  // watermark limit and result in a 413 being sent to the user.
  Http::TestHeaderMapImpl response_headers{
      {":status", "413"}, {"content-length", "17"}, {"content-type", "text/plain"}};
  EXPECT_CALL(*encoder_filters_[0], encodeHeaders(HeaderMapEqualRef(&response_headers), false))
      .WillOnce(Return(FilterHeadersStatus::StopIteration));
  EXPECT_CALL(*encoder_filters_[0], encodeData(_, true))
      .WillOnce(Return(FilterDataStatus::StopIterationAndWatermark));
  Buffer::OwnedImpl data("A longer string");
  decoder_filters_[0]->callbacks_->addDecodedData(data, false);
}

// Return 413 from an intermediate filter and make sure we don't continue the filter chain.
TEST_F(HttpConnectionManagerImplTest, HitRequestBufferLimitsIntermediateFilter) {
  InSequence s;
  initial_buffer_limit_ = 10;
  setup(false, "");

  EXPECT_CALL(*codec_, dispatch(_)).WillOnce(Invoke([&](Buffer::Instance&) -> void {
    StreamDecoder* decoder = &conn_manager_->newStream(response_encoder_);
    HeaderMapPtr headers{new TestHeaderMapImpl{{":authority", "host"}, {":path", "/"}}};
    decoder->decodeHeaders(std::move(headers), false);

    Buffer::OwnedImpl fake_data("hello");
    decoder->decodeData(fake_data, false);

    Buffer::OwnedImpl fake_data2("world world");
    decoder->decodeData(fake_data2, true);
  }));

  setUpBufferLimits();
  setupFilterChain(2, 1);

  EXPECT_CALL(*decoder_filters_[0], decodeHeaders(_, false))
      .WillOnce(Return(FilterHeadersStatus::StopIteration));
  EXPECT_CALL(*decoder_filters_[0], decodeData(_, false))
      .WillOnce(Return(FilterDataStatus::StopIterationAndBuffer));
  EXPECT_CALL(*decoder_filters_[0], decodeData(_, true))
      .WillOnce(Return(FilterDataStatus::Continue));
  Http::TestHeaderMapImpl response_headers{
      {":status", "413"}, {"content-length", "17"}, {"content-type", "text/plain"}};
  EXPECT_CALL(*encoder_filters_[0], encodeHeaders(HeaderMapEqualRef(&response_headers), false))
      .WillOnce(Return(FilterHeadersStatus::StopIteration));
  EXPECT_CALL(*encoder_filters_[0], encodeData(_, true))
      .WillOnce(Return(FilterDataStatus::StopIterationAndWatermark));

  // Kick off the incoming data.
  Buffer::OwnedImpl fake_input("1234");
  conn_manager_->onData(fake_input, false);
}

TEST_F(HttpConnectionManagerImplTest, HitResponseBufferLimitsBeforeHeaders) {
  initial_buffer_limit_ = 10;
  setup(false, "");
  setUpEncoderAndDecoder();
  sendReqestHeadersAndData();

  // Start the response without processing the request headers through all
  // filters.
  HeaderMapPtr response_headers{new TestHeaderMapImpl{{":status", "200"}}};
  EXPECT_CALL(*encoder_filters_[0], encodeHeaders(_, false))
      .WillOnce(Return(FilterHeadersStatus::StopIteration));
  decoder_filters_[0]->callbacks_->encodeHeaders(std::move(response_headers), false);

  // Now overload the buffer with response data. The filter returns
  // StopIterationAndBuffer, which will trigger an early response.

  expectOnDestroy();
  Http::TestHeaderMapImpl expected_response_headers{
      {":status", "500"}, {"content-length", "21"}, {"content-type", "text/plain"}};
  Buffer::OwnedImpl fake_response("A long enough string to go over watermarks");
  // Fake response starts doing through the filter.
  EXPECT_CALL(*encoder_filters_[0], encodeData(_, false))
      .WillOnce(Return(FilterDataStatus::StopIterationAndBuffer));
  std::string response_body;
  // The 500 goes directly to the encoder.
  EXPECT_CALL(response_encoder_,
              encodeHeaders(HeaderMapEqualRef(&expected_response_headers), false));
  EXPECT_CALL(response_encoder_, encodeData(_, true)).WillOnce(AddBufferToString(&response_body));
  decoder_filters_[0]->callbacks_->encodeData(fake_response, false);
  EXPECT_EQ("Internal Server Error", response_body);

  EXPECT_EQ(1U, stats_.named_.rs_too_large_.value());
}

TEST_F(HttpConnectionManagerImplTest, HitResponseBufferLimitsAfterHeaders) {
  initial_buffer_limit_ = 10;
  setup(false, "");
  setUpEncoderAndDecoder();
  sendReqestHeadersAndData();

  // Start the response, and make sure the request headers are fully processed.
  HeaderMapPtr response_headers{new TestHeaderMapImpl{{":status", "200"}}};
  EXPECT_CALL(*encoder_filters_[0], encodeHeaders(_, false))
      .WillOnce(Return(FilterHeadersStatus::Continue));
  EXPECT_CALL(*encoder_filters_[1], encodeHeaders(_, false))
      .WillOnce(Return(FilterHeadersStatus::Continue));
  EXPECT_CALL(response_encoder_, encodeHeaders(_, false));
  decoder_filters_[0]->callbacks_->encodeHeaders(std::move(response_headers), false);

  // Now overload the buffer with response data. The filter returns
  // StopIterationAndBuffer, which will trigger an early reset.
  const std::string data = "A long enough string to go over watermarks";
  Buffer::OwnedImpl fake_response(data);
  InSequence s;
  EXPECT_CALL(*encoder_filters_[0], encodeData(_, false))
      .WillOnce(Return(FilterDataStatus::StopIterationAndBuffer));
  EXPECT_CALL(stream_, resetStream(_));
  decoder_filters_[0]->callbacks_->encodeData(fake_response, false);

  EXPECT_EQ(1U, stats_.named_.rs_too_large_.value());
}

TEST_F(HttpConnectionManagerImplTest, FilterAddBodyContinuation) {
  InSequence s;
  setup(false, "");

  EXPECT_CALL(*codec_, dispatch(_)).WillOnce(Invoke([&](Buffer::Instance&) -> void {
    StreamDecoder* decoder = &conn_manager_->newStream(response_encoder_);
    HeaderMapPtr headers{new TestHeaderMapImpl{{":authority", "host"}, {":path", "/"}}};
    decoder->decodeHeaders(std::move(headers), true);
  }));

  setupFilterChain(2, 2);

  EXPECT_CALL(*decoder_filters_[0], decodeHeaders(_, true))
      .WillOnce(Return(FilterHeadersStatus::StopIteration));

  // Kick off the incoming data.
  Buffer::OwnedImpl fake_input("1234");
  conn_manager_->onData(fake_input, false);

  EXPECT_CALL(*decoder_filters_[1], decodeHeaders(_, false))
      .WillOnce(Return(FilterHeadersStatus::Continue));
  EXPECT_CALL(*decoder_filters_[1], decodeData(_, true))
      .WillOnce(Return(FilterDataStatus::Continue));

  Buffer::OwnedImpl data("hello");
  decoder_filters_[0]->callbacks_->addDecodedData(data, true);
  decoder_filters_[0]->callbacks_->continueDecoding();

  EXPECT_CALL(*encoder_filters_[0], encodeHeaders(_, true))
      .WillOnce(Return(FilterHeadersStatus::StopIteration));

  decoder_filters_[1]->callbacks_->encodeHeaders(
      HeaderMapPtr{new TestHeaderMapImpl{{":status", "200"}}}, true);

  EXPECT_CALL(*encoder_filters_[1], encodeHeaders(_, false))
      .WillOnce(Return(FilterHeadersStatus::Continue));
  EXPECT_CALL(response_encoder_, encodeHeaders(_, false));
  EXPECT_CALL(*encoder_filters_[1], encodeData(_, true))
      .WillOnce(Return(FilterDataStatus::Continue));
  EXPECT_CALL(response_encoder_, encodeData(_, true));
  expectOnDestroy();

  Buffer::OwnedImpl data2("hello");
  encoder_filters_[0]->callbacks_->addEncodedData(data2, true);
  encoder_filters_[0]->callbacks_->continueEncoding();
}

TEST_F(HttpConnectionManagerImplTest, MultipleFilters) {
  InSequence s;
  setup(false, "");

  EXPECT_CALL(*codec_, dispatch(_)).WillOnce(Invoke([&](Buffer::Instance&) -> void {
    StreamDecoder* decoder = &conn_manager_->newStream(response_encoder_);
    HeaderMapPtr headers{new TestHeaderMapImpl{{":authority", "host"}, {":path", "/"}}};
    decoder->decodeHeaders(std::move(headers), false);

    Buffer::OwnedImpl fake_data("hello");
    decoder->decodeData(fake_data, false);

    Buffer::OwnedImpl fake_data2("world");
    decoder->decodeData(fake_data2, true);
  }));

  setupFilterChain(3, 2);

  // Test route caching.
  EXPECT_CALL(*route_config_provider_.route_config_, route(_, _));

  EXPECT_CALL(*decoder_filters_[0], decodeHeaders(_, false))
      .WillOnce(InvokeWithoutArgs([&]() -> FilterHeadersStatus {
        EXPECT_EQ(route_config_provider_.route_config_->route_,
                  decoder_filters_[0]->callbacks_->route());
        EXPECT_EQ(ssl_connection_.get(), decoder_filters_[0]->callbacks_->connection()->ssl());
        return FilterHeadersStatus::StopIteration;
      }));

  EXPECT_CALL(*decoder_filters_[0], decodeData(_, false))
      .WillOnce(Return(FilterDataStatus::StopIterationAndBuffer));
  EXPECT_CALL(*decoder_filters_[0], decodeData(_, true))
      .WillOnce(Return(FilterDataStatus::StopIterationAndBuffer));

  // Kick off the incoming data.
  Buffer::OwnedImpl fake_input("1234");
  conn_manager_->onData(fake_input, false);

  // Mimic a decoder filter that trapped data and now sends it on, since the data was buffered
  // by the first filter, we expect to get it in 1 decodeData() call.
  EXPECT_CALL(*decoder_filters_[1], decodeHeaders(_, false))
      .WillOnce(InvokeWithoutArgs([&]() -> FilterHeadersStatus {
        EXPECT_EQ(route_config_provider_.route_config_->route_,
                  decoder_filters_[1]->callbacks_->route());
        EXPECT_EQ(ssl_connection_.get(), decoder_filters_[1]->callbacks_->connection()->ssl());
        return FilterHeadersStatus::StopIteration;
      }));
  EXPECT_CALL(*decoder_filters_[1], decodeData(_, true))
      .WillOnce(Return(FilterDataStatus::Continue));
  EXPECT_CALL(*decoder_filters_[2], decodeHeaders(_, false))
      .WillOnce(Return(FilterHeadersStatus::StopIteration));
  EXPECT_CALL(*decoder_filters_[2], decodeData(_, true))
      .WillOnce(Return(FilterDataStatus::StopIterationNoBuffer));
  decoder_filters_[0]->callbacks_->continueDecoding();

  // Now start encoding and mimic trapping in the encoding filter.
  EXPECT_CALL(*encoder_filters_[0], encodeHeaders(_, false))
      .WillOnce(Return(FilterHeadersStatus::StopIteration));
  EXPECT_CALL(*encoder_filters_[0], encodeData(_, false))
      .WillOnce(Return(FilterDataStatus::StopIterationAndBuffer));
  EXPECT_CALL(*encoder_filters_[0], encodeTrailers(_))
      .WillOnce(Return(FilterTrailersStatus::StopIteration));
  EXPECT_EQ(ssl_connection_.get(), encoder_filters_[0]->callbacks_->connection()->ssl());
  decoder_filters_[2]->callbacks_->encodeHeaders(
      HeaderMapPtr{new TestHeaderMapImpl{{":status", "200"}}}, false);
  Buffer::OwnedImpl response_body("response");
  decoder_filters_[2]->callbacks_->encodeData(response_body, false);
  decoder_filters_[2]->callbacks_->encodeTrailers(
      HeaderMapPtr{new TestHeaderMapImpl{{"some", "trailer"}}});
  EXPECT_EQ(ssl_connection_.get(), decoder_filters_[2]->callbacks_->connection()->ssl());

  // Now finish the encode.
  EXPECT_CALL(*encoder_filters_[1], encodeHeaders(_, false))
      .WillOnce(Return(FilterHeadersStatus::Continue));
  EXPECT_CALL(response_encoder_, encodeHeaders(_, false));
  EXPECT_CALL(*encoder_filters_[1], encodeData(_, false))
      .WillOnce(Return(FilterDataStatus::Continue));
  EXPECT_CALL(response_encoder_, encodeData(_, false));
  EXPECT_CALL(*encoder_filters_[1], encodeTrailers(_))
      .WillOnce(Return(FilterTrailersStatus::Continue));
  EXPECT_CALL(response_encoder_, encodeTrailers(_));
  expectOnDestroy();
  encoder_filters_[0]->callbacks_->continueEncoding();

  EXPECT_EQ(ssl_connection_.get(), encoder_filters_[1]->callbacks_->connection()->ssl());
}

TEST(HttpConnectionManagerTracingStatsTest, verifyTracingStats) {
  Stats::IsolatedStoreImpl stats;
  ConnectionManagerTracingStats tracing_stats{CONN_MAN_TRACING_STATS(POOL_COUNTER(stats))};

  EXPECT_THROW(
      ConnectionManagerImpl::chargeTracingStats(Tracing::Reason::HealthCheck, tracing_stats),
      std::invalid_argument);

  ConnectionManagerImpl::chargeTracingStats(Tracing::Reason::ClientForced, tracing_stats);
  EXPECT_EQ(1UL, tracing_stats.client_enabled_.value());

  ConnectionManagerImpl::chargeTracingStats(Tracing::Reason::NotTraceableRequestId, tracing_stats);
  EXPECT_EQ(1UL, tracing_stats.not_traceable_.value());
}

} // namespace Http
} // namespace Envoy<|MERGE_RESOLUTION|>--- conflicted
+++ resolved
@@ -248,13 +248,11 @@
   const TracingConnectionManagerConfig* tracingConfig() override { return tracing_config_.get(); }
   ConnectionManagerListenerStats& listenerStats() override { return listener_stats_; }
   bool proxy100Continue() const override { return proxy_100_continue_; }
-<<<<<<< HEAD
   bool representIpv4RemoteAddressAsIpv4MappedIpv6() const override {
     return represent_ipv4_as_ipv6_;
   }
-=======
+
   const Http::Http1Settings& http1Settings() const override { return http1_settings_; }
->>>>>>> 1c5a53ab
 
   NiceMock<Tracing::MockHttpTracer> tracer_;
   NiceMock<Runtime::MockLoader> runtime_;
@@ -290,11 +288,8 @@
   Stats::IsolatedStoreImpl fake_listener_stats_;
   ConnectionManagerListenerStats listener_stats_;
   bool proxy_100_continue_ = false;
-<<<<<<< HEAD
   bool represent_ipv4_as_ipv6_ = false;
-=======
   Http::Http1Settings http1_settings_;
->>>>>>> 1c5a53ab
 
   // TODO(mattklein123): Not all tests have been converted over to better setup. Convert the rest.
   MockStreamEncoder response_encoder_;

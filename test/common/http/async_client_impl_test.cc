#include <chrono>
#include <cstdint>
#include <memory>
#include <string>

#include "common/buffer/buffer_impl.h"
#include "common/http/async_client_impl.h"
<<<<<<< HEAD
#include "common/http/codes.h"
=======
#include "common/http/context_impl.h"
>>>>>>> 43fc7790
#include "common/http/headers.h"
#include "common/http/utility.h"

#include "test/common/http/common.h"
#include "test/mocks/buffer/mocks.h"
#include "test/mocks/common.h"
#include "test/mocks/http/mocks.h"
#include "test/mocks/local_info/mocks.h"
#include "test/mocks/router/mocks.h"
#include "test/mocks/runtime/mocks.h"
#include "test/mocks/stats/mocks.h"
#include "test/mocks/upstream/mocks.h"
#include "test/test_common/printers.h"

#include "gmock/gmock.h"
#include "gtest/gtest.h"

using testing::_;
using testing::Invoke;
using testing::NiceMock;
using testing::Ref;
using testing::Return;
using testing::ReturnRef;

namespace Envoy {
namespace Http {
namespace {

class AsyncClientImplTest : public testing::Test {
public:
  AsyncClientImplTest()
      : code_stats_(stats_store_.symbolTable()),
        client_(cm_.thread_local_cluster_.cluster_.info_, stats_store_, dispatcher_, local_info_,
                cm_, runtime_, random_,
<<<<<<< HEAD
                Router::ShadowWriterPtr{new NiceMock<Router::MockShadowWriter>()}, code_stats_) {
=======
                Router::ShadowWriterPtr{new NiceMock<Router::MockShadowWriter>()}, http_context_) {
>>>>>>> 43fc7790
    message_->headers().insertMethod().value(std::string("GET"));
    message_->headers().insertHost().value(std::string("host"));
    message_->headers().insertPath().value(std::string("/"));
    ON_CALL(*cm_.conn_pool_.host_, locality())
        .WillByDefault(ReturnRef(envoy::api::v2::core::Locality().default_instance()));
  }

  void expectSuccess(uint64_t code) {
    EXPECT_CALL(callbacks_, onSuccess_(_)).WillOnce(Invoke([code](Message* response) -> void {
      EXPECT_EQ(code, Utility::getResponseStatus(response->headers()));
    }));
  }

  void expectResponseHeaders(MockAsyncClientStreamCallbacks& callbacks, uint64_t code,
                             bool end_stream) {
    EXPECT_CALL(callbacks, onHeaders_(_, end_stream))
        .WillOnce(Invoke([code](HeaderMap& headers, bool) -> void {
          EXPECT_EQ(std::to_string(code), headers.Status()->value().c_str());
        }));
  }

  MessagePtr message_{new RequestMessageImpl()};
  MockAsyncClientCallbacks callbacks_;
  MockAsyncClientStreamCallbacks stream_callbacks_;
  NiceMock<Upstream::MockClusterManager> cm_;
  NiceMock<MockStreamEncoder> stream_encoder_;
  StreamDecoder* response_decoder_{};
  NiceMock<Event::MockTimer>* timer_;
  NiceMock<Event::MockDispatcher> dispatcher_;
  NiceMock<Runtime::MockLoader> runtime_;
  NiceMock<Runtime::MockRandomGenerator> random_;
  Stats::MockIsolatedStatsStore stats_store_;
  NiceMock<LocalInfo::MockLocalInfo> local_info_;
<<<<<<< HEAD
  Http::CodeStatsImpl code_stats_;
=======
  Http::ContextImpl http_context_;
>>>>>>> 43fc7790
  AsyncClientImpl client_;
};

TEST_F(AsyncClientImplTest, BasicStream) {
  Buffer::InstancePtr body{new Buffer::OwnedImpl("test body")};

  EXPECT_CALL(cm_.conn_pool_, newStream(_, _))
      .WillOnce(Invoke([&](StreamDecoder& decoder,
                           ConnectionPool::Callbacks& callbacks) -> ConnectionPool::Cancellable* {
        callbacks.onPoolReady(stream_encoder_, cm_.conn_pool_.host_);
        response_decoder_ = &decoder;
        return nullptr;
      }));

  TestHeaderMapImpl headers;
  HttpTestUtility::addDefaultHeaders(headers);
  headers.addCopy("x-envoy-internal", "true");
  headers.addCopy("x-forwarded-for", "127.0.0.1");
  headers.addCopy(":scheme", "http");

  EXPECT_CALL(stream_encoder_, encodeHeaders(HeaderMapEqualRef(&headers), false));
  EXPECT_CALL(stream_encoder_, encodeData(BufferEqual(body.get()), true));

  expectResponseHeaders(stream_callbacks_, 200, false);
  EXPECT_CALL(stream_callbacks_, onData(BufferEqual(body.get()), true));

  AsyncClient::Stream* stream = client_.start(stream_callbacks_, AsyncClient::StreamOptions());
  stream->sendHeaders(headers, false);
  stream->sendData(*body, true);

  response_decoder_->decode100ContinueHeaders(
      HeaderMapPtr(new TestHeaderMapImpl{{":status", "100"}}));
  response_decoder_->decodeHeaders(HeaderMapPtr(new TestHeaderMapImpl{{":status", "200"}}), false);
  response_decoder_->decodeData(*body, true);

  EXPECT_EQ(
      1UL,
      cm_.thread_local_cluster_.cluster_.info_->stats_store_.counter("upstream_rq_200").value());
  EXPECT_EQ(1UL, cm_.thread_local_cluster_.cluster_.info_->stats_store_
                     .counter("internal.upstream_rq_200")
                     .value());
}

TEST_F(AsyncClientImplTest, Basic) {
  message_->body() = std::make_unique<Buffer::OwnedImpl>("test body");
  Buffer::Instance& data = *message_->body();

  EXPECT_CALL(cm_.conn_pool_, newStream(_, _))
      .WillOnce(Invoke([&](StreamDecoder& decoder,
                           ConnectionPool::Callbacks& callbacks) -> ConnectionPool::Cancellable* {
        callbacks.onPoolReady(stream_encoder_, cm_.conn_pool_.host_);
        response_decoder_ = &decoder;
        return nullptr;
      }));

  TestHeaderMapImpl copy(message_->headers());
  copy.addCopy("x-envoy-internal", "true");
  copy.addCopy("x-forwarded-for", "127.0.0.1");
  copy.addCopy(":scheme", "http");

  EXPECT_CALL(stream_encoder_, encodeHeaders(HeaderMapEqualRef(&copy), false));
  EXPECT_CALL(stream_encoder_, encodeData(BufferEqual(&data), true));
  expectSuccess(200);

  client_.send(std::move(message_), callbacks_, AsyncClient::RequestOptions());

  HeaderMapPtr response_headers(new TestHeaderMapImpl{{":status", "200"}});
  response_decoder_->decodeHeaders(std::move(response_headers), false);
  response_decoder_->decodeData(data, true);

  EXPECT_EQ(
      1UL,
      cm_.thread_local_cluster_.cluster_.info_->stats_store_.counter("upstream_rq_200").value());
  EXPECT_EQ(1UL, cm_.thread_local_cluster_.cluster_.info_->stats_store_
                     .counter("internal.upstream_rq_200")
                     .value());
}

TEST_F(AsyncClientImplTest, Retry) {
  ON_CALL(runtime_.snapshot_, featureEnabled("upstream.use_retry", 100))
      .WillByDefault(Return(true));
  Message* message_copy = message_.get();

  message_->body() = std::make_unique<Buffer::OwnedImpl>("test body");
  Buffer::Instance& data = *message_->body();

  EXPECT_CALL(cm_.conn_pool_, newStream(_, _))
      .WillOnce(Invoke([&](StreamDecoder& decoder,
                           ConnectionPool::Callbacks& callbacks) -> ConnectionPool::Cancellable* {
        callbacks.onPoolReady(stream_encoder_, cm_.conn_pool_.host_);
        response_decoder_ = &decoder;
        return nullptr;
      }));

  EXPECT_CALL(stream_encoder_, encodeHeaders(HeaderMapEqualRef(&message_->headers()), false));
  EXPECT_CALL(stream_encoder_, encodeData(BufferEqual(&data), true));

  message_->headers().insertEnvoyRetryOn().value(Headers::get().EnvoyRetryOnValues._5xx);
  client_.send(std::move(message_), callbacks_, AsyncClient::RequestOptions());

  // Expect retry and retry timer create.
  timer_ = new NiceMock<Event::MockTimer>(&dispatcher_);
  HeaderMapPtr response_headers(new TestHeaderMapImpl{{":status", "503"}});
  response_decoder_->decodeHeaders(std::move(response_headers), true);

  // Retry request.
  EXPECT_CALL(cm_.conn_pool_, newStream(_, _))
      .WillOnce(Invoke([&](StreamDecoder& decoder,
                           ConnectionPool::Callbacks& callbacks) -> ConnectionPool::Cancellable* {
        callbacks.onPoolReady(stream_encoder_, cm_.conn_pool_.host_);
        response_decoder_ = &decoder;
        return nullptr;
      }));

  EXPECT_CALL(stream_encoder_, encodeHeaders(HeaderMapEqualRef(&message_copy->headers()), false));
  EXPECT_CALL(stream_encoder_, encodeData(BufferEqual(&data), true));
  timer_->callback_();

  // Normal response.
  expectSuccess(200);
  HeaderMapPtr response_headers2(new TestHeaderMapImpl{{":status", "200"}});
  response_decoder_->decodeHeaders(std::move(response_headers2), true);
}

TEST_F(AsyncClientImplTest, RetryWithStream) {
  ON_CALL(runtime_.snapshot_, featureEnabled("upstream.use_retry", 100))
      .WillByDefault(Return(true));
  Buffer::InstancePtr body{new Buffer::OwnedImpl("test body")};

  EXPECT_CALL(cm_.conn_pool_, newStream(_, _))
      .WillOnce(Invoke([&](StreamDecoder& decoder,
                           ConnectionPool::Callbacks& callbacks) -> ConnectionPool::Cancellable* {
        callbacks.onPoolReady(stream_encoder_, cm_.conn_pool_.host_);
        response_decoder_ = &decoder;
        return nullptr;
      }));

  TestHeaderMapImpl headers;
  HttpTestUtility::addDefaultHeaders(headers);
  EXPECT_CALL(stream_encoder_, encodeHeaders(HeaderMapEqualRef(&headers), false));
  EXPECT_CALL(stream_encoder_, encodeData(BufferEqual(body.get()), true));

  headers.insertEnvoyRetryOn().value(Headers::get().EnvoyRetryOnValues._5xx);
  AsyncClient::Stream* stream =
      client_.start(stream_callbacks_, AsyncClient::StreamOptions().setBufferBodyForRetry(true));
  stream->sendHeaders(headers, false);
  stream->sendData(*body, true);

  // Expect retry and retry timer create.
  timer_ = new NiceMock<Event::MockTimer>(&dispatcher_);
  HeaderMapPtr response_headers(new TestHeaderMapImpl{{":status", "503"}});
  response_decoder_->decodeHeaders(std::move(response_headers), true);

  // Retry request.
  EXPECT_CALL(cm_.conn_pool_, newStream(_, _))
      .WillOnce(Invoke([&](StreamDecoder& decoder,
                           ConnectionPool::Callbacks& callbacks) -> ConnectionPool::Cancellable* {
        callbacks.onPoolReady(stream_encoder_, cm_.conn_pool_.host_);
        response_decoder_ = &decoder;
        return nullptr;
      }));

  EXPECT_CALL(stream_encoder_, encodeHeaders(HeaderMapEqualRef(&headers), false));
  EXPECT_CALL(stream_encoder_, encodeData(BufferEqual(body.get()), true));
  timer_->callback_();

  // Normal response.
  expectResponseHeaders(stream_callbacks_, 200, true);
  HeaderMapPtr response_headers2(new TestHeaderMapImpl{{":status", "200"}});
  response_decoder_->decodeHeaders(std::move(response_headers2), true);
}

TEST_F(AsyncClientImplTest, MultipleStreams) {
  // Start stream 1
  Buffer::InstancePtr body{new Buffer::OwnedImpl("test body")};

  EXPECT_CALL(cm_.conn_pool_, newStream(_, _))
      .WillOnce(Invoke([&](StreamDecoder& decoder,
                           ConnectionPool::Callbacks& callbacks) -> ConnectionPool::Cancellable* {
        callbacks.onPoolReady(stream_encoder_, cm_.conn_pool_.host_);
        response_decoder_ = &decoder;
        return nullptr;
      }));

  TestHeaderMapImpl headers(message_->headers());
  EXPECT_CALL(stream_encoder_, encodeHeaders(HeaderMapEqualRef(&headers), false));
  EXPECT_CALL(stream_encoder_, encodeData(BufferEqual(body.get()), true));

  expectResponseHeaders(stream_callbacks_, 200, false);
  EXPECT_CALL(stream_callbacks_, onData(BufferEqual(body.get()), true));

  AsyncClient::Stream* stream = client_.start(stream_callbacks_, AsyncClient::StreamOptions());
  stream->sendHeaders(headers, false);
  stream->sendData(*body, true);

  // Start stream 2
  Buffer::InstancePtr body2{new Buffer::OwnedImpl("test body")};
  NiceMock<MockStreamEncoder> stream_encoder2;
  StreamDecoder* response_decoder2{};
  MockAsyncClientStreamCallbacks stream_callbacks2;

  EXPECT_CALL(cm_.conn_pool_, newStream(_, _))
      .WillOnce(Invoke([&](StreamDecoder& decoder,
                           ConnectionPool::Callbacks& callbacks) -> ConnectionPool::Cancellable* {
        callbacks.onPoolReady(stream_encoder2, cm_.conn_pool_.host_);
        response_decoder2 = &decoder;
        return nullptr;
      }));

  TestHeaderMapImpl headers2(message_->headers());
  EXPECT_CALL(stream_encoder2, encodeHeaders(HeaderMapEqualRef(&headers2), false));
  EXPECT_CALL(stream_encoder2, encodeData(BufferEqual(body2.get()), true));

  expectResponseHeaders(stream_callbacks2, 503, true);

  AsyncClient::Stream* stream2 = client_.start(stream_callbacks2, AsyncClient::StreamOptions());
  stream2->sendHeaders(headers2, false);
  stream2->sendData(*body2, true);

  // Finish stream 2.
  HeaderMapPtr response_headers2(new TestHeaderMapImpl{{":status", "503"}});
  response_decoder2->decodeHeaders(std::move(response_headers2), true);

  // Finish stream 1.
  HeaderMapPtr response_headers(new TestHeaderMapImpl{{":status", "200"}});
  response_decoder_->decodeHeaders(std::move(response_headers), false);
  response_decoder_->decodeData(*body, true);
}

TEST_F(AsyncClientImplTest, MultipleRequests) {
  // Send request 1
  message_->body() = std::make_unique<Buffer::OwnedImpl>("test body");
  Buffer::Instance& data = *message_->body();

  EXPECT_CALL(cm_.conn_pool_, newStream(_, _))
      .WillOnce(Invoke([&](StreamDecoder& decoder,
                           ConnectionPool::Callbacks& callbacks) -> ConnectionPool::Cancellable* {
        callbacks.onPoolReady(stream_encoder_, cm_.conn_pool_.host_);
        response_decoder_ = &decoder;
        return nullptr;
      }));

  EXPECT_CALL(stream_encoder_, encodeHeaders(HeaderMapEqualRef(&message_->headers()), false));
  EXPECT_CALL(stream_encoder_, encodeData(BufferEqual(&data), true));

  client_.send(std::move(message_), callbacks_, AsyncClient::RequestOptions());

  // Send request 2.
  MessagePtr message2{new RequestMessageImpl()};
  HttpTestUtility::addDefaultHeaders(message2->headers());
  NiceMock<MockStreamEncoder> stream_encoder2;
  StreamDecoder* response_decoder2{};
  MockAsyncClientCallbacks callbacks2;
  EXPECT_CALL(cm_.conn_pool_, newStream(_, _))
      .WillOnce(Invoke([&](StreamDecoder& decoder,
                           ConnectionPool::Callbacks& callbacks) -> ConnectionPool::Cancellable* {
        callbacks.onPoolReady(stream_encoder2, cm_.conn_pool_.host_);
        response_decoder2 = &decoder;
        return nullptr;
      }));
  EXPECT_CALL(stream_encoder2, encodeHeaders(HeaderMapEqualRef(&message2->headers()), true));
  client_.send(std::move(message2), callbacks2, AsyncClient::RequestOptions());

  // Finish request 2.
  HeaderMapPtr response_headers2(new TestHeaderMapImpl{{":status", "503"}});
  EXPECT_CALL(callbacks2, onSuccess_(_));
  response_decoder2->decodeHeaders(std::move(response_headers2), true);

  // Finish request 1.
  HeaderMapPtr response_headers(new TestHeaderMapImpl{{":status", "200"}});
  response_decoder_->decodeHeaders(std::move(response_headers), false);
  expectSuccess(200);
  response_decoder_->decodeData(data, true);
}

TEST_F(AsyncClientImplTest, StreamAndRequest) {
  // Send request
  message_->body() = std::make_unique<Buffer::OwnedImpl>("test body");
  Buffer::Instance& data = *message_->body();

  EXPECT_CALL(cm_.conn_pool_, newStream(_, _))
      .WillOnce(Invoke([&](StreamDecoder& decoder,
                           ConnectionPool::Callbacks& callbacks) -> ConnectionPool::Cancellable* {
        callbacks.onPoolReady(stream_encoder_, cm_.conn_pool_.host_);
        response_decoder_ = &decoder;
        return nullptr;
      }));

  EXPECT_CALL(stream_encoder_, encodeHeaders(HeaderMapEqualRef(&message_->headers()), false));
  EXPECT_CALL(stream_encoder_, encodeData(BufferEqual(&data), true));

  client_.send(std::move(message_), callbacks_, AsyncClient::RequestOptions());

  // Start stream
  Buffer::InstancePtr body{new Buffer::OwnedImpl("test body")};
  NiceMock<MockStreamEncoder> stream_encoder2;
  StreamDecoder* response_decoder2{};

  EXPECT_CALL(cm_.conn_pool_, newStream(_, _))
      .WillOnce(Invoke([&](StreamDecoder& decoder,
                           ConnectionPool::Callbacks& callbacks) -> ConnectionPool::Cancellable* {
        callbacks.onPoolReady(stream_encoder2, cm_.conn_pool_.host_);
        response_decoder2 = &decoder;
        return nullptr;
      }));

  TestHeaderMapImpl headers;
  HttpTestUtility::addDefaultHeaders(headers);
  EXPECT_CALL(stream_encoder2, encodeHeaders(HeaderMapEqualRef(&headers), false));
  EXPECT_CALL(stream_encoder2, encodeData(BufferEqual(body.get()), true));

  expectResponseHeaders(stream_callbacks_, 200, false);
  EXPECT_CALL(stream_callbacks_, onData(BufferEqual(body.get()), true));

  AsyncClient::Stream* stream = client_.start(stream_callbacks_, AsyncClient::StreamOptions());
  stream->sendHeaders(headers, false);
  stream->sendData(*body, true);

  // Finish stream.
  HeaderMapPtr response_headers2(new TestHeaderMapImpl{{":status", "200"}});
  response_decoder2->decodeHeaders(std::move(response_headers2), false);
  response_decoder2->decodeData(*body, true);

  // Finish request.
  HeaderMapPtr response_headers(new TestHeaderMapImpl{{":status", "200"}});
  response_decoder_->decodeHeaders(std::move(response_headers), false);
  expectSuccess(200);
  response_decoder_->decodeData(data, true);
}

TEST_F(AsyncClientImplTest, StreamWithTrailers) {
  Buffer::InstancePtr body{new Buffer::OwnedImpl("test body")};
  TestHeaderMapImpl headers;
  HttpTestUtility::addDefaultHeaders(headers);
  TestHeaderMapImpl trailers{{"some", "request_trailer"}};

  EXPECT_CALL(cm_.conn_pool_, newStream(_, _))
      .WillOnce(Invoke([&](StreamDecoder& decoder,
                           ConnectionPool::Callbacks& callbacks) -> ConnectionPool::Cancellable* {
        callbacks.onPoolReady(stream_encoder_, cm_.conn_pool_.host_);
        response_decoder_ = &decoder;
        return nullptr;
      }));

  EXPECT_CALL(stream_encoder_, encodeHeaders(HeaderMapEqualRef(&headers), false));
  EXPECT_CALL(stream_encoder_, encodeData(BufferEqual(body.get()), false));
  EXPECT_CALL(stream_encoder_, encodeTrailers(HeaderMapEqualRef(&trailers)));

  expectResponseHeaders(stream_callbacks_, 200, false);
  EXPECT_CALL(stream_callbacks_, onData(BufferEqual(body.get()), false));
  TestHeaderMapImpl expected_trailers{{"some", "trailer"}};
  EXPECT_CALL(stream_callbacks_, onTrailers_(HeaderMapEqualRef(&expected_trailers)));

  AsyncClient::Stream* stream = client_.start(stream_callbacks_, AsyncClient::StreamOptions());
  stream->sendHeaders(headers, false);
  stream->sendData(*body, false);
  stream->sendTrailers(trailers);

  HeaderMapPtr response_headers(new TestHeaderMapImpl{{":status", "200"}});
  response_decoder_->decodeHeaders(std::move(response_headers), false);
  response_decoder_->decodeData(*body, false);
  response_decoder_->decodeTrailers(HeaderMapPtr{new TestHeaderMapImpl{{"some", "trailer"}}});
}

TEST_F(AsyncClientImplTest, Trailers) {
  message_->body() = std::make_unique<Buffer::OwnedImpl>("test body");
  Buffer::Instance& data = *message_->body();

  EXPECT_CALL(cm_.conn_pool_, newStream(_, _))
      .WillOnce(Invoke([&](StreamDecoder& decoder,
                           ConnectionPool::Callbacks& callbacks) -> ConnectionPool::Cancellable* {
        callbacks.onPoolReady(stream_encoder_, cm_.conn_pool_.host_);
        response_decoder_ = &decoder;
        return nullptr;
      }));

  EXPECT_CALL(stream_encoder_, encodeHeaders(HeaderMapEqualRef(&message_->headers()), false));
  EXPECT_CALL(stream_encoder_, encodeData(BufferEqual(&data), true));
  expectSuccess(200);

  client_.send(std::move(message_), callbacks_, AsyncClient::RequestOptions());
  HeaderMapPtr response_headers(new TestHeaderMapImpl{{":status", "200"}});
  response_decoder_->decodeHeaders(std::move(response_headers), false);
  response_decoder_->decodeData(data, false);
  response_decoder_->decodeTrailers(HeaderMapPtr{new TestHeaderMapImpl{{"some", "trailer"}}});
}

TEST_F(AsyncClientImplTest, ImmediateReset) {
  EXPECT_CALL(cm_.conn_pool_, newStream(_, _))
      .WillOnce(Invoke([&](StreamDecoder&,
                           ConnectionPool::Callbacks& callbacks) -> ConnectionPool::Cancellable* {
        callbacks.onPoolReady(stream_encoder_, cm_.conn_pool_.host_);
        return nullptr;
      }));

  EXPECT_CALL(stream_encoder_, encodeHeaders(HeaderMapEqualRef(&message_->headers()), true));
  expectSuccess(503);

  client_.send(std::move(message_), callbacks_, AsyncClient::RequestOptions());
  stream_encoder_.getStream().resetStream(StreamResetReason::RemoteReset);

  EXPECT_EQ(
      1UL,
      cm_.thread_local_cluster_.cluster_.info_->stats_store_.counter("upstream_rq_503").value());
}

TEST_F(AsyncClientImplTest, LocalResetAfterStreamStart) {
  Buffer::InstancePtr body{new Buffer::OwnedImpl("test body")};

  EXPECT_CALL(cm_.conn_pool_, newStream(_, _))
      .WillOnce(Invoke([&](StreamDecoder& decoder,
                           ConnectionPool::Callbacks& callbacks) -> ConnectionPool::Cancellable* {
        callbacks.onPoolReady(stream_encoder_, cm_.conn_pool_.host_);
        response_decoder_ = &decoder;
        return nullptr;
      }));

  TestHeaderMapImpl headers;
  HttpTestUtility::addDefaultHeaders(headers);
  headers.addCopy("x-envoy-internal", "true");
  headers.addCopy("x-forwarded-for", "127.0.0.1");
  headers.addCopy(":scheme", "http");

  EXPECT_CALL(stream_encoder_, encodeHeaders(HeaderMapEqualRef(&headers), false));
  EXPECT_CALL(stream_encoder_, encodeData(BufferEqual(body.get()), false));

  TestHeaderMapImpl expected_headers{{":status", "200"}};
  EXPECT_CALL(stream_callbacks_, onHeaders_(HeaderMapEqualRef(&expected_headers), false));
  EXPECT_CALL(stream_callbacks_, onData(BufferEqual(body.get()), false));
  EXPECT_CALL(stream_callbacks_, onReset());

  AsyncClient::Stream* stream = client_.start(stream_callbacks_, AsyncClient::StreamOptions());
  stream->sendHeaders(headers, false);
  stream->sendData(*body, false);

  response_decoder_->decodeHeaders(HeaderMapPtr(new TestHeaderMapImpl{{":status", "200"}}), false);
  response_decoder_->decodeData(*body, false);

  stream->reset();
}

// Validate behavior when the stream's onHeaders() callback performs a stream
// reset.
TEST_F(AsyncClientImplTest, ResetInOnHeaders) {
  Buffer::InstancePtr body{new Buffer::OwnedImpl("test body")};

  EXPECT_CALL(cm_.conn_pool_, newStream(_, _))
      .WillOnce(Invoke([&](StreamDecoder&,
                           ConnectionPool::Callbacks& callbacks) -> ConnectionPool::Cancellable* {
        callbacks.onPoolReady(stream_encoder_, cm_.conn_pool_.host_);
        return nullptr;
      }));

  TestHeaderMapImpl headers;
  HttpTestUtility::addDefaultHeaders(headers);
  headers.addCopy("x-envoy-internal", "true");
  headers.addCopy("x-forwarded-for", "127.0.0.1");
  headers.addCopy(":scheme", "http");

  EXPECT_CALL(stream_encoder_, encodeHeaders(HeaderMapEqualRef(&headers), false));
  EXPECT_CALL(stream_encoder_, encodeData(BufferEqual(body.get()), false));

  AsyncClient::Stream* stream = client_.start(stream_callbacks_, AsyncClient::StreamOptions());

  TestHeaderMapImpl expected_headers{{":status", "200"}};
  EXPECT_CALL(stream_callbacks_, onHeaders_(HeaderMapEqualRef(&expected_headers), false))
      .WillOnce(Invoke([&stream](HeaderMap&, bool) { stream->reset(); }));
  EXPECT_CALL(stream_callbacks_, onData(_, _)).Times(0);
  EXPECT_CALL(stream_callbacks_, onReset());

  stream->sendHeaders(headers, false);
  stream->sendData(*body, false);

  Http::StreamDecoderFilterCallbacks* filter_callbacks =
      static_cast<Http::AsyncStreamImpl*>(stream);
  filter_callbacks->encodeHeaders(HeaderMapPtr(new TestHeaderMapImpl{{":status", "200"}}), false);
}

TEST_F(AsyncClientImplTest, RemoteResetAfterStreamStart) {
  Buffer::InstancePtr body{new Buffer::OwnedImpl("test body")};

  EXPECT_CALL(cm_.conn_pool_, newStream(_, _))
      .WillOnce(Invoke([&](StreamDecoder& decoder,
                           ConnectionPool::Callbacks& callbacks) -> ConnectionPool::Cancellable* {
        callbacks.onPoolReady(stream_encoder_, cm_.conn_pool_.host_);
        response_decoder_ = &decoder;
        return nullptr;
      }));

  TestHeaderMapImpl headers;
  HttpTestUtility::addDefaultHeaders(headers);
  headers.addCopy("x-envoy-internal", "true");
  headers.addCopy("x-forwarded-for", "127.0.0.1");
  headers.addCopy(":scheme", "http");

  EXPECT_CALL(stream_encoder_, encodeHeaders(HeaderMapEqualRef(&headers), false));
  EXPECT_CALL(stream_encoder_, encodeData(BufferEqual(body.get()), false));

  TestHeaderMapImpl expected_headers{{":status", "200"}};
  EXPECT_CALL(stream_callbacks_, onHeaders_(HeaderMapEqualRef(&expected_headers), false));
  EXPECT_CALL(stream_callbacks_, onData(BufferEqual(body.get()), false));
  EXPECT_CALL(stream_callbacks_, onReset());

  AsyncClient::Stream* stream = client_.start(stream_callbacks_, AsyncClient::StreamOptions());
  stream->sendHeaders(headers, false);
  stream->sendData(*body, false);

  response_decoder_->decodeHeaders(HeaderMapPtr(new TestHeaderMapImpl{{":status", "200"}}), false);
  response_decoder_->decodeData(*body, false);

  stream_encoder_.getStream().resetStream(StreamResetReason::RemoteReset);
}

TEST_F(AsyncClientImplTest, ResetAfterResponseStart) {
  EXPECT_CALL(cm_.conn_pool_, newStream(_, _))
      .WillOnce(Invoke([&](StreamDecoder& decoder,
                           ConnectionPool::Callbacks& callbacks) -> ConnectionPool::Cancellable* {
        callbacks.onPoolReady(stream_encoder_, cm_.conn_pool_.host_);
        response_decoder_ = &decoder;
        return nullptr;
      }));

  EXPECT_CALL(stream_encoder_, encodeHeaders(HeaderMapEqualRef(&message_->headers()), true));
  EXPECT_CALL(callbacks_, onFailure(_));

  client_.send(std::move(message_), callbacks_, AsyncClient::RequestOptions());
  HeaderMapPtr response_headers(new TestHeaderMapImpl{{":status", "200"}});
  response_decoder_->decodeHeaders(std::move(response_headers), false);
  stream_encoder_.getStream().resetStream(StreamResetReason::RemoteReset);
}

TEST_F(AsyncClientImplTest, ResetStream) {
  EXPECT_CALL(cm_.conn_pool_, newStream(_, _))
      .WillOnce(Invoke([&](StreamDecoder&,
                           ConnectionPool::Callbacks& callbacks) -> ConnectionPool::Cancellable* {
        callbacks.onPoolReady(stream_encoder_, cm_.conn_pool_.host_);
        return nullptr;
      }));

  EXPECT_CALL(stream_encoder_, encodeHeaders(HeaderMapEqualRef(&message_->headers()), true));
  EXPECT_CALL(stream_encoder_.stream_, resetStream(_));
  EXPECT_CALL(stream_callbacks_, onReset());

  AsyncClient::Stream* stream = client_.start(stream_callbacks_, AsyncClient::StreamOptions());
  stream->sendHeaders(message_->headers(), true);
  stream->reset();
}

TEST_F(AsyncClientImplTest, CancelRequest) {
  EXPECT_CALL(cm_.conn_pool_, newStream(_, _))
      .WillOnce(Invoke([&](StreamDecoder&,
                           ConnectionPool::Callbacks& callbacks) -> ConnectionPool::Cancellable* {
        callbacks.onPoolReady(stream_encoder_, cm_.conn_pool_.host_);
        return nullptr;
      }));

  EXPECT_CALL(stream_encoder_, encodeHeaders(HeaderMapEqualRef(&message_->headers()), true));
  EXPECT_CALL(stream_encoder_.stream_, resetStream(_));

  AsyncClient::Request* request =
      client_.send(std::move(message_), callbacks_, AsyncClient::RequestOptions());
  request->cancel();
}

TEST_F(AsyncClientImplTest, DestroyWithActiveStream) {
  EXPECT_CALL(cm_.conn_pool_, newStream(_, _))
      .WillOnce(Invoke([&](StreamDecoder&,
                           ConnectionPool::Callbacks& callbacks) -> ConnectionPool::Cancellable* {
        callbacks.onPoolReady(stream_encoder_, cm_.conn_pool_.host_);
        return nullptr;
      }));

  EXPECT_CALL(stream_encoder_, encodeHeaders(HeaderMapEqualRef(&message_->headers()), false));
  EXPECT_CALL(stream_encoder_.stream_, resetStream(_));
  EXPECT_CALL(stream_callbacks_, onReset());
  AsyncClient::Stream* stream = client_.start(stream_callbacks_, AsyncClient::StreamOptions());
  stream->sendHeaders(message_->headers(), false);
}

TEST_F(AsyncClientImplTest, DestroyWithActiveRequest) {
  EXPECT_CALL(cm_.conn_pool_, newStream(_, _))
      .WillOnce(Invoke([&](StreamDecoder&,
                           ConnectionPool::Callbacks& callbacks) -> ConnectionPool::Cancellable* {
        callbacks.onPoolReady(stream_encoder_, cm_.conn_pool_.host_);
        return nullptr;
      }));

  EXPECT_CALL(stream_encoder_, encodeHeaders(HeaderMapEqualRef(&message_->headers()), true));
  EXPECT_CALL(stream_encoder_.stream_, resetStream(_));
  EXPECT_CALL(callbacks_, onFailure(_));
  client_.send(std::move(message_), callbacks_, AsyncClient::RequestOptions());
}

TEST_F(AsyncClientImplTest, PoolFailure) {
  EXPECT_CALL(cm_.conn_pool_, newStream(_, _))
      .WillOnce(Invoke([&](StreamDecoder&,
                           ConnectionPool::Callbacks& callbacks) -> ConnectionPool::Cancellable* {
        callbacks.onPoolFailure(ConnectionPool::PoolFailureReason::Overflow, nullptr);
        return nullptr;
      }));

  expectSuccess(503);
  EXPECT_EQ(nullptr, client_.send(std::move(message_), callbacks_, AsyncClient::RequestOptions()));

  EXPECT_EQ(
      1UL,
      cm_.thread_local_cluster_.cluster_.info_->stats_store_.counter("upstream_rq_503").value());
}

TEST_F(AsyncClientImplTest, PoolFailureWithBody) {
  EXPECT_CALL(cm_.conn_pool_, newStream(_, _))
      .WillOnce(Invoke([&](StreamDecoder&,
                           ConnectionPool::Callbacks& callbacks) -> ConnectionPool::Cancellable* {
        callbacks.onPoolFailure(ConnectionPool::PoolFailureReason::Overflow, nullptr);
        return nullptr;
      }));

  expectSuccess(503);
  message_->body() = std::make_unique<Buffer::OwnedImpl>("hello");
  EXPECT_EQ(nullptr, client_.send(std::move(message_), callbacks_, AsyncClient::RequestOptions()));

  EXPECT_EQ(
      1UL,
      cm_.thread_local_cluster_.cluster_.info_->stats_store_.counter("upstream_rq_503").value());
}

TEST_F(AsyncClientImplTest, StreamTimeout) {
  EXPECT_CALL(cm_.conn_pool_, newStream(_, _))
      .WillOnce(Invoke([&](StreamDecoder&,
                           ConnectionPool::Callbacks& callbacks) -> ConnectionPool::Cancellable* {
        callbacks.onPoolReady(stream_encoder_, cm_.conn_pool_.host_);
        return nullptr;
      }));

  EXPECT_CALL(stream_encoder_, encodeHeaders(HeaderMapEqualRef(&message_->headers()), true));
  timer_ = new NiceMock<Event::MockTimer>(&dispatcher_);
  EXPECT_CALL(*timer_, enableTimer(std::chrono::milliseconds(40)));
  EXPECT_CALL(stream_encoder_.stream_, resetStream(_));

  TestHeaderMapImpl expected_timeout{
      {":status", "504"}, {"content-length", "24"}, {"content-type", "text/plain"}};
  EXPECT_CALL(stream_callbacks_, onHeaders_(HeaderMapEqualRef(&expected_timeout), false));
  EXPECT_CALL(stream_callbacks_, onData(_, true));

  AsyncClient::Stream* stream = client_.start(
      stream_callbacks_, AsyncClient::StreamOptions().setTimeout(std::chrono::milliseconds(40)));
  stream->sendHeaders(message_->headers(), true);
  timer_->callback_();

  EXPECT_EQ(1UL,
            cm_.thread_local_cluster_.cluster_.info_->stats_store_.counter("upstream_rq_timeout")
                .value());
  EXPECT_EQ(1UL, cm_.conn_pool_.host_->stats().rq_timeout_.value());
  EXPECT_EQ(
      1UL,
      cm_.thread_local_cluster_.cluster_.info_->stats_store_.counter("upstream_rq_504").value());
}

TEST_F(AsyncClientImplTest, StreamTimeoutHeadReply) {
  EXPECT_CALL(cm_.conn_pool_, newStream(_, _))
      .WillOnce(Invoke([&](StreamDecoder&,
                           ConnectionPool::Callbacks& callbacks) -> ConnectionPool::Cancellable* {
        callbacks.onPoolReady(stream_encoder_, cm_.conn_pool_.host_);
        return nullptr;
      }));

  MessagePtr message{new RequestMessageImpl()};
  HttpTestUtility::addDefaultHeaders(message->headers(), "HEAD");
  EXPECT_CALL(stream_encoder_, encodeHeaders(HeaderMapEqualRef(&message->headers()), true));
  timer_ = new NiceMock<Event::MockTimer>(&dispatcher_);
  EXPECT_CALL(*timer_, enableTimer(std::chrono::milliseconds(40)));
  EXPECT_CALL(stream_encoder_.stream_, resetStream(_));

  TestHeaderMapImpl expected_timeout{
      {":status", "504"}, {"content-length", "24"}, {"content-type", "text/plain"}};
  EXPECT_CALL(stream_callbacks_, onHeaders_(HeaderMapEqualRef(&expected_timeout), true));

  AsyncClient::Stream* stream = client_.start(
      stream_callbacks_, AsyncClient::StreamOptions().setTimeout(std::chrono::milliseconds(40)));
  stream->sendHeaders(message->headers(), true);
  timer_->callback_();
}

TEST_F(AsyncClientImplTest, RequestTimeout) {
  EXPECT_CALL(cm_.conn_pool_, newStream(_, _))
      .WillOnce(Invoke([&](StreamDecoder&,
                           ConnectionPool::Callbacks& callbacks) -> ConnectionPool::Cancellable* {
        callbacks.onPoolReady(stream_encoder_, cm_.conn_pool_.host_);
        return nullptr;
      }));

  EXPECT_CALL(stream_encoder_, encodeHeaders(HeaderMapEqualRef(&message_->headers()), true));
  expectSuccess(504);
  timer_ = new NiceMock<Event::MockTimer>(&dispatcher_);
  EXPECT_CALL(*timer_, enableTimer(std::chrono::milliseconds(40)));
  EXPECT_CALL(stream_encoder_.stream_, resetStream(_));
  client_.send(std::move(message_), callbacks_,
               AsyncClient::RequestOptions().setTimeout(std::chrono::milliseconds(40)));
  timer_->callback_();

  EXPECT_EQ(1UL,
            cm_.thread_local_cluster_.cluster_.info_->stats_store_.counter("upstream_rq_timeout")
                .value());
  EXPECT_EQ(1UL, cm_.conn_pool_.host_->stats().rq_timeout_.value());
  EXPECT_EQ(
      1UL,
      cm_.thread_local_cluster_.cluster_.info_->stats_store_.counter("upstream_rq_504").value());
}

TEST_F(AsyncClientImplTest, DisableTimer) {
  EXPECT_CALL(cm_.conn_pool_, newStream(_, _))
      .WillOnce(Invoke([&](StreamDecoder&,
                           ConnectionPool::Callbacks& callbacks) -> ConnectionPool::Cancellable* {
        callbacks.onPoolReady(stream_encoder_, cm_.conn_pool_.host_);
        return nullptr;
      }));

  EXPECT_CALL(stream_encoder_, encodeHeaders(HeaderMapEqualRef(&message_->headers()), true));
  timer_ = new NiceMock<Event::MockTimer>(&dispatcher_);
  EXPECT_CALL(*timer_, enableTimer(std::chrono::milliseconds(200)));
  EXPECT_CALL(*timer_, disableTimer());
  EXPECT_CALL(stream_encoder_.stream_, resetStream(_));
  AsyncClient::Request* request =
      client_.send(std::move(message_), callbacks_,
                   AsyncClient::RequestOptions().setTimeout(std::chrono::milliseconds(200)));
  request->cancel();
}

TEST_F(AsyncClientImplTest, DisableTimerWithStream) {
  EXPECT_CALL(cm_.conn_pool_, newStream(_, _))
      .WillOnce(Invoke([&](StreamDecoder&,
                           ConnectionPool::Callbacks& callbacks) -> ConnectionPool::Cancellable* {
        callbacks.onPoolReady(stream_encoder_, cm_.conn_pool_.host_);
        return nullptr;
      }));

  EXPECT_CALL(stream_encoder_, encodeHeaders(HeaderMapEqualRef(&message_->headers()), true));
  timer_ = new NiceMock<Event::MockTimer>(&dispatcher_);
  EXPECT_CALL(*timer_, enableTimer(std::chrono::milliseconds(40)));
  EXPECT_CALL(*timer_, disableTimer());
  EXPECT_CALL(stream_encoder_.stream_, resetStream(_));
  EXPECT_CALL(stream_callbacks_, onReset());

  AsyncClient::Stream* stream = client_.start(
      stream_callbacks_, AsyncClient::StreamOptions().setTimeout(std::chrono::milliseconds(40)));
  stream->sendHeaders(message_->headers(), true);
  stream->reset();
}

TEST_F(AsyncClientImplTest, MultipleDataStream) {
  Buffer::InstancePtr body{new Buffer::OwnedImpl("test body")};
  Buffer::InstancePtr body2{new Buffer::OwnedImpl("test body2")};

  EXPECT_CALL(cm_.conn_pool_, newStream(_, _))
      .WillOnce(Invoke([&](StreamDecoder& decoder,
                           ConnectionPool::Callbacks& callbacks) -> ConnectionPool::Cancellable* {
        callbacks.onPoolReady(stream_encoder_, cm_.conn_pool_.host_);
        response_decoder_ = &decoder;
        return nullptr;
      }));

  TestHeaderMapImpl headers;
  HttpTestUtility::addDefaultHeaders(headers);
  headers.addCopy("x-envoy-internal", "true");
  headers.addCopy("x-forwarded-for", "127.0.0.1");
  headers.addCopy(":scheme", "http");

  EXPECT_CALL(stream_encoder_, encodeHeaders(HeaderMapEqualRef(&headers), false));
  EXPECT_CALL(stream_encoder_, encodeData(BufferEqual(body.get()), false));

  TestHeaderMapImpl expected_headers{{":status", "200"}};
  EXPECT_CALL(stream_callbacks_, onHeaders_(HeaderMapEqualRef(&expected_headers), false));
  EXPECT_CALL(stream_callbacks_, onData(BufferEqual(body.get()), false));

  AsyncClient::Stream* stream = client_.start(stream_callbacks_, AsyncClient::StreamOptions());
  stream->sendHeaders(headers, false);
  stream->sendData(*body, false);

  response_decoder_->decodeHeaders(HeaderMapPtr(new TestHeaderMapImpl{{":status", "200"}}), false);
  response_decoder_->decodeData(*body, false);

  EXPECT_CALL(stream_encoder_, encodeData(BufferEqual(body2.get()), true));
  EXPECT_CALL(stream_callbacks_, onData(BufferEqual(body2.get()), true));

  stream->sendData(*body2, true);
  response_decoder_->decodeData(*body2, true);

  EXPECT_EQ(
      1UL,
      cm_.thread_local_cluster_.cluster_.info_->stats_store_.counter("upstream_rq_200").value());
  EXPECT_EQ(1UL, cm_.thread_local_cluster_.cluster_.info_->stats_store_
                     .counter("internal.upstream_rq_200")
                     .value());
}

TEST_F(AsyncClientImplTest, WatermarkCallbacks) {
  TestHeaderMapImpl headers;
  HttpTestUtility::addDefaultHeaders(headers);
  AsyncClient::Stream* stream = client_.start(stream_callbacks_, AsyncClient::StreamOptions());
  stream->sendHeaders(headers, false);
  Http::StreamDecoderFilterCallbacks* filter_callbacks =
      static_cast<Http::AsyncStreamImpl*>(stream);
  filter_callbacks->onDecoderFilterAboveWriteBufferHighWatermark();
  filter_callbacks->onDecoderFilterBelowWriteBufferLowWatermark();
  EXPECT_CALL(stream_callbacks_, onReset());
}

TEST_F(AsyncClientImplTest, RdsGettersTest) {
  TestHeaderMapImpl headers;
  HttpTestUtility::addDefaultHeaders(headers);
  AsyncClient::Stream* stream = client_.start(stream_callbacks_, AsyncClient::StreamOptions());
  stream->sendHeaders(headers, false);
  Http::StreamDecoderFilterCallbacks* filter_callbacks =
      static_cast<Http::AsyncStreamImpl*>(stream);
  auto route = filter_callbacks->route();
  ASSERT_NE(nullptr, route);
  auto route_entry = route->routeEntry();
  ASSERT_NE(nullptr, route_entry);
  auto& path_match_criterion = route_entry->pathMatchCriterion();
  EXPECT_EQ("", path_match_criterion.matcher());
  EXPECT_EQ(Router::PathMatchType::None, path_match_criterion.matchType());
  const auto& route_config = route_entry->virtualHost().routeConfig();
  EXPECT_EQ("", route_config.name());
  EXPECT_EQ(0, route_config.internalOnlyHeaders().size());
  EXPECT_EQ(nullptr, route_config.route(headers, 0));
  auto cluster_info = filter_callbacks->clusterInfo();
  ASSERT_NE(nullptr, cluster_info);
  EXPECT_EQ(cm_.thread_local_cluster_.cluster_.info_, cluster_info);
  EXPECT_CALL(stream_callbacks_, onReset());
}

} // namespace
} // namespace Http
} // namespace Envoy<|MERGE_RESOLUTION|>--- conflicted
+++ resolved
@@ -5,11 +5,7 @@
 
 #include "common/buffer/buffer_impl.h"
 #include "common/http/async_client_impl.h"
-<<<<<<< HEAD
-#include "common/http/codes.h"
-=======
 #include "common/http/context_impl.h"
->>>>>>> 43fc7790
 #include "common/http/headers.h"
 #include "common/http/utility.h"
 
@@ -41,14 +37,10 @@
 class AsyncClientImplTest : public testing::Test {
 public:
   AsyncClientImplTest()
-      : code_stats_(stats_store_.symbolTable()),
+      : http_context_(stats_store_.symbolTable()),
         client_(cm_.thread_local_cluster_.cluster_.info_, stats_store_, dispatcher_, local_info_,
                 cm_, runtime_, random_,
-<<<<<<< HEAD
-                Router::ShadowWriterPtr{new NiceMock<Router::MockShadowWriter>()}, code_stats_) {
-=======
                 Router::ShadowWriterPtr{new NiceMock<Router::MockShadowWriter>()}, http_context_) {
->>>>>>> 43fc7790
     message_->headers().insertMethod().value(std::string("GET"));
     message_->headers().insertHost().value(std::string("host"));
     message_->headers().insertPath().value(std::string("/"));
@@ -82,11 +74,7 @@
   NiceMock<Runtime::MockRandomGenerator> random_;
   Stats::MockIsolatedStatsStore stats_store_;
   NiceMock<LocalInfo::MockLocalInfo> local_info_;
-<<<<<<< HEAD
-  Http::CodeStatsImpl code_stats_;
-=======
   Http::ContextImpl http_context_;
->>>>>>> 43fc7790
   AsyncClientImpl client_;
 };
 

--- conflicted
+++ resolved
@@ -372,14 +372,9 @@
 public:
   HeaderMapImplTest() {
     // Set the lazy map threshold using the test parameter.
-<<<<<<< HEAD
-    Runtime::LoaderSingleton::getExisting()->mergeValues(
+    scoped_runtime_.mergeValues(
         {{"envoy.reloadable_features.deprecate_global_ints", "false"},
          {"envoy.http.headermap.lazy_map_min_size", absl::StrCat(GetParam())}});
-=======
-    scoped_runtime_.mergeValues(
-        {{"envoy.http.headermap.lazy_map_min_size", absl::StrCat(GetParam())}});
->>>>>>> a16f6870
   }
 
   static std::string testParamsToString(const ::testing::TestParamInfo<uint32_t>& params) {

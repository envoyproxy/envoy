#include <string>

#include "common/http/header_map_impl.h"

#include "test/test_common/printers.h"
#include "test/test_common/utility.h"

#include "gtest/gtest.h"

using ::testing::InSequence;

namespace Envoy {
namespace Http {

TEST(HeaderStringTest, All) {
  // Static LowerCaseString constructor
  {
    LowerCaseString static_string("hello");
    HeaderString string(static_string);
    EXPECT_STREQ("hello", string.c_str());
    EXPECT_EQ(static_string.get().c_str(), string.c_str());
    EXPECT_EQ(5U, string.size());
  }

  // Static std::string constructor
  {
    std::string static_string("HELLO");
    HeaderString string(static_string);
    EXPECT_STREQ("HELLO", string.c_str());
    EXPECT_EQ(static_string.c_str(), string.c_str());
    EXPECT_EQ(5U, string.size());
  }

  // Static move contructor
  {
    std::string static_string("HELLO");
    HeaderString string1(static_string);
    HeaderString string2(std::move(string1));
    EXPECT_STREQ("HELLO", string2.c_str());
    EXPECT_EQ(static_string.c_str(), string1.c_str());
    EXPECT_EQ(static_string.c_str(), string2.c_str());
    EXPECT_EQ(5U, string1.size());
    EXPECT_EQ(5U, string2.size());
  }

  // Inline move constructor
  {
    HeaderString string;
    string.setCopy("hello", 5);
    EXPECT_EQ(HeaderString::Type::Inline, string.type());
    HeaderString string2(std::move(string));
    EXPECT_TRUE(string.empty());
    EXPECT_EQ(HeaderString::Type::Inline, string.type());
    EXPECT_EQ(HeaderString::Type::Inline, string2.type());
    string.append("world", 5);
    EXPECT_STREQ("world", string.c_str());
    EXPECT_EQ(5UL, string.size());
    EXPECT_STREQ("hello", string2.c_str());
    EXPECT_EQ(5UL, string2.size());
  }

  // Dynamic move constructor
  {
    std::string large(4096, 'a');
    HeaderString string;
    string.setCopy(large.c_str(), large.size());
    EXPECT_EQ(HeaderString::Type::Dynamic, string.type());
    HeaderString string2(std::move(string));
    EXPECT_TRUE(string.empty());
    EXPECT_EQ(HeaderString::Type::Inline, string.type());
    EXPECT_EQ(HeaderString::Type::Dynamic, string2.type());
    string.append("b", 1);
    EXPECT_STREQ("b", string.c_str());
    EXPECT_EQ(1UL, string.size());
    EXPECT_STREQ(large.c_str(), string2.c_str());
    EXPECT_EQ(4096UL, string2.size());
  }

  // Static to inline number.
  {
    std::string static_string("HELLO");
    HeaderString string(static_string);
    string.setInteger(5);
    EXPECT_EQ(HeaderString::Type::Inline, string.type());
    EXPECT_STREQ("5", string.c_str());
  }

  // Static to inline string.
  {
    std::string static_string("HELLO");
    HeaderString string(static_string);
    string.setCopy(static_string.c_str(), static_string.size());
    EXPECT_EQ(HeaderString::Type::Inline, string.type());
    EXPECT_STREQ("HELLO", string.c_str());
  }

  // Static clear() does nothing.
  {
    std::string static_string("HELLO");
    HeaderString string(static_string);
    EXPECT_EQ(HeaderString::Type::Reference, string.type());
    string.clear();
    EXPECT_EQ(HeaderString::Type::Reference, string.type());
    EXPECT_STREQ("HELLO", string.c_str());
  }

  // Static to append.
  {
    std::string static_string("HELLO");
    HeaderString string(static_string);
    EXPECT_EQ(HeaderString::Type::Reference, string.type());
    string.append("a", 1);
    EXPECT_STREQ("a", string.c_str());
  }

  // Copy inline
  {
    HeaderString string;
    string.setCopy("hello", 5);
    EXPECT_STREQ("hello", string.c_str());
    EXPECT_EQ(5U, string.size());
  }

  // Copy dynamic
  {
    HeaderString string;
    std::string large_value(4096, 'a');
    string.setCopy(large_value.c_str(), large_value.size());
    EXPECT_STREQ(large_value.c_str(), string.c_str());
    EXPECT_NE(large_value.c_str(), string.c_str());
    EXPECT_EQ(4096U, string.size());
  }

  // Copy twice dynamic
  {
    HeaderString string;
    std::string large_value1(4096, 'a');
    string.setCopy(large_value1.c_str(), large_value1.size());
    std::string large_value2(2048, 'b');
    string.setCopy(large_value2.c_str(), large_value2.size());
    EXPECT_STREQ(large_value2.c_str(), string.c_str());
    EXPECT_NE(large_value2.c_str(), string.c_str());
    EXPECT_EQ(2048U, string.size());
  }

  // Copy twice dynamic with reallocate
  {
    HeaderString string;
    std::string large_value1(4096, 'a');
    string.setCopy(large_value1.c_str(), large_value1.size());
    std::string large_value2(16384, 'b');
    string.setCopy(large_value2.c_str(), large_value2.size());
    EXPECT_STREQ(large_value2.c_str(), string.c_str());
    EXPECT_NE(large_value2.c_str(), string.c_str());
    EXPECT_EQ(16384U, string.size());
  }

  // Copy twice inline to dynamic
  {
    HeaderString string;
    std::string large_value1(16, 'a');
    string.setCopy(large_value1.c_str(), large_value1.size());
    std::string large_value2(16384, 'b');
    string.setCopy(large_value2.c_str(), large_value2.size());
    EXPECT_STREQ(large_value2.c_str(), string.c_str());
    EXPECT_NE(large_value2.c_str(), string.c_str());
    EXPECT_EQ(16384U, string.size());
  }

  // Append, small buffer to dynamic
  {
    HeaderString string;
    std::string test(127, 'a');
    string.append(test.c_str(), test.size());
    EXPECT_EQ(HeaderString::Type::Inline, string.type());
    string.append("a", 1);
    EXPECT_EQ(HeaderString::Type::Dynamic, string.type());
    test += 'a';
    EXPECT_STREQ(test.c_str(), string.c_str());
  }

  // Append into inline twice, then shift to dynamic.
  {
    HeaderString string;
    string.append("hello", 5);
    EXPECT_STREQ("hello", string.c_str());
    EXPECT_EQ(5U, string.size());
    string.append("world", 5);
    EXPECT_STREQ("helloworld", string.c_str());
    EXPECT_EQ(10U, string.size());
    std::string large(4096, 'a');
    string.append(large.c_str(), large.size());
    large = "helloworld" + large;
    EXPECT_STREQ(large.c_str(), string.c_str());
    EXPECT_EQ(4106U, string.size());
  }

  // Append, realloc dynamic.
  {
    HeaderString string;
    std::string large(128, 'a');
    string.append(large.c_str(), large.size());
    EXPECT_EQ(HeaderString::Type::Dynamic, string.type());
    std::string large2 = large + large;
    string.append(large2.c_str(), large2.size());
    large += large2;
    EXPECT_STREQ(large.c_str(), string.c_str());
    EXPECT_EQ(384U, string.size());
  }

  // Append, realloc close to limit with small buffer.
  {
    HeaderString string;
    std::string large(128, 'a');
    string.append(large.c_str(), large.size());
    EXPECT_EQ(HeaderString::Type::Dynamic, string.type());
    std::string large2(120, 'b');
    string.append(large2.c_str(), large2.size());
    std::string large3(32, 'c');
    string.append(large3.c_str(), large3.size());
    EXPECT_STREQ((large + large2 + large3).c_str(), string.c_str());
    EXPECT_EQ(280U, string.size());
  }

  // Set integer, inline
  {
    HeaderString string;
    string.setInteger(123456789);
    EXPECT_STREQ("123456789", string.c_str());
    EXPECT_EQ(9U, string.size());
  }

  // Set integer, dynamic
  {
    HeaderString string;
    std::string large(128, 'a');
    string.append(large.c_str(), large.size());
    string.setInteger(123456789);
    EXPECT_STREQ("123456789", string.c_str());
    EXPECT_EQ(9U, string.size());
    EXPECT_EQ(HeaderString::Type::Dynamic, string.type());
  }

  // Set static, switch to dynamic, back to static.
  {
    const std::string static_string = "hello world";
    HeaderString string;
    string.setReference(static_string);
    EXPECT_EQ(string.c_str(), static_string.c_str());
    EXPECT_EQ(11U, string.size());
    EXPECT_EQ(HeaderString::Type::Reference, string.type());

    const std::string large(128, 'a');
    string.setCopy(large.c_str(), large.size());
    EXPECT_NE(string.c_str(), large.c_str());
    EXPECT_EQ(HeaderString::Type::Dynamic, string.type());

    string.setReference(static_string);
    EXPECT_EQ(string.c_str(), static_string.c_str());
    EXPECT_EQ(11U, string.size());
    EXPECT_EQ(HeaderString::Type::Reference, string.type());
  }

  // caseInsensitiveContains
  {
    const std::string static_string("keep-alive, Upgrade, close");
    HeaderString string(static_string);
    EXPECT_TRUE(string.caseInsensitiveContains("keep-alive"));
    EXPECT_TRUE(string.caseInsensitiveContains("Keep-alive"));
    EXPECT_TRUE(string.caseInsensitiveContains("Upgrade"));
    EXPECT_TRUE(string.caseInsensitiveContains("upgrade"));
    EXPECT_TRUE(string.caseInsensitiveContains("close"));
    EXPECT_TRUE(string.caseInsensitiveContains("Close"));
    EXPECT_FALSE(string.caseInsensitiveContains(""));
    EXPECT_FALSE(string.caseInsensitiveContains("keep"));
    EXPECT_FALSE(string.caseInsensitiveContains("alive"));
    EXPECT_FALSE(string.caseInsensitiveContains("grade"));

    const std::string small("close");
    string.setCopy(small.c_str(), small.size());
    EXPECT_FALSE(string.caseInsensitiveContains("keep-alive"));

    const std::string empty("");
    string.setCopy(empty.c_str(), empty.size());
    EXPECT_FALSE(string.caseInsensitiveContains("keep-alive"));
    EXPECT_FALSE(string.caseInsensitiveContains(""));
  }

  // getString
  {
    std::string static_string("HELLO");
    HeaderString headerString1(static_string);
    absl::string_view retString1 = headerString1.getStringView();
    EXPECT_EQ("HELLO", retString1);
    EXPECT_EQ(5U, retString1.size());

    HeaderString headerString2;
    absl::string_view retString2 = headerString2.getStringView();
    EXPECT_EQ(0U, retString2.size());
  }
}

TEST(HeaderMapImplTest, InlineInsert) {
  HeaderMapImpl headers;
  EXPECT_EQ(nullptr, headers.Host());
  headers.insertHost().value(std::string("hello"));
  EXPECT_STREQ(":authority", headers.Host()->key().c_str());
  EXPECT_STREQ("hello", headers.Host()->value().c_str());
  EXPECT_STREQ("hello", headers.get(Headers::get().Host)->value().c_str());
}

TEST(HeaderMapImplTest, MoveIntoInline) {
  HeaderMapImpl headers;
  HeaderString key;
  key.setCopy(Headers::get().CacheControl.get().c_str(), Headers::get().CacheControl.get().size());
  HeaderString value;
  value.setCopy("hello", 5);
  headers.addViaMove(std::move(key), std::move(value));
  EXPECT_STREQ("cache-control", headers.CacheControl()->key().c_str());
  EXPECT_STREQ("hello", headers.CacheControl()->value().c_str());

  HeaderString key2;
  key2.setCopy(Headers::get().CacheControl.get().c_str(), Headers::get().CacheControl.get().size());
  HeaderString value2;
  value2.setCopy("there", 5);
  headers.addViaMove(std::move(key2), std::move(value2));
  EXPECT_STREQ("cache-control", headers.CacheControl()->key().c_str());
  EXPECT_STREQ("hello,there", headers.CacheControl()->value().c_str());
}

TEST(HeaderMapImplTest, Remove) {
  HeaderMapImpl headers;

  // Add random header and then remove by name.
  LowerCaseString static_key("hello");
  std::string ref_value("value");
  headers.addReference(static_key, ref_value);
  EXPECT_STREQ("value", headers.get(static_key)->value().c_str());
  EXPECT_EQ(HeaderString::Type::Reference, headers.get(static_key)->value().type());
  EXPECT_EQ(1UL, headers.size());
  headers.remove(static_key);
  EXPECT_EQ(nullptr, headers.get(static_key));
  EXPECT_EQ(0UL, headers.size());

  // Add and remove by inline.
  headers.insertContentLength().value(5);
  EXPECT_STREQ("5", headers.ContentLength()->value().c_str());
  EXPECT_EQ(1UL, headers.size());
  headers.removeContentLength();
  EXPECT_EQ(nullptr, headers.ContentLength());
  EXPECT_EQ(0UL, headers.size());

  // Add inline and remove by name.
  headers.insertContentLength().value(5);
  EXPECT_STREQ("5", headers.ContentLength()->value().c_str());
  EXPECT_EQ(1UL, headers.size());
  headers.remove(Headers::get().ContentLength);
  EXPECT_EQ(nullptr, headers.ContentLength());
  EXPECT_EQ(0UL, headers.size());
}

TEST(HeaderMapImplTest, RemoveRegex) {
  // These will match.
  LowerCaseString key1 = LowerCaseString("X-prefix-foo");
  LowerCaseString key3 = LowerCaseString("X-Prefix-");
  LowerCaseString key5 = LowerCaseString("x-prefix-eep");
  // These will not.
  LowerCaseString key2 = LowerCaseString(" x-prefix-foo");
  LowerCaseString key4 = LowerCaseString("y-x-prefix-foo");

  HeaderMapImpl headers;
  headers.addReference(key1, "value");
  headers.addReference(key2, "value");
  headers.addReference(key3, "value");
  headers.addReference(key4, "value");
  headers.addReference(key5, "value");

  // Test removing the first header, middle headers, and the end header.
  headers.removePrefix(LowerCaseString("x-prefix-"));
  EXPECT_EQ(nullptr, headers.get(key1));
  EXPECT_NE(nullptr, headers.get(key2));
  EXPECT_EQ(nullptr, headers.get(key3));
  EXPECT_NE(nullptr, headers.get(key4));
  EXPECT_EQ(nullptr, headers.get(key5));

  // Remove all headers.
  headers.removePrefix(LowerCaseString(""));
  EXPECT_EQ(nullptr, headers.get(key2));
  EXPECT_EQ(nullptr, headers.get(key4));

  // Add inline and remove by regex
  headers.insertContentLength().value(5);
  EXPECT_STREQ("5", headers.ContentLength()->value().c_str());
  EXPECT_EQ(1UL, headers.size());
  headers.removePrefix(LowerCaseString("content"));
  EXPECT_EQ(nullptr, headers.ContentLength());
}

TEST(HeaderMapImplTest, SetRemovesAllValues) {
  HeaderMapImpl headers;

  LowerCaseString key1("hello");
  LowerCaseString key2("olleh");
  std::string ref_value1("world");
  std::string ref_value2("planet");
  std::string ref_value3("globe");
  std::string ref_value4("earth");
  std::string ref_value5("blue marble");

  headers.addReference(key1, ref_value1);
  headers.addReference(key2, ref_value2);
  headers.addReference(key1, ref_value3);
  headers.addReference(key1, ref_value4);

  typedef testing::MockFunction<void(const std::string&, const std::string&)> MockCb;

  {
    MockCb cb;

    InSequence seq;
    EXPECT_CALL(cb, Call("hello", "world"));
    EXPECT_CALL(cb, Call("olleh", "planet"));
    EXPECT_CALL(cb, Call("hello", "globe"));
    EXPECT_CALL(cb, Call("hello", "earth"));

    headers.iterate(
        [](const Http::HeaderEntry& header, void* cb_v) -> HeaderMap::Iterate {
          static_cast<MockCb*>(cb_v)->Call(header.key().c_str(), header.value().c_str());
          return HeaderMap::Iterate::Continue;
        },
        &cb);
  }

  headers.setReference(key1, ref_value5); // set moves key to end

  {
    MockCb cb;

    InSequence seq;
    EXPECT_CALL(cb, Call("olleh", "planet"));
    EXPECT_CALL(cb, Call("hello", "blue marble"));

    headers.iterate(
        [](const Http::HeaderEntry& header, void* cb_v) -> HeaderMap::Iterate {
          static_cast<MockCb*>(cb_v)->Call(header.key().c_str(), header.value().c_str());
          return HeaderMap::Iterate::Continue;
        },
        &cb);
  }
}

TEST(HeaderMapImplTest, DoubleInlineAdd) {
  HeaderMapImpl headers;
  headers.addReferenceKey(Headers::get().ContentLength, 5);
  EXPECT_DEBUG_DEATH(headers.addReferenceKey(Headers::get().ContentLength, 6), "");
  EXPECT_STREQ("5", headers.ContentLength()->value().c_str());
  EXPECT_EQ(1UL, headers.size());
}

TEST(HeaderMapImplTest, DoubleInlineSet) {
  HeaderMapImpl headers;
  headers.setReferenceKey(Headers::get().ContentType, "blah");
  headers.setReferenceKey(Headers::get().ContentType, "text/html");
  EXPECT_STREQ("text/html", headers.ContentType()->value().c_str());
  EXPECT_EQ(1UL, headers.size());
}

TEST(HeaderMapImplTest, AddReferenceKey) {
  HeaderMapImpl headers;
  LowerCaseString foo("hello");
  headers.addReferenceKey(foo, "world");
  EXPECT_NE("world", headers.get(foo)->value().c_str());
  EXPECT_STREQ("world", headers.get(foo)->value().c_str());
}

TEST(HeaderMapImplTest, SetReferenceKey) {
  HeaderMapImpl headers;
  LowerCaseString foo("hello");
  headers.setReferenceKey(foo, "world");
  EXPECT_NE("world", headers.get(foo)->value().c_str());
  EXPECT_STREQ("world", headers.get(foo)->value().c_str());

  headers.setReferenceKey(foo, "monde");
  EXPECT_NE("monde", headers.get(foo)->value().c_str());
  EXPECT_STREQ("monde", headers.get(foo)->value().c_str());
}

TEST(HeaderMapImplTest, AddCopy) {
  HeaderMapImpl headers;

  // Start with a string value.
  std::unique_ptr<LowerCaseString> lcKeyPtr(new LowerCaseString("hello"));
  headers.addCopy(*lcKeyPtr, "world");

  const HeaderString& value = headers.get(*lcKeyPtr)->value();

  EXPECT_STREQ("world", value.c_str());
  EXPECT_EQ(5UL, value.size());

  lcKeyPtr.reset();

  const HeaderString& value2 = headers.get(LowerCaseString("hello"))->value();

  EXPECT_STREQ("world", value2.c_str());
  EXPECT_EQ(5UL, value2.size());
  EXPECT_EQ(value.c_str(), value2.c_str());
  EXPECT_EQ(1UL, headers.size());

  // Repeat with an int value.
  //
  // addReferenceKey and addCopy can both add multiple instances of a
  // given header, so we need to delete the old "hello" header.
  headers.remove(LowerCaseString("hello"));

  // Build "hello" with string concatenation to make it unlikely that the
  // compiler is just reusing the same string constant for everything.
  lcKeyPtr.reset(new LowerCaseString(std::string("he") + "llo"));
  EXPECT_STREQ("hello", lcKeyPtr->get().c_str());

  headers.addCopy(*lcKeyPtr, 42);

  const HeaderString& value3 = headers.get(*lcKeyPtr)->value();

  EXPECT_STREQ("42", value3.c_str());
  EXPECT_EQ(2UL, value3.size());

  lcKeyPtr.reset();

  const HeaderString& value4 = headers.get(LowerCaseString("hello"))->value();

  EXPECT_STREQ("42", value4.c_str());
  EXPECT_EQ(2UL, value4.size());
  EXPECT_EQ(1UL, headers.size());

  // Here, again, we'll build yet another key string.
  LowerCaseString lcKey3(std::string("he") + "ll" + "o");
  EXPECT_STREQ("hello", lcKey3.get().c_str());

  EXPECT_STREQ("42", headers.get(lcKey3)->value().c_str());
  EXPECT_EQ(2UL, headers.get(lcKey3)->value().size());

  LowerCaseString cache_control("cache-control");
  headers.addCopy(cache_control, "max-age=1345");
  EXPECT_STREQ("max-age=1345", headers.get(cache_control)->value().c_str());
  EXPECT_STREQ("max-age=1345", headers.CacheControl()->value().c_str());
  headers.addCopy(cache_control, "public");
  EXPECT_STREQ("max-age=1345,public", headers.get(cache_control)->value().c_str());
  headers.addCopy(cache_control, "");
  EXPECT_STREQ("max-age=1345,public", headers.get(cache_control)->value().c_str());
  headers.addCopy(cache_control, 123);
  EXPECT_STREQ("max-age=1345,public,123", headers.get(cache_control)->value().c_str());
  headers.addCopy(cache_control, std::numeric_limits<uint64_t>::max());
  EXPECT_STREQ("max-age=1345,public,123,18446744073709551615",
               headers.get(cache_control)->value().c_str());
}

TEST(HeaderMapImplTest, Equality) {
  TestHeaderMapImpl headers1;
  TestHeaderMapImpl headers2;
  EXPECT_EQ(headers1, headers2);

  headers1.addCopy("hello", "world");
  EXPECT_FALSE(headers1 == headers2);

  headers2.addCopy("foo", "bar");
  EXPECT_FALSE(headers1 == headers2);
}

TEST(HeaderMapImplTest, LargeCharInHeader) {
  HeaderMapImpl headers;
  LowerCaseString static_key("\x90hello");
  std::string ref_value("value");
  headers.addReference(static_key, ref_value);
  EXPECT_STREQ("value", headers.get(static_key)->value().c_str());
}

TEST(HeaderMapImplTest, Iterate) {
  TestHeaderMapImpl headers;
  headers.addCopy("hello", "world");
  headers.addCopy("foo", "xxx");
  headers.addCopy("world", "hello");
  LowerCaseString foo_key("foo");
  headers.setReferenceKey(foo_key, "bar"); // set moves key to end

  typedef testing::MockFunction<void(const std::string&, const std::string&)> MockCb;
  MockCb cb;

  InSequence seq;
  EXPECT_CALL(cb, Call("hello", "world"));
  EXPECT_CALL(cb, Call("world", "hello"));
  EXPECT_CALL(cb, Call("foo", "bar"));
  headers.iterate(
      [](const Http::HeaderEntry& header, void* cb_v) -> HeaderMap::Iterate {
        static_cast<MockCb*>(cb_v)->Call(header.key().c_str(), header.value().c_str());
        return HeaderMap::Iterate::Continue;
      },
      &cb);
}

TEST(HeaderMapImplTest, IterateReverse) {
  TestHeaderMapImpl headers;
  headers.addCopy("hello", "world");
  headers.addCopy("foo", "bar");
  LowerCaseString world_key("world");
  headers.setReferenceKey(world_key, "hello");

  typedef testing::MockFunction<void(const std::string&, const std::string&)> MockCb;
  MockCb cb;

  InSequence seq;
  EXPECT_CALL(cb, Call("world", "hello"));
  EXPECT_CALL(cb, Call("foo", "bar"));
  // no "hello"
  headers.iterateReverse(
      [](const Http::HeaderEntry& header, void* cb_v) -> HeaderMap::Iterate {
        static_cast<MockCb*>(cb_v)->Call(header.key().c_str(), header.value().c_str());
        if ("foo" != std::string{header.key().c_str()}) {
          return HeaderMap::Iterate::Continue;
        } else {
          return HeaderMap::Iterate::Break;
        }
      },
      &cb);
}

TEST(HeaderMapImplTest, Lookup) {
  TestHeaderMapImpl headers;
  headers.addCopy("hello", "world");
  headers.insertContentLength().value(5);

  // Lookup is not supported for non predefined inline headers.
  {
    const HeaderEntry* entry;
    EXPECT_EQ(HeaderMap::Lookup::NotSupported, headers.lookup(LowerCaseString{"hello"}, &entry));
    EXPECT_EQ(nullptr, entry);
  }

  // Lookup returns the entry of a predefined inline header if it exists.
  {
    const HeaderEntry* entry;
    EXPECT_EQ(HeaderMap::Lookup::Found, headers.lookup(Headers::get().ContentLength, &entry));
    EXPECT_STREQ("5", entry->value().c_str());
  }

  // Lookup returns HeaderMap::Lookup::NotFound if a predefined inline header does not exist.
  {
    const HeaderEntry* entry;
    EXPECT_EQ(HeaderMap::Lookup::NotFound, headers.lookup(Headers::get().Host, &entry));
    EXPECT_EQ(nullptr, entry);
  }
}

TEST(HeaderMapImplTest, Get) {
  {
    const TestHeaderMapImpl headers{{":path", "/"}, {"hello", "world"}};
    EXPECT_STREQ("/", headers.get(LowerCaseString(":path"))->value().c_str());
    EXPECT_STREQ("world", headers.get(LowerCaseString("hello"))->value().c_str());
    EXPECT_EQ(nullptr, headers.get(LowerCaseString("foo")));
  }

  {
    TestHeaderMapImpl headers{{":path", "/"}, {"hello", "world"}};
    headers.get(LowerCaseString(":path"))->value(std::string("/new_path"));
    EXPECT_STREQ("/new_path", headers.get(LowerCaseString(":path"))->value().c_str());
    headers.get(LowerCaseString("hello"))->value(std::string("world2"));
    EXPECT_STREQ("world2", headers.get(LowerCaseString("hello"))->value().c_str());
    EXPECT_EQ(nullptr, headers.get(LowerCaseString("foo")));
  }
}

<<<<<<< HEAD
TEST(HeaderMapImplTest, PseudoHeaderOrder) {
  typedef testing::MockFunction<void(const std::string&, const std::string&)> MockCb;
  MockCb cb;

  {
    LowerCaseString foo("hello");
    Http::TestHeaderMapImpl headers{};
    EXPECT_EQ(0UL, headers.size());

    headers.addReferenceKey(foo, "world");
    EXPECT_EQ(1UL, headers.size());

    headers.setReferenceKey(Headers::get().ContentType, "text/html");
    EXPECT_EQ(2UL, headers.size());

    // Pseudo header gets inserted before non-pseudo headers
    headers.setReferenceKey(Headers::get().Method, "PUT");
    EXPECT_EQ(3UL, headers.size());

    InSequence seq;
    EXPECT_CALL(cb, Call(":method", "PUT"));
    EXPECT_CALL(cb, Call("hello", "world"));
    EXPECT_CALL(cb, Call("content-type", "text/html"));

    headers.iterate(
        [](const Http::HeaderEntry& header, void* cb_v) -> HeaderMap::Iterate {
          static_cast<MockCb*>(cb_v)->Call(header.key().c_str(), header.value().c_str());
          return HeaderMap::Iterate::Continue;
        },
        &cb);

    // Removal of the header before which pseudo-headers are inserted
    headers.remove(foo);
    EXPECT_EQ(2UL, headers.size());

    EXPECT_CALL(cb, Call(":method", "PUT"));
    EXPECT_CALL(cb, Call("content-type", "text/html"));

    headers.iterate(
        [](const Http::HeaderEntry& header, void* cb_v) -> HeaderMap::Iterate {
          static_cast<MockCb*>(cb_v)->Call(header.key().c_str(), header.value().c_str());
          return HeaderMap::Iterate::Continue;
        },
        &cb);

    // Next pseudo-header goes after other pseudo-headers, but before normal headers
    headers.setReferenceKey(Headers::get().Path, "/test");
    EXPECT_EQ(3UL, headers.size());

    EXPECT_CALL(cb, Call(":method", "PUT"));
    EXPECT_CALL(cb, Call(":path", "/test"));
    EXPECT_CALL(cb, Call("content-type", "text/html"));

    headers.iterate(
        [](const Http::HeaderEntry& header, void* cb_v) -> HeaderMap::Iterate {
          static_cast<MockCb*>(cb_v)->Call(header.key().c_str(), header.value().c_str());
          return HeaderMap::Iterate::Continue;
        },
        &cb);

    // Removing the last normal header
    headers.remove(Headers::get().ContentType);
    EXPECT_EQ(2UL, headers.size());

    EXPECT_CALL(cb, Call(":method", "PUT"));
    EXPECT_CALL(cb, Call(":path", "/test"));

    headers.iterate(
        [](const Http::HeaderEntry& header, void* cb_v) -> HeaderMap::Iterate {
          static_cast<MockCb*>(cb_v)->Call(header.key().c_str(), header.value().c_str());
          return HeaderMap::Iterate::Continue;
        },
        &cb);

    // Adding a new pseudo-header after removing the last normal header
    headers.setReferenceKey(Headers::get().Host, "host");
    EXPECT_EQ(3UL, headers.size());

    EXPECT_CALL(cb, Call(":method", "PUT"));
    EXPECT_CALL(cb, Call(":path", "/test"));
    EXPECT_CALL(cb, Call(":authority", "host"));

    headers.iterate(
        [](const Http::HeaderEntry& header, void* cb_v) -> HeaderMap::Iterate {
          static_cast<MockCb*>(cb_v)->Call(header.key().c_str(), header.value().c_str());
          return HeaderMap::Iterate::Continue;
        },
        &cb);

    // Adding the first normal header
    headers.setReferenceKey(Headers::get().ContentType, "text/html");
    EXPECT_EQ(4UL, headers.size());

    EXPECT_CALL(cb, Call(":method", "PUT"));
    EXPECT_CALL(cb, Call(":path", "/test"));
    EXPECT_CALL(cb, Call(":authority", "host"));
    EXPECT_CALL(cb, Call("content-type", "text/html"));

    headers.iterate(
        [](const Http::HeaderEntry& header, void* cb_v) -> HeaderMap::Iterate {
          static_cast<MockCb*>(cb_v)->Call(header.key().c_str(), header.value().c_str());
          return HeaderMap::Iterate::Continue;
        },
        &cb);

    // Removing all pseudo-headers
    headers.remove(Headers::get().Path);
    headers.remove(Headers::get().Method);
    headers.remove(Headers::get().Host);
    EXPECT_EQ(1UL, headers.size());

    EXPECT_CALL(cb, Call("content-type", "text/html"));

    headers.iterate(
        [](const Http::HeaderEntry& header, void* cb_v) -> HeaderMap::Iterate {
          static_cast<MockCb*>(cb_v)->Call(header.key().c_str(), header.value().c_str());
          return HeaderMap::Iterate::Continue;
        },
        &cb);

    // Removing all headers
    headers.remove(Headers::get().ContentType);
    EXPECT_EQ(0UL, headers.size());

    // Adding a lone pseudo-header
    headers.setReferenceKey(Headers::get().Status, "200");
    EXPECT_EQ(1UL, headers.size());

    EXPECT_CALL(cb, Call(":status", "200"));

    headers.iterate(
        [](const Http::HeaderEntry& header, void* cb_v) -> HeaderMap::Iterate {
          static_cast<MockCb*>(cb_v)->Call(header.key().c_str(), header.value().c_str());
          return HeaderMap::Iterate::Continue;
        },
        &cb);
  }

  // Starting with a normal header
  {
    Http::TestHeaderMapImpl headers{{"content-type", "text/plain"},
                                    {":method", "GET"},
                                    {":path", "/"},
                                    {"hello", "world"},
                                    {":authority", "host"}};

    InSequence seq;
    EXPECT_CALL(cb, Call(":method", "GET"));
    EXPECT_CALL(cb, Call(":path", "/"));
    EXPECT_CALL(cb, Call(":authority", "host"));
    EXPECT_CALL(cb, Call("content-type", "text/plain"));
    EXPECT_CALL(cb, Call("hello", "world"));

    headers.iterate(
        [](const Http::HeaderEntry& header, void* cb_v) -> HeaderMap::Iterate {
          static_cast<MockCb*>(cb_v)->Call(header.key().c_str(), header.value().c_str());
          return HeaderMap::Iterate::Continue;
        },
        &cb);
  }

  // Starting with a pseudo-header
  {
    Http::TestHeaderMapImpl headers{{":path", "/"},
                                    {"content-type", "text/plain"},
                                    {":method", "GET"},
                                    {"hello", "world"},
                                    {":authority", "host"}};

    InSequence seq;
    EXPECT_CALL(cb, Call(":path", "/"));
    EXPECT_CALL(cb, Call(":method", "GET"));
    EXPECT_CALL(cb, Call(":authority", "host"));
    EXPECT_CALL(cb, Call("content-type", "text/plain"));
    EXPECT_CALL(cb, Call("hello", "world"));

    headers.iterate(
        [](const Http::HeaderEntry& header, void* cb_v) -> HeaderMap::Iterate {
          static_cast<MockCb*>(cb_v)->Call(header.key().c_str(), header.value().c_str());
          return HeaderMap::Iterate::Continue;
        },
        &cb);
=======
TEST(HeaderMapImplTest, TestAppendHeader) {
  // Test appending to a string with a value.
  {
    HeaderString value1;
    value1.setCopy("some;", 5);
    HeaderMapImpl::appendToHeader(value1, "test");
    EXPECT_EQ(value1, "some;,test");
  }

  // Test appending to an empty string.
  {
    HeaderString value2;
    HeaderMapImpl::appendToHeader(value2, "my tag data");
    EXPECT_EQ(value2, "my tag data");
  }

  // Test empty data case.
  {
    HeaderString value3;
    value3.setCopy("empty", 5);
    HeaderMapImpl::appendToHeader(value3, "");
    EXPECT_EQ(value3, "empty");
>>>>>>> 04325377
  }
}

} // namespace Http
} // namespace Envoy<|MERGE_RESOLUTION|>--- conflicted
+++ resolved
@@ -668,7 +668,31 @@
   }
 }
 
-<<<<<<< HEAD
+TEST(HeaderMapImplTest, TestAppendHeader) {
+  // Test appending to a string with a value.
+  {
+    HeaderString value1;
+    value1.setCopy("some;", 5);
+    HeaderMapImpl::appendToHeader(value1, "test");
+    EXPECT_EQ(value1, "some;,test");
+  }
+
+  // Test appending to an empty string.
+  {
+    HeaderString value2;
+    HeaderMapImpl::appendToHeader(value2, "my tag data");
+    EXPECT_EQ(value2, "my tag data");
+  }
+
+  // Test empty data case.
+  {
+    HeaderString value3;
+    value3.setCopy("empty", 5);
+    HeaderMapImpl::appendToHeader(value3, "");
+    EXPECT_EQ(value3, "empty");
+  }
+}
+
 TEST(HeaderMapImplTest, PseudoHeaderOrder) {
   typedef testing::MockFunction<void(const std::string&, const std::string&)> MockCb;
   MockCb cb;
@@ -851,30 +875,6 @@
           return HeaderMap::Iterate::Continue;
         },
         &cb);
-=======
-TEST(HeaderMapImplTest, TestAppendHeader) {
-  // Test appending to a string with a value.
-  {
-    HeaderString value1;
-    value1.setCopy("some;", 5);
-    HeaderMapImpl::appendToHeader(value1, "test");
-    EXPECT_EQ(value1, "some;,test");
-  }
-
-  // Test appending to an empty string.
-  {
-    HeaderString value2;
-    HeaderMapImpl::appendToHeader(value2, "my tag data");
-    EXPECT_EQ(value2, "my tag data");
-  }
-
-  // Test empty data case.
-  {
-    HeaderString value3;
-    value3.setCopy("empty", 5);
-    HeaderMapImpl::appendToHeader(value3, "");
-    EXPECT_EQ(value3, "empty");
->>>>>>> 04325377
   }
 }
 

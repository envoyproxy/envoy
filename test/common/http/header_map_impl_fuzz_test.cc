--- conflicted
+++ resolved
@@ -20,15 +20,10 @@
   TestScopedRuntime scoped_runtime;
   // Set the lazy header-map threshold if found.
   if (input.has_config()) {
-<<<<<<< HEAD
-    Runtime::LoaderSingleton::getExisting()->mergeValues(
+    scoped_runtime.mergeValues(
         {{"envoy.reloadable_features.deprecate_global_ints", "false"},
          {"envoy.http.headermap.lazy_map_min_size",
           absl::StrCat(input.config().lazy_map_min_size())}});
-=======
-    scoped_runtime.mergeValues({{"envoy.http.headermap.lazy_map_min_size",
-                                 absl::StrCat(input.config().lazy_map_min_size())}});
->>>>>>> a16f6870
   }
 
   auto header_map = Http::RequestHeaderMapImpl::create();

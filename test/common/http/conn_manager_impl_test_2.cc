#include <chrono>

#include "test/common/http/conn_manager_impl_test_base.h"
#include "test/common/http/custom_header_extension.h"
#include "test/test_common/logging.h"
#include "test/test_common/test_runtime.h"

using testing::_;
using testing::AtLeast;
using testing::InSequence;
using testing::Invoke;
using testing::InvokeWithoutArgs;
using testing::Mock;
using testing::Ref;
using testing::Return;
using testing::ReturnArg;
using testing::ReturnRef;

namespace Envoy {
namespace Http {

TEST_F(HttpConnectionManagerImplTest, ResponseBeforeRequestComplete) {
  setup();
  setupFilterChain(1, 0);

  EXPECT_CALL(*decoder_filters_[0], decodeHeaders(_, false))
      .WillOnce(Return(FilterHeadersStatus::StopIteration));
  startRequest();

  EXPECT_CALL(response_encoder_, encodeHeaders(_, true))
      .WillOnce(Invoke([](const ResponseHeaderMap& headers, bool) -> void {
        EXPECT_NE(nullptr, headers.Server());
        EXPECT_EQ("envoy-server-test", headers.getServerValue());
      }));
  EXPECT_CALL(*decoder_filters_[0], onStreamComplete());
  EXPECT_CALL(*decoder_filters_[0], onDestroy());
  EXPECT_CALL(filter_callbacks_.connection_,
              close(Network::ConnectionCloseType::FlushWriteAndDelay, _));

  ResponseHeaderMapPtr response_headers{new TestResponseHeaderMapImpl{{":status", "200"}}};
  decoder_filters_[0]->callbacks_->streamInfo().setResponseCodeDetails("");
  decoder_filters_[0]->callbacks_->encodeHeaders(std::move(response_headers), true, "details");
}

TEST_F(HttpConnectionManagerImplTest, ResponseBeforeRequestComplete10) {
  EXPECT_CALL(*codec_, protocol()).WillRepeatedly(Return(Protocol::Http10));
  setup();
  setupFilterChain(1, 0);

  EXPECT_CALL(*decoder_filters_[0], decodeHeaders(_, false))
      .WillOnce(Return(FilterHeadersStatus::StopIteration));
  startRequest();

  EXPECT_CALL(response_encoder_, encodeHeaders(_, true))
      .WillOnce(Invoke([](const ResponseHeaderMap& headers, bool) -> void {
        EXPECT_NE(nullptr, headers.Server());
        EXPECT_EQ("envoy-server-test", headers.getServerValue());
      }));
  EXPECT_CALL(*decoder_filters_[0], onStreamComplete());
  EXPECT_CALL(*decoder_filters_[0], onDestroy());
  // When framing by connection close, by default Envoy will FlushWrite, no delay.
  EXPECT_CALL(filter_callbacks_.connection_, close(Network::ConnectionCloseType::FlushWrite, _));

  ResponseHeaderMapPtr response_headers{new TestResponseHeaderMapImpl{{":status", "200"}}};
  decoder_filters_[0]->callbacks_->streamInfo().setResponseCodeDetails("");
  decoder_filters_[0]->callbacks_->encodeHeaders(std::move(response_headers), true, "details");
}

TEST_F(HttpConnectionManagerImplTest, ResponseBeforeRequestComplete10NoOptimize) {
  EXPECT_CALL(runtime_.snapshot_, getBoolean(_, _)).WillRepeatedly(Return(false));
  EXPECT_CALL(*codec_, protocol()).WillRepeatedly(Return(Protocol::Http10));
  setup();
  setupFilterChain(1, 0);

  EXPECT_CALL(*decoder_filters_[0], decodeHeaders(_, false))
      .WillOnce(Return(FilterHeadersStatus::StopIteration));
  startRequest();

  EXPECT_CALL(response_encoder_, encodeHeaders(_, true))
      .WillOnce(Invoke([](const ResponseHeaderMap& headers, bool) -> void {
        EXPECT_NE(nullptr, headers.Server());
        EXPECT_EQ("envoy-server-test", headers.getServerValue());
      }));
  EXPECT_CALL(*decoder_filters_[0], onStreamComplete());
  EXPECT_CALL(*decoder_filters_[0], onDestroy());
  // When framing by connection close, by default Envoy will FlushWrite, no delay but with a runtime
  // override, it will still flush close.
  EXPECT_CALL(filter_callbacks_.connection_,
              close(Network::ConnectionCloseType::FlushWriteAndDelay, _));

  ResponseHeaderMapPtr response_headers{new TestResponseHeaderMapImpl{{":status", "200"}}};
  decoder_filters_[0]->callbacks_->streamInfo().setResponseCodeDetails("");
  decoder_filters_[0]->callbacks_->encodeHeaders(std::move(response_headers), true, "details");
}

TEST_F(HttpConnectionManagerImplTest, DisconnectOnProxyConnectionDisconnect) {
  setup();

  setupFilterChain(1, 0);

  EXPECT_CALL(*decoder_filters_[0], decodeHeaders(_, false))
      .WillOnce(Return(FilterHeadersStatus::StopIteration));

  startRequest();

  EXPECT_CALL(response_encoder_, encodeHeaders(_, true))
      .WillOnce(Invoke([](const ResponseHeaderMap& headers, bool) -> void {
        EXPECT_NE(nullptr, headers.Connection());
        EXPECT_EQ("close", headers.getConnectionValue());
        EXPECT_EQ(nullptr, headers.ProxyConnection());
      }));
  EXPECT_CALL(*decoder_filters_[0], onStreamComplete());
  EXPECT_CALL(*decoder_filters_[0], onDestroy());
  EXPECT_CALL(filter_callbacks_.connection_,
              close(Network::ConnectionCloseType::FlushWriteAndDelay, _));

  ResponseHeaderMapPtr response_headers{new TestResponseHeaderMapImpl{{":status", "200"}}};
  decoder_filters_[0]->callbacks_->streamInfo().setResponseCodeDetails("");
  decoder_filters_[0]->callbacks_->encodeHeaders(std::move(response_headers), true, "details");
}

TEST_F(HttpConnectionManagerImplTest, ResponseStartBeforeRequestComplete) {
  setup(SetupOpts().setServerName(""));

  // This is like ResponseBeforeRequestComplete, but it tests the case where we start the reply
  // before the request completes, but don't finish the reply until after the request completes.
  MockStreamDecoderFilter* filter = new NiceMock<MockStreamDecoderFilter>();
  EXPECT_CALL(filter_factory_, createFilterChain(_))
      .WillOnce(Invoke([&](FilterChainManager& manager) -> bool {
        FilterFactoryCb factory =
            createDecoderFilterFactoryCb(StreamDecoderFilterSharedPtr{filter});
        manager.applyFilterFactoryCb({}, factory);
        return true;
      }));

  EXPECT_CALL(*filter, decodeHeaders(_, false))
      .WillOnce(Return(FilterHeadersStatus::StopIteration));

  // Start the request
  EXPECT_CALL(*codec_, dispatch(_)).WillOnce(Invoke([&](Buffer::Instance&) -> Http::Status {
    decoder_ = &conn_manager_->newStream(response_encoder_);
    RequestHeaderMapPtr headers{
        new TestRequestHeaderMapImpl{{":authority", "host"}, {":path", "/"}, {":method", "GET"}}};
    decoder_->decodeHeaders(std::move(headers), false);
    return Http::okStatus();
  }));

  Buffer::OwnedImpl fake_input("hello");
  conn_manager_->onData(fake_input, false);

  // Start the response
  ResponseHeaderMapPtr response_headers{new TestResponseHeaderMapImpl{{":status", "200"}}};
  EXPECT_CALL(response_encoder_, encodeHeaders(_, false))
      .WillOnce(Invoke([](const ResponseHeaderMap& headers, bool) -> void {
        EXPECT_NE(nullptr, headers.Server());
        EXPECT_EQ("", headers.getServerValue());
      }));
  filter->callbacks_->streamInfo().setResponseCodeDetails("");
  filter->callbacks_->encodeHeaders(std::move(response_headers), false, "details");

  // Finish the request.
  EXPECT_CALL(*filter, decodeData(_, true));
  EXPECT_CALL(*codec_, dispatch(_)).WillOnce(Invoke([&](Buffer::Instance& data) -> Http::Status {
    decoder_->decodeData(data, true);
    return Http::okStatus();
  }));

  conn_manager_->onData(fake_input, false);

  // Since we started the response before the request was complete, we will still close the
  // connection since we already sent a connection: close header. We won't "reset" the stream
  // however.
  EXPECT_CALL(response_encoder_, encodeData(_, true)).WillOnce(Invoke([&](Buffer::Instance&, bool) {
    response_encoder_.stream_.codec_callbacks_->onCodecEncodeComplete();
  }));
  EXPECT_CALL(filter_callbacks_.connection_,
              close(Network::ConnectionCloseType::FlushWriteAndDelay, _));
  Buffer::OwnedImpl fake_response("world");
  filter->callbacks_->encodeData(fake_response, true);
}

TEST_F(HttpConnectionManagerImplTest, DownstreamDisconnect) {
  InSequence s;
  setup();

  EXPECT_CALL(*codec_, dispatch(_)).WillOnce(Invoke([&](Buffer::Instance& data) -> Http::Status {
    conn_manager_->newStream(response_encoder_);
    data.drain(2);
    return Http::okStatus();
  }));

  EXPECT_CALL(filter_factory_, createFilterChain(_)).Times(0);

  // Kick off the incoming data.
  Buffer::OwnedImpl fake_input("1234");
  conn_manager_->onData(fake_input, false);

  // Now raise a remote disconnection, we should see the filter get reset called.
  conn_manager_->onEvent(Network::ConnectionEvent::RemoteClose);
}

TEST_F(HttpConnectionManagerImplTest, DownstreamProtocolError) {
  InSequence s;
  setup();

  EXPECT_CALL(*codec_, dispatch(_)).WillOnce(Invoke([&](Buffer::Instance&) -> Http::Status {
    conn_manager_->newStream(response_encoder_);
    return codecProtocolError("protocol error");
  }));

  EXPECT_CALL(response_encoder_.stream_, removeCallbacks(_)).Times(2);
  EXPECT_CALL(filter_factory_, createFilterChain(_)).Times(0);

  // A protocol exception should result in reset of the streams followed by a remote or local close
  // depending on whether the downstream client closes the connection prior to the delayed close
  // timer firing.
  EXPECT_CALL(filter_callbacks_.connection_,
              close(Network::ConnectionCloseType::FlushWriteAndDelay, _));

  // Kick off the incoming data.
  Buffer::OwnedImpl fake_input("1234");
  conn_manager_->onData(fake_input, false);
}

TEST_F(HttpConnectionManagerImplTest, TestDownstreamProtocolErrorAccessLog) {
  std::shared_ptr<AccessLog::MockInstance> handler(new NiceMock<AccessLog::MockInstance>());
  access_logs_ = {handler};
  setup();

  EXPECT_CALL(*handler, log(_, _))
      .WillOnce(Invoke(
          [](const Formatter::HttpFormatterContext&, const StreamInfo::StreamInfo& stream_info) {
            EXPECT_FALSE(stream_info.responseCode());
            EXPECT_TRUE(stream_info.hasAnyResponseFlag());
            EXPECT_TRUE(
                stream_info.hasResponseFlag(StreamInfo::CoreResponseFlag::DownstreamProtocolError));
          }));

  EXPECT_CALL(*codec_, dispatch(_)).WillRepeatedly(Invoke([&](Buffer::Instance&) -> Http::Status {
    conn_manager_->newStream(response_encoder_);
    return codecProtocolError("protocol error");
  }));

  Buffer::OwnedImpl fake_input("1234");
  conn_manager_->onData(fake_input, false);
}

TEST_F(HttpConnectionManagerImplTest, TestDownstreamProtocolErrorAfterHeadersAccessLog) {
  setup();

  std::shared_ptr<MockStreamDecoderFilter> filter(new NiceMock<MockStreamDecoderFilter>());
  std::shared_ptr<AccessLog::MockInstance> handler(new NiceMock<AccessLog::MockInstance>());

  EXPECT_CALL(filter_factory_, createFilterChain(_))
      .WillOnce(Invoke([&](FilterChainManager& manager) -> bool {
        FilterFactoryCb filter_factory = createDecoderFilterFactoryCb(filter);
        FilterFactoryCb handler_factory = createLogHandlerFactoryCb(handler);

        manager.applyFilterFactoryCb({}, filter_factory);
        manager.applyFilterFactoryCb({}, handler_factory);
        return true;
      }));

  EXPECT_CALL(*handler, log(_, _))
      .WillOnce(Invoke(
          [](const Formatter::HttpFormatterContext&, const StreamInfo::StreamInfo& stream_info) {
            EXPECT_FALSE(stream_info.responseCode());
            EXPECT_TRUE(stream_info.hasAnyResponseFlag());
            EXPECT_TRUE(
                stream_info.hasResponseFlag(StreamInfo::CoreResponseFlag::DownstreamProtocolError));
          }));

  EXPECT_CALL(*codec_, dispatch(_)).WillRepeatedly(Invoke([&](Buffer::Instance&) -> Http::Status {
    decoder_ = &conn_manager_->newStream(response_encoder_);

    RequestHeaderMapPtr headers{
        new TestRequestHeaderMapImpl{{":method", "GET"}, {":authority", "host"}, {":path", "/"}}};
    decoder_->decodeHeaders(std::move(headers), true);

    return codecProtocolError("protocol error");
  }));

  Buffer::OwnedImpl fake_input("1234");
  conn_manager_->onData(fake_input, false);
}

// Verify that FrameFloodException causes connection to be closed abortively.
TEST_F(HttpConnectionManagerImplTest, FrameFloodError) {
  std::shared_ptr<AccessLog::MockInstance> log_handler =
      std::make_shared<NiceMock<AccessLog::MockInstance>>();
  access_logs_ = {log_handler};
  setup();

  EXPECT_CALL(*codec_, dispatch(_)).WillOnce(Invoke([&](Buffer::Instance&) -> Http::Status {
    conn_manager_->newStream(response_encoder_);
    return bufferFloodError("too many outbound frames");
  }));

  EXPECT_CALL(response_encoder_.stream_, removeCallbacks(_)).Times(2);
  EXPECT_CALL(filter_factory_, createFilterChain(_)).Times(0);

  // FrameFloodException should result in reset of the streams followed by abortive close.
  EXPECT_CALL(filter_callbacks_.connection_,
              close(Network::ConnectionCloseType::FlushWriteAndDelay, _));

  EXPECT_CALL(*log_handler, log(_, _))
      .WillOnce(Invoke(
          [](const Formatter::HttpFormatterContext&, const StreamInfo::StreamInfo& stream_info) {
            ASSERT_TRUE(stream_info.responseCodeDetails().has_value());
            EXPECT_EQ("codec_error:too_many_outbound_frames",
                      stream_info.responseCodeDetails().value());
          }));
  // Kick off the incoming data.
  Buffer::OwnedImpl fake_input("1234");
  EXPECT_LOG_NOT_CONTAINS("warning", "downstream HTTP flood",
                          conn_manager_->onData(fake_input, false));

  EXPECT_TRUE(filter_callbacks_.connection_.streamInfo().hasResponseFlag(
      StreamInfo::CoreResponseFlag::DownstreamProtocolError));
}

TEST_F(HttpConnectionManagerImplTest, EnvoyOverloadError) {
  std::shared_ptr<AccessLog::MockInstance> log_handler =
      std::make_shared<NiceMock<AccessLog::MockInstance>>();
  access_logs_ = {log_handler};
  setup();
  ASSERT_EQ(0U, stats_.named_.downstream_rq_overload_close_.value());

  EXPECT_CALL(*codec_, dispatch(_)).WillOnce(Invoke([&](Buffer::Instance&) -> Http::Status {
    conn_manager_->newStream(response_encoder_);
    return envoyOverloadError("Envoy Overloaded");
  }));

  EXPECT_CALL(response_encoder_.stream_, removeCallbacks(_)).Times(2);
  EXPECT_CALL(filter_factory_, createFilterChain(_)).Times(0);

  // Overload should result in local reply followed by abortive close.
  EXPECT_CALL(filter_callbacks_.connection_,
              close(Network::ConnectionCloseType::FlushWriteAndDelay, _));

  EXPECT_CALL(*log_handler, log(_, _))
      .WillOnce(Invoke(
          [](const Formatter::HttpFormatterContext&, const StreamInfo::StreamInfo& stream_info) {
            ASSERT_TRUE(stream_info.responseCodeDetails().has_value());
            EXPECT_EQ("overload_error:Envoy_Overloaded", stream_info.responseCodeDetails().value());
          }));
  // Kick off the incoming data.
  Buffer::OwnedImpl fake_input("1234");
  conn_manager_->onData(fake_input, false);

  EXPECT_TRUE(filter_callbacks_.connection_.streamInfo().hasResponseFlag(
      StreamInfo::CoreResponseFlag::OverloadManager));
  EXPECT_EQ(1U, stats_.named_.downstream_rq_overload_close_.value());
}

TEST_F(HttpConnectionManagerImplTest, IdleTimeoutNoCodec) {
  // Not used in the test.
  delete codec_;

  idle_timeout_ = (std::chrono::milliseconds(10));
  Event::MockTimer* idle_timer = setUpTimer();
  EXPECT_CALL(*idle_timer, enableTimer(_, _));
  setup();

  EXPECT_CALL(filter_callbacks_.connection_, close(Network::ConnectionCloseType::FlushWrite, _));
  EXPECT_CALL(*idle_timer, disableTimer());
  idle_timer->invokeCallback();

  EXPECT_EQ(1U, stats_.named_.downstream_cx_idle_timeout_.value());
}

TEST_F(HttpConnectionManagerImplTest, IdleTimeout) {
  idle_timeout_ = (std::chrono::milliseconds(10));
  Event::MockTimer* idle_timer = setUpTimer();
  EXPECT_CALL(*idle_timer, enableTimer(_, _));
  setup();

  MockStreamDecoderFilter* filter = new NiceMock<MockStreamDecoderFilter>();
  EXPECT_CALL(filter_factory_, createFilterChain(_))
      .WillOnce(Invoke([&](FilterChainManager& manager) -> bool {
        auto factory = createDecoderFilterFactoryCb(StreamDecoderFilterSharedPtr{filter});
        manager.applyFilterFactoryCb({}, factory);
        return true;
      }));

  EXPECT_CALL(*idle_timer, disableTimer());
  EXPECT_CALL(*filter, decodeHeaders(_, false))
      .WillOnce(Return(FilterHeadersStatus::StopIteration));
  EXPECT_CALL(*filter, decodeData(_, true))
      .WillOnce(Return(FilterDataStatus::StopIterationNoBuffer));

  startRequest(true, "hello");

  EXPECT_CALL(*idle_timer, enableTimer(_, _));
  ResponseHeaderMapPtr response_headers{new TestResponseHeaderMapImpl{{":status", "200"}}};
  filter->callbacks_->streamInfo().setResponseCodeDetails("");
  filter->callbacks_->encodeHeaders(std::move(response_headers), true, "details");
  response_encoder_.stream_.codec_callbacks_->onCodecEncodeComplete();

  Event::MockTimer* drain_timer = setUpTimer();
  EXPECT_CALL(*drain_timer, enableTimer(_, _));
  idle_timer->invokeCallback();

  EXPECT_CALL(*codec_, goAway());
  EXPECT_CALL(filter_callbacks_.connection_,
              close(Network::ConnectionCloseType::FlushWriteAndDelay, _));
  EXPECT_CALL(*idle_timer, disableTimer());
  EXPECT_CALL(*drain_timer, disableTimer());
  drain_timer->invokeCallback();

  EXPECT_EQ(1U, stats_.named_.downstream_cx_idle_timeout_.value());
}

TEST_F(HttpConnectionManagerImplTest, ConnectionDurationResponseFlag) {
  // Not used in the test.
  delete codec_;

  max_connection_duration_ = (std::chrono::milliseconds(10));
  Event::MockTimer* connection_duration_timer = setUpTimer();
  EXPECT_CALL(*connection_duration_timer, enableTimer(_, _));
  setup();

  EXPECT_CALL(filter_callbacks_.connection_, close(Network::ConnectionCloseType::FlushWrite, _));
  filter_callbacks_.connection_.streamInfo().setResponseFlag(
      StreamInfo::CoreResponseFlag::DurationTimeout);
  EXPECT_CALL(*connection_duration_timer, disableTimer());

  connection_duration_timer->invokeCallback();

  EXPECT_TRUE(filter_callbacks_.connection_.streamInfo().hasResponseFlag(
      StreamInfo::CoreResponseFlag::DurationTimeout));

  EXPECT_EQ(1U, stats_.named_.downstream_cx_max_duration_reached_.value());
}

TEST_F(HttpConnectionManagerImplTest, ConnectionDurationNoCodec) {
  // Not used in the test.
  delete codec_;

  max_connection_duration_ = (std::chrono::milliseconds(10));
  Event::MockTimer* connection_duration_timer = setUpTimer();
  EXPECT_CALL(*connection_duration_timer, enableTimer(_, _));
  setup();

  EXPECT_CALL(filter_callbacks_.connection_, close(Network::ConnectionCloseType::FlushWrite, _));
  EXPECT_CALL(*connection_duration_timer, disableTimer());

  connection_duration_timer->invokeCallback();

  EXPECT_EQ(1U, stats_.named_.downstream_cx_max_duration_reached_.value());
}

// Regression test for https://github.com/envoyproxy/envoy/issues/19045
TEST_F(HttpConnectionManagerImplTest, MaxRequests) {
  max_requests_per_connection_ = 1;
  codec_->protocol_ = Protocol::Http2;
  setup();

  Event::MockTimer* drain_timer = setUpTimer();
  EXPECT_CALL(*drain_timer, enableTimer(_, _));

  EXPECT_CALL(*codec_, dispatch(_)).WillRepeatedly(Invoke([&](Buffer::Instance&) -> Http::Status {
    conn_manager_->newStream(response_encoder_);
    return Http::okStatus();
  }));

  EXPECT_CALL(*codec_, goAway());
  EXPECT_CALL(*codec_, shutdownNotice());
  EXPECT_CALL(*drain_timer, disableTimer());

  // Kick off two requests.
  Buffer::OwnedImpl fake_input("hello");
  conn_manager_->onData(fake_input, false);
  conn_manager_->onData(fake_input, false);
  drain_timer->invokeCallback();

  EXPECT_EQ(2U, stats_.named_.downstream_cx_max_requests_reached_.value());

  conn_manager_->onEvent(Network::ConnectionEvent::RemoteClose);
}

// max_requests_per_connection is met first then the drain timer fires. Drain timer should be
// ignored.
TEST_F(HttpConnectionManagerImplTest, DrainConnectionUponCompletionVsOnDrainTimeoutHttp11) {
  // Http1.1 is used for this test because it defaults to keeping the connection alive.
  EXPECT_CALL(*codec_, protocol()).WillRepeatedly(Return(Protocol::Http11));
  max_requests_per_connection_ = 2;
  max_connection_duration_ = std::chrono::milliseconds(10);

  Event::MockTimer* connection_duration_timer = setUpTimer();
  EXPECT_CALL(*connection_duration_timer, enableTimer(_, _));
  // Set up connection.
  setup();

  // Create a filter so we can encode responses.
  MockStreamDecoderFilter* filter = new NiceMock<MockStreamDecoderFilter>();
  EXPECT_CALL(filter_factory_, createFilterChain(_))
      .WillRepeatedly(Invoke([&](FilterChainManager& manager) -> bool {
        auto factory = createDecoderFilterFactoryCb(StreamDecoderFilterSharedPtr{filter});
        manager.applyFilterFactoryCb({}, factory);
        return true;
      }));

  startRequest(true);
  // Encode response, connection will not be closed since we're using http 1.1.
  filter->callbacks_->streamInfo().setResponseCodeDetails("");
  filter->callbacks_->encodeHeaders(
      ResponseHeaderMapPtr{new TestResponseHeaderMapImpl{{":status", "200"}}}, true, "details");
  response_encoder_.stream_.codec_callbacks_->onCodecEncodeComplete();

  // Now connection is established and codec is not nullptr. This should start the drain timer.
  Event::MockTimer* drain_timer = setUpTimer();
  EXPECT_CALL(*drain_timer, enableTimer(_, _));
  connection_duration_timer->invokeCallback();
  EXPECT_EQ(1U, stats_.named_.downstream_cx_max_duration_reached_.value());

  // Get a fresh mock filter.
  filter = new NiceMock<MockStreamDecoderFilter>();
  // Send a second request. This will cause max_requests_per_connection limit to be reached.
  // Connection drain state will be set to closing.
  startRequest(true);
  EXPECT_EQ(1U, stats_.named_.downstream_cx_max_requests_reached_.value());

  drain_timer->invokeCallback();

  // Send the last response. The drain timer having already fired should not be an issue.
  EXPECT_CALL(response_encoder_, encodeHeaders(_, true));
  filter->callbacks_->streamInfo().setResponseCodeDetails("");
  filter->callbacks_->encodeHeaders(
      ResponseHeaderMapPtr{new TestResponseHeaderMapImpl{{":status", "200"}}}, true, "details");
  response_encoder_.stream_.codec_callbacks_->onCodecEncodeComplete();
}

TEST_F(HttpConnectionManagerImplTest, ConnectionDuration) {
  max_connection_duration_ = (std::chrono::milliseconds(10));
  Event::MockTimer* connection_duration_timer = setUpTimer();
  EXPECT_CALL(*connection_duration_timer, enableTimer(_, _));
  setup();

  MockStreamDecoderFilter* filter = new NiceMock<MockStreamDecoderFilter>();
  EXPECT_CALL(filter_factory_, createFilterChain(_))
      .WillOnce(Invoke([&](FilterChainManager& manager) -> bool {
        auto factory = createDecoderFilterFactoryCb(StreamDecoderFilterSharedPtr{filter});
        manager.applyFilterFactoryCb({}, factory);
        return true;
      }));

  EXPECT_CALL(*filter, decodeHeaders(_, false))
      .WillOnce(Return(FilterHeadersStatus::StopIteration));
  EXPECT_CALL(*filter, decodeData(_, true))
      .WillOnce(Return(FilterDataStatus::StopIterationNoBuffer));

  // Kick off the incoming data.
  startRequest(true, "hello");

  ResponseHeaderMapPtr response_headers{new TestResponseHeaderMapImpl{{":status", "200"}}};
  filter->callbacks_->streamInfo().setResponseCodeDetails("");
  filter->callbacks_->encodeHeaders(std::move(response_headers), true, "details");
  response_encoder_.stream_.codec_callbacks_->onCodecEncodeComplete();

  Event::MockTimer* drain_timer = setUpTimer();
  EXPECT_CALL(*drain_timer, enableTimer(_, _));
  connection_duration_timer->invokeCallback();

  EXPECT_CALL(*codec_, goAway());
  EXPECT_CALL(filter_callbacks_.connection_,
              close(Network::ConnectionCloseType::FlushWriteAndDelay, _));
  EXPECT_CALL(*connection_duration_timer, disableTimer());
  EXPECT_CALL(*drain_timer, disableTimer());
  drain_timer->invokeCallback();

  EXPECT_EQ(1U, stats_.named_.downstream_cx_max_duration_reached_.value());
}

TEST_F(HttpConnectionManagerImplTest, ConnectionDurationSafeHttp1) {
  EXPECT_CALL(*codec_, protocol()).WillRepeatedly(Return(Protocol::Http10));
  max_connection_duration_ = std::chrono::milliseconds(10);
  Event::MockTimer* connection_duration_timer = setUpTimer();
  EXPECT_CALL(*connection_duration_timer, enableTimer(_, _));
  setup(SetupOpts().setHttp1SafeMaxConnectionDuration(true));

  MockStreamDecoderFilter* filter = new NiceMock<MockStreamDecoderFilter>();
  EXPECT_CALL(filter_factory_, createFilterChain(_))
      .WillOnce(Invoke([&](FilterChainManager& manager) -> bool {
        auto factory = createDecoderFilterFactoryCb(StreamDecoderFilterSharedPtr{filter});
        manager.applyFilterFactoryCb({}, factory);
        return true;
      }));

  EXPECT_CALL(*filter, decodeHeaders(_, false))
      .WillOnce(Return(FilterHeadersStatus::StopIteration));
  EXPECT_CALL(*filter, decodeData(_, true))
      .WillOnce(Return(FilterDataStatus::StopIterationNoBuffer));
  startRequest(true, "hello");

  EXPECT_CALL(*connection_duration_timer, disableTimer());
  connection_duration_timer->invokeCallback();
  EXPECT_EQ(1U, stats_.named_.downstream_cx_http1_soft_drain_.value());
  EXPECT_EQ(1U, stats_.named_.downstream_cx_max_duration_reached_.value());

  // Connection manager now waits to send another response, adds the Connection:close header to it,
  // then closes the connection.
  EXPECT_CALL(response_encoder_, encodeHeaders(_, _))
      .WillOnce(Invoke([&](const ResponseHeaderMap& headers, bool) {
        // Check that the connection:close header is present.
        ASSERT_NE(headers.Connection(), nullptr);
        EXPECT_EQ(headers.getConnectionValue(), Headers::get().ConnectionValues.Close);
        response_encoder_.stream_.codec_callbacks_->onCodecEncodeComplete();
      }));
  // Expect stream & connection to close after response is sent.
  expectOnDestroy();

  ResponseHeaderMapPtr response_headers{new TestResponseHeaderMapImpl{{":status", "200"}}};
  filter->callbacks_->streamInfo().setResponseCodeDetails("");
  filter->callbacks_->encodeHeaders(std::move(response_headers), true, "details");
}

TEST_F(HttpConnectionManagerImplTest, IntermediateBufferingEarlyResponse) {
  setup();

  setupFilterChain(2, 0);

  EXPECT_CALL(*decoder_filters_[0], decodeHeaders(_, false))
      .WillOnce(Return(FilterHeadersStatus::StopIteration));
  EXPECT_CALL(*decoder_filters_[0], decodeData(_, true))
      .WillOnce(Return(FilterDataStatus::StopIterationAndBuffer));
  EXPECT_CALL(*decoder_filters_[0], decodeComplete());

  // Kick off the request.
  startRequest(true, "hello");

  // Mimic a decoder filter that trapped data and now sends on the headers.
  EXPECT_CALL(*decoder_filters_[1], decodeHeaders(_, false))
      .WillOnce(Invoke([&](RequestHeaderMap&, bool) -> FilterHeadersStatus {
        // Now filter 2 will send a complete response.
        ResponseHeaderMapPtr response_headers{new TestResponseHeaderMapImpl{{":status", "200"}}};
        decoder_filters_[1]->callbacks_->streamInfo().setResponseCodeDetails("");
        decoder_filters_[1]->callbacks_->encodeHeaders(std::move(response_headers), true,
                                                       "details");
        return FilterHeadersStatus::StopIteration;
      }));

  EXPECT_CALL(response_encoder_, encodeHeaders(_, true));
  expectOnDestroy();

  // Response is already complete so we drop buffered body data when we continue.
  EXPECT_CALL(*decoder_filters_[1], decodeData(_, _)).Times(0);
  decoder_filters_[0]->callbacks_->continueDecoding();
}

TEST_F(HttpConnectionManagerImplTest, DoubleBuffering) {
  setup();
  setupFilterChain(3, 0);

  EXPECT_CALL(*decoder_filters_[0], decodeHeaders(_, false))
      .WillOnce(Return(FilterHeadersStatus::StopIteration));
  EXPECT_CALL(*decoder_filters_[0], decodeData(_, true))
      .WillOnce(Return(FilterDataStatus::StopIterationAndBuffer));
  EXPECT_CALL(*decoder_filters_[0], decodeComplete());

  // Kick off the incoming data.
  Buffer::OwnedImpl fake_data_copy("hello");
  startRequest(true, "hello");

  // Continue iteration and stop and buffer on the 2nd filter.
  EXPECT_CALL(*decoder_filters_[1], decodeHeaders(_, false))
      .WillOnce(Return(FilterHeadersStatus::StopIteration));
  EXPECT_CALL(*decoder_filters_[1], decodeData(_, true))
      .WillOnce(Return(FilterDataStatus::StopIterationAndBuffer));
  EXPECT_CALL(*decoder_filters_[1], decodeComplete());
  decoder_filters_[0]->callbacks_->continueDecoding();

  // Continue iteration. We expect the 3rd filter to not receive double data but for the buffered
  // data to have been kept inline as it moves through.
  EXPECT_CALL(*decoder_filters_[2], decodeHeaders(_, false))
      .WillOnce(Return(FilterHeadersStatus::StopIteration));
  EXPECT_CALL(*decoder_filters_[2], decodeData(BufferEqual(&fake_data_copy), true))
      .WillOnce(Return(FilterDataStatus::StopIterationNoBuffer));
  EXPECT_CALL(*decoder_filters_[2], decodeComplete());
  decoder_filters_[1]->callbacks_->continueDecoding();

  expectOnDestroy();
  filter_callbacks_.connection_.raiseEvent(Network::ConnectionEvent::RemoteClose);
}

TEST_F(HttpConnectionManagerImplTest, ZeroByteDataFiltering) {
  setup();
  setupFilterChain(2, 0);

  EXPECT_CALL(*decoder_filters_[0], decodeHeaders(_, false))
      .WillOnce(Return(FilterHeadersStatus::StopIteration));

  startRequest();

  // Continue headers only of filter 1.
  EXPECT_CALL(*decoder_filters_[1], decodeHeaders(_, false))
      .WillOnce(Return(FilterHeadersStatus::StopIteration));
  decoder_filters_[0]->callbacks_->continueDecoding();

  // Stop zero byte data.
  EXPECT_CALL(*decoder_filters_[0], decodeData(_, true))
      .WillOnce(Return(FilterDataStatus::StopIterationAndBuffer));
  EXPECT_CALL(*decoder_filters_[0], decodeComplete());
  Buffer::OwnedImpl zero;
  decoder_->decodeData(zero, true);

  // Continue.
  EXPECT_CALL(*decoder_filters_[1], decodeData(_, true))
      .WillOnce(Return(FilterDataStatus::StopIterationNoBuffer));
  EXPECT_CALL(*decoder_filters_[1], decodeComplete());
  decoder_filters_[0]->callbacks_->continueDecoding();

  expectOnDestroy();
  filter_callbacks_.connection_.raiseEvent(Network::ConnectionEvent::RemoteClose);
}

TEST_F(HttpConnectionManagerImplTest, FilterAddTrailersInTrailersCallback) {
  InSequence s;
  setup();

  EXPECT_CALL(*codec_, dispatch(_)).WillOnce(Invoke([&](Buffer::Instance&) -> Http::Status {
    decoder_ = &conn_manager_->newStream(response_encoder_);
    RequestHeaderMapPtr headers{
        new TestRequestHeaderMapImpl{{":authority", "host"}, {":path", "/"}, {":method", "GET"}}};
    decoder_->decodeHeaders(std::move(headers), false);

    Buffer::OwnedImpl fake_data("hello");
    decoder_->decodeData(fake_data, false);

    RequestTrailerMapPtr trailers{new TestRequestTrailerMapImpl{{"bazzz", "bar"}}};
    decoder_->decodeTrailers(std::move(trailers));
    return Http::okStatus();
  }));

  setupFilterChain(2, 2);

  Http::LowerCaseString trailer_key("foo");
  std::string trailers_data("trailers");
  EXPECT_CALL(*decoder_filters_[0], decodeHeaders(_, false))
      .WillOnce(Return(FilterHeadersStatus::StopIteration));
  EXPECT_CALL(*decoder_filters_[0], decodeData(_, false))
      .WillOnce(Return(FilterDataStatus::StopIterationAndBuffer));
  EXPECT_CALL(*decoder_filters_[0], decodeTrailers(_))
      .WillOnce(Return(FilterTrailersStatus::Continue));
  EXPECT_CALL(*decoder_filters_[0], decodeComplete());
  EXPECT_CALL(*decoder_filters_[1], decodeHeaders(_, false))
      .WillOnce(Return(FilterHeadersStatus::StopIteration));
  EXPECT_CALL(*decoder_filters_[1], decodeData(_, false))
      .WillOnce(Return(FilterDataStatus::StopIterationAndBuffer));
  EXPECT_CALL(*decoder_filters_[1], decodeTrailers(_))
      .WillOnce(Invoke([&](Http::HeaderMap& trailers) -> FilterTrailersStatus {
        Http::LowerCaseString key("foo");
        EXPECT_TRUE(trailers.get(key).empty());
        return FilterTrailersStatus::Continue;
      }));
  EXPECT_CALL(*decoder_filters_[1], decodeComplete());

  // Kick off the incoming data.
  Buffer::OwnedImpl fake_input("1234");
  conn_manager_->onData(fake_input, false);

  // set up encodeHeaders expectations
  EXPECT_CALL(*encoder_filters_[1], encodeHeaders(_, false))
      .WillOnce(Return(FilterHeadersStatus::Continue));
  EXPECT_CALL(*encoder_filters_[0], encodeHeaders(_, false))
      .WillOnce(Return(FilterHeadersStatus::Continue));
  EXPECT_CALL(response_encoder_, encodeHeaders(_, false));

  // invoke encodeHeaders
  decoder_filters_[0]->callbacks_->streamInfo().setResponseCodeDetails("");
  decoder_filters_[0]->callbacks_->encodeHeaders(
      ResponseHeaderMapPtr{new TestResponseHeaderMapImpl{{":status", "200"}}}, false, "details");

  // set up encodeData expectations
  EXPECT_CALL(*encoder_filters_[1], encodeData(_, false))
      .WillOnce(Return(FilterDataStatus::Continue));
  EXPECT_CALL(*encoder_filters_[0], encodeData(_, false))
      .WillOnce(Return(FilterDataStatus::Continue));
  EXPECT_CALL(response_encoder_, encodeData(_, false));

  // invoke encodeData
  Buffer::OwnedImpl response_body("response");
  decoder_filters_[0]->callbacks_->encodeData(response_body, false);
  // set up encodeTrailer expectations
  EXPECT_CALL(*encoder_filters_[1], encodeTrailers(_))
      .WillOnce(Return(FilterTrailersStatus::Continue));
  EXPECT_CALL(*encoder_filters_[1], encodeComplete());

  EXPECT_CALL(*encoder_filters_[0], encodeTrailers(_))
      .WillOnce(Invoke([&](Http::HeaderMap& trailers) -> FilterTrailersStatus {
        // assert that the trailers set in the previous filter was ignored
        Http::LowerCaseString key("foo");
        EXPECT_TRUE(trailers.get(key).empty());
        return FilterTrailersStatus::Continue;
      }));
  EXPECT_CALL(*encoder_filters_[0], encodeComplete());
  EXPECT_CALL(response_encoder_, encodeTrailers(_));
  expectOnDestroy();

  // invoke encodeTrailers
  decoder_filters_[0]->callbacks_->encodeTrailers(
      ResponseTrailerMapPtr{new TestResponseTrailerMapImpl{{"some", "trailer"}}});
}

TEST_F(HttpConnectionManagerImplTest, FilterAddTrailersInDataCallbackNoTrailers) {
  setup();
  setupFilterChain(2, 2);

  std::string trailers_data("trailers");
  Http::LowerCaseString trailer_key("foo");
  EXPECT_CALL(*decoder_filters_[0], decodeHeaders(_, false))
      .WillOnce(Return(FilterHeadersStatus::Continue));
  EXPECT_CALL(*decoder_filters_[1], decodeHeaders(_, false))
      .WillOnce(Return(FilterHeadersStatus::Continue));
  EXPECT_CALL(*decoder_filters_[0], decodeData(_, true))
      .WillOnce(InvokeWithoutArgs([&]() -> FilterDataStatus {
        decoder_filters_[0]->callbacks_->addDecodedTrailers().addCopy(trailer_key, trailers_data);
        return FilterDataStatus::Continue;
      }));
  EXPECT_CALL(*decoder_filters_[0], decodeComplete());

  // ensure that the second decodeData call sees end_stream = false
  EXPECT_CALL(*decoder_filters_[1], decodeData(_, false))
      .WillOnce(Return(FilterDataStatus::Continue));

  // since we added trailers, we should see decodeTrailers
  EXPECT_CALL(*decoder_filters_[1], decodeTrailers(_)).WillOnce(Invoke([&](HeaderMap& trailers) {
    // ensure that we see the trailers set in decodeData
    Http::LowerCaseString key("foo");
    auto t = trailers.get(key);
    ASSERT(!t.empty());
    EXPECT_EQ(t[0]->value(), trailers_data.c_str());
    return FilterTrailersStatus::Continue;
  }));
  EXPECT_CALL(*decoder_filters_[1], decodeComplete());

  // Kick off the request.
  startRequest(true, "hello");

  // set up encodeHeaders expectations
  EXPECT_CALL(*encoder_filters_[1], encodeHeaders(_, false))
      .WillOnce(Return(FilterHeadersStatus::Continue));
  EXPECT_CALL(*encoder_filters_[0], encodeHeaders(_, false))
      .WillOnce(Return(FilterHeadersStatus::Continue));
  EXPECT_CALL(response_encoder_, encodeHeaders(_, false));

  // invoke encodeHeaders
  decoder_filters_[0]->callbacks_->streamInfo().setResponseCodeDetails("");
  decoder_filters_[0]->callbacks_->encodeHeaders(
      ResponseHeaderMapPtr{new TestResponseHeaderMapImpl{{":status", "200"}}}, false, "details");

  // set up encodeData expectations
  EXPECT_CALL(*encoder_filters_[1], encodeData(_, true))
      .WillOnce(InvokeWithoutArgs([&]() -> FilterDataStatus {
        encoder_filters_[1]->callbacks_->addEncodedTrailers().addCopy(trailer_key, trailers_data);
        return FilterDataStatus::Continue;
      }));
  EXPECT_CALL(*encoder_filters_[1], encodeComplete());
  // ensure encodeData calls after setting header sees end_stream = false
  EXPECT_CALL(*encoder_filters_[0], encodeData(_, false))
      .WillOnce(Return(FilterDataStatus::Continue));

  EXPECT_CALL(response_encoder_, encodeData(_, false));

  // since we added trailers, we should see encodeTrailer callbacks
  EXPECT_CALL(*encoder_filters_[0], encodeTrailers(_)).WillOnce(Invoke([&](HeaderMap& trailers) {
    // ensure that we see the trailers set in decodeData
    Http::LowerCaseString key("foo");
    auto t = trailers.get(key);
    EXPECT_EQ(t[0]->value(), trailers_data.c_str());
    return FilterTrailersStatus::Continue;
  }));
  EXPECT_CALL(*encoder_filters_[0], encodeComplete());

  // Ensure that we call encodeTrailers
  EXPECT_CALL(response_encoder_, encodeTrailers(_));

  expectOnDestroy();
  // invoke encodeData
  Buffer::OwnedImpl response_body("response");
  decoder_filters_[0]->callbacks_->encodeData(response_body, true);
}

TEST_F(HttpConnectionManagerImplTest, FilterAddBodyInTrailersCallback) {
  InSequence s;
  setup();

  EXPECT_CALL(*codec_, dispatch(_)).WillOnce(Invoke([&](Buffer::Instance&) -> Http::Status {
    decoder_ = &conn_manager_->newStream(response_encoder_);
    RequestHeaderMapPtr headers{
        new TestRequestHeaderMapImpl{{":authority", "host"}, {":path", "/"}, {":method", "GET"}}};
    decoder_->decodeHeaders(std::move(headers), false);

    Buffer::OwnedImpl fake_data("hello");
    decoder_->decodeData(fake_data, false);

    RequestTrailerMapPtr trailers{new TestRequestTrailerMapImpl{{"foo", "bar"}}};
    decoder_->decodeTrailers(std::move(trailers));
    return Http::okStatus();
  }));

  setupFilterChain(2, 2);

  EXPECT_CALL(*decoder_filters_[0], decodeHeaders(_, false))
      .WillOnce(Return(FilterHeadersStatus::Continue));
  EXPECT_CALL(*decoder_filters_[1], decodeHeaders(_, false))
      .WillOnce(Return(FilterHeadersStatus::StopIteration));
  EXPECT_CALL(*decoder_filters_[0], decodeData(_, false))
      .WillOnce(Return(FilterDataStatus::Continue));
  EXPECT_CALL(*decoder_filters_[1], decodeData(_, false))
      .WillOnce(Return(FilterDataStatus::StopIterationAndBuffer));
  Buffer::OwnedImpl trailers_data("hello");
  EXPECT_CALL(*decoder_filters_[0], decodeTrailers(_))
      .WillOnce(InvokeWithoutArgs([&]() -> FilterTrailersStatus {
        decoder_filters_[0]->callbacks_->addDecodedData(trailers_data, true);
        return FilterTrailersStatus::Continue;
      }));
  EXPECT_CALL(*decoder_filters_[1], decodeData(Ref(trailers_data), false))
      .WillOnce(Return(FilterDataStatus::StopIterationAndBuffer));
  EXPECT_CALL(*decoder_filters_[0], decodeComplete());
  EXPECT_CALL(*decoder_filters_[1], decodeTrailers(_))
      .WillOnce(Return(FilterTrailersStatus::StopIteration));
  EXPECT_CALL(*decoder_filters_[1], decodeComplete());

  // Kick off the incoming data.
  Buffer::OwnedImpl fake_input("1234");
  conn_manager_->onData(fake_input, false);

  EXPECT_CALL(*encoder_filters_[1], encodeHeaders(_, false))
      .WillOnce(Return(FilterHeadersStatus::Continue));
  EXPECT_CALL(*encoder_filters_[0], encodeHeaders(_, false))
      .WillOnce(Return(FilterHeadersStatus::Continue));
  EXPECT_CALL(response_encoder_, encodeHeaders(_, false));

  decoder_filters_[1]->callbacks_->streamInfo().setResponseCodeDetails("");
  decoder_filters_[1]->callbacks_->encodeHeaders(
      ResponseHeaderMapPtr{new TestResponseHeaderMapImpl{{":status", "200"}}}, false, "details");

  EXPECT_CALL(*encoder_filters_[1], encodeData(_, false))
      .WillOnce(Return(FilterDataStatus::Continue));
  EXPECT_CALL(*encoder_filters_[0], encodeData(_, false))
      .WillOnce(Return(FilterDataStatus::Continue));
  EXPECT_CALL(response_encoder_, encodeData(_, false));

  Buffer::OwnedImpl response_body("response");
  decoder_filters_[1]->callbacks_->encodeData(response_body, false);
  EXPECT_CALL(*encoder_filters_[1], encodeTrailers(_))
      .WillOnce(InvokeWithoutArgs([&]() -> FilterTrailersStatus {
        encoder_filters_[1]->callbacks_->addEncodedData(trailers_data, true);
        return FilterTrailersStatus::Continue;
      }));
  EXPECT_CALL(*encoder_filters_[0], encodeData(Ref(trailers_data), false))
      .WillOnce(Return(FilterDataStatus::Continue));
  EXPECT_CALL(response_encoder_, encodeData(_, false));
  EXPECT_CALL(*encoder_filters_[1], encodeComplete());
  EXPECT_CALL(*encoder_filters_[0], encodeTrailers(_))
      .WillOnce(Return(FilterTrailersStatus::Continue));
  EXPECT_CALL(*encoder_filters_[0], encodeComplete());
  EXPECT_CALL(response_encoder_, encodeTrailers(_));
  expectOnDestroy();

  decoder_filters_[1]->callbacks_->encodeTrailers(
      ResponseTrailerMapPtr{new TestResponseTrailerMapImpl{{"some", "trailer"}}});
}

// Don't send data frames, only headers and trailers.
TEST_F(HttpConnectionManagerImplTest, FilterAddBodyInTrailersCallback_NoDataFrames) {
  InSequence s;
  setup();

  EXPECT_CALL(*codec_, dispatch(_)).WillOnce(Invoke([&](Buffer::Instance&) -> Http::Status {
    decoder_ = &conn_manager_->newStream(response_encoder_);
    RequestHeaderMapPtr headers{
        new TestRequestHeaderMapImpl{{":authority", "host"}, {":path", "/"}, {":method", "GET"}}};
    decoder_->decodeHeaders(std::move(headers), false);

    RequestTrailerMapPtr trailers{new TestRequestTrailerMapImpl{{"foo", "bar"}}};
    decoder_->decodeTrailers(std::move(trailers));
    return Http::okStatus();
  }));

  setupFilterChain(2, 1);

  EXPECT_CALL(*decoder_filters_[0], decodeHeaders(_, false))
      .WillOnce(Return(FilterHeadersStatus::StopIteration));

  Buffer::OwnedImpl trailers_data("hello");
  EXPECT_CALL(*decoder_filters_[0], decodeTrailers(_))
      .WillOnce(InvokeWithoutArgs([&]() -> FilterTrailersStatus {
        decoder_filters_[0]->callbacks_->addDecodedData(trailers_data, false);
        return FilterTrailersStatus::Continue;
      }));
  EXPECT_CALL(*decoder_filters_[0], decodeComplete());
  EXPECT_CALL(*decoder_filters_[1], decodeHeaders(_, false))
      .WillOnce(Return(FilterHeadersStatus::StopIteration));
  EXPECT_CALL(*decoder_filters_[1], decodeData(_, false))
      .WillOnce(Return(FilterDataStatus::StopIterationAndBuffer));
  EXPECT_CALL(*decoder_filters_[1], decodeTrailers(_))
      .WillOnce(Return(FilterTrailersStatus::StopIteration));
  EXPECT_CALL(*decoder_filters_[1], decodeComplete());

  // Kick off the incoming data.
  Buffer::OwnedImpl fake_input("1234");
  conn_manager_->onData(fake_input, false);

  EXPECT_CALL(*encoder_filters_[0], encodeHeaders(_, false))
      .WillOnce(Return(FilterHeadersStatus::StopIteration));
  decoder_filters_[0]->callbacks_->streamInfo().setResponseCodeDetails("");
  decoder_filters_[0]->callbacks_->encodeHeaders(
      ResponseHeaderMapPtr{new TestResponseHeaderMapImpl{{":status", "200"}}}, false, "details");

  EXPECT_CALL(*encoder_filters_[0], encodeTrailers(_))
      .WillOnce(InvokeWithoutArgs([&]() -> FilterTrailersStatus {
        encoder_filters_[0]->callbacks_->addEncodedData(trailers_data, false);
        return FilterTrailersStatus::Continue;
      }));
  EXPECT_CALL(*encoder_filters_[0], encodeComplete());
  EXPECT_CALL(response_encoder_, encodeHeaders(_, false));
  EXPECT_CALL(response_encoder_, encodeData(_, false));
  EXPECT_CALL(response_encoder_, encodeTrailers(_));
  expectOnDestroy();

  decoder_filters_[0]->callbacks_->encodeTrailers(
      ResponseTrailerMapPtr{new TestResponseTrailerMapImpl{{"some", "trailer"}}});
}

// Don't send data frames, only headers and trailers.
TEST_F(HttpConnectionManagerImplTest, FilterAddBodyInTrailersCallback_ContinueAfterCallback) {
  InSequence s;
  setup();

  EXPECT_CALL(*codec_, dispatch(_)).WillOnce(Invoke([&](Buffer::Instance&) -> Http::Status {
    decoder_ = &conn_manager_->newStream(response_encoder_);
    RequestHeaderMapPtr headers{
        new TestRequestHeaderMapImpl{{":authority", "host"}, {":path", "/"}, {":method", "GET"}}};
    decoder_->decodeHeaders(std::move(headers), false);

    RequestTrailerMapPtr trailers{new TestRequestTrailerMapImpl{{"foo", "bar"}}};
    decoder_->decodeTrailers(std::move(trailers));
    return Http::okStatus();
  }));

  setupFilterChain(2, 1);

  EXPECT_CALL(*decoder_filters_[0], decodeHeaders(_, false))
      .WillOnce(Return(FilterHeadersStatus::StopIteration));

  Buffer::OwnedImpl trailers_data("hello");
  EXPECT_CALL(*decoder_filters_[0], decodeTrailers(_))
      .WillOnce(InvokeWithoutArgs([&]() -> FilterTrailersStatus {
        decoder_filters_[0]->callbacks_->addDecodedData(trailers_data, false);
        return FilterTrailersStatus::StopIteration;
      }));
  EXPECT_CALL(*decoder_filters_[0], decodeComplete());

  // Kick off the incoming data.
  Buffer::OwnedImpl fake_input("1234");
  conn_manager_->onData(fake_input, false);

  EXPECT_CALL(*decoder_filters_[1], decodeHeaders(_, false))
      .WillOnce(Return(FilterHeadersStatus::StopIteration));
  EXPECT_CALL(*decoder_filters_[1], decodeData(_, false))
      .WillOnce(Return(FilterDataStatus::StopIterationAndBuffer));
  EXPECT_CALL(*decoder_filters_[1], decodeTrailers(_))
      .WillOnce(Return(FilterTrailersStatus::StopIteration));
  EXPECT_CALL(*decoder_filters_[1], decodeComplete());

  decoder_filters_[0]->callbacks_->continueDecoding();

  EXPECT_CALL(*encoder_filters_[0], encodeHeaders(_, false))
      .WillOnce(Return(FilterHeadersStatus::StopIteration));
  decoder_filters_[0]->callbacks_->streamInfo().setResponseCodeDetails("");
  decoder_filters_[0]->callbacks_->encodeHeaders(
      ResponseHeaderMapPtr{new TestResponseHeaderMapImpl{{":status", "200"}}}, false, "details");

  EXPECT_CALL(*encoder_filters_[0], encodeTrailers(_))
      .WillOnce(InvokeWithoutArgs([&]() -> FilterTrailersStatus {
        encoder_filters_[0]->callbacks_->addEncodedData(trailers_data, false);
        return FilterTrailersStatus::StopIteration;
      }));
  EXPECT_CALL(*encoder_filters_[0], encodeComplete());

  decoder_filters_[0]->callbacks_->encodeTrailers(
      ResponseTrailerMapPtr{new TestResponseTrailerMapImpl{{"some", "trailer"}}});

  EXPECT_CALL(response_encoder_, encodeHeaders(_, false));
  EXPECT_CALL(response_encoder_, encodeData(_, false));
  EXPECT_CALL(response_encoder_, encodeTrailers(_));
  expectOnDestroy();

  encoder_filters_[0]->callbacks_->continueEncoding();
}

// Add*Data during the *Data callbacks.
TEST_F(HttpConnectionManagerImplTest, FilterAddBodyDuringDecodeData) {
  InSequence s;
  setup();

  EXPECT_CALL(*codec_, dispatch(_)).WillOnce(Invoke([&](Buffer::Instance&) -> Http::Status {
    decoder_ = &conn_manager_->newStream(response_encoder_);
    RequestHeaderMapPtr headers{
        new TestRequestHeaderMapImpl{{":authority", "host"}, {":path", "/"}, {":method", "GET"}}};
    decoder_->decodeHeaders(std::move(headers), false);

    Buffer::OwnedImpl data1("hello");
    decoder_->decodeData(data1, false);

    Buffer::OwnedImpl data2("world");
    decoder_->decodeData(data2, true);
    return Http::okStatus();
  }));

  setupFilterChain(2, 2);

  EXPECT_CALL(*decoder_filters_[0], decodeHeaders(_, false))
      .WillOnce(Return(FilterHeadersStatus::StopIteration));
  EXPECT_CALL(*decoder_filters_[0], decodeData(_, false))
      .WillOnce(Return(FilterDataStatus::StopIterationAndBuffer));
  EXPECT_CALL(*decoder_filters_[0], decodeData(_, true))
      .WillOnce(Invoke([&](Buffer::Instance& data, bool) -> FilterDataStatus {
        decoder_filters_[0]->callbacks_->addDecodedData(data, true);
        EXPECT_EQ(decoder_filters_[0]->callbacks_->decodingBuffer()->toString(), "helloworld");
        return FilterDataStatus::Continue;
      }));
  EXPECT_CALL(*decoder_filters_[0], decodeComplete());
  EXPECT_CALL(*decoder_filters_[1], decodeHeaders(_, false))
      .WillOnce(Return(FilterHeadersStatus::Continue));
  EXPECT_CALL(*decoder_filters_[1], decodeData(_, true))
      .WillOnce(Return(FilterDataStatus::Continue));
  EXPECT_CALL(*decoder_filters_[1], decodeComplete());

  // Kick off the incoming data.
  Buffer::OwnedImpl fake_input("1234");
  conn_manager_->onData(fake_input, false);

  EXPECT_CALL(*encoder_filters_[1], encodeHeaders(_, false))
      .WillOnce(Return(FilterHeadersStatus::StopIteration));
  EXPECT_CALL(*encoder_filters_[1], encodeData(_, false))
      .WillOnce(Return(FilterDataStatus::StopIterationAndBuffer));
  EXPECT_CALL(*encoder_filters_[1], encodeData(_, true))
      .WillOnce(Invoke([&](Buffer::Instance& data, bool) -> FilterDataStatus {
        encoder_filters_[1]->callbacks_->addEncodedData(data, true);
        EXPECT_EQ(encoder_filters_[1]->callbacks_->encodingBuffer()->toString(), "goodbye");
        return FilterDataStatus::Continue;
      }));
  EXPECT_CALL(*encoder_filters_[1], encodeComplete());
  EXPECT_CALL(*encoder_filters_[0], encodeHeaders(_, false))
      .WillOnce(Return(FilterHeadersStatus::Continue));
  EXPECT_CALL(response_encoder_, encodeHeaders(_, false));
  EXPECT_CALL(*encoder_filters_[0], encodeData(_, true))
      .WillOnce(Return(FilterDataStatus::Continue));
  EXPECT_CALL(*encoder_filters_[0], encodeComplete());
  EXPECT_CALL(response_encoder_, encodeData(_, true));
  expectOnDestroy();

  decoder_filters_[1]->callbacks_->streamInfo().setResponseCodeDetails("");
  decoder_filters_[1]->callbacks_->encodeHeaders(
      ResponseHeaderMapPtr{new TestResponseHeaderMapImpl{{":status", "200"}}}, false, "details");
  Buffer::OwnedImpl data1("good");
  decoder_filters_[1]->callbacks_->encodeData(data1, false);
  Buffer::OwnedImpl data2("bye");
  decoder_filters_[1]->callbacks_->encodeData(data2, true);
}

TEST_F(HttpConnectionManagerImplTest, FilterAddBodyInline) {
  setup();
  setupFilterChain(2, 2);

  EXPECT_CALL(*decoder_filters_[0], decodeHeaders(_, true))
      .WillOnce(InvokeWithoutArgs([&]() -> FilterHeadersStatus {
        Buffer::OwnedImpl data("hello");
        decoder_filters_[0]->callbacks_->addDecodedData(data, true);
        return FilterHeadersStatus::Continue;
      }));
  EXPECT_CALL(*decoder_filters_[0], decodeComplete());
  EXPECT_CALL(*decoder_filters_[1], decodeHeaders(_, false))
      .WillOnce(Return(FilterHeadersStatus::StopIteration));
  EXPECT_CALL(*decoder_filters_[1], decodeData(_, true))
      .WillOnce(Return(FilterDataStatus::StopIterationAndBuffer));
  EXPECT_CALL(*decoder_filters_[1], decodeComplete());

  // Kick off the incoming data.
  startRequest(true);

  EXPECT_CALL(*encoder_filters_[1], encodeHeaders(_, true))
      .WillOnce(InvokeWithoutArgs([&]() -> FilterHeadersStatus {
        Buffer::OwnedImpl data("hello");
        encoder_filters_[1]->callbacks_->addEncodedData(data, true);
        EXPECT_EQ(5UL, encoder_filters_[0]->callbacks_->encodingBuffer()->length());
        return FilterHeadersStatus::Continue;
      }));
  EXPECT_CALL(*encoder_filters_[1], encodeComplete());
  EXPECT_CALL(*encoder_filters_[0], encodeHeaders(_, false))
      .WillOnce(Return(FilterHeadersStatus::Continue));
  EXPECT_CALL(response_encoder_, encodeHeaders(_, false));
  EXPECT_CALL(*encoder_filters_[0], encodeData(_, true))
      .WillOnce(Return(FilterDataStatus::Continue));
  EXPECT_CALL(*encoder_filters_[0], encodeComplete());
  EXPECT_CALL(response_encoder_, encodeData(_, true));
  expectOnDestroy();

  decoder_filters_[1]->callbacks_->streamInfo().setResponseCodeDetails("");
  decoder_filters_[1]->callbacks_->encodeHeaders(
      ResponseHeaderMapPtr{new TestResponseHeaderMapImpl{{":status", "200"}}}, true, "details");
}

TEST_F(HttpConnectionManagerImplTest, BlockRouteCacheTest) {
  setup();

  MockStreamDecoderFilter* filter = new NiceMock<MockStreamDecoderFilter>();
  EXPECT_CALL(filter_factory_, createFilterChain(_))
      .WillOnce(Invoke([&](FilterChainManager& manager) -> bool {
        auto factory = createDecoderFilterFactoryCb(StreamDecoderFilterSharedPtr{filter});
        manager.applyFilterFactoryCb({}, factory);
        return true;
      }));

  auto mock_route_0 = std::make_shared<NiceMock<Router::MockRoute>>();
  EXPECT_CALL(*route_config_provider_.route_config_, route(_, _, _, _))
      .WillOnce(Return(mock_route_0));

  EXPECT_CALL(*filter, decodeHeaders(_, true))
      .WillOnce(Invoke([](RequestHeaderMap& headers, bool) -> FilterHeadersStatus {
        EXPECT_NE(nullptr, headers.ForwardedFor());
        EXPECT_EQ("http", headers.getForwardedProtoValue());
        return FilterHeadersStatus::StopIteration;
      }));

  EXPECT_CALL(*codec_, dispatch(_)).WillOnce(Invoke([&](Buffer::Instance&) -> Http::Status {
    decoder_ = &conn_manager_->newStream(response_encoder_);
    RequestHeaderMapPtr headers{
        new TestRequestHeaderMapImpl{{":authority", "host"}, {":path", "/"}, {":method", "GET"}}};
    decoder_->decodeHeaders(std::move(headers), true);
    return Http::okStatus();
  }));

  Buffer::OwnedImpl fake_input;
  conn_manager_->onData(fake_input, false);

  filter->callbacks_->downstreamCallbacks()->clearRouteCache();
  auto mock_route_1 = std::make_shared<NiceMock<Router::MockRoute>>();

  // Refresh cached route after cache is cleared.
  EXPECT_CALL(*route_config_provider_.route_config_, route(_, _, _, _))
      .WillOnce(Return(mock_route_1));
  EXPECT_EQ(filter->callbacks_->route().get(), mock_route_1.get());

  auto mock_route_2 = std::make_shared<NiceMock<Router::MockRoute>>();

  // We can also set route directly.
  filter->callbacks_->downstreamCallbacks()->setRoute(mock_route_2);
  EXPECT_EQ(filter->callbacks_->route().get(), mock_route_2.get());

  ResponseHeaderMapPtr response_headers{
      new TestResponseHeaderMapImpl{{":status", "200"}, {"content-length", "2"}}};

  EXPECT_CALL(response_encoder_, encodeHeaders(_, false));
  filter->callbacks_->streamInfo().setResponseCodeDetails("");
  filter->callbacks_->encodeHeaders(std::move(response_headers), false, "details");

  EXPECT_ENVOY_BUG(
      {
        // The cached route will not be cleared after response headers are sent.
        filter->callbacks_->downstreamCallbacks()->clearRouteCache();
        EXPECT_EQ(filter->callbacks_->route().get(), mock_route_2.get());

        // We cannot set route after response headers are sent.
        filter->callbacks_->downstreamCallbacks()->setRoute(nullptr);
        EXPECT_EQ(filter->callbacks_->route().get(), mock_route_2.get());
      },
      "Should never try to refresh or clear the route cache when it is blocked!");

  EXPECT_CALL(response_encoder_, encodeData(_, true));
  expectOnDestroy();

  Buffer::OwnedImpl response_data("ok");
  filter->callbacks_->encodeData(response_data, true);
}

TEST_F(HttpConnectionManagerImplTest, Filter) {
  setup();

  setupFilterChain(3, 2);
  const std::string fake_cluster1_name = "fake_cluster1";
  const std::string fake_cluster2_name = "fake_cluster2";

  std::shared_ptr<Upstream::MockThreadLocalCluster> fake_cluster1 =
      std::make_shared<NiceMock<Upstream::MockThreadLocalCluster>>();
  EXPECT_CALL(cluster_manager_, getThreadLocalCluster(_))
      .WillOnce(Return(fake_cluster1.get()))
      .WillOnce(Return(nullptr));

  std::shared_ptr<Router::MockRoute> route1 = std::make_shared<NiceMock<Router::MockRoute>>();
  EXPECT_CALL(route1->route_entry_, clusterName()).WillRepeatedly(ReturnRef(fake_cluster1_name));
  std::shared_ptr<Router::MockRoute> route2 = std::make_shared<NiceMock<Router::MockRoute>>();
  EXPECT_CALL(route2->route_entry_, clusterName()).WillRepeatedly(ReturnRef(fake_cluster2_name));

  EXPECT_CALL(*route_config_provider_.route_config_, route(_, _, _, _))
      .WillOnce(Return(route1))
      .WillOnce(Return(route2))
      .WillOnce(Return(nullptr));

  EXPECT_CALL(*decoder_filters_[0], decodeHeaders(_, true))
      .WillOnce(InvokeWithoutArgs([&]() -> FilterHeadersStatus {
        EXPECT_EQ(route1, decoder_filters_[0]->callbacks_->route());
        EXPECT_EQ(route1, decoder_filters_[0]->callbacks_->streamInfo().route());
        EXPECT_EQ(fake_cluster1->info(), decoder_filters_[0]->callbacks_->clusterInfo());
        decoder_filters_[0]->callbacks_->downstreamCallbacks()->clearRouteCache();
        return FilterHeadersStatus::Continue;
      }));
  EXPECT_CALL(*decoder_filters_[0], decodeComplete());
  EXPECT_CALL(*decoder_filters_[1], decodeHeaders(_, true))
      .WillOnce(InvokeWithoutArgs([&]() -> FilterHeadersStatus {
        EXPECT_EQ(route2, decoder_filters_[1]->callbacks_->route());
        EXPECT_EQ(route2, decoder_filters_[1]->callbacks_->streamInfo().route());
        // RDS & CDS consistency problem: route2 points to fake_cluster2, which doesn't exist.
        EXPECT_EQ(nullptr, decoder_filters_[1]->callbacks_->clusterInfo());
        decoder_filters_[1]->callbacks_->downstreamCallbacks()->clearRouteCache();
        return FilterHeadersStatus::Continue;
      }));
  EXPECT_CALL(*decoder_filters_[1], decodeComplete());
  EXPECT_CALL(*decoder_filters_[2], decodeHeaders(_, true))
      .WillOnce(InvokeWithoutArgs([&]() -> FilterHeadersStatus {
        EXPECT_EQ(nullptr, decoder_filters_[2]->callbacks_->clusterInfo());
        EXPECT_EQ(nullptr, decoder_filters_[2]->callbacks_->route());
        EXPECT_EQ(nullptr, decoder_filters_[2]->callbacks_->streamInfo().route());
        return FilterHeadersStatus::StopIteration;
      }));
  EXPECT_CALL(*decoder_filters_[2], decodeComplete());

  // Kick off the incoming data.
  startRequest(true);

  expectOnDestroy();
  filter_callbacks_.connection_.raiseEvent(Network::ConnectionEvent::RemoteClose);
}

// Tests that a filter doing setRoute(nullptr) doesn't cause unexpected problems for filters down
// the line. Also tests that setRoute(nullptr) is equivalent to attempting route resolution and
// failing to find a route.
TEST_F(HttpConnectionManagerImplTest, FilterSetRouteToNullPtr) {
  setup();

  setupFilterChain(2, 1);
  const std::string fake_cluster1_name = "fake_cluster1";

  std::shared_ptr<Upstream::MockThreadLocalCluster> fake_cluster1 =
      std::make_shared<NiceMock<Upstream::MockThreadLocalCluster>>();
  EXPECT_CALL(cluster_manager_, getThreadLocalCluster(absl::string_view{fake_cluster1_name}))
      .WillRepeatedly(Return(fake_cluster1.get()));

  std::shared_ptr<Router::MockRoute> route1 = std::make_shared<NiceMock<Router::MockRoute>>();
  EXPECT_CALL(route1->route_entry_, clusterName()).WillRepeatedly(ReturnRef(fake_cluster1_name));

  // Only called once because setRoute(nullptr) means route resolution won't be attempted again
  // (cached_route_.has_value() becomes true).
  EXPECT_CALL(*route_config_provider_.route_config_, route(_, _, _, _))
      .Times(1)
      .WillOnce(Return(route1));

  EXPECT_CALL(*decoder_filters_[0], decodeHeaders(_, true))
      .WillOnce(InvokeWithoutArgs([&]() -> FilterHeadersStatus {
        EXPECT_EQ(route1, decoder_filters_[0]->callbacks_->route());
        EXPECT_EQ(route1, decoder_filters_[0]->callbacks_->streamInfo().route());
        EXPECT_EQ(fake_cluster1->info(), decoder_filters_[0]->callbacks_->clusterInfo());
        decoder_filters_[0]->callbacks_->downstreamCallbacks()->setRoute(nullptr);
        return FilterHeadersStatus::Continue;
      }));
  EXPECT_CALL(*decoder_filters_[0], decodeComplete());
  EXPECT_CALL(*decoder_filters_[1], decodeHeaders(_, true))
      .WillOnce(InvokeWithoutArgs([&]() -> FilterHeadersStatus {
        EXPECT_EQ(nullptr, decoder_filters_[1]->callbacks_->route());
        EXPECT_EQ(nullptr, decoder_filters_[1]->callbacks_->streamInfo().route());
        EXPECT_EQ(nullptr, decoder_filters_[1]->callbacks_->clusterInfo());
        return FilterHeadersStatus::StopIteration;
      }));
  EXPECT_CALL(*decoder_filters_[1], decodeComplete());

  startRequest(true);

  expectOnDestroy();
  filter_callbacks_.connection_.raiseEvent(Network::ConnectionEvent::RemoteClose);
}

TEST_F(HttpConnectionManagerImplTest, UpstreamWatermarkCallbacks) {
  setup();
  setUpEncoderAndDecoder(false, false);
  sendRequestHeadersAndData();

  // Mimic the upstream connection backing up. The router would call
  // onDecoderFilterAboveWriteBufferHighWatermark which should readDisable the stream and increment
  // stats.
  auto& stream = response_encoder_.stream_;
  EXPECT_CALL(stream, readDisable(true));
  ASSERT(decoder_filters_[0]->callbacks_ != nullptr);
  decoder_filters_[0]->callbacks_->onDecoderFilterAboveWriteBufferHighWatermark();
  EXPECT_EQ(1U, stats_.named_.downstream_flow_control_paused_reading_total_.value());

  // Resume the flow of data. When the router buffer drains it calls
  // onDecoderFilterBelowWriteBufferLowWatermark which should re-enable reads on the stream.
  EXPECT_CALL(stream, readDisable(false));
  ASSERT(decoder_filters_[0]->callbacks_ != nullptr);
  decoder_filters_[0]->callbacks_->onDecoderFilterBelowWriteBufferLowWatermark();
  EXPECT_EQ(1U, stats_.named_.downstream_flow_control_resumed_reading_total_.value());

  // Backup upstream once again.
  EXPECT_CALL(stream, readDisable(true));
  ASSERT(decoder_filters_[0]->callbacks_ != nullptr);
  decoder_filters_[0]->callbacks_->onDecoderFilterAboveWriteBufferHighWatermark();
  EXPECT_EQ(2U, stats_.named_.downstream_flow_control_paused_reading_total_.value());

  // Send a full response.
  EXPECT_CALL(*encoder_filters_[0], encodeHeaders(_, true));
  EXPECT_CALL(*encoder_filters_[0], encodeComplete());
  EXPECT_CALL(*encoder_filters_[1], encodeHeaders(_, true));
  EXPECT_CALL(*encoder_filters_[1], encodeComplete());
  EXPECT_CALL(response_encoder_, encodeHeaders(_, true));
  expectOnDestroy();
  decoder_filters_[1]->callbacks_->streamInfo().setResponseCodeDetails("");
  decoder_filters_[1]->callbacks_->encodeHeaders(
      ResponseHeaderMapPtr{new TestResponseHeaderMapImpl{{":status", "200"}}}, true, "details");
}

TEST_F(HttpConnectionManagerImplTest, UnderlyingConnectionWatermarksPassedOnWithLazyCreation) {
  setup();

  // Make sure codec_ is created.
  EXPECT_CALL(*codec_, dispatch(_));
  Buffer::OwnedImpl fake_input("");
  conn_manager_->onData(fake_input, false);

  // Mark the connection manger as backed up before the stream is created.
  ASSERT_EQ(decoder_filters_.size(), 0);
  EXPECT_CALL(*codec_, onUnderlyingConnectionAboveWriteBufferHighWatermark());
  conn_manager_->onAboveWriteBufferHighWatermark();

  // Create the stream. Defer the creation of the filter chain by not sending
  // complete headers.
  {
    setUpBufferLimits();
    EXPECT_CALL(*codec_, dispatch(_)).WillOnce(Invoke([&](Buffer::Instance&) -> Http::Status {
      decoder_ = &conn_manager_->newStream(response_encoder_);
      // Call the high buffer callbacks as the codecs do.
      stream_callbacks_->onAboveWriteBufferHighWatermark();
      return Http::okStatus();
    }));

    // Send fake data to kick off newStream being created.
    Buffer::OwnedImpl fake_input2("asdf");
    conn_manager_->onData(fake_input2, false);
  }

  // Now set up the filter chain by sending full headers. The filters should be
  // immediately appraised that the low watermark is in effect.
  {
    setupFilterChain(2, 2);
    EXPECT_CALL(filter_callbacks_.connection_, aboveHighWatermark()).Times(0);
    EXPECT_CALL(*codec_, dispatch(_)).WillOnce(Invoke([&](Buffer::Instance&) -> Http::Status {
      RequestHeaderMapPtr headers{
          new TestRequestHeaderMapImpl{{":authority", "host"}, {":path", "/"}, {":method", "GET"}}};
      decoder_->decodeHeaders(std::move(headers), true);
      return Http::okStatus();
    }));
    EXPECT_CALL(*decoder_filters_[0], decodeHeaders(_, true))
        .WillOnce(InvokeWithoutArgs([&]() -> FilterHeadersStatus {
          Buffer::OwnedImpl data("hello");
          decoder_filters_[0]->callbacks_->addDecodedData(data, true);
          return FilterHeadersStatus::Continue;
        }));
    EXPECT_CALL(*decoder_filters_[0], decodeComplete());
    sendRequestHeadersAndData();
    ASSERT_GE(decoder_filters_.size(), 1);
    MockDownstreamWatermarkCallbacks callbacks;
    EXPECT_CALL(callbacks, onAboveWriteBufferHighWatermark());
    decoder_filters_[0]->callbacks_->addDownstreamWatermarkCallbacks(callbacks);

    // Ensures that when new callbacks are registered they get invoked immediately
    // and the already-registered callbacks do not.
    MockDownstreamWatermarkCallbacks callbacks2;
    EXPECT_CALL(callbacks2, onAboveWriteBufferHighWatermark());
    decoder_filters_[0]->callbacks_->addDownstreamWatermarkCallbacks(callbacks2);
  }
  doRemoteClose();
}

TEST_F(HttpConnectionManagerImplTest, UnderlyingConnectionWatermarksUnwoundWithLazyCreation) {
  setup();

  // Make sure codec_ is created.
  EXPECT_CALL(*codec_, dispatch(_));
  Buffer::OwnedImpl fake_input("");
  conn_manager_->onData(fake_input, false);

  // Mark the connection manger as backed up before the stream is created.
  ASSERT_EQ(decoder_filters_.size(), 0);
  EXPECT_CALL(*codec_, onUnderlyingConnectionAboveWriteBufferHighWatermark());
  conn_manager_->onAboveWriteBufferHighWatermark();

  // Create the stream. Defer the creation of the filter chain by not sending
  // complete headers.
  {
    setUpBufferLimits();
    EXPECT_CALL(*codec_, dispatch(_)).WillOnce(Invoke([&](Buffer::Instance&) -> Http::Status {
      decoder_ = &conn_manager_->newStream(response_encoder_);
      // Call the high buffer callbacks as the codecs do.
      stream_callbacks_->onAboveWriteBufferHighWatermark();
      return Http::okStatus();
    }));

    // Send fake data to kick off newStream being created.
    Buffer::OwnedImpl fake_input2("asdf");
    conn_manager_->onData(fake_input2, false);
  }

  // Now before the filter chain is created, fire the low watermark callbacks
  // and ensure it is passed down to the stream.
  ASSERT(stream_callbacks_ != nullptr);
  EXPECT_CALL(*codec_, onUnderlyingConnectionBelowWriteBufferLowWatermark())
      .WillOnce(Invoke([&]() -> void { stream_callbacks_->onBelowWriteBufferLowWatermark(); }));
  conn_manager_->onBelowWriteBufferLowWatermark();

  // Now set up the filter chain by sending full headers. The filters should
  // not get any watermark callbacks.
  {
    setupFilterChain(2, 2);
    EXPECT_CALL(filter_callbacks_.connection_, aboveHighWatermark()).Times(0);
    EXPECT_CALL(*codec_, dispatch(_)).WillOnce(Invoke([&](Buffer::Instance&) -> Http::Status {
      RequestHeaderMapPtr headers{
          new TestRequestHeaderMapImpl{{":authority", "host"}, {":path", "/"}, {":method", "GET"}}};
      decoder_->decodeHeaders(std::move(headers), true);
      return Http::okStatus();
    }));
    EXPECT_CALL(*decoder_filters_[0], decodeHeaders(_, true))
        .WillOnce(InvokeWithoutArgs([&]() -> FilterHeadersStatus {
          Buffer::OwnedImpl data("hello");
          decoder_filters_[0]->callbacks_->addDecodedData(data, true);
          return FilterHeadersStatus::Continue;
        }));
    EXPECT_CALL(*decoder_filters_[0], decodeComplete());
    sendRequestHeadersAndData();
    ASSERT_GE(decoder_filters_.size(), 1);
    MockDownstreamWatermarkCallbacks callbacks;
    EXPECT_CALL(callbacks, onAboveWriteBufferHighWatermark()).Times(0);
    EXPECT_CALL(callbacks, onBelowWriteBufferLowWatermark()).Times(0);
    decoder_filters_[0]->callbacks_->addDownstreamWatermarkCallbacks(callbacks);
  }
  doRemoteClose();
}

TEST_F(HttpConnectionManagerImplTest, AlterFilterWatermarkLimits) {
  initial_buffer_limit_ = 100;
  setup();
  setUpEncoderAndDecoder(false, false);
  sendRequestHeadersAndData();

  // Check initial limits.
  EXPECT_EQ(initial_buffer_limit_, decoder_filters_[0]->callbacks_->decoderBufferLimit());
  EXPECT_EQ(initial_buffer_limit_, encoder_filters_[0]->callbacks_->encoderBufferLimit());

  // Check lowering the limits.
  decoder_filters_[0]->callbacks_->setDecoderBufferLimit(initial_buffer_limit_ - 1);
  EXPECT_EQ(initial_buffer_limit_ - 1, decoder_filters_[0]->callbacks_->decoderBufferLimit());

  // Check raising the limits.
  decoder_filters_[0]->callbacks_->setDecoderBufferLimit(initial_buffer_limit_ + 1);
  EXPECT_EQ(initial_buffer_limit_ + 1, decoder_filters_[0]->callbacks_->decoderBufferLimit());
  EXPECT_EQ(initial_buffer_limit_ + 1, encoder_filters_[0]->callbacks_->encoderBufferLimit());

  // Verify turning off buffer limits works.
  decoder_filters_[0]->callbacks_->setDecoderBufferLimit(0);
  EXPECT_EQ(0, decoder_filters_[0]->callbacks_->decoderBufferLimit());

  // Once the limits are turned off can be turned on again.
  decoder_filters_[0]->callbacks_->setDecoderBufferLimit(100);
  EXPECT_EQ(100, decoder_filters_[0]->callbacks_->decoderBufferLimit());

  doRemoteClose();
}

TEST_F(HttpConnectionManagerImplTest, HitFilterWatermarkLimits) {
  log_handler_ = std::make_shared<NiceMock<AccessLog::MockInstance>>();

  initial_buffer_limit_ = 1;
  streaming_filter_ = true;
  setup();
  setUpEncoderAndDecoder(false, false);

  // The filter is a streaming filter. Sending 4 bytes should hit the
  // watermark limit and disable reads on the stream.
  EXPECT_CALL(response_encoder_.stream_, readDisable(true));
  sendRequestHeadersAndData();

  // Change the limit so the buffered data is below the new watermark. The
  // stream should be read-enabled
  EXPECT_CALL(response_encoder_.stream_, readDisable(false));
  int buffer_len = decoder_filters_[0]->callbacks_->decodingBuffer()->length();
  decoder_filters_[0]->callbacks_->setDecoderBufferLimit((buffer_len + 1) * 2);

  // Start the response
  ResponseHeaderMapPtr response_headers{new TestResponseHeaderMapImpl{{":status", "200"}}};
  EXPECT_CALL(*encoder_filters_[1], encodeHeaders(_, false))
      .WillOnce(Return(FilterHeadersStatus::StopIteration));
  decoder_filters_[0]->callbacks_->streamInfo().setResponseCodeDetails("");
  decoder_filters_[0]->callbacks_->encodeHeaders(std::move(response_headers), false, "details");

  MockDownstreamWatermarkCallbacks callbacks;
  decoder_filters_[0]->callbacks_->addDownstreamWatermarkCallbacks(callbacks);
  MockDownstreamWatermarkCallbacks callbacks2;
  decoder_filters_[0]->callbacks_->addDownstreamWatermarkCallbacks(callbacks2);

  // Now overload the buffer with response data. The downstream watermark
  // callbacks should be called.
  EXPECT_CALL(callbacks, onAboveWriteBufferHighWatermark());
  EXPECT_CALL(callbacks2, onAboveWriteBufferHighWatermark());
  Buffer::OwnedImpl fake_response("A long enough string to go over watermarks");
  EXPECT_CALL(*encoder_filters_[1], encodeData(_, false))
      .WillOnce(Return(FilterDataStatus::StopIterationAndWatermark));
  decoder_filters_[0]->callbacks_->encodeData(fake_response, false);

  // unregister callbacks2
  decoder_filters_[0]->callbacks_->removeDownstreamWatermarkCallbacks(callbacks2);

  // Change the limit so the buffered data is below the new watermark.
  buffer_len = encoder_filters_[1]->callbacks_->encodingBuffer()->length();
  EXPECT_CALL(callbacks, onBelowWriteBufferLowWatermark());
  EXPECT_CALL(callbacks2, onBelowWriteBufferLowWatermark()).Times(0);
  encoder_filters_[1]->callbacks_->setEncoderBufferLimit((buffer_len + 1) * 2);

  EXPECT_CALL(*log_handler_, log(_, _))
      .WillOnce(Invoke(
          [](const Formatter::HttpFormatterContext&, const StreamInfo::StreamInfo& stream_info) {
            EXPECT_TRUE(stream_info.hasAnyResponseFlag());
            EXPECT_TRUE(stream_info.hasResponseFlag(
                StreamInfo::CoreResponseFlag::DownstreamConnectionTermination));
          }));

  expectOnDestroy();
  EXPECT_CALL(response_encoder_.stream_, removeCallbacks(_)).Times(2);
  filter_callbacks_.connection_.raiseEvent(Network::ConnectionEvent::LocalClose);
}

TEST_F(HttpConnectionManagerImplTest, HitRequestBufferLimits) {
  initial_buffer_limit_ = 10;
  streaming_filter_ = false;
  setup();
  setUpEncoderAndDecoder(false, false);
  sendRequestHeadersAndData();

  // Set the filter to be a buffering filter. Sending any data will hit the
  // watermark limit and result in a 413 being sent to the user.
  Http::TestResponseHeaderMapImpl response_headers{
      {":status", "413"}, {"content-length", "17"}, {"content-type", "text/plain"}};
  EXPECT_CALL(*encoder_filters_[1], encodeHeaders(HeaderMapEqualRef(&response_headers), false))
      .WillOnce(Return(FilterHeadersStatus::StopIteration));
  EXPECT_CALL(*encoder_filters_[1], encodeData(_, true))
      .WillOnce(Return(FilterDataStatus::StopIterationAndWatermark));
  EXPECT_CALL(*encoder_filters_[1], encodeComplete());
  Buffer::OwnedImpl data("A longer string");
  decoder_filters_[0]->callbacks_->addDecodedData(data, false);
  const auto rc_details = encoder_filters_[1]->callbacks_->streamInfo().responseCodeDetails();
  EXPECT_EQ("request_payload_too_large", rc_details.value());

  doRemoteClose();
}

TEST_F(HttpConnectionManagerImplTest, DownstreamConnectionTermination) {
  std::shared_ptr<AccessLog::MockInstance> handler(new NiceMock<AccessLog::MockInstance>());
  access_logs_ = {handler};

  setup();
  EXPECT_CALL(*handler, log(_, _))
      .WillOnce(Invoke(
          [](const Formatter::HttpFormatterContext&, const StreamInfo::StreamInfo& stream_info) {
            EXPECT_FALSE(stream_info.responseCode());
            EXPECT_TRUE(stream_info.hasAnyResponseFlag());
            EXPECT_TRUE(stream_info.hasResponseFlag(
                StreamInfo::CoreResponseFlag::DownstreamConnectionTermination));
          }));

  // Start the request
  EXPECT_CALL(*codec_, dispatch(_)).WillOnce(Invoke([&](Buffer::Instance&) -> Http::Status {
    decoder_ = &conn_manager_->newStream(response_encoder_);
    return Http::okStatus();
  }));

  Buffer::OwnedImpl fake_input("hello");
  conn_manager_->onData(fake_input, false);
  filter_callbacks_.connection_.raiseEvent(Network::ConnectionEvent::LocalClose);
}

// Return 413 from an intermediate filter and make sure we don't continue the filter chain.
TEST_F(HttpConnectionManagerImplTest, HitRequestBufferLimitsIntermediateFilter) {
  {
    InSequence s;
    initial_buffer_limit_ = 10;
    setup();

    EXPECT_CALL(*codec_, dispatch(_)).WillOnce(Invoke([&](Buffer::Instance&) -> Http::Status {
      decoder_ = &conn_manager_->newStream(response_encoder_);
      RequestHeaderMapPtr headers{
          new TestRequestHeaderMapImpl{{":authority", "host"}, {":path", "/"}, {":method", "GET"}}};
      decoder_->decodeHeaders(std::move(headers), false);

      Buffer::OwnedImpl fake_data("hello");
      decoder_->decodeData(fake_data, false);

      Buffer::OwnedImpl fake_data2("world world");
      decoder_->decodeData(fake_data2, true);
      return Http::okStatus();
    }));

    setUpBufferLimits();
    setupFilterChain(2, 1);

    EXPECT_CALL(*decoder_filters_[0], decodeHeaders(_, false))
        .WillOnce(Return(FilterHeadersStatus::StopIteration));
    EXPECT_CALL(*decoder_filters_[0], decodeData(_, false))
        .WillOnce(Return(FilterDataStatus::StopIterationAndBuffer));
    EXPECT_CALL(*decoder_filters_[0], decodeData(_, true))
        .WillOnce(Return(FilterDataStatus::Continue));
    EXPECT_CALL(*decoder_filters_[0], decodeComplete());
    Http::TestResponseHeaderMapImpl response_headers{
        {":status", "413"}, {"content-length", "17"}, {"content-type", "text/plain"}};
    EXPECT_CALL(*encoder_filters_[0], encodeHeaders(HeaderMapEqualRef(&response_headers), false))
        .WillOnce(Return(FilterHeadersStatus::StopIteration));
    EXPECT_CALL(*encoder_filters_[0], encodeData(_, true))
        .WillOnce(Return(FilterDataStatus::StopIterationAndWatermark));
    EXPECT_CALL(*encoder_filters_[0], encodeComplete());

    // Kick off the incoming data.
    Buffer::OwnedImpl fake_input("1234");
    conn_manager_->onData(fake_input, false);
  }

  doRemoteClose(false);
}

TEST_F(HttpConnectionManagerImplTest, HitResponseBufferLimitsBeforeHeaders) {
  initial_buffer_limit_ = 10;
  setup();
  setUpEncoderAndDecoder(false, false);
  sendRequestHeadersAndData();

  // Start the response without processing the request headers through all
  // filters.
  ResponseHeaderMapPtr response_headers{new TestResponseHeaderMapImpl{{":status", "200"}}};
  EXPECT_CALL(*encoder_filters_[1], encodeHeaders(_, false))
      .WillOnce(Return(FilterHeadersStatus::StopIteration));
  decoder_filters_[0]->callbacks_->streamInfo().setResponseCodeDetails("");
  decoder_filters_[0]->callbacks_->encodeHeaders(std::move(response_headers), false, "details");

  // Now overload the buffer with response data. The filter returns
  // StopIterationAndBuffer, which will trigger an early response.

  expectOnDestroy();
  Buffer::OwnedImpl fake_response("A long enough string to go over watermarks");
  // Fake response starts doing through the filter.
  EXPECT_CALL(*encoder_filters_[1], encodeData(_, false))
      .WillOnce(Return(FilterDataStatus::StopIterationAndBuffer));
  std::string response_body;
  // The 500 goes directly to the encoder.
  EXPECT_CALL(response_encoder_, encodeHeaders(_, false))
      .WillOnce(Invoke([&](const ResponseHeaderMap& headers, bool) -> FilterHeadersStatus {
        // Make sure this is a 500
        EXPECT_EQ("500", headers.getStatusValue());
        // Make sure Envoy standard sanitization has been applied.
        EXPECT_TRUE(headers.Date() != nullptr);
        EXPECT_EQ("response_payload_too_large",
                  decoder_filters_[0]->callbacks_->streamInfo().responseCodeDetails().value());
        return FilterHeadersStatus::Continue;
      }));
  EXPECT_CALL(response_encoder_, encodeData(_, true)).WillOnce(AddBufferToString(&response_body));
  decoder_filters_[0]->callbacks_->encodeData(fake_response, false);
  EXPECT_EQ("Internal Server Error", response_body);

  EXPECT_EQ(1U, stats_.named_.rs_too_large_.value());
}

TEST_F(HttpConnectionManagerImplTest, HitResponseBufferLimitsAfterHeaders) {
  initial_buffer_limit_ = 10;
  setup();
  setUpEncoderAndDecoder(false, false);
  sendRequestHeadersAndData();

  // Start the response, and make sure the request headers are fully processed.
  ResponseHeaderMapPtr response_headers{new TestResponseHeaderMapImpl{{":status", "200"}}};
  EXPECT_CALL(*encoder_filters_[1], encodeHeaders(_, false))
      .WillOnce(Return(FilterHeadersStatus::Continue));
  EXPECT_CALL(*encoder_filters_[0], encodeHeaders(_, false))
      .WillOnce(Return(FilterHeadersStatus::Continue));
  EXPECT_CALL(response_encoder_, encodeHeaders(_, false));
  decoder_filters_[0]->callbacks_->streamInfo().setResponseCodeDetails("");
  decoder_filters_[0]->callbacks_->encodeHeaders(std::move(response_headers), false, "details");

  // Now overload the buffer with response data. The filter returns
  // StopIterationAndBuffer, which will trigger an early reset.
  const std::string data = "A long enough string to go over watermarks";
  Buffer::OwnedImpl fake_response(data);
  InSequence s;
  EXPECT_CALL(*encoder_filters_[1], encodeData(_, false))
      .WillOnce(Return(FilterDataStatus::StopIterationAndBuffer));
  EXPECT_CALL(response_encoder_.stream_, resetStream(_));
  EXPECT_LOG_CONTAINS(
      "debug",
      "Resetting stream due to response_payload_too_large. Prior headers have already been sent",
      decoder_filters_[0]->callbacks_->encodeData(fake_response, false););
  EXPECT_EQ(1U, stats_.named_.rs_too_large_.value());

  // Clean up connection
  EXPECT_CALL(response_encoder_.stream_, removeCallbacks(_));
  expectOnDestroy(false);
  EXPECT_CALL(response_encoder_.stream_, removeCallbacks(_));
  filter_callbacks_.connection_.raiseEvent(Network::ConnectionEvent::LocalClose);
}

TEST_F(HttpConnectionManagerImplTest, FilterHeadReply) {
  InSequence s;
  setup();

  EXPECT_CALL(*codec_, dispatch(_)).WillOnce(Invoke([&](Buffer::Instance& data) -> Http::Status {
    decoder_ = &conn_manager_->newStream(response_encoder_);
    RequestHeaderMapPtr headers{
        new TestRequestHeaderMapImpl{{":authority", "host"}, {":path", "/"}, {":method", "HEAD"}}};
    decoder_->decodeHeaders(std::move(headers), true);
    data.drain(4);
    return Http::okStatus();
  }));

  setupFilterChain(1, 1);

  EXPECT_CALL(*decoder_filters_[0], decodeHeaders(_, true))
      .WillOnce(InvokeWithoutArgs([&]() -> FilterHeadersStatus {
        decoder_filters_[0]->callbacks_->sendLocalReply(Code::BadRequest, "Bad request", nullptr,
                                                        absl::nullopt, "");
        return FilterHeadersStatus::StopIteration;
      }));

  EXPECT_CALL(response_encoder_, streamErrorOnInvalidHttpMessage()).WillOnce(Return(true));
  EXPECT_CALL(*encoder_filters_[0], encodeHeaders(_, true))
      .WillOnce(Invoke([&](ResponseHeaderMap& headers, bool) -> FilterHeadersStatus {
        EXPECT_EQ("11", headers.getContentLengthValue());
        return FilterHeadersStatus::Continue;
      }));
  EXPECT_CALL(*encoder_filters_[0], encodeComplete());
  EXPECT_CALL(response_encoder_, encodeHeaders(_, true))
      .WillOnce(Invoke([&](const ResponseHeaderMap&, bool) {
        response_encoder_.stream_.codec_callbacks_->onCodecEncodeComplete();
      }));
  expectOnDestroy();
  EXPECT_CALL(*decoder_filters_[0], decodeComplete());
  // Kick off the incoming data.
  Buffer::OwnedImpl fake_input("1234");
  EXPECT_CALL(filter_callbacks_.connection_.stream_info_, protocol(Envoy::Http::Protocol::Http11));
  conn_manager_->onData(fake_input, false);
}

// Verify that if an encoded stream has been ended, but gets stopped by a filter chain, we end
// up resetting the stream in the doEndStream() path (e.g., via filter reset due to timeout, etc.),
// we emit a reset to the codec.
TEST_F(HttpConnectionManagerImplTest, ResetWithStoppedFilter) {
  setup();
  setupFilterChain(1, 1);

  EXPECT_CALL(*decoder_filters_[0], decodeHeaders(_, true))
      .WillOnce(InvokeWithoutArgs([&]() -> FilterHeadersStatus {
        decoder_filters_[0]->callbacks_->sendLocalReply(Code::BadRequest, "Bad request", nullptr,
                                                        absl::nullopt, "");
        return FilterHeadersStatus::StopIteration;
      }));

  EXPECT_CALL(response_encoder_, streamErrorOnInvalidHttpMessage()).WillOnce(Return(true));
  EXPECT_CALL(*encoder_filters_[0], encodeHeaders(_, false))
      .WillOnce(Invoke([&](ResponseHeaderMap& headers, bool) -> FilterHeadersStatus {
        EXPECT_EQ("11", headers.getContentLengthValue());
        return FilterHeadersStatus::Continue;
      }));
  EXPECT_CALL(response_encoder_, encodeHeaders(_, false));
  EXPECT_CALL(*encoder_filters_[0], encodeData(_, true))
      .WillOnce(Invoke([&](Buffer::Instance&, bool) -> FilterDataStatus {
        return FilterDataStatus::StopIterationAndBuffer;
      }));

  EXPECT_CALL(*encoder_filters_[0], encodeComplete());
  EXPECT_CALL(*decoder_filters_[0], decodeComplete());

  // Kick off the request
  startRequest(true);

  EXPECT_CALL(response_encoder_.stream_, resetStream(_));
  expectOnDestroy();
  encoder_filters_[0]->callbacks_->resetStream();
}

// Verify that the response flag is DownstreamRemoteReset when got
// StreamResetReason::ConnectError from codec.
TEST_F(HttpConnectionManagerImplTest, DownstreamRemoteResetConnectError) {
  std::shared_ptr<AccessLog::MockInstance> handler(new NiceMock<AccessLog::MockInstance>());
  access_logs_ = {handler};

  setup();
  codec_->protocol_ = Protocol::Http2;
  EXPECT_CALL(*handler, log(_, _))
      .WillOnce(Invoke(
          [](const Formatter::HttpFormatterContext&, const StreamInfo::StreamInfo& stream_info) {
            EXPECT_FALSE(stream_info.responseCode());
            EXPECT_TRUE(stream_info.hasAnyResponseFlag());
            EXPECT_TRUE(
                stream_info.hasResponseFlag(StreamInfo::CoreResponseFlag::DownstreamRemoteReset));
          }));

  // Start the request
  EXPECT_CALL(*codec_, dispatch(_)).WillOnce(Invoke([&](Buffer::Instance&) -> Http::Status {
    decoder_ = &conn_manager_->newStream(response_encoder_);
    return Http::okStatus();
  }));

  Buffer::OwnedImpl fake_input("hello");
  conn_manager_->onData(fake_input, false);
  response_encoder_.stream_.setDetails("http2.remote_reset");
  response_encoder_.stream_.resetStream(StreamResetReason::ConnectError);
}

// Verify that the response flag is DownstreamRemoteReset when got
// StreamResetReason::RemoteReset from codec.
TEST_F(HttpConnectionManagerImplTest, DownstreamRemoteReset) {
  std::shared_ptr<AccessLog::MockInstance> handler(new NiceMock<AccessLog::MockInstance>());
  access_logs_ = {handler};

  setup();
  codec_->protocol_ = Protocol::Http2;
  EXPECT_CALL(*handler, log(_, _))
      .WillOnce(Invoke(
          [](const Formatter::HttpFormatterContext&, const StreamInfo::StreamInfo& stream_info) {
            EXPECT_FALSE(stream_info.responseCode());
            EXPECT_TRUE(stream_info.hasAnyResponseFlag());
            EXPECT_TRUE(
                stream_info.hasResponseFlag(StreamInfo::CoreResponseFlag::DownstreamRemoteReset));
          }));

  // Start the request
  EXPECT_CALL(*codec_, dispatch(_)).WillOnce(Invoke([&](Buffer::Instance&) -> Http::Status {
    decoder_ = &conn_manager_->newStream(response_encoder_);
    return Http::okStatus();
  }));

  Buffer::OwnedImpl fake_input("hello");
  conn_manager_->onData(fake_input, false);
  response_encoder_.stream_.setDetails("http2.remote_reset");
  response_encoder_.stream_.resetStream(StreamResetReason::RemoteReset);
}

// Verify that the response flag is DownstreamRemoteReset when got
// StreamResetReason::RemoteRefusedStreamReset from codec.
TEST_F(HttpConnectionManagerImplTest, DownstreamRemoteResetRefused) {
  std::shared_ptr<AccessLog::MockInstance> handler(new NiceMock<AccessLog::MockInstance>());
  access_logs_ = {handler};

  setup();
  codec_->protocol_ = Protocol::Http2;
  EXPECT_CALL(*handler, log(_, _))
      .WillOnce(Invoke(
          [](const Formatter::HttpFormatterContext&, const StreamInfo::StreamInfo& stream_info) {
            EXPECT_FALSE(stream_info.responseCode());
            EXPECT_TRUE(stream_info.hasAnyResponseFlag());
            EXPECT_TRUE(
                stream_info.hasResponseFlag(StreamInfo::CoreResponseFlag::DownstreamRemoteReset));
          }));

  // Start the request
  EXPECT_CALL(*codec_, dispatch(_)).WillOnce(Invoke([&](Buffer::Instance&) -> Http::Status {
    decoder_ = &conn_manager_->newStream(response_encoder_);
    return Http::okStatus();
  }));

  Buffer::OwnedImpl fake_input("hello");
  conn_manager_->onData(fake_input, false);
  response_encoder_.stream_.setDetails("http2.remote_refuse");
  response_encoder_.stream_.resetStream(StreamResetReason::RemoteRefusedStreamReset);
}

// Filter stops headers iteration without ending the stream, then injects a body later.
TEST_F(HttpConnectionManagerImplTest, FilterStopIterationInjectBody) {
  setup();
  setupFilterChain(2, 2);

  // Decode filter 0 changes end_stream to false.
  EXPECT_CALL(*decoder_filters_[0], decodeHeaders(_, true))
      .WillOnce(Return(FilterHeadersStatus::StopIteration));
  EXPECT_CALL(*decoder_filters_[0], decodeComplete());
  EXPECT_CALL(*decoder_filters_[1], decodeHeaders(_, false))
      .WillOnce(Return(FilterHeadersStatus::Continue));

  // Kick off the incoming data.
  startRequest(true);

  EXPECT_CALL(*decoder_filters_[1], decodeData(_, true))
      .WillOnce(Return(FilterDataStatus::Continue));
  EXPECT_CALL(*decoder_filters_[1], decodeComplete());

  // Decode filter 0 injects request body later.
  Buffer::OwnedImpl data("hello");
  decoder_filters_[0]->callbacks_->injectDecodedDataToFilterChain(data, true);

  // Encode filter 1 changes end_stream to false.
  EXPECT_CALL(*encoder_filters_[1], encodeHeaders(_, true))
      .WillOnce(Return(FilterHeadersStatus::StopIteration));
  EXPECT_CALL(*encoder_filters_[1], encodeComplete());
  EXPECT_CALL(*encoder_filters_[0], encodeHeaders(_, false))
      .WillOnce(Return(FilterHeadersStatus::Continue));
  EXPECT_CALL(response_encoder_, encodeHeaders(_, false));

  decoder_filters_[1]->callbacks_->streamInfo().setResponseCodeDetails("");
  decoder_filters_[1]->callbacks_->encodeHeaders(
      makeHeaderMap<TestResponseHeaderMapImpl>({{":status", "200"}}), true, "details");

  EXPECT_CALL(*encoder_filters_[0], encodeData(_, true))
      .WillOnce(Return(FilterDataStatus::Continue));
  EXPECT_CALL(*encoder_filters_[0], encodeComplete());
  EXPECT_CALL(response_encoder_, encodeData(_, true));
  expectOnDestroy();

  // Encode filter 1 injects request body later.
  Buffer::OwnedImpl data2("hello");
  encoder_filters_[1]->callbacks_->injectEncodedDataToFilterChain(data2, true);
}

// Filter continues headers iteration without ending the stream, then injects a body later.
TEST_F(HttpConnectionManagerImplTest, FilterContinueDontEndStreamInjectBody) {
  setup();
  setupFilterChain(2, 2);

  // Decode filter 0 changes end_stream to false.
  EXPECT_CALL(*decoder_filters_[0], decodeHeaders(_, true))
      .WillOnce(Return(FilterHeadersStatus::ContinueAndDontEndStream));
  EXPECT_CALL(*decoder_filters_[0], decodeComplete());
  EXPECT_CALL(*decoder_filters_[1], decodeHeaders(_, false))
      .WillOnce(Return(FilterHeadersStatus::Continue));

  // Kick off the incoming data.
  startRequest(true);

  EXPECT_CALL(*decoder_filters_[1], decodeData(_, true))
      .WillOnce(Return(FilterDataStatus::Continue));
  EXPECT_CALL(*decoder_filters_[1], decodeComplete());

  // Decode filter 0 injects request body later.
  Buffer::OwnedImpl data("hello");
  decoder_filters_[0]->callbacks_->injectDecodedDataToFilterChain(data, true);

  // Encode filter 1 changes end_stream to false.
  EXPECT_CALL(*encoder_filters_[1], encodeHeaders(_, true))
      .WillOnce(Return(FilterHeadersStatus::ContinueAndDontEndStream));
  EXPECT_CALL(*encoder_filters_[1], encodeComplete());
  EXPECT_CALL(*encoder_filters_[0], encodeHeaders(_, false))
      .WillOnce(Return(FilterHeadersStatus::Continue));
  EXPECT_CALL(response_encoder_, encodeHeaders(_, false));

  decoder_filters_[1]->callbacks_->streamInfo().setResponseCodeDetails("");
  decoder_filters_[1]->callbacks_->encodeHeaders(
      makeHeaderMap<TestResponseHeaderMapImpl>({{":status", "200"}}), true, "details");

  EXPECT_CALL(*encoder_filters_[0], encodeData(_, true))
      .WillOnce(Return(FilterDataStatus::Continue));
  EXPECT_CALL(*encoder_filters_[0], encodeComplete());
  EXPECT_CALL(response_encoder_, encodeData(_, true));
  expectOnDestroy();

  // Encode filter 1 injects request body later.
  Buffer::OwnedImpl data2("hello");
  encoder_filters_[1]->callbacks_->injectEncodedDataToFilterChain(data2, true);
}

TEST_F(HttpConnectionManagerImplTest, FilterAddBodyContinuation) {
  setup();
  setupFilterChain(2, 2);

  EXPECT_CALL(*decoder_filters_[0], decodeHeaders(_, true))
      .WillOnce(Return(FilterHeadersStatus::StopIteration));
  EXPECT_CALL(*decoder_filters_[0], decodeComplete());

  // Kick off the incoming request.
  startRequest(true);

  EXPECT_CALL(*decoder_filters_[1], decodeHeaders(_, false))
      .WillOnce(Return(FilterHeadersStatus::Continue));
  EXPECT_CALL(*decoder_filters_[1], decodeData(_, true))
      .WillOnce(Return(FilterDataStatus::Continue));
  EXPECT_CALL(*decoder_filters_[1], decodeComplete());

  Buffer::OwnedImpl data("hello");
  decoder_filters_[0]->callbacks_->addDecodedData(data, true);
  decoder_filters_[0]->callbacks_->continueDecoding();

  EXPECT_CALL(*encoder_filters_[1], encodeHeaders(_, true))
      .WillOnce(Return(FilterHeadersStatus::StopIteration));
  EXPECT_CALL(*encoder_filters_[1], encodeComplete());

  decoder_filters_[1]->callbacks_->streamInfo().setResponseCodeDetails("");
  decoder_filters_[1]->callbacks_->encodeHeaders(
      ResponseHeaderMapPtr{new TestResponseHeaderMapImpl{{":status", "200"}}}, true, "details");

  EXPECT_CALL(*encoder_filters_[0], encodeHeaders(_, false))
      .WillOnce(Return(FilterHeadersStatus::Continue));
  EXPECT_CALL(response_encoder_, encodeHeaders(_, false));
  EXPECT_CALL(*encoder_filters_[0], encodeData(_, true))
      .WillOnce(Return(FilterDataStatus::Continue));
  EXPECT_CALL(*encoder_filters_[0], encodeComplete());
  EXPECT_CALL(response_encoder_, encodeData(_, true));
  expectOnDestroy();

  Buffer::OwnedImpl data2("hello");
  encoder_filters_[1]->callbacks_->addEncodedData(data2, true);
  encoder_filters_[1]->callbacks_->continueEncoding();
}

// This test verifies proper sequences of decodeData() and encodeData() are called
// when all filers return "CONTINUE" in following case:
//
// 3 decode filters:
//
//   filter0->decodeHeaders(_, true)
//     return CONTINUE
//   filter1->decodeHeaders(_, true)
//     filter1->addDecodeData()
//     return CONTINUE
//   filter2->decodeHeaders(_, false)
//     return CONTINUE
//   filter2->decodeData(_, true)
//     return CONTINUE
//
//   filter0->decodeData(, true) is NOT called.
//   filter1->decodeData(, true) is NOT called.
//
// 3 encode filters:
//
//   filter2->encodeHeaders(_, true)
//     return CONTINUE
//   filter1->encodeHeaders(_, true)
//     filter1->addEncodeData()
//     return CONTINUE
//   filter0->decodeHeaders(_, false)
//     return CONTINUE
//   filter0->decodeData(_, true)
//     return CONTINUE
//
//   filter2->encodeData(, true) is NOT called.
//   filter1->encodeData(, true) is NOT called.
//
TEST_F(HttpConnectionManagerImplTest, AddDataWithAllContinue) {
  setup();
  setupFilterChain(3, 3);

  EXPECT_CALL(*decoder_filters_[0], decodeHeaders(_, true))
      .WillOnce(Return(FilterHeadersStatus::Continue));
  EXPECT_CALL(*decoder_filters_[0], decodeComplete());

  EXPECT_CALL(*decoder_filters_[1], decodeHeaders(_, true))
      .WillOnce(InvokeWithoutArgs([&]() -> FilterHeadersStatus {
        Buffer::OwnedImpl data2("hello");
        decoder_filters_[1]->callbacks_->addDecodedData(data2, true);
        return FilterHeadersStatus::Continue;
      }));
  EXPECT_CALL(*decoder_filters_[1], decodeComplete());

  EXPECT_CALL(*decoder_filters_[2], decodeHeaders(_, false))
      .WillOnce(Return(FilterHeadersStatus::Continue));
  EXPECT_CALL(*decoder_filters_[2], decodeData(_, true))
      .WillOnce(Return(FilterDataStatus::Continue));
  EXPECT_CALL(*decoder_filters_[2], decodeComplete());

  EXPECT_CALL(*decoder_filters_[0], decodeData(_, true)).Times(0);
  EXPECT_CALL(*decoder_filters_[1], decodeData(_, true)).Times(0);

  // Kick off the incoming data.
  startRequest(true);

  // For encode direction
  EXPECT_CALL(*encoder_filters_[2], encodeHeaders(_, true))
      .WillOnce(Return(FilterHeadersStatus::Continue));
  EXPECT_CALL(*encoder_filters_[2], encodeComplete());

  EXPECT_CALL(*encoder_filters_[1], encodeHeaders(_, true))
      .WillOnce(InvokeWithoutArgs([&]() -> FilterHeadersStatus {
        Buffer::OwnedImpl data2("goodbyte");
        encoder_filters_[1]->callbacks_->addEncodedData(data2, true);
        return FilterHeadersStatus::Continue;
      }));
  EXPECT_CALL(*encoder_filters_[1], encodeComplete());

  EXPECT_CALL(*encoder_filters_[0], encodeHeaders(_, false))
      .WillOnce(Return(FilterHeadersStatus::Continue));
  EXPECT_CALL(response_encoder_, encodeHeaders(_, false));
  EXPECT_CALL(*encoder_filters_[0], encodeData(_, true))
      .WillOnce(Return(FilterDataStatus::Continue));
  EXPECT_CALL(*encoder_filters_[0], encodeComplete());
  EXPECT_CALL(response_encoder_, encodeData(_, true));
  expectOnDestroy();

  EXPECT_CALL(*encoder_filters_[2], encodeData(_, true)).Times(0);
  EXPECT_CALL(*encoder_filters_[1], encodeData(_, true)).Times(0);

  decoder_filters_[2]->callbacks_->streamInfo().setResponseCodeDetails("");
  decoder_filters_[2]->callbacks_->encodeHeaders(
      ResponseHeaderMapPtr{new TestResponseHeaderMapImpl{{":status", "200"}}}, true, "details");
}

// This test verifies proper sequences of decodeData() and encodeData() are called
// when the first filter is "stopped" and "continue" in following case:
//
// 3 decode filters:
//
//   filter0->decodeHeaders(_, true)
//     return STOP
//   filter0->continueDecoding()
//   filter1->decodeHeaders(_, true)
//     filter1->addDecodeData()
//     return CONTINUE
//   filter2->decodeHeaders(_, false)
//     return CONTINUE
//   filter2->decodeData(_, true)
//     return CONTINUE
//
//   filter0->decodeData(, true) is NOT called.
//   filter1->decodeData(, true) is NOT called.
//
// 3 encode filters:
//
//   filter2->encodeHeaders(_, true)
//     return STOP
//   filter2->continueEncoding()
//   filter1->encodeHeaders(_, true)
//     filter1->addEncodeData()
//     return CONTINUE
//   filter0->decodeHeaders(_, false)
//     return CONTINUE
//   filter0->decodeData(_, true)
//     return CONTINUE
//
//   filter2->encodeData(, true) is NOT called.
//   filter1->encodeData(, true) is NOT called.
//
TEST_F(HttpConnectionManagerImplTest, AddDataWithStopAndContinue) {
  setup();

  setupFilterChain(3, 3);

  EXPECT_CALL(*decoder_filters_[0], decodeHeaders(_, true))
      .WillOnce(Return(FilterHeadersStatus::StopIteration));
  EXPECT_CALL(*decoder_filters_[0], decodeComplete());

  // Kick off the request.
  startRequest(true);

  EXPECT_CALL(*decoder_filters_[1], decodeHeaders(_, true))
      .WillOnce(InvokeWithoutArgs([&]() -> FilterHeadersStatus {
        Buffer::OwnedImpl data2("hello");
        decoder_filters_[1]->callbacks_->addDecodedData(data2, true);
        return FilterHeadersStatus::Continue;
      }));
  EXPECT_CALL(*decoder_filters_[1], decodeComplete());

  EXPECT_CALL(*decoder_filters_[2], decodeHeaders(_, false))
      .WillOnce(Return(FilterHeadersStatus::Continue));
  // This fail, it is called twice.
  EXPECT_CALL(*decoder_filters_[2], decodeData(_, true))
      .WillOnce(Return(FilterDataStatus::Continue));
  EXPECT_CALL(*decoder_filters_[2], decodeComplete());

  EXPECT_CALL(*decoder_filters_[0], decodeData(_, true)).Times(0);
  // This fail, it is called once
  EXPECT_CALL(*decoder_filters_[1], decodeData(_, true)).Times(0);

  decoder_filters_[0]->callbacks_->continueDecoding();

  // For encode direction
  EXPECT_CALL(*encoder_filters_[2], encodeHeaders(_, true))
      .WillOnce(Return(FilterHeadersStatus::StopIteration));
  EXPECT_CALL(*encoder_filters_[2], encodeComplete());

  decoder_filters_[2]->callbacks_->streamInfo().setResponseCodeDetails("");
  decoder_filters_[2]->callbacks_->encodeHeaders(
      ResponseHeaderMapPtr{new TestResponseHeaderMapImpl{{":status", "200"}}}, true, "details");

  EXPECT_CALL(*encoder_filters_[1], encodeHeaders(_, true))
      .WillOnce(InvokeWithoutArgs([&]() -> FilterHeadersStatus {
        Buffer::OwnedImpl data2("goodbyte");
        encoder_filters_[1]->callbacks_->addEncodedData(data2, true);
        return FilterHeadersStatus::Continue;
      }));
  EXPECT_CALL(*encoder_filters_[1], encodeComplete());

  EXPECT_CALL(*encoder_filters_[0], encodeHeaders(_, false))
      .WillOnce(Return(FilterHeadersStatus::Continue));
  EXPECT_CALL(response_encoder_, encodeHeaders(_, false));

  EXPECT_CALL(*encoder_filters_[0], encodeData(_, true))
      .WillOnce(Return(FilterDataStatus::Continue));
  EXPECT_CALL(*encoder_filters_[0], encodeComplete());
  EXPECT_CALL(response_encoder_, encodeData(_, true));
  expectOnDestroy();

  EXPECT_CALL(*encoder_filters_[2], encodeData(_, true)).Times(0);
  EXPECT_CALL(*encoder_filters_[1], encodeData(_, true)).Times(0);

  encoder_filters_[2]->callbacks_->continueEncoding();
}

// Use filter direct decode/encodeData() calls without trailers.
TEST_F(HttpConnectionManagerImplTest, FilterDirectDecodeEncodeDataNoTrailers) {
  setup();
  EXPECT_CALL(*route_config_provider_.route_config_, route(_, _, _, _));
  setupFilterChain(2, 2);

  EXPECT_CALL(*decoder_filters_[0], decodeHeaders(_, false))
      .WillOnce(Return(FilterHeadersStatus::Continue));
  EXPECT_CALL(*decoder_filters_[1], decodeHeaders(_, false))
      .WillOnce(Return(FilterHeadersStatus::StopIteration));

  Buffer::OwnedImpl decode_buffer;
  EXPECT_CALL(*decoder_filters_[0], decodeData(_, true))
      .WillOnce(Invoke([&](Buffer::Instance& data, bool) {
        decode_buffer.move(data);
        return FilterDataStatus::StopIterationNoBuffer;
      }));
  EXPECT_CALL(*decoder_filters_[0], decodeComplete());

  // Kick off the request.
  EXPECT_CALL(filter_callbacks_.connection_.stream_info_, protocol(Envoy::Http::Protocol::Http11));
  startRequest(true, "hello");

  Buffer::OwnedImpl decoded_data_to_forward;
  decoded_data_to_forward.move(decode_buffer, 2);
  EXPECT_CALL(*decoder_filters_[1], decodeData(BufferStringEqual("he"), false))
      .WillOnce(Return(FilterDataStatus::StopIterationNoBuffer));
  decoder_filters_[0]->callbacks_->injectDecodedDataToFilterChain(decoded_data_to_forward, false);

  EXPECT_CALL(*decoder_filters_[1], decodeData(BufferStringEqual("llo"), true))
      .WillOnce(Return(FilterDataStatus::StopIterationNoBuffer));
  EXPECT_CALL(*decoder_filters_[1], decodeComplete());
  decoder_filters_[0]->callbacks_->injectDecodedDataToFilterChain(decode_buffer, true);

  // Response path.
  EXPECT_CALL(*encoder_filters_[1], encodeHeaders(_, false))
      .WillOnce(Return(FilterHeadersStatus::Continue));
  EXPECT_CALL(*encoder_filters_[0], encodeHeaders(_, false))
      .WillOnce(Return(FilterHeadersStatus::Continue));
  EXPECT_CALL(response_encoder_, encodeHeaders(_, false));

  Buffer::OwnedImpl encoder_buffer;
  EXPECT_CALL(*encoder_filters_[1], encodeData(_, true))
      .WillOnce(Invoke([&](Buffer::Instance& data, bool) {
        encoder_buffer.move(data);
        return FilterDataStatus::StopIterationNoBuffer;
      }));
  EXPECT_CALL(*encoder_filters_[1], encodeComplete());

  decoder_filters_[1]->callbacks_->streamInfo().setResponseCodeDetails("");
  decoder_filters_[1]->callbacks_->encodeHeaders(
      ResponseHeaderMapPtr{new TestResponseHeaderMapImpl{{":status", "200"}}}, false, "details");
  Buffer::OwnedImpl response_body("response");
  decoder_filters_[1]->callbacks_->encodeData(response_body, true);

  Buffer::OwnedImpl encoded_data_to_forward;
  encoded_data_to_forward.move(encoder_buffer, 3);
  EXPECT_CALL(*encoder_filters_[0], encodeData(BufferStringEqual("res"), false));
  EXPECT_CALL(response_encoder_, encodeData(_, false));
  encoder_filters_[1]->callbacks_->injectEncodedDataToFilterChain(encoded_data_to_forward, false);

  EXPECT_CALL(*encoder_filters_[0], encodeData(BufferStringEqual("ponse"), true));
  EXPECT_CALL(*encoder_filters_[0], encodeComplete());
  EXPECT_CALL(response_encoder_, encodeData(_, true));
  expectOnDestroy();
  encoder_filters_[1]->callbacks_->injectEncodedDataToFilterChain(encoder_buffer, true);
}

// Use filter direct decode/encodeData() calls with trailers.
TEST_F(HttpConnectionManagerImplTest, FilterDirectDecodeEncodeDataTrailers) {
  InSequence s;
  setup();

  EXPECT_CALL(*codec_, dispatch(_)).WillOnce(Invoke([&](Buffer::Instance&) -> Http::Status {
    decoder_ = &conn_manager_->newStream(response_encoder_);
    RequestHeaderMapPtr headers{
        new TestRequestHeaderMapImpl{{":authority", "host"}, {":path", "/"}, {":method", "GET"}}};
    decoder_->decodeHeaders(std::move(headers), false);

    Buffer::OwnedImpl fake_data("hello");
    decoder_->decodeData(fake_data, false);

    RequestTrailerMapPtr trailers{new TestRequestTrailerMapImpl{{"foo", "bar"}}};
    decoder_->decodeTrailers(std::move(trailers));
    return Http::okStatus();
  }));

  EXPECT_CALL(*route_config_provider_.route_config_, route(_, _, _, _));
  setupFilterChain(2, 2);

  EXPECT_CALL(*decoder_filters_[0], decodeHeaders(_, false))
      .WillOnce(Return(FilterHeadersStatus::Continue));
  EXPECT_CALL(*decoder_filters_[1], decodeHeaders(_, false))
      .WillOnce(Return(FilterHeadersStatus::StopIteration));

  Buffer::OwnedImpl decode_buffer;
  EXPECT_CALL(*decoder_filters_[0], decodeData(_, false))
      .WillOnce(Invoke([&](Buffer::Instance& data, bool) {
        decode_buffer.move(data);
        return FilterDataStatus::StopIterationNoBuffer;
      }));
  EXPECT_CALL(*decoder_filters_[0], decodeTrailers(_))
      .WillOnce(Return(FilterTrailersStatus::StopIteration));
  EXPECT_CALL(*decoder_filters_[0], decodeComplete());

  // Kick off the incoming data.
  Buffer::OwnedImpl fake_input("1234");
  conn_manager_->onData(fake_input, false);

  Buffer::OwnedImpl decoded_data_to_forward;
  decoded_data_to_forward.move(decode_buffer, 2);
  EXPECT_CALL(*decoder_filters_[1], decodeData(BufferStringEqual("he"), false))
      .WillOnce(Return(FilterDataStatus::StopIterationNoBuffer));
  decoder_filters_[0]->callbacks_->injectDecodedDataToFilterChain(decoded_data_to_forward, false);

  EXPECT_CALL(*decoder_filters_[1], decodeData(BufferStringEqual("llo"), false))
      .WillOnce(Return(FilterDataStatus::StopIterationNoBuffer));
  decoder_filters_[0]->callbacks_->injectDecodedDataToFilterChain(decode_buffer, false);

  EXPECT_CALL(*decoder_filters_[1], decodeTrailers(_));
  EXPECT_CALL(*decoder_filters_[1], decodeComplete());
  decoder_filters_[0]->callbacks_->continueDecoding();

  // Response path.
  EXPECT_CALL(*encoder_filters_[1], encodeHeaders(_, false))
      .WillOnce(Return(FilterHeadersStatus::Continue));
  EXPECT_CALL(*encoder_filters_[0], encodeHeaders(_, false))
      .WillOnce(Return(FilterHeadersStatus::Continue));
  EXPECT_CALL(response_encoder_, encodeHeaders(_, false));

  Buffer::OwnedImpl encoder_buffer;
  EXPECT_CALL(*encoder_filters_[1], encodeData(_, false))
      .WillOnce(Invoke([&](Buffer::Instance& data, bool) {
        encoder_buffer.move(data);
        return FilterDataStatus::StopIterationNoBuffer;
      }));
  EXPECT_CALL(*encoder_filters_[1], encodeTrailers(_))
      .WillOnce(Return(FilterTrailersStatus::StopIteration));
  EXPECT_CALL(*encoder_filters_[1], encodeComplete());

  decoder_filters_[1]->callbacks_->streamInfo().setResponseCodeDetails("");
  decoder_filters_[1]->callbacks_->encodeHeaders(
      ResponseHeaderMapPtr{new TestResponseHeaderMapImpl{{":status", "200"}}}, false, "details");
  Buffer::OwnedImpl response_body("response");
  decoder_filters_[1]->callbacks_->encodeData(response_body, false);
  decoder_filters_[1]->callbacks_->encodeTrailers(
      ResponseTrailerMapPtr{new TestResponseTrailerMapImpl{{"some", "trailer"}}});

  Buffer::OwnedImpl encoded_data_to_forward;
  encoded_data_to_forward.move(encoder_buffer, 3);
  EXPECT_CALL(*encoder_filters_[0], encodeData(BufferStringEqual("res"), false));
  EXPECT_CALL(response_encoder_, encodeData(_, false));
  encoder_filters_[1]->callbacks_->injectEncodedDataToFilterChain(encoded_data_to_forward, false);

  EXPECT_CALL(*encoder_filters_[0], encodeData(BufferStringEqual("ponse"), false));
  EXPECT_CALL(response_encoder_, encodeData(_, false));
  encoder_filters_[1]->callbacks_->injectEncodedDataToFilterChain(encoder_buffer, false);

  EXPECT_CALL(*encoder_filters_[0], encodeTrailers(_));
  EXPECT_CALL(*encoder_filters_[0], encodeComplete());
  EXPECT_CALL(response_encoder_, encodeTrailers(_));
  expectOnDestroy();
  encoder_filters_[1]->callbacks_->continueEncoding();
}

TEST_F(HttpConnectionManagerImplTest, MultipleFilters) {
  InSequence s;
  setup();

  EXPECT_CALL(*codec_, dispatch(_)).WillOnce(Invoke([&](Buffer::Instance&) -> Http::Status {
    decoder_ = &conn_manager_->newStream(response_encoder_);
    RequestHeaderMapPtr headers{
        new TestRequestHeaderMapImpl{{":authority", "host"}, {":path", "/"}, {":method", "GET"}}};
    decoder_->decodeHeaders(std::move(headers), false);

    Buffer::OwnedImpl fake_data("hello");
    decoder_->decodeData(fake_data, false);

    Buffer::OwnedImpl fake_data2("world");
    decoder_->decodeData(fake_data2, true);
    return Http::okStatus();
  }));

  EXPECT_CALL(*route_config_provider_.route_config_, route(_, _, _, _));
  setupFilterChain(3, 2);

  EXPECT_CALL(*decoder_filters_[0], decodeHeaders(_, false))
      .WillOnce(InvokeWithoutArgs([&]() -> FilterHeadersStatus {
        EXPECT_EQ(route_config_provider_.route_config_->route_,
                  decoder_filters_[0]->callbacks_->route());
        EXPECT_EQ(ssl_connection_.get(),
                  decoder_filters_[0]->callbacks_->connection()->ssl().get());
        return FilterHeadersStatus::StopIteration;
      }));

  EXPECT_CALL(*decoder_filters_[0], decodeData(_, false))
      .WillOnce(Return(FilterDataStatus::StopIterationAndBuffer));
  EXPECT_CALL(*decoder_filters_[0], decodeData(_, true))
      .WillOnce(Return(FilterDataStatus::StopIterationAndBuffer));
  EXPECT_CALL(*decoder_filters_[0], decodeComplete());

  // Kick off the incoming data.
  Buffer::OwnedImpl fake_input("1234");
  EXPECT_CALL(filter_callbacks_.connection_.stream_info_, protocol(Envoy::Http::Protocol::Http11));
  conn_manager_->onData(fake_input, false);

  // Mimic a decoder filter that trapped data and now sends it on, since the data was buffered
  // by the first filter, we expect to get it in 1 decodeData() call.
  EXPECT_CALL(*decoder_filters_[1], decodeHeaders(_, false))
      .WillOnce(InvokeWithoutArgs([&]() -> FilterHeadersStatus {
        EXPECT_EQ(route_config_provider_.route_config_->route_,
                  decoder_filters_[1]->callbacks_->route());
        EXPECT_EQ(ssl_connection_.get(),
                  decoder_filters_[1]->callbacks_->connection()->ssl().get());
        return FilterHeadersStatus::StopIteration;
      }));
  EXPECT_CALL(*decoder_filters_[1], decodeData(_, true))
      .WillOnce(Return(FilterDataStatus::Continue));
  EXPECT_CALL(*decoder_filters_[1], decodeComplete());
  EXPECT_CALL(*decoder_filters_[2], decodeHeaders(_, false))
      .WillOnce(Return(FilterHeadersStatus::StopIteration));
  EXPECT_CALL(*decoder_filters_[2], decodeData(_, true))
      .WillOnce(Return(FilterDataStatus::StopIterationNoBuffer));
  EXPECT_CALL(*decoder_filters_[2], decodeComplete());
  decoder_filters_[0]->callbacks_->continueDecoding();

  // Now start encoding and mimic trapping in the encoding filter.
  EXPECT_CALL(*encoder_filters_[1], encodeHeaders(_, false))
      .WillOnce(Return(FilterHeadersStatus::StopIteration));
  EXPECT_CALL(*encoder_filters_[1], encodeData(_, false))
      .WillOnce(Return(FilterDataStatus::StopIterationAndBuffer));
  EXPECT_CALL(*encoder_filters_[1], encodeTrailers(_))
      .WillOnce(Return(FilterTrailersStatus::StopIteration));
  EXPECT_CALL(*encoder_filters_[1], encodeComplete());
  EXPECT_EQ(ssl_connection_.get(), encoder_filters_[1]->callbacks_->connection()->ssl().get());
  decoder_filters_[2]->callbacks_->streamInfo().setResponseCodeDetails("");
  decoder_filters_[2]->callbacks_->encodeHeaders(
      ResponseHeaderMapPtr{new TestResponseHeaderMapImpl{{":status", "200"}}}, false, "details");
  Buffer::OwnedImpl response_body("response");
  decoder_filters_[2]->callbacks_->encodeData(response_body, false);
  decoder_filters_[2]->callbacks_->encodeTrailers(
      ResponseTrailerMapPtr{new TestResponseTrailerMapImpl{{"some", "trailer"}}});
  EXPECT_EQ(ssl_connection_.get(), decoder_filters_[2]->callbacks_->connection()->ssl().get());

  // Now finish the encode.
  EXPECT_CALL(*encoder_filters_[0], encodeHeaders(_, false))
      .WillOnce(Return(FilterHeadersStatus::Continue));
  EXPECT_CALL(response_encoder_, encodeHeaders(_, false));
  EXPECT_CALL(*encoder_filters_[0], encodeData(_, false))
      .WillOnce(Return(FilterDataStatus::Continue));
  EXPECT_CALL(response_encoder_, encodeData(_, false));
  EXPECT_CALL(*encoder_filters_[0], encodeTrailers(_))
      .WillOnce(Return(FilterTrailersStatus::Continue));
  EXPECT_CALL(*encoder_filters_[0], encodeComplete());
  EXPECT_CALL(response_encoder_, encodeTrailers(_));
  expectOnDestroy();
  encoder_filters_[1]->callbacks_->continueEncoding();

  EXPECT_EQ(ssl_connection_.get(), encoder_filters_[0]->callbacks_->connection()->ssl().get());
}

TEST(HttpConnectionManagerTracingStatsTest, verifyTracingStats) {
  Stats::IsolatedStoreImpl stats;
  ConnectionManagerTracingStats tracing_stats{CONN_MAN_TRACING_STATS(POOL_COUNTER(stats))};

  ConnectionManagerImpl::chargeTracingStats(Tracing::Reason::ClientForced, tracing_stats);
  EXPECT_EQ(1UL, tracing_stats.client_enabled_.value());

  ConnectionManagerImpl::chargeTracingStats(Tracing::Reason::HealthCheck, tracing_stats);
  ConnectionManagerImpl::chargeTracingStats(Tracing::Reason::NotTraceable, tracing_stats);
  EXPECT_EQ(2UL, tracing_stats.not_traceable_.value());

  ConnectionManagerImpl::chargeTracingStats(Tracing::Reason::Sampling, tracing_stats);
  EXPECT_EQ(1UL, tracing_stats.random_sampling_.value());
}

TEST_F(HttpConnectionManagerImplTest, NoNewStreamWhenOverloaded) {
  Server::OverloadActionState stop_accepting_requests(UnitFloat(0.8));
  ON_CALL(overload_manager_.overload_state_,
          getState(Server::OverloadActionNames::get().StopAcceptingRequests))
      .WillByDefault(ReturnRef(stop_accepting_requests));

  setup();

  EXPECT_CALL(random_, random())
      .WillRepeatedly(Return(static_cast<float>(Random::RandomGenerator::max()) * 0.5));

  // 503 direct response when overloaded.
  EXPECT_CALL(response_encoder_, encodeHeaders(_, false))
      .WillOnce(Invoke([](const ResponseHeaderMap& headers, bool) -> void {
        EXPECT_EQ("503", headers.getStatusValue());
      }));
  std::string response_body;
  EXPECT_CALL(response_encoder_, encodeData(_, true)).WillOnce(AddBufferToString(&response_body));

  startRequest();

  EXPECT_EQ("envoy overloaded", response_body);
  EXPECT_EQ(1U, stats_.named_.downstream_rq_overload_close_.value());
}

TEST_F(HttpConnectionManagerImplTest, DisableHttp1KeepAliveWhenOverloaded) {
  Server::OverloadActionState disable_http_keep_alive(UnitFloat(0.8));
  ON_CALL(overload_manager_.overload_state_,
          getState(Server::OverloadActionNames::get().DisableHttpKeepAlive))
      .WillByDefault(ReturnRef(disable_http_keep_alive));

  codec_->protocol_ = Protocol::Http11;
  setup();

  EXPECT_CALL(random_, random())
      .WillRepeatedly(Return(static_cast<float>(Random::RandomGenerator::max()) * 0.5));

  std::shared_ptr<MockStreamDecoderFilter> filter(new NiceMock<MockStreamDecoderFilter>());
  EXPECT_CALL(filter_factory_, createFilterChain(_))
      .WillOnce(Invoke([&](FilterChainManager& manager) -> bool {
        auto factory = createDecoderFilterFactoryCb(StreamDecoderFilterSharedPtr{filter});
        manager.applyFilterFactoryCb({}, factory);
        return true;
      }));

  EXPECT_CALL(*codec_, dispatch(_))
      .WillRepeatedly(Invoke([&](Buffer::Instance& data) -> Http::Status {
        decoder_ = &conn_manager_->newStream(response_encoder_);
        RequestHeaderMapPtr headers{new TestRequestHeaderMapImpl{{":authority", "host"},
                                                                 {":path", "/"},
                                                                 {":method", "GET"},
                                                                 {"connection", "keep-alive"}}};
        decoder_->decodeHeaders(std::move(headers), true);

        ResponseHeaderMapPtr response_headers{new TestResponseHeaderMapImpl{{":status", "200"}}};
        filter->callbacks_->streamInfo().setResponseCodeDetails("");
        filter->callbacks_->encodeHeaders(std::move(response_headers), true, "details");

        data.drain(4);
        return Http::okStatus();
      }));

  EXPECT_CALL(response_encoder_, encodeHeaders(_, true))
      .WillOnce(Invoke([](const ResponseHeaderMap& headers, bool) -> void {
        EXPECT_EQ("close", headers.getConnectionValue());
      }));

  Buffer::OwnedImpl fake_input("1234");
  conn_manager_->onData(fake_input, false);
  EXPECT_EQ(1U, stats_.named_.downstream_cx_overload_disable_keepalive_.value());
}

// Verify that HTTP2 connections will receive a GOAWAY message when the overload action is
// triggered.
TEST_F(HttpConnectionManagerImplTest, DisableHttp2KeepAliveWhenOverloaded) {
  Server::OverloadActionState disable_http_keep_alive = Server::OverloadActionState::saturated();
  ON_CALL(overload_manager_.overload_state_,
          getState(Server::OverloadActionNames::get().DisableHttpKeepAlive))
      .WillByDefault(ReturnRef(disable_http_keep_alive));

  codec_->protocol_ = Protocol::Http2;
  setup();
  EXPECT_CALL(*codec_, shutdownNotice);

  std::shared_ptr<MockStreamDecoderFilter> filter(new NiceMock<MockStreamDecoderFilter>());
  EXPECT_CALL(filter_factory_, createFilterChain(_))
      .WillOnce(Invoke([&](FilterChainManager& manager) -> bool {
        auto factory = createDecoderFilterFactoryCb(StreamDecoderFilterSharedPtr{filter});
        manager.applyFilterFactoryCb({}, factory);
        return true;
      }));

  EXPECT_CALL(*codec_, dispatch(_))
      .WillRepeatedly(Invoke([&](Buffer::Instance& data) -> Http::Status {
        decoder_ = &conn_manager_->newStream(response_encoder_);
        RequestHeaderMapPtr headers{new TestRequestHeaderMapImpl{{":authority", "host"},
                                                                 {":path", "/"},
                                                                 {":method", "GET"},
                                                                 {"connection", "keep-alive"}}};
        decoder_->decodeHeaders(std::move(headers), true);

        ResponseHeaderMapPtr response_headers{new TestResponseHeaderMapImpl{{":status", "200"}}};
        filter->callbacks_->streamInfo().setResponseCodeDetails("");
        filter->callbacks_->encodeHeaders(std::move(response_headers), true, "details");

        data.drain(4);
        return Http::okStatus();
      }));

  EXPECT_CALL(response_encoder_, encodeHeaders(_, true));

  Buffer::OwnedImpl fake_input("1234");
  conn_manager_->onData(fake_input, false);
  Mock::VerifyAndClearExpectations(codec_);
  EXPECT_EQ(1, stats_.named_.downstream_cx_overload_disable_keepalive_.value());
}

TEST_F(HttpConnectionManagerImplTest, CodecCreationLoadShedPointCanCloseConnection) {
  Server::MockLoadShedPoint close_connection_creating_codec_point;
  EXPECT_CALL(overload_manager_,
              getLoadShedPoint(Server::LoadShedPointName::get().HcmCodecCreation))
      .WillOnce(Return(&close_connection_creating_codec_point));
  EXPECT_CALL(overload_manager_,
              getLoadShedPoint(Server::LoadShedPointName::get().HcmDecodeHeaders))
      .WillOnce(Return(nullptr));

  setup();

  EXPECT_CALL(close_connection_creating_codec_point, shouldShedLoad()).WillOnce(Return(true));
  EXPECT_CALL(filter_callbacks_.connection_, close(_, _));

  Buffer::OwnedImpl fake_input("hello");
  conn_manager_->onData(fake_input, false);

  delete codec_;
  EXPECT_EQ(1U, stats_.named_.downstream_rq_overload_close_.value());
  EXPECT_TRUE(filter_callbacks_.connection().streamInfo().hasResponseFlag(
      StreamInfo::CoreResponseFlag::OverloadManager));
}

TEST_F(HttpConnectionManagerImplTest, CodecCreationLoadShedPointBypasscheck) {
  Server::MockLoadShedPoint close_connection_creating_codec_point;
  EXPECT_CALL(overload_manager_,
              getLoadShedPoint(Server::LoadShedPointName::get().HcmCodecCreation))
      .WillOnce(Return(&close_connection_creating_codec_point));
  EXPECT_CALL(overload_manager_,
              getLoadShedPoint(Server::LoadShedPointName::get().HcmDecodeHeaders))
      .WillOnce(Return(nullptr));
  EXPECT_CALL(overload_manager_,
              getLoadShedPoint(Server::LoadShedPointName::get().HttpDownstreamFilterCheck))
      .WillOnce(Return(nullptr));

  setup();

  EXPECT_CALL(close_connection_creating_codec_point, shouldShedLoad()).WillOnce(Return(false));

  EXPECT_CALL(*codec_, dispatch(_)).WillOnce(Invoke([&](Buffer::Instance& data) -> Http::Status {
    conn_manager_->newStream(response_encoder_);
    data.drain(2);
    return Http::okStatus();
  }));

  Buffer::OwnedImpl fake_input("12");
  conn_manager_->onData(fake_input, false);
  conn_manager_->onEvent(Network::ConnectionEvent::RemoteClose);
  EXPECT_EQ(0U, stats_.named_.downstream_rq_overload_close_.value());
  EXPECT_FALSE(filter_callbacks_.connection().streamInfo().hasResponseFlag(
      StreamInfo::CoreResponseFlag::OverloadManager));
}

TEST_F(HttpConnectionManagerImplTest, DecodeHeaderLoadShedPointCanRejectNewStreams) {
  Server::MockLoadShedPoint accept_new_stream_point;
  EXPECT_CALL(overload_manager_,
              getLoadShedPoint(Server::LoadShedPointName::get().HcmDecodeHeaders))
      .WillOnce(Return(&accept_new_stream_point));
  EXPECT_CALL(overload_manager_,
              getLoadShedPoint(Server::LoadShedPointName::get().HcmCodecCreation))
      .WillOnce(Return(nullptr));
  EXPECT_CALL(overload_manager_,
              getLoadShedPoint(Server::LoadShedPointName::get().HttpDownstreamFilterCheck))
      .WillRepeatedly(Return(nullptr));

  setup();
  setupFilterChain(1, 0);

  EXPECT_CALL(accept_new_stream_point, shouldShedLoad()).WillOnce(Return(true));

  // 503 direct response when overloaded.
  EXPECT_CALL(response_encoder_, encodeHeaders(_, false))
      .WillOnce(Invoke([](const ResponseHeaderMap& headers, bool) -> void {
        EXPECT_EQ("503", headers.getStatusValue());
      }));
  std::string response_body;
  EXPECT_CALL(response_encoder_, encodeData(_, true)).WillOnce(AddBufferToString(&response_body));

  startRequest();

  EXPECT_EQ("envoy overloaded", response_body);
  EXPECT_EQ(1U, stats_.named_.downstream_rq_overload_close_.value());

  // Let the load shed point allow a new stream.
  EXPECT_CALL(accept_new_stream_point, shouldShedLoad()).WillOnce(Return(false));
  EXPECT_CALL(*decoder_filters_[0], decodeHeaders(_, true));
  EXPECT_CALL(*decoder_filters_[0], decodeComplete());
  startRequest(true);

  // Clean up.
  EXPECT_CALL(response_encoder_, encodeHeaders(_, true));
  expectOnDestroy();

  decoder_filters_[0]->callbacks_->streamInfo().setResponseCodeDetails("");
  decoder_filters_[0]->callbacks_->encodeHeaders(
      ResponseHeaderMapPtr{new TestResponseHeaderMapImpl{{":status", "200"}}}, true, "details");
}

TEST_F(HttpConnectionManagerImplTest, TestStopAllIterationAndBufferOnDecodingPathFirstFilter) {
  setup(SetupOpts().setTracing(false));
  setUpEncoderAndDecoder(true, true);

  // Kick off the incoming data.
  Buffer::OwnedImpl fake_input("1234");
  conn_manager_->onData(fake_input, false);

  // Verify that once the decoder_filters_[0]'s continueDecoding() is called, decoder_filters_[1]'s
  // decodeHeaders() is called, and both filters receive data and trailers consequently.
  EXPECT_CALL(*decoder_filters_[1], decodeHeaders(_, _))
      .WillOnce(Return(FilterHeadersStatus::Continue));
  EXPECT_CALL(*decoder_filters_[0], decodeData(_, _)).WillOnce(Return(FilterDataStatus::Continue));
  EXPECT_CALL(*decoder_filters_[1], decodeData(_, _)).WillOnce(Return(FilterDataStatus::Continue));
  EXPECT_CALL(*decoder_filters_[0], decodeTrailers(_))
      .WillOnce(Return(FilterTrailersStatus::Continue));
  EXPECT_CALL(*decoder_filters_[1], decodeTrailers(_))
      .WillOnce(Return(FilterTrailersStatus::Continue));
  EXPECT_CALL(*decoder_filters_[1], decodeComplete());
  decoder_filters_[0]->callbacks_->continueDecoding();

  doRemoteClose();
}

TEST_F(HttpConnectionManagerImplTest, TestStopAllIterationAndBufferOnDecodingPathSecondFilter) {
  setup(SetupOpts().setTracing(false));
  setUpEncoderAndDecoder(true, false);

  // Verify headers go through both filters, and data and trailers go through the first filter only.
  EXPECT_CALL(*decoder_filters_[1], decodeHeaders(_, _))
      .WillOnce(Return(FilterHeadersStatus::StopAllIterationAndBuffer));
  EXPECT_CALL(*decoder_filters_[0], decodeData(_, _)).WillOnce(Return(FilterDataStatus::Continue));
  EXPECT_CALL(*decoder_filters_[0], decodeTrailers(_))
      .WillOnce(Return(FilterTrailersStatus::Continue));
  // Kick off the incoming data.
  Buffer::OwnedImpl fake_input("1234");
  conn_manager_->onData(fake_input, false);

  // Verify that once the decoder_filters_[1]'s continueDecoding() is called, both data and trailers
  // go through the second filter.
  EXPECT_CALL(*decoder_filters_[1], decodeData(_, _)).WillOnce(Return(FilterDataStatus::Continue));
  EXPECT_CALL(*decoder_filters_[1], decodeTrailers(_))
      .WillOnce(Return(FilterTrailersStatus::Continue));
  EXPECT_CALL(*decoder_filters_[1], decodeComplete());
  decoder_filters_[1]->callbacks_->continueDecoding();

  doRemoteClose();
}

TEST_F(HttpConnectionManagerImplTest, TestStopAllIterationAndBufferOnEncodingPath) {
  setup(SetupOpts().setTracing(false));
  setUpEncoderAndDecoder(false, false);
  sendRequestHeadersAndData();

  // encoder_filters_[1] is the first filter in the chain.
  EXPECT_CALL(*encoder_filters_[1], encodeHeaders(_, false))
      .WillOnce(Invoke([&](HeaderMap&, bool) -> FilterHeadersStatus {
        return FilterHeadersStatus::StopAllIterationAndBuffer;
      }));
  ResponseHeaderMapPtr response_headers{new TestResponseHeaderMapImpl{{":status", "200"}}};
  decoder_filters_[0]->callbacks_->streamInfo().setResponseCodeDetails("");
  decoder_filters_[0]->callbacks_->encodeHeaders(std::move(response_headers), false, "details");

  // Invoke encodeData while all iteration is stopped and make sure the filters do not have
  // encodeData called.
  EXPECT_CALL(*encoder_filters_[0], encodeData(_, _)).Times(0);
  EXPECT_CALL(*encoder_filters_[1], encodeData(_, _)).Times(0);
  Buffer::OwnedImpl response_body("response");
  decoder_filters_[0]->callbacks_->encodeData(response_body, false);
  decoder_filters_[0]->callbacks_->encodeTrailers(
      ResponseTrailerMapPtr{new TestResponseTrailerMapImpl{{"some", "trailer"}}});

  // Verify that once encoder_filters_[1]'s continueEncoding() is called, encoder_filters_[0]'s
  // encodeHeaders() is called, and both filters receive data and trailers consequently.
  EXPECT_CALL(*encoder_filters_[0], encodeHeaders(_, _))
      .WillOnce(Return(FilterHeadersStatus::Continue));
  EXPECT_CALL(response_encoder_, encodeHeaders(_, false));
  EXPECT_CALL(*encoder_filters_[1], encodeData(_, _)).WillOnce(Return(FilterDataStatus::Continue));
  EXPECT_CALL(*encoder_filters_[0], encodeData(_, _)).WillOnce(Return(FilterDataStatus::Continue));
  EXPECT_CALL(response_encoder_, encodeData(_, _));
  EXPECT_CALL(*encoder_filters_[1], encodeTrailers(_))
      .WillOnce(Return(FilterTrailersStatus::Continue));
  EXPECT_CALL(*encoder_filters_[0], encodeTrailers(_))
      .WillOnce(Return(FilterTrailersStatus::Continue));
  EXPECT_CALL(response_encoder_, encodeTrailers(_));
  EXPECT_CALL(*encoder_filters_[0], encodeComplete());
  EXPECT_CALL(*encoder_filters_[1], encodeComplete());
  expectOnDestroy();
  encoder_filters_[1]->callbacks_->continueEncoding();
}

TEST_F(HttpConnectionManagerImplTest, DisableKeepAliveWhenDraining) {
  setup();

  EXPECT_CALL(drain_close_, drainClose()).WillOnce(Return(true));

  std::shared_ptr<MockStreamDecoderFilter> filter(new NiceMock<MockStreamDecoderFilter>());
  EXPECT_CALL(filter_factory_, createFilterChain(_))
      .WillOnce(Invoke([&](FilterChainManager& manager) -> bool {
        auto factory = createDecoderFilterFactoryCb(StreamDecoderFilterSharedPtr{filter});
        manager.applyFilterFactoryCb({}, factory);
        return true;
      }));

  EXPECT_CALL(*codec_, dispatch(_))
      .WillRepeatedly(Invoke([&](Buffer::Instance& data) -> Http::Status {
        decoder_ = &conn_manager_->newStream(response_encoder_);
        RequestHeaderMapPtr headers{new TestRequestHeaderMapImpl{{":authority", "host"},
                                                                 {":path", "/"},
                                                                 {":method", "GET"},
                                                                 {"connection", "keep-alive"}}};
        decoder_->decodeHeaders(std::move(headers), true);

        ResponseHeaderMapPtr response_headers{new TestResponseHeaderMapImpl{{":status", "200"}}};
        filter->callbacks_->streamInfo().setResponseCodeDetails("");
        filter->callbacks_->encodeHeaders(std::move(response_headers), true, "details");

        data.drain(4);
        return Http::okStatus();
      }));

  EXPECT_CALL(response_encoder_, encodeHeaders(_, true))
      .WillOnce(Invoke([](const ResponseHeaderMap& headers, bool) -> void {
        EXPECT_EQ("close", headers.getConnectionValue());
      }));

  Buffer::OwnedImpl fake_input;
  conn_manager_->onData(fake_input, false);
}

TEST_F(HttpConnectionManagerImplTest, TestSessionTrace) {
  setup();

  // Set up the codec.
  EXPECT_CALL(*codec_, dispatch(_))
      .WillRepeatedly(Invoke([&](Buffer::Instance& data) -> Http::Status {
        data.drain(4);
        return Http::okStatus();
      }));
  Buffer::OwnedImpl fake_input("1234");
  conn_manager_->onData(fake_input, false);

  setupFilterChain(1, 1);

  // Create a new stream
  decoder_ = &conn_manager_->newStream(response_encoder_);

  // Send headers to that stream, and verify we both set and clear the tracked object.
  {
    RequestHeaderMapPtr headers{
        new TestRequestHeaderMapImpl{{":authority", "host"}, {":path", "/"}, {":method", "POST"}}};

    EXPECT_CALL(filter_callbacks_.connection_.dispatcher_, pushTrackedObject(_))
        .Times(1)
        .WillOnce(Invoke([](const ScopeTrackedObject* object) -> void {
          ASSERT(object != nullptr); // On the first call, this should be the active stream.
          std::stringstream out;
          object->dumpState(out);
          std::string state = out.str();
          EXPECT_THAT(state,
                      testing::HasSubstr("filter_manager_callbacks_.requestHeaders():   null"));
          EXPECT_THAT(state, testing::HasSubstr("protocol_: 1"));
        }));
    EXPECT_CALL(filter_callbacks_.connection_.dispatcher_, popTrackedObject(_));
    EXPECT_CALL(*decoder_filters_[0], decodeHeaders(_, false))
        .WillOnce(Invoke([](HeaderMap&, bool) -> FilterHeadersStatus {
          return FilterHeadersStatus::StopIteration;
        }));
    decoder_->decodeHeaders(std::move(headers), false);
  }

  // Send trailers to that stream, and verify by this point headers are in logged state.
  {
    RequestTrailerMapPtr trailers{new TestRequestTrailerMapImpl{{"foo", "bar"}}};
    EXPECT_CALL(filter_callbacks_.connection_.dispatcher_, pushTrackedObject(_))
        .Times(1)
        .WillOnce(Invoke([](const ScopeTrackedObject* object) -> void {
          ASSERT(object != nullptr); // On the first call, this should be the active stream.
          std::stringstream out;
          object->dumpState(out);
          std::string state = out.str();
          EXPECT_THAT(state, testing::HasSubstr("filter_manager_callbacks_.requestHeaders(): \n"));
          EXPECT_THAT(state, testing::HasSubstr("':authority', 'host'\n"));
          EXPECT_THAT(state, testing::HasSubstr("protocol_: 1"));
        }));
    EXPECT_CALL(filter_callbacks_.connection_.dispatcher_, popTrackedObject(_));
    EXPECT_CALL(*decoder_filters_[0], decodeComplete());
    EXPECT_CALL(*decoder_filters_[0], decodeTrailers(_))
        .WillOnce(Return(FilterTrailersStatus::StopIteration));
    decoder_->decodeTrailers(std::move(trailers));
  }

  expectOnDestroy();
  filter_callbacks_.connection_.raiseEvent(Network::ConnectionEvent::RemoteClose);
}

// SRDS no scope found.
TEST_F(HttpConnectionManagerImplTest, TestSrdsRouteNotFound) {
  setup(SetupOpts().setUseSrds(true));
  setupFilterChain(1, 0); // Recreate the chain for second stream.

  EXPECT_CALL(*static_cast<const Router::MockScopeKeyBuilder*>(scopeKeyBuilder().ptr()),
              computeScopeKey(_))
      .Times(2);
  EXPECT_CALL(*static_cast<const Router::MockScopedConfig*>(
                  scopedRouteConfigProvider()->config<Router::ScopedConfig>().get()),
              getRouteConfig(_))
      .Times(2)
      .WillRepeatedly(Return(nullptr));
  EXPECT_CALL(*codec_, dispatch(_)).WillOnce(Invoke([&](Buffer::Instance& data) -> Http::Status {
    decoder_ = &conn_manager_->newStream(response_encoder_);
    RequestHeaderMapPtr headers{new TestRequestHeaderMapImpl{
        {":authority", "host"}, {":method", "GET"}, {":path", "/foo"}}};
    decoder_->decodeHeaders(std::move(headers), true);
    data.drain(4);
    return Http::okStatus();
  }));

  EXPECT_CALL(*decoder_filters_[0], decodeHeaders(_, true))
      .WillOnce(InvokeWithoutArgs([&]() -> FilterHeadersStatus {
        EXPECT_EQ(nullptr, decoder_filters_[0]->callbacks_->route());
        return FilterHeadersStatus::StopIteration;
      }));
  EXPECT_CALL(*decoder_filters_[0], decodeComplete()); // end_stream=true.

  Buffer::OwnedImpl fake_input("1234");
  conn_manager_->onData(fake_input, false);

  expectOnDestroy();
  filter_callbacks_.connection_.raiseEvent(Network::ConnectionEvent::RemoteClose);
}

// SRDS updating scopes affects routing.
TEST_F(HttpConnectionManagerImplTest, TestSrdsUpdate) {
  setup(SetupOpts().setUseSrds(true));

  EXPECT_CALL(*static_cast<const Router::MockScopeKeyBuilder*>(scopeKeyBuilder().ptr()),
              computeScopeKey(_))
      .Times(3);
  EXPECT_CALL(*static_cast<const Router::MockScopedConfig*>(
                  scopedRouteConfigProvider()->config<Router::ScopedConfig>().get()),
              getRouteConfig(_))
      .Times(3)
      .WillOnce(Return(nullptr))
      .WillOnce(Return(nullptr))        // refreshCachedRoute first time.
      .WillOnce(Return(route_config_)); // triggered by callbacks_->route(), SRDS now updated.
  EXPECT_CALL(*codec_, dispatch(_)).WillOnce(Invoke([&](Buffer::Instance& data) -> Http::Status {
    decoder_ = &conn_manager_->newStream(response_encoder_);
    RequestHeaderMapPtr headers{new TestRequestHeaderMapImpl{
        {":authority", "host"}, {":method", "GET"}, {":path", "/foo"}}};
    decoder_->decodeHeaders(std::move(headers), true);
    data.drain(4);
    return Http::okStatus();
  }));
  const std::string fake_cluster1_name = "fake_cluster1";
  std::shared_ptr<Router::MockRoute> route1 = std::make_shared<NiceMock<Router::MockRoute>>();
  EXPECT_CALL(route1->route_entry_, clusterName()).WillRepeatedly(ReturnRef(fake_cluster1_name));
  std::shared_ptr<Upstream::MockThreadLocalCluster> fake_cluster1 =
      std::make_shared<NiceMock<Upstream::MockThreadLocalCluster>>();
  EXPECT_CALL(cluster_manager_, getThreadLocalCluster(_)).WillOnce(Return(fake_cluster1.get()));
  EXPECT_CALL(*route_config_, route(_, _, _, _)).WillOnce(Return(route1));
  // First no-scope-found request will be handled by decoder_filters_[0].
  setupFilterChain(1, 0);
  EXPECT_CALL(*decoder_filters_[0], decodeHeaders(_, true))
      .WillOnce(InvokeWithoutArgs([&]() -> FilterHeadersStatus {
        EXPECT_EQ(nullptr, decoder_filters_[0]->callbacks_->route());

        // Clear route and next call on callbacks_->route() will trigger a re-snapping of the
        // snapped_route_config_.
        decoder_filters_[0]->callbacks_->downstreamCallbacks()->clearRouteCache();

        // Now route config provider returns something.
        EXPECT_EQ(route1, decoder_filters_[0]->callbacks_->route());
        EXPECT_EQ(route1, decoder_filters_[0]->callbacks_->streamInfo().route());
        EXPECT_EQ(fake_cluster1->info(), decoder_filters_[0]->callbacks_->clusterInfo());
        return FilterHeadersStatus::StopIteration;

        return FilterHeadersStatus::StopIteration;
      }));
  EXPECT_CALL(*decoder_filters_[0], decodeComplete()); // end_stream=true.
  Buffer::OwnedImpl fake_input("1234");
  conn_manager_->onData(fake_input, false);

  expectOnDestroy();
  filter_callbacks_.connection_.raiseEvent(Network::ConnectionEvent::RemoteClose);
}

// SRDS Scope header update cause cross-scope reroute.
TEST_F(HttpConnectionManagerImplTest, TestSrdsCrossScopeReroute) {
  setup(SetupOpts().setUseSrds(true));

  std::shared_ptr<Router::MockConfig> route_config1 =
      std::make_shared<NiceMock<Router::MockConfig>>();
  std::shared_ptr<Router::MockConfig> route_config2 =
      std::make_shared<NiceMock<Router::MockConfig>>();
  std::shared_ptr<Router::MockRoute> route1 = std::make_shared<NiceMock<Router::MockRoute>>();
  std::shared_ptr<Router::MockRoute> route2 = std::make_shared<NiceMock<Router::MockRoute>>();
  EXPECT_CALL(*route_config1, route(_, _, _, _)).WillRepeatedly(Return(route1));
  EXPECT_CALL(*route_config2, route(_, _, _, _)).WillRepeatedly(Return(route2));
  EXPECT_CALL(*static_cast<const Router::MockScopeKeyBuilder*>(scopeKeyBuilder().ptr()),
              computeScopeKey(_))
      .Times(3)
      .WillRepeatedly(Invoke([&](const HeaderMap& headers) -> Router::ScopeKeyPtr {
        auto& test_headers = dynamic_cast<const TestRequestHeaderMapImpl&>(headers);
        if (test_headers.get_("scope_key") == "foo") {
          Router::ScopeKey key;
          return std::make_unique<Router::ScopeKey>(std::move(key));
        }
        return nullptr;
      }));
  EXPECT_CALL(*static_cast<const Router::MockScopedConfig*>(
                  scopedRouteConfigProvider()->config<Router::ScopedConfig>().get()),
              getRouteConfig(_))
      // 1. Snap scoped route config;
      // 2. refreshCachedRoute (both in decodeHeaders(headers,end_stream);
      // 3. then refreshCachedRoute triggered by decoder_filters_[1]->callbacks_->route().
      .Times(3)
      .WillRepeatedly(
          Invoke([&](const Router::ScopeKeyPtr& scope_key) -> Router::ConfigConstSharedPtr {
            if (scope_key != nullptr) {
              return route_config1;
            }
            return route_config2;
          }));
  EXPECT_CALL(*codec_, dispatch(_)).WillOnce(Invoke([&](Buffer::Instance& data) -> Http::Status {
    decoder_ = &conn_manager_->newStream(response_encoder_);
    RequestHeaderMapPtr headers{new TestRequestHeaderMapImpl{
        {":authority", "host"}, {":method", "GET"}, {"scope_key", "foo"}, {":path", "/foo"}}};
    decoder_->decodeHeaders(std::move(headers), false);
    data.drain(4);
    return Http::okStatus();
  }));
  setupFilterChain(2, 0);
  EXPECT_CALL(*decoder_filters_[0], decodeHeaders(_, false))
      .WillOnce(Invoke([&](Http::HeaderMap& headers, bool) -> FilterHeadersStatus {
        EXPECT_EQ(route1, decoder_filters_[0]->callbacks_->route());
        auto& test_headers = dynamic_cast<TestRequestHeaderMapImpl&>(headers);
        // Clear cached route and change scope key to "bar".
        decoder_filters_[0]->callbacks_->downstreamCallbacks()->clearRouteCache();
        test_headers.remove("scope_key");
        test_headers.addCopy("scope_key", "bar");
        return FilterHeadersStatus::Continue;
      }));
  EXPECT_CALL(*decoder_filters_[1], decodeHeaders(_, false))
      .WillOnce(Invoke([&](Http::HeaderMap& headers, bool) -> FilterHeadersStatus {
        auto& test_headers = dynamic_cast<TestRequestHeaderMapImpl&>(headers);
        EXPECT_EQ(test_headers.get_("scope_key"), "bar");
        // Route now switched to route2 as header "scope_key" has changed.
        EXPECT_EQ(route2, decoder_filters_[1]->callbacks_->route());
        EXPECT_EQ(route2, decoder_filters_[1]->callbacks_->streamInfo().route());
        return FilterHeadersStatus::StopIteration;
      }));

  Buffer::OwnedImpl fake_input("1234");
  conn_manager_->onData(fake_input, false);

  expectOnDestroy();
  filter_callbacks_.connection_.raiseEvent(Network::ConnectionEvent::RemoteClose);
}

// SRDS scoped RouteConfiguration found and route found.
TEST_F(HttpConnectionManagerImplTest, TestSrdsRouteFound) {
  setup(SetupOpts().setUseSrds(true));
  setupFilterChain(1, 0);

  const std::string fake_cluster1_name = "fake_cluster1";
  std::shared_ptr<Router::MockRoute> route1 = std::make_shared<NiceMock<Router::MockRoute>>();
  EXPECT_CALL(route1->route_entry_, clusterName()).WillRepeatedly(ReturnRef(fake_cluster1_name));
  std::shared_ptr<Upstream::MockThreadLocalCluster> fake_cluster1 =
      std::make_shared<NiceMock<Upstream::MockThreadLocalCluster>>();
  EXPECT_CALL(cluster_manager_, getThreadLocalCluster(_)).WillOnce(Return(fake_cluster1.get()));
  EXPECT_CALL(*static_cast<const Router::MockScopeKeyBuilder*>(scopeKeyBuilder().ptr()),
              computeScopeKey(_))
      .Times(2);
  EXPECT_CALL(*scopedRouteConfigProvider()->config<Router::MockScopedConfig>(), getRouteConfig(_))
      // 1. decodeHeaders() snapping route config.
      // 2. refreshCachedRoute() later in the same decodeHeaders().
      .Times(2);
  EXPECT_CALL(
      *static_cast<const Router::MockConfig*>(
          scopedRouteConfigProvider()->config<Router::MockScopedConfig>()->route_config_.get()),
      route(_, _, _, _))
      .WillOnce(Return(route1));
  EXPECT_CALL(*codec_, dispatch(_)).WillOnce(Invoke([&](Buffer::Instance& data) -> Http::Status {
    decoder_ = &conn_manager_->newStream(response_encoder_);
    RequestHeaderMapPtr headers{new TestRequestHeaderMapImpl{
        {":authority", "host"}, {":method", "GET"}, {":path", "/foo"}}};
    decoder_->decodeHeaders(std::move(headers), true);
    data.drain(4);
    return Http::okStatus();
  }));
  EXPECT_CALL(*decoder_filters_[0], decodeHeaders(_, true))
      .WillOnce(InvokeWithoutArgs([&]() -> FilterHeadersStatus {
        EXPECT_EQ(route1, decoder_filters_[0]->callbacks_->route());
        EXPECT_EQ(route1, decoder_filters_[0]->callbacks_->streamInfo().route());
        EXPECT_EQ(fake_cluster1->info(), decoder_filters_[0]->callbacks_->clusterInfo());
        return FilterHeadersStatus::StopIteration;
      }));
  EXPECT_CALL(*decoder_filters_[0], decodeComplete());

  Buffer::OwnedImpl fake_input("1234");
  conn_manager_->onData(fake_input, false);

  expectOnDestroy();
  filter_callbacks_.connection_.raiseEvent(Network::ConnectionEvent::RemoteClose);
}

TEST_F(HttpConnectionManagerImplTest, NewConnection) {
  setup(SetupOpts().setUseSrds(true));

  filter_callbacks_.connection_.stream_info_.protocol_ = absl::nullopt;
  EXPECT_CALL(filter_callbacks_.connection_.stream_info_, protocol());
  EXPECT_EQ(Network::FilterStatus::Continue, conn_manager_->onNewConnection());
  EXPECT_EQ(0U, stats_.named_.downstream_cx_http3_total_.value());
  EXPECT_EQ(0U, stats_.named_.downstream_cx_http3_active_.value());

  filter_callbacks_.connection_.stream_info_.protocol_ = Envoy::Http::Protocol::Http3;
  codec_->protocol_ = Http::Protocol::Http3;
  EXPECT_CALL(filter_callbacks_.connection_.stream_info_, protocol());
  EXPECT_CALL(*codec_, protocol()).Times(AtLeast(1));
  EXPECT_EQ(Network::FilterStatus::StopIteration, conn_manager_->onNewConnection());
  EXPECT_EQ(1U, stats_.named_.downstream_cx_http3_total_.value());
  EXPECT_EQ(1U, stats_.named_.downstream_cx_http3_active_.value());
}

TEST_F(HttpConnectionManagerImplTest, HeaderOnlyRequestAndResponseUsingHttp3) {
  setup(SetupOpts().setTracing(false));

  filter_callbacks_.connection_.stream_info_.protocol_ = Envoy::Http::Protocol::Http3;
  codec_->protocol_ = Http::Protocol::Http3;
  EXPECT_EQ(Network::FilterStatus::StopIteration, conn_manager_->onNewConnection());

  // Store the basic request encoder during filter chain setup.
  std::shared_ptr<MockStreamDecoderFilter> filter(new NiceMock<MockStreamDecoderFilter>());

  EXPECT_CALL(*filter, decodeHeaders(_, true))
      .WillOnce(Invoke([&](RequestHeaderMap& headers, bool) -> FilterHeadersStatus {
        EXPECT_NE(nullptr, headers.ForwardedFor());
        EXPECT_EQ("http", headers.getForwardedProtoValue());
        return FilterHeadersStatus::StopIteration;
      }));

  EXPECT_CALL(*filter, setDecoderFilterCallbacks(_));

  EXPECT_CALL(filter_factory_, createFilterChain(_))
      .WillOnce(Invoke([&](FilterChainManager& manager) -> bool {
        auto factory = createDecoderFilterFactoryCb(StreamDecoderFilterSharedPtr{filter});
        manager.applyFilterFactoryCb({}, factory);
        return true;
      }));

  EXPECT_CALL(filter_callbacks_.connection_.dispatcher_, deferredDelete_(_));

  // Pretend to get a new stream and then fire a headers only request into it. Then we respond into
  // the filter.
  RequestDecoder& decoder = conn_manager_->newStream(response_encoder_);
  RequestHeaderMapPtr headers{
      new TestRequestHeaderMapImpl{{":authority", "host"}, {":path", "/"}, {":method", "GET"}}};
  decoder.decodeHeaders(std::move(headers), true);

  ResponseHeaderMapPtr response_headers{new TestResponseHeaderMapImpl{{":status", "200"}}};
  filter->callbacks_->streamInfo().setResponseCodeDetails("");
  filter->callbacks_->encodeHeaders(std::move(response_headers), true, "details");

  EXPECT_EQ(1U, stats_.named_.downstream_rq_2xx_.value());
  EXPECT_EQ(1U, listener_stats_.downstream_rq_2xx_.value());
  EXPECT_EQ(1U, stats_.named_.downstream_rq_completed_.value());
  EXPECT_EQ(1U, listener_stats_.downstream_rq_completed_.value());
  EXPECT_EQ(1U, stats_.named_.downstream_cx_http3_total_.value());
  filter_callbacks_.connection_.dispatcher_.clearDeferredDeleteList();
  response_encoder_.stream_.codec_callbacks_->onCodecEncodeComplete();
  response_encoder_.stream_.codec_callbacks_ = nullptr;
  conn_manager_.reset();
  EXPECT_EQ(0U, stats_.named_.downstream_cx_http3_active_.value());
}

namespace {

class SimpleType : public StreamInfo::FilterState::Object {
public:
  SimpleType(int value) : value_(value) {}
  int access() const { return value_; }

private:
  int value_;
};

} // namespace

TEST_F(HttpConnectionManagerImplTest, ConnectionFilterState) {
  filter_callbacks_.connection_.stream_info_.filter_state_->setData(
      "connection_provided_data", std::make_shared<SimpleType>(555),
      StreamInfo::FilterState::StateType::ReadOnly);

  setup(SetupOpts().setTracing(false));
  setupFilterChain(1, 0, /* num_requests = */ 3);

  EXPECT_CALL(*codec_, dispatch(_))
      .Times(2)
      .WillRepeatedly(Invoke([&](Buffer::Instance&) -> Http::Status {
        decoder_ = &conn_manager_->newStream(response_encoder_);
        RequestHeaderMapPtr headers{new TestRequestHeaderMapImpl{
            {":authority", "host"}, {":path", "/"}, {":method", "GET"}}};
        decoder_->decodeHeaders(std::move(headers), true);
        return Http::okStatus();
      }));
  {
    InSequence s;
    EXPECT_CALL(*decoder_filters_[0], decodeHeaders(_, true))
        .WillOnce(Invoke([this](HeaderMap&, bool) -> FilterHeadersStatus {
          decoder_filters_[0]->callbacks_->streamInfo().filterState()->setData(
              "per_filter_chain", std::make_unique<SimpleType>(1),
              StreamInfo::FilterState::StateType::ReadOnly,
              StreamInfo::FilterState::LifeSpan::FilterChain);
          decoder_filters_[0]->callbacks_->streamInfo().filterState()->setData(
              "per_downstream_request", std::make_unique<SimpleType>(2),
              StreamInfo::FilterState::StateType::ReadOnly,
              StreamInfo::FilterState::LifeSpan::Request);
          decoder_filters_[0]->callbacks_->streamInfo().filterState()->setData(
              "per_downstream_connection", std::make_unique<SimpleType>(3),
              StreamInfo::FilterState::StateType::ReadOnly,
              StreamInfo::FilterState::LifeSpan::Connection);
          return FilterHeadersStatus::StopIteration;
        }));
    EXPECT_CALL(*decoder_filters_[1], decodeHeaders(_, true))
        .WillOnce(Invoke([this](HeaderMap&, bool) -> FilterHeadersStatus {
          EXPECT_FALSE(
              decoder_filters_[1]->callbacks_->streamInfo().filterState()->hasData<SimpleType>(
                  "per_filter_chain"));
          EXPECT_TRUE(
              decoder_filters_[1]->callbacks_->streamInfo().filterState()->hasData<SimpleType>(
                  "per_downstream_request"));
          EXPECT_TRUE(
              decoder_filters_[1]->callbacks_->streamInfo().filterState()->hasData<SimpleType>(
                  "per_downstream_connection"));
          EXPECT_TRUE(
              decoder_filters_[1]->callbacks_->streamInfo().filterState()->hasData<SimpleType>(
                  "connection_provided_data"));
          return FilterHeadersStatus::StopIteration;
        }));
    EXPECT_CALL(*decoder_filters_[2], decodeHeaders(_, true))
        .WillOnce(Invoke([this](HeaderMap&, bool) -> FilterHeadersStatus {
          EXPECT_FALSE(
              decoder_filters_[2]->callbacks_->streamInfo().filterState()->hasData<SimpleType>(
                  "per_filter_chain"));
          EXPECT_FALSE(
              decoder_filters_[2]->callbacks_->streamInfo().filterState()->hasData<SimpleType>(
                  "per_downstream_request"));
          EXPECT_TRUE(
              decoder_filters_[2]->callbacks_->streamInfo().filterState()->hasData<SimpleType>(
                  "per_downstream_connection"));
          EXPECT_TRUE(
              decoder_filters_[1]->callbacks_->streamInfo().filterState()->hasData<SimpleType>(
                  "connection_provided_data"));
          return FilterHeadersStatus::StopIteration;
        }));
  }

  EXPECT_CALL(*decoder_filters_[0], decodeComplete());
  EXPECT_CALL(*decoder_filters_[0], onStreamComplete());
  EXPECT_CALL(*decoder_filters_[0], onDestroy());
  EXPECT_CALL(*decoder_filters_[1], decodeComplete());
  EXPECT_CALL(*decoder_filters_[2], decodeComplete());

  Buffer::OwnedImpl fake_input;
  conn_manager_->onData(fake_input, false);
  decoder_filters_[0]->callbacks_->recreateStream(nullptr);
  conn_manager_->onData(fake_input, false);

  // The connection life time data should have been written to the connection filter state.
  EXPECT_TRUE(filter_callbacks_.connection_.stream_info_.filter_state_->hasData<SimpleType>(
      "per_downstream_connection"));
  EXPECT_CALL(*decoder_filters_[1], onStreamComplete());
  EXPECT_CALL(*decoder_filters_[1], onDestroy());
  EXPECT_CALL(*decoder_filters_[2], onStreamComplete());
  EXPECT_CALL(*decoder_filters_[2], onDestroy());
  filter_callbacks_.connection_.raiseEvent(Network::ConnectionEvent::RemoteClose);
}

class HttpConnectionManagerImplDeathTest : public HttpConnectionManagerImplTest {
public:
  Router::RouteConfigProvider* routeConfigProvider() override {
    return route_config_provider2_.get();
  }
  Config::ConfigProvider* scopedRouteConfigProvider() override {
    return scoped_route_config_provider2_.get();
  }
  OptRef<const Router::ScopeKeyBuilder> scopeKeyBuilder() override {
    return scope_key_builder2_ ? *scope_key_builder2_ : OptRef<const Router::ScopeKeyBuilder>{};
  }

  std::shared_ptr<Router::MockRouteConfigProvider> route_config_provider2_;
  std::shared_ptr<Router::MockScopedRouteConfigProvider> scoped_route_config_provider2_;
  std::unique_ptr<Router::MockScopeKeyBuilder> scope_key_builder2_;
};

// HCM config can only have either RouteConfigProvider or ScopedRoutesConfigProvider.
TEST_F(HttpConnectionManagerImplDeathTest, InvalidConnectionManagerConfig) {
  setup();

  Buffer::OwnedImpl fake_input("1234");
  EXPECT_CALL(*codec_, dispatch(_)).WillRepeatedly(Invoke([&](Buffer::Instance&) -> Http::Status {
    conn_manager_->newStream(response_encoder_);
    return Http::okStatus();
  }));
  // Either RDS or SRDS should be set.
  EXPECT_DEBUG_DEATH(conn_manager_->onData(fake_input, false),
                     "Either routeConfigProvider or \\(scopedRouteConfigProvider and "
                     "scopeKeyBuilder\\) should be set in ConnectionManagerImpl.");

  route_config_provider2_ = std::make_shared<NiceMock<Router::MockRouteConfigProvider>>();

  // Only route config provider valid.
  EXPECT_NO_THROW(conn_manager_->onData(fake_input, false));

  scoped_route_config_provider2_ =
      std::make_shared<NiceMock<Router::MockScopedRouteConfigProvider>>();
  scope_key_builder2_ = std::make_unique<NiceMock<Router::MockScopeKeyBuilder>>();
  // Can't have RDS and SRDS provider in the same time.
  EXPECT_DEBUG_DEATH(conn_manager_->onData(fake_input, false),
                     "Either routeConfigProvider or \\(scopedRouteConfigProvider and "
                     "scopeKeyBuilder\\) should be set in ConnectionManagerImpl.");

  route_config_provider2_.reset();
  // Only scoped route config provider valid.
  EXPECT_NO_THROW(conn_manager_->onData(fake_input, false));
  filter_callbacks_.connection_.raiseEvent(Network::ConnectionEvent::RemoteClose);
}

TEST_F(HttpConnectionManagerImplTest, RequestRejectedViaIPDetection) {
  OriginalIPRejectRequestOptions reject_options = {Http::Code::Forbidden, "ip detection failed"};
  auto extension = getCustomHeaderExtension("x-ip", reject_options);
  ip_detection_extensions_.push_back(extension);

  use_remote_address_ = false;

  setup();

  // 403 direct response when IP detection fails.
  EXPECT_CALL(response_encoder_, encodeHeaders(_, false))
      .WillOnce(Invoke([](const ResponseHeaderMap& headers, bool) -> void {
        EXPECT_EQ("403", headers.getStatusValue());
      }));
  std::string response_body;
  EXPECT_CALL(response_encoder_, encodeData(_, true)).WillOnce(AddBufferToString(&response_body));

  startRequest();

  EXPECT_EQ("ip detection failed", response_body);
  EXPECT_EQ(1U, stats_.named_.downstream_rq_rejected_via_ip_detection_.value());
}

TEST_F(HttpConnectionManagerImplTest, DisconnectDuringEncodeHeader) {
  setup();
  setupFilterChain(1, 0);

  EXPECT_CALL(*decoder_filters_[0], decodeHeaders(_, true))
      .WillOnce(Return(FilterHeadersStatus::StopIteration));
  startRequest(/*end_stream=*/true);

  EXPECT_CALL(response_encoder_, encodeHeaders(_, true))
      .WillOnce(Invoke([&](const ResponseHeaderMap& headers, bool) -> void {
        EXPECT_NE(nullptr, headers.Server());
        EXPECT_EQ("envoy-server-test", headers.getServerValue());
        conn_manager_->onEvent(Network::ConnectionEvent::LocalClose);
      }));
  EXPECT_CALL(*decoder_filters_[0], onStreamComplete());
  EXPECT_CALL(*decoder_filters_[0], onDestroy());

  ResponseHeaderMapPtr response_headers{new TestResponseHeaderMapImpl{{":status", "200"}}};
  decoder_filters_[0]->callbacks_->streamInfo().setResponseCodeDetails("");
  decoder_filters_[0]->callbacks_->encodeHeaders(std::move(response_headers), true, "details");
}

TEST_F(HttpConnectionManagerImplTest, DisconnectDuringEncodeBody) {
  setup();
  setupFilterChain(1, 0);

  EXPECT_CALL(*decoder_filters_[0], decodeHeaders(_, true))
      .WillOnce(Return(FilterHeadersStatus::StopIteration));
  startRequest(/*end_stream=*/true);

  EXPECT_CALL(response_encoder_, encodeHeaders(_, false))
      .WillOnce(Invoke([&](const ResponseHeaderMap& headers, bool) -> void {
        EXPECT_NE(nullptr, headers.Server());
        EXPECT_EQ("envoy-server-test", headers.getServerValue());
      }));
  EXPECT_CALL(response_encoder_, encodeData(_, true))
      .WillOnce(Invoke([&](Buffer::Instance&, bool) -> void {
        conn_manager_->onEvent(Network::ConnectionEvent::LocalClose);
      }));
  EXPECT_CALL(*decoder_filters_[0], onStreamComplete());
  EXPECT_CALL(*decoder_filters_[0], onDestroy());

  ResponseHeaderMapPtr response_headers{new TestResponseHeaderMapImpl{{":status", "200"}}};
  decoder_filters_[0]->callbacks_->streamInfo().setResponseCodeDetails("");
  decoder_filters_[0]->callbacks_->encodeHeaders(std::move(response_headers), false, "details");
  Buffer::OwnedImpl response_body("response");
  decoder_filters_[0]->callbacks_->encodeData(response_body, true);
}

// Verify that trailers added during a data encoding continuation are not double continued.
TEST_F(HttpConnectionManagerImplTest, AddTrailersDuringdDecodingContinue) {
  InSequence s;
  setup();

  EXPECT_CALL(*codec_, dispatch(_)).WillOnce(Invoke([&](Buffer::Instance&) -> Http::Status {
    decoder_ = &conn_manager_->newStream(response_encoder_);
    RequestHeaderMapPtr headers{
        new TestRequestHeaderMapImpl{{":authority", "host"}, {":path", "/"}, {":method", "GET"}}};
    decoder_->decodeHeaders(std::move(headers), false);

    Buffer::OwnedImpl request_body("request");
    decoder_->decodeData(request_body, true);

    return Http::okStatus();
  }));

  setupFilterChain(3, 0);

  EXPECT_CALL(*decoder_filters_[0], decodeHeaders(_, false))
      .WillOnce(Return(FilterHeadersStatus::StopIteration));
  EXPECT_CALL(*decoder_filters_[0], decodeData(_, true))
      .WillOnce(Return(FilterDataStatus::Continue));
  EXPECT_CALL(*decoder_filters_[1], decodeHeaders(_, false))
      .WillOnce(Return(FilterHeadersStatus::Continue));
  EXPECT_CALL(*decoder_filters_[2], decodeHeaders(_, false))
      .WillOnce(Return(FilterHeadersStatus::Continue));
  EXPECT_CALL(*decoder_filters_[1], decodeData(_, true))
      .WillOnce(Invoke([&](Buffer::Instance&, bool) -> FilterDataStatus {
        decoder_filters_[1]->callbacks_->addDecodedTrailers().addCopy(LowerCaseString("hello"), 1);
        return FilterDataStatus::Continue;
      }));
  EXPECT_CALL(*decoder_filters_[2], decodeData(_, false))
      .WillOnce(Return(FilterDataStatus::Continue));
  EXPECT_CALL(*decoder_filters_[2], decodeTrailers(_))
      .WillOnce(Return(FilterTrailersStatus::Continue));

  Buffer::OwnedImpl fake_input;
  conn_manager_->onData(fake_input, false);

  ResponseHeaderMapPtr response_headers{new TestResponseHeaderMapImpl{{":status", "200"}}};
  decoder_filters_[0]->callbacks_->encodeHeaders(std::move(response_headers), true, "details");
}

// Verify that trailers added during a data decoding continuation are not double continued.
TEST_F(HttpConnectionManagerImplTest, AddTrailersDuringEncodingContinue) {
  InSequence s;
  setup();

  EXPECT_CALL(*codec_, dispatch(_)).WillOnce(Invoke([&](Buffer::Instance&) -> Http::Status {
    decoder_ = &conn_manager_->newStream(response_encoder_);
    RequestHeaderMapPtr headers{
        new TestRequestHeaderMapImpl{{":authority", "host"}, {":path", "/"}, {":method", "GET"}}};
    decoder_->decodeHeaders(std::move(headers), true);
    return Http::okStatus();
  }));

  setupFilterChain(1, 2);

  EXPECT_CALL(*decoder_filters_[0], decodeHeaders(_, true))
      .WillOnce(Return(FilterHeadersStatus::StopIteration));

  Buffer::OwnedImpl fake_input;
  conn_manager_->onData(fake_input, false);

  EXPECT_CALL(*encoder_filters_[1], encodeHeaders(_, false))
      .WillOnce(Return(FilterHeadersStatus::StopIteration));
  EXPECT_CALL(*encoder_filters_[1], encodeData(_, true))
      .WillOnce(Return(FilterDataStatus::Continue));
  EXPECT_CALL(*encoder_filters_[0], encodeHeaders(_, false))
      .WillOnce(Return(FilterHeadersStatus::Continue));
  EXPECT_CALL(response_encoder_, encodeHeaders(_, false));
  EXPECT_CALL(*encoder_filters_[0], encodeData(_, true))
      .WillOnce(Invoke([&](Buffer::Instance&, bool) -> FilterDataStatus {
        encoder_filters_[0]->callbacks_->addEncodedTrailers().addCopy(LowerCaseString("hello"), 1);
        return FilterDataStatus::Continue;
      }));
  EXPECT_CALL(response_encoder_, encodeData(_, false));
  EXPECT_CALL(response_encoder_, encodeTrailers(_));

  ResponseHeaderMapPtr response_headers{new TestResponseHeaderMapImpl{{":status", "200"}}};
  decoder_filters_[0]->callbacks_->encodeHeaders(std::move(response_headers), false, "details");
  Buffer::OwnedImpl response_body("response");
  decoder_filters_[0]->callbacks_->encodeData(response_body, true);
}

TEST_F(HttpConnectionManagerImplTest, DisconnectDuringEncodeTrailer) {
  setup();
  setupFilterChain(1, 0);

  EXPECT_CALL(*decoder_filters_[0], decodeHeaders(_, true))
      .WillOnce(Return(FilterHeadersStatus::StopIteration));
  startRequest(/*end_stream=*/true);

  EXPECT_CALL(response_encoder_, encodeHeaders(_, false))
      .WillOnce(Invoke([&](const ResponseHeaderMap& headers, bool) -> void {
        EXPECT_NE(nullptr, headers.Server());
        EXPECT_EQ("envoy-server-test", headers.getServerValue());
      }));
  EXPECT_CALL(response_encoder_, encodeData(_, false));
  EXPECT_CALL(response_encoder_, encodeTrailers(_))
      .WillOnce(Invoke([&](const Http::ResponseTrailerMap&) -> void {
        conn_manager_->onEvent(Network::ConnectionEvent::LocalClose);
      }));
  EXPECT_CALL(*decoder_filters_[0], onStreamComplete());
  EXPECT_CALL(*decoder_filters_[0], onDestroy());

  ResponseHeaderMapPtr response_headers{new TestResponseHeaderMapImpl{{":status", "200"}}};
  decoder_filters_[0]->callbacks_->streamInfo().setResponseCodeDetails("");
  decoder_filters_[0]->callbacks_->encodeHeaders(std::move(response_headers), false, "details");
  Buffer::OwnedImpl response_body("response");
  decoder_filters_[0]->callbacks_->encodeData(response_body, false);
  decoder_filters_[0]->callbacks_->encodeTrailers(
      ResponseTrailerMapPtr{new TestResponseTrailerMapImpl{{"some", "trailer"}}});
}

TEST_F(HttpConnectionManagerImplTest, DirectLocalReplyCausesDisconnect) {
  initial_buffer_limit_ = 10;
  setup();
  setUpEncoderAndDecoder(false, false);
  sendRequestHeadersAndData();

  // Start the response without processing the request headers through all
  // filters.
  ResponseHeaderMapPtr response_headers{new TestResponseHeaderMapImpl{{":status", "200"}}};
  EXPECT_CALL(*encoder_filters_[1], encodeHeaders(_, false))
      .WillOnce(Return(FilterHeadersStatus::StopIteration));
  decoder_filters_[0]->callbacks_->streamInfo().setResponseCodeDetails("");
  decoder_filters_[0]->callbacks_->encodeHeaders(std::move(response_headers), false, "details");

  // Now overload the buffer with response data. The filter returns
  // StopIterationAndBuffer, which will trigger an early response.

  expectOnDestroy();
  Buffer::OwnedImpl fake_response("A long enough string to go over watermarks");
  // Fake response starts doing through the filter.
  EXPECT_CALL(*encoder_filters_[1], encodeData(_, false))
      .WillOnce(Return(FilterDataStatus::StopIterationAndBuffer));
  std::string response_body;
  // The 500 goes directly to the encoder.
  EXPECT_CALL(response_encoder_, encodeHeaders(_, false))
      .WillOnce(Invoke([&](const ResponseHeaderMap& headers, bool) -> FilterHeadersStatus {
        // Make sure this is a 500
        EXPECT_EQ("500", headers.getStatusValue());
        // Make sure Envoy standard sanitization has been applied.
        EXPECT_TRUE(headers.Date() != nullptr);
        EXPECT_EQ("response_payload_too_large",
                  decoder_filters_[0]->callbacks_->streamInfo().responseCodeDetails().value());
        return FilterHeadersStatus::Continue;
      }));
  EXPECT_CALL(response_encoder_, encodeData(_, true))
      .WillOnce(Invoke([&](Buffer::Instance&, bool) -> void {
        conn_manager_->onEvent(Network::ConnectionEvent::LocalClose);
      }));
  decoder_filters_[0]->callbacks_->encodeData(fake_response, false);

  EXPECT_EQ(1U, stats_.named_.rs_too_large_.value());
}

// Header validator rejects header map for HTTP/1.x protocols
TEST_F(HttpConnectionManagerImplTest, HeaderValidatorRejectHttp1) {
  setup();
  expectUhvHeaderCheck(HeaderValidator::ValidationResult(
                           HeaderValidator::ValidationResult::Action::Reject, "bad_header_map"),
                       ServerHeaderValidator::RequestHeadersTransformationResult::success());

  EXPECT_CALL(*codec_, dispatch(_)).WillOnce(Invoke([&](Buffer::Instance& data) -> Http::Status {
    decoder_ = &conn_manager_->newStream(response_encoder_);
    RequestHeaderMapPtr headers{new TestRequestHeaderMapImpl{
        {":authority", "host"}, {":path", "/something"}, {":method", "GET"}}};
    decoder_->decodeHeaders(std::move(headers), true);
    data.drain(4);
    return Http::okStatus();
  }));
  EXPECT_CALL(response_encoder_, streamErrorOnInvalidHttpMessage()).WillRepeatedly(Return(false));

  // This test also verifies that decoder/encoder filters have onDestroy() called only once.
  auto* filter = new MockStreamFilter();
  EXPECT_CALL(filter_factory_, createFilterChain(_))
      .WillOnce(Invoke([&](FilterChainManager& manager) -> bool {
        auto factory = createStreamFilterFactoryCb(StreamFilterSharedPtr{filter});
        manager.applyFilterFactoryCb({}, factory);
        return true;
      }));
  EXPECT_CALL(*filter, setDecoderFilterCallbacks(_));
  EXPECT_CALL(*filter, setEncoderFilterCallbacks(_));
  EXPECT_CALL(*filter, encodeHeaders(_, true));
  EXPECT_CALL(*filter, encodeComplete());
  EXPECT_CALL(response_encoder_, encodeHeaders(_, true))
      .WillOnce(Invoke([&](const ResponseHeaderMap& headers, bool) -> void {
        EXPECT_EQ("400", headers.getStatusValue());
        // By default mock codec indicates HTTP/1.1 protocol which should result in closed
        // connection on error
        EXPECT_EQ("close", headers.getConnectionValue());
        EXPECT_EQ("bad_header_map",
                  filter->decoder_callbacks_->streamInfo().responseCodeDetails().value());
      }));
  EXPECT_CALL(*filter, onStreamComplete());
  EXPECT_CALL(*filter, onDestroy());

  Buffer::OwnedImpl fake_input("1234");
  conn_manager_->onData(fake_input, false);
}

// Header validator rejects header map for HTTP/2 protocols
TEST_F(HttpConnectionManagerImplTest, HeaderValidatorRejectHttp2) {
  codec_->protocol_ = Protocol::Http2;
  setup();
  expectUhvHeaderCheck(HeaderValidator::ValidationResult(
                           HeaderValidator::ValidationResult::Action::Reject, "bad_header_map"),
                       ServerHeaderValidator::RequestHeadersTransformationResult::success());

  EXPECT_CALL(*codec_, dispatch(_)).WillOnce(Invoke([&](Buffer::Instance& data) -> Http::Status {
    decoder_ = &conn_manager_->newStream(response_encoder_);
    RequestHeaderMapPtr headers{new TestRequestHeaderMapImpl{
        {":authority", "host"}, {":path", "/something"}, {":method", "GET"}}};
    decoder_->decodeHeaders(std::move(headers), true);
    data.drain(4);
    return Http::okStatus();
  }));

  EXPECT_CALL(response_encoder_, encodeHeaders(_, true))
      .WillOnce(Invoke([&](const ResponseHeaderMap& headers, bool) -> void {
        EXPECT_EQ("400", headers.getStatusValue());
        // For HTTP/2 protocols connection should not be closed
        EXPECT_TRUE(headers.Connection() == nullptr);
        EXPECT_EQ("bad_header_map", decoder_->streamInfo().responseCodeDetails().value());
      }));

  Buffer::OwnedImpl fake_input("1234");
  conn_manager_->onData(fake_input, false);
}

// Header validator rejects gRPC request
TEST_F(HttpConnectionManagerImplTest, HeaderValidatorRejectGrpcRequest) {
  codec_->protocol_ = Protocol::Http2;
  setup();
  expectUhvHeaderCheck(HeaderValidator::ValidationResult(
                           HeaderValidator::ValidationResult::Action::Reject, "bad_header_map"),
                       ServerHeaderValidator::RequestHeadersTransformationResult::success());

  EXPECT_CALL(*codec_, dispatch(_)).WillOnce(Invoke([&](Buffer::Instance& data) -> Http::Status {
    decoder_ = &conn_manager_->newStream(response_encoder_);
    RequestHeaderMapPtr headers{new TestRequestHeaderMapImpl{
        {"content-type", "application/grpc"}, // Make Envoy interpret this request as gRPC call
        {":authority", "host"},
        {":path", "/something"},
        {":method", "GET"}}};
    decoder_->decodeHeaders(std::move(headers), true);
    data.drain(4);
    return Http::okStatus();
  }));

  EXPECT_CALL(response_encoder_, encodeHeaders(_, true))
      .WillOnce(Invoke([&](const ResponseHeaderMap& headers, bool) -> void {
        EXPECT_EQ("200", headers.getStatusValue());
        EXPECT_EQ("13", headers.getGrpcStatusValue());
        EXPECT_EQ("bad_header_map", decoder_->streamInfo().responseCodeDetails().value());
      }));

  Buffer::OwnedImpl fake_input("1234");
  conn_manager_->onData(fake_input, false);
}

// Header validator redirects
TEST_F(HttpConnectionManagerImplTest, HeaderValidatorRedirect) {
  setup();
  expectUhvHeaderCheck(
      HeaderValidator::ValidationResult::success(),
      ServerHeaderValidator::RequestHeadersTransformationResult(
          ServerHeaderValidator::RequestHeadersTransformationResult::Action::Redirect,
          "bad_header_map"));

  EXPECT_CALL(*codec_, dispatch(_)).WillOnce(Invoke([&](Buffer::Instance& data) -> Http::Status {
    decoder_ = &conn_manager_->newStream(response_encoder_);
    RequestHeaderMapPtr headers{new TestRequestHeaderMapImpl{
        {":authority", "host"}, {":path", "/something"}, {":method", "GET"}}};
    decoder_->decodeHeaders(std::move(headers), true);
    data.drain(4);
    return Http::okStatus();
  }));

  EXPECT_CALL(response_encoder_, encodeHeaders(_, true))
      .WillOnce(Invoke([&](const ResponseHeaderMap& headers, bool) -> void {
        EXPECT_EQ("307", headers.getStatusValue());
        EXPECT_EQ("/some/new/path", headers.getLocationValue());
        EXPECT_EQ("bad_header_map", decoder_->streamInfo().responseCodeDetails().value());
      }));

  Buffer::OwnedImpl fake_input("1234");
  conn_manager_->onData(fake_input, false);
}

// Header validator redirects gRPC request
TEST_F(HttpConnectionManagerImplTest, HeaderValidatorRedirectGrpcRequest) {
  codec_->protocol_ = Protocol::Http2;
  setup();
  expectUhvHeaderCheck(
      HeaderValidator::ValidationResult::success(),
      ServerHeaderValidator::RequestHeadersTransformationResult(
          ServerHeaderValidator::RequestHeadersTransformationResult::Action::Redirect,
          "bad_header_map"));

  EXPECT_CALL(*codec_, dispatch(_)).WillOnce(Invoke([&](Buffer::Instance& data) -> Http::Status {
    decoder_ = &conn_manager_->newStream(response_encoder_);
    RequestHeaderMapPtr headers{new TestRequestHeaderMapImpl{
        {"content-type", "application/grpc"}, // Make Envoy interpret this request as gRPC call
        {":authority", "host"},
        {":path", "/something"},
        {":method", "GET"}}};
    decoder_->decodeHeaders(std::move(headers), true);
    data.drain(4);
    return Http::okStatus();
  }));

  EXPECT_CALL(response_encoder_, encodeHeaders(_, true))
      .WillOnce(Invoke([&](const ResponseHeaderMap& headers, bool) -> void {
        EXPECT_EQ("200", headers.getStatusValue());
        EXPECT_EQ("13", headers.getGrpcStatusValue());
        EXPECT_EQ("bad_header_map", decoder_->streamInfo().responseCodeDetails().value());
      }));

  Buffer::OwnedImpl fake_input("1234");
  conn_manager_->onData(fake_input, false);
}

// Header validator rejects trailer map before response has started
TEST_F(HttpConnectionManagerImplTest, HeaderValidatorRejectTrailersBeforeResponseHttp1) {
  codec_->protocol_ = Protocol::Http11;
  setup();
  expectUhvTrailerCheck(HeaderValidator::ValidationResult(
                            HeaderValidator::ValidationResult::Action::Reject, "bad_trailer_map"),
                        HeaderValidator::TransformationResult::success());

  EXPECT_CALL(*codec_, dispatch(_)).WillOnce(Invoke([&](Buffer::Instance& data) -> Http::Status {
    decoder_ = &conn_manager_->newStream(response_encoder_);
    RequestHeaderMapPtr headers{new TestRequestHeaderMapImpl{
        {":authority", "host"}, {":path", "/something"}, {":method", "GET"}}};
    decoder_->decodeHeaders(std::move(headers), false);
    RequestTrailerMapPtr trailers{
        new TestRequestTrailerMapImpl{{"trailer1", "value1"}, {"trailer2", "value2"}}};
    decoder_->decodeTrailers(std::move(trailers));
    data.drain(4);
    return Http::okStatus();
  }));

  EXPECT_CALL(response_encoder_, encodeHeaders(_, true))
      .WillOnce(Invoke([&](const ResponseHeaderMap& headers, bool) -> void {
        EXPECT_EQ("400", headers.getStatusValue());
        EXPECT_EQ("bad_trailer_map", decoder_->streamInfo().responseCodeDetails().value());
      }));

  Buffer::OwnedImpl fake_input("1234");
  conn_manager_->onData(fake_input, false);
}

TEST_F(HttpConnectionManagerImplTest, HeaderValidatorRejectTrailersBeforeResponseHttp2) {
  codec_->protocol_ = Protocol::Http2;
  setup();
  expectUhvTrailerCheck(HeaderValidator::ValidationResult(
                            HeaderValidator::ValidationResult::Action::Reject, "bad_trailer_map"),
                        HeaderValidator::TransformationResult::success(), false);

  EXPECT_CALL(*codec_, dispatch(_)).WillOnce(Invoke([&](Buffer::Instance& data) -> Http::Status {
    decoder_ = &conn_manager_->newStream(response_encoder_);
    RequestHeaderMapPtr headers{new TestRequestHeaderMapImpl{
        {":authority", "host"}, {":path", "/something"}, {":method", "GET"}}};
    decoder_->decodeHeaders(std::move(headers), false);
    RequestTrailerMapPtr trailers{
        new TestRequestTrailerMapImpl{{"trailer1", "value1"}, {"trailer2", "value2"}}};
    decoder_->decodeTrailers(std::move(trailers));
    data.drain(4);
    return Http::okStatus();
  }));

  EXPECT_CALL(response_encoder_.stream_, resetStream(_));

  Buffer::OwnedImpl fake_input("1234");
  conn_manager_->onData(fake_input, false);
}

<<<<<<< HEAD
=======
TEST_F(HttpConnectionManagerImplTest, HeaderValidatorFailTrailersTransformationBeforeResponse) {
  codec_->protocol_ = Protocol::Http11;
  setup();
  expectUhvTrailerCheck(HeaderValidator::ValidationResult(
                            HeaderValidator::ValidationResult::Action::Reject, "bad_trailer_map"),
                        HeaderValidator::TransformationResult::success());

  EXPECT_CALL(*codec_, dispatch(_)).WillOnce(Invoke([&](Buffer::Instance& data) -> Http::Status {
    decoder_ = &conn_manager_->newStream(response_encoder_);
    RequestHeaderMapPtr headers{new TestRequestHeaderMapImpl{
        {":authority", "host"}, {":path", "/something"}, {":method", "GET"}}};
    decoder_->decodeHeaders(std::move(headers), false);
    RequestTrailerMapPtr trailers{
        new TestRequestTrailerMapImpl{{"trailer1", "value1"}, {"trailer2", "value2"}}};
    decoder_->decodeTrailers(std::move(trailers));
    data.drain(4);
    return Http::okStatus();
  }));

  EXPECT_CALL(response_encoder_, encodeHeaders(_, true))
      .WillOnce(Invoke([&](const ResponseHeaderMap& headers, bool) -> void {
        EXPECT_EQ("400", headers.getStatusValue());
        EXPECT_EQ("bad_trailer_map", decoder_->streamInfo().responseCodeDetails().value());
      }));

  Buffer::OwnedImpl fake_input("1234");
  conn_manager_->onData(fake_input, false);
}

>>>>>>> bf270142
// Header validator rejects trailer map after response has started
TEST_F(HttpConnectionManagerImplTest, HeaderValidatorRejectTrailersAfterResponse) {
  codec_->protocol_ = Protocol::Http2;
  setup();
  setupFilterChain(1, 0, 1);
  expectUhvTrailerCheck(HeaderValidator::ValidationResult(
                            HeaderValidator::ValidationResult::Action::Reject, "bad_trailer_map"),
                        HeaderValidator::TransformationResult::success());
  EXPECT_CALL(*decoder_filters_[0], decodeHeaders(_, false))
      .WillRepeatedly(Invoke([&](RequestHeaderMap&, bool) -> FilterHeadersStatus {
        return FilterHeadersStatus::StopIteration;
      }));

  EXPECT_CALL(*codec_, dispatch(_)).WillOnce(Invoke([&](Buffer::Instance& data) -> Http::Status {
    decoder_ = &conn_manager_->newStream(response_encoder_);
    RequestHeaderMapPtr headers{new TestRequestHeaderMapImpl{
        {":authority", "host"}, {":path", "/something"}, {":method", "GET"}}};
    decoder_->decodeHeaders(std::move(headers), false);

    ResponseHeaderMapPtr response_headers{new TestResponseHeaderMapImpl{{":status", "200"}}};
    decoder_filters_[0]->callbacks_->encodeHeaders(std::move(response_headers), false, "");

    RequestTrailerMapPtr trailers{
        new TestRequestTrailerMapImpl{{"trailer1", "value1"}, {"trailer2", "value2"}}};
    decoder_->decodeTrailers(std::move(trailers));
    data.drain(4);
    return Http::okStatus();
  }));

  EXPECT_CALL(response_encoder_, encodeHeaders(_, false))
      .WillOnce(Invoke([&](const ResponseHeaderMap& headers, bool) -> void {
        EXPECT_EQ("200", headers.getStatusValue());
      }));

  EXPECT_CALL(response_encoder_.stream_, resetStream(_));

  Buffer::OwnedImpl fake_input("1234");
  conn_manager_->onData(fake_input, false);
  EXPECT_EQ("bad_trailer_map", decoder_->streamInfo().responseCodeDetails().value());
}

// Request completes normally if header validator accepts it
TEST_F(HttpConnectionManagerImplTest, HeaderValidatorAccept) {
  setup();
  expectUhvHeaderCheck(HeaderValidator::ValidationResult::success(),
                       ServerHeaderValidator::RequestHeadersTransformationResult::success());

  // Store the basic request encoder during filter chain setup.
  std::shared_ptr<MockStreamDecoderFilter> filter(new NiceMock<MockStreamDecoderFilter>());

  EXPECT_CALL(*filter, decodeHeaders(_, true))
      .WillRepeatedly(Invoke([&](RequestHeaderMap&, bool) -> FilterHeadersStatus {
        return FilterHeadersStatus::StopIteration;
      }));

  EXPECT_CALL(*filter, setDecoderFilterCallbacks(_));

  EXPECT_CALL(filter_factory_, createFilterChain(_))
      .WillRepeatedly(Invoke([&](FilterChainManager& manager) -> bool {
        auto factory = createDecoderFilterFactoryCb(filter);
        manager.applyFilterFactoryCb({}, factory);
        return true;
      }));

  EXPECT_CALL(filter_callbacks_.connection_.dispatcher_, deferredDelete_(_));

  // When dispatch is called on the codec, we pretend to get a new stream and then fire a headers
  // only request into it. Then we respond into the filter.
  EXPECT_CALL(*codec_, dispatch(_))
      .WillRepeatedly(Invoke([&](Buffer::Instance& data) -> Http::Status {
        decoder_ = &conn_manager_->newStream(response_encoder_);

        RequestHeaderMapPtr headers{new TestRequestHeaderMapImpl{
            {":authority", "host"}, {":path", "/"}, {":method", "GET"}}};
        decoder_->decodeHeaders(std::move(headers), true);

        ResponseHeaderMapPtr response_headers{new TestResponseHeaderMapImpl{{":status", "200"}}};
        filter->callbacks_->streamInfo().setResponseCodeDetails("");
        filter->callbacks_->encodeHeaders(std::move(response_headers), true, "details");

        data.drain(4);
        return Http::okStatus();
      }));

  // Kick off the incoming data.
  Buffer::OwnedImpl fake_input("1234");
  conn_manager_->onData(fake_input, false);

  EXPECT_EQ(1U, stats_.named_.downstream_rq_2xx_.value());
  EXPECT_EQ(1U, listener_stats_.downstream_rq_2xx_.value());
  EXPECT_EQ(1U, stats_.named_.downstream_rq_completed_.value());
  EXPECT_EQ(1U, listener_stats_.downstream_rq_completed_.value());
}

TEST_F(HttpConnectionManagerImplTest, NoProxyProtocolAdded) {
  add_proxy_protocol_connection_state_ = false;
  setup();
  Buffer::OwnedImpl fake_input("input");
  conn_manager_->createCodec(fake_input);

  startRequest(false);

  EXPECT_FALSE(decoder_->streamInfo().filterState()->hasDataWithName(
      Network::ProxyProtocolFilterState::key()));
  // Clean up.
  filter_callbacks_.connection_.raiseEvent(Network::ConnectionEvent::RemoteClose);
}

// Validate that deferred streams are processed with a variety of
// headers, data, metadata, and trailers arriving in the same I/O cycle
TEST_F(HttpConnectionManagerImplTest, LimitWorkPerIOCycle) {
  const int kRequestsSentPerIOCycle = 100;
  EXPECT_CALL(runtime_.snapshot_, getInteger(_, _)).WillRepeatedly(ReturnArg<1>());
  // Process 1 request per I/O cycle
  auto* deferred_request_callback = enableStreamsPerIoLimit(1);
  setup();

  // Store the basic request encoder during filter chain setup.
  std::vector<std::shared_ptr<MockStreamDecoderFilter>> decoder_filters;
  int decode_headers_call_count = 0;
  for (int i = 0; i < kRequestsSentPerIOCycle; ++i) {
    int mod5 = i % 5;
    std::shared_ptr<MockStreamDecoderFilter> filter(new NiceMock<MockStreamDecoderFilter>());

    // Each 0th request is headers only
    EXPECT_CALL(*filter, decodeHeaders(_, mod5 == 0 ? true : false))
        .WillRepeatedly(Invoke([&](RequestHeaderMap&, bool) -> FilterHeadersStatus {
          ++decode_headers_call_count;
          return FilterHeadersStatus::StopIteration;
        }));

    // Each 1st request is headers and data only
    // Each 2nd request is headers, data and trailers
    if (mod5 == 1 || mod5 == 2) {
      EXPECT_CALL(*filter, decodeData(_, mod5 == 1 ? true : false))
          .WillOnce(Return(FilterDataStatus::StopIterationNoBuffer));
    }

    // Each 3rd request is headers and trailers (no data)
    if (mod5 == 2 || mod5 == 3) {
      EXPECT_CALL(*filter, decodeTrailers(_)).WillOnce(Return(FilterTrailersStatus::StopIteration));
    }

    // Each 4th request is headers, metadata, and data.
    if (mod5 == 4) {
      EXPECT_CALL(*filter, decodeMetadata(_)).WillOnce(Return(FilterMetadataStatus::Continue));
      EXPECT_CALL(*filter, decodeData(_, true))
          .WillOnce(Return(FilterDataStatus::StopIterationNoBuffer));
    }
    EXPECT_CALL(*filter, setDecoderFilterCallbacks(_));
    decoder_filters.push_back(std::move(filter));
  }

  uint64_t random_value = 0;
  EXPECT_CALL(random_, random()).WillRepeatedly(Invoke([&random_value]() {
    return random_value++;
  }));

  EXPECT_CALL(filter_factory_, createFilterChain(_))
      .Times(kRequestsSentPerIOCycle)
      .WillRepeatedly(Invoke([&decoder_filters](FilterChainManager& manager) -> bool {
        static int index = 0;
        int i = index++;
        FilterFactoryCb factory([&decoder_filters, i](FilterChainFactoryCallbacks& callbacks) {
          callbacks.addStreamDecoderFilter(decoder_filters[i]);
        });
        manager.applyFilterFactoryCb({}, factory);
        return true;
      }));

  EXPECT_CALL(filter_callbacks_.connection_.dispatcher_, deferredDelete_(_))
      .Times(kRequestsSentPerIOCycle);

  std::vector<NiceMock<MockResponseEncoder>> response_encoders(kRequestsSentPerIOCycle);
  for (auto& encoder : response_encoders) {
    EXPECT_CALL(encoder, getStream()).WillRepeatedly(ReturnRef(encoder.stream_));
  }

  EXPECT_CALL(*codec_, dispatch(_))
      .WillRepeatedly(Invoke([&](Buffer::Instance& data) -> Http::Status {
        for (int i = 0; i < kRequestsSentPerIOCycle; ++i) {
          decoder_ = &conn_manager_->newStream(response_encoders[i]);

          RequestHeaderMapPtr headers{new TestRequestHeaderMapImpl{
              {":authority", "host"}, {":path", "/"}, {":method", "GET"}}};

          MetadataMapPtr metadata = std::make_unique<MetadataMap>();
          (*metadata)["key1"] = "value1";

          RequestTrailerMapPtr trailers{
              new TestRequestTrailerMapImpl{{"key1", "value1"}, {"key2", "value2"}}};

          Buffer::OwnedImpl data("data");

          switch (i % 5) {
          case 0:
            decoder_->decodeHeaders(std::move(headers), true);
            break;
          case 1:
            decoder_->decodeHeaders(std::move(headers), false);
            decoder_->decodeData(data, true);
            break;
          case 2:
            decoder_->decodeHeaders(std::move(headers), false);
            decoder_->decodeData(data, false);
            decoder_->decodeTrailers(std::move(trailers));
            break;
          case 3:
            decoder_->decodeHeaders(std::move(headers), false);
            decoder_->decodeTrailers(std::move(trailers));
            break;
          case 4:
            decoder_->decodeHeaders(std::move(headers), false);
            decoder_->decodeMetadata(std::move(metadata));
            decoder_->decodeData(data, true);
            break;
          }
        }

        data.drain(4);
        return Http::okStatus();
      }));

  // Kick off the incoming data.
  Buffer::OwnedImpl fake_input("1234");
  conn_manager_->onData(fake_input, false);

  EXPECT_TRUE(deferred_request_callback->enabled_);
  // Only one request should go through the filter chain
  ASSERT_EQ(decode_headers_call_count, 1);

  // Let other requests to go through the filter chain. Call expectations will fail
  // if this is not the case.
  int deferred_request_count = 0;
  while (deferred_request_callback->enabled_) {
    deferred_request_callback->invokeCallback();
    ++deferred_request_count;
  }

  ASSERT_EQ(deferred_request_count, kRequestsSentPerIOCycle);

  for (auto& filter : decoder_filters) {
    ResponseHeaderMapPtr response_headers{new TestResponseHeaderMapImpl{{":status", "200"}}};
    filter->callbacks_->streamInfo().setResponseCodeDetails("");
    filter->callbacks_->encodeHeaders(std::move(response_headers), true, "details");
  }

  EXPECT_EQ(kRequestsSentPerIOCycle, stats_.named_.downstream_rq_2xx_.value());
  EXPECT_EQ(kRequestsSentPerIOCycle, listener_stats_.downstream_rq_2xx_.value());
  EXPECT_EQ(kRequestsSentPerIOCycle, stats_.named_.downstream_rq_completed_.value());
  EXPECT_EQ(kRequestsSentPerIOCycle, listener_stats_.downstream_rq_completed_.value());
}

TEST_F(HttpConnectionManagerImplTest, StreamDeferralPreservesOrder) {
  EXPECT_CALL(runtime_.snapshot_, getInteger(_, _)).WillRepeatedly(ReturnArg<1>());
  // Process 1 request per I/O cycle
  auto* deferred_request_callback = enableStreamsPerIoLimit(1);
  setup();

  std::vector<std::shared_ptr<MockStreamDecoderFilter>> encoder_filters;
  int expected_request_id = 0;
  const Http::LowerCaseString request_id_header(absl::string_view("request-id"));
  // Two requests are processed in 2 I/O reads
  const int TotalRequests = 2 * 2;
  for (int i = 0; i < TotalRequests; ++i) {
    std::shared_ptr<MockStreamDecoderFilter> filter(new NiceMock<MockStreamDecoderFilter>());

    EXPECT_CALL(*filter, decodeHeaders(_, true))
        .WillRepeatedly(Invoke([&](RequestHeaderMap& headers, bool) -> FilterHeadersStatus {
          // Check that requests are decoded in expected order
          int request_id = 0;
          ASSERT(absl::SimpleAtoi(headers.get(request_id_header)[0]->value().getStringView(),
                                  &request_id));
          ASSERT(request_id == expected_request_id);
          ++expected_request_id;
          return FilterHeadersStatus::StopIteration;
        }));

    EXPECT_CALL(*filter, setDecoderFilterCallbacks(_));
    encoder_filters.push_back(std::move(filter));
  }

  uint64_t random_value = 0;
  EXPECT_CALL(random_, random()).WillRepeatedly(Invoke([&random_value]() {
    return random_value++;
  }));

  EXPECT_CALL(filter_factory_, createFilterChain(_))
      .Times(TotalRequests)
      .WillRepeatedly(Invoke([&encoder_filters](FilterChainManager& manager) -> bool {
        static int index = 0;
        int i = index++;
        FilterFactoryCb factory([&encoder_filters, i](FilterChainFactoryCallbacks& callbacks) {
          callbacks.addStreamDecoderFilter(encoder_filters[i]);
        });
        manager.applyFilterFactoryCb({}, factory);
        return true;
      }));

  EXPECT_CALL(filter_callbacks_.connection_.dispatcher_, deferredDelete_(_)).Times(TotalRequests);

  std::vector<NiceMock<MockResponseEncoder>> response_encoders(TotalRequests);
  for (auto& encoder : response_encoders) {
    EXPECT_CALL(encoder, getStream()).WillRepeatedly(ReturnRef(encoder.stream_));
  }
  auto response_encoders_iter = response_encoders.begin();

  int request_id = 0;
  EXPECT_CALL(*codec_, dispatch(_))
      .WillRepeatedly(Invoke([&](Buffer::Instance& data) -> Http::Status {
        // The second request should be deferred
        for (int i = 0; i < 2; ++i) {
          decoder_ = &conn_manager_->newStream(*response_encoders_iter);
          ++response_encoders_iter;

          RequestHeaderMapPtr headers{
              new TestRequestHeaderMapImpl{{":authority", "host"},
                                           {":path", "/"},
                                           {":method", "GET"},
                                           {"request-id", absl::StrCat(request_id)}}};

          ++request_id;
          decoder_->decodeHeaders(std::move(headers), true);
        }

        data.drain(4);
        return Http::okStatus();
      }));

  // Kick off the incoming data.
  Buffer::OwnedImpl fake_input("1234");
  conn_manager_->onData(fake_input, false);

  EXPECT_TRUE(deferred_request_callback->enabled_);
  // Only one request should go through the filter chain
  ASSERT_EQ(expected_request_id, 1);

  // Test arrival of another request. New request is read from the socket before deferred callbacks.
  Buffer::OwnedImpl fake_input2("1234");
  conn_manager_->onData(fake_input2, false);

  // No requests from the second read should go through as there are deferred stream present
  ASSERT_EQ(expected_request_id, 1);

  // Let other requests to go through the filter chain. Call expectations will fail
  // if this is not the case.
  int deferred_request_count = 0;
  while (deferred_request_callback->enabled_) {
    deferred_request_callback->invokeCallback();
    ++deferred_request_count;
  }

  ASSERT_EQ(deferred_request_count, TotalRequests);

  for (auto& filter : encoder_filters) {
    ResponseHeaderMapPtr response_headers{new TestResponseHeaderMapImpl{{":status", "200"}}};
    filter->callbacks_->streamInfo().setResponseCodeDetails("");
    filter->callbacks_->encodeHeaders(std::move(response_headers), true, "details");
  }

  EXPECT_EQ(TotalRequests, stats_.named_.downstream_rq_2xx_.value());
  EXPECT_EQ(TotalRequests, listener_stats_.downstream_rq_2xx_.value());
  EXPECT_EQ(TotalRequests, stats_.named_.downstream_rq_completed_.value());
  EXPECT_EQ(TotalRequests, listener_stats_.downstream_rq_completed_.value());
}

TEST_F(HttpConnectionManagerImplTest, DownstreamTimingsRecordWhenRequestHeaderProcessingIsDone) {
  setup(SetupOpts().setSsl(true).setTracing(false));

  // Set up the codec.
  Buffer::OwnedImpl fake_input("input");
  conn_manager_->createCodec(fake_input);

  EXPECT_CALL(*codec_, dispatch(_)).WillOnce(Invoke([&](Buffer::Instance&) -> Http::Status {
    // Set time to 5ms before creating the stream
    test_time_.timeSystem().setMonotonicTime(MonotonicTime(std::chrono::milliseconds(5)));
    decoder_ = &conn_manager_->newStream(response_encoder_);
    RequestHeaderMapPtr headers{
        new TestRequestHeaderMapImpl{{":authority", "host"}, {":path", "/"}, {":method", "GET"}}};
    // Advanced time to 20ms before decoding headers.
    test_time_.timeSystem().setMonotonicTime(MonotonicTime(std::chrono::milliseconds(20)));
    decoder_->decodeHeaders(std::move(headers), /*end_stream=*/false);
    return Http::okStatus();
  }));

  conn_manager_->onData(fake_input, /*end_stream=*/false);

  auto request_headers_done =
      decoder_->streamInfo().downstreamTiming().lastDownstreamHeaderRxByteReceived();
  auto request_headers_done_millis = std::chrono::duration_cast<std::chrono::milliseconds>(
      request_headers_done.value() - decoder_->streamInfo().startTimeMonotonic());
  // Expect time to be 20ms-5ms = 15ms.
  EXPECT_EQ(request_headers_done_millis, std::chrono::milliseconds(15));

  // Clean up.
  filter_callbacks_.connection_.raiseEvent(Network::ConnectionEvent::RemoteClose);
}

TEST_F(HttpConnectionManagerImplTest, PassMatchUpstreamSchemeHintToStreamInfo) {
  setup(SetupOpts().setTracing(false));
  scheme_match_upstream_ = true;

  // Store the basic request encoder during filter chain setup.
  std::shared_ptr<MockStreamDecoderFilter> filter(new NiceMock<MockStreamDecoderFilter>());

  EXPECT_CALL(*filter, decodeHeaders(_, true))
      .WillOnce(Invoke([&](RequestHeaderMap&, bool) -> FilterHeadersStatus {
        EXPECT_TRUE(filter->callbacks_->streamInfo().shouldSchemeMatchUpstream());
        return FilterHeadersStatus::StopIteration;
      }));

  EXPECT_CALL(*filter, setDecoderFilterCallbacks(_));

  EXPECT_CALL(filter_factory_, createFilterChain(_))
      .WillOnce(Invoke([&](FilterChainManager& manager) -> bool {
        auto factory = createDecoderFilterFactoryCb(filter);
        manager.applyFilterFactoryCb({}, factory);
        return true;
      }));

  EXPECT_CALL(filter_callbacks_.connection_.dispatcher_, deferredDelete_(_));

  EXPECT_CALL(*codec_, dispatch(_)).WillOnce(Invoke([&](Buffer::Instance&) -> Http::Status {
    decoder_ = &conn_manager_->newStream(response_encoder_);

    // Send request to be passed on through filter chain to check that
    // filters have the correct hint passed through the callbacks
    RequestHeaderMapPtr headers{
        new TestRequestHeaderMapImpl{{":authority", "host"}, {":path", "/"}, {":method", "GET"}}};
    decoder_->decodeHeaders(std::move(headers), true);
    return Http::okStatus();
  }));

  // Kick off the incoming data.
  Buffer::OwnedImpl fake_input{};
  conn_manager_->onData(fake_input, false);

  // Clean up.
  filter_callbacks_.connection_.raiseEvent(Network::ConnectionEvent::RemoteClose);
}

} // namespace Http
} // namespace Envoy<|MERGE_RESOLUTION|>--- conflicted
+++ resolved
@@ -3878,38 +3878,6 @@
   conn_manager_->onData(fake_input, false);
 }
 
-<<<<<<< HEAD
-=======
-TEST_F(HttpConnectionManagerImplTest, HeaderValidatorFailTrailersTransformationBeforeResponse) {
-  codec_->protocol_ = Protocol::Http11;
-  setup();
-  expectUhvTrailerCheck(HeaderValidator::ValidationResult(
-                            HeaderValidator::ValidationResult::Action::Reject, "bad_trailer_map"),
-                        HeaderValidator::TransformationResult::success());
-
-  EXPECT_CALL(*codec_, dispatch(_)).WillOnce(Invoke([&](Buffer::Instance& data) -> Http::Status {
-    decoder_ = &conn_manager_->newStream(response_encoder_);
-    RequestHeaderMapPtr headers{new TestRequestHeaderMapImpl{
-        {":authority", "host"}, {":path", "/something"}, {":method", "GET"}}};
-    decoder_->decodeHeaders(std::move(headers), false);
-    RequestTrailerMapPtr trailers{
-        new TestRequestTrailerMapImpl{{"trailer1", "value1"}, {"trailer2", "value2"}}};
-    decoder_->decodeTrailers(std::move(trailers));
-    data.drain(4);
-    return Http::okStatus();
-  }));
-
-  EXPECT_CALL(response_encoder_, encodeHeaders(_, true))
-      .WillOnce(Invoke([&](const ResponseHeaderMap& headers, bool) -> void {
-        EXPECT_EQ("400", headers.getStatusValue());
-        EXPECT_EQ("bad_trailer_map", decoder_->streamInfo().responseCodeDetails().value());
-      }));
-
-  Buffer::OwnedImpl fake_input("1234");
-  conn_manager_->onData(fake_input, false);
-}
-
->>>>>>> bf270142
 // Header validator rejects trailer map after response has started
 TEST_F(HttpConnectionManagerImplTest, HeaderValidatorRejectTrailersAfterResponse) {
   codec_->protocol_ = Protocol::Http2;

load(
    "//bazel:envoy_build_system.bzl",
    "envoy_cc_test",
    "envoy_package",
    "envoy_select_enable_http3",
)

licenses(["notice"])  # Apache 2

envoy_package()

envoy_cc_test(
    name = "conn_pool_test",
    srcs = envoy_select_enable_http3(["conn_pool_test.cc"]),
<<<<<<< HEAD
    rbe_pool = "4core",
=======
    rbe_pool = "6gig",
>>>>>>> ef96ec4f
    tags = ["nofips"],
    deps = envoy_select_enable_http3([
        "//source/common/event:dispatcher_lib",
        "//source/common/http/http3:conn_pool_lib",
        "//source/common/network:utility_lib",
        "//source/common/upstream:upstream_includes",
        "//source/common/upstream:upstream_lib",
        "//test/common/http:common_lib",
        "//test/common/quic:test_utils_lib",
        "//test/common/upstream:utility_lib",
        "//test/mocks/event:event_mocks",
        "//test/mocks/http:http_mocks",
        "//test/mocks/network:network_mocks",
        "//test/mocks/runtime:runtime_mocks",
        "//test/mocks/server:transport_socket_factory_context_mocks",
        "//test/mocks/upstream:cluster_info_mocks",
        "//test/mocks/upstream:transport_socket_match_mocks",
    ]),
)<|MERGE_RESOLUTION|>--- conflicted
+++ resolved
@@ -12,11 +12,7 @@
 envoy_cc_test(
     name = "conn_pool_test",
     srcs = envoy_select_enable_http3(["conn_pool_test.cc"]),
-<<<<<<< HEAD
-    rbe_pool = "4core",
-=======
     rbe_pool = "6gig",
->>>>>>> ef96ec4f
     tags = ["nofips"],
     deps = envoy_select_enable_http3([
         "//source/common/event:dispatcher_lib",

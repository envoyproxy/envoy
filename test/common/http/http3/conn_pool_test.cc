--- conflicted
+++ resolved
@@ -281,7 +281,6 @@
   cancellable->cancel(Envoy::ConnectionPool::CancelPolicy::CloseExcess);
 }
 
-<<<<<<< HEAD
 // Tests that network change happens when the pool is establishing a new connection for pending
 // streams, the connection should be closed without triggering a pool failure. And a new connection
 // on the new network should be established to handle the pending streams.
@@ -343,7 +342,8 @@
     cancellable->cancel(Envoy::ConnectionPool::CancelPolicy::Default);
   }));
   clients.front()->onEvent(Network::ConnectionEvent::Connected);
-=======
+}
+
 TEST_F(Http3ConnPoolImplTest, MigrationEnabledNoDrain) {
   quic_info_.migration_config_.migrate_session_on_network_change = true;
   createNewStream();
@@ -353,7 +353,6 @@
   pool_->drainConnections(
       Envoy::ConnectionPool::DrainBehavior::DrainExistingNonMigratableConnections);
   EXPECT_FALSE(pool_->isIdle());
->>>>>>> db557abb
 }
 
 } // namespace Http3

#include <string>

#include "envoy/extensions/filters/network/http_connection_manager/v3/http_connection_manager.pb.h"
#include "envoy/http/request_id_extension.h"
#include "envoy/type/v3/percent.pb.h"

#include "common/common/random_generator.h"
#include "common/http/conn_manager_utility.h"
#include "common/http/header_utility.h"
#include "common/http/headers.h"
#include "common/network/address_impl.h"
#include "common/network/utility.h"
#include "common/runtime/runtime_impl.h"

#include "extensions/request_id/uuid/config.h"

#include "test/common/http/ip_detection_extensions.h"
#include "test/mocks/http/mocks.h"
#include "test/mocks/local_info/mocks.h"
#include "test/mocks/network/mocks.h"
#include "test/mocks/runtime/mocks.h"
#include "test/mocks/ssl/mocks.h"
#include "test/test_common/printers.h"
#include "test/test_common/test_runtime.h"
#include "test/test_common/utility.h"

#include "gmock/gmock.h"
#include "gtest/gtest.h"

using testing::_;
using testing::An;
using testing::Matcher;
using testing::NiceMock;
using testing::Return;
using testing::ReturnRef;

namespace Envoy {
namespace Http {

class MockRequestIDExtension : public RequestIDExtension {
public:
  explicit MockRequestIDExtension(Random::RandomGenerator& random)
      : real_(Extensions::RequestId::UUIDRequestIDExtension::defaultInstance(random)) {
    ON_CALL(*this, set(_, _))
        .WillByDefault([this](Http::RequestHeaderMap& request_headers, bool force) {
          return real_->set(request_headers, force);
        });
    ON_CALL(*this, setInResponse(_, _))
        .WillByDefault([this](Http::ResponseHeaderMap& response_headers,
                              const Http::RequestHeaderMap& request_headers) {
          return real_->setInResponse(response_headers, request_headers);
        });
    ON_CALL(*this, toInteger(_))
        .WillByDefault([this](const Http::RequestHeaderMap& request_headers) {
          return real_->toInteger(request_headers);
        });
    ON_CALL(*this, getTraceReason(_))
        .WillByDefault([this](const Http::RequestHeaderMap& request_headers) {
          return real_->getTraceReason(request_headers);
        });
    ON_CALL(*this, setTraceReason(_, _))
        .WillByDefault(
            [this](Http::RequestHeaderMap& request_headers, Tracing::Reason trace_status) {
              real_->setTraceReason(request_headers, trace_status);
            });
  }

  MOCK_METHOD(void, set, (Http::RequestHeaderMap&, bool));
  MOCK_METHOD(void, setInResponse, (Http::ResponseHeaderMap&, const Http::RequestHeaderMap&));
  MOCK_METHOD(absl::optional<uint64_t>, toInteger, (const Http::RequestHeaderMap&), (const));
  MOCK_METHOD(Tracing::Reason, getTraceReason, (const Http::RequestHeaderMap&));
  MOCK_METHOD(void, setTraceReason, (Http::RequestHeaderMap&, Tracing::Reason));

private:
  RequestIDExtensionSharedPtr real_;
};

class MockInternalAddressConfig : public Http::InternalAddressConfig {
public:
  MOCK_METHOD(bool, isInternalAddress, (const Network::Address::Instance&), (const));
};

const Http::LowerCaseString& traceStatusHeader() {
  static Http::LowerCaseString header("x-trace-status");
  return header;
}

class ConnectionManagerUtilityTest : public testing::Test {
public:
  ConnectionManagerUtilityTest()
      : request_id_extension_(std::make_shared<NiceMock<MockRequestIDExtension>>(random_)),
        request_id_extension_to_return_(request_id_extension_),
        local_reply_(LocalReply::Factory::createDefault()) {
    ON_CALL(config_, userAgent()).WillByDefault(ReturnRef(user_agent_));

    envoy::type::v3::FractionalPercent percent1;
    percent1.set_numerator(100);
    envoy::type::v3::FractionalPercent percent2;
    percent2.set_numerator(10000);
    percent2.set_denominator(envoy::type::v3::FractionalPercent::TEN_THOUSAND);
    tracing_config_ = {
        Tracing::OperationName::Ingress, {}, percent1, percent2, percent1, false, 256};
    ON_CALL(config_, tracingConfig()).WillByDefault(Return(&tracing_config_));
    ON_CALL(config_, localReply()).WillByDefault(ReturnRef(*local_reply_));

    ON_CALL(config_, via()).WillByDefault(ReturnRef(via_));
    ON_CALL(config_, requestIDExtension())
        .WillByDefault(ReturnRef(request_id_extension_to_return_));
<<<<<<< HEAD

    detection_extensions_.push_back(getXFFExtension(0));
    ON_CALL(config_, originalIpDetectionExtensions())
        .WillByDefault(ReturnRef(detection_extensions_));
=======
    ON_CALL(config_, pathWithEscapedSlashesAction())
        .WillByDefault(Return(envoy::extensions::filters::network::http_connection_manager::v3::
                                  HttpConnectionManager::KEEP_UNCHANGED));
>>>>>>> 24430325
  }

  struct MutateRequestRet {
    MutateRequestRet() = default;
    MutateRequestRet(const std::string& downstream_address, bool internal,
                     Tracing::Reason trace_reason)
        : downstream_address_(downstream_address), internal_(internal),
          trace_reason_(trace_reason) {}
    bool operator==(const MutateRequestRet& rhs) const {
      return downstream_address_ == rhs.downstream_address_ && internal_ == rhs.internal_ &&
             trace_reason_ == rhs.trace_reason_;
    }

    std::string downstream_address_;
    bool internal_;
    Tracing::Reason trace_reason_;
    absl::optional<OriginalIPRejectRequestOptions> reject_request_{absl::nullopt};
  };

  // This is a convenience method used to call mutateRequestHeaders(). It is done in this
  // convoluted way to force tests to check both the final downstream address as well as whether
  // the request is internal/external, given the importance of these two pieces of data.
  MutateRequestRet callMutateRequestHeaders(RequestHeaderMap& headers, Protocol) {
    MutateRequestRet ret;
    const auto result = ConnectionManagerUtility::mutateRequestHeaders(
        headers, connection_, config_, route_config_, local_info_);
    ret.downstream_address_ = result.final_remote_address->asString();
    ret.reject_request_ = result.reject_request;
    ret.trace_reason_ =
        ConnectionManagerUtility::mutateTracingRequestHeader(headers, runtime_, config_, &route_);
    ret.internal_ = HeaderUtility::isEnvoyInternalRequest(headers);
    return ret;
  }

  NiceMock<Network::MockConnection> connection_;
  NiceMock<Random::MockRandomGenerator> random_;
  const std::shared_ptr<MockRequestIDExtension> request_id_extension_;
  const std::shared_ptr<RequestIDExtension> request_id_extension_to_return_;
  std::vector<Http::OriginalIPDetectionSharedPtr> detection_extensions_{};
  NiceMock<MockConnectionManagerConfig> config_;
  NiceMock<Router::MockConfig> route_config_;
  NiceMock<Router::MockRoute> route_;
  absl::optional<std::string> user_agent_;
  NiceMock<Runtime::MockLoader> runtime_;
  Http::TracingConnectionManagerConfig tracing_config_;
  NiceMock<LocalInfo::MockLocalInfo> local_info_;
  LocalReply::LocalReplyPtr local_reply_;
  std::string canary_node_{"canary"};
  std::string empty_node_;
  std::string via_;
};

// Tests for ConnectionManagerUtility::determineNextProtocol.
TEST_F(ConnectionManagerUtilityTest, DetermineNextProtocol) {
  {
    Network::MockConnection connection;
    EXPECT_CALL(connection, nextProtocol()).WillRepeatedly(Return("hello"));
    Buffer::OwnedImpl data("");
    EXPECT_EQ("hello", ConnectionManagerUtility::determineNextProtocol(connection, data));
  }

  {
    Network::MockConnection connection;
    EXPECT_CALL(connection, nextProtocol()).WillRepeatedly(Return(""));
    Buffer::OwnedImpl data("");
    EXPECT_EQ("", ConnectionManagerUtility::determineNextProtocol(connection, data));
  }

  {
    Network::MockConnection connection;
    EXPECT_CALL(connection, nextProtocol()).WillRepeatedly(Return(""));
    Buffer::OwnedImpl data("GET / HTTP/1.1");
    EXPECT_EQ("", ConnectionManagerUtility::determineNextProtocol(connection, data));
  }

  {
    Network::MockConnection connection;
    EXPECT_CALL(connection, nextProtocol()).WillRepeatedly(Return(""));
    Buffer::OwnedImpl data("PRI * HTTP/2.0\r\n");
    EXPECT_EQ(Utility::AlpnNames::get().Http2,
              ConnectionManagerUtility::determineNextProtocol(connection, data));
  }

  {
    Network::MockConnection connection;
    EXPECT_CALL(connection, nextProtocol()).WillRepeatedly(Return(""));
    Buffer::OwnedImpl data("PRI * HTTP/2");
    EXPECT_EQ(Utility::AlpnNames::get().Http2,
              ConnectionManagerUtility::determineNextProtocol(connection, data));
  }

  {
    Network::MockConnection connection;
    EXPECT_CALL(connection, nextProtocol()).WillRepeatedly(Return(""));
    Buffer::OwnedImpl data("PRI * HTTP/");
    EXPECT_EQ("", ConnectionManagerUtility::determineNextProtocol(connection, data));
  }

  {
    Network::MockConnection connection;
    EXPECT_CALL(connection, nextProtocol()).WillRepeatedly(Return(""));
    Buffer::OwnedImpl data(" PRI * HTTP/2");
    EXPECT_EQ("", ConnectionManagerUtility::determineNextProtocol(connection, data));
  }
}

// Verify external request and XFF is set when we are using remote address and the address is
// external.
TEST_F(ConnectionManagerUtilityTest, UseRemoteAddressWhenNotLocalHostRemoteAddress) {
  connection_.stream_info_.downstream_address_provider_->setRemoteAddress(
      std::make_shared<Network::Address::Ipv4Instance>("12.12.12.12"));
  ON_CALL(config_, useRemoteAddress()).WillByDefault(Return(true));
  TestRequestHeaderMapImpl headers;

  EXPECT_EQ((MutateRequestRet{"12.12.12.12:0", false, Tracing::Reason::NotTraceable}),
            callMutateRequestHeaders(headers, Protocol::Http2));
  EXPECT_EQ(connection_.stream_info_.downstream_address_provider_->remoteAddress()
                ->ip()
                ->addressAsString(),
            headers.get_(Headers::get().ForwardedFor));
}

// Verify that we don't append XFF when skipXffAppend(), even if using remote
// address and where the address is external.
TEST_F(ConnectionManagerUtilityTest, SkipXffAppendUseRemoteAddress) {
  EXPECT_CALL(config_, skipXffAppend()).WillOnce(Return(true));
  connection_.stream_info_.downstream_address_provider_->setRemoteAddress(
      std::make_shared<Network::Address::Ipv4Instance>("12.12.12.12"));
  ON_CALL(config_, useRemoteAddress()).WillByDefault(Return(true));
  TestRequestHeaderMapImpl headers;

  EXPECT_EQ((MutateRequestRet{"12.12.12.12:0", false, Tracing::Reason::NotTraceable}),
            callMutateRequestHeaders(headers, Protocol::Http2));
  EXPECT_FALSE(headers.has(Headers::get().ForwardedFor));
}

// Verify that we pass-thru XFF when skipXffAppend(), even if using remote
// address and where the address is external.
TEST_F(ConnectionManagerUtilityTest, SkipXffAppendPassThruUseRemoteAddress) {
  EXPECT_CALL(config_, skipXffAppend()).WillOnce(Return(true));
  connection_.stream_info_.downstream_address_provider_->setRemoteAddress(
      std::make_shared<Network::Address::Ipv4Instance>("12.12.12.12"));
  ON_CALL(config_, useRemoteAddress()).WillByDefault(Return(true));
  TestRequestHeaderMapImpl headers{{"x-forwarded-for", "198.51.100.1"}};

  EXPECT_EQ((MutateRequestRet{"12.12.12.12:0", false, Tracing::Reason::NotTraceable}),
            callMutateRequestHeaders(headers, Protocol::Http2));
  EXPECT_EQ("198.51.100.1", headers.getForwardedForValue());
}

TEST_F(ConnectionManagerUtilityTest, PreserveForwardedProtoWhenInternal) {
  TestScopedRuntime scoped_runtime;

  ON_CALL(config_, useRemoteAddress()).WillByDefault(Return(true));
  ON_CALL(config_, xffNumTrustedHops()).WillByDefault(Return(1));
  EXPECT_CALL(config_, skipXffAppend()).WillOnce(Return(true));
  connection_.stream_info_.downstream_address_provider_->setRemoteAddress(
      std::make_shared<Network::Address::Ipv4Instance>("12.12.12.12"));
  ON_CALL(config_, useRemoteAddress()).WillByDefault(Return(true));
  TestRequestHeaderMapImpl headers{{"x-forwarded-proto", "https"}};

  callMutateRequestHeaders(headers, Protocol::Http2);
  EXPECT_EQ("https", headers.getForwardedProtoValue());
  // Given :scheme was not set, it will be set to X-Forwarded-Proto
  EXPECT_EQ("https", headers.getSchemeValue());

  // Make sure if x-forwarded-proto changes it doesn't cause problems.
  headers.setForwardedProto("ftp");
  EXPECT_EQ("https", headers.getSchemeValue());
}

TEST_F(ConnectionManagerUtilityTest, OverwriteForwardedProtoWhenExternal) {
  ON_CALL(config_, useRemoteAddress()).WillByDefault(Return(true));
  ON_CALL(config_, xffNumTrustedHops()).WillByDefault(Return(0));
  connection_.stream_info_.downstream_address_provider_->setRemoteAddress(
      std::make_shared<Network::Address::Ipv4Instance>("127.0.0.1"));
  TestRequestHeaderMapImpl headers{{"x-forwarded-proto", "https"}};
  Network::Address::Ipv4Instance local_address("10.3.2.1");
  ON_CALL(config_, localAddress()).WillByDefault(ReturnRef(local_address));

  callMutateRequestHeaders(headers, Protocol::Http2);
  EXPECT_EQ("http", headers.getForwardedProtoValue());
  // Given :scheme was not set, it will be set to X-Forwarded-Proto
  EXPECT_EQ("http", headers.getSchemeValue());
}

TEST_F(ConnectionManagerUtilityTest, PreserveForwardedProtoWhenInternalButSetScheme) {
  TestScopedRuntime scoped_runtime;

  ON_CALL(config_, useRemoteAddress()).WillByDefault(Return(true));
  ON_CALL(config_, xffNumTrustedHops()).WillByDefault(Return(1));
  EXPECT_CALL(config_, skipXffAppend()).WillOnce(Return(true));
  connection_.stream_info_.downstream_address_provider_->setRemoteAddress(
      std::make_shared<Network::Address::Ipv4Instance>("12.12.12.12"));
  ON_CALL(config_, useRemoteAddress()).WillByDefault(Return(true));
  TestRequestHeaderMapImpl headers{{"x-forwarded-proto", "foo"}};

  callMutateRequestHeaders(headers, Protocol::Http2);
  EXPECT_EQ("foo", headers.getForwardedProtoValue());
  // Given :scheme was not set, but X-Forwarded-Proto is not a valid scheme,
  // scheme will be set based on encryption level.
  EXPECT_EQ("http", headers.getSchemeValue());
}

TEST_F(ConnectionManagerUtilityTest, SchemeIsRespected) {
  ON_CALL(config_, useRemoteAddress()).WillByDefault(Return(true));
  ON_CALL(config_, xffNumTrustedHops()).WillByDefault(Return(0));
  connection_.stream_info_.downstream_address_provider_->setRemoteAddress(
      std::make_shared<Network::Address::Ipv4Instance>("127.0.0.1"));
  TestRequestHeaderMapImpl headers{{"x-forwarded-proto", "https"}, {":scheme", "https"}};
  Network::Address::Ipv4Instance local_address("10.3.2.1");
  ON_CALL(config_, localAddress()).WillByDefault(ReturnRef(local_address));

  callMutateRequestHeaders(headers, Protocol::Http2);
  EXPECT_EQ("http", headers.getForwardedProtoValue());
  // Given :scheme was set, it will not be changed.
  EXPECT_EQ("https", headers.getSchemeValue());
}

// Verify internal request and XFF is set when we are using remote address and the address is
// internal according to user configuration.
TEST_F(ConnectionManagerUtilityTest, UseRemoteAddressWhenUserConfiguredRemoteAddress) {
  auto config = std::make_unique<NiceMock<MockInternalAddressConfig>>();
  ON_CALL(*config, isInternalAddress).WillByDefault(Return(true));
  config_.internal_address_config_ = std::move(config);

  Network::Address::Ipv4Instance local_address("10.3.2.1");
  ON_CALL(config_, useRemoteAddress()).WillByDefault(Return(true));
  ON_CALL(config_, localAddress()).WillByDefault(ReturnRef(local_address));

  connection_.stream_info_.downstream_address_provider_->setRemoteAddress(
      std::make_shared<Network::Address::Ipv4Instance>("12.12.12.12"));

  TestRequestHeaderMapImpl headers;
  EXPECT_EQ((MutateRequestRet{"12.12.12.12:0", true, Tracing::Reason::NotTraceable}),
            callMutateRequestHeaders(headers, Protocol::Http2));
  EXPECT_EQ("12.12.12.12", headers.get_(Headers::get().ForwardedFor));
}

// Verify internal request and XFF is set when we are using remote address the address is internal.
TEST_F(ConnectionManagerUtilityTest, UseRemoteAddressWhenLocalHostRemoteAddress) {
  connection_.stream_info_.downstream_address_provider_->setRemoteAddress(
      std::make_shared<Network::Address::Ipv4Instance>("127.0.0.1"));
  Network::Address::Ipv4Instance local_address("10.3.2.1");
  ON_CALL(config_, useRemoteAddress()).WillByDefault(Return(true));
  ON_CALL(config_, localAddress()).WillByDefault(ReturnRef(local_address));
  TestRequestHeaderMapImpl headers;

  EXPECT_EQ((MutateRequestRet{"127.0.0.1:0", true, Tracing::Reason::NotTraceable}),
            callMutateRequestHeaders(headers, Protocol::Http2));
  EXPECT_EQ(local_address.ip()->addressAsString(), headers.get_(Headers::get().ForwardedFor));
}

// Verify that we trust Nth address from XFF when using remote address with xff_num_trusted_hops.
TEST_F(ConnectionManagerUtilityTest, UseRemoteAddressWithXFFTrustedHops) {
  connection_.stream_info_.downstream_address_provider_->setRemoteAddress(
      std::make_shared<Network::Address::Ipv4Instance>("203.0.113.128"));
  ON_CALL(config_, useRemoteAddress()).WillByDefault(Return(true));
  ON_CALL(config_, xffNumTrustedHops()).WillByDefault(Return(1));
  TestRequestHeaderMapImpl headers{{"x-forwarded-for", "198.51.100.1"}};
  EXPECT_EQ((MutateRequestRet{"198.51.100.1:0", false, Tracing::Reason::NotTraceable}),
            callMutateRequestHeaders(headers, Protocol::Http2));
  EXPECT_EQ(headers.EnvoyExternalAddress()->value(), "198.51.100.1");
}

// Verify that xff_num_trusted_hops works when not using remote address.
TEST_F(ConnectionManagerUtilityTest, UseXFFTrustedHopsWithoutRemoteAddress) {
  // Reconfigure XFF detection.
  detection_extensions_.clear();
  detection_extensions_.push_back(getXFFExtension(1));
  ON_CALL(config_, originalIpDetectionExtensions()).WillByDefault(ReturnRef(detection_extensions_));

  connection_.stream_info_.downstream_address_provider_->setRemoteAddress(
      std::make_shared<Network::Address::Ipv4Instance>("127.0.0.1"));
  ON_CALL(config_, useRemoteAddress()).WillByDefault(Return(false));
  ON_CALL(config_, xffNumTrustedHops()).WillByDefault(Return(1));
  TestRequestHeaderMapImpl headers{{"x-forwarded-for", "198.51.100.2, 198.51.100.1"}};
  EXPECT_EQ((MutateRequestRet{"198.51.100.2:0", false, Tracing::Reason::NotTraceable}),
            callMutateRequestHeaders(headers, Protocol::Http2));
  EXPECT_EQ(headers.EnvoyExternalAddress(), nullptr);
}

// Verify that we don't set the via header on requests/responses when empty.
TEST_F(ConnectionManagerUtilityTest, ViaEmpty) {
  connection_.stream_info_.downstream_address_provider_->setRemoteAddress(
      std::make_shared<Network::Address::Ipv4Instance>("10.0.0.1"));
  ON_CALL(config_, useRemoteAddress()).WillByDefault(Return(true));

  TestRequestHeaderMapImpl request_headers;
  EXPECT_EQ((MutateRequestRet{"10.0.0.1:0", true, Tracing::Reason::NotTraceable}),
            callMutateRequestHeaders(request_headers, Protocol::Http2));
  EXPECT_FALSE(request_headers.has(Headers::get().Via));

  TestResponseHeaderMapImpl response_headers;
  ConnectionManagerUtility::mutateResponseHeaders(response_headers, &request_headers, config_,
                                                  via_);
  EXPECT_FALSE(response_headers.has(Headers::get().Via));
}

// Verify that we append a non-empty via header on requests/responses.
TEST_F(ConnectionManagerUtilityTest, ViaAppend) {
  via_ = "foo";
  connection_.stream_info_.downstream_address_provider_->setRemoteAddress(
      std::make_shared<Network::Address::Ipv4Instance>("10.0.0.1"));
  ON_CALL(config_, useRemoteAddress()).WillByDefault(Return(true));

  TestRequestHeaderMapImpl request_headers;
  EXPECT_EQ((MutateRequestRet{"10.0.0.1:0", true, Tracing::Reason::NotTraceable}),
            callMutateRequestHeaders(request_headers, Protocol::Http2));
  EXPECT_EQ("foo", request_headers.get_(Headers::get().Via));

  TestResponseHeaderMapImpl response_headers;
  // Pretend we're doing a 100-continue transform here.
  ConnectionManagerUtility::mutateResponseHeaders(response_headers, &request_headers, config_, "");
  // The actual response header processing.
  ConnectionManagerUtility::mutateResponseHeaders(response_headers, &request_headers, config_,
                                                  via_);
  EXPECT_EQ("foo", response_headers.get_(Headers::get().Via));
}

// Verify that we don't set user agent when it is already set.
TEST_F(ConnectionManagerUtilityTest, UserAgentDontSet) {
  connection_.stream_info_.downstream_address_provider_->setRemoteAddress(
      std::make_shared<Network::Address::Ipv4Instance>("10.0.0.1"));
  ON_CALL(config_, useRemoteAddress()).WillByDefault(Return(true));
  TestRequestHeaderMapImpl headers{{"user-agent", "foo"}};

  EXPECT_EQ((MutateRequestRet{"10.0.0.1:0", true, Tracing::Reason::NotTraceable}),
            callMutateRequestHeaders(headers, Protocol::Http2));
  EXPECT_EQ("foo", headers.get_(Headers::get().UserAgent));
  EXPECT_FALSE(headers.has(Headers::get().EnvoyDownstreamServiceCluster));
  EXPECT_FALSE(headers.has(Headers::get().EnvoyDownstreamServiceNode));
}

// Verify that we do set user agent when it is empty.
TEST_F(ConnectionManagerUtilityTest, UserAgentSetWhenIncomingEmpty) {
  connection_.stream_info_.downstream_address_provider_->setRemoteAddress(
      std::make_shared<Network::Address::Ipv4Instance>("10.0.0.1"));
  ON_CALL(config_, useRemoteAddress()).WillByDefault(Return(true));
  ON_CALL(local_info_, nodeName()).WillByDefault(ReturnRef(canary_node_));
  user_agent_ = "bar";
  TestRequestHeaderMapImpl headers{{"user-agent", ""},
                                   {"x-envoy-downstream-service-cluster", "foo"}};

  EXPECT_EQ((MutateRequestRet{"10.0.0.1:0", true, Tracing::Reason::NotTraceable}),
            callMutateRequestHeaders(headers, Protocol::Http2));
  EXPECT_EQ("bar", headers.get_(Headers::get().UserAgent));
  EXPECT_EQ("bar", headers.get_(Headers::get().EnvoyDownstreamServiceCluster));
  EXPECT_EQ("canary", headers.get_(Headers::get().EnvoyDownstreamServiceNode));
}

// Test not-cleaning/cleaning the force trace headers in different scenarios.
TEST_F(ConnectionManagerUtilityTest, InternalServiceForceTrace) {
  const std::string uuid = "f4dca0a9-12c7-4307-8002-969403baf480";
  ON_CALL(config_, useRemoteAddress()).WillByDefault(Return(false));

  {
    // Internal request, make traceable.
    TestRequestHeaderMapImpl headers{
        {"x-forwarded-for", "10.0.0.1"}, {"x-request-id", uuid}, {"x-envoy-force-trace", "true"}};
    EXPECT_CALL(random_, uuid()).Times(0);
    EXPECT_CALL(runtime_.snapshot_,
                featureEnabled("tracing.global_enabled",
                               An<const envoy::type::v3::FractionalPercent&>(), _))
        .WillOnce(Return(true));

    EXPECT_EQ((MutateRequestRet{"10.0.0.1:0", true, Tracing::Reason::ServiceForced}),
              callMutateRequestHeaders(headers, Protocol::Http2));
    // Traceable (forced trace) variant of uuid
    EXPECT_EQ("f4dca0a9-12c7-a307-8002-969403baf480", headers.get_(Headers::get().RequestId));
  }

  {
    // Not internal request, force trace header should be cleaned.
    TestRequestHeaderMapImpl headers{
        {"x-forwarded-for", "34.0.0.1"}, {"x-request-id", uuid}, {"x-envoy-force-trace", "true"}};
    EXPECT_CALL(random_, uuid()).Times(0);
    EXPECT_CALL(runtime_.snapshot_,
                featureEnabled("tracing.random_sampling",
                               An<const envoy::type::v3::FractionalPercent&>(), _))
        .WillOnce(Return(false));

    EXPECT_EQ((MutateRequestRet{"34.0.0.1:0", false, Tracing::Reason::NotTraceable}),
              callMutateRequestHeaders(headers, Protocol::Http2));
    EXPECT_EQ(uuid, headers.get_(Headers::get().RequestId));
    EXPECT_FALSE(headers.has(Headers::get().EnvoyForceTrace));
  }
}

// Test generating request-id in various edge request scenarios.
TEST_F(ConnectionManagerUtilityTest, EdgeRequestRegenerateRequestIdAndWipeDownstream) {
  connection_.stream_info_.downstream_address_provider_->setRemoteAddress(
      std::make_shared<Network::Address::Ipv4Instance>("34.0.0.1"));
  ON_CALL(config_, useRemoteAddress()).WillByDefault(Return(true));
  ON_CALL(runtime_.snapshot_, featureEnabled("tracing.global_enabled",
                                             An<const envoy::type::v3::FractionalPercent&>(), _))
      .WillByDefault(Return(true));

  {
    TestRequestHeaderMapImpl headers{{"x-envoy-downstream-service-cluster", "foo"},
                                     {"x-request-id", "will_be_regenerated"}};
    EXPECT_CALL(random_, uuid());

    EXPECT_CALL(runtime_.snapshot_,
                featureEnabled("tracing.client_enabled", testing::Matcher<uint64_t>(_)))
        .Times(0);
    EXPECT_EQ((MutateRequestRet{"34.0.0.1:0", false, Tracing::Reason::NotTraceable}),
              callMutateRequestHeaders(headers, Protocol::Http2));
    EXPECT_FALSE(headers.has(Headers::get().EnvoyDownstreamServiceCluster));
    EXPECT_FALSE(headers.has(Headers::get().EnvoyDownstreamServiceNode));
    // No changes to uuid as x-client-trace-id is missing.
    EXPECT_EQ(random_.uuid_, headers.get_(Headers::get().RequestId));
  }

  {
    // Runtime does not allow to make request traceable even though x-client-trace-id set.
    TestRequestHeaderMapImpl headers{{"x-envoy-downstream-service-cluster", "foo"},
                                     {"x-request-id", "will_be_regenerated"},
                                     {"x-client-trace-id", "trace-id"}};
    EXPECT_CALL(random_, uuid());
    EXPECT_CALL(runtime_.snapshot_, featureEnabled("tracing.client_enabled",
                                                   An<const envoy::type::v3::FractionalPercent&>()))
        .WillOnce(Return(false));

    EXPECT_EQ((MutateRequestRet{"34.0.0.1:0", false, Tracing::Reason::NotTraceable}),
              callMutateRequestHeaders(headers, Protocol::Http2));
    EXPECT_FALSE(headers.has(Headers::get().EnvoyDownstreamServiceCluster));
    EXPECT_EQ(random_.uuid_, headers.get_(Headers::get().RequestId));
  }

  {
    // Runtime is enabled for tracing and x-client-trace-id set.
    TestRequestHeaderMapImpl headers{{"x-envoy-downstream-service-cluster", "foo"},
                                     {"x-request-id", "will_be_regenerated"},
                                     {"x-client-trace-id", "trace-id"}};
    EXPECT_CALL(random_, uuid());
    EXPECT_CALL(runtime_.snapshot_, featureEnabled("tracing.client_enabled",
                                                   An<const envoy::type::v3::FractionalPercent&>()))
        .WillOnce(Return(true));

    EXPECT_EQ((MutateRequestRet{"34.0.0.1:0", false, Tracing::Reason::ClientForced}),
              callMutateRequestHeaders(headers, Protocol::Http2));
    EXPECT_FALSE(headers.has(Headers::get().EnvoyDownstreamServiceCluster));
    // Traceable (client trace) variant of random_.uuid_
    EXPECT_EQ("a121e9e1-feae-b136-9e0e-6fac343d56c9", headers.get_(Headers::get().RequestId));
  }
}

// This tests that an external request, but not an edge request (because not using remote address)
// does not overwrite x-request-id. This happens in the internal ingress case.
TEST_F(ConnectionManagerUtilityTest, ExternalRequestPreserveRequestIdAndDownstream) {
  ON_CALL(config_, useRemoteAddress()).WillByDefault(Return(false));
  TestRequestHeaderMapImpl headers{{"x-envoy-downstream-service-cluster", "foo"},
                                   {"x-request-id", "id"},
                                   {"x-forwarded-for", "34.0.0.1"}};

  EXPECT_CALL(local_info_, nodeName()).Times(0);

  EXPECT_EQ((MutateRequestRet{"34.0.0.1:0", false, Tracing::Reason::NotTraceable}),
            callMutateRequestHeaders(headers, Protocol::Http2));
  EXPECT_EQ("foo", headers.get_(Headers::get().EnvoyDownstreamServiceCluster));
  EXPECT_FALSE(headers.has(Headers::get().EnvoyDownstreamServiceNode));
  EXPECT_EQ("id", headers.get_(Headers::get().RequestId));
}

// Verify that we don't overwrite user agent, but do set x-envoy-downstream-service-cluster
// correctly.
TEST_F(ConnectionManagerUtilityTest, UserAgentSetIncomingUserAgent) {
  connection_.stream_info_.downstream_address_provider_->setRemoteAddress(
      std::make_shared<Network::Address::Ipv4Instance>("10.0.0.1"));
  ON_CALL(config_, useRemoteAddress()).WillByDefault(Return(true));

  user_agent_ = "bar";
  TestRequestHeaderMapImpl headers{{"user-agent", "foo"},
                                   {"x-envoy-downstream-service-cluster", "foo"}};
  EXPECT_CALL(local_info_, nodeName()).WillOnce(ReturnRef(empty_node_));

  EXPECT_EQ((MutateRequestRet{"10.0.0.1:0", true, Tracing::Reason::NotTraceable}),
            callMutateRequestHeaders(headers, Protocol::Http2));
  EXPECT_FALSE(headers.has(Headers::get().EnvoyDownstreamServiceNode));
  EXPECT_EQ("foo", headers.get_(Headers::get().UserAgent));
  EXPECT_EQ("bar", headers.get_(Headers::get().EnvoyDownstreamServiceCluster));
}

// Verify that we set both user agent and x-envoy-downstream-service-cluster.
TEST_F(ConnectionManagerUtilityTest, UserAgentSetNoIncomingUserAgent) {
  connection_.stream_info_.downstream_address_provider_->setRemoteAddress(
      std::make_shared<Network::Address::Ipv4Instance>("10.0.0.1"));
  ON_CALL(config_, useRemoteAddress()).WillByDefault(Return(true));
  user_agent_ = "bar";
  TestRequestHeaderMapImpl headers;

  EXPECT_EQ((MutateRequestRet{"10.0.0.1:0", true, Tracing::Reason::NotTraceable}),
            callMutateRequestHeaders(headers, Protocol::Http2));
  EXPECT_EQ("bar", headers.get_(Headers::get().UserAgent));
  EXPECT_EQ("bar", headers.get_(Headers::get().EnvoyDownstreamServiceCluster));
}

// Test different permutations of request-id generation.
TEST_F(ConnectionManagerUtilityTest, RequestIdGeneratedWhenItsNotPresent) {
  {
    TestRequestHeaderMapImpl headers{{":authority", "host"}, {":path", "/"}};
    EXPECT_CALL(random_, uuid()).WillOnce(Return("generated_uuid"));

    EXPECT_EQ((MutateRequestRet{"10.0.0.3:50000", false, Tracing::Reason::NotTraceable}),
              callMutateRequestHeaders(headers, Protocol::Http2));
    EXPECT_EQ("generated_uuid", headers.get_("x-request-id"));
  }

  {
    Random::RandomGeneratorImpl rand;
    TestRequestHeaderMapImpl headers{{"x-client-trace-id", "trace-id"}};
    const std::string uuid = rand.uuid();
    EXPECT_CALL(random_, uuid()).WillOnce(Return(uuid));

    EXPECT_EQ((MutateRequestRet{"10.0.0.3:50000", false, Tracing::Reason::NotTraceable}),
              callMutateRequestHeaders(headers, Protocol::Http2));
    // x-request-id should not be set to be traceable as it's not edge request
    EXPECT_EQ(uuid, headers.get_("x-request-id"));
  }
}

// Make sure we do not overwrite x-request-id if the request is internal.
TEST_F(ConnectionManagerUtilityTest, DoNotOverrideRequestIdIfPresentWhenInternalRequest) {
  connection_.stream_info_.downstream_address_provider_->setRemoteAddress(
      std::make_shared<Network::Address::Ipv4Instance>("10.0.0.1"));
  ON_CALL(config_, useRemoteAddress()).WillByDefault(Return(true));
  TestRequestHeaderMapImpl headers{{"x-request-id", "original_request_id"}};
  EXPECT_CALL(random_, uuid()).Times(0);

  EXPECT_EQ((MutateRequestRet{"10.0.0.1:0", true, Tracing::Reason::NotTraceable}),
            callMutateRequestHeaders(headers, Protocol::Http2));
  EXPECT_EQ("original_request_id", headers.get_("x-request-id"));
}

// Make sure that we do overwrite x-request-id for "edge" external requests.
TEST_F(ConnectionManagerUtilityTest, OverrideRequestIdForExternalRequests) {
  connection_.stream_info_.downstream_address_provider_->setRemoteAddress(
      std::make_shared<Network::Address::Ipv4Instance>("134.2.2.11"));
  ON_CALL(config_, useRemoteAddress()).WillByDefault(Return(true));
  TestRequestHeaderMapImpl headers{{"x-request-id", "original"}};
  EXPECT_CALL(random_, uuid()).WillOnce(Return("override"));

  EXPECT_EQ((MutateRequestRet{"134.2.2.11:0", false, Tracing::Reason::NotTraceable}),
            callMutateRequestHeaders(headers, Protocol::Http2));
  EXPECT_EQ("override", headers.get_("x-request-id"));
}

// A request that uses remote address and is from an external address should be treated as an
// external request with all internal only headers cleaned.
TEST_F(ConnectionManagerUtilityTest, ExternalAddressExternalRequestUseRemote) {
  connection_.stream_info_.downstream_address_provider_->setRemoteAddress(
      std::make_shared<Network::Address::Ipv4Instance>("50.0.0.1"));
  ON_CALL(config_, useRemoteAddress()).WillByDefault(Return(true));
  route_config_.internal_only_headers_.push_back(LowerCaseString("custom_header"));
  TestRequestHeaderMapImpl headers{{"x-envoy-decorator-operation", "foo"},
                                   {"x-envoy-downstream-service-cluster", "foo"},
                                   {"x-envoy-hedge-on-per-try-timeout", "foo"},
                                   {"x-envoy-retriable-status-codes", "123,456"},
                                   {"x-envoy-retry-on", "foo"},
                                   {"x-envoy-retry-grpc-on", "foo"},
                                   {"x-envoy-max-retries", "foo"},
                                   {"x-envoy-upstream-alt-stat-name", "foo"},
                                   {"x-envoy-upstream-rq-timeout-alt-response", "204"},
                                   {"x-envoy-upstream-rq-timeout-ms", "foo"},
                                   {"x-envoy-expected-rq-timeout-ms", "10"},
                                   {"x-envoy-ip-tags", "bar"},
                                   {"x-envoy-original-url", "my_url"},
                                   {"custom_header", "foo"}};

  EXPECT_EQ((MutateRequestRet{"50.0.0.1:0", false, Tracing::Reason::NotTraceable}),
            callMutateRequestHeaders(headers, Protocol::Http2));
  EXPECT_EQ("50.0.0.1", headers.get_("x-envoy-external-address"));
  EXPECT_FALSE(headers.has("x-envoy-decorator-operation"));
  EXPECT_FALSE(headers.has("x-envoy-downstream-service-cluster"));
  EXPECT_FALSE(headers.has("x-envoy-hedge-on-per-try-timeout"));
  EXPECT_FALSE(headers.has("x-envoy-retriable-status-codes"));
  EXPECT_FALSE(headers.has("x-envoy-retry-on"));
  EXPECT_FALSE(headers.has("x-envoy-retry-grpc-on"));
  EXPECT_FALSE(headers.has("x-envoy-max-retries"));
  EXPECT_FALSE(headers.has("x-envoy-upstream-alt-stat-name"));
  EXPECT_FALSE(headers.has("x-envoy-upstream-rq-timeout-alt-response"));
  EXPECT_FALSE(headers.has("x-envoy-upstream-rq-timeout-ms"));
  EXPECT_FALSE(headers.has("x-envoy-expected-rq-timeout-ms"));
  EXPECT_FALSE(headers.has("x-envoy-ip-tags"));
  EXPECT_FALSE(headers.has("x-envoy-original-url"));
  EXPECT_FALSE(headers.has("custom_header"));
}

// A request that is from an external address, but does not use remote address, should pull the
// address from XFF.
TEST_F(ConnectionManagerUtilityTest, ExternalAddressExternalRequestDontUseRemote) {
  connection_.stream_info_.downstream_address_provider_->setRemoteAddress(
      std::make_shared<Network::Address::Ipv4Instance>("60.0.0.2"));
  ON_CALL(config_, useRemoteAddress()).WillByDefault(Return(false));
  TestRequestHeaderMapImpl headers{{"x-envoy-external-address", "60.0.0.1"},
                                   {"x-forwarded-for", "60.0.0.1"}};

  EXPECT_EQ((MutateRequestRet{"60.0.0.1:0", false, Tracing::Reason::NotTraceable}),
            callMutateRequestHeaders(headers, Protocol::Http2));
  EXPECT_EQ("60.0.0.1", headers.get_("x-envoy-external-address"));
  EXPECT_EQ("60.0.0.1", headers.get_("x-forwarded-for"));
}

// Verify that if XFF is invalid we fall back to remote address, even if it is a pipe.
TEST_F(ConnectionManagerUtilityTest, PipeAddressInvalidXFFtDontUseRemote) {
  connection_.stream_info_.downstream_address_provider_->setRemoteAddress(
      std::make_shared<Network::Address::PipeInstance>("/blah"));
  ON_CALL(config_, useRemoteAddress()).WillByDefault(Return(false));
  TestRequestHeaderMapImpl headers{{"x-forwarded-for", "blah"}};

  EXPECT_EQ((MutateRequestRet{"/blah", false, Tracing::Reason::NotTraceable}),
            callMutateRequestHeaders(headers, Protocol::Http2));
  EXPECT_FALSE(headers.has("x-envoy-external-address"));
}

// Verify that we treat a request as external even if the direct remote is internal and XFF
// includes only internal addresses. Note that this is legacy behavior. See the comments
// in mutateRequestHeaders() for more info.
TEST_F(ConnectionManagerUtilityTest, AppendInternalAddressXffNotInternalRequest) {
  connection_.stream_info_.downstream_address_provider_->setRemoteAddress(
      std::make_shared<Network::Address::Ipv4Instance>("10.0.0.1"));
  ON_CALL(config_, useRemoteAddress()).WillByDefault(Return(true));
  TestRequestHeaderMapImpl headers{{"x-forwarded-for", "10.0.0.2"}};

  EXPECT_EQ((MutateRequestRet{"10.0.0.1:0", false, Tracing::Reason::NotTraceable}),
            callMutateRequestHeaders(headers, Protocol::Http2));
  EXPECT_EQ("10.0.0.2,10.0.0.1", headers.get_("x-forwarded-for"));
}

// A request that is from an internal address and uses remote address should be an internal request.
// It should also preserve x-envoy-external-address.
TEST_F(ConnectionManagerUtilityTest, ExternalAddressInternalRequestUseRemote) {
  connection_.stream_info_.downstream_address_provider_->setRemoteAddress(
      std::make_shared<Network::Address::Ipv4Instance>("10.0.0.1"));
  ON_CALL(config_, useRemoteAddress()).WillByDefault(Return(true));
  TestRequestHeaderMapImpl headers{{"x-envoy-external-address", "60.0.0.1"},
                                   {"x-envoy-expected-rq-timeout-ms", "10"}};

  EXPECT_EQ((MutateRequestRet{"10.0.0.1:0", true, Tracing::Reason::NotTraceable}),
            callMutateRequestHeaders(headers, Protocol::Http2));
  EXPECT_EQ("60.0.0.1", headers.get_("x-envoy-external-address"));
  EXPECT_EQ("10.0.0.1", headers.get_("x-forwarded-for"));
  EXPECT_EQ("10", headers.get_("x-envoy-expected-rq-timeout-ms"));
}

// Make sure we don't remove connection headers for WS requests.
TEST_F(ConnectionManagerUtilityTest, DoNotRemoveConnectionUpgradeForWebSocketRequests) {
  TestRequestHeaderMapImpl headers{{"connection", "upgrade"}, {"upgrade", "websocket"}};

  EXPECT_EQ((MutateRequestRet{"10.0.0.3:50000", false, Tracing::Reason::NotTraceable}),
            callMutateRequestHeaders(headers, Protocol::Http11));
  EXPECT_EQ("upgrade", headers.get_("connection"));
  EXPECT_EQ("websocket", headers.get_("upgrade"));
}

// Make sure we do remove connection headers for non-WS requests.
TEST_F(ConnectionManagerUtilityTest, RemoveConnectionUpgradeForNonWebSocketRequests) {
  TestRequestHeaderMapImpl headers{{"connection", "close"}, {"upgrade", "websocket"}};

  EXPECT_EQ((MutateRequestRet{"10.0.0.3:50000", false, Tracing::Reason::NotTraceable}),
            callMutateRequestHeaders(headers, Protocol::Http11));
  EXPECT_FALSE(headers.has("connection"));
  EXPECT_FALSE(headers.has("upgrade"));
}

// Test cleaning response headers.
TEST_F(ConnectionManagerUtilityTest, MutateResponseHeaders) {
  TestResponseHeaderMapImpl response_headers{
      {"connection", "foo"}, {"transfer-encoding", "foo"}, {"custom_header", "custom_value"}};
  TestRequestHeaderMapImpl request_headers{{"x-request-id", "request-id"}};

  ConnectionManagerUtility::mutateResponseHeaders(response_headers, &request_headers, config_, "");

  EXPECT_EQ(1UL, response_headers.size());
  EXPECT_EQ("custom_value", response_headers.get_("custom_header"));
  EXPECT_FALSE(response_headers.has("x-request-id"));
  EXPECT_FALSE(response_headers.has(Headers::get().Via));
}

// Make sure we don't remove connection headers on all Upgrade responses.
TEST_F(ConnectionManagerUtilityTest, DoNotRemoveConnectionUpgradeForWebSocketResponses) {
  TestRequestHeaderMapImpl request_headers{{"connection", "UpGrAdE"}, {"upgrade", "foo"}};
  TestResponseHeaderMapImpl response_headers{{":status", "101"},
                                             {"connection", "upgrade"},
                                             {"transfer-encoding", "foo"},
                                             {"upgrade", "bar"}};
  EXPECT_TRUE(Utility::isUpgrade(request_headers));
  EXPECT_TRUE(Utility::isUpgrade(response_headers));
  ConnectionManagerUtility::mutateResponseHeaders(response_headers, &request_headers, config_, "");

  EXPECT_EQ(3UL, response_headers.size()) << response_headers;
  EXPECT_EQ("upgrade", response_headers.get_("connection"));
  EXPECT_EQ("bar", response_headers.get_("upgrade"));
  EXPECT_EQ("101", response_headers.get_(":status"));
}

// Make sure we don't add a content-length header on Upgrade responses.
TEST_F(ConnectionManagerUtilityTest, DoNotAddConnectionLengthForWebSocket101Responses) {
  TestRequestHeaderMapImpl request_headers{{"connection", "UpGrAdE"}, {"upgrade", "foo"}};
  TestResponseHeaderMapImpl response_headers{
      {":status", "101"}, {"connection", "upgrade"}, {"upgrade", "bar"}};
  EXPECT_TRUE(Utility::isUpgrade(request_headers));
  EXPECT_TRUE(Utility::isUpgrade(response_headers));
  ConnectionManagerUtility::mutateResponseHeaders(response_headers, &request_headers, config_, "");

  EXPECT_EQ(3UL, response_headers.size()) << response_headers;
  EXPECT_EQ("upgrade", response_headers.get_("connection"));
  EXPECT_EQ("bar", response_headers.get_("upgrade"));
  EXPECT_EQ("101", response_headers.get_(":status"));
}

TEST_F(ConnectionManagerUtilityTest, ClearUpgradeHeadersForNonUpgradeRequests) {
  // Test clearing non-upgrade request and response headers
  {
    TestRequestHeaderMapImpl request_headers{{"x-request-id", "request-id"}};
    TestResponseHeaderMapImpl response_headers{
        {"connection", "foo"}, {"transfer-encoding", "bar"}, {"custom_header", "custom_value"}};
    EXPECT_FALSE(Utility::isUpgrade(request_headers));
    EXPECT_FALSE(Utility::isUpgrade(response_headers));
    ConnectionManagerUtility::mutateResponseHeaders(response_headers, &request_headers, config_,
                                                    "");

    EXPECT_EQ(1UL, response_headers.size()) << response_headers;
    EXPECT_EQ("custom_value", response_headers.get_("custom_header"));
  }

  // Test with the request headers not valid upgrade headers
  {
    TestRequestHeaderMapImpl request_headers{{"upgrade", "foo"}};
    TestResponseHeaderMapImpl response_headers{{"connection", "upgrade"},
                                               {"transfer-encoding", "eep"},
                                               {"upgrade", "foo"},
                                               {"custom_header", "custom_value"}};
    EXPECT_FALSE(Utility::isUpgrade(request_headers));
    EXPECT_TRUE(Utility::isUpgrade(response_headers));
    ConnectionManagerUtility::mutateResponseHeaders(response_headers, &request_headers, config_,
                                                    "");

    EXPECT_EQ(1UL, response_headers.size()) << response_headers;
    EXPECT_EQ("custom_value", response_headers.get_("custom_header"));
  }

  // Test with the response headers not valid upgrade headers
  {
    TestRequestHeaderMapImpl request_headers{{"connection", "UpGrAdE"}, {"upgrade", "foo"}};
    TestResponseHeaderMapImpl response_headers{{"transfer-encoding", "foo"}, {"upgrade", "bar"}};
    EXPECT_TRUE(Utility::isUpgrade(request_headers));
    EXPECT_FALSE(Utility::isUpgrade(response_headers));
    ConnectionManagerUtility::mutateResponseHeaders(response_headers, &request_headers, config_,
                                                    "");

    EXPECT_EQ(0UL, response_headers.size()) << response_headers;
  }
}

// Test that we correctly return x-request-id if we were requested to force a trace.
TEST_F(ConnectionManagerUtilityTest, MutateResponseHeadersReturnXRequestId) {
  TestResponseHeaderMapImpl response_headers;
  TestRequestHeaderMapImpl request_headers{{"x-request-id", "request-id"},
                                           {"x-envoy-force-trace", "true"}};

  EXPECT_CALL(*request_id_extension_,
              setInResponse(testing::Ref(response_headers), testing::Ref(request_headers)));
  ConnectionManagerUtility::mutateResponseHeaders(response_headers, &request_headers, config_, "");
  EXPECT_EQ("request-id", response_headers.get_("x-request-id"));
}

// Test that we do not return x-request-id if we were not requested to force a trace.
TEST_F(ConnectionManagerUtilityTest, SkipMutateResponseHeadersReturnXRequestId) {
  TestResponseHeaderMapImpl response_headers;
  TestRequestHeaderMapImpl request_headers{{"x-request-id", "request-id"}};

  EXPECT_CALL(*request_id_extension_,
              setInResponse(testing::Ref(response_headers), testing::Ref(request_headers)))
      .Times(0);
  ConnectionManagerUtility::mutateResponseHeaders(response_headers, &request_headers, config_, "");
  EXPECT_EQ("", response_headers.get_("x-request-id"));
}

// Test that we do return x-request-id if we were asked to always return it even if trace is not
// forced.
TEST_F(ConnectionManagerUtilityTest, AlwaysMutateResponseHeadersReturnXRequestId) {
  TestResponseHeaderMapImpl response_headers;
  TestRequestHeaderMapImpl request_headers{{"x-request-id", "request-id"}};

  EXPECT_CALL(*request_id_extension_,
              setInResponse(testing::Ref(response_headers), testing::Ref(request_headers)));
  ON_CALL(config_, alwaysSetRequestIdInResponse()).WillByDefault(Return(true));
  ConnectionManagerUtility::mutateResponseHeaders(response_headers, &request_headers, config_, "");
  EXPECT_EQ("request-id", response_headers.get_("x-request-id"));
}

// Test full sanitization of x-forwarded-client-cert.
TEST_F(ConnectionManagerUtilityTest, MtlsSanitizeClientCert) {
  auto ssl = std::make_shared<NiceMock<Ssl::MockConnectionInfo>>();
  ON_CALL(*ssl, peerCertificatePresented()).WillByDefault(Return(true));
  ON_CALL(connection_, ssl()).WillByDefault(Return(ssl));
  ON_CALL(config_, forwardClientCert())
      .WillByDefault(Return(Http::ForwardClientCertType::Sanitize));
  std::vector<Http::ClientCertDetailsType> details;
  ON_CALL(config_, setCurrentClientCertDetails()).WillByDefault(ReturnRef(details));
  TestRequestHeaderMapImpl headers{{"x-forwarded-client-cert", "By=test;URI=abc;DNS=example.com"}};

  EXPECT_EQ((MutateRequestRet{"10.0.0.3:50000", false, Tracing::Reason::NotTraceable}),
            callMutateRequestHeaders(headers, Protocol::Http2));
  EXPECT_FALSE(headers.has("x-forwarded-client-cert"));
}

// Test that we sanitize and set x-forwarded-client-cert.
TEST_F(ConnectionManagerUtilityTest, MtlsForwardOnlyClientCert) {
  auto ssl = std::make_shared<NiceMock<Ssl::MockConnectionInfo>>();
  ON_CALL(*ssl, peerCertificatePresented()).WillByDefault(Return(true));
  ON_CALL(connection_, ssl()).WillByDefault(Return(ssl));
  ON_CALL(config_, forwardClientCert())
      .WillByDefault(Return(Http::ForwardClientCertType::ForwardOnly));
  std::vector<Http::ClientCertDetailsType> details;
  ON_CALL(config_, setCurrentClientCertDetails()).WillByDefault(ReturnRef(details));
  TestRequestHeaderMapImpl headers{
      {"x-forwarded-client-cert", "By=test://foo.com/fe;URI=test://bar.com/be;DNS=example.com"}};

  EXPECT_EQ((MutateRequestRet{"10.0.0.3:50000", false, Tracing::Reason::NotTraceable}),
            callMutateRequestHeaders(headers, Protocol::Http2));
  EXPECT_TRUE(headers.has("x-forwarded-client-cert"));
  EXPECT_EQ("By=test://foo.com/fe;URI=test://bar.com/be;DNS=example.com",
            headers.get_("x-forwarded-client-cert"));
}

// The server (local) identity is foo.com/be. The client does not set XFCC.
TEST_F(ConnectionManagerUtilityTest, MtlsSetForwardClientCert) {
  auto ssl = std::make_shared<NiceMock<Ssl::MockConnectionInfo>>();
  ON_CALL(*ssl, peerCertificatePresented()).WillByDefault(Return(true));
  const std::vector<std::string> local_uri_sans{"test://foo.com/be"};
  EXPECT_CALL(*ssl, uriSanLocalCertificate()).WillOnce(Return(local_uri_sans));
  std::string expected_sha("abcdefg");
  EXPECT_CALL(*ssl, sha256PeerCertificateDigest()).WillOnce(ReturnRef(expected_sha));
  const std::vector<std::string> peer_uri_sans{"test://foo.com/fe"};
  EXPECT_CALL(*ssl, uriSanPeerCertificate()).WillRepeatedly(Return(peer_uri_sans));
  std::string expected_pem("%3D%3Dabc%0Ade%3D");
  EXPECT_CALL(*ssl, urlEncodedPemEncodedPeerCertificate()).WillOnce(ReturnRef(expected_pem));
  std::string expected_chain_pem(expected_pem + "%3D%3Dlmn%0Aop%3D");
  EXPECT_CALL(*ssl, urlEncodedPemEncodedPeerCertificateChain())
      .WillOnce(ReturnRef(expected_chain_pem));
  std::vector<std::string> expected_dns = {"www.example.com"};
  EXPECT_CALL(*ssl, dnsSansPeerCertificate()).WillOnce(Return(expected_dns));
  ON_CALL(connection_, ssl()).WillByDefault(Return(ssl));
  ON_CALL(config_, forwardClientCert())
      .WillByDefault(Return(Http::ForwardClientCertType::AppendForward));
  std::vector<Http::ClientCertDetailsType> details = std::vector<Http::ClientCertDetailsType>();
  details.push_back(Http::ClientCertDetailsType::URI);
  details.push_back(Http::ClientCertDetailsType::Cert);
  details.push_back(Http::ClientCertDetailsType::Chain);
  details.push_back(Http::ClientCertDetailsType::DNS);
  ON_CALL(config_, setCurrentClientCertDetails()).WillByDefault(ReturnRef(details));
  TestRequestHeaderMapImpl headers;

  EXPECT_EQ((MutateRequestRet{"10.0.0.3:50000", false, Tracing::Reason::NotTraceable}),
            callMutateRequestHeaders(headers, Protocol::Http2));
  EXPECT_TRUE(headers.has("x-forwarded-client-cert"));
  EXPECT_EQ("By=test://foo.com/be;"
            "Hash=abcdefg;"
            "URI=test://foo.com/fe;"
            "Cert=\"%3D%3Dabc%0Ade%3D\";"
            "Chain=\"%3D%3Dabc%0Ade%3D%3D%3Dlmn%0Aop%3D\";"
            "DNS=www.example.com",
            headers.get_("x-forwarded-client-cert"));
}

// This test assumes the following scenario:
// The client identity is foo.com/fe, and the server (local) identity is foo.com/be. The client
// also sends the XFCC header with the authentication result of the previous hop, (bar.com/be
// calling foo.com/fe).
TEST_F(ConnectionManagerUtilityTest, MtlsAppendForwardClientCert) {
  auto ssl = std::make_shared<NiceMock<Ssl::MockConnectionInfo>>();
  ON_CALL(*ssl, peerCertificatePresented()).WillByDefault(Return(true));
  const std::vector<std::string> local_uri_sans{"test://foo.com/be"};
  EXPECT_CALL(*ssl, uriSanLocalCertificate()).WillOnce(Return(local_uri_sans));
  std::string expected_sha("abcdefg");
  EXPECT_CALL(*ssl, sha256PeerCertificateDigest()).WillOnce(ReturnRef(expected_sha));
  const std::vector<std::string> peer_uri_sans{"test://foo.com/fe"};
  EXPECT_CALL(*ssl, uriSanPeerCertificate()).WillRepeatedly(Return(peer_uri_sans));
  std::string expected_pem("%3D%3Dabc%0Ade%3D");
  EXPECT_CALL(*ssl, urlEncodedPemEncodedPeerCertificate()).WillOnce(ReturnRef(expected_pem));
  std::string expected_chain_pem(expected_pem + "%3D%3Dlmn%0Aop%3D");
  EXPECT_CALL(*ssl, urlEncodedPemEncodedPeerCertificateChain())
      .WillOnce(ReturnRef(expected_chain_pem));
  std::vector<std::string> expected_dns = {"www.example.com"};
  EXPECT_CALL(*ssl, dnsSansPeerCertificate()).WillOnce(Return(expected_dns));
  ON_CALL(connection_, ssl()).WillByDefault(Return(ssl));
  ON_CALL(config_, forwardClientCert())
      .WillByDefault(Return(Http::ForwardClientCertType::AppendForward));
  std::vector<Http::ClientCertDetailsType> details = std::vector<Http::ClientCertDetailsType>();
  details.push_back(Http::ClientCertDetailsType::URI);
  details.push_back(Http::ClientCertDetailsType::Cert);
  details.push_back(Http::ClientCertDetailsType::Chain);
  details.push_back(Http::ClientCertDetailsType::DNS);
  ON_CALL(config_, setCurrentClientCertDetails()).WillByDefault(ReturnRef(details));
  TestRequestHeaderMapImpl headers{{"x-forwarded-client-cert", "By=test://foo.com/fe;"
                                                               "URI=test://bar.com/be;"
                                                               "DNS=test.com;DNS=test.com"}};

  EXPECT_EQ((MutateRequestRet{"10.0.0.3:50000", false, Tracing::Reason::NotTraceable}),
            callMutateRequestHeaders(headers, Protocol::Http2));
  EXPECT_TRUE(headers.has("x-forwarded-client-cert"));
  EXPECT_EQ(
      "By=test://foo.com/fe;URI=test://bar.com/be;DNS=test.com;DNS=test.com,"
      "By=test://foo.com/be;Hash=abcdefg;URI=test://foo.com/fe;"
      "Cert=\"%3D%3Dabc%0Ade%3D\";Chain=\"%3D%3Dabc%0Ade%3D%3D%3Dlmn%0Aop%3D\";DNS=www.example.com",
      headers.get_("x-forwarded-client-cert"));
}

// This test assumes the following scenario:
// The client identity is foo.com/fe, and the server (local) identity is foo.com/be. The client
// also sends the XFCC header with the authentication result of the previous hop, (bar.com/be
// calling foo.com/fe).
TEST_F(ConnectionManagerUtilityTest, MtlsAppendForwardClientCertLocalSanEmpty) {
  auto ssl = std::make_shared<NiceMock<Ssl::MockConnectionInfo>>();
  ON_CALL(*ssl, peerCertificatePresented()).WillByDefault(Return(true));
  EXPECT_CALL(*ssl, uriSanLocalCertificate()).WillOnce(Return(std::vector<std::string>()));
  std::string expected_sha("abcdefg");
  EXPECT_CALL(*ssl, sha256PeerCertificateDigest()).WillOnce(ReturnRef(expected_sha));
  const std::vector<std::string> peer_uri_sans{"test://foo.com/fe"};
  EXPECT_CALL(*ssl, uriSanPeerCertificate()).WillRepeatedly(Return(peer_uri_sans));
  ON_CALL(connection_, ssl()).WillByDefault(Return(ssl));
  ON_CALL(config_, forwardClientCert())
      .WillByDefault(Return(Http::ForwardClientCertType::AppendForward));
  std::vector<Http::ClientCertDetailsType> details = std::vector<Http::ClientCertDetailsType>();
  details.push_back(Http::ClientCertDetailsType::URI);
  ON_CALL(config_, setCurrentClientCertDetails()).WillByDefault(ReturnRef(details));
  TestRequestHeaderMapImpl headers{
      {"x-forwarded-client-cert", "By=test://foo.com/fe;Hash=xyz;URI=test://bar.com/be"}};

  EXPECT_EQ((MutateRequestRet{"10.0.0.3:50000", false, Tracing::Reason::NotTraceable}),
            callMutateRequestHeaders(headers, Protocol::Http2));
  EXPECT_TRUE(headers.has("x-forwarded-client-cert"));
  EXPECT_EQ("By=test://foo.com/fe;Hash=xyz;URI=test://bar.com/be,"
            "Hash=abcdefg;URI=test://foo.com/fe",
            headers.get_("x-forwarded-client-cert"));
}

// This test assumes the following scenario:
// The client identity is foo.com/fe, and the server (local) identity is foo.com/be. The client
// also sends the XFCC header with the authentication result of the previous hop, (bar.com/be
// calling foo.com/fe).
TEST_F(ConnectionManagerUtilityTest, MtlsSanitizeSetClientCert) {
  auto ssl = std::make_shared<NiceMock<Ssl::MockConnectionInfo>>();
  ON_CALL(*ssl, peerCertificatePresented()).WillByDefault(Return(true));
  const std::vector<std::string> local_uri_sans{"test://foo.com/be"};
  EXPECT_CALL(*ssl, uriSanLocalCertificate()).WillOnce(Return(local_uri_sans));
  std::string expected_sha("abcdefg");
  EXPECT_CALL(*ssl, sha256PeerCertificateDigest()).WillOnce(ReturnRef(expected_sha));
  std::string peer_subject("/C=US/ST=CA/L=San Francisco/OU=Lyft/CN=test.lyft.com");
  EXPECT_CALL(*ssl, subjectPeerCertificate()).WillOnce(ReturnRef(peer_subject));
  const std::vector<std::string> peer_uri_sans{"test://foo.com/fe"};
  EXPECT_CALL(*ssl, uriSanPeerCertificate()).WillRepeatedly(Return(peer_uri_sans));
  std::string expected_pem("abcde=");
  EXPECT_CALL(*ssl, urlEncodedPemEncodedPeerCertificate()).WillOnce(ReturnRef(expected_pem));
  std::string expected_chain_pem(expected_pem + "lmnop=");
  EXPECT_CALL(*ssl, urlEncodedPemEncodedPeerCertificateChain())
      .WillOnce(ReturnRef(expected_chain_pem));
  ON_CALL(connection_, ssl()).WillByDefault(Return(ssl));
  ON_CALL(config_, forwardClientCert())
      .WillByDefault(Return(Http::ForwardClientCertType::SanitizeSet));
  std::vector<Http::ClientCertDetailsType> details = std::vector<Http::ClientCertDetailsType>();
  details.push_back(Http::ClientCertDetailsType::Subject);
  details.push_back(Http::ClientCertDetailsType::URI);
  details.push_back(Http::ClientCertDetailsType::Cert);
  details.push_back(Http::ClientCertDetailsType::Chain);
  ON_CALL(config_, setCurrentClientCertDetails()).WillByDefault(ReturnRef(details));
  TestRequestHeaderMapImpl headers{
      {"x-forwarded-client-cert", "By=test://foo.com/fe;URI=test://bar.com/be"}};

  EXPECT_EQ((MutateRequestRet{"10.0.0.3:50000", false, Tracing::Reason::NotTraceable}),
            callMutateRequestHeaders(headers, Protocol::Http2));
  EXPECT_TRUE(headers.has("x-forwarded-client-cert"));
  EXPECT_EQ("By=test://foo.com/be;Hash=abcdefg;Subject=\"/C=US/ST=CA/L=San "
            "Francisco/OU=Lyft/CN=test.lyft.com\";URI=test://foo.com/"
            "fe;Cert=\"abcde=\";Chain=\"abcde=lmnop=\"",
            headers.get_("x-forwarded-client-cert"));
}

// This test assumes the following scenario:
// The client identity is foo.com/fe, and the server (local) identity is foo.com/be. The client
// also sends the XFCC header with the authentication result of the previous hop, (bar.com/be
// calling foo.com/fe).
TEST_F(ConnectionManagerUtilityTest, MtlsSanitizeSetClientCertPeerSanEmpty) {
  auto ssl = std::make_shared<NiceMock<Ssl::MockConnectionInfo>>();
  ON_CALL(*ssl, peerCertificatePresented()).WillByDefault(Return(true));
  const std::vector<std::string> local_uri_sans{"test://foo.com/be"};
  EXPECT_CALL(*ssl, uriSanLocalCertificate()).WillOnce(Return(local_uri_sans));
  std::string expected_sha("abcdefg");
  EXPECT_CALL(*ssl, sha256PeerCertificateDigest()).WillOnce(ReturnRef(expected_sha));
  std::string peer_subject = "/C=US/ST=CA/L=San Francisco/OU=Lyft/CN=test.lyft.com";
  EXPECT_CALL(*ssl, subjectPeerCertificate()).WillOnce(ReturnRef(peer_subject));
  EXPECT_CALL(*ssl, uriSanPeerCertificate()).WillRepeatedly(Return(std::vector<std::string>()));
  ON_CALL(connection_, ssl()).WillByDefault(Return(ssl));
  ON_CALL(config_, forwardClientCert())
      .WillByDefault(Return(Http::ForwardClientCertType::SanitizeSet));
  std::vector<Http::ClientCertDetailsType> details = std::vector<Http::ClientCertDetailsType>();
  details.push_back(Http::ClientCertDetailsType::Subject);
  details.push_back(Http::ClientCertDetailsType::URI);
  ON_CALL(config_, setCurrentClientCertDetails()).WillByDefault(ReturnRef(details));
  TestRequestHeaderMapImpl headers{
      {"x-forwarded-client-cert", "By=test://foo.com/fe;URI=test://bar.com/be"}};

  EXPECT_EQ((MutateRequestRet{"10.0.0.3:50000", false, Tracing::Reason::NotTraceable}),
            callMutateRequestHeaders(headers, Protocol::Http2));
  EXPECT_TRUE(headers.has("x-forwarded-client-cert"));
  EXPECT_EQ("By=test://foo.com/be;Hash=abcdefg;Subject=\"/C=US/ST=CA/L=San "
            "Francisco/OU=Lyft/CN=test.lyft.com\";URI=",
            headers.get_("x-forwarded-client-cert"));
}

// forward_only, append_forward and sanitize_set are only effective in mTLS connection.
TEST_F(ConnectionManagerUtilityTest, TlsSanitizeClientCertWhenForward) {
  auto ssl = std::make_shared<NiceMock<Ssl::MockConnectionInfo>>();
  ON_CALL(*ssl, peerCertificatePresented()).WillByDefault(Return(false));
  ON_CALL(connection_, ssl()).WillByDefault(Return(ssl));
  ON_CALL(config_, forwardClientCert())
      .WillByDefault(Return(Http::ForwardClientCertType::ForwardOnly));
  std::vector<Http::ClientCertDetailsType> details;
  ON_CALL(config_, setCurrentClientCertDetails()).WillByDefault(ReturnRef(details));
  TestRequestHeaderMapImpl headers{{"x-forwarded-client-cert", "By=test;URI=abc"}};

  EXPECT_EQ((MutateRequestRet{"10.0.0.3:50000", false, Tracing::Reason::NotTraceable}),
            callMutateRequestHeaders(headers, Protocol::Http2));
  EXPECT_FALSE(headers.has("x-forwarded-client-cert"));
}

// always_forward_only works regardless whether the connection is TLS/mTLS.
TEST_F(ConnectionManagerUtilityTest, TlsAlwaysForwardOnlyClientCert) {
  auto ssl = std::make_shared<NiceMock<Ssl::MockConnectionInfo>>();
  ON_CALL(*ssl, peerCertificatePresented()).WillByDefault(Return(false));
  ON_CALL(connection_, ssl()).WillByDefault(Return(ssl));
  ON_CALL(config_, forwardClientCert())
      .WillByDefault(Return(Http::ForwardClientCertType::AlwaysForwardOnly));
  std::vector<Http::ClientCertDetailsType> details;
  ON_CALL(config_, setCurrentClientCertDetails()).WillByDefault(ReturnRef(details));
  TestRequestHeaderMapImpl headers{
      {"x-forwarded-client-cert", "By=test://foo.com/fe;URI=test://bar.com/be"}};

  EXPECT_EQ((MutateRequestRet{"10.0.0.3:50000", false, Tracing::Reason::NotTraceable}),
            callMutateRequestHeaders(headers, Protocol::Http2));
  EXPECT_TRUE(headers.has("x-forwarded-client-cert"));
  EXPECT_EQ("By=test://foo.com/fe;URI=test://bar.com/be", headers.get_("x-forwarded-client-cert"));
}

// forward_only, append_forward and sanitize_set are only effective in mTLS connection.
TEST_F(ConnectionManagerUtilityTest, NonTlsSanitizeClientCertWhenForward) {
  ON_CALL(connection_, ssl()).WillByDefault(Return(nullptr));
  ON_CALL(config_, forwardClientCert())
      .WillByDefault(Return(Http::ForwardClientCertType::ForwardOnly));
  std::vector<Http::ClientCertDetailsType> details;
  ON_CALL(config_, setCurrentClientCertDetails()).WillByDefault(ReturnRef(details));
  TestRequestHeaderMapImpl headers{{"x-forwarded-client-cert", "By=test;URI=abc"}};

  EXPECT_EQ((MutateRequestRet{"10.0.0.3:50000", false, Tracing::Reason::NotTraceable}),
            callMutateRequestHeaders(headers, Protocol::Http2));
  EXPECT_FALSE(headers.has("x-forwarded-client-cert"));
}

// always_forward_only works regardless whether the connection is TLS/mTLS.
TEST_F(ConnectionManagerUtilityTest, NonTlsAlwaysForwardClientCert) {
  ON_CALL(connection_, ssl()).WillByDefault(Return(nullptr));
  ON_CALL(config_, forwardClientCert())
      .WillByDefault(Return(Http::ForwardClientCertType::AlwaysForwardOnly));
  std::vector<Http::ClientCertDetailsType> details;
  ON_CALL(config_, setCurrentClientCertDetails()).WillByDefault(ReturnRef(details));
  TestRequestHeaderMapImpl headers{
      {"x-forwarded-client-cert", "By=test://foo.com/fe;URI=test://bar.com/be"}};

  EXPECT_EQ((MutateRequestRet{"10.0.0.3:50000", false, Tracing::Reason::NotTraceable}),
            callMutateRequestHeaders(headers, Protocol::Http2));
  EXPECT_TRUE(headers.has("x-forwarded-client-cert"));
  EXPECT_EQ("By=test://foo.com/fe;URI=test://bar.com/be", headers.get_("x-forwarded-client-cert"));
}

// Sampling, global on.
TEST_F(ConnectionManagerUtilityTest, RandomSamplingWhenGlobalSet) {
  EXPECT_CALL(
      runtime_.snapshot_,
      featureEnabled("tracing.random_sampling", An<const envoy::type::v3::FractionalPercent&>(), _))
      .WillOnce(Return(true));
  EXPECT_CALL(
      runtime_.snapshot_,
      featureEnabled("tracing.global_enabled", An<const envoy::type::v3::FractionalPercent&>(), _))
      .WillOnce(Return(true));

  Http::TestRequestHeaderMapImpl request_headers{
      {"x-request-id", "125a4afb-6f55-44ba-ad80-413f09f48a28"}};
  EXPECT_CALL(*request_id_extension_,
              setTraceReason(testing::Ref(request_headers), Tracing::Reason::Sampling));
  callMutateRequestHeaders(request_headers, Protocol::Http2);

  EXPECT_EQ(Tracing::Reason::Sampling, request_id_extension_->getTraceReason(request_headers));
}

TEST_F(ConnectionManagerUtilityTest, SamplingWithoutRouteOverride) {
  EXPECT_CALL(
      runtime_.snapshot_,
      featureEnabled("tracing.random_sampling", An<const envoy::type::v3::FractionalPercent&>(), _))
      .WillOnce(Return(true));
  EXPECT_CALL(
      runtime_.snapshot_,
      featureEnabled("tracing.global_enabled", An<const envoy::type::v3::FractionalPercent&>(), _))
      .WillOnce(Return(true));

  Http::TestRequestHeaderMapImpl request_headers{
      {"x-request-id", "125a4afb-6f55-44ba-ad80-413f09f48a28"}};
  EXPECT_CALL(*request_id_extension_,
              setTraceReason(testing::Ref(request_headers), Tracing::Reason::Sampling));
  callMutateRequestHeaders(request_headers, Protocol::Http2);

  EXPECT_EQ(Tracing::Reason::Sampling, request_id_extension_->getTraceReason(request_headers));
}

TEST_F(ConnectionManagerUtilityTest, SamplingWithRouteOverride) {
  EXPECT_CALL(
      runtime_.snapshot_,
      featureEnabled("tracing.random_sampling", An<const envoy::type::v3::FractionalPercent&>(), _))
      .WillOnce(Return(false));

  NiceMock<Router::MockRouteTracing> tracingConfig;
  EXPECT_CALL(route_, tracingConfig()).WillRepeatedly(Return(&tracingConfig));
  const envoy::type::v3::FractionalPercent percent;
  EXPECT_CALL(tracingConfig, getClientSampling()).WillRepeatedly(ReturnRef(percent));
  EXPECT_CALL(tracingConfig, getRandomSampling()).WillRepeatedly(ReturnRef(percent));
  EXPECT_CALL(tracingConfig, getOverallSampling()).WillRepeatedly(ReturnRef(percent));

  Http::TestRequestHeaderMapImpl request_headers{
      {"x-request-id", "125a4afb-6f55-44ba-ad80-413f09f48a28"}};
  callMutateRequestHeaders(request_headers, Protocol::Http2);

  EXPECT_EQ(Tracing::Reason::NotTraceable, request_id_extension_->getTraceReason(request_headers));
}

// Sampling must not be done on client traced.
TEST_F(ConnectionManagerUtilityTest, SamplingMustNotBeDoneOnClientTraced) {
  EXPECT_CALL(
      runtime_.snapshot_,
      featureEnabled("tracing.random_sampling", An<const envoy::type::v3::FractionalPercent&>(), _))
      .Times(0);
  EXPECT_CALL(
      runtime_.snapshot_,
      featureEnabled("tracing.global_enabled", An<const envoy::type::v3::FractionalPercent&>(), _))
      .WillOnce(Return(true));

  // The x_request_id has TRACE_FORCED(a) set in the TRACE_BYTE_POSITION(14) character.
  Http::TestRequestHeaderMapImpl request_headers{
      {"x-request-id", "125a4afb-6f55-a4ba-ad80-413f09f48a28"}};
  EXPECT_CALL(*request_id_extension_, setTraceReason(_, _)).Times(0);
  callMutateRequestHeaders(request_headers, Protocol::Http2);

  EXPECT_EQ(Tracing::Reason::ServiceForced, request_id_extension_->getTraceReason(request_headers));
}

// Sampling, global off.
TEST_F(ConnectionManagerUtilityTest, NoTraceWhenSamplingSetButGlobalNotSet) {
  EXPECT_CALL(
      runtime_.snapshot_,
      featureEnabled("tracing.random_sampling", An<const envoy::type::v3::FractionalPercent&>(), _))
      .WillOnce(Return(true));
  EXPECT_CALL(
      runtime_.snapshot_,
      featureEnabled("tracing.global_enabled", An<const envoy::type::v3::FractionalPercent&>(), _))
      .WillOnce(Return(false));

  Http::TestRequestHeaderMapImpl request_headers{
      {"x-request-id", "125a4afb-6f55-44ba-ad80-413f09f48a28"}};
  EXPECT_CALL(*request_id_extension_,
              setTraceReason(testing::Ref(request_headers), Tracing::Reason::Sampling));
  EXPECT_CALL(*request_id_extension_,
              setTraceReason(testing::Ref(request_headers), Tracing::Reason::NotTraceable));
  callMutateRequestHeaders(request_headers, Protocol::Http2);

  EXPECT_EQ(Tracing::Reason::NotTraceable, request_id_extension_->getTraceReason(request_headers));
}

// Client, client enabled, global on.
TEST_F(ConnectionManagerUtilityTest, ClientSamplingWhenGlobalSet) {
  EXPECT_CALL(runtime_.snapshot_, featureEnabled("tracing.client_enabled",
                                                 An<const envoy::type::v3::FractionalPercent&>()))
      .WillOnce(Return(true));
  EXPECT_CALL(
      runtime_.snapshot_,
      featureEnabled("tracing.global_enabled", An<const envoy::type::v3::FractionalPercent&>(), _))
      .WillOnce(Return(true));

  Http::TestRequestHeaderMapImpl request_headers{
      {"x-client-trace-id", "f4dca0a9-12c7-4307-8002-969403baf480"},
      {"x-request-id", "125a4afb-6f55-44ba-ad80-413f09f48a28"}};
  EXPECT_CALL(*request_id_extension_,
              setTraceReason(testing::Ref(request_headers), Tracing::Reason::ClientForced));
  callMutateRequestHeaders(request_headers, Protocol::Http2);

  EXPECT_EQ(Tracing::Reason::ClientForced, request_id_extension_->getTraceReason(request_headers));
}

// Client, client disabled, global on.
TEST_F(ConnectionManagerUtilityTest, NoTraceWhenClientSamplingNotSetAndGlobalSet) {
  EXPECT_CALL(runtime_.snapshot_, featureEnabled("tracing.client_enabled",
                                                 An<const envoy::type::v3::FractionalPercent&>()))
      .WillOnce(Return(false));
  EXPECT_CALL(
      runtime_.snapshot_,
      featureEnabled("tracing.random_sampling", An<const envoy::type::v3::FractionalPercent&>(), _))
      .WillOnce(Return(false));

  Http::TestRequestHeaderMapImpl request_headers{
      {"x-client-trace-id", "f4dca0a9-12c7-4307-8002-969403baf480"},
      {"x-request-id", "125a4afb-6f55-44ba-ad80-413f09f48a28"}};
  EXPECT_CALL(*request_id_extension_, setTraceReason(_, _)).Times(0);
  callMutateRequestHeaders(request_headers, Protocol::Http2);

  EXPECT_EQ(Tracing::Reason::NotTraceable, request_id_extension_->getTraceReason(request_headers));
}

// Forced, global on.
TEST_F(ConnectionManagerUtilityTest, ForcedTracedWhenGlobalSet) {
  ON_CALL(config_, useRemoteAddress()).WillByDefault(Return(false));
  // Internal request, make traceable.
  TestRequestHeaderMapImpl headers{{"x-forwarded-for", "10.0.0.1"},
                                   {"x-request-id", "125a4afb-6f55-44ba-ad80-413f09f48a28"},
                                   {"x-envoy-force-trace", "true"}};
  EXPECT_CALL(random_, uuid()).Times(0);
  EXPECT_CALL(
      runtime_.snapshot_,
      featureEnabled("tracing.global_enabled", An<const envoy::type::v3::FractionalPercent&>(), _))
      .WillOnce(Return(true));
  EXPECT_CALL(*request_id_extension_,
              setTraceReason(testing::Ref(headers), Tracing::Reason::ServiceForced));

  EXPECT_EQ((MutateRequestRet{"10.0.0.1:0", true, Tracing::Reason::ServiceForced}),
            callMutateRequestHeaders(headers, Protocol::Http2));
  EXPECT_EQ(Tracing::Reason::ServiceForced, request_id_extension_->getTraceReason(headers));
}

// Forced, global off.
TEST_F(ConnectionManagerUtilityTest, NoTraceWhenForcedTracedButGlobalNotSet) {
  ON_CALL(config_, useRemoteAddress()).WillByDefault(Return(false));
  // Internal request, make traceable.
  TestRequestHeaderMapImpl headers{{"x-forwarded-for", "10.0.0.1"},
                                   {"x-request-id", "125a4afb-6f55-44ba-ad80-413f09f48a28"},
                                   {"x-envoy-force-trace", "true"}};
  EXPECT_CALL(random_, uuid()).Times(0);
  EXPECT_CALL(
      runtime_.snapshot_,
      featureEnabled("tracing.global_enabled", An<const envoy::type::v3::FractionalPercent&>(), _))
      .WillOnce(Return(false));
  EXPECT_CALL(*request_id_extension_,
              setTraceReason(testing::Ref(headers), Tracing::Reason::ServiceForced));
  EXPECT_CALL(*request_id_extension_,
              setTraceReason(testing::Ref(headers), Tracing::Reason::NotTraceable));

  EXPECT_EQ((MutateRequestRet{"10.0.0.1:0", true, Tracing::Reason::NotTraceable}),
            callMutateRequestHeaders(headers, Protocol::Http2));
  EXPECT_EQ(Tracing::Reason::NotTraceable, request_id_extension_->getTraceReason(headers));
}

// Forced, global on, broken uuid.
TEST_F(ConnectionManagerUtilityTest, NoTraceOnBrokenUuid) {
  Http::TestRequestHeaderMapImpl request_headers{{"x-envoy-force-trace", "true"},
                                                 {"x-request-id", "bb"}};
  EXPECT_CALL(*request_id_extension_, setTraceReason(_, _)).Times(0);
  callMutateRequestHeaders(request_headers, Protocol::Http2);

  EXPECT_EQ(Tracing::Reason::NotTraceable, request_id_extension_->getTraceReason(request_headers));
}

TEST_F(ConnectionManagerUtilityTest, RemovesProxyResponseHeaders) {
  Http::TestRequestHeaderMapImpl request_headers{{}};
  Http::TestResponseHeaderMapImpl response_headers{{"keep-alive", "timeout=60"},
                                                   {"proxy-connection", "proxy-header"}};
  EXPECT_CALL(*request_id_extension_, setTraceReason(_, _)).Times(0);
  ConnectionManagerUtility::mutateResponseHeaders(response_headers, &request_headers, config_, "");

  EXPECT_EQ(Tracing::Reason::NotTraceable, request_id_extension_->getTraceReason(request_headers));

  EXPECT_FALSE(response_headers.has("keep-alive"));
  EXPECT_FALSE(response_headers.has("proxy-connection"));
}

// maybeNormalizePath() returns true with an empty path.
TEST_F(ConnectionManagerUtilityTest, SanitizeEmptyPath) {
  ON_CALL(config_, shouldNormalizePath()).WillByDefault(Return(false));
  TestRequestHeaderMapImpl original_headers;

  TestRequestHeaderMapImpl header_map(original_headers);
  EXPECT_EQ(ConnectionManagerUtility::NormalizePathAction::Continue,
            ConnectionManagerUtility::maybeNormalizePath(header_map, config_));
  EXPECT_EQ(original_headers, header_map);
}

// maybeNormalizePath() does nothing by default.
TEST_F(ConnectionManagerUtilityTest, SanitizePathDefaultOff) {
  ON_CALL(config_, shouldNormalizePath()).WillByDefault(Return(false));
  TestRequestHeaderMapImpl original_headers;
  original_headers.setPath("/xyz/../a");

  TestRequestHeaderMapImpl header_map(original_headers);
  ConnectionManagerUtility::maybeNormalizePath(header_map, config_);
  EXPECT_EQ(original_headers, header_map);
}

// maybeNormalizePath() leaves already normal paths alone.
TEST_F(ConnectionManagerUtilityTest, SanitizePathNormalPath) {
  ON_CALL(config_, shouldNormalizePath()).WillByDefault(Return(true));
  TestRequestHeaderMapImpl original_headers;
  original_headers.setPath("/xyz");

  TestRequestHeaderMapImpl header_map(original_headers);
  ConnectionManagerUtility::maybeNormalizePath(header_map, config_);
  EXPECT_EQ(original_headers, header_map);
}

// maybeNormalizePath() normalizes relative paths.
TEST_F(ConnectionManagerUtilityTest, SanitizePathRelativePAth) {
  ON_CALL(config_, shouldNormalizePath()).WillByDefault(Return(true));
  TestRequestHeaderMapImpl original_headers;
  original_headers.setPath("/xyz/../abc");

  TestRequestHeaderMapImpl header_map(original_headers);
  ConnectionManagerUtility::maybeNormalizePath(header_map, config_);
  EXPECT_EQ(header_map.getPathValue(), "/abc");
}

// maybeNormalizePath() does not touch adjacent slashes by default.
TEST_F(ConnectionManagerUtilityTest, MergeSlashesDefaultOff) {
  ON_CALL(config_, shouldNormalizePath()).WillByDefault(Return(true));
  ON_CALL(config_, shouldMergeSlashes()).WillByDefault(Return(false));
  TestRequestHeaderMapImpl original_headers;
  original_headers.setPath("/xyz///abc");

  TestRequestHeaderMapImpl header_map(original_headers);
  ConnectionManagerUtility::maybeNormalizePath(header_map, config_);
  EXPECT_EQ(header_map.getPathValue(), "/xyz///abc");
}

// maybeNormalizePath() merges adjacent slashes.
TEST_F(ConnectionManagerUtilityTest, MergeSlashes) {
  ON_CALL(config_, shouldNormalizePath()).WillByDefault(Return(true));
  ON_CALL(config_, shouldMergeSlashes()).WillByDefault(Return(true));
  TestRequestHeaderMapImpl original_headers;
  original_headers.setPath("/xyz///abc");

  TestRequestHeaderMapImpl header_map(original_headers);
  ConnectionManagerUtility::maybeNormalizePath(header_map, config_);
  EXPECT_EQ(header_map.getPathValue(), "/xyz/abc");
}

// maybeNormalizePath() merges adjacent slashes if normalization if off.
TEST_F(ConnectionManagerUtilityTest, MergeSlashesWithoutNormalization) {
  ON_CALL(config_, shouldNormalizePath()).WillByDefault(Return(false));
  ON_CALL(config_, shouldMergeSlashes()).WillByDefault(Return(true));
  TestRequestHeaderMapImpl original_headers;
  original_headers.setPath("/xyz/..//abc");

  TestRequestHeaderMapImpl header_map(original_headers);
  ConnectionManagerUtility::maybeNormalizePath(header_map, config_);
  EXPECT_EQ(header_map.getPathValue(), "/xyz/../abc");
}

// maybeNormalizeHost() removes port part from host header.
TEST_F(ConnectionManagerUtilityTest, RemovePort) {
  ON_CALL(config_, stripPortType()).WillByDefault(Return(Http::StripPortType::MatchingHost));
  TestRequestHeaderMapImpl original_headers;
  original_headers.setHost("host:443");

  TestRequestHeaderMapImpl header_map(original_headers);
  ConnectionManagerUtility::maybeNormalizeHost(header_map, config_, 443);
  EXPECT_EQ(header_map.getHostValue(), "host");

  ON_CALL(config_, stripPortType()).WillByDefault(Return(Http::StripPortType::Any));
  TestRequestHeaderMapImpl original_headers_any;
  original_headers_any.setHost("host:9999");

  TestRequestHeaderMapImpl header_map_any(original_headers_any);
  ConnectionManagerUtility::maybeNormalizeHost(header_map_any, config_, 7777);
  EXPECT_EQ(header_map_any.getHostValue(), "host");

  ON_CALL(config_, stripPortType()).WillByDefault(Return(Http::StripPortType::None));
  TestRequestHeaderMapImpl original_headers_none;
  original_headers_none.setHost("host:9999");

  TestRequestHeaderMapImpl header_map_none(original_headers_none);
  ConnectionManagerUtility::maybeNormalizeHost(header_map_none, config_, 0);
  EXPECT_EQ(header_map_none.getHostValue(), "host:9999");
}

// maybeNormalizePath() does not touch escaped slashes when configured to KEEP_UNCHANGED.
TEST_F(ConnectionManagerUtilityTest, KeepEscapedSlashesWhenConfigured) {
  ON_CALL(config_, pathWithEscapedSlashesAction())
      .WillByDefault(Return(envoy::extensions::filters::network::http_connection_manager::v3::
                                HttpConnectionManager::KEEP_UNCHANGED));
  TestRequestHeaderMapImpl original_headers;
  original_headers.setPath("/xyz%2fabc%5Cqrt");

  TestRequestHeaderMapImpl header_map(original_headers);
  EXPECT_EQ(ConnectionManagerUtility::NormalizePathAction::Continue,
            ConnectionManagerUtility::maybeNormalizePath(header_map, config_));
  EXPECT_EQ(header_map.getPathValue(), "/xyz%2fabc%5Cqrt");
}

// maybeNormalizePath() returns REJECT if %2F or %5C was detected and configured to REJECT.
TEST_F(ConnectionManagerUtilityTest, RejectIfEscapedSlashesPresentAndConfiguredToReject) {
  ON_CALL(config_, pathWithEscapedSlashesAction())
      .WillByDefault(Return(envoy::extensions::filters::network::http_connection_manager::v3::
                                HttpConnectionManager::REJECT_REQUEST));
  TestRequestHeaderMapImpl original_headers;
  original_headers.setPath("/xyz%2F..//abc");

  TestRequestHeaderMapImpl header_map(original_headers);
  EXPECT_EQ(ConnectionManagerUtility::NormalizePathAction::Reject,
            ConnectionManagerUtility::maybeNormalizePath(header_map, config_));

  original_headers.setPath("/xyz%5c..//abc");
  header_map = original_headers;
  EXPECT_EQ(ConnectionManagerUtility::NormalizePathAction::Reject,
            ConnectionManagerUtility::maybeNormalizePath(header_map, config_));
}

// maybeNormalizePath() returns CONTINUE if escaped slashes were NOT present and configured to
// REJECT.
TEST_F(ConnectionManagerUtilityTest, RejectIfEscapedSlashesNotPresentAndConfiguredToReject) {
  ON_CALL(config_, pathWithEscapedSlashesAction())
      .WillByDefault(Return(envoy::extensions::filters::network::http_connection_manager::v3::
                                HttpConnectionManager::REJECT_REQUEST));
  TestRequestHeaderMapImpl original_headers;
  original_headers.setPath("/xyz%EA/abc");

  TestRequestHeaderMapImpl header_map(original_headers);
  EXPECT_EQ(ConnectionManagerUtility::NormalizePathAction::Continue,
            ConnectionManagerUtility::maybeNormalizePath(header_map, config_));
  EXPECT_EQ(header_map.getPathValue(), "/xyz%EA/abc");
}

// maybeNormalizePath() returns REDIRECT if escaped slashes were detected and configured to
// REDIRECT.
TEST_F(ConnectionManagerUtilityTest, RedirectIfEscapedSlashesPresentAndConfiguredToRedirect) {
  ON_CALL(config_, pathWithEscapedSlashesAction())
      .WillByDefault(Return(envoy::extensions::filters::network::http_connection_manager::v3::
                                HttpConnectionManager::UNESCAPE_AND_REDIRECT));
  TestRequestHeaderMapImpl original_headers;
  original_headers.setPath("/xyz%2F../%5cabc");

  TestRequestHeaderMapImpl header_map(original_headers);
  EXPECT_EQ(ConnectionManagerUtility::NormalizePathAction::Redirect,
            ConnectionManagerUtility::maybeNormalizePath(header_map, config_));
  EXPECT_EQ(header_map.getPathValue(), "/xyz/../\\abc");
}

// maybeNormalizePath() returns CONTINUE if escaped slashes were NOT present and configured to
// REDIRECT.
TEST_F(ConnectionManagerUtilityTest, ContinueIfEscapedSlashesNotFoundAndConfiguredToRedirect) {
  ON_CALL(config_, pathWithEscapedSlashesAction())
      .WillByDefault(Return(envoy::extensions::filters::network::http_connection_manager::v3::
                                HttpConnectionManager::UNESCAPE_AND_REDIRECT));
  TestRequestHeaderMapImpl original_headers;
  original_headers.setPath("/xyz%30..//abc");

  TestRequestHeaderMapImpl header_map(original_headers);
  EXPECT_EQ(ConnectionManagerUtility::NormalizePathAction::Continue,
            ConnectionManagerUtility::maybeNormalizePath(header_map, config_));
  EXPECT_EQ(header_map.getPathValue(), "/xyz%30..//abc");
}

// maybeNormalizePath() returns CONTINUE if escaped slashes were detected and configured to
// UNESCAPE_AND_FORWARD.
TEST_F(ConnectionManagerUtilityTest, ContinueIfEscapedSlashesPresentAndConfiguredToUnescape) {
  ON_CALL(config_, pathWithEscapedSlashesAction())
      .WillByDefault(Return(envoy::extensions::filters::network::http_connection_manager::v3::
                                HttpConnectionManager::UNESCAPE_AND_FORWARD));
  TestRequestHeaderMapImpl original_headers;
  original_headers.setPath("/xyz%2F../%5Cabc");

  TestRequestHeaderMapImpl header_map(original_headers);
  EXPECT_EQ(ConnectionManagerUtility::NormalizePathAction::Continue,
            ConnectionManagerUtility::maybeNormalizePath(header_map, config_));
  EXPECT_EQ(header_map.getPathValue(), "/xyz/../\\abc");
}

// maybeNormalizePath() performs both slash unescaping and Chromium URL normalization.
TEST_F(ConnectionManagerUtilityTest, UnescapeSlashesAndChromiumNormalization) {
  ON_CALL(config_, shouldNormalizePath()).WillByDefault(Return(true));
  ON_CALL(config_, pathWithEscapedSlashesAction())
      .WillByDefault(Return(envoy::extensions::filters::network::http_connection_manager::v3::
                                HttpConnectionManager::UNESCAPE_AND_FORWARD));
  TestRequestHeaderMapImpl original_headers;
  original_headers.setPath("/xyz%2f../%5Cabc");

  TestRequestHeaderMapImpl header_map(original_headers);
  EXPECT_EQ(ConnectionManagerUtility::NormalizePathAction::Continue,
            ConnectionManagerUtility::maybeNormalizePath(header_map, config_));
  // Chromium URL path normalization converts \ to /
  EXPECT_EQ(header_map.getPathValue(), "//abc");
}

// maybeNormalizePath() rejects request when chromium normalization fails after unescaping slashes.
TEST_F(ConnectionManagerUtilityTest, UnescapeSlashesRedirectAndChromiumNormalizationFailure) {
  ON_CALL(config_, shouldNormalizePath()).WillByDefault(Return(true));
  ON_CALL(config_, pathWithEscapedSlashesAction())
      .WillByDefault(Return(envoy::extensions::filters::network::http_connection_manager::v3::
                                HttpConnectionManager::UNESCAPE_AND_REDIRECT));
  TestRequestHeaderMapImpl original_headers;
  // %00 is an invalid sequence in URL path and causes path normalization to fail.
  original_headers.setPath("/xyz%2f../%5Cabc%00");

  TestRequestHeaderMapImpl header_map(original_headers);
  EXPECT_EQ(ConnectionManagerUtility::NormalizePathAction::Reject,
            ConnectionManagerUtility::maybeNormalizePath(header_map, config_));
}

// maybeNormalizePath() performs both unescaping and merging slashes when configured.
TEST_F(ConnectionManagerUtilityTest, UnescapeAndMergeSlashes) {
  ON_CALL(config_, shouldMergeSlashes()).WillByDefault(Return(true));
  ON_CALL(config_, pathWithEscapedSlashesAction())
      .WillByDefault(Return(envoy::extensions::filters::network::http_connection_manager::v3::
                                HttpConnectionManager::UNESCAPE_AND_REDIRECT));
  TestRequestHeaderMapImpl original_headers;
  original_headers.setPath("/xyz%2f/..//abc%5C%5c");

  TestRequestHeaderMapImpl header_map(original_headers);
  EXPECT_EQ(ConnectionManagerUtility::NormalizePathAction::Redirect,
            ConnectionManagerUtility::maybeNormalizePath(header_map, config_));
  // Envoy does not merge back slashes
  EXPECT_EQ(header_map.getPathValue(), "/xyz/../abc\\\\");
}

// maybeNormalizePath() performs all path transformations.
TEST_F(ConnectionManagerUtilityTest, AllNormalizations) {
  ON_CALL(config_, shouldNormalizePath()).WillByDefault(Return(true));
  ON_CALL(config_, shouldMergeSlashes()).WillByDefault(Return(true));
  ON_CALL(config_, pathWithEscapedSlashesAction())
      .WillByDefault(Return(envoy::extensions::filters::network::http_connection_manager::v3::
                                HttpConnectionManager::UNESCAPE_AND_FORWARD));
  TestRequestHeaderMapImpl original_headers;
  original_headers.setPath("/xyz%2f..%5c/%2Fabc");

  TestRequestHeaderMapImpl header_map(original_headers);
  EXPECT_EQ(ConnectionManagerUtility::NormalizePathAction::Continue,
            ConnectionManagerUtility::maybeNormalizePath(header_map, config_));
  EXPECT_EQ(header_map.getPathValue(), "/abc");
}

// maybeNormalizePath() redirects because of escaped slashes after all other transformations.
TEST_F(ConnectionManagerUtilityTest, RedirectAfterAllOtherNormalizations) {
  ON_CALL(config_, shouldNormalizePath()).WillByDefault(Return(true));
  ON_CALL(config_, shouldMergeSlashes()).WillByDefault(Return(true));
  ON_CALL(config_, pathWithEscapedSlashesAction())
      .WillByDefault(Return(envoy::extensions::filters::network::http_connection_manager::v3::
                                HttpConnectionManager::UNESCAPE_AND_REDIRECT));
  TestRequestHeaderMapImpl original_headers;
  original_headers.setPath("/xyz%2f..%5c/%2Fabc");

  TestRequestHeaderMapImpl header_map(original_headers);
  EXPECT_EQ(ConnectionManagerUtility::NormalizePathAction::Redirect,
            ConnectionManagerUtility::maybeNormalizePath(header_map, config_));
  EXPECT_EQ(header_map.getPathValue(), "/abc");
}

// test preserve_external_request_id true does not reset the passed requestId if passed
TEST_F(ConnectionManagerUtilityTest, PreserveExternalRequestId) {
  connection_.stream_info_.downstream_address_provider_->setRemoteAddress(
      std::make_shared<Network::Address::Ipv4Instance>("134.2.2.11"));
  ON_CALL(config_, useRemoteAddress()).WillByDefault(Return(true));
  ON_CALL(config_, preserveExternalRequestId()).WillByDefault(Return(true));
  TestRequestHeaderMapImpl headers{{"x-request-id", "my-request-id"},
                                   {"x-forwarded-for", "198.51.100.1"}};
  EXPECT_CALL(*request_id_extension_, set(testing::Ref(headers), false));
  EXPECT_CALL(*request_id_extension_, set(_, true)).Times(0);
  EXPECT_EQ((MutateRequestRet{"134.2.2.11:0", false, Tracing::Reason::NotTraceable}),
            callMutateRequestHeaders(headers, Protocol::Http2));
  EXPECT_CALL(random_, uuid()).Times(0);
  EXPECT_EQ("my-request-id", headers.get_("x-request-id"));
}

// test preserve_external_request_id true but generates new request id when not passed
TEST_F(ConnectionManagerUtilityTest, PreseverExternalRequestIdNoReqId) {
  connection_.stream_info_.downstream_address_provider_->setRemoteAddress(
      std::make_shared<Network::Address::Ipv4Instance>("134.2.2.11"));
  ON_CALL(config_, useRemoteAddress()).WillByDefault(Return(true));
  ON_CALL(config_, preserveExternalRequestId()).WillByDefault(Return(true));
  TestRequestHeaderMapImpl headers{{"x-forwarded-for", "198.51.100.1"}};
  EXPECT_CALL(*request_id_extension_, set(testing::Ref(headers), false));
  EXPECT_CALL(*request_id_extension_, set(_, true)).Times(0);
  EXPECT_EQ((MutateRequestRet{"134.2.2.11:0", false, Tracing::Reason::NotTraceable}),
            callMutateRequestHeaders(headers, Protocol::Http2));
  EXPECT_EQ(random_.uuid_, headers.get_(Headers::get().RequestId));
}

// test preserve_external_request_id true and no edge_request passing requestId should keep the
// requestID
TEST_F(ConnectionManagerUtilityTest, PreserveExternalRequestIdNoEdgeRequestKeepRequestId) {
  ON_CALL(config_, preserveExternalRequestId()).WillByDefault(Return(true));
  TestRequestHeaderMapImpl headers{{"x-request-id", "myReqId"}};
  EXPECT_CALL(*request_id_extension_, set(testing::Ref(headers), false));
  EXPECT_CALL(*request_id_extension_, set(_, true)).Times(0);
  callMutateRequestHeaders(headers, Protocol::Http2);
  EXPECT_EQ("myReqId", headers.get_(Headers::get().RequestId));
}

// test preserve_external_request_id true and no edge_request not passing requestId should generate
// new request id
TEST_F(ConnectionManagerUtilityTest, PreserveExternalRequestIdNoEdgeRequestGenerateNewRequestId) {
  ON_CALL(config_, preserveExternalRequestId()).WillByDefault(Return(true));
  TestRequestHeaderMapImpl headers;
  EXPECT_CALL(*request_id_extension_, set(testing::Ref(headers), false));
  EXPECT_CALL(*request_id_extension_, set(_, true)).Times(0);
  callMutateRequestHeaders(headers, Protocol::Http2);
  EXPECT_EQ(random_.uuid_, headers.get_(Headers::get().RequestId));
}

// test preserve_external_request_id false edge request generates new request id
TEST_F(ConnectionManagerUtilityTest, NoPreserveExternalRequestIdEdgeRequestGenerateRequestId) {
  ON_CALL(config_, preserveExternalRequestId()).WillByDefault(Return(false));
  connection_.stream_info_.downstream_address_provider_->setRemoteAddress(
      std::make_shared<Network::Address::Ipv4Instance>("134.2.2.11"));

  // with request id
  {
    ON_CALL(config_, useRemoteAddress()).WillByDefault(Return(true));
    TestRequestHeaderMapImpl headers{{"x-forwarded-for", "198.51.100.1"},
                                     {"x-request-id", "my-request-id"}};
    EXPECT_CALL(*request_id_extension_, set(testing::Ref(headers), true));
    EXPECT_CALL(*request_id_extension_, set(_, false)).Times(0);
    EXPECT_EQ((MutateRequestRet{"134.2.2.11:0", false, Tracing::Reason::NotTraceable}),
              callMutateRequestHeaders(headers, Protocol::Http2));
    EXPECT_EQ(random_.uuid_, headers.get_(Headers::get().RequestId));
  }

  // with no request id
  {
    TestRequestHeaderMapImpl headers{{"x-forwarded-for", "198.51.100.1"}};
    EXPECT_CALL(*request_id_extension_, set(testing::Ref(headers), true));
    EXPECT_CALL(*request_id_extension_, set(_, false)).Times(0);
    EXPECT_EQ((MutateRequestRet{"134.2.2.11:0", false, Tracing::Reason::NotTraceable}),
              callMutateRequestHeaders(headers, Protocol::Http2));
    EXPECT_EQ(random_.uuid_, headers.get_(Headers::get().RequestId));
  }
}

// test preserve_external_request_id false not edge request
TEST_F(ConnectionManagerUtilityTest, NoPreserveExternalRequestIdNoEdgeRequest) {
  ON_CALL(config_, preserveExternalRequestId()).WillByDefault(Return(false));

  // with no request id
  {
    TestRequestHeaderMapImpl headers;
    EXPECT_CALL(*request_id_extension_, set(testing::Ref(headers), false));
    EXPECT_CALL(*request_id_extension_, set(_, true)).Times(0);
    callMutateRequestHeaders(headers, Protocol::Http2);
    EXPECT_EQ(random_.uuid_, headers.get_(Headers::get().RequestId));
  }

  // with request id
  {
    TestRequestHeaderMapImpl headers{{"x-request-id", "my-request-id"}};
    EXPECT_CALL(*request_id_extension_, set(testing::Ref(headers), false));
    EXPECT_CALL(*request_id_extension_, set(_, true)).Times(0);
    callMutateRequestHeaders(headers, Protocol::Http2);
    EXPECT_EQ("my-request-id", headers.get_(Headers::get().RequestId));
  }
}

// Test detecting the original IP via a header (no rejection if it fails).
TEST_F(ConnectionManagerUtilityTest, OriginalIPDetectionExtension) {
  const std::string header_name = "x-cdn-detected-ip";
  auto detection_extension = getCustomHeaderExtension(header_name);
  const std::vector<Http::OriginalIPDetectionSharedPtr> extensions = {detection_extension};

  ON_CALL(config_, originalIpDetectionExtensions()).WillByDefault(ReturnRef(extensions));
  ON_CALL(config_, useRemoteAddress()).WillByDefault(Return(false));

  // Header is present.
  {
    TestRequestHeaderMapImpl headers{{header_name, "2.1.3.4"}};
    auto ret = callMutateRequestHeaders(headers, Protocol::Http11);
    EXPECT_EQ(ret.downstream_address_, "2.1.3.4:0");
    EXPECT_EQ(ret.reject_request_, absl::nullopt);
  }

  // Header missing -- fallbacks to default behavior.
  {
    TestRequestHeaderMapImpl headers;
    auto ret = callMutateRequestHeaders(headers, Protocol::Http11);
    EXPECT_EQ(ret.downstream_address_, "10.0.0.3:50000");
    EXPECT_EQ(ret.reject_request_, absl::nullopt);
  }
}

} // namespace Http
} // namespace Envoy<|MERGE_RESOLUTION|>--- conflicted
+++ resolved
@@ -106,16 +106,13 @@
     ON_CALL(config_, via()).WillByDefault(ReturnRef(via_));
     ON_CALL(config_, requestIDExtension())
         .WillByDefault(ReturnRef(request_id_extension_to_return_));
-<<<<<<< HEAD
+    ON_CALL(config_, pathWithEscapedSlashesAction())
+        .WillByDefault(Return(envoy::extensions::filters::network::http_connection_manager::v3::
+                                  HttpConnectionManager::KEEP_UNCHANGED));
 
     detection_extensions_.push_back(getXFFExtension(0));
     ON_CALL(config_, originalIpDetectionExtensions())
         .WillByDefault(ReturnRef(detection_extensions_));
-=======
-    ON_CALL(config_, pathWithEscapedSlashesAction())
-        .WillByDefault(Return(envoy::extensions::filters::network::http_connection_manager::v3::
-                                  HttpConnectionManager::KEEP_UNCHANGED));
->>>>>>> 24430325
   }
 
   struct MutateRequestRet {

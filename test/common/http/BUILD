--- conflicted
+++ resolved
@@ -53,11 +53,8 @@
         "//test/mocks/event:event_mocks",
         "//test/mocks/http:http_mocks",
         "//test/mocks/network:network_mocks",
-<<<<<<< HEAD
-        "//test/mocks/runtime:runtime_mocks",
-=======
+        "//test/mocks/runtime:runtime_mocks",
         "//test/mocks/ssl:ssl_mocks",
->>>>>>> e1962d76
         "//test/mocks/upstream:upstream_mocks",
         "//test/test_common:environment_lib",
         "//test/test_common:network_utility_lib",
@@ -85,6 +82,7 @@
         "//test/mocks/http:http_mocks",
         "//test/mocks/network:network_mocks",
         "//test/mocks/runtime:runtime_mocks",
+        "//test/test_common:test_runtime_lib",
     ],
 )
 
@@ -170,6 +168,7 @@
         "//test/mocks/tracing:tracing_mocks",
         "//test/mocks/upstream:upstream_mocks",
         "//test/test_common:simulated_time_system_lib",
+        "//test/test_common:test_runtime_lib",
         "@envoy_api//envoy/extensions/filters/network/http_connection_manager/v3:pkg_cc_proto",
     ],
 )

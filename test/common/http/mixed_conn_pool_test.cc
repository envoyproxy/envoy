#include <memory>

#include "common/http/mixed_conn_pool.h"
#include "common/http/utility.h"

#include "test/common/http/common.h"
#include "test/common/upstream/utility.h"
#include "test/mocks/common.h"
#include "test/mocks/event/mocks.h"
#include "test/mocks/http/stream_decoder.h"
#include "test/mocks/network/connection.h"
#include "test/mocks/runtime/mocks.h"
#include "test/mocks/upstream/cluster_info.h"
#include "test/test_common/simulated_time_system.h"
#include "test/test_common/utility.h"

#include "gmock/gmock.h"
#include "gtest/gtest.h"

using testing::Return;

namespace Envoy {
namespace Http {
namespace {

// TODO(alyssawilk) replace this with the MixedConnectionPool once it lands.
class ConnPoolImplForTest : public HttpConnPoolImplMixed {
public:
<<<<<<< HEAD
  ConnPoolImplForTest(Event::MockDispatcher& dispatcher, Random::RandomGenerator& random,
                      Upstream::ClusterInfoConstSharedPtr cluster)
      : HttpConnPoolImplMixed(dispatcher, random,
                              Upstream::makeTestHost(cluster, "tcp://127.0.0.1:9000"),
                              Upstream::ResourcePriority::Default, nullptr, nullptr) {}
=======
  ConnPoolImplForTest(Event::MockDispatcher& dispatcher, Upstream::ClusterConnectivityState& state,
                      Random::RandomGenerator& random, Upstream::ClusterInfoConstSharedPtr cluster)
      : HttpConnPoolImplBase(Upstream::makeTestHost(cluster, "tcp://127.0.0.1:9000"),
                             Upstream::ResourcePriority::Default, dispatcher, nullptr, nullptr,
                             random, state, {Http::Protocol::Http2, Http::Protocol::Http11}) {}

  Envoy::ConnectionPool::ActiveClientPtr instantiateActiveClient() override { return nullptr; }
  Http::Protocol protocol() const override { return Http::Protocol::Http2; }
  CodecClientPtr createCodecClient(Upstream::Host::CreateConnectionData&) override {
    return nullptr;
  }
>>>>>>> 8d629900
};

/**
 * Test fixture for a connection pool which can have HTTP/2 or HTTP/1.1 connections.
 */
class MixedConnPoolImplTest : public testing::Test {
public:
  MixedConnPoolImplTest()
      : conn_pool_(std::make_unique<ConnPoolImplForTest>(dispatcher_, state_, random_, cluster_)) {}

  ~MixedConnPoolImplTest() override {
    EXPECT_EQ("", TestUtility::nonZeroedGauges(cluster_->stats_store_.gauges()));
  }

  Upstream::ClusterConnectivityState state_;
  NiceMock<Event::MockDispatcher> dispatcher_;
  std::shared_ptr<Upstream::MockClusterInfo> cluster_{new NiceMock<Upstream::MockClusterInfo>()};
  std::unique_ptr<ConnPoolImplForTest> conn_pool_;
  NiceMock<Runtime::MockLoader> runtime_;
  NiceMock<Random::MockRandomGenerator> random_;
  NiceMock<Event::MockSchedulableCallback>* mock_upstream_ready_cb_;

  void testAlpnHandshake(absl::optional<Protocol> protocol);
};

TEST_F(MixedConnPoolImplTest, AlpnTest) {
  auto& fallback = conn_pool_->transportSocketOptions()->applicationProtocolFallback();
  ASSERT_EQ(2, fallback.size());
  EXPECT_EQ(fallback[0], Http::Utility::AlpnNames::get().Http2);
  EXPECT_EQ(fallback[1], Http::Utility::AlpnNames::get().Http11);
}

void MixedConnPoolImplTest::testAlpnHandshake(absl::optional<Protocol> protocol) {
  NiceMock<ConnPoolCallbacks> callbacks_;

  auto* connection = new NiceMock<Network::MockClientConnection>();
  EXPECT_CALL(dispatcher_, createClientConnection_(_, _, _, _)).WillOnce(Return(connection));
  NiceMock<MockResponseDecoder> decoder;
  conn_pool_->newStream(decoder, callbacks_);

  std::string next_protocol = "";
  if (protocol.has_value()) {
    next_protocol = (protocol.value() == Protocol::Http11 ? Http::Utility::AlpnNames::get().Http11
                                                          : Http::Utility::AlpnNames::get().Http2);
  }
  EXPECT_CALL(*connection, nextProtocol()).WillOnce(Return(next_protocol));

  connection->raiseEvent(Network::ConnectionEvent::Connected);
  if (!protocol.has_value()) {
    EXPECT_EQ(Protocol::Http11, conn_pool_->protocol());
  } else {
    EXPECT_EQ(protocol.value(), conn_pool_->protocol());
  }

  conn_pool_->drainConnections();
  connection->raiseEvent(Network::ConnectionEvent::RemoteClose);
  dispatcher_.clearDeferredDeleteList();
  conn_pool_.reset();
}

TEST_F(MixedConnPoolImplTest, BasicNoAlpnHandshake) { testAlpnHandshake({}); }

TEST_F(MixedConnPoolImplTest, Http1AlpnHandshake) { testAlpnHandshake(Protocol::Http11); }

TEST_F(MixedConnPoolImplTest, Http2AlpnHandshake) { testAlpnHandshake(Protocol::Http2); }

} // namespace
} // namespace Http
} // namespace Envoy<|MERGE_RESOLUTION|>--- conflicted
+++ resolved
@@ -23,28 +23,13 @@
 namespace Http {
 namespace {
 
-// TODO(alyssawilk) replace this with the MixedConnectionPool once it lands.
 class ConnPoolImplForTest : public HttpConnPoolImplMixed {
 public:
-<<<<<<< HEAD
-  ConnPoolImplForTest(Event::MockDispatcher& dispatcher, Random::RandomGenerator& random,
+  ConnPoolImplForTest(Event::MockDispatcher& dispatcher, Upstream::ClusterConnectivityState& state, Random::RandomGenerator& random,
                       Upstream::ClusterInfoConstSharedPtr cluster)
       : HttpConnPoolImplMixed(dispatcher, random,
                               Upstream::makeTestHost(cluster, "tcp://127.0.0.1:9000"),
-                              Upstream::ResourcePriority::Default, nullptr, nullptr) {}
-=======
-  ConnPoolImplForTest(Event::MockDispatcher& dispatcher, Upstream::ClusterConnectivityState& state,
-                      Random::RandomGenerator& random, Upstream::ClusterInfoConstSharedPtr cluster)
-      : HttpConnPoolImplBase(Upstream::makeTestHost(cluster, "tcp://127.0.0.1:9000"),
-                             Upstream::ResourcePriority::Default, dispatcher, nullptr, nullptr,
-                             random, state, {Http::Protocol::Http2, Http::Protocol::Http11}) {}
-
-  Envoy::ConnectionPool::ActiveClientPtr instantiateActiveClient() override { return nullptr; }
-  Http::Protocol protocol() const override { return Http::Protocol::Http2; }
-  CodecClientPtr createCodecClient(Upstream::Host::CreateConnectionData&) override {
-    return nullptr;
-  }
->>>>>>> 8d629900
+                              Upstream::ResourcePriority::Default, nullptr, nullptr, state) {}
 };
 
 /**

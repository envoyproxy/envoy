--- conflicted
+++ resolved
@@ -636,16 +636,11 @@
   inner_decoder->decodeHeaders(std::move(response_headers), true);
 
   conn_pool_->expectAndRunUpstreamReady();
-<<<<<<< HEAD
+  conn_pool_->expectEnableUpstreamReady();
   EXPECT_TRUE(
       callbacks2.outer_encoder_
           ->encodeHeaders(TestRequestHeaderMapImpl{{":path", "/"}, {":method", "GET"}}, true)
           .ok());
-=======
-  conn_pool_->expectEnableUpstreamReady();
-  callbacks2.outer_encoder_->encodeHeaders(
-      TestRequestHeaderMapImpl{{":path", "/"}, {":method", "GET"}}, true);
->>>>>>> 359def3d
   // N.B. clang_tidy insists that we use std::make_unique which can not infer std::initialize_list.
   response_headers = std::make_unique<TestResponseHeaderMapImpl>(
       std::initializer_list<std::pair<std::string, std::string>>{{":status", "200"}});
@@ -691,16 +686,10 @@
 
   // Finishing request 1 will schedule binding the connection to request 2.
   conn_pool_->expectEnableUpstreamReady();
-<<<<<<< HEAD
-
   EXPECT_TRUE(
       callbacks.outer_encoder_
           ->encodeHeaders(TestRequestHeaderMapImpl{{":path", "/"}, {":method", "GET"}}, true)
           .ok());
-=======
-  callbacks.outer_encoder_->encodeHeaders(
-      TestRequestHeaderMapImpl{{":path", "/"}, {":method", "GET"}}, true);
->>>>>>> 359def3d
   Http::ResponseHeaderMapPtr response_headers(new TestResponseHeaderMapImpl{{":status", "200"}});
   inner_decoder->decodeHeaders(std::move(response_headers), true);
 
@@ -717,16 +706,11 @@
   EXPECT_CALL(callbacks2.pool_ready_, ready());
   conn_pool_->test_clients_[0].connection_->raiseEvent(Network::ConnectionEvent::Connected);
 
-<<<<<<< HEAD
+  conn_pool_->expectEnableUpstreamReady();
   EXPECT_TRUE(
       callbacks2.outer_encoder_
           ->encodeHeaders(TestRequestHeaderMapImpl{{":path", "/"}, {":method", "GET"}}, true)
           .ok());
-=======
-  conn_pool_->expectEnableUpstreamReady();
-  callbacks2.outer_encoder_->encodeHeaders(
-      TestRequestHeaderMapImpl{{":path", "/"}, {":method", "GET"}}, true);
->>>>>>> 359def3d
   // N.B. clang_tidy insists that we use std::make_unique which can not infer std::initialize_list.
   response_headers = std::make_unique<TestResponseHeaderMapImpl>(
       std::initializer_list<std::pair<std::string, std::string>>{{":status", "200"}});

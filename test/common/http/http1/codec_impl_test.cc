#include <memory>
#include <string>

#include "envoy/buffer/buffer.h"
#include "envoy/event/dispatcher.h"
#include "envoy/http/codec.h"

#include "common/buffer/buffer_impl.h"
#include "common/http/exception.h"
#include "common/http/header_map_impl.h"
#include "common/http/http1/codec_impl.h"
#include "common/runtime/runtime_impl.h"

#include "test/mocks/buffer/mocks.h"
#include "test/mocks/http/mocks.h"
#include "test/mocks/network/mocks.h"
#include "test/test_common/logging.h"
#include "test/test_common/printers.h"
#include "test/test_common/test_runtime.h"

#include "gmock/gmock.h"
#include "gtest/gtest.h"

using testing::_;
using testing::AtLeast;
using testing::InSequence;
using testing::Invoke;
using testing::NiceMock;
using testing::Return;
using testing::ReturnRef;
using testing::StrictMock;

namespace Envoy {
namespace Http {
namespace Http1 {
namespace {
std::string createHeaderFragment(int num_headers) {
  // Create a header field with num_headers headers.
  std::string headers;
  for (int i = 0; i < num_headers; i++) {
    headers += "header" + std::to_string(i) + ": " + "\r\n";
  }
  return headers;
}
} // namespace

class Http1ServerConnectionImplTest : public testing::Test {
public:
  void initialize() {
    codec_ =
        std::make_unique<ServerConnectionImpl>(connection_, store_, callbacks_, codec_settings_,
                                               max_request_headers_kb_, max_request_headers_count_);
  }

  NiceMock<Network::MockConnection> connection_;
  NiceMock<Http::MockServerConnectionCallbacks> callbacks_;
  NiceMock<Http1Settings> codec_settings_;
  Http::ServerConnectionPtr codec_;

  void expectHeadersTest(Protocol p, bool allow_absolute_url, Buffer::OwnedImpl& buffer,
                         TestHeaderMapImpl& expected_headers);
<<<<<<< HEAD
  void expect400(Protocol p, bool allow_absolute_url, Buffer::OwnedImpl& buffer);
  void testRequestHeadersExceedLimit(std::string header_string);
  void testTrailersExceedLimit(std::string trailer_string, bool enable_trailers);
=======
  void expect400(Protocol p, bool allow_absolute_url, Buffer::OwnedImpl& buffer,
                 absl::string_view details = "");
  void testRequestHeadersExceedLimit(std::string header_string, absl::string_view details = "");
>>>>>>> 445d0ee4
  void testRequestHeadersAccepted(std::string header_string);
  // Used to test if trailers are decoded/encoded
  void expectTrailersTest(bool enable_trailers);

  // Send the request, and validate the received request headers.
  // Then send a response just to clean up.
  void sendAndValidateRequestAndSendResponse(absl::string_view raw_request,
                                             const TestHeaderMapImpl& expected_request_headers) {
    NiceMock<Http::MockStreamDecoder> decoder;
    Http::StreamEncoder* response_encoder = nullptr;
    EXPECT_CALL(callbacks_, newStream(_, _))
        .Times(1)
        .WillOnce(Invoke([&](Http::StreamEncoder& encoder, bool) -> Http::StreamDecoder& {
          response_encoder = &encoder;
          return decoder;
        }));
    EXPECT_CALL(decoder, decodeHeaders_(HeaderMapEqual(&expected_request_headers), true)).Times(1);
    Buffer::OwnedImpl buffer(raw_request);
    codec_->dispatch(buffer);
    EXPECT_EQ(0U, buffer.length());
    response_encoder->encodeHeaders(TestHeaderMapImpl{{":status", "200"}}, true);
  }

protected:
  uint32_t max_request_headers_kb_{Http::DEFAULT_MAX_REQUEST_HEADERS_KB};
  uint32_t max_request_headers_count_{Http::DEFAULT_MAX_HEADERS_COUNT};
  Stats::IsolatedStoreImpl store_;
};

void Http1ServerConnectionImplTest::expect400(Protocol p, bool allow_absolute_url,
                                              Buffer::OwnedImpl& buffer,
                                              absl::string_view details) {
  InSequence sequence;

  std::string output;
  ON_CALL(connection_, write(_, _)).WillByDefault(AddBufferToString(&output));

  if (allow_absolute_url) {
    codec_settings_.allow_absolute_url_ = allow_absolute_url;
    codec_ =
        std::make_unique<ServerConnectionImpl>(connection_, store_, callbacks_, codec_settings_,
                                               max_request_headers_kb_, max_request_headers_count_);
  }

  Http::MockStreamDecoder decoder;
  Http::StreamEncoder* response_encoder = nullptr;
  EXPECT_CALL(callbacks_, newStream(_, _))
      .WillOnce(Invoke([&](Http::StreamEncoder& encoder, bool) -> Http::StreamDecoder& {
        response_encoder = &encoder;
        return decoder;
      }));

  EXPECT_THROW(codec_->dispatch(buffer), CodecProtocolException);
  EXPECT_EQ("HTTP/1.1 400 Bad Request\r\ncontent-length: 0\r\nconnection: close\r\n\r\n", output);
  EXPECT_EQ(p, codec_->protocol());
  if (!details.empty()) {
    EXPECT_EQ(details, response_encoder->getStream().responseDetails());
  }
}

void Http1ServerConnectionImplTest::expectHeadersTest(Protocol p, bool allow_absolute_url,
                                                      Buffer::OwnedImpl& buffer,
                                                      TestHeaderMapImpl& expected_headers) {
  InSequence sequence;

  // Make a new 'codec' with the right settings
  if (allow_absolute_url) {
    codec_settings_.allow_absolute_url_ = allow_absolute_url;
    codec_ =
        std::make_unique<ServerConnectionImpl>(connection_, store_, callbacks_, codec_settings_,
                                               max_request_headers_kb_, max_request_headers_count_);
  }

  Http::MockStreamDecoder decoder;
  EXPECT_CALL(callbacks_, newStream(_, _)).WillOnce(ReturnRef(decoder));
  EXPECT_CALL(decoder, decodeHeaders_(HeaderMapEqual(&expected_headers), true)).Times(1);

  codec_->dispatch(buffer);
  EXPECT_EQ(0U, buffer.length());
  EXPECT_EQ(p, codec_->protocol());
}

<<<<<<< HEAD
void Http1ServerConnectionImplTest::expectTrailersTest(bool enable_trailers) {
  initialize();

  // Make a new 'codec' with the right settings
  if (enable_trailers) {
    codec_settings_.enable_trailers_ = enable_trailers;
    codec_ =
        std::make_unique<ServerConnectionImpl>(connection_, store_, callbacks_, codec_settings_,
                                               max_request_headers_kb_, max_request_headers_count_);
  }

  StrictMock<Http::MockStreamDecoder> decoder;
  EXPECT_CALL(callbacks_, newStream(_, _))
      .WillOnce(
          Invoke([&](Http::StreamEncoder&, bool) -> Http::StreamDecoder& { return decoder; }));

  EXPECT_CALL(decoder, decodeHeaders_(_, false));

  if (enable_trailers) {
    EXPECT_CALL(decoder, decodeData(_, false)).Times(AtLeast(1));
    EXPECT_CALL(decoder, decodeTrailers_).Times(1);
  } else {
    EXPECT_CALL(decoder, decodeData(_, false)).Times(AtLeast(1));
    EXPECT_CALL(decoder, decodeData(_, true));
  }

  Buffer::OwnedImpl buffer("POST / HTTP/1.1\r\ntransfer-encoding: chunked\r\n\r\nb\r\nHello "
                           "World\r\n0\r\nhello: world\r\nsecond: header\r\n\r\n");
  codec_->dispatch(buffer);
  EXPECT_EQ(0U, buffer.length());
}

void Http1ServerConnectionImplTest::testTrailersExceedLimit(std::string trailer_string,
                                                            bool enable_trailers) {
  initialize();
  // Make a new 'codec' with the right settings
  codec_settings_.enable_trailers_ = enable_trailers;
  codec_ =
      std::make_unique<ServerConnectionImpl>(connection_, store_, callbacks_, codec_settings_,
                                             max_request_headers_kb_, max_request_headers_count_);
  std::string exception_reason;
  NiceMock<Http::MockStreamDecoder> decoder;
  EXPECT_CALL(callbacks_, newStream(_, _))
      .WillOnce(
          Invoke([&](Http::StreamEncoder&, bool) -> Http::StreamDecoder& { return decoder; }));

  if (enable_trailers) {
    EXPECT_CALL(decoder, decodeHeaders_(_, false));
    EXPECT_CALL(decoder, decodeData(_, false)).Times(AtLeast(1));
  } else {
    EXPECT_CALL(decoder, decodeData(_, false)).Times(AtLeast(1));
    EXPECT_CALL(decoder, decodeData(_, true));
  }

  Buffer::OwnedImpl buffer("POST / HTTP/1.1\r\n"
                           "Host: host\r\n"
                           "Transfer-Encoding: chunked\r\n\r\n"
                           "4\r\n"
                           "body\r\n0\r\n");
  codec_->dispatch(buffer);
  buffer = Buffer::OwnedImpl(trailer_string + "\r\n\r\n");
  if (enable_trailers) {
    EXPECT_THROW_WITH_MESSAGE(codec_->dispatch(buffer), EnvoyException,
                              "trailers size exceeds limit");
  } else {
    // If trailers are not enabled, we expect Envoy to simply skip over the large
    // trailers as if nothing has happened!
    codec_->dispatch(buffer);
  }
}

void Http1ServerConnectionImplTest::testRequestHeadersExceedLimit(std::string header_string) {
=======
void Http1ServerConnectionImplTest::testRequestHeadersExceedLimit(std::string header_string,
                                                                  absl::string_view details) {
>>>>>>> 445d0ee4
  initialize();

  std::string exception_reason;
  NiceMock<Http::MockStreamDecoder> decoder;
  Http::StreamEncoder* response_encoder = nullptr;
  EXPECT_CALL(callbacks_, newStream(_, _))
      .WillOnce(Invoke([&](Http::StreamEncoder& encoder, bool) -> Http::StreamDecoder& {
        response_encoder = &encoder;
        return decoder;
      }));

  Buffer::OwnedImpl buffer("GET / HTTP/1.1\r\n");
  codec_->dispatch(buffer);
  buffer = Buffer::OwnedImpl(header_string + "\r\n");
  EXPECT_THROW_WITH_MESSAGE(codec_->dispatch(buffer), EnvoyException, "headers size exceeds limit");
  if (!details.empty()) {
    EXPECT_EQ(details, response_encoder->getStream().responseDetails());
  }
}

void Http1ServerConnectionImplTest::testRequestHeadersAccepted(std::string header_string) {
  initialize();

  NiceMock<Http::MockStreamDecoder> decoder;
  Http::StreamEncoder* response_encoder = nullptr;
  EXPECT_CALL(callbacks_, newStream(_, _))
      .WillOnce(Invoke([&](Http::StreamEncoder& encoder, bool) -> Http::StreamDecoder& {
        response_encoder = &encoder;
        return decoder;
      }));

  Buffer::OwnedImpl buffer("GET / HTTP/1.1\r\n");
  codec_->dispatch(buffer);
  buffer = Buffer::OwnedImpl(header_string + "\r\n");
  codec_->dispatch(buffer);
}

TEST_F(Http1ServerConnectionImplTest, EmptyHeader) {
  initialize();

  InSequence sequence;

  Http::MockStreamDecoder decoder;
  EXPECT_CALL(callbacks_, newStream(_, _)).WillOnce(ReturnRef(decoder));

  TestHeaderMapImpl expected_headers{
      {"Test", ""},
      {"Hello", "World"},
      {":path", "/"},
      {":method", "GET"},
  };
  EXPECT_CALL(decoder, decodeHeaders_(HeaderMapEqual(&expected_headers), true)).Times(1);

  Buffer::OwnedImpl buffer("GET / HTTP/1.1\r\nTest:\r\nHello: World\r\n\r\n");
  codec_->dispatch(buffer);
  EXPECT_EQ(0U, buffer.length());
}

TEST_F(Http1ServerConnectionImplTest, HostWithLWS) {
  initialize();

  TestHeaderMapImpl expected_headers{{":authority", "host"}, {":path", "/"}, {":method", "GET"}};

  // Regression test spaces before and after the host header value.
  sendAndValidateRequestAndSendResponse("GET / HTTP/1.1\r\nHost: host \r\n\r\n", expected_headers);

  // Regression test tabs before and after the host header value.
  sendAndValidateRequestAndSendResponse("GET / HTTP/1.1\r\nHost:	host	\r\n\r\n",
                                        expected_headers);

  // Regression test mixed spaces and tabs before and after the host header value.
  sendAndValidateRequestAndSendResponse(
      "GET / HTTP/1.1\r\nHost: 	 	  host		  	 \r\n\r\n", expected_headers);
}

TEST_F(Http1ServerConnectionImplTest, Http10) {
  initialize();

  InSequence sequence;

  Http::MockStreamDecoder decoder;
  EXPECT_CALL(callbacks_, newStream(_, _)).WillOnce(ReturnRef(decoder));

  TestHeaderMapImpl expected_headers{{":path", "/"}, {":method", "GET"}};
  EXPECT_CALL(decoder, decodeHeaders_(HeaderMapEqual(&expected_headers), true)).Times(1);

  Buffer::OwnedImpl buffer("GET / HTTP/1.0\r\n\r\n");
  codec_->dispatch(buffer);
  EXPECT_EQ(0U, buffer.length());
  EXPECT_EQ(Protocol::Http10, codec_->protocol());
}

TEST_F(Http1ServerConnectionImplTest, Http10AbsoluteNoOp) {
  initialize();

  TestHeaderMapImpl expected_headers{{":path", "/"}, {":method", "GET"}};
  Buffer::OwnedImpl buffer("GET / HTTP/1.0\r\n\r\n");
  expectHeadersTest(Protocol::Http10, true, buffer, expected_headers);
}

TEST_F(Http1ServerConnectionImplTest, Http10Absolute) {
  initialize();

  TestHeaderMapImpl expected_headers{
      {":authority", "www.somewhere.com"}, {":path", "/foobar"}, {":method", "GET"}};
  Buffer::OwnedImpl buffer("GET http://www.somewhere.com/foobar HTTP/1.0\r\n\r\n");
  expectHeadersTest(Protocol::Http10, true, buffer, expected_headers);
}

TEST_F(Http1ServerConnectionImplTest, Http10MultipleResponses) {
  initialize();

  Http::MockStreamDecoder decoder;
  // Send a full HTTP/1.0 request and proxy a response.
  {
    Buffer::OwnedImpl buffer(
        "GET /foobar HTTP/1.0\r\nHost: www.somewhere.com\r\nconnection: keep-alive\r\n\r\n");
    Http::StreamEncoder* response_encoder = nullptr;
    EXPECT_CALL(callbacks_, newStream(_, _))
        .WillOnce(Invoke([&](Http::StreamEncoder& encoder, bool) -> Http::StreamDecoder& {
          response_encoder = &encoder;
          return decoder;
        }));

    EXPECT_CALL(decoder, decodeHeaders_(_, true)).Times(1);
    codec_->dispatch(buffer);

    std::string output;
    ON_CALL(connection_, write(_, _)).WillByDefault(AddBufferToString(&output));
    TestHeaderMapImpl headers{{":status", "200"}};
    response_encoder->encodeHeaders(headers, true);
    EXPECT_EQ("HTTP/1.1 200 OK\r\ncontent-length: 0\r\n\r\n", output);
    EXPECT_EQ(Protocol::Http10, codec_->protocol());
  }

  // Now send an HTTP/1.1 request and make sure the protocol is tracked correctly.
  {
    TestHeaderMapImpl expected_headers{
        {":authority", "www.somewhere.com"}, {":path", "/foobar"}, {":method", "GET"}};
    Buffer::OwnedImpl buffer("GET /foobar HTTP/1.1\r\nHost: www.somewhere.com\r\n\r\n");

    Http::StreamEncoder* response_encoder = nullptr;
    EXPECT_CALL(callbacks_, newStream(_, _))
        .WillOnce(Invoke([&](Http::StreamEncoder& encoder, bool) -> Http::StreamDecoder& {
          response_encoder = &encoder;
          return decoder;
        }));
    EXPECT_CALL(decoder, decodeHeaders_(_, true)).Times(1);
    codec_->dispatch(buffer);
    EXPECT_EQ(Protocol::Http11, codec_->protocol());
  }
}

TEST_F(Http1ServerConnectionImplTest, Http11AbsolutePath1) {
  initialize();

  TestHeaderMapImpl expected_headers{
      {":authority", "www.somewhere.com"}, {":path", "/"}, {":method", "GET"}};
  Buffer::OwnedImpl buffer("GET http://www.somewhere.com/ HTTP/1.1\r\nHost: bah\r\n\r\n");
  expectHeadersTest(Protocol::Http11, true, buffer, expected_headers);
}

TEST_F(Http1ServerConnectionImplTest, Http11AbsolutePath2) {
  initialize();

  TestHeaderMapImpl expected_headers{
      {":authority", "www.somewhere.com"}, {":path", "/foo/bar"}, {":method", "GET"}};
  Buffer::OwnedImpl buffer("GET http://www.somewhere.com/foo/bar HTTP/1.1\r\nHost: bah\r\n\r\n");
  expectHeadersTest(Protocol::Http11, true, buffer, expected_headers);
}

TEST_F(Http1ServerConnectionImplTest, Http11AbsolutePathWithPort) {
  initialize();

  TestHeaderMapImpl expected_headers{
      {":authority", "www.somewhere.com:4532"}, {":path", "/foo/bar"}, {":method", "GET"}};
  Buffer::OwnedImpl buffer(
      "GET http://www.somewhere.com:4532/foo/bar HTTP/1.1\r\nHost: bah\r\n\r\n");
  expectHeadersTest(Protocol::Http11, true, buffer, expected_headers);
}

TEST_F(Http1ServerConnectionImplTest, Http11AbsoluteEnabledNoOp) {
  initialize();

  TestHeaderMapImpl expected_headers{
      {":authority", "bah"}, {":path", "/foo/bar"}, {":method", "GET"}};
  Buffer::OwnedImpl buffer("GET /foo/bar HTTP/1.1\r\nHost: bah\r\n\r\n");
  expectHeadersTest(Protocol::Http11, true, buffer, expected_headers);
}

TEST_F(Http1ServerConnectionImplTest, Http11InvalidRequest) {
  initialize();

  // Invalid because www.somewhere.com is not an absolute path nor an absolute url
  Buffer::OwnedImpl buffer("GET www.somewhere.com HTTP/1.1\r\nHost: bah\r\n\r\n");
  expect400(Protocol::Http11, true, buffer, "http1.codec_error");
}

TEST_F(Http1ServerConnectionImplTest, Http11InvalidTrailerPost) {
  initialize();

  std::string output;
  ON_CALL(connection_, write(_, _)).WillByDefault(AddBufferToString(&output));

  StrictMock<Http::MockStreamDecoder> decoder;
  EXPECT_CALL(callbacks_, newStream(_, _))
      .WillOnce(
          Invoke([&](Http::StreamEncoder&, bool) -> Http::StreamDecoder& { return decoder; }));

  EXPECT_CALL(decoder, decodeHeaders_(_, false));
  EXPECT_CALL(decoder, decodeData(_, false)).Times(AtLeast(1));

  Buffer::OwnedImpl buffer("POST / HTTP/1.1\r\n"
                           "Host: host\r\n"
                           "Transfer-Encoding: chunked\r\n\r\n"
                           "4\r\n"
                           "body\r\n0\r\n"
                           "badtrailer\r\n\r\n");
  EXPECT_THROW(codec_->dispatch(buffer), CodecProtocolException);
  EXPECT_EQ("HTTP/1.1 400 Bad Request\r\ncontent-length: 0\r\nconnection: close\r\n\r\n", output);
}

TEST_F(Http1ServerConnectionImplTest, Http11AbsolutePathNoSlash) {
  initialize();

  TestHeaderMapImpl expected_headers{
      {":authority", "www.somewhere.com"}, {":path", "/"}, {":method", "GET"}};
  Buffer::OwnedImpl buffer("GET http://www.somewhere.com HTTP/1.1\r\nHost: bah\r\n\r\n");
  expectHeadersTest(Protocol::Http11, true, buffer, expected_headers);
}

TEST_F(Http1ServerConnectionImplTest, Http11AbsolutePathBad) {
  initialize();

  Buffer::OwnedImpl buffer("GET * HTTP/1.1\r\nHost: bah\r\n\r\n");
  expect400(Protocol::Http11, true, buffer, "http1.invalid_url");
}

TEST_F(Http1ServerConnectionImplTest, Http11AbsolutePortTooLarge) {
  initialize();

  Buffer::OwnedImpl buffer("GET http://foobar.com:1000000 HTTP/1.1\r\nHost: bah\r\n\r\n");
  expect400(Protocol::Http11, true, buffer);
}

TEST_F(Http1ServerConnectionImplTest, SketchyConnectionHeader) {
  initialize();

  Buffer::OwnedImpl buffer(
      "GET / HTTP/1.1\r\nHost: bah\r\nConnection: a,b,c,d,e,f,g,h,i,j,k,l,m\r\n\r\n");
  expect400(Protocol::Http11, true, buffer, "http1.connection_header_rejected");
}

TEST_F(Http1ServerConnectionImplTest, Http11RelativeOnly) {
  initialize();

  TestHeaderMapImpl expected_headers{
      {":authority", "bah"}, {":path", "http://www.somewhere.com/"}, {":method", "GET"}};
  Buffer::OwnedImpl buffer("GET http://www.somewhere.com/ HTTP/1.1\r\nHost: bah\r\n\r\n");
  expectHeadersTest(Protocol::Http11, false, buffer, expected_headers);
}

TEST_F(Http1ServerConnectionImplTest, Http11Options) {
  initialize();

  TestHeaderMapImpl expected_headers{
      {":authority", "www.somewhere.com"}, {":path", "*"}, {":method", "OPTIONS"}};
  Buffer::OwnedImpl buffer("OPTIONS * HTTP/1.1\r\nHost: www.somewhere.com\r\n\r\n");
  expectHeadersTest(Protocol::Http11, true, buffer, expected_headers);
}

TEST_F(Http1ServerConnectionImplTest, SimpleGet) {
  initialize();

  InSequence sequence;

  Http::MockStreamDecoder decoder;
  EXPECT_CALL(callbacks_, newStream(_, _)).WillOnce(ReturnRef(decoder));

  TestHeaderMapImpl expected_headers{{":path", "/"}, {":method", "GET"}};
  EXPECT_CALL(decoder, decodeHeaders_(HeaderMapEqual(&expected_headers), true)).Times(1);

  Buffer::OwnedImpl buffer("GET / HTTP/1.1\r\n\r\n");
  codec_->dispatch(buffer);
  EXPECT_EQ(0U, buffer.length());
}

TEST_F(Http1ServerConnectionImplTest, BadRequestNoStream) {
  initialize();

  std::string output;
  ON_CALL(connection_, write(_, _)).WillByDefault(AddBufferToString(&output));

  Buffer::OwnedImpl buffer("bad");
  EXPECT_THROW(codec_->dispatch(buffer), CodecProtocolException);
  EXPECT_EQ("HTTP/1.1 400 Bad Request\r\ncontent-length: 0\r\nconnection: close\r\n\r\n", output);
}

// This behavior was observed during CVE-2019-18801 and helped to limit the
// scope of affected Envoy configurations.
TEST_F(Http1ServerConnectionImplTest, RejectInvalidMethod) {
  initialize();

  Http::MockStreamDecoder decoder;
  EXPECT_CALL(callbacks_, newStream(_, _)).WillOnce(ReturnRef(decoder));

  std::string output;
  ON_CALL(connection_, write(_, _)).WillByDefault(AddBufferToString(&output));

  Buffer::OwnedImpl buffer("BAD / HTTP/1.1\r\nHost: foo\r\n");
  EXPECT_THROW(codec_->dispatch(buffer), CodecProtocolException);
  EXPECT_EQ("HTTP/1.1 400 Bad Request\r\ncontent-length: 0\r\nconnection: close\r\n\r\n", output);
}

TEST_F(Http1ServerConnectionImplTest, BadRequestStartedStream) {
  initialize();

  std::string output;
  ON_CALL(connection_, write(_, _)).WillByDefault(AddBufferToString(&output));

  Http::MockStreamDecoder decoder;
  EXPECT_CALL(callbacks_, newStream(_, _)).WillOnce(ReturnRef(decoder));

  Buffer::OwnedImpl buffer("G");
  codec_->dispatch(buffer);

  Buffer::OwnedImpl buffer2("g");
  EXPECT_THROW(codec_->dispatch(buffer2), CodecProtocolException);
  EXPECT_EQ("HTTP/1.1 400 Bad Request\r\ncontent-length: 0\r\nconnection: close\r\n\r\n", output);
}

TEST_F(Http1ServerConnectionImplTest, HostHeaderTranslation) {
  initialize();

  InSequence sequence;

  Http::MockStreamDecoder decoder;
  EXPECT_CALL(callbacks_, newStream(_, _)).WillOnce(ReturnRef(decoder));

  TestHeaderMapImpl expected_headers{{":authority", "hello"}, {":path", "/"}, {":method", "GET"}};
  EXPECT_CALL(decoder, decodeHeaders_(HeaderMapEqual(&expected_headers), true)).Times(1);

  Buffer::OwnedImpl buffer("GET / HTTP/1.1\r\nHOST: hello\r\n\r\n");
  codec_->dispatch(buffer);
  EXPECT_EQ(0U, buffer.length());
}

// Ensures that requests with invalid HTTP header values are not rejected
// when the runtime guard is not enabled for the feature.
TEST_F(Http1ServerConnectionImplTest, HeaderInvalidCharsRuntimeGuard) {
  TestScopedRuntime scoped_runtime;
  // When the runtime-guarded feature is NOT enabled, invalid header values
  // should be accepted by the codec.
  Runtime::LoaderSingleton::getExisting()->mergeValues(
      {{"envoy.reloadable_features.strict_header_validation", "false"}});

  initialize();

  Http::MockStreamDecoder decoder;
  EXPECT_CALL(callbacks_, newStream(_, _)).WillOnce(ReturnRef(decoder));

  Buffer::OwnedImpl buffer(
      absl::StrCat("GET / HTTP/1.1\r\nHOST: h.com\r\nfoo: ", std::string(1, 3), "\r\n"));
  codec_->dispatch(buffer);
}

// Ensures that requests with invalid HTTP header values are properly rejected
// when the runtime guard is enabled for the feature.
TEST_F(Http1ServerConnectionImplTest, HeaderInvalidCharsRejection) {
  TestScopedRuntime scoped_runtime;
  // When the runtime-guarded feature is enabled, invalid header values
  // should result in a rejection.
  Runtime::LoaderSingleton::getExisting()->mergeValues(
      {{"envoy.reloadable_features.strict_header_validation", "true"}});

  initialize();

  Http::MockStreamDecoder decoder;
  Http::StreamEncoder* response_encoder = nullptr;
  EXPECT_CALL(callbacks_, newStream(_, _))
      .WillOnce(Invoke([&](Http::StreamEncoder& encoder, bool) -> Http::StreamDecoder& {
        response_encoder = &encoder;
        return decoder;
      }));
  Buffer::OwnedImpl buffer(
      absl::StrCat("GET / HTTP/1.1\r\nHOST: h.com\r\nfoo: ", std::string(1, 3), "\r\n"));
  EXPECT_THROW_WITH_MESSAGE(codec_->dispatch(buffer), CodecProtocolException,
                            "http/1.1 protocol error: header value contains invalid chars");
  EXPECT_EQ("http1.invalid_characters", response_encoder->getStream().responseDetails());
}

// Regression test for http-parser allowing embedded NULs in header values,
// verify we reject them.
TEST_F(Http1ServerConnectionImplTest, HeaderEmbeddedNulRejection) {
  TestScopedRuntime scoped_runtime;
  Runtime::LoaderSingleton::getExisting()->mergeValues(
      {{"envoy.reloadable_features.strict_header_validation", "false"}});
  initialize();

  InSequence sequence;

  Http::MockStreamDecoder decoder;
  EXPECT_CALL(callbacks_, newStream(_, _)).WillOnce(ReturnRef(decoder));

  Buffer::OwnedImpl buffer(
      absl::StrCat("GET / HTTP/1.1\r\nHOST: h.com\r\nfoo: bar", std::string(1, '\0'), "baz\r\n"));
  EXPECT_THROW_WITH_MESSAGE(codec_->dispatch(buffer), CodecProtocolException,
                            "http/1.1 protocol error: header value contains NUL");
}

// Mutate an HTTP GET with embedded NULs, this should always be rejected in some
// way (not necessarily with "head value contains NUL" though).
TEST_F(Http1ServerConnectionImplTest, HeaderMutateEmbeddedNul) {
  const std::string example_input = "GET / HTTP/1.1\r\nHOST: h.com\r\nfoo: barbaz\r\n";

  for (size_t n = 1; n < example_input.size(); ++n) {
    initialize();

    InSequence sequence;

    Http::MockStreamDecoder decoder;
    EXPECT_CALL(callbacks_, newStream(_, _)).WillOnce(ReturnRef(decoder));

    Buffer::OwnedImpl buffer(
        absl::StrCat(example_input.substr(0, n), std::string(1, '\0'), example_input.substr(n)));
    EXPECT_THROW_WITH_REGEX(codec_->dispatch(buffer), CodecProtocolException,
                            "http/1.1 protocol error:");
  }
}

// Mutate an HTTP GET with CR or LF. These can cause an exception or maybe
// result in a valid decodeHeaders(). In any case, the validHeaderString()
// ASSERTs should validate we never have any embedded CR or LF.
TEST_F(Http1ServerConnectionImplTest, HeaderMutateEmbeddedCRLF) {
  const std::string example_input = "GET / HTTP/1.1\r\nHOST: h.com\r\nfoo: barbaz\r\n";

  for (const char c : {'\r', '\n'}) {
    for (size_t n = 1; n < example_input.size(); ++n) {
      initialize();

      InSequence sequence;

      NiceMock<Http::MockStreamDecoder> decoder;
      EXPECT_CALL(callbacks_, newStream(_, _)).WillOnce(ReturnRef(decoder));

      Buffer::OwnedImpl buffer(
          absl::StrCat(example_input.substr(0, n), std::string(1, c), example_input.substr(n)));
      try {
        codec_->dispatch(buffer);
      } catch (CodecProtocolException&) {
      }
    }
  }
}

TEST_F(Http1ServerConnectionImplTest, CloseDuringHeadersComplete) {
  initialize();

  InSequence sequence;

  Http::MockStreamDecoder decoder;
  EXPECT_CALL(callbacks_, newStream(_, _)).WillOnce(ReturnRef(decoder));

  TestHeaderMapImpl expected_headers{{"content-length", "5"}, {":path", "/"}, {":method", "POST"}};
  EXPECT_CALL(decoder, decodeHeaders_(HeaderMapEqual(&expected_headers), false))
      .WillOnce(Invoke([&](Http::HeaderMapPtr&, bool) -> void {
        connection_.state_ = Network::Connection::State::Closing;
      }));
  EXPECT_CALL(decoder, decodeData(_, _)).Times(0);

  Buffer::OwnedImpl buffer("POST / HTTP/1.1\r\ncontent-length: 5\r\n\r\n12345");
  codec_->dispatch(buffer);
  EXPECT_NE(0U, buffer.length());
}

TEST_F(Http1ServerConnectionImplTest, PostWithContentLength) {
  initialize();

  InSequence sequence;

  Http::MockStreamDecoder decoder;
  EXPECT_CALL(callbacks_, newStream(_, _)).WillOnce(ReturnRef(decoder));

  TestHeaderMapImpl expected_headers{{"content-length", "5"}, {":path", "/"}, {":method", "POST"}};
  EXPECT_CALL(decoder, decodeHeaders_(HeaderMapEqual(&expected_headers), false)).Times(1);

  Buffer::OwnedImpl expected_data1("12345");
  EXPECT_CALL(decoder, decodeData(BufferEqual(&expected_data1), false)).Times(1);

  Buffer::OwnedImpl expected_data2;
  EXPECT_CALL(decoder, decodeData(BufferEqual(&expected_data2), true)).Times(1);

  Buffer::OwnedImpl buffer("POST / HTTP/1.1\r\ncontent-length: 5\r\n\r\n12345");
  codec_->dispatch(buffer);
  EXPECT_EQ(0U, buffer.length());
}

TEST_F(Http1ServerConnectionImplTest, HeaderOnlyResponse) {
  initialize();

  NiceMock<Http::MockStreamDecoder> decoder;
  Http::StreamEncoder* response_encoder = nullptr;
  EXPECT_CALL(callbacks_, newStream(_, _))
      .WillOnce(Invoke([&](Http::StreamEncoder& encoder, bool) -> Http::StreamDecoder& {
        response_encoder = &encoder;
        return decoder;
      }));

  Buffer::OwnedImpl buffer("GET / HTTP/1.1\r\n\r\n");
  codec_->dispatch(buffer);
  EXPECT_EQ(0U, buffer.length());

  std::string output;
  ON_CALL(connection_, write(_, _)).WillByDefault(AddBufferToString(&output));

  TestHeaderMapImpl headers{{":status", "200"}};
  response_encoder->encodeHeaders(headers, true);
  EXPECT_EQ("HTTP/1.1 200 OK\r\ncontent-length: 0\r\n\r\n", output);
}

// As with Http1ClientConnectionImplTest.LargeHeaderRequestEncode but validate
// the response encoder instead of request encoder.
TEST_F(Http1ServerConnectionImplTest, LargeHeaderResponseEncode) {
  initialize();

  NiceMock<Http::MockStreamDecoder> decoder;
  Http::StreamEncoder* response_encoder = nullptr;
  EXPECT_CALL(callbacks_, newStream(_, _))
      .WillOnce(Invoke([&](Http::StreamEncoder& encoder, bool) -> Http::StreamDecoder& {
        response_encoder = &encoder;
        return decoder;
      }));

  Buffer::OwnedImpl buffer("GET / HTTP/1.1\r\n\r\n");
  codec_->dispatch(buffer);
  EXPECT_EQ(0U, buffer.length());

  std::string output;
  ON_CALL(connection_, write(_, _)).WillByDefault(AddBufferToString(&output));

  const std::string long_header_value = std::string(79 * 1024, 'a');
  TestHeaderMapImpl headers{{":status", "200"}, {"foo", long_header_value}};
  response_encoder->encodeHeaders(headers, true);
  EXPECT_EQ("HTTP/1.1 200 OK\r\nfoo: " + long_header_value + "\r\ncontent-length: 0\r\n\r\n",
            output);
}

TEST_F(Http1ServerConnectionImplTest, HeaderOnlyResponseTrainProperHeaders) {
  codec_settings_.header_key_format_ = Http1Settings::HeaderKeyFormat::ProperCase;
  initialize();

  NiceMock<Http::MockStreamDecoder> decoder;
  Http::StreamEncoder* response_encoder = nullptr;
  EXPECT_CALL(callbacks_, newStream(_, _))
      .WillOnce(Invoke([&](Http::StreamEncoder& encoder, bool) -> Http::StreamDecoder& {
        response_encoder = &encoder;
        return decoder;
      }));

  Buffer::OwnedImpl buffer("GET / HTTP/1.1\r\n\r\n");
  codec_->dispatch(buffer);
  EXPECT_EQ(0U, buffer.length());

  std::string output;
  ON_CALL(connection_, write(_, _)).WillByDefault(AddBufferToString(&output));

  TestHeaderMapImpl headers{{":status", "200"}, {"some-header", "foo"}, {"some#header", "baz"}};
  response_encoder->encodeHeaders(headers, true);
  EXPECT_EQ("HTTP/1.1 200 OK\r\nSome-Header: foo\r\nSome#Header: baz\r\nContent-Length: 0\r\n\r\n",
            output);
}

TEST_F(Http1ServerConnectionImplTest, HeaderOnlyResponseWith204) {
  initialize();

  NiceMock<Http::MockStreamDecoder> decoder;
  Http::StreamEncoder* response_encoder = nullptr;
  EXPECT_CALL(callbacks_, newStream(_, _))
      .WillOnce(Invoke([&](Http::StreamEncoder& encoder, bool) -> Http::StreamDecoder& {
        response_encoder = &encoder;
        return decoder;
      }));

  Buffer::OwnedImpl buffer("GET / HTTP/1.1\r\n\r\n");
  codec_->dispatch(buffer);
  EXPECT_EQ(0U, buffer.length());

  std::string output;
  ON_CALL(connection_, write(_, _)).WillByDefault(AddBufferToString(&output));

  TestHeaderMapImpl headers{{":status", "204"}};
  response_encoder->encodeHeaders(headers, true);
  EXPECT_EQ("HTTP/1.1 204 No Content\r\n\r\n", output);
}

TEST_F(Http1ServerConnectionImplTest, HeaderOnlyResponseWith100Then200) {
  initialize();

  NiceMock<Http::MockStreamDecoder> decoder;
  Http::StreamEncoder* response_encoder = nullptr;
  EXPECT_CALL(callbacks_, newStream(_, _))
      .WillOnce(Invoke([&](Http::StreamEncoder& encoder, bool) -> Http::StreamDecoder& {
        response_encoder = &encoder;
        return decoder;
      }));

  Buffer::OwnedImpl buffer("GET / HTTP/1.1\r\n\r\n");
  codec_->dispatch(buffer);
  EXPECT_EQ(0U, buffer.length());

  std::string output;
  ON_CALL(connection_, write(_, _)).WillByDefault(AddBufferToString(&output));

  TestHeaderMapImpl continue_headers{{":status", "100"}};
  response_encoder->encode100ContinueHeaders(continue_headers);
  EXPECT_EQ("HTTP/1.1 100 Continue\r\n\r\n", output);
  output.clear();

  // Test the special case where we encode 100 headers (no content length may be
  // appended) then 200 headers (content length 0 will be appended).
  TestHeaderMapImpl headers{{":status", "200"}};
  response_encoder->encodeHeaders(headers, true);
  EXPECT_EQ("HTTP/1.1 200 OK\r\ncontent-length: 0\r\n\r\n", output);
}

TEST_F(Http1ServerConnectionImplTest, MetadataTest) {
  initialize();

  NiceMock<Http::MockStreamDecoder> decoder;
  Http::StreamEncoder* response_encoder = nullptr;
  EXPECT_CALL(callbacks_, newStream(_, _))
      .WillOnce(Invoke([&](Http::StreamEncoder& encoder, bool) -> Http::StreamDecoder& {
        response_encoder = &encoder;
        return decoder;
      }));
  Buffer::OwnedImpl buffer("GET / HTTP/1.1\r\n\r\n");
  codec_->dispatch(buffer);
  EXPECT_EQ(0U, buffer.length());

  MetadataMap metadata_map = {{"key", "value"}};
  MetadataMapPtr metadata_map_ptr = std::make_unique<MetadataMap>(metadata_map);
  MetadataMapVector metadata_map_vector;
  metadata_map_vector.push_back(std::move(metadata_map_ptr));
  response_encoder->encodeMetadata(metadata_map_vector);
  EXPECT_EQ(1, store_.counter("http1.metadata_not_supported_error").value());
}

TEST_F(Http1ServerConnectionImplTest, ChunkedResponse) {
  initialize();

  NiceMock<Http::MockStreamDecoder> decoder;
  Http::StreamEncoder* response_encoder = nullptr;
  EXPECT_CALL(callbacks_, newStream(_, _))
      .WillOnce(Invoke([&](Http::StreamEncoder& encoder, bool) -> Http::StreamDecoder& {
        response_encoder = &encoder;
        return decoder;
      }));

  Buffer::OwnedImpl buffer("GET / HTTP/1.1\r\n\r\n");
  codec_->dispatch(buffer);
  EXPECT_EQ(0U, buffer.length());

  std::string output;
  ON_CALL(connection_, write(_, _)).WillByDefault(AddBufferToString(&output));

  TestHeaderMapImpl headers{{":status", "200"}};
  response_encoder->encodeHeaders(headers, false);

  Buffer::OwnedImpl data("Hello World");
  response_encoder->encodeData(data, true);

  EXPECT_EQ("HTTP/1.1 200 OK\r\ntransfer-encoding: chunked\r\n\r\nb\r\nHello "
            "World\r\n0\r\n\r\n",
            output);
}

TEST_F(Http1ServerConnectionImplTest, ChunkedResponseWithTrailers) {
  codec_settings_.enable_trailers_ = true;
  initialize();
  NiceMock<Http::MockStreamDecoder> decoder;
  Http::StreamEncoder* response_encoder = nullptr;
  EXPECT_CALL(callbacks_, newStream(_, _))
      .WillOnce(Invoke([&](Http::StreamEncoder& encoder, bool) -> Http::StreamDecoder& {
        response_encoder = &encoder;
        return decoder;
      }));

  Buffer::OwnedImpl buffer("GET / HTTP/1.1\r\n\r\n");
  codec_->dispatch(buffer);
  EXPECT_EQ(0U, buffer.length());

  std::string output;
  ON_CALL(connection_, write(_, _)).WillByDefault(AddBufferToString(&output));

  TestHeaderMapImpl headers{{":status", "200"}};
  response_encoder->encodeHeaders(headers, false);

  Buffer::OwnedImpl data("Hello World");
  response_encoder->encodeData(data, false);

  TestHeaderMapImpl trailers{{"foo", "bar"}, {"foo", "baz"}};
  response_encoder->encodeTrailers(trailers);

  EXPECT_EQ("HTTP/1.1 200 OK\r\ntransfer-encoding: chunked\r\n\r\nb\r\nHello "
            "World\r\n0\r\nfoo: bar\r\nfoo: baz\r\n\r\n",
            output);
}

TEST_F(Http1ServerConnectionImplTest, ContentLengthResponse) {
  initialize();

  NiceMock<Http::MockStreamDecoder> decoder;
  Http::StreamEncoder* response_encoder = nullptr;
  EXPECT_CALL(callbacks_, newStream(_, _))
      .WillOnce(Invoke([&](Http::StreamEncoder& encoder, bool) -> Http::StreamDecoder& {
        response_encoder = &encoder;
        return decoder;
      }));

  Buffer::OwnedImpl buffer("GET / HTTP/1.1\r\n\r\n");
  codec_->dispatch(buffer);
  EXPECT_EQ(0U, buffer.length());

  std::string output;
  ON_CALL(connection_, write(_, _)).WillByDefault(AddBufferToString(&output));

  TestHeaderMapImpl headers{{":status", "200"}, {"content-length", "11"}};
  response_encoder->encodeHeaders(headers, false);

  Buffer::OwnedImpl data("Hello World");
  response_encoder->encodeData(data, true);
  EXPECT_EQ("HTTP/1.1 200 OK\r\ncontent-length: 11\r\n\r\nHello World", output);
}

TEST_F(Http1ServerConnectionImplTest, HeadRequestResponse) {
  initialize();

  NiceMock<Http::MockStreamDecoder> decoder;
  Http::StreamEncoder* response_encoder = nullptr;
  EXPECT_CALL(callbacks_, newStream(_, _))
      .WillOnce(Invoke([&](Http::StreamEncoder& encoder, bool) -> Http::StreamDecoder& {
        response_encoder = &encoder;
        return decoder;
      }));

  Buffer::OwnedImpl buffer("HEAD / HTTP/1.1\r\n\r\n");
  codec_->dispatch(buffer);
  EXPECT_EQ(0U, buffer.length());

  std::string output;
  ON_CALL(connection_, write(_, _)).WillByDefault(AddBufferToString(&output));

  TestHeaderMapImpl headers{{":status", "200"}, {"content-length", "5"}};
  response_encoder->encodeHeaders(headers, true);
  EXPECT_EQ("HTTP/1.1 200 OK\r\ncontent-length: 5\r\n\r\n", output);
}

TEST_F(Http1ServerConnectionImplTest, HeadChunkedRequestResponse) {
  initialize();

  NiceMock<Http::MockStreamDecoder> decoder;
  Http::StreamEncoder* response_encoder = nullptr;
  EXPECT_CALL(callbacks_, newStream(_, _))
      .WillOnce(Invoke([&](Http::StreamEncoder& encoder, bool) -> Http::StreamDecoder& {
        response_encoder = &encoder;
        return decoder;
      }));

  Buffer::OwnedImpl buffer("HEAD / HTTP/1.1\r\n\r\n");
  codec_->dispatch(buffer);
  EXPECT_EQ(0U, buffer.length());

  std::string output;
  ON_CALL(connection_, write(_, _)).WillByDefault(AddBufferToString(&output));

  TestHeaderMapImpl headers{{":status", "200"}};
  response_encoder->encodeHeaders(headers, true);
  EXPECT_EQ("HTTP/1.1 200 OK\r\ntransfer-encoding: chunked\r\n\r\n", output);
}

TEST_F(Http1ServerConnectionImplTest, DoubleRequest) {
  initialize();

  NiceMock<Http::MockStreamDecoder> decoder;
  Http::StreamEncoder* response_encoder = nullptr;
  EXPECT_CALL(callbacks_, newStream(_, _))
      .Times(2)
      .WillRepeatedly(Invoke([&](Http::StreamEncoder& encoder, bool) -> Http::StreamDecoder& {
        response_encoder = &encoder;
        return decoder;
      }));

  std::string request("GET / HTTP/1.1\r\n\r\n");
  Buffer::OwnedImpl buffer(request);
  buffer.add(request);

  codec_->dispatch(buffer);
  EXPECT_EQ(request.size(), buffer.length());

  response_encoder->encodeHeaders(TestHeaderMapImpl{{":status", "200"}}, true);

  codec_->dispatch(buffer);
  EXPECT_EQ(0U, buffer.length());
}

TEST_F(Http1ServerConnectionImplTest, RequestWithTrailersDropped) { expectTrailersTest(false); }

TEST_F(Http1ServerConnectionImplTest, RequestWithTrailersKept) { expectTrailersTest(true); }

TEST_F(Http1ServerConnectionImplTest, IgnoreUpgradeH2c) {
  initialize();

  TestHeaderMapImpl expected_headers{
      {":authority", "www.somewhere.com"}, {":path", "/"}, {":method", "GET"}};
  Buffer::OwnedImpl buffer(
      "GET http://www.somewhere.com/ HTTP/1.1\r\nConnection: "
      "Upgrade, HTTP2-Settings\r\nUpgrade: h2c\r\nHTTP2-Settings: token64\r\nHost: bah\r\n\r\n");
  expectHeadersTest(Protocol::Http11, true, buffer, expected_headers);
}

TEST_F(Http1ServerConnectionImplTest, IgnoreUpgradeH2cClose) {
  initialize();

  TestHeaderMapImpl expected_headers{{":authority", "www.somewhere.com"},
                                     {":path", "/"},
                                     {":method", "GET"},
                                     {"connection", "Close"}};
  Buffer::OwnedImpl buffer("GET http://www.somewhere.com/ HTTP/1.1\r\nConnection: "
                           "Upgrade, Close, HTTP2-Settings\r\nUpgrade: h2c\r\nHTTP2-Settings: "
                           "token64\r\nHost: bah\r\n\r\n");
  expectHeadersTest(Protocol::Http11, true, buffer, expected_headers);
}

TEST_F(Http1ServerConnectionImplTest, IgnoreUpgradeH2cCloseEtc) {
  initialize();

  TestHeaderMapImpl expected_headers{{":authority", "www.somewhere.com"},
                                     {":path", "/"},
                                     {":method", "GET"},
                                     {"connection", "Close,Etc"}};
  Buffer::OwnedImpl buffer("GET http://www.somewhere.com/ HTTP/1.1\r\nConnection: "
                           "Upgrade, Close, HTTP2-Settings, Etc\r\nUpgrade: h2c\r\nHTTP2-Settings: "
                           "token64\r\nHost: bah\r\n\r\n");
  expectHeadersTest(Protocol::Http11, true, buffer, expected_headers);
}

TEST_F(Http1ServerConnectionImplTest, UpgradeRequest) {
  initialize();

  InSequence sequence;
  NiceMock<Http::MockStreamDecoder> decoder;
  EXPECT_CALL(callbacks_, newStream(_, _)).WillOnce(ReturnRef(decoder));

  EXPECT_CALL(decoder, decodeHeaders_(_, false)).Times(1);
  Buffer::OwnedImpl buffer(
      "POST / HTTP/1.1\r\nConnection: upgrade\r\nUpgrade: foo\r\ncontent-length:5\r\n\r\n");
  codec_->dispatch(buffer);

  Buffer::OwnedImpl expected_data1("12345");
  Buffer::OwnedImpl body("12345");
  EXPECT_CALL(decoder, decodeData(BufferEqual(&expected_data1), false)).Times(1);
  codec_->dispatch(body);

  Buffer::OwnedImpl expected_data2("abcd");
  Buffer::OwnedImpl websocket_payload("abcd");
  EXPECT_CALL(decoder, decodeData(BufferEqual(&expected_data2), false)).Times(1);
  codec_->dispatch(websocket_payload);
}

TEST_F(Http1ServerConnectionImplTest, UpgradeRequestWithEarlyData) {
  initialize();

  InSequence sequence;
  NiceMock<Http::MockStreamDecoder> decoder;
  EXPECT_CALL(callbacks_, newStream(_, _)).WillOnce(ReturnRef(decoder));

  Buffer::OwnedImpl expected_data("12345abcd");
  EXPECT_CALL(decoder, decodeHeaders_(_, false)).Times(1);
  EXPECT_CALL(decoder, decodeData(BufferEqual(&expected_data), false)).Times(1);
  Buffer::OwnedImpl buffer("POST / HTTP/1.1\r\nConnection: upgrade\r\nUpgrade: "
                           "foo\r\ncontent-length:5\r\n\r\n12345abcd");
  codec_->dispatch(buffer);
}

TEST_F(Http1ServerConnectionImplTest, UpgradeRequestWithTEChunked) {
  initialize();

  InSequence sequence;
  NiceMock<Http::MockStreamDecoder> decoder;
  EXPECT_CALL(callbacks_, newStream(_, _)).WillOnce(ReturnRef(decoder));

  // Even with T-E chunked, the data should neither be inspected for (the not
  // present in this unit test) chunks, but simply passed through.
  Buffer::OwnedImpl expected_data("12345abcd");
  EXPECT_CALL(decoder, decodeHeaders_(_, false)).Times(1);
  EXPECT_CALL(decoder, decodeData(BufferEqual(&expected_data), false)).Times(1);
  Buffer::OwnedImpl buffer("POST / HTTP/1.1\r\nConnection: upgrade\r\nUpgrade: "
                           "foo\r\ntransfer-encoding: chunked\r\n\r\n12345abcd");
  codec_->dispatch(buffer);
}

TEST_F(Http1ServerConnectionImplTest, UpgradeRequestWithNoBody) {
  initialize();

  InSequence sequence;
  NiceMock<Http::MockStreamDecoder> decoder;
  EXPECT_CALL(callbacks_, newStream(_, _)).WillOnce(ReturnRef(decoder));

  // Make sure we avoid the deferred_end_stream_headers_ optimization for
  // requests-with-no-body.
  Buffer::OwnedImpl expected_data("abcd");
  EXPECT_CALL(decoder, decodeHeaders_(_, false)).Times(1);
  EXPECT_CALL(decoder, decodeData(BufferEqual(&expected_data), false)).Times(1);
  Buffer::OwnedImpl buffer(
      "GET / HTTP/1.1\r\nConnection: upgrade\r\nUpgrade: foo\r\ncontent-length: 0\r\n\r\nabcd");
  codec_->dispatch(buffer);
}

TEST_F(Http1ServerConnectionImplTest, WatermarkTest) {
  EXPECT_CALL(connection_, bufferLimit()).Times(1).WillOnce(Return(10));
  initialize();

  NiceMock<Http::MockStreamDecoder> decoder;
  Http::StreamEncoder* response_encoder = nullptr;
  EXPECT_CALL(callbacks_, newStream(_, _))
      .WillOnce(Invoke([&](Http::StreamEncoder& encoder, bool) -> Http::StreamDecoder& {
        response_encoder = &encoder;
        return decoder;
      }));

  Buffer::OwnedImpl buffer("GET / HTTP/1.1\r\n\r\n");
  codec_->dispatch(buffer);

  Http::MockStreamCallbacks stream_callbacks;
  response_encoder->getStream().addCallbacks(stream_callbacks);

  // Fake a call from the underlying Network::Connection and verify the stream is notified.
  EXPECT_CALL(stream_callbacks, onAboveWriteBufferHighWatermark());
  static_cast<ServerConnection*>(codec_.get())
      ->onUnderlyingConnectionAboveWriteBufferHighWatermark();

  EXPECT_CALL(stream_callbacks, onAboveWriteBufferHighWatermark());
  EXPECT_CALL(stream_callbacks, onBelowWriteBufferLowWatermark());
  TestHeaderMapImpl headers{{":status", "200"}};
  response_encoder->encodeHeaders(headers, false);

  // Fake out the underlying Network::Connection buffer being drained.
  EXPECT_CALL(stream_callbacks, onBelowWriteBufferLowWatermark());
  static_cast<ServerConnection*>(codec_.get())
      ->onUnderlyingConnectionBelowWriteBufferLowWatermark();
}

class Http1ClientConnectionImplTest : public testing::Test {
public:
  void initialize() {
    codec_ = std::make_unique<ClientConnectionImpl>(connection_, store_, callbacks_,
                                                    codec_settings_, max_response_headers_count_);
  }

  NiceMock<Network::MockConnection> connection_;
  NiceMock<Http::MockConnectionCallbacks> callbacks_;
  NiceMock<Http1Settings> codec_settings_;
  std::unique_ptr<ClientConnectionImpl> codec_;

protected:
  Stats::IsolatedStoreImpl store_;
  uint32_t max_response_headers_count_{Http::DEFAULT_MAX_HEADERS_COUNT};
};

TEST_F(Http1ClientConnectionImplTest, SimpleGet) {
  initialize();

  Http::MockStreamDecoder response_decoder;
  Http::StreamEncoder& request_encoder = codec_->newStream(response_decoder);

  std::string output;
  ON_CALL(connection_, write(_, _)).WillByDefault(AddBufferToString(&output));

  TestHeaderMapImpl headers{{":method", "GET"}, {":path", "/"}};
  request_encoder.encodeHeaders(headers, true);
  EXPECT_EQ("GET / HTTP/1.1\r\ncontent-length: 0\r\n\r\n", output);
}

TEST_F(Http1ClientConnectionImplTest, SimpleGetWithHeaderCasing) {
  codec_settings_.header_key_format_ = Http1Settings::HeaderKeyFormat::ProperCase;

  initialize();

  Http::MockStreamDecoder response_decoder;
  Http::StreamEncoder& request_encoder = codec_->newStream(response_decoder);

  std::string output;
  ON_CALL(connection_, write(_, _)).WillByDefault(AddBufferToString(&output));

  TestHeaderMapImpl headers{{":method", "GET"}, {":path", "/"}, {"my-custom-header", "hey"}};
  request_encoder.encodeHeaders(headers, true);
  EXPECT_EQ("GET / HTTP/1.1\r\nMy-Custom-Header: hey\r\nContent-Length: 0\r\n\r\n", output);
}

TEST_F(Http1ClientConnectionImplTest, HostHeaderTranslate) {
  initialize();

  Http::MockStreamDecoder response_decoder;
  Http::StreamEncoder& request_encoder = codec_->newStream(response_decoder);

  std::string output;
  ON_CALL(connection_, write(_, _)).WillByDefault(AddBufferToString(&output));

  TestHeaderMapImpl headers{{":method", "GET"}, {":path", "/"}, {":authority", "host"}};
  request_encoder.encodeHeaders(headers, true);
  EXPECT_EQ("GET / HTTP/1.1\r\nhost: host\r\ncontent-length: 0\r\n\r\n", output);
}

TEST_F(Http1ClientConnectionImplTest, Reset) {
  initialize();

  Http::MockStreamDecoder response_decoder;
  Http::StreamEncoder& request_encoder = codec_->newStream(response_decoder);

  Http::MockStreamCallbacks callbacks;
  request_encoder.getStream().addCallbacks(callbacks);
  EXPECT_CALL(callbacks, onResetStream(StreamResetReason::LocalReset, _));
  request_encoder.getStream().resetStream(StreamResetReason::LocalReset);
}

// Verify that we correctly enable reads on the connection when the final pipeline response is
// received.
TEST_F(Http1ClientConnectionImplTest, FlowControlReadDisabledReenable) {
  initialize();

  Http::MockStreamDecoder response_decoder;
  Http::StreamEncoder* request_encoder = &codec_->newStream(response_decoder);

  std::string output;
  ON_CALL(connection_, write(_, _)).WillByDefault(AddBufferToString(&output));

  // 1st pipeline request.
  TestHeaderMapImpl headers{{":method", "GET"}, {":path", "/"}, {":authority", "host"}};
  request_encoder->encodeHeaders(headers, true);
  EXPECT_EQ("GET / HTTP/1.1\r\nhost: host\r\ncontent-length: 0\r\n\r\n", output);
  output.clear();

  // 2nd pipeline request.
  request_encoder = &codec_->newStream(response_decoder);
  request_encoder->encodeHeaders(headers, false);
  Buffer::OwnedImpl empty;
  request_encoder->encodeData(empty, true);
  EXPECT_EQ("GET / HTTP/1.1\r\nhost: host\r\ntransfer-encoding: chunked\r\n\r\n0\r\n\r\n", output);

  // 1st response.
  EXPECT_CALL(response_decoder, decodeHeaders_(_, true));
  Buffer::OwnedImpl response("HTTP/1.1 503 Service Unavailable\r\nContent-Length: 0\r\n\r\n");
  codec_->dispatch(response);

  // Simulate the underlying connection being backed up. Ensure that it is
  // read-enabled when the final response completes.
  EXPECT_CALL(connection_, readEnabled())
      .Times(2)
      .WillOnce(Return(false))
      .WillRepeatedly(Return(true));
  EXPECT_CALL(connection_, readDisable(false));

  // 2nd response.
  EXPECT_CALL(response_decoder, decodeHeaders_(_, true));
  Buffer::OwnedImpl response2("HTTP/1.1 503 Service Unavailable\r\nContent-Length: 0\r\n\r\n");
  codec_->dispatch(response2);
}

TEST_F(Http1ClientConnectionImplTest, PrematureResponse) {
  initialize();

  Buffer::OwnedImpl response("HTTP/1.1 408 Request Timeout\r\nConnection: Close\r\n\r\n");
  EXPECT_THROW(codec_->dispatch(response), PrematureResponseException);
}

TEST_F(Http1ClientConnectionImplTest, EmptyBodyResponse503) {
  initialize();

  NiceMock<Http::MockStreamDecoder> response_decoder;
  Http::StreamEncoder& request_encoder = codec_->newStream(response_decoder);
  TestHeaderMapImpl headers{{":method", "GET"}, {":path", "/"}, {":authority", "host"}};
  request_encoder.encodeHeaders(headers, true);

  EXPECT_CALL(response_decoder, decodeHeaders_(_, true));
  Buffer::OwnedImpl response("HTTP/1.1 503 Service Unavailable\r\nContent-Length: 0\r\n\r\n");
  codec_->dispatch(response);
}

TEST_F(Http1ClientConnectionImplTest, EmptyBodyResponse200) {
  initialize();

  NiceMock<Http::MockStreamDecoder> response_decoder;
  Http::StreamEncoder& request_encoder = codec_->newStream(response_decoder);
  TestHeaderMapImpl headers{{":method", "GET"}, {":path", "/"}, {":authority", "host"}};
  request_encoder.encodeHeaders(headers, true);

  EXPECT_CALL(response_decoder, decodeHeaders_(_, true));
  Buffer::OwnedImpl response("HTTP/1.1 200 OK\r\nContent-Length: 0\r\n\r\n");
  codec_->dispatch(response);
}

TEST_F(Http1ClientConnectionImplTest, HeadRequest) {
  initialize();

  NiceMock<Http::MockStreamDecoder> response_decoder;
  Http::StreamEncoder& request_encoder = codec_->newStream(response_decoder);
  TestHeaderMapImpl headers{{":method", "HEAD"}, {":path", "/"}, {":authority", "host"}};
  request_encoder.encodeHeaders(headers, true);

  EXPECT_CALL(response_decoder, decodeHeaders_(_, true));
  Buffer::OwnedImpl response("HTTP/1.1 200 OK\r\nContent-Length: 20\r\n\r\n");
  codec_->dispatch(response);
}

TEST_F(Http1ClientConnectionImplTest, 204Response) {
  initialize();

  NiceMock<Http::MockStreamDecoder> response_decoder;
  Http::StreamEncoder& request_encoder = codec_->newStream(response_decoder);
  TestHeaderMapImpl headers{{":method", "GET"}, {":path", "/"}, {":authority", "host"}};
  request_encoder.encodeHeaders(headers, true);

  EXPECT_CALL(response_decoder, decodeHeaders_(_, true));
  Buffer::OwnedImpl response("HTTP/1.1 204 OK\r\nContent-Length: 20\r\n\r\n");
  codec_->dispatch(response);
}

TEST_F(Http1ClientConnectionImplTest, 100Response) {
  initialize();

  NiceMock<Http::MockStreamDecoder> response_decoder;
  Http::StreamEncoder& request_encoder = codec_->newStream(response_decoder);
  TestHeaderMapImpl headers{{":method", "GET"}, {":path", "/"}, {":authority", "host"}};
  request_encoder.encodeHeaders(headers, true);

  EXPECT_CALL(response_decoder, decode100ContinueHeaders_(_));
  EXPECT_CALL(response_decoder, decodeData(_, _)).Times(0);
  Buffer::OwnedImpl initial_response("HTTP/1.1 100 Continue\r\n\r\n");
  codec_->dispatch(initial_response);

  EXPECT_CALL(response_decoder, decodeHeaders_(_, false));
  EXPECT_CALL(response_decoder, decodeData(_, _)).Times(0);
  Buffer::OwnedImpl response("HTTP/1.1 200 OK\r\nContent-Length: 20\r\n\r\n");
  codec_->dispatch(response);
}

TEST_F(Http1ClientConnectionImplTest, BadEncodeParams) {
  initialize();

  NiceMock<Http::MockStreamDecoder> response_decoder;

  // Need to set :method and :path
  Http::StreamEncoder& request_encoder = codec_->newStream(response_decoder);
  EXPECT_THROW(request_encoder.encodeHeaders(TestHeaderMapImpl{{":path", "/"}}, true),
               CodecClientException);
  EXPECT_THROW(request_encoder.encodeHeaders(TestHeaderMapImpl{{":method", "GET"}}, true),
               CodecClientException);
}

TEST_F(Http1ClientConnectionImplTest, NoContentLengthResponse) {
  initialize();

  NiceMock<Http::MockStreamDecoder> response_decoder;
  Http::StreamEncoder& request_encoder = codec_->newStream(response_decoder);
  TestHeaderMapImpl headers{{":method", "GET"}, {":path", "/"}, {":authority", "host"}};
  request_encoder.encodeHeaders(headers, true);

  Buffer::OwnedImpl expected_data1("Hello World");
  EXPECT_CALL(response_decoder, decodeData(BufferEqual(&expected_data1), false));

  Buffer::OwnedImpl expected_data2;
  EXPECT_CALL(response_decoder, decodeData(BufferEqual(&expected_data2), true));

  Buffer::OwnedImpl response("HTTP/1.1 200 OK\r\n\r\nHello World");
  codec_->dispatch(response);

  Buffer::OwnedImpl empty;
  codec_->dispatch(empty);
}

TEST_F(Http1ClientConnectionImplTest, ResponseWithTrailers) {
  initialize();

  NiceMock<Http::MockStreamDecoder> response_decoder;
  Http::StreamEncoder& request_encoder = codec_->newStream(response_decoder);
  TestHeaderMapImpl headers{{":method", "GET"}, {":path", "/"}, {":authority", "host"}};
  request_encoder.encodeHeaders(headers, true);

  Buffer::OwnedImpl response("HTTP/1.1 200 OK\r\n\r\ntransfer-encoding: chunked\r\n\r\nb\r\nHello "
                             "World\r\n0\r\nhello: world\r\nsecond: header\r\n\r\n");
  codec_->dispatch(response);
  EXPECT_EQ(0UL, response.length());
}

TEST_F(Http1ClientConnectionImplTest, GiantPath) {
  initialize();

  NiceMock<Http::MockStreamDecoder> response_decoder;
  Http::StreamEncoder& request_encoder = codec_->newStream(response_decoder);
  TestHeaderMapImpl headers{
      {":method", "GET"}, {":path", "/" + std::string(16384, 'a')}, {":authority", "host"}};
  request_encoder.encodeHeaders(headers, true);

  EXPECT_CALL(response_decoder, decodeHeaders_(_, false));
  Buffer::OwnedImpl response("HTTP/1.1 200 OK\r\nContent-Length: 20\r\n\r\n");
  codec_->dispatch(response);
}

TEST_F(Http1ClientConnectionImplTest, UpgradeResponse) {
  initialize();

  InSequence s;

  NiceMock<Http::MockStreamDecoder> response_decoder;
  Http::StreamEncoder& request_encoder = codec_->newStream(response_decoder);
  TestHeaderMapImpl headers{{":method", "GET"}, {":path", "/"}, {":authority", "host"}};
  request_encoder.encodeHeaders(headers, true);

  // Send upgrade headers
  EXPECT_CALL(response_decoder, decodeHeaders_(_, false));
  Buffer::OwnedImpl response(
      "HTTP/1.1 200 OK\r\nContent-Length: 5\r\nConnection: upgrade\r\nUpgrade: websocket\r\n\r\n");
  codec_->dispatch(response);

  // Send body payload
  Buffer::OwnedImpl expected_data1("12345");
  Buffer::OwnedImpl body("12345");
  EXPECT_CALL(response_decoder, decodeData(BufferEqual(&expected_data1), false)).Times(1);
  codec_->dispatch(body);

  // Send websocket payload
  Buffer::OwnedImpl expected_data2("abcd");
  Buffer::OwnedImpl websocket_payload("abcd");
  EXPECT_CALL(response_decoder, decodeData(BufferEqual(&expected_data2), false)).Times(1);
  codec_->dispatch(websocket_payload);
}

// Same data as above, but make sure directDispatch immediately hands off any
// outstanding data.
TEST_F(Http1ClientConnectionImplTest, UpgradeResponseWithEarlyData) {
  initialize();

  InSequence s;

  NiceMock<Http::MockStreamDecoder> response_decoder;
  Http::StreamEncoder& request_encoder = codec_->newStream(response_decoder);
  TestHeaderMapImpl headers{{":method", "GET"}, {":path", "/"}, {":authority", "host"}};
  request_encoder.encodeHeaders(headers, true);

  // Send upgrade headers
  EXPECT_CALL(response_decoder, decodeHeaders_(_, false));
  Buffer::OwnedImpl expected_data("12345abcd");
  EXPECT_CALL(response_decoder, decodeData(BufferEqual(&expected_data), false)).Times(1);
  Buffer::OwnedImpl response("HTTP/1.1 200 OK\r\nContent-Length: 5\r\nConnection: "
                             "upgrade\r\nUpgrade: websocket\r\n\r\n12345abcd");
  codec_->dispatch(response);
}

TEST_F(Http1ClientConnectionImplTest, WatermarkTest) {
  EXPECT_CALL(connection_, bufferLimit()).Times(1).WillOnce(Return(10));
  initialize();

  InSequence s;

  NiceMock<Http::MockStreamDecoder> response_decoder;
  Http::StreamEncoder& request_encoder = codec_->newStream(response_decoder);
  Http::MockStreamCallbacks stream_callbacks;
  request_encoder.getStream().addCallbacks(stream_callbacks);

  // Fake a call from the underlying Network::Connection and verify the stream is notified.
  EXPECT_CALL(stream_callbacks, onAboveWriteBufferHighWatermark());
  static_cast<ClientConnection*>(codec_.get())
      ->onUnderlyingConnectionAboveWriteBufferHighWatermark();

  // Do a large write. This will result in the buffer temporarily going over the
  // high watermark and then draining.
  EXPECT_CALL(stream_callbacks, onAboveWriteBufferHighWatermark());
  EXPECT_CALL(stream_callbacks, onBelowWriteBufferLowWatermark());
  TestHeaderMapImpl headers{{":method", "GET"}, {":path", "/"}, {":authority", "host"}};
  request_encoder.encodeHeaders(headers, true);

  // Fake out the underlying Network::Connection buffer being drained.
  EXPECT_CALL(stream_callbacks, onBelowWriteBufferLowWatermark());
  static_cast<ClientConnection*>(codec_.get())
      ->onUnderlyingConnectionBelowWriteBufferLowWatermark();
}

// Regression test for https://github.com/envoyproxy/envoy/issues/3589. Upstream sends multiple
// responses to the same request. The request causes the write buffer to go above high
// watermark. When the 2nd response is received, we throw a premature response exception, and the
// caller attempts to close the connection. This causes the network connection to attempt to write
// pending data, even in the no flush scenario, which can cause us to go below low watermark
// which then raises callbacks for a stream that no longer exists.
TEST_F(Http1ClientConnectionImplTest, HighwatermarkMultipleResponses) {
  initialize();

  InSequence s;

  NiceMock<Http::MockStreamDecoder> response_decoder;
  Http::StreamEncoder& request_encoder = codec_->newStream(response_decoder);
  Http::MockStreamCallbacks stream_callbacks;
  request_encoder.getStream().addCallbacks(stream_callbacks);

  TestHeaderMapImpl headers{{":method", "GET"}, {":path", "/"}, {":authority", "host"}};
  request_encoder.encodeHeaders(headers, true);

  // Fake a call from the underlying Network::Connection and verify the stream is notified.
  EXPECT_CALL(stream_callbacks, onAboveWriteBufferHighWatermark());
  static_cast<ClientConnection*>(codec_.get())
      ->onUnderlyingConnectionAboveWriteBufferHighWatermark();

  EXPECT_CALL(response_decoder, decodeHeaders_(_, true));
  Buffer::OwnedImpl response("HTTP/1.1 200 OK\r\nContent-Length: 0\r\n\r\n");
  codec_->dispatch(response);

  Buffer::OwnedImpl response2("HTTP/1.1 400 Bad Request\r\nContent-Length: 0\r\n\r\n");
  EXPECT_THROW(codec_->dispatch(response2), PrematureResponseException);

  // Fake a call for going below the low watermark. Make sure no stream callbacks get called.
  EXPECT_CALL(stream_callbacks, onBelowWriteBufferLowWatermark()).Times(0);
  static_cast<ClientConnection*>(codec_.get())
      ->onUnderlyingConnectionBelowWriteBufferLowWatermark();
}

TEST_F(Http1ServerConnectionImplTest, LargeTrailersRejected) {
  // Default limit of 60 KiB
  std::string long_string = "big: " + std::string(60 * 1024, 'q') + "\r\n";
  testTrailersExceedLimit(long_string, true);
}

// Tests that the default limit for the number of request headers is 100.
TEST_F(Http1ServerConnectionImplTest, ManyTrailersRejected) {
  // Send a request with 101 headers.
  testTrailersExceedLimit(createHeaderFragment(101), true);
}

TEST_F(Http1ServerConnectionImplTest, LargeTrailersRejectedIgnored) {
  // Default limit of 60 KiB
  std::string long_string = "big: " + std::string(60 * 1024, 'q') + "\r\n";
  testTrailersExceedLimit(long_string, false);
}

// Tests that the default limit for the number of request headers is 100.
TEST_F(Http1ServerConnectionImplTest, ManyTrailersIgnored) {
  // Send a request with 101 headers.
  testTrailersExceedLimit(createHeaderFragment(101), false);
}

TEST_F(Http1ServerConnectionImplTest, LargeRequestHeadersRejected) {
  // Default limit of 60 KiB
  std::string long_string = "big: " + std::string(60 * 1024, 'q') + "\r\n";
  testRequestHeadersExceedLimit(long_string);
}

// Tests that the default limit for the number of request headers is 100.
TEST_F(Http1ServerConnectionImplTest, ManyRequestHeadersRejected) {
  // Send a request with 101 headers.
  testRequestHeadersExceedLimit(createHeaderFragment(101), "http1.too_many_headers");
}

TEST_F(Http1ServerConnectionImplTest, LargeRequestHeadersSplitRejected) {
  // Default limit of 60 KiB
  initialize();

  std::string exception_reason;
  NiceMock<Http::MockStreamDecoder> decoder;
  Http::StreamEncoder* response_encoder = nullptr;
  EXPECT_CALL(callbacks_, newStream(_, _))
      .WillOnce(Invoke([&](Http::StreamEncoder& encoder, bool) -> Http::StreamDecoder& {
        response_encoder = &encoder;
        return decoder;
      }));
  Buffer::OwnedImpl buffer("GET / HTTP/1.1\r\n");
  codec_->dispatch(buffer);

  std::string long_string = std::string(1024, 'q');
  for (int i = 0; i < 59; i++) {
    buffer = Buffer::OwnedImpl(fmt::format("big: {}\r\n", long_string));
    codec_->dispatch(buffer);
  }
  // the 60th 1kb header should induce overflow
  buffer = Buffer::OwnedImpl(fmt::format("big: {}\r\n", long_string));
  EXPECT_THROW_WITH_MESSAGE(codec_->dispatch(buffer), EnvoyException, "headers size exceeds limit");
  EXPECT_EQ("http1.headers_too_large", response_encoder->getStream().responseDetails());
}

// Tests that the 101th request header causes overflow with the default max number of request
// headers.
TEST_F(Http1ServerConnectionImplTest, ManyRequestHeadersSplitRejected) {
  // Default limit of 100.
  initialize();

  std::string exception_reason;
  NiceMock<Http::MockStreamDecoder> decoder;
  Http::StreamEncoder* response_encoder = nullptr;
  EXPECT_CALL(callbacks_, newStream(_, _))
      .WillOnce(Invoke([&](Http::StreamEncoder& encoder, bool) -> Http::StreamDecoder& {
        response_encoder = &encoder;
        return decoder;
      }));
  Buffer::OwnedImpl buffer("GET / HTTP/1.1\r\n");
  codec_->dispatch(buffer);

  // Dispatch 100 headers.
  buffer = Buffer::OwnedImpl(createHeaderFragment(100));
  codec_->dispatch(buffer);

  // The final 101th header should induce overflow.
  buffer = Buffer::OwnedImpl("header101:\r\n\r\n");
  EXPECT_THROW_WITH_MESSAGE(codec_->dispatch(buffer), EnvoyException, "headers size exceeds limit");
}

TEST_F(Http1ServerConnectionImplTest, LargeRequestHeadersAccepted) {
  max_request_headers_kb_ = 65;
  std::string long_string = "big: " + std::string(64 * 1024, 'q') + "\r\n";
  testRequestHeadersAccepted(long_string);
}

TEST_F(Http1ServerConnectionImplTest, LargeRequestHeadersAcceptedMaxConfigurable) {
  max_request_headers_kb_ = 96;
  std::string long_string = "big: " + std::string(95 * 1024, 'q') + "\r\n";
  testRequestHeadersAccepted(long_string);
}

// Tests that the number of request headers is configurable.
TEST_F(Http1ServerConnectionImplTest, ManyRequestHeadersAccepted) {
  max_request_headers_count_ = 150;
  // Create a request with 150 headers.
  testRequestHeadersAccepted(createHeaderFragment(150));
}

// Tests that response headers of 80 kB fails.
TEST_F(Http1ClientConnectionImplTest, LargeResponseHeadersRejected) {
  initialize();

  NiceMock<Http::MockStreamDecoder> response_decoder;
  Http::StreamEncoder& request_encoder = codec_->newStream(response_decoder);
  TestHeaderMapImpl headers{{":method", "GET"}, {":path", "/"}, {":authority", "host"}};
  request_encoder.encodeHeaders(headers, true);

  Buffer::OwnedImpl buffer("HTTP/1.1 200 OK\r\nContent-Length: 0\r\n");
  codec_->dispatch(buffer);
  std::string long_header = "big: " + std::string(80 * 1024, 'q') + "\r\n";
  buffer = Buffer::OwnedImpl(long_header);
  EXPECT_THROW_WITH_MESSAGE(codec_->dispatch(buffer), EnvoyException, "headers size exceeds limit");
}

// Tests that the size of response headers for HTTP/1 must be under 80 kB.
TEST_F(Http1ClientConnectionImplTest, LargeResponseHeadersAccepted) {
  initialize();

  NiceMock<Http::MockStreamDecoder> response_decoder;
  Http::StreamEncoder& request_encoder = codec_->newStream(response_decoder);
  TestHeaderMapImpl headers{{":method", "GET"}, {":path", "/"}, {":authority", "host"}};
  request_encoder.encodeHeaders(headers, true);

  Buffer::OwnedImpl buffer("HTTP/1.1 200 OK\r\nContent-Length: 0\r\n");
  codec_->dispatch(buffer);
  std::string long_header = "big: " + std::string(79 * 1024, 'q') + "\r\n";
  buffer = Buffer::OwnedImpl(long_header);
  codec_->dispatch(buffer);
}

// Regression test for CVE-2019-18801. Large method headers should not trigger
// ASSERTs or ASAN, which they previously did.
TEST_F(Http1ClientConnectionImplTest, LargeMethodRequestEncode) {
  initialize();

  NiceMock<Http::MockStreamDecoder> response_decoder;
  const std::string long_method = std::string(79 * 1024, 'a');
  Http::StreamEncoder& request_encoder = codec_->newStream(response_decoder);
  TestHeaderMapImpl headers{{":method", long_method}, {":path", "/"}, {":authority", "host"}};
  std::string output;
  ON_CALL(connection_, write(_, _)).WillByDefault(AddBufferToString(&output));
  request_encoder.encodeHeaders(headers, true);
  EXPECT_EQ(long_method + " / HTTP/1.1\r\nhost: host\r\ncontent-length: 0\r\n\r\n", output);
}

// As with LargeMethodEncode, but for the path header. This was not an issue
// in CVE-2019-18801, but the related code does explicit size calculations on
// both path and method (these are the two distinguished headers). So,
// belt-and-braces.
TEST_F(Http1ClientConnectionImplTest, LargePathRequestEncode) {
  initialize();

  NiceMock<Http::MockStreamDecoder> response_decoder;
  const std::string long_path = std::string(79 * 1024, '/');
  Http::StreamEncoder& request_encoder = codec_->newStream(response_decoder);
  TestHeaderMapImpl headers{{":method", "GET"}, {":path", long_path}, {":authority", "host"}};
  std::string output;
  ON_CALL(connection_, write(_, _)).WillByDefault(AddBufferToString(&output));
  request_encoder.encodeHeaders(headers, true);
  EXPECT_EQ("GET " + long_path + " HTTP/1.1\r\nhost: host\r\ncontent-length: 0\r\n\r\n", output);
}

// As with LargeMethodEncode, but for an arbitrary header. This was not an issue
// in CVE-2019-18801.
TEST_F(Http1ClientConnectionImplTest, LargeHeaderRequestEncode) {
  initialize();

  NiceMock<Http::MockStreamDecoder> response_decoder;
  Http::StreamEncoder& request_encoder = codec_->newStream(response_decoder);
  const std::string long_header_value = std::string(79 * 1024, 'a');
  TestHeaderMapImpl headers{
      {":method", "GET"}, {"foo", long_header_value}, {":path", "/"}, {":authority", "host"}};
  std::string output;
  ON_CALL(connection_, write(_, _)).WillByDefault(AddBufferToString(&output));
  request_encoder.encodeHeaders(headers, true);
  EXPECT_EQ("GET / HTTP/1.1\r\nhost: host\r\nfoo: " + long_header_value +
                "\r\ncontent-length: 0\r\n\r\n",
            output);
}

// Exception called when the number of response headers exceeds the default value of 100.
TEST_F(Http1ClientConnectionImplTest, ManyResponseHeadersRejected) {
  initialize();

  NiceMock<Http::MockStreamDecoder> response_decoder;
  Http::StreamEncoder& request_encoder = codec_->newStream(response_decoder);
  TestHeaderMapImpl headers{{":method", "GET"}, {":path", "/"}, {":authority", "host"}};
  request_encoder.encodeHeaders(headers, true);

  Buffer::OwnedImpl buffer("HTTP/1.1 200 OK\r\nContent-Length: 0\r\n");
  codec_->dispatch(buffer);
  buffer = Buffer::OwnedImpl(createHeaderFragment(101) + "\r\n");
  EXPECT_THROW_WITH_MESSAGE(codec_->dispatch(buffer), EnvoyException, "headers size exceeds limit");
}

// Tests that the number of response headers is configurable.
TEST_F(Http1ClientConnectionImplTest, ManyResponseHeadersAccepted) {
  max_response_headers_count_ = 152;

  initialize();

  NiceMock<Http::MockStreamDecoder> response_decoder;
  Http::StreamEncoder& request_encoder = codec_->newStream(response_decoder);
  TestHeaderMapImpl headers{{":method", "GET"}, {":path", "/"}, {":authority", "host"}};
  request_encoder.encodeHeaders(headers, true);

  Buffer::OwnedImpl buffer("HTTP/1.1 200 OK\r\nContent-Length: 0\r\n");
  codec_->dispatch(buffer);
  // Response already contains one header.
  buffer = Buffer::OwnedImpl(createHeaderFragment(150) + "\r\n");
  codec_->dispatch(buffer);
}

} // namespace Http1
} // namespace Http
} // namespace Envoy<|MERGE_RESOLUTION|>--- conflicted
+++ resolved
@@ -59,15 +59,10 @@
 
   void expectHeadersTest(Protocol p, bool allow_absolute_url, Buffer::OwnedImpl& buffer,
                          TestHeaderMapImpl& expected_headers);
-<<<<<<< HEAD
-  void expect400(Protocol p, bool allow_absolute_url, Buffer::OwnedImpl& buffer);
-  void testRequestHeadersExceedLimit(std::string header_string);
-  void testTrailersExceedLimit(std::string trailer_string, bool enable_trailers);
-=======
   void expect400(Protocol p, bool allow_absolute_url, Buffer::OwnedImpl& buffer,
                  absl::string_view details = "");
   void testRequestHeadersExceedLimit(std::string header_string, absl::string_view details = "");
->>>>>>> 445d0ee4
+  void testTrailersExceedLimit(std::string trailer_string, bool enable_trailers);
   void testRequestHeadersAccepted(std::string header_string);
   // Used to test if trailers are decoded/encoded
   void expectTrailersTest(bool enable_trailers);
@@ -150,7 +145,6 @@
   EXPECT_EQ(p, codec_->protocol());
 }
 
-<<<<<<< HEAD
 void Http1ServerConnectionImplTest::expectTrailersTest(bool enable_trailers) {
   initialize();
 
@@ -221,12 +215,8 @@
     codec_->dispatch(buffer);
   }
 }
-
-void Http1ServerConnectionImplTest::testRequestHeadersExceedLimit(std::string header_string) {
-=======
 void Http1ServerConnectionImplTest::testRequestHeadersExceedLimit(std::string header_string,
                                                                   absl::string_view details) {
->>>>>>> 445d0ee4
   initialize();
 
   std::string exception_reason;

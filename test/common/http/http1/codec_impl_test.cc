#include <memory>
#include <string>

#include "envoy/buffer/buffer.h"
#include "envoy/event/dispatcher.h"
#include "envoy/http/codec.h"

#include "common/buffer/buffer_impl.h"
#include "common/http/exception.h"
#include "common/http/header_map_impl.h"
#include "common/http/http1/codec_impl.h"
#include "common/http/http1/codec_impl_legacy.h"
#include "common/runtime/runtime_impl.h"

#include "test/common/stats/stat_test_utility.h"
#include "test/mocks/buffer/mocks.h"
#include "test/mocks/http/mocks.h"
#include "test/mocks/network/mocks.h"
#include "test/test_common/logging.h"
#include "test/test_common/printers.h"
#include "test/test_common/test_runtime.h"

#include "absl/strings/string_view.h"
#include "gmock/gmock.h"
#include "gtest/gtest.h"

using testing::_;
using testing::InSequence;
using testing::Invoke;
using testing::NiceMock;
using testing::Return;
using testing::ReturnRef;
using testing::StrictMock;

namespace Envoy {
namespace Http {
namespace {
std::string createHeaderFragment(int num_headers) {
  // Create a header field with num_headers headers.
  std::string headers;
  for (int i = 0; i < num_headers; i++) {
    headers += "header" + std::to_string(i) + ": " + "\r\n";
  }
  return headers;
}

Buffer::OwnedImpl createBufferWithNByteSlices(absl::string_view input, size_t max_slice_size) {
  Buffer::OwnedImpl buffer;
  for (size_t offset = 0; offset < input.size(); offset += max_slice_size) {
    buffer.appendSliceForTest(input.substr(offset, max_slice_size));
  }
  // Verify that the buffer contains the right number of slices.
  ASSERT(buffer.getRawSlices().size() == (input.size() + max_slice_size - 1) / max_slice_size);
  return buffer;
}
} // namespace

class Http1CodecTestBase {
protected:
  Http::Http1::CodecStats& http1CodecStats() {
    return Http::Http1::CodecStats::atomicGet(http1_codec_stats_, store_);
  }

  Stats::TestUtil::TestStore store_;
  Http::Http1::CodecStats::AtomicPtr http1_codec_stats_;
};

class Http1ServerConnectionImplTest : public Http1CodecTestBase,
                                      public testing::TestWithParam<bool> {
public:
  void initialize() {
    if (GetParam()) {
      codec_ = std::make_unique<Http1::ServerConnectionImpl>(
          connection_, http1CodecStats(), callbacks_, codec_settings_, max_request_headers_kb_,
          max_request_headers_count_, headers_with_underscores_action_);
    } else {
      codec_ = std::make_unique<Legacy::Http1::ServerConnectionImpl>(
          connection_, http1CodecStats(), callbacks_, codec_settings_, max_request_headers_kb_,
          max_request_headers_count_, headers_with_underscores_action_);
    }
  }

  NiceMock<Network::MockConnection> connection_;
  NiceMock<Http::MockServerConnectionCallbacks> callbacks_;
  NiceMock<Http1Settings> codec_settings_;
  Http::ServerConnectionPtr codec_;

  void expectHeadersTest(Protocol p, bool allow_absolute_url, Buffer::OwnedImpl& buffer,
                         TestRequestHeaderMapImpl& expected_headers);
  void expect400(Protocol p, bool allow_absolute_url, Buffer::OwnedImpl& buffer,
                 absl::string_view details = "");
  void testRequestHeadersExceedLimit(std::string header_string, absl::string_view details = "");
  void testTrailersExceedLimit(std::string trailer_string, bool enable_trailers);
  void testRequestHeadersAccepted(std::string header_string);
  // Used to test if trailers are decoded/encoded
  void expectTrailersTest(bool enable_trailers);

  // Send the request, and validate the received request headers.
  // Then send a response just to clean up.
  void
  sendAndValidateRequestAndSendResponse(absl::string_view raw_request,
                                        const TestRequestHeaderMapImpl& expected_request_headers) {
    Buffer::OwnedImpl buffer(raw_request);
    sendAndValidateRequestAndSendResponse(buffer, expected_request_headers);
  }

  void
  sendAndValidateRequestAndSendResponse(Buffer::Instance& buffer,
                                        const TestRequestHeaderMapImpl& expected_request_headers) {
    NiceMock<MockRequestDecoder> decoder;
    Http::ResponseEncoder* response_encoder = nullptr;
    EXPECT_CALL(callbacks_, newStream(_, _))
        .WillOnce(Invoke([&](ResponseEncoder& encoder, bool) -> RequestDecoder& {
          response_encoder = &encoder;
          return decoder;
        }));
    EXPECT_CALL(decoder, decodeHeaders_(HeaderMapEqual(&expected_request_headers), true));
    auto status = codec_->dispatch(buffer);
    EXPECT_TRUE(status.ok());
    EXPECT_EQ(0U, buffer.length());
    response_encoder->encodeHeaders(TestResponseHeaderMapImpl{{":status", "200"}}, true);
  }

protected:
  uint32_t max_request_headers_kb_{Http::DEFAULT_MAX_REQUEST_HEADERS_KB};
  uint32_t max_request_headers_count_{Http::DEFAULT_MAX_HEADERS_COUNT};
  envoy::config::core::v3::HttpProtocolOptions::HeadersWithUnderscoresAction
      headers_with_underscores_action_{envoy::config::core::v3::HttpProtocolOptions::ALLOW};
};

void Http1ServerConnectionImplTest::expect400(Protocol p, bool allow_absolute_url,
                                              Buffer::OwnedImpl& buffer,
                                              absl::string_view details) {
  InSequence sequence;

  if (allow_absolute_url) {
    codec_settings_.allow_absolute_url_ = allow_absolute_url;
    if (GetParam()) {
      codec_ = std::make_unique<Http1::ServerConnectionImpl>(
          connection_, http1CodecStats(), callbacks_, codec_settings_, max_request_headers_kb_,
          max_request_headers_count_, envoy::config::core::v3::HttpProtocolOptions::ALLOW);
    } else {
      codec_ = std::make_unique<Legacy::Http1::ServerConnectionImpl>(
          connection_, http1CodecStats(), callbacks_, codec_settings_, max_request_headers_kb_,
          max_request_headers_count_, envoy::config::core::v3::HttpProtocolOptions::ALLOW);
    }
  }

  MockRequestDecoder decoder;
  Http::ResponseEncoder* response_encoder = nullptr;
  EXPECT_CALL(callbacks_, newStream(_, _))
      .WillOnce(Invoke([&](ResponseEncoder& encoder, bool) -> RequestDecoder& {
        response_encoder = &encoder;
        return decoder;
      }));

  EXPECT_CALL(decoder, sendLocalReply(_, Http::Code::BadRequest, "Bad Request", _, _, _, _));
  auto status = codec_->dispatch(buffer);
  EXPECT_TRUE(isCodecProtocolError(status));
  EXPECT_EQ(p, codec_->protocol());
  if (!details.empty()) {
    EXPECT_EQ(details, response_encoder->getStream().responseDetails());
  }
}

void Http1ServerConnectionImplTest::expectHeadersTest(Protocol p, bool allow_absolute_url,
                                                      Buffer::OwnedImpl& buffer,
                                                      TestRequestHeaderMapImpl& expected_headers) {
  InSequence sequence;

  // Make a new 'codec' with the right settings
  if (allow_absolute_url) {
    codec_settings_.allow_absolute_url_ = allow_absolute_url;
    if (GetParam()) {
      codec_ = std::make_unique<Http1::ServerConnectionImpl>(
          connection_, http1CodecStats(), callbacks_, codec_settings_, max_request_headers_kb_,
          max_request_headers_count_, envoy::config::core::v3::HttpProtocolOptions::ALLOW);
    } else {
      codec_ = std::make_unique<Legacy::Http1::ServerConnectionImpl>(
          connection_, http1CodecStats(), callbacks_, codec_settings_, max_request_headers_kb_,
          max_request_headers_count_, envoy::config::core::v3::HttpProtocolOptions::ALLOW);
    }
  }

  MockRequestDecoder decoder;
  EXPECT_CALL(callbacks_, newStream(_, _)).WillOnce(ReturnRef(decoder));
  EXPECT_CALL(decoder, decodeHeaders_(HeaderMapEqual(&expected_headers), true));

  auto status = codec_->dispatch(buffer);
  EXPECT_TRUE(status.ok());
  EXPECT_EQ(0U, buffer.length());
  EXPECT_EQ(p, codec_->protocol());
}

void Http1ServerConnectionImplTest::expectTrailersTest(bool enable_trailers) {
  initialize();

  // Make a new 'codec' with the right settings
  if (enable_trailers) {
    codec_settings_.enable_trailers_ = enable_trailers;
    if (GetParam()) {
      codec_ = std::make_unique<Http1::ServerConnectionImpl>(
          connection_, http1CodecStats(), callbacks_, codec_settings_, max_request_headers_kb_,
          max_request_headers_count_, envoy::config::core::v3::HttpProtocolOptions::ALLOW);
    } else {
      codec_ = std::make_unique<Legacy::Http1::ServerConnectionImpl>(
          connection_, http1CodecStats(), callbacks_, codec_settings_, max_request_headers_kb_,
          max_request_headers_count_, envoy::config::core::v3::HttpProtocolOptions::ALLOW);
    }
  }

  InSequence sequence;
  StrictMock<MockRequestDecoder> decoder;
  EXPECT_CALL(callbacks_, newStream(_, _))
      .WillOnce(Invoke([&](ResponseEncoder&, bool) -> RequestDecoder& { return decoder; }));

  EXPECT_CALL(decoder, decodeHeaders_(_, false));

  Buffer::OwnedImpl expected_data("Hello World");
  if (enable_trailers) {
    // Verify that body data is delivered before trailers.
    EXPECT_CALL(decoder, decodeData(BufferEqual(&expected_data), false));
    EXPECT_CALL(decoder, decodeTrailers_);
  } else {
    EXPECT_CALL(decoder, decodeData(BufferEqual(&expected_data), false));
    EXPECT_CALL(decoder, decodeData(_, true));
  }

  Buffer::OwnedImpl buffer("POST / HTTP/1.1\r\ntransfer-encoding: chunked\r\n\r\n"
                           "6\r\nHello \r\n"
                           "5\r\nWorld\r\n"
                           "0\r\nhello: world\r\nsecond: header\r\n\r\n");
  auto status = codec_->dispatch(buffer);
  EXPECT_TRUE(status.ok());
  EXPECT_EQ(0U, buffer.length());
}

void Http1ServerConnectionImplTest::testTrailersExceedLimit(std::string trailer_string,
                                                            bool enable_trailers) {
  initialize();
  // Make a new 'codec' with the right settings
  codec_settings_.enable_trailers_ = enable_trailers;
  if (GetParam()) {
    codec_ = std::make_unique<Http1::ServerConnectionImpl>(
        connection_, http1CodecStats(), callbacks_, codec_settings_, max_request_headers_kb_,
        max_request_headers_count_, envoy::config::core::v3::HttpProtocolOptions::ALLOW);
  } else {
    codec_ = std::make_unique<Legacy::Http1::ServerConnectionImpl>(
        connection_, http1CodecStats(), callbacks_, codec_settings_, max_request_headers_kb_,
        max_request_headers_count_, envoy::config::core::v3::HttpProtocolOptions::ALLOW);
  }
  std::string exception_reason;
  NiceMock<MockRequestDecoder> decoder;
  EXPECT_CALL(callbacks_, newStream(_, _))
      .WillOnce(Invoke([&](ResponseEncoder&, bool) -> RequestDecoder& { return decoder; }));

  if (enable_trailers) {
    EXPECT_CALL(decoder, decodeHeaders_(_, false));
    EXPECT_CALL(decoder, decodeData(_, false));
  } else {
    EXPECT_CALL(decoder, decodeData(_, false));
    EXPECT_CALL(decoder, decodeData(_, true));
  }

  Buffer::OwnedImpl buffer("POST / HTTP/1.1\r\n"
                           "Host: host\r\n"
                           "Transfer-Encoding: chunked\r\n\r\n"
                           "4\r\n"
                           "body\r\n0\r\n");
  auto status = codec_->dispatch(buffer);
  EXPECT_TRUE(status.ok());
  buffer = Buffer::OwnedImpl(trailer_string);
  if (enable_trailers) {
    EXPECT_CALL(decoder, sendLocalReply(_, _, _, _, _, _, _));
    status = codec_->dispatch(buffer);
    EXPECT_TRUE(isCodecProtocolError(status));
    EXPECT_EQ(status.message(), "trailers size exceeds limit");
  } else {
    // If trailers are not enabled, we expect Envoy to simply skip over the large
    // trailers as if nothing has happened!
    status = codec_->dispatch(buffer);
    EXPECT_TRUE(status.ok());
  }
}
void Http1ServerConnectionImplTest::testRequestHeadersExceedLimit(std::string header_string,
                                                                  absl::string_view details) {
  initialize();

  std::string exception_reason;
  NiceMock<MockRequestDecoder> decoder;
  Http::ResponseEncoder* response_encoder = nullptr;
  EXPECT_CALL(callbacks_, newStream(_, _))
      .WillOnce(Invoke([&](ResponseEncoder& encoder, bool) -> RequestDecoder& {
        response_encoder = &encoder;
        return decoder;
      }));

  Buffer::OwnedImpl buffer("GET / HTTP/1.1\r\n");
  auto status = codec_->dispatch(buffer);
  EXPECT_TRUE(status.ok());
  buffer = Buffer::OwnedImpl(header_string + "\r\n");
  EXPECT_CALL(decoder, sendLocalReply(_, _, _, _, _, _, _));
  status = codec_->dispatch(buffer);
  EXPECT_TRUE(isCodecProtocolError(status));
  EXPECT_EQ(status.message(), "headers size exceeds limit");
  if (!details.empty()) {
    EXPECT_EQ(details, response_encoder->getStream().responseDetails());
  }
}

void Http1ServerConnectionImplTest::testRequestHeadersAccepted(std::string header_string) {
  initialize();

  NiceMock<MockRequestDecoder> decoder;
  Http::ResponseEncoder* response_encoder = nullptr;
  EXPECT_CALL(callbacks_, newStream(_, _))
      .WillOnce(Invoke([&](ResponseEncoder& encoder, bool) -> RequestDecoder& {
        response_encoder = &encoder;
        return decoder;
      }));

  Buffer::OwnedImpl buffer("GET / HTTP/1.1\r\n");
  auto status = codec_->dispatch(buffer);
  buffer = Buffer::OwnedImpl(header_string + "\r\n");
  status = codec_->dispatch(buffer);
  EXPECT_TRUE(status.ok());
}

INSTANTIATE_TEST_SUITE_P(Codecs, Http1ServerConnectionImplTest, testing::Bool(),
                         [](const testing::TestParamInfo<bool>& param) {
                           return param.param ? "New" : "Legacy";
                         });

TEST_P(Http1ServerConnectionImplTest, EmptyHeader) {
  initialize();

  InSequence sequence;

  MockRequestDecoder decoder;
  EXPECT_CALL(callbacks_, newStream(_, _)).WillOnce(ReturnRef(decoder));

  TestRequestHeaderMapImpl expected_headers{
      {"Test", ""},
      {"Hello", "World"},
      {":path", "/"},
      {":method", "GET"},
  };
  EXPECT_CALL(decoder, decodeHeaders_(HeaderMapEqual(&expected_headers), true));

  Buffer::OwnedImpl buffer("GET / HTTP/1.1\r\nTest:\r\nHello: World\r\n\r\n");
  auto status = codec_->dispatch(buffer);
  EXPECT_TRUE(status.ok());
  EXPECT_EQ(0U, buffer.length());
}

// We support the identity encoding, but because it does not end in chunked encoding we reject it
// per RFC 7230 Section 3.3.3
TEST_P(Http1ServerConnectionImplTest, IdentityEncodingNoChunked) {
  initialize();

  InSequence sequence;

  MockRequestDecoder decoder;
  EXPECT_CALL(callbacks_, newStream(_, _)).WillOnce(ReturnRef(decoder));

  Buffer::OwnedImpl buffer("GET / HTTP/1.1\r\ntransfer-encoding: identity\r\n\r\n");
  EXPECT_CALL(decoder, sendLocalReply(_, _, _, _, _, _, _));
  auto status = codec_->dispatch(buffer);
  EXPECT_TRUE(isCodecProtocolError(status));
  EXPECT_EQ(status.message(), "http/1.1 protocol error: unsupported transfer encoding");
}

TEST_P(Http1ServerConnectionImplTest, UnsupportedEncoding) {
  initialize();

  InSequence sequence;

  MockRequestDecoder decoder;
  EXPECT_CALL(callbacks_, newStream(_, _)).WillOnce(ReturnRef(decoder));

  Buffer::OwnedImpl buffer("GET / HTTP/1.1\r\ntransfer-encoding: gzip\r\n\r\n");
  EXPECT_CALL(decoder, sendLocalReply(_, _, _, _, _, _, _));
  auto status = codec_->dispatch(buffer);
  EXPECT_TRUE(isCodecProtocolError(status));
  EXPECT_EQ(status.message(), "http/1.1 protocol error: unsupported transfer encoding");
}

// Verify that data in the two body chunks is merged before the call to decodeData.
TEST_P(Http1ServerConnectionImplTest, ChunkedBody) {
  initialize();

  InSequence sequence;

  MockRequestDecoder decoder;
  EXPECT_CALL(callbacks_, newStream(_, _)).WillOnce(ReturnRef(decoder));

  TestRequestHeaderMapImpl expected_headers{
      {":path", "/"},
      {":method", "POST"},
      {"transfer-encoding", "chunked"},
  };
  EXPECT_CALL(decoder, decodeHeaders_(HeaderMapEqual(&expected_headers), false));
  Buffer::OwnedImpl expected_data("Hello World");
  EXPECT_CALL(decoder, decodeData(BufferEqual(&expected_data), false));
  // Call to decodeData("", true) happens after.
  Buffer::OwnedImpl empty("");
  EXPECT_CALL(decoder, decodeData(BufferEqual(&empty), true));

  Buffer::OwnedImpl buffer("POST / HTTP/1.1\r\ntransfer-encoding: chunked\r\n\r\n"
                           "6\r\nHello \r\n"
                           "5\r\nWorld\r\n"
                           "0\r\n\r\n");
  auto status = codec_->dispatch(buffer);
  EXPECT_TRUE(status.ok());
  EXPECT_EQ(0U, buffer.length());
}

// Verify dispatch behavior when dispatching an incomplete chunk, and resumption of the parse via a
// second dispatch.
TEST_P(Http1ServerConnectionImplTest, ChunkedBodySplitOverTwoDispatches) {
  initialize();

  InSequence sequence;

  MockRequestDecoder decoder;
  EXPECT_CALL(callbacks_, newStream(_, _)).WillOnce(ReturnRef(decoder));

  TestRequestHeaderMapImpl expected_headers{
      {":path", "/"},
      {":method", "POST"},
      {"transfer-encoding", "chunked"},
  };
  EXPECT_CALL(decoder, decodeHeaders_(HeaderMapEqual(&expected_headers), false));
  Buffer::OwnedImpl expected_data1("Hello Worl");
  EXPECT_CALL(decoder, decodeData(BufferEqual(&expected_data1), false));

  Buffer::OwnedImpl buffer("POST / HTTP/1.1\r\ntransfer-encoding: chunked\r\n\r\n"
                           "6\r\nHello \r\n"
                           "5\r\nWorl");
  auto status = codec_->dispatch(buffer);
  EXPECT_TRUE(status.ok());
  EXPECT_EQ(0U, buffer.length());

  // Process the rest of the body and final chunk.
  Buffer::OwnedImpl expected_data2("d");
  EXPECT_CALL(decoder, decodeData(BufferEqual(&expected_data2), false));
  EXPECT_CALL(decoder, decodeData(_, true));

  Buffer::OwnedImpl buffer2("d\r\n"
                            "0\r\n\r\n");
  status = codec_->dispatch(buffer2);
  EXPECT_TRUE(status.ok());
  EXPECT_EQ(0U, buffer2.length());
}

// Verify that headers and chunked body are processed correctly and data is merged before the
// decodeData call even if delivered in a buffer that holds 1 byte per slice.
TEST_P(Http1ServerConnectionImplTest, ChunkedBodyFragmentedBuffer) {
  initialize();

  InSequence sequence;

  MockRequestDecoder decoder;
  EXPECT_CALL(callbacks_, newStream(_, _)).WillOnce(ReturnRef(decoder));

  TestRequestHeaderMapImpl expected_headers{
      {":path", "/"},
      {":method", "POST"},
      {"transfer-encoding", "chunked"},
  };
  EXPECT_CALL(decoder, decodeHeaders_(HeaderMapEqual(&expected_headers), false));
  Buffer::OwnedImpl expected_data("Hello World");
  EXPECT_CALL(decoder, decodeData(BufferEqual(&expected_data), false));
  EXPECT_CALL(decoder, decodeData(_, true));

  Buffer::OwnedImpl buffer =
      createBufferWithNByteSlices("POST / HTTP/1.1\r\ntransfer-encoding: chunked\r\n\r\n"
                                  "6\r\nHello \r\n"
                                  "5\r\nWorld\r\n"
                                  "0\r\n\r\n",
                                  1);
  auto status = codec_->dispatch(buffer);
  EXPECT_TRUE(status.ok());
  EXPECT_EQ(0U, buffer.length());
}

TEST_P(Http1ServerConnectionImplTest, ChunkedBodyCase) {
  initialize();

  InSequence sequence;

  MockRequestDecoder decoder;
  EXPECT_CALL(callbacks_, newStream(_, _)).WillOnce(ReturnRef(decoder));

  TestRequestHeaderMapImpl expected_headers{
      {":path", "/"},
      {":method", "POST"},
      {"transfer-encoding", "Chunked"},
  };
  EXPECT_CALL(decoder, decodeHeaders_(HeaderMapEqual(&expected_headers), false));
  Buffer::OwnedImpl expected_data("Hello World");
  EXPECT_CALL(decoder, decodeData(BufferEqual(&expected_data), false));
  EXPECT_CALL(decoder, decodeData(_, true));

  Buffer::OwnedImpl buffer(
      "POST / HTTP/1.1\r\ntransfer-encoding: Chunked\r\n\r\nb\r\nHello World\r\n0\r\n\r\n");
  auto status = codec_->dispatch(buffer);
  EXPECT_TRUE(status.ok());
  EXPECT_EQ(0U, buffer.length());
}

// Verify that body dispatch does not happen after detecting a parse error processing a chunk
// header.
TEST_P(Http1ServerConnectionImplTest, InvalidChunkHeader) {
  initialize();

  InSequence sequence;

  MockRequestDecoder decoder;
  EXPECT_CALL(callbacks_, newStream(_, _)).WillOnce(ReturnRef(decoder));

  TestRequestHeaderMapImpl expected_headers{
      {":path", "/"},
      {":method", "POST"},
      {"transfer-encoding", "chunked"},
  };
  EXPECT_CALL(decoder, decodeHeaders_(HeaderMapEqual(&expected_headers), false));
  EXPECT_CALL(decoder, decodeData(_, _)).Times(0);

  Buffer::OwnedImpl buffer("POST / HTTP/1.1\r\ntransfer-encoding: chunked\r\n\r\n"
                           "6\r\nHello \r\n"
                           "invalid\r\nWorl");

  EXPECT_CALL(decoder, sendLocalReply(_, _, _, _, _, _, _));
  auto status = codec_->dispatch(buffer);
  EXPECT_TRUE(isCodecProtocolError(status));
  EXPECT_EQ(status.message(), "http/1.1 protocol error: HPE_INVALID_CHUNK_SIZE");
}

TEST_P(Http1ServerConnectionImplTest, IdentityAndChunkedBody) {
  initialize();

  InSequence sequence;

  MockRequestDecoder decoder;
  EXPECT_CALL(callbacks_, newStream(_, _)).WillOnce(ReturnRef(decoder));

  Buffer::OwnedImpl buffer("POST / HTTP/1.1\r\ntransfer-encoding: "
                           "identity,chunked\r\n\r\nb\r\nHello World\r\n0\r\n\r\n");

  EXPECT_CALL(decoder, sendLocalReply(_, _, _, _, _, _, _));
  auto status = codec_->dispatch(buffer);
  EXPECT_TRUE(isCodecProtocolError(status));
  EXPECT_EQ(status.message(), "http/1.1 protocol error: unsupported transfer encoding");
}

TEST_P(Http1ServerConnectionImplTest, HostWithLWS) {
  initialize();

  TestRequestHeaderMapImpl expected_headers{
      {":authority", "host"}, {":path", "/"}, {":method", "GET"}};

  // Regression test spaces before and after the host header value.
  sendAndValidateRequestAndSendResponse("GET / HTTP/1.1\r\nHost: host \r\n\r\n", expected_headers);

  // Regression test tabs before and after the host header value.
  sendAndValidateRequestAndSendResponse("GET / HTTP/1.1\r\nHost:	host	\r\n\r\n",
                                        expected_headers);

  // Regression test mixed spaces and tabs before and after the host header value.
  sendAndValidateRequestAndSendResponse(
      "GET / HTTP/1.1\r\nHost: 	 	  host		  	 \r\n\r\n", expected_headers);
}

// Regression test for https://github.com/envoyproxy/envoy/issues/10270. Linear whitespace at the
// beginning and end of a header value should be stripped. Whitespace in the middle should be
// preserved.
TEST_P(Http1ServerConnectionImplTest, InnerLWSIsPreserved) {
  initialize();

  // Header with many spaces surrounded by non-whitespace characters to ensure that dispatching is
  // split across multiple dispatch calls. The threshold used here comes from Envoy preferring 16KB
  // reads, but the important part is that the header value is split such that the pieces have
  // leading and trailing whitespace characters.
  const std::string header_value_with_inner_lws = "v" + std::string(32 * 1024, ' ') + "v";
  TestRequestHeaderMapImpl expected_headers{{":authority", "host"},
                                            {":path", "/"},
                                            {":method", "GET"},
                                            {"header_field", header_value_with_inner_lws}};

  {
    // Regression test spaces in the middle are preserved
    Buffer::OwnedImpl header_buffer = createBufferWithNByteSlices(
        "GET / HTTP/1.1\r\nHost: host\r\nheader_field: " + header_value_with_inner_lws + "\r\n\r\n",
        16 * 1024);
    EXPECT_EQ(3, header_buffer.getRawSlices().size());
    sendAndValidateRequestAndSendResponse(header_buffer, expected_headers);
  }

  {
    // Regression test spaces before and after are removed
    Buffer::OwnedImpl header_buffer = createBufferWithNByteSlices(
        "GET / HTTP/1.1\r\nHost: host\r\nheader_field:  " + header_value_with_inner_lws +
            "  \r\n\r\n",
        16 * 1024);
    EXPECT_EQ(3, header_buffer.getRawSlices().size());
    sendAndValidateRequestAndSendResponse(header_buffer, expected_headers);
  }
}

TEST_P(Http1ServerConnectionImplTest, Http10) {
  initialize();

  InSequence sequence;

  MockRequestDecoder decoder;
  EXPECT_CALL(callbacks_, newStream(_, _)).WillOnce(ReturnRef(decoder));

  TestRequestHeaderMapImpl expected_headers{{":path", "/"}, {":method", "GET"}};
  EXPECT_CALL(decoder, decodeHeaders_(HeaderMapEqual(&expected_headers), true));

  Buffer::OwnedImpl buffer("GET / HTTP/1.0\r\n\r\n");
  auto status = codec_->dispatch(buffer);
  EXPECT_TRUE(status.ok());
  EXPECT_EQ(0U, buffer.length());
  EXPECT_EQ(Protocol::Http10, codec_->protocol());
}

TEST_P(Http1ServerConnectionImplTest, Http10AbsoluteNoOp) {
  initialize();

  TestRequestHeaderMapImpl expected_headers{{":path", "/"}, {":method", "GET"}};
  Buffer::OwnedImpl buffer("GET / HTTP/1.0\r\n\r\n");
  expectHeadersTest(Protocol::Http10, true, buffer, expected_headers);
}

TEST_P(Http1ServerConnectionImplTest, Http10Absolute) {
  initialize();

  TestRequestHeaderMapImpl expected_headers{
      {":authority", "www.somewhere.com"}, {":path", "/foobar"}, {":method", "GET"}};
  Buffer::OwnedImpl buffer("GET http://www.somewhere.com/foobar HTTP/1.0\r\n\r\n");
  expectHeadersTest(Protocol::Http10, true, buffer, expected_headers);
}

TEST_P(Http1ServerConnectionImplTest, Http10MultipleResponses) {
  initialize();

  MockRequestDecoder decoder;
  // Send a full HTTP/1.0 request and proxy a response.
  {
    Buffer::OwnedImpl buffer(
        "GET /foobar HTTP/1.0\r\nHost: www.somewhere.com\r\nconnection: keep-alive\r\n\r\n");
    Http::ResponseEncoder* response_encoder = nullptr;
    EXPECT_CALL(callbacks_, newStream(_, _))
        .WillOnce(Invoke([&](ResponseEncoder& encoder, bool) -> RequestDecoder& {
          response_encoder = &encoder;
          return decoder;
        }));

    EXPECT_CALL(decoder, decodeHeaders_(_, true));
    auto status = codec_->dispatch(buffer);
    EXPECT_TRUE(status.ok());

    std::string output;
    ON_CALL(connection_, write(_, _)).WillByDefault(AddBufferToString(&output));
    TestResponseHeaderMapImpl headers{{":status", "200"}};
    response_encoder->encodeHeaders(headers, true);
    EXPECT_EQ("HTTP/1.1 200 OK\r\ncontent-length: 0\r\n\r\n", output);
    EXPECT_EQ(Protocol::Http10, codec_->protocol());
  }

  // Now send an HTTP/1.1 request and make sure the protocol is tracked correctly.
  {
    TestRequestHeaderMapImpl expected_headers{
        {":authority", "www.somewhere.com"}, {":path", "/foobar"}, {":method", "GET"}};
    Buffer::OwnedImpl buffer("GET /foobar HTTP/1.1\r\nHost: www.somewhere.com\r\n\r\n");

    Http::ResponseEncoder* response_encoder = nullptr;
    EXPECT_CALL(callbacks_, newStream(_, _))
        .WillOnce(Invoke([&](ResponseEncoder& encoder, bool) -> RequestDecoder& {
          response_encoder = &encoder;
          return decoder;
        }));
    EXPECT_CALL(decoder, decodeHeaders_(_, true));
    auto status = codec_->dispatch(buffer);
    EXPECT_TRUE(status.ok());
    EXPECT_EQ(Protocol::Http11, codec_->protocol());
  }
}

TEST_P(Http1ServerConnectionImplTest, Http11AbsolutePath1) {
  initialize();

  TestRequestHeaderMapImpl expected_headers{
      {":authority", "www.somewhere.com"}, {":path", "/"}, {":method", "GET"}};
  Buffer::OwnedImpl buffer("GET http://www.somewhere.com/ HTTP/1.1\r\nHost: bah\r\n\r\n");
  expectHeadersTest(Protocol::Http11, true, buffer, expected_headers);
}

TEST_P(Http1ServerConnectionImplTest, Http11AbsolutePath2) {
  initialize();

  TestRequestHeaderMapImpl expected_headers{
      {":authority", "www.somewhere.com"}, {":path", "/foo/bar"}, {":method", "GET"}};
  Buffer::OwnedImpl buffer("GET http://www.somewhere.com/foo/bar HTTP/1.1\r\nHost: bah\r\n\r\n");
  expectHeadersTest(Protocol::Http11, true, buffer, expected_headers);
}

TEST_P(Http1ServerConnectionImplTest, Http11AbsolutePathWithPort) {
  initialize();

  TestRequestHeaderMapImpl expected_headers{
      {":authority", "www.somewhere.com:4532"}, {":path", "/foo/bar"}, {":method", "GET"}};
  Buffer::OwnedImpl buffer(
      "GET http://www.somewhere.com:4532/foo/bar HTTP/1.1\r\nHost: bah\r\n\r\n");
  expectHeadersTest(Protocol::Http11, true, buffer, expected_headers);
}

TEST_P(Http1ServerConnectionImplTest, Http11AbsoluteEnabledNoOp) {
  initialize();

  TestRequestHeaderMapImpl expected_headers{
      {":authority", "bah"}, {":path", "/foo/bar"}, {":method", "GET"}};
  Buffer::OwnedImpl buffer("GET /foo/bar HTTP/1.1\r\nHost: bah\r\n\r\n");
  expectHeadersTest(Protocol::Http11, true, buffer, expected_headers);
}

TEST_P(Http1ServerConnectionImplTest, Http11InvalidRequest) {
  initialize();

  // Invalid because www.somewhere.com is not an absolute path nor an absolute url
  Buffer::OwnedImpl buffer("GET www.somewhere.com HTTP/1.1\r\nHost: bah\r\n\r\n");
  expect400(Protocol::Http11, true, buffer, "http1.codec_error");
}

TEST_P(Http1ServerConnectionImplTest, Http11InvalidTrailerPost) {
  initialize();

  MockRequestDecoder decoder;
  EXPECT_CALL(callbacks_, newStream(_, _))
      .WillOnce(Invoke([&](ResponseEncoder&, bool) -> RequestDecoder& { return decoder; }));

  EXPECT_CALL(decoder, decodeHeaders_(_, false));
  // Verify that body is delivered as soon as the final chunk marker is found, even if an error is
  // found while processing trailers.
  Buffer::OwnedImpl expected_data("body");
  EXPECT_CALL(decoder, decodeData(BufferEqual(&expected_data), false));

  Buffer::OwnedImpl buffer("POST / HTTP/1.1\r\n"
                           "Host: host\r\n"
                           "Transfer-Encoding: chunked\r\n\r\n"
                           "4\r\n"
                           "body\r\n0\r\n"
                           "badtrailer\r\n\r\n");

  EXPECT_CALL(decoder, sendLocalReply(_, Http::Code::BadRequest, "Bad Request", _, _, _, _));
  auto status = codec_->dispatch(buffer);
  EXPECT_TRUE(isCodecProtocolError(status));
}

TEST_P(Http1ServerConnectionImplTest, Http11AbsolutePathNoSlash) {
  initialize();

  TestRequestHeaderMapImpl expected_headers{
      {":authority", "www.somewhere.com"}, {":path", "/"}, {":method", "GET"}};
  Buffer::OwnedImpl buffer("GET http://www.somewhere.com HTTP/1.1\r\nHost: bah\r\n\r\n");
  expectHeadersTest(Protocol::Http11, true, buffer, expected_headers);
}

TEST_P(Http1ServerConnectionImplTest, Http11AbsolutePathBad) {
  initialize();

  Buffer::OwnedImpl buffer("GET * HTTP/1.1\r\nHost: bah\r\n\r\n");
  expect400(Protocol::Http11, true, buffer, "http1.invalid_url");
}

TEST_P(Http1ServerConnectionImplTest, Http11AbsolutePortTooLarge) {
  initialize();

  Buffer::OwnedImpl buffer("GET http://foobar.com:1000000 HTTP/1.1\r\nHost: bah\r\n\r\n");
  expect400(Protocol::Http11, true, buffer);
}

TEST_P(Http1ServerConnectionImplTest, SketchyConnectionHeader) {
  initialize();

  Buffer::OwnedImpl buffer(
      "GET / HTTP/1.1\r\nHost: bah\r\nConnection: a,b,c,d,e,f,g,h,i,j,k,l,m\r\n\r\n");
  expect400(Protocol::Http11, true, buffer, "http1.connection_header_rejected");
}

TEST_P(Http1ServerConnectionImplTest, Http11RelativeOnly) {
  initialize();

  TestRequestHeaderMapImpl expected_headers{
      {":authority", "bah"}, {":path", "http://www.somewhere.com/"}, {":method", "GET"}};
  Buffer::OwnedImpl buffer("GET http://www.somewhere.com/ HTTP/1.1\r\nHost: bah\r\n\r\n");
  expectHeadersTest(Protocol::Http11, false, buffer, expected_headers);
}

TEST_P(Http1ServerConnectionImplTest, Http11Options) {
  initialize();

  TestRequestHeaderMapImpl expected_headers{
      {":authority", "www.somewhere.com"}, {":path", "*"}, {":method", "OPTIONS"}};
  Buffer::OwnedImpl buffer("OPTIONS * HTTP/1.1\r\nHost: www.somewhere.com\r\n\r\n");
  expectHeadersTest(Protocol::Http11, true, buffer, expected_headers);
}

TEST_P(Http1ServerConnectionImplTest, SimpleGet) {
  initialize();

  InSequence sequence;

  MockRequestDecoder decoder;
  EXPECT_CALL(callbacks_, newStream(_, _)).WillOnce(ReturnRef(decoder));

  TestRequestHeaderMapImpl expected_headers{{":path", "/"}, {":method", "GET"}};
  EXPECT_CALL(decoder, decodeHeaders_(HeaderMapEqual(&expected_headers), true));

  Buffer::OwnedImpl buffer("GET / HTTP/1.1\r\n\r\n");
  auto status = codec_->dispatch(buffer);
  EXPECT_TRUE(status.ok());
  EXPECT_EQ(0U, buffer.length());
}

TEST_P(Http1ServerConnectionImplTest, BadRequestNoStreamLegacy) {
  TestScopedRuntime scoped_runtime;
  Runtime::LoaderSingleton::getExisting()->mergeValues(
      {{"envoy.reloadable_features.early_errors_via_hcm", "false"}});
  initialize();

  std::string output;
  ON_CALL(connection_, write(_, _)).WillByDefault(AddBufferToString(&output));

  MockRequestDecoder decoder;
  EXPECT_CALL(callbacks_, newStream(_, _)).Times(0);
  EXPECT_CALL(decoder, sendLocalReply(_, _, _, _, _, _, _)).Times(0);

  Buffer::OwnedImpl buffer("bad");
  auto status = codec_->dispatch(buffer);
  EXPECT_TRUE(isCodecProtocolError(status));
}

// Test that if the stream is not created at the time an error is detected, it
// is created as part of sending the protocol error.
TEST_P(Http1ServerConnectionImplTest, BadRequestNoStream) {
  initialize();

  MockRequestDecoder decoder;
  Http::ResponseEncoder* response_encoder = nullptr;
  EXPECT_CALL(callbacks_, newStream(_, _))
      .WillOnce(Invoke([&](ResponseEncoder& encoder, bool) -> RequestDecoder& {
        response_encoder = &encoder;
        return decoder;
      }));
  // Check that before any headers are parsed, requests do not look like HEAD or gRPC requests.
  EXPECT_CALL(decoder, sendLocalReply(false, _, _, _, false, _, _));

  Buffer::OwnedImpl buffer("bad");
  auto status = codec_->dispatch(buffer);
  EXPECT_TRUE(isCodecProtocolError(status));
}

// Make sure that if the first line is parsed, that sendLocalReply tracks HEAD requests correctly.
TEST_P(Http1ServerConnectionImplTest, BadHeadRequest) {
  initialize();

  MockRequestDecoder decoder;
  Http::ResponseEncoder* response_encoder = nullptr;
  EXPECT_CALL(callbacks_, newStream(_, _))
      .WillOnce(Invoke([&](ResponseEncoder& encoder, bool) -> RequestDecoder& {
        response_encoder = &encoder;
        return decoder;
      }));
  // Make sure sendLocalReply picks up the head request.
  EXPECT_CALL(decoder, sendLocalReply(_, _, _, _, true, _, _));

  // Send invalid characters
  Buffer::OwnedImpl buffer("HEAD / HTTP/1.1\r\nHOST: h.com\r\r\r\r");
  auto status = codec_->dispatch(buffer);
  EXPECT_TRUE(isCodecProtocolError(status));
}

// Make sure that if gRPC headers are parsed, they are tracked by sendLocalReply.
TEST_P(Http1ServerConnectionImplTest, BadGrpcRequest) {
  initialize();

  MockRequestDecoder decoder;
  Http::ResponseEncoder* response_encoder = nullptr;
  EXPECT_CALL(callbacks_, newStream(_, _))
      .WillOnce(Invoke([&](ResponseEncoder& encoder, bool) -> RequestDecoder& {
        response_encoder = &encoder;
        return decoder;
      }));
  // Make sure sendLocalReply picks up the head request.
  EXPECT_CALL(decoder, sendLocalReply(_, _, _, _, true, _, _));

  // Send invalid characters
  Buffer::OwnedImpl buffer("HEAD / HTTP/1.1\r\ncontent-type: application/grpc\r\nHOST: ###\r\r");
  auto status = codec_->dispatch(buffer);
  EXPECT_TRUE(isCodecProtocolError(status));
}

// This behavior was observed during CVE-2019-18801 and helped to limit the
// scope of affected Envoy configurations.
TEST_P(Http1ServerConnectionImplTest, RejectInvalidMethod) {
  initialize();

  MockRequestDecoder decoder;
  EXPECT_CALL(callbacks_, newStream(_, _)).WillOnce(ReturnRef(decoder));

  Buffer::OwnedImpl buffer("BAD / HTTP/1.1\r\nHost: foo\r\n");
  EXPECT_CALL(decoder, sendLocalReply(_, _, _, _, _, _, _));
  auto status = codec_->dispatch(buffer);
  EXPECT_TRUE(isCodecProtocolError(status));
}

TEST_P(Http1ServerConnectionImplTest, BadRequestStartedStream) {
  initialize();

  MockRequestDecoder decoder;
  EXPECT_CALL(callbacks_, newStream(_, _)).WillOnce(ReturnRef(decoder));

  Buffer::OwnedImpl buffer("G");
  auto status = codec_->dispatch(buffer);
  EXPECT_TRUE(status.ok());

  Buffer::OwnedImpl buffer2("g");
  EXPECT_CALL(decoder, sendLocalReply(_, _, _, _, _, _, _));
  status = codec_->dispatch(buffer);
  EXPECT_TRUE(isCodecProtocolError(status));
}

TEST_P(Http1ServerConnectionImplTest, FloodProtection) {
  initialize();

  NiceMock<MockRequestDecoder> decoder;
  Buffer::OwnedImpl local_buffer;
  // Read a request and send a response, without draining the response from the
  // connection buffer. The first two should not cause problems.
  for (int i = 0; i < 2; ++i) {
    Http::ResponseEncoder* response_encoder = nullptr;
    EXPECT_CALL(callbacks_, newStream(_, _))
        .WillOnce(Invoke([&](Http::ResponseEncoder& encoder, bool) -> Http::RequestDecoder& {
          response_encoder = &encoder;
          return decoder;
        }));

    Buffer::OwnedImpl buffer("GET / HTTP/1.1\r\n\r\n");
    auto status = codec_->dispatch(buffer);
    EXPECT_TRUE(status.ok());
    EXPECT_EQ(0U, buffer.length());

    // In most tests the write output is serialized to a buffer here it is
    // ignored to build up queued "end connection" sentinels.
    EXPECT_CALL(connection_, write(_, _))

        .WillOnce(Invoke([&](Buffer::Instance& data, bool) -> void {
          // Move the response out of data while preserving the buffer fragment sentinels.
          local_buffer.move(data);
        }));

    TestResponseHeaderMapImpl headers{{":status", "200"}};
    response_encoder->encodeHeaders(headers, true);
  }

  // Trying to accept a third request with two buffered responses in the queue should trigger flood
  // protection.
  {
    Http::ResponseEncoder* response_encoder = nullptr;
    EXPECT_CALL(callbacks_, newStream(_, _))
        .WillOnce(Invoke([&](Http::ResponseEncoder& encoder, bool) -> Http::RequestDecoder& {
          response_encoder = &encoder;
          return decoder;
        }));

    Buffer::OwnedImpl buffer("GET / HTTP/1.1\r\n\r\n");
    auto status = codec_->dispatch(buffer);
    EXPECT_TRUE(isBufferFloodError(status));
    EXPECT_EQ(status.message(), "Too many responses queued.");
    EXPECT_EQ(1, store_.counter("http1.response_flood").value());
  }
}

TEST_P(Http1ServerConnectionImplTest, FloodProtectionOff) {
  TestScopedRuntime scoped_runtime;
  Runtime::LoaderSingleton::getExisting()->mergeValues(
      {{"envoy.reloadable_features.http1_flood_protection", "false"}});
  initialize();

  NiceMock<MockRequestDecoder> decoder;
  Buffer::OwnedImpl local_buffer;
  // With flood protection off, many responses can be queued up.
  for (int i = 0; i < 4; ++i) {
    Http::ResponseEncoder* response_encoder = nullptr;
    EXPECT_CALL(callbacks_, newStream(_, _))
        .WillOnce(Invoke([&](Http::ResponseEncoder& encoder, bool) -> Http::RequestDecoder& {
          response_encoder = &encoder;
          return decoder;
        }));

    Buffer::OwnedImpl buffer("GET / HTTP/1.1\r\n\r\n");
    auto status = codec_->dispatch(buffer);
    EXPECT_TRUE(status.ok());
    EXPECT_EQ(0U, buffer.length());

    // In most tests the write output is serialized to a buffer here it is
    // ignored to build up queued "end connection" sentinels.
    EXPECT_CALL(connection_, write(_, _))

        .WillOnce(Invoke([&](Buffer::Instance& data, bool) -> void {
          // Move the response out of data while preserving the buffer fragment sentinels.
          local_buffer.move(data);
        }));

    TestResponseHeaderMapImpl headers{{":status", "200"}};
    response_encoder->encodeHeaders(headers, true);
  }
}

TEST_P(Http1ServerConnectionImplTest, HostHeaderTranslation) {
  initialize();

  InSequence sequence;

  MockRequestDecoder decoder;
  EXPECT_CALL(callbacks_, newStream(_, _)).WillOnce(ReturnRef(decoder));

  TestRequestHeaderMapImpl expected_headers{
      {":authority", "hello"}, {":path", "/"}, {":method", "GET"}};
  EXPECT_CALL(decoder, decodeHeaders_(HeaderMapEqual(&expected_headers), true));

  Buffer::OwnedImpl buffer("GET / HTTP/1.1\r\nHOST: hello\r\n\r\n");
  auto status = codec_->dispatch(buffer);
  EXPECT_TRUE(status.ok());
  EXPECT_EQ(0U, buffer.length());
}

// Ensures that requests with invalid HTTP header values are properly rejected
// when the runtime guard is enabled for the feature.
TEST_P(Http1ServerConnectionImplTest, HeaderInvalidCharsRejection) {
  TestScopedRuntime scoped_runtime;
  // When the runtime-guarded feature is enabled, invalid header values
  // should result in a rejection.

  initialize();

  MockRequestDecoder decoder;
  Http::ResponseEncoder* response_encoder = nullptr;
  EXPECT_CALL(callbacks_, newStream(_, _))
      .WillOnce(Invoke([&](ResponseEncoder& encoder, bool) -> RequestDecoder& {
        response_encoder = &encoder;
        return decoder;
      }));
  Buffer::OwnedImpl buffer(
      absl::StrCat("GET / HTTP/1.1\r\nHOST: h.com\r\nfoo: ", std::string(1, 3), "\r\n"));
  EXPECT_CALL(decoder, sendLocalReply(_, _, _, _, _, _, _));
  auto status = codec_->dispatch(buffer);
  EXPECT_TRUE(isCodecProtocolError(status));
  EXPECT_EQ(status.message(), "http/1.1 protocol error: header value contains invalid chars");
  EXPECT_EQ("http1.invalid_characters", response_encoder->getStream().responseDetails());
}

// Ensures that request headers with names containing the underscore character are allowed
// when the option is set to allow.
TEST_P(Http1ServerConnectionImplTest, HeaderNameWithUnderscoreAllowed) {
  headers_with_underscores_action_ = envoy::config::core::v3::HttpProtocolOptions::ALLOW;
  initialize();

  MockRequestDecoder decoder;
  EXPECT_CALL(callbacks_, newStream(_, _)).WillOnce(ReturnRef(decoder));

  TestRequestHeaderMapImpl expected_headers{
      {":authority", "h.com"},
      {":path", "/"},
      {":method", "GET"},
      {"foo_bar", "bar"},
  };
  EXPECT_CALL(decoder, decodeHeaders_(HeaderMapEqual(&expected_headers), true));

  Buffer::OwnedImpl buffer(absl::StrCat("GET / HTTP/1.1\r\nHOST: h.com\r\nfoo_bar: bar\r\n\r\n"));
  auto status = codec_->dispatch(buffer);
  EXPECT_TRUE(status.ok());
  EXPECT_EQ(0U, buffer.length());
  EXPECT_EQ(0, store_.counter("http1.dropped_headers_with_underscores").value());
}

// Ensures that request headers with names containing the underscore character are dropped
// when the option is set to drop headers.
TEST_P(Http1ServerConnectionImplTest, HeaderNameWithUnderscoreAreDropped) {
  headers_with_underscores_action_ = envoy::config::core::v3::HttpProtocolOptions::DROP_HEADER;
  initialize();

  MockRequestDecoder decoder;
  EXPECT_CALL(callbacks_, newStream(_, _)).WillOnce(ReturnRef(decoder));

  TestRequestHeaderMapImpl expected_headers{
      {":authority", "h.com"},
      {":path", "/"},
      {":method", "GET"},
  };
  EXPECT_CALL(decoder, decodeHeaders_(HeaderMapEqual(&expected_headers), true));

  Buffer::OwnedImpl buffer(absl::StrCat("GET / HTTP/1.1\r\nHOST: h.com\r\nfoo_bar: bar\r\n\r\n"));
  auto status = codec_->dispatch(buffer);
  EXPECT_TRUE(status.ok());
  EXPECT_EQ(0U, buffer.length());
  EXPECT_EQ(1, store_.counter("http1.dropped_headers_with_underscores").value());
}

// Ensures that request with header names containing the underscore character are rejected
// when the option is set to reject request.
TEST_P(Http1ServerConnectionImplTest, HeaderNameWithUnderscoreCauseRequestRejected) {
  headers_with_underscores_action_ = envoy::config::core::v3::HttpProtocolOptions::REJECT_REQUEST;
  initialize();

  MockRequestDecoder decoder;
  Http::ResponseEncoder* response_encoder = nullptr;
  EXPECT_CALL(callbacks_, newStream(_, _))
      .WillOnce(Invoke([&](ResponseEncoder& encoder, bool) -> RequestDecoder& {
        response_encoder = &encoder;
        return decoder;
      }));

  Buffer::OwnedImpl buffer(absl::StrCat("GET / HTTP/1.1\r\nHOST: h.com\r\nfoo_bar: bar\r\n\r\n"));
  EXPECT_CALL(decoder, sendLocalReply(_, _, _, _, _, _, _));
  auto status = codec_->dispatch(buffer);
  EXPECT_TRUE(isCodecProtocolError(status));
  EXPECT_EQ(status.message(), "http/1.1 protocol error: header name contains underscores");
  EXPECT_EQ("http1.unexpected_underscore", response_encoder->getStream().responseDetails());
  EXPECT_EQ(1, store_.counter("http1.requests_rejected_with_underscores_in_headers").value());
}

TEST_P(Http1ServerConnectionImplTest, HeaderInvalidAuthority) {
  TestScopedRuntime scoped_runtime;

  initialize();

  MockRequestDecoder decoder;
  Http::ResponseEncoder* response_encoder = nullptr;
  EXPECT_CALL(callbacks_, newStream(_, _))
      .WillOnce(Invoke([&](ResponseEncoder& encoder, bool) -> RequestDecoder& {
        response_encoder = &encoder;
        return decoder;
      }));
  Buffer::OwnedImpl buffer(absl::StrCat("GET / HTTP/1.1\r\nHOST: h.\"com\r\n\r\n"));
  EXPECT_CALL(decoder, sendLocalReply(_, _, _, _, _, _, _));
  auto status = codec_->dispatch(buffer);
  EXPECT_TRUE(isCodecProtocolError(status));
  EXPECT_EQ(status.message(),
            "http/1.1 protocol error: request headers failed spec compliance checks");
  EXPECT_EQ("http.invalid_authority", response_encoder->getStream().responseDetails());
}

// Mutate an HTTP GET with embedded NULs, this should always be rejected in some
// way (not necessarily with "head value contains NUL" though).
TEST_P(Http1ServerConnectionImplTest, HeaderMutateEmbeddedNul) {
  const std::string example_input = "GET / HTTP/1.1\r\nHOST: h.com\r\nfoo: barbaz\r\n";

  for (size_t n = 1; n < example_input.size(); ++n) {
    initialize();

    InSequence sequence;

    MockRequestDecoder decoder;
    EXPECT_CALL(callbacks_, newStream(_, _)).WillOnce(ReturnRef(decoder));

    Buffer::OwnedImpl buffer(
        absl::StrCat(example_input.substr(0, n), std::string(1, '\0'), example_input.substr(n)));
    EXPECT_CALL(decoder, sendLocalReply(_, _, _, _, _, _, _));
    auto status = codec_->dispatch(buffer);
    EXPECT_FALSE(status.ok());
    EXPECT_TRUE(isCodecProtocolError(status));
    EXPECT_THAT(status.message(), testing::HasSubstr("http/1.1 protocol error:"));
  }
}

// Mutate an HTTP GET with CR or LF. These can cause an error status or maybe
// result in a valid decodeHeaders(). In any case, the validHeaderString()
// ASSERTs should validate we never have any embedded CR or LF.
TEST_P(Http1ServerConnectionImplTest, HeaderMutateEmbeddedCRLF) {
  const std::string example_input = "GET / HTTP/1.1\r\nHOST: h.com\r\nfoo: barbaz\r\n";

  for (const char c : {'\r', '\n'}) {
    for (size_t n = 1; n < example_input.size(); ++n) {
      initialize();

      InSequence sequence;

      NiceMock<MockRequestDecoder> decoder;
      EXPECT_CALL(callbacks_, newStream(_, _)).WillOnce(ReturnRef(decoder));

      Buffer::OwnedImpl buffer(
          absl::StrCat(example_input.substr(0, n), std::string(1, c), example_input.substr(n)));
      // May or may not cause an error status, but should never trip on a debug ASSERT.
      auto status = codec_->dispatch(buffer);
    }
  }
}

TEST_P(Http1ServerConnectionImplTest, CloseDuringHeadersComplete) {
  initialize();

  InSequence sequence;

  MockRequestDecoder decoder;
  EXPECT_CALL(callbacks_, newStream(_, _)).WillOnce(ReturnRef(decoder));

  TestRequestHeaderMapImpl expected_headers{
      {"content-length", "5"}, {":path", "/"}, {":method", "POST"}};
  EXPECT_CALL(decoder, decodeHeaders_(HeaderMapEqual(&expected_headers), false))
      .WillOnce(Invoke([&](Http::RequestHeaderMapPtr&, bool) -> void {
        connection_.state_ = Network::Connection::State::Closing;
      }));
  EXPECT_CALL(decoder, decodeData(_, _)).Times(0);

  Buffer::OwnedImpl buffer("POST / HTTP/1.1\r\ncontent-length: 5\r\n\r\n12345");
  auto status = codec_->dispatch(buffer);
  EXPECT_TRUE(status.ok());
  EXPECT_NE(0U, buffer.length());
}

TEST_P(Http1ServerConnectionImplTest, PostWithContentLength) {
  initialize();

  InSequence sequence;

  MockRequestDecoder decoder;
  EXPECT_CALL(callbacks_, newStream(_, _)).WillOnce(ReturnRef(decoder));

  TestRequestHeaderMapImpl expected_headers{
      {"content-length", "5"}, {":path", "/"}, {":method", "POST"}};
  EXPECT_CALL(decoder, decodeHeaders_(HeaderMapEqual(&expected_headers), false));

  Buffer::OwnedImpl expected_data1("12345");
  EXPECT_CALL(decoder, decodeData(BufferEqual(&expected_data1), false));

  Buffer::OwnedImpl expected_data2;
  EXPECT_CALL(decoder, decodeData(BufferEqual(&expected_data2), true));

  Buffer::OwnedImpl buffer("POST / HTTP/1.1\r\ncontent-length: 5\r\n\r\n12345");
  auto status = codec_->dispatch(buffer);
  EXPECT_TRUE(status.ok());
  EXPECT_EQ(0U, buffer.length());
}

// Verify that headers and body with content length are processed correctly and data is merged
// before the decodeData call even if delivered in a buffer that holds 1 byte per slice.
TEST_P(Http1ServerConnectionImplTest, PostWithContentLengthFragmentedBuffer) {
  initialize();

  InSequence sequence;

  MockRequestDecoder decoder;
  EXPECT_CALL(callbacks_, newStream(_, _)).WillOnce(ReturnRef(decoder));

  TestRequestHeaderMapImpl expected_headers{
      {"content-length", "5"}, {":path", "/"}, {":method", "POST"}};
  EXPECT_CALL(decoder, decodeHeaders_(HeaderMapEqual(&expected_headers), false));

  Buffer::OwnedImpl expected_data1("12345");
  EXPECT_CALL(decoder, decodeData(BufferEqual(&expected_data1), false));

  Buffer::OwnedImpl expected_data2;
  EXPECT_CALL(decoder, decodeData(BufferEqual(&expected_data2), true));

  Buffer::OwnedImpl buffer =
      createBufferWithNByteSlices("POST / HTTP/1.1\r\ncontent-length: 5\r\n\r\n12345", 1);
  auto status = codec_->dispatch(buffer);
  EXPECT_TRUE(status.ok());
  EXPECT_EQ(0U, buffer.length());
}

TEST_P(Http1ServerConnectionImplTest, HeaderOnlyResponse) {
  initialize();

  NiceMock<MockRequestDecoder> decoder;
  Http::ResponseEncoder* response_encoder = nullptr;
  EXPECT_CALL(callbacks_, newStream(_, _))
      .WillOnce(Invoke([&](ResponseEncoder& encoder, bool) -> RequestDecoder& {
        response_encoder = &encoder;
        return decoder;
      }));

  Buffer::OwnedImpl buffer("GET / HTTP/1.1\r\n\r\n");
  auto status = codec_->dispatch(buffer);
  EXPECT_TRUE(status.ok());
  EXPECT_EQ(0U, buffer.length());

  std::string output;
  ON_CALL(connection_, write(_, _)).WillByDefault(AddBufferToString(&output));

  TestResponseHeaderMapImpl headers{{":status", "200"}};
  response_encoder->encodeHeaders(headers, true);
  EXPECT_EQ("HTTP/1.1 200 OK\r\ncontent-length: 0\r\n\r\n", output);
}

// As with Http1ClientConnectionImplTest.LargeHeaderRequestEncode but validate
// the response encoder instead of request encoder.
TEST_P(Http1ServerConnectionImplTest, LargeHeaderResponseEncode) {
  initialize();

  NiceMock<MockRequestDecoder> decoder;
  Http::ResponseEncoder* response_encoder = nullptr;
  EXPECT_CALL(callbacks_, newStream(_, _))
      .WillOnce(Invoke([&](ResponseEncoder& encoder, bool) -> RequestDecoder& {
        response_encoder = &encoder;
        return decoder;
      }));

  Buffer::OwnedImpl buffer("GET / HTTP/1.1\r\n\r\n");
  auto status = codec_->dispatch(buffer);
  EXPECT_TRUE(status.ok());
  EXPECT_EQ(0U, buffer.length());

  std::string output;
  ON_CALL(connection_, write(_, _)).WillByDefault(AddBufferToString(&output));

  const std::string long_header_value = std::string(79 * 1024, 'a');
  TestResponseHeaderMapImpl headers{{":status", "200"}, {"foo", long_header_value}};
  response_encoder->encodeHeaders(headers, true);
  EXPECT_EQ("HTTP/1.1 200 OK\r\nfoo: " + long_header_value + "\r\ncontent-length: 0\r\n\r\n",
            output);
}

TEST_P(Http1ServerConnectionImplTest, HeaderOnlyResponseTrainProperHeaders) {
  codec_settings_.header_key_format_ = Http1Settings::HeaderKeyFormat::ProperCase;
  initialize();

  NiceMock<MockRequestDecoder> decoder;
  Http::ResponseEncoder* response_encoder = nullptr;
  EXPECT_CALL(callbacks_, newStream(_, _))
      .WillOnce(Invoke([&](ResponseEncoder& encoder, bool) -> RequestDecoder& {
        response_encoder = &encoder;
        return decoder;
      }));

  Buffer::OwnedImpl buffer("GET / HTTP/1.1\r\n\r\n");
  auto status = codec_->dispatch(buffer);
  EXPECT_TRUE(status.ok());
  EXPECT_EQ(0U, buffer.length());

  std::string output;
  ON_CALL(connection_, write(_, _)).WillByDefault(AddBufferToString(&output));

  TestResponseHeaderMapImpl headers{
      {":status", "200"}, {"some-header", "foo"}, {"some#header", "baz"}};
  response_encoder->encodeHeaders(headers, true);
  EXPECT_EQ("HTTP/1.1 200 OK\r\nSome-Header: foo\r\nSome#Header: baz\r\nContent-Length: 0\r\n\r\n",
            output);
}

TEST_P(Http1ServerConnectionImplTest, HeaderOnlyResponseWith204) {
  initialize();

  NiceMock<MockRequestDecoder> decoder;
  Http::ResponseEncoder* response_encoder = nullptr;
  EXPECT_CALL(callbacks_, newStream(_, _))
      .WillOnce(Invoke([&](ResponseEncoder& encoder, bool) -> RequestDecoder& {
        response_encoder = &encoder;
        return decoder;
      }));

  Buffer::OwnedImpl buffer("GET / HTTP/1.1\r\n\r\n");
  auto status = codec_->dispatch(buffer);
  EXPECT_TRUE(status.ok());
  EXPECT_EQ(0U, buffer.length());

  std::string output;
  ON_CALL(connection_, write(_, _)).WillByDefault(AddBufferToString(&output));

  TestResponseHeaderMapImpl headers{{":status", "204"}};
  response_encoder->encodeHeaders(headers, true);
  EXPECT_EQ("HTTP/1.1 204 No Content\r\n\r\n", output);
}

TEST_P(Http1ServerConnectionImplTest, HeaderOnlyResponseWith100Then200) {
  initialize();

  NiceMock<MockRequestDecoder> decoder;
  Http::ResponseEncoder* response_encoder = nullptr;
  EXPECT_CALL(callbacks_, newStream(_, _))
      .WillOnce(Invoke([&](ResponseEncoder& encoder, bool) -> RequestDecoder& {
        response_encoder = &encoder;
        return decoder;
      }));

  Buffer::OwnedImpl buffer("GET / HTTP/1.1\r\n\r\n");
  auto status = codec_->dispatch(buffer);
  EXPECT_TRUE(status.ok());
  EXPECT_EQ(0U, buffer.length());

  std::string output;
  ON_CALL(connection_, write(_, _)).WillByDefault(AddBufferToString(&output));

  TestResponseHeaderMapImpl continue_headers{{":status", "100"}};
  response_encoder->encode100ContinueHeaders(continue_headers);
  EXPECT_EQ("HTTP/1.1 100 Continue\r\n\r\n", output);
  output.clear();

  // Test the special case where we encode 100 headers (no content length may be
  // appended) then 200 headers (content length 0 will be appended).
  TestResponseHeaderMapImpl headers{{":status", "200"}};
  response_encoder->encodeHeaders(headers, true);
  EXPECT_EQ("HTTP/1.1 200 OK\r\ncontent-length: 0\r\n\r\n", output);
}

TEST_P(Http1ServerConnectionImplTest, MetadataTest) {
  initialize();

  NiceMock<MockRequestDecoder> decoder;
  Http::ResponseEncoder* response_encoder = nullptr;
  EXPECT_CALL(callbacks_, newStream(_, _))
      .WillOnce(Invoke([&](ResponseEncoder& encoder, bool) -> RequestDecoder& {
        response_encoder = &encoder;
        return decoder;
      }));
  Buffer::OwnedImpl buffer("GET / HTTP/1.1\r\n\r\n");
  auto status = codec_->dispatch(buffer);
  EXPECT_TRUE(status.ok());
  EXPECT_EQ(0U, buffer.length());

  MetadataMap metadata_map = {{"key", "value"}};
  MetadataMapPtr metadata_map_ptr = std::make_unique<MetadataMap>(metadata_map);
  MetadataMapVector metadata_map_vector;
  metadata_map_vector.push_back(std::move(metadata_map_ptr));
  response_encoder->encodeMetadata(metadata_map_vector);
  EXPECT_EQ(1, store_.counter("http1.metadata_not_supported_error").value());
}

TEST_P(Http1ServerConnectionImplTest, ChunkedResponse) {
  initialize();

  NiceMock<MockRequestDecoder> decoder;
  Http::ResponseEncoder* response_encoder = nullptr;
  EXPECT_CALL(callbacks_, newStream(_, _))
      .WillOnce(Invoke([&](ResponseEncoder& encoder, bool) -> RequestDecoder& {
        response_encoder = &encoder;
        return decoder;
      }));

  Buffer::OwnedImpl buffer("GET / HTTP/1.1\r\n\r\n");
  auto status = codec_->dispatch(buffer);
  EXPECT_TRUE(status.ok());
  EXPECT_EQ(0U, buffer.length());

  std::string output;
  ON_CALL(connection_, write(_, _)).WillByDefault(Invoke([&output](Buffer::Instance& data, bool) {
    // Verify that individual writes into the codec's output buffer were coalesced into a single
    // slice
    ASSERT_EQ(1, data.getRawSlices().size());
    output.append(data.toString());
    data.drain(data.length());
  }));

  TestResponseHeaderMapImpl headers{{":status", "200"}};
  response_encoder->encodeHeaders(headers, false);

  Buffer::OwnedImpl data("Hello World");
  response_encoder->encodeData(data, true);

  EXPECT_EQ("HTTP/1.1 200 OK\r\ntransfer-encoding: chunked\r\n\r\nb\r\nHello "
            "World\r\n0\r\n\r\n",
            output);
}

TEST_P(Http1ServerConnectionImplTest, ChunkedResponseWithTrailers) {
  codec_settings_.enable_trailers_ = true;
  initialize();
  NiceMock<MockRequestDecoder> decoder;
  Http::ResponseEncoder* response_encoder = nullptr;
  EXPECT_CALL(callbacks_, newStream(_, _))
      .WillOnce(Invoke([&](ResponseEncoder& encoder, bool) -> RequestDecoder& {
        response_encoder = &encoder;
        return decoder;
      }));

  Buffer::OwnedImpl buffer("GET / HTTP/1.1\r\n\r\n");
  auto status = codec_->dispatch(buffer);
  EXPECT_TRUE(status.ok());
  EXPECT_EQ(0U, buffer.length());

  std::string output;
  ON_CALL(connection_, write(_, _)).WillByDefault(AddBufferToString(&output));

  TestResponseHeaderMapImpl headers{{":status", "200"}};
  response_encoder->encodeHeaders(headers, false);

  Buffer::OwnedImpl data("Hello World");
  response_encoder->encodeData(data, false);

  TestResponseTrailerMapImpl trailers{{"foo", "bar"}, {"foo", "baz"}};
  response_encoder->encodeTrailers(trailers);

  EXPECT_EQ("HTTP/1.1 200 OK\r\ntransfer-encoding: chunked\r\n\r\nb\r\nHello "
            "World\r\n0\r\nfoo: bar\r\nfoo: baz\r\n\r\n",
            output);
}

TEST_P(Http1ServerConnectionImplTest, ContentLengthResponse) {
  initialize();

  NiceMock<MockRequestDecoder> decoder;
  Http::ResponseEncoder* response_encoder = nullptr;
  EXPECT_CALL(callbacks_, newStream(_, _))
      .WillOnce(Invoke([&](ResponseEncoder& encoder, bool) -> RequestDecoder& {
        response_encoder = &encoder;
        return decoder;
      }));

  Buffer::OwnedImpl buffer("GET / HTTP/1.1\r\n\r\n");
  auto status = codec_->dispatch(buffer);
  EXPECT_TRUE(status.ok());
  EXPECT_EQ(0U, buffer.length());

  std::string output;
  ON_CALL(connection_, write(_, _)).WillByDefault(AddBufferToString(&output));

  TestResponseHeaderMapImpl headers{{":status", "200"}, {"content-length", "11"}};
  response_encoder->encodeHeaders(headers, false);

  Buffer::OwnedImpl data("Hello World");
  response_encoder->encodeData(data, true);
  EXPECT_EQ("HTTP/1.1 200 OK\r\ncontent-length: 11\r\n\r\nHello World", output);
}

TEST_P(Http1ServerConnectionImplTest, HeadRequestResponse) {
  initialize();

  NiceMock<MockRequestDecoder> decoder;
  Http::ResponseEncoder* response_encoder = nullptr;
  EXPECT_CALL(callbacks_, newStream(_, _))
      .WillOnce(Invoke([&](ResponseEncoder& encoder, bool) -> RequestDecoder& {
        response_encoder = &encoder;
        return decoder;
      }));

  Buffer::OwnedImpl buffer("HEAD / HTTP/1.1\r\n\r\n");
  auto status = codec_->dispatch(buffer);
  EXPECT_TRUE(status.ok());
  EXPECT_EQ(0U, buffer.length());

  std::string output;
  ON_CALL(connection_, write(_, _)).WillByDefault(AddBufferToString(&output));

  TestResponseHeaderMapImpl headers{{":status", "200"}, {"content-length", "5"}};
  response_encoder->encodeHeaders(headers, true);
  EXPECT_EQ("HTTP/1.1 200 OK\r\ncontent-length: 5\r\n\r\n", output);
}

TEST_P(Http1ServerConnectionImplTest, HeadChunkedRequestResponse) {
  initialize();

  NiceMock<MockRequestDecoder> decoder;
  Http::ResponseEncoder* response_encoder = nullptr;
  EXPECT_CALL(callbacks_, newStream(_, _))
      .WillOnce(Invoke([&](ResponseEncoder& encoder, bool) -> RequestDecoder& {
        response_encoder = &encoder;
        return decoder;
      }));

  Buffer::OwnedImpl buffer("HEAD / HTTP/1.1\r\n\r\n");
  auto status = codec_->dispatch(buffer);
  EXPECT_TRUE(status.ok());
  EXPECT_EQ(0U, buffer.length());

  std::string output;
  ON_CALL(connection_, write(_, _)).WillByDefault(AddBufferToString(&output));

  TestResponseHeaderMapImpl headers{{":status", "200"}};
  response_encoder->encodeHeaders(headers, true);
  EXPECT_EQ("HTTP/1.1 200 OK\r\ntransfer-encoding: chunked\r\n\r\n", output);
}

TEST_P(Http1ServerConnectionImplTest, DoubleRequest) {
  initialize();

  NiceMock<MockRequestDecoder> decoder;
  Http::ResponseEncoder* response_encoder = nullptr;
  EXPECT_CALL(callbacks_, newStream(_, _))
      .Times(2)
      .WillRepeatedly(Invoke([&](ResponseEncoder& encoder, bool) -> RequestDecoder& {
        response_encoder = &encoder;
        return decoder;
      }));

  std::string request("GET / HTTP/1.1\r\n\r\n");
  Buffer::OwnedImpl buffer(request);
  buffer.add(request);

  auto status = codec_->dispatch(buffer);
  EXPECT_TRUE(status.ok());
  EXPECT_EQ(request.size(), buffer.length());

  response_encoder->encodeHeaders(TestResponseHeaderMapImpl{{":status", "200"}}, true);

  status = codec_->dispatch(buffer);
  EXPECT_EQ(0U, buffer.length());
}

TEST_P(Http1ServerConnectionImplTest, RequestWithTrailersDropped) { expectTrailersTest(false); }

TEST_P(Http1ServerConnectionImplTest, RequestWithTrailersKept) { expectTrailersTest(true); }

TEST_P(Http1ServerConnectionImplTest, IgnoreUpgradeH2c) {
  initialize();

  TestRequestHeaderMapImpl expected_headers{
      {":authority", "www.somewhere.com"}, {":path", "/"}, {":method", "GET"}};
  Buffer::OwnedImpl buffer(
      "GET http://www.somewhere.com/ HTTP/1.1\r\nConnection: "
      "Upgrade, HTTP2-Settings\r\nUpgrade: h2c\r\nHTTP2-Settings: token64\r\nHost: bah\r\n\r\n");
  expectHeadersTest(Protocol::Http11, true, buffer, expected_headers);
}

TEST_P(Http1ServerConnectionImplTest, IgnoreUpgradeH2cClose) {
  initialize();

  TestRequestHeaderMapImpl expected_headers{{":authority", "www.somewhere.com"},
                                            {":path", "/"},
                                            {":method", "GET"},
                                            {"connection", "Close"}};
  Buffer::OwnedImpl buffer("GET http://www.somewhere.com/ HTTP/1.1\r\nConnection: "
                           "Upgrade, Close, HTTP2-Settings\r\nUpgrade: h2c\r\nHTTP2-Settings: "
                           "token64\r\nHost: bah\r\n\r\n");
  expectHeadersTest(Protocol::Http11, true, buffer, expected_headers);
}

TEST_P(Http1ServerConnectionImplTest, IgnoreUpgradeH2cCloseEtc) {
  initialize();

  TestRequestHeaderMapImpl expected_headers{{":authority", "www.somewhere.com"},
                                            {":path", "/"},
                                            {":method", "GET"},
                                            {"connection", "Close"}};
  Buffer::OwnedImpl buffer("GET http://www.somewhere.com/ HTTP/1.1\r\nConnection: "
                           "Upgrade, Close, HTTP2-Settings, Etc\r\nUpgrade: h2c\r\nHTTP2-Settings: "
                           "token64\r\nHost: bah\r\n\r\n");
  expectHeadersTest(Protocol::Http11, true, buffer, expected_headers);
}

TEST_P(Http1ServerConnectionImplTest, UpgradeRequest) {
  initialize();

  InSequence sequence;
  NiceMock<MockRequestDecoder> decoder;
  EXPECT_CALL(callbacks_, newStream(_, _)).WillOnce(ReturnRef(decoder));

  EXPECT_CALL(decoder, decodeHeaders_(_, false));
  Buffer::OwnedImpl buffer(
      "POST / HTTP/1.1\r\nConnection: upgrade\r\nUpgrade: foo\r\ncontent-length:5\r\n\r\n");
  auto status = codec_->dispatch(buffer);

  Buffer::OwnedImpl expected_data1("12345");
  Buffer::OwnedImpl body("12345");
  EXPECT_CALL(decoder, decodeData(BufferEqual(&expected_data1), false));
  status = codec_->dispatch(body);

  Buffer::OwnedImpl expected_data2("abcd");
  Buffer::OwnedImpl websocket_payload("abcd");
  EXPECT_CALL(decoder, decodeData(BufferEqual(&expected_data2), false));
  status = codec_->dispatch(websocket_payload);
  EXPECT_TRUE(status.ok());
}

TEST_P(Http1ServerConnectionImplTest, UpgradeRequestWithEarlyData) {
  initialize();

  InSequence sequence;
  NiceMock<MockRequestDecoder> decoder;
  EXPECT_CALL(callbacks_, newStream(_, _)).WillOnce(ReturnRef(decoder));

  Buffer::OwnedImpl expected_data("12345abcd");
  EXPECT_CALL(decoder, decodeHeaders_(_, false));
  EXPECT_CALL(decoder, decodeData(BufferEqual(&expected_data), false));
  Buffer::OwnedImpl buffer("POST / HTTP/1.1\r\nConnection: upgrade\r\nUpgrade: "
                           "foo\r\ncontent-length:5\r\n\r\n12345abcd");
  auto status = codec_->dispatch(buffer);
  EXPECT_TRUE(status.ok());
}

TEST_P(Http1ServerConnectionImplTest, UpgradeRequestWithTEChunked) {
  initialize();

  InSequence sequence;
  NiceMock<MockRequestDecoder> decoder;
  EXPECT_CALL(callbacks_, newStream(_, _)).WillOnce(ReturnRef(decoder));

  // Even with T-E chunked, the data should neither be inspected for (the not
  // present in this unit test) chunks, but simply passed through.
  Buffer::OwnedImpl expected_data("12345abcd");
  EXPECT_CALL(decoder, decodeHeaders_(_, false));
  EXPECT_CALL(decoder, decodeData(BufferEqual(&expected_data), false));
  Buffer::OwnedImpl buffer("POST / HTTP/1.1\r\nConnection: upgrade\r\nUpgrade: "
                           "foo\r\ntransfer-encoding: chunked\r\n\r\n12345abcd");
  auto status = codec_->dispatch(buffer);
  EXPECT_TRUE(status.ok());
}

TEST_P(Http1ServerConnectionImplTest, UpgradeRequestWithNoBody) {
  initialize();

  InSequence sequence;
  NiceMock<MockRequestDecoder> decoder;
  EXPECT_CALL(callbacks_, newStream(_, _)).WillOnce(ReturnRef(decoder));

  // Make sure we avoid the deferred_end_stream_headers_ optimization for
  // requests-with-no-body.
  Buffer::OwnedImpl expected_data("abcd");
  EXPECT_CALL(decoder, decodeHeaders_(_, false));
  EXPECT_CALL(decoder, decodeData(BufferEqual(&expected_data), false));
  Buffer::OwnedImpl buffer(
      "GET / HTTP/1.1\r\nConnection: upgrade\r\nUpgrade: foo\r\ncontent-length: 0\r\n\r\nabcd");
  auto status = codec_->dispatch(buffer);
  EXPECT_TRUE(status.ok());
}

// Test that 101 upgrade responses do not contain content-length or transfer-encoding headers.
TEST_P(Http1ServerConnectionImplTest, UpgradeRequestResponseHeaders) {
  initialize();

  NiceMock<MockRequestDecoder> decoder;
  Http::ResponseEncoder* response_encoder = nullptr;
  EXPECT_CALL(callbacks_, newStream(_, _))
      .WillOnce(Invoke([&](ResponseEncoder& encoder, bool) -> RequestDecoder& {
        response_encoder = &encoder;
        return decoder;
      }));

  Buffer::OwnedImpl buffer("GET / HTTP/1.1\r\nConnection: upgrade\r\nUpgrade: foo\r\n\r\n");
  auto status = codec_->dispatch(buffer);
  EXPECT_TRUE(status.ok());
  EXPECT_EQ(0U, buffer.length());

  std::string output;
  ON_CALL(connection_, write(_, _)).WillByDefault(AddBufferToString(&output));

  TestResponseHeaderMapImpl headers{{":status", "101"}};
  response_encoder->encodeHeaders(headers, false);
  EXPECT_EQ("HTTP/1.1 101 Switching Protocols\r\n\r\n", output);
}

TEST_P(Http1ServerConnectionImplTest, ConnectRequestNoContentLength) {
  initialize();

  InSequence sequence;
  NiceMock<MockRequestDecoder> decoder;
  EXPECT_CALL(callbacks_, newStream(_, _)).WillOnce(ReturnRef(decoder));

  TestRequestHeaderMapImpl expected_headers{
      {":authority", "host:80"},
      {":method", "CONNECT"},
  };
  EXPECT_CALL(decoder, decodeHeaders_(HeaderMapEqual(&expected_headers), false));
  Buffer::OwnedImpl buffer("CONNECT host:80 HTTP/1.1\r\n\r\n");
  auto status = codec_->dispatch(buffer);

  Buffer::OwnedImpl expected_data("abcd");
  Buffer::OwnedImpl connect_payload("abcd");
  EXPECT_CALL(decoder, decodeData(BufferEqual(&expected_data), false));
  status = codec_->dispatch(connect_payload);
  EXPECT_TRUE(status.ok());
}

// We use the absolute URL parsing code for CONNECT requests, but it does not
// actually allow absolute URLs.
TEST_P(Http1ServerConnectionImplTest, ConnectRequestAbsoluteURLNotallowed) {
  initialize();

  InSequence sequence;
  NiceMock<MockRequestDecoder> decoder;
  EXPECT_CALL(callbacks_, newStream(_, _)).WillOnce(ReturnRef(decoder));

  Buffer::OwnedImpl buffer("CONNECT http://host:80 HTTP/1.1\r\n\r\n");
  EXPECT_CALL(decoder, sendLocalReply(_, _, _, _, _, _, _));
  auto status = codec_->dispatch(buffer);
  EXPECT_TRUE(isCodecProtocolError(status));
}

TEST_P(Http1ServerConnectionImplTest, ConnectRequestWithEarlyData) {
  initialize();

  InSequence sequence;
  NiceMock<MockRequestDecoder> decoder;
  EXPECT_CALL(callbacks_, newStream(_, _)).WillOnce(ReturnRef(decoder));

  Buffer::OwnedImpl expected_data("abcd");
  EXPECT_CALL(decoder, decodeHeaders_(_, false));
  EXPECT_CALL(decoder, decodeData(BufferEqual(&expected_data), false));
  Buffer::OwnedImpl buffer("CONNECT host:80 HTTP/1.1\r\n\r\nabcd");
  auto status = codec_->dispatch(buffer);
  EXPECT_TRUE(status.ok());
}

TEST_P(Http1ServerConnectionImplTest, ConnectRequestWithTEChunked) {
  initialize();

  InSequence sequence;
  NiceMock<MockRequestDecoder> decoder;
  EXPECT_CALL(callbacks_, newStream(_, _)).WillOnce(ReturnRef(decoder));

  // Per https://tools.ietf.org/html/rfc7231#section-4.3.6 CONNECT with body has no defined
  // semantics: Envoy will reject chunked CONNECT requests.
  EXPECT_CALL(decoder, sendLocalReply(_, _, _, _, _, _, _));
  Buffer::OwnedImpl buffer(
      "CONNECT host:80 HTTP/1.1\r\ntransfer-encoding: chunked\r\n\r\n12345abcd");
  auto status = codec_->dispatch(buffer);
  EXPECT_TRUE(isCodecProtocolError(status));
  EXPECT_EQ(status.message(), "http/1.1 protocol error: unsupported transfer encoding");
}

TEST_P(Http1ServerConnectionImplTest, ConnectRequestWithNonZeroContentLength) {
  initialize();

  InSequence sequence;
  NiceMock<MockRequestDecoder> decoder;
  EXPECT_CALL(callbacks_, newStream(_, _)).WillOnce(ReturnRef(decoder));

  // Make sure we avoid the deferred_end_stream_headers_ optimization for
  // requests-with-no-body.
  Buffer::OwnedImpl buffer("CONNECT host:80 HTTP/1.1\r\ncontent-length: 1\r\n\r\nabcd");
  EXPECT_CALL(decoder, sendLocalReply(_, _, _, _, _, _, _));
  auto status = codec_->dispatch(buffer);
  EXPECT_TRUE(isCodecProtocolError(status));
  EXPECT_EQ(status.message(), "http/1.1 protocol error: unsupported content length");
}

TEST_P(Http1ServerConnectionImplTest, ConnectRequestWithZeroContentLength) {
  initialize();

  InSequence sequence;
  NiceMock<MockRequestDecoder> decoder;
  EXPECT_CALL(callbacks_, newStream(_, _)).WillOnce(ReturnRef(decoder));

  // Make sure we avoid the deferred_end_stream_headers_ optimization for
  // requests-with-no-body.
  Buffer::OwnedImpl expected_data("abcd");
  EXPECT_CALL(decoder, decodeHeaders_(_, false));
  EXPECT_CALL(decoder, decodeData(BufferEqual(&expected_data), false));
  Buffer::OwnedImpl buffer("CONNECT host:80 HTTP/1.1\r\ncontent-length: 0\r\n\r\nabcd");
  auto status = codec_->dispatch(buffer);
  EXPECT_TRUE(status.ok());
}

TEST_P(Http1ServerConnectionImplTest, WatermarkTest) {
  EXPECT_CALL(connection_, bufferLimit()).WillOnce(Return(10));
  initialize();

  NiceMock<MockRequestDecoder> decoder;
  Http::ResponseEncoder* response_encoder = nullptr;
  EXPECT_CALL(callbacks_, newStream(_, _))
      .WillOnce(Invoke([&](ResponseEncoder& encoder, bool) -> RequestDecoder& {
        response_encoder = &encoder;
        return decoder;
      }));

  Buffer::OwnedImpl buffer("GET / HTTP/1.1\r\n\r\n");
  auto status = codec_->dispatch(buffer);

  Http::MockStreamCallbacks stream_callbacks;
  response_encoder->getStream().addCallbacks(stream_callbacks);

  // Fake a call from the underlying Network::Connection and verify the stream is notified.
  EXPECT_CALL(stream_callbacks, onAboveWriteBufferHighWatermark());
  static_cast<ServerConnection*>(codec_.get())
      ->onUnderlyingConnectionAboveWriteBufferHighWatermark();

  EXPECT_CALL(stream_callbacks, onAboveWriteBufferHighWatermark());
  EXPECT_CALL(stream_callbacks, onBelowWriteBufferLowWatermark());
  TestResponseHeaderMapImpl headers{{":status", "200"}};
  response_encoder->encodeHeaders(headers, false);

  // Fake out the underlying Network::Connection buffer being drained.
  EXPECT_CALL(stream_callbacks, onBelowWriteBufferLowWatermark());
  static_cast<ServerConnection*>(codec_.get())
      ->onUnderlyingConnectionBelowWriteBufferLowWatermark();
}

class Http1ClientConnectionImplTest : public Http1CodecTestBase,
                                      public testing::TestWithParam<bool> {
public:
  void initialize() {
    if (GetParam()) {
      codec_ = std::make_unique<Http1::ClientConnectionImpl>(
          connection_, http1CodecStats(), callbacks_, codec_settings_, max_response_headers_count_);
    } else {
      codec_ = std::make_unique<Legacy::Http1::ClientConnectionImpl>(
          connection_, http1CodecStats(), callbacks_, codec_settings_, max_response_headers_count_);
    }
  }

  void readDisableOnRequestEncoder(RequestEncoder* request_encoder, bool disable) {
    if (GetParam()) {
      dynamic_cast<Http1::RequestEncoderImpl*>(request_encoder)->readDisable(disable);
    } else {
      dynamic_cast<Legacy::Http1::RequestEncoderImpl*>(request_encoder)->readDisable(disable);
    }
  }

  NiceMock<Network::MockConnection> connection_;
  NiceMock<Http::MockConnectionCallbacks> callbacks_;
  NiceMock<Http1Settings> codec_settings_;
  Http::ClientConnectionPtr codec_;

protected:
  Stats::TestUtil::TestStore store_;
  uint32_t max_response_headers_count_{Http::DEFAULT_MAX_HEADERS_COUNT};
};

INSTANTIATE_TEST_SUITE_P(Codecs, Http1ClientConnectionImplTest, testing::Bool(),
                         [](const testing::TestParamInfo<bool>& param) {
                           return param.param ? "New" : "Legacy";
                         });

TEST_P(Http1ClientConnectionImplTest, SimpleGet) {
  initialize();

  MockResponseDecoder response_decoder;
  Http::RequestEncoder& request_encoder = codec_->newStream(response_decoder);

  std::string output;
  ON_CALL(connection_, write(_, _)).WillByDefault(AddBufferToString(&output));

  TestRequestHeaderMapImpl headers{{":method", "GET"}, {":path", "/"}};
  request_encoder.encodeHeaders(headers, true);
  EXPECT_EQ("GET / HTTP/1.1\r\ncontent-length: 0\r\n\r\n", output);
}

TEST_P(Http1ClientConnectionImplTest, SimpleGetWithHeaderCasing) {
  codec_settings_.header_key_format_ = Http1Settings::HeaderKeyFormat::ProperCase;

  initialize();

  MockResponseDecoder response_decoder;
  Http::RequestEncoder& request_encoder = codec_->newStream(response_decoder);

  std::string output;
  ON_CALL(connection_, write(_, _)).WillByDefault(AddBufferToString(&output));

  TestRequestHeaderMapImpl headers{{":method", "GET"}, {":path", "/"}, {"my-custom-header", "hey"}};
  request_encoder.encodeHeaders(headers, true);
  EXPECT_EQ("GET / HTTP/1.1\r\nMy-Custom-Header: hey\r\nContent-Length: 0\r\n\r\n", output);
}

TEST_P(Http1ClientConnectionImplTest, HostHeaderTranslate) {
  initialize();

  MockResponseDecoder response_decoder;
  Http::RequestEncoder& request_encoder = codec_->newStream(response_decoder);

  std::string output;
  ON_CALL(connection_, write(_, _)).WillByDefault(AddBufferToString(&output));

  TestRequestHeaderMapImpl headers{{":method", "GET"}, {":path", "/"}, {":authority", "host"}};
  request_encoder.encodeHeaders(headers, true);
  EXPECT_EQ("GET / HTTP/1.1\r\nhost: host\r\ncontent-length: 0\r\n\r\n", output);
}

TEST_P(Http1ClientConnectionImplTest, Reset) {
  initialize();

  MockResponseDecoder response_decoder;
  Http::RequestEncoder& request_encoder = codec_->newStream(response_decoder);

  Http::MockStreamCallbacks callbacks;
  request_encoder.getStream().addCallbacks(callbacks);
  EXPECT_CALL(callbacks, onResetStream(StreamResetReason::LocalReset, _));
  request_encoder.getStream().resetStream(StreamResetReason::LocalReset);
}

// Verify that we correctly enable reads on the connection when the final response is
// received.
TEST_P(Http1ClientConnectionImplTest, FlowControlReadDisabledReenable) {
  initialize();

  MockResponseDecoder response_decoder;
  auto* request_encoder = &codec_->newStream(response_decoder);
  // Manually read disable.
  EXPECT_CALL(connection_, readDisable(true)).Times(2);
  readDisableOnRequestEncoder(request_encoder, true);
  readDisableOnRequestEncoder(request_encoder, true);

  std::string output;
  ON_CALL(connection_, write(_, _)).WillByDefault(AddBufferToString(&output));

  // Request.
  TestRequestHeaderMapImpl headers{{":method", "GET"}, {":path", "/"}, {":authority", "host"}};
  request_encoder->encodeHeaders(headers, true);
  EXPECT_EQ("GET / HTTP/1.1\r\nhost: host\r\ncontent-length: 0\r\n\r\n", output);
  output.clear();

  // When the response is sent, the read disable should be unwound.
  EXPECT_CALL(connection_, readDisable(false)).Times(2);

  // Response.
  EXPECT_CALL(response_decoder, decodeHeaders_(_, true));
  Buffer::OwnedImpl response("HTTP/1.1 503 Service Unavailable\r\nContent-Length: 0\r\n\r\n");
  auto status = codec_->dispatch(response);
  EXPECT_TRUE(status.ok());
}

TEST_P(Http1ClientConnectionImplTest, PrematureResponse) {
  initialize();

  Buffer::OwnedImpl response("HTTP/1.1 408 Request Timeout\r\nConnection: Close\r\n\r\n");
  auto status = codec_->dispatch(response);
  EXPECT_TRUE(isPrematureResponseError(status));
}

TEST_P(Http1ClientConnectionImplTest, EmptyBodyResponse503) {
  initialize();

  NiceMock<MockResponseDecoder> response_decoder;
  Http::RequestEncoder& request_encoder = codec_->newStream(response_decoder);
  TestRequestHeaderMapImpl headers{{":method", "GET"}, {":path", "/"}, {":authority", "host"}};
  request_encoder.encodeHeaders(headers, true);

  EXPECT_CALL(response_decoder, decodeHeaders_(_, true));
  Buffer::OwnedImpl response("HTTP/1.1 503 Service Unavailable\r\nContent-Length: 0\r\n\r\n");
  auto status = codec_->dispatch(response);
  EXPECT_TRUE(status.ok());
}

TEST_P(Http1ClientConnectionImplTest, EmptyBodyResponse200) {
  initialize();

  NiceMock<MockResponseDecoder> response_decoder;
  Http::RequestEncoder& request_encoder = codec_->newStream(response_decoder);
  TestRequestHeaderMapImpl headers{{":method", "GET"}, {":path", "/"}, {":authority", "host"}};
  request_encoder.encodeHeaders(headers, true);

  EXPECT_CALL(response_decoder, decodeHeaders_(_, true));
  Buffer::OwnedImpl response("HTTP/1.1 200 OK\r\nContent-Length: 0\r\n\r\n");
  auto status = codec_->dispatch(response);
  EXPECT_TRUE(status.ok());
}

TEST_P(Http1ClientConnectionImplTest, HeadRequest) {
  initialize();

  NiceMock<MockResponseDecoder> response_decoder;
  Http::RequestEncoder& request_encoder = codec_->newStream(response_decoder);
  TestRequestHeaderMapImpl headers{{":method", "HEAD"}, {":path", "/"}, {":authority", "host"}};
  request_encoder.encodeHeaders(headers, true);

  EXPECT_CALL(response_decoder, decodeHeaders_(_, true));
  Buffer::OwnedImpl response("HTTP/1.1 200 OK\r\nContent-Length: 20\r\n\r\n");
  auto status = codec_->dispatch(response);
  EXPECT_TRUE(status.ok());
}

TEST_P(Http1ClientConnectionImplTest, 204Response) {
  initialize();

  NiceMock<MockResponseDecoder> response_decoder;
  Http::RequestEncoder& request_encoder = codec_->newStream(response_decoder);
  TestRequestHeaderMapImpl headers{{":method", "GET"}, {":path", "/"}, {":authority", "host"}};
  request_encoder.encodeHeaders(headers, true);

  EXPECT_CALL(response_decoder, decodeHeaders_(_, true));
  Buffer::OwnedImpl response("HTTP/1.1 204 OK\r\n\r\n");
  auto status = codec_->dispatch(response);
  EXPECT_TRUE(status.ok());
}

// 204 No Content with Content-Length is barred by RFC 7230, Section 3.3.2.
TEST_P(Http1ClientConnectionImplTest, 204ResponseContentLengthNotAllowed) {
  // By default, content-length is barred.
  {
    initialize();

    NiceMock<MockResponseDecoder> response_decoder;
    Http::RequestEncoder& request_encoder = codec_->newStream(response_decoder);
    TestRequestHeaderMapImpl headers{{":method", "GET"}, {":path", "/"}, {":authority", "host"}};
    request_encoder.encodeHeaders(headers, true);

    Buffer::OwnedImpl response("HTTP/1.1 204 OK\r\nContent-Length: 20\r\n\r\n");
    auto status = codec_->dispatch(response);
    EXPECT_FALSE(status.ok());
  }

  // Test with feature disabled: content-length allowed.
  {
    TestScopedRuntime scoped_runtime;
    Runtime::LoaderSingleton::getExisting()->mergeValues(
        {{"envoy.reloadable_features.strict_1xx_and_204_response_headers", "false"}});

    initialize();

    NiceMock<MockResponseDecoder> response_decoder;
    Http::RequestEncoder& request_encoder = codec_->newStream(response_decoder);
    TestRequestHeaderMapImpl headers{{":method", "GET"}, {":path", "/"}, {":authority", "host"}};
    request_encoder.encodeHeaders(headers, true);

    Buffer::OwnedImpl response("HTTP/1.1 204 OK\r\nContent-Length: 20\r\n\r\n");
    auto status = codec_->dispatch(response);
    EXPECT_TRUE(status.ok());
  }
}

// 204 No Content with Content-Length: 0 is technically barred by RFC 7230, Section 3.3.2, but we
// allow it.
TEST_P(Http1ClientConnectionImplTest, 204ResponseWithContentLength0) {
  {
    initialize();

    NiceMock<MockResponseDecoder> response_decoder;
    Http::RequestEncoder& request_encoder = codec_->newStream(response_decoder);
    TestRequestHeaderMapImpl headers{{":method", "GET"}, {":path", "/"}, {":authority", "host"}};
    request_encoder.encodeHeaders(headers, true);

    EXPECT_CALL(response_decoder, decodeHeaders_(_, true));
    Buffer::OwnedImpl response("HTTP/1.1 204 OK\r\nContent-Length: 0\r\n\r\n");
    auto status = codec_->dispatch(response);
    EXPECT_TRUE(status.ok());
  }

  // Test with feature disabled: content-length allowed.
  {
    TestScopedRuntime scoped_runtime;
    Runtime::LoaderSingleton::getExisting()->mergeValues(
        {{"envoy.reloadable_features.strict_1xx_and_204_response_headers", "false"}});

    NiceMock<MockResponseDecoder> response_decoder;
    Http::RequestEncoder& request_encoder = codec_->newStream(response_decoder);
    TestRequestHeaderMapImpl headers{{":method", "GET"}, {":path", "/"}, {":authority", "host"}};
    request_encoder.encodeHeaders(headers, true);

    EXPECT_CALL(response_decoder, decodeHeaders_(_, true));
    Buffer::OwnedImpl response("HTTP/1.1 204 OK\r\nContent-Length: 0\r\n\r\n");
    auto status = codec_->dispatch(response);
    EXPECT_TRUE(status.ok());
  }
}

// 204 No Content with Transfer-Encoding headers is barred by RFC 7230, Section 3.3.1.
TEST_P(Http1ClientConnectionImplTest, 204ResponseTransferEncodingNotAllowed) {
  // By default, transfer-encoding is barred.
  {
    initialize();

    NiceMock<MockResponseDecoder> response_decoder;
    Http::RequestEncoder& request_encoder = codec_->newStream(response_decoder);
    TestRequestHeaderMapImpl headers{{":method", "GET"}, {":path", "/"}, {":authority", "host"}};
    request_encoder.encodeHeaders(headers, true);

    Buffer::OwnedImpl response("HTTP/1.1 204 OK\r\nTransfer-Encoding: chunked\r\n\r\n");
    auto status = codec_->dispatch(response);
    EXPECT_FALSE(status.ok());
  }

  // Test with feature disabled: transfer-encoding allowed.
  {
    TestScopedRuntime scoped_runtime;
    Runtime::LoaderSingleton::getExisting()->mergeValues(
        {{"envoy.reloadable_features.strict_1xx_and_204_response_headers", "false"}});

    initialize();

    NiceMock<MockResponseDecoder> response_decoder;
    Http::RequestEncoder& request_encoder = codec_->newStream(response_decoder);
    TestRequestHeaderMapImpl headers{{":method", "GET"}, {":path", "/"}, {":authority", "host"}};
    request_encoder.encodeHeaders(headers, true);

    Buffer::OwnedImpl response("HTTP/1.1 204 OK\r\nTransfer-Encoding: chunked\r\n\r\n");
    auto status = codec_->dispatch(response);
    EXPECT_TRUE(status.ok());
  }
}

<<<<<<< HEAD
// 100 response followed by 200 results in a [decode100ContinueHeaders, decodeHeaders] sequence.
TEST_F(Http1ClientConnectionImplTest, ContinueHeaders) {
=======
TEST_P(Http1ClientConnectionImplTest, 100Response) {
>>>>>>> 54652f03
  initialize();

  NiceMock<MockResponseDecoder> response_decoder;
  Http::RequestEncoder& request_encoder = codec_->newStream(response_decoder);
  TestRequestHeaderMapImpl headers{{":method", "GET"}, {":path", "/"}, {":authority", "host"}};
  request_encoder.encodeHeaders(headers, true);

  EXPECT_CALL(response_decoder, decode100ContinueHeaders_(_));
  EXPECT_CALL(response_decoder, decodeData(_, _)).Times(0);
  Buffer::OwnedImpl initial_response("HTTP/1.1 100 Continue\r\n\r\n");
  auto status = codec_->dispatch(initial_response);
  EXPECT_TRUE(status.ok());

  EXPECT_CALL(response_decoder, decodeHeaders_(_, false));
  EXPECT_CALL(response_decoder, decodeData(_, _)).Times(0);
  Buffer::OwnedImpl response("HTTP/1.1 200 OK\r\n\r\n");
  status = codec_->dispatch(response);
  EXPECT_TRUE(status.ok());
}

// Multiple 100 responses are passed to the response encoder (who is responsible for coalescing).
TEST_F(Http1ClientConnectionImplTest, MultipleContinueHeaders) {
  initialize();

  NiceMock<MockResponseDecoder> response_decoder;
  Http::RequestEncoder& request_encoder = codec_->newStream(response_decoder);
  TestRequestHeaderMapImpl headers{{":method", "GET"}, {":path", "/"}, {":authority", "host"}};
  request_encoder.encodeHeaders(headers, true);

  EXPECT_CALL(response_decoder, decode100ContinueHeaders_(_));
  EXPECT_CALL(response_decoder, decodeData(_, _)).Times(0);
  Buffer::OwnedImpl initial_response("HTTP/1.1 100 Continue\r\n\r\n");
  auto status = codec_->dispatch(initial_response);
  EXPECT_TRUE(status.ok());

  EXPECT_CALL(response_decoder, decode100ContinueHeaders_(_));
  EXPECT_CALL(response_decoder, decodeData(_, _)).Times(0);
  Buffer::OwnedImpl another_100_response("HTTP/1.1 100 Continue\r\n\r\n");
  status = codec_->dispatch(another_100_response);
  EXPECT_TRUE(status.ok());

  EXPECT_CALL(response_decoder, decodeHeaders_(_, false));
  EXPECT_CALL(response_decoder, decodeData(_, _)).Times(0);
  Buffer::OwnedImpl response("HTTP/1.1 200 OK\r\n\r\n");
  status = codec_->dispatch(response);
  EXPECT_TRUE(status.ok());
}

// 101/102 headers etc. are passed to the response encoder (who is responsibly for deciding to
// upgrade, ignore, etc.).
TEST_F(Http1ClientConnectionImplTest, 1xxNonContinueHeaders) {
  initialize();

  NiceMock<MockResponseDecoder> response_decoder;
  Http::RequestEncoder& request_encoder = codec_->newStream(response_decoder);
  TestRequestHeaderMapImpl headers{{":method", "GET"}, {":path", "/"}, {":authority", "host"}};
  request_encoder.encodeHeaders(headers, true);

  EXPECT_CALL(response_decoder, decodeHeaders_(_, false));
  Buffer::OwnedImpl response("HTTP/1.1 102 Processing\r\n\r\n");
  auto status = codec_->dispatch(response);
  EXPECT_TRUE(status.ok());
}

// 101 Switching Protocol with Transfer-Encoding headers is barred by RFC 7230, Section 3.3.1.
TEST_P(Http1ClientConnectionImplTest, 101ResponseTransferEncodingNotAllowed) {
  // By default, transfer-encoding is barred.
  {
    initialize();

    NiceMock<MockResponseDecoder> response_decoder;
    Http::RequestEncoder& request_encoder = codec_->newStream(response_decoder);
    TestRequestHeaderMapImpl headers{{":method", "GET"}, {":path", "/"}, {":authority", "host"}};
    request_encoder.encodeHeaders(headers, true);

    Buffer::OwnedImpl response(
        "HTTP/1.1 101 Switching Protocols\r\nTransfer-Encoding: chunked\r\n\r\n");
    auto status = codec_->dispatch(response);
    EXPECT_FALSE(status.ok());
  }

  // Test with feature disabled: transfer-encoding allowed.
  {
    TestScopedRuntime scoped_runtime;
    Runtime::LoaderSingleton::getExisting()->mergeValues(
        {{"envoy.reloadable_features.strict_1xx_and_204_response_headers", "false"}});

    initialize();

    NiceMock<MockResponseDecoder> response_decoder;
    Http::RequestEncoder& request_encoder = codec_->newStream(response_decoder);
    TestRequestHeaderMapImpl headers{{":method", "GET"}, {":path", "/"}, {":authority", "host"}};
    request_encoder.encodeHeaders(headers, true);

    Buffer::OwnedImpl response(
        "HTTP/1.1 101 Switching Protocols\r\nTransfer-Encoding: chunked\r\n\r\n");
    auto status = codec_->dispatch(response);
    EXPECT_TRUE(status.ok());
  }
}

TEST_P(Http1ClientConnectionImplTest, BadEncodeParams) {
  initialize();

  NiceMock<MockResponseDecoder> response_decoder;

  // Need to set :method and :path
  Http::RequestEncoder& request_encoder = codec_->newStream(response_decoder);
  EXPECT_THROW(request_encoder.encodeHeaders(TestRequestHeaderMapImpl{{":path", "/"}}, true),
               CodecClientException);
  EXPECT_THROW(request_encoder.encodeHeaders(TestRequestHeaderMapImpl{{":method", "GET"}}, true),
               CodecClientException);
}

TEST_P(Http1ClientConnectionImplTest, NoContentLengthResponse) {
  initialize();

  NiceMock<MockResponseDecoder> response_decoder;
  Http::RequestEncoder& request_encoder = codec_->newStream(response_decoder);
  TestRequestHeaderMapImpl headers{{":method", "GET"}, {":path", "/"}, {":authority", "host"}};
  request_encoder.encodeHeaders(headers, true);

  Buffer::OwnedImpl expected_data1("Hello World");
  EXPECT_CALL(response_decoder, decodeData(BufferEqual(&expected_data1), false));

  Buffer::OwnedImpl expected_data2;
  EXPECT_CALL(response_decoder, decodeData(BufferEqual(&expected_data2), true));

  Buffer::OwnedImpl response("HTTP/1.1 200 OK\r\n\r\nHello World");
  auto status = codec_->dispatch(response);

  Buffer::OwnedImpl empty;
  status = codec_->dispatch(empty);
  EXPECT_TRUE(status.ok());
}

TEST_P(Http1ClientConnectionImplTest, ResponseWithTrailers) {
  initialize();

  NiceMock<MockResponseDecoder> response_decoder;
  Http::RequestEncoder& request_encoder = codec_->newStream(response_decoder);
  TestRequestHeaderMapImpl headers{{":method", "GET"}, {":path", "/"}, {":authority", "host"}};
  request_encoder.encodeHeaders(headers, true);

  Buffer::OwnedImpl response("HTTP/1.1 200 OK\r\n\r\ntransfer-encoding: chunked\r\n\r\nb\r\nHello "
                             "World\r\n0\r\nhello: world\r\nsecond: header\r\n\r\n");
  auto status = codec_->dispatch(response);
  EXPECT_EQ(0UL, response.length());
  EXPECT_TRUE(status.ok());
}

TEST_P(Http1ClientConnectionImplTest, GiantPath) {
  initialize();

  NiceMock<MockResponseDecoder> response_decoder;
  Http::RequestEncoder& request_encoder = codec_->newStream(response_decoder);
  TestRequestHeaderMapImpl headers{
      {":method", "GET"}, {":path", "/" + std::string(16384, 'a')}, {":authority", "host"}};
  request_encoder.encodeHeaders(headers, true);

  EXPECT_CALL(response_decoder, decodeHeaders_(_, false));
  Buffer::OwnedImpl response("HTTP/1.1 200 OK\r\nContent-Length: 20\r\n\r\n");
  auto status = codec_->dispatch(response);
  EXPECT_TRUE(status.ok());
}

TEST_P(Http1ClientConnectionImplTest, PrematureUpgradeResponse) {
  initialize();

  // make sure upgradeAllowed doesn't cause crashes if run with no pending response.
  Buffer::OwnedImpl response(
      "HTTP/1.1 200 OK\r\nContent-Length: 5\r\nConnection: upgrade\r\nUpgrade: websocket\r\n\r\n");
  auto status = codec_->dispatch(response);
  EXPECT_TRUE(isPrematureResponseError(status));
}

TEST_P(Http1ClientConnectionImplTest, UpgradeResponse) {
  initialize();

  InSequence s;

  NiceMock<MockResponseDecoder> response_decoder;
  Http::RequestEncoder& request_encoder = codec_->newStream(response_decoder);
  TestRequestHeaderMapImpl headers{{":method", "GET"},
                                   {":path", "/"},
                                   {":authority", "host"},
                                   {"connection", "upgrade"},
                                   {"upgrade", "websocket"}};
  request_encoder.encodeHeaders(headers, true);

  // Send upgrade headers
  EXPECT_CALL(response_decoder, decodeHeaders_(_, false));
  Buffer::OwnedImpl response(
      "HTTP/1.1 200 OK\r\nContent-Length: 5\r\nConnection: upgrade\r\nUpgrade: websocket\r\n\r\n");
  auto status = codec_->dispatch(response);

  // Send body payload
  Buffer::OwnedImpl expected_data1("12345");
  Buffer::OwnedImpl body("12345");
  EXPECT_CALL(response_decoder, decodeData(BufferEqual(&expected_data1), false));
  status = codec_->dispatch(body);

  // Send websocket payload
  Buffer::OwnedImpl expected_data2("abcd");
  Buffer::OwnedImpl websocket_payload("abcd");
  EXPECT_CALL(response_decoder, decodeData(BufferEqual(&expected_data2), false));
  status = codec_->dispatch(websocket_payload);
  EXPECT_TRUE(status.ok());
}

// Same data as above, but make sure directDispatch immediately hands off any
// outstanding data.
TEST_P(Http1ClientConnectionImplTest, UpgradeResponseWithEarlyData) {
  initialize();

  InSequence s;

  NiceMock<MockResponseDecoder> response_decoder;
  Http::RequestEncoder& request_encoder = codec_->newStream(response_decoder);
  TestRequestHeaderMapImpl headers{{":method", "GET"},
                                   {":path", "/"},
                                   {":authority", "host"},
                                   {"connection", "upgrade"},
                                   {"upgrade", "websocket"}};
  request_encoder.encodeHeaders(headers, true);

  // Send upgrade headers
  EXPECT_CALL(response_decoder, decodeHeaders_(_, false));
  Buffer::OwnedImpl expected_data("12345abcd");
  EXPECT_CALL(response_decoder, decodeData(BufferEqual(&expected_data), false));
  Buffer::OwnedImpl response("HTTP/1.1 200 OK\r\nContent-Length: 5\r\nConnection: "
                             "upgrade\r\nUpgrade: websocket\r\n\r\n12345abcd");
  auto status = codec_->dispatch(response);
  EXPECT_TRUE(status.ok());
}

TEST_P(Http1ClientConnectionImplTest, ConnectResponse) {
  initialize();

  InSequence s;

  NiceMock<MockResponseDecoder> response_decoder;
  Http::RequestEncoder& request_encoder = codec_->newStream(response_decoder);
  TestRequestHeaderMapImpl headers{{":method", "CONNECT"}, {":path", "/"}, {":authority", "host"}};
  request_encoder.encodeHeaders(headers, true);

  // Send response headers
  EXPECT_CALL(response_decoder, decodeHeaders_(_, false));
  Buffer::OwnedImpl response("HTTP/1.1 200 OK\r\nContent-Length: 5\r\n\r\n");
  auto status = codec_->dispatch(response);

  // Send body payload
  Buffer::OwnedImpl expected_data1("12345");
  Buffer::OwnedImpl body("12345");
  EXPECT_CALL(response_decoder, decodeData(BufferEqual(&expected_data1), false));
  status = codec_->dispatch(body);

  // Send connect payload
  Buffer::OwnedImpl expected_data2("abcd");
  Buffer::OwnedImpl connect_payload("abcd");
  EXPECT_CALL(response_decoder, decodeData(BufferEqual(&expected_data2), false));
  status = codec_->dispatch(connect_payload);
  EXPECT_TRUE(status.ok());
}

// Same data as above, but make sure directDispatch immediately hands off any
// outstanding data.
TEST_P(Http1ClientConnectionImplTest, ConnectResponseWithEarlyData) {
  initialize();

  InSequence s;

  NiceMock<MockResponseDecoder> response_decoder;
  Http::RequestEncoder& request_encoder = codec_->newStream(response_decoder);
  TestRequestHeaderMapImpl headers{{":method", "CONNECT"}, {":path", "/"}, {":authority", "host"}};
  request_encoder.encodeHeaders(headers, true);

  // Send response headers and payload
  EXPECT_CALL(response_decoder, decodeHeaders_(_, false));
  Buffer::OwnedImpl expected_data("12345abcd");
  EXPECT_CALL(response_decoder, decodeData(BufferEqual(&expected_data), false)).Times(1);
  Buffer::OwnedImpl response("HTTP/1.1 200 OK\r\n\r\n12345abcd");
  auto status = codec_->dispatch(response);
  EXPECT_TRUE(status.ok());
}

TEST_P(Http1ClientConnectionImplTest, ConnectRejected) {
  initialize();

  InSequence s;

  NiceMock<MockResponseDecoder> response_decoder;
  Http::RequestEncoder& request_encoder = codec_->newStream(response_decoder);
  TestRequestHeaderMapImpl headers{{":method", "CONNECT"}, {":path", "/"}, {":authority", "host"}};
  request_encoder.encodeHeaders(headers, true);

  EXPECT_CALL(response_decoder, decodeHeaders_(_, false));
  Buffer::OwnedImpl expected_data("12345abcd");
  EXPECT_CALL(response_decoder, decodeData(BufferEqual(&expected_data), false));
  Buffer::OwnedImpl response("HTTP/1.1 400 OK\r\n\r\n12345abcd");
  auto status = codec_->dispatch(response);
  EXPECT_TRUE(status.ok());
}

TEST_P(Http1ClientConnectionImplTest, WatermarkTest) {
  EXPECT_CALL(connection_, bufferLimit()).WillOnce(Return(10));
  initialize();

  InSequence s;

  NiceMock<MockResponseDecoder> response_decoder;
  Http::RequestEncoder& request_encoder = codec_->newStream(response_decoder);
  Http::MockStreamCallbacks stream_callbacks;
  request_encoder.getStream().addCallbacks(stream_callbacks);

  // Fake a call from the underlying Network::Connection and verify the stream is notified.
  EXPECT_CALL(stream_callbacks, onAboveWriteBufferHighWatermark());
  static_cast<ClientConnection*>(codec_.get())
      ->onUnderlyingConnectionAboveWriteBufferHighWatermark();

  // Do a large write. This will result in the buffer temporarily going over the
  // high watermark and then draining.
  EXPECT_CALL(stream_callbacks, onAboveWriteBufferHighWatermark());
  EXPECT_CALL(stream_callbacks, onBelowWriteBufferLowWatermark());
  TestRequestHeaderMapImpl headers{{":method", "GET"}, {":path", "/"}, {":authority", "host"}};
  request_encoder.encodeHeaders(headers, true);

  // Fake out the underlying Network::Connection buffer being drained.
  EXPECT_CALL(stream_callbacks, onBelowWriteBufferLowWatermark());
  static_cast<ClientConnection*>(codec_.get())
      ->onUnderlyingConnectionBelowWriteBufferLowWatermark();
}

// Regression test for https://github.com/envoyproxy/envoy/issues/3589. Upstream sends multiple
// responses to the same request. The request causes the write buffer to go above high
// watermark. When the 2nd response is received, we throw a premature response exception, and the
// caller attempts to close the connection. This causes the network connection to attempt to write
// pending data, even in the no flush scenario, which can cause us to go below low watermark
// which then raises callbacks for a stream that no longer exists.
TEST_P(Http1ClientConnectionImplTest, HighwatermarkMultipleResponses) {
  initialize();

  InSequence s;

  NiceMock<MockResponseDecoder> response_decoder;
  Http::RequestEncoder& request_encoder = codec_->newStream(response_decoder);
  Http::MockStreamCallbacks stream_callbacks;
  request_encoder.getStream().addCallbacks(stream_callbacks);

  TestRequestHeaderMapImpl headers{{":method", "GET"}, {":path", "/"}, {":authority", "host"}};
  request_encoder.encodeHeaders(headers, true);

  // Fake a call from the underlying Network::Connection and verify the stream is notified.
  EXPECT_CALL(stream_callbacks, onAboveWriteBufferHighWatermark());
  static_cast<ClientConnection*>(codec_.get())
      ->onUnderlyingConnectionAboveWriteBufferHighWatermark();

  EXPECT_CALL(response_decoder, decodeHeaders_(_, true));
  Buffer::OwnedImpl response("HTTP/1.1 200 OK\r\nContent-Length: 0\r\n\r\n");
  auto status = codec_->dispatch(response);

  Buffer::OwnedImpl response2("HTTP/1.1 400 Bad Request\r\nContent-Length: 0\r\n\r\n");
  status = codec_->dispatch(response2);
  EXPECT_TRUE(isPrematureResponseError(status));

  // Fake a call for going below the low watermark. Make sure no stream callbacks get called.
  EXPECT_CALL(stream_callbacks, onBelowWriteBufferLowWatermark()).Times(0);
  static_cast<ClientConnection*>(codec_.get())
      ->onUnderlyingConnectionBelowWriteBufferLowWatermark();
}

// Regression test for https://github.com/envoyproxy/envoy/issues/10655. Make sure we correctly
// handle going below low watermark when closing the connection during a completion callback.
TEST_P(Http1ClientConnectionImplTest, LowWatermarkDuringClose) {
  initialize();

  InSequence s;

  NiceMock<MockResponseDecoder> response_decoder;
  Http::RequestEncoder& request_encoder = codec_->newStream(response_decoder);
  Http::MockStreamCallbacks stream_callbacks;
  request_encoder.getStream().addCallbacks(stream_callbacks);

  TestRequestHeaderMapImpl headers{{":method", "GET"}, {":path", "/"}, {":authority", "host"}};
  request_encoder.encodeHeaders(headers, true);

  // Fake a call from the underlying Network::Connection and verify the stream is notified.
  EXPECT_CALL(stream_callbacks, onAboveWriteBufferHighWatermark());
  static_cast<ClientConnection*>(codec_.get())
      ->onUnderlyingConnectionAboveWriteBufferHighWatermark();

  EXPECT_CALL(response_decoder, decodeHeaders_(_, true))
      .WillOnce(Invoke([&](ResponseHeaderMapPtr&, bool) {
        // Fake a call for going below the low watermark. Make sure no stream callbacks get called.
        EXPECT_CALL(stream_callbacks, onBelowWriteBufferLowWatermark()).Times(0);
        static_cast<ClientConnection*>(codec_.get())
            ->onUnderlyingConnectionBelowWriteBufferLowWatermark();
      }));
  Buffer::OwnedImpl response("HTTP/1.1 200 OK\r\nContent-Length: 0\r\n\r\n");
  auto status = codec_->dispatch(response);
  EXPECT_TRUE(status.ok());
}

TEST_P(Http1ServerConnectionImplTest, LargeTrailersRejected) {
  // Default limit of 60 KiB
  std::string long_string = "big: " + std::string(60 * 1024, 'q') + "\r\n\r\n\r\n";
  testTrailersExceedLimit(long_string, true);
}

TEST_P(Http1ServerConnectionImplTest, LargeTrailerFieldRejected) {
  // Construct partial headers with a long field name that exceeds the default limit of 60KiB.
  std::string long_string = "bigfield" + std::string(60 * 1024, 'q');
  testTrailersExceedLimit(long_string, true);
}

// Tests that the default limit for the number of request headers is 100.
TEST_P(Http1ServerConnectionImplTest, ManyTrailersRejected) {
  // Send a request with 101 headers.
  testTrailersExceedLimit(createHeaderFragment(101) + "\r\n\r\n", true);
}

TEST_P(Http1ServerConnectionImplTest, LargeTrailersRejectedIgnored) {
  // Default limit of 60 KiB
  std::string long_string = "big: " + std::string(60 * 1024, 'q') + "\r\n\r\n\r\n";
  testTrailersExceedLimit(long_string, false);
}

TEST_P(Http1ServerConnectionImplTest, LargeTrailerFieldRejectedIgnored) {
  // Default limit of 60 KiB
  std::string long_string = "bigfield" + std::string(60 * 1024, 'q') + ": value\r\n\r\n\r\n";
  testTrailersExceedLimit(long_string, false);
}

// Tests that the default limit for the number of request headers is 100.
TEST_P(Http1ServerConnectionImplTest, ManyTrailersIgnored) {
  // Send a request with 101 headers.
  testTrailersExceedLimit(createHeaderFragment(101) + "\r\n\r\n", false);
}

TEST_P(Http1ServerConnectionImplTest, LargeRequestUrlRejected) {
  initialize();

  std::string exception_reason;
  NiceMock<MockRequestDecoder> decoder;
  Http::ResponseEncoder* response_encoder = nullptr;
  EXPECT_CALL(callbacks_, newStream(_, _))
      .WillOnce(Invoke([&](ResponseEncoder& encoder, bool) -> RequestDecoder& {
        response_encoder = &encoder;
        return decoder;
      }));

  // Default limit of 60 KiB
  std::string long_url = "/" + std::string(60 * 1024, 'q');
  Buffer::OwnedImpl buffer("GET " + long_url + " HTTP/1.1\r\n");

  auto status = codec_->dispatch(buffer);
  EXPECT_TRUE(isCodecProtocolError(status));
  EXPECT_EQ(status.message(), "headers size exceeds limit");
  EXPECT_EQ("http1.headers_too_large", response_encoder->getStream().responseDetails());
}

TEST_P(Http1ServerConnectionImplTest, LargeRequestHeadersRejected) {
  // Default limit of 60 KiB
  std::string long_string = "big: " + std::string(60 * 1024, 'q') + "\r\n";
  testRequestHeadersExceedLimit(long_string, "");
}

// Tests that the default limit for the number of request headers is 100.
TEST_P(Http1ServerConnectionImplTest, ManyRequestHeadersRejected) {
  // Send a request with 101 headers.
  testRequestHeadersExceedLimit(createHeaderFragment(101), "http1.too_many_headers");
}

TEST_P(Http1ServerConnectionImplTest, LargeRequestHeadersSplitRejected) {
  // Default limit of 60 KiB
  initialize();

  std::string exception_reason;
  NiceMock<MockRequestDecoder> decoder;
  Http::ResponseEncoder* response_encoder = nullptr;
  EXPECT_CALL(callbacks_, newStream(_, _))
      .WillOnce(Invoke([&](ResponseEncoder& encoder, bool) -> RequestDecoder& {
        response_encoder = &encoder;
        return decoder;
      }));
  Buffer::OwnedImpl buffer("GET / HTTP/1.1\r\n");
  auto status = codec_->dispatch(buffer);

  std::string long_string = std::string(1024, 'q');
  for (int i = 0; i < 59; i++) {
    buffer = Buffer::OwnedImpl(fmt::format("big: {}\r\n", long_string));
    status = codec_->dispatch(buffer);
  }
  // the 60th 1kb header should induce overflow
  buffer = Buffer::OwnedImpl(fmt::format("big: {}\r\n", long_string));
  EXPECT_CALL(decoder, sendLocalReply(_, _, _, _, _, _, _));
  status = codec_->dispatch(buffer);
  EXPECT_TRUE(isCodecProtocolError(status));
  EXPECT_EQ(status.message(), "headers size exceeds limit");
  EXPECT_EQ("http1.headers_too_large", response_encoder->getStream().responseDetails());
}

// Tests that the 101th request header causes overflow with the default max number of request
// headers.
TEST_P(Http1ServerConnectionImplTest, ManyRequestHeadersSplitRejected) {
  // Default limit of 100.
  initialize();

  std::string exception_reason;
  NiceMock<MockRequestDecoder> decoder;
  Http::ResponseEncoder* response_encoder = nullptr;
  EXPECT_CALL(callbacks_, newStream(_, _))
      .WillOnce(Invoke([&](ResponseEncoder& encoder, bool) -> RequestDecoder& {
        response_encoder = &encoder;
        return decoder;
      }));
  Buffer::OwnedImpl buffer("GET / HTTP/1.1\r\n");
  auto status = codec_->dispatch(buffer);

  // Dispatch 100 headers.
  buffer = Buffer::OwnedImpl(createHeaderFragment(100));
  status = codec_->dispatch(buffer);

  // The final 101th header should induce overflow.
  buffer = Buffer::OwnedImpl("header101:\r\n\r\n");
  EXPECT_CALL(decoder, sendLocalReply(_, _, _, _, _, _, _));
  status = codec_->dispatch(buffer);
  EXPECT_TRUE(isCodecProtocolError(status));
  EXPECT_EQ(status.message(), "headers size exceeds limit");
}

TEST_P(Http1ServerConnectionImplTest, LargeRequestHeadersAccepted) {
  max_request_headers_kb_ = 65;
  std::string long_string = "big: " + std::string(64 * 1024, 'q') + "\r\n";
  testRequestHeadersAccepted(long_string);
}

TEST_P(Http1ServerConnectionImplTest, LargeRequestHeadersAcceptedMaxConfigurable) {
  max_request_headers_kb_ = 96;
  std::string long_string = "big: " + std::string(95 * 1024, 'q') + "\r\n";
  testRequestHeadersAccepted(long_string);
}

// Tests that the number of request headers is configurable.
TEST_P(Http1ServerConnectionImplTest, ManyRequestHeadersAccepted) {
  max_request_headers_count_ = 150;
  // Create a request with 150 headers.
  testRequestHeadersAccepted(createHeaderFragment(150));
}

// Tests that incomplete response headers of 80 kB header value fails.
TEST_P(Http1ClientConnectionImplTest, ResponseHeadersWithLargeValueRejected) {
  initialize();

  NiceMock<MockResponseDecoder> response_decoder;
  Http::RequestEncoder& request_encoder = codec_->newStream(response_decoder);
  TestRequestHeaderMapImpl headers{{":method", "GET"}, {":path", "/"}, {":authority", "host"}};
  request_encoder.encodeHeaders(headers, true);

  Buffer::OwnedImpl buffer("HTTP/1.1 200 OK\r\nContent-Length: 0\r\n");
  auto status = codec_->dispatch(buffer);
  EXPECT_TRUE(status.ok());
  std::string long_header = "big: " + std::string(80 * 1024, 'q');
  buffer = Buffer::OwnedImpl(long_header);
  status = codec_->dispatch(buffer);
  EXPECT_TRUE(isCodecProtocolError(status));
  EXPECT_EQ(status.message(), "headers size exceeds limit");
}

// Tests that incomplete response headers with a 80 kB header field fails.
TEST_P(Http1ClientConnectionImplTest, ResponseHeadersWithLargeFieldRejected) {
  initialize();

  NiceMock<MockRequestDecoder> decoder;
  NiceMock<MockResponseDecoder> response_decoder;
  Http::RequestEncoder& request_encoder = codec_->newStream(response_decoder);
  TestRequestHeaderMapImpl headers{{":method", "GET"}, {":path", "/"}, {":authority", "host"}};
  request_encoder.encodeHeaders(headers, true);

  Buffer::OwnedImpl buffer("HTTP/1.1 200 OK\r\nContent-Length: 0\r\n");
  auto status = codec_->dispatch(buffer);
  EXPECT_TRUE(status.ok());
  std::string long_header = "big: " + std::string(80 * 1024, 'q');
  buffer = Buffer::OwnedImpl(long_header);
  status = codec_->dispatch(buffer);
  EXPECT_TRUE(isCodecProtocolError(status));
  EXPECT_EQ(status.message(), "headers size exceeds limit");
}

// Tests that the size of response headers for HTTP/1 must be under 80 kB.
TEST_P(Http1ClientConnectionImplTest, LargeResponseHeadersAccepted) {
  initialize();

  NiceMock<MockResponseDecoder> response_decoder;
  Http::RequestEncoder& request_encoder = codec_->newStream(response_decoder);
  TestRequestHeaderMapImpl headers{{":method", "GET"}, {":path", "/"}, {":authority", "host"}};
  request_encoder.encodeHeaders(headers, true);

  Buffer::OwnedImpl buffer("HTTP/1.1 200 OK\r\nContent-Length: 0\r\n");
  auto status = codec_->dispatch(buffer);
  EXPECT_TRUE(status.ok());
  std::string long_header = "big: " + std::string(79 * 1024, 'q') + "\r\n";
  buffer = Buffer::OwnedImpl(long_header);
  status = codec_->dispatch(buffer);
}

// Regression test for CVE-2019-18801. Large method headers should not trigger
// ASSERTs or ASAN, which they previously did.
TEST_P(Http1ClientConnectionImplTest, LargeMethodRequestEncode) {
  initialize();

  NiceMock<MockResponseDecoder> response_decoder;
  const std::string long_method = std::string(79 * 1024, 'a');
  Http::RequestEncoder& request_encoder = codec_->newStream(response_decoder);
  TestRequestHeaderMapImpl headers{
      {":method", long_method}, {":path", "/"}, {":authority", "host"}};
  std::string output;
  ON_CALL(connection_, write(_, _)).WillByDefault(AddBufferToString(&output));
  request_encoder.encodeHeaders(headers, true);
  EXPECT_EQ(long_method + " / HTTP/1.1\r\nhost: host\r\ncontent-length: 0\r\n\r\n", output);
}

// As with LargeMethodEncode, but for the path header. This was not an issue
// in CVE-2019-18801, but the related code does explicit size calculations on
// both path and method (these are the two distinguished headers). So,
// belt-and-braces.
TEST_P(Http1ClientConnectionImplTest, LargePathRequestEncode) {
  initialize();

  NiceMock<MockResponseDecoder> response_decoder;
  const std::string long_path = std::string(79 * 1024, '/');
  Http::RequestEncoder& request_encoder = codec_->newStream(response_decoder);
  TestRequestHeaderMapImpl headers{
      {":method", "GET"}, {":path", long_path}, {":authority", "host"}};
  std::string output;
  ON_CALL(connection_, write(_, _)).WillByDefault(AddBufferToString(&output));
  request_encoder.encodeHeaders(headers, true);
  EXPECT_EQ("GET " + long_path + " HTTP/1.1\r\nhost: host\r\ncontent-length: 0\r\n\r\n", output);
}

// As with LargeMethodEncode, but for an arbitrary header. This was not an issue
// in CVE-2019-18801.
TEST_P(Http1ClientConnectionImplTest, LargeHeaderRequestEncode) {
  initialize();

  NiceMock<MockResponseDecoder> response_decoder;
  Http::RequestEncoder& request_encoder = codec_->newStream(response_decoder);
  const std::string long_header_value = std::string(79 * 1024, 'a');
  TestRequestHeaderMapImpl headers{
      {":method", "GET"}, {"foo", long_header_value}, {":path", "/"}, {":authority", "host"}};
  std::string output;
  ON_CALL(connection_, write(_, _)).WillByDefault(AddBufferToString(&output));
  request_encoder.encodeHeaders(headers, true);
  EXPECT_EQ("GET / HTTP/1.1\r\nhost: host\r\nfoo: " + long_header_value +
                "\r\ncontent-length: 0\r\n\r\n",
            output);
}

// Exception called when the number of response headers exceeds the default value of 100.
TEST_P(Http1ClientConnectionImplTest, ManyResponseHeadersRejected) {
  initialize();

  NiceMock<MockResponseDecoder> response_decoder;
  Http::RequestEncoder& request_encoder = codec_->newStream(response_decoder);
  TestRequestHeaderMapImpl headers{{":method", "GET"}, {":path", "/"}, {":authority", "host"}};
  request_encoder.encodeHeaders(headers, true);

  Buffer::OwnedImpl buffer("HTTP/1.1 200 OK\r\nContent-Length: 0\r\n");
  auto status = codec_->dispatch(buffer);
  buffer = Buffer::OwnedImpl(createHeaderFragment(101) + "\r\n");

  status = codec_->dispatch(buffer);
  EXPECT_TRUE(isCodecProtocolError(status));
  EXPECT_EQ(status.message(), "headers size exceeds limit");
}

// Tests that the number of response headers is configurable.
TEST_P(Http1ClientConnectionImplTest, ManyResponseHeadersAccepted) {
  max_response_headers_count_ = 152;

  initialize();

  NiceMock<MockResponseDecoder> response_decoder;
  Http::RequestEncoder& request_encoder = codec_->newStream(response_decoder);
  TestRequestHeaderMapImpl headers{{":method", "GET"}, {":path", "/"}, {":authority", "host"}};
  request_encoder.encodeHeaders(headers, true);

  Buffer::OwnedImpl buffer("HTTP/1.1 200 OK\r\nContent-Length: 0\r\n");
  auto status = codec_->dispatch(buffer);
  // Response already contains one header.
  buffer = Buffer::OwnedImpl(createHeaderFragment(150) + "\r\n");
  status = codec_->dispatch(buffer);
}

} // namespace Http
} // namespace Envoy<|MERGE_RESOLUTION|>--- conflicted
+++ resolved
@@ -2170,12 +2170,8 @@
   }
 }
 
-<<<<<<< HEAD
 // 100 response followed by 200 results in a [decode100ContinueHeaders, decodeHeaders] sequence.
-TEST_F(Http1ClientConnectionImplTest, ContinueHeaders) {
-=======
-TEST_P(Http1ClientConnectionImplTest, 100Response) {
->>>>>>> 54652f03
+TEST_P(Http1ClientConnectionImplTest, ContinueHeaders) {
   initialize();
 
   NiceMock<MockResponseDecoder> response_decoder;

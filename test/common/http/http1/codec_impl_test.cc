--- conflicted
+++ resolved
@@ -833,20 +833,6 @@
 
 class Http1ClientConnectionImplTest : public testing::Test {
 public:
-<<<<<<< HEAD
-  Http1ClientConnectionImplTest() : api_(Api::createApiForTest()) {
-    envoy::config::bootstrap::v2::LayeredRuntime config;
-    config.add_layers()->mutable_admin_layer();
-
-    // Create a runtime loader, so that tests can manually manipulate runtime
-    // guarded features.
-    loader_ = std::make_unique<Runtime::ScopedLoaderSingleton>(Runtime::LoaderPtr{
-        new Runtime::LoaderImpl(dispatcher_, tls_, config, local_info_, init_manager_, store_,
-                                generator_, validation_visitor_, *api_)});
-  }
-
-=======
->>>>>>> b8966cbb
   void initialize() {
     codec_ = std::make_unique<ClientConnectionImpl>(connection_, store_, callbacks_);
   }

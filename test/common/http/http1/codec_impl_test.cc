--- conflicted
+++ resolved
@@ -597,13 +597,8 @@
   MetadataMapPtr metadata_map_ptr = std::make_unique<MetadataMap>(metadata_map);
   MetadataMapVector metadata_map_vector;
   metadata_map_vector.push_back(std::move(metadata_map_ptr));
-<<<<<<< HEAD
-  EXPECT_LOG_CONTAINS("error", "HTTP1 doesn't support metadata",
-                      response_encoder->encodeMetadata(metadata_map_vector));
-=======
   response_encoder->encodeMetadata(metadata_map_vector);
   EXPECT_EQ(1, store_.counter("http1.metadata_not_supported_error").value());
->>>>>>> 6ddfb946
 }
 
 TEST_F(Http1ServerConnectionImplTest, ChunkedResponse) {

#include <string>

#include "envoy/buffer/buffer.h"
#include "envoy/event/dispatcher.h"

#include "common/buffer/buffer_impl.h"
#include "common/http/exception.h"
#include "common/http/header_map_impl.h"
#include "common/http/http1/codec_impl.h"

#include "test/mocks/buffer/mocks.h"
#include "test/mocks/http/mocks.h"
#include "test/mocks/network/mocks.h"
#include "test/test_common/printers.h"

#include "gmock/gmock.h"
#include "gtest/gtest.h"

using testing::InSequence;
using testing::Invoke;
using testing::NiceMock;
using testing::Return;
using testing::ReturnRef;
using testing::_;

namespace Envoy {
namespace Http {
namespace Http1 {

class Http1ServerConnectionImplTest : public ::testing::Test {
public:
  void initialize() {
    codec_.reset(new ServerConnectionImpl(connection_, callbacks_, codec_settings_));
  }

  NiceMock<Network::MockConnection> connection_;
  NiceMock<Http::MockServerConnectionCallbacks> callbacks_;
  NiceMock<Http1Settings> codec_settings_;
  Http::ServerConnectionPtr codec_;

  void expectHeadersTest(Protocol p, bool allow_absolute_url, Buffer::OwnedImpl& buffer,
                         TestHeaderMapImpl& expected_headers);
  void expect400(Protocol p, bool allow_absolute_url, Buffer::OwnedImpl& buffer);
};

void Http1ServerConnectionImplTest::expect400(Protocol p, bool allow_absolute_url,
                                              Buffer::OwnedImpl& buffer) {
  InSequence sequence;

  std::string output;
  ON_CALL(connection_, write(_, _)).WillByDefault(AddBufferToString(&output));

  if (allow_absolute_url) {
    codec_settings_.allow_absolute_url_ = allow_absolute_url;
    codec_.reset(new ServerConnectionImpl(connection_, callbacks_, codec_settings_));
  }

  Http::MockStreamDecoder decoder;
  EXPECT_CALL(callbacks_, newStream(_)).WillOnce(ReturnRef(decoder));

  EXPECT_THROW(codec_->dispatch(buffer), CodecProtocolException);
  EXPECT_EQ("HTTP/1.1 400 Bad Request\r\ncontent-length: 0\r\nconnection: close\r\n\r\n", output);
  EXPECT_EQ(p, codec_->protocol());
}

void Http1ServerConnectionImplTest::expectHeadersTest(Protocol p, bool allow_absolute_url,
                                                      Buffer::OwnedImpl& buffer,
                                                      TestHeaderMapImpl& expected_headers) {
  InSequence sequence;

  // Make a new 'codec' with the right settings
  if (allow_absolute_url) {
    codec_settings_.allow_absolute_url_ = allow_absolute_url;
    codec_.reset(new ServerConnectionImpl(connection_, callbacks_, codec_settings_));
  }

  Http::MockStreamDecoder decoder;
  EXPECT_CALL(callbacks_, newStream(_)).WillOnce(ReturnRef(decoder));
  EXPECT_CALL(decoder, decodeHeaders_(HeaderMapEqual(&expected_headers), true)).Times(1);

  codec_->dispatch(buffer);
  EXPECT_EQ(0U, buffer.length());
  EXPECT_EQ(p, codec_->protocol());
}

TEST_F(Http1ServerConnectionImplTest, EmptyHeader) {
  initialize();

  InSequence sequence;

  Http::MockStreamDecoder decoder;
  EXPECT_CALL(callbacks_, newStream(_)).WillOnce(ReturnRef(decoder));

  TestHeaderMapImpl expected_headers{
      {"Test", ""},
      {"Hello", "World"},
      {":path", "/"},
      {":method", "GET"},
  };
  EXPECT_CALL(decoder, decodeHeaders_(HeaderMapEqual(&expected_headers), true)).Times(1);

  Buffer::OwnedImpl buffer("GET / HTTP/1.1\r\nTest:\r\nHello: World\r\n\r\n");
  codec_->dispatch(buffer);
  EXPECT_EQ(0U, buffer.length());
}

TEST_F(Http1ServerConnectionImplTest, Http10) {
  initialize();

  InSequence sequence;

  Http::MockStreamDecoder decoder;
  EXPECT_CALL(callbacks_, newStream(_)).WillOnce(ReturnRef(decoder));

  TestHeaderMapImpl expected_headers{{":path", "/"}, {":method", "GET"}};
  EXPECT_CALL(decoder, decodeHeaders_(HeaderMapEqual(&expected_headers), true)).Times(1);

  Buffer::OwnedImpl buffer("GET / HTTP/1.0\r\n\r\n");
  codec_->dispatch(buffer);
  EXPECT_EQ(0U, buffer.length());
  EXPECT_EQ(Protocol::Http10, codec_->protocol());
}

TEST_F(Http1ServerConnectionImplTest, Http10AbsoluteNoOp) {
  initialize();

  TestHeaderMapImpl expected_headers{{":path", "/"}, {":method", "GET"}};
  Buffer::OwnedImpl buffer("GET / HTTP/1.0\r\n\r\n");
  expectHeadersTest(Protocol::Http10, true, buffer, expected_headers);
}

TEST_F(Http1ServerConnectionImplTest, Http10Absolute) {
  initialize();

  TestHeaderMapImpl expected_headers{
      {":authority", "www.somewhere.com"}, {":path", "/foobar"}, {":method", "GET"}};
  Buffer::OwnedImpl buffer("GET http://www.somewhere.com/foobar HTTP/1.0\r\n\r\n");
  expectHeadersTest(Protocol::Http10, true, buffer, expected_headers);
}

TEST_F(Http1ServerConnectionImplTest, Http11AbsolutePath1) {
  initialize();

  TestHeaderMapImpl expected_headers{
      {":authority", "www.somewhere.com"}, {":path", "/"}, {":method", "GET"}};
  Buffer::OwnedImpl buffer("GET http://www.somewhere.com/ HTTP/1.1\r\nHost: bah\r\n\r\n");
  expectHeadersTest(Protocol::Http11, true, buffer, expected_headers);
}

TEST_F(Http1ServerConnectionImplTest, Http11AbsolutePath2) {
  initialize();

  TestHeaderMapImpl expected_headers{
      {":authority", "www.somewhere.com"}, {":path", "/foo/bar"}, {":method", "GET"}};
  Buffer::OwnedImpl buffer("GET http://www.somewhere.com/foo/bar HTTP/1.1\r\nHost: bah\r\n\r\n");
  expectHeadersTest(Protocol::Http11, true, buffer, expected_headers);
}

TEST_F(Http1ServerConnectionImplTest, Http11AbsolutePathWithPort) {
  TestHeaderMapImpl expected_headers{
      {":authority", "www.somewhere.com:4532"}, {":path", "/foo/bar"}, {":method", "GET"}};
  Buffer::OwnedImpl buffer(
      "GET http://www.somewhere.com:4532/foo/bar HTTP/1.1\r\nHost: bah\r\n\r\n");
  expectHeadersTest(Protocol::Http11, true, buffer, expected_headers);
}

TEST_F(Http1ServerConnectionImplTest, Http11AbsoluteEnabledNoOp) {
  initialize();

  TestHeaderMapImpl expected_headers{
      {":authority", "bah"}, {":path", "/foo/bar"}, {":method", "GET"}};
  Buffer::OwnedImpl buffer("GET /foo/bar HTTP/1.1\r\nHost: bah\r\n\r\n");
  expectHeadersTest(Protocol::Http11, true, buffer, expected_headers);
}

TEST_F(Http1ServerConnectionImplTest, Http11InvalidRequest) {
  initialize();

  // Invalid because www.somewhere.com is not an absolute path nor an absolute url
  Buffer::OwnedImpl buffer("GET www.somewhere.com HTTP/1.1\r\nHost: bah\r\n\r\n");
  expect400(Protocol::Http11, true, buffer);
}

TEST_F(Http1ServerConnectionImplTest, Http11AbsolutePathNoSlash) {
  initialize();

  TestHeaderMapImpl expected_headers{
      {":authority", "www.somewhere.com"}, {":path", "/"}, {":method", "GET"}};
  Buffer::OwnedImpl buffer("GET http://www.somewhere.com HTTP/1.1\r\nHost: bah\r\n\r\n");
  expectHeadersTest(Protocol::Http11, true, buffer, expected_headers);
}

TEST_F(Http1ServerConnectionImplTest, Http11AbsolutePathBad) {
  initialize();

  Buffer::OwnedImpl buffer("GET * HTTP/1.1\r\nHost: bah\r\n\r\n");
  expect400(Protocol::Http11, true, buffer);
}

TEST_F(Http1ServerConnectionImplTest, Http11AbsolutePortTooLarge) {
  initialize();

  Buffer::OwnedImpl buffer("GET http://foobar.com:1000000 HTTP/1.1\r\nHost: bah\r\n\r\n");
  expect400(Protocol::Http11, true, buffer);
}

TEST_F(Http1ServerConnectionImplTest, Http11RelativeOnly) {
  initialize();

  TestHeaderMapImpl expected_headers{
      {":authority", "bah"}, {":path", "http://www.somewhere.com/"}, {":method", "GET"}};
  Buffer::OwnedImpl buffer("GET http://www.somewhere.com/ HTTP/1.1\r\nHost: bah\r\n\r\n");
  expectHeadersTest(Protocol::Http11, false, buffer, expected_headers);
}

TEST_F(Http1ServerConnectionImplTest, Http11Options) {
  initialize();

  TestHeaderMapImpl expected_headers{
      {":authority", "www.somewhere.com"}, {":path", "*"}, {":method", "OPTIONS"}};
  Buffer::OwnedImpl buffer("OPTIONS * HTTP/1.1\r\nHost: www.somewhere.com\r\n\r\n");
  expectHeadersTest(Protocol::Http11, true, buffer, expected_headers);
}

TEST_F(Http1ServerConnectionImplTest, SimpleGet) {
  initialize();

  InSequence sequence;

  Http::MockStreamDecoder decoder;
  EXPECT_CALL(callbacks_, newStream(_)).WillOnce(ReturnRef(decoder));

  TestHeaderMapImpl expected_headers{{":path", "/"}, {":method", "GET"}};
  EXPECT_CALL(decoder, decodeHeaders_(HeaderMapEqual(&expected_headers), true)).Times(1);

  Buffer::OwnedImpl buffer("GET / HTTP/1.1\r\n\r\n");
  codec_->dispatch(buffer);
  EXPECT_EQ(0U, buffer.length());
}

TEST_F(Http1ServerConnectionImplTest, BadRequestNoStream) {
  initialize();

  std::string output;
  ON_CALL(connection_, write(_, _)).WillByDefault(AddBufferToString(&output));

  Buffer::OwnedImpl buffer("bad");
  EXPECT_THROW(codec_->dispatch(buffer), CodecProtocolException);
  EXPECT_EQ("HTTP/1.1 400 Bad Request\r\ncontent-length: 0\r\nconnection: close\r\n\r\n", output);
}

TEST_F(Http1ServerConnectionImplTest, BadRequestStartedStream) {
  initialize();

  std::string output;
  ON_CALL(connection_, write(_, _)).WillByDefault(AddBufferToString(&output));

  Http::MockStreamDecoder decoder;
  EXPECT_CALL(callbacks_, newStream(_)).WillOnce(ReturnRef(decoder));

  Buffer::OwnedImpl buffer("G");
  codec_->dispatch(buffer);

  Buffer::OwnedImpl buffer2("g");
  EXPECT_THROW(codec_->dispatch(buffer2), CodecProtocolException);
  EXPECT_EQ("HTTP/1.1 400 Bad Request\r\ncontent-length: 0\r\nconnection: close\r\n\r\n", output);
}

TEST_F(Http1ServerConnectionImplTest, HostHeaderTranslation) {
  initialize();

  InSequence sequence;

  Http::MockStreamDecoder decoder;
  EXPECT_CALL(callbacks_, newStream(_)).WillOnce(ReturnRef(decoder));

  TestHeaderMapImpl expected_headers{{":authority", "hello"}, {":path", "/"}, {":method", "GET"}};
  EXPECT_CALL(decoder, decodeHeaders_(HeaderMapEqual(&expected_headers), true)).Times(1);

  Buffer::OwnedImpl buffer("GET / HTTP/1.1\r\nHOST: hello\r\n\r\n");
  codec_->dispatch(buffer);
  EXPECT_EQ(0U, buffer.length());
}

TEST_F(Http1ServerConnectionImplTest, CloseDuringHeadersComplete) {
  initialize();

  InSequence sequence;

  Http::MockStreamDecoder decoder;
  EXPECT_CALL(callbacks_, newStream(_)).WillOnce(ReturnRef(decoder));

  TestHeaderMapImpl expected_headers{{"content-length", "5"}, {":path", "/"}, {":method", "POST"}};
  EXPECT_CALL(decoder, decodeHeaders_(HeaderMapEqual(&expected_headers), false))
      .WillOnce(Invoke([&](Http::HeaderMapPtr&, bool) -> void {
        connection_.state_ = Network::Connection::State::Closing;
      }));
  EXPECT_CALL(decoder, decodeData(_, _)).Times(0);

  Buffer::OwnedImpl buffer("POST / HTTP/1.1\r\ncontent-length: 5\r\n\r\n12345");
  codec_->dispatch(buffer);
  EXPECT_NE(0U, buffer.length());
}

TEST_F(Http1ServerConnectionImplTest, PostWithContentLength) {
  initialize();

  InSequence sequence;

  Http::MockStreamDecoder decoder;
  EXPECT_CALL(callbacks_, newStream(_)).WillOnce(ReturnRef(decoder));

  TestHeaderMapImpl expected_headers{{"content-length", "5"}, {":path", "/"}, {":method", "POST"}};
  EXPECT_CALL(decoder, decodeHeaders_(HeaderMapEqual(&expected_headers), false)).Times(1);

  Buffer::OwnedImpl expected_data1("12345");
  EXPECT_CALL(decoder, decodeData(BufferEqual(&expected_data1), false)).Times(1);

  Buffer::OwnedImpl expected_data2;
  EXPECT_CALL(decoder, decodeData(BufferEqual(&expected_data2), true)).Times(1);

  Buffer::OwnedImpl buffer("POST / HTTP/1.1\r\ncontent-length: 5\r\n\r\n12345");
  codec_->dispatch(buffer);
  EXPECT_EQ(0U, buffer.length());
}

TEST_F(Http1ServerConnectionImplTest, HeaderOnlyResponse) {
  initialize();

  NiceMock<Http::MockStreamDecoder> decoder;
  Http::StreamEncoder* response_encoder = nullptr;
  EXPECT_CALL(callbacks_, newStream(_))
      .WillOnce(Invoke([&](Http::StreamEncoder& encoder) -> Http::StreamDecoder& {
        response_encoder = &encoder;
        return decoder;
      }));

  Buffer::OwnedImpl buffer("GET / HTTP/1.1\r\n\r\n");
  codec_->dispatch(buffer);
  EXPECT_EQ(0U, buffer.length());

  std::string output;
  ON_CALL(connection_, write(_, _)).WillByDefault(AddBufferToString(&output));

  TestHeaderMapImpl headers{{":status", "200"}};
  response_encoder->encodeHeaders(headers, true);
  EXPECT_EQ("HTTP/1.1 200 OK\r\ncontent-length: 0\r\n\r\n", output);
}

TEST_F(Http1ServerConnectionImplTest, ChunkedResponse) {
  initialize();

  NiceMock<Http::MockStreamDecoder> decoder;
  Http::StreamEncoder* response_encoder = nullptr;
  EXPECT_CALL(callbacks_, newStream(_))
      .WillOnce(Invoke([&](Http::StreamEncoder& encoder) -> Http::StreamDecoder& {
        response_encoder = &encoder;
        return decoder;
      }));

  Buffer::OwnedImpl buffer("GET / HTTP/1.1\r\n\r\n");
  codec_->dispatch(buffer);
  EXPECT_EQ(0U, buffer.length());

  std::string output;
  ON_CALL(connection_, write(_, _)).WillByDefault(AddBufferToString(&output));

  TestHeaderMapImpl headers{{":status", "200"}};
  response_encoder->encodeHeaders(headers, false);

  Buffer::OwnedImpl data("Hello World");
  response_encoder->encodeData(data, true);
  EXPECT_EQ("HTTP/1.1 200 OK\r\ntransfer-encoding: chunked\r\n\r\nb\r\nHello World\r\n0\r\n\r\n",
            output);
}

TEST_F(Http1ServerConnectionImplTest, ContentLengthResponse) {
  initialize();

  NiceMock<Http::MockStreamDecoder> decoder;
  Http::StreamEncoder* response_encoder = nullptr;
  EXPECT_CALL(callbacks_, newStream(_))
      .WillOnce(Invoke([&](Http::StreamEncoder& encoder) -> Http::StreamDecoder& {
        response_encoder = &encoder;
        return decoder;
      }));

  Buffer::OwnedImpl buffer("GET / HTTP/1.1\r\n\r\n");
  codec_->dispatch(buffer);
  EXPECT_EQ(0U, buffer.length());

  std::string output;
  ON_CALL(connection_, write(_, _)).WillByDefault(AddBufferToString(&output));

  TestHeaderMapImpl headers{{":status", "200"}, {"content-length", "11"}};
  response_encoder->encodeHeaders(headers, false);

  Buffer::OwnedImpl data("Hello World");
  response_encoder->encodeData(data, true);
  EXPECT_EQ("HTTP/1.1 200 OK\r\ncontent-length: 11\r\n\r\nHello World", output);
}

TEST_F(Http1ServerConnectionImplTest, HeadRequestResponse) {
  initialize();

  NiceMock<Http::MockStreamDecoder> decoder;
  Http::StreamEncoder* response_encoder = nullptr;
  EXPECT_CALL(callbacks_, newStream(_))
      .WillOnce(Invoke([&](Http::StreamEncoder& encoder) -> Http::StreamDecoder& {
        response_encoder = &encoder;
        return decoder;
      }));

  Buffer::OwnedImpl buffer("HEAD / HTTP/1.1\r\n\r\n");
  codec_->dispatch(buffer);
  EXPECT_EQ(0U, buffer.length());

  std::string output;
  ON_CALL(connection_, write(_, _)).WillByDefault(AddBufferToString(&output));

  TestHeaderMapImpl headers{{":status", "200"}, {"content-length", "5"}};
  response_encoder->encodeHeaders(headers, true);
  EXPECT_EQ("HTTP/1.1 200 OK\r\ncontent-length: 5\r\n\r\n", output);
}

<<<<<<< HEAD
TEST_F(Http1ServerConnectionImplTest, ExpectContinueResponse) {
  initialize();

  NiceMock<Http::MockStreamDecoder> decoder;
  Http::StreamEncoder* response_encoder = nullptr;
  EXPECT_CALL(callbacks_, newStream(_))
      .WillOnce(Invoke([&](Http::StreamEncoder& encoder) -> Http::StreamDecoder& {
        response_encoder = &encoder;
        return decoder;
      }));

  std::string output;
  ON_CALL(connection_, write(_, _)).WillByDefault(AddBufferToString(&output));

  TestHeaderMapImpl expected_headers{
      {"content-length", "100"}, {":path", "/"}, {":method", "POST"}};
  EXPECT_CALL(decoder, decodeHeaders_(HeaderMapEqual(&expected_headers), false)).Times(1);

  Buffer::OwnedImpl buffer(
      "POST / HTTP/1.1\r\nExpect: 100-continue\r\ncontent-length: 100\r\n\r\n");
  codec_->dispatch(buffer);
  EXPECT_EQ(0U, buffer.length());
  EXPECT_EQ("HTTP/1.1 100 Continue\r\n\r\n", output);
}

=======
>>>>>>> 27c983b5
TEST_F(Http1ServerConnectionImplTest, DoubleRequest) {
  initialize();

  NiceMock<Http::MockStreamDecoder> decoder;
  Http::StreamEncoder* response_encoder = nullptr;
  EXPECT_CALL(callbacks_, newStream(_))
      .Times(2)
      .WillRepeatedly(Invoke([&](Http::StreamEncoder& encoder) -> Http::StreamDecoder& {
        response_encoder = &encoder;
        return decoder;
      }));

  std::string request("GET / HTTP/1.1\r\n\r\n");
  Buffer::OwnedImpl buffer(request);
  buffer.add(request);

  codec_->dispatch(buffer);
  EXPECT_EQ(request.size(), buffer.length());

  response_encoder->encodeHeaders(TestHeaderMapImpl{{":status", "200"}}, true);

  codec_->dispatch(buffer);
  EXPECT_EQ(0U, buffer.length());
}

TEST_F(Http1ServerConnectionImplTest, RequestWithTrailers) {
  initialize();

  NiceMock<Http::MockStreamDecoder> decoder;
  Http::StreamEncoder* response_encoder = nullptr;
  EXPECT_CALL(callbacks_, newStream(_))
      .WillOnce(Invoke([&](Http::StreamEncoder& encoder) -> Http::StreamDecoder& {
        response_encoder = &encoder;
        return decoder;
      }));

  Buffer::OwnedImpl buffer("POST / HTTP/1.1\r\ntransfer-encoding: chunked\r\n\r\nb\r\nHello "
                           "World\r\n0\r\nhello: world\r\nsecond: header\r\n\r\n");
  codec_->dispatch(buffer);
  EXPECT_EQ(0U, buffer.length());
}

TEST_F(Http1ServerConnectionImplTest, WatermarkTest) {
  EXPECT_CALL(connection_, bufferLimit()).Times(1).WillOnce(Return(10));
  initialize();

  NiceMock<Http::MockStreamDecoder> decoder;
  Http::StreamEncoder* response_encoder = nullptr;
  EXPECT_CALL(callbacks_, newStream(_))
      .WillOnce(Invoke([&](Http::StreamEncoder& encoder) -> Http::StreamDecoder& {
        response_encoder = &encoder;
        return decoder;
      }));

  Buffer::OwnedImpl buffer("GET / HTTP/1.1\r\n\r\n");
  codec_->dispatch(buffer);

  Http::MockStreamCallbacks stream_callbacks;
  response_encoder->getStream().addCallbacks(stream_callbacks);

  // Fake a call from the underlying Network::Connection and verify the stream is notified.
  EXPECT_CALL(stream_callbacks, onAboveWriteBufferHighWatermark());
  static_cast<ServerConnection*>(codec_.get())
      ->onUnderlyingConnectionAboveWriteBufferHighWatermark();

  EXPECT_CALL(stream_callbacks, onAboveWriteBufferHighWatermark());
  EXPECT_CALL(stream_callbacks, onBelowWriteBufferLowWatermark());
  TestHeaderMapImpl headers{{":status", "200"}};
  response_encoder->encodeHeaders(headers, false);

  // Fake out the underlying Network::Connection buffer being drained.
  EXPECT_CALL(stream_callbacks, onBelowWriteBufferLowWatermark());
  static_cast<ServerConnection*>(codec_.get())
      ->onUnderlyingConnectionBelowWriteBufferLowWatermark();
}

class Http1ClientConnectionImplTest : public testing::Test {
public:
  void initialize() { codec_.reset(new ClientConnectionImpl(connection_, callbacks_)); }

  NiceMock<Network::MockConnection> connection_;
  NiceMock<Http::MockConnectionCallbacks> callbacks_;
  std::unique_ptr<ClientConnectionImpl> codec_;
};

TEST_F(Http1ClientConnectionImplTest, SimpleGet) {
  initialize();

  Http::MockStreamDecoder response_decoder;
  Http::StreamEncoder& request_encoder = codec_->newStream(response_decoder);

  std::string output;
  ON_CALL(connection_, write(_, _)).WillByDefault(AddBufferToString(&output));

  TestHeaderMapImpl headers{{":method", "GET"}, {":path", "/"}};
  request_encoder.encodeHeaders(headers, true);
  EXPECT_EQ("GET / HTTP/1.1\r\ncontent-length: 0\r\n\r\n", output);
}

TEST_F(Http1ClientConnectionImplTest, HostHeaderTranslate) {
  initialize();

  Http::MockStreamDecoder response_decoder;
  Http::StreamEncoder& request_encoder = codec_->newStream(response_decoder);

  std::string output;
  ON_CALL(connection_, write(_, _)).WillByDefault(AddBufferToString(&output));

  TestHeaderMapImpl headers{{":method", "GET"}, {":path", "/"}, {":authority", "host"}};
  request_encoder.encodeHeaders(headers, true);
  EXPECT_EQ("GET / HTTP/1.1\r\nhost: host\r\ncontent-length: 0\r\n\r\n", output);
}

TEST_F(Http1ClientConnectionImplTest, Reset) {
  initialize();

  Http::MockStreamDecoder response_decoder;
  Http::StreamEncoder& request_encoder = codec_->newStream(response_decoder);

  Http::MockStreamCallbacks callbacks;
  request_encoder.getStream().addCallbacks(callbacks);
  EXPECT_CALL(callbacks, onResetStream(StreamResetReason::LocalReset));
  request_encoder.getStream().resetStream(StreamResetReason::LocalReset);
}

TEST_F(Http1ClientConnectionImplTest, MultipleHeaderOnlyThenNoContentLength) {
  initialize();

  Http::MockStreamDecoder response_decoder;
  Http::StreamEncoder* request_encoder = &codec_->newStream(response_decoder);

  std::string output;
  ON_CALL(connection_, write(_, _)).WillByDefault(AddBufferToString(&output));

  TestHeaderMapImpl headers{{":method", "GET"}, {":path", "/"}, {":authority", "host"}};
  request_encoder->encodeHeaders(headers, true);

  EXPECT_EQ("GET / HTTP/1.1\r\nhost: host\r\ncontent-length: 0\r\n\r\n", output);
  output.clear();

  // Simulate the underlying connection being backed up. Ensure that it is
  // read-enabled as the new stream is created.
  EXPECT_CALL(connection_, readEnabled())
      .Times(2)
      .WillOnce(Return(false))
      .WillRepeatedly(Return(true));
  EXPECT_CALL(connection_, readDisable(false));
  request_encoder = &codec_->newStream(response_decoder);
  request_encoder->encodeHeaders(headers, false);

  Buffer::OwnedImpl empty;
  request_encoder->encodeData(empty, true);

  EXPECT_EQ("GET / HTTP/1.1\r\nhost: host\r\ntransfer-encoding: chunked\r\n\r\n0\r\n\r\n", output);
}

TEST_F(Http1ClientConnectionImplTest, PrematureResponse) {
  initialize();

  Buffer::OwnedImpl response("HTTP/1.1 408 Request Timeout\r\nConnection: Close\r\n\r\n");
  EXPECT_THROW(codec_->dispatch(response), PrematureResponseException);
}

TEST_F(Http1ClientConnectionImplTest, HeadRequest) {
  initialize();

  NiceMock<Http::MockStreamDecoder> response_decoder;
  Http::StreamEncoder& request_encoder = codec_->newStream(response_decoder);
  TestHeaderMapImpl headers{{":method", "HEAD"}, {":path", "/"}, {":authority", "host"}};
  request_encoder.encodeHeaders(headers, true);

  EXPECT_CALL(response_decoder, decodeHeaders_(_, true));
  Buffer::OwnedImpl response("HTTP/1.1 200 OK\r\nContent-Length: 20\r\n\r\n");
  codec_->dispatch(response);
}

TEST_F(Http1ClientConnectionImplTest, 204Response) {
  initialize();

  NiceMock<Http::MockStreamDecoder> response_decoder;
  Http::StreamEncoder& request_encoder = codec_->newStream(response_decoder);
  TestHeaderMapImpl headers{{":method", "GET"}, {":path", "/"}, {":authority", "host"}};
  request_encoder.encodeHeaders(headers, true);

  EXPECT_CALL(response_decoder, decodeHeaders_(_, true));
  Buffer::OwnedImpl response("HTTP/1.1 204 OK\r\nContent-Length: 20\r\n\r\n");
  codec_->dispatch(response);
}

TEST_F(Http1ClientConnectionImplTest, 100Response) {
  initialize();

  NiceMock<Http::MockStreamDecoder> response_decoder;
  Http::StreamEncoder& request_encoder = codec_->newStream(response_decoder);
  TestHeaderMapImpl headers{{":method", "GET"}, {":path", "/"}, {":authority", "host"}};
  request_encoder.encodeHeaders(headers, true);

  EXPECT_CALL(response_decoder, decode100ContinueHeaders_(_));
  EXPECT_CALL(response_decoder, decodeData(_, _)).Times(0);
  Buffer::OwnedImpl initial_response("HTTP/1.1 100 Continue\r\n\r\n");
  codec_->dispatch(initial_response);

  EXPECT_CALL(response_decoder, decodeHeaders_(_, false));
  EXPECT_CALL(response_decoder, decodeData(_, _)).Times(0);
  Buffer::OwnedImpl response("HTTP/1.1 200 OK\r\nContent-Length: 20\r\n\r\n");
  codec_->dispatch(response);
}

TEST_F(Http1ClientConnectionImplTest, BadEncodeParams) {
  initialize();

  NiceMock<Http::MockStreamDecoder> response_decoder;

  // Need to set :method and :path
  Http::StreamEncoder& request_encoder = codec_->newStream(response_decoder);
  EXPECT_THROW(request_encoder.encodeHeaders(TestHeaderMapImpl{{":path", "/"}}, true),
               CodecClientException);
  EXPECT_THROW(request_encoder.encodeHeaders(TestHeaderMapImpl{{":method", "GET"}}, true),
               CodecClientException);
}

TEST_F(Http1ClientConnectionImplTest, NoContentLengthResponse) {
  initialize();

  NiceMock<Http::MockStreamDecoder> response_decoder;
  Http::StreamEncoder& request_encoder = codec_->newStream(response_decoder);
  TestHeaderMapImpl headers{{":method", "GET"}, {":path", "/"}, {":authority", "host"}};
  request_encoder.encodeHeaders(headers, true);

  Buffer::OwnedImpl expected_data1("Hello World");
  EXPECT_CALL(response_decoder, decodeData(BufferEqual(&expected_data1), false));

  Buffer::OwnedImpl expected_data2;
  EXPECT_CALL(response_decoder, decodeData(BufferEqual(&expected_data2), true));

  Buffer::OwnedImpl response("HTTP/1.1 200 OK\r\n\r\nHello World");
  codec_->dispatch(response);

  Buffer::OwnedImpl empty;
  codec_->dispatch(empty);
}

TEST_F(Http1ClientConnectionImplTest, ResponseWithTrailers) {
  initialize();

  NiceMock<Http::MockStreamDecoder> response_decoder;
  Http::StreamEncoder& request_encoder = codec_->newStream(response_decoder);
  TestHeaderMapImpl headers{{":method", "GET"}, {":path", "/"}, {":authority", "host"}};
  request_encoder.encodeHeaders(headers, true);

  Buffer::OwnedImpl response("HTTP/1.1 200 OK\r\n\r\ntransfer-encoding: chunked\r\n\r\nb\r\nHello "
                             "World\r\n0\r\nhello: world\r\nsecond: header\r\n\r\n");
  codec_->dispatch(response);
  EXPECT_EQ(0UL, response.length());
}

TEST_F(Http1ClientConnectionImplTest, GiantPath) {
  initialize();

  NiceMock<Http::MockStreamDecoder> response_decoder;
  Http::StreamEncoder& request_encoder = codec_->newStream(response_decoder);
  TestHeaderMapImpl headers{
      {":method", "GET"}, {":path", "/" + std::string(16384, 'a')}, {":authority", "host"}};
  request_encoder.encodeHeaders(headers, true);

  EXPECT_CALL(response_decoder, decodeHeaders_(_, false));
  Buffer::OwnedImpl response("HTTP/1.1 200 OK\r\nContent-Length: 20\r\n\r\n");
  codec_->dispatch(response);
}

TEST_F(Http1ClientConnectionImplTest, WatermarkTest) {
  EXPECT_CALL(connection_, bufferLimit()).Times(1).WillOnce(Return(10));
  initialize();

  InSequence s;

  NiceMock<Http::MockStreamDecoder> response_decoder;
  Http::StreamEncoder& request_encoder = codec_->newStream(response_decoder);
  Http::MockStreamCallbacks stream_callbacks;
  request_encoder.getStream().addCallbacks(stream_callbacks);

  // Fake a call from the underlying Network::Connection and verify the stream is notified.
  EXPECT_CALL(stream_callbacks, onAboveWriteBufferHighWatermark());
  static_cast<ClientConnection*>(codec_.get())
      ->onUnderlyingConnectionAboveWriteBufferHighWatermark();

  // Do a large write. This will result in the buffer temporarily going over the
  // high watermark and then draining.
  EXPECT_CALL(stream_callbacks, onAboveWriteBufferHighWatermark());
  EXPECT_CALL(stream_callbacks, onBelowWriteBufferLowWatermark());
  TestHeaderMapImpl headers{{":method", "GET"}, {":path", "/"}, {":authority", "host"}};
  request_encoder.encodeHeaders(headers, true);

  // Fake out the underlying Network::Connection buffer being drained.
  EXPECT_CALL(stream_callbacks, onBelowWriteBufferLowWatermark());
  static_cast<ClientConnection*>(codec_.get())
      ->onUnderlyingConnectionBelowWriteBufferLowWatermark();
}

// For issue #1421 regression test that Envoy's HTTP parser applies header limits early.
TEST_F(Http1ServerConnectionImplTest, TestCodecHeaderLimits) {
  initialize();

  std::string exception_reason;
  NiceMock<Http::MockStreamDecoder> decoder;
  Http::StreamEncoder* response_encoder = nullptr;
  EXPECT_CALL(callbacks_, newStream(_))
      .WillOnce(Invoke([&](Http::StreamEncoder& encoder) -> Http::StreamDecoder& {
        response_encoder = &encoder;
        return decoder;
      }));

  Buffer::OwnedImpl buffer("GET / HTTP/1.1\r\n");
  codec_->dispatch(buffer);
  std::string long_string = "foo: " + std::string(1024, 'q') + "\r\n";
  for (int i = 0; i < 79; ++i) {
    buffer = Buffer::OwnedImpl(long_string);
    codec_->dispatch(buffer);
  }
  buffer = Buffer::OwnedImpl(long_string);
  EXPECT_THROW_WITH_MESSAGE(codec_->dispatch(buffer), EnvoyException,
                            "http/1.1 protocol error: HPE_HEADER_OVERFLOW");
}

} // namespace Http1
} // namespace Http
} // namespace Envoy<|MERGE_RESOLUTION|>--- conflicted
+++ resolved
@@ -423,34 +423,6 @@
   EXPECT_EQ("HTTP/1.1 200 OK\r\ncontent-length: 5\r\n\r\n", output);
 }
 
-<<<<<<< HEAD
-TEST_F(Http1ServerConnectionImplTest, ExpectContinueResponse) {
-  initialize();
-
-  NiceMock<Http::MockStreamDecoder> decoder;
-  Http::StreamEncoder* response_encoder = nullptr;
-  EXPECT_CALL(callbacks_, newStream(_))
-      .WillOnce(Invoke([&](Http::StreamEncoder& encoder) -> Http::StreamDecoder& {
-        response_encoder = &encoder;
-        return decoder;
-      }));
-
-  std::string output;
-  ON_CALL(connection_, write(_, _)).WillByDefault(AddBufferToString(&output));
-
-  TestHeaderMapImpl expected_headers{
-      {"content-length", "100"}, {":path", "/"}, {":method", "POST"}};
-  EXPECT_CALL(decoder, decodeHeaders_(HeaderMapEqual(&expected_headers), false)).Times(1);
-
-  Buffer::OwnedImpl buffer(
-      "POST / HTTP/1.1\r\nExpect: 100-continue\r\ncontent-length: 100\r\n\r\n");
-  codec_->dispatch(buffer);
-  EXPECT_EQ(0U, buffer.length());
-  EXPECT_EQ("HTTP/1.1 100 Continue\r\n\r\n", output);
-}
-
-=======
->>>>>>> 27c983b5
 TEST_F(Http1ServerConnectionImplTest, DoubleRequest) {
   initialize();
 

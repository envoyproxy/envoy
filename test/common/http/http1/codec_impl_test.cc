--- conflicted
+++ resolved
@@ -96,13 +96,8 @@
           return decoder;
         }));
     EXPECT_CALL(decoder, decodeHeaders_(HeaderMapEqual(&expected_request_headers), true));
-<<<<<<< HEAD
-    Buffer::OwnedImpl buffer(raw_request);
     auto status = codec_->dispatch(buffer);
     EXPECT_TRUE(status.ok());
-=======
-    codec_->dispatch(buffer);
->>>>>>> 43fba72d
     EXPECT_EQ(0U, buffer.length());
     response_encoder->encodeHeaders(TestResponseHeaderMapImpl{{":status", "200"}}, true);
   }
@@ -431,21 +426,13 @@
   EXPECT_CALL(decoder, decodeData(_, true));
 
   Buffer::OwnedImpl buffer =
-<<<<<<< HEAD
-      createBufferWithOneByteSlices("POST / HTTP/1.1\r\ntransfer-encoding: chunked\r\n\r\n"
-                                    "6\r\nHello \r\n"
-                                    "5\r\nWorld\r\n"
-                                    "0\r\n\r\n");
-  auto status = codec_->dispatch(buffer);
-  EXPECT_TRUE(status.ok());
-=======
       createBufferWithNByteSlices("POST / HTTP/1.1\r\ntransfer-encoding: chunked\r\n\r\n"
                                   "6\r\nHello \r\n"
                                   "5\r\nWorld\r\n"
                                   "0\r\n\r\n",
                                   1);
-  codec_->dispatch(buffer);
->>>>>>> 43fba72d
+  auto status = codec_->dispatch(buffer);
+  EXPECT_TRUE(status.ok());
   EXPECT_EQ(0U, buffer.length());
 }
 
@@ -1207,14 +1194,9 @@
   EXPECT_CALL(decoder, decodeData(BufferEqual(&expected_data2), true));
 
   Buffer::OwnedImpl buffer =
-<<<<<<< HEAD
-      createBufferWithOneByteSlices("POST / HTTP/1.1\r\ncontent-length: 5\r\n\r\n12345");
-  auto status = codec_->dispatch(buffer);
-  EXPECT_TRUE(status.ok());
-=======
       createBufferWithNByteSlices("POST / HTTP/1.1\r\ncontent-length: 5\r\n\r\n12345", 1);
-  codec_->dispatch(buffer);
->>>>>>> 43fba72d
+  auto status = codec_->dispatch(buffer);
+  EXPECT_TRUE(status.ok());
   EXPECT_EQ(0U, buffer.length());
 }
 

#pragma once

<<<<<<< HEAD
#include "common/http/conn_manager_impl.h"
#include "common/http/context_impl.h"
#include "common/http/date_provider_impl.h"
#include "common/http/path_utility.h"
#include "common/network/address_impl.h"

#include "extensions/access_loggers/common/file_access_log_impl.h"
=======
#include "source/common/http/conn_manager_impl.h"
#include "source/common/http/context_impl.h"
#include "source/common/http/date_provider_impl.h"
#include "source/common/network/address_impl.h"
#include "source/extensions/access_loggers/common/file_access_log_impl.h"
>>>>>>> 72bf41fb

#include "test/mocks/access_log/mocks.h"
#include "test/mocks/event/mocks.h"
#include "test/mocks/http/mocks.h"
#include "test/mocks/local_info/mocks.h"
#include "test/mocks/network/mocks.h"
#include "test/mocks/router/mocks.h"
#include "test/mocks/runtime/mocks.h"
#include "test/mocks/server/factory_context.h"
#include "test/mocks/ssl/mocks.h"
#include "test/test_common/delegating_route_utility.h"
#include "test/test_common/simulated_time_system.h"

#include "gmock/gmock.h"
#include "gtest/gtest.h"

using testing::NiceMock;

namespace Envoy {
namespace Http {

class HttpConnectionManagerImplTest : public testing::Test, public ConnectionManagerConfig {
public:
  struct RouteConfigProvider : public Router::RouteConfigProvider {
    RouteConfigProvider(TimeSource& time_source) : time_source_(time_source) {}

    // Router::RouteConfigProvider
    Router::ConfigConstSharedPtr config() override { return route_config_; }
    absl::optional<ConfigInfo> configInfo() const override { return {}; }
    SystemTime lastUpdated() const override { return time_source_.systemTime(); }
    void onConfigUpdate() override {}

    TimeSource& time_source_;
    std::shared_ptr<Router::MockConfig> route_config_{new NiceMock<Router::MockConfig>()};
  };

  HttpConnectionManagerImplTest();
  ~HttpConnectionManagerImplTest() override;
  Tracing::CustomTagConstSharedPtr requestHeaderCustomTag(const std::string& header);
  void setup(bool ssl, const std::string& server_name, bool tracing = true, bool use_srds = false);
  void setupFilterChain(int num_decoder_filters, int num_encoder_filters, int num_requests = 1);
  void setUpBufferLimits();

  // If request_with_data_and_trailers is true, includes data and trailers in the request. If
  // decode_headers_stop_all is true, decoder_filters_[0]'s callback decodeHeaders() returns
  // StopAllIterationAndBuffer.
  void setUpEncoderAndDecoder(bool request_with_data_and_trailers, bool decode_headers_stop_all);

  // Sends request headers, and stashes the new stream in decoder_;
  void startRequest(bool end_stream = false, absl::optional<std::string> body = absl::nullopt);

  Event::MockTimer* setUpTimer();
  void sendRequestHeadersAndData();
  ResponseHeaderMap* sendResponseHeaders(ResponseHeaderMapPtr&& response_headers);
  void expectOnDestroy(bool deferred = true);
  void doRemoteClose(bool deferred = true);
  void testPathNormalization(const RequestHeaderMap& request_headers,
                             const ResponseHeaderMap& expected_response);

  // Http::ConnectionManagerConfig
  const std::list<AccessLog::InstanceSharedPtr>& accessLogs() override { return access_logs_; }
  ServerConnectionPtr createCodec(Network::Connection&, const Buffer::Instance&,
                                  ServerConnectionCallbacks&) override {
    return ServerConnectionPtr{codec_};
  }
  DateProvider& dateProvider() override { return date_provider_; }
  std::chrono::milliseconds drainTimeout() const override { return std::chrono::milliseconds(100); }
  FilterChainFactory& filterFactory() override { return filter_factory_; }
  bool generateRequestId() const override { return true; }
  bool preserveExternalRequestId() const override { return false; }
  bool alwaysSetRequestIdInResponse() const override { return false; }
  uint32_t maxRequestHeadersKb() const override { return max_request_headers_kb_; }
  uint32_t maxRequestHeadersCount() const override { return max_request_headers_count_; }
  absl::optional<std::chrono::milliseconds> idleTimeout() const override { return idle_timeout_; }
  bool isRoutable() const override { return true; }
  absl::optional<std::chrono::milliseconds> maxConnectionDuration() const override {
    return max_connection_duration_;
  }
  std::chrono::milliseconds streamIdleTimeout() const override { return stream_idle_timeout_; }
  std::chrono::milliseconds requestTimeout() const override { return request_timeout_; }
  std::chrono::milliseconds requestHeadersTimeout() const override {
    return request_headers_timeout_;
  }
  std::chrono::milliseconds delayedCloseTimeout() const override { return delayed_close_timeout_; }
  absl::optional<std::chrono::milliseconds> maxStreamDuration() const override {
    return max_stream_duration_;
  }
  bool use_srds_{};
  Router::RouteConfigProvider* routeConfigProvider() override {
    if (use_srds_) {
      return nullptr;
    }
    return &route_config_provider_;
  }
  Config::ConfigProvider* scopedRouteConfigProvider() override {
    if (use_srds_) {
      return &scoped_route_config_provider_;
    }
    return nullptr;
  }
  const std::string& serverName() const override { return server_name_; }
  HttpConnectionManagerProto::ServerHeaderTransformation
  serverHeaderTransformation() const override {
    return server_transformation_;
  }
  ConnectionManagerStats& stats() override { return stats_; }
  ConnectionManagerTracingStats& tracingStats() override { return tracing_stats_; }
  bool useRemoteAddress() const override { return use_remote_address_; }
  const Http::InternalAddressConfig& internalAddressConfig() const override {
    return internal_address_config_;
  }
  uint32_t xffNumTrustedHops() const override { return 0; }
  bool skipXffAppend() const override { return false; }
  const std::string& via() const override { return EMPTY_STRING; }
  Http::ForwardClientCertType forwardClientCert() const override { return forward_client_cert_; }
  const std::vector<Http::ClientCertDetailsType>& setCurrentClientCertDetails() const override {
    return set_current_client_cert_details_;
  }
  const Network::Address::Instance& localAddress() override { return local_address_; }
  const absl::optional<std::string>& userAgent() override { return user_agent_; }
  Tracing::HttpTracerSharedPtr tracer() override { return tracer_; }
  const TracingConnectionManagerConfig* tracingConfig() override { return tracing_config_.get(); }
  ConnectionManagerListenerStats& listenerStats() override { return listener_stats_; }
  bool proxy100Continue() const override { return proxy_100_continue_; }
  bool streamErrorOnInvalidHttpMessaging() const override {
    return stream_error_on_invalid_http_messaging_;
  }
  const Http::Http1Settings& http1Settings() const override { return http1_settings_; }
  bool shouldNormalizePath() const override { return normalize_path_; }
  bool shouldMergeSlashes() const override { return merge_slashes_; }
  bool shouldStripTrailingHostDot() const override { return strip_trailing_host_dot_; }
  Http::StripPortType stripPortType() const override { return strip_port_type_; }
  const RequestIDExtensionSharedPtr& requestIDExtension() override { return request_id_extension_; }
  envoy::config::core::v3::HttpProtocolOptions::HeadersWithUnderscoresAction
  headersWithUnderscoresAction() const override {
    return headers_with_underscores_action_;
  }
  const LocalReply::LocalReply& localReply() const override { return *local_reply_; }
<<<<<<< HEAD
  const PathTransformer& forwardingPathTransformer() const override {
    return forwarding_path_transformer_;
  }
  const PathTransformer& filterPathTransformer() const override { return filter_path_transformer_; }
=======
  envoy::extensions::filters::network::http_connection_manager::v3::HttpConnectionManager::
      PathWithEscapedSlashesAction
      pathWithEscapedSlashesAction() const override {
    return path_with_escaped_slashes_action_;
  }
  const std::vector<Http::OriginalIPDetectionSharedPtr>&
  originalIpDetectionExtensions() const override {
    return ip_detection_extensions_;
  }

>>>>>>> 72bf41fb
  Envoy::Event::SimulatedTimeSystem test_time_;
  NiceMock<Router::MockRouteConfigProvider> route_config_provider_;
  std::shared_ptr<Router::MockConfig> route_config_{new NiceMock<Router::MockConfig>()};
  NiceMock<Router::MockScopedRouteConfigProvider> scoped_route_config_provider_;
  Stats::IsolatedStoreImpl fake_stats_;
  Http::ContextImpl http_context_;
  NiceMock<Runtime::MockLoader> runtime_;
  NiceMock<Envoy::AccessLog::MockAccessLogManager> log_manager_;
  std::string access_log_path_;
  std::list<AccessLog::InstanceSharedPtr> access_logs_;
  NiceMock<Network::MockReadFilterCallbacks> filter_callbacks_;
  MockServerConnection* codec_;
  NiceMock<MockFilterChainFactory> filter_factory_;
  ConnectionManagerStats stats_;
  ConnectionManagerTracingStats tracing_stats_{CONN_MAN_TRACING_STATS(POOL_COUNTER(fake_stats_))};
  NiceMock<Network::MockDrainDecision> drain_close_;
  std::unique_ptr<ConnectionManagerImpl> conn_manager_;
  std::string server_name_;
  HttpConnectionManagerProto::ServerHeaderTransformation server_transformation_{
      HttpConnectionManagerProto::OVERWRITE};
  Network::Address::Ipv4Instance local_address_{"127.0.0.1"};
  bool use_remote_address_{true};
  Http::DefaultInternalAddressConfig internal_address_config_;
  Http::ForwardClientCertType forward_client_cert_{Http::ForwardClientCertType::Sanitize};
  std::vector<Http::ClientCertDetailsType> set_current_client_cert_details_;
  absl::optional<std::string> user_agent_;
  uint32_t max_request_headers_kb_{Http::DEFAULT_MAX_REQUEST_HEADERS_KB};
  uint32_t max_request_headers_count_{Http::DEFAULT_MAX_HEADERS_COUNT};
  absl::optional<std::chrono::milliseconds> idle_timeout_;
  absl::optional<std::chrono::milliseconds> max_connection_duration_;
  std::chrono::milliseconds stream_idle_timeout_{};
  std::chrono::milliseconds request_timeout_{};
  std::chrono::milliseconds request_headers_timeout_{};
  std::chrono::milliseconds delayed_close_timeout_{};
  absl::optional<std::chrono::milliseconds> max_stream_duration_{};
  NiceMock<Random::MockRandomGenerator> random_;
  NiceMock<LocalInfo::MockLocalInfo> local_info_;
  NiceMock<Server::Configuration::MockFactoryContext> factory_context_;
  RequestDecoder* decoder_{};
  std::shared_ptr<Ssl::MockConnectionInfo> ssl_connection_;
  std::shared_ptr<NiceMock<Tracing::MockHttpTracer>> tracer_{
      std::make_shared<NiceMock<Tracing::MockHttpTracer>>()};
  TracingConnectionManagerConfigPtr tracing_config_;
  SlowDateProviderImpl date_provider_{test_time_.timeSystem()};
  NiceMock<MockStream> stream_;
  Http::StreamCallbacks* stream_callbacks_{nullptr};
  NiceMock<Upstream::MockClusterManager> cluster_manager_;
  NiceMock<Server::MockOverloadManager> overload_manager_;
  uint32_t initial_buffer_limit_{};
  bool streaming_filter_{false};
  Stats::IsolatedStoreImpl fake_listener_stats_;
  ConnectionManagerListenerStats listener_stats_;
  bool proxy_100_continue_ = false;
  bool stream_error_on_invalid_http_messaging_ = false;
  bool preserve_external_request_id_ = false;
  Http::Http1Settings http1_settings_;
  bool normalize_path_ = false;
  bool merge_slashes_ = false;
  Http::StripPortType strip_port_type_ = Http::StripPortType::None;
  envoy::config::core::v3::HttpProtocolOptions::HeadersWithUnderscoresAction
      headers_with_underscores_action_ = envoy::config::core::v3::HttpProtocolOptions::ALLOW;
  NiceMock<Network::MockClientConnection> upstream_conn_; // for websocket tests
  NiceMock<Tcp::ConnectionPool::MockInstance> conn_pool_; // for websocket tests
  RequestIDExtensionSharedPtr request_id_extension_;
  std::vector<Http::OriginalIPDetectionSharedPtr> ip_detection_extensions_{};

  const LocalReply::LocalReplyPtr local_reply_;

  // TODO(mattklein123): Not all tests have been converted over to better setup. Convert the rest.
  NiceMock<MockResponseEncoder> response_encoder_;
  std::vector<MockStreamDecoderFilter*> decoder_filters_;
  std::vector<MockStreamEncoderFilter*> encoder_filters_;
  std::shared_ptr<AccessLog::MockInstance> log_handler_;
<<<<<<< HEAD
  PathTransformer forwarding_path_transformer_;
  PathTransformer filter_path_transformer_;
=======
  envoy::extensions::filters::network::http_connection_manager::v3::HttpConnectionManager::
      PathWithEscapedSlashesAction path_with_escaped_slashes_action_{
          envoy::extensions::filters::network::http_connection_manager::v3::HttpConnectionManager::
              KEEP_UNCHANGED};
  bool strip_trailing_host_dot_ = false;
>>>>>>> 72bf41fb
};

} // namespace Http
} // namespace Envoy<|MERGE_RESOLUTION|>--- conflicted
+++ resolved
@@ -1,20 +1,11 @@
 #pragma once
 
-<<<<<<< HEAD
-#include "common/http/conn_manager_impl.h"
-#include "common/http/context_impl.h"
-#include "common/http/date_provider_impl.h"
-#include "common/http/path_utility.h"
-#include "common/network/address_impl.h"
-
-#include "extensions/access_loggers/common/file_access_log_impl.h"
-=======
 #include "source/common/http/conn_manager_impl.h"
 #include "source/common/http/context_impl.h"
 #include "source/common/http/date_provider_impl.h"
+#include "source/common/http/path_utility.h"
 #include "source/common/network/address_impl.h"
 #include "source/extensions/access_loggers/common/file_access_log_impl.h"
->>>>>>> 72bf41fb
 
 #include "test/mocks/access_log/mocks.h"
 #include "test/mocks/event/mocks.h"
@@ -143,8 +134,6 @@
     return stream_error_on_invalid_http_messaging_;
   }
   const Http::Http1Settings& http1Settings() const override { return http1_settings_; }
-  bool shouldNormalizePath() const override { return normalize_path_; }
-  bool shouldMergeSlashes() const override { return merge_slashes_; }
   bool shouldStripTrailingHostDot() const override { return strip_trailing_host_dot_; }
   Http::StripPortType stripPortType() const override { return strip_port_type_; }
   const RequestIDExtensionSharedPtr& requestIDExtension() override { return request_id_extension_; }
@@ -153,12 +142,10 @@
     return headers_with_underscores_action_;
   }
   const LocalReply::LocalReply& localReply() const override { return *local_reply_; }
-<<<<<<< HEAD
   const PathTransformer& forwardingPathTransformer() const override {
     return forwarding_path_transformer_;
   }
   const PathTransformer& filterPathTransformer() const override { return filter_path_transformer_; }
-=======
   envoy::extensions::filters::network::http_connection_manager::v3::HttpConnectionManager::
       PathWithEscapedSlashesAction
       pathWithEscapedSlashesAction() const override {
@@ -169,7 +156,6 @@
     return ip_detection_extensions_;
   }
 
->>>>>>> 72bf41fb
   Envoy::Event::SimulatedTimeSystem test_time_;
   NiceMock<Router::MockRouteConfigProvider> route_config_provider_;
   std::shared_ptr<Router::MockConfig> route_config_{new NiceMock<Router::MockConfig>()};
@@ -226,8 +212,6 @@
   bool stream_error_on_invalid_http_messaging_ = false;
   bool preserve_external_request_id_ = false;
   Http::Http1Settings http1_settings_;
-  bool normalize_path_ = false;
-  bool merge_slashes_ = false;
   Http::StripPortType strip_port_type_ = Http::StripPortType::None;
   envoy::config::core::v3::HttpProtocolOptions::HeadersWithUnderscoresAction
       headers_with_underscores_action_ = envoy::config::core::v3::HttpProtocolOptions::ALLOW;
@@ -243,16 +227,13 @@
   std::vector<MockStreamDecoderFilter*> decoder_filters_;
   std::vector<MockStreamEncoderFilter*> encoder_filters_;
   std::shared_ptr<AccessLog::MockInstance> log_handler_;
-<<<<<<< HEAD
   PathTransformer forwarding_path_transformer_;
   PathTransformer filter_path_transformer_;
-=======
   envoy::extensions::filters::network::http_connection_manager::v3::HttpConnectionManager::
       PathWithEscapedSlashesAction path_with_escaped_slashes_action_{
           envoy::extensions::filters::network::http_connection_manager::v3::HttpConnectionManager::
               KEEP_UNCHANGED};
   bool strip_trailing_host_dot_ = false;
->>>>>>> 72bf41fb
 };
 
 } // namespace Http

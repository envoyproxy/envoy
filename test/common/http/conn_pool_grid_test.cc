#include "envoy/http/alternate_protocols_cache.h"

#include "source/common/http/alternate_protocols_cache_impl.h"
#include "source/common/http/conn_pool_grid.h"

#include "test/common/http/common.h"
#include "test/common/upstream/utility.h"
#include "test/mocks/common.h"
#include "test/mocks/event/mocks.h"
#include "test/mocks/http/conn_pool.h"
#include "test/mocks/http/stream_decoder.h"
#include "test/mocks/http/stream_encoder.h"
#include "test/mocks/network/connection.h"
#include "test/mocks/ssl/mocks.h"
#include "test/mocks/upstream/cluster_info.h"
#include "test/test_common/simulated_time_system.h"
#include "test/test_common/threadsafe_singleton_injector.h"
#include "test/test_common/utility.h"

#include "gmock/gmock.h"
#include "gtest/gtest.h"

using Envoy::Event::MockTimer;
using testing::_;
using testing::AnyNumber;
using testing::Return;
using testing::StrictMock;

namespace Envoy {
namespace Http {

class ConnectivityGridForTest : public ConnectivityGrid {
public:
  using ConnectivityGrid::ConnectivityGrid;

  static absl::optional<PoolIterator> forceCreateNextPool(ConnectivityGrid& grid) {
    return grid.createNextPool();
  }

  absl::optional<ConnectivityGrid::PoolIterator> createNextPool() override {
    if (pools_.size() == 2) {
      return absl::nullopt;
    }
    ConnectionPool::MockInstance* instance = new NiceMock<ConnectionPool::MockInstance>();
    setupPool(*instance);
    pools_.push_back(ConnectionPool::InstancePtr{instance});
    ON_CALL(*instance, newStream(_, _))
        .WillByDefault(
            Invoke([&](Http::ResponseDecoder&,
                       ConnectionPool::Callbacks& callbacks) -> ConnectionPool::Cancellable* {
              if (immediate_success_) {
                callbacks.onPoolReady(*encoder_, host(), *info_, absl::nullopt);
                return nullptr;
              }
              if (immediate_failure_) {
                callbacks.onPoolFailure(ConnectionPool::PoolFailureReason::LocalConnectionFailure,
                                        "reason", host());
                return nullptr;
              }
              callbacks_.push_back(&callbacks);
              return &cancel_;
            }));
    if (pools_.size() == 1) {
      EXPECT_CALL(*first(), protocolDescription())
          .Times(AnyNumber())
          .WillRepeatedly(Return("first"));

      return pools_.begin();
    }
    EXPECT_CALL(*second(), protocolDescription())
        .Times(AnyNumber())
        .WillRepeatedly(Return("second"));
    return ++pools_.begin();
  }

  ConnectionPool::MockInstance* first() {
    if (pools_.empty()) {
      return nullptr;
    }
    return static_cast<ConnectionPool::MockInstance*>(&*pools_.front());
  }
  ConnectionPool::MockInstance* second() {
    if (pools_.size() < 2) {
      return nullptr;
    }
    return static_cast<ConnectionPool::MockInstance*>(&**(++pools_.begin()));
  }

  ConnectionPool::Callbacks* callbacks(int index = 0) { return callbacks_[index]; }

  bool isHttp3Confirmed() const { return http3_status_tracker_.isHttp3Confirmed(); }

  StreamInfo::MockStreamInfo* info_;
  NiceMock<MockRequestEncoder>* encoder_;
  void setDestroying() { destroying_ = true; }
  std::vector<ConnectionPool::Callbacks*> callbacks_;
  NiceMock<Envoy::ConnectionPool::MockCancellable> cancel_;
  bool immediate_success_{};
  bool immediate_failure_{};
};

namespace {
class ConnectivityGridTest : public Event::TestUsingSimulatedTime, public testing::Test {
public:
  ConnectivityGridTest()
      : options_({Http::Protocol::Http11, Http::Protocol::Http2, Http::Protocol::Http3}),
        alternate_protocols_(std::make_shared<AlternateProtocolsCacheImpl>(simTime(), nullptr, 10)),
<<<<<<< HEAD
        quic_stat_names_(store_.symbolTable()),
#ifdef ENVOY_ENABLE_QUIC
        quic_connection_persistent_info_(
            std::make_unique<Quic::PersistentQuicInfoImpl>(dispatcher_, 0)),
#endif
        grid_(dispatcher_, random_,
              Upstream::makeTestHost(cluster_, "hostname", "tcp://127.0.0.1:9000", simTime()),
              Upstream::ResourcePriority::Default, socket_options_, transport_socket_options_,
              state_, simTime(), alternate_protocols_, std::chrono::milliseconds(300), options_,
              quic_stat_names_, store_, *quic_connection_persistent_info_),
        host_(grid_.host()) {
    grid_.info_ = &info_;
    grid_.encoder_ = &encoder_;
=======
        quic_stat_names_(store_.symbolTable()) {}

  void initialize() {
    grid_ = std::make_unique<ConnectivityGridForTest>(
        dispatcher_, random_,
        Upstream::makeTestHost(cluster_, "hostname", "tcp://127.0.0.1:9000", simTime()),
        Upstream::ResourcePriority::Default, socket_options_, transport_socket_options_, state_,
        simTime(), alternate_protocols_, options_, quic_stat_names_, store_);
    host_ = grid_->host();
    grid_->info_ = &info_;
    grid_->encoder_ = &encoder_;
>>>>>>> 0c8b689c
  }

  AlternateProtocolsCacheSharedPtr
  maybeCreateAlternateProtocolsCacheImpl(bool use_alternate_protocols) {
    AlternateProtocolsCacheSharedPtr cache;
    if (!use_alternate_protocols) {
      return nullptr;
    }
    return std::make_shared<AlternateProtocolsCacheImpl>(simTime(), nullptr, 10);
  }

  void addHttp3AlternateProtocol(absl::optional<std::chrono::microseconds> rtt = {}) {
    AlternateProtocolsCacheImpl::Origin origin("https", "hostname", 9000);
    std::vector<AlternateProtocolsCacheImpl::AlternateProtocol> protocols = {
        {"h3", "", origin.port_, simTime().monotonicTime() + Seconds(5)}};
    alternate_protocols_->setAlternatives(origin, protocols);
    if (rtt.has_value()) {
      alternate_protocols_->setSrtt(origin, rtt.value());
    }
  }

  const Network::ConnectionSocket::OptionsSharedPtr socket_options_;
  const Network::TransportSocketOptionsConstSharedPtr transport_socket_options_;
  ConnectivityGrid::ConnectivityOptions options_;
  Upstream::ClusterConnectivityState state_;
  NiceMock<Event::MockDispatcher> dispatcher_;
  std::shared_ptr<Upstream::MockClusterInfo> cluster_{new NiceMock<Upstream::MockClusterInfo>()};
  NiceMock<Random::MockRandomGenerator> random_;
  AlternateProtocolsCacheSharedPtr alternate_protocols_;
  Stats::IsolatedStoreImpl store_;
  Quic::QuicStatNames quic_stat_names_;
<<<<<<< HEAD
  std::unique_ptr<Http::PersistentQuicInfo> quic_connection_persistent_info_;
  ConnectivityGridForTest grid_;
=======
  std::unique_ptr<ConnectivityGridForTest> grid_;
>>>>>>> 0c8b689c
  Upstream::HostDescriptionConstSharedPtr host_;

  NiceMock<ConnPoolCallbacks> callbacks_;
  NiceMock<MockResponseDecoder> decoder_;

  StreamInfo::MockStreamInfo info_;
  NiceMock<MockRequestEncoder> encoder_;
};

// Test the first pool successfully connecting.
TEST_F(ConnectivityGridTest, Success) {
  initialize();

  addHttp3AlternateProtocol();
  EXPECT_EQ(grid_->first(), nullptr);

  EXPECT_NE(grid_->newStream(decoder_, callbacks_), nullptr);
  EXPECT_NE(grid_->first(), nullptr);
  EXPECT_EQ(grid_->second(), nullptr);

  // onPoolReady should be passed from the pool back to the original caller.
  ASSERT_NE(grid_->callbacks(), nullptr);
  grid_->onHandshakeComplete();
  EXPECT_TRUE(grid_->isHttp3Confirmed());
  EXPECT_CALL(callbacks_.pool_ready_, ready());
  grid_->callbacks()->onPoolReady(encoder_, host_, info_, absl::nullopt);
}

// Test the first pool successfully connecting under the stack of newStream.
TEST_F(ConnectivityGridTest, ImmediateSuccess) {
  initialize();
  addHttp3AlternateProtocol();
  grid_->immediate_success_ = true;

  EXPECT_CALL(callbacks_.pool_ready_, ready());
  EXPECT_EQ(grid_->newStream(decoder_, callbacks_), nullptr);
  EXPECT_NE(grid_->first(), nullptr);
  EXPECT_FALSE(grid_->isHttp3Broken());
  EXPECT_FALSE(grid_->isHttp3Confirmed());
}

// Test the first pool failing and the second connecting.
TEST_F(ConnectivityGridTest, FailureThenSuccessSerial) {
  initialize();
  addHttp3AlternateProtocol();
  EXPECT_EQ(grid_->first(), nullptr);

  EXPECT_LOG_CONTAINS("trace", "first pool attempting to create a new stream to host 'hostname'",
                      grid_->newStream(decoder_, callbacks_));

  EXPECT_NE(grid_->first(), nullptr);

  // onPoolFailure should not be passed up the first time. Instead the grid
  // should fail over to the second pool.
  EXPECT_CALL(callbacks_.pool_failure_, ready()).Times(0);

  EXPECT_LOG_CONTAINS_ALL_OF(
      Envoy::ExpectedLogMessages(
          {{"trace", "first pool failed to create connection to host 'hostname'"},
           {"trace", "second pool attempting to create a new stream to host 'hostname'"}}),
      grid_->callbacks()->onPoolFailure(ConnectionPool::PoolFailureReason::LocalConnectionFailure,
                                        "reason", host_));
  ASSERT_NE(grid_->second(), nullptr);

  // onPoolReady should be passed from the pool back to the original caller.
  ASSERT_NE(grid_->callbacks(), nullptr);
  EXPECT_CALL(callbacks_.pool_ready_, ready());
  EXPECT_LOG_CONTAINS("trace", "second pool successfully connected to host 'hostname'",
                      grid_->callbacks(1)->onPoolReady(encoder_, host_, info_, absl::nullopt));
  EXPECT_TRUE(grid_->isHttp3Broken());
}

// Test both connections happening in parallel and the second connecting.
TEST_F(ConnectivityGridTest, TimeoutThenSuccessParallelSecondConnects) {
  initialize();
  addHttp3AlternateProtocol();
  EXPECT_EQ(grid_->first(), nullptr);

  // This timer will be returned and armed as the grid creates the wrapper's failover timer.
  Event::MockTimer* failover_timer = new StrictMock<MockTimer>(&dispatcher_);
  EXPECT_CALL(*failover_timer, enableTimer(std::chrono::milliseconds(300), nullptr)).Times(2);
  EXPECT_CALL(*failover_timer, enabled()).WillRepeatedly(Return(false));

  grid_->newStream(decoder_, callbacks_);
  EXPECT_NE(grid_->first(), nullptr);
  EXPECT_TRUE(failover_timer->enabled_);

  // Kick off the second connection.
  failover_timer->invokeCallback();
  EXPECT_NE(grid_->second(), nullptr);

  // onPoolFailure should not be passed up the first time. Instead the grid
  // should wait on the second pool.
  EXPECT_CALL(callbacks_.pool_failure_, ready()).Times(0);
  grid_->callbacks()->onPoolFailure(ConnectionPool::PoolFailureReason::LocalConnectionFailure,
                                    "reason", host_);

  // onPoolReady should be passed from the pool back to the original caller.
  EXPECT_NE(grid_->callbacks(), nullptr);
  EXPECT_CALL(callbacks_.pool_ready_, ready());
  grid_->callbacks(1)->onPoolReady(encoder_, host_, info_, absl::nullopt);
  EXPECT_TRUE(grid_->isHttp3Broken());
}

// Test timer is affected by prior rtt.
TEST_F(ConnectivityGridTest, SrttMatters) {
  addHttp3AlternateProtocol(std::chrono::microseconds(2000));
  initialize();
  EXPECT_EQ(grid_->first(), nullptr);

  // This timer will be returned and armed based on prior rtt.
  Event::MockTimer* failover_timer = new StrictMock<MockTimer>(&dispatcher_);
  EXPECT_CALL(*failover_timer, enableTimer(std::chrono::milliseconds(4), nullptr));
  EXPECT_CALL(*failover_timer, enabled()).WillRepeatedly(Return(false));

  auto cancel = grid_->newStream(decoder_, callbacks_);
  EXPECT_NE(grid_->first(), nullptr);
  EXPECT_TRUE(failover_timer->enabled_);

  // Clean up.
  cancel->cancel(Envoy::ConnectionPool::CancelPolicy::CloseExcess);
}

// Test both connections happening in parallel and the first connecting.
TEST_F(ConnectivityGridTest, TimeoutThenSuccessParallelFirstConnects) {
  initialize();
  addHttp3AlternateProtocol();
  EXPECT_EQ(grid_->first(), nullptr);

  // This timer will be returned and armed as the grid creates the wrapper's failover timer.
  Event::MockTimer* failover_timer = new NiceMock<MockTimer>(&dispatcher_);

  grid_->newStream(decoder_, callbacks_);
  EXPECT_NE(grid_->first(), nullptr);
  EXPECT_TRUE(failover_timer->enabled_);

  // Kick off the second connection.
  failover_timer->invokeCallback();
  EXPECT_NE(grid_->second(), nullptr);

  // onPoolFailure should not be passed up the first time. Instead the grid
  // should wait on the other pool
  EXPECT_CALL(callbacks_.pool_failure_, ready()).Times(0);
  grid_->callbacks(1)->onPoolFailure(ConnectionPool::PoolFailureReason::LocalConnectionFailure,
                                     "reason", host_);

  // onPoolReady should be passed from the pool back to the original caller.
  EXPECT_NE(grid_->callbacks(0), nullptr);
  EXPECT_CALL(callbacks_.pool_ready_, ready());
  grid_->callbacks(0)->onPoolReady(encoder_, host_, info_, absl::nullopt);
  EXPECT_FALSE(grid_->isHttp3Broken());
}

// Test both connections happening in parallel and the second connecting before
// the first eventually fails.
TEST_F(ConnectivityGridTest, TimeoutThenSuccessParallelSecondConnectsFirstFail) {
  initialize();
  addHttp3AlternateProtocol();
  EXPECT_EQ(grid_->first(), nullptr);

  // This timer will be returned and armed as the grid creates the wrapper's failover timer.
  Event::MockTimer* failover_timer = new NiceMock<MockTimer>(&dispatcher_);

  grid_->newStream(decoder_, callbacks_);
  EXPECT_NE(grid_->first(), nullptr);
  EXPECT_TRUE(failover_timer->enabled_);

  // Kick off the second connection.
  failover_timer->invokeCallback();
  EXPECT_NE(grid_->second(), nullptr);

  // onPoolReady should be passed from the pool back to the original caller.
  EXPECT_NE(grid_->callbacks(1), nullptr);
  EXPECT_CALL(callbacks_.pool_ready_, ready());
  grid_->callbacks(1)->onPoolReady(encoder_, host_, info_, absl::nullopt);
  EXPECT_FALSE(grid_->isHttp3Broken());

  // onPoolFailure should not be passed up the first time. Instead the grid
  // should wait on the other pool
  EXPECT_NE(grid_->callbacks(0), nullptr);
  EXPECT_CALL(callbacks_.pool_failure_, ready()).Times(0);
  grid_->callbacks(0)->onPoolFailure(ConnectionPool::PoolFailureReason::LocalConnectionFailure,
                                     "reason", host_);
  EXPECT_TRUE(grid_->isHttp3Broken());
}

// Test that after the first pool fails, subsequent connections will
// successfully fail over to the second pool (the iterators work as intended)
TEST_F(ConnectivityGridTest, FailureThenSuccessForMultipleConnectionsSerial) {
  initialize();
  addHttp3AlternateProtocol();
  NiceMock<ConnPoolCallbacks> callbacks2;
  NiceMock<MockResponseDecoder> decoder2;
  // Kick off two new streams.
  auto* cancel1 = grid_->newStream(decoder_, callbacks_);
  auto* cancel2 = grid_->newStream(decoder2, callbacks2);

  // Fail the first connection and verify the second pool is created.
  EXPECT_CALL(callbacks_.pool_failure_, ready()).Times(0);
  grid_->callbacks()->onPoolFailure(ConnectionPool::PoolFailureReason::LocalConnectionFailure,
                                    "reason", host_);
  ASSERT_NE(grid_->second(), nullptr);

  // Fail the second connection, and verify the second pool gets another newStream call.
  EXPECT_CALL(callbacks_.pool_failure_, ready()).Times(0);
  EXPECT_CALL(*grid_->second(), newStream(_, _));
  grid_->callbacks(1)->onPoolFailure(ConnectionPool::PoolFailureReason::LocalConnectionFailure,
                                     "reason", host_);

  // Clean up.
  cancel1->cancel(Envoy::ConnectionPool::CancelPolicy::CloseExcess);
  cancel2->cancel(Envoy::ConnectionPool::CancelPolicy::CloseExcess);
}

// Test double failure under the stack of newStream.
TEST_F(ConnectivityGridTest, ImmediateDoubleFailure) {
  initialize();
  addHttp3AlternateProtocol();
  grid_->immediate_failure_ = true;
  EXPECT_CALL(callbacks_.pool_failure_, ready());
  EXPECT_EQ(grid_->newStream(decoder_, callbacks_), nullptr);
  EXPECT_FALSE(grid_->isHttp3Broken());
}

// Test both connections happening in parallel and both failing.
TEST_F(ConnectivityGridTest, TimeoutDoubleFailureParallel) {
  initialize();
  addHttp3AlternateProtocol();
  EXPECT_EQ(grid_->first(), nullptr);

  // This timer will be returned and armed as the grid creates the wrapper's failover timer.
  Event::MockTimer* failover_timer = new NiceMock<MockTimer>(&dispatcher_);

  grid_->newStream(decoder_, callbacks_);
  EXPECT_NE(grid_->first(), nullptr);
  EXPECT_TRUE(failover_timer->enabled_);

  // Kick off the second connection.
  failover_timer->invokeCallback();
  EXPECT_NE(grid_->second(), nullptr);

  // onPoolFailure should not be passed up the first time. Instead the grid
  // should wait on the second pool.
  EXPECT_CALL(callbacks_.pool_failure_, ready()).Times(0);
  grid_->callbacks()->onPoolFailure(ConnectionPool::PoolFailureReason::LocalConnectionFailure,
                                    "reason", host_);

  // Failure should be passed from the pool back to the original caller.
  EXPECT_CALL(callbacks_.pool_failure_, ready());
  grid_->callbacks(1)->onPoolFailure(ConnectionPool::PoolFailureReason::LocalConnectionFailure,
                                     "reason", host_);
  EXPECT_FALSE(grid_->isHttp3Broken());
}

// Test cancellation
TEST_F(ConnectivityGridTest, TestCancel) {
  initialize();
  addHttp3AlternateProtocol();
  EXPECT_EQ(grid_->first(), nullptr);

  auto cancel = grid_->newStream(decoder_, callbacks_);
  EXPECT_NE(grid_->first(), nullptr);

  // cancel should be passed through the WrapperCallbacks to the connection pool.
  EXPECT_CALL(grid_->cancel_, cancel(_));
  cancel->cancel(Envoy::ConnectionPool::CancelPolicy::CloseExcess);
}

// Make sure drains get sent to all active pools.
TEST_F(ConnectivityGridTest, Drain) {
  initialize();
  addHttp3AlternateProtocol();
  grid_->drainConnections(Envoy::ConnectionPool::DrainBehavior::DrainExistingConnections);

  // Synthetically create a pool.
  grid_->createNextPool();
  {
    EXPECT_CALL(*grid_->first(),
                drainConnections(Envoy::ConnectionPool::DrainBehavior::DrainExistingConnections));
    grid_->drainConnections(Envoy::ConnectionPool::DrainBehavior::DrainExistingConnections);
  }

  grid_->createNextPool();
  {
    EXPECT_CALL(*grid_->first(),
                drainConnections(Envoy::ConnectionPool::DrainBehavior::DrainExistingConnections));
    EXPECT_CALL(*grid_->second(),
                drainConnections(Envoy::ConnectionPool::DrainBehavior::DrainExistingConnections));
    grid_->drainConnections(Envoy::ConnectionPool::DrainBehavior::DrainExistingConnections);
  }
}

// Make sure drain callbacks work as expected.
TEST_F(ConnectivityGridTest, DrainCallbacks) {
  initialize();
  addHttp3AlternateProtocol();
  // Synthetically create both pools.
  grid_->createNextPool();
  grid_->createNextPool();

  bool drain_received = false;

  grid_->addIdleCallback([&]() { drain_received = true; });

  // The first time a drain is started, both pools should start draining.
  {
    EXPECT_CALL(*grid_->first(),
                drainConnections(Envoy::ConnectionPool::DrainBehavior::DrainAndDelete));
    EXPECT_CALL(*grid_->second(),
                drainConnections(Envoy::ConnectionPool::DrainBehavior::DrainAndDelete));
    grid_->drainConnections(Envoy::ConnectionPool::DrainBehavior::DrainAndDelete);
  }

  // The second time, the pools will not see any change.
  {
    EXPECT_CALL(*grid_->first(),
                drainConnections(Envoy::ConnectionPool::DrainBehavior::DrainAndDelete))
        .Times(0);
    EXPECT_CALL(*grid_->second(),
                drainConnections(Envoy::ConnectionPool::DrainBehavior::DrainAndDelete))
        .Times(0);
    grid_->drainConnections(Envoy::ConnectionPool::DrainBehavior::DrainAndDelete);
  }
  {
    // Notify the grid the second pool has been drained. This should not be
    // passed up to the original callers.
    EXPECT_FALSE(drain_received);
    EXPECT_CALL(*grid_->second(), isIdle()).WillRepeatedly(Return(true));
    grid_->second()->idle_cb_();
    EXPECT_FALSE(drain_received);
  }

  {
    // Notify the grid that another pool has been drained. Now that all pools are
    // drained, the original callers should be informed.
    EXPECT_FALSE(drain_received);
    EXPECT_CALL(*grid_->first(), isIdle()).WillRepeatedly(Return(true));
    grid_->first()->idle_cb_();
    EXPECT_TRUE(drain_received);
  }
}

// Make sure idle callbacks work as expected.
TEST_F(ConnectivityGridTest, IdleCallbacks) {
  initialize();
  addHttp3AlternateProtocol();
  // Synthetically create both pools.
  grid_->createNextPool();
  grid_->createNextPool();

  bool idle_received = false;

  grid_->addIdleCallback([&]() { idle_received = true; });
  EXPECT_FALSE(idle_received);

  // Notify the grid the second pool is idle. This should not be
  // passed up to the original callers.
  EXPECT_CALL(*grid_->second(), isIdle()).WillOnce(Return(true));
  EXPECT_CALL(*grid_->first(), isIdle()).WillOnce(Return(false));
  grid_->second()->idle_cb_();
  EXPECT_FALSE(idle_received);

  // Notify the grid that the first pool is idle, the but second no longer is.
  EXPECT_CALL(*grid_->first(), isIdle()).WillOnce(Return(true));
  EXPECT_CALL(*grid_->second(), isIdle()).WillOnce(Return(false));
  grid_->first()->idle_cb_();
  EXPECT_FALSE(idle_received);

  // Notify the grid that both are now idle. This should be passed up
  // to the original caller.
  EXPECT_CALL(*grid_->first(), isIdle()).WillOnce(Return(true));
  EXPECT_CALL(*grid_->second(), isIdle()).WillOnce(Return(true));
  grid_->first()->idle_cb_();
  EXPECT_TRUE(idle_received);
}

// Ensure drain callbacks aren't called during grid teardown.
TEST_F(ConnectivityGridTest, NoDrainOnTeardown) {
  initialize();
  addHttp3AlternateProtocol();
  grid_->createNextPool();

  bool drain_received = false;

  {
    grid_->addIdleCallback([&drain_received]() -> void { drain_received = true; });
    grid_->drainConnections(Envoy::ConnectionPool::DrainBehavior::DrainAndDelete);
  }

  grid_->setDestroying(); // Fake being in the destructor.
  grid_->first()->idle_cb_();
  EXPECT_FALSE(drain_received);
}

// Test that when HTTP/3 is broken then the HTTP/3 pool is skipped.
TEST_F(ConnectivityGridTest, SuccessAfterBroken) {
  initialize();
  addHttp3AlternateProtocol();
  grid_->markHttp3Broken();
  EXPECT_EQ(grid_->first(), nullptr);

  EXPECT_LOG_CONTAINS("trace", "HTTP/3 is broken to host 'hostname', skipping.",
                      EXPECT_NE(grid_->newStream(decoder_, callbacks_), nullptr));
  EXPECT_NE(grid_->first(), nullptr);
  EXPECT_NE(grid_->second(), nullptr);

  // onPoolReady should be passed from the pool back to the original caller.
  ASSERT_NE(grid_->callbacks(), nullptr);
  EXPECT_CALL(callbacks_.pool_ready_, ready());
  grid_->callbacks()->onPoolReady(encoder_, host_, info_, absl::nullopt);
  EXPECT_TRUE(grid_->isHttp3Broken());
}

// Test the HTTP/3 pool successfully connecting when HTTP/3 is available.
TEST_F(ConnectivityGridTest, SuccessWithAltSvc) {
  initialize();
  addHttp3AlternateProtocol();
  EXPECT_EQ(grid_->first(), nullptr);

  EXPECT_NE(grid_->newStream(decoder_, callbacks_), nullptr);
  EXPECT_NE(grid_->first(), nullptr);
  EXPECT_EQ(grid_->second(), nullptr);

  // onPoolReady should be passed from the pool back to the original caller.
  ASSERT_NE(grid_->callbacks(), nullptr);
  EXPECT_CALL(callbacks_.pool_ready_, ready());
  grid_->callbacks()->onPoolReady(encoder_, host_, info_, absl::nullopt);
  EXPECT_FALSE(grid_->isHttp3Broken());
}

// Test that when HTTP/3 is not available then the HTTP/3 pool is skipped.
TEST_F(ConnectivityGridTest, SuccessWithoutHttp3) {
  initialize();
  EXPECT_EQ(grid_->first(), nullptr);

  EXPECT_LOG_CONTAINS("trace",
                      "No alternate protocols available for host 'hostname', skipping HTTP/3.",
                      EXPECT_NE(grid_->newStream(decoder_, callbacks_), nullptr));
  EXPECT_NE(grid_->first(), nullptr);
  EXPECT_NE(grid_->second(), nullptr);

  // onPoolReady should be passed from the pool back to the original caller.
  ASSERT_NE(grid_->callbacks(), nullptr);
  EXPECT_CALL(callbacks_.pool_ready_, ready());
  grid_->callbacks()->onPoolReady(encoder_, host_, info_, absl::nullopt);
}

// Test that when HTTP/3 is not available then the HTTP/3 pool is skipped.
TEST_F(ConnectivityGridTest, SuccessWithExpiredHttp3) {
  initialize();
  AlternateProtocolsCacheImpl::Origin origin("https", "hostname", 9000);
  std::vector<AlternateProtocolsCacheImpl::AlternateProtocol> protocols = {
      {"h3-29", "", origin.port_, simTime().monotonicTime() + Seconds(5)}};
  alternate_protocols_->setAlternatives(origin, protocols);
  simTime().setMonotonicTime(simTime().monotonicTime() + Seconds(10));

  EXPECT_EQ(grid_->first(), nullptr);

  EXPECT_LOG_CONTAINS("trace",
                      "No alternate protocols available for host 'hostname', skipping HTTP/3.",
                      EXPECT_NE(grid_->newStream(decoder_, callbacks_), nullptr));
  EXPECT_NE(grid_->first(), nullptr);
  EXPECT_NE(grid_->second(), nullptr);

  // onPoolReady should be passed from the pool back to the original caller.
  ASSERT_NE(grid_->callbacks(), nullptr);
  EXPECT_CALL(callbacks_.pool_ready_, ready());
  grid_->callbacks()->onPoolReady(encoder_, host_, info_, absl::nullopt);
}

// Test that when the alternate protocol specifies a different host, then the HTTP/3 pool is
// skipped.
TEST_F(ConnectivityGridTest, SuccessWithoutHttp3NoMatchingHostname) {
  initialize();
  AlternateProtocolsCacheImpl::Origin origin("https", "hostname", 9000);
  std::vector<AlternateProtocolsCacheImpl::AlternateProtocol> protocols = {
      {"h3-29", "otherhostname", origin.port_, simTime().monotonicTime() + Seconds(5)}};
  alternate_protocols_->setAlternatives(origin, protocols);

  EXPECT_EQ(grid_->first(), nullptr);

  EXPECT_LOG_CONTAINS("trace", "HTTP/3 is not available to host 'hostname', skipping.",
                      EXPECT_NE(grid_->newStream(decoder_, callbacks_), nullptr));
  EXPECT_NE(grid_->first(), nullptr);
  EXPECT_NE(grid_->second(), nullptr);

  // onPoolReady should be passed from the pool back to the original caller.
  ASSERT_NE(grid_->callbacks(), nullptr);
  EXPECT_CALL(callbacks_.pool_ready_, ready());
  grid_->callbacks()->onPoolReady(encoder_, host_, info_, absl::nullopt);
}

// Test that when the alternate protocol specifies a different port, then the HTTP/3 pool is
// skipped.
TEST_F(ConnectivityGridTest, SuccessWithoutHttp3NoMatchingPort) {
  initialize();
  AlternateProtocolsCacheImpl::Origin origin("https", "hostname", 9000);
  std::vector<AlternateProtocolsCacheImpl::AlternateProtocol> protocols = {
      {"h3-29", "", origin.port_ + 1, simTime().monotonicTime() + Seconds(5)}};
  alternate_protocols_->setAlternatives(origin, protocols);

  EXPECT_EQ(grid_->first(), nullptr);

  EXPECT_LOG_CONTAINS("trace", "HTTP/3 is not available to host 'hostname', skipping.",
                      EXPECT_NE(grid_->newStream(decoder_, callbacks_), nullptr));
  EXPECT_NE(grid_->first(), nullptr);
  EXPECT_NE(grid_->second(), nullptr);

  // onPoolReady should be passed from the pool back to the original caller.
  ASSERT_NE(grid_->callbacks(), nullptr);
  EXPECT_CALL(callbacks_.pool_ready_, ready());
  grid_->callbacks()->onPoolReady(encoder_, host_, info_, absl::nullopt);
}

// Test that when the alternate protocol specifies an invalid ALPN, then the HTTP/3 pool is skipped.
TEST_F(ConnectivityGridTest, SuccessWithoutHttp3NoMatchingAlpn) {
  initialize();
  AlternateProtocolsCacheImpl::Origin origin("https", "hostname", 9000);
  std::vector<AlternateProtocolsCacheImpl::AlternateProtocol> protocols = {
      {"http/2", "", origin.port_, simTime().monotonicTime() + Seconds(5)}};
  alternate_protocols_->setAlternatives(origin, protocols);

  EXPECT_EQ(grid_->first(), nullptr);

  EXPECT_LOG_CONTAINS("trace", "HTTP/3 is not available to host 'hostname', skipping.",
                      EXPECT_NE(grid_->newStream(decoder_, callbacks_), nullptr));
  EXPECT_NE(grid_->first(), nullptr);
  EXPECT_NE(grid_->second(), nullptr);

  // onPoolReady should be passed from the pool back to the original caller.
  ASSERT_NE(grid_->callbacks(), nullptr);
  EXPECT_CALL(callbacks_.pool_ready_, ready());
  grid_->callbacks()->onPoolReady(encoder_, host_, info_, absl::nullopt);
}

#ifdef ENVOY_ENABLE_QUIC

} // namespace
} // namespace Http
} // namespace Envoy

#include "test/mocks/server/transport_socket_factory_context.h"
#include "source/common/quic/quic_transport_socket_factory.h"
namespace Envoy {
namespace Http {
namespace {

TEST_F(ConnectivityGridTest, RealGrid) {
  initialize();
  testing::InSequence s;
  dispatcher_.allow_null_callback_ = true;
  // Set the cluster up to have a quic transport socket.
  Envoy::Ssl::ClientContextConfigPtr config(new NiceMock<Ssl::MockClientContextConfig>());
  NiceMock<Server::Configuration::MockTransportSocketFactoryContext> factory_context;
  auto factory =
      std::make_unique<Quic::QuicClientTransportSocketFactory>(std::move(config), factory_context);
  factory->initialize();
  ASSERT_FALSE(factory->usesProxyProtocolOptions());
  auto& matcher =
      static_cast<Upstream::MockTransportSocketMatcher&>(*cluster_->transport_socket_matcher_);
  EXPECT_CALL(matcher, resolve(_))
      .WillRepeatedly(
          Return(Upstream::TransportSocketMatcher::MatchData(*factory, matcher.stats_, "test")));

  ConnectivityGrid grid(
      dispatcher_, random_, Upstream::makeTestHost(cluster_, "tcp://127.0.0.1:9000", simTime()),
      Upstream::ResourcePriority::Default, socket_options_, transport_socket_options_, state_,
<<<<<<< HEAD
      simTime(), alternate_protocols_, std::chrono::milliseconds(300), options_, quic_stat_names_,
      store_, *quic_connection_persistent_info_);
=======
      simTime(), alternate_protocols_, options_, quic_stat_names_, store_);
>>>>>>> 0c8b689c

  // Create the HTTP/3 pool.
  auto optional_it1 = ConnectivityGridForTest::forceCreateNextPool(grid);
  ASSERT_TRUE(optional_it1.has_value());
  EXPECT_EQ("HTTP/3", (**optional_it1)->protocolDescription());

  // Create the mixed pool.
  auto optional_it2 = ConnectivityGridForTest::forceCreateNextPool(grid);
  ASSERT_TRUE(optional_it2.has_value());
  EXPECT_EQ("HTTP/1 HTTP/2 ALPN", (**optional_it2)->protocolDescription());

  // There is no third option currently.
  auto optional_it3 = ConnectivityGridForTest::forceCreateNextPool(grid);
  ASSERT_FALSE(optional_it3.has_value());
}

TEST_F(ConnectivityGridTest, ConnectionCloseDuringCreation) {
  initialize();
  EXPECT_CALL(*cluster_, connectTimeout()).WillRepeatedly(Return(std::chrono::seconds(10)));

  testing::InSequence s;
  dispatcher_.allow_null_callback_ = true;
  // Set the cluster up to have a quic transport socket.
  Envoy::Ssl::ClientContextConfigPtr config(new NiceMock<Ssl::MockClientContextConfig>());
  NiceMock<Server::Configuration::MockTransportSocketFactoryContext> factory_context;
  Ssl::ClientContextSharedPtr ssl_context(new Ssl::MockClientContext());
  EXPECT_CALL(factory_context.context_manager_, createSslClientContext(_, _, _))
      .WillOnce(Return(ssl_context));
  auto factory =
      std::make_unique<Quic::QuicClientTransportSocketFactory>(std::move(config), factory_context);
  factory->initialize();
  ASSERT_FALSE(factory->usesProxyProtocolOptions());
  auto& matcher =
      static_cast<Upstream::MockTransportSocketMatcher&>(*cluster_->transport_socket_matcher_);
  EXPECT_CALL(matcher, resolve(_))
      .WillRepeatedly(
          Return(Upstream::TransportSocketMatcher::MatchData(*factory, matcher.stats_, "test")));

  ConnectivityGrid grid(
      dispatcher_, random_, Upstream::makeTestHost(cluster_, "tcp://127.0.0.1:9000", simTime()),
      Upstream::ResourcePriority::Default, socket_options_, transport_socket_options_, state_,
<<<<<<< HEAD
      simTime(), alternate_protocols_, std::chrono::milliseconds(300), options_, quic_stat_names_,
      store_, *quic_connection_persistent_info_);
=======
      simTime(), alternate_protocols_, options_, quic_stat_names_, store_);
>>>>>>> 0c8b689c

  // Create the HTTP/3 pool.
  auto optional_it1 = ConnectivityGridForTest::forceCreateNextPool(grid);
  ASSERT_TRUE(optional_it1.has_value());
  EXPECT_EQ("HTTP/3", (**optional_it1)->protocolDescription());

  const bool supports_getifaddrs = Api::OsSysCallsSingleton::get().supportsGetifaddrs();
  Api::InterfaceAddressVector interfaces{};
  if (supports_getifaddrs) {
    ASSERT_EQ(0, Api::OsSysCallsSingleton::get().getifaddrs(interfaces).return_value_);
  }

  Api::MockOsSysCalls os_sys_calls;
  TestThreadsafeSingletonInjector<Api::OsSysCallsImpl> os_calls(&os_sys_calls);
  EXPECT_CALL(os_sys_calls, supportsGetifaddrs()).WillOnce(Return(supports_getifaddrs));
  if (supports_getifaddrs) {
    EXPECT_CALL(os_sys_calls, getifaddrs(_))
        .WillOnce(
            Invoke([&](Api::InterfaceAddressVector& interface_vector) -> Api::SysCallIntResult {
              interface_vector.insert(interface_vector.begin(), interfaces.begin(),
                                      interfaces.end());
              return {0, 0};
            }));
  }
  EXPECT_CALL(os_sys_calls, socket(_, _, _)).WillOnce(Return(Api::SysCallSocketResult{1, 0}));
#if defined(__APPLE__) || defined(WIN32)
  EXPECT_CALL(os_sys_calls, setsocketblocking(1, false))
      .WillOnce(Return(Api::SysCallIntResult{1, 0}));
#endif
  EXPECT_CALL(os_sys_calls, setsockopt_(_, _, _, _, _))
      .Times(testing::AtLeast(0u))
      .WillRepeatedly(Return(0));
  EXPECT_CALL(os_sys_calls, bind(_, _, _)).WillOnce(Return(Api::SysCallIntResult{1, 0}));
  EXPECT_CALL(os_sys_calls, setsockopt_(_, _, _, _, _)).WillRepeatedly(Return(0));
  EXPECT_CALL(os_sys_calls, sendmsg(_, _, _)).WillOnce(Return(Api::SysCallSizeResult{-1, 101}));

  EXPECT_CALL(callbacks_.pool_failure_, ready());
  ConnectionPool::Cancellable* cancel = (**optional_it1)->newStream(decoder_, callbacks_);
  EXPECT_EQ(nullptr, cancel);
}

#endif

} // namespace
} // namespace Http
} // namespace Envoy<|MERGE_RESOLUTION|>--- conflicted
+++ resolved
@@ -105,33 +105,23 @@
   ConnectivityGridTest()
       : options_({Http::Protocol::Http11, Http::Protocol::Http2, Http::Protocol::Http3}),
         alternate_protocols_(std::make_shared<AlternateProtocolsCacheImpl>(simTime(), nullptr, 10)),
-<<<<<<< HEAD
-        quic_stat_names_(store_.symbolTable()),
+        quic_stat_names_(store_.symbolTable()) {}
+
+  void initialize() {
 #ifdef ENVOY_ENABLE_QUIC
-        quic_connection_persistent_info_(
-            std::make_unique<Quic::PersistentQuicInfoImpl>(dispatcher_, 0)),
+    quic_connection_persistent_info_ =
+        std::make_unique<Quic::PersistentQuicInfoImpl>(dispatcher_, 0);
 #endif
-        grid_(dispatcher_, random_,
-              Upstream::makeTestHost(cluster_, "hostname", "tcp://127.0.0.1:9000", simTime()),
-              Upstream::ResourcePriority::Default, socket_options_, transport_socket_options_,
-              state_, simTime(), alternate_protocols_, std::chrono::milliseconds(300), options_,
-              quic_stat_names_, store_, *quic_connection_persistent_info_),
-        host_(grid_.host()) {
-    grid_.info_ = &info_;
-    grid_.encoder_ = &encoder_;
-=======
-        quic_stat_names_(store_.symbolTable()) {}
-
-  void initialize() {
+
     grid_ = std::make_unique<ConnectivityGridForTest>(
         dispatcher_, random_,
         Upstream::makeTestHost(cluster_, "hostname", "tcp://127.0.0.1:9000", simTime()),
         Upstream::ResourcePriority::Default, socket_options_, transport_socket_options_, state_,
-        simTime(), alternate_protocols_, options_, quic_stat_names_, store_);
+        simTime(), alternate_protocols_, options_, quic_stat_names_, store_,
+        *quic_connection_persistent_info_);
     host_ = grid_->host();
     grid_->info_ = &info_;
     grid_->encoder_ = &encoder_;
->>>>>>> 0c8b689c
   }
 
   AlternateProtocolsCacheSharedPtr
@@ -163,12 +153,8 @@
   AlternateProtocolsCacheSharedPtr alternate_protocols_;
   Stats::IsolatedStoreImpl store_;
   Quic::QuicStatNames quic_stat_names_;
-<<<<<<< HEAD
   std::unique_ptr<Http::PersistentQuicInfo> quic_connection_persistent_info_;
-  ConnectivityGridForTest grid_;
-=======
   std::unique_ptr<ConnectivityGridForTest> grid_;
->>>>>>> 0c8b689c
   Upstream::HostDescriptionConstSharedPtr host_;
 
   NiceMock<ConnPoolCallbacks> callbacks_;
@@ -733,15 +719,11 @@
       .WillRepeatedly(
           Return(Upstream::TransportSocketMatcher::MatchData(*factory, matcher.stats_, "test")));
 
-  ConnectivityGrid grid(
-      dispatcher_, random_, Upstream::makeTestHost(cluster_, "tcp://127.0.0.1:9000", simTime()),
-      Upstream::ResourcePriority::Default, socket_options_, transport_socket_options_, state_,
-<<<<<<< HEAD
-      simTime(), alternate_protocols_, std::chrono::milliseconds(300), options_, quic_stat_names_,
-      store_, *quic_connection_persistent_info_);
-=======
-      simTime(), alternate_protocols_, options_, quic_stat_names_, store_);
->>>>>>> 0c8b689c
+  ConnectivityGrid grid(dispatcher_, random_,
+                        Upstream::makeTestHost(cluster_, "tcp://127.0.0.1:9000", simTime()),
+                        Upstream::ResourcePriority::Default, socket_options_,
+                        transport_socket_options_, state_, simTime(), alternate_protocols_,
+                        options_, quic_stat_names_, store_, *quic_connection_persistent_info_);
 
   // Create the HTTP/3 pool.
   auto optional_it1 = ConnectivityGridForTest::forceCreateNextPool(grid);
@@ -780,15 +762,11 @@
       .WillRepeatedly(
           Return(Upstream::TransportSocketMatcher::MatchData(*factory, matcher.stats_, "test")));
 
-  ConnectivityGrid grid(
-      dispatcher_, random_, Upstream::makeTestHost(cluster_, "tcp://127.0.0.1:9000", simTime()),
-      Upstream::ResourcePriority::Default, socket_options_, transport_socket_options_, state_,
-<<<<<<< HEAD
-      simTime(), alternate_protocols_, std::chrono::milliseconds(300), options_, quic_stat_names_,
-      store_, *quic_connection_persistent_info_);
-=======
-      simTime(), alternate_protocols_, options_, quic_stat_names_, store_);
->>>>>>> 0c8b689c
+  ConnectivityGrid grid(dispatcher_, random_,
+                        Upstream::makeTestHost(cluster_, "tcp://127.0.0.1:9000", simTime()),
+                        Upstream::ResourcePriority::Default, socket_options_,
+                        transport_socket_options_, state_, simTime(), alternate_protocols_,
+                        options_, quic_stat_names_, store_, *quic_connection_persistent_info_);
 
   // Create the HTTP/3 pool.
   auto optional_it1 = ConnectivityGridForTest::forceCreateNextPool(grid);

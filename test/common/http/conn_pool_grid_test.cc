#include "envoy/http/alternate_protocols_cache.h"

#include "source/common/http/alternate_protocols_cache_impl.h"
#include "source/common/http/conn_pool_grid.h"

#include "test/common/http/common.h"
#include "test/common/upstream/utility.h"
#include "test/mocks/common.h"
#include "test/mocks/event/mocks.h"
#include "test/mocks/http/conn_pool.h"
#include "test/mocks/http/stream_decoder.h"
#include "test/mocks/http/stream_encoder.h"
#include "test/mocks/network/connection.h"
#include "test/mocks/ssl/mocks.h"
#include "test/mocks/upstream/cluster_info.h"
#include "test/test_common/simulated_time_system.h"
#include "test/test_common/threadsafe_singleton_injector.h"
#include "test/test_common/utility.h"

#include "gmock/gmock.h"
#include "gtest/gtest.h"

using Envoy::Event::MockTimer;
using testing::_;
using testing::AnyNumber;
using testing::Return;
using testing::StrictMock;

namespace Envoy {
namespace Http {

class ConnectivityGridForTest : public ConnectivityGrid {
public:
  using ConnectivityGrid::ConnectivityGrid;

  static absl::optional<PoolIterator> forceCreateNextPool(ConnectivityGrid& grid) {
    return grid.createNextPool();
  }

  absl::optional<ConnectivityGrid::PoolIterator> createNextPool() override {
    if (pools_.size() == 2) {
      return absl::nullopt;
    }
    ConnectionPool::MockInstance* instance = new NiceMock<ConnectionPool::MockInstance>();
    setupPool(*instance);
    pools_.push_back(ConnectionPool::InstancePtr{instance});
    ON_CALL(*instance, newStream(_, _))
        .WillByDefault(
            Invoke([&](Http::ResponseDecoder&,
                       ConnectionPool::Callbacks& callbacks) -> ConnectionPool::Cancellable* {
              if (immediate_success_) {
                callbacks.onPoolReady(*encoder_, host(), *info_, absl::nullopt);
                return nullptr;
              }
              if (immediate_failure_) {
                callbacks.onPoolFailure(ConnectionPool::PoolFailureReason::LocalConnectionFailure,
                                        "reason", host());
                return nullptr;
              }
              callbacks_.push_back(&callbacks);
              return &cancel_;
            }));
    if (pools_.size() == 1) {
      EXPECT_CALL(*first(), protocolDescription())
          .Times(AnyNumber())
          .WillRepeatedly(Return("first"));

      return pools_.begin();
    }
    EXPECT_CALL(*second(), protocolDescription())
        .Times(AnyNumber())
        .WillRepeatedly(Return("second"));
    return ++pools_.begin();
  }

  ConnectionPool::MockInstance* first() {
    if (pools_.empty()) {
      return nullptr;
    }
    return static_cast<ConnectionPool::MockInstance*>(&*pools_.front());
  }
  ConnectionPool::MockInstance* second() {
    if (pools_.size() < 2) {
      return nullptr;
    }
    return static_cast<ConnectionPool::MockInstance*>(&**(++pools_.begin()));
  }

  ConnectionPool::Callbacks* callbacks(int index = 0) { return callbacks_[index]; }

  StreamInfo::MockStreamInfo* info_;
  NiceMock<MockRequestEncoder>* encoder_;
  void setDestroying() { destroying_ = true; }
  std::vector<ConnectionPool::Callbacks*> callbacks_;
  NiceMock<Envoy::ConnectionPool::MockCancellable> cancel_;
  bool immediate_success_{};
  bool immediate_failure_{};
};

namespace {
class ConnectivityGridTest : public Event::TestUsingSimulatedTime, public testing::Test {
public:
  ConnectivityGridTest()
      : options_({Http::Protocol::Http11, Http::Protocol::Http2, Http::Protocol::Http3}),
        alternate_protocols_(std::make_shared<AlternateProtocolsCacheImpl>(simTime())),
        quic_stat_names_(store_.symbolTable()),
        grid_(dispatcher_, random_,
              Upstream::makeTestHost(cluster_, "hostname", "tcp://127.0.0.1:9000", simTime()),
              Upstream::ResourcePriority::Default, socket_options_, transport_socket_options_,
              state_, simTime(), alternate_protocols_, std::chrono::milliseconds(300), options_,
              quic_stat_names_, store_),
        host_(grid_.host()) {
    grid_.info_ = &info_;
    grid_.encoder_ = &encoder_;
  }

<<<<<<< HEAD
  AlternateProtocolsCacheSharedPtr
  maybeCreateAlternateProtocolsCacheImpl(bool use_alternate_protocols) {
    AlternateProtocolsCacheSharedPtr cache;
    if (!use_alternate_protocols) {
      return nullptr;
    }
    return std::make_shared<AlternateProtocolsCacheImpl>(simTime(), nullptr);
  }

=======
>>>>>>> 19102ffc
  void addHttp3AlternateProtocol() {
    AlternateProtocolsCacheImpl::Origin origin("https", "hostname", 9000);
    std::vector<AlternateProtocolsCacheImpl::AlternateProtocol> protocols = {
        {"h3", "", origin.port_, simTime().monotonicTime() + Seconds(5)}};
    alternate_protocols_->setAlternatives(origin, protocols);
  }

  const Network::ConnectionSocket::OptionsSharedPtr socket_options_;
  const Network::TransportSocketOptionsConstSharedPtr transport_socket_options_;
  ConnectivityGrid::ConnectivityOptions options_;
  Upstream::ClusterConnectivityState state_;
  NiceMock<Event::MockDispatcher> dispatcher_;
  std::shared_ptr<Upstream::MockClusterInfo> cluster_{new NiceMock<Upstream::MockClusterInfo>()};
  NiceMock<Random::MockRandomGenerator> random_;
  AlternateProtocolsCacheSharedPtr alternate_protocols_;
  Stats::IsolatedStoreImpl store_;
  Quic::QuicStatNames quic_stat_names_;
  ConnectivityGridForTest grid_;
  Upstream::HostDescriptionConstSharedPtr host_;

  NiceMock<ConnPoolCallbacks> callbacks_;
  NiceMock<MockResponseDecoder> decoder_;

  StreamInfo::MockStreamInfo info_;
  NiceMock<MockRequestEncoder> encoder_;
};

// Test the first pool successfully connecting.
TEST_F(ConnectivityGridTest, Success) {
  addHttp3AlternateProtocol();
  EXPECT_EQ(grid_.first(), nullptr);

  EXPECT_NE(grid_.newStream(decoder_, callbacks_), nullptr);
  EXPECT_NE(grid_.first(), nullptr);
  EXPECT_EQ(grid_.second(), nullptr);

  // onPoolReady should be passed from the pool back to the original caller.
  ASSERT_NE(grid_.callbacks(), nullptr);
  EXPECT_CALL(callbacks_.pool_ready_, ready());
  grid_.callbacks()->onPoolReady(encoder_, host_, info_, absl::nullopt);
  EXPECT_FALSE(grid_.isHttp3Broken());
}

// Test the first pool successfully connecting under the stack of newStream.
TEST_F(ConnectivityGridTest, ImmediateSuccess) {
  addHttp3AlternateProtocol();
  grid_.immediate_success_ = true;

  EXPECT_CALL(callbacks_.pool_ready_, ready());
  EXPECT_EQ(grid_.newStream(decoder_, callbacks_), nullptr);
  EXPECT_NE(grid_.first(), nullptr);
  EXPECT_FALSE(grid_.isHttp3Broken());
}

// Test the first pool failing and the second connecting.
TEST_F(ConnectivityGridTest, FailureThenSuccessSerial) {
  addHttp3AlternateProtocol();
  EXPECT_EQ(grid_.first(), nullptr);

  EXPECT_LOG_CONTAINS("trace", "first pool attempting to create a new stream to host 'hostname'",
                      grid_.newStream(decoder_, callbacks_));

  EXPECT_NE(grid_.first(), nullptr);

  // onPoolFailure should not be passed up the first time. Instead the grid
  // should fail over to the second pool.
  EXPECT_CALL(callbacks_.pool_failure_, ready()).Times(0);

  EXPECT_LOG_CONTAINS_ALL_OF(
      Envoy::ExpectedLogMessages(
          {{"trace", "first pool failed to create connection to host 'hostname'"},
           {"trace", "second pool attempting to create a new stream to host 'hostname'"}}),
      grid_.callbacks()->onPoolFailure(ConnectionPool::PoolFailureReason::LocalConnectionFailure,
                                       "reason", host_));
  ASSERT_NE(grid_.second(), nullptr);

  // onPoolReady should be passed from the pool back to the original caller.
  ASSERT_NE(grid_.callbacks(), nullptr);
  EXPECT_CALL(callbacks_.pool_ready_, ready());
  EXPECT_LOG_CONTAINS("trace", "second pool successfully connected to host 'hostname'",
                      grid_.callbacks(1)->onPoolReady(encoder_, host_, info_, absl::nullopt));
  EXPECT_TRUE(grid_.isHttp3Broken());
}

// Test both connections happening in parallel and the second connecting.
TEST_F(ConnectivityGridTest, TimeoutThenSuccessParallelSecondConnects) {
  addHttp3AlternateProtocol();
  EXPECT_EQ(grid_.first(), nullptr);

  // This timer will be returned and armed as the grid creates the wrapper's failover timer.
  Event::MockTimer* failover_timer = new StrictMock<MockTimer>(&dispatcher_);
  EXPECT_CALL(*failover_timer, enableTimer(std::chrono::milliseconds(300), nullptr)).Times(2);
  EXPECT_CALL(*failover_timer, enabled()).WillRepeatedly(Return(false));

  grid_.newStream(decoder_, callbacks_);
  EXPECT_NE(grid_.first(), nullptr);
  EXPECT_TRUE(failover_timer->enabled_);

  // Kick off the second connection.
  failover_timer->invokeCallback();
  EXPECT_NE(grid_.second(), nullptr);

  // onPoolFailure should not be passed up the first time. Instead the grid
  // should wait on the second pool.
  EXPECT_CALL(callbacks_.pool_failure_, ready()).Times(0);
  grid_.callbacks()->onPoolFailure(ConnectionPool::PoolFailureReason::LocalConnectionFailure,
                                   "reason", host_);

  // onPoolReady should be passed from the pool back to the original caller.
  EXPECT_NE(grid_.callbacks(), nullptr);
  EXPECT_CALL(callbacks_.pool_ready_, ready());
  grid_.callbacks(1)->onPoolReady(encoder_, host_, info_, absl::nullopt);
  EXPECT_TRUE(grid_.isHttp3Broken());
}

// Test both connections happening in parallel and the first connecting.
TEST_F(ConnectivityGridTest, TimeoutThenSuccessParallelFirstConnects) {
  addHttp3AlternateProtocol();
  EXPECT_EQ(grid_.first(), nullptr);

  // This timer will be returned and armed as the grid creates the wrapper's failover timer.
  Event::MockTimer* failover_timer = new NiceMock<MockTimer>(&dispatcher_);

  grid_.newStream(decoder_, callbacks_);
  EXPECT_NE(grid_.first(), nullptr);
  EXPECT_TRUE(failover_timer->enabled_);

  // Kick off the second connection.
  failover_timer->invokeCallback();
  EXPECT_NE(grid_.second(), nullptr);

  // onPoolFailure should not be passed up the first time. Instead the grid
  // should wait on the other pool
  EXPECT_CALL(callbacks_.pool_failure_, ready()).Times(0);
  grid_.callbacks(1)->onPoolFailure(ConnectionPool::PoolFailureReason::LocalConnectionFailure,
                                    "reason", host_);

  // onPoolReady should be passed from the pool back to the original caller.
  EXPECT_NE(grid_.callbacks(0), nullptr);
  EXPECT_CALL(callbacks_.pool_ready_, ready());
  grid_.callbacks(0)->onPoolReady(encoder_, host_, info_, absl::nullopt);
  EXPECT_FALSE(grid_.isHttp3Broken());
}

// Test both connections happening in parallel and the second connecting before
// the first eventually fails.
TEST_F(ConnectivityGridTest, TimeoutThenSuccessParallelSecondConnectsFirstFail) {
  addHttp3AlternateProtocol();
  EXPECT_EQ(grid_.first(), nullptr);

  // This timer will be returned and armed as the grid creates the wrapper's failover timer.
  Event::MockTimer* failover_timer = new NiceMock<MockTimer>(&dispatcher_);

  grid_.newStream(decoder_, callbacks_);
  EXPECT_NE(grid_.first(), nullptr);
  EXPECT_TRUE(failover_timer->enabled_);

  // Kick off the second connection.
  failover_timer->invokeCallback();
  EXPECT_NE(grid_.second(), nullptr);

  // onPoolReady should be passed from the pool back to the original caller.
  EXPECT_NE(grid_.callbacks(1), nullptr);
  EXPECT_CALL(callbacks_.pool_ready_, ready());
  grid_.callbacks(1)->onPoolReady(encoder_, host_, info_, absl::nullopt);
  EXPECT_FALSE(grid_.isHttp3Broken());

  // onPoolFailure should not be passed up the first time. Instead the grid
  // should wait on the other pool
  EXPECT_NE(grid_.callbacks(0), nullptr);
  EXPECT_CALL(callbacks_.pool_failure_, ready()).Times(0);
  grid_.callbacks(0)->onPoolFailure(ConnectionPool::PoolFailureReason::LocalConnectionFailure,
                                    "reason", host_);
  EXPECT_TRUE(grid_.isHttp3Broken());
}

// Test that after the first pool fails, subsequent connections will
// successfully fail over to the second pool (the iterators work as intended)
TEST_F(ConnectivityGridTest, FailureThenSuccessForMultipleConnectionsSerial) {
  addHttp3AlternateProtocol();
  NiceMock<ConnPoolCallbacks> callbacks2;
  NiceMock<MockResponseDecoder> decoder2;
  // Kick off two new streams.
  auto* cancel1 = grid_.newStream(decoder_, callbacks_);
  auto* cancel2 = grid_.newStream(decoder2, callbacks2);

  // Fail the first connection and verify the second pool is created.
  EXPECT_CALL(callbacks_.pool_failure_, ready()).Times(0);
  grid_.callbacks()->onPoolFailure(ConnectionPool::PoolFailureReason::LocalConnectionFailure,
                                   "reason", host_);
  ASSERT_NE(grid_.second(), nullptr);

  // Fail the second connection, and verify the second pool gets another newStream call.
  EXPECT_CALL(callbacks_.pool_failure_, ready()).Times(0);
  EXPECT_CALL(*grid_.second(), newStream(_, _));
  grid_.callbacks(1)->onPoolFailure(ConnectionPool::PoolFailureReason::LocalConnectionFailure,
                                    "reason", host_);

  // Clean up.
  cancel1->cancel(Envoy::ConnectionPool::CancelPolicy::CloseExcess);
  cancel2->cancel(Envoy::ConnectionPool::CancelPolicy::CloseExcess);
}

// Test double failure under the stack of newStream.
TEST_F(ConnectivityGridTest, ImmediateDoubleFailure) {
  addHttp3AlternateProtocol();
  grid_.immediate_failure_ = true;
  EXPECT_CALL(callbacks_.pool_failure_, ready());
  EXPECT_EQ(grid_.newStream(decoder_, callbacks_), nullptr);
  EXPECT_FALSE(grid_.isHttp3Broken());
}

// Test both connections happening in parallel and both failing.
TEST_F(ConnectivityGridTest, TimeoutDoubleFailureParallel) {
  addHttp3AlternateProtocol();
  EXPECT_EQ(grid_.first(), nullptr);

  // This timer will be returned and armed as the grid creates the wrapper's failover timer.
  Event::MockTimer* failover_timer = new NiceMock<MockTimer>(&dispatcher_);

  grid_.newStream(decoder_, callbacks_);
  EXPECT_NE(grid_.first(), nullptr);
  EXPECT_TRUE(failover_timer->enabled_);

  // Kick off the second connection.
  failover_timer->invokeCallback();
  EXPECT_NE(grid_.second(), nullptr);

  // onPoolFailure should not be passed up the first time. Instead the grid
  // should wait on the second pool.
  EXPECT_CALL(callbacks_.pool_failure_, ready()).Times(0);
  grid_.callbacks()->onPoolFailure(ConnectionPool::PoolFailureReason::LocalConnectionFailure,
                                   "reason", host_);

  // Failure should be passed from the pool back to the original caller.
  EXPECT_CALL(callbacks_.pool_failure_, ready());
  grid_.callbacks(1)->onPoolFailure(ConnectionPool::PoolFailureReason::LocalConnectionFailure,
                                    "reason", host_);
  EXPECT_FALSE(grid_.isHttp3Broken());
}

// Test cancellation
TEST_F(ConnectivityGridTest, TestCancel) {
  addHttp3AlternateProtocol();
  EXPECT_EQ(grid_.first(), nullptr);

  auto cancel = grid_.newStream(decoder_, callbacks_);
  EXPECT_NE(grid_.first(), nullptr);

  // cancel should be passed through the WrapperCallbacks to the connection pool.
  EXPECT_CALL(grid_.cancel_, cancel(_));
  cancel->cancel(Envoy::ConnectionPool::CancelPolicy::CloseExcess);
}

// Make sure drains get sent to all active pools.
TEST_F(ConnectivityGridTest, Drain) {
  addHttp3AlternateProtocol();
  grid_.drainConnections(Envoy::ConnectionPool::DrainBehavior::DrainExistingConnections);

  // Synthetically create a pool.
  grid_.createNextPool();
  {
    EXPECT_CALL(*grid_.first(),
                drainConnections(Envoy::ConnectionPool::DrainBehavior::DrainExistingConnections));
    grid_.drainConnections(Envoy::ConnectionPool::DrainBehavior::DrainExistingConnections);
  }

  grid_.createNextPool();
  {
    EXPECT_CALL(*grid_.first(),
                drainConnections(Envoy::ConnectionPool::DrainBehavior::DrainExistingConnections));
    EXPECT_CALL(*grid_.second(),
                drainConnections(Envoy::ConnectionPool::DrainBehavior::DrainExistingConnections));
    grid_.drainConnections(Envoy::ConnectionPool::DrainBehavior::DrainExistingConnections);
  }
}

// Make sure drain callbacks work as expected.
TEST_F(ConnectivityGridTest, DrainCallbacks) {
  addHttp3AlternateProtocol();
  // Synthetically create both pools.
  grid_.createNextPool();
  grid_.createNextPool();

  bool drain_received = false;

  grid_.addIdleCallback([&]() { drain_received = true; });

  // The first time a drain is started, both pools should start draining.
  {
    EXPECT_CALL(*grid_.first(),
                drainConnections(Envoy::ConnectionPool::DrainBehavior::DrainAndDelete));
    EXPECT_CALL(*grid_.second(),
                drainConnections(Envoy::ConnectionPool::DrainBehavior::DrainAndDelete));
    grid_.drainConnections(Envoy::ConnectionPool::DrainBehavior::DrainAndDelete);
  }

  // The second time, the pools will not see any change.
  {
    EXPECT_CALL(*grid_.first(),
                drainConnections(Envoy::ConnectionPool::DrainBehavior::DrainAndDelete))
        .Times(0);
    EXPECT_CALL(*grid_.second(),
                drainConnections(Envoy::ConnectionPool::DrainBehavior::DrainAndDelete))
        .Times(0);
    grid_.drainConnections(Envoy::ConnectionPool::DrainBehavior::DrainAndDelete);
  }
  {
    // Notify the grid the second pool has been drained. This should not be
    // passed up to the original callers.
    EXPECT_FALSE(drain_received);
    EXPECT_CALL(*grid_.second(), isIdle()).WillRepeatedly(Return(true));
    grid_.second()->idle_cb_();
    EXPECT_FALSE(drain_received);
  }

  {
    // Notify the grid that another pool has been drained. Now that all pools are
    // drained, the original callers should be informed.
    EXPECT_FALSE(drain_received);
    EXPECT_CALL(*grid_.first(), isIdle()).WillRepeatedly(Return(true));
    grid_.first()->idle_cb_();
    EXPECT_TRUE(drain_received);
  }
}

// Make sure idle callbacks work as expected.
TEST_F(ConnectivityGridTest, IdleCallbacks) {
  addHttp3AlternateProtocol();
  // Synthetically create both pools.
  grid_.createNextPool();
  grid_.createNextPool();

  bool idle_received = false;

  grid_.addIdleCallback([&]() { idle_received = true; });
  EXPECT_FALSE(idle_received);

  // Notify the grid the second pool is idle. This should not be
  // passed up to the original callers.
  EXPECT_CALL(*grid_.second(), isIdle()).WillOnce(Return(true));
  EXPECT_CALL(*grid_.first(), isIdle()).WillOnce(Return(false));
  grid_.second()->idle_cb_();
  EXPECT_FALSE(idle_received);

  // Notify the grid that the first pool is idle, the but second no longer is.
  EXPECT_CALL(*grid_.first(), isIdle()).WillOnce(Return(true));
  EXPECT_CALL(*grid_.second(), isIdle()).WillOnce(Return(false));
  grid_.first()->idle_cb_();
  EXPECT_FALSE(idle_received);

  // Notify the grid that both are now idle. This should be passed up
  // to the original caller.
  EXPECT_CALL(*grid_.first(), isIdle()).WillOnce(Return(true));
  EXPECT_CALL(*grid_.second(), isIdle()).WillOnce(Return(true));
  grid_.first()->idle_cb_();
  EXPECT_TRUE(idle_received);
}

// Ensure drain callbacks aren't called during grid teardown.
TEST_F(ConnectivityGridTest, NoDrainOnTeardown) {
  addHttp3AlternateProtocol();
  grid_.createNextPool();

  bool drain_received = false;

  {
    grid_.addIdleCallback([&drain_received]() -> void { drain_received = true; });
    grid_.drainConnections(Envoy::ConnectionPool::DrainBehavior::DrainAndDelete);
  }

  grid_.setDestroying(); // Fake being in the destructor.
  grid_.first()->idle_cb_();
  EXPECT_FALSE(drain_received);
}

// Test that when HTTP/3 is broken then the HTTP/3 pool is skipped.
TEST_F(ConnectivityGridTest, SuccessAfterBroken) {
  addHttp3AlternateProtocol();
  grid_.markHttp3Broken();
  EXPECT_EQ(grid_.first(), nullptr);

  EXPECT_LOG_CONTAINS("trace", "HTTP/3 is broken to host 'hostname', skipping.",
                      EXPECT_NE(grid_.newStream(decoder_, callbacks_), nullptr));
  EXPECT_NE(grid_.first(), nullptr);
  EXPECT_NE(grid_.second(), nullptr);

  // onPoolReady should be passed from the pool back to the original caller.
  ASSERT_NE(grid_.callbacks(), nullptr);
  EXPECT_CALL(callbacks_.pool_ready_, ready());
  grid_.callbacks()->onPoolReady(encoder_, host_, info_, absl::nullopt);
  EXPECT_TRUE(grid_.isHttp3Broken());
}

// Test the HTTP/3 pool successfully connecting when HTTP/3 is available.
TEST_F(ConnectivityGridTest, SuccessWithAltSvc) {
  addHttp3AlternateProtocol();
  EXPECT_EQ(grid_.first(), nullptr);

  EXPECT_NE(grid_.newStream(decoder_, callbacks_), nullptr);
  EXPECT_NE(grid_.first(), nullptr);
  EXPECT_EQ(grid_.second(), nullptr);

  // onPoolReady should be passed from the pool back to the original caller.
  ASSERT_NE(grid_.callbacks(), nullptr);
  EXPECT_CALL(callbacks_.pool_ready_, ready());
  grid_.callbacks()->onPoolReady(encoder_, host_, info_, absl::nullopt);
  EXPECT_FALSE(grid_.isHttp3Broken());
}

// Test that when HTTP/3 is not available then the HTTP/3 pool is skipped.
TEST_F(ConnectivityGridTest, SuccessWithoutHttp3) {
  EXPECT_EQ(grid_.first(), nullptr);

  EXPECT_LOG_CONTAINS("trace",
                      "No alternate protocols available for host 'hostname', skipping HTTP/3.",
                      EXPECT_NE(grid_.newStream(decoder_, callbacks_), nullptr));
  EXPECT_NE(grid_.first(), nullptr);
  EXPECT_NE(grid_.second(), nullptr);

  // onPoolReady should be passed from the pool back to the original caller.
  ASSERT_NE(grid_.callbacks(), nullptr);
  EXPECT_CALL(callbacks_.pool_ready_, ready());
  grid_.callbacks()->onPoolReady(encoder_, host_, info_, absl::nullopt);
}

// Test that when HTTP/3 is not available then the HTTP/3 pool is skipped.
TEST_F(ConnectivityGridTest, SuccessWithExpiredHttp3) {
  AlternateProtocolsCacheImpl::Origin origin("https", "hostname", 9000);
  std::vector<AlternateProtocolsCacheImpl::AlternateProtocol> protocols = {
      {"h3-29", "", origin.port_, simTime().monotonicTime() + Seconds(5)}};
  alternate_protocols_->setAlternatives(origin, protocols);
  simTime().setMonotonicTime(simTime().monotonicTime() + Seconds(10));

  EXPECT_EQ(grid_.first(), nullptr);

  EXPECT_LOG_CONTAINS("trace",
                      "No alternate protocols available for host 'hostname', skipping HTTP/3.",
                      EXPECT_NE(grid_.newStream(decoder_, callbacks_), nullptr));
  EXPECT_NE(grid_.first(), nullptr);
  EXPECT_NE(grid_.second(), nullptr);

  // onPoolReady should be passed from the pool back to the original caller.
  ASSERT_NE(grid_.callbacks(), nullptr);
  EXPECT_CALL(callbacks_.pool_ready_, ready());
  grid_.callbacks()->onPoolReady(encoder_, host_, info_, absl::nullopt);
}

// Test that when the alternate protocol specifies a different host, then the HTTP/3 pool is
// skipped.
TEST_F(ConnectivityGridTest, SuccessWithoutHttp3NoMatchingHostname) {
  AlternateProtocolsCacheImpl::Origin origin("https", "hostname", 9000);
  std::vector<AlternateProtocolsCacheImpl::AlternateProtocol> protocols = {
      {"h3-29", "otherhostname", origin.port_, simTime().monotonicTime() + Seconds(5)}};
  alternate_protocols_->setAlternatives(origin, protocols);

  EXPECT_EQ(grid_.first(), nullptr);

  EXPECT_LOG_CONTAINS("trace", "HTTP/3 is not available to host 'hostname', skipping.",
                      EXPECT_NE(grid_.newStream(decoder_, callbacks_), nullptr));
  EXPECT_NE(grid_.first(), nullptr);
  EXPECT_NE(grid_.second(), nullptr);

  // onPoolReady should be passed from the pool back to the original caller.
  ASSERT_NE(grid_.callbacks(), nullptr);
  EXPECT_CALL(callbacks_.pool_ready_, ready());
  grid_.callbacks()->onPoolReady(encoder_, host_, info_, absl::nullopt);
}

// Test that when the alternate protocol specifies a different port, then the HTTP/3 pool is
// skipped.
TEST_F(ConnectivityGridTest, SuccessWithoutHttp3NoMatchingPort) {
  AlternateProtocolsCacheImpl::Origin origin("https", "hostname", 9000);
  std::vector<AlternateProtocolsCacheImpl::AlternateProtocol> protocols = {
      {"h3-29", "", origin.port_ + 1, simTime().monotonicTime() + Seconds(5)}};
  alternate_protocols_->setAlternatives(origin, protocols);

  EXPECT_EQ(grid_.first(), nullptr);

  EXPECT_LOG_CONTAINS("trace", "HTTP/3 is not available to host 'hostname', skipping.",
                      EXPECT_NE(grid_.newStream(decoder_, callbacks_), nullptr));
  EXPECT_NE(grid_.first(), nullptr);
  EXPECT_NE(grid_.second(), nullptr);

  // onPoolReady should be passed from the pool back to the original caller.
  ASSERT_NE(grid_.callbacks(), nullptr);
  EXPECT_CALL(callbacks_.pool_ready_, ready());
  grid_.callbacks()->onPoolReady(encoder_, host_, info_, absl::nullopt);
}

// Test that when the alternate protocol specifies an invalid ALPN, then the HTTP/3 pool is skipped.
TEST_F(ConnectivityGridTest, SuccessWithoutHttp3NoMatchingAlpn) {
  AlternateProtocolsCacheImpl::Origin origin("https", "hostname", 9000);
  std::vector<AlternateProtocolsCacheImpl::AlternateProtocol> protocols = {
      {"http/2", "", origin.port_, simTime().monotonicTime() + Seconds(5)}};
  alternate_protocols_->setAlternatives(origin, protocols);

  EXPECT_EQ(grid_.first(), nullptr);

  EXPECT_LOG_CONTAINS("trace", "HTTP/3 is not available to host 'hostname', skipping.",
                      EXPECT_NE(grid_.newStream(decoder_, callbacks_), nullptr));
  EXPECT_NE(grid_.first(), nullptr);
  EXPECT_NE(grid_.second(), nullptr);

  // onPoolReady should be passed from the pool back to the original caller.
  ASSERT_NE(grid_.callbacks(), nullptr);
  EXPECT_CALL(callbacks_.pool_ready_, ready());
  grid_.callbacks()->onPoolReady(encoder_, host_, info_, absl::nullopt);
}

#ifdef ENVOY_ENABLE_QUIC

} // namespace
} // namespace Http
} // namespace Envoy

#include "test/mocks/server/transport_socket_factory_context.h"
#include "source/common/quic/quic_transport_socket_factory.h"
namespace Envoy {
namespace Http {
namespace {

TEST_F(ConnectivityGridTest, RealGrid) {
  testing::InSequence s;
  dispatcher_.allow_null_callback_ = true;
  // Set the cluster up to have a quic transport socket.
  Envoy::Ssl::ClientContextConfigPtr config(new NiceMock<Ssl::MockClientContextConfig>());
  NiceMock<Server::Configuration::MockTransportSocketFactoryContext> factory_context;
  auto factory =
      std::make_unique<Quic::QuicClientTransportSocketFactory>(std::move(config), factory_context);
  factory->initialize();
  ASSERT_FALSE(factory->usesProxyProtocolOptions());
  auto& matcher =
      static_cast<Upstream::MockTransportSocketMatcher&>(*cluster_->transport_socket_matcher_);
  EXPECT_CALL(matcher, resolve(_))
      .WillRepeatedly(
          Return(Upstream::TransportSocketMatcher::MatchData(*factory, matcher.stats_, "test")));

  ConnectivityGrid grid(dispatcher_, random_,
                        Upstream::makeTestHost(cluster_, "tcp://127.0.0.1:9000", simTime()),
                        Upstream::ResourcePriority::Default, socket_options_,
                        transport_socket_options_, state_, simTime(), alternate_protocols_,
                        std::chrono::milliseconds(300), options_, quic_stat_names_, store_);

  // Create the HTTP/3 pool.
  auto optional_it1 = ConnectivityGridForTest::forceCreateNextPool(grid);
  ASSERT_TRUE(optional_it1.has_value());
  EXPECT_EQ("HTTP/3", (**optional_it1)->protocolDescription());

  // Create the mixed pool.
  auto optional_it2 = ConnectivityGridForTest::forceCreateNextPool(grid);
  ASSERT_TRUE(optional_it2.has_value());
  EXPECT_EQ("HTTP/1 HTTP/2 ALPN", (**optional_it2)->protocolDescription());

  // There is no third option currently.
  auto optional_it3 = ConnectivityGridForTest::forceCreateNextPool(grid);
  ASSERT_FALSE(optional_it3.has_value());
}

TEST_F(ConnectivityGridTest, ConnectionCloseDuringCreation) {
  EXPECT_CALL(*cluster_, connectTimeout()).WillRepeatedly(Return(std::chrono::seconds(10)));

  testing::InSequence s;
  dispatcher_.allow_null_callback_ = true;
  // Set the cluster up to have a quic transport socket.
  Envoy::Ssl::ClientContextConfigPtr config(new NiceMock<Ssl::MockClientContextConfig>());
  NiceMock<Server::Configuration::MockTransportSocketFactoryContext> factory_context;
  Ssl::ClientContextSharedPtr ssl_context(new Ssl::MockClientContext());
  EXPECT_CALL(factory_context.context_manager_, createSslClientContext(_, _, _))
      .WillOnce(Return(ssl_context));
  auto factory =
      std::make_unique<Quic::QuicClientTransportSocketFactory>(std::move(config), factory_context);
  factory->initialize();
  ASSERT_FALSE(factory->usesProxyProtocolOptions());
  auto& matcher =
      static_cast<Upstream::MockTransportSocketMatcher&>(*cluster_->transport_socket_matcher_);
  EXPECT_CALL(matcher, resolve(_))
      .WillRepeatedly(
          Return(Upstream::TransportSocketMatcher::MatchData(*factory, matcher.stats_, "test")));

  ConnectivityGrid grid(dispatcher_, random_,
                        Upstream::makeTestHost(cluster_, "tcp://127.0.0.1:9000", simTime()),
                        Upstream::ResourcePriority::Default, socket_options_,
                        transport_socket_options_, state_, simTime(), alternate_protocols_,
                        std::chrono::milliseconds(300), options_, quic_stat_names_, store_);

  // Create the HTTP/3 pool.
  auto optional_it1 = ConnectivityGridForTest::forceCreateNextPool(grid);
  ASSERT_TRUE(optional_it1.has_value());
  EXPECT_EQ("HTTP/3", (**optional_it1)->protocolDescription());

  Api::MockOsSysCalls os_sys_calls;
  TestThreadsafeSingletonInjector<Api::OsSysCallsImpl> os_calls(&os_sys_calls);
  EXPECT_CALL(os_sys_calls, socket(_, _, _)).WillOnce(Return(Api::SysCallSocketResult{1, 0}));
#if defined(__APPLE__) || defined(WIN32)
  EXPECT_CALL(os_sys_calls, setsocketblocking(1, false))
      .WillOnce(Return(Api::SysCallIntResult{1, 0}));
#endif
  EXPECT_CALL(os_sys_calls, bind(_, _, _)).WillOnce(Return(Api::SysCallIntResult{1, 0}));
  EXPECT_CALL(os_sys_calls, setsockopt_(_, _, _, _, _)).WillRepeatedly(Return(0));
  EXPECT_CALL(os_sys_calls, sendmsg(_, _, _)).WillOnce(Return(Api::SysCallSizeResult{-1, 101}));

  EXPECT_CALL(os_sys_calls, close(1)).WillOnce(Return(Api::SysCallIntResult{0, 0}));
  ConnectionPool::Cancellable* cancel = (**optional_it1)->newStream(decoder_, callbacks_);
  EXPECT_EQ(nullptr, cancel);
}

#endif

} // namespace
} // namespace Http
} // namespace Envoy<|MERGE_RESOLUTION|>--- conflicted
+++ resolved
@@ -102,7 +102,7 @@
 public:
   ConnectivityGridTest()
       : options_({Http::Protocol::Http11, Http::Protocol::Http2, Http::Protocol::Http3}),
-        alternate_protocols_(std::make_shared<AlternateProtocolsCacheImpl>(simTime())),
+        alternate_protocols_(std::make_shared<AlternateProtocolsCacheImpl>(simTime(), nullptr)),
         quic_stat_names_(store_.symbolTable()),
         grid_(dispatcher_, random_,
               Upstream::makeTestHost(cluster_, "hostname", "tcp://127.0.0.1:9000", simTime()),
@@ -114,7 +114,6 @@
     grid_.encoder_ = &encoder_;
   }
 
-<<<<<<< HEAD
   AlternateProtocolsCacheSharedPtr
   maybeCreateAlternateProtocolsCacheImpl(bool use_alternate_protocols) {
     AlternateProtocolsCacheSharedPtr cache;
@@ -124,8 +123,6 @@
     return std::make_shared<AlternateProtocolsCacheImpl>(simTime(), nullptr);
   }
 
-=======
->>>>>>> 19102ffc
   void addHttp3AlternateProtocol() {
     AlternateProtocolsCacheImpl::Origin origin("https", "hostname", 9000);
     std::vector<AlternateProtocolsCacheImpl::AlternateProtocol> protocols = {

#include "envoy/http/alternate_protocols_cache.h"

#include "source/common/http/alternate_protocols_cache_impl.h"
#include "source/common/http/conn_pool_grid.h"

#include "test/common/http/common.h"
#include "test/common/upstream/utility.h"
#include "test/mocks/common.h"
#include "test/mocks/event/mocks.h"
#include "test/mocks/http/conn_pool.h"
#include "test/mocks/http/stream_decoder.h"
#include "test/mocks/http/stream_encoder.h"
#include "test/mocks/network/connection.h"
#include "test/mocks/ssl/mocks.h"
#include "test/mocks/upstream/cluster_info.h"
#include "test/test_common/simulated_time_system.h"
#include "test/test_common/threadsafe_singleton_injector.h"
#include "test/test_common/utility.h"

#include "gmock/gmock.h"
#include "gtest/gtest.h"

using Envoy::Event::MockTimer;
using testing::_;
using testing::AnyNumber;
using testing::Return;
using testing::StrictMock;

namespace Envoy {
namespace Http {

class ConnectivityGridForTest : public ConnectivityGrid {
public:
  using ConnectivityGrid::ConnectivityGrid;

  static absl::optional<PoolIterator> forceCreateNextPool(ConnectivityGrid& grid) {
    return grid.createNextPool();
  }

  absl::optional<ConnectivityGrid::PoolIterator> createNextPool() override {
    if (pools_.size() == 2) {
      return absl::nullopt;
    }
    ConnectionPool::MockInstance* instance = new NiceMock<ConnectionPool::MockInstance>();
    setupPool(*instance);
    pools_.push_back(ConnectionPool::InstancePtr{instance});
    ON_CALL(*instance, newStream(_, _, _))
        .WillByDefault(Invoke(
            [&](Http::ResponseDecoder&, ConnectionPool::Callbacks& callbacks,
                const ConnectionPool::Instance::StreamOptions&) -> ConnectionPool::Cancellable* {
              if (immediate_success_) {
                callbacks.onPoolReady(*encoder_, host(), *info_, absl::nullopt);
                return nullptr;
              }
              if (immediate_failure_) {
                callbacks.onPoolFailure(ConnectionPool::PoolFailureReason::LocalConnectionFailure,
                                        "reason", host());
                return nullptr;
              }
              callbacks_.push_back(&callbacks);
              return &cancel_;
            }));
    if (pools_.size() == 1) {
      EXPECT_CALL(*first(), protocolDescription())
          .Times(AnyNumber())
          .WillRepeatedly(Return("first"));

      return pools_.begin();
    }
    EXPECT_CALL(*second(), protocolDescription())
        .Times(AnyNumber())
        .WillRepeatedly(Return("second"));
    return ++pools_.begin();
  }

  ConnectionPool::MockInstance* first() {
    if (pools_.empty()) {
      return nullptr;
    }
    return static_cast<ConnectionPool::MockInstance*>(&*pools_.front());
  }
  ConnectionPool::MockInstance* second() {
    if (pools_.size() < 2) {
      return nullptr;
    }
    return static_cast<ConnectionPool::MockInstance*>(&**(++pools_.begin()));
  }

  ConnectionPool::Callbacks* callbacks(int index = 0) { return callbacks_[index]; }

  bool isHttp3Confirmed() const { return http3_status_tracker_.isHttp3Confirmed(); }

  StreamInfo::MockStreamInfo* info_;
  NiceMock<MockRequestEncoder>* encoder_;
  void setDestroying() { destroying_ = true; }
  std::vector<ConnectionPool::Callbacks*> callbacks_;
  NiceMock<Envoy::ConnectionPool::MockCancellable> cancel_;
  bool immediate_success_{};
  bool immediate_failure_{};
};

namespace {
class ConnectivityGridTest : public Event::TestUsingSimulatedTime, public testing::Test {
public:
  ConnectivityGridTest()
      : options_({Http::Protocol::Http11, Http::Protocol::Http2, Http::Protocol::Http3}),
        alternate_protocols_(std::make_shared<AlternateProtocolsCacheImpl>(simTime(), nullptr, 10)),
        quic_stat_names_(store_.symbolTable()) {}

  void initialize() {
    grid_ = std::make_unique<ConnectivityGridForTest>(
        dispatcher_, random_,
        Upstream::makeTestHost(cluster_, "hostname", "tcp://127.0.0.1:9000", simTime()),
        Upstream::ResourcePriority::Default, socket_options_, transport_socket_options_, state_,
        simTime(), alternate_protocols_, options_, quic_stat_names_, store_);
    host_ = grid_->host();
    grid_->info_ = &info_;
    grid_->encoder_ = &encoder_;
  }

  AlternateProtocolsCacheSharedPtr
  maybeCreateAlternateProtocolsCacheImpl(bool use_alternate_protocols) {
    AlternateProtocolsCacheSharedPtr cache;
    if (!use_alternate_protocols) {
      return nullptr;
    }
    return std::make_shared<AlternateProtocolsCacheImpl>(simTime(), nullptr, 10);
  }

  void addHttp3AlternateProtocol(absl::optional<std::chrono::microseconds> rtt = {}) {
    AlternateProtocolsCacheImpl::Origin origin("https", "hostname", 9000);
    std::vector<AlternateProtocolsCacheImpl::AlternateProtocol> protocols = {
        {"h3", "", origin.port_, simTime().monotonicTime() + Seconds(5)}};
    alternate_protocols_->setAlternatives(origin, protocols);
    if (rtt.has_value()) {
      alternate_protocols_->setSrtt(origin, rtt.value());
    }
  }

  const Network::ConnectionSocket::OptionsSharedPtr socket_options_;
  const Network::TransportSocketOptionsConstSharedPtr transport_socket_options_;
  ConnectivityGrid::ConnectivityOptions options_;
  Upstream::ClusterConnectivityState state_;
  NiceMock<Event::MockDispatcher> dispatcher_;
  std::shared_ptr<Upstream::MockClusterInfo> cluster_{new NiceMock<Upstream::MockClusterInfo>()};
  NiceMock<Random::MockRandomGenerator> random_;
  AlternateProtocolsCacheSharedPtr alternate_protocols_;
  Stats::IsolatedStoreImpl store_;
  Quic::QuicStatNames quic_stat_names_;
  std::unique_ptr<ConnectivityGridForTest> grid_;
  Upstream::HostDescriptionConstSharedPtr host_;

  NiceMock<ConnPoolCallbacks> callbacks_;
  NiceMock<MockResponseDecoder> decoder_;

  StreamInfo::MockStreamInfo info_;
  NiceMock<MockRequestEncoder> encoder_;
};

// Test the first pool successfully connecting.
TEST_F(ConnectivityGridTest, Success) {
  initialize();

  addHttp3AlternateProtocol();
  EXPECT_EQ(grid_->first(), nullptr);

<<<<<<< HEAD
  EXPECT_NE(grid_.newStream(decoder_, callbacks_,
                            {/*can_send_early_data_=*/false,
                             /*can_use_http3_=*/true}),
            nullptr);
  EXPECT_NE(grid_.first(), nullptr);
  EXPECT_EQ(grid_.second(), nullptr);
=======
  EXPECT_NE(grid_->newStream(decoder_, callbacks_), nullptr);
  EXPECT_NE(grid_->first(), nullptr);
  EXPECT_EQ(grid_->second(), nullptr);
>>>>>>> 0c8b689c

  // onPoolReady should be passed from the pool back to the original caller.
  ASSERT_NE(grid_->callbacks(), nullptr);
  grid_->onHandshakeComplete();
  EXPECT_TRUE(grid_->isHttp3Confirmed());
  EXPECT_CALL(callbacks_.pool_ready_, ready());
  grid_->callbacks()->onPoolReady(encoder_, host_, info_, absl::nullopt);
}

// Test the first pool successfully connecting under the stack of newStream.
TEST_F(ConnectivityGridTest, ImmediateSuccess) {
  initialize();
  addHttp3AlternateProtocol();
  grid_->immediate_success_ = true;

  EXPECT_CALL(callbacks_.pool_ready_, ready());
<<<<<<< HEAD
  EXPECT_EQ(grid_.newStream(decoder_, callbacks_,
                            {/*can_send_early_data=*/false,
                             /*can_use_http3_=*/true}),
            nullptr);
  EXPECT_NE(grid_.first(), nullptr);
  EXPECT_FALSE(grid_.isHttp3Broken());
  EXPECT_FALSE(grid_.isHttp3Confirmed());
=======
  EXPECT_EQ(grid_->newStream(decoder_, callbacks_), nullptr);
  EXPECT_NE(grid_->first(), nullptr);
  EXPECT_FALSE(grid_->isHttp3Broken());
  EXPECT_FALSE(grid_->isHttp3Confirmed());
>>>>>>> 0c8b689c
}

// Test the first pool failing and the second connecting.
TEST_F(ConnectivityGridTest, FailureThenSuccessSerial) {
  initialize();
  addHttp3AlternateProtocol();
  EXPECT_EQ(grid_->first(), nullptr);

  EXPECT_LOG_CONTAINS("trace", "first pool attempting to create a new stream to host 'hostname'",
<<<<<<< HEAD
                      grid_.newStream(decoder_, callbacks_,
                                      {/*can_send_early_data=*/false,
                                       /*can_use_http3_=*/true}));
=======
                      grid_->newStream(decoder_, callbacks_));
>>>>>>> 0c8b689c

  EXPECT_NE(grid_->first(), nullptr);

  // onPoolFailure should not be passed up the first time. Instead the grid
  // should fail over to the second pool.
  EXPECT_CALL(callbacks_.pool_failure_, ready()).Times(0);

  EXPECT_LOG_CONTAINS_ALL_OF(
      Envoy::ExpectedLogMessages(
          {{"trace", "first pool failed to create connection to host 'hostname'"},
           {"trace", "second pool attempting to create a new stream to host 'hostname'"}}),
      grid_->callbacks()->onPoolFailure(ConnectionPool::PoolFailureReason::LocalConnectionFailure,
                                        "reason", host_));
  ASSERT_NE(grid_->second(), nullptr);

  // onPoolReady should be passed from the pool back to the original caller.
  ASSERT_NE(grid_->callbacks(), nullptr);
  EXPECT_CALL(callbacks_.pool_ready_, ready());
  EXPECT_LOG_CONTAINS("trace", "second pool successfully connected to host 'hostname'",
                      grid_->callbacks(1)->onPoolReady(encoder_, host_, info_, absl::nullopt));
  EXPECT_TRUE(grid_->isHttp3Broken());
}

// Test both connections happening in parallel and the second connecting.
TEST_F(ConnectivityGridTest, TimeoutThenSuccessParallelSecondConnects) {
  initialize();
  addHttp3AlternateProtocol();
  EXPECT_EQ(grid_->first(), nullptr);

  // This timer will be returned and armed as the grid creates the wrapper's failover timer.
  Event::MockTimer* failover_timer = new StrictMock<MockTimer>(&dispatcher_);
  EXPECT_CALL(*failover_timer, enableTimer(std::chrono::milliseconds(300), nullptr)).Times(2);
  EXPECT_CALL(*failover_timer, enabled()).WillRepeatedly(Return(false));

<<<<<<< HEAD
  grid_.newStream(decoder_, callbacks_,
                  {/*can_send_early_data_=*/false,
                   /*can_use_http3_=*/true});
  EXPECT_NE(grid_.first(), nullptr);
=======
  grid_->newStream(decoder_, callbacks_);
  EXPECT_NE(grid_->first(), nullptr);
>>>>>>> 0c8b689c
  EXPECT_TRUE(failover_timer->enabled_);

  // Kick off the second connection.
  failover_timer->invokeCallback();
  EXPECT_NE(grid_->second(), nullptr);

  // onPoolFailure should not be passed up the first time. Instead the grid
  // should wait on the second pool.
  EXPECT_CALL(callbacks_.pool_failure_, ready()).Times(0);
  grid_->callbacks()->onPoolFailure(ConnectionPool::PoolFailureReason::LocalConnectionFailure,
                                    "reason", host_);

  // onPoolReady should be passed from the pool back to the original caller.
  EXPECT_NE(grid_->callbacks(), nullptr);
  EXPECT_CALL(callbacks_.pool_ready_, ready());
  grid_->callbacks(1)->onPoolReady(encoder_, host_, info_, absl::nullopt);
  EXPECT_TRUE(grid_->isHttp3Broken());
}

// Test timer is affected by prior rtt.
TEST_F(ConnectivityGridTest, SrttMatters) {
  addHttp3AlternateProtocol(std::chrono::microseconds(2000));
  initialize();
  EXPECT_EQ(grid_->first(), nullptr);

  // This timer will be returned and armed based on prior rtt.
  Event::MockTimer* failover_timer = new StrictMock<MockTimer>(&dispatcher_);
  EXPECT_CALL(*failover_timer, enableTimer(std::chrono::milliseconds(4), nullptr));
  EXPECT_CALL(*failover_timer, enabled()).WillRepeatedly(Return(false));

  auto cancel = grid_->newStream(decoder_, callbacks_);
  EXPECT_NE(grid_->first(), nullptr);
  EXPECT_TRUE(failover_timer->enabled_);

  // Clean up.
  cancel->cancel(Envoy::ConnectionPool::CancelPolicy::CloseExcess);
}

// Test both connections happening in parallel and the first connecting.
TEST_F(ConnectivityGridTest, TimeoutThenSuccessParallelFirstConnects) {
  initialize();
  addHttp3AlternateProtocol();
  EXPECT_EQ(grid_->first(), nullptr);

  // This timer will be returned and armed as the grid creates the wrapper's failover timer.
  Event::MockTimer* failover_timer = new NiceMock<MockTimer>(&dispatcher_);

<<<<<<< HEAD
  grid_.newStream(decoder_, callbacks_,
                  {/*can_send_early_data_=*/false,
                   /*can_use_http3_=*/true});
  EXPECT_NE(grid_.first(), nullptr);
=======
  grid_->newStream(decoder_, callbacks_);
  EXPECT_NE(grid_->first(), nullptr);
>>>>>>> 0c8b689c
  EXPECT_TRUE(failover_timer->enabled_);

  // Kick off the second connection.
  failover_timer->invokeCallback();
  EXPECT_NE(grid_->second(), nullptr);

  // onPoolFailure should not be passed up the first time. Instead the grid
  // should wait on the other pool
  EXPECT_CALL(callbacks_.pool_failure_, ready()).Times(0);
  grid_->callbacks(1)->onPoolFailure(ConnectionPool::PoolFailureReason::LocalConnectionFailure,
                                     "reason", host_);

  // onPoolReady should be passed from the pool back to the original caller.
  EXPECT_NE(grid_->callbacks(0), nullptr);
  EXPECT_CALL(callbacks_.pool_ready_, ready());
  grid_->callbacks(0)->onPoolReady(encoder_, host_, info_, absl::nullopt);
  EXPECT_FALSE(grid_->isHttp3Broken());
}

// Test both connections happening in parallel and the second connecting before
// the first eventually fails.
TEST_F(ConnectivityGridTest, TimeoutThenSuccessParallelSecondConnectsFirstFail) {
  initialize();
  addHttp3AlternateProtocol();
  EXPECT_EQ(grid_->first(), nullptr);

  // This timer will be returned and armed as the grid creates the wrapper's failover timer.
  Event::MockTimer* failover_timer = new NiceMock<MockTimer>(&dispatcher_);

<<<<<<< HEAD
  grid_.newStream(decoder_, callbacks_,
                  {/*can_send_early_data_=*/false,
                   /*can_use_http3_=*/true});
  EXPECT_NE(grid_.first(), nullptr);
=======
  grid_->newStream(decoder_, callbacks_);
  EXPECT_NE(grid_->first(), nullptr);
>>>>>>> 0c8b689c
  EXPECT_TRUE(failover_timer->enabled_);

  // Kick off the second connection.
  failover_timer->invokeCallback();
  EXPECT_NE(grid_->second(), nullptr);

  // onPoolReady should be passed from the pool back to the original caller.
  EXPECT_NE(grid_->callbacks(1), nullptr);
  EXPECT_CALL(callbacks_.pool_ready_, ready());
  grid_->callbacks(1)->onPoolReady(encoder_, host_, info_, absl::nullopt);
  EXPECT_FALSE(grid_->isHttp3Broken());

  // onPoolFailure should not be passed up the first time. Instead the grid
  // should wait on the other pool
  EXPECT_NE(grid_->callbacks(0), nullptr);
  EXPECT_CALL(callbacks_.pool_failure_, ready()).Times(0);
  grid_->callbacks(0)->onPoolFailure(ConnectionPool::PoolFailureReason::LocalConnectionFailure,
                                     "reason", host_);
  EXPECT_TRUE(grid_->isHttp3Broken());
}

// Test that newStream() with HTTP/3 disabled.
TEST_F(ConnectivityGridTest, NewStreamWithHttp3Disabled) {
  if (!Runtime::runtimeFeatureEnabled(Runtime::conn_pool_new_stream_with_early_data_and_http3)) {
    return;
  }
  addHttp3AlternateProtocol();
  grid_.immediate_success_ = true;

  EXPECT_CALL(callbacks_.pool_ready_, ready());
  EXPECT_EQ(grid_.newStream(decoder_, callbacks_,
                            {/*can_send_early_data_=*/false,
                             /*can_use_http3_=*/false}),
            nullptr);
  EXPECT_NE(grid_.first(), nullptr);
  EXPECT_NE(grid_.second(), nullptr);
  EXPECT_TRUE(grid_.isHttp3Broken());
}

// Test that newStream() with alternate protocols disabled and TCP connection also fails.
TEST_F(ConnectivityGridTest, NewStreamWithAltSvcDisabledFail) {
  if (!Runtime::runtimeFeatureEnabled(Runtime::conn_pool_new_stream_with_early_data_and_http3)) {
    return;
  }

  addHttp3AlternateProtocol();
  grid_.immediate_failure_ = true;

  EXPECT_CALL(callbacks_.pool_failure_, ready());
  EXPECT_EQ(grid_.newStream(decoder_, callbacks_,
                            {/*can_send_early_data_=*/false,
                             /*can_use_http3_=*/false}),
            nullptr);
  EXPECT_NE(grid_.first(), nullptr);
  EXPECT_NE(grid_.second(), nullptr);
  EXPECT_FALSE(grid_.isHttp3Broken());
}

// Test that after the first pool fails, subsequent connections will
// successfully fail over to the second pool (the iterators work as intended)
TEST_F(ConnectivityGridTest, FailureThenSuccessForMultipleConnectionsSerial) {
  initialize();
  addHttp3AlternateProtocol();
  NiceMock<ConnPoolCallbacks> callbacks2;
  NiceMock<MockResponseDecoder> decoder2;
  // Kick off two new streams.
<<<<<<< HEAD
  auto* cancel1 = grid_.newStream(decoder_, callbacks_,
                                  {/*can_send_early_data_=*/false,
                                   /*can_use_http3_=*/true});
  auto* cancel2 = grid_.newStream(decoder2, callbacks2,
                                  {/*can_send_early_data_=*/false,
                                   /*can_use_http3_=*/true});
=======
  auto* cancel1 = grid_->newStream(decoder_, callbacks_);
  auto* cancel2 = grid_->newStream(decoder2, callbacks2);
>>>>>>> 0c8b689c

  // Fail the first connection and verify the second pool is created.
  EXPECT_CALL(callbacks_.pool_failure_, ready()).Times(0);
  grid_->callbacks()->onPoolFailure(ConnectionPool::PoolFailureReason::LocalConnectionFailure,
                                    "reason", host_);
  ASSERT_NE(grid_->second(), nullptr);

  // Fail the second connection, and verify the second pool gets another newStream call.
  EXPECT_CALL(callbacks_.pool_failure_, ready()).Times(0);
<<<<<<< HEAD
  EXPECT_CALL(*grid_.second(), newStream(_, _, _));
  grid_.callbacks(1)->onPoolFailure(ConnectionPool::PoolFailureReason::LocalConnectionFailure,
                                    "reason", host_);
=======
  EXPECT_CALL(*grid_->second(), newStream(_, _));
  grid_->callbacks(1)->onPoolFailure(ConnectionPool::PoolFailureReason::LocalConnectionFailure,
                                     "reason", host_);
>>>>>>> 0c8b689c

  // Clean up.
  cancel1->cancel(Envoy::ConnectionPool::CancelPolicy::CloseExcess);
  cancel2->cancel(Envoy::ConnectionPool::CancelPolicy::CloseExcess);
}

// Test double failure under the stack of newStream.
TEST_F(ConnectivityGridTest, ImmediateDoubleFailure) {
  initialize();
  addHttp3AlternateProtocol();
  grid_->immediate_failure_ = true;
  EXPECT_CALL(callbacks_.pool_failure_, ready());
<<<<<<< HEAD
  EXPECT_EQ(grid_.newStream(decoder_, callbacks_,
                            {/*can_send_early_data_=*/false,
                             /*can_use_http3_=*/true}),
            nullptr);
  EXPECT_FALSE(grid_.isHttp3Broken());
=======
  EXPECT_EQ(grid_->newStream(decoder_, callbacks_), nullptr);
  EXPECT_FALSE(grid_->isHttp3Broken());
>>>>>>> 0c8b689c
}

// Test both connections happening in parallel and both failing.
TEST_F(ConnectivityGridTest, TimeoutDoubleFailureParallel) {
  initialize();
  addHttp3AlternateProtocol();
  EXPECT_EQ(grid_->first(), nullptr);

  // This timer will be returned and armed as the grid creates the wrapper's failover timer.
  Event::MockTimer* failover_timer = new NiceMock<MockTimer>(&dispatcher_);

<<<<<<< HEAD
  grid_.newStream(decoder_, callbacks_,
                  {/*can_send_early_data_=*/false,
                   /*can_use_http3_=*/true});
  EXPECT_NE(grid_.first(), nullptr);
=======
  grid_->newStream(decoder_, callbacks_);
  EXPECT_NE(grid_->first(), nullptr);
>>>>>>> 0c8b689c
  EXPECT_TRUE(failover_timer->enabled_);

  // Kick off the second connection.
  failover_timer->invokeCallback();
  EXPECT_NE(grid_->second(), nullptr);

  // onPoolFailure should not be passed up the first time. Instead the grid
  // should wait on the second pool.
  EXPECT_CALL(callbacks_.pool_failure_, ready()).Times(0);
  grid_->callbacks()->onPoolFailure(ConnectionPool::PoolFailureReason::LocalConnectionFailure,
                                    "reason", host_);

  // Failure should be passed from the pool back to the original caller.
  EXPECT_CALL(callbacks_.pool_failure_, ready());
  grid_->callbacks(1)->onPoolFailure(ConnectionPool::PoolFailureReason::LocalConnectionFailure,
                                     "reason", host_);
  EXPECT_FALSE(grid_->isHttp3Broken());
}

// Test cancellation
TEST_F(ConnectivityGridTest, TestCancel) {
  initialize();
  addHttp3AlternateProtocol();
  EXPECT_EQ(grid_->first(), nullptr);

<<<<<<< HEAD
  auto cancel = grid_.newStream(decoder_, callbacks_,
                                {/*can_send_early_data_=*/false,
                                 /*can_use_http3_=*/true});
  EXPECT_NE(grid_.first(), nullptr);
=======
  auto cancel = grid_->newStream(decoder_, callbacks_);
  EXPECT_NE(grid_->first(), nullptr);
>>>>>>> 0c8b689c

  // cancel should be passed through the WrapperCallbacks to the connection pool.
  EXPECT_CALL(grid_->cancel_, cancel(_));
  cancel->cancel(Envoy::ConnectionPool::CancelPolicy::CloseExcess);
}

// Make sure drains get sent to all active pools.
TEST_F(ConnectivityGridTest, Drain) {
  initialize();
  addHttp3AlternateProtocol();
  grid_->drainConnections(Envoy::ConnectionPool::DrainBehavior::DrainExistingConnections);

  // Synthetically create a pool.
  grid_->createNextPool();
  {
    EXPECT_CALL(*grid_->first(),
                drainConnections(Envoy::ConnectionPool::DrainBehavior::DrainExistingConnections));
    grid_->drainConnections(Envoy::ConnectionPool::DrainBehavior::DrainExistingConnections);
  }

  grid_->createNextPool();
  {
    EXPECT_CALL(*grid_->first(),
                drainConnections(Envoy::ConnectionPool::DrainBehavior::DrainExistingConnections));
    EXPECT_CALL(*grid_->second(),
                drainConnections(Envoy::ConnectionPool::DrainBehavior::DrainExistingConnections));
    grid_->drainConnections(Envoy::ConnectionPool::DrainBehavior::DrainExistingConnections);
  }
}

// Make sure drain callbacks work as expected.
TEST_F(ConnectivityGridTest, DrainCallbacks) {
  initialize();
  addHttp3AlternateProtocol();
  // Synthetically create both pools.
  grid_->createNextPool();
  grid_->createNextPool();

  bool drain_received = false;

  grid_->addIdleCallback([&]() { drain_received = true; });

  // The first time a drain is started, both pools should start draining.
  {
    EXPECT_CALL(*grid_->first(),
                drainConnections(Envoy::ConnectionPool::DrainBehavior::DrainAndDelete));
    EXPECT_CALL(*grid_->second(),
                drainConnections(Envoy::ConnectionPool::DrainBehavior::DrainAndDelete));
    grid_->drainConnections(Envoy::ConnectionPool::DrainBehavior::DrainAndDelete);
  }

  // The second time, the pools will not see any change.
  {
    EXPECT_CALL(*grid_->first(),
                drainConnections(Envoy::ConnectionPool::DrainBehavior::DrainAndDelete))
        .Times(0);
    EXPECT_CALL(*grid_->second(),
                drainConnections(Envoy::ConnectionPool::DrainBehavior::DrainAndDelete))
        .Times(0);
    grid_->drainConnections(Envoy::ConnectionPool::DrainBehavior::DrainAndDelete);
  }
  {
    // Notify the grid the second pool has been drained. This should not be
    // passed up to the original callers.
    EXPECT_FALSE(drain_received);
    EXPECT_CALL(*grid_->second(), isIdle()).WillRepeatedly(Return(true));
    grid_->second()->idle_cb_();
    EXPECT_FALSE(drain_received);
  }

  {
    // Notify the grid that another pool has been drained. Now that all pools are
    // drained, the original callers should be informed.
    EXPECT_FALSE(drain_received);
    EXPECT_CALL(*grid_->first(), isIdle()).WillRepeatedly(Return(true));
    grid_->first()->idle_cb_();
    EXPECT_TRUE(drain_received);
  }
}

// Make sure idle callbacks work as expected.
TEST_F(ConnectivityGridTest, IdleCallbacks) {
  initialize();
  addHttp3AlternateProtocol();
  // Synthetically create both pools.
  grid_->createNextPool();
  grid_->createNextPool();

  bool idle_received = false;

  grid_->addIdleCallback([&]() { idle_received = true; });
  EXPECT_FALSE(idle_received);

  // Notify the grid the second pool is idle. This should not be
  // passed up to the original callers.
  EXPECT_CALL(*grid_->second(), isIdle()).WillOnce(Return(true));
  EXPECT_CALL(*grid_->first(), isIdle()).WillOnce(Return(false));
  grid_->second()->idle_cb_();
  EXPECT_FALSE(idle_received);

  // Notify the grid that the first pool is idle, the but second no longer is.
  EXPECT_CALL(*grid_->first(), isIdle()).WillOnce(Return(true));
  EXPECT_CALL(*grid_->second(), isIdle()).WillOnce(Return(false));
  grid_->first()->idle_cb_();
  EXPECT_FALSE(idle_received);

  // Notify the grid that both are now idle. This should be passed up
  // to the original caller.
  EXPECT_CALL(*grid_->first(), isIdle()).WillOnce(Return(true));
  EXPECT_CALL(*grid_->second(), isIdle()).WillOnce(Return(true));
  grid_->first()->idle_cb_();
  EXPECT_TRUE(idle_received);
}

// Ensure drain callbacks aren't called during grid teardown.
TEST_F(ConnectivityGridTest, NoDrainOnTeardown) {
  initialize();
  addHttp3AlternateProtocol();
  grid_->createNextPool();

  bool drain_received = false;

  {
    grid_->addIdleCallback([&drain_received]() -> void { drain_received = true; });
    grid_->drainConnections(Envoy::ConnectionPool::DrainBehavior::DrainAndDelete);
  }

  grid_->setDestroying(); // Fake being in the destructor.
  grid_->first()->idle_cb_();
  EXPECT_FALSE(drain_received);
}

// Test that when HTTP/3 is broken then the HTTP/3 pool is skipped.
TEST_F(ConnectivityGridTest, SuccessAfterBroken) {
  initialize();
  addHttp3AlternateProtocol();
  grid_->markHttp3Broken();
  EXPECT_EQ(grid_->first(), nullptr);

  EXPECT_LOG_CONTAINS("trace", "HTTP/3 is broken to host 'hostname', skipping.",
<<<<<<< HEAD
                      EXPECT_NE(grid_.newStream(decoder_, callbacks_,
                                                {/*can_send_early_data_=*/false,
                                                 /*can_use_http3_=*/true}),
                                nullptr));
  EXPECT_NE(grid_.first(), nullptr);
  EXPECT_NE(grid_.second(), nullptr);
=======
                      EXPECT_NE(grid_->newStream(decoder_, callbacks_), nullptr));
  EXPECT_NE(grid_->first(), nullptr);
  EXPECT_NE(grid_->second(), nullptr);
>>>>>>> 0c8b689c

  // onPoolReady should be passed from the pool back to the original caller.
  ASSERT_NE(grid_->callbacks(), nullptr);
  EXPECT_CALL(callbacks_.pool_ready_, ready());
  grid_->callbacks()->onPoolReady(encoder_, host_, info_, absl::nullopt);
  EXPECT_TRUE(grid_->isHttp3Broken());
}

// Test the HTTP/3 pool successfully connecting when HTTP/3 is available.
TEST_F(ConnectivityGridTest, SuccessWithAltSvc) {
  initialize();
  addHttp3AlternateProtocol();
  EXPECT_EQ(grid_->first(), nullptr);

<<<<<<< HEAD
  EXPECT_NE(grid_.newStream(decoder_, callbacks_,
                            {/*can_send_early_data_=*/false,
                             /*can_use_http3_=*/true}),
            nullptr);
  EXPECT_NE(grid_.first(), nullptr);
  EXPECT_EQ(grid_.second(), nullptr);
=======
  EXPECT_NE(grid_->newStream(decoder_, callbacks_), nullptr);
  EXPECT_NE(grid_->first(), nullptr);
  EXPECT_EQ(grid_->second(), nullptr);
>>>>>>> 0c8b689c

  // onPoolReady should be passed from the pool back to the original caller.
  ASSERT_NE(grid_->callbacks(), nullptr);
  EXPECT_CALL(callbacks_.pool_ready_, ready());
  grid_->callbacks()->onPoolReady(encoder_, host_, info_, absl::nullopt);
  EXPECT_FALSE(grid_->isHttp3Broken());
}

// Test that when HTTP/3 is not available then the HTTP/3 pool is skipped.
TEST_F(ConnectivityGridTest, SuccessWithoutHttp3) {
  initialize();
  EXPECT_EQ(grid_->first(), nullptr);

  EXPECT_LOG_CONTAINS("trace",
                      "No alternate protocols available for host 'hostname', skipping HTTP/3.",
<<<<<<< HEAD
                      EXPECT_NE(grid_.newStream(decoder_, callbacks_,
                                                {/*can_send_early_data_=*/false,
                                                 /*can_use_http3_=*/true}),
                                nullptr));
  EXPECT_NE(grid_.first(), nullptr);
  EXPECT_NE(grid_.second(), nullptr);
=======
                      EXPECT_NE(grid_->newStream(decoder_, callbacks_), nullptr));
  EXPECT_NE(grid_->first(), nullptr);
  EXPECT_NE(grid_->second(), nullptr);
>>>>>>> 0c8b689c

  // onPoolReady should be passed from the pool back to the original caller.
  ASSERT_NE(grid_->callbacks(), nullptr);
  EXPECT_CALL(callbacks_.pool_ready_, ready());
  grid_->callbacks()->onPoolReady(encoder_, host_, info_, absl::nullopt);
}

// Test that when HTTP/3 is not available then the HTTP/3 pool is skipped.
TEST_F(ConnectivityGridTest, SuccessWithExpiredHttp3) {
  initialize();
  AlternateProtocolsCacheImpl::Origin origin("https", "hostname", 9000);
  std::vector<AlternateProtocolsCacheImpl::AlternateProtocol> protocols = {
      {"h3-29", "", origin.port_, simTime().monotonicTime() + Seconds(5)}};
  alternate_protocols_->setAlternatives(origin, protocols);
  simTime().setMonotonicTime(simTime().monotonicTime() + Seconds(10));

  EXPECT_EQ(grid_->first(), nullptr);

  EXPECT_LOG_CONTAINS("trace",
                      "No alternate protocols available for host 'hostname', skipping HTTP/3.",
<<<<<<< HEAD
                      EXPECT_NE(grid_.newStream(decoder_, callbacks_,
                                                {/*can_send_early_data_=*/false,
                                                 /*can_use_http3_=*/true}),
                                nullptr));
  EXPECT_NE(grid_.first(), nullptr);
  EXPECT_NE(grid_.second(), nullptr);
=======
                      EXPECT_NE(grid_->newStream(decoder_, callbacks_), nullptr));
  EXPECT_NE(grid_->first(), nullptr);
  EXPECT_NE(grid_->second(), nullptr);
>>>>>>> 0c8b689c

  // onPoolReady should be passed from the pool back to the original caller.
  ASSERT_NE(grid_->callbacks(), nullptr);
  EXPECT_CALL(callbacks_.pool_ready_, ready());
  grid_->callbacks()->onPoolReady(encoder_, host_, info_, absl::nullopt);
}

// Test that when the alternate protocol specifies a different host, then the HTTP/3 pool is
// skipped.
TEST_F(ConnectivityGridTest, SuccessWithoutHttp3NoMatchingHostname) {
  initialize();
  AlternateProtocolsCacheImpl::Origin origin("https", "hostname", 9000);
  std::vector<AlternateProtocolsCacheImpl::AlternateProtocol> protocols = {
      {"h3-29", "otherhostname", origin.port_, simTime().monotonicTime() + Seconds(5)}};
  alternate_protocols_->setAlternatives(origin, protocols);

  EXPECT_EQ(grid_->first(), nullptr);

  EXPECT_LOG_CONTAINS("trace", "HTTP/3 is not available to host 'hostname', skipping.",
<<<<<<< HEAD
                      EXPECT_NE(grid_.newStream(decoder_, callbacks_,
                                                {/*can_send_early_data_=*/false,
                                                 /*can_use_http3_=*/true}),
                                nullptr));
  EXPECT_NE(grid_.first(), nullptr);
  EXPECT_NE(grid_.second(), nullptr);
=======
                      EXPECT_NE(grid_->newStream(decoder_, callbacks_), nullptr));
  EXPECT_NE(grid_->first(), nullptr);
  EXPECT_NE(grid_->second(), nullptr);
>>>>>>> 0c8b689c

  // onPoolReady should be passed from the pool back to the original caller.
  ASSERT_NE(grid_->callbacks(), nullptr);
  EXPECT_CALL(callbacks_.pool_ready_, ready());
  grid_->callbacks()->onPoolReady(encoder_, host_, info_, absl::nullopt);
}

// Test that when the alternate protocol specifies a different port, then the HTTP/3 pool is
// skipped.
TEST_F(ConnectivityGridTest, SuccessWithoutHttp3NoMatchingPort) {
  initialize();
  AlternateProtocolsCacheImpl::Origin origin("https", "hostname", 9000);
  std::vector<AlternateProtocolsCacheImpl::AlternateProtocol> protocols = {
      {"h3-29", "", origin.port_ + 1, simTime().monotonicTime() + Seconds(5)}};
  alternate_protocols_->setAlternatives(origin, protocols);

  EXPECT_EQ(grid_->first(), nullptr);

  EXPECT_LOG_CONTAINS("trace", "HTTP/3 is not available to host 'hostname', skipping.",
<<<<<<< HEAD
                      EXPECT_NE(grid_.newStream(decoder_, callbacks_,
                                                {/*can_send_early_data_=*/false,
                                                 /*can_use_http3_=*/true}),
                                nullptr));
  EXPECT_NE(grid_.first(), nullptr);
  EXPECT_NE(grid_.second(), nullptr);
=======
                      EXPECT_NE(grid_->newStream(decoder_, callbacks_), nullptr));
  EXPECT_NE(grid_->first(), nullptr);
  EXPECT_NE(grid_->second(), nullptr);
>>>>>>> 0c8b689c

  // onPoolReady should be passed from the pool back to the original caller.
  ASSERT_NE(grid_->callbacks(), nullptr);
  EXPECT_CALL(callbacks_.pool_ready_, ready());
  grid_->callbacks()->onPoolReady(encoder_, host_, info_, absl::nullopt);
}

// Test that when the alternate protocol specifies an invalid ALPN, then the HTTP/3 pool is skipped.
TEST_F(ConnectivityGridTest, SuccessWithoutHttp3NoMatchingAlpn) {
  initialize();
  AlternateProtocolsCacheImpl::Origin origin("https", "hostname", 9000);
  std::vector<AlternateProtocolsCacheImpl::AlternateProtocol> protocols = {
      {"http/2", "", origin.port_, simTime().monotonicTime() + Seconds(5)}};
  alternate_protocols_->setAlternatives(origin, protocols);

  EXPECT_EQ(grid_->first(), nullptr);

  EXPECT_LOG_CONTAINS("trace", "HTTP/3 is not available to host 'hostname', skipping.",
<<<<<<< HEAD
                      EXPECT_NE(grid_.newStream(decoder_, callbacks_,
                                                {/*can_send_early_data_=*/false,
                                                 /*can_use_http3_=*/true}),
                                nullptr));
  EXPECT_NE(grid_.first(), nullptr);
  EXPECT_NE(grid_.second(), nullptr);
=======
                      EXPECT_NE(grid_->newStream(decoder_, callbacks_), nullptr));
  EXPECT_NE(grid_->first(), nullptr);
  EXPECT_NE(grid_->second(), nullptr);
>>>>>>> 0c8b689c

  // onPoolReady should be passed from the pool back to the original caller.
  ASSERT_NE(grid_->callbacks(), nullptr);
  EXPECT_CALL(callbacks_.pool_ready_, ready());
  grid_->callbacks()->onPoolReady(encoder_, host_, info_, absl::nullopt);
}

#ifdef ENVOY_ENABLE_QUIC

} // namespace
} // namespace Http
} // namespace Envoy

#include "test/mocks/server/transport_socket_factory_context.h"
#include "source/common/quic/quic_transport_socket_factory.h"
namespace Envoy {
namespace Http {
namespace {

TEST_F(ConnectivityGridTest, RealGrid) {
  initialize();
  testing::InSequence s;
  dispatcher_.allow_null_callback_ = true;
  // Set the cluster up to have a quic transport socket.
  Envoy::Ssl::ClientContextConfigPtr config(new NiceMock<Ssl::MockClientContextConfig>());
  NiceMock<Server::Configuration::MockTransportSocketFactoryContext> factory_context;
  auto factory =
      std::make_unique<Quic::QuicClientTransportSocketFactory>(std::move(config), factory_context);
  factory->initialize();
  ASSERT_FALSE(factory->usesProxyProtocolOptions());
  auto& matcher =
      static_cast<Upstream::MockTransportSocketMatcher&>(*cluster_->transport_socket_matcher_);
  EXPECT_CALL(matcher, resolve(_))
      .WillRepeatedly(
          Return(Upstream::TransportSocketMatcher::MatchData(*factory, matcher.stats_, "test")));

  ConnectivityGrid grid(
      dispatcher_, random_, Upstream::makeTestHost(cluster_, "tcp://127.0.0.1:9000", simTime()),
      Upstream::ResourcePriority::Default, socket_options_, transport_socket_options_, state_,
      simTime(), alternate_protocols_, options_, quic_stat_names_, store_);

  // Create the HTTP/3 pool.
  auto optional_it1 = ConnectivityGridForTest::forceCreateNextPool(grid);
  ASSERT_TRUE(optional_it1.has_value());
  EXPECT_EQ("HTTP/3", (**optional_it1)->protocolDescription());

  // Create the mixed pool.
  auto optional_it2 = ConnectivityGridForTest::forceCreateNextPool(grid);
  ASSERT_TRUE(optional_it2.has_value());
  EXPECT_EQ("HTTP/1 HTTP/2 ALPN", (**optional_it2)->protocolDescription());

  // There is no third option currently.
  auto optional_it3 = ConnectivityGridForTest::forceCreateNextPool(grid);
  ASSERT_FALSE(optional_it3.has_value());
}

TEST_F(ConnectivityGridTest, ConnectionCloseDuringCreation) {
  initialize();
  EXPECT_CALL(*cluster_, connectTimeout()).WillRepeatedly(Return(std::chrono::seconds(10)));

  testing::InSequence s;
  dispatcher_.allow_null_callback_ = true;
  // Set the cluster up to have a quic transport socket.
  Envoy::Ssl::ClientContextConfigPtr config(new NiceMock<Ssl::MockClientContextConfig>());
  NiceMock<Server::Configuration::MockTransportSocketFactoryContext> factory_context;
  Ssl::ClientContextSharedPtr ssl_context(new Ssl::MockClientContext());
  EXPECT_CALL(factory_context.context_manager_, createSslClientContext(_, _, _))
      .WillOnce(Return(ssl_context));
  auto factory =
      std::make_unique<Quic::QuicClientTransportSocketFactory>(std::move(config), factory_context);
  factory->initialize();
  ASSERT_FALSE(factory->usesProxyProtocolOptions());
  auto& matcher =
      static_cast<Upstream::MockTransportSocketMatcher&>(*cluster_->transport_socket_matcher_);
  EXPECT_CALL(matcher, resolve(_))
      .WillRepeatedly(
          Return(Upstream::TransportSocketMatcher::MatchData(*factory, matcher.stats_, "test")));

  ConnectivityGrid grid(
      dispatcher_, random_, Upstream::makeTestHost(cluster_, "tcp://127.0.0.1:9000", simTime()),
      Upstream::ResourcePriority::Default, socket_options_, transport_socket_options_, state_,
      simTime(), alternate_protocols_, options_, quic_stat_names_, store_);

  // Create the HTTP/3 pool.
  auto optional_it1 = ConnectivityGridForTest::forceCreateNextPool(grid);
  ASSERT_TRUE(optional_it1.has_value());
  EXPECT_EQ("HTTP/3", (**optional_it1)->protocolDescription());

  const bool supports_getifaddrs = Api::OsSysCallsSingleton::get().supportsGetifaddrs();
  Api::InterfaceAddressVector interfaces{};
  if (supports_getifaddrs) {
    ASSERT_EQ(0, Api::OsSysCallsSingleton::get().getifaddrs(interfaces).return_value_);
  }

  Api::MockOsSysCalls os_sys_calls;
  TestThreadsafeSingletonInjector<Api::OsSysCallsImpl> os_calls(&os_sys_calls);
  EXPECT_CALL(os_sys_calls, supportsGetifaddrs()).WillOnce(Return(supports_getifaddrs));
  if (supports_getifaddrs) {
    EXPECT_CALL(os_sys_calls, getifaddrs(_))
        .WillOnce(
            Invoke([&](Api::InterfaceAddressVector& interface_vector) -> Api::SysCallIntResult {
              interface_vector.insert(interface_vector.begin(), interfaces.begin(),
                                      interfaces.end());
              return {0, 0};
            }));
  }
  EXPECT_CALL(os_sys_calls, socket(_, _, _)).WillOnce(Return(Api::SysCallSocketResult{1, 0}));
#if defined(__APPLE__) || defined(WIN32)
  EXPECT_CALL(os_sys_calls, setsocketblocking(1, false))
      .WillOnce(Return(Api::SysCallIntResult{1, 0}));
#endif
  EXPECT_CALL(os_sys_calls, setsockopt_(_, _, _, _, _))
      .Times(testing::AtLeast(0u))
      .WillRepeatedly(Return(0));
  EXPECT_CALL(os_sys_calls, bind(_, _, _)).WillOnce(Return(Api::SysCallIntResult{1, 0}));
  EXPECT_CALL(os_sys_calls, setsockopt_(_, _, _, _, _)).WillRepeatedly(Return(0));
  EXPECT_CALL(os_sys_calls, sendmsg(_, _, _)).WillOnce(Return(Api::SysCallSizeResult{-1, 101}));

  EXPECT_CALL(os_sys_calls, close(1)).WillOnce(Return(Api::SysCallIntResult{0, 0}));
  ConnectionPool::Cancellable* cancel = (**optional_it1)
                                            ->newStream(decoder_, callbacks_,
                                                        {/*can_send_early_data_=*/false,
                                                         /*can_use_http3_=*/true});
  EXPECT_EQ(nullptr, cancel);
}

#endif

} // namespace
} // namespace Http
} // namespace Envoy<|MERGE_RESOLUTION|>--- conflicted
+++ resolved
@@ -163,19 +163,12 @@
 
   addHttp3AlternateProtocol();
   EXPECT_EQ(grid_->first(), nullptr);
-
-<<<<<<< HEAD
-  EXPECT_NE(grid_.newStream(decoder_, callbacks_,
-                            {/*can_send_early_data_=*/false,
-                             /*can_use_http3_=*/true}),
+  EXPECT_NE(grid_->newStream(decoder_, callbacks_,
+                             {/*can_send_early_data_=*/false,
+                              /*can_use_http3_=*/true}),
             nullptr);
-  EXPECT_NE(grid_.first(), nullptr);
-  EXPECT_EQ(grid_.second(), nullptr);
-=======
-  EXPECT_NE(grid_->newStream(decoder_, callbacks_), nullptr);
   EXPECT_NE(grid_->first(), nullptr);
   EXPECT_EQ(grid_->second(), nullptr);
->>>>>>> 0c8b689c
 
   // onPoolReady should be passed from the pool back to the original caller.
   ASSERT_NE(grid_->callbacks(), nullptr);
@@ -192,20 +185,13 @@
   grid_->immediate_success_ = true;
 
   EXPECT_CALL(callbacks_.pool_ready_, ready());
-<<<<<<< HEAD
-  EXPECT_EQ(grid_.newStream(decoder_, callbacks_,
-                            {/*can_send_early_data=*/false,
-                             /*can_use_http3_=*/true}),
+  EXPECT_EQ(grid_->newStream(decoder_, callbacks_,
+                             {/*can_send_early_data=*/false,
+                              /*can_use_http3_=*/true}),
             nullptr);
-  EXPECT_NE(grid_.first(), nullptr);
-  EXPECT_FALSE(grid_.isHttp3Broken());
-  EXPECT_FALSE(grid_.isHttp3Confirmed());
-=======
-  EXPECT_EQ(grid_->newStream(decoder_, callbacks_), nullptr);
   EXPECT_NE(grid_->first(), nullptr);
   EXPECT_FALSE(grid_->isHttp3Broken());
   EXPECT_FALSE(grid_->isHttp3Confirmed());
->>>>>>> 0c8b689c
 }
 
 // Test the first pool failing and the second connecting.
@@ -215,13 +201,9 @@
   EXPECT_EQ(grid_->first(), nullptr);
 
   EXPECT_LOG_CONTAINS("trace", "first pool attempting to create a new stream to host 'hostname'",
-<<<<<<< HEAD
-                      grid_.newStream(decoder_, callbacks_,
-                                      {/*can_send_early_data=*/false,
-                                       /*can_use_http3_=*/true}));
-=======
-                      grid_->newStream(decoder_, callbacks_));
->>>>>>> 0c8b689c
+                      grid_->newStream(decoder_, callbacks_,
+                                       {/*can_send_early_data=*/false,
+                                        /*can_use_http3_=*/true}));
 
   EXPECT_NE(grid_->first(), nullptr);
 
@@ -256,15 +238,10 @@
   EXPECT_CALL(*failover_timer, enableTimer(std::chrono::milliseconds(300), nullptr)).Times(2);
   EXPECT_CALL(*failover_timer, enabled()).WillRepeatedly(Return(false));
 
-<<<<<<< HEAD
-  grid_.newStream(decoder_, callbacks_,
-                  {/*can_send_early_data_=*/false,
-                   /*can_use_http3_=*/true});
-  EXPECT_NE(grid_.first(), nullptr);
-=======
-  grid_->newStream(decoder_, callbacks_);
-  EXPECT_NE(grid_->first(), nullptr);
->>>>>>> 0c8b689c
+  grid_->newStream(decoder_, callbacks_,
+                   {/*can_send_early_data_=*/false,
+                    /*can_use_http3_=*/true});
+  EXPECT_NE(grid_->first(), nullptr);
   EXPECT_TRUE(failover_timer->enabled_);
 
   // Kick off the second connection.
@@ -295,7 +272,9 @@
   EXPECT_CALL(*failover_timer, enableTimer(std::chrono::milliseconds(4), nullptr));
   EXPECT_CALL(*failover_timer, enabled()).WillRepeatedly(Return(false));
 
-  auto cancel = grid_->newStream(decoder_, callbacks_);
+  auto cancel = grid_->newStream(decoder_, callbacks_,
+                                 {/*can_send_early_data_=*/false,
+                                  /*can_use_http3_=*/true});
   EXPECT_NE(grid_->first(), nullptr);
   EXPECT_TRUE(failover_timer->enabled_);
 
@@ -312,15 +291,11 @@
   // This timer will be returned and armed as the grid creates the wrapper's failover timer.
   Event::MockTimer* failover_timer = new NiceMock<MockTimer>(&dispatcher_);
 
-<<<<<<< HEAD
-  grid_.newStream(decoder_, callbacks_,
-                  {/*can_send_early_data_=*/false,
-                   /*can_use_http3_=*/true});
-  EXPECT_NE(grid_.first(), nullptr);
-=======
-  grid_->newStream(decoder_, callbacks_);
-  EXPECT_NE(grid_->first(), nullptr);
->>>>>>> 0c8b689c
+  grid_->newStream(decoder_, callbacks_,
+                   {/*can_send_early_data_=*/false,
+                    /*can_use_http3_=*/true});
+  EXPECT_NE(grid_->first(), nullptr);
+
   EXPECT_TRUE(failover_timer->enabled_);
 
   // Kick off the second connection.
@@ -350,15 +325,10 @@
   // This timer will be returned and armed as the grid creates the wrapper's failover timer.
   Event::MockTimer* failover_timer = new NiceMock<MockTimer>(&dispatcher_);
 
-<<<<<<< HEAD
-  grid_.newStream(decoder_, callbacks_,
-                  {/*can_send_early_data_=*/false,
-                   /*can_use_http3_=*/true});
-  EXPECT_NE(grid_.first(), nullptr);
-=======
-  grid_->newStream(decoder_, callbacks_);
-  EXPECT_NE(grid_->first(), nullptr);
->>>>>>> 0c8b689c
+  grid_->newStream(decoder_, callbacks_,
+                   {/*can_send_early_data_=*/false,
+                    /*can_use_http3_=*/true});
+  EXPECT_NE(grid_->first(), nullptr);
   EXPECT_TRUE(failover_timer->enabled_);
 
   // Kick off the second connection.
@@ -386,16 +356,17 @@
     return;
   }
   addHttp3AlternateProtocol();
-  grid_.immediate_success_ = true;
-
-  EXPECT_CALL(callbacks_.pool_ready_, ready());
-  EXPECT_EQ(grid_.newStream(decoder_, callbacks_,
-                            {/*can_send_early_data_=*/false,
-                             /*can_use_http3_=*/false}),
+  initialize();
+  grid_->immediate_success_ = true;
+
+  EXPECT_CALL(callbacks_.pool_ready_, ready());
+  EXPECT_EQ(grid_->newStream(decoder_, callbacks_,
+                             {/*can_send_early_data_=*/false,
+                              /*can_use_http3_=*/false}),
             nullptr);
-  EXPECT_NE(grid_.first(), nullptr);
-  EXPECT_NE(grid_.second(), nullptr);
-  EXPECT_TRUE(grid_.isHttp3Broken());
+  EXPECT_NE(grid_->first(), nullptr);
+  EXPECT_NE(grid_->second(), nullptr);
+  EXPECT_TRUE(grid_->isHttp3Broken());
 }
 
 // Test that newStream() with alternate protocols disabled and TCP connection also fails.
@@ -403,18 +374,18 @@
   if (!Runtime::runtimeFeatureEnabled(Runtime::conn_pool_new_stream_with_early_data_and_http3)) {
     return;
   }
-
-  addHttp3AlternateProtocol();
-  grid_.immediate_failure_ = true;
+  addHttp3AlternateProtocol();
+  initialize();
+  grid_->immediate_failure_ = true;
 
   EXPECT_CALL(callbacks_.pool_failure_, ready());
-  EXPECT_EQ(grid_.newStream(decoder_, callbacks_,
-                            {/*can_send_early_data_=*/false,
-                             /*can_use_http3_=*/false}),
+  EXPECT_EQ(grid_->newStream(decoder_, callbacks_,
+                             {/*can_send_early_data_=*/false,
+                              /*can_use_http3_=*/false}),
             nullptr);
-  EXPECT_NE(grid_.first(), nullptr);
-  EXPECT_NE(grid_.second(), nullptr);
-  EXPECT_FALSE(grid_.isHttp3Broken());
+  EXPECT_NE(grid_->first(), nullptr);
+  EXPECT_NE(grid_->second(), nullptr);
+  EXPECT_FALSE(grid_->isHttp3Broken());
 }
 
 // Test that after the first pool fails, subsequent connections will
@@ -425,17 +396,12 @@
   NiceMock<ConnPoolCallbacks> callbacks2;
   NiceMock<MockResponseDecoder> decoder2;
   // Kick off two new streams.
-<<<<<<< HEAD
-  auto* cancel1 = grid_.newStream(decoder_, callbacks_,
-                                  {/*can_send_early_data_=*/false,
-                                   /*can_use_http3_=*/true});
-  auto* cancel2 = grid_.newStream(decoder2, callbacks2,
-                                  {/*can_send_early_data_=*/false,
-                                   /*can_use_http3_=*/true});
-=======
-  auto* cancel1 = grid_->newStream(decoder_, callbacks_);
-  auto* cancel2 = grid_->newStream(decoder2, callbacks2);
->>>>>>> 0c8b689c
+  auto* cancel1 = grid_->newStream(decoder_, callbacks_,
+                                   {/*can_send_early_data_=*/false,
+                                    /*can_use_http3_=*/true});
+  auto* cancel2 = grid_->newStream(decoder2, callbacks2,
+                                   {/*can_send_early_data_=*/false,
+                                    /*can_use_http3_=*/true});
 
   // Fail the first connection and verify the second pool is created.
   EXPECT_CALL(callbacks_.pool_failure_, ready()).Times(0);
@@ -445,15 +411,9 @@
 
   // Fail the second connection, and verify the second pool gets another newStream call.
   EXPECT_CALL(callbacks_.pool_failure_, ready()).Times(0);
-<<<<<<< HEAD
-  EXPECT_CALL(*grid_.second(), newStream(_, _, _));
-  grid_.callbacks(1)->onPoolFailure(ConnectionPool::PoolFailureReason::LocalConnectionFailure,
-                                    "reason", host_);
-=======
-  EXPECT_CALL(*grid_->second(), newStream(_, _));
+  EXPECT_CALL(*grid_->second(), newStream(_, _, _));
   grid_->callbacks(1)->onPoolFailure(ConnectionPool::PoolFailureReason::LocalConnectionFailure,
                                      "reason", host_);
->>>>>>> 0c8b689c
 
   // Clean up.
   cancel1->cancel(Envoy::ConnectionPool::CancelPolicy::CloseExcess);
@@ -466,16 +426,11 @@
   addHttp3AlternateProtocol();
   grid_->immediate_failure_ = true;
   EXPECT_CALL(callbacks_.pool_failure_, ready());
-<<<<<<< HEAD
-  EXPECT_EQ(grid_.newStream(decoder_, callbacks_,
-                            {/*can_send_early_data_=*/false,
-                             /*can_use_http3_=*/true}),
+  EXPECT_EQ(grid_->newStream(decoder_, callbacks_,
+                             {/*can_send_early_data_=*/false,
+                              /*can_use_http3_=*/true}),
             nullptr);
-  EXPECT_FALSE(grid_.isHttp3Broken());
-=======
-  EXPECT_EQ(grid_->newStream(decoder_, callbacks_), nullptr);
   EXPECT_FALSE(grid_->isHttp3Broken());
->>>>>>> 0c8b689c
 }
 
 // Test both connections happening in parallel and both failing.
@@ -487,15 +442,10 @@
   // This timer will be returned and armed as the grid creates the wrapper's failover timer.
   Event::MockTimer* failover_timer = new NiceMock<MockTimer>(&dispatcher_);
 
-<<<<<<< HEAD
-  grid_.newStream(decoder_, callbacks_,
-                  {/*can_send_early_data_=*/false,
-                   /*can_use_http3_=*/true});
-  EXPECT_NE(grid_.first(), nullptr);
-=======
-  grid_->newStream(decoder_, callbacks_);
-  EXPECT_NE(grid_->first(), nullptr);
->>>>>>> 0c8b689c
+  grid_->newStream(decoder_, callbacks_,
+                   {/*can_send_early_data_=*/false,
+                    /*can_use_http3_=*/true});
+  EXPECT_NE(grid_->first(), nullptr);
   EXPECT_TRUE(failover_timer->enabled_);
 
   // Kick off the second connection.
@@ -521,15 +471,10 @@
   addHttp3AlternateProtocol();
   EXPECT_EQ(grid_->first(), nullptr);
 
-<<<<<<< HEAD
-  auto cancel = grid_.newStream(decoder_, callbacks_,
-                                {/*can_send_early_data_=*/false,
-                                 /*can_use_http3_=*/true});
-  EXPECT_NE(grid_.first(), nullptr);
-=======
-  auto cancel = grid_->newStream(decoder_, callbacks_);
-  EXPECT_NE(grid_->first(), nullptr);
->>>>>>> 0c8b689c
+  auto cancel = grid_->newStream(decoder_, callbacks_,
+                                 {/*can_send_early_data_=*/false,
+                                  /*can_use_http3_=*/true});
+  EXPECT_NE(grid_->first(), nullptr);
 
   // cancel should be passed through the WrapperCallbacks to the connection pool.
   EXPECT_CALL(grid_->cancel_, cancel(_));
@@ -670,18 +615,12 @@
   EXPECT_EQ(grid_->first(), nullptr);
 
   EXPECT_LOG_CONTAINS("trace", "HTTP/3 is broken to host 'hostname', skipping.",
-<<<<<<< HEAD
-                      EXPECT_NE(grid_.newStream(decoder_, callbacks_,
-                                                {/*can_send_early_data_=*/false,
-                                                 /*can_use_http3_=*/true}),
+                      EXPECT_NE(grid_->newStream(decoder_, callbacks_,
+                                                 {/*can_send_early_data_=*/false,
+                                                  /*can_use_http3_=*/true}),
                                 nullptr));
-  EXPECT_NE(grid_.first(), nullptr);
-  EXPECT_NE(grid_.second(), nullptr);
-=======
-                      EXPECT_NE(grid_->newStream(decoder_, callbacks_), nullptr));
-  EXPECT_NE(grid_->first(), nullptr);
-  EXPECT_NE(grid_->second(), nullptr);
->>>>>>> 0c8b689c
+  EXPECT_NE(grid_->first(), nullptr);
+  EXPECT_NE(grid_->second(), nullptr);
 
   // onPoolReady should be passed from the pool back to the original caller.
   ASSERT_NE(grid_->callbacks(), nullptr);
@@ -696,18 +635,12 @@
   addHttp3AlternateProtocol();
   EXPECT_EQ(grid_->first(), nullptr);
 
-<<<<<<< HEAD
-  EXPECT_NE(grid_.newStream(decoder_, callbacks_,
-                            {/*can_send_early_data_=*/false,
-                             /*can_use_http3_=*/true}),
+  EXPECT_NE(grid_->newStream(decoder_, callbacks_,
+                             {/*can_send_early_data_=*/false,
+                              /*can_use_http3_=*/true}),
             nullptr);
-  EXPECT_NE(grid_.first(), nullptr);
-  EXPECT_EQ(grid_.second(), nullptr);
-=======
-  EXPECT_NE(grid_->newStream(decoder_, callbacks_), nullptr);
   EXPECT_NE(grid_->first(), nullptr);
   EXPECT_EQ(grid_->second(), nullptr);
->>>>>>> 0c8b689c
 
   // onPoolReady should be passed from the pool back to the original caller.
   ASSERT_NE(grid_->callbacks(), nullptr);
@@ -723,18 +656,12 @@
 
   EXPECT_LOG_CONTAINS("trace",
                       "No alternate protocols available for host 'hostname', skipping HTTP/3.",
-<<<<<<< HEAD
-                      EXPECT_NE(grid_.newStream(decoder_, callbacks_,
-                                                {/*can_send_early_data_=*/false,
-                                                 /*can_use_http3_=*/true}),
+                      EXPECT_NE(grid_->newStream(decoder_, callbacks_,
+                                                 {/*can_send_early_data_=*/false,
+                                                  /*can_use_http3_=*/true}),
                                 nullptr));
-  EXPECT_NE(grid_.first(), nullptr);
-  EXPECT_NE(grid_.second(), nullptr);
-=======
-                      EXPECT_NE(grid_->newStream(decoder_, callbacks_), nullptr));
-  EXPECT_NE(grid_->first(), nullptr);
-  EXPECT_NE(grid_->second(), nullptr);
->>>>>>> 0c8b689c
+  EXPECT_NE(grid_->first(), nullptr);
+  EXPECT_NE(grid_->second(), nullptr);
 
   // onPoolReady should be passed from the pool back to the original caller.
   ASSERT_NE(grid_->callbacks(), nullptr);
@@ -755,18 +682,12 @@
 
   EXPECT_LOG_CONTAINS("trace",
                       "No alternate protocols available for host 'hostname', skipping HTTP/3.",
-<<<<<<< HEAD
-                      EXPECT_NE(grid_.newStream(decoder_, callbacks_,
-                                                {/*can_send_early_data_=*/false,
-                                                 /*can_use_http3_=*/true}),
+                      EXPECT_NE(grid_->newStream(decoder_, callbacks_,
+                                                 {/*can_send_early_data_=*/false,
+                                                  /*can_use_http3_=*/true}),
                                 nullptr));
-  EXPECT_NE(grid_.first(), nullptr);
-  EXPECT_NE(grid_.second(), nullptr);
-=======
-                      EXPECT_NE(grid_->newStream(decoder_, callbacks_), nullptr));
-  EXPECT_NE(grid_->first(), nullptr);
-  EXPECT_NE(grid_->second(), nullptr);
->>>>>>> 0c8b689c
+  EXPECT_NE(grid_->first(), nullptr);
+  EXPECT_NE(grid_->second(), nullptr);
 
   // onPoolReady should be passed from the pool back to the original caller.
   ASSERT_NE(grid_->callbacks(), nullptr);
@@ -786,18 +707,12 @@
   EXPECT_EQ(grid_->first(), nullptr);
 
   EXPECT_LOG_CONTAINS("trace", "HTTP/3 is not available to host 'hostname', skipping.",
-<<<<<<< HEAD
-                      EXPECT_NE(grid_.newStream(decoder_, callbacks_,
-                                                {/*can_send_early_data_=*/false,
-                                                 /*can_use_http3_=*/true}),
+                      EXPECT_NE(grid_->newStream(decoder_, callbacks_,
+                                                 {/*can_send_early_data_=*/false,
+                                                  /*can_use_http3_=*/true}),
                                 nullptr));
-  EXPECT_NE(grid_.first(), nullptr);
-  EXPECT_NE(grid_.second(), nullptr);
-=======
-                      EXPECT_NE(grid_->newStream(decoder_, callbacks_), nullptr));
-  EXPECT_NE(grid_->first(), nullptr);
-  EXPECT_NE(grid_->second(), nullptr);
->>>>>>> 0c8b689c
+  EXPECT_NE(grid_->first(), nullptr);
+  EXPECT_NE(grid_->second(), nullptr);
 
   // onPoolReady should be passed from the pool back to the original caller.
   ASSERT_NE(grid_->callbacks(), nullptr);
@@ -817,18 +732,12 @@
   EXPECT_EQ(grid_->first(), nullptr);
 
   EXPECT_LOG_CONTAINS("trace", "HTTP/3 is not available to host 'hostname', skipping.",
-<<<<<<< HEAD
-                      EXPECT_NE(grid_.newStream(decoder_, callbacks_,
-                                                {/*can_send_early_data_=*/false,
-                                                 /*can_use_http3_=*/true}),
+                      EXPECT_NE(grid_->newStream(decoder_, callbacks_,
+                                                 {/*can_send_early_data_=*/false,
+                                                  /*can_use_http3_=*/true}),
                                 nullptr));
-  EXPECT_NE(grid_.first(), nullptr);
-  EXPECT_NE(grid_.second(), nullptr);
-=======
-                      EXPECT_NE(grid_->newStream(decoder_, callbacks_), nullptr));
-  EXPECT_NE(grid_->first(), nullptr);
-  EXPECT_NE(grid_->second(), nullptr);
->>>>>>> 0c8b689c
+  EXPECT_NE(grid_->first(), nullptr);
+  EXPECT_NE(grid_->second(), nullptr);
 
   // onPoolReady should be passed from the pool back to the original caller.
   ASSERT_NE(grid_->callbacks(), nullptr);
@@ -847,18 +756,12 @@
   EXPECT_EQ(grid_->first(), nullptr);
 
   EXPECT_LOG_CONTAINS("trace", "HTTP/3 is not available to host 'hostname', skipping.",
-<<<<<<< HEAD
-                      EXPECT_NE(grid_.newStream(decoder_, callbacks_,
-                                                {/*can_send_early_data_=*/false,
-                                                 /*can_use_http3_=*/true}),
+                      EXPECT_NE(grid_->newStream(decoder_, callbacks_,
+                                                 {/*can_send_early_data_=*/false,
+                                                  /*can_use_http3_=*/true}),
                                 nullptr));
-  EXPECT_NE(grid_.first(), nullptr);
-  EXPECT_NE(grid_.second(), nullptr);
-=======
-                      EXPECT_NE(grid_->newStream(decoder_, callbacks_), nullptr));
-  EXPECT_NE(grid_->first(), nullptr);
-  EXPECT_NE(grid_->second(), nullptr);
->>>>>>> 0c8b689c
+  EXPECT_NE(grid_->first(), nullptr);
+  EXPECT_NE(grid_->second(), nullptr);
 
   // onPoolReady should be passed from the pool back to the original caller.
   ASSERT_NE(grid_->callbacks(), nullptr);

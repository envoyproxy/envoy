<<<<<<< HEAD
#include "common/http/alternate_protocols_cache.h"
=======
>>>>>>> 049bdb3a
#include "common/http/alternate_protocols_cache_impl.h"
#include "common/http/conn_pool_grid.h"

#include "test/common/http/common.h"
#include "test/common/upstream/utility.h"
#include "test/mocks/common.h"
#include "test/mocks/event/mocks.h"
#include "test/mocks/http/conn_pool.h"
#include "test/mocks/http/stream_decoder.h"
#include "test/mocks/http/stream_encoder.h"
#include "test/mocks/network/connection.h"
#include "test/mocks/ssl/mocks.h"
#include "test/mocks/thread_local/mocks.h"
#include "test/mocks/upstream/cluster_info.h"
#include "test/test_common/simulated_time_system.h"
#include "test/test_common/utility.h"

#include "gmock/gmock.h"
#include "gtest/gtest.h"

using Envoy::Event::MockTimer;
using testing::_;
using testing::AnyNumber;
using testing::Return;
using testing::StrictMock;

namespace Envoy {
namespace Http {

class ConnectivityGridForTest : public ConnectivityGrid {
public:
  using ConnectivityGrid::ConnectivityGrid;

  static absl::optional<PoolIterator> forceCreateNextPool(ConnectivityGrid& grid) {
    return grid.createNextPool();
  }

  absl::optional<ConnectivityGrid::PoolIterator> createNextPool() override {
    if (pools_.size() == 2) {
      return absl::nullopt;
    }
    ConnectionPool::MockInstance* instance = new NiceMock<ConnectionPool::MockInstance>();
    pools_.push_back(ConnectionPool::InstancePtr{instance});
    ON_CALL(*instance, newStream(_, _))
        .WillByDefault(
            Invoke([&](Http::ResponseDecoder&,
                       ConnectionPool::Callbacks& callbacks) -> ConnectionPool::Cancellable* {
              if (immediate_success_) {
                callbacks.onPoolReady(*encoder_, host(), *info_, absl::nullopt);
                return nullptr;
              }
              if (immediate_failure_) {
                callbacks.onPoolFailure(ConnectionPool::PoolFailureReason::LocalConnectionFailure,
                                        "reason", host());
                return nullptr;
              }
              callbacks_.push_back(&callbacks);
              return &cancel_;
            }));
    if (pools_.size() == 1) {
      EXPECT_CALL(*first(), protocolDescription())
          .Times(AnyNumber())
          .WillRepeatedly(Return("first"));

      return pools_.begin();
    }
    EXPECT_CALL(*second(), protocolDescription())
        .Times(AnyNumber())
        .WillRepeatedly(Return("second"));
    return ++pools_.begin();
  }

  ConnectionPool::MockInstance* first() {
    if (pools_.empty()) {
      return nullptr;
    }
    return static_cast<ConnectionPool::MockInstance*>(&*pools_.front());
  }
  ConnectionPool::MockInstance* second() {
    if (pools_.size() < 2) {
      return nullptr;
    }
    return static_cast<ConnectionPool::MockInstance*>(&**(++pools_.begin()));
  }

  ConnectionPool::Callbacks* callbacks(int index = 0) { return callbacks_[index]; }

  StreamInfo::MockStreamInfo* info_;
  NiceMock<MockRequestEncoder>* encoder_;
  void setDestroying() { destroying_ = true; }
  std::vector<ConnectionPool::Callbacks*> callbacks_;
  NiceMock<Envoy::ConnectionPool::MockCancellable> cancel_;
  bool immediate_success_{};
  bool immediate_failure_{};
};

namespace {
class ConnectivityGridTestBase : public Event::TestUsingSimulatedTime, public testing::Test {
public:
  ConnectivityGridTestBase(bool use_alternate_protocols)
      : options_({Http::Protocol::Http11, Http::Protocol::Http2, Http::Protocol::Http3}),
        alternate_protocols_(maybeCreateAlternateProtocolsCache(use_alternate_protocols)),
        grid_(dispatcher_, random_,
              Upstream::makeTestHost(cluster_, "hostname", "tcp://127.0.0.1:9000", simTime()),
              Upstream::ResourcePriority::Default, socket_options_, transport_socket_options_,
<<<<<<< HEAD
              state_, simTime(), alternate_protocols_, std::chrono::milliseconds(300), options_),
=======
              state_, simTime(), maybeCreateAlternateProtocolsCacheImpl(use_alternate_protocols),
              std::chrono::milliseconds(300), options_),
>>>>>>> 049bdb3a
        host_(grid_.host()) {
    grid_.info_ = &info_;
    grid_.encoder_ = &encoder_;
  }

<<<<<<< HEAD
  AlternateProtocolsCacheSharedPtr
  maybeCreateAlternateProtocolsCache(bool use_alternate_protocols) {
    AlternateProtocolsCacheSharedPtr cache;
    if (!use_alternate_protocols) {
      return nullptr;
=======
  OptRef<AlternateProtocolsCacheImpl>
  maybeCreateAlternateProtocolsCacheImpl(bool use_alternate_protocols) {
    if (!use_alternate_protocols) {
      return makeOptRefFromPtr<AlternateProtocolsCacheImpl>(nullptr);
>>>>>>> 049bdb3a
    }
    return std::make_shared<AlternateProtocolsCacheImpl>(tls_, simTime());
  }

  void addHttp3AlternateProtocol() {
    AlternateProtocolsCacheImpl::Origin origin("https", "hostname", 9000);
    const std::vector<AlternateProtocolsCacheImpl::AlternateProtocol> protocols = {
        {"h3-29", "", origin.port_}};
    alternate_protocols_->setAlternatives(origin, protocols,
                                          simTime().monotonicTime() + Seconds(5));
  }

  const Network::ConnectionSocket::OptionsSharedPtr socket_options_;
  const Network::TransportSocketOptionsSharedPtr transport_socket_options_;
  ConnectivityGrid::ConnectivityOptions options_;
  Upstream::ClusterConnectivityState state_;
  NiceMock<Event::MockDispatcher> dispatcher_;
  std::shared_ptr<Upstream::MockClusterInfo> cluster_{new NiceMock<Upstream::MockClusterInfo>()};
  NiceMock<Random::MockRandomGenerator> random_;
<<<<<<< HEAD
  NiceMock<ThreadLocal::MockInstance> tls_;
  AlternateProtocolsCacheSharedPtr alternate_protocols_;
=======
  AlternateProtocolsCacheImpl alternate_protocols_;
>>>>>>> 049bdb3a
  ConnectivityGridForTest grid_;
  Upstream::HostDescriptionConstSharedPtr host_;

  NiceMock<ConnPoolCallbacks> callbacks_;
  NiceMock<MockResponseDecoder> decoder_;

  StreamInfo::MockStreamInfo info_;
  NiceMock<MockRequestEncoder> encoder_;
};

// Tests of the Grid in which no alternate protocols cache is configured.
class ConnectivityGridTest : public ConnectivityGridTestBase {
public:
  ConnectivityGridTest() : ConnectivityGridTestBase(false) {}
};

// Tests of the Grid in which an alternate protocols cache is configured.
class ConnectivityGridWithAlternateProtocolsCacheImplTest : public ConnectivityGridTestBase {
public:
  ConnectivityGridWithAlternateProtocolsCacheImplTest() : ConnectivityGridTestBase(true) {}
};

// Test the first pool successfully connecting.
TEST_F(ConnectivityGridTest, Success) {
  EXPECT_EQ(grid_.first(), nullptr);

  EXPECT_LOG_CONTAINS("trace",
                      "No alternate protocols cache. Attempting HTTP/3 to host 'hostname'.",
                      EXPECT_NE(grid_.newStream(decoder_, callbacks_), nullptr));
  EXPECT_NE(grid_.first(), nullptr);
  EXPECT_EQ(grid_.second(), nullptr);

  // onPoolReady should be passed from the pool back to the original caller.
  ASSERT_NE(grid_.callbacks(), nullptr);
  EXPECT_CALL(callbacks_.pool_ready_, ready());
  grid_.callbacks()->onPoolReady(encoder_, host_, info_, absl::nullopt);
  EXPECT_FALSE(grid_.isHttp3Broken());
}

// Test the first pool successfully connecting under the stack of newStream.
TEST_F(ConnectivityGridTest, ImmediateSuccess) {
  grid_.immediate_success_ = true;

  EXPECT_CALL(callbacks_.pool_ready_, ready());
  EXPECT_EQ(grid_.newStream(decoder_, callbacks_), nullptr);
  EXPECT_NE(grid_.first(), nullptr);
  EXPECT_FALSE(grid_.isHttp3Broken());
}

// Test the first pool failing and the second connecting.
TEST_F(ConnectivityGridTest, FailureThenSuccessSerial) {
  EXPECT_EQ(grid_.first(), nullptr);

  EXPECT_LOG_CONTAINS("trace", "first pool attempting to create a new stream to host 'hostname'",
                      grid_.newStream(decoder_, callbacks_));

  EXPECT_NE(grid_.first(), nullptr);

  // onPoolFailure should not be passed up the first time. Instead the grid
  // should fail over to the second pool.
  EXPECT_CALL(callbacks_.pool_failure_, ready()).Times(0);

  EXPECT_LOG_CONTAINS_ALL_OF(
      Envoy::ExpectedLogMessages(
          {{"trace", "first pool failed to create connection to host 'hostname'"},
           {"trace", "second pool attempting to create a new stream to host 'hostname'"}}),
      grid_.callbacks()->onPoolFailure(ConnectionPool::PoolFailureReason::LocalConnectionFailure,
                                       "reason", host_));
  ASSERT_NE(grid_.second(), nullptr);

  // onPoolReady should be passed from the pool back to the original caller.
  ASSERT_NE(grid_.callbacks(), nullptr);
  EXPECT_CALL(callbacks_.pool_ready_, ready());
  EXPECT_LOG_CONTAINS("trace", "second pool successfully connected to host 'hostname'",
                      grid_.callbacks(1)->onPoolReady(encoder_, host_, info_, absl::nullopt));
  EXPECT_TRUE(grid_.isHttp3Broken());
}

// Test both connections happening in parallel and the second connecting.
TEST_F(ConnectivityGridTest, TimeoutThenSuccessParallelSecondConnects) {
  EXPECT_EQ(grid_.first(), nullptr);

  // This timer will be returned and armed as the grid creates the wrapper's failover timer.
  Event::MockTimer* failover_timer = new StrictMock<MockTimer>(&dispatcher_);
  EXPECT_CALL(*failover_timer, enableTimer(std::chrono::milliseconds(300), nullptr)).Times(2);
  EXPECT_CALL(*failover_timer, enabled()).WillRepeatedly(Return(false));

  grid_.newStream(decoder_, callbacks_);
  EXPECT_NE(grid_.first(), nullptr);
  EXPECT_TRUE(failover_timer->enabled_);

  // Kick off the second connection.
  failover_timer->invokeCallback();
  EXPECT_NE(grid_.second(), nullptr);

  // onPoolFailure should not be passed up the first time. Instead the grid
  // should wait on the second pool.
  EXPECT_CALL(callbacks_.pool_failure_, ready()).Times(0);
  grid_.callbacks()->onPoolFailure(ConnectionPool::PoolFailureReason::LocalConnectionFailure,
                                   "reason", host_);

  // onPoolReady should be passed from the pool back to the original caller.
  EXPECT_NE(grid_.callbacks(), nullptr);
  EXPECT_CALL(callbacks_.pool_ready_, ready());
  grid_.callbacks(1)->onPoolReady(encoder_, host_, info_, absl::nullopt);
  EXPECT_TRUE(grid_.isHttp3Broken());
}

// Test both connections happening in parallel and the first connecting.
TEST_F(ConnectivityGridTest, TimeoutThenSuccessParallelFirstConnects) {
  EXPECT_EQ(grid_.first(), nullptr);

  // This timer will be returned and armed as the grid creates the wrapper's failover timer.
  Event::MockTimer* failover_timer = new NiceMock<MockTimer>(&dispatcher_);

  grid_.newStream(decoder_, callbacks_);
  EXPECT_NE(grid_.first(), nullptr);
  EXPECT_TRUE(failover_timer->enabled_);

  // Kick off the second connection.
  failover_timer->invokeCallback();
  EXPECT_NE(grid_.second(), nullptr);

  // onPoolFailure should not be passed up the first time. Instead the grid
  // should wait on the other pool
  EXPECT_CALL(callbacks_.pool_failure_, ready()).Times(0);
  grid_.callbacks(1)->onPoolFailure(ConnectionPool::PoolFailureReason::LocalConnectionFailure,
                                    "reason", host_);

  // onPoolReady should be passed from the pool back to the original caller.
  EXPECT_NE(grid_.callbacks(0), nullptr);
  EXPECT_CALL(callbacks_.pool_ready_, ready());
  grid_.callbacks(0)->onPoolReady(encoder_, host_, info_, absl::nullopt);
  EXPECT_FALSE(grid_.isHttp3Broken());
}

// Test both connections happening in parallel and the second connecting before
// the first eventually fails.
TEST_F(ConnectivityGridTest, TimeoutThenSuccessParallelSecondConnectsFirstFail) {
  EXPECT_EQ(grid_.first(), nullptr);

  // This timer will be returned and armed as the grid creates the wrapper's failover timer.
  Event::MockTimer* failover_timer = new NiceMock<MockTimer>(&dispatcher_);

  grid_.newStream(decoder_, callbacks_);
  EXPECT_NE(grid_.first(), nullptr);
  EXPECT_TRUE(failover_timer->enabled_);

  // Kick off the second connection.
  failover_timer->invokeCallback();
  EXPECT_NE(grid_.second(), nullptr);

  // onPoolReady should be passed from the pool back to the original caller.
  EXPECT_NE(grid_.callbacks(1), nullptr);
  EXPECT_CALL(callbacks_.pool_ready_, ready());
  grid_.callbacks(1)->onPoolReady(encoder_, host_, info_, absl::nullopt);
  EXPECT_FALSE(grid_.isHttp3Broken());

  // onPoolFailure should not be passed up the first time. Instead the grid
  // should wait on the other pool
  EXPECT_NE(grid_.callbacks(0), nullptr);
  EXPECT_CALL(callbacks_.pool_failure_, ready()).Times(0);
  grid_.callbacks(0)->onPoolFailure(ConnectionPool::PoolFailureReason::LocalConnectionFailure,
                                    "reason", host_);
  EXPECT_TRUE(grid_.isHttp3Broken());
}

// Test that after the first pool fails, subsequent connections will
// successfully fail over to the second pool (the iterators work as intended)
TEST_F(ConnectivityGridTest, FailureThenSuccessForMultipleConnectionsSerial) {
  NiceMock<ConnPoolCallbacks> callbacks2;
  NiceMock<MockResponseDecoder> decoder2;
  // Kick off two new streams.
  auto* cancel1 = grid_.newStream(decoder_, callbacks_);
  auto* cancel2 = grid_.newStream(decoder2, callbacks2);

  // Fail the first connection and verify the second pool is created.
  EXPECT_CALL(callbacks_.pool_failure_, ready()).Times(0);
  grid_.callbacks()->onPoolFailure(ConnectionPool::PoolFailureReason::LocalConnectionFailure,
                                   "reason", host_);
  ASSERT_NE(grid_.second(), nullptr);

  // Fail the second connection, and verify the second pool gets another newStream call.
  EXPECT_CALL(callbacks_.pool_failure_, ready()).Times(0);
  EXPECT_CALL(*grid_.second(), newStream(_, _));
  grid_.callbacks(1)->onPoolFailure(ConnectionPool::PoolFailureReason::LocalConnectionFailure,
                                    "reason", host_);

  // Clean up.
  cancel1->cancel(Envoy::ConnectionPool::CancelPolicy::CloseExcess);
  cancel2->cancel(Envoy::ConnectionPool::CancelPolicy::CloseExcess);
}

// Test double failure under the stack of newStream.
TEST_F(ConnectivityGridTest, ImmediateDoubleFailure) {
  grid_.immediate_failure_ = true;
  EXPECT_CALL(callbacks_.pool_failure_, ready());
  EXPECT_EQ(grid_.newStream(decoder_, callbacks_), nullptr);
  EXPECT_FALSE(grid_.isHttp3Broken());
}

// Test both connections happening in parallel and both failing.
TEST_F(ConnectivityGridTest, TimeoutDoubleFailureParallel) {
  EXPECT_EQ(grid_.first(), nullptr);

  // This timer will be returned and armed as the grid creates the wrapper's failover timer.
  Event::MockTimer* failover_timer = new NiceMock<MockTimer>(&dispatcher_);

  grid_.newStream(decoder_, callbacks_);
  EXPECT_NE(grid_.first(), nullptr);
  EXPECT_TRUE(failover_timer->enabled_);

  // Kick off the second connection.
  failover_timer->invokeCallback();
  EXPECT_NE(grid_.second(), nullptr);

  // onPoolFailure should not be passed up the first time. Instead the grid
  // should wait on the second pool.
  EXPECT_CALL(callbacks_.pool_failure_, ready()).Times(0);
  grid_.callbacks()->onPoolFailure(ConnectionPool::PoolFailureReason::LocalConnectionFailure,
                                   "reason", host_);

  // Failure should be passed from the pool back to the original caller.
  EXPECT_CALL(callbacks_.pool_failure_, ready());
  grid_.callbacks(1)->onPoolFailure(ConnectionPool::PoolFailureReason::LocalConnectionFailure,
                                    "reason", host_);
  EXPECT_FALSE(grid_.isHttp3Broken());
}

// Test cancellation
TEST_F(ConnectivityGridTest, TestCancel) {
  EXPECT_EQ(grid_.first(), nullptr);

  auto cancel = grid_.newStream(decoder_, callbacks_);
  EXPECT_NE(grid_.first(), nullptr);

  // cancel should be passed through the WrapperCallbacks to the connection pool.
  EXPECT_CALL(grid_.cancel_, cancel(_));
  cancel->cancel(Envoy::ConnectionPool::CancelPolicy::CloseExcess);
}

// Make sure drains get sent to all active pools.
TEST_F(ConnectivityGridTest, Drain) {
  grid_.drainConnections();

  // Synthetically create a pool.
  grid_.createNextPool();
  {
    EXPECT_CALL(*grid_.first(), drainConnections());
    grid_.drainConnections();
  }

  grid_.createNextPool();
  {
    EXPECT_CALL(*grid_.first(), drainConnections());
    EXPECT_CALL(*grid_.second(), drainConnections());
    grid_.drainConnections();
  }
}

// Make sure drain callbacks work as expected.
TEST_F(ConnectivityGridTest, DrainCallbacks) {
  // Synthetically create both pools.
  grid_.createNextPool();
  grid_.createNextPool();

  bool drain_received = false;
  bool second_drain_received = false;

  ConnectionPool::Instance::DrainedCb pool1_cb;
  ConnectionPool::Instance::DrainedCb pool2_cb;
  // The first time a drained callback is added, the Grid's callback should be
  // added to both pools.
  {
    EXPECT_CALL(*grid_.first(), addDrainedCallback(_))
        .WillOnce(Invoke(Invoke([&](ConnectionPool::Instance::DrainedCb cb) { pool1_cb = cb; })));
    EXPECT_CALL(*grid_.second(), addDrainedCallback(_))
        .WillOnce(Invoke(Invoke([&](ConnectionPool::Instance::DrainedCb cb) { pool2_cb = cb; })));
    grid_.addDrainedCallback([&drain_received]() -> void { drain_received = true; });
  }

  // The second time a drained callback is added, the pools will not see any
  // change.
  {
    EXPECT_CALL(*grid_.first(), addDrainedCallback(_)).Times(0);
    EXPECT_CALL(*grid_.second(), addDrainedCallback(_)).Times(0);
    grid_.addDrainedCallback([&second_drain_received]() -> void { second_drain_received = true; });
  }
  {
    // Notify the grid the second pool has been drained. This should not be
    // passed up to the original callers.
    EXPECT_FALSE(drain_received);
    (pool2_cb)();
    EXPECT_FALSE(drain_received);
  }

  {
    // Notify the grid that another pool has been drained. Now that all pools are
    // drained, the original callers should be informed.
    EXPECT_FALSE(drain_received);
    (pool1_cb)();
    EXPECT_TRUE(drain_received);
    EXPECT_TRUE(second_drain_received);
  }
}

// Ensure drain callbacks aren't called during grid teardown.
TEST_F(ConnectivityGridTest, NoDrainOnTeardown) {
  grid_.createNextPool();

  bool drain_received = false;
  ConnectionPool::Instance::DrainedCb pool1_cb;

  {
    EXPECT_CALL(*grid_.first(), addDrainedCallback(_))
        .WillOnce(Invoke(Invoke([&](ConnectionPool::Instance::DrainedCb cb) { pool1_cb = cb; })));
    grid_.addDrainedCallback([&drain_received]() -> void { drain_received = true; });
  }

  grid_.setDestroying(); // Fake being in the destructor.
  (pool1_cb)();
  EXPECT_FALSE(drain_received);
}

// Test that when HTTP/3 is broken then the HTTP/3 pool is skipped.
TEST_F(ConnectivityGridWithAlternateProtocolsCacheTest, SuccessAfterBroken) {
  addHttp3AlternateProtocol();
  grid_.markHttp3Broken();
  EXPECT_EQ(grid_.first(), nullptr);

  EXPECT_LOG_CONTAINS("trace", "HTTP/3 is broken to host 'hostname', skipping.",
                      EXPECT_NE(grid_.newStream(decoder_, callbacks_), nullptr));
  EXPECT_NE(grid_.first(), nullptr);
  EXPECT_NE(grid_.second(), nullptr);

  // onPoolReady should be passed from the pool back to the original caller.
  ASSERT_NE(grid_.callbacks(), nullptr);
  EXPECT_CALL(callbacks_.pool_ready_, ready());
  grid_.callbacks()->onPoolReady(encoder_, host_, info_, absl::nullopt);
  EXPECT_TRUE(grid_.isHttp3Broken());
}

// Test the HTTP/3 pool successfully connecting when HTTP/3 is available.
TEST_F(ConnectivityGridWithAlternateProtocolsCacheImplTest, Success) {
  addHttp3AlternateProtocol();
  EXPECT_EQ(grid_.first(), nullptr);

  EXPECT_NE(grid_.newStream(decoder_, callbacks_), nullptr);
  EXPECT_NE(grid_.first(), nullptr);
  EXPECT_EQ(grid_.second(), nullptr);

  // onPoolReady should be passed from the pool back to the original caller.
  ASSERT_NE(grid_.callbacks(), nullptr);
  EXPECT_CALL(callbacks_.pool_ready_, ready());
  grid_.callbacks()->onPoolReady(encoder_, host_, info_, absl::nullopt);
  EXPECT_FALSE(grid_.isHttp3Broken());
}

// Test that when HTTP/3 is not available then the HTTP/3 pool is skipped.
TEST_F(ConnectivityGridWithAlternateProtocolsCacheImplTest, SuccessWithoutHttp3) {
  EXPECT_EQ(grid_.first(), nullptr);

  EXPECT_LOG_CONTAINS("trace",
                      "No alternate protocols available for host 'hostname', skipping HTTP/3.",
                      EXPECT_NE(grid_.newStream(decoder_, callbacks_), nullptr));
  EXPECT_NE(grid_.first(), nullptr);
  EXPECT_NE(grid_.second(), nullptr);

  // onPoolReady should be passed from the pool back to the original caller.
  ASSERT_NE(grid_.callbacks(), nullptr);
  EXPECT_CALL(callbacks_.pool_ready_, ready());
  grid_.callbacks()->onPoolReady(encoder_, host_, info_, absl::nullopt);
}

// Test that when HTTP/3 is not available then the HTTP/3 pool is skipped.
TEST_F(ConnectivityGridWithAlternateProtocolsCacheImplTest, SuccessWithExpiredHttp3) {
  AlternateProtocolsCacheImpl::Origin origin("https", "hostname", 9000);
  const std::vector<AlternateProtocolsCacheImpl::AlternateProtocol> protocols = {
      {"h3-29", "", origin.port_}};
  alternate_protocols_->setAlternatives(origin, protocols, simTime().monotonicTime() + Seconds(5));
  simTime().setMonotonicTime(simTime().monotonicTime() + Seconds(10));

  EXPECT_EQ(grid_.first(), nullptr);

  EXPECT_LOG_CONTAINS("trace",
                      "No alternate protocols available for host 'hostname', skipping HTTP/3.",
                      EXPECT_NE(grid_.newStream(decoder_, callbacks_), nullptr));
  EXPECT_NE(grid_.first(), nullptr);
  EXPECT_NE(grid_.second(), nullptr);

  // onPoolReady should be passed from the pool back to the original caller.
  ASSERT_NE(grid_.callbacks(), nullptr);
  EXPECT_CALL(callbacks_.pool_ready_, ready());
  grid_.callbacks()->onPoolReady(encoder_, host_, info_, absl::nullopt);
}

// Test that when the alternate protocol specifies a different host, then the HTTP/3 pool is
// skipped.
TEST_F(ConnectivityGridWithAlternateProtocolsCacheImplTest, SuccessWithoutHttp3NoMatchingHostname) {
  AlternateProtocolsCacheImpl::Origin origin("https", "hostname", 9000);
  const std::vector<AlternateProtocolsCacheImpl::AlternateProtocol> protocols = {
      {"h3-29", "otherhostname", origin.port_}};
  alternate_protocols_->setAlternatives(origin, protocols, simTime().monotonicTime() + Seconds(5));

  EXPECT_EQ(grid_.first(), nullptr);

  EXPECT_LOG_CONTAINS("trace", "HTTP/3 is not available to host 'hostname', skipping.",
                      EXPECT_NE(grid_.newStream(decoder_, callbacks_), nullptr));
  EXPECT_NE(grid_.first(), nullptr);
  EXPECT_NE(grid_.second(), nullptr);

  // onPoolReady should be passed from the pool back to the original caller.
  ASSERT_NE(grid_.callbacks(), nullptr);
  EXPECT_CALL(callbacks_.pool_ready_, ready());
  grid_.callbacks()->onPoolReady(encoder_, host_, info_, absl::nullopt);
}

// Test that when the alternate protocol specifies a different port, then the HTTP/3 pool is
// skipped.
TEST_F(ConnectivityGridWithAlternateProtocolsCacheImplTest, SuccessWithoutHttp3NoMatchingPort) {
  AlternateProtocolsCacheImpl::Origin origin("https", "hostname", 9000);
  const std::vector<AlternateProtocolsCacheImpl::AlternateProtocol> protocols = {
      {"h3-29", "", origin.port_ + 1}};
  alternate_protocols_->setAlternatives(origin, protocols, simTime().monotonicTime() + Seconds(5));

  EXPECT_EQ(grid_.first(), nullptr);

  EXPECT_LOG_CONTAINS("trace", "HTTP/3 is not available to host 'hostname', skipping.",
                      EXPECT_NE(grid_.newStream(decoder_, callbacks_), nullptr));
  EXPECT_NE(grid_.first(), nullptr);
  EXPECT_NE(grid_.second(), nullptr);

  // onPoolReady should be passed from the pool back to the original caller.
  ASSERT_NE(grid_.callbacks(), nullptr);
  EXPECT_CALL(callbacks_.pool_ready_, ready());
  grid_.callbacks()->onPoolReady(encoder_, host_, info_, absl::nullopt);
}

// Test that when the alternate protocol specifies an invalid ALPN, then the HTTP/3 pool is skipped.
TEST_F(ConnectivityGridWithAlternateProtocolsCacheImplTest, SuccessWithoutHttp3NoMatchingAlpn) {
  AlternateProtocolsCacheImpl::Origin origin("https", "hostname", 9000);
  const std::vector<AlternateProtocolsCacheImpl::AlternateProtocol> protocols = {
      {"http/2", "", origin.port_}};
  alternate_protocols_->setAlternatives(origin, protocols, simTime().monotonicTime() + Seconds(5));

  EXPECT_EQ(grid_.first(), nullptr);

  EXPECT_LOG_CONTAINS("trace", "HTTP/3 is not available to host 'hostname', skipping.",
                      EXPECT_NE(grid_.newStream(decoder_, callbacks_), nullptr));
  EXPECT_NE(grid_.first(), nullptr);
  EXPECT_NE(grid_.second(), nullptr);

  // onPoolReady should be passed from the pool back to the original caller.
  ASSERT_NE(grid_.callbacks(), nullptr);
  EXPECT_CALL(callbacks_.pool_ready_, ready());
  grid_.callbacks()->onPoolReady(encoder_, host_, info_, absl::nullopt);
}

#ifdef ENVOY_ENABLE_QUICHE

} // namespace
} // namespace Http
} // namespace Envoy
#include "extensions/quic_listeners/quiche/quic_transport_socket_factory.h"
namespace Envoy {
namespace Http {
namespace {

TEST_F(ConnectivityGridTest, RealGrid) {
  testing::InSequence s;
  dispatcher_.allow_null_callback_ = true;
  // Set the cluster up to have a quic transport socket.
  Envoy::Ssl::ClientContextConfigPtr config(new NiceMock<Ssl::MockClientContextConfig>());
  auto factory = std::make_unique<Quic::QuicClientTransportSocketFactory>(std::move(config));
  factory->initialize();
  auto& matcher =
      static_cast<Upstream::MockTransportSocketMatcher&>(*cluster_->transport_socket_matcher_);
  EXPECT_CALL(matcher, resolve(_))
      .WillRepeatedly(
          Return(Upstream::TransportSocketMatcher::MatchData(*factory, matcher.stats_, "test")));

  ConnectivityGrid grid(dispatcher_, random_,
                        Upstream::makeTestHost(cluster_, "tcp://127.0.0.1:9000", simTime()),
                        Upstream::ResourcePriority::Default, socket_options_,
                        transport_socket_options_, state_, simTime(), options_);

  // Create the HTTP/3 pool.
  auto optional_it1 = ConnectivityGridForTest::forceCreateNextPool(grid);
  ASSERT_TRUE(optional_it1.has_value());
  EXPECT_EQ("HTTP/3", (**optional_it1)->protocolDescription());

  // Create the mixed pool.
  auto optional_it2 = ConnectivityGridForTest::forceCreateNextPool(grid);
  ASSERT_TRUE(optional_it2.has_value());
  EXPECT_EQ("HTTP/1 HTTP/2 ALPN", (**optional_it2)->protocolDescription());

  // There is no third option currently.
  auto optional_it3 = ConnectivityGridForTest::forceCreateNextPool(grid);
  ASSERT_FALSE(optional_it3.has_value());
}
#endif

} // namespace
} // namespace Http
} // namespace Envoy<|MERGE_RESOLUTION|>--- conflicted
+++ resolved
@@ -1,7 +1,4 @@
-<<<<<<< HEAD
-#include "common/http/alternate_protocols_cache.h"
-=======
->>>>>>> 049bdb3a
+#include "envoy/http/alternate_protocols_cache.h"
 #include "common/http/alternate_protocols_cache_impl.h"
 #include "common/http/conn_pool_grid.h"
 
@@ -103,33 +100,21 @@
 public:
   ConnectivityGridTestBase(bool use_alternate_protocols)
       : options_({Http::Protocol::Http11, Http::Protocol::Http2, Http::Protocol::Http3}),
-        alternate_protocols_(maybeCreateAlternateProtocolsCache(use_alternate_protocols)),
+        alternate_protocols_(maybeCreateAlternateProtocolsCacheImpl(use_alternate_protocols)),
         grid_(dispatcher_, random_,
               Upstream::makeTestHost(cluster_, "hostname", "tcp://127.0.0.1:9000", simTime()),
               Upstream::ResourcePriority::Default, socket_options_, transport_socket_options_,
-<<<<<<< HEAD
               state_, simTime(), alternate_protocols_, std::chrono::milliseconds(300), options_),
-=======
-              state_, simTime(), maybeCreateAlternateProtocolsCacheImpl(use_alternate_protocols),
-              std::chrono::milliseconds(300), options_),
->>>>>>> 049bdb3a
         host_(grid_.host()) {
     grid_.info_ = &info_;
     grid_.encoder_ = &encoder_;
   }
 
-<<<<<<< HEAD
   AlternateProtocolsCacheSharedPtr
-  maybeCreateAlternateProtocolsCache(bool use_alternate_protocols) {
+  maybeCreateAlternateProtocolsCacheImpl(bool use_alternate_protocols) {
     AlternateProtocolsCacheSharedPtr cache;
     if (!use_alternate_protocols) {
       return nullptr;
-=======
-  OptRef<AlternateProtocolsCacheImpl>
-  maybeCreateAlternateProtocolsCacheImpl(bool use_alternate_protocols) {
-    if (!use_alternate_protocols) {
-      return makeOptRefFromPtr<AlternateProtocolsCacheImpl>(nullptr);
->>>>>>> 049bdb3a
     }
     return std::make_shared<AlternateProtocolsCacheImpl>(tls_, simTime());
   }
@@ -149,12 +134,8 @@
   NiceMock<Event::MockDispatcher> dispatcher_;
   std::shared_ptr<Upstream::MockClusterInfo> cluster_{new NiceMock<Upstream::MockClusterInfo>()};
   NiceMock<Random::MockRandomGenerator> random_;
-<<<<<<< HEAD
   NiceMock<ThreadLocal::MockInstance> tls_;
   AlternateProtocolsCacheSharedPtr alternate_protocols_;
-=======
-  AlternateProtocolsCacheImpl alternate_protocols_;
->>>>>>> 049bdb3a
   ConnectivityGridForTest grid_;
   Upstream::HostDescriptionConstSharedPtr host_;
 
@@ -480,7 +461,7 @@
 }
 
 // Test that when HTTP/3 is broken then the HTTP/3 pool is skipped.
-TEST_F(ConnectivityGridWithAlternateProtocolsCacheTest, SuccessAfterBroken) {
+TEST_F(ConnectivityGridWithAlternateProtocolsCacheImplTest, SuccessAfterBroken) {
   addHttp3AlternateProtocol();
   grid_.markHttp3Broken();
   EXPECT_EQ(grid_.first(), nullptr);

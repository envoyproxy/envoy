--- conflicted
+++ resolved
@@ -146,17 +146,10 @@
   }
 }
 
-<<<<<<< HEAD
 void HttpConnectionManagerImplMixin::setUpBufferLimits() {
-  ON_CALL(response_encoder_, getStream()).WillByDefault(ReturnRef(stream_));
-  EXPECT_CALL(stream_, bufferLimit()).WillOnce(Return(initial_buffer_limit_));
-  EXPECT_CALL(stream_, addCallbacks(_))
-=======
-void HttpConnectionManagerImplTest::setUpBufferLimits() {
   auto& stream = response_encoder_.stream_;
   EXPECT_CALL(stream, bufferLimit()).WillOnce(Return(initial_buffer_limit_));
   EXPECT_CALL(stream, addCallbacks(_))
->>>>>>> c91ee0da
       .WillOnce(Invoke(
           [&](Http::StreamCallbacks& callbacks) -> void { stream_callbacks_ = &callbacks; }));
   EXPECT_CALL(stream, setFlushTimeout(_));

--- conflicted
+++ resolved
@@ -152,15 +152,9 @@
   // SNI-based selection logic isn't happening in Ssl::SslSocket anymore.
   ASSERT(server_proto.filter_chains().size() == 1);
   const auto& filter_chain = server_proto.filter_chains(0);
-<<<<<<< HEAD
-  std::vector<std::string> server_names(filter_chain.filter_chain_match().sni_domains().begin(),
-                                        filter_chain.filter_chain_match().sni_domains().end());
-  Ssl::ServerContextConfigImpl server_ctx_config(filter_chain.tls_context(), secret_manager);
-=======
   std::vector<std::string> server_names(filter_chain.filter_chain_match().server_names().begin(),
                                         filter_chain.filter_chain_match().server_names().end());
   Ssl::ServerContextConfigImpl server_ctx_config(filter_chain.tls_context());
->>>>>>> 792d4c9a
   Ssl::ServerSslSocketFactory server_ssl_socket_factory(server_ctx_config, manager, stats_store,
                                                         server_names);
 

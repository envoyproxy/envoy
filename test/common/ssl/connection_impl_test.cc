#include <cstdint>
#include <memory>
#include <string>

#include "common/buffer/buffer_impl.h"
#include "common/event/dispatcher_impl.h"
#include "common/json/json_loader.h"
#include "common/network/listen_socket_impl.h"
#include "common/network/utility.h"
#include "common/ssl/connection_impl.h"
#include "common/ssl/context_config_impl.h"
#include "common/ssl/context_impl.h"
#include "common/stats/stats_impl.h"

#include "test/common/ssl/ssl_certs_test.h"
#include "test/mocks/buffer/mocks.h"
#include "test/mocks/network/mocks.h"
#include "test/mocks/runtime/mocks.h"
#include "test/mocks/server/mocks.h"
#include "test/mocks/stats/mocks.h"
#include "test/test_common/environment.h"
#include "test/test_common/network_utility.h"
#include "test/test_common/printers.h"

#include "gmock/gmock.h"
#include "gtest/gtest.h"

namespace Envoy {
using testing::Invoke;
using testing::_;

namespace Ssl {

namespace {

void testUtil(const std::string& client_ctx_json, const std::string& server_ctx_json,
              const std::string& expected_digest, const std::string& expected_uri,
              const std::string& expected_stats, bool expect_success,
              const Network::Address::IpVersion version) {
  Stats::IsolatedStoreImpl stats_store;
  Runtime::MockLoader runtime;

  Json::ObjectSharedPtr server_ctx_loader = TestEnvironment::jsonLoadFromString(server_ctx_json);
  ContextConfigImpl server_ctx_config(*server_ctx_loader);
  ContextManagerImpl manager(runtime);
  ServerContextPtr server_ctx(manager.createSslServerContext(stats_store, server_ctx_config));

  Event::DispatcherImpl dispatcher;
  Network::TcpListenSocket socket(Network::Test::getCanonicalLoopbackAddress(version), true);
  Network::MockListenerCallbacks callbacks;
  Network::MockConnectionHandler connection_handler;
  Network::ListenerPtr listener =
      dispatcher.createSslListener(connection_handler, *server_ctx, socket, callbacks, stats_store,
                                   Network::ListenerOptions::listenerOptionsWithBindToPort());

  Json::ObjectSharedPtr client_ctx_loader = TestEnvironment::jsonLoadFromString(client_ctx_json);
  ContextConfigImpl client_ctx_config(*client_ctx_loader);
  ClientContextPtr client_ctx(manager.createSslClientContext(stats_store, client_ctx_config));
  Network::ClientConnectionPtr client_connection =
      dispatcher.createSslClientConnection(*client_ctx, socket.localAddress());
  client_connection->connect();

  Network::ConnectionPtr server_connection;
  Network::MockConnectionCallbacks server_connection_callbacks;
  EXPECT_CALL(callbacks, onNewConnection_(_))
      .WillOnce(Invoke([&](Network::ConnectionPtr& conn) -> void {
        server_connection = std::move(conn);
        server_connection->addConnectionCallbacks(server_connection_callbacks);
      }));

  if (expect_success) {
    EXPECT_CALL(server_connection_callbacks, onEvent(Network::ConnectionEvent::Connected))
        .WillOnce(Invoke([&](uint32_t) -> void {
          if (!expected_digest.empty()) {
            EXPECT_EQ(expected_digest, server_connection->ssl()->sha256PeerCertificateDigest());
          }
          EXPECT_EQ(expected_uri, server_connection->ssl()->uriSanPeerCertificate());
          server_connection->close(Network::ConnectionCloseType::NoFlush);
          client_connection->close(Network::ConnectionCloseType::NoFlush);
          dispatcher.exit();
        }));
    EXPECT_CALL(server_connection_callbacks, onEvent(Network::ConnectionEvent::LocalClose));
  } else {
    EXPECT_CALL(server_connection_callbacks, onEvent(Network::ConnectionEvent::RemoteClose))
        .WillOnce(Invoke([&](uint32_t) -> void {
          client_connection->close(Network::ConnectionCloseType::NoFlush);
          dispatcher.exit();
        }));
  }

  dispatcher.run(Event::Dispatcher::RunType::Block);

  if (!expected_stats.empty()) {
    EXPECT_EQ(1UL, stats_store.counter(expected_stats).value());
  }
}

} // namespace

class SslConnectionImplTest : public SslCertsTest,
                              public testing::WithParamInterface<Network::Address::IpVersion> {};

INSTANTIATE_TEST_CASE_P(IpVersions, SslConnectionImplTest,
                        testing::ValuesIn(TestEnvironment::getIpVersionsForTest()));

TEST_P(SslConnectionImplTest, GetCertDigest) {
  std::string client_ctx_json = R"EOF(
  {
    "cert_chain_file": "{{ test_rundir }}/test/common/ssl/test_data/no_san_cert.pem",
    "private_key_file": "{{ test_rundir }}/test/common/ssl/test_data/no_san_key.pem"
  }
  )EOF";

  std::string server_ctx_json = R"EOF(
  {
    "cert_chain_file": "{{ test_tmpdir }}/unittestcert.pem",
    "private_key_file": "{{ test_tmpdir }}/unittestkey.pem",
    "ca_cert_file": "{{ test_rundir }}/test/common/ssl/test_data/ca_cert.pem"
  }
  )EOF";

  testUtil(client_ctx_json, server_ctx_json,
           "4444fbca965d916475f04fb4dd234dd556adb028ceb4300fa8ad6f2983c6aaa3", "", "ssl.handshake",
           true, GetParam());
}

TEST_P(SslConnectionImplTest, GetUriWithUriSan) {
  std::string client_ctx_json = R"EOF(
  {
    "cert_chain_file": "{{ test_rundir }}/test/common/ssl/test_data/san_uri_cert.pem",
    "private_key_file": "{{ test_rundir }}/test/common/ssl/test_data/san_uri_key.pem"
  }
  )EOF";

  std::string server_ctx_json = R"EOF(
  {
    "cert_chain_file": "{{ test_tmpdir }}/unittestcert.pem",
    "private_key_file": "{{ test_tmpdir }}/unittestkey.pem",
    "ca_cert_file": "{{ test_rundir }}/test/common/ssl/test_data/ca_cert.pem",
    "verify_subject_alt_name": [ "spiffe://lyft.com/test-team" ]
  }
  )EOF";

  testUtil(client_ctx_json, server_ctx_json, "", "spiffe://lyft.com/test-team", "ssl.handshake",
           true, GetParam());
}

TEST_P(SslConnectionImplTest, GetNoUriWithDnsSan) {
  std::string client_ctx_json = R"EOF(
  {
    "cert_chain_file": "{{ test_rundir }}/test/common/ssl/test_data/san_dns_cert.pem",
    "private_key_file": "{{ test_rundir }}/test/common/ssl/test_data/san_dns_key.pem"
  }
  )EOF";

  std::string server_ctx_json = R"EOF(
  {
    "cert_chain_file": "{{ test_tmpdir }}/unittestcert.pem",
    "private_key_file": "{{ test_tmpdir }}/unittestkey.pem",
    "ca_cert_file": "{{ test_rundir }}/test/common/ssl/test_data/ca_cert.pem"
  }
  )EOF";

  // The SAN field only has DNS, expect "" for uriSanPeerCertificate().
  testUtil(client_ctx_json, server_ctx_json, "", "", "ssl.handshake", true, GetParam());
}

TEST_P(SslConnectionImplTest, NoCert) {
  std::string client_ctx_json = R"EOF(
  {
    "cert_chain_file": "",
    "private_key_file": ""
  })EOF";

  std::string server_ctx_json = R"EOF(
  {
    "cert_chain_file": "{{ test_tmpdir }}/unittestcert.pem",
    "private_key_file": "{{ test_tmpdir }}/unittestkey.pem",
    "ca_cert_file": ""
  }
  )EOF";

  testUtil(client_ctx_json, server_ctx_json, "", "", "ssl.no_certificate", true, GetParam());
}

TEST_P(SslConnectionImplTest, FailedClientAuthNoClientCert) {
  std::string client_ctx_json = R"EOF(
  {
    "cert_chain_file": "",
    "private_key_file": ""
  }
  )EOF";

  std::string server_ctx_json = R"EOF(
  {
    "cert_chain_file": "{{ test_tmpdir }}/unittestcert.pem",
    "private_key_file": "{{ test_tmpdir }}/unittestkey.pem",
    "ca_cert_file": "{{ test_rundir }}/test/common/ssl/test_data/ca_cert.pem",
    "verify_subject_alt_name": [ "example.com" ]
  }
  )EOF";

  testUtil(client_ctx_json, server_ctx_json, "", "", "ssl.fail_verify_no_cert", false, GetParam());
}

TEST_P(SslConnectionImplTest, FailedClientAuthCaVerification) {
  std::string client_ctx_json = R"EOF(
  {
    "cert_chain_file": "{{ test_rundir }}/test/common/ssl/test_data/selfsigned_cert.pem",
    "private_key_file": "{{ test_rundir }}/test/common/ssl/test_data/selfsigned_key.pem"
  }
  )EOF";

  std::string server_ctx_json = R"EOF(
  {
    "cert_chain_file": "{{ test_tmpdir }}/unittestcert.pem",
    "private_key_file": "{{ test_tmpdir }}/unittestkey.pem",
    "ca_cert_file": "{{ test_rundir }}/test/common/ssl/test_data/ca_cert.pem"
  }
  )EOF";

  testUtil(client_ctx_json, server_ctx_json, "", "", "ssl.fail_verify_error", false, GetParam());
}

TEST_P(SslConnectionImplTest, FailedClientAuthSanVerification) {
  std::string client_ctx_json = R"EOF(
  {
    "cert_chain_file": "{{ test_rundir }}/test/common/ssl/test_data/no_san_cert.pem",
    "private_key_file": "{{ test_rundir }}/test/common/ssl/test_data/no_san_key.pem"
  }
  )EOF";

  std::string server_ctx_json = R"EOF(
  {
    "cert_chain_file": "{{ test_tmpdir }}/unittestcert.pem",
    "private_key_file": "{{ test_tmpdir }}/unittestkey.pem",
    "ca_cert_file": "{{ test_rundir }}/test/common/ssl/test_data/ca_cert.pem",
    "verify_subject_alt_name": [ "example.com" ]
  }
  )EOF";

  testUtil(client_ctx_json, server_ctx_json, "", "", "ssl.fail_verify_san", false, GetParam());
}

TEST_P(SslConnectionImplTest, FailedClientAuthHashVerification) {
  std::string client_ctx_json = R"EOF(
  {
    "cert_chain_file": "{{ test_rundir }}/test/common/ssl/test_data/no_san_cert.pem",
    "private_key_file": "{{ test_rundir }}/test/common/ssl/test_data/no_san_key.pem"
  }
  )EOF";

  std::string server_ctx_json = R"EOF(
  {
    "cert_chain_file": "{{ test_tmpdir }}/unittestcert.pem",
    "private_key_file": "{{ test_tmpdir }}/unittestkey.pem",
    "ca_cert_file": "{{ test_rundir }}/test/common/ssl/test_data/ca_cert.pem",
    "verify_certificate_hash": "7B:0C:3F:0D:97:0E:FC:16:70:11:7A:0C:35:75:54:6B:17:AB:CF:20:D8:AA:A0:ED:87:08:0F:FB:60:4C:40:77"
  }
  )EOF";

  testUtil(client_ctx_json, server_ctx_json, "", "", "ssl.fail_verify_cert_hash", false,
           GetParam());
}

TEST_P(SslConnectionImplTest, SslError) {
  Stats::IsolatedStoreImpl stats_store;
  Runtime::MockLoader runtime;

  std::string server_ctx_json = R"EOF(
  {
    "cert_chain_file": "{{ test_tmpdir }}/unittestcert.pem",
    "private_key_file": "{{ test_tmpdir }}/unittestkey.pem",
    "ca_cert_file": "{{ test_rundir }}/test/common/ssl/test_data/ca_cert.pem",
    "verify_certificate_hash": "7B:0C:3F:0D:97:0E:FC:16:70:11:7A:0C:35:75:54:6B:17:AB:CF:20:D8:AA:A0:ED:87:08:0F:FB:60:4C:40:77"
  }
  )EOF";

  Json::ObjectSharedPtr server_ctx_loader = TestEnvironment::jsonLoadFromString(server_ctx_json);
  ContextConfigImpl server_ctx_config(*server_ctx_loader);
  ContextManagerImpl manager(runtime);
  ServerContextPtr server_ctx(manager.createSslServerContext(stats_store, server_ctx_config));

  Event::DispatcherImpl dispatcher;
  Network::TcpListenSocket socket(Network::Test::getCanonicalLoopbackAddress(GetParam()), true);
  Network::MockListenerCallbacks callbacks;
  Network::MockConnectionHandler connection_handler;
  Network::ListenerPtr listener =
      dispatcher.createSslListener(connection_handler, *server_ctx, socket, callbacks, stats_store,
                                   Network::ListenerOptions::listenerOptionsWithBindToPort());

  Network::ClientConnectionPtr client_connection =
      dispatcher.createClientConnection(socket.localAddress());
  client_connection->connect();
  Buffer::OwnedImpl bad_data("bad_handshake_data");
  client_connection->write(bad_data);

  Network::ConnectionPtr server_connection;
  Network::MockConnectionCallbacks server_connection_callbacks;
  EXPECT_CALL(callbacks, onNewConnection_(_))
      .WillOnce(Invoke([&](Network::ConnectionPtr& conn) -> void {
        server_connection = std::move(conn);
        server_connection->addConnectionCallbacks(server_connection_callbacks);
      }));

  EXPECT_CALL(server_connection_callbacks, onEvent(Network::ConnectionEvent::RemoteClose))
      .WillOnce(Invoke([&](uint32_t) -> void {
        client_connection->close(Network::ConnectionCloseType::NoFlush);
        dispatcher.exit();
      }));

  dispatcher.run(Event::Dispatcher::RunType::Block);

  EXPECT_EQ(1UL, stats_store.counter("ssl.connection_error").value());
}

class SslReadBufferLimitTest : public SslCertsTest,
                               public testing::WithParamInterface<Network::Address::IpVersion> {
public:
<<<<<<< HEAD
  void Initialize(uint32_t read_buffer_limit) {
=======
  void initialize(uint32_t read_buffer_limit) {
>>>>>>> 0d252e1c
    server_ctx_loader_ = TestEnvironment::jsonLoadFromString(server_ctx_json_);
    server_ctx_config_.reset(new ContextConfigImpl(*server_ctx_loader_));
    manager_.reset(new ContextManagerImpl(runtime_));
    server_ctx_ = manager_->createSslServerContext(stats_store_, *server_ctx_config_);

<<<<<<< HEAD
    listener_ = dispatcher_.createSslListener(
=======
    listener_ = dispatcher_->createSslListener(
>>>>>>> 0d252e1c
        connection_handler_, *server_ctx_, socket_, listener_callbacks_, stats_store_,
        {.bind_to_port_ = true,
         .use_proxy_proto_ = false,
         .use_original_dst_ = false,
         .per_connection_buffer_limit_bytes_ = read_buffer_limit});

    client_ctx_loader_ = TestEnvironment::jsonLoadFromString(client_ctx_json_);
    client_ctx_config_.reset(new ContextConfigImpl(*client_ctx_loader_));
    client_ctx_ = manager_->createSslClientContext(stats_store_, *client_ctx_config_);

    client_connection_ =
<<<<<<< HEAD
        dispatcher_.createSslClientConnection(*client_ctx_, socket_.localAddress());
=======
        dispatcher_->createSslClientConnection(*client_ctx_, socket_.localAddress());
>>>>>>> 0d252e1c
    client_connection_->connect();
    read_filter_.reset(new Network::MockReadFilter());
    client_connection_->addConnectionCallbacks(client_callbacks_);
    EXPECT_CALL(client_callbacks_, onEvent(Network::ConnectionEvent::Connected));
  }

  void readBufferLimitTest(uint32_t read_buffer_limit, uint32_t expected_chunk_size,
                           uint32_t write_size, uint32_t num_writes, bool reserve_write_space) {
<<<<<<< HEAD
    Initialize(read_buffer_limit);
=======
    initialize(read_buffer_limit);
>>>>>>> 0d252e1c

    EXPECT_CALL(listener_callbacks_, onNewConnection_(_))
        .WillOnce(Invoke([&](Network::ConnectionPtr& conn) -> void {
          server_connection_ = std::move(conn);
          server_connection_->addReadFilter(read_filter_);
          EXPECT_EQ("", server_connection_->nextProtocol());
<<<<<<< HEAD
          EXPECT_EQ(read_buffer_limit, server_connection_->bufferLimit());
=======
          EXPECT_EQ(read_buffer_limit, server_connection_->readBufferLimit());
>>>>>>> 0d252e1c
        }));

    uint32_t filter_seen = 0;

    EXPECT_CALL(*read_filter_, onNewConnection());
    EXPECT_CALL(*read_filter_, onData(_))
        .WillRepeatedly(Invoke([&](Buffer::Instance& data) -> Network::FilterStatus {
          EXPECT_GE(expected_chunk_size, data.length());
          filter_seen += data.length();
          data.drain(data.length());
          if (filter_seen == (write_size * num_writes)) {
            server_connection_->close(Network::ConnectionCloseType::FlushWrite);
          }
          return Network::FilterStatus::StopIteration;
        }));

    EXPECT_CALL(client_callbacks_, onEvent(Network::ConnectionEvent::RemoteClose))
        .WillOnce(Invoke([&](uint32_t) -> void {
          EXPECT_EQ((write_size * num_writes), filter_seen);
<<<<<<< HEAD
          dispatcher_.exit();
=======
          dispatcher_->exit();
>>>>>>> 0d252e1c
        }));

    for (uint32_t i = 0; i < num_writes; i++) {
      Buffer::OwnedImpl data(std::string(write_size, 'a'));

      // Incredibly contrived way of making sure that the write buffer has an empty chain in it.
      if (reserve_write_space) {
        Buffer::RawSlice iovecs[2];
        EXPECT_EQ(2UL, data.reserve(16384, iovecs, 2));
        iovecs[0].len_ = 0;
        iovecs[1].len_ = 0;
        data.commit(iovecs, 2);
      }

      client_connection_->write(data);
    }

<<<<<<< HEAD
    dispatcher_.run(Event::Dispatcher::RunType::Block);
=======
    dispatcher_->run(Event::Dispatcher::RunType::Block);
>>>>>>> 0d252e1c

    EXPECT_EQ(0UL, stats_store_.counter("ssl.connection_error").value());
  }

  void singleWriteTest(uint32_t read_buffer_limit, uint32_t bytes_to_write) {
<<<<<<< HEAD
    Initialize(read_buffer_limit);

    // For watermark testing, stick limits on the client connection as well.
    client_connection_->setBufferLimits(read_buffer_limit);
    int times_called = bytes_to_write > read_buffer_limit ? 1 : 0;
    EXPECT_CALL(client_callbacks_, onAboveWriteBufferHighWatermark()).Times(times_called);
    EXPECT_CALL(client_callbacks_, onBelowWriteBufferLowWatermark()).Times(times_called);
=======
    MockBuffer* client_write_buffer = nullptr;
    MockBufferFactory* factory = new MockBufferFactory;
    dispatcher_.reset(new Event::DispatcherImpl(Buffer::FactoryPtr{factory}));

    ON_CALL(*factory, create_()).WillByDefault(Invoke([&]() -> Buffer::Instance* {
      return new Buffer::OwnedImpl;
    }));
    // By default, expect 4 buffers to be created - the client and server read and write buffers.
    EXPECT_CALL(*factory, create_())
        .Times(4)
        .WillOnce(Invoke([&]() -> Buffer::Instance* {
          return new MockBuffer; // client read buffer.
        }))
        .WillOnce(Invoke([&]() -> Buffer::Instance* {
          client_write_buffer = new MockBuffer;
          return client_write_buffer;
        }));

    initialize(read_buffer_limit);
>>>>>>> 0d252e1c

    EXPECT_CALL(listener_callbacks_, onNewConnection_(_))
        .WillOnce(Invoke([&](Network::ConnectionPtr& conn) -> void {
          server_connection_ = std::move(conn);
          server_connection_->addReadFilter(read_filter_);
          EXPECT_EQ("", server_connection_->nextProtocol());
<<<<<<< HEAD
          EXPECT_EQ(read_buffer_limit, server_connection_->bufferLimit());
        }));

    std::unique_ptr<MockBuffer> buffer_ptr_{new MockBuffer()};
    MockBuffer& buffer_{*buffer_ptr_};
    dynamic_cast<ConnectionImpl*>(client_connection_.get())
        ->replaceWriteBufferForTest(std::move(buffer_ptr_));

=======
          EXPECT_EQ(read_buffer_limit, server_connection_->readBufferLimit());
        }));

>>>>>>> 0d252e1c
    EXPECT_CALL(*read_filter_, onNewConnection());
    EXPECT_CALL(*read_filter_, onData(_)).Times(testing::AnyNumber());

    std::string data_to_write(bytes_to_write, 'a');
    Buffer::OwnedImpl buffer_to_write(data_to_write);
    std::string data_written;
<<<<<<< HEAD
    EXPECT_CALL(buffer_, move(_))
        .WillRepeatedly(DoAll(AddBufferToStringWithoutDraining(&data_written),
                              Invoke(&buffer_, &MockBuffer::BaseMove)));
    EXPECT_CALL(buffer_, drain(_)).WillOnce(Invoke(&buffer_, &MockBuffer::BaseDrain));
    client_connection_->write(buffer_to_write);
    dispatcher_.run(Event::Dispatcher::RunType::NonBlock);
=======
    EXPECT_CALL(*client_write_buffer, move(_))
        .WillRepeatedly(DoAll(AddBufferToStringWithoutDraining(&data_written),
                              Invoke(client_write_buffer, &MockBuffer::baseMove)));
    EXPECT_CALL(*client_write_buffer, drain(_))
        .WillOnce(Invoke(client_write_buffer, &MockBuffer::baseDrain));
    client_connection_->write(buffer_to_write);
    dispatcher_->run(Event::Dispatcher::RunType::NonBlock);
>>>>>>> 0d252e1c
    EXPECT_EQ(data_to_write, data_written);

    EXPECT_CALL(client_callbacks_, onEvent(Network::ConnectionEvent::LocalClose));
    client_connection_->close(Network::ConnectionCloseType::NoFlush);
<<<<<<< HEAD
    dispatcher_.run(Event::Dispatcher::RunType::NonBlock);
  }

  Stats::IsolatedStoreImpl stats_store_;
  Event::DispatcherImpl dispatcher_;
=======
    dispatcher_->run(Event::Dispatcher::RunType::NonBlock);
  }

  Stats::IsolatedStoreImpl stats_store_;
  Event::DispatcherPtr dispatcher_{new Event::DispatcherImpl};
>>>>>>> 0d252e1c
  Network::TcpListenSocket socket_{Network::Test::getCanonicalLoopbackAddress(GetParam()), true};
  Network::MockListenerCallbacks listener_callbacks_;
  Network::MockConnectionHandler connection_handler_;
  std::string server_ctx_json_ = R"EOF(
    {
      "cert_chain_file": "{{ test_tmpdir }}/unittestcert.pem",
      "private_key_file": "{{ test_tmpdir }}/unittestkey.pem",
      "ca_cert_file": "{{ test_rundir }}/test/common/ssl/test_data/ca_cert.pem"
    }
    )EOF";
  std::string client_ctx_json_ = R"EOF(
    {
      "cert_chain_file": "{{ test_rundir }}/test/common/ssl/test_data/no_san_cert.pem",
      "private_key_file": "{{ test_rundir }}/test/common/ssl/test_data/no_san_key.pem"
    }
  )EOF";
  Runtime::MockLoader runtime_;
  Json::ObjectSharedPtr server_ctx_loader_;
  std::unique_ptr<ContextConfigImpl> server_ctx_config_;
  std::unique_ptr<ContextManagerImpl> manager_;
  ServerContextPtr server_ctx_;
  Network::ListenerPtr listener_;
  Json::ObjectSharedPtr client_ctx_loader_;
  std::unique_ptr<ContextConfigImpl> client_ctx_config_;
  ClientContextPtr client_ctx_;
  Network::ClientConnectionPtr client_connection_;
  Network::ConnectionPtr server_connection_;
  std::shared_ptr<Network::MockReadFilter> read_filter_;
  Network::MockConnectionCallbacks client_callbacks_;
};

INSTANTIATE_TEST_CASE_P(IpVersions, SslReadBufferLimitTest,
                        testing::ValuesIn(TestEnvironment::getIpVersionsForTest()));

TEST_P(SslReadBufferLimitTest, NoLimit) {
  readBufferLimitTest(0, 256 * 1024, 256 * 1024, 1, false);
}

TEST_P(SslReadBufferLimitTest, NoLimitReserveSpace) { readBufferLimitTest(0, 512, 512, 1, true); }

TEST_P(SslReadBufferLimitTest, NoLimitSmallWrites) {
  readBufferLimitTest(0, 256 * 1024, 1, 256 * 1024, false);
}

TEST_P(SslReadBufferLimitTest, SomeLimit) {
  readBufferLimitTest(32 * 1024, 32 * 1024, 256 * 1024, 1, false);
}

<<<<<<< HEAD
TEST_P(SslReadBufferLimitTest, WritesSmallerThanWatermark) { singleWriteTest(5 * 1024, 1024); }

TEST_P(SslReadBufferLimitTest, WritesLargerThanWatermark) { singleWriteTest(1024, 5 * 1024); }
=======
TEST_P(SslReadBufferLimitTest, WritesSmallerThanBufferLimit) { singleWriteTest(5 * 1024, 1024); }

TEST_P(SslReadBufferLimitTest, WritesLargerThanBufferLimit) { singleWriteTest(1024, 5 * 1024); }
>>>>>>> 0d252e1c

} // namespace Ssl
} // namespace Envoy<|MERGE_RESOLUTION|>--- conflicted
+++ resolved
@@ -317,21 +317,13 @@
 class SslReadBufferLimitTest : public SslCertsTest,
                                public testing::WithParamInterface<Network::Address::IpVersion> {
 public:
-<<<<<<< HEAD
-  void Initialize(uint32_t read_buffer_limit) {
-=======
   void initialize(uint32_t read_buffer_limit) {
->>>>>>> 0d252e1c
     server_ctx_loader_ = TestEnvironment::jsonLoadFromString(server_ctx_json_);
     server_ctx_config_.reset(new ContextConfigImpl(*server_ctx_loader_));
     manager_.reset(new ContextManagerImpl(runtime_));
     server_ctx_ = manager_->createSslServerContext(stats_store_, *server_ctx_config_);
 
-<<<<<<< HEAD
-    listener_ = dispatcher_.createSslListener(
-=======
     listener_ = dispatcher_->createSslListener(
->>>>>>> 0d252e1c
         connection_handler_, *server_ctx_, socket_, listener_callbacks_, stats_store_,
         {.bind_to_port_ = true,
          .use_proxy_proto_ = false,
@@ -343,11 +335,7 @@
     client_ctx_ = manager_->createSslClientContext(stats_store_, *client_ctx_config_);
 
     client_connection_ =
-<<<<<<< HEAD
-        dispatcher_.createSslClientConnection(*client_ctx_, socket_.localAddress());
-=======
         dispatcher_->createSslClientConnection(*client_ctx_, socket_.localAddress());
->>>>>>> 0d252e1c
     client_connection_->connect();
     read_filter_.reset(new Network::MockReadFilter());
     client_connection_->addConnectionCallbacks(client_callbacks_);
@@ -356,22 +344,14 @@
 
   void readBufferLimitTest(uint32_t read_buffer_limit, uint32_t expected_chunk_size,
                            uint32_t write_size, uint32_t num_writes, bool reserve_write_space) {
-<<<<<<< HEAD
-    Initialize(read_buffer_limit);
-=======
     initialize(read_buffer_limit);
->>>>>>> 0d252e1c
 
     EXPECT_CALL(listener_callbacks_, onNewConnection_(_))
         .WillOnce(Invoke([&](Network::ConnectionPtr& conn) -> void {
           server_connection_ = std::move(conn);
           server_connection_->addReadFilter(read_filter_);
           EXPECT_EQ("", server_connection_->nextProtocol());
-<<<<<<< HEAD
           EXPECT_EQ(read_buffer_limit, server_connection_->bufferLimit());
-=======
-          EXPECT_EQ(read_buffer_limit, server_connection_->readBufferLimit());
->>>>>>> 0d252e1c
         }));
 
     uint32_t filter_seen = 0;
@@ -391,11 +371,7 @@
     EXPECT_CALL(client_callbacks_, onEvent(Network::ConnectionEvent::RemoteClose))
         .WillOnce(Invoke([&](uint32_t) -> void {
           EXPECT_EQ((write_size * num_writes), filter_seen);
-<<<<<<< HEAD
-          dispatcher_.exit();
-=======
           dispatcher_->exit();
->>>>>>> 0d252e1c
         }));
 
     for (uint32_t i = 0; i < num_writes; i++) {
@@ -413,25 +389,12 @@
       client_connection_->write(data);
     }
 
-<<<<<<< HEAD
-    dispatcher_.run(Event::Dispatcher::RunType::Block);
-=======
     dispatcher_->run(Event::Dispatcher::RunType::Block);
->>>>>>> 0d252e1c
 
     EXPECT_EQ(0UL, stats_store_.counter("ssl.connection_error").value());
   }
 
   void singleWriteTest(uint32_t read_buffer_limit, uint32_t bytes_to_write) {
-<<<<<<< HEAD
-    Initialize(read_buffer_limit);
-
-    // For watermark testing, stick limits on the client connection as well.
-    client_connection_->setBufferLimits(read_buffer_limit);
-    int times_called = bytes_to_write > read_buffer_limit ? 1 : 0;
-    EXPECT_CALL(client_callbacks_, onAboveWriteBufferHighWatermark()).Times(times_called);
-    EXPECT_CALL(client_callbacks_, onBelowWriteBufferLowWatermark()).Times(times_called);
-=======
     MockBuffer* client_write_buffer = nullptr;
     MockBufferFactory* factory = new MockBufferFactory;
     dispatcher_.reset(new Event::DispatcherImpl(Buffer::FactoryPtr{factory}));
@@ -451,41 +414,21 @@
         }));
 
     initialize(read_buffer_limit);
->>>>>>> 0d252e1c
 
     EXPECT_CALL(listener_callbacks_, onNewConnection_(_))
         .WillOnce(Invoke([&](Network::ConnectionPtr& conn) -> void {
           server_connection_ = std::move(conn);
           server_connection_->addReadFilter(read_filter_);
           EXPECT_EQ("", server_connection_->nextProtocol());
-<<<<<<< HEAD
           EXPECT_EQ(read_buffer_limit, server_connection_->bufferLimit());
         }));
 
-    std::unique_ptr<MockBuffer> buffer_ptr_{new MockBuffer()};
-    MockBuffer& buffer_{*buffer_ptr_};
-    dynamic_cast<ConnectionImpl*>(client_connection_.get())
-        ->replaceWriteBufferForTest(std::move(buffer_ptr_));
-
-=======
-          EXPECT_EQ(read_buffer_limit, server_connection_->readBufferLimit());
-        }));
-
->>>>>>> 0d252e1c
     EXPECT_CALL(*read_filter_, onNewConnection());
     EXPECT_CALL(*read_filter_, onData(_)).Times(testing::AnyNumber());
 
     std::string data_to_write(bytes_to_write, 'a');
     Buffer::OwnedImpl buffer_to_write(data_to_write);
     std::string data_written;
-<<<<<<< HEAD
-    EXPECT_CALL(buffer_, move(_))
-        .WillRepeatedly(DoAll(AddBufferToStringWithoutDraining(&data_written),
-                              Invoke(&buffer_, &MockBuffer::BaseMove)));
-    EXPECT_CALL(buffer_, drain(_)).WillOnce(Invoke(&buffer_, &MockBuffer::BaseDrain));
-    client_connection_->write(buffer_to_write);
-    dispatcher_.run(Event::Dispatcher::RunType::NonBlock);
-=======
     EXPECT_CALL(*client_write_buffer, move(_))
         .WillRepeatedly(DoAll(AddBufferToStringWithoutDraining(&data_written),
                               Invoke(client_write_buffer, &MockBuffer::baseMove)));
@@ -493,24 +436,15 @@
         .WillOnce(Invoke(client_write_buffer, &MockBuffer::baseDrain));
     client_connection_->write(buffer_to_write);
     dispatcher_->run(Event::Dispatcher::RunType::NonBlock);
->>>>>>> 0d252e1c
     EXPECT_EQ(data_to_write, data_written);
 
     EXPECT_CALL(client_callbacks_, onEvent(Network::ConnectionEvent::LocalClose));
     client_connection_->close(Network::ConnectionCloseType::NoFlush);
-<<<<<<< HEAD
-    dispatcher_.run(Event::Dispatcher::RunType::NonBlock);
-  }
-
-  Stats::IsolatedStoreImpl stats_store_;
-  Event::DispatcherImpl dispatcher_;
-=======
     dispatcher_->run(Event::Dispatcher::RunType::NonBlock);
   }
 
   Stats::IsolatedStoreImpl stats_store_;
   Event::DispatcherPtr dispatcher_{new Event::DispatcherImpl};
->>>>>>> 0d252e1c
   Network::TcpListenSocket socket_{Network::Test::getCanonicalLoopbackAddress(GetParam()), true};
   Network::MockListenerCallbacks listener_callbacks_;
   Network::MockConnectionHandler connection_handler_;
@@ -559,15 +493,9 @@
   readBufferLimitTest(32 * 1024, 32 * 1024, 256 * 1024, 1, false);
 }
 
-<<<<<<< HEAD
-TEST_P(SslReadBufferLimitTest, WritesSmallerThanWatermark) { singleWriteTest(5 * 1024, 1024); }
-
-TEST_P(SslReadBufferLimitTest, WritesLargerThanWatermark) { singleWriteTest(1024, 5 * 1024); }
-=======
 TEST_P(SslReadBufferLimitTest, WritesSmallerThanBufferLimit) { singleWriteTest(5 * 1024, 1024); }
 
 TEST_P(SslReadBufferLimitTest, WritesLargerThanBufferLimit) { singleWriteTest(1024, 5 * 1024); }
->>>>>>> 0d252e1c
 
 } // namespace Ssl
 } // namespace Envoy
#include "common/buffer/buffer_impl.h"
#include "common/json/json_loader.h"
#include "common/network/listen_socket_impl.h"
#include "common/ssl/connection_impl.h"
#include "common/ssl/context_config_impl.h"
#include "common/ssl/context_impl.h"
#include "common/stats/stats_impl.h"

#include "test/mocks/network/mocks.h"
#include "test/mocks/runtime/mocks.h"
#include "test/mocks/server/mocks.h"

using testing::_;
using testing::Invoke;

namespace Ssl {

TEST(SslConnectionImplTest, ClientAuth) {
  Stats::IsolatedStoreImpl stats_store;
  Runtime::MockLoader runtime;

  std::string server_ctx_json = R"EOF(
  {
    "cert_chain_file": "/tmp/envoy_test/unittestcert.pem",
    "private_key_file": "/tmp/envoy_test/unittestkey.pem",
    "ca_cert_file": "test/common/ssl/test_data/ca.crt"
  }
  )EOF";

  Json::ObjectPtr server_ctx_loader = Json::Factory::LoadFromString(server_ctx_json);
  ContextConfigImpl server_ctx_config(*server_ctx_loader);
  ContextManagerImpl manager(runtime);
  ServerContextPtr server_ctx(manager.createSslServerContext(stats_store, server_ctx_config));

  Event::DispatcherImpl dispatcher;
  Network::TcpListenSocket socket(uint32_t(10000), true);
  Network::MockListenerCallbacks callbacks;
<<<<<<< HEAD
  Server::MockConnectionHandler connection_handler;
  Network::ListenerPtr listener = dispatcher.createSslListener(
      connection_handler, server_ctx, socket, callbacks, stats_store, true, false, false);
=======
  Network::ListenerPtr listener =
      dispatcher.createSslListener(*server_ctx, socket, callbacks, stats_store, false);
>>>>>>> b84ab4ce

  std::string client_ctx_json = R"EOF(
  {
    "cert_chain_file": "test/common/ssl/test_data/approved.crt",
    "private_key_file": "test/common/ssl/test_data/private_key.pem"
  }
  )EOF";

  Json::ObjectPtr client_ctx_loader = Json::Factory::LoadFromString(client_ctx_json);
  ContextConfigImpl client_ctx_config(*client_ctx_loader);
  ClientContextPtr client_ctx(manager.createSslClientContext(stats_store, client_ctx_config));
  Network::ClientConnectionPtr client_connection =
      dispatcher.createSslClientConnection(*client_ctx, "tcp://127.0.0.1:10000");
  client_connection->connect();

  Network::ConnectionPtr server_connection;
  Network::MockConnectionCallbacks server_connection_callbacks;
  EXPECT_CALL(callbacks, onNewConnection_(_))
      .WillOnce(Invoke([&](Network::ConnectionPtr& conn) -> void {
        server_connection = std::move(conn);
        server_connection->addConnectionCallbacks(server_connection_callbacks);
      }));

  EXPECT_CALL(server_connection_callbacks, onEvent(Network::ConnectionEvent::Connected))
      .WillOnce(Invoke([&](uint32_t) -> void {
        EXPECT_EQ("2ff7d57d2e5cb9cc0bfe56727a114de8039cabcc7658715db4e80e1a75e108ed",
                  server_connection->ssl()->sha256PeerCertificateDigest());
        server_connection->close(Network::ConnectionCloseType::NoFlush);
        client_connection->close(Network::ConnectionCloseType::NoFlush);
        dispatcher.exit();
      }));
  EXPECT_CALL(server_connection_callbacks, onEvent(Network::ConnectionEvent::LocalClose));

  dispatcher.run(Event::Dispatcher::RunType::Block);
}

TEST(SslConnectionImplTest, ClientAuthBadVerification) {
  Stats::IsolatedStoreImpl stats_store;
  Runtime::MockLoader runtime;

  std::string server_ctx_json = R"EOF(
  {
    "cert_chain_file": "/tmp/envoy_test/unittestcert.pem",
    "private_key_file": "/tmp/envoy_test/unittestkey.pem",
    "ca_cert_file": "test/common/ssl/test_data/ca.crt",
    "verify_certificate_hash": "7B:0C:3F:0D:97:0E:FC:16:70:11:7A:0C:35:75:54:6B:17:AB:CF:20:D8:AA:A0:ED:87:08:0F:FB:60:4C:40:77"
  }
  )EOF";

  Json::ObjectPtr server_ctx_loader = Json::Factory::LoadFromString(server_ctx_json);
  ContextConfigImpl server_ctx_config(*server_ctx_loader);
  ContextManagerImpl manager(runtime);
  ServerContextPtr server_ctx(manager.createSslServerContext(stats_store, server_ctx_config));

  Event::DispatcherImpl dispatcher;
  Network::TcpListenSocket socket(uint32_t(10000), true);
  Network::MockListenerCallbacks callbacks;
<<<<<<< HEAD
  Server::MockConnectionHandler connection_handler;
  Network::ListenerPtr listener = dispatcher.createSslListener(
      connection_handler, server_ctx, socket, callbacks, stats_store, true, false, false);
=======
  Network::ListenerPtr listener =
      dispatcher.createSslListener(*server_ctx, socket, callbacks, stats_store, false);
>>>>>>> b84ab4ce

  std::string client_ctx_json = R"EOF(
  {
    "cert_chain_file": "test/common/ssl/test_data/approved.crt",
    "private_key_file": "test/common/ssl/test_data/private_key.pem"
  }
  )EOF";

  Json::ObjectPtr client_ctx_loader = Json::Factory::LoadFromString(client_ctx_json);
  ContextConfigImpl client_ctx_config(*client_ctx_loader);
  ClientContextPtr client_ctx(manager.createSslClientContext(stats_store, client_ctx_config));
  Network::ClientConnectionPtr client_connection =
      dispatcher.createSslClientConnection(*client_ctx, "tcp://127.0.0.1:10000");
  client_connection->connect();

  Network::ConnectionPtr server_connection;
  Network::MockConnectionCallbacks server_connection_callbacks;
  EXPECT_CALL(callbacks, onNewConnection_(_))
      .WillOnce(Invoke([&](Network::ConnectionPtr& conn) -> void {
        server_connection = std::move(conn);
        server_connection->addConnectionCallbacks(server_connection_callbacks);
      }));

  EXPECT_CALL(server_connection_callbacks, onEvent(Network::ConnectionEvent::RemoteClose))
      .WillOnce(Invoke([&](uint32_t) -> void {
        client_connection->close(Network::ConnectionCloseType::NoFlush);
        dispatcher.exit();
      }));

  dispatcher.run(Event::Dispatcher::RunType::Block);
}

TEST(SslConnectionImplTest, SslError) {
  Stats::IsolatedStoreImpl stats_store;
  Runtime::MockLoader runtime;

  std::string server_ctx_json = R"EOF(
  {
    "cert_chain_file": "/tmp/envoy_test/unittestcert.pem",
    "private_key_file": "/tmp/envoy_test/unittestkey.pem",
    "ca_cert_file": "test/common/ssl/test_data/ca.crt",
    "verify_certificate_hash": "7B:0C:3F:0D:97:0E:FC:16:70:11:7A:0C:35:75:54:6B:17:AB:CF:20:D8:AA:A0:ED:87:08:0F:FB:60:4C:40:77"
  }
  )EOF";

  Json::ObjectPtr server_ctx_loader = Json::Factory::LoadFromString(server_ctx_json);
  ContextConfigImpl server_ctx_config(*server_ctx_loader);
  ContextManagerImpl manager(runtime);
  ServerContextPtr server_ctx(manager.createSslServerContext(stats_store, server_ctx_config));

  Event::DispatcherImpl dispatcher;
  Network::TcpListenSocket socket(uint32_t(10000), true);
  Network::MockListenerCallbacks callbacks;
<<<<<<< HEAD
  Server::MockConnectionHandler connection_handler;
  Network::ListenerPtr listener = dispatcher.createSslListener(
      connection_handler, server_ctx, socket, callbacks, stats_store, true, false, false);
=======
  Network::ListenerPtr listener =
      dispatcher.createSslListener(*server_ctx, socket, callbacks, stats_store, false);
>>>>>>> b84ab4ce

  Network::ClientConnectionPtr client_connection =
      dispatcher.createClientConnection("tcp://127.0.0.1:10000");
  client_connection->connect();
  Buffer::OwnedImpl bad_data("bad_handshake_data");
  client_connection->write(bad_data);

  Network::ConnectionPtr server_connection;
  Network::MockConnectionCallbacks server_connection_callbacks;
  EXPECT_CALL(callbacks, onNewConnection_(_))
      .WillOnce(Invoke([&](Network::ConnectionPtr& conn) -> void {
        server_connection = std::move(conn);
        server_connection->addConnectionCallbacks(server_connection_callbacks);
      }));

  EXPECT_CALL(server_connection_callbacks, onEvent(Network::ConnectionEvent::RemoteClose))
      .WillOnce(Invoke([&](uint32_t) -> void {
        client_connection->close(Network::ConnectionCloseType::NoFlush);
        dispatcher.exit();
      }));

  dispatcher.run(Event::Dispatcher::RunType::Block);
}

} // Ssl<|MERGE_RESOLUTION|>--- conflicted
+++ resolved
@@ -35,14 +35,9 @@
   Event::DispatcherImpl dispatcher;
   Network::TcpListenSocket socket(uint32_t(10000), true);
   Network::MockListenerCallbacks callbacks;
-<<<<<<< HEAD
   Server::MockConnectionHandler connection_handler;
   Network::ListenerPtr listener = dispatcher.createSslListener(
-      connection_handler, server_ctx, socket, callbacks, stats_store, true, false, false);
-=======
-  Network::ListenerPtr listener =
-      dispatcher.createSslListener(*server_ctx, socket, callbacks, stats_store, false);
->>>>>>> b84ab4ce
+      connection_handler, *server_ctx, socket, callbacks, stats_store, true, false, false);
 
   std::string client_ctx_json = R"EOF(
   {
@@ -100,14 +95,9 @@
   Event::DispatcherImpl dispatcher;
   Network::TcpListenSocket socket(uint32_t(10000), true);
   Network::MockListenerCallbacks callbacks;
-<<<<<<< HEAD
   Server::MockConnectionHandler connection_handler;
   Network::ListenerPtr listener = dispatcher.createSslListener(
-      connection_handler, server_ctx, socket, callbacks, stats_store, true, false, false);
-=======
-  Network::ListenerPtr listener =
-      dispatcher.createSslListener(*server_ctx, socket, callbacks, stats_store, false);
->>>>>>> b84ab4ce
+      connection_handler, *server_ctx, socket, callbacks, stats_store, true, false, false);
 
   std::string client_ctx_json = R"EOF(
   {
@@ -161,14 +151,9 @@
   Event::DispatcherImpl dispatcher;
   Network::TcpListenSocket socket(uint32_t(10000), true);
   Network::MockListenerCallbacks callbacks;
-<<<<<<< HEAD
   Server::MockConnectionHandler connection_handler;
   Network::ListenerPtr listener = dispatcher.createSslListener(
-      connection_handler, server_ctx, socket, callbacks, stats_store, true, false, false);
-=======
-  Network::ListenerPtr listener =
-      dispatcher.createSslListener(*server_ctx, socket, callbacks, stats_store, false);
->>>>>>> b84ab4ce
+      connection_handler, *server_ctx, socket, callbacks, stats_store, true, false, false);
 
   Network::ClientConnectionPtr client_connection =
       dispatcher.createClientConnection("tcp://127.0.0.1:10000");

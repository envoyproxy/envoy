#include "test/integration/integration.h"
#include "test/mocks/http/stream_encoder.h"
#include "test/server/utility.h"
#include "test/test_common/environment.h"
#include "test/test_common/utility.h"

#include "absl/synchronization/notification.h"
#include "gmock/gmock.h"
#include "gtest/gtest.h"

using testing::ReturnRef;

namespace Envoy {
namespace {

class ApiListenerIntegrationTest : public BaseIntegrationTest,
                                   public testing::TestWithParam<Network::Address::IpVersion> {
public:
  ApiListenerIntegrationTest() : BaseIntegrationTest(GetParam(), bootstrapConfig()) {
    use_lds_ = false;
    autonomous_upstream_ = true;
    defer_listener_finalization_ = true;
  }

  void SetUp() override {
    config_helper_.addConfigModifier([](envoy::config::bootstrap::v3::Bootstrap& bootstrap) {
<<<<<<< HEAD
      // currently ApiListener does not trigger this wait
      // https://github.com/envoyproxy/envoy/blob/0b92c58d08d28ba7ef0ed5aaf44f90f0fccc5dce/test/integration/integration.cc#L454
      // Thus, the ApiListener has to be added in addition to the already existing listener in the
      // config.
      bootstrap.mutable_static_resources()->add_listeners()->MergeFrom(
          Server::parseListenerFromV3Yaml(apiListenerConfig()));
=======
      bootstrap.mutable_static_resources()->mutable_listeners(0)->MergeFrom(
          Server::parseListenerFromV2Yaml(apiListenerConfig()));
>>>>>>> 08464ecd
    });
  }

  void TearDown() override {
    test_server_.reset();
    fake_upstreams_.clear();
  }

  static std::string bootstrapConfig() {
    // At least one empty filter chain needs to be specified.
    return absl::StrCat(ConfigHelper::baseConfig(), R"EOF(
    filter_chains:
      filters:
    )EOF");
  }

  static std::string apiListenerConfig() {
    return R"EOF(
name: api_listener
address:
  socket_address:
    address: 127.0.0.1
    port_value: 1
api_listener:
  api_listener:
    "@type": type.googleapis.com/envoy.extensions.filters.network.http_connection_manager.v3.HttpConnectionManager
    stat_prefix: hcm
    route_config:
      virtual_hosts:
        name: integration
        routes:
          route:
            cluster: cluster_0
          match:
            prefix: "/"
        domains: "*"
      name: route_config_0
    http_filters:
      - name: router
        typed_config:
          "@type": type.googleapis.com/envoy.extensions.filters.http.router.v3.Router
      )EOF";
  }

  NiceMock<Http::MockResponseEncoder> stream_encoder_;
};

ACTION_P(Notify, notification) { notification->Notify(); }

INSTANTIATE_TEST_SUITE_P(IpVersions, ApiListenerIntegrationTest,
                         testing::ValuesIn(TestEnvironment::getIpVersionsForTest()),
                         TestUtility::ipTestParamsToString);

TEST_P(ApiListenerIntegrationTest, Basic) {
  BaseIntegrationTest::initialize();
  absl::Notification done;
  test_server_->server().dispatcher().post([this, &done]() -> void {
    ASSERT_TRUE(test_server_->server().listenerManager().apiListener().has_value());
    ASSERT_EQ("api_listener", test_server_->server().listenerManager().apiListener()->get().name());
    ASSERT_TRUE(test_server_->server().listenerManager().apiListener()->get().http().has_value());
    auto& http_api_listener =
        test_server_->server().listenerManager().apiListener()->get().http()->get();

    ON_CALL(stream_encoder_, getStream()).WillByDefault(ReturnRef(stream_encoder_.stream_));
    auto& stream_decoder = http_api_listener.newStream(stream_encoder_);

    // The AutonomousUpstream responds with 200 OK and a body of 10 bytes.
    // In the http1 codec the end stream is encoded with encodeData and 0 bytes.
    Http::TestResponseHeaderMapImpl expected_response_headers{{":status", "200"}};
    EXPECT_CALL(stream_encoder_, encodeHeaders(_, false));
    EXPECT_CALL(stream_encoder_, encodeData(_, false));
    EXPECT_CALL(stream_encoder_, encodeData(BufferStringEqual(""), true)).WillOnce(Notify(&done));

    // Send a headers-only request
    stream_decoder.decodeHeaders(
        Http::RequestHeaderMapPtr(new Http::TestRequestHeaderMapImpl{
            {":method", "GET"}, {":path", "/api"}, {":scheme", "http"}, {":authority", "host"}}),
        true);
  });
  ASSERT_TRUE(done.WaitForNotificationWithTimeout(absl::Seconds(1)));
}

TEST_P(ApiListenerIntegrationTest, DestroyWithActiveStreams) {
  autonomous_allow_incomplete_streams_ = true;
  BaseIntegrationTest::initialize();
  absl::Notification done;

  test_server_->server().dispatcher().post([this, &done]() -> void {
    ASSERT_TRUE(test_server_->server().listenerManager().apiListener().has_value());
    ASSERT_EQ("api_listener", test_server_->server().listenerManager().apiListener()->get().name());
    ASSERT_TRUE(test_server_->server().listenerManager().apiListener()->get().http().has_value());
    auto& http_api_listener =
        test_server_->server().listenerManager().apiListener()->get().http()->get();

    ON_CALL(stream_encoder_, getStream()).WillByDefault(ReturnRef(stream_encoder_.stream_));
    auto& stream_decoder = http_api_listener.newStream(stream_encoder_);

    // Send a headers-only request
    stream_decoder.decodeHeaders(
        Http::RequestHeaderMapPtr(new Http::TestRequestHeaderMapImpl{
            {":method", "GET"}, {":path", "/api"}, {":scheme", "http"}, {":authority", "host"}}),
        false);

    done.Notify();
  });
  ASSERT_TRUE(done.WaitForNotificationWithTimeout(absl::Seconds(1)));
  // The server should shutdown the ApiListener at the right time during server termination such
  // that no crashes occur if termination happens when the ApiListener still has ongoing streams.
}

} // namespace
} // namespace Envoy<|MERGE_RESOLUTION|>--- conflicted
+++ resolved
@@ -24,17 +24,12 @@
 
   void SetUp() override {
     config_helper_.addConfigModifier([](envoy::config::bootstrap::v3::Bootstrap& bootstrap) {
-<<<<<<< HEAD
       // currently ApiListener does not trigger this wait
       // https://github.com/envoyproxy/envoy/blob/0b92c58d08d28ba7ef0ed5aaf44f90f0fccc5dce/test/integration/integration.cc#L454
       // Thus, the ApiListener has to be added in addition to the already existing listener in the
       // config.
-      bootstrap.mutable_static_resources()->add_listeners()->MergeFrom(
+      bootstrap.mutable_static_resources()->mutable_listeners(0)->MergeFrom(
           Server::parseListenerFromV3Yaml(apiListenerConfig()));
-=======
-      bootstrap.mutable_static_resources()->mutable_listeners(0)->MergeFrom(
-          Server::parseListenerFromV2Yaml(apiListenerConfig()));
->>>>>>> 08464ecd
     });
   }
 

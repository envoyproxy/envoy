#pragma once

#include <memory>
#include <string>

#include "envoy/admin/v2alpha/config_dump.pb.h"
#include "envoy/api/v2/cds.pb.h"
#include "envoy/api/v2/eds.pb.h"
#include "envoy/api/v2/lds.pb.h"
#include "envoy/api/v2/rds.pb.h"

#include "test/common/grpc/grpc_client_integration.h"
#include "test/integration/http_integration.h"

// TODO(fredlas) set_node_on_first_message_only was true; the delta+SotW unification
//               work restores it here.
namespace Envoy {
static std::string AdsIntegrationConfig(const std::string& api_type) {
  // Note: do not use CONSTRUCT_ON_FIRST_USE here!
  return fmt::format(R"EOF(
dynamic_resources:
  lds_config:
    ads: {{}}
  cds_config:
    ads: {{}}
  ads_config:
    api_type: {}
<<<<<<< HEAD
    set_node_on_first_message_only: true
=======
    set_node_on_first_message_only: false
>>>>>>> abb14cdd
static_resources:
  clusters:
    name: dummy_cluster
    connect_timeout:
      seconds: 5
    type: STATIC
    hosts:
      socket_address:
        address: 127.0.0.1
        port_value: 0
    lb_policy: ROUND_ROBIN
    http2_protocol_options: {{}}
admin:
  access_log_path: /dev/null
  address:
    socket_address:
      address: 127.0.0.1
      port_value: 0
)EOF",
                     api_type);
}

class AdsIntegrationTest : public Grpc::DeltaSotwIntegrationParamTest, public HttpIntegrationTest {
public:
  AdsIntegrationTest();

  void TearDown() override;

  envoy::api::v2::Cluster buildCluster(const std::string& name);

  envoy::api::v2::Cluster buildRedisCluster(const std::string& name);

  envoy::api::v2::ClusterLoadAssignment buildClusterLoadAssignment(const std::string& name);

  envoy::api::v2::Listener buildListener(const std::string& name, const std::string& route_config,
                                         const std::string& stat_prefix = "ads_test");

  envoy::api::v2::Listener buildRedisListener(const std::string& name, const std::string& cluster);

  envoy::api::v2::RouteConfiguration buildRouteConfig(const std::string& name,
                                                      const std::string& cluster);

  void makeSingleRequest();

  void initialize() override;
  void initializeAds(const bool rate_limiting);

  void testBasicFlow();

  envoy::admin::v2alpha::ClustersConfigDump getClustersConfigDump();
  envoy::admin::v2alpha::ListenersConfigDump getListenersConfigDump();
  envoy::admin::v2alpha::RoutesConfigDump getRoutesConfigDump();
};

} // namespace Envoy<|MERGE_RESOLUTION|>--- conflicted
+++ resolved
@@ -25,11 +25,7 @@
     ads: {{}}
   ads_config:
     api_type: {}
-<<<<<<< HEAD
     set_node_on_first_message_only: true
-=======
-    set_node_on_first_message_only: false
->>>>>>> abb14cdd
 static_resources:
   clusters:
     name: dummy_cluster

--- conflicted
+++ resolved
@@ -337,11 +337,9 @@
 absl::optional<uint64_t>
 HttpIntegrationTest::waitForNextUpstreamRequest(const std::vector<uint64_t>& upstream_indices,
                                                 std::chrono::milliseconds connection_wait_timeout) {
-<<<<<<< HEAD
-  uint64_t upstream_with_request{0};
-=======
+
   absl::optional<uint64_t> upstream_with_request;
->>>>>>> 619eb573
+
   // If there is no upstream connection, wait for it to be established.
   if (!fake_upstream_connection_) {
 

--- conflicted
+++ resolved
@@ -301,14 +301,9 @@
       timeSystem())};
   // This call may fail in QUICHE because of INVALID_VERSION. QUIC connection doesn't support
   // in-connection version negotiation.
-<<<<<<< HEAD
-  auto codec = std::make_unique<IntegrationCodecClient>(
-      *dispatcher_, random_, std::move(conn), host_description, enable_uhv, downstream_protocol_);
-=======
   auto codec = std::make_unique<IntegrationCodecClient>(*dispatcher_, random_, std::move(conn),
-                                                        host_description, downstream_protocol_,
+                                                        host_description, enable_uhv, downstream_protocol_,
                                                         wait_till_connected);
->>>>>>> a71c76da
   if (downstream_protocol_ == Http::CodecType::HTTP3 && codec->disconnected()) {
     // Connection may get closed during version negotiation or handshake.
     // TODO(#8479) QUIC connection doesn't support in-connection version negotiationPropagate

--- conflicted
+++ resolved
@@ -331,12 +331,8 @@
   }
 
   void SetUp() override {
-<<<<<<< HEAD
-    enable_half_close_ = true;
     wait_for_connect_response_ = std::get<2>(GetParam());
-=======
     enableHalfClose(true);
->>>>>>> 867b9e23
     setDownstreamProtocol(Http::CodecClient::Type::HTTP2);
     setUpstreamProtocol(std::get<1>(GetParam()));
 

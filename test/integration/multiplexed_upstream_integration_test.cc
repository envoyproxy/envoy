--- conflicted
+++ resolved
@@ -696,16 +696,10 @@
 }
 
 TEST_P(MultiplexedUpstreamIntegrationTest, UpstreamCachesZeroRttKeys) {
-<<<<<<< HEAD
-  if (upstreamProtocol() != Http::CodecType::HTTP3) {
-    return;
-  }
-=======
 #ifdef WIN32
   // TODO: debug why waiting on the 2nd upstream connection times out on Windows.
   GTEST_SKIP() << "Skipping on Windows";
 #endif
->>>>>>> ef941bb8
   initialize();
   codec_client_ = makeHttpConnection(lookupPort("http"));
 
@@ -726,9 +720,11 @@
   auto response2 = codec_client_->makeHeaderOnlyRequest(default_request_headers_);
   waitForNextUpstreamRequest();
 
-<<<<<<< HEAD
-  EXPECT_EQ(1u, test_server_->counter("cluster.cluster_0.upstream_cx_connect_with_0_rtt")->value());
-  EXPECT_EQ(1u, test_server_->counter("cluster.cluster_0.upstream_rq_0rtt")->value());
+  if (upstreamProtocol() == Http::CodecType::HTTP3) {
+    EXPECT_EQ(1u,
+              test_server_->counter("cluster.cluster_0.upstream_cx_connect_with_0_rtt")->value());
+    EXPECT_EQ(1u, test_server_->counter("cluster.cluster_0.upstream_rq_0rtt")->value());
+  }
   upstream_request_->encodeHeaders(default_response_headers_, true);
   ASSERT_TRUE(response2->waitForEndStream());
 }
@@ -772,14 +768,6 @@
   // The retry request shouldn't be sent as early data.
   EXPECT_EQ(1u, test_server_->counter("cluster.cluster_0.upstream_rq_0rtt")->value());
   EXPECT_EQ(1u, test_server_->counter("cluster.cluster_0.upstream_rq_retry")->value());
-=======
-  if (upstreamProtocol() == Http::CodecType::HTTP3) {
-    EXPECT_EQ(1u,
-              test_server_->counter("cluster.cluster_0.upstream_cx_connect_with_0_rtt")->value());
-  }
-  upstream_request_->encodeHeaders(default_response_headers_, true);
-  ASSERT_TRUE(response2->waitForEndStream());
->>>>>>> ef941bb8
 }
 
 } // namespace Envoy
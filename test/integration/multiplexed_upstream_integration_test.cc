#include "test/integration/multiplexed_upstream_integration_test.h"

#include <iostream>

#include "envoy/config/bootstrap/v3/bootstrap.pb.h"
#include "envoy/extensions/filters/network/http_connection_manager/v3/http_connection_manager.pb.h"

#include "common/http/header_map_impl.h"

#include "test/integration/autonomous_upstream.h"
#include "test/test_common/printers.h"
#include "test/test_common/utility.h"

#include "gtest/gtest.h"

namespace Envoy {

// TODO(#14829) categorize or fix all failures.
#define EXCLUDE_UPSTREAM_HTTP3                                                                     \
  if (upstreamProtocol() == FakeHttpConnection::Type::HTTP3) {                                     \
    return;                                                                                        \
  }

INSTANTIATE_TEST_SUITE_P(Protocols, Http2UpstreamIntegrationTest,
                         testing::ValuesIn(HttpProtocolIntegrationTest::getProtocolTestParams(
                             {Http::CodecClient::Type::HTTP2}, {FakeHttpConnection::Type::HTTP2})),
                         HttpProtocolIntegrationTest::protocolTestParamsToString);

// TODO(alyssawilk) move #defines into getProtocolTestParams in a follow-up
#ifdef ENVOY_ENABLE_QUIC
INSTANTIATE_TEST_SUITE_P(ProtocolsWithQuic, Http2UpstreamIntegrationTest,
                         testing::ValuesIn(HttpProtocolIntegrationTest::getProtocolTestParams(
                             {Http::CodecClient::Type::HTTP2}, {FakeHttpConnection::Type::HTTP3})),
                         HttpProtocolIntegrationTest::protocolTestParamsToString);
#endif

TEST_P(Http2UpstreamIntegrationTest, RouterRequestAndResponseWithBodyNoBuffer) {
  testRouterRequestAndResponseWithBody(1024, 512, false);
}

TEST_P(Http2UpstreamIntegrationTest, RouterRequestAndResponseWithZeroByteBodyNoBuffer) {
  testRouterRequestAndResponseWithBody(0, 0, false);
}

TEST_P(Http2UpstreamIntegrationTest, RouterHeaderOnlyRequestAndResponseNoBuffer) {
  testRouterHeaderOnlyRequestAndResponse();
}

TEST_P(Http2UpstreamIntegrationTest, RouterUpstreamDisconnectBeforeRequestcomplete) {
  testRouterUpstreamDisconnectBeforeRequestComplete();
}

TEST_P(Http2UpstreamIntegrationTest, RouterUpstreamDisconnectBeforeResponseComplete) {
  testRouterUpstreamDisconnectBeforeResponseComplete();
}

TEST_P(Http2UpstreamIntegrationTest, RouterDownstreamDisconnectBeforeRequestComplete) {
  testRouterDownstreamDisconnectBeforeRequestComplete();
}

TEST_P(Http2UpstreamIntegrationTest, RouterDownstreamDisconnectBeforeResponseComplete) {
  testRouterDownstreamDisconnectBeforeResponseComplete();
}

TEST_P(Http2UpstreamIntegrationTest, RouterUpstreamResponseBeforeRequestComplete) {
  testRouterUpstreamResponseBeforeRequestComplete();
}

TEST_P(Http2UpstreamIntegrationTest, Retry) { testRetry(); }

TEST_P(Http2UpstreamIntegrationTest, GrpcRetry) { testGrpcRetry(); }

TEST_P(Http2UpstreamIntegrationTest, Trailers) { testTrailers(1024, 2048, true, true); }

TEST_P(Http2UpstreamIntegrationTest, TestSchemeAndXFP) {
  autonomous_upstream_ = true;
  initialize();

  codec_client_ = makeHttpConnection(lookupPort("http"));

  auto check_preserved = ([&](absl::string_view scheme, absl::string_view xff) {
    {
      default_request_headers_.setScheme(scheme);
      default_request_headers_.setForwardedProto(xff);
      auto response = codec_client_->makeHeaderOnlyRequest(default_request_headers_);
      ASSERT_TRUE(response->waitForEndStream());
      auto headers = reinterpret_cast<AutonomousUpstream*>(fake_upstreams_.front().get())
                         ->lastRequestHeaders();
      // Ensure original scheme and x-forwarded-proto are preserved.
      EXPECT_EQ(headers->getSchemeValue(), scheme);
      EXPECT_EQ(headers->getForwardedProtoValue(), xff);
    }
  });

  // Ensure regardless of value, scheme and x-forwarded-proto are independently preserved.
  check_preserved("http", "https");
  check_preserved("https", "http");

  codec_client_->close();
}

// Ensure Envoy handles streaming requests and responses simultaneously.
void Http2UpstreamIntegrationTest::bidirectionalStreaming(uint32_t bytes) {
  initialize();
  codec_client_ = makeHttpConnection(lookupPort("http"));

  // Start the request.
  auto encoder_decoder =
      codec_client_->startRequest(Http::TestRequestHeaderMapImpl{{":method", "POST"},
                                                                 {":path", "/test/long/url"},
                                                                 {":scheme", "http"},
                                                                 {":authority", "host"}});
  auto response = std::move(encoder_decoder.second);
  request_encoder_ = &encoder_decoder.first;
  ASSERT_TRUE(fake_upstreams_[0]->waitForHttpConnection(*dispatcher_, fake_upstream_connection_));
  ASSERT_TRUE(fake_upstream_connection_->waitForNewStream(*dispatcher_, upstream_request_));

  // Send part of the request body and ensure it is received upstream.
  codec_client_->sendData(*request_encoder_, bytes, false);
  ASSERT_TRUE(upstream_request_->waitForData(*dispatcher_, bytes));

  // Start sending the response and ensure it is received downstream.
  upstream_request_->encodeHeaders(Http::TestResponseHeaderMapImpl{{":status", "200"}}, false);
  upstream_request_->encodeData(bytes, false);
  response->waitForBodyData(bytes);

  // Finish the request.
  codec_client_->sendTrailers(*request_encoder_,
                              Http::TestRequestTrailerMapImpl{{"trailer", "foo"}});
  ASSERT_TRUE(upstream_request_->waitForEndStream(*dispatcher_));

  // Finish the response.
  upstream_request_->encodeTrailers(Http::TestResponseTrailerMapImpl{{"trailer", "bar"}});
  ASSERT_TRUE(response->waitForEndStream());
  EXPECT_TRUE(response->complete());
}

TEST_P(Http2UpstreamIntegrationTest, BidirectionalStreaming) { bidirectionalStreaming(1024); }

TEST_P(Http2UpstreamIntegrationTest, LargeBidirectionalStreamingWithBufferLimits) {
  config_helper_.setBufferLimits(1024, 1024); // Set buffer limits upstream and downstream.
  bidirectionalStreaming(1024 * 32);
}

TEST_P(Http2UpstreamIntegrationTest, BidirectionalStreamingReset) {
  initialize();
  codec_client_ = makeHttpConnection(lookupPort("http"));

  // Start sending the request.
  auto encoder_decoder =
      codec_client_->startRequest(Http::TestRequestHeaderMapImpl{{":method", "POST"},
                                                                 {":path", "/test/long/url"},
                                                                 {":scheme", "http"},
                                                                 {":authority", "host"}});
  auto response = std::move(encoder_decoder.second);
  request_encoder_ = &encoder_decoder.first;
  ASSERT_TRUE(fake_upstreams_[0]->waitForHttpConnection(*dispatcher_, fake_upstream_connection_));
  ASSERT_TRUE(fake_upstream_connection_->waitForNewStream(*dispatcher_, upstream_request_));

  // Send some request data.
  codec_client_->sendData(*request_encoder_, 1024, false);
  ASSERT_TRUE(upstream_request_->waitForData(*dispatcher_, 1024));

  // Start sending the response.
  upstream_request_->encodeHeaders(Http::TestResponseHeaderMapImpl{{":status", "200"}}, false);
  upstream_request_->encodeData(1024, false);
  response->waitForBodyData(1024);

  // Finish sending the request.
  codec_client_->sendTrailers(*request_encoder_,
                              Http::TestRequestTrailerMapImpl{{"trailer", "foo"}});
  ASSERT_TRUE(upstream_request_->waitForEndStream(*dispatcher_));

  // Reset the stream.
  upstream_request_->encodeResetStream();
  ASSERT_TRUE(response->waitForReset());
  EXPECT_FALSE(response->complete());
}

void Http2UpstreamIntegrationTest::simultaneousRequest(uint32_t request1_bytes,
                                                       uint32_t request2_bytes,
                                                       uint32_t response1_bytes,
                                                       uint32_t response2_bytes) {
  FakeStreamPtr upstream_request1;
  FakeStreamPtr upstream_request2;
  initialize();
  codec_client_ = makeHttpConnection(lookupPort("http"));

  // Start request 1
  auto encoder_decoder1 =
      codec_client_->startRequest(Http::TestRequestHeaderMapImpl{{":method", "POST"},
                                                                 {":path", "/test/long/url"},
                                                                 {":scheme", "http"},
                                                                 {":authority", "host"}});
  Http::RequestEncoder* encoder1 = &encoder_decoder1.first;
  auto response1 = std::move(encoder_decoder1.second);
  ASSERT_TRUE(fake_upstreams_[0]->waitForHttpConnection(*dispatcher_, fake_upstream_connection_));
  ASSERT_TRUE(fake_upstream_connection_->waitForNewStream(*dispatcher_, upstream_request1));

  // Start request 2
  auto encoder_decoder2 =
      codec_client_->startRequest(Http::TestRequestHeaderMapImpl{{":method", "POST"},
                                                                 {":path", "/test/long/url"},
                                                                 {":scheme", "http"},
                                                                 {":authority", "host"}});
  Http::RequestEncoder* encoder2 = &encoder_decoder2.first;
  auto response2 = std::move(encoder_decoder2.second);
  ASSERT_TRUE(fake_upstream_connection_->waitForNewStream(*dispatcher_, upstream_request2));

  // Finish request 1
  codec_client_->sendData(*encoder1, request1_bytes, true);
  ASSERT_TRUE(upstream_request1->waitForEndStream(*dispatcher_));

  // Finish request 2
  codec_client_->sendData(*encoder2, request2_bytes, true);
  ASSERT_TRUE(upstream_request2->waitForEndStream(*dispatcher_));

  // Respond to request 2
  upstream_request2->encodeHeaders(Http::TestResponseHeaderMapImpl{{":status", "200"}}, false);
  upstream_request2->encodeData(response2_bytes, true);
  ASSERT_TRUE(response2->waitForEndStream());
  EXPECT_TRUE(upstream_request2->complete());
  EXPECT_EQ(request2_bytes, upstream_request2->bodyLength());
  EXPECT_TRUE(response2->complete());
  EXPECT_EQ("200", response2->headers().getStatusValue());
  EXPECT_EQ(response2_bytes, response2->body().size());

  // Respond to request 1
  upstream_request1->encodeHeaders(Http::TestResponseHeaderMapImpl{{":status", "200"}}, false);
  upstream_request1->encodeData(response1_bytes, true);
  ASSERT_TRUE(response1->waitForEndStream());
  EXPECT_TRUE(upstream_request1->complete());
  EXPECT_EQ(request1_bytes, upstream_request1->bodyLength());
  EXPECT_TRUE(response1->complete());
  EXPECT_EQ("200", response1->headers().getStatusValue());
  EXPECT_EQ(response1_bytes, response1->body().size());
}

TEST_P(Http2UpstreamIntegrationTest, SimultaneousRequest) {
  simultaneousRequest(1024, 512, 1023, 513);
}

TEST_P(Http2UpstreamIntegrationTest, LargeSimultaneousRequestWithBufferLimits) {
  config_helper_.setBufferLimits(1024, 1024); // Set buffer limits upstream and downstream.
  simultaneousRequest(1024 * 20, 1024 * 14 + 2, 1024 * 10 + 5, 1024 * 16);
}

TEST_P(Http2UpstreamIntegrationTest, SimultaneousRequestAlpn) {
  use_alpn_ = true;
  simultaneousRequest(1024, 512, 1023, 513);
}

TEST_P(Http2UpstreamIntegrationTest, LargeSimultaneousRequestWithBufferLimitsAlpn) {
  use_alpn_ = true;
  config_helper_.setBufferLimits(1024, 1024); // Set buffer limits upstream and downstream.
  simultaneousRequest(1024 * 20, 1024 * 14 + 2, 1024 * 10 + 5, 1024 * 16);
}

void Http2UpstreamIntegrationTest::manySimultaneousRequests(uint32_t request_bytes, uint32_t) {
  TestRandomGenerator rand;
  const uint32_t num_requests = 50;
  std::vector<Http::RequestEncoder*> encoders;
  std::vector<IntegrationStreamDecoderPtr> responses;
  std::vector<int> response_bytes;
  autonomous_upstream_ = true;
  initialize();

  codec_client_ = makeHttpConnection(lookupPort("http"));
  for (uint32_t i = 0; i < num_requests; ++i) {
    response_bytes.push_back(rand.random() % (1024 * 2));
    auto headers = Http::TestRequestHeaderMapImpl{
        {":method", "POST"},
        {":path", "/test/long/url"},
        {":scheme", "http"},
        {":authority", "host"},
        {AutonomousStream::RESPONSE_SIZE_BYTES, std::to_string(response_bytes[i])},
        {AutonomousStream::EXPECT_REQUEST_SIZE_BYTES, std::to_string(request_bytes)}};
    if (i % 2 == 0) {
      headers.addCopy(AutonomousStream::RESET_AFTER_REQUEST, "yes");
    }
    auto encoder_decoder = codec_client_->startRequest(headers);
    encoders.push_back(&encoder_decoder.first);
    responses.push_back(std::move(encoder_decoder.second));
    codec_client_->sendData(*encoders[i], request_bytes, true);
  }

  for (uint32_t i = 0; i < num_requests; ++i) {
    ASSERT_TRUE(responses[i]->waitForEndStream());
    if (i % 2 != 0) {
      EXPECT_TRUE(responses[i]->complete());
      EXPECT_EQ("200", responses[i]->headers().getStatusValue());
      EXPECT_EQ(response_bytes[i], responses[i]->body().length());
    } else {
      // Upstream stream reset.
      EXPECT_EQ("503", responses[i]->headers().getStatusValue());
    }
  }

  EXPECT_EQ(0, test_server_->gauge("http2.streams_active")->value());
  EXPECT_EQ(0, test_server_->gauge("http2.pending_send_bytes")->value());
}

TEST_P(Http2UpstreamIntegrationTest, ManySimultaneousRequest) {
  manySimultaneousRequests(1024, 1024);
}

TEST_P(Http2UpstreamIntegrationTest, ManyLargeSimultaneousRequestWithBufferLimits) {
  EXCLUDE_UPSTREAM_HTTP3; // quic_stream_sequencer.cc:235 CHECK failed: !blocked_.
  config_helper_.setBufferLimits(1024, 1024); // Set buffer limits upstream and downstream.
  manySimultaneousRequests(1024 * 20, 1024 * 20);
}

TEST_P(Http2UpstreamIntegrationTest, ManyLargeSimultaneousRequestWithRandomBackup) {
  EXCLUDE_UPSTREAM_HTTP3; // fails: no 200s.
  config_helper_.addFilter(
      fmt::format(R"EOF(
  name: pause-filter{}
  typed_config:
    "@type": type.googleapis.com/google.protobuf.Empty)EOF",
                  downstreamProtocol() == Http::CodecClient::Type::HTTP3 ? "-for-quic" : ""));

  manySimultaneousRequests(1024 * 20, 1024 * 20);
}

TEST_P(Http2UpstreamIntegrationTest, UpstreamConnectionCloseWithManyStreams) {
<<<<<<< HEAD
=======
  EXCLUDE_UPSTREAM_HTTP3;                     // Times out waiting for reset.
>>>>>>> ca4ca983
  config_helper_.setBufferLimits(1024, 1024); // Set buffer limits upstream and downstream.
  const uint32_t num_requests = 20;
  std::vector<Http::RequestEncoder*> encoders;
  std::vector<IntegrationStreamDecoderPtr> responses;
  std::vector<FakeStreamPtr> upstream_requests;
  initialize();
  codec_client_ = makeHttpConnection(lookupPort("http"));
  for (uint32_t i = 0; i < num_requests; ++i) {
    auto encoder_decoder =
        codec_client_->startRequest(Http::TestRequestHeaderMapImpl{{":method", "POST"},
                                                                   {":path", "/test/long/url"},
                                                                   {":scheme", "http"},
                                                                   {":authority", "host"}});
    encoders.push_back(&encoder_decoder.first);
    responses.push_back(std::move(encoder_decoder.second));

    // Ensure that we establish the first request (which will be reset) to avoid
    // a race where the reset is detected before the upstream stream is
    // established (#5316)
    if (i == 0) {
      ASSERT_TRUE(
          fake_upstreams_[0]->waitForHttpConnection(*dispatcher_, fake_upstream_connection_));
      upstream_requests.emplace_back();
      ASSERT_TRUE(
          fake_upstream_connection_->waitForNewStream(*dispatcher_, upstream_requests.back()));
    }

    if (i != 0) {
      codec_client_->sendData(*encoders[i], 0, true);
    }
  }

  // Reset one stream to test how reset and watermarks interact.
  codec_client_->sendReset(*encoders[0]);

  // Now drain the upstream connection.
  for (uint32_t i = 1; i < num_requests; ++i) {
    upstream_requests.emplace_back();
    ASSERT_TRUE(
        fake_upstream_connection_->waitForNewStream(*dispatcher_, upstream_requests.back()));
  }
  for (uint32_t i = 1; i < num_requests; ++i) {
    ASSERT_TRUE(upstream_requests[i]->waitForEndStream(*dispatcher_));
    upstream_requests[i]->encodeHeaders(Http::TestResponseHeaderMapImpl{{":status", "200"}}, false);
    upstream_requests[i]->encodeData(100, false);
    // Make sure at least the headers go through, to ensure stream reset rather
    // than disconnect.
    responses[i]->waitForHeaders();
  }
  // Close the connection.
  ASSERT_TRUE(fake_upstream_connection_->close());
  ASSERT_TRUE(fake_upstream_connection_->waitForDisconnect());
  // Ensure the streams are all reset successfully.
  for (uint32_t i = 1; i < num_requests; ++i) {
    ASSERT_TRUE(responses[i]->waitForReset());
  }
}

// Regression test for https://github.com/envoyproxy/envoy/issues/6744
TEST_P(Http2UpstreamIntegrationTest, HittingEncoderFilterLimitForGrpc) {
  config_helper_.addConfigModifier(
      [&](envoy::extensions::filters::network::http_connection_manager::v3::HttpConnectionManager&
              hcm) -> void {
        const std::string access_log_name =
            TestEnvironment::temporaryPath(TestUtility::uniqueFilename());
        // Configure just enough of an upstream access log to reference the upstream headers.
        const std::string yaml_string = fmt::format(R"EOF(
name: router
typed_config:
  "@type": type.googleapis.com/envoy.extensions.filters.http.router.v3.Router
  upstream_log:
    name: accesslog
    filter:
      not_health_check_filter: {{}}
    typed_config:
      "@type": type.googleapis.com/envoy.extensions.access_loggers.file.v3.FileAccessLog
      path: {}
  )EOF",
                                                    Platform::null_device_path);
        TestUtility::loadFromYaml(yaml_string, *hcm.mutable_http_filters(1));
      });

  // As with ProtocolIntegrationTest.HittingEncoderFilterLimit use a filter
  // which buffers response data but in this case, make sure the sendLocalReply
  // is gRPC.
  config_helper_.addFilter("{ name: encoder-decoder-buffer-filter, typed_config: { \"@type\": "
                           "type.googleapis.com/google.protobuf.Empty } }");
  config_helper_.setBufferLimits(1024, 1024);
  initialize();

  // Send the request.
  codec_client_ = makeHttpConnection(lookupPort("http"));
  auto encoder_decoder =
      codec_client_->startRequest(Http::TestRequestHeaderMapImpl{{":method", "POST"},
                                                                 {":path", "/test/long/url"},
                                                                 {":scheme", "http"},
                                                                 {":authority", "host"},
                                                                 {"te", "trailers"}});
  auto downstream_request = &encoder_decoder.first;
  auto response = std::move(encoder_decoder.second);
  Buffer::OwnedImpl data("HTTP body content goes here");
  codec_client_->sendData(*downstream_request, data, true);
  waitForNextUpstreamRequest();

  // Send the response headers.
  upstream_request_->encodeHeaders(default_response_headers_, false);

  // Now send an overly large response body. At some point, too much data will
  // be buffered, the stream will be reset, and the connection will disconnect.
  upstream_request_->encodeData(1024 * 65, false);
  ASSERT_TRUE(upstream_request_->waitForReset());
  ASSERT_TRUE(fake_upstream_connection_->close());
  ASSERT_TRUE(fake_upstream_connection_->waitForDisconnect());

  ASSERT_TRUE(response->waitForEndStream());
  EXPECT_TRUE(response->complete());
}

// Tests the default limit for the number of response headers is 100. Results in a stream reset if
// exceeds.
TEST_P(Http2UpstreamIntegrationTest, TestManyResponseHeadersRejected) {
  // Default limit for response headers is 100.
  initialize();
  codec_client_ = makeHttpConnection(lookupPort("http"));

  Http::TestResponseHeaderMapImpl many_headers(default_response_headers_);
  for (int i = 0; i < 100; i++) {
    many_headers.addCopy("many", std::string(1, 'a'));
  }
  auto response = codec_client_->makeHeaderOnlyRequest(default_request_headers_);
  waitForNextUpstreamRequest();

  upstream_request_->encodeHeaders(many_headers, true);
  ASSERT_TRUE(response->waitForEndStream());
  // Upstream stream reset triggered.
  EXPECT_EQ("503", response->headers().getStatusValue());
}

// Tests bootstrap configuration of max response headers.
TEST_P(Http2UpstreamIntegrationTest, ManyResponseHeadersAccepted) {
  // Set max response header count to 200.
  config_helper_.addConfigModifier([](envoy::config::bootstrap::v3::Bootstrap& bootstrap) {
    ConfigHelper::HttpProtocolOptions protocol_options;
    auto* http_protocol_options = protocol_options.mutable_common_http_protocol_options();
    http_protocol_options->mutable_max_headers_count()->set_value(200);
    ConfigHelper::setProtocolOptions(*bootstrap.mutable_static_resources()->mutable_clusters(0),
                                     protocol_options);
  });
  Http::TestResponseHeaderMapImpl response_headers(default_response_headers_);
  for (int i = 0; i < 150; i++) {
    response_headers.addCopy(std::to_string(i), std::string(1, 'a'));
  }

  initialize();
  codec_client_ = makeHttpConnection(lookupPort("http"));
  auto response = codec_client_->makeRequestWithBody(default_request_headers_, 1024);
  waitForNextUpstreamRequest();

  upstream_request_->encodeHeaders(response_headers, false);
  upstream_request_->encodeData(512, true);
  ASSERT_TRUE(response->waitForEndStream());

  EXPECT_TRUE(upstream_request_->complete());
  EXPECT_TRUE(response->complete());
}

// Tests that HTTP/2 response headers over 60 kB are rejected and result in a stream reset.
TEST_P(Http2UpstreamIntegrationTest, LargeResponseHeadersRejected) {
  initialize();
  codec_client_ = makeHttpConnection(lookupPort("http"));

  Http::TestResponseHeaderMapImpl large_headers(default_response_headers_);
  large_headers.addCopy("large", std::string(60 * 1024, 'a'));
  auto response = codec_client_->makeHeaderOnlyRequest(default_request_headers_);
  waitForNextUpstreamRequest();

  upstream_request_->encodeHeaders(large_headers, true);
  ASSERT_TRUE(response->waitForEndStream());
  // Upstream stream reset.
  EXPECT_EQ("503", response->headers().getStatusValue());
}

// Regression test to make sure that configuring upstream logs over gRPC will not crash Envoy.
// TODO(asraa): Test output of the upstream logs.
// See https://github.com/envoyproxy/envoy/issues/8828.
TEST_P(Http2UpstreamIntegrationTest, ConfigureHttpOverGrpcLogs) {
  config_helper_.addConfigModifier(
      [&](envoy::extensions::filters::network::http_connection_manager::v3::HttpConnectionManager&
              hcm) -> void {
        const std::string access_log_name =
            TestEnvironment::temporaryPath(TestUtility::uniqueFilename());
        // Configure just enough of an upstream access log to reference the upstream headers.
        const std::string yaml_string = R"EOF(
name: router
typed_config:
  "@type": type.googleapis.com/envoy.extensions.filters.http.router.v3.Router
  upstream_log:
    name: grpc_accesslog
    filter:
      not_health_check_filter: {}
    typed_config:
      "@type": type.googleapis.com/envoy.extensions.access_loggers.grpc.v3.HttpGrpcAccessLogConfig
      common_config:
        log_name: foo
        transport_api_version: V3
        grpc_service:
          envoy_grpc:
            cluster_name: cluster_0
  )EOF";
        // Replace the terminal envoy.router.
        hcm.clear_http_filters();
        TestUtility::loadFromYaml(yaml_string, *hcm.add_http_filters());
      });

  initialize();

  // Send the request.
  codec_client_ = makeHttpConnection(lookupPort("http"));
  auto response = codec_client_->makeHeaderOnlyRequest(default_request_headers_);
  waitForNextUpstreamRequest();

  // Send the response headers.
  upstream_request_->encodeHeaders(default_response_headers_, true);
  ASSERT_TRUE(response->waitForEndStream());
  EXPECT_EQ("200", response->headers().getStatusValue());
}

// Regression test for https://github.com/envoyproxy/envoy/issues/13933
TEST_P(Http2UpstreamIntegrationTest, MultipleRequestsLowStreamLimit) {
  autonomous_upstream_ = true;
  envoy::config::core::v3::Http2ProtocolOptions config;
  config.mutable_max_concurrent_streams()->set_value(1);
  mergeOptions(config);

  initialize();
  codec_client_ = makeHttpConnection(lookupPort("http"));

  // Start sending the request, but ensure no end stream will be sent, so the
  // stream will stay in use.
  auto response = codec_client_->makeHeaderOnlyRequest(
      Http::TestRequestHeaderMapImpl{{":method", "POST"},
                                     {":path", "/test/long/url"},
                                     {":scheme", "http"},
                                     {":authority", "host"},
                                     {AutonomousStream::NO_END_STREAM, ""}});
  // Wait until the response is sent to ensure the SETTINGS frame has been read
  // by Envoy.
  response->waitForHeaders();

  // Now send a second request and make sure it is processed. Previously it
  // would be queued on the original connection, as Envoy would ignore the
  // peer's SETTINGS frame and nghttp2 would then queue it, but now it should
  // result in a second connection and an immediate response.
  FakeStreamPtr upstream_request2;
  auto response2 = codec_client_->makeHeaderOnlyRequest(default_request_headers_);
  ASSERT_TRUE(response2->waitForEndStream());
}

// Regression test for https://github.com/envoyproxy/envoy/issues/13933
TEST_P(Http2UpstreamIntegrationTest, UpstreamGoaway) {
  initialize();
  codec_client_ = makeHttpConnection(lookupPort("http"));

  // Kick off the initial request and make sure it's received upstream.
  auto response = codec_client_->makeHeaderOnlyRequest(default_request_headers_);
  waitForNextUpstreamRequest();

  // Send a goaway from upstream.
  fake_upstream_connection_->encodeGoAway();
  test_server_->waitForCounterGe("cluster.cluster_0.upstream_cx_close_notify", 1);

  // A new request should result in a new connection
  auto response2 = codec_client_->makeHeaderOnlyRequest(default_request_headers_);
  FakeHttpConnectionPtr fake_upstream_connection2;
  FakeStreamPtr upstream_request2;
  ASSERT_TRUE(fake_upstreams_[0]->waitForHttpConnection(*dispatcher_, fake_upstream_connection2));
  ASSERT_TRUE(fake_upstream_connection2->waitForNewStream(*dispatcher_, upstream_request2));

  // Clean up
  ASSERT_TRUE(fake_upstream_connection2->close());
  ASSERT_TRUE(fake_upstream_connection2->waitForDisconnect());
  fake_upstream_connection2.reset();
  cleanupUpstreamAndDownstream();
}

#ifdef ENVOY_ENABLE_QUIC

class MixedUpstreamIntegrationTest : public Http2UpstreamIntegrationTest {
protected:
  void initialize() override {
    use_alpn_ = true;
    Http2UpstreamIntegrationTest::initialize();
  }
  void createUpstreams() override {
    ASSERT_EQ(upstreamProtocol(), FakeHttpConnection::Type::HTTP3);
    if (use_http2_) {
      // Generally we always want to set these fields via accessors, which
      // changes both the upstreams and Envoy's configuration at the same time.
      // In this particular case, we want to change the upstreams without
      // touching config, so edit the raw members directly.
      upstream_config_.udp_fake_upstream_ = absl::nullopt;
      upstream_config_.upstream_protocol_ = FakeHttpConnection::Type::HTTP2;
    }
    Http2UpstreamIntegrationTest::createUpstreams();
    upstream_config_.upstream_protocol_ = FakeHttpConnection::Type::HTTP3;
  }

  bool use_http2_{false};
};

TEST_P(MixedUpstreamIntegrationTest, SimultaneousRequestAutoWithHttp3) {
  testRouterRequestAndResponseWithBody(0, 0, false);
}

TEST_P(MixedUpstreamIntegrationTest, SimultaneousRequestAutoWithHttp2) {
  use_http2_ = true;
  testRouterRequestAndResponseWithBody(0, 0, false);
}

INSTANTIATE_TEST_SUITE_P(Protocols, MixedUpstreamIntegrationTest,
                         testing::ValuesIn(HttpProtocolIntegrationTest::getProtocolTestParams(
                             {Http::CodecClient::Type::HTTP2}, {FakeHttpConnection::Type::HTTP3})),
                         HttpProtocolIntegrationTest::protocolTestParamsToString);

#endif

} // namespace Envoy<|MERGE_RESOLUTION|>--- conflicted
+++ resolved
@@ -323,10 +323,6 @@
 }
 
 TEST_P(Http2UpstreamIntegrationTest, UpstreamConnectionCloseWithManyStreams) {
-<<<<<<< HEAD
-=======
-  EXCLUDE_UPSTREAM_HTTP3;                     // Times out waiting for reset.
->>>>>>> ca4ca983
   config_helper_.setBufferLimits(1024, 1024); // Set buffer limits upstream and downstream.
   const uint32_t num_requests = 20;
   std::vector<Http::RequestEncoder*> encoders;

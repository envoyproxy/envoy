#pragma once

#include <functional>
#include <list>
#include <string>
#include <vector>

#include "envoy/api/v2/discovery.pb.h"
#include "envoy/config/endpoint/v3alpha/endpoint_components.pb.h"
#include "envoy/server/process_context.h"

#include "common/config/api_version.h"
#include "common/config/version_converter.h"
#include "common/http/codec_client.h"

#include "test/common/grpc/grpc_client_integration.h"
#include "test/config/utility.h"
#include "test/integration/fake_upstream.h"
#include "test/integration/server.h"
#include "test/integration/utility.h"
#include "test/mocks/buffer/mocks.h"
#include "test/mocks/server/mocks.h"
#include "test/test_common/environment.h"
#include "test/test_common/network_utility.h"
#include "test/test_common/printers.h"
#include "test/test_common/simulated_time_system.h"
#include "test/test_common/test_time.h"

#include "absl/types/optional.h"
#include "spdlog/spdlog.h"

namespace Envoy {
/**
 * Stream decoder wrapper used during integration testing.
 */
class IntegrationStreamDecoder : public Http::StreamDecoder, public Http::StreamCallbacks {
public:
  IntegrationStreamDecoder(Event::Dispatcher& dispatcher);

  const std::string& body() { return body_; }
  bool complete() { return saw_end_stream_; }
  bool reset() { return saw_reset_; }
  Http::StreamResetReason reset_reason() { return reset_reason_; }
  const Http::HeaderMap* continue_headers() { return continue_headers_.get(); }
  const Http::HeaderMap& headers() { return *headers_; }
  const Http::HeaderMapPtr& trailers() { return trailers_; }
  const Http::MetadataMap& metadata_map() { return *metadata_map_; }
  uint64_t keyCount(std::string key) { return duplicated_metadata_key_count_[key]; }
  void waitForContinueHeaders();
  void waitForHeaders();
  // This function waits until body_ has at least size bytes in it (it might have more). clearBody()
  // can be used if the previous body data is not relevant and the test wants to wait for a specific
  // amount of new data without considering the existing body size.
  void waitForBodyData(uint64_t size);
  void waitForEndStream();
  void waitForReset();
  void clearBody() { body_.clear(); }

  // Http::StreamDecoder
  void decode100ContinueHeaders(Http::HeaderMapPtr&& headers) override;
  void decodeHeaders(Http::HeaderMapPtr&& headers, bool end_stream) override;
  void decodeData(Buffer::Instance& data, bool end_stream) override;
  void decodeTrailers(Http::HeaderMapPtr&& trailers) override;
  void decodeMetadata(Http::MetadataMapPtr&& metadata_map) override;

  // Http::StreamCallbacks
  void onResetStream(Http::StreamResetReason reason,
                     absl::string_view transport_failure_reason) override;
  void onAboveWriteBufferHighWatermark() override {}
  void onBelowWriteBufferLowWatermark() override {}

private:
  Event::Dispatcher& dispatcher_;
  Http::HeaderMapPtr continue_headers_;
  Http::HeaderMapPtr headers_;
  Http::HeaderMapPtr trailers_;
  Http::MetadataMapPtr metadata_map_{new Http::MetadataMap()};
  std::unordered_map<std::string, uint64_t> duplicated_metadata_key_count_;
  bool waiting_for_end_stream_{};
  bool saw_end_stream_{};
  std::string body_;
  uint64_t body_data_waiting_length_{};
  bool waiting_for_reset_{};
  bool waiting_for_continue_headers_{};
  bool waiting_for_headers_{};
  bool saw_reset_{};
  Http::StreamResetReason reset_reason_{};
};

using IntegrationStreamDecoderPtr = std::unique_ptr<IntegrationStreamDecoder>;

/**
 * TCP client used during integration testing.
 */
class IntegrationTcpClient {
public:
  IntegrationTcpClient(Event::Dispatcher& dispatcher, MockBufferFactory& factory, uint32_t port,
                       Network::Address::IpVersion version, bool enable_half_close = false);

  void close();
  void waitForData(const std::string& data, bool exact_match = true);
  // wait for at least `length` bytes to be received
  void waitForData(size_t length);
  void waitForDisconnect(bool ignore_spurious_events = false);
  void waitForHalfClose();
  void readDisable(bool disabled);
  void write(const std::string& data, bool end_stream = false, bool verify = true);
  const std::string& data() { return payload_reader_->data(); }
  bool connected() const { return !disconnected_; }
  // clear up to the `count` number of bytes of received data
  void clearData(size_t count = std::string::npos) { payload_reader_->clearData(count); }

private:
  struct ConnectionCallbacks : public Network::ConnectionCallbacks {
    ConnectionCallbacks(IntegrationTcpClient& parent) : parent_(parent) {}

    // Network::ConnectionCallbacks
    void onEvent(Network::ConnectionEvent event) override;
    void onAboveWriteBufferHighWatermark() override {}
    void onBelowWriteBufferLowWatermark() override {}

    IntegrationTcpClient& parent_;
  };

  std::shared_ptr<WaitForPayloadReader> payload_reader_;
  std::shared_ptr<ConnectionCallbacks> callbacks_;
  Network::ClientConnectionPtr connection_;
  bool disconnected_{};
  MockWatermarkBuffer* client_write_buffer_;
};

using IntegrationTcpClientPtr = std::unique_ptr<IntegrationTcpClient>;

struct ApiFilesystemConfig {
  std::string bootstrap_path_;
  std::string cds_path_;
  std::string eds_path_;
  std::string lds_path_;
  std::string rds_path_;
};

/**
 * Test fixture for all integration tests.
 */
class BaseIntegrationTest : protected Logger::Loggable<Logger::Id::testing> {
public:
  using TestTimeSystemPtr = std::unique_ptr<Event::TestTimeSystem>;
  using InstanceConstSharedPtrFn = std::function<Network::Address::InstanceConstSharedPtr(int)>;

  // Creates a test fixture with an upstream bound to INADDR_ANY on an unspecified port using the
  // provided IP |version|.
  BaseIntegrationTest(Network::Address::IpVersion version,
                      const std::string& config = ConfigHelper::HTTP_PROXY_CONFIG);
  BaseIntegrationTest(Network::Address::IpVersion version, TestTimeSystemPtr,
                      const std::string& config = ConfigHelper::HTTP_PROXY_CONFIG)
      : BaseIntegrationTest(version, config) {}
  // Creates a test fixture with a specified |upstream_address| function that provides the IP and
  // port to use.
  BaseIntegrationTest(const InstanceConstSharedPtrFn& upstream_address_fn,
                      Network::Address::IpVersion version,
                      const std::string& config = ConfigHelper::HTTP_PROXY_CONFIG);

  virtual ~BaseIntegrationTest() = default;

  // TODO(jmarantz): Remove this once
  // https://github.com/envoyproxy/envoy-filter-example/pull/69 is reverted.
  static TestTimeSystemPtr realTime() { return TestTimeSystemPtr(); }

  // Initialize the basic proto configuration, create fake upstreams, and start Envoy.
  virtual void initialize();
  // Set up the fake upstream connections. This is called by initialize() and
  // is virtual to allow subclass overrides.
  virtual void createUpstreams();
  // Finalize the config and spin up an Envoy instance.
  virtual void createEnvoy();
  // Sets upstream_protocol_ and alters the upstream protocol in the config_helper_
  void setUpstreamProtocol(FakeHttpConnection::Type protocol);
  // Sets fake_upstreams_count_ and alters the upstream protocol in the config_helper_
  void setUpstreamCount(uint32_t count) { fake_upstreams_count_ = count; }
  // Skip validation that ensures that all upstream ports are referenced by the
  // configuration generated in ConfigHelper::finalize.
  void skipPortUsageValidation() { config_helper_.skipPortUsageValidation(); }
  // Make test more deterministic by using a fixed RNG value.
  void setDeterministic() { deterministic_ = true; }

  FakeHttpConnection::Type upstreamProtocol() const { return upstream_protocol_; }

  IntegrationTcpClientPtr makeTcpConnection(uint32_t port);

  // Test-wide port map.
  void registerPort(const std::string& key, uint32_t port);
  uint32_t lookupPort(const std::string& key);

  // Set the endpoint's socket address to point at upstream at given index.
  void setUpstreamAddress(uint32_t upstream_index,
                          envoy::config::endpoint::v3alpha::LbEndpoint& endpoint) const;

  virtual Network::ClientConnectionPtr makeClientConnection(uint32_t port);

  void registerTestServerPorts(const std::vector<std::string>& port_names);
  void createTestServer(const std::string& json_path, const std::vector<std::string>& port_names);
  void createGeneratedApiTestServer(const std::string& bootstrap_path,
                                    const std::vector<std::string>& port_names,
                                    bool allow_unknown_static_fields,
                                    bool reject_unknown_dynamic_fields, bool allow_lds_rejection);
  void createApiTestServer(const ApiFilesystemConfig& api_filesystem_config,
                           const std::vector<std::string>& port_names,
                           bool allow_unknown_static_fields, bool reject_unknown_dynamic_fields,
                           bool allow_lds_rejection);

  Event::TestTimeSystem& timeSystem() { return time_system_; }

  Stats::IsolatedStoreImpl stats_store_;
  Api::ApiPtr api_;
  Api::ApiPtr api_for_server_stat_store_;
  MockBufferFactory* mock_buffer_factory_; // Will point to the dispatcher's factory.

  // Functions for testing reloadable config (xDS)
  void createXdsUpstream();
  void createXdsConnection();
  void cleanUpXdsConnection();

  // Helpers for setting up expectations and making the internal gears turn for xDS request/response
  // sending/receiving to/from the (imaginary) xDS server. You should almost always use
  // compareDiscoveryRequest() and sendDiscoveryResponse(), but the SotW/delta-specific versions are
  // available if you're writing a SotW/delta-specific test.
  // TODO(fredlas) expect_node was defaulting false here; the delta+SotW unification work restores
  // it.
  AssertionResult compareDiscoveryRequest(
      const std::string& expected_type_url, const std::string& expected_version,
      const std::vector<std::string>& expected_resource_names,
      const std::vector<std::string>& expected_resource_names_added,
      const std::vector<std::string>& expected_resource_names_removed, bool expect_node = true,
      const Protobuf::int32 expected_error_code = Grpc::Status::WellKnownGrpcStatus::Ok,
      const std::string& expected_error_message = "");
  template <class T>
  void sendDiscoveryResponse(const std::string& type_url, const std::vector<T>& state_of_the_world,
                             const std::vector<T>& added_or_updated,
                             const std::vector<std::string>& removed, const std::string& version) {
    if (sotw_or_delta_ == Grpc::SotwOrDelta::Sotw) {
      sendSotwDiscoveryResponse(type_url, state_of_the_world, version);
    } else {
      sendDeltaDiscoveryResponse(type_url, added_or_updated, removed, version);
    }
  }

  AssertionResult compareDeltaDiscoveryRequest(
      const std::string& expected_type_url,
      const std::vector<std::string>& expected_resource_subscriptions,
      const std::vector<std::string>& expected_resource_unsubscriptions,
      const Protobuf::int32 expected_error_code = Grpc::Status::WellKnownGrpcStatus::Ok,
      const std::string& expected_error_message = "") {
    return compareDeltaDiscoveryRequest(expected_type_url, expected_resource_subscriptions,
                                        expected_resource_unsubscriptions, xds_stream_,
                                        expected_error_code, expected_error_message);
  }

  AssertionResult compareDeltaDiscoveryRequest(
      const std::string& expected_type_url,
      const std::vector<std::string>& expected_resource_subscriptions,
      const std::vector<std::string>& expected_resource_unsubscriptions, FakeStreamPtr& stream,
      const Protobuf::int32 expected_error_code = Grpc::Status::WellKnownGrpcStatus::Ok,
      const std::string& expected_error_message = "");

  // TODO(fredlas) expect_node was defaulting false here; the delta+SotW unification work restores
  // it.
  AssertionResult compareSotwDiscoveryRequest(
      const std::string& expected_type_url, const std::string& expected_version,
      const std::vector<std::string>& expected_resource_names, bool expect_node = true,
      const Protobuf::int32 expected_error_code = Grpc::Status::WellKnownGrpcStatus::Ok,
      const std::string& expected_error_message = "");

  template <class T>
  void sendSotwDiscoveryResponse(const std::string& type_url, const std::vector<T>& messages,
                                 const std::string& version) {
    API_NO_BOOST(envoy::api::v2::DiscoveryResponse) discovery_response;
    discovery_response.set_version_info(version);
    discovery_response.set_type_url(type_url);
    for (const auto& message : messages) {
      discovery_response.add_resources()->PackFrom(API_DOWNGRADE(message));
    }
    static int next_nonce_counter = 0;
    discovery_response.set_nonce(absl::StrCat("nonce", next_nonce_counter++));
    xds_stream_->sendGrpcMessage(discovery_response);
  }

  template <class T>
  void
  sendDeltaDiscoveryResponse(const std::string& type_url, const std::vector<T>& added_or_updated,
                             const std::vector<std::string>& removed, const std::string& version) {
    sendDeltaDiscoveryResponse(type_url, added_or_updated, removed, version, xds_stream_);
  }
  template <class T>
<<<<<<< HEAD
  void
  sendDeltaDiscoveryResponse(const std::string& type_url, const std::vector<T>& added_or_updated,
                             const std::vector<std::string>& removed, const std::string& version,
                             FakeStreamPtr& stream, const std::vector<std::string>& aliases = {}) {
    auto response =
        createDeltaDiscoveryResponse<T>(type_url, added_or_updated, removed, version, aliases);
    stream->sendGrpcMessage(response);
  }

  template <class T>
  envoy::api::v2::DeltaDiscoveryResponse
  createDeltaDiscoveryResponse(const std::string& type_url, const std::vector<T>& added_or_updated,
                               const std::vector<std::string>& removed, const std::string& version,
                               const std::vector<std::string>& aliases) {

    envoy::api::v2::DeltaDiscoveryResponse response;
=======
  void sendDeltaDiscoveryResponse(const std::string& type_url,
                                  const std::vector<T>& added_or_updated,
                                  const std::vector<std::string>& removed,
                                  const std::string& version, FakeStreamPtr& stream) {
    API_NO_BOOST(envoy::api::v2::DeltaDiscoveryResponse) response;
>>>>>>> a60f6853
    response.set_system_version_info("system_version_info_this_is_a_test");
    response.set_type_url(type_url);
    for (const auto& message : added_or_updated) {
      auto* resource = response.add_resources();
      ProtobufWkt::Any temp_any;
      temp_any.PackFrom(API_DOWNGRADE(message));
      resource->set_name(TestUtility::xdsResourceName(temp_any));
      resource->set_version(version);
<<<<<<< HEAD
      resource->mutable_resource()->PackFrom(message);
      for (const auto alias : aliases) {
        resource->add_aliases(alias);
      }
=======
      resource->mutable_resource()->PackFrom(API_DOWNGRADE(message));
>>>>>>> a60f6853
    }
    *response.mutable_removed_resources() = {removed.begin(), removed.end()};
    static int next_nonce_counter = 0;
    response.set_nonce(absl::StrCat("nonce", next_nonce_counter++));
    return response;
  }

private:
  Event::GlobalTimeSystem time_system_;

public:
  Event::DispatcherPtr dispatcher_;

  /**
   * Open a connection to Envoy, send a series of bytes, and return the
   * response. This function will continue reading response bytes until Envoy
   * closes the connection (as a part of error handling) or (if configured true)
   * the complete headers are read.
   *
   * @param port the port to connect to.
   * @param raw_http the data to send.
   * @param response the response data will be sent here
   * @param if the connection should be terminated once '\r\n\r\n' has been read.
   **/
  void sendRawHttpAndWaitForResponse(int port, const char* raw_http, std::string* response,
                                     bool disconnect_after_headers_complete = false);

protected:
  // Create the envoy server in another thread and start it.
  // Will not return until that server is listening.
  virtual IntegrationTestServerPtr
  createIntegrationTestServer(const std::string& bootstrap_path,
                              std::function<void(IntegrationTestServer&)> on_server_ready_function,
                              std::function<void()> on_server_init_function,
                              Event::TestTimeSystem& time_system);

  bool initialized() const { return initialized_; }

  std::unique_ptr<Stats::Scope> upstream_stats_store_;

  // The IpVersion (IPv4, IPv6) to use.
  Network::Address::IpVersion version_;
  // IP Address to use when binding sockets on upstreams.
  InstanceConstSharedPtrFn upstream_address_fn_;
  // The config for envoy start-up.
  ConfigHelper config_helper_;
  // The ProcessObject to use when constructing the envoy server.
  absl::optional<std::reference_wrapper<ProcessObject>> process_object_{absl::nullopt};

  // Steps that should be done before the envoy server starting.
  std::function<void(IntegrationTestServer&)> on_server_ready_function_;

  // Steps that should be done in parallel with the envoy server starting. E.g., xDS
  // pre-init, control plane synchronization needed for server start.
  std::function<void()> on_server_init_function_;

  std::vector<std::unique_ptr<FakeUpstream>> fake_upstreams_;
  // Target number of upstreams.
  uint32_t fake_upstreams_count_{1};
  spdlog::level::level_enum default_log_level_;
  IntegrationTestServerPtr test_server_;
  // A map of keys to port names. Generally the names are pulled from the v2 listener name
  // but if a listener is created via ADS, it will be from whatever key is used with registerPort.
  TestEnvironment::PortMap port_map_;

  // If true, use AutonomousUpstream for fake upstreams.
  bool autonomous_upstream_{false};

  // If true, allow incomplete streams in AutonomousUpstream
  // This does nothing if autonomous_upstream_ is false
  bool autonomous_allow_incomplete_streams_{false};

  bool enable_half_close_{false};

  // Whether the default created fake upstreams are UDP listeners.
  bool udp_fake_upstream_{false};

  // True if test will use a fixed RNG value.
  bool deterministic_{};

  // Set true when your test will itself take care of ensuring listeners are up, and registering
  // them in the port_map_.
  bool defer_listener_finalization_{false};

  // The number of worker threads that the test server uses.
  uint32_t concurrency_{1};

  // Member variables for xDS testing.
  FakeUpstream* xds_upstream_{};
  FakeHttpConnectionPtr xds_connection_;
  FakeStreamPtr xds_stream_;
  testing::NiceMock<Server::Configuration::MockTransportSocketFactoryContext> factory_context_;
  Extensions::TransportSockets::Tls::ContextManagerImpl context_manager_{timeSystem()};
  bool create_xds_upstream_{false};
  bool tls_xds_upstream_{false};
  bool use_lds_{true}; // Use the integration framework's LDS set up.
  Grpc::SotwOrDelta sotw_or_delta_{Grpc::SotwOrDelta::Sotw};

private:
  // The type for the Envoy-to-backend connection
  FakeHttpConnection::Type upstream_protocol_{FakeHttpConnection::Type::HTTP1};
  // True if initialized() has been called.
  bool initialized_{};
};

} // namespace Envoy<|MERGE_RESOLUTION|>--- conflicted
+++ resolved
@@ -291,7 +291,6 @@
     sendDeltaDiscoveryResponse(type_url, added_or_updated, removed, version, xds_stream_);
   }
   template <class T>
-<<<<<<< HEAD
   void
   sendDeltaDiscoveryResponse(const std::string& type_url, const std::vector<T>& added_or_updated,
                              const std::vector<std::string>& removed, const std::string& version,
@@ -307,14 +306,7 @@
                                const std::vector<std::string>& removed, const std::string& version,
                                const std::vector<std::string>& aliases) {
 
-    envoy::api::v2::DeltaDiscoveryResponse response;
-=======
-  void sendDeltaDiscoveryResponse(const std::string& type_url,
-                                  const std::vector<T>& added_or_updated,
-                                  const std::vector<std::string>& removed,
-                                  const std::string& version, FakeStreamPtr& stream) {
-    API_NO_BOOST(envoy::api::v2::DeltaDiscoveryResponse) response;
->>>>>>> a60f6853
+    API_NO_BOOST(envoy::api::v2::DeltaDiscoveryResponse)
     response.set_system_version_info("system_version_info_this_is_a_test");
     response.set_type_url(type_url);
     for (const auto& message : added_or_updated) {
@@ -323,14 +315,10 @@
       temp_any.PackFrom(API_DOWNGRADE(message));
       resource->set_name(TestUtility::xdsResourceName(temp_any));
       resource->set_version(version);
-<<<<<<< HEAD
-      resource->mutable_resource()->PackFrom(message);
+      resource->mutable_resource()->PackFrom(API_DOWNGRADE(message));
       for (const auto alias : aliases) {
         resource->add_aliases(alias);
       }
-=======
-      resource->mutable_resource()->PackFrom(API_DOWNGRADE(message));
->>>>>>> a60f6853
     }
     *response.mutable_removed_resources() = {removed.begin(), removed.end()};
     static int next_nonce_counter = 0;

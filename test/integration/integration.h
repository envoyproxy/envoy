--- conflicted
+++ resolved
@@ -241,9 +241,7 @@
       const std::vector<std::string>& expected_resource_unsubscriptions, FakeStreamPtr& stream,
       const Protobuf::int32 expected_error_code = Grpc::Status::GrpcStatus::Ok,
       const std::string& expected_error_message = "");
-<<<<<<< HEAD
-
-=======
+
   AssertionResult compareSotwDiscoveryRequest(
       const std::string& expected_type_url, const std::string& expected_version,
       const std::vector<std::string>& expected_resource_names,
@@ -261,13 +259,13 @@
     }
     xds_stream_->sendGrpcMessage(discovery_response);
   }
+
   template <class T>
   void
   sendDeltaDiscoveryResponse(const std::string& type_url, const std::vector<T>& added_or_updated,
                              const std::vector<std::string>& removed, const std::string& version) {
     sendDeltaDiscoveryResponse(type_url, added_or_updated, removed, version, xds_stream_);
   }
->>>>>>> bc054bf3
   template <class T>
   void sendDeltaDiscoveryResponse(const std::string& type_url,
                                   const std::vector<T>& added_or_updated,
@@ -286,12 +284,8 @@
     }
     *response.mutable_removed_resources() = {removed.begin(), removed.end()};
     response.set_nonce("noncense");
-<<<<<<< HEAD
     response.set_type_url(Grpc::Common::typeUrl(T().GetDescriptor()->full_name()));
-    xds_stream_->sendGrpcMessage(response);
-=======
     stream->sendGrpcMessage(response);
->>>>>>> bc054bf3
   }
 
 private:

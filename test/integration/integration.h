--- conflicted
+++ resolved
@@ -141,90 +141,11 @@
   void sendRawHttpAndWaitForResponse(const char* http, std::string* response);
 
 protected:
-<<<<<<< HEAD
-=======
-  // Sends |request_headers| and |request_body_size| bytes of body upstream.
-  // Configured upstream to send |response_headers| and |response_body_size|
-  // bytes of body downstream.
-  //
-  // Waits for the complete downstream response before returning.
-  // Requires |codec_client_| to be initialized.
-  void sendRequestAndWaitForResponse(Http::TestHeaderMapImpl& request_headers,
-                                     uint32_t request_body_size,
-                                     Http::TestHeaderMapImpl& response_headers,
-                                     uint32_t response_body_size);
-
-  // Wait for the end of stream on the next upstream stream on fake_upstreams_
-  // Sets fake_upstream_connection_ to the connection and upstream_request_ to stream.
-  void waitForNextUpstreamRequest();
-
-  // Close |codec_client_| and |fake_upstream_connection_| cleanly.
-  void cleanupUpstreamAndDownstream();
-
-  void testRouterRedirect(Http::CodecClient::Type type);
-  void testRouterNotFound(Http::CodecClient::Type type);
-  void testRouterNotFoundWithBody(uint32_t port, Http::CodecClient::Type type);
-  void testRouterRequestAndResponseWithBody(Network::ClientConnectionPtr&& conn,
-                                            Http::CodecClient::Type type, uint64_t request_size,
-                                            uint64_t response_size, bool big_header);
-  void testRouterHeaderOnlyRequestAndResponse(Network::ClientConnectionPtr&& conn,
-                                              Http::CodecClient::Type type, bool close_upstream);
-  void testRouterUpstreamDisconnectBeforeRequestComplete(Network::ClientConnectionPtr&& conn,
-                                                         Http::CodecClient::Type type);
-  void testRouterUpstreamDisconnectBeforeResponseComplete(Network::ClientConnectionPtr&& conn,
-                                                          Http::CodecClient::Type type);
-  void testRouterDownstreamDisconnectBeforeRequestComplete(Network::ClientConnectionPtr&& conn,
-                                                           Http::CodecClient::Type type);
-  void testRouterDownstreamDisconnectBeforeResponseComplete(Network::ClientConnectionPtr&& conn,
-                                                            Http::CodecClient::Type type);
-  void testRouterUpstreamResponseBeforeRequestComplete(Network::ClientConnectionPtr&& conn,
-                                                       Http::CodecClient::Type type);
-  void testTwoRequests(Http::CodecClient::Type type);
-  void testBadFirstline();
-  void testMissingDelimiter();
-  void testInvalidCharacterInFirstline();
-  void testLowVersion();
-  void testHttp10Request();
-  void testNoHost();
-  void testOverlyLongHeaders(Http::CodecClient::Type type);
-  void testUpstreamProtocolError();
-  void testBadPath();
-  void testAbsolutePath();
-  void testAbsolutePathWithPort();
-  void testAbsolutePathWithoutPort();
-  void testConnect();
-  void testAllowAbsoluteSameRelative();
-  // Test that a request returns the same content with both allow_absolute_urls enabled and
-  // allow_absolute_urls disabled
-  void testEquivalent(const std::string& request);
-  void testValidZeroLengthContent(Http::CodecClient::Type type);
-  void testInvalidContentLength(Http::CodecClient::Type type);
-  void testMultipleContentLengths(Http::CodecClient::Type type);
-  void testDrainClose(Http::CodecClient::Type type);
-  void testRetry(Http::CodecClient::Type type);
-  void testGrpcRetry();
-
-  // HTTP/2 client tests.
-  void testDownstreamResetBeforeResponseComplete();
-  void testTrailers(uint64_t request_size, uint64_t response_size);
-
-  // The client making requests to Envoy.
-  IntegrationCodecClientPtr codec_client_;
-  // A placeholder for the first upstream connection.
-  FakeHttpConnectionPtr fake_upstream_connection_;
-  // A placeholder for the first response received by the client.
-  IntegrationStreamDecoderPtr response_{new IntegrationStreamDecoder(*dispatcher_)};
-  // A placeholder for the first request received at upstream.
-  FakeStreamPtr upstream_request_;
-  // A pointer to the request encoder, if used.
-  Http::StreamEncoder* request_encoder_{nullptr};
-  // The response headers sent by sendRequestAndWaitForResponse() by default.
-  Http::TestHeaderMapImpl default_response_headers_{{":status", "200"}};
   // The IpVersion (IPv4, IPv6) to use.
   Network::Address::IpVersion version_;
   // The config for envoy start-up.
   ConfigHelper config_helper_{version_};
->>>>>>> 0dadf6a1
+
   std::vector<std::unique_ptr<FakeUpstream>> fake_upstreams_;
   spdlog::level::level_enum default_log_level_;
   IntegrationTestServerPtr test_server_;

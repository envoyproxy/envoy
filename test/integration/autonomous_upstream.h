#pragma once

#include "test/integration/fake_upstream.h"

namespace Envoy {

class AutonomousUpstream;

// A stream which automatically responds when the downstream request is
// completely read. By default the response is 200: OK with 10 bytes of
// payload. This behavior can be overridden with custom request headers defined below.
class AutonomousStream : public FakeStream {
public:
  // The number of response bytes to send. Payload is randomized.
  static const char RESPONSE_SIZE_BYTES[];
  // The number of data blocks send.
  static const char RESPONSE_DATA_BLOCKS[];
  // If set to an integer, the AutonomousStream will expect the response body to
  // be this large.
  static const char EXPECT_REQUEST_SIZE_BYTES[];
  // If set, the stream will reset when the request is complete, rather than
  // sending a response.
  static const char RESET_AFTER_REQUEST[];
  // Prevents upstream from sending trailers.
  static const char NO_TRAILERS[];
  // Prevents upstream from finishing response.
  static const char NO_END_STREAM[];

  AutonomousStream(FakeHttpConnection& parent, Http::ResponseEncoder& encoder,
                   AutonomousUpstream& upstream, bool allow_incomplete_streams);
  ~AutonomousStream() override;

  void setEndStream(bool set) ABSL_EXCLUSIVE_LOCKS_REQUIRED(lock_) override;

private:
  AutonomousUpstream& upstream_;
  void sendResponse() ABSL_EXCLUSIVE_LOCKS_REQUIRED(lock_);
  const bool allow_incomplete_streams_{false};
  std::unique_ptr<Http::MetadataMapVector> pre_response_headers_metadata_;
};

// An upstream which creates AutonomousStreams for new incoming streams.
class AutonomousHttpConnection : public FakeHttpConnection {
public:
  AutonomousHttpConnection(AutonomousUpstream& autonomous_upstream,
                           SharedConnectionWrapper& shared_connection, Type type,
                           AutonomousUpstream& upstream);

  Http::RequestDecoder& newStream(Http::ResponseEncoder& response_encoder, bool) override;

private:
  AutonomousUpstream& upstream_;
  std::vector<FakeStreamPtr> streams_;
};

using AutonomousHttpConnectionPtr = std::unique_ptr<AutonomousHttpConnection>;

// An upstream which creates AutonomousHttpConnection for new incoming connections.
class AutonomousUpstream : public FakeUpstream {
public:
<<<<<<< HEAD
  AutonomousUpstream(Network::TransportSocketFactoryPtr&& transport_socket_factory,
                     const Network::Address::InstanceConstSharedPtr& address,
                     FakeHttpConnection::Type type, Event::TestTimeSystem& time_system,
                     bool allow_incomplete_streams)
      : FakeUpstream(std::move(transport_socket_factory), address, type, time_system),
        allow_incomplete_streams_(allow_incomplete_streams),
=======
  AutonomousUpstream(const Network::Address::InstanceConstSharedPtr& address,
                     const FakeUpstreamConfig& config, bool allow_incomplete_streams)
      : FakeUpstream(address, config), allow_incomplete_streams_(allow_incomplete_streams),
>>>>>>> d382fa60
        response_trailers_(std::make_unique<Http::TestResponseTrailerMapImpl>()),
        response_headers_(std::make_unique<Http::TestResponseHeaderMapImpl>(
            Http::TestResponseHeaderMapImpl({{":status", "200"}}))) {}

  AutonomousUpstream(Network::TransportSocketFactoryPtr&& transport_socket_factory, uint32_t port,
                     Network::Address::IpVersion version, const FakeUpstreamConfig& config,
                     bool allow_incomplete_streams)
      : FakeUpstream(std::move(transport_socket_factory), port, version, config),
        allow_incomplete_streams_(allow_incomplete_streams),
        response_trailers_(std::make_unique<Http::TestResponseTrailerMapImpl>()),
        response_headers_(std::make_unique<Http::TestResponseHeaderMapImpl>(
            Http::TestResponseHeaderMapImpl({{":status", "200"}}))) {}

  ~AutonomousUpstream() override;
  bool
  createNetworkFilterChain(Network::Connection& connection,
                           const std::vector<Network::FilterFactoryCb>& filter_factories) override;
  bool createListenerFilterChain(Network::ListenerFilterManager& listener) override;
  void createUdpListenerFilterChain(Network::UdpListenerFilterManager& listener,
                                    Network::UdpReadFilterCallbacks& callbacks) override;
  AssertionResult closeConnection(uint32_t index,
                                  std::chrono::milliseconds timeout = TestUtility::DefaultTimeout);

  void setLastRequestHeaders(const Http::HeaderMap& headers);
  std::unique_ptr<Http::TestRequestHeaderMapImpl> lastRequestHeaders();
  void setResponseTrailers(std::unique_ptr<Http::TestResponseTrailerMapImpl>&& response_trailers);
  void setResponseHeaders(std::unique_ptr<Http::TestResponseHeaderMapImpl>&& response_headers);
  void setPreResponseHeadersMetadata(std::unique_ptr<Http::MetadataMapVector>&& metadata);
  Http::TestResponseTrailerMapImpl responseTrailers();
  Http::TestResponseHeaderMapImpl responseHeaders();
  std::unique_ptr<Http::MetadataMapVector> preResponseHeadersMetadata();
  const bool allow_incomplete_streams_{false};

private:
  Thread::MutexBasicLockable headers_lock_;
  std::unique_ptr<Http::TestRequestHeaderMapImpl> last_request_headers_;
  std::unique_ptr<Http::TestResponseTrailerMapImpl> response_trailers_;
  std::unique_ptr<Http::TestResponseHeaderMapImpl> response_headers_;
  std::unique_ptr<Http::MetadataMapVector> pre_response_headers_metadata_;
  std::vector<AutonomousHttpConnectionPtr> http_connections_;
  std::vector<SharedConnectionWrapperPtr> shared_connections_;
};

} // namespace Envoy<|MERGE_RESOLUTION|>--- conflicted
+++ resolved
@@ -58,18 +58,11 @@
 // An upstream which creates AutonomousHttpConnection for new incoming connections.
 class AutonomousUpstream : public FakeUpstream {
 public:
-<<<<<<< HEAD
   AutonomousUpstream(Network::TransportSocketFactoryPtr&& transport_socket_factory,
                      const Network::Address::InstanceConstSharedPtr& address,
-                     FakeHttpConnection::Type type, Event::TestTimeSystem& time_system,
-                     bool allow_incomplete_streams)
-      : FakeUpstream(std::move(transport_socket_factory), address, type, time_system),
+                     const FakeUpstreamConfig& config, bool allow_incomplete_streams)
+      : FakeUpstream(std::move(transport_socket_factory), address, config),
         allow_incomplete_streams_(allow_incomplete_streams),
-=======
-  AutonomousUpstream(const Network::Address::InstanceConstSharedPtr& address,
-                     const FakeUpstreamConfig& config, bool allow_incomplete_streams)
-      : FakeUpstream(address, config), allow_incomplete_streams_(allow_incomplete_streams),
->>>>>>> d382fa60
         response_trailers_(std::make_unique<Http::TestResponseTrailerMapImpl>()),
         response_headers_(std::make_unique<Http::TestResponseHeaderMapImpl>(
             Http::TestResponseHeaderMapImpl({{":status", "200"}}))) {}

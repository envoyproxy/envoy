--- conflicted
+++ resolved
@@ -16,21 +16,6 @@
                          testing::ValuesIn(TestEnvironment::getIpVersionsForTest()),
                          TestUtility::ipTestParamsToString);
 
-<<<<<<< HEAD
-TEST_P(Http2UpstreamIntegrationTest, RouterNotFound) { testRouterNotFound(); }
-
-TEST_P(Http2UpstreamIntegrationTest, RouterRedirect) { testRouterRedirect(); }
-
-TEST_P(Http2UpstreamIntegrationTest, ComputedHealthCheck) { testComputedHealthCheck(); }
-
-TEST_P(Http2UpstreamIntegrationTest, ModifyBuffer) { testModifyBuffer(); }
-
-TEST_P(Http2UpstreamIntegrationTest, AddEncodedTrailers) { testAddEncodedTrailers(); }
-
-TEST_P(Http2UpstreamIntegrationTest, DrainClose) { testDrainClose(); }
-
-=======
->>>>>>> 14bea3b8
 TEST_P(Http2UpstreamIntegrationTest, RouterRequestAndResponseWithBodyNoBuffer) {
   testRouterRequestAndResponseWithBody(1024, 512, false);
 }

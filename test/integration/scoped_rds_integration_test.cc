#include "envoy/api/v2/srds.pb.h"

#include "common/config/resources.h"

#include "test/common/grpc/grpc_client_integration.h"
#include "test/integration/http_integration.h"
#include "test/test_common/printers.h"

#include "gmock/gmock.h"
#include "gtest/gtest.h"

namespace Envoy {
namespace {

class ScopedRdsIntegrationTest : public HttpIntegrationTest,
                                 public Grpc::GrpcClientIntegrationParamTest {
protected:
  struct FakeUpstreamInfo {
    FakeHttpConnectionPtr connection_;
    FakeUpstream* upstream_{};
    absl::flat_hash_map<std::string, FakeStreamPtr> stream_by_resource_name_;
  };

  ScopedRdsIntegrationTest()
      : HttpIntegrationTest(Http::CodecClient::Type::HTTP1, ipVersion(), realTime()) {}

  ~ScopedRdsIntegrationTest() override {
    resetConnections();
    cleanupUpstreamAndDownstream();
  }

  void initialize() override {
    // Setup two upstream hosts, one for each cluster.
    setUpstreamCount(2);

    config_helper_.addConfigModifier([](envoy::config::bootstrap::v2::Bootstrap& bootstrap) {
      // Add the static cluster to serve SRDS.
      auto* cluster_1 = bootstrap.mutable_static_resources()->add_clusters();
      cluster_1->MergeFrom(bootstrap.static_resources().clusters()[0]);
      cluster_1->set_name("cluster_1");

      // Add the static cluster to serve SRDS.
      auto* scoped_rds_cluster = bootstrap.mutable_static_resources()->add_clusters();
      scoped_rds_cluster->MergeFrom(bootstrap.static_resources().clusters()[0]);
      scoped_rds_cluster->set_name("srds_cluster");
      scoped_rds_cluster->mutable_http2_protocol_options();

      // Add the static cluster to serve RDS.
      auto* rds_cluster = bootstrap.mutable_static_resources()->add_clusters();
      rds_cluster->MergeFrom(bootstrap.static_resources().clusters()[0]);
      rds_cluster->set_name("rds_cluster");
      rds_cluster->mutable_http2_protocol_options();
    });

    config_helper_.addConfigModifier(
        [this](envoy::config::filter::network::http_connection_manager::v2::HttpConnectionManager&
                   http_connection_manager) {
          const std::string& scope_key_builder_config_yaml = R"EOF(
fragments:
  - header_value_extractor:
      name: Addr
<<<<<<< HEAD
      element_separator: ;
      element:
        key: x-foo-key
        separator: =
=======
      element:
        key: x-foo-key
        separator: ;
>>>>>>> c4719d84
)EOF";
          envoy::config::filter::network::http_connection_manager::v2::ScopedRoutes::ScopeKeyBuilder
              scope_key_builder;
          TestUtility::loadFromYaml(scope_key_builder_config_yaml, scope_key_builder);
          auto* scoped_routes = http_connection_manager.mutable_scoped_routes();
          scoped_routes->set_name("foo-scoped-routes");
          *scoped_routes->mutable_scope_key_builder() = scope_key_builder;

          envoy::api::v2::core::ApiConfigSource* rds_api_config_source =
              scoped_routes->mutable_rds_config_source()->mutable_api_config_source();
          rds_api_config_source->set_api_type(envoy::api::v2::core::ApiConfigSource::GRPC);
          envoy::api::v2::core::GrpcService* grpc_service =
              rds_api_config_source->add_grpc_services();
          setGrpcService(*grpc_service, "rds_cluster", getRdsFakeUpstream().localAddress());

          envoy::api::v2::core::ApiConfigSource* srds_api_config_source =
              scoped_routes->mutable_scoped_rds()
                  ->mutable_scoped_rds_config_source()
                  ->mutable_api_config_source();
          srds_api_config_source->set_api_type(envoy::api::v2::core::ApiConfigSource::GRPC);
          grpc_service = srds_api_config_source->add_grpc_services();
          setGrpcService(*grpc_service, "srds_cluster", getScopedRdsFakeUpstream().localAddress());
        });

    HttpIntegrationTest::initialize();
  }

  // Helper that verifies if given headers are in the response header map.
  void verifyResponse(IntegrationStreamDecoderPtr response, const std::string& response_code,
                      const Http::TestHeaderMapImpl& expected_headers,
                      const std::string& expected_body) {
    EXPECT_TRUE(response->complete());
    EXPECT_EQ(response_code, response->headers().Status()->value().getStringView());
    expected_headers.iterate(
        [](const Http::HeaderEntry& header, void* context) -> Http::HeaderMap::Iterate {
          auto response_headers = static_cast<Http::HeaderMap*>(context);
          const Http::HeaderEntry* entry = response_headers->get(
              Http::LowerCaseString{std::string(header.key().getStringView())});
          EXPECT_NE(entry, nullptr);
          EXPECT_EQ(header.value().getStringView(), entry->value().getStringView());
          return Http::HeaderMap::Iterate::Continue;
        },
        const_cast<void*>(static_cast<const void*>(&response->headers())));
    EXPECT_EQ(response->body(), expected_body);
  }

  // Helper that sends a request to Envoy, and verifies if Envoy response headers and body size is
  // the same as the expected headers map.
  void sendRequestAndVerifyResponse(const Http::TestHeaderMapImpl& request_headers,
                                    const int request_size,
                                    const Http::TestHeaderMapImpl& response_headers,
                                    const int response_size, const int backend_idx) {
    codec_client_ = makeHttpConnection(lookupPort("http"));
    auto response = sendRequestAndWaitForResponse(request_headers, request_size, response_headers,
                                                  response_size, backend_idx);
    verifyResponse(std::move(response), "200", response_headers, std::string(response_size, 'a'));
    EXPECT_TRUE(upstream_request_->complete());
    EXPECT_EQ(request_size, upstream_request_->bodyLength());
    cleanupUpstreamAndDownstream();
  }

  void createUpstreams() override {
    HttpIntegrationTest::createUpstreams();
    // Create the SRDS upstream.
    fake_upstreams_.emplace_back(new FakeUpstream(0, FakeHttpConnection::Type::HTTP2, version_,
                                                  timeSystem(), enable_half_close_));
    // Create the RDS upstream.
    fake_upstreams_.emplace_back(new FakeUpstream(0, FakeHttpConnection::Type::HTTP2, version_,
                                                  timeSystem(), enable_half_close_));
  }

  void resetFakeUpstreamInfo(FakeUpstreamInfo* upstream_info) {
    ASSERT(upstream_info->upstream_ != nullptr);

    upstream_info->upstream_->set_allow_unexpected_disconnects(true);
    AssertionResult result = upstream_info->connection_->close();
    RELEASE_ASSERT(result, result.message());
    result = upstream_info->connection_->waitForDisconnect();
    RELEASE_ASSERT(result, result.message());
    upstream_info->connection_.reset();
  }

  void resetConnections() {
    if (rds_upstream_info_.upstream_ != nullptr) {
      resetFakeUpstreamInfo(&rds_upstream_info_);
    }
    resetFakeUpstreamInfo(&scoped_rds_upstream_info_);
  }

  FakeUpstream& getRdsFakeUpstream() const { return *fake_upstreams_[3]; }

  FakeUpstream& getScopedRdsFakeUpstream() const { return *fake_upstreams_[2]; }

  void createStream(FakeUpstreamInfo* upstream_info, FakeUpstream& upstream,
                    const std::string& resource_name) {
    if (upstream_info->upstream_ == nullptr) {
      // bind upstream if not yet.
      upstream_info->upstream_ = &upstream;
      AssertionResult result =
          upstream_info->upstream_->waitForHttpConnection(*dispatcher_, upstream_info->connection_);
      RELEASE_ASSERT(result, result.message());
    }
    if (!upstream_info->stream_by_resource_name_.try_emplace(resource_name, nullptr).second) {
      RELEASE_ASSERT(false,
                     fmt::format("stream with resource name '{}' already exists!", resource_name));
    }
    auto result = upstream_info->connection_->waitForNewStream(
        *dispatcher_, upstream_info->stream_by_resource_name_[resource_name]);
    RELEASE_ASSERT(result, result.message());
    upstream_info->stream_by_resource_name_[resource_name]->startGrpcStream();
  }

  void createRdsStream(const std::string& resource_name) {
    createStream(&rds_upstream_info_, getRdsFakeUpstream(), resource_name);
  }

  void createScopedRdsStream() {
    createStream(&scoped_rds_upstream_info_, getScopedRdsFakeUpstream(), "foo-scoped-routes");
  }

  void sendRdsResponse(const std::string& route_config, const std::string& version) {
    envoy::api::v2::DiscoveryResponse response;
    response.set_version_info(version);
    response.set_type_url(Config::TypeUrl::get().RouteConfiguration);
    auto route_configuration =
        TestUtility::parseYaml<envoy::api::v2::RouteConfiguration>(route_config);
    response.add_resources()->PackFrom(route_configuration);
    ASSERT(rds_upstream_info_.stream_by_resource_name_[route_configuration.name()] != nullptr);
    rds_upstream_info_.stream_by_resource_name_[route_configuration.name()]->sendGrpcMessage(
        response);
  }

  void sendRdsResponse(const std::string& route_config, const std::string& version) {
    envoy::api::v2::DiscoveryResponse response;
    response.set_version_info(version);
    response.set_type_url(Config::TypeUrl::get().RouteConfiguration);
    response.add_resources()->PackFrom(
        TestUtility::parseYaml<envoy::api::v2::RouteConfiguration>(route_config));
    rds_upstream_info_.stream_->sendGrpcMessage(response);
  }

  void sendScopedRdsResponse(const std::vector<std::string>& resource_protos,
                             const std::string& version) {
    ASSERT(scoped_rds_upstream_info_.stream_by_resource_name_["foo-scoped-routes"] != nullptr);

    envoy::api::v2::DiscoveryResponse response;
    response.set_version_info(version);
    response.set_type_url(Config::TypeUrl::get().ScopedRouteConfiguration);

    for (const auto& resource_proto : resource_protos) {
      envoy::api::v2::ScopedRouteConfiguration scoped_route_proto;
      TestUtility::loadFromYaml(resource_proto, scoped_route_proto);
      response.add_resources()->PackFrom(scoped_route_proto);
    }
    scoped_rds_upstream_info_.stream_by_resource_name_["foo-scoped-routes"]->sendGrpcMessage(
        response);
  }

  FakeUpstreamInfo scoped_rds_upstream_info_;
  FakeUpstreamInfo rds_upstream_info_;
};

INSTANTIATE_TEST_SUITE_P(IpVersionsAndGrpcTypes, ScopedRdsIntegrationTest,
                         GRPC_CLIENT_INTEGRATION_PARAMS);

// Test that a SRDS DiscoveryResponse is successfully processed.
TEST_P(ScopedRdsIntegrationTest, BasicSuccess) {
  const std::string scope_tmpl = R"EOF(
name: {}
route_configuration_name: {}
key:
  fragments:
    - string_key: {}
)EOF";
<<<<<<< HEAD
  const std::string scope_route1 = fmt::format(scope_tmpl, "foo_scope1", "foo_route1", "foo-route");
  const std::string scope_route2 = fmt::format(scope_tmpl, "foo_scope2", "foo_route1", "bar-route");
=======
  const std::string scope_route2 = R"EOF(
name: foo_scope2
route_configuration_name: foo_route1
key:
  fragments:
    - string_key: x-bar-key
)EOF";
>>>>>>> c4719d84

  const std::string route_config_tmpl = R"EOF(
      name: {}
      virtual_hosts:
      - name: integration
        domains: ["*"]
        routes:
        - match: {{ prefix: "/" }}
          route: {{ cluster: {} }}
)EOF";

  on_server_init_function_ = [&]() {
    createScopedRdsStream();
    sendScopedRdsResponse({scope_route1, scope_route2}, "1");
<<<<<<< HEAD
    createRdsStream("foo_route1");
    // CreateRdsStream waits for connection which is fired by RDS subscription.
    sendRdsResponse(fmt::format(route_config_tmpl, "foo_route1", "cluster_0"), "1");
  };
  initialize();
  registerTestServerPorts({"http"});

  // No scope key matches "xyz-route".
  codec_client_ = makeHttpConnection(lookupPort("http"));
  auto response = codec_client_->makeHeaderOnlyRequest(
      Http::TestHeaderMapImpl{{":method", "GET"},
                              {":path", "/meh"},
                              {":authority", "host"},
                              {":scheme", "http"},
                              {"Addr", "x-foo-key=xyz-route"}});
  response->waitForEndStream();
  verifyResponse(std::move(response), "404", Http::TestHeaderMapImpl{}, "route scope not found");
  cleanupUpstreamAndDownstream();

  // Test "foo-route" and 'bar-route' both gets routed to cluster_0.
  test_server_->waitForCounterGe("http.config_test.rds.foo_route1.update_success", 1);
  for (const std::string& scope_key : std::vector<std::string>{"foo-route", "bar-route"}) {
    sendRequestAndVerifyResponse(
        Http::TestHeaderMapImpl{{":method", "GET"},
                                {":path", "/meh"},
                                {":authority", "host"},
                                {":scheme", "http"},
                                {"Addr", fmt::format("x-foo-key={}", scope_key)}},
        456, Http::TestHeaderMapImpl{{":status", "200"}, {"service", scope_key}}, 123,
        /*cluster_0*/ 0);
  }
=======
    createRdsStream();
    sendRdsResponse(fmt::format(route_config_tmpl, "foo_route1", "cluster_foo_1"), "1");
    sendRdsResponse(fmt::format(route_config_tmpl, "foo_route1", "cluster_foo_2"), "2");
  };
  initialize();
>>>>>>> c4719d84
  test_server_->waitForCounterGe("http.config_test.scoped_rds.foo-scoped-routes.update_attempt", 2);
  test_server_->waitForCounterGe("http.config_test.scoped_rds.foo-scoped-routes.update_success", 1);
  // The version gauge should be set to xxHash64("1").
  test_server_->waitForGaugeEq("http.config_test.scoped_rds.foo-scoped-routes.version",
                               13237225503670494420UL);

<<<<<<< HEAD
  // Add a new scope scope_route3 with a brand new RouteConfiguration foo_route2.
  const std::string scope_route3 = fmt::format(scope_tmpl, "foo_scope3", "foo_route2", "baz-route");

  sendScopedRdsResponse({scope_route3, scope_route1, scope_route2}, "2");
  test_server_->waitForCounterGe("http.config_test.rds.foo_route1.update_attempt", 2);
  sendRdsResponse(fmt::format(route_config_tmpl, "foo_route1", "cluster_1"), "3");
  createRdsStream("foo_route2");
  test_server_->waitForCounterGe("http.config_test.rds.foo_route2.update_attempt", 1);
  sendRdsResponse(fmt::format(route_config_tmpl, "foo_route2", "cluster_0"), "1");
  test_server_->waitForCounterGe("http.config_test.rds.foo_route1.update_success", 2);
  test_server_->waitForCounterGe("http.config_test.rds.foo_route2.update_success", 1);
=======
  const std::string scope_route3 = R"EOF(
name: foo_scope3
route_configuration_name: foo_route1
key:
  fragments:
    - string_key: x-baz-key
)EOF";
  sendScopedRdsResponse({scope_route3}, "2");
>>>>>>> c4719d84
  test_server_->waitForCounterGe("http.config_test.scoped_rds.foo-scoped-routes.update_success", 2);
  // The version gauge should be set to xxHash64("2").
  test_server_->waitForGaugeEq("http.config_test.scoped_rds.foo-scoped-routes.version",
                               6927017134761466251UL);
<<<<<<< HEAD
  // After RDS update, requests within scope 'foo_scope1' or 'foo_scope2' get routed to 'cluster_1'.
  for (const std::string& scope_key : std::vector<std::string>{"foo-route", "bar-route"}) {
    sendRequestAndVerifyResponse(
        Http::TestHeaderMapImpl{{":method", "GET"},
                                {":path", "/meh"},
                                {":authority", "host"},
                                {":scheme", "http"},
                                {"Addr", fmt::format("x-foo-key={}", scope_key)}},
        456, Http::TestHeaderMapImpl{{":status", "200"}, {"service", scope_key}}, 123,
        /*cluster_1*/ 1);
  }
  // Now requests within scope 'foo_scope3' get routed to 'cluster_0'.
  test_server_->waitForCounterGe("http.config_test.rds.foo_route2.update_success", 1);
  sendRequestAndVerifyResponse(
      Http::TestHeaderMapImpl{{":method", "GET"},
                              {":path", "/meh"},
                              {":authority", "host"},
                              {":scheme", "http"},
                              {"Addr", fmt::format("x-foo-key={}", "baz-route")}},
      456, Http::TestHeaderMapImpl{{":status", "200"}, {"service", "bluh"}}, 123, /*cluster_0*/ 0);

  // Delete foo_scope1 and requests within the scope gets 400s.
  sendScopedRdsResponse({scope_route3, scope_route2}, "3");
  test_server_->waitForCounterGe("http.config_test.scoped_rds.foo-scoped-routes.update_success", 3);
  codec_client_ = makeHttpConnection(lookupPort("http"));
  response = codec_client_->makeHeaderOnlyRequest(
      Http::TestHeaderMapImpl{{":method", "GET"},
                              {":path", "/meh"},
                              {":authority", "host"},
                              {":scheme", "http"},
                              {"Addr", "x-foo-key=foo-route"}});
  response->waitForEndStream();
  verifyResponse(std::move(response), "404", Http::TestHeaderMapImpl{}, "route scope not found");
  cleanupUpstreamAndDownstream();
  // Add a new scope foo_scope4.
  const std::string& scope_route4 =
      fmt::format(scope_tmpl, "foo_scope4", "foo_route4", "xyz-route");
  sendScopedRdsResponse({scope_route3, scope_route2, scope_route4}, "4");
  test_server_->waitForCounterGe("http.config_test.scoped_rds.foo-scoped-routes.update_success", 4);
  codec_client_ = makeHttpConnection(lookupPort("http"));
  response = codec_client_->makeHeaderOnlyRequest(
      Http::TestHeaderMapImpl{{":method", "GET"},
                              {":path", "/meh"},
                              {":authority", "host"},
                              {":scheme", "http"},
                              {"Addr", "x-foo-key=xyz-route"}});
  response->waitForEndStream();
  // Get 404 because RDS hasn't pushed route configuration "foo_route4" yet.
  // But scope is found and the Router::NullConfigImpl is returned.
  verifyResponse(std::move(response), "404", Http::TestHeaderMapImpl{}, "");
  cleanupUpstreamAndDownstream();

  // RDS updated foo_route4, requests with socpe key "xyz-route" now hit cluster_1.
  test_server_->waitForCounterGe("http.config_test.rds.foo_route4.update_attempt", 1);
  createRdsStream("foo_route4");
  sendRdsResponse(fmt::format(route_config_tmpl, "foo_route4", "cluster_1"), "3");
  test_server_->waitForCounterGe("http.config_test.rds.foo_route4.update_success", 1);
  sendRequestAndVerifyResponse(
      Http::TestHeaderMapImpl{{":method", "GET"},
                              {":path", "/meh"},
                              {":authority", "host"},
                              {":scheme", "http"},
                              {"Addr", "x-foo-key=xyz-route"}},
      456, Http::TestHeaderMapImpl{{":status", "200"}, {"service", "xyz-route"}}, 123,
      /*cluster_1 */ 1);
=======
  test_server_->waitForCounterGe("http.config_test.rds.foo_route1.update_attempt", 3);
  sendRdsResponse(fmt::format(route_config_tmpl, "foo_route1", "cluster_foo_3"), "3");
  test_server_->waitForCounterGe("http.config_test.rds.foo_route1.update_success", 3);
  // RDS updates won't affect SRDS.
  test_server_->waitForGaugeEq("http.config_test.scoped_rds.foo-scoped-routes.version",
                               6927017134761466251UL);
  // TODO(AndresGuedez): test actual scoped routing logic; only the config handling is implemented
  // at this point.
>>>>>>> c4719d84
}

// Test that a bad config update updates the corresponding stats.
TEST_P(ScopedRdsIntegrationTest, ConfigUpdateFailure) {
  // 'name' will fail to validate due to empty string.
  const std::string scope_route1 = R"EOF(
name:
route_configuration_name: foo_route1
key:
  fragments:
    - string_key: foo
)EOF";
  on_server_init_function_ = [this, &scope_route1]() {
    createScopedRdsStream();
    sendScopedRdsResponse({scope_route1}, "1");
  };
  initialize();

  test_server_->waitForCounterGe("http.config_test.scoped_rds.foo-scoped-routes.update_rejected",
                                 1);
  codec_client_ = makeHttpConnection(lookupPort("http"));
  auto response =
      codec_client_->makeHeaderOnlyRequest(Http::TestHeaderMapImpl{{":method", "GET"},
                                                                   {":path", "/meh"},
                                                                   {":authority", "host"},
                                                                   {":scheme", "http"},
                                                                   {"Addr", "x-foo-key=foo"}});
  response->waitForEndStream();
  verifyResponse(std::move(response), "404", Http::TestHeaderMapImpl{}, "route scope not found");
  cleanupUpstreamAndDownstream();

  // SRDS update fixed the problem.
  const std::string scope_route2 = R"EOF(
name: foo_scope1
route_configuration_name: foo_route1
key:
  fragments:
    - string_key: foo
)EOF";
  sendScopedRdsResponse({scope_route2}, "2");
  test_server_->waitForCounterGe("http.config_test.rds.foo_route1.update_attempt", 1);
  createRdsStream("foo_route1");
  const std::string route_config_tmpl = R"EOF(
      name: {}
      virtual_hosts:
      - name: integration
        domains: ["*"]
        routes:
        - match: {{ prefix: "/" }}
          route: {{ cluster: {} }}
)EOF";
  sendRdsResponse(fmt::format(route_config_tmpl, "foo_route1", "cluster_0"), "1");
  test_server_->waitForCounterGe("http.config_test.rds.foo_route1.update_success", 1);
  sendRequestAndVerifyResponse(
      Http::TestHeaderMapImpl{{":method", "GET"},
                              {":path", "/meh"},
                              {":authority", "host"},
                              {":scheme", "http"},
                              {"Addr", "x-foo-key=foo"}},
      456, Http::TestHeaderMapImpl{{":status", "200"}, {"service", "bluh"}}, 123, /*cluster_0*/ 0);
}

} // namespace
} // namespace Envoy<|MERGE_RESOLUTION|>--- conflicted
+++ resolved
@@ -59,16 +59,10 @@
 fragments:
   - header_value_extractor:
       name: Addr
-<<<<<<< HEAD
       element_separator: ;
       element:
         key: x-foo-key
         separator: =
-=======
-      element:
-        key: x-foo-key
-        separator: ;
->>>>>>> c4719d84
 )EOF";
           envoy::config::filter::network::http_connection_manager::v2::ScopedRoutes::ScopeKeyBuilder
               scope_key_builder;
@@ -243,18 +237,8 @@
   fragments:
     - string_key: {}
 )EOF";
-<<<<<<< HEAD
   const std::string scope_route1 = fmt::format(scope_tmpl, "foo_scope1", "foo_route1", "foo-route");
   const std::string scope_route2 = fmt::format(scope_tmpl, "foo_scope2", "foo_route1", "bar-route");
-=======
-  const std::string scope_route2 = R"EOF(
-name: foo_scope2
-route_configuration_name: foo_route1
-key:
-  fragments:
-    - string_key: x-bar-key
-)EOF";
->>>>>>> c4719d84
 
   const std::string route_config_tmpl = R"EOF(
       name: {}
@@ -269,7 +253,6 @@
   on_server_init_function_ = [&]() {
     createScopedRdsStream();
     sendScopedRdsResponse({scope_route1, scope_route2}, "1");
-<<<<<<< HEAD
     createRdsStream("foo_route1");
     // CreateRdsStream waits for connection which is fired by RDS subscription.
     sendRdsResponse(fmt::format(route_config_tmpl, "foo_route1", "cluster_0"), "1");
@@ -301,20 +284,12 @@
         456, Http::TestHeaderMapImpl{{":status", "200"}, {"service", scope_key}}, 123,
         /*cluster_0*/ 0);
   }
-=======
-    createRdsStream();
-    sendRdsResponse(fmt::format(route_config_tmpl, "foo_route1", "cluster_foo_1"), "1");
-    sendRdsResponse(fmt::format(route_config_tmpl, "foo_route1", "cluster_foo_2"), "2");
-  };
-  initialize();
->>>>>>> c4719d84
   test_server_->waitForCounterGe("http.config_test.scoped_rds.foo-scoped-routes.update_attempt", 2);
   test_server_->waitForCounterGe("http.config_test.scoped_rds.foo-scoped-routes.update_success", 1);
   // The version gauge should be set to xxHash64("1").
   test_server_->waitForGaugeEq("http.config_test.scoped_rds.foo-scoped-routes.version",
                                13237225503670494420UL);
 
-<<<<<<< HEAD
   // Add a new scope scope_route3 with a brand new RouteConfiguration foo_route2.
   const std::string scope_route3 = fmt::format(scope_tmpl, "foo_scope3", "foo_route2", "baz-route");
 
@@ -326,21 +301,10 @@
   sendRdsResponse(fmt::format(route_config_tmpl, "foo_route2", "cluster_0"), "1");
   test_server_->waitForCounterGe("http.config_test.rds.foo_route1.update_success", 2);
   test_server_->waitForCounterGe("http.config_test.rds.foo_route2.update_success", 1);
-=======
-  const std::string scope_route3 = R"EOF(
-name: foo_scope3
-route_configuration_name: foo_route1
-key:
-  fragments:
-    - string_key: x-baz-key
-)EOF";
-  sendScopedRdsResponse({scope_route3}, "2");
->>>>>>> c4719d84
   test_server_->waitForCounterGe("http.config_test.scoped_rds.foo-scoped-routes.update_success", 2);
   // The version gauge should be set to xxHash64("2").
   test_server_->waitForGaugeEq("http.config_test.scoped_rds.foo-scoped-routes.version",
                                6927017134761466251UL);
-<<<<<<< HEAD
   // After RDS update, requests within scope 'foo_scope1' or 'foo_scope2' get routed to 'cluster_1'.
   for (const std::string& scope_key : std::vector<std::string>{"foo-route", "bar-route"}) {
     sendRequestAndVerifyResponse(
@@ -406,16 +370,6 @@
                               {"Addr", "x-foo-key=xyz-route"}},
       456, Http::TestHeaderMapImpl{{":status", "200"}, {"service", "xyz-route"}}, 123,
       /*cluster_1 */ 1);
-=======
-  test_server_->waitForCounterGe("http.config_test.rds.foo_route1.update_attempt", 3);
-  sendRdsResponse(fmt::format(route_config_tmpl, "foo_route1", "cluster_foo_3"), "3");
-  test_server_->waitForCounterGe("http.config_test.rds.foo_route1.update_success", 3);
-  // RDS updates won't affect SRDS.
-  test_server_->waitForGaugeEq("http.config_test.scoped_rds.foo-scoped-routes.version",
-                               6927017134761466251UL);
-  // TODO(AndresGuedez): test actual scoped routing logic; only the config handling is implemented
-  // at this point.
->>>>>>> c4719d84
 }
 
 // Test that a bad config update updates the corresponding stats.

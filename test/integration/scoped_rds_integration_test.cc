#include "envoy/api/v2/srds.pb.h"

#include "common/config/resources.h"

#include "test/common/grpc/grpc_client_integration.h"
#include "test/integration/http_integration.h"
#include "test/test_common/printers.h"

#include "gmock/gmock.h"
#include "gtest/gtest.h"

namespace Envoy {
namespace {

class ScopedRdsIntegrationTest : public HttpIntegrationTest,
                                 public Grpc::GrpcClientIntegrationParamTest {
protected:
  struct FakeUpstreamInfo {
    FakeHttpConnectionPtr connection_;
    FakeUpstream* upstream_{};
    absl::flat_hash_map<std::string, FakeStreamPtr> stream_by_resource_name_;
  };

  ScopedRdsIntegrationTest()
      : HttpIntegrationTest(Http::CodecClient::Type::HTTP1, ipVersion(), realTime()) {}

  ~ScopedRdsIntegrationTest() override {
    resetConnections();
    cleanupUpstreamAndDownstream();
  }

  void initialize() override {
    // Setup two upstream hosts, one for each cluster.
    setUpstreamCount(2);

    config_helper_.addConfigModifier([](envoy::config::bootstrap::v2::Bootstrap& bootstrap) {
      // Add the static cluster to serve SRDS.
      auto* cluster_1 = bootstrap.mutable_static_resources()->add_clusters();
      cluster_1->MergeFrom(bootstrap.static_resources().clusters()[0]);
      cluster_1->set_name("cluster_1");

      // Add the static cluster to serve SRDS.
      auto* scoped_rds_cluster = bootstrap.mutable_static_resources()->add_clusters();
      scoped_rds_cluster->MergeFrom(bootstrap.static_resources().clusters()[0]);
      scoped_rds_cluster->set_name("srds_cluster");
      scoped_rds_cluster->mutable_http2_protocol_options();

      // Add the static cluster to serve RDS.
      auto* rds_cluster = bootstrap.mutable_static_resources()->add_clusters();
      rds_cluster->MergeFrom(bootstrap.static_resources().clusters()[0]);
      rds_cluster->set_name("rds_cluster");
      rds_cluster->mutable_http2_protocol_options();
    });

    config_helper_.addConfigModifier(
        [this](envoy::config::filter::network::http_connection_manager::v2::HttpConnectionManager&
                   http_connection_manager) {
          const std::string& scope_key_builder_config_yaml = R"EOF(
fragments:
  - header_value_extractor:
      name: Addr
      element_separator: ;
      element:
        key: x-foo-key
        separator: =
)EOF";
          envoy::config::filter::network::http_connection_manager::v2::ScopedRoutes::ScopeKeyBuilder
              scope_key_builder;
          TestUtility::loadFromYaml(scope_key_builder_config_yaml, scope_key_builder);
          auto* scoped_routes = http_connection_manager.mutable_scoped_routes();
          scoped_routes->set_name(srds_config_name_);
          *scoped_routes->mutable_scope_key_builder() = scope_key_builder;

          envoy::api::v2::core::ApiConfigSource* rds_api_config_source =
              scoped_routes->mutable_rds_config_source()->mutable_api_config_source();
          rds_api_config_source->set_api_type(envoy::api::v2::core::ApiConfigSource::GRPC);
          envoy::api::v2::core::GrpcService* grpc_service =
              rds_api_config_source->add_grpc_services();
          setGrpcService(*grpc_service, "rds_cluster", getRdsFakeUpstream().localAddress());

          envoy::api::v2::core::ApiConfigSource* srds_api_config_source =
              scoped_routes->mutable_scoped_rds()
                  ->mutable_scoped_rds_config_source()
                  ->mutable_api_config_source();
          srds_api_config_source->set_api_type(envoy::api::v2::core::ApiConfigSource::GRPC);
          grpc_service = srds_api_config_source->add_grpc_services();
          setGrpcService(*grpc_service, "srds_cluster", getScopedRdsFakeUpstream().localAddress());
        });

    HttpIntegrationTest::initialize();
  }

  // Helper that verifies if given headers are in the response header map.
  void verifyResponse(IntegrationStreamDecoderPtr response, const std::string& response_code,
                      const Http::TestHeaderMapImpl& expected_headers,
                      const std::string& expected_body) {
    EXPECT_TRUE(response->complete());
    EXPECT_EQ(response_code, response->headers().Status()->value().getStringView());
    expected_headers.iterate(
        [](const Http::HeaderEntry& header, void* context) -> Http::HeaderMap::Iterate {
          auto response_headers = static_cast<Http::HeaderMap*>(context);
          const Http::HeaderEntry* entry = response_headers->get(
              Http::LowerCaseString{std::string(header.key().getStringView())});
          EXPECT_NE(entry, nullptr);
          EXPECT_EQ(header.value().getStringView(), entry->value().getStringView());
          return Http::HeaderMap::Iterate::Continue;
        },
        const_cast<void*>(static_cast<const void*>(&response->headers())));
    EXPECT_EQ(response->body(), expected_body);
  }

  // Helper that sends a request to Envoy, and verifies if Envoy response headers and body size is
  // the same as the expected headers map.
  void sendRequestAndVerifyResponse(const Http::TestHeaderMapImpl& request_headers,
                                    const int request_size,
                                    const Http::TestHeaderMapImpl& response_headers,
                                    const int response_size, const int backend_idx) {
    codec_client_ = makeHttpConnection(lookupPort("http"));
    auto response = sendRequestAndWaitForResponse(request_headers, request_size, response_headers,
                                                  response_size, backend_idx);
    verifyResponse(std::move(response), "200", response_headers, std::string(response_size, 'a'));
    EXPECT_TRUE(upstream_request_->complete());
    EXPECT_EQ(request_size, upstream_request_->bodyLength());
    cleanupUpstreamAndDownstream();
  }

  void createUpstreams() override {
    HttpIntegrationTest::createUpstreams();
    // Create the SRDS upstream.
    fake_upstreams_.emplace_back(new FakeUpstream(0, FakeHttpConnection::Type::HTTP2, version_,
                                                  timeSystem(), enable_half_close_));
    // Create the RDS upstream.
    fake_upstreams_.emplace_back(new FakeUpstream(0, FakeHttpConnection::Type::HTTP2, version_,
                                                  timeSystem(), enable_half_close_));
  }

  void resetFakeUpstreamInfo(FakeUpstreamInfo* upstream_info) {
    ASSERT(upstream_info->upstream_ != nullptr);

    upstream_info->upstream_->set_allow_unexpected_disconnects(true);
    AssertionResult result = upstream_info->connection_->close();
    RELEASE_ASSERT(result, result.message());
    result = upstream_info->connection_->waitForDisconnect();
    RELEASE_ASSERT(result, result.message());
    upstream_info->connection_.reset();
  }

  void resetConnections() {
    if (rds_upstream_info_.upstream_ != nullptr) {
      resetFakeUpstreamInfo(&rds_upstream_info_);
    }
    resetFakeUpstreamInfo(&scoped_rds_upstream_info_);
  }

  FakeUpstream& getRdsFakeUpstream() const { return *fake_upstreams_[3]; }

  FakeUpstream& getScopedRdsFakeUpstream() const { return *fake_upstreams_[2]; }

  void createStream(FakeUpstreamInfo* upstream_info, FakeUpstream& upstream,
                    const std::string& resource_name) {
    if (upstream_info->upstream_ == nullptr) {
      // bind upstream if not yet.
      upstream_info->upstream_ = &upstream;
      AssertionResult result =
          upstream_info->upstream_->waitForHttpConnection(*dispatcher_, upstream_info->connection_);
      RELEASE_ASSERT(result, result.message());
    }
    if (!upstream_info->stream_by_resource_name_.try_emplace(resource_name, nullptr).second) {
      RELEASE_ASSERT(false,
                     fmt::format("stream with resource name '{}' already exists!", resource_name));
    }
    auto result = upstream_info->connection_->waitForNewStream(
        *dispatcher_, upstream_info->stream_by_resource_name_[resource_name]);
    RELEASE_ASSERT(result, result.message());
    upstream_info->stream_by_resource_name_[resource_name]->startGrpcStream();
  }

  void createRdsStream(const std::string& resource_name) {
    createStream(&rds_upstream_info_, getRdsFakeUpstream(), resource_name);
  }

  void createScopedRdsStream() {
<<<<<<< HEAD
    createStream(&scoped_rds_upstream_info_, getScopedRdsFakeUpstream(), "foo-scoped-routes");
=======
    createStream(&scoped_rds_upstream_info_, getScopedRdsFakeUpstream(), srds_config_name_);
>>>>>>> 8addd254
  }

  void sendRdsResponse(const std::string& route_config, const std::string& version) {
    envoy::api::v2::DiscoveryResponse response;
    response.set_version_info(version);
    response.set_type_url(Config::TypeUrl::get().RouteConfiguration);
    auto route_configuration =
        TestUtility::parseYaml<envoy::api::v2::RouteConfiguration>(route_config);
    response.add_resources()->PackFrom(route_configuration);
    ASSERT(rds_upstream_info_.stream_by_resource_name_[route_configuration.name()] != nullptr);
    rds_upstream_info_.stream_by_resource_name_[route_configuration.name()]->sendGrpcMessage(
        response);
<<<<<<< HEAD
  }

  void sendRdsResponse(const std::string& route_config, const std::string& version) {
    envoy::api::v2::DiscoveryResponse response;
    response.set_version_info(version);
    response.set_type_url(Config::TypeUrl::get().RouteConfiguration);
    response.add_resources()->PackFrom(
        TestUtility::parseYaml<envoy::api::v2::RouteConfiguration>(route_config));
    rds_upstream_info_.stream_->sendGrpcMessage(response);
=======
>>>>>>> 8addd254
  }

  void sendScopedRdsResponse(const std::vector<std::string>& resource_protos,
                             const std::string& version) {
<<<<<<< HEAD
    ASSERT(scoped_rds_upstream_info_.stream_by_resource_name_["foo-scoped-routes"] != nullptr);
=======
    ASSERT(scoped_rds_upstream_info_.stream_by_resource_name_[srds_config_name_] != nullptr);
>>>>>>> 8addd254

    envoy::api::v2::DiscoveryResponse response;
    response.set_version_info(version);
    response.set_type_url(Config::TypeUrl::get().ScopedRouteConfiguration);

    for (const auto& resource_proto : resource_protos) {
      envoy::api::v2::ScopedRouteConfiguration scoped_route_proto;
      TestUtility::loadFromYaml(resource_proto, scoped_route_proto);
      response.add_resources()->PackFrom(scoped_route_proto);
    }
<<<<<<< HEAD
    scoped_rds_upstream_info_.stream_by_resource_name_["foo-scoped-routes"]->sendGrpcMessage(
=======
    scoped_rds_upstream_info_.stream_by_resource_name_[srds_config_name_]->sendGrpcMessage(
>>>>>>> 8addd254
        response);
  }

  const std::string srds_config_name_{"foo-scoped-routes"};
  FakeUpstreamInfo scoped_rds_upstream_info_;
  FakeUpstreamInfo rds_upstream_info_;
};

INSTANTIATE_TEST_SUITE_P(IpVersionsAndGrpcTypes, ScopedRdsIntegrationTest,
                         GRPC_CLIENT_INTEGRATION_PARAMS);

// Test that a SRDS DiscoveryResponse is successfully processed.
TEST_P(ScopedRdsIntegrationTest, BasicSuccess) {
  const std::string scope_tmpl = R"EOF(
name: {}
route_configuration_name: {}
key:
  fragments:
    - string_key: {}
)EOF";
  const std::string scope_route1 = fmt::format(scope_tmpl, "foo_scope1", "foo_route1", "foo-route");
  const std::string scope_route2 = fmt::format(scope_tmpl, "foo_scope2", "foo_route1", "bar-route");

  const std::string route_config_tmpl = R"EOF(
      name: {}
      virtual_hosts:
      - name: integration
        domains: ["*"]
        routes:
        - match: {{ prefix: "/" }}
          route: {{ cluster: {} }}
)EOF";

  on_server_init_function_ = [&]() {
    createScopedRdsStream();
    sendScopedRdsResponse({scope_route1, scope_route2}, "1");
    createRdsStream("foo_route1");
    // CreateRdsStream waits for connection which is fired by RDS subscription.
    sendRdsResponse(fmt::format(route_config_tmpl, "foo_route1", "cluster_0"), "1");
  };
  initialize();
  registerTestServerPorts({"http"});

  // No scope key matches "xyz-route".
  codec_client_ = makeHttpConnection(lookupPort("http"));
  auto response = codec_client_->makeHeaderOnlyRequest(
      Http::TestHeaderMapImpl{{":method", "GET"},
                              {":path", "/meh"},
                              {":authority", "host"},
                              {":scheme", "http"},
                              {"Addr", "x-foo-key=xyz-route"}});
  response->waitForEndStream();
  verifyResponse(std::move(response), "404", Http::TestHeaderMapImpl{}, "route scope not found");
  cleanupUpstreamAndDownstream();

  // Test "foo-route" and 'bar-route' both gets routed to cluster_0.
  test_server_->waitForCounterGe("http.config_test.rds.foo_route1.update_success", 1);
  for (const std::string& scope_key : std::vector<std::string>{"foo-route", "bar-route"}) {
    sendRequestAndVerifyResponse(
        Http::TestHeaderMapImpl{{":method", "GET"},
                                {":path", "/meh"},
                                {":authority", "host"},
                                {":scheme", "http"},
                                {"Addr", fmt::format("x-foo-key={}", scope_key)}},
        456, Http::TestHeaderMapImpl{{":status", "200"}, {"service", scope_key}}, 123,
        /*cluster_0*/ 0);
  }
  test_server_->waitForCounterGe("http.config_test.scoped_rds.foo-scoped-routes.update_attempt", 2);
  test_server_->waitForCounterGe("http.config_test.scoped_rds.foo-scoped-routes.update_success", 1);
  // The version gauge should be set to xxHash64("1").
  test_server_->waitForGaugeEq("http.config_test.scoped_rds.foo-scoped-routes.version",
                               13237225503670494420UL);

  // Add a new scope scope_route3 with a brand new RouteConfiguration foo_route2.
  const std::string scope_route3 = fmt::format(scope_tmpl, "foo_scope3", "foo_route2", "baz-route");

  sendScopedRdsResponse({scope_route3, scope_route1, scope_route2}, "2");
  test_server_->waitForCounterGe("http.config_test.rds.foo_route1.update_attempt", 2);
  sendRdsResponse(fmt::format(route_config_tmpl, "foo_route1", "cluster_1"), "3");
  createRdsStream("foo_route2");
  test_server_->waitForCounterGe("http.config_test.rds.foo_route2.update_attempt", 1);
  sendRdsResponse(fmt::format(route_config_tmpl, "foo_route2", "cluster_0"), "1");
  test_server_->waitForCounterGe("http.config_test.rds.foo_route1.update_success", 2);
  test_server_->waitForCounterGe("http.config_test.rds.foo_route2.update_success", 1);
  test_server_->waitForCounterGe("http.config_test.scoped_rds.foo-scoped-routes.update_success", 2);
  // The version gauge should be set to xxHash64("2").
  test_server_->waitForGaugeEq("http.config_test.scoped_rds.foo-scoped-routes.version",
                               6927017134761466251UL);
  // After RDS update, requests within scope 'foo_scope1' or 'foo_scope2' get routed to 'cluster_1'.
  for (const std::string& scope_key : std::vector<std::string>{"foo-route", "bar-route"}) {
    sendRequestAndVerifyResponse(
        Http::TestHeaderMapImpl{{":method", "GET"},
                                {":path", "/meh"},
                                {":authority", "host"},
                                {":scheme", "http"},
                                {"Addr", fmt::format("x-foo-key={}", scope_key)}},
        456, Http::TestHeaderMapImpl{{":status", "200"}, {"service", scope_key}}, 123,
        /*cluster_1*/ 1);
  }
  // Now requests within scope 'foo_scope3' get routed to 'cluster_0'.
  test_server_->waitForCounterGe("http.config_test.rds.foo_route2.update_success", 1);
  sendRequestAndVerifyResponse(
      Http::TestHeaderMapImpl{{":method", "GET"},
                              {":path", "/meh"},
                              {":authority", "host"},
                              {":scheme", "http"},
                              {"Addr", fmt::format("x-foo-key={}", "baz-route")}},
      456, Http::TestHeaderMapImpl{{":status", "200"}, {"service", "bluh"}}, 123, /*cluster_0*/ 0);

  // Delete foo_scope1 and requests within the scope gets 400s.
  sendScopedRdsResponse({scope_route3, scope_route2}, "3");
  test_server_->waitForCounterGe("http.config_test.scoped_rds.foo-scoped-routes.update_success", 3);
  codec_client_ = makeHttpConnection(lookupPort("http"));
  response = codec_client_->makeHeaderOnlyRequest(
      Http::TestHeaderMapImpl{{":method", "GET"},
                              {":path", "/meh"},
                              {":authority", "host"},
                              {":scheme", "http"},
                              {"Addr", "x-foo-key=foo-route"}});
  response->waitForEndStream();
  verifyResponse(std::move(response), "404", Http::TestHeaderMapImpl{}, "route scope not found");
  cleanupUpstreamAndDownstream();
  // Add a new scope foo_scope4.
  const std::string& scope_route4 =
      fmt::format(scope_tmpl, "foo_scope4", "foo_route4", "xyz-route");
  sendScopedRdsResponse({scope_route3, scope_route2, scope_route4}, "4");
  test_server_->waitForCounterGe("http.config_test.scoped_rds.foo-scoped-routes.update_success", 4);
  codec_client_ = makeHttpConnection(lookupPort("http"));
  response = codec_client_->makeHeaderOnlyRequest(
      Http::TestHeaderMapImpl{{":method", "GET"},
                              {":path", "/meh"},
                              {":authority", "host"},
                              {":scheme", "http"},
                              {"Addr", "x-foo-key=xyz-route"}});
  response->waitForEndStream();
  // Get 404 because RDS hasn't pushed route configuration "foo_route4" yet.
  // But scope is found and the Router::NullConfigImpl is returned.
  verifyResponse(std::move(response), "404", Http::TestHeaderMapImpl{}, "");
  cleanupUpstreamAndDownstream();

  // RDS updated foo_route4, requests with socpe key "xyz-route" now hit cluster_1.
  test_server_->waitForCounterGe("http.config_test.rds.foo_route4.update_attempt", 1);
  createRdsStream("foo_route4");
  sendRdsResponse(fmt::format(route_config_tmpl, "foo_route4", "cluster_1"), "3");
  test_server_->waitForCounterGe("http.config_test.rds.foo_route4.update_success", 1);
  sendRequestAndVerifyResponse(
      Http::TestHeaderMapImpl{{":method", "GET"},
                              {":path", "/meh"},
                              {":authority", "host"},
                              {":scheme", "http"},
                              {"Addr", "x-foo-key=xyz-route"}},
      456, Http::TestHeaderMapImpl{{":status", "200"}, {"service", "xyz-route"}}, 123,
      /*cluster_1 */ 1);
}

// Test that a bad config update updates the corresponding stats.
TEST_P(ScopedRdsIntegrationTest, ConfigUpdateFailure) {
  // 'name' will fail to validate due to empty string.
  const std::string scope_route1 = R"EOF(
name:
route_configuration_name: foo_route1
key:
  fragments:
    - string_key: foo
)EOF";
  on_server_init_function_ = [this, &scope_route1]() {
    createScopedRdsStream();
    sendScopedRdsResponse({scope_route1}, "1");
  };
  initialize();

  test_server_->waitForCounterGe("http.config_test.scoped_rds.foo-scoped-routes.update_rejected",
                                 1);
  codec_client_ = makeHttpConnection(lookupPort("http"));
  auto response =
      codec_client_->makeHeaderOnlyRequest(Http::TestHeaderMapImpl{{":method", "GET"},
                                                                   {":path", "/meh"},
                                                                   {":authority", "host"},
                                                                   {":scheme", "http"},
                                                                   {"Addr", "x-foo-key=foo"}});
  response->waitForEndStream();
  verifyResponse(std::move(response), "404", Http::TestHeaderMapImpl{}, "route scope not found");
  cleanupUpstreamAndDownstream();

  // SRDS update fixed the problem.
  const std::string scope_route2 = R"EOF(
name: foo_scope1
route_configuration_name: foo_route1
key:
  fragments:
    - string_key: foo
)EOF";
  sendScopedRdsResponse({scope_route2}, "2");
  test_server_->waitForCounterGe("http.config_test.rds.foo_route1.update_attempt", 1);
  createRdsStream("foo_route1");
  const std::string route_config_tmpl = R"EOF(
      name: {}
      virtual_hosts:
      - name: integration
        domains: ["*"]
        routes:
        - match: {{ prefix: "/" }}
          route: {{ cluster: {} }}
)EOF";
  sendRdsResponse(fmt::format(route_config_tmpl, "foo_route1", "cluster_0"), "1");
  test_server_->waitForCounterGe("http.config_test.rds.foo_route1.update_success", 1);
  sendRequestAndVerifyResponse(
      Http::TestHeaderMapImpl{{":method", "GET"},
                              {":path", "/meh"},
                              {":authority", "host"},
                              {":scheme", "http"},
                              {"Addr", "x-foo-key=foo"}},
      456, Http::TestHeaderMapImpl{{":status", "200"}, {"service", "bluh"}}, 123, /*cluster_0*/ 0);
}

} // namespace
} // namespace Envoy<|MERGE_RESOLUTION|>--- conflicted
+++ resolved
@@ -180,11 +180,7 @@
   }
 
   void createScopedRdsStream() {
-<<<<<<< HEAD
-    createStream(&scoped_rds_upstream_info_, getScopedRdsFakeUpstream(), "foo-scoped-routes");
-=======
     createStream(&scoped_rds_upstream_info_, getScopedRdsFakeUpstream(), srds_config_name_);
->>>>>>> 8addd254
   }
 
   void sendRdsResponse(const std::string& route_config, const std::string& version) {
@@ -197,27 +193,11 @@
     ASSERT(rds_upstream_info_.stream_by_resource_name_[route_configuration.name()] != nullptr);
     rds_upstream_info_.stream_by_resource_name_[route_configuration.name()]->sendGrpcMessage(
         response);
-<<<<<<< HEAD
-  }
-
-  void sendRdsResponse(const std::string& route_config, const std::string& version) {
-    envoy::api::v2::DiscoveryResponse response;
-    response.set_version_info(version);
-    response.set_type_url(Config::TypeUrl::get().RouteConfiguration);
-    response.add_resources()->PackFrom(
-        TestUtility::parseYaml<envoy::api::v2::RouteConfiguration>(route_config));
-    rds_upstream_info_.stream_->sendGrpcMessage(response);
-=======
->>>>>>> 8addd254
   }
 
   void sendScopedRdsResponse(const std::vector<std::string>& resource_protos,
                              const std::string& version) {
-<<<<<<< HEAD
-    ASSERT(scoped_rds_upstream_info_.stream_by_resource_name_["foo-scoped-routes"] != nullptr);
-=======
     ASSERT(scoped_rds_upstream_info_.stream_by_resource_name_[srds_config_name_] != nullptr);
->>>>>>> 8addd254
 
     envoy::api::v2::DiscoveryResponse response;
     response.set_version_info(version);
@@ -228,11 +208,7 @@
       TestUtility::loadFromYaml(resource_proto, scoped_route_proto);
       response.add_resources()->PackFrom(scoped_route_proto);
     }
-<<<<<<< HEAD
-    scoped_rds_upstream_info_.stream_by_resource_name_["foo-scoped-routes"]->sendGrpcMessage(
-=======
     scoped_rds_upstream_info_.stream_by_resource_name_[srds_config_name_]->sendGrpcMessage(
->>>>>>> 8addd254
         response);
   }
 

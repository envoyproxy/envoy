#pragma once

#include <condition_variable>
#include <cstdint>
#include <list>
#include <memory>
#include <mutex>
#include <string>

#include "envoy/api/api.h"
#include "envoy/grpc/status.h"
#include "envoy/http/codec.h"
#include "envoy/network/connection.h"
#include "envoy/network/connection_handler.h"
#include "envoy/network/filter.h"
#include "envoy/server/configuration.h"
#include "envoy/server/listener_manager.h"

#include "common/buffer/buffer_impl.h"
#include "common/buffer/zero_copy_input_stream_impl.h"
#include "common/common/thread.h"
#include "common/grpc/codec.h"
#include "common/grpc/common.h"
#include "common/network/filter_impl.h"
#include "common/network/listen_socket_impl.h"
#include "common/stats/stats_impl.h"

#include "test/test_common/printers.h"
#include "test/test_common/utility.h"

namespace Envoy {
class FakeHttpConnection;

/**
 * Provides a fake HTTP stream for integration testing.
 */
class FakeStream : public Http::StreamDecoder,
                   public Http::StreamCallbacks,
                   Logger::Loggable<Logger::Id::testing> {
public:
  FakeStream(FakeHttpConnection& parent, Http::StreamEncoder& encoder);

  uint64_t bodyLength() { return body_.length(); }
  Buffer::Instance& body() { return body_; }
  bool complete() { return end_stream_; }
  void encodeHeaders(const Http::HeaderMapImpl& headers, bool end_stream);
  void encodeData(uint64_t size, bool end_stream);
  void encodeData(Buffer::Instance& data, bool end_stream);
  void encodeTrailers(const Http::HeaderMapImpl& trailers);
  void encodeResetStream();
  const Http::HeaderMap& headers() { return *headers_; }
  void setAddServedByHeader(bool add_header) { add_served_by_header_ = add_header; }
  const Http::HeaderMapPtr& trailers() { return trailers_; }
  void waitForHeadersComplete();
  void waitForData(Event::Dispatcher& client_dispatcher, uint64_t body_length);
  void waitForEndStream(Event::Dispatcher& client_dispatcher);
  void waitForReset();

  // gRPC convenience methods.
  void startGrpcStream();
  void finishGrpcStream(Grpc::Status::GrpcStatus status);
  template <class T> void sendGrpcMessage(const T& message) {
    auto serialized_response = Grpc::Common::serializeBody(message);
    encodeData(*serialized_response, false);
    ENVOY_LOG(debug, "Sent gRPC message: {}", message.DebugString());
  }
  template <class T> void decodeGrpcFrame(T& message) {
    EXPECT_GE(decoded_grpc_frames_.size(), 1);
    if (decoded_grpc_frames_[0].length_ == 0) {
      decoded_grpc_frames_.erase(decoded_grpc_frames_.begin());
      return;
    }
    Buffer::ZeroCopyInputStreamImpl stream(std::move(decoded_grpc_frames_[0].data_));
    EXPECT_TRUE(decoded_grpc_frames_[0].flags_ == Grpc::GRPC_FH_DEFAULT);
    EXPECT_TRUE(message.ParseFromZeroCopyStream(&stream));
    ENVOY_LOG(debug, "Received gRPC message: {}", message.DebugString());
    decoded_grpc_frames_.erase(decoded_grpc_frames_.begin());
  }
  template <class T> void waitForGrpcMessage(Event::Dispatcher& client_dispatcher, T& message) {
    if (!decoded_grpc_frames_.empty()) {
      decodeGrpcFrame(message);
      return;
    }
    waitForData(client_dispatcher, 5);
    {
      std::unique_lock<std::mutex> lock(lock_);
      EXPECT_TRUE(grpc_decoder_.decode(body(), decoded_grpc_frames_));
    }
    if (decoded_grpc_frames_.size() < 1) {
      waitForData(client_dispatcher, grpc_decoder_.length());
      {
        std::unique_lock<std::mutex> lock(lock_);
        EXPECT_TRUE(grpc_decoder_.decode(body(), decoded_grpc_frames_));
      }
    }
    decodeGrpcFrame(message);
  }

  // Http::StreamDecoder
  void decodeHeaders(Http::HeaderMapPtr&& headers, bool end_stream) override;
  void decodeData(Buffer::Instance& data, bool end_stream) override;
  void decodeTrailers(Http::HeaderMapPtr&& trailers) override;

  // Http::StreamCallbacks
  void onResetStream(Http::StreamResetReason reason) override;
  void onAboveWriteBufferHighWatermark() override {}
  void onBelowWriteBufferLowWatermark() override {}

  virtual void setEndStream(bool end) { end_stream_ = end; }

protected:
  Http::HeaderMapPtr headers_;

private:
  FakeHttpConnection& parent_;
  Http::StreamEncoder& encoder_;
  std::mutex lock_;
  std::condition_variable decoder_event_;
  Http::HeaderMapPtr trailers_;
  bool end_stream_{};
  Buffer::OwnedImpl body_;
  bool saw_reset_{};
  Grpc::Decoder grpc_decoder_;
  std::vector<Grpc::Frame> decoded_grpc_frames_;
  bool add_served_by_header_{};
};

typedef std::unique_ptr<FakeStream> FakeStreamPtr;

/**
 * Wraps a raw Network::Connection in a safe way, such that the connection can
 * be placed in a queue for an arbitrary amount of time. It handles disconnects
 * that take place in the queued state by failing the test. Once a
 * QueuedConnectionWrapper object is instantiated by FakeHttpConnection or
 * FakeRawConnection, it no longer plays a role.
 * TODO(htuch): We can simplify the storage lifetime by destructing if/when
 * removeConnectionCallbacks is added.
 */
class QueuedConnectionWrapper : public Network::ConnectionCallbacks {
public:
  QueuedConnectionWrapper(Network::Connection& connection, bool allow_unexpected_disconnects)
      : connection_(connection), parented_(false),
        allow_unexpected_disconnects_(allow_unexpected_disconnects) {
    connection_.addConnectionCallbacks(*this);
  }
  void set_parented() {
    std::unique_lock<std::mutex> lock(lock_);
    parented_ = true;
  }
  Network::Connection& connection() const { return connection_; }

  // Network::ConnectionCallbacks
  void onEvent(Network::ConnectionEvent event) override {
    std::unique_lock<std::mutex> lock(lock_);
    RELEASE_ASSERT(parented_ || allow_unexpected_disconnects_ ||
                   (event != Network::ConnectionEvent::RemoteClose &&
                    event != Network::ConnectionEvent::LocalClose));
  }
  void onAboveWriteBufferHighWatermark() override {}
  void onBelowWriteBufferLowWatermark() override {}

private:
  Network::Connection& connection_;
  bool parented_;
  std::mutex lock_;
  bool allow_unexpected_disconnects_;
};

typedef std::unique_ptr<QueuedConnectionWrapper> QueuedConnectionWrapperPtr;

/**
 * Base class for both fake raw connections and fake HTTP connections.
 */
class FakeConnectionBase : public Network::ConnectionCallbacks {
public:
  ~FakeConnectionBase() { ASSERT(initialized_); }
  void close();
  void readDisable(bool disable);
  // By default waitForDisconnect and waitForHalfClose assume the next event is a disconnect and
  // fails an assert if an unexpected event occurs. If a caller truly wishes to wait until
  // disconnect, set ignore_spurious_events = true.
  void waitForDisconnect(bool ignore_spurious_events = false);
  void waitForHalfClose(bool ignore_spurious_events = false);

  // Network::ConnectionCallbacks
  void onEvent(Network::ConnectionEvent event) override;
  void onAboveWriteBufferHighWatermark() override {}
  void onBelowWriteBufferLowWatermark() override {}

  void initialize() {
    initialized_ = true;
    connection_wrapper_->set_parented();
    connection_.dispatcher().post([this]() -> void { connection_.addConnectionCallbacks(*this); });
  }
  void enableHalfClose(bool enabled) { connection_.enableHalfClose(enabled); }

protected:
  FakeConnectionBase(QueuedConnectionWrapperPtr connection_wrapper)
      : connection_(connection_wrapper->connection()),
        connection_wrapper_(std::move(connection_wrapper)) {}

  Network::Connection& connection_;
  std::mutex lock_;
  std::condition_variable connection_event_;
  bool disconnected_{};
  bool half_closed_{};
  bool initialized_{false};

private:
  // We hold on to this as connection callbacks live for the entire life of the
  // connection.
  QueuedConnectionWrapperPtr connection_wrapper_;
};

/**
 * Provides a fake HTTP connection for integration testing.
 */
class FakeHttpConnection : public Http::ServerConnectionCallbacks, public FakeConnectionBase {
public:
  enum class Type { HTTP1, HTTP2 };

  FakeHttpConnection(QueuedConnectionWrapperPtr connection_wrapper, Stats::Store& store, Type type);
  Network::Connection& connection() { return connection_; }
  // By default waitForNewStream assumes the next event is a new stream and
  // fails an assert if an unexpected event occurs. If a caller truly wishes to
  // wait for a new stream, set ignore_spurious_events = true.
  FakeStreamPtr waitForNewStream(Event::Dispatcher& client_dispatcher,
                                 bool ignore_spurious_events = false);

  // Http::ServerConnectionCallbacks
  Http::StreamDecoder& newStream(Http::StreamEncoder& response_encoder) override;
  void onGoAway() override { NOT_IMPLEMENTED; }

private:
  struct ReadFilter : public Network::ReadFilterBaseImpl {
    ReadFilter(FakeHttpConnection& parent) : parent_(parent) {}

    // Network::ReadFilter
    Network::FilterStatus onData(Buffer::Instance& data, bool) override {
      parent_.codec_->dispatch(data);
      return Network::FilterStatus::StopIteration;
    }

    FakeHttpConnection& parent_;
  };

  Http::ServerConnectionPtr codec_;
  std::list<FakeStreamPtr> new_streams_;
};

typedef std::unique_ptr<FakeHttpConnection> FakeHttpConnectionPtr;

/**
 * Fake raw connection for integration testing.
 */
class FakeRawConnection : Logger::Loggable<Logger::Id::testing>, public FakeConnectionBase {
public:
  FakeRawConnection(QueuedConnectionWrapperPtr connection_wrapper)
      : FakeConnectionBase(std::move(connection_wrapper)) {
    connection_.addReadFilter(Network::ReadFilterSharedPtr{new ReadFilter(*this)});
  }

  std::string waitForData(uint64_t num_bytes);
  void write(const std::string& data, bool end_stream = false);

private:
  struct ReadFilter : public Network::ReadFilterBaseImpl {
    ReadFilter(FakeRawConnection& parent) : parent_(parent) {}

    // Network::ReadFilter
    Network::FilterStatus onData(Buffer::Instance& data, bool) override;

    FakeRawConnection& parent_;
  };

  std::string data_;
};

typedef std::unique_ptr<FakeRawConnection> FakeRawConnectionPtr;

/**
 * Provides a fake upstream server for integration testing.
 */
class FakeUpstream : Logger::Loggable<Logger::Id::testing>, public Network::FilterChainFactory {
public:
  FakeUpstream(const std::string& uds_path, FakeHttpConnection::Type type);
<<<<<<< HEAD
  FakeUpstream(uint32_t port, FakeHttpConnection::Type type, Network::Address::IpVersion version,
               bool enable_half_close = false);
  FakeUpstream(Ssl::ServerContext* ssl_ctx, uint32_t port, FakeHttpConnection::Type type,
               Network::Address::IpVersion version);
=======
  FakeUpstream(uint32_t port, FakeHttpConnection::Type type, Network::Address::IpVersion version);
  FakeUpstream(Network::TransportSocketFactoryPtr&& transport_socket_factory, uint32_t port,
               FakeHttpConnection::Type type, Network::Address::IpVersion version);
>>>>>>> 8ca7b571
  ~FakeUpstream();

  FakeHttpConnection::Type httpType() { return http_type_; }
  FakeHttpConnectionPtr waitForHttpConnection(Event::Dispatcher& client_dispatcher);
  FakeRawConnectionPtr waitForRawConnection();
  Network::Address::InstanceConstSharedPtr localAddress() const { return socket_->localAddress(); }

  // Wait for one of the upstreams to receive a connection
  static FakeHttpConnectionPtr
  waitForHttpConnection(Event::Dispatcher& client_dispatcher,
                        std::vector<std::unique_ptr<FakeUpstream>>& upstreams);

  // Network::FilterChainFactory
  bool createNetworkFilterChain(Network::Connection& connection) override;
  bool createListenerFilterChain(Network::ListenerFilterManager& listener) override;
  void set_allow_unexpected_disconnects(bool value) { allow_unexpected_disconnects_ = value; }

protected:
  Stats::IsolatedStoreImpl stats_store_;
  const FakeHttpConnection::Type http_type_;
  void cleanUp();

private:
<<<<<<< HEAD
  FakeUpstream(Ssl::ServerContext* ssl_ctx, Network::ListenSocketPtr&& connection,
               FakeHttpConnection::Type type, bool enable_half_close);
=======
  FakeUpstream(Network::TransportSocketFactoryPtr&& transport_socket_factory,
               Network::ListenSocketPtr&& connection, FakeHttpConnection::Type type);
>>>>>>> 8ca7b571

  class FakeListener : public Network::ListenerConfig {
  public:
    FakeListener(FakeUpstream& parent) : parent_(parent), name_("fake_upstream") {}

  private:
    // Network::ListenerConfig
    Network::FilterChainFactory& filterChainFactory() override { return parent_; }
    Network::ListenSocket& socket() override { return *parent_.socket_; }
    Network::TransportSocketFactory& transportSocketFactory() override {
      return *parent_.transport_socket_factory_;
    }
    bool bindToPort() override { return true; }
    bool handOffRestoredDestinationConnections() const override { return false; }
    uint32_t perConnectionBufferLimitBytes() override { return 0; }
    Stats::Scope& listenerScope() override { return parent_.stats_store_; }
    uint64_t listenerTag() const override { return 0; }
    const std::string& name() const override { return name_; }

    FakeUpstream& parent_;
    std::string name_;
  };

  void threadRoutine();

  Network::TransportSocketFactoryPtr transport_socket_factory_;
  Network::ListenSocketPtr socket_;
  ConditionalInitializer server_initialized_;
  // Guards any objects which can be altered both in the upstream thread and the
  // main test thread.
  std::mutex lock_;
  Thread::ThreadPtr thread_;
  std::condition_variable new_connection_event_;
  Api::ApiPtr api_;
  Event::DispatcherPtr dispatcher_;
  Network::ConnectionHandlerPtr handler_;
  std::list<QueuedConnectionWrapperPtr> new_connections_; // Guarded by lock_
  bool allow_unexpected_disconnects_;
  const bool enable_half_close_;
  FakeListener listener_;
};
} // namespace Envoy<|MERGE_RESOLUTION|>--- conflicted
+++ resolved
@@ -284,16 +284,10 @@
 class FakeUpstream : Logger::Loggable<Logger::Id::testing>, public Network::FilterChainFactory {
 public:
   FakeUpstream(const std::string& uds_path, FakeHttpConnection::Type type);
-<<<<<<< HEAD
   FakeUpstream(uint32_t port, FakeHttpConnection::Type type, Network::Address::IpVersion version,
                bool enable_half_close = false);
-  FakeUpstream(Ssl::ServerContext* ssl_ctx, uint32_t port, FakeHttpConnection::Type type,
-               Network::Address::IpVersion version);
-=======
-  FakeUpstream(uint32_t port, FakeHttpConnection::Type type, Network::Address::IpVersion version);
   FakeUpstream(Network::TransportSocketFactoryPtr&& transport_socket_factory, uint32_t port,
                FakeHttpConnection::Type type, Network::Address::IpVersion version);
->>>>>>> 8ca7b571
   ~FakeUpstream();
 
   FakeHttpConnection::Type httpType() { return http_type_; }
@@ -317,13 +311,9 @@
   void cleanUp();
 
 private:
-<<<<<<< HEAD
-  FakeUpstream(Ssl::ServerContext* ssl_ctx, Network::ListenSocketPtr&& connection,
-               FakeHttpConnection::Type type, bool enable_half_close);
-=======
   FakeUpstream(Network::TransportSocketFactoryPtr&& transport_socket_factory,
-               Network::ListenSocketPtr&& connection, FakeHttpConnection::Type type);
->>>>>>> 8ca7b571
+               Network::ListenSocketPtr&& connection, FakeHttpConnection::Type type,
+               bool enable_half_close);
 
   class FakeListener : public Network::ListenerConfig {
   public:

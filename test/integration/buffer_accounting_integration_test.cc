--- conflicted
+++ resolved
@@ -112,17 +112,11 @@
     }
 
     const HttpProtocolTestParams& protocol_test_params = std::get<0>(GetParam());
-<<<<<<< HEAD
     setupHttp2Overrides(protocol_test_params.http2_implementation);
-=======
-    config_helper_.addRuntimeOverride("envoy.reloadable_features.http2_new_codec_wrapper",
-                                      protocol_test_params.http2_new_codec_wrapper ? "true"
-                                                                                   : "false");
     config_helper_.addRuntimeOverride(
         Runtime::defer_processing_backedup_streams,
         protocol_test_params.defer_processing_backedup_streams ? "true" : "false");
 
->>>>>>> 2be0d7db
     setServerBufferFactory(buffer_factory_);
     setUpstreamProtocol(protocol_test_params.upstream_protocol);
   }

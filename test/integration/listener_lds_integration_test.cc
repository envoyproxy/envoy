--- conflicted
+++ resolved
@@ -412,7 +412,6 @@
   }
 }
 
-<<<<<<< HEAD
 TEST_P(ListenerIntegrationTest, ChangeListenerAddress) {
   on_server_init_function_ = [&]() {
     createLdsStream();
@@ -477,7 +476,6 @@
   EXPECT_EQ(request_size, upstream_request_->bodyLength());
 }
 
-=======
 class RebalancerTest : public testing::TestWithParam<Network::Address::IpVersion>,
                        public BaseIntegrationTest {
 public:
@@ -577,6 +575,5 @@
                          testing::ValuesIn(TestEnvironment::getIpVersionsForTest()),
                          TestUtility::ipTestParamsToString);
 
->>>>>>> 82e33f6e
 } // namespace
 } // namespace Envoy
#include <memory>

#include "envoy/config/bootstrap/v3/bootstrap.pb.h"
#include "envoy/config/core/v3/config_source.pb.h"
#include "envoy/config/core/v3/health_check.pb.h"
#include "envoy/service/health/v3/hds.pb.h"
#include "envoy/type/v3/http.pb.h"
#include "envoy/upstream/upstream.h"

#include "common/config/metadata.h"
#include "common/network/utility.h"
#include "common/protobuf/utility.h"
#include "common/upstream/health_checker_impl.h"
#include "common/upstream/health_discovery_service.h"

#include "test/common/upstream/utility.h"
#include "test/config/utility.h"
#include "test/integration/http_integration.h"
#include "test/test_common/network_utility.h"
#include "test/test_common/resources.h"
#include "test/test_common/simulated_time_system.h"

#include "gmock/gmock.h"
#include "gtest/gtest.h"

namespace Envoy {
namespace {

// TODO(jmarantz): switch this to simulated-time after debugging flakes.
class HdsIntegrationTest : public Grpc::VersionedGrpcClientIntegrationParamTest,
                           public HttpIntegrationTest {
public:
  HdsIntegrationTest() : HttpIntegrationTest(Http::CodecClient::Type::HTTP1, ipVersion()) {}

  void createUpstreams() override {
    fake_upstreams_.emplace_back(createFakeUpstream(FakeHttpConnection::Type::HTTP2));
    hds_upstream_ = fake_upstreams_.back().get();
    HttpIntegrationTest::createUpstreams();
  }
  void initialize() override {
    setUpstreamCount(upstream_endpoints_);
    config_helper_.addConfigModifier([this](envoy::config::bootstrap::v3::Bootstrap& bootstrap) {
      // Setup hds and corresponding gRPC cluster.
      auto* hds_config = bootstrap.mutable_hds_config();
      hds_config->set_api_type(envoy::config::core::v3::ApiConfigSource::GRPC);
      hds_config->add_grpc_services()->mutable_envoy_grpc()->set_cluster_name("hds_cluster");
      hds_config->set_transport_api_version(apiVersion());
      auto* hds_cluster = bootstrap.mutable_static_resources()->add_clusters();
      hds_cluster->MergeFrom(bootstrap.static_resources().clusters()[0]);
      hds_cluster->mutable_circuit_breakers()->Clear();
      hds_cluster->set_name("hds_cluster");
      hds_cluster->mutable_http2_protocol_options();
      auto* cluster_0 = bootstrap.mutable_static_resources()->mutable_clusters(0);
      cluster_0->clear_load_assignment();
    });

    HttpIntegrationTest::initialize();

    // Endpoint connections
<<<<<<< HEAD
    host_upstream_ = createFakeUpstream(FakeHttpConnection::Type::HTTP1);
    host2_upstream_ = createFakeUpstream(FakeHttpConnection::Type::HTTP1);
=======
    if (tls_hosts_) {
      host_upstream_ =
          std::make_unique<FakeUpstream>(HttpIntegrationTest::createUpstreamTlsContext(), 0,
                                         http_conn_type_, version_, timeSystem());
      host2_upstream_ =
          std::make_unique<FakeUpstream>(HttpIntegrationTest::createUpstreamTlsContext(), 0,
                                         http_conn_type_, version_, timeSystem());
    } else {
      host_upstream_ = std::make_unique<FakeUpstream>(0, http_conn_type_, version_, timeSystem());
      host2_upstream_ = std::make_unique<FakeUpstream>(0, http_conn_type_, version_, timeSystem());
    }
>>>>>>> aae6a6c9
  }

  // Sets up a connection between Envoy and the management server.
  void waitForHdsStream() {
    AssertionResult result =
        hds_upstream_->waitForHttpConnection(*dispatcher_, hds_fake_connection_);
    RELEASE_ASSERT(result, result.message());
    result = hds_fake_connection_->waitForNewStream(*dispatcher_, hds_stream_);
    RELEASE_ASSERT(result, result.message());
  }

  // Envoy sends health check messages to the endpoints
  void healthcheckEndpoints(std::string cluster2 = "") {
    ASSERT_TRUE(host_upstream_->waitForHttpConnection(*dispatcher_, host_fake_connection_));
    ASSERT_TRUE(host_fake_connection_->waitForNewStream(*dispatcher_, host_stream_));
    ASSERT_TRUE(host_stream_->waitForEndStream(*dispatcher_));

    EXPECT_EQ(host_stream_->headers().getPathValue(), "/healthcheck");
    EXPECT_EQ(host_stream_->headers().getMethodValue(), "GET");
    EXPECT_EQ(host_stream_->headers().getHostValue(), "anna");

    if (!cluster2.empty()) {
      ASSERT_TRUE(host2_upstream_->waitForHttpConnection(*dispatcher_, host2_fake_connection_));
      ASSERT_TRUE(host2_fake_connection_->waitForNewStream(*dispatcher_, host2_stream_));
      ASSERT_TRUE(host2_stream_->waitForEndStream(*dispatcher_));

      EXPECT_EQ(host2_stream_->headers().getPathValue(), "/healthcheck");
      EXPECT_EQ(host2_stream_->headers().getMethodValue(), "GET");
      EXPECT_EQ(host2_stream_->headers().getHostValue(), cluster2);
    }
  }

  // Clean up the connection between Envoy and the management server
  void cleanupHdsConnection() {
    if (hds_fake_connection_ != nullptr) {
      AssertionResult result = hds_fake_connection_->close();
      RELEASE_ASSERT(result, result.message());
      result = hds_fake_connection_->waitForDisconnect();
      RELEASE_ASSERT(result, result.message());
    }
  }

  // Clean up connections between Envoy and endpoints
  void cleanupHostConnections() {
    if (host_fake_connection_ != nullptr) {
      AssertionResult result = host_fake_connection_->close();
      RELEASE_ASSERT(result, result.message());
      result = host_fake_connection_->waitForDisconnect();
      RELEASE_ASSERT(result, result.message());
    }
    if (host2_fake_connection_ != nullptr) {
      AssertionResult result = host2_fake_connection_->close();
      RELEASE_ASSERT(result, result.message());
      result = host2_fake_connection_->waitForDisconnect();
      RELEASE_ASSERT(result, result.message());
    }
  }

  // Creates a basic HealthCheckSpecifier message containing one endpoint and
  // one HTTP health_check
  envoy::service::health::v3::HealthCheckSpecifier
  makeHttpHealthCheckSpecifier(envoy::type::v3::CodecClientType codec_type, bool use_tls) {
    envoy::service::health::v3::HealthCheckSpecifier server_health_check_specifier_;
    server_health_check_specifier_.mutable_interval()->set_nanos(100000000); // 0.1 seconds

    auto* cluster_health_check = server_health_check_specifier_.add_cluster_health_checks();

    cluster_health_check->set_cluster_name("anna");
    Network::Utility::addressToProtobufAddress(
        *host_upstream_->localAddress(),
        *cluster_health_check->add_locality_endpoints()->add_endpoints()->mutable_address());
    cluster_health_check->mutable_locality_endpoints(0)->mutable_locality()->set_region(
        "middle_earth");
    cluster_health_check->mutable_locality_endpoints(0)->mutable_locality()->set_zone("shire");
    cluster_health_check->mutable_locality_endpoints(0)->mutable_locality()->set_sub_zone(
        "hobbiton");
    auto* health_check = cluster_health_check->add_health_checks();
    health_check->mutable_timeout()->set_seconds(MaxTimeout);
    health_check->mutable_interval()->set_seconds(MaxTimeout);
    health_check->mutable_unhealthy_threshold()->set_value(2);
    health_check->mutable_healthy_threshold()->set_value(2);
    health_check->mutable_grpc_health_check();
    auto* http_health_check = health_check->mutable_http_health_check();
    http_health_check->set_path("/healthcheck");
    http_health_check->set_codec_client_type(codec_type);
    if (use_tls) {
      // Map our transport socket matches with our matcher.
      const std::string criteria_yaml = absl::StrFormat(
          R"EOF(
transport_socket_match_criteria:
  good_match: "true"
)EOF");
      health_check->MergeFrom(
          TestUtility::parseYaml<envoy::config::core::v3::HealthCheck>(criteria_yaml));

      // Create the list of all possible matches.
      const std::string match_yaml = absl::StrFormat(
          R"EOF(
transport_socket_matches:
- name: "tls_socket"
  match:
    good_match: "true"
  transport_socket:
    name: tls
    typed_config:
      "@type": type.googleapis.com/envoy.api.v2.auth.UpstreamTlsContext
      common_tls_context:
        tls_certificates:
        - certificate_chain: { filename: "%s" }
          private_key: { filename: "%s" }
  )EOF",
          TestEnvironment::runfilesPath("test/config/integration/certs/clientcert.pem"),
          TestEnvironment::runfilesPath("test/config/integration/certs/clientkey.pem"));
      cluster_health_check->MergeFrom(
          TestUtility::parseYaml<envoy::service::health::v3::ClusterHealthCheck>(match_yaml));
    }
    return server_health_check_specifier_;
  }

  // Creates a basic HealthCheckSpecifier message containing one endpoint and
  // one TCP health_check
  envoy::service::health::v3::HealthCheckSpecifier makeTcpHealthCheckSpecifier() {
    envoy::service::health::v3::HealthCheckSpecifier server_health_check_specifier_;
    server_health_check_specifier_.mutable_interval()->set_nanos(100000000); // 0.1 seconds

    auto* health_check = server_health_check_specifier_.add_cluster_health_checks();

    health_check->set_cluster_name("anna");
    Network::Utility::addressToProtobufAddress(
        *host_upstream_->localAddress(),
        *health_check->add_locality_endpoints()->add_endpoints()->mutable_address());
    health_check->mutable_locality_endpoints(0)->mutable_locality()->set_region("middle_earth");
    health_check->mutable_locality_endpoints(0)->mutable_locality()->set_zone("eriador");
    health_check->mutable_locality_endpoints(0)->mutable_locality()->set_sub_zone("rivendell");

    health_check->add_health_checks()->mutable_timeout()->set_seconds(MaxTimeout);
    health_check->mutable_health_checks(0)->mutable_interval()->set_seconds(MaxTimeout);
    health_check->mutable_health_checks(0)->mutable_unhealthy_threshold()->set_value(2);
    health_check->mutable_health_checks(0)->mutable_healthy_threshold()->set_value(2);
    auto* tcp_health_check = health_check->mutable_health_checks(0)->mutable_tcp_health_check();
    tcp_health_check->mutable_send()->set_text("50696E67");
    tcp_health_check->add_receive()->set_text("506F6E67");

    return server_health_check_specifier_;
  }

  // Checks if Envoy reported the health status of an endpoint correctly
  bool checkEndpointHealthResponse(envoy::service::health::v3::EndpointHealth endpoint,
                                   envoy::config::core::v3::HealthStatus healthy,
                                   Network::Address::InstanceConstSharedPtr address) {

    if (healthy != endpoint.health_status()) {
      return false;
    }
    if (address->ip()->port() != endpoint.endpoint().address().socket_address().port_value()) {
      return false;
    }
    if (address->ip()->addressAsString() !=
        endpoint.endpoint().address().socket_address().address()) {
      return false;
    }
    return true;
  }

  // Checks if the cluster counters are correct
  void checkCounters(int requests, int responses, int successes, int failures) {
    EXPECT_EQ(requests, test_server_->counter("hds_delegate.requests")->value());
    EXPECT_LE(responses, test_server_->counter("hds_delegate.responses")->value());
    EXPECT_EQ(successes, test_server_->counter("cluster.anna.health_check.success")->value());
    EXPECT_EQ(failures, test_server_->counter("cluster.anna.health_check.failure")->value());
  }

  void waitForEndpointHealthResponse(envoy::config::core::v3::HealthStatus healthy) {
    ASSERT_TRUE(hds_stream_->waitForGrpcMessage(*dispatcher_, response_));
    while (!checkEndpointHealthResponse(response_.endpoint_health_response().endpoints_health(0),
                                        healthy, host_upstream_->localAddress())) {
      ASSERT_TRUE(hds_stream_->waitForGrpcMessage(*dispatcher_, response_));
      EXPECT_EQ("POST", hds_stream_->headers().getMethodValue());
      EXPECT_EQ(TestUtility::getVersionedMethodPath("envoy.service.{1}.{0}.HealthDiscoveryService",
                                                    "StreamHealthCheck", apiVersion(),
                                                    /*use_alpha=*/false, serviceNamespace()),
                hds_stream_->headers().getPathValue());
      EXPECT_EQ("application/grpc", hds_stream_->headers().getContentTypeValue());
    }
  }

  // check response has correct format and health response.
  bool checkClusterEndpointHealthResponse(envoy::config::core::v3::HealthStatus healthy,
                                          Network::Address::InstanceConstSharedPtr address,
                                          int cluster, int locality, int endpoint) {
    // Ensure that this grpc message is a health response.
    if (response_.has_endpoint_health_response()) {
      auto& health_response = response_.endpoint_health_response();

      // Ensure that this response has a cluster available at the index.
      if (health_response.cluster_endpoints_health_size() > cluster) {
        auto& cluster_response = health_response.cluster_endpoints_health(cluster);

        // Ensure that this response has a locality available at the index.
        if (cluster_response.locality_endpoints_health_size() > locality) {
          auto& locality_response = cluster_response.locality_endpoints_health(locality);

          // Ensure that this response has a endpoint available at the index.
          if (locality_response.endpoints_health_size() > endpoint) {
            auto& endpoint_response = locality_response.endpoints_health(endpoint);

            // Check to see if this endpoint has specified health status.
            return checkEndpointHealthResponse(endpoint_response, healthy, address);
          }
        }
      }
    }

    // Some field is missing, return false.
    return false;
  }

  // wait until our response has desired health status for desired endpoint.
  bool waitForClusterHealthResponse(envoy::config::core::v3::HealthStatus healthy,
                                    Network::Address::InstanceConstSharedPtr address, int cluster,
                                    int locality, int endpoint) {
    // Get some response.
    if (!hds_stream_->waitForGrpcMessage(*dispatcher_, response_)) {
      return false;
    }

    // Check endpoint health status by indices.
    while (!checkClusterEndpointHealthResponse(healthy, address, cluster, locality, endpoint)) {
      if (!hds_stream_->waitForGrpcMessage(*dispatcher_, response_)) {
        return false;
      }

      EXPECT_EQ("POST", hds_stream_->headers().getMethodValue());
      EXPECT_EQ(TestUtility::getVersionedMethodPath("envoy.service.{1}.{0}.HealthDiscoveryService",
                                                    "StreamHealthCheck", apiVersion(),
                                                    /*use_alpha=*/false, serviceNamespace()),
                hds_stream_->headers().getPathValue());
      EXPECT_EQ("application/grpc", hds_stream_->headers().getContentTypeValue());
    }

    return true;
  }

  const std::string serviceNamespace() const {
    switch (apiVersion()) {
    case envoy::config::core::v3::ApiVersion::AUTO:
      FALLTHRU;
    case envoy::config::core::v3::ApiVersion::V2:
      return "discovery";
    case envoy::config::core::v3::ApiVersion::V3:
      return "health";
    default:
      NOT_REACHED_GCOVR_EXCL_LINE;
    }
  }

  static constexpr uint32_t upstream_endpoints_ = 0;

  FakeHttpConnectionPtr hds_fake_connection_;
  FakeStreamPtr hds_stream_;
  FakeUpstream* hds_upstream_{};
  uint32_t hds_requests_{};
  FakeUpstreamPtr host_upstream_{};
  FakeUpstreamPtr host2_upstream_{};
  FakeStreamPtr host_stream_;
  FakeStreamPtr host2_stream_;
  FakeHttpConnectionPtr host_fake_connection_;
  FakeHttpConnectionPtr host2_fake_connection_;
  FakeRawConnectionPtr host_fake_raw_connection_;
  FakeHttpConnection::Type http_conn_type_{FakeHttpConnection::Type::HTTP1};
  bool tls_hosts_{false};

  static constexpr int MaxTimeout = 100;
  envoy::service::health::v3::HealthCheckRequestOrEndpointHealthResponse envoy_msg_;
  envoy::service::health::v3::HealthCheckRequestOrEndpointHealthResponse response_;
  envoy::service::health::v3::HealthCheckSpecifier server_health_check_specifier_;
};

INSTANTIATE_TEST_SUITE_P(IpVersionsClientType, HdsIntegrationTest,
                         VERSIONED_GRPC_CLIENT_INTEGRATION_PARAMS);

// Tests Envoy HTTP health checking a single healthy endpoint and reporting that it is
// indeed healthy to the server.
TEST_P(HdsIntegrationTest, SingleEndpointHealthyHttp) {
  initialize();

  // Server <--> Envoy
  waitForHdsStream();
  ASSERT_TRUE(hds_stream_->waitForGrpcMessage(*dispatcher_, envoy_msg_));
  EXPECT_EQ(envoy_msg_.health_check_request().capability().health_check_protocols(0),
            envoy::service::health::v3::Capability::HTTP);

  // Server asks for health checking
  server_health_check_specifier_ =
      makeHttpHealthCheckSpecifier(envoy::type::v3::CodecClientType::HTTP1, false);
  hds_stream_->startGrpcStream();
  hds_stream_->sendGrpcMessage(server_health_check_specifier_);
  test_server_->waitForCounterGe("hds_delegate.requests", ++hds_requests_);

  // Envoy sends a health check message to an endpoint
  healthcheckEndpoints();

  // Endpoint responds to the health check
  host_stream_->encodeHeaders(Http::TestResponseHeaderMapImpl{{":status", "200"}}, false);
  host_stream_->encodeData(1024, true);

  // Receive updates until the one we expect arrives
  waitForEndpointHealthResponse(envoy::config::core::v3::HEALTHY);

  checkCounters(1, 2, 1, 0);

  // Clean up connections
  cleanupHostConnections();
  cleanupHdsConnection();
}

// Tests Envoy HTTP health checking a single endpoint that times out and reporting
// that it is unhealthy to the server.
TEST_P(HdsIntegrationTest, SingleEndpointTimeoutHttp) {
  initialize();
  server_health_check_specifier_ =
      makeHttpHealthCheckSpecifier(envoy::type::v3::CodecClientType::HTTP1, false);

  server_health_check_specifier_.mutable_cluster_health_checks(0)
      ->mutable_health_checks(0)
      ->mutable_timeout()
      ->set_seconds(0);
  server_health_check_specifier_.mutable_cluster_health_checks(0)
      ->mutable_health_checks(0)
      ->mutable_timeout()
      ->set_nanos(100000000); // 0.1 seconds

  // Server <--> Envoy
  waitForHdsStream();
  ASSERT_TRUE(hds_stream_->waitForGrpcMessage(*dispatcher_, envoy_msg_));

  // Server asks for health checking
  hds_stream_->startGrpcStream();
  hds_stream_->sendGrpcMessage(server_health_check_specifier_);
  test_server_->waitForCounterGe("hds_delegate.requests", ++hds_requests_);

  // Envoy sends a health check message to an endpoint
  ASSERT_TRUE(host_upstream_->waitForRawConnection(host_fake_raw_connection_));

  // Endpoint doesn't respond to the health check
  ASSERT_TRUE(host_fake_raw_connection_->waitForDisconnect());

  // Receive updates until the one we expect arrives
  waitForEndpointHealthResponse(envoy::config::core::v3::TIMEOUT);

  checkCounters(1, 2, 0, 1);

  // Clean up connections
  cleanupHostConnections();
  cleanupHdsConnection();
}

// Tests Envoy HTTP health checking a single unhealthy endpoint and reporting that it is
// indeed unhealthy to the server.
TEST_P(HdsIntegrationTest, SingleEndpointUnhealthyHttp) {
  initialize();
  server_health_check_specifier_ =
      makeHttpHealthCheckSpecifier(envoy::type::v3::CodecClientType::HTTP1, false);

  // Server <--> Envoy
  waitForHdsStream();
  ASSERT_TRUE(hds_stream_->waitForGrpcMessage(*dispatcher_, envoy_msg_));

  // Server asks for health checking
  hds_stream_->startGrpcStream();
  hds_stream_->sendGrpcMessage(server_health_check_specifier_);
  test_server_->waitForCounterGe("hds_delegate.requests", ++hds_requests_);

  // Envoy sends a health check message to an endpoint
  healthcheckEndpoints();

  // Endpoint responds to the health check
  host_stream_->encodeHeaders(Http::TestResponseHeaderMapImpl{{":status", "404"}}, false);
  host_stream_->encodeData(1024, true);

  // Receive updates until the one we expect arrives
  waitForEndpointHealthResponse(envoy::config::core::v3::UNHEALTHY);

  checkCounters(1, 2, 0, 1);

  // Clean up connections
  cleanupHostConnections();
  cleanupHdsConnection();
}

// Tests Envoy TCP health checking an endpoint that doesn't respond and reporting that it is
// unhealthy to the server.
TEST_P(HdsIntegrationTest, SingleEndpointTimeoutTcp) {
  initialize();

  // Server <--> Envoy
  waitForHdsStream();
  ASSERT_TRUE(hds_stream_->waitForGrpcMessage(*dispatcher_, envoy_msg_));
  EXPECT_EQ(envoy_msg_.health_check_request().capability().health_check_protocols(1),
            envoy::service::health::v3::Capability::TCP);

  // Server asks for health checking
  server_health_check_specifier_ = makeTcpHealthCheckSpecifier();
  server_health_check_specifier_.mutable_cluster_health_checks(0)
      ->mutable_health_checks(0)
      ->mutable_timeout()
      ->set_seconds(0);
  server_health_check_specifier_.mutable_cluster_health_checks(0)
      ->mutable_health_checks(0)
      ->mutable_timeout()
      ->set_nanos(100000000); // 0.1 seconds

  hds_stream_->startGrpcStream();
  hds_stream_->sendGrpcMessage(server_health_check_specifier_);
  test_server_->waitForCounterGe("hds_delegate.requests", ++hds_requests_);

  // Envoys asks the endpoint if it's healthy
  ASSERT_TRUE(host_upstream_->waitForRawConnection(host_fake_raw_connection_));

  // No response from the endpoint
  ASSERT_TRUE(host_fake_raw_connection_->waitForDisconnect());

  // Receive updates until the one we expect arrives
  waitForEndpointHealthResponse(envoy::config::core::v3::TIMEOUT);

  // Clean up connections
  cleanupHostConnections();
  cleanupHdsConnection();
}

// Tests Envoy TCP health checking a single healthy endpoint and reporting that it is
// indeed healthy to the server.
TEST_P(HdsIntegrationTest, SingleEndpointHealthyTcp) {
  initialize();

  // Server <--> Envoy
  waitForHdsStream();
  ASSERT_TRUE(hds_stream_->waitForGrpcMessage(*dispatcher_, envoy_msg_));

  // Server asks for health checking
  server_health_check_specifier_ = makeTcpHealthCheckSpecifier();
  hds_stream_->startGrpcStream();
  hds_stream_->sendGrpcMessage(server_health_check_specifier_);
  test_server_->waitForCounterGe("hds_delegate.requests", ++hds_requests_);

  // Envoy asks the endpoint if it's healthy
  ASSERT_TRUE(host_upstream_->waitForRawConnection(host_fake_raw_connection_));
  ASSERT_TRUE(
      host_fake_raw_connection_->waitForData(FakeRawConnection::waitForInexactMatch("Ping")));
  AssertionResult result = host_fake_raw_connection_->write("Pong");
  RELEASE_ASSERT(result, result.message());

  // Receive updates until the one we expect arrives
  waitForEndpointHealthResponse(envoy::config::core::v3::HEALTHY);

  // Clean up connections
  cleanupHostConnections();
  cleanupHdsConnection();
}

// Tests Envoy TCP health checking a single unhealthy endpoint and reporting that it is
// indeed unhealthy to the server.
TEST_P(HdsIntegrationTest, SingleEndpointUnhealthyTcp) {
  initialize();

  // Server <--> Envoy
  waitForHdsStream();
  ASSERT_TRUE(hds_stream_->waitForGrpcMessage(*dispatcher_, envoy_msg_));

  // Server asks for health checking
  server_health_check_specifier_ = makeTcpHealthCheckSpecifier();
  server_health_check_specifier_.mutable_cluster_health_checks(0)
      ->mutable_health_checks(0)
      ->mutable_timeout()
      ->set_seconds(2);
  hds_stream_->startGrpcStream();
  hds_stream_->sendGrpcMessage(server_health_check_specifier_);
  test_server_->waitForCounterGe("hds_delegate.requests", ++hds_requests_);

  // Envoy asks the endpoint if it's healthy
  ASSERT_TRUE(host_upstream_->waitForRawConnection(host_fake_raw_connection_));
  ASSERT_TRUE(
      host_fake_raw_connection_->waitForData(FakeRawConnection::waitForInexactMatch("Ping")));
  AssertionResult result = host_fake_raw_connection_->write("Voronoi");
  RELEASE_ASSERT(result, result.message());

  // Receive updates until the one we expect arrives
  waitForEndpointHealthResponse(envoy::config::core::v3::UNHEALTHY);

  // Clean up connections
  cleanupHostConnections();
  cleanupHdsConnection();
}

// Tests that Envoy can HTTP health check two hosts that are in the same cluster, and
// the same locality and report back the correct health statuses.
TEST_P(HdsIntegrationTest, TwoEndpointsSameLocality) {
  initialize();

  server_health_check_specifier_ =
      makeHttpHealthCheckSpecifier(envoy::type::v3::CodecClientType::HTTP1, false);
  Network::Utility::addressToProtobufAddress(
      *host2_upstream_->localAddress(),
      *server_health_check_specifier_.mutable_cluster_health_checks(0)
           ->mutable_locality_endpoints(0)
           ->add_endpoints()
           ->mutable_address());
  // Server <--> Envoy
  waitForHdsStream();
  ASSERT_TRUE(hds_stream_->waitForGrpcMessage(*dispatcher_, envoy_msg_));

  // Server asks for health checking
  hds_stream_->startGrpcStream();
  hds_stream_->sendGrpcMessage(server_health_check_specifier_);
  test_server_->waitForCounterGe("hds_delegate.requests", ++hds_requests_);

  healthcheckEndpoints("anna");

  // Endpoints respond to the health check
  host_stream_->encodeHeaders(Http::TestResponseHeaderMapImpl{{":status", "404"}}, false);
  host_stream_->encodeData(1024, true);
  host2_stream_->encodeHeaders(Http::TestResponseHeaderMapImpl{{":status", "200"}}, false);
  host2_stream_->encodeData(1024, true);

  // Receive updates until the one we expect arrives
  ASSERT_TRUE(waitForClusterHealthResponse(envoy::config::core::v3::HEALTHY,
                                           host2_upstream_->localAddress(), 0, 0, 1));

  // Ensure we have at least one cluster before trying to read it.
  ASSERT_EQ(response_.endpoint_health_response().cluster_endpoints_health_size(), 1);

  // store cluster response info for easier reference.
  const auto& cluster_response = response_.endpoint_health_response().cluster_endpoints_health(0);

  // Check cluster has correct name and number of localities (1)
  EXPECT_EQ(cluster_response.cluster_name(), "anna");
  ASSERT_EQ(cluster_response.locality_endpoints_health_size(), 1);

  // check the only locality and its endpoints.
  const auto& locality_response = cluster_response.locality_endpoints_health(0);
  EXPECT_EQ(locality_response.locality().sub_zone(), "hobbiton");
  ASSERT_EQ(locality_response.endpoints_health_size(), 2);
  EXPECT_TRUE(checkEndpointHealthResponse(locality_response.endpoints_health(0),
                                          envoy::config::core::v3::UNHEALTHY,
                                          host_upstream_->localAddress()));

  checkCounters(1, 2, 1, 1);

  // Clean up connections
  cleanupHostConnections();
  cleanupHdsConnection();
}

// Tests that Envoy can HTTP health check two hosts that are in the same cluster, and
// different localities and report back the correct health statuses.
TEST_P(HdsIntegrationTest, TwoEndpointsDifferentLocality) {
  initialize();
  server_health_check_specifier_ =
      makeHttpHealthCheckSpecifier(envoy::type::v3::CodecClientType::HTTP1, false);

  // Add endpoint
  auto* health_check = server_health_check_specifier_.mutable_cluster_health_checks(0);

  Network::Utility::addressToProtobufAddress(
      *host2_upstream_->localAddress(),
      *health_check->add_locality_endpoints()->add_endpoints()->mutable_address());
  health_check->mutable_locality_endpoints(1)->mutable_locality()->set_region("plakias");
  health_check->mutable_locality_endpoints(1)->mutable_locality()->set_zone("fragokastelo");
  health_check->mutable_locality_endpoints(1)->mutable_locality()->set_sub_zone("emplisi");

  // Server <--> Envoy
  waitForHdsStream();
  ASSERT_TRUE(hds_stream_->waitForGrpcMessage(*dispatcher_, envoy_msg_));

  // Server asks for health checking
  hds_stream_->startGrpcStream();
  hds_stream_->sendGrpcMessage(server_health_check_specifier_);
  test_server_->waitForCounterGe("hds_delegate.requests", ++hds_requests_);

  // Envoy sends health check messages to two endpoints
  healthcheckEndpoints("anna");

  // Endpoint responds to the health check
  host_stream_->encodeHeaders(Http::TestResponseHeaderMapImpl{{":status", "404"}}, false);
  host_stream_->encodeData(1024, true);
  host2_stream_->encodeHeaders(Http::TestResponseHeaderMapImpl{{":status", "200"}}, false);
  host2_stream_->encodeData(1024, true);

  // Receive updates until the one we expect arrives
  ASSERT_TRUE(waitForClusterHealthResponse(envoy::config::core::v3::HEALTHY,
                                           host2_upstream_->localAddress(), 0, 1, 0));

  ASSERT_EQ(response_.endpoint_health_response().cluster_endpoints_health_size(), 1);

  // store cluster response info for easier reference.
  const auto& cluster_response = response_.endpoint_health_response().cluster_endpoints_health(0);

  // Check cluster has correct name and number of localities (2)
  EXPECT_EQ(cluster_response.cluster_name(), "anna");
  ASSERT_EQ(cluster_response.locality_endpoints_health_size(), 2);

  // check first locality.
  const auto& locality_resp0 = cluster_response.locality_endpoints_health(0);
  EXPECT_EQ(locality_resp0.locality().sub_zone(), "hobbiton");
  ASSERT_EQ(locality_resp0.endpoints_health_size(), 1);
  EXPECT_TRUE(checkEndpointHealthResponse(locality_resp0.endpoints_health(0),
                                          envoy::config::core::v3::UNHEALTHY,
                                          host_upstream_->localAddress()));

  // check second locality.
  const auto& locality_resp1 = cluster_response.locality_endpoints_health(1);
  EXPECT_EQ(locality_resp1.locality().sub_zone(), "emplisi");
  ASSERT_EQ(locality_resp1.endpoints_health_size(), 1);

  checkCounters(1, 2, 1, 1);

  // Clean up connections
  cleanupHostConnections();
  cleanupHdsConnection();
}

// Tests that Envoy can HTTP health check two hosts that are in different clusters, and
// report back the correct health statuses.
TEST_P(HdsIntegrationTest, TwoEndpointsDifferentClusters) {
  initialize();
  server_health_check_specifier_ =
      makeHttpHealthCheckSpecifier(envoy::type::v3::CodecClientType::HTTP1, false);

  // Add endpoint
  auto* health_check = server_health_check_specifier_.add_cluster_health_checks();

  health_check->set_cluster_name("cat");
  Network::Utility::addressToProtobufAddress(
      *host2_upstream_->localAddress(),
      *health_check->add_locality_endpoints()->add_endpoints()->mutable_address());
  health_check->mutable_locality_endpoints(0)->mutable_locality()->set_region("kounopetra");
  health_check->mutable_locality_endpoints(0)->mutable_locality()->set_zone("emplisi");
  health_check->mutable_locality_endpoints(0)->mutable_locality()->set_sub_zone("paris");

  health_check->add_health_checks()->mutable_timeout()->set_seconds(MaxTimeout);
  health_check->mutable_health_checks(0)->mutable_interval()->set_seconds(MaxTimeout);
  health_check->mutable_health_checks(0)->mutable_unhealthy_threshold()->set_value(2);
  health_check->mutable_health_checks(0)->mutable_healthy_threshold()->set_value(2);
  health_check->mutable_health_checks(0)->mutable_grpc_health_check();
  health_check->mutable_health_checks(0)
      ->mutable_http_health_check()
      ->set_hidden_envoy_deprecated_use_http2(false);
  health_check->mutable_health_checks(0)->mutable_http_health_check()->set_path("/healthcheck");

  // Server <--> Envoy
  waitForHdsStream();
  ASSERT_TRUE(hds_stream_->waitForGrpcMessage(*dispatcher_, envoy_msg_));

  // Server asks for health checking
  hds_stream_->startGrpcStream();
  hds_stream_->sendGrpcMessage(server_health_check_specifier_);
  test_server_->waitForCounterGe("hds_delegate.requests", ++hds_requests_);

  // Envoy sends health check messages to two endpoints
  healthcheckEndpoints("cat");

  // Endpoint responds to the health check
  host_stream_->encodeHeaders(Http::TestResponseHeaderMapImpl{{":status", "404"}}, false);
  host_stream_->encodeData(1024, true);
  host2_stream_->encodeHeaders(Http::TestResponseHeaderMapImpl{{":status", "200"}}, false);
  host2_stream_->encodeData(1024, true);

  // Receive updates until the one we expect arrives
  ASSERT_TRUE(waitForClusterHealthResponse(envoy::config::core::v3::HEALTHY,
                                           host2_upstream_->localAddress(), 1, 0, 0));

  ASSERT_EQ(response_.endpoint_health_response().cluster_endpoints_health_size(), 2);

  // store cluster response info for easier reference.
  const auto& cluster_resp0 = response_.endpoint_health_response().cluster_endpoints_health(0);
  const auto& cluster_resp1 = response_.endpoint_health_response().cluster_endpoints_health(1);

  // check cluster info and sizes.
  EXPECT_EQ(cluster_resp0.cluster_name(), "anna");
  ASSERT_EQ(cluster_resp0.locality_endpoints_health_size(), 1);
  EXPECT_EQ(cluster_resp1.cluster_name(), "cat");
  ASSERT_EQ(cluster_resp1.locality_endpoints_health_size(), 1);

  // store locality response info for easier reference.
  const auto& locality_resp0 = cluster_resp0.locality_endpoints_health(0);
  const auto& locality_resp1 = cluster_resp1.locality_endpoints_health(0);

  // check locality info and sizes.
  EXPECT_EQ(locality_resp0.locality().sub_zone(), "hobbiton");
  ASSERT_EQ(locality_resp0.endpoints_health_size(), 1);
  EXPECT_EQ(locality_resp1.locality().sub_zone(), "paris");
  ASSERT_EQ(locality_resp1.endpoints_health_size(), 1);

  // check endpoints.
  EXPECT_TRUE(checkEndpointHealthResponse(locality_resp0.endpoints_health(0),
                                          envoy::config::core::v3::UNHEALTHY,
                                          host_upstream_->localAddress()));

  checkCounters(1, 2, 0, 1);
  EXPECT_EQ(1, test_server_->counter("cluster.cat.health_check.success")->value());
  EXPECT_EQ(0, test_server_->counter("cluster.cat.health_check.failure")->value());

  // Clean up connections
  cleanupHostConnections();
  cleanupHdsConnection();
}

// Tests Envoy HTTP health checking a single endpoint, receiving an update
// message from the management server and health checking a new endpoint
TEST_P(HdsIntegrationTest, TestUpdateMessage) {
  initialize();

  // Server <--> Envoy
  waitForHdsStream();
  ASSERT_TRUE(hds_stream_->waitForGrpcMessage(*dispatcher_, envoy_msg_));

  // Server asks for health checking
  server_health_check_specifier_ =
      makeHttpHealthCheckSpecifier(envoy::type::v3::CodecClientType::HTTP1, false);
  hds_stream_->startGrpcStream();
  hds_stream_->sendGrpcMessage(server_health_check_specifier_);
  test_server_->waitForCounterGe("hds_delegate.requests", ++hds_requests_);

  // Envoy sends a health check message to an endpoint
  healthcheckEndpoints();

  // Endpoint responds to the health check
  host_stream_->encodeHeaders(Http::TestResponseHeaderMapImpl{{":status", "200"}}, false);
  host_stream_->encodeData(1024, true);

  // Receive updates until the one we expect arrives
  waitForEndpointHealthResponse(envoy::config::core::v3::HEALTHY);

  checkCounters(1, 2, 1, 0);

  cleanupHostConnections();

  // New HealthCheckSpecifier message
  envoy::service::health::v3::HealthCheckSpecifier new_message;
  new_message.mutable_interval()->set_nanos(100000000); // 0.1 seconds

  auto* health_check = new_message.add_cluster_health_checks();

  health_check->set_cluster_name("cat");
  Network::Utility::addressToProtobufAddress(
      *host2_upstream_->localAddress(),
      *health_check->add_locality_endpoints()->add_endpoints()->mutable_address());

  health_check->mutable_locality_endpoints(0)->mutable_locality()->set_region("matala");
  health_check->mutable_locality_endpoints(0)->mutable_locality()->set_zone("tilburg");
  health_check->mutable_locality_endpoints(0)->mutable_locality()->set_sub_zone("rivendell");

  health_check->add_health_checks()->mutable_timeout()->set_seconds(MaxTimeout);
  health_check->mutable_health_checks(0)->mutable_interval()->set_seconds(MaxTimeout);
  health_check->mutable_health_checks(0)->mutable_unhealthy_threshold()->set_value(2);
  health_check->mutable_health_checks(0)->mutable_healthy_threshold()->set_value(2);
  health_check->mutable_health_checks(0)->mutable_grpc_health_check();
  health_check->mutable_health_checks(0)
      ->mutable_http_health_check()
      ->set_hidden_envoy_deprecated_use_http2(false);
  health_check->mutable_health_checks(0)->mutable_http_health_check()->set_path("/healthcheck");

  // Server asks for health checking with the new message
  hds_stream_->sendGrpcMessage(new_message);
  test_server_->waitForCounterGe("hds_delegate.requests", ++hds_requests_);

  // Envoy sends a health check message to an endpoint
  ASSERT_TRUE(host2_upstream_->waitForHttpConnection(*dispatcher_, host2_fake_connection_));
  ASSERT_TRUE(host2_fake_connection_->waitForNewStream(*dispatcher_, host2_stream_));
  ASSERT_TRUE(host2_stream_->waitForEndStream(*dispatcher_));

  // Endpoint responds to the health check
  host2_stream_->encodeHeaders(Http::TestResponseHeaderMapImpl{{":status", "404"}}, false);
  host2_stream_->encodeData(1024, true);

  // Receive updates until the one we expect arrives
  ASSERT_TRUE(hds_stream_->waitForGrpcMessage(*dispatcher_, response_));
  while (!checkEndpointHealthResponse(response_.endpoint_health_response().endpoints_health(0),
                                      envoy::config::core::v3::UNHEALTHY,
                                      host2_upstream_->localAddress())) {
    ASSERT_TRUE(hds_stream_->waitForGrpcMessage(*dispatcher_, response_));
  }

  // Clean up connections
  cleanupHostConnections();
  cleanupHdsConnection();
}

// Tests Envoy HTTP health checking a single endpoint, receiving an update
// message from the management server and reporting in a new interval
TEST_P(HdsIntegrationTest, TestUpdateChangesTimer) {
  initialize();

  // Server <--> Envoy
  waitForHdsStream();
  ASSERT_TRUE(hds_stream_->waitForGrpcMessage(*dispatcher_, envoy_msg_));

  // Server asks for health checking
  server_health_check_specifier_ =
      makeHttpHealthCheckSpecifier(envoy::type::v3::CodecClientType::HTTP1, false);
  hds_stream_->startGrpcStream();
  hds_stream_->sendGrpcMessage(server_health_check_specifier_);
  test_server_->waitForCounterGe("hds_delegate.requests", ++hds_requests_);

  healthcheckEndpoints();

  // an update should be received after interval
  ASSERT_TRUE(
      hds_stream_->waitForGrpcMessage(*dispatcher_, response_, std::chrono::milliseconds(250)));

  // New HealthCheckSpecifier message
  server_health_check_specifier_.mutable_interval()->set_nanos(300000000); // 0.3 seconds

  // Server asks for health checking with the new message
  hds_stream_->sendGrpcMessage(server_health_check_specifier_);
  test_server_->waitForCounterGe("hds_delegate.requests", ++hds_requests_);

  // A response should not be received until the new timer is completed
  ASSERT_FALSE(
      hds_stream_->waitForGrpcMessage(*dispatcher_, response_, std::chrono::milliseconds(100)));
  // Response should be received now
  ASSERT_TRUE(
      hds_stream_->waitForGrpcMessage(*dispatcher_, response_, std::chrono::milliseconds(400)));

  // Clean up connections
  cleanupHostConnections();
  cleanupHdsConnection();
}

// Tests Envoy HTTP health checking a single endpoint when interval hasn't been defined
TEST_P(HdsIntegrationTest, TestDefaultTimer) {
  initialize();

  // Server <--> Envoy
  waitForHdsStream();
  ASSERT_TRUE(hds_stream_->waitForGrpcMessage(*dispatcher_, envoy_msg_));

  // Server asks for health checking
  server_health_check_specifier_ =
      makeHttpHealthCheckSpecifier(envoy::type::v3::CodecClientType::HTTP1, false);
  server_health_check_specifier_.clear_interval();
  hds_stream_->startGrpcStream();
  hds_stream_->sendGrpcMessage(server_health_check_specifier_);
  test_server_->waitForCounterGe("hds_delegate.requests", ++hds_requests_);

  healthcheckEndpoints();

  // an update should be received after interval
  ASSERT_TRUE(
      hds_stream_->waitForGrpcMessage(*dispatcher_, response_, std::chrono::milliseconds(2500)));

  // Clean up connections
  cleanupHostConnections();
  cleanupHdsConnection();
}

// Health checks a single endpoint over TLS with HTTP/2
TEST_P(HdsIntegrationTest, SingleEndpointHealthyTlsHttp2) {
  // Change member variable to specify host streams to have tls transport socket.
  tls_hosts_ = true;

  // Change hosts to operate over HTTP/2 instead of default HTTP.
  http_conn_type_ = FakeHttpConnection::Type::HTTP2;

  initialize();

  // Server <--> Envoy
  waitForHdsStream();
  ASSERT_TRUE(hds_stream_->waitForGrpcMessage(*dispatcher_, envoy_msg_));
  EXPECT_EQ(envoy_msg_.health_check_request().capability().health_check_protocols(0),
            envoy::service::health::v3::Capability::HTTP);

  // Server asks for health checking
  server_health_check_specifier_ =
      makeHttpHealthCheckSpecifier(envoy::type::v3::CodecClientType::HTTP2, true);
  hds_stream_->startGrpcStream();
  hds_stream_->sendGrpcMessage(server_health_check_specifier_);
  test_server_->waitForCounterGe("hds_delegate.requests", ++hds_requests_);

  // Envoy sends a health check message to an endpoint
  healthcheckEndpoints();

  // Endpoint responds to the health check
  host_stream_->encodeHeaders(Http::TestResponseHeaderMapImpl{{":status", "200"}}, false);
  host_stream_->encodeData(1024, true);

  // Receive updates until the one we expect arrives
  waitForEndpointHealthResponse(envoy::config::core::v3::HEALTHY);

  checkCounters(1, 2, 1, 0);

  // Clean up connections
  cleanupHostConnections();
  cleanupHdsConnection();
}

// Health checks a single endpoint over TLS with HTTP/1
TEST_P(HdsIntegrationTest, SingleEndpointHealthyTlsHttp1) {
  // Change member variable to specify host streams to have tls transport socket.
  tls_hosts_ = true;

  initialize();

  // Server <--> Envoy
  waitForHdsStream();
  ASSERT_TRUE(hds_stream_->waitForGrpcMessage(*dispatcher_, envoy_msg_));
  EXPECT_EQ(envoy_msg_.health_check_request().capability().health_check_protocols(0),
            envoy::service::health::v3::Capability::HTTP);

  // Server asks for health checking
  server_health_check_specifier_ =
      makeHttpHealthCheckSpecifier(envoy::type::v3::CodecClientType::HTTP1, true);
  hds_stream_->startGrpcStream();
  hds_stream_->sendGrpcMessage(server_health_check_specifier_);
  test_server_->waitForCounterGe("hds_delegate.requests", ++hds_requests_);

  // Envoy sends a health check message to an endpoint
  healthcheckEndpoints();

  // Endpoint responds to the health check
  host_stream_->encodeHeaders(Http::TestResponseHeaderMapImpl{{":status", "200"}}, false);
  host_stream_->encodeData(1024, true);

  // Receive updates until the one we expect arrives
  waitForEndpointHealthResponse(envoy::config::core::v3::HEALTHY);

  checkCounters(1, 2, 1, 0);

  // Clean up connections
  cleanupHostConnections();
  cleanupHdsConnection();
}

// Attempts to health check a TLS endpoint over plaintext, which should fail.
TEST_P(HdsIntegrationTest, SingleEndpointUnhealthyTlsMissingSocketMatch) {
  // Make the endpoints expect communication over TLS.
  tls_hosts_ = true;

  initialize();

  // Server <--> Envoy
  waitForHdsStream();
  ASSERT_TRUE(hds_stream_->waitForGrpcMessage(*dispatcher_, envoy_msg_));
  EXPECT_EQ(envoy_msg_.health_check_request().capability().health_check_protocols(0),
            envoy::service::health::v3::Capability::HTTP);

  // Make the specifier not have the TLS socket matches, so it will try to connect over plaintext.
  server_health_check_specifier_ =
      makeHttpHealthCheckSpecifier(envoy::type::v3::CodecClientType::HTTP1, false);

  hds_stream_->startGrpcStream();
  hds_stream_->sendGrpcMessage(server_health_check_specifier_);
  test_server_->waitForCounterGe("hds_delegate.requests", ++hds_requests_);

  // Envoy sends a health check message to an endpoint
  ASSERT_TRUE(host_upstream_->waitForRawConnection(host_fake_raw_connection_));

  // Endpoint doesn't respond to the health check
  ASSERT_TRUE(host_fake_raw_connection_->waitForDisconnect());

  // Receive updates until the one we expect arrives. This should be UNHEALTHY and not TIMEOUT,
  // because TIMEOUT occurs in the situation where there is no response from the endpoint. In this
  // case, the endpoint does respond but it is over TLS, and HDS is trying to parse it as plaintext.
  // It does not recognize the malformed plaintext, so it is considered a failure and UNHEALTHY is
  // set.
  waitForEndpointHealthResponse(envoy::config::core::v3::UNHEALTHY);

  checkCounters(1, 2, 0, 1);

  // Clean up connections
  cleanupHostConnections();
  cleanupHdsConnection();
}

} // namespace
} // namespace Envoy<|MERGE_RESOLUTION|>--- conflicted
+++ resolved
@@ -57,22 +57,15 @@
     HttpIntegrationTest::initialize();
 
     // Endpoint connections
-<<<<<<< HEAD
-    host_upstream_ = createFakeUpstream(FakeHttpConnection::Type::HTTP1);
-    host2_upstream_ = createFakeUpstream(FakeHttpConnection::Type::HTTP1);
-=======
     if (tls_hosts_) {
       host_upstream_ =
-          std::make_unique<FakeUpstream>(HttpIntegrationTest::createUpstreamTlsContext(), 0,
-                                         http_conn_type_, version_, timeSystem());
+          createFakeUpstream(HttpIntegrationTest::createUpstreamTlsContext(), http_conn_type_);
       host2_upstream_ =
-          std::make_unique<FakeUpstream>(HttpIntegrationTest::createUpstreamTlsContext(), 0,
-                                         http_conn_type_, version_, timeSystem());
+          createFakeUpstream(HttpIntegrationTest::createUpstreamTlsContext(), http_conn_type_);
     } else {
-      host_upstream_ = std::make_unique<FakeUpstream>(0, http_conn_type_, version_, timeSystem());
-      host2_upstream_ = std::make_unique<FakeUpstream>(0, http_conn_type_, version_, timeSystem());
-    }
->>>>>>> aae6a6c9
+      host_upstream_ = createFakeUpstream(http_conn_type_);
+      host2_upstream_ = createFakeUpstream(http_conn_type_);
+    }
   }
 
   // Sets up a connection between Envoy and the management server.

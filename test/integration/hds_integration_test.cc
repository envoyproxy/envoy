#include "envoy/api/v2/eds.pb.h"
#include "envoy/api/v2/endpoint/endpoint.pb.h"
#include "envoy/service/discovery/v2/hds.pb.h"
#include "envoy/upstream/upstream.h"

#include "common/config/metadata.h"
#include "common/config/resources.h"
#include "common/network/utility.h"
#include "common/protobuf/utility.h"
#include "common/upstream/health_checker_impl.h"
#include "common/upstream/health_discovery_service.h"

#include "test/common/upstream/utility.h"
#include "test/config/utility.h"
#include "test/integration/http_integration.h"
#include "test/test_common/network_utility.h"

#include "gmock/gmock.h"
#include "gtest/gtest.h"

namespace Envoy {
namespace {

class HdsIntegrationTest : public HttpIntegrationTest,
                           public testing::TestWithParam<Network::Address::IpVersion> {
public:
  HdsIntegrationTest() : HttpIntegrationTest(Http::CodecClient::Type::HTTP1, GetParam()) {}

  void createUpstreams() override {
    fake_upstreams_.emplace_back(new FakeUpstream(0, FakeHttpConnection::Type::HTTP2, version_));
    hds_upstream_ = fake_upstreams_.back().get();
    HttpIntegrationTest::createUpstreams();
  }

  void initialize() override {
    setUpstreamCount(upstream_endpoints_);
    config_helper_.addConfigModifier([](envoy::config::bootstrap::v2::Bootstrap& bootstrap) {
      // Setup hds and corresponding gRPC cluster.
      auto* hds_config = bootstrap.mutable_hds_config();
      hds_config->set_api_type(envoy::api::v2::core::ApiConfigSource::GRPC);
      hds_config->add_grpc_services()->mutable_envoy_grpc()->set_cluster_name("hds_cluster");
      auto* hds_cluster = bootstrap.mutable_static_resources()->add_clusters();
      hds_cluster->MergeFrom(bootstrap.static_resources().clusters()[0]);
      hds_cluster->mutable_circuit_breakers()->Clear();
      hds_cluster->set_name("hds_cluster");
      hds_cluster->mutable_http2_protocol_options();
      auto* cluster_0 = bootstrap.mutable_static_resources()->mutable_clusters(0);
      cluster_0->mutable_hosts()->Clear();
    });

    HttpIntegrationTest::initialize();

    // Endpoint connections
    host_upstream_.reset(new FakeUpstream(0, FakeHttpConnection::Type::HTTP1, version_));
    host2_upstream_.reset(new FakeUpstream(0, FakeHttpConnection::Type::HTTP1, version_));
  }

  // Sets up a connection between Envoy and the management server.
  void waitForHdsStream() {
    AssertionResult result =
        hds_upstream_->waitForHttpConnection(*dispatcher_, hds_fake_connection_);
    RELEASE_ASSERT(result, result.message());
    result = hds_fake_connection_->waitForNewStream(*dispatcher_, hds_stream_);
    RELEASE_ASSERT(result, result.message());
  }

  // Envoy sends health check messages to the endpoints
  void healthcheckEndpoints(std::string cluster2 = "") {
    ASSERT_TRUE(host_upstream_->waitForHttpConnection(*dispatcher_, host_fake_connection_));
    ASSERT_TRUE(host_fake_connection_->waitForNewStream(*dispatcher_, host_stream_));
    ASSERT_TRUE(host_stream_->waitForEndStream(*dispatcher_));

    EXPECT_STREQ(host_stream_->headers().Path()->value().c_str(), "/healthcheck");
    EXPECT_STREQ(host_stream_->headers().Method()->value().c_str(), "GET");
    EXPECT_STREQ(host_stream_->headers().Host()->value().c_str(), "anna");

    if (cluster2 != "") {
      ASSERT_TRUE(host2_upstream_->waitForHttpConnection(*dispatcher_, host2_fake_connection_));
      ASSERT_TRUE(host2_fake_connection_->waitForNewStream(*dispatcher_, host2_stream_));
      ASSERT_TRUE(host2_stream_->waitForEndStream(*dispatcher_));

      EXPECT_STREQ(host2_stream_->headers().Path()->value().c_str(), "/healthcheck");
      EXPECT_STREQ(host2_stream_->headers().Method()->value().c_str(), "GET");
      EXPECT_STREQ(host2_stream_->headers().Host()->value().c_str(), cluster2.c_str());
    }
  }

  // Clean up the connection between Envoy and the management server
  void cleanupHdsConnection() {
    if (hds_fake_connection_ != nullptr) {
      AssertionResult result = hds_fake_connection_->close();
      RELEASE_ASSERT(result, result.message());
      result = hds_fake_connection_->waitForDisconnect();
      RELEASE_ASSERT(result, result.message());
    }
  }

  // Clean up connections between Envoy and endpoints
  void cleanupHostConnections() {
    if (host_fake_connection_ != nullptr) {
      AssertionResult result = host_fake_connection_->close();
      RELEASE_ASSERT(result, result.message());
      result = host_fake_connection_->waitForDisconnect();
      RELEASE_ASSERT(result, result.message());
    }
    if (host2_fake_connection_ != nullptr) {
      AssertionResult result = host2_fake_connection_->close();
      RELEASE_ASSERT(result, result.message());
      result = host2_fake_connection_->waitForDisconnect();
      RELEASE_ASSERT(result, result.message());
    }
  }

  // Creates a basic HealthCheckSpecifier message containing one endpoint and
  // one HTTP health_check
  envoy::service::discovery::v2::HealthCheckSpecifier makeHttpHealthCheckSpecifier() {
    envoy::service::discovery::v2::HealthCheckSpecifier server_health_check_specifier_;
    server_health_check_specifier_.mutable_interval()->set_seconds(1);

    auto* health_check = server_health_check_specifier_.add_cluster_health_checks();

    health_check->set_cluster_name("anna");
<<<<<<< HEAD
    Network::Utility::addressToProtobufAddress(
        *host_upstream_->localAddress(),
        *health_check->add_endpoints()->add_endpoints()->mutable_address());
    health_check->mutable_endpoints(0)->mutable_locality()->set_region("some_region");
    health_check->mutable_endpoints(0)->mutable_locality()->set_zone("some_zone");
    health_check->mutable_endpoints(0)->mutable_locality()->set_sub_zone("crete");
=======
    health_check->add_locality_endpoints()
        ->add_endpoints()
        ->mutable_address()
        ->mutable_socket_address()
        ->set_address(host_upstream_->localAddress()->ip()->addressAsString());
    health_check->mutable_locality_endpoints(0)
        ->mutable_endpoints(0)
        ->mutable_address()
        ->mutable_socket_address()
        ->set_port_value(host_upstream_->localAddress()->ip()->port());
    health_check->mutable_locality_endpoints(0)->mutable_locality()->set_region("some_region");
    health_check->mutable_locality_endpoints(0)->mutable_locality()->set_zone("some_zone");
    health_check->mutable_locality_endpoints(0)->mutable_locality()->set_sub_zone("crete");
>>>>>>> 9b33c49d

    health_check->add_health_checks()->mutable_timeout()->set_seconds(1);
    health_check->mutable_health_checks(0)->mutable_interval()->set_seconds(1);
    health_check->mutable_health_checks(0)->mutable_unhealthy_threshold()->set_value(2);
    health_check->mutable_health_checks(0)->mutable_healthy_threshold()->set_value(2);
    health_check->mutable_health_checks(0)->mutable_grpc_health_check();
    health_check->mutable_health_checks(0)->mutable_http_health_check()->set_use_http2(false);
    health_check->mutable_health_checks(0)->mutable_http_health_check()->set_path("/healthcheck");

    return server_health_check_specifier_;
  }

  // Creates a basic HealthCheckSpecifier message containing one endpoint and
  // one TCP health_check
  envoy::service::discovery::v2::HealthCheckSpecifier makeTcpHealthCheckSpecifier() {
    envoy::service::discovery::v2::HealthCheckSpecifier server_health_check_specifier_;
    server_health_check_specifier_.mutable_interval()->set_seconds(1);

    auto* health_check = server_health_check_specifier_.add_health_check();

    health_check->set_cluster_name("anna");
    Network::Utility::addressToProtobufAddress(
        *host_upstream_->localAddress(),
        *health_check->add_endpoints()->add_endpoints()->mutable_address());
    health_check->mutable_endpoints(0)->mutable_locality()->set_region("some_region");
    health_check->mutable_endpoints(0)->mutable_locality()->set_zone("some_zone");
    health_check->mutable_endpoints(0)->mutable_locality()->set_sub_zone("crete");

    health_check->add_health_checks()->mutable_timeout()->set_seconds(1);
    health_check->mutable_health_checks(0)->mutable_interval()->set_seconds(1);
    health_check->mutable_health_checks(0)->mutable_unhealthy_threshold()->set_value(2);
    health_check->mutable_health_checks(0)->mutable_healthy_threshold()->set_value(2);
    auto* tcp_hc = health_check->mutable_health_checks(0)->mutable_tcp_health_check();
    tcp_hc->mutable_send()->set_text("50696E67");
    tcp_hc->add_receive()->set_text("506F6E67");

    return server_health_check_specifier_;
  }

  // Checks if Envoy reported the health status of an endpoint correctly
  void checkEndpointHealthResponse(envoy::service::discovery::v2::EndpointHealth endpoint,
                                   envoy::api::v2::core::HealthStatus healthy,
                                   Network::Address::InstanceConstSharedPtr address) {

    EXPECT_EQ(healthy, endpoint.health_status());
    EXPECT_EQ(address->ip()->port(), endpoint.endpoint().address().socket_address().port_value());
    EXPECT_EQ(address->ip()->addressAsString(),
              endpoint.endpoint().address().socket_address().address());
  }

  // Checks if the cluster counters are correct
  void checkCounters(int requests, int response_s, int successes, int failures) {
    EXPECT_EQ(requests, test_server_->counter("hds_delegate.requests")->value());
    EXPECT_EQ(response_s, test_server_->counter("hds_delegate.responses")->value());
    EXPECT_EQ(successes, test_server_->counter("cluster.anna.health_check.success")->value());
    EXPECT_EQ(failures, test_server_->counter("cluster.anna.health_check.failure")->value());
  }

  static constexpr uint32_t upstream_endpoints_ = 0;

  FakeHttpConnectionPtr hds_fake_connection_;
  FakeStreamPtr hds_stream_;
  FakeUpstream* hds_upstream_{};
  uint32_t hds_requests_{};
  FakeUpstreamPtr host_upstream_{};
  FakeUpstreamPtr host2_upstream_{};
  FakeStreamPtr host_stream_;
  FakeStreamPtr host2_stream_;
  FakeHttpConnectionPtr host_fake_connection_;
  FakeHttpConnectionPtr host2_fake_connection_;
  FakeRawConnectionPtr host_fake_raw_connection_;

  envoy::service::discovery::v2::HealthCheckRequest envoy_msg_;
  envoy::service::discovery::v2::HealthCheckRequestOrEndpointHealthResponse response_;
  envoy::service::discovery::v2::HealthCheckSpecifier server_health_check_specifier_;
};

INSTANTIATE_TEST_CASE_P(IpVersions, HdsIntegrationTest,
                        testing::ValuesIn(TestEnvironment::getIpVersionsForTest()),
                        TestUtility::ipTestParamsToString);

// Tests Envoy HTTP health checking a single healthy endpoint and reporting that it is
// indeed healthy to the server.
TEST_P(HdsIntegrationTest, SingleEndpointHealthyHttp) {
  initialize();

  // Server <--> Envoy
  waitForHdsStream();
  ASSERT_TRUE(hds_stream_->waitForGrpcMessage(*dispatcher_, envoy_msg_));
  EXPECT_EQ(envoy_msg_.capability().health_check_protocols(0),
            envoy::service::discovery::v2::Capability::HTTP);

  // Server asks for health checking
  server_health_check_specifier_ = makeHttpHealthCheckSpecifier();
  hds_stream_->startGrpcStream();
  hds_stream_->sendGrpcMessage(server_health_check_specifier_);
  test_server_->waitForCounterGe("hds_delegate.requests", ++hds_requests_);

  // Envoy sends a health check message to an endpoint
  healthcheckEndpoints();

  // Endpoint responds to the health check
  host_stream_->encodeHeaders(Http::TestHeaderMapImpl{{":status", "200"}}, false);
  host_stream_->encodeData(1024, true);

  // Envoy reports back to server
  ASSERT_TRUE(hds_stream_->waitForGrpcMessage(*dispatcher_, response_));

  // Check that the response is correct
  checkEndpointHealthResponse(response_.endpoint_health_response().endpoints_health(0),
                              envoy::api::v2::core::HealthStatus::HEALTHY,
                              host_upstream_->localAddress());
  checkCounters(1, 2, 1, 0);

  // Clean up connections
  cleanupHostConnections();
  cleanupHdsConnection();
}

// Tests Envoy HTTP health checking a single endpoint that times out and reporting
// that it is unhealthy to the server.
TEST_P(HdsIntegrationTest, SingleEndpointTimeoutHttp) {
  initialize();
  server_health_check_specifier_ = makeHttpHealthCheckSpecifier();

  // Server <--> Envoy
  waitForHdsStream();
  ASSERT_TRUE(hds_stream_->waitForGrpcMessage(*dispatcher_, envoy_msg_));

  // Server asks for health checking
  hds_stream_->startGrpcStream();
  hds_stream_->sendGrpcMessage(server_health_check_specifier_);
  test_server_->waitForCounterGe("hds_delegate.requests", ++hds_requests_);

  // Envoy sends a health check message to an endpoint
  healthcheckEndpoints();

  // Endpoint doesn't repond to the health check

  // Envoy reports back to server
  ASSERT_TRUE(hds_stream_->waitForGrpcMessage(*dispatcher_, response_));

  // Check that the response is correct
  // TODO(lilika): Ideally this would be envoy::api::v2::core::HealthStatus::TIMEOUT
  checkEndpointHealthResponse(response_.endpoint_health_response().endpoints_health(0),
                              envoy::api::v2::core::HealthStatus::UNHEALTHY,
                              host_upstream_->localAddress());
  checkCounters(1, 2, 0, 1);

  // Clean up connections
  cleanupHostConnections();
  cleanupHdsConnection();
}

// Tests Envoy HTTP health checking a single unhealthy endpoint and reporting that it is
// indeed unhealthy to the server.
TEST_P(HdsIntegrationTest, SingleEndpointUnhealthyHttp) {
  initialize();
  server_health_check_specifier_ = makeHttpHealthCheckSpecifier();

  // Server <--> Envoy
  waitForHdsStream();
  ASSERT_TRUE(hds_stream_->waitForGrpcMessage(*dispatcher_, envoy_msg_));

  // Server asks for health checking
  hds_stream_->startGrpcStream();
  hds_stream_->sendGrpcMessage(server_health_check_specifier_);
  test_server_->waitForCounterGe("hds_delegate.requests", ++hds_requests_);

  // Envoy sends a health check message to an endpoint
  healthcheckEndpoints();

  // Endpoint responds to the health check
  host_stream_->encodeHeaders(Http::TestHeaderMapImpl{{":status", "404"}}, false);
  host_stream_->encodeData(1024, true);

  // Envoy reports back to server
  ASSERT_TRUE(hds_stream_->waitForGrpcMessage(*dispatcher_, response_));

  // Check that the response is correct
  checkEndpointHealthResponse(response_.endpoint_health_response().endpoints_health(0),
                              envoy::api::v2::core::HealthStatus::UNHEALTHY,
                              host_upstream_->localAddress());
  checkCounters(1, 2, 0, 1);

  // Clean up connections
  cleanupHostConnections();
  cleanupHdsConnection();
}

// Tests Envoy TCP health checking an endpoint that doesn't respond and reporting that it is
// unhealthy to the server.
TEST_P(HdsIntegrationTest, SingleEndpointTimeoutTcp) {
  initialize();

  // Server <--> Envoy
  waitForHdsStream();
  ASSERT_TRUE(hds_stream_->waitForGrpcMessage(*dispatcher_, envoy_msg_));
  EXPECT_EQ(envoy_msg_.capability().health_check_protocol(1),
            envoy::service::discovery::v2::Capability::TCP);

  // Server asks for health checking
  server_health_check_specifier_ = makeTcpHealthCheckSpecifier();
  hds_stream_->startGrpcStream();
  hds_stream_->sendGrpcMessage(server_health_check_specifier_);
  test_server_->waitForCounterGe("hds_delegate.requests", ++hds_requests_);

  // Envoys asks the endpoint if it's healthy
  ASSERT_TRUE(host_upstream_->waitForRawConnection(host_fake_raw_connection_));
  ASSERT_TRUE(
      host_fake_raw_connection_->waitForData(FakeRawConnection::waitForInexactMatch("Ping")));

  // No response from the endpoint

  // Envoy reports back to server
  ASSERT_TRUE(hds_stream_->waitForGrpcMessage(*dispatcher_, response_));

  // Check that the response is correct
  auto endpoint = response_.endpoint_health_response().endpoints_health(0);
  EXPECT_EQ(envoy::api::v2::core::HealthStatus::UNHEALTHY, endpoint.health_status());
  EXPECT_EQ(host_upstream_->localAddress()->ip()->port(),
            endpoint.endpoint().address().socket_address().port_value());

  // Clean up connections
  cleanupHostConnections();
  cleanupHdsConnection();
}

// Tests Envoy TCP health checking a single healthy endpoint and reporting that it is
// indeed healthy to the server.
TEST_P(HdsIntegrationTest, SingleEndpointHealthyTcp) {
  initialize();

  // Server <--> Envoy
  waitForHdsStream();
  ASSERT_TRUE(hds_stream_->waitForGrpcMessage(*dispatcher_, envoy_msg_));

  // Server asks for health checking
  server_health_check_specifier_ = makeTcpHealthCheckSpecifier();
  hds_stream_->startGrpcStream();
  hds_stream_->sendGrpcMessage(server_health_check_specifier_);
  test_server_->waitForCounterGe("hds_delegate.requests", ++hds_requests_);

  // Envoy asks the endpoint if it's healthy
  ASSERT_TRUE(host_upstream_->waitForRawConnection(host_fake_raw_connection_));
  ASSERT_TRUE(
      host_fake_raw_connection_->waitForData(FakeRawConnection::waitForInexactMatch("Ping")));
  AssertionResult result = host_fake_raw_connection_->write("Pong");
  RELEASE_ASSERT(result, result.message());

  // Envoy reports back to server
  ASSERT_TRUE(hds_stream_->waitForGrpcMessage(*dispatcher_, response_));

  // Check that the response is correct
  auto endpoint = response_.endpoint_health_response().endpoints_health(0);
  EXPECT_EQ(envoy::api::v2::core::HealthStatus::HEALTHY, endpoint.health_status());
  EXPECT_EQ(host_upstream_->localAddress()->ip()->port(),
            endpoint.endpoint().address().socket_address().port_value());

  // Clean up connections
  cleanupHostConnections();
  cleanupHdsConnection();
}

// Tests Envoy TCP health checking a single unhealthy endpoint and reporting that it is
// indeed unhealthy to the server.
TEST_P(HdsIntegrationTest, SingleEndpointUnhealthyTcp) {
  initialize();

  // Server <--> Envoy
  waitForHdsStream();
  ASSERT_TRUE(hds_stream_->waitForGrpcMessage(*dispatcher_, envoy_msg_));

  // Server asks for health checking
  server_health_check_specifier_ = makeTcpHealthCheckSpecifier();
  hds_stream_->startGrpcStream();
  hds_stream_->sendGrpcMessage(server_health_check_specifier_);
  test_server_->waitForCounterGe("hds_delegate.requests", ++hds_requests_);

  // Envoy asks the endpoint if it's healthy
  ASSERT_TRUE(host_upstream_->waitForRawConnection(host_fake_raw_connection_));
  ASSERT_TRUE(
      host_fake_raw_connection_->waitForData(FakeRawConnection::waitForInexactMatch("Ping")));
  AssertionResult result = host_fake_raw_connection_->write("Voronoi");
  RELEASE_ASSERT(result, result.message());

  // Envoy reports back to server
  ASSERT_TRUE(hds_stream_->waitForGrpcMessage(*dispatcher_, response_));

  // Check that the response is correct
  auto endpoint = response_.endpoint_health_response().endpoints_health(0);
  EXPECT_EQ(envoy::api::v2::core::HealthStatus::UNHEALTHY, endpoint.health_status());
  EXPECT_EQ(host_upstream_->localAddress()->ip()->port(),
            endpoint.endpoint().address().socket_address().port_value());

  // Clean up connections
  cleanupHostConnections();
  cleanupHdsConnection();
}

// Tests that Envoy can HTTP health check two hosts that are in the same cluster, and
// the same locality and report back the correct health statuses.
TEST_P(HdsIntegrationTest, TwoEndpointsSameLocality) {
  initialize();

<<<<<<< HEAD
  server_health_check_specifier_ = makeHttpHealthCheckSpecifier();
  Network::Utility::addressToProtobufAddress(
      *host2_upstream_->localAddress(), *server_health_check_specifier_.mutable_health_check(0)
                                             ->mutable_endpoints(0)
                                             ->add_endpoints()
                                             ->mutable_address());
=======
  server_health_check_specifier_ = makeHealthCheckSpecifier();
  auto* endpoint =
      server_health_check_specifier_.mutable_cluster_health_checks(0)->mutable_locality_endpoints(
          0);
  endpoint->add_endpoints()->mutable_address()->mutable_socket_address()->set_address(
      host2_upstream_->localAddress()->ip()->addressAsString());
  endpoint->mutable_endpoints(1)->mutable_address()->mutable_socket_address()->set_port_value(
      host2_upstream_->localAddress()->ip()->port());
>>>>>>> 9b33c49d

  // Server <--> Envoy
  waitForHdsStream();
  ASSERT_TRUE(hds_stream_->waitForGrpcMessage(*dispatcher_, envoy_msg_));

  // Server asks for health checking
  hds_stream_->startGrpcStream();
  hds_stream_->sendGrpcMessage(server_health_check_specifier_);
  test_server_->waitForCounterGe("hds_delegate.requests", ++hds_requests_);

  healthcheckEndpoints("anna");

  // Endpoints repond to the health check
  host_stream_->encodeHeaders(Http::TestHeaderMapImpl{{":status", "404"}}, false);
  host_stream_->encodeData(1024, true);
  host2_stream_->encodeHeaders(Http::TestHeaderMapImpl{{":status", "200"}}, false);
  host2_stream_->encodeData(1024, true);

  // Envoy reports back to server
  ASSERT_TRUE(hds_stream_->waitForGrpcMessage(*dispatcher_, response_));

  // Check that the response is correct
  checkEndpointHealthResponse(response_.endpoint_health_response().endpoints_health(0),
                              envoy::api::v2::core::HealthStatus::UNHEALTHY,
                              host_upstream_->localAddress());
  checkEndpointHealthResponse(response_.endpoint_health_response().endpoints_health(1),
                              envoy::api::v2::core::HealthStatus::HEALTHY,
                              host2_upstream_->localAddress());
  checkCounters(1, 2, 1, 1);

  // Clean up connections
  cleanupHostConnections();
  cleanupHdsConnection();
}

// Tests that Envoy can HTTP health check two hosts that are in the same cluster, and
// different localities and report back the correct health statuses.
TEST_P(HdsIntegrationTest, TwoEndpointsDifferentLocality) {
  initialize();
  server_health_check_specifier_ = makeHttpHealthCheckSpecifier();

  // Add endpoint
  auto* health_check = server_health_check_specifier_.mutable_cluster_health_checks(0);

<<<<<<< HEAD
  Network::Utility::addressToProtobufAddress(
      *host2_upstream_->localAddress(),
      *health_check->add_endpoints()->add_endpoints()->mutable_address());
  health_check->mutable_endpoints(1)->mutable_locality()->set_region("different_region");
  health_check->mutable_endpoints(1)->mutable_locality()->set_zone("different_zone");
  health_check->mutable_endpoints(1)->mutable_locality()->set_sub_zone("emplisi");
=======
  health_check->add_locality_endpoints()
      ->add_endpoints()
      ->mutable_address()
      ->mutable_socket_address()
      ->set_address(host2_upstream_->localAddress()->ip()->addressAsString());
  health_check->mutable_locality_endpoints(1)
      ->mutable_endpoints(0)
      ->mutable_address()
      ->mutable_socket_address()
      ->set_port_value(host2_upstream_->localAddress()->ip()->port());
  health_check->mutable_locality_endpoints(1)->mutable_locality()->set_region("different_region");
  health_check->mutable_locality_endpoints(1)->mutable_locality()->set_zone("different_zone");
  health_check->mutable_locality_endpoints(1)->mutable_locality()->set_sub_zone("emplisi");
>>>>>>> 9b33c49d

  // Server <--> Envoy
  waitForHdsStream();
  ASSERT_TRUE(hds_stream_->waitForGrpcMessage(*dispatcher_, envoy_msg_));

  // Server asks for health checking
  hds_stream_->startGrpcStream();
  hds_stream_->sendGrpcMessage(server_health_check_specifier_);
  test_server_->waitForCounterGe("hds_delegate.requests", ++hds_requests_);

  // Envoy sends health check messages to two endpoints
  healthcheckEndpoints("anna");

  // Endpoint responds to the health check
  host_stream_->encodeHeaders(Http::TestHeaderMapImpl{{":status", "404"}}, false);
  host_stream_->encodeData(1024, true);
  host2_stream_->encodeHeaders(Http::TestHeaderMapImpl{{":status", "200"}}, false);
  host2_stream_->encodeData(1024, true);

  // Envoy reports back to server
  ASSERT_TRUE(hds_stream_->waitForGrpcMessage(*dispatcher_, response_));

  // Check that the response is correct
  checkEndpointHealthResponse(response_.endpoint_health_response().endpoints_health(0),
                              envoy::api::v2::core::HealthStatus::UNHEALTHY,
                              host_upstream_->localAddress());
  checkEndpointHealthResponse(response_.endpoint_health_response().endpoints_health(1),
                              envoy::api::v2::core::HealthStatus::HEALTHY,
                              host2_upstream_->localAddress());
  checkCounters(1, 2, 1, 1);

  // Clean up connections
  cleanupHostConnections();
  cleanupHdsConnection();
}

// Tests that Envoy can HTTP health check two hosts that are in different clusters, and
// report back the correct health statuses.
TEST_P(HdsIntegrationTest, TwoEndpointsDifferentClusters) {
  initialize();
  server_health_check_specifier_ = makeHttpHealthCheckSpecifier();

  // Add endpoint
  auto* health_check = server_health_check_specifier_.add_cluster_health_checks();

  health_check->set_cluster_name("cat");
<<<<<<< HEAD
  Network::Utility::addressToProtobufAddress(
      *host2_upstream_->localAddress(),
      *health_check->add_endpoints()->add_endpoints()->mutable_address());
  health_check->mutable_endpoints(0)->mutable_locality()->set_region("peculiar_region");
  health_check->mutable_endpoints(0)->mutable_locality()->set_zone("peculiar_zone");
  health_check->mutable_endpoints(0)->mutable_locality()->set_sub_zone("paris");
=======
  health_check->add_locality_endpoints()
      ->add_endpoints()
      ->mutable_address()
      ->mutable_socket_address()
      ->set_address(host2_upstream_->localAddress()->ip()->addressAsString());
  health_check->mutable_locality_endpoints(0)
      ->mutable_endpoints(0)
      ->mutable_address()
      ->mutable_socket_address()
      ->set_port_value(host2_upstream_->localAddress()->ip()->port());
  health_check->mutable_locality_endpoints(0)->mutable_locality()->set_region("peculiar_region");
  health_check->mutable_locality_endpoints(0)->mutable_locality()->set_zone("peculiar_zone");
  health_check->mutable_locality_endpoints(0)->mutable_locality()->set_sub_zone("paris");
>>>>>>> 9b33c49d

  health_check->add_health_checks()->mutable_timeout()->set_seconds(1);
  health_check->mutable_health_checks(0)->mutable_interval()->set_seconds(1);
  health_check->mutable_health_checks(0)->mutable_unhealthy_threshold()->set_value(2);
  health_check->mutable_health_checks(0)->mutable_healthy_threshold()->set_value(2);
  health_check->mutable_health_checks(0)->mutable_grpc_health_check();
  health_check->mutable_health_checks(0)->mutable_http_health_check()->set_use_http2(false);
  health_check->mutable_health_checks(0)->mutable_http_health_check()->set_path("/healthcheck");

  // Server <--> Envoy
  waitForHdsStream();
  ASSERT_TRUE(hds_stream_->waitForGrpcMessage(*dispatcher_, envoy_msg_));

  // Server asks for health checking
  hds_stream_->startGrpcStream();
  hds_stream_->sendGrpcMessage(server_health_check_specifier_);
  test_server_->waitForCounterGe("hds_delegate.requests", ++hds_requests_);

  // Envoy sends health check messages to two endpoints
  healthcheckEndpoints("cat");

  // Endpoint responds to the health check
  host_stream_->encodeHeaders(Http::TestHeaderMapImpl{{":status", "404"}}, false);
  host_stream_->encodeData(1024, true);
  host2_stream_->encodeHeaders(Http::TestHeaderMapImpl{{":status", "200"}}, false);
  host2_stream_->encodeData(1024, true);

  // Envoy reports back to server
  ASSERT_TRUE(hds_stream_->waitForGrpcMessage(*dispatcher_, response_));

  // Check that the response is correct
  checkEndpointHealthResponse(response_.endpoint_health_response().endpoints_health(0),
                              envoy::api::v2::core::HealthStatus::UNHEALTHY,
                              host_upstream_->localAddress());
  checkEndpointHealthResponse(response_.endpoint_health_response().endpoints_health(1),
                              envoy::api::v2::core::HealthStatus::HEALTHY,
                              host2_upstream_->localAddress());
  checkCounters(1, 2, 0, 1);
  EXPECT_EQ(1, test_server_->counter("cluster.cat.health_check.success")->value());
  EXPECT_EQ(0, test_server_->counter("cluster.cat.health_check.failure")->value());

  // Clean up connections
  cleanupHostConnections();
  cleanupHdsConnection();
}

// Tests Envoy HTTP health checking a single endpoint, receiving an update
// message from the management server and health checking a new endpoint
TEST_P(HdsIntegrationTest, TestUpdateMessage) {
  initialize();

  // Server <--> Envoy
  waitForHdsStream();
  ASSERT_TRUE(hds_stream_->waitForGrpcMessage(*dispatcher_, envoy_msg_));

  // Server asks for health checking
  server_health_check_specifier_ = makeHttpHealthCheckSpecifier();
  hds_stream_->startGrpcStream();
  hds_stream_->sendGrpcMessage(server_health_check_specifier_);
  test_server_->waitForCounterGe("hds_delegate.requests", ++hds_requests_);

  // Envoy sends a health check message to an endpoint
  healthcheckEndpoints();

  // Endpoint responds to the health check
  host_stream_->encodeHeaders(Http::TestHeaderMapImpl{{":status", "200"}}, false);
  host_stream_->encodeData(1024, true);

  // Envoy reports back to server
  ASSERT_TRUE(hds_stream_->waitForGrpcMessage(*dispatcher_, response_));

  // Check that the response is correct
  checkEndpointHealthResponse(response_.endpoint_health_response().endpoints_health(0),
                              envoy::api::v2::core::HealthStatus::HEALTHY,
                              host_upstream_->localAddress());
  checkCounters(1, 2, 1, 0);

  cleanupHostConnections();

  // New HealthCheckSpecifier message
  envoy::service::discovery::v2::HealthCheckSpecifier new_message;
  new_message.mutable_interval()->set_seconds(1);

  auto* health_check = new_message.add_cluster_health_checks();

  health_check->set_cluster_name("cat");
<<<<<<< HEAD
  Network::Utility::addressToProtobufAddress(
      *host2_upstream_->localAddress(),
      *health_check->add_endpoints()->add_endpoints()->mutable_address());

  health_check->mutable_endpoints(0)->mutable_locality()->set_region("peculiar_region");
  health_check->mutable_endpoints(0)->mutable_locality()->set_zone("peculiar_zone");
  health_check->mutable_endpoints(0)->mutable_locality()->set_sub_zone("paris");
=======
  health_check->add_locality_endpoints()
      ->add_endpoints()
      ->mutable_address()
      ->mutable_socket_address()
      ->set_address(host2_upstream_->localAddress()->ip()->addressAsString());
  health_check->mutable_locality_endpoints(0)
      ->mutable_endpoints(0)
      ->mutable_address()
      ->mutable_socket_address()
      ->set_port_value(host2_upstream_->localAddress()->ip()->port());
  health_check->mutable_locality_endpoints(0)->mutable_locality()->set_region("peculiar_region");
  health_check->mutable_locality_endpoints(0)->mutable_locality()->set_zone("peculiar_zone");
  health_check->mutable_locality_endpoints(0)->mutable_locality()->set_sub_zone("paris");
>>>>>>> 9b33c49d

  health_check->add_health_checks()->mutable_timeout()->set_seconds(1);
  health_check->mutable_health_checks(0)->mutable_interval()->set_seconds(1);
  health_check->mutable_health_checks(0)->mutable_unhealthy_threshold()->set_value(2);
  health_check->mutable_health_checks(0)->mutable_healthy_threshold()->set_value(2);
  health_check->mutable_health_checks(0)->mutable_grpc_health_check();
  health_check->mutable_health_checks(0)->mutable_http_health_check()->set_use_http2(false);
  health_check->mutable_health_checks(0)->mutable_http_health_check()->set_path("/healthcheck");

  // Server asks for health checking with the new message
  hds_stream_->sendGrpcMessage(new_message);
  test_server_->waitForCounterGe("hds_delegate.requests", ++hds_requests_);

  // Envoy sends a health check message to an endpoint
  ASSERT_TRUE(host2_upstream_->waitForHttpConnection(*dispatcher_, host2_fake_connection_));
  ASSERT_TRUE(host2_fake_connection_->waitForNewStream(*dispatcher_, host2_stream_));
  ASSERT_TRUE(host2_stream_->waitForEndStream(*dispatcher_));

  // Endpoint responds to the health check
  host2_stream_->encodeHeaders(Http::TestHeaderMapImpl{{":status", "404"}}, false);
  host2_stream_->encodeData(1024, true);

  // Envoy reports back to server
  ASSERT_TRUE(hds_stream_->waitForGrpcMessage(*dispatcher_, response_));

  // Check that the response is correct
  checkEndpointHealthResponse(response_.endpoint_health_response().endpoints_health(0),
                              envoy::api::v2::core::HealthStatus::UNHEALTHY,
                              host2_upstream_->localAddress());

  // Clean up connections
  cleanupHostConnections();
  cleanupHdsConnection();
}

} // namespace
} // namespace Envoy<|MERGE_RESOLUTION|>--- conflicted
+++ resolved
@@ -120,28 +120,12 @@
     auto* health_check = server_health_check_specifier_.add_cluster_health_checks();
 
     health_check->set_cluster_name("anna");
-<<<<<<< HEAD
     Network::Utility::addressToProtobufAddress(
         *host_upstream_->localAddress(),
-        *health_check->add_endpoints()->add_endpoints()->mutable_address());
-    health_check->mutable_endpoints(0)->mutable_locality()->set_region("some_region");
-    health_check->mutable_endpoints(0)->mutable_locality()->set_zone("some_zone");
-    health_check->mutable_endpoints(0)->mutable_locality()->set_sub_zone("crete");
-=======
-    health_check->add_locality_endpoints()
-        ->add_endpoints()
-        ->mutable_address()
-        ->mutable_socket_address()
-        ->set_address(host_upstream_->localAddress()->ip()->addressAsString());
-    health_check->mutable_locality_endpoints(0)
-        ->mutable_endpoints(0)
-        ->mutable_address()
-        ->mutable_socket_address()
-        ->set_port_value(host_upstream_->localAddress()->ip()->port());
+        *health_check->add_locality_endpoints()->add_endpoints()->mutable_address());
     health_check->mutable_locality_endpoints(0)->mutable_locality()->set_region("some_region");
     health_check->mutable_locality_endpoints(0)->mutable_locality()->set_zone("some_zone");
     health_check->mutable_locality_endpoints(0)->mutable_locality()->set_sub_zone("crete");
->>>>>>> 9b33c49d
 
     health_check->add_health_checks()->mutable_timeout()->set_seconds(1);
     health_check->mutable_health_checks(0)->mutable_interval()->set_seconds(1);
@@ -160,15 +144,15 @@
     envoy::service::discovery::v2::HealthCheckSpecifier server_health_check_specifier_;
     server_health_check_specifier_.mutable_interval()->set_seconds(1);
 
-    auto* health_check = server_health_check_specifier_.add_health_check();
+    auto* health_check = server_health_check_specifier_.add_cluster_health_checks();
 
     health_check->set_cluster_name("anna");
     Network::Utility::addressToProtobufAddress(
         *host_upstream_->localAddress(),
-        *health_check->add_endpoints()->add_endpoints()->mutable_address());
-    health_check->mutable_endpoints(0)->mutable_locality()->set_region("some_region");
-    health_check->mutable_endpoints(0)->mutable_locality()->set_zone("some_zone");
-    health_check->mutable_endpoints(0)->mutable_locality()->set_sub_zone("crete");
+        *health_check->add_locality_endpoints()->add_endpoints()->mutable_address());
+    health_check->mutable_locality_endpoints(0)->mutable_locality()->set_region("some_region");
+    health_check->mutable_locality_endpoints(0)->mutable_locality()->set_zone("some_zone");
+    health_check->mutable_locality_endpoints(0)->mutable_locality()->set_sub_zone("crete");
 
     health_check->add_health_checks()->mutable_timeout()->set_seconds(1);
     health_check->mutable_health_checks(0)->mutable_interval()->set_seconds(1);
@@ -340,7 +324,7 @@
   // Server <--> Envoy
   waitForHdsStream();
   ASSERT_TRUE(hds_stream_->waitForGrpcMessage(*dispatcher_, envoy_msg_));
-  EXPECT_EQ(envoy_msg_.capability().health_check_protocol(1),
+  EXPECT_EQ(envoy_msg_.capability().health_check_protocols(1),
             envoy::service::discovery::v2::Capability::TCP);
 
   // Server asks for health checking
@@ -447,24 +431,13 @@
 TEST_P(HdsIntegrationTest, TwoEndpointsSameLocality) {
   initialize();
 
-<<<<<<< HEAD
   server_health_check_specifier_ = makeHttpHealthCheckSpecifier();
   Network::Utility::addressToProtobufAddress(
-      *host2_upstream_->localAddress(), *server_health_check_specifier_.mutable_health_check(0)
-                                             ->mutable_endpoints(0)
-                                             ->add_endpoints()
-                                             ->mutable_address());
-=======
-  server_health_check_specifier_ = makeHealthCheckSpecifier();
-  auto* endpoint =
-      server_health_check_specifier_.mutable_cluster_health_checks(0)->mutable_locality_endpoints(
-          0);
-  endpoint->add_endpoints()->mutable_address()->mutable_socket_address()->set_address(
-      host2_upstream_->localAddress()->ip()->addressAsString());
-  endpoint->mutable_endpoints(1)->mutable_address()->mutable_socket_address()->set_port_value(
-      host2_upstream_->localAddress()->ip()->port());
->>>>>>> 9b33c49d
-
+      *host2_upstream_->localAddress(),
+      *server_health_check_specifier_.mutable_cluster_health_checks(0)
+           ->mutable_locality_endpoints(0)
+           ->add_endpoints()
+           ->mutable_address());
   // Server <--> Envoy
   waitForHdsStream();
   ASSERT_TRUE(hds_stream_->waitForGrpcMessage(*dispatcher_, envoy_msg_));
@@ -508,28 +481,12 @@
   // Add endpoint
   auto* health_check = server_health_check_specifier_.mutable_cluster_health_checks(0);
 
-<<<<<<< HEAD
   Network::Utility::addressToProtobufAddress(
       *host2_upstream_->localAddress(),
-      *health_check->add_endpoints()->add_endpoints()->mutable_address());
-  health_check->mutable_endpoints(1)->mutable_locality()->set_region("different_region");
-  health_check->mutable_endpoints(1)->mutable_locality()->set_zone("different_zone");
-  health_check->mutable_endpoints(1)->mutable_locality()->set_sub_zone("emplisi");
-=======
-  health_check->add_locality_endpoints()
-      ->add_endpoints()
-      ->mutable_address()
-      ->mutable_socket_address()
-      ->set_address(host2_upstream_->localAddress()->ip()->addressAsString());
-  health_check->mutable_locality_endpoints(1)
-      ->mutable_endpoints(0)
-      ->mutable_address()
-      ->mutable_socket_address()
-      ->set_port_value(host2_upstream_->localAddress()->ip()->port());
+      *health_check->add_locality_endpoints()->add_endpoints()->mutable_address());
   health_check->mutable_locality_endpoints(1)->mutable_locality()->set_region("different_region");
   health_check->mutable_locality_endpoints(1)->mutable_locality()->set_zone("different_zone");
   health_check->mutable_locality_endpoints(1)->mutable_locality()->set_sub_zone("emplisi");
->>>>>>> 9b33c49d
 
   // Server <--> Envoy
   waitForHdsStream();
@@ -576,28 +533,12 @@
   auto* health_check = server_health_check_specifier_.add_cluster_health_checks();
 
   health_check->set_cluster_name("cat");
-<<<<<<< HEAD
   Network::Utility::addressToProtobufAddress(
       *host2_upstream_->localAddress(),
-      *health_check->add_endpoints()->add_endpoints()->mutable_address());
-  health_check->mutable_endpoints(0)->mutable_locality()->set_region("peculiar_region");
-  health_check->mutable_endpoints(0)->mutable_locality()->set_zone("peculiar_zone");
-  health_check->mutable_endpoints(0)->mutable_locality()->set_sub_zone("paris");
-=======
-  health_check->add_locality_endpoints()
-      ->add_endpoints()
-      ->mutable_address()
-      ->mutable_socket_address()
-      ->set_address(host2_upstream_->localAddress()->ip()->addressAsString());
-  health_check->mutable_locality_endpoints(0)
-      ->mutable_endpoints(0)
-      ->mutable_address()
-      ->mutable_socket_address()
-      ->set_port_value(host2_upstream_->localAddress()->ip()->port());
+      *health_check->add_locality_endpoints()->add_endpoints()->mutable_address());
   health_check->mutable_locality_endpoints(0)->mutable_locality()->set_region("peculiar_region");
   health_check->mutable_locality_endpoints(0)->mutable_locality()->set_zone("peculiar_zone");
   health_check->mutable_locality_endpoints(0)->mutable_locality()->set_sub_zone("paris");
->>>>>>> 9b33c49d
 
   health_check->add_health_checks()->mutable_timeout()->set_seconds(1);
   health_check->mutable_health_checks(0)->mutable_interval()->set_seconds(1);
@@ -684,29 +625,13 @@
   auto* health_check = new_message.add_cluster_health_checks();
 
   health_check->set_cluster_name("cat");
-<<<<<<< HEAD
   Network::Utility::addressToProtobufAddress(
       *host2_upstream_->localAddress(),
-      *health_check->add_endpoints()->add_endpoints()->mutable_address());
-
-  health_check->mutable_endpoints(0)->mutable_locality()->set_region("peculiar_region");
-  health_check->mutable_endpoints(0)->mutable_locality()->set_zone("peculiar_zone");
-  health_check->mutable_endpoints(0)->mutable_locality()->set_sub_zone("paris");
-=======
-  health_check->add_locality_endpoints()
-      ->add_endpoints()
-      ->mutable_address()
-      ->mutable_socket_address()
-      ->set_address(host2_upstream_->localAddress()->ip()->addressAsString());
-  health_check->mutable_locality_endpoints(0)
-      ->mutable_endpoints(0)
-      ->mutable_address()
-      ->mutable_socket_address()
-      ->set_port_value(host2_upstream_->localAddress()->ip()->port());
+      *health_check->add_locality_endpoints()->add_endpoints()->mutable_address());
+
   health_check->mutable_locality_endpoints(0)->mutable_locality()->set_region("peculiar_region");
   health_check->mutable_locality_endpoints(0)->mutable_locality()->set_zone("peculiar_zone");
   health_check->mutable_locality_endpoints(0)->mutable_locality()->set_sub_zone("paris");
->>>>>>> 9b33c49d
 
   health_check->add_health_checks()->mutable_timeout()->set_seconds(1);
   health_check->mutable_health_checks(0)->mutable_interval()->set_seconds(1);

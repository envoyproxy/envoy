#include "envoy/config/bootstrap/v3/bootstrap.pb.h"
#include "envoy/config/cluster/v3/cluster.pb.h"
#include "envoy/config/core/v3/base.pb.h"
#include "envoy/config/endpoint/v3/endpoint.pb.h"
#include "envoy/config/listener/v3/listener.pb.h"
#include "envoy/config/route/v3/route.pb.h"
#include "envoy/grpc/status.h"

#include "source/common/config/protobuf_link_hacks.h"
#include "source/common/protobuf/protobuf.h"
#include "source/common/protobuf/utility.h"
#include "source/common/tls/server_context_config_impl.h"
#include "source/common/tls/server_ssl_socket.h"
#include "source/common/version/version.h"

#include "test/common/grpc/grpc_client_integration.h"
#include "test/config/v2_link_hacks.h"
#include "test/integration/ads_integration.h"
#include "test/integration/http_integration.h"
#include "test/integration/utility.h"
#include "test/test_common/network_utility.h"
#include "test/test_common/resources.h"
#include "test/test_common/utility.h"

#include "gtest/gtest.h"

using testing::AssertionResult;

namespace Envoy {

// Tests for xDS-TP based config sources (defined in the bootstrap), without the
// ads_config definition.
class XdsTpConfigsIntegrationTest : public AdsDeltaSotwIntegrationSubStateParamTest,
                                    public HttpIntegrationTest {
public:
  XdsTpConfigsIntegrationTest()
      : HttpIntegrationTest(Http::CodecType::HTTP2, ipVersion(),
                            ConfigHelper::httpProxyConfig(false)) {
    config_helper_.addRuntimeOverride("envoy.reloadable_features.unified_mux",
                                      (sotwOrDelta() == Grpc::SotwOrDelta::UnifiedSotw ||
                                       sotwOrDelta() == Grpc::SotwOrDelta::UnifiedDelta)
                                          ? "true"
                                          : "false");
    // Not using the normal xds upstream, but the
    // authority1_upstream_/default_upstream.
    create_xds_upstream_ = false;
    // Not testing TLS in this case.
    tls_xds_upstream_ = false;
    sotw_or_delta_ = sotwOrDelta();
    setUpstreamProtocol(Http::CodecType::HTTP2);
  }

  FakeUpstream* createAdsUpstream() {
    ASSERT(!tls_xds_upstream_);
    addFakeUpstream(Http::CodecType::HTTP2);
    return fake_upstreams_.back().get();
  }

  void TearDown() override {
    cleanupXdsConnection(authority1_xds_connection_);
    cleanupXdsConnection(default_authority_xds_connection_);
  }

  void createUpstreams() override {
    HttpIntegrationTest::createUpstreams();
    // An upstream for authority1 (H/2), an upstream for the default_authority (H/2), and an
    // upstream for a backend (H/1).
    authority1_upstream_ = createAdsUpstream();
    default_authority_upstream_ = createAdsUpstream();
    if (test_requires_additional_upstream_) {
      addFakeUpstream(Http::CodecType::HTTP1);
    }
  }

  bool isSotw() const {
    return sotwOrDelta() == Grpc::SotwOrDelta::Sotw ||
           sotwOrDelta() == Grpc::SotwOrDelta::UnifiedSotw;
  }

  // Adds config_source for authority1.com and a default_config_source for
  // default_authority.com.
  void initialize() override {
    config_helper_.addRuntimeOverride(
        "envoy.reloadable_features.xdstp_based_config_singleton_subscriptions", "true");
    config_helper_.addConfigModifier([this](envoy::config::bootstrap::v3::Bootstrap& bootstrap) {
      // Add the first config_source.
      {
        auto* config_source1 = bootstrap.mutable_config_sources()->Add();
        config_source1->mutable_authorities()->Add()->set_name("authority1.com");
        auto* api_config_source = config_source1->mutable_api_config_source();
        api_config_source->set_api_type(
            isSotw() ? envoy::config::core::v3::ApiConfigSource::AGGREGATED_GRPC
                     : envoy::config::core::v3::ApiConfigSource::AGGREGATED_DELTA_GRPC);
        api_config_source->set_transport_api_version(envoy::config::core::v3::V3);
        api_config_source->set_set_node_on_first_message_only(true);
        auto* grpc_service = api_config_source->add_grpc_services();
        setGrpcService(*grpc_service, "authority1_cluster", authority1_upstream_->localAddress());
        auto* xds_cluster = bootstrap.mutable_static_resources()->add_clusters();
        xds_cluster->MergeFrom(bootstrap.static_resources().clusters()[0]);
        xds_cluster->set_name("authority1_cluster");
      }
      // Add the default config source.
      {
        auto* default_config_source = bootstrap.mutable_default_config_source();
        default_config_source->mutable_authorities()->Add()->set_name("default_authority.com");
        auto* api_config_source = default_config_source->mutable_api_config_source();
        api_config_source->set_api_type(
            isSotw() ? envoy::config::core::v3::ApiConfigSource::AGGREGATED_GRPC
                     : envoy::config::core::v3::ApiConfigSource::AGGREGATED_DELTA_GRPC);
        api_config_source->set_transport_api_version(envoy::config::core::v3::V3);
        api_config_source->set_set_node_on_first_message_only(true);
        auto* grpc_service = api_config_source->add_grpc_services();
        setGrpcService(*grpc_service, "default_authority_cluster",
                       default_authority_upstream_->localAddress());
        auto* xds_cluster = bootstrap.mutable_static_resources()->add_clusters();
        xds_cluster->MergeFrom(bootstrap.static_resources().clusters()[0]);
        xds_cluster->set_name("default_authority_cluster");
      }
    });
    HttpIntegrationTest::initialize();
  }

  void connectAuthority1() {
    AssertionResult result =
        authority1_upstream_->waitForHttpConnection(*dispatcher_, authority1_xds_connection_);
    RELEASE_ASSERT(result, result.message());
    result = authority1_xds_connection_->waitForNewStream(*dispatcher_, authority1_xds_stream_);
    RELEASE_ASSERT(result, result.message());
    authority1_xds_stream_->startGrpcStream();
  }

  void connectDefaultAuthority() {
    AssertionResult result = default_authority_upstream_->waitForHttpConnection(
        *dispatcher_, default_authority_xds_connection_);
    RELEASE_ASSERT(result, result.message());
    result = default_authority_xds_connection_->waitForNewStream(*dispatcher_,
                                                                 default_authority_xds_stream_);
    RELEASE_ASSERT(result, result.message());
    default_authority_xds_stream_->startGrpcStream();
  }

  void cleanupXdsConnection(FakeHttpConnectionPtr& connection) {
    if (connection != nullptr) {
      AssertionResult result = connection->close();
      RELEASE_ASSERT(result, result.message());
      result = connection->waitForDisconnect();
      RELEASE_ASSERT(result, result.message());
      connection.reset();
    }
  }

  envoy::config::endpoint::v3::ClusterLoadAssignment
  buildClusterLoadAssignment(const std::string& name) {
    // The last fake upstream is the emulated server.
    return ConfigHelper::buildClusterLoadAssignment(
        name, Network::Test::getLoopbackAddressString(ipVersion()),
        fake_upstreams_.back().get()->localAddress()->ip()->port());
  }

  bool test_requires_additional_upstream_{true};

  // Data members that emulate the authority1 server.
  FakeUpstream* authority1_upstream_;
  FakeHttpConnectionPtr authority1_xds_connection_;
  FakeStreamPtr authority1_xds_stream_;

  // Data members that emulate the default_authority server.
  FakeUpstream* default_authority_upstream_;
  FakeHttpConnectionPtr default_authority_xds_connection_;
  FakeStreamPtr default_authority_xds_stream_;
};

INSTANTIATE_TEST_SUITE_P(IpVersionsClientTypeDeltaWildcard, XdsTpConfigsIntegrationTest,
                         ADS_INTEGRATION_PARAMS);

// Validate that a bootstrap cluster that has an xds-tp based config EDS source
// works.
TEST_P(XdsTpConfigsIntegrationTest, EdsOnlyConfigAuthority1) {
  // Setup a static cluster that requires EDS from authority1.
  config_helper_.addConfigModifier([&](envoy::config::bootstrap::v3::Bootstrap& bootstrap) -> void {
    auto* static_resources = bootstrap.mutable_static_resources();

    // Add an EDS cluster that will fetch endpoints from authority1.
    static_resources->mutable_clusters()->Add()->CopyFrom(
        TestUtility::parseYaml<envoy::config::cluster::v3::Cluster>(
            R"EOF(
                name: xdstp://authority1.com/envoy.config.endpoint.v3.ClusterLoadAssignment/clusters/cluster1
                type: EDS
                eds_cluster_config: {}
            )EOF"));
  });

  // Update the route to the xdstp-based cluster.
  config_helper_.addConfigModifier(
      [](envoy::extensions::filters::network::http_connection_manager::v3::HttpConnectionManager&
             hcm) {
        hcm.mutable_route_config()
            ->mutable_virtual_hosts(0)
            ->mutable_routes(0)
            ->mutable_route()
            ->set_cluster("xdstp://authority1.com/envoy.config.endpoint.v3.ClusterLoadAssignment/"
                          "clusters/cluster1");
      });

  // Envoy will request the endpoints of the cluster in the bootstrap during the
  // initialization phase. This will make sure the xDS server answers with the
  // correct assignment.
  on_server_init_function_ = [this]() {
    connectAuthority1();
    connectDefaultAuthority();

    // Authority1 should receive the EDS request.
    EXPECT_TRUE(compareDiscoveryRequest(
        Config::TestTypeUrl::get().ClusterLoadAssignment, "",
        {"xdstp://authority1.com/envoy.config.endpoint.v3.ClusterLoadAssignment/clusters/cluster1"},
        {"xdstp://authority1.com/envoy.config.endpoint.v3.ClusterLoadAssignment/clusters/cluster1"},
        {}, true, Grpc::Status::WellKnownGrpcStatus::Ok, "", authority1_xds_stream_.get()));
    sendDiscoveryResponse<envoy::config::endpoint::v3::ClusterLoadAssignment>(
        Config::TestTypeUrl::get().ClusterLoadAssignment,
        {buildClusterLoadAssignment(
            "xdstp://authority1.com/envoy.config.endpoint.v3.ClusterLoadAssignment/clusters/"
            "cluster1")},
        {buildClusterLoadAssignment(
            "xdstp://authority1.com/envoy.config.endpoint.v3.ClusterLoadAssignment/clusters/"
            "cluster1")},
        {}, "1", {}, authority1_xds_stream_.get());

    // Expect an EDS ACK.
    EXPECT_TRUE(compareDiscoveryRequest(
        Config::TestTypeUrl::get().ClusterLoadAssignment, "1",
        {"xdstp://authority1.com/envoy.config.endpoint.v3.ClusterLoadAssignment/clusters/cluster1"},
        {}, {}, false, Grpc::Status::WellKnownGrpcStatus::Ok, "", authority1_xds_stream_.get()));
  };

  initialize();

  test_server_->waitForCounterGe("listener_manager.listener_create_success", 1);
  // Try to send a request and see that it reaches the backend (backend 3).
  testRouterHeaderOnlyRequestAndResponse(nullptr, 3);
  cleanupUpstreamAndDownstream();
}

// Validate that a bootstrap cluster that has an xds-tp based config EDS source
// that is dynamically updated works.
TEST_P(XdsTpConfigsIntegrationTest, EdsOnlyConfigAuthority1Update) {
  // Setup a static cluster that requires EDS from authority1.
  config_helper_.addConfigModifier([&](envoy::config::bootstrap::v3::Bootstrap& bootstrap) -> void {
    auto* static_resources = bootstrap.mutable_static_resources();

    // Add an EDS cluster that will fetch endpoints from authority1.
    static_resources->mutable_clusters()->Add()->CopyFrom(
        TestUtility::parseYaml<envoy::config::cluster::v3::Cluster>(
            R"EOF(
                name: xdstp://authority1.com/envoy.config.endpoint.v3.ClusterLoadAssignment/clusters/cluster1
                type: EDS
                eds_cluster_config: {}
            )EOF"));
  });

  // Update the route to the xdstp-based cluster.
  config_helper_.addConfigModifier(
      [](envoy::extensions::filters::network::http_connection_manager::v3::HttpConnectionManager&
             hcm) {
        hcm.mutable_route_config()
            ->mutable_virtual_hosts(0)
            ->mutable_routes(0)
            ->mutable_route()
            ->set_cluster("xdstp://authority1.com/envoy.config.endpoint.v3.ClusterLoadAssignment/"
                          "clusters/cluster1");
      });

  // Envoy will request the endpoints of the cluster in the bootstrap during the
  // initialization phase. This will make sure the xDS server answers with the
  // correct assignment.
  on_server_init_function_ = [this]() {
    connectAuthority1();
    connectDefaultAuthority();

    // Authority1 should receive the EDS request.
    EXPECT_TRUE(compareDiscoveryRequest(
        Config::TestTypeUrl::get().ClusterLoadAssignment, "",
        {"xdstp://authority1.com/envoy.config.endpoint.v3.ClusterLoadAssignment/clusters/cluster1"},
        {"xdstp://authority1.com/envoy.config.endpoint.v3.ClusterLoadAssignment/clusters/cluster1"},
        {}, true, Grpc::Status::WellKnownGrpcStatus::Ok, "", authority1_xds_stream_.get()));

    auto cla = buildClusterLoadAssignment(
        "xdstp://authority1.com/envoy.config.endpoint.v3.ClusterLoadAssignment/clusters/cluster1");
    sendDiscoveryResponse<envoy::config::endpoint::v3::ClusterLoadAssignment>(
        Config::TestTypeUrl::get().ClusterLoadAssignment, {cla}, {cla}, {}, "1", {},
        authority1_xds_stream_.get());

    // Expect an EDS ACK.
    EXPECT_TRUE(compareDiscoveryRequest(
        Config::TestTypeUrl::get().ClusterLoadAssignment, "1",
        {"xdstp://authority1.com/envoy.config.endpoint.v3.ClusterLoadAssignment/clusters/cluster1"},
        {}, {}, false, Grpc::Status::WellKnownGrpcStatus::Ok, "", authority1_xds_stream_.get()));
  };

  initialize();

  test_server_->waitForCounterEq(
      "cluster.xdstp_authority1.com/envoy.config.endpoint.v3.ClusterLoadAssignment/clusters/"
      "cluster1.update_success",
      1);

  test_server_->waitForCounterGe("listener_manager.listener_create_success", 1);
  // Try to send a request and see that it reaches the backend (backend 3).
  testRouterHeaderOnlyRequestAndResponse(nullptr, 3);
  cleanupUpstreamAndDownstream();

  // Rebuild the same assignment as done in `on_server_init_function_` above.
  // This is done here because the endpoint address is unknown prior to that
  // function.
  auto cla = buildClusterLoadAssignment(
      "xdstp://authority1.com/envoy.config.endpoint.v3.ClusterLoadAssignment/clusters/cluster1");
  // Send an update to the load-assignment.
  cla.mutable_endpoints(0)->mutable_locality()->set_sub_zone("new_sub_zone");
  sendDiscoveryResponse<envoy::config::endpoint::v3::ClusterLoadAssignment>(
      Config::TestTypeUrl::get().ClusterLoadAssignment, {cla}, {cla}, {}, "2", {},
      authority1_xds_stream_.get());

  // Expect an EDS ACK.
  EXPECT_TRUE(compareDiscoveryRequest(
      Config::TestTypeUrl::get().ClusterLoadAssignment, "2",
      {"xdstp://authority1.com/envoy.config.endpoint.v3.ClusterLoadAssignment/clusters/cluster1"},
      {}, {}, false, Grpc::Status::WellKnownGrpcStatus::Ok, "", authority1_xds_stream_.get()));

  test_server_->waitForCounterEq(
      "cluster.xdstp_authority1.com/envoy.config.endpoint.v3.ClusterLoadAssignment/clusters/"
      "cluster1.update_success",
      2);
}

// Validate that a bootstrap cluster that has an xds-tp based config EDS source
// that points to the default_config_source works.
TEST_P(XdsTpConfigsIntegrationTest, EdsOnlyConfigDefaultSource) {
  // Setup a static cluster that requires EDS from the default config source.
  config_helper_.addConfigModifier([&](envoy::config::bootstrap::v3::Bootstrap& bootstrap) -> void {
    auto* static_resources = bootstrap.mutable_static_resources();
    // Add an EDS cluster that will fetch endpoints from the default config
    // source.
    static_resources->mutable_clusters()->Add()->CopyFrom(
        TestUtility::parseYaml<envoy::config::cluster::v3::Cluster>(
            R"EOF(
                name: xdstp://default_authority.com/envoy.config.endpoint.v3.ClusterLoadAssignment/clusters/cluster1
                type: EDS
                eds_cluster_config: {}
            )EOF"));
  });

  // Update the route to the xdstp-based cluster.
  config_helper_.addConfigModifier(
      [](envoy::extensions::filters::network::http_connection_manager::v3::HttpConnectionManager&
             hcm) {
        hcm.mutable_route_config()
            ->mutable_virtual_hosts(0)
            ->mutable_routes(0)
            ->mutable_route()
            ->set_cluster("xdstp://default_authority.com/"
                          "envoy.config.endpoint.v3.ClusterLoadAssignment/clusters/cluster1");
      });

  // Envoy will request the endpoints of the cluster in the bootstrap during the
  // initialization phase. This will make sure the xDS server answers with the
  // correct assignment.
  on_server_init_function_ = [this]() {
    connectAuthority1();
    connectDefaultAuthority();

    // Default Authority should receive the EDS request.
    EXPECT_TRUE(compareDiscoveryRequest(
        Config::TestTypeUrl::get().ClusterLoadAssignment, "",
        {"xdstp://default_authority.com/envoy.config.endpoint.v3.ClusterLoadAssignment/clusters/"
         "cluster1"},
        {"xdstp://default_authority.com/envoy.config.endpoint.v3.ClusterLoadAssignment/clusters/"
         "cluster1"},
        {}, true, Grpc::Status::WellKnownGrpcStatus::Ok, "", default_authority_xds_stream_.get()));
    sendDiscoveryResponse<envoy::config::endpoint::v3::ClusterLoadAssignment>(
        Config::TestTypeUrl::get().ClusterLoadAssignment,
        {buildClusterLoadAssignment(
            "xdstp://default_authority.com/envoy.config.endpoint.v3.ClusterLoadAssignment/clusters/"
            "cluster1")},
        {buildClusterLoadAssignment(
            "xdstp://default_authority.com/envoy.config.endpoint.v3.ClusterLoadAssignment/clusters/"
            "cluster1")},
        {}, "1", {}, default_authority_xds_stream_.get());

    // Expect an EDS ACK.
    EXPECT_TRUE(compareDiscoveryRequest(
        Config::TestTypeUrl::get().ClusterLoadAssignment, "1",
        {"xdstp://authority1.com/envoy.config.endpoint.v3.ClusterLoadAssignment/clusters/cluster1"},
        {}, {}, false, Grpc::Status::WellKnownGrpcStatus::Ok, "",
        default_authority_xds_stream_.get()));
  };

  initialize();

  test_server_->waitForCounterGe("listener_manager.listener_create_success", 1);
  // Try to send a request and see that it reaches the backend (backend 3).
  testRouterHeaderOnlyRequestAndResponse(nullptr, 3);
  cleanupUpstreamAndDownstream();
}

<<<<<<< HEAD
// Validate that two clusters with the same source multiplex the request on the
// same stream.
TEST_P(XdsTpConfigsIntegrationTest, TwoClustersWithEdsOnlyConfigAuthority1) {
  // Setup a static cluster that requires EDS from authority1.
  config_helper_.addConfigModifier([&](envoy::config::bootstrap::v3::Bootstrap& bootstrap) -> void {
    auto* static_resources = bootstrap.mutable_static_resources();

    // Add 2 EDS clusters that will fetch endpoints from authority1.
    static_resources->mutable_clusters()->Add()->CopyFrom(
        TestUtility::parseYaml<envoy::config::cluster::v3::Cluster>(
            R"EOF(
                name: xdstp://authority1.com/envoy.config.endpoint.v3.ClusterLoadAssignment/clusters/cluster1
                type: EDS
                eds_cluster_config: {}
            )EOF"));
    static_resources->mutable_clusters()->Add()->CopyFrom(
        TestUtility::parseYaml<envoy::config::cluster::v3::Cluster>(
            R"EOF(
                name: xdstp://authority1.com/envoy.config.endpoint.v3.ClusterLoadAssignment/clusters/cluster2
                type: EDS
                eds_cluster_config: {}
            )EOF"));
  });

  // Update the route to the xdstp-based cluster.
  config_helper_.addConfigModifier(
      [](envoy::extensions::filters::network::http_connection_manager::v3::HttpConnectionManager&
             hcm) {
        hcm.mutable_route_config()
            ->mutable_virtual_hosts(0)
            ->mutable_routes(0)
            ->mutable_route()
            ->set_cluster("xdstp://authority1.com/envoy.config.endpoint.v3.ClusterLoadAssignment/"
                          "clusters/cluster1");
      });

  // Envoy will request the endpoints of the cluster in the bootstrap during the
  // initialization phase. This will make sure the xDS server answers with the
  // correct assignment.
  on_server_init_function_ = [this]() {
    connectAuthority1();
    connectDefaultAuthority();

    // Authority1 should receive the EDS request containing the 2 resources.
    EXPECT_TRUE(compareDiscoveryRequest(
        Config::TestTypeUrl::get().ClusterLoadAssignment, "",
        {"xdstp://authority1.com/envoy.config.endpoint.v3.ClusterLoadAssignment/clusters/cluster1",
         "xdstp://authority1.com/envoy.config.endpoint.v3.ClusterLoadAssignment/clusters/cluster2"},
        {"xdstp://authority1.com/envoy.config.endpoint.v3.ClusterLoadAssignment/clusters/cluster1",
         "xdstp://authority1.com/envoy.config.endpoint.v3.ClusterLoadAssignment/clusters/cluster2"},
        {}, true, Grpc::Status::WellKnownGrpcStatus::Ok, "", authority1_xds_stream_.get()));
    sendDiscoveryResponse<envoy::config::endpoint::v3::ClusterLoadAssignment>(
        Config::TestTypeUrl::get().ClusterLoadAssignment,
        {buildClusterLoadAssignment(
             "xdstp://authority1.com/envoy.config.endpoint.v3.ClusterLoadAssignment/clusters/"
             "cluster1"),
         buildClusterLoadAssignment(
             "xdstp://authority1.com/envoy.config.endpoint.v3.ClusterLoadAssignment/clusters/"
             "cluster2")},
        {buildClusterLoadAssignment(
             "xdstp://authority1.com/envoy.config.endpoint.v3.ClusterLoadAssignment/clusters/"
             "cluster1"),
         buildClusterLoadAssignment(
             "xdstp://authority1.com/envoy.config.endpoint.v3.ClusterLoadAssignment/clusters/"
             "cluster2")},
        {}, "1", {}, authority1_xds_stream_.get());

    // Expect an EDS ACK.
    EXPECT_TRUE(compareDiscoveryRequest(
        Config::TestTypeUrl::get().ClusterLoadAssignment, "1",
        {"xdstp://authority1.com/envoy.config.endpoint.v3.ClusterLoadAssignment/clusters/cluster1",
         "xdstp://authority1.com/envoy.config.endpoint.v3.ClusterLoadAssignment/clusters/cluster2"},
        {}, {}, false, Grpc::Status::WellKnownGrpcStatus::Ok, "", authority1_xds_stream_.get()));
  };

  initialize();

  test_server_->waitForCounterGe("listener_manager.listener_create_success", 1);
  EXPECT_EQ(5, test_server_->gauge("cluster_manager.active_clusters")->value());
  // Try to send a request and see that it reaches the backend (backend 3).
  testRouterHeaderOnlyRequestAndResponse(nullptr, 3);
=======
// TODO(adisuissa): add a test that validates that two clusters with the same
// config source multiplex the request on the same stream.

// Validate that a bootstrap cluster that has an xds-tp based config RDS source
// works.
TEST_P(XdsTpConfigsIntegrationTest, RdsOnlyConfigAuthority1) {
  test_requires_additional_upstream_ = false;
  const std::string route_config_name =
      "xdstp://authority1.com/envoy.config.route.v3.RouteConfiguration/my_routes/route1";
  // Set up the listener to point to an RDS resource (that will route to the
  // the default cluster_0).
  // Update the route to the xdstp-based cluster.
  config_helper_.addConfigModifier(
      [&route_config_name](
          envoy::extensions::filters::network::http_connection_manager::v3::HttpConnectionManager&
              hcm) { hcm.mutable_rds()->set_route_config_name(route_config_name); });

  // Envoy will request the routes of the listener in the bootstrap during the
  // initialization phase. This will make sure the xDS server answers with the
  // correct assignment.
  on_server_init_function_ = [this, &route_config_name]() {
    connectAuthority1();
    connectDefaultAuthority();

    // Authority1 should receive the RDS request.
    EXPECT_TRUE(compareDiscoveryRequest(
        Config::TestTypeUrl::get().RouteConfiguration, "", {route_config_name}, {route_config_name},
        {}, true, Grpc::Status::WellKnownGrpcStatus::Ok, "", authority1_xds_stream_.get()));
    sendDiscoveryResponse<envoy::config::route::v3::RouteConfiguration>(
        Config::TestTypeUrl::get().RouteConfiguration,
        {ConfigHelper::buildRouteConfig(route_config_name, "cluster_0")},
        {ConfigHelper::buildRouteConfig(route_config_name, "cluster_0")}, {}, "1", {},
        authority1_xds_stream_.get());

    // Expect an RDS ACK.
    EXPECT_TRUE(compareDiscoveryRequest(
        Config::TestTypeUrl::get().RouteConfiguration, "1", {route_config_name}, {}, {}, false,
        Grpc::Status::WellKnownGrpcStatus::Ok, "", authority1_xds_stream_.get()));
  };
  initialize();

  test_server_->waitForCounterGe("listener_manager.listener_create_success", 1);
  // Try to send a request and see that it reaches the backend (backend 0).
  testRouterHeaderOnlyRequestAndResponse(nullptr);
>>>>>>> 6304f271
  cleanupUpstreamAndDownstream();
}

} // namespace Envoy<|MERGE_RESOLUTION|>--- conflicted
+++ resolved
@@ -401,7 +401,6 @@
   cleanupUpstreamAndDownstream();
 }
 
-<<<<<<< HEAD
 // Validate that two clusters with the same source multiplex the request on the
 // same stream.
 TEST_P(XdsTpConfigsIntegrationTest, TwoClustersWithEdsOnlyConfigAuthority1) {
@@ -483,9 +482,8 @@
   EXPECT_EQ(5, test_server_->gauge("cluster_manager.active_clusters")->value());
   // Try to send a request and see that it reaches the backend (backend 3).
   testRouterHeaderOnlyRequestAndResponse(nullptr, 3);
-=======
-// TODO(adisuissa): add a test that validates that two clusters with the same
-// config source multiplex the request on the same stream.
+  cleanupUpstreamAndDownstream();
+}
 
 // Validate that a bootstrap cluster that has an xds-tp based config RDS source
 // works.
@@ -528,7 +526,6 @@
   test_server_->waitForCounterGe("listener_manager.listener_create_success", 1);
   // Try to send a request and see that it reaches the backend (backend 0).
   testRouterHeaderOnlyRequestAndResponse(nullptr);
->>>>>>> 6304f271
   cleanupUpstreamAndDownstream();
 }
 

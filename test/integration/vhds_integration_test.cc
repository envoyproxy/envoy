#include "envoy/api/v2/discovery.pb.h"
#include "envoy/api/v2/rds.pb.h"
#include "envoy/grpc/status.h"
#include "envoy/stats/scope.h"

#include "common/config/protobuf_link_hacks.h"
#include "common/config/resources.h"
#include "common/protobuf/protobuf.h"
#include "common/protobuf/utility.h"

#include "test/common/grpc/grpc_client_integration.h"
#include "test/integration/http_integration.h"
#include "test/integration/utility.h"
#include "test/mocks/server/mocks.h"
#include "test/test_common/network_utility.h"
#include "test/test_common/simulated_time_system.h"
#include "test/test_common/utility.h"

#include "absl/synchronization/notification.h"
#include "gtest/gtest.h"

using testing::AssertionFailure;
using testing::AssertionResult;
using testing::AssertionSuccess;
using testing::IsSubstring;

namespace Envoy {
namespace {

const char Config[] = R"EOF(
admin:
  access_log_path: /dev/null
  address:
    socket_address:
      address: 127.0.0.1
      port_value: 0
static_resources:
  clusters:
  - name: xds_cluster
    type: STATIC
    http2_protocol_options: {}
    hosts:
      socket_address:
        address: 127.0.0.1
        port_value: 0
  - name: my_service
    type: STATIC
    http2_protocol_options: {}
    hosts:
      socket_address:
        address: 127.0.0.1
        port_value: 0
  listeners:
  - name: http
    address:
      socket_address:
        address: 127.0.0.1
        port_value: 0
    filter_chains:
    - filters:
      - name: envoy.http_connection_manager
        config:
          stat_prefix: config_test
          http_filters:
          - name: envoy.router
          codec_type: HTTP2
          rds:
            route_config_name: my_route
            config_source:
              api_config_source:
                api_type: GRPC
                grpc_services:
                  envoy_grpc:
                    cluster_name: xds_cluster
)EOF";

const char RdsConfig[] = R"EOF(
name: my_route
vhds:
  config_source:
    api_config_source:
      api_type: DELTA_GRPC
      grpc_services:
        envoy_grpc:
          cluster_name: xds_cluster
)EOF";

const char RdsConfigWithVhosts[] = R"EOF(
name: my_route
virtual_hosts:
- name: vhost_rds1
  domains: ["vhost.rds.first"]
  routes:
  - match: { prefix: "/rdsone" }
    route: { cluster: my_service }
vhds:
  config_source:
    api_config_source:
      api_type: DELTA_GRPC
      grpc_services:
        envoy_grpc:
          cluster_name: xds_cluster
)EOF";

class VhdsIntegrationTest : public HttpIntegrationTest,
                            public Grpc::GrpcClientIntegrationParamTest {
public:
  VhdsIntegrationTest()
      : HttpIntegrationTest(Http::CodecClient::Type::HTTP2, ipVersion(), realTime(), Config) {}

  void TearDown() override {
    cleanUpXdsConnection();
    test_server_.reset();
    fake_upstreams_.clear();
  }

  std::string virtualHostYaml(const std::string& name, const std::string& domain) {
    return fmt::format(R"EOF(
      name: {}
      domains: [{}]
      routes:
      - match: {{ prefix: "/" }}
        route: {{ cluster: "my_service" }}
    )EOF",
                       name, domain);
  }

  envoy::api::v2::route::VirtualHost buildVirtualHost() {
    return TestUtility::parseYaml<envoy::api::v2::route::VirtualHost>(
        virtualHostYaml("vhost_0", "host"));
  }

  std::vector<envoy::api::v2::route::VirtualHost> buildVirtualHost1() {
    return {TestUtility::parseYaml<envoy::api::v2::route::VirtualHost>(
                virtualHostYaml("vhost_1", "vhost.first")),
            TestUtility::parseYaml<envoy::api::v2::route::VirtualHost>(
                virtualHostYaml("vhost_2", "vhost.second"))};
  }

  envoy::api::v2::route::VirtualHost buildVirtualHost2() {
    return TestUtility::parseYaml<envoy::api::v2::route::VirtualHost>(
        virtualHostYaml("vhost_1", "vhost.first"));
  }

  // Overridden to insert this stuff into the initialize() at the very beginning of
  // HttpIntegrationTest::testRouterRequestAndResponseWithBody().
  void initialize() override {
    // Controls how many fake_upstreams_.emplace_back(new FakeUpstream) will happen in
    // BaseIntegrationTest::createUpstreams() (which is part of initialize()).
    // Make sure this number matches the size of the 'clusters' repeated field in the bootstrap
    // config that you use!
    setUpstreamCount(2);                                  // the CDS cluster
    setUpstreamProtocol(FakeHttpConnection::Type::HTTP2); // CDS uses gRPC uses HTTP2.

    // BaseIntegrationTest::initialize() does many things:
    // 1) It appends to fake_upstreams_ as many as you asked for via setUpstreamCount().
    // 2) It updates your bootstrap config with the ports your fake upstreams are actually listening
    //    on (since you're supposed to leave them as 0).
    // 3) It creates and starts an IntegrationTestServer - the thing that wraps the almost-actual
    //    Envoy used in the tests.
    // 4) Bringing up the server usually entails waiting to ensure that any listeners specified in
    //    the bootstrap config have come up, and registering them in a port map (see lookupPort()).
    //    However, this test needs to defer all of that to later.
    defer_listener_finalization_ = true;
    HttpIntegrationTest::initialize();

    // Now that the upstream has been created, process Envoy's request to discover it.
    // (First, we have to let Envoy establish its connection to the RDS server.)
    AssertionResult result = // xds_connection_ is filled with the new FakeHttpConnection.
        fake_upstreams_[0]->waitForHttpConnection(*dispatcher_, xds_connection_);
    RELEASE_ASSERT(result, result.message());
    result = xds_connection_->waitForNewStream(*dispatcher_, xds_stream_);
    RELEASE_ASSERT(result, result.message());
    xds_stream_->startGrpcStream();
    fake_upstreams_[0]->set_allow_unexpected_disconnects(true);

    EXPECT_TRUE(
        compareSotwDiscoveryRequest(Config::TypeUrl::get().RouteConfiguration, "", {"my_route"}));
    sendSotwDiscoveryResponse<envoy::api::v2::RouteConfiguration>(
        Config::TypeUrl::get().RouteConfiguration, {rdsConfig()}, "1");

    result = xds_connection_->waitForNewStream(*dispatcher_, vhds_stream_, true);
    RELEASE_ASSERT(result, result.message());
    vhds_stream_->startGrpcStream();

    EXPECT_TRUE(
        compareDeltaDiscoveryRequest(Config::TypeUrl::get().VirtualHost, {}, {}, vhds_stream_));
<<<<<<< HEAD
    sendDeltaDiscoveryResponse<envoy::api::v2::route::VirtualHost>(
        Config::TypeUrl::get().VirtualHost, {buildVirtualHost()}, {}, "1", vhds_stream_);
=======
    sendDeltaDiscoveryResponse<envoy::api::v2::route::VirtualHost>({buildVirtualHost()}, {}, "1",
                                                                   vhds_stream_);
    EXPECT_TRUE(
        compareDeltaDiscoveryRequest(Config::TypeUrl::get().VirtualHost, {}, {}, vhds_stream_));
>>>>>>> ae7bfc71

    // Wait for our statically specified listener to become ready, and register its port in the
    // test framework's downstream listener port map.
    test_server_->waitUntilListenersReady();
    registerTestServerPorts({"http"});
  }

  void useRdsWithVhosts() { use_rds_with_vhosts = true; }
  const envoy::api::v2::RouteConfiguration rdsConfig() const {
    return TestUtility::parseYaml<envoy::api::v2::RouteConfiguration>(
        use_rds_with_vhosts ? RdsConfigWithVhosts : RdsConfig);
  }

  FakeStreamPtr vhds_stream_;
  bool use_rds_with_vhosts{false};
};

INSTANTIATE_TEST_CASE_P(IpVersionsClientType, VhdsIntegrationTest, GRPC_CLIENT_INTEGRATION_PARAMS);

// tests a scenario when:
//  - a spontaneous VHDS DiscoveryResponse adds two virtual hosts
//  - the next spontaneous VHDS DiscoveryResponse removes newly added virtual hosts
//  - Upstream makes a request to an (now) unknown domain, which fails
TEST_P(VhdsIntegrationTest, VhdsVirtualHostAddUpdateRemove) {
  // Calls our initialize(), which includes establishing a listener, route, and cluster.
  testRouterHeaderOnlyRequestAndResponse(nullptr, 1);
  cleanupUpstreamAndDownstream();
  codec_client_->waitForDisconnect();

  // A spontaneous VHDS DiscoveryResponse adds two virtual hosts
  sendDeltaDiscoveryResponse<envoy::api::v2::route::VirtualHost>(
      Config::TypeUrl::get().VirtualHost, buildVirtualHost1(), {}, "2", vhds_stream_);
  EXPECT_TRUE(
      compareDeltaDiscoveryRequest(Config::TypeUrl::get().VirtualHost, {}, {}, vhds_stream_));

  testRouterHeaderOnlyRequestAndResponse(nullptr, 1, "/one", "vhost.first");
  cleanupUpstreamAndDownstream();
  codec_client_->waitForDisconnect();
  testRouterHeaderOnlyRequestAndResponse(nullptr, 1, "/two", "vhost.second");
  cleanupUpstreamAndDownstream();
  codec_client_->waitForDisconnect();

  // A spontaneous VHDS DiscoveryResponse removes newly added virtual hosts
  sendDeltaDiscoveryResponse<envoy::api::v2::route::VirtualHost>(
      Config::TypeUrl::get().VirtualHost, {}, {"vhost_1", "vhost_2"}, "3", vhds_stream_);
  EXPECT_TRUE(
      compareDeltaDiscoveryRequest(Config::TypeUrl::get().VirtualHost, {}, {}, vhds_stream_));

  // an upstream request to an (now) unknown domain
  codec_client_ = makeHttpConnection(makeClientConnection((lookupPort("http"))));
  Http::TestHeaderMapImpl request_headers{{":method", "GET"},
                                          {":path", "/one"},
                                          {":scheme", "http"},
                                          {":authority", "vhost.first"},
                                          {"x-lyft-user-id", "123"}};
  IntegrationStreamDecoderPtr response = codec_client_->makeHeaderOnlyRequest(request_headers);
  response->waitForHeaders();
  EXPECT_EQ("404", response->headers().Status()->value().getStringView());

  cleanupUpstreamAndDownstream();
}

// tests a scenario when:
//  - an RDS exchange contains a non-empty virtual_hosts array
//  - a spontaneous VHDS DiscoveryResponse adds two virtual hosts
//  - the next spontaneous VHDS DiscoveryResponse removes newly added virtual hosts
//  - Upstream makes a request to an (now) unknown domain, which fails
TEST_P(VhdsIntegrationTest, RdsWithVirtualHostsVhdsVirtualHostAddUpdateRemove) {
  // RDS exchange with a non-empty virtual_hosts field
  useRdsWithVhosts();

  testRouterHeaderOnlyRequestAndResponse(nullptr, 1);
  cleanupUpstreamAndDownstream();
  codec_client_->waitForDisconnect();

  // A spontaneous VHDS DiscoveryResponse adds two virtual hosts
  sendDeltaDiscoveryResponse<envoy::api::v2::route::VirtualHost>(
      Config::TypeUrl::get().VirtualHost, buildVirtualHost1(), {}, "2", vhds_stream_);
  EXPECT_TRUE(
      compareDeltaDiscoveryRequest(Config::TypeUrl::get().VirtualHost, {}, {}, vhds_stream_));

  // verify that rds-based virtual host can be resolved
  testRouterHeaderOnlyRequestAndResponse(nullptr, 1, "/rdsone", "vhost.rds.first");
  cleanupUpstreamAndDownstream();
  codec_client_->waitForDisconnect();
  testRouterHeaderOnlyRequestAndResponse(nullptr, 1, "/one", "vhost.first");
  cleanupUpstreamAndDownstream();
  codec_client_->waitForDisconnect();
  testRouterHeaderOnlyRequestAndResponse(nullptr, 1, "/two", "vhost.second");
  cleanupUpstreamAndDownstream();
  codec_client_->waitForDisconnect();

  // A spontaneous VHDS DiscoveryResponse removes virtual hosts added via vhds
  sendDeltaDiscoveryResponse<envoy::api::v2::route::VirtualHost>(
      Config::TypeUrl::get().VirtualHost, {}, {"vhost_1", "vhost_2"}, "3", vhds_stream_);
  EXPECT_TRUE(
      compareDeltaDiscoveryRequest(Config::TypeUrl::get().VirtualHost, {}, {}, vhds_stream_));

  // verify rds-based virtual host is still present
  testRouterHeaderOnlyRequestAndResponse(nullptr, 1, "/rdsone", "vhost.rds.first");
  cleanupUpstreamAndDownstream();
  codec_client_->waitForDisconnect();

  codec_client_ = makeHttpConnection(makeClientConnection((lookupPort("http"))));
  Http::TestHeaderMapImpl request_headers{{":method", "GET"},
                                          {":path", "/one"},
                                          {":scheme", "http"},
                                          {":authority", "vhost.first"},
                                          {"x-lyft-user-id", "123"}};
  IntegrationStreamDecoderPtr response = codec_client_->makeHeaderOnlyRequest(request_headers);
  response->waitForHeaders();
  EXPECT_EQ("404", response->headers().Status()->value().getStringView());

  cleanupUpstreamAndDownstream();
}

} // namespace
} // namespace Envoy<|MERGE_RESOLUTION|>--- conflicted
+++ resolved
@@ -185,15 +185,10 @@
 
     EXPECT_TRUE(
         compareDeltaDiscoveryRequest(Config::TypeUrl::get().VirtualHost, {}, {}, vhds_stream_));
-<<<<<<< HEAD
     sendDeltaDiscoveryResponse<envoy::api::v2::route::VirtualHost>(
         Config::TypeUrl::get().VirtualHost, {buildVirtualHost()}, {}, "1", vhds_stream_);
-=======
-    sendDeltaDiscoveryResponse<envoy::api::v2::route::VirtualHost>({buildVirtualHost()}, {}, "1",
-                                                                   vhds_stream_);
     EXPECT_TRUE(
         compareDeltaDiscoveryRequest(Config::TypeUrl::get().VirtualHost, {}, {}, vhds_stream_));
->>>>>>> ae7bfc71
 
     // Wait for our statically specified listener to become ready, and register its port in the
     // test framework's downstream listener port map.

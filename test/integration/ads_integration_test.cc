--- conflicted
+++ resolved
@@ -55,12 +55,8 @@
   EXPECT_TRUE(compareDiscoveryRequest(Config::TypeUrl::get().Listener, "", {}, {}, {}));
 
   EXPECT_TRUE(compareDiscoveryRequest(
-<<<<<<< HEAD
-      Config::TypeUrl::get().Cluster, "", {}, {}, {}, false,
+      Config::TypeUrl::get().Cluster, "", {}, {}, {}, true,
       Grpc::Status::WellKnownGrpcStatus::Internal,
-=======
-      Config::TypeUrl::get().Cluster, "", {}, {}, {}, true, Grpc::Status::GrpcStatus::Internal,
->>>>>>> 17af0ba5
       fmt::format("does not match the message-wide type URL {}", Config::TypeUrl::get().Cluster)));
   sendDiscoveryResponse<envoy::api::v2::Cluster>(Config::TypeUrl::get().Cluster,
                                                  {buildCluster("cluster_0")},
@@ -74,13 +70,8 @@
 
   EXPECT_TRUE(compareDiscoveryRequest(Config::TypeUrl::get().Cluster, "1", {}, {}, {}));
   EXPECT_TRUE(compareDiscoveryRequest(Config::TypeUrl::get().ClusterLoadAssignment, "",
-<<<<<<< HEAD
-                                      {"cluster_0"}, {}, {}, false,
+                                      {"cluster_0"}, {}, {}, true,
                                       Grpc::Status::WellKnownGrpcStatus::Internal,
-=======
-                                      {"cluster_0"}, {}, {}, true,
-                                      Grpc::Status::GrpcStatus::Internal,
->>>>>>> 17af0ba5
                                       fmt::format("does not match the message-wide type URL {}",
                                                   Config::TypeUrl::get().ClusterLoadAssignment)));
   sendDiscoveryResponse<envoy::api::v2::ClusterLoadAssignment>(
@@ -94,12 +85,8 @@
       {buildRouteConfig("listener_0", "route_config_0")}, {}, "1");
 
   EXPECT_TRUE(compareDiscoveryRequest(
-<<<<<<< HEAD
-      Config::TypeUrl::get().Listener, "", {}, {}, {}, false,
+      Config::TypeUrl::get().Listener, "", {}, {}, {}, true,
       Grpc::Status::WellKnownGrpcStatus::Internal,
-=======
-      Config::TypeUrl::get().Listener, "", {}, {}, {}, true, Grpc::Status::GrpcStatus::Internal,
->>>>>>> 17af0ba5
       fmt::format("does not match the message-wide type URL {}", Config::TypeUrl::get().Listener)));
   sendDiscoveryResponse<envoy::api::v2::Listener>(
       Config::TypeUrl::get().Listener, {buildListener("listener_0", "route_config_0")},
@@ -113,13 +100,8 @@
 
   EXPECT_TRUE(compareDiscoveryRequest(Config::TypeUrl::get().Listener, "1", {}, {}, {}));
   EXPECT_TRUE(compareDiscoveryRequest(Config::TypeUrl::get().RouteConfiguration, "",
-<<<<<<< HEAD
-                                      {"route_config_0"}, {}, {}, false,
+                                      {"route_config_0"}, {}, {}, true,
                                       Grpc::Status::WellKnownGrpcStatus::Internal,
-=======
-                                      {"route_config_0"}, {}, {}, true,
-                                      Grpc::Status::GrpcStatus::Internal,
->>>>>>> 17af0ba5
                                       fmt::format("does not match the message-wide type URL {}",
                                                   Config::TypeUrl::get().RouteConfiguration)));
   sendDiscoveryResponse<envoy::api::v2::RouteConfiguration>(

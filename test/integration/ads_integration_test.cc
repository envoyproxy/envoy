#include "envoy/config/bootstrap/v3/bootstrap.pb.h"
#include "envoy/config/cluster/v3/cluster.pb.h"
#include "envoy/config/core/v3/base.pb.h"
#include "envoy/config/endpoint/v3/endpoint.pb.h"
#include "envoy/config/listener/v3/listener.pb.h"
#include "envoy/config/route/v3/route.pb.h"
#include "envoy/grpc/status.h"

#include "common/config/protobuf_link_hacks.h"
#include "common/config/version_converter.h"
#include "common/protobuf/protobuf.h"
#include "common/protobuf/utility.h"
#include "common/version/version.h"

#include "test/common/grpc/grpc_client_integration.h"
#include "test/integration/ads_integration.h"
#include "test/integration/http_integration.h"
#include "test/integration/utility.h"
#include "test/test_common/network_utility.h"
#include "test/test_common/resources.h"
#include "test/test_common/utility.h"

#include "gtest/gtest.h"

using testing::AssertionResult;

namespace Envoy {

INSTANTIATE_TEST_SUITE_P(IpVersionsClientTypeDelta, AdsIntegrationTest,
                         DELTA_SOTW_GRPC_CLIENT_INTEGRATION_PARAMS);

// Validate basic config delivery and upgrade.
TEST_P(AdsIntegrationTest, Basic) {
  initialize();
  testBasicFlow();
}

// Basic CDS/EDS update that warms and makes active a single cluster.
TEST_P(AdsIntegrationTest, BasicClusterInitialWarming) {
  initialize();
  const auto cds_type_url = Config::getTypeUrl<envoy::config::cluster::v3::Cluster>(
      envoy::config::core::v3::ApiVersion::V3);
  const auto eds_type_url = Config::getTypeUrl<envoy::config::endpoint::v3::ClusterLoadAssignment>(
      envoy::config::core::v3::ApiVersion::V3);

  EXPECT_TRUE(compareDiscoveryRequest(cds_type_url, "", {}, {}, {}, true));
  sendDiscoveryResponse<envoy::config::cluster::v3::Cluster>(
      cds_type_url, {buildCluster("cluster_0")}, {buildCluster("cluster_0")}, {}, "1", false);
  test_server_->waitForGaugeEq("cluster_manager.warming_clusters", 1);
  EXPECT_TRUE(compareDiscoveryRequest(eds_type_url, "", {"cluster_0"}, {"cluster_0"}, {}, false));
  sendDiscoveryResponse<envoy::config::endpoint::v3::ClusterLoadAssignment>(
      eds_type_url, {buildClusterLoadAssignment("cluster_0")},
      {buildClusterLoadAssignment("cluster_0")}, {}, "1", false);

  test_server_->waitForGaugeEq("cluster_manager.warming_clusters", 0);
  test_server_->waitForGaugeGe("cluster_manager.active_clusters", 2);
}

// Update the only warming cluster. Verify that the new cluster is still warming and the cluster
// manager as a whole is not initialized.
TEST_P(AdsIntegrationTest, ClusterInitializationUpdateTheOnlyWarmingCluster) {
  initialize();
  const auto cds_type_url = Config::getTypeUrl<envoy::config::cluster::v3::Cluster>(
      envoy::config::core::v3::ApiVersion::V3);
  const auto eds_type_url = Config::getTypeUrl<envoy::config::endpoint::v3::ClusterLoadAssignment>(
      envoy::config::core::v3::ApiVersion::V3);

  EXPECT_TRUE(compareDiscoveryRequest(cds_type_url, "", {}, {}, {}, true));
  sendDiscoveryResponse<envoy::config::cluster::v3::Cluster>(
      cds_type_url, {buildCluster("cluster_0")}, {buildCluster("cluster_0")}, {}, "1", false);
  test_server_->waitForGaugeEq("cluster_manager.warming_clusters", 1);
  // Update lb policy to MAGLEV so that cluster update is not skipped due to the same hash.
  sendDiscoveryResponse<envoy::config::cluster::v3::Cluster>(
      cds_type_url, {buildCluster("cluster_0", "MAGLEV")}, {buildCluster("cluster_0", "MAGLEV")},
      {}, "2", false);
  EXPECT_TRUE(compareDiscoveryRequest(eds_type_url, "", {"cluster_0"}, {"cluster_0"}, {}, false));
  sendDiscoveryResponse<envoy::config::endpoint::v3::ClusterLoadAssignment>(
      eds_type_url, {buildClusterLoadAssignment("cluster_0")},
      {buildClusterLoadAssignment("cluster_0")}, {}, "1", false);

  test_server_->waitForGaugeEq("cluster_manager.warming_clusters", 0);
  test_server_->waitForGaugeGe("cluster_manager.active_clusters", 2);
}

// Primary cluster is warming during cluster initialization. Update the cluster with immediate ready
// config and verify that all the clusters are initialized.
TEST_P(AdsIntegrationTest, TestPrimaryClusterWarmClusterInitialization) {
  initialize();
  const auto cds_type_url = Config::getTypeUrl<envoy::config::cluster::v3::Cluster>(
      envoy::config::core::v3::ApiVersion::V3);
  auto loopback = Network::Test::getLoopbackAddressString(ipVersion());
  addFakeUpstream(FakeHttpConnection::Type::HTTP2);
  auto port = fake_upstreams_.back()->localAddress()->ip()->port();

  // This cluster will be blocked since endpoint name cannot be resolved.
  auto warming_cluster = ConfigHelper::buildStaticCluster("fake_cluster", port, loopback);
  // Below endpoint accepts request but never return. The health check hangs 1 hour which covers the
  // test running.
  auto blocking_health_check = TestUtility::parseYaml<envoy::config::core::v3::HealthCheck>(R"EOF(
      timeout: 3600s
      interval: 3600s
      unhealthy_threshold: 2
      healthy_threshold: 2
      tcp_health_check:
        send:
          text: '01'
        receive:
          - text: '02'
          )EOF");
  *warming_cluster.add_health_checks() = blocking_health_check;

  // Active cluster has the same name with warming cluster but has no blocking health check.
  auto active_cluster = ConfigHelper::buildStaticCluster("fake_cluster", port, loopback);

  EXPECT_TRUE(compareDiscoveryRequest(cds_type_url, "", {}, {}, {}, true));
  sendDiscoveryResponse<envoy::config::cluster::v3::Cluster>(cds_type_url, {warming_cluster},
                                                             {warming_cluster}, {}, "1", false);

  FakeRawConnectionPtr fake_upstream_connection;
  ASSERT_TRUE(fake_upstreams_.back()->waitForRawConnection(fake_upstream_connection));

  // fake_cluster is in warming.
  test_server_->waitForGaugeGe("cluster_manager.warming_clusters", 1);

  // Now replace the warming cluster by the config which will turn ready immediately.
  sendDiscoveryResponse<envoy::config::cluster::v3::Cluster>(cds_type_url, {active_cluster},
                                                             {active_cluster}, {}, "2", false);

  // All clusters are ready.
  test_server_->waitForGaugeEq("cluster_manager.warming_clusters", 0);
  test_server_->waitForGaugeGe("cluster_manager.active_clusters", 2);
}

// Two cluster warming, update one of them. Verify that the clusters are eventually initialized.
TEST_P(AdsIntegrationTest, ClusterInitializationUpdateOneOfThe2Warming) {
  initialize();
  const auto cds_type_url = Config::getTypeUrl<envoy::config::cluster::v3::Cluster>(
      envoy::config::core::v3::ApiVersion::V3);
  const auto eds_type_url = Config::getTypeUrl<envoy::config::endpoint::v3::ClusterLoadAssignment>(
      envoy::config::core::v3::ApiVersion::V3);

  EXPECT_TRUE(compareDiscoveryRequest(cds_type_url, "", {}, {}, {}, true));
  sendDiscoveryResponse<envoy::config::cluster::v3::Cluster>(
      cds_type_url,
      {ConfigHelper::buildStaticCluster("primary_cluster", 8000, "127.0.0.1"),
       buildCluster("cluster_0"), buildCluster("cluster_1")},
      {ConfigHelper::buildStaticCluster("primary_cluster", 8000, "127.0.0.1"),
       buildCluster("cluster_0"), buildCluster("cluster_1")},
      {}, "1", false);

  test_server_->waitForGaugeEq("cluster_manager.warming_clusters", 2);

  // Update lb policy to MAGLEV so that cluster update is not skipped due to the same hash.
  sendDiscoveryResponse<envoy::config::cluster::v3::Cluster>(
      cds_type_url,
      {ConfigHelper::buildStaticCluster("primary_cluster", 8000, "127.0.0.1"),
       buildCluster("cluster_0", "MAGLEV"), buildCluster("cluster_1")},
      {ConfigHelper::buildStaticCluster("primary_cluster", 8000, "127.0.0.1"),
       buildCluster("cluster_0", "MAGLEV"), buildCluster("cluster_1")},
      {}, "2", false);
  EXPECT_TRUE(compareDiscoveryRequest(eds_type_url, "", {"cluster_0", "cluster_1"},
                                      {"cluster_0", "cluster_1"}, {}, false));
  sendDiscoveryResponse<envoy::config::endpoint::v3::ClusterLoadAssignment>(
      eds_type_url,
      {buildClusterLoadAssignment("cluster_0"), buildClusterLoadAssignment("cluster_1")},
      {buildClusterLoadAssignment("cluster_0"), buildClusterLoadAssignment("cluster_1")}, {}, "1",
      false);

  test_server_->waitForGaugeEq("cluster_manager.warming_clusters", 0);
  test_server_->waitForGaugeGe("cluster_manager.active_clusters", 4);
}

// Make sure two clusters sharing same secret are both kept warming before secret
// arrives. Verify that the clusters are eventually initialized.
// This is a regression test of #11120.
TEST_P(AdsIntegrationTest, ClusterSharingSecretWarming) {
  initialize();
  const auto cds_type_url = Config::getTypeUrl<envoy::config::cluster::v3::Cluster>(
      envoy::config::core::v3::ApiVersion::V3);
  const auto sds_type_url =
      Config::getTypeUrl<envoy::extensions::transport_sockets::tls::v3::Secret>(
          envoy::config::core::v3::ApiVersion::V3);

  envoy::config::core::v3::TransportSocket sds_transport_socket;
  TestUtility::loadFromYaml(R"EOF(
      name: envoy.transport_sockets.tls
      typed_config:
        "@type": type.googleapis.com/envoy.extensions.transport_sockets.tls.v3.UpstreamTlsContext
        common_tls_context:
          validation_context_sds_secret_config:
            name: validation_context
            sds_config:
              resource_api_version: V3
              ads: {}
  )EOF",
                            sds_transport_socket);
  auto cluster_template = ConfigHelper::buildStaticCluster("cluster", 8000, "127.0.0.1");
  *cluster_template.mutable_transport_socket() = sds_transport_socket;

  auto cluster_0 = cluster_template;
  cluster_0.set_name("cluster_0");
  auto cluster_1 = cluster_template;
  cluster_1.set_name("cluster_1");

  EXPECT_TRUE(compareDiscoveryRequest(cds_type_url, "", {}, {}, {}, true));
  sendDiscoveryResponse<envoy::config::cluster::v3::Cluster>(
      cds_type_url, {cluster_0, cluster_1}, {cluster_0, cluster_1}, {}, "1", false);

  EXPECT_TRUE(compareDiscoveryRequest(sds_type_url, "", {"validation_context"},
                                      {"validation_context"}, {}));
  test_server_->waitForGaugeGe("cluster_manager.warming_clusters", 2);

  envoy::extensions::transport_sockets::tls::v3::Secret validation_context;
  TestUtility::loadFromYaml(fmt::format(R"EOF(
    name: validation_context
    validation_context:
      trusted_ca:
        filename: {}
  )EOF",
                                        TestEnvironment::runfilesPath(
                                            "test/config/integration/certs/upstreamcacert.pem")),
                            validation_context);

  sendDiscoveryResponse<envoy::extensions::transport_sockets::tls::v3::Secret>(
      sds_type_url, {validation_context}, {validation_context}, {}, "1");
  test_server_->waitForGaugeEq("cluster_manager.warming_clusters", 0);
}

// Validate basic config delivery and upgrade with RateLimiting.
TEST_P(AdsIntegrationTest, BasicWithRateLimiting) {
  initializeAds(true);
  testBasicFlow();
}

// Validate that we can recover from failures.
TEST_P(AdsIntegrationTest, Failure) {
  initialize();

  // Send initial configuration, failing each xDS once (via a type mismatch), validate we can
  // process a request.
  EXPECT_TRUE(compareDiscoveryRequest(Config::TypeUrl::get().Cluster, "", {}, {}, {}, true));
  sendDiscoveryResponse<envoy::config::endpoint::v3::ClusterLoadAssignment>(
      Config::TypeUrl::get().Cluster, {buildClusterLoadAssignment("cluster_0")},
      {buildClusterLoadAssignment("cluster_0")}, {}, "1");

  EXPECT_TRUE(compareDiscoveryRequest(Config::TypeUrl::get().Listener, "", {}, {}, {}, false));

  EXPECT_TRUE(compareDiscoveryRequest(
      Config::TypeUrl::get().Cluster, "", {}, {}, {}, false,
      Grpc::Status::WellKnownGrpcStatus::Internal,
      fmt::format("does not match the message-wide type URL {}", Config::TypeUrl::get().Cluster)));
  sendDiscoveryResponse<envoy::config::cluster::v3::Cluster>(Config::TypeUrl::get().Cluster,
                                                             {buildCluster("cluster_0")},
                                                             {buildCluster("cluster_0")}, {}, "1");

  EXPECT_TRUE(compareDiscoveryRequest(Config::TypeUrl::get().ClusterLoadAssignment, "",
                                      {"cluster_0"}, {"cluster_0"}, {}, false));
  sendDiscoveryResponse<envoy::config::cluster::v3::Cluster>(
      Config::TypeUrl::get().ClusterLoadAssignment, {buildCluster("cluster_0")},
      {buildCluster("cluster_0")}, {}, "1");

  EXPECT_TRUE(compareDiscoveryRequest(Config::TypeUrl::get().Cluster, "1", {}, {}, {}, false));
  EXPECT_TRUE(compareDiscoveryRequest(Config::TypeUrl::get().ClusterLoadAssignment, "",
                                      {"cluster_0"}, {}, {}, false,
                                      Grpc::Status::WellKnownGrpcStatus::Internal,
                                      fmt::format("does not match the message-wide type URL {}",
                                                  Config::TypeUrl::get().ClusterLoadAssignment)));
  sendDiscoveryResponse<envoy::config::endpoint::v3::ClusterLoadAssignment>(
      Config::TypeUrl::get().ClusterLoadAssignment, {buildClusterLoadAssignment("cluster_0")},
      {buildClusterLoadAssignment("cluster_0")}, {}, "1");

  EXPECT_TRUE(compareDiscoveryRequest(Config::TypeUrl::get().ClusterLoadAssignment, "1",
                                      {"cluster_0"}, {}, {}, false));
  sendDiscoveryResponse<envoy::config::route::v3::RouteConfiguration>(
      Config::TypeUrl::get().Listener, {buildRouteConfig("listener_0", "route_config_0")},
      {buildRouteConfig("listener_0", "route_config_0")}, {}, "1");

  EXPECT_TRUE(compareDiscoveryRequest(
      Config::TypeUrl::get().Listener, "", {}, {}, {}, false,
      Grpc::Status::WellKnownGrpcStatus::Internal,
      fmt::format("does not match the message-wide type URL {}", Config::TypeUrl::get().Listener)));
  sendDiscoveryResponse<envoy::config::listener::v3::Listener>(
      Config::TypeUrl::get().Listener, {buildListener("listener_0", "route_config_0")},
      {buildListener("listener_0", "route_config_0")}, {}, "1");

  EXPECT_TRUE(compareDiscoveryRequest(Config::TypeUrl::get().RouteConfiguration, "",
                                      {"route_config_0"}, {"route_config_0"}, {}, false));
  sendDiscoveryResponse<envoy::config::listener::v3::Listener>(
      Config::TypeUrl::get().RouteConfiguration, {buildListener("route_config_0", "cluster_0")},
      {buildListener("route_config_0", "cluster_0")}, {}, "1");

  EXPECT_TRUE(compareDiscoveryRequest(Config::TypeUrl::get().Listener, "1", {}, {}, {}, false));
  EXPECT_TRUE(compareDiscoveryRequest(Config::TypeUrl::get().RouteConfiguration, "",
                                      {"route_config_0"}, {}, {}, false,
                                      Grpc::Status::WellKnownGrpcStatus::Internal,
                                      fmt::format("does not match the message-wide type URL {}",
                                                  Config::TypeUrl::get().RouteConfiguration)));
  sendDiscoveryResponse<envoy::config::route::v3::RouteConfiguration>(
      Config::TypeUrl::get().RouteConfiguration, {buildRouteConfig("route_config_0", "cluster_0")},
      {buildRouteConfig("route_config_0", "cluster_0")}, {}, "1");

  EXPECT_TRUE(compareDiscoveryRequest(Config::TypeUrl::get().RouteConfiguration, "1",
                                      {"route_config_0"}, {}, {}, false));

  test_server_->waitForCounterGe("listener_manager.listener_create_success", 1);

  makeSingleRequest();
}

// Regression test for https://github.com/envoyproxy/envoy/issues/9682.
TEST_P(AdsIntegrationTest, ResendNodeOnStreamReset) {
  initialize();
  EXPECT_TRUE(compareDiscoveryRequest(Config::TypeUrl::get().Cluster, "", {}, {}, {}, true));
  sendDiscoveryResponse<envoy::config::cluster::v3::Cluster>(Config::TypeUrl::get().Cluster,
                                                             {buildCluster("cluster_0")},
                                                             {buildCluster("cluster_0")}, {}, "1");

  EXPECT_TRUE(compareDiscoveryRequest(Config::TypeUrl::get().ClusterLoadAssignment, "",
                                      {"cluster_0"}, {"cluster_0"}, {}));
  sendDiscoveryResponse<envoy::config::endpoint::v3::ClusterLoadAssignment>(
      Config::TypeUrl::get().ClusterLoadAssignment, {buildClusterLoadAssignment("cluster_0")},
      {buildClusterLoadAssignment("cluster_0")}, {}, "1");

  // A second CDS request should be sent so that the node is cleared in the cached request.
  EXPECT_TRUE(compareDiscoveryRequest(Config::TypeUrl::get().Cluster, "1", {}, {}, {}));

  xds_stream_->finishGrpcStream(Grpc::Status::Internal);
  AssertionResult result = xds_connection_->waitForNewStream(*dispatcher_, xds_stream_);
  RELEASE_ASSERT(result, result.message());
  xds_stream_->startGrpcStream();

  EXPECT_TRUE(compareDiscoveryRequest(Config::TypeUrl::get().Cluster, "1", {"cluster_0"},
                                      {"cluster_0"}, {}, true));
}

// Validate that xds can support a mix of v2 and v3 type url.
TEST_P(AdsIntegrationTest, MixV2V3TypeUrlInDiscoveryResponse) {
  config_helper_.addRuntimeOverride(
      "envoy.reloadable_features.enable_type_url_downgrade_and_upgrade", "true");
  initialize();

  // Send initial configuration.
  // Discovery response with v3 type url.
  sendDiscoveryResponse<envoy::config::cluster::v3::Cluster>(
      Config::getTypeUrl<envoy::config::cluster::v3::Cluster>(
          envoy::config::core::v3::ApiVersion::V3),
      {buildCluster("cluster_0")}, {buildCluster("cluster_0")}, {}, "1", false);
  // Discovery response with v2 type url.
  sendDiscoveryResponse<envoy::config::endpoint::v3::ClusterLoadAssignment>(
      Config::TypeUrl::get().ClusterLoadAssignment, {buildClusterLoadAssignment("cluster_0")},
      {buildClusterLoadAssignment("cluster_0")}, {}, "1");
  // Discovery response with v3 type url.
  sendDiscoveryResponse<envoy::config::listener::v3::Listener>(
      Config::getTypeUrl<envoy::config::listener::v3::Listener>(
          envoy::config::core::v3::ApiVersion::V3),
      {buildListener("listener_0", "route_config_0")},
      {buildListener("listener_0", "route_config_0")}, {}, "1", false);
  // Discovery response with v2 type url.
  sendDiscoveryResponse<envoy::config::route::v3::RouteConfiguration>(
      Config::TypeUrl::get().RouteConfiguration, {buildRouteConfig("route_config_0", "cluster_0")},
      {buildRouteConfig("route_config_0", "cluster_0")}, {}, "1");
  test_server_->waitForCounterGe("listener_manager.listener_create_success", 1);

  // Validate that we can process a request.
  makeSingleRequest();
}

// Validate that the request with duplicate listeners is rejected.
TEST_P(AdsIntegrationTest, DuplicateWarmingListeners) {
  initialize();

  // Send initial configuration, validate we can process a request.
  EXPECT_TRUE(compareDiscoveryRequest(Config::TypeUrl::get().Cluster, "", {}, {}, {}, true));
  sendDiscoveryResponse<envoy::config::cluster::v3::Cluster>(Config::TypeUrl::get().Cluster,
                                                             {buildCluster("cluster_0")},
                                                             {buildCluster("cluster_0")}, {}, "1");

  EXPECT_TRUE(compareDiscoveryRequest(Config::TypeUrl::get().ClusterLoadAssignment, "",
                                      {"cluster_0"}, {"cluster_0"}, {}, false));
  sendDiscoveryResponse<envoy::config::endpoint::v3::ClusterLoadAssignment>(
      Config::TypeUrl::get().ClusterLoadAssignment, {buildClusterLoadAssignment("cluster_0")},
      {buildClusterLoadAssignment("cluster_0")}, {}, "1");

  EXPECT_TRUE(compareDiscoveryRequest(Config::TypeUrl::get().Cluster, "1", {}, {}, {}, false));
  EXPECT_TRUE(compareDiscoveryRequest(Config::TypeUrl::get().Listener, "", {}, {}, {}, false));

  // Send duplicate listeners and validate that the update is rejected.
  sendDiscoveryResponse<envoy::config::listener::v3::Listener>(
      Config::TypeUrl::get().Listener,
      {buildListener("duplicae_listener", "route_config_0"),
       buildListener("duplicae_listener", "route_config_0")},
      {buildListener("duplicae_listener", "route_config_0"),
       buildListener("duplicae_listener", "route_config_0")},
      {}, "1");
  test_server_->waitForCounterGe("listener_manager.lds.update_rejected", 1);
}

// Validate that the use of V2 transport version is rejected by default.
TEST_P(AdsIntegrationTest, DEPRECATED_FEATURE_TEST(RejectV2TransportConfigByDefault)) {
  initialize();

  EXPECT_TRUE(compareDiscoveryRequest(Config::TypeUrl::get().Cluster, "", {}, {}, {}, true));
  auto cluster = buildCluster("cluster_0");
  auto* api_config_source =
      cluster.mutable_eds_cluster_config()->mutable_eds_config()->mutable_api_config_source();
  api_config_source->set_api_type(envoy::config::core::v3::ApiConfigSource::GRPC);
  api_config_source->set_transport_api_version(envoy::config::core::v3::V2);
  envoy::config::core::v3::GrpcService* grpc_service = api_config_source->add_grpc_services();
  setGrpcService(*grpc_service, "ads_cluster", xds_upstream_->localAddress());
  sendDiscoveryResponse<envoy::config::cluster::v3::Cluster>(Config::TypeUrl::get().Cluster,
                                                             {cluster}, {cluster}, {}, "1");
  test_server_->waitForCounterGe("cluster_manager.cds.update_rejected", 1);
  EXPECT_GE(test_server_->gauge("runtime.deprecated_feature_seen_since_process_start")->value(), 1);
}

// Regression test for the use-after-free crash when processing RDS update (#3953).
TEST_P(AdsIntegrationTest, RdsAfterLdsWithNoRdsChanges) {
  initialize();

  // Send initial configuration.
  sendDiscoveryResponse<envoy::config::cluster::v3::Cluster>(Config::TypeUrl::get().Cluster,
                                                             {buildCluster("cluster_0")},
                                                             {buildCluster("cluster_0")}, {}, "1");
  sendDiscoveryResponse<envoy::config::endpoint::v3::ClusterLoadAssignment>(
      Config::TypeUrl::get().ClusterLoadAssignment, {buildClusterLoadAssignment("cluster_0")},
      {buildClusterLoadAssignment("cluster_0")}, {}, "1");
  sendDiscoveryResponse<envoy::config::listener::v3::Listener>(
      Config::TypeUrl::get().Listener, {buildListener("listener_0", "route_config_0")},
      {buildListener("listener_0", "route_config_0")}, {}, "1");
  sendDiscoveryResponse<envoy::config::route::v3::RouteConfiguration>(
      Config::TypeUrl::get().RouteConfiguration, {buildRouteConfig("route_config_0", "cluster_0")},
      {buildRouteConfig("route_config_0", "cluster_0")}, {}, "1");
  test_server_->waitForCounterGe("listener_manager.listener_create_success", 1);

  // Validate that we can process a request.
  makeSingleRequest();

  // Update existing LDS (change stat_prefix).
  sendDiscoveryResponse<envoy::config::listener::v3::Listener>(
      Config::TypeUrl::get().Listener, {buildListener("listener_0", "route_config_0", "rds_crash")},
      {buildListener("listener_0", "route_config_0", "rds_crash")}, {}, "2");
  test_server_->waitForCounterGe("listener_manager.listener_create_success", 2);

  // Update existing RDS (no changes).
  sendDiscoveryResponse<envoy::config::route::v3::RouteConfiguration>(
      Config::TypeUrl::get().RouteConfiguration, {buildRouteConfig("route_config_0", "cluster_0")},
      {buildRouteConfig("route_config_0", "cluster_0")}, {}, "2");

  // Validate that we can process a request again
  makeSingleRequest();
}

// Regression test for #11877, validate behavior of EDS updates when a cluster is updated and
// an active cluster is replaced by a newer cluster undergoing warming.
TEST_P(AdsIntegrationTest, CdsEdsReplacementWarming) {
  initialize();
  EXPECT_TRUE(compareDiscoveryRequest(Config::TypeUrl::get().Cluster, "", {}, {}, {}, true));
  sendDiscoveryResponse<envoy::config::cluster::v3::Cluster>(Config::TypeUrl::get().Cluster,
                                                             {buildCluster("cluster_0")},
                                                             {buildCluster("cluster_0")}, {}, "1");

  EXPECT_TRUE(compareDiscoveryRequest(Config::TypeUrl::get().ClusterLoadAssignment, "",
                                      {"cluster_0"}, {"cluster_0"}, {}, false));
  sendDiscoveryResponse<envoy::config::endpoint::v3::ClusterLoadAssignment>(
      Config::TypeUrl::get().ClusterLoadAssignment, {buildClusterLoadAssignment("cluster_0")},
      {buildClusterLoadAssignment("cluster_0")}, {}, "1");

  EXPECT_TRUE(compareDiscoveryRequest(Config::TypeUrl::get().Cluster, "1", {}, {}, {}, false));
  EXPECT_TRUE(compareDiscoveryRequest(Config::TypeUrl::get().Listener, "", {}, {}, {}, false));
  sendDiscoveryResponse<envoy::config::listener::v3::Listener>(
      Config::TypeUrl::get().Listener, {buildListener("listener_0", "route_config_0")},
      {buildListener("listener_0", "route_config_0")}, {}, "1");

  EXPECT_TRUE(compareDiscoveryRequest(Config::TypeUrl::get().ClusterLoadAssignment, "1",
                                      {"cluster_0"}, {}, {}, false));
  EXPECT_TRUE(compareDiscoveryRequest(Config::TypeUrl::get().RouteConfiguration, "",
                                      {"route_config_0"}, {"route_config_0"}, {}, false));
  sendDiscoveryResponse<envoy::config::route::v3::RouteConfiguration>(
      Config::TypeUrl::get().RouteConfiguration, {buildRouteConfig("route_config_0", "cluster_0")},
      {buildRouteConfig("route_config_0", "cluster_0")}, {}, "1");

  EXPECT_TRUE(compareDiscoveryRequest(Config::TypeUrl::get().Listener, "1", {}, {}, {}, false));
  EXPECT_TRUE(compareDiscoveryRequest(Config::TypeUrl::get().RouteConfiguration, "1",
                                      {"route_config_0"}, {}, {}, false));

  test_server_->waitForCounterGe("listener_manager.listener_create_success", 1);
  makeSingleRequest();

  sendDiscoveryResponse<envoy::config::cluster::v3::Cluster>(
      Config::TypeUrl::get().Cluster, {buildTlsCluster("cluster_0")},
      {buildTlsCluster("cluster_0")}, {}, "2");
  // Inconsistent SotW and delta behaviors for warming, see
  // https://github.com/envoyproxy/envoy/issues/11477#issuecomment-657855029.
  if (sotw_or_delta_ == Grpc::SotwOrDelta::LegacySotw) {
    EXPECT_TRUE(compareDiscoveryRequest(Config::TypeUrl::get().ClusterLoadAssignment, "1",
                                        {"cluster_0"}, {}, {}, false));
  }
  sendDiscoveryResponse<envoy::config::endpoint::v3::ClusterLoadAssignment>(
      Config::TypeUrl::get().ClusterLoadAssignment, {buildTlsClusterLoadAssignment("cluster_0")},
      {buildTlsClusterLoadAssignment("cluster_0")}, {}, "2");

<<<<<<< HEAD
  EXPECT_TRUE(compareDiscoveryRequest(Config::TypeUrl::get().Cluster, "2", {}, {}, {}, false));
=======
  EXPECT_TRUE(compareDiscoveryRequest(Config::TypeUrl::get().Cluster, "2", {}, {}, {}));
>>>>>>> 65c15b4c
  EXPECT_TRUE(compareDiscoveryRequest(Config::TypeUrl::get().ClusterLoadAssignment, "2",
                                      {"cluster_0"}, {}, {}, false));
}

// Validate that the request with duplicate clusters in the initial request during server init is
// rejected.
TEST_P(AdsIntegrationTest, DuplicateInitialClusters) {
  initialize();

  // Send initial configuration, failing each xDS once (via a type mismatch), validate we can
  // process a request.
  EXPECT_TRUE(compareDiscoveryRequest(Config::TypeUrl::get().Cluster, "", {}, {}, {}, true));
  sendDiscoveryResponse<envoy::config::cluster::v3::Cluster>(
      Config::TypeUrl::get().Cluster,
      {buildCluster("duplicate_cluster"), buildCluster("duplicate_cluster")},
      {buildCluster("duplicate_cluster"), buildCluster("duplicate_cluster")}, {}, "1");

  test_server_->waitForCounterGe("cluster_manager.cds.update_rejected", 1);
}

// Validates that removing a redis cluster does not crash Envoy.
// Regression test for issue https://github.com/envoyproxy/envoy/issues/7990.
TEST_P(AdsIntegrationTest, RedisClusterRemoval) {
  initialize();

  // Send initial configuration with a redis cluster and a redis proxy listener.
  EXPECT_TRUE(compareDiscoveryRequest(Config::TypeUrl::get().Cluster, "", {}, {}, {}, true));
  sendDiscoveryResponse<envoy::config::cluster::v3::Cluster>(
      Config::TypeUrl::get().Cluster, {buildRedisCluster("redis_cluster")},
      {buildRedisCluster("redis_cluster")}, {}, "1");

  EXPECT_TRUE(compareDiscoveryRequest(Config::TypeUrl::get().ClusterLoadAssignment, "",
                                      {"redis_cluster"}, {"redis_cluster"}, {}, false));
  sendDiscoveryResponse<envoy::config::endpoint::v3::ClusterLoadAssignment>(
      Config::TypeUrl::get().ClusterLoadAssignment, {buildClusterLoadAssignment("redis_cluster")},
      {buildClusterLoadAssignment("redis_cluster")}, {}, "1");

  EXPECT_TRUE(compareDiscoveryRequest(Config::TypeUrl::get().Cluster, "1", {}, {}, {}, false));
  EXPECT_TRUE(compareDiscoveryRequest(Config::TypeUrl::get().Listener, "", {}, {}, {}, false));
  sendDiscoveryResponse<envoy::config::listener::v3::Listener>(
      Config::TypeUrl::get().Listener, {buildRedisListener("listener_0", "redis_cluster")},
      {buildRedisListener("listener_0", "redis_cluster")}, {}, "1");

  EXPECT_TRUE(compareDiscoveryRequest(Config::TypeUrl::get().ClusterLoadAssignment, "1",
                                      {"redis_cluster"}, {}, {}, false));

  EXPECT_TRUE(compareDiscoveryRequest(Config::TypeUrl::get().Listener, "1", {}, {}, {}, false));

  // Validate that redis listener is successfully created.
  test_server_->waitForCounterGe("listener_manager.listener_create_success", 1);

  // Now send a CDS update, removing redis cluster added above.
  sendDiscoveryResponse<envoy::config::cluster::v3::Cluster>(
      Config::TypeUrl::get().Cluster, {buildCluster("cluster_2")}, {buildCluster("cluster_2")},
      {"redis_cluster"}, "2");

  // Validate that the cluster is removed successfully.
  test_server_->waitForCounterGe("cluster_manager.cluster_removed", 1);
}

// Validate that the request with duplicate clusters in the subsequent requests (warming clusters)
// is rejected.
TEST_P(AdsIntegrationTest, DuplicateWarmingClusters) {
  initialize();

  // Send initial configuration, validate we can process a request.
  EXPECT_TRUE(compareDiscoveryRequest(Config::TypeUrl::get().Cluster, "", {}, {}, {}, true));
  sendDiscoveryResponse<envoy::config::cluster::v3::Cluster>(Config::TypeUrl::get().Cluster,
                                                             {buildCluster("cluster_0")},
                                                             {buildCluster("cluster_0")}, {}, "1");

  EXPECT_TRUE(compareDiscoveryRequest(Config::TypeUrl::get().ClusterLoadAssignment, "",
                                      {"cluster_0"}, {"cluster_0"}, {}, false));
  sendDiscoveryResponse<envoy::config::endpoint::v3::ClusterLoadAssignment>(
      Config::TypeUrl::get().ClusterLoadAssignment, {buildClusterLoadAssignment("cluster_0")},
      {buildClusterLoadAssignment("cluster_0")}, {}, "1");

  EXPECT_TRUE(compareDiscoveryRequest(Config::TypeUrl::get().Cluster, "1", {}, {}, {}, false));
  EXPECT_TRUE(compareDiscoveryRequest(Config::TypeUrl::get().Listener, "", {}, {}, {}, false));
  sendDiscoveryResponse<envoy::config::listener::v3::Listener>(
      Config::TypeUrl::get().Listener, {buildListener("listener_0", "route_config_0")},
      {buildListener("listener_0", "route_config_0")}, {}, "1");

  EXPECT_TRUE(compareDiscoveryRequest(Config::TypeUrl::get().ClusterLoadAssignment, "1",
                                      {"cluster_0"}, {}, {}, false));
  EXPECT_TRUE(compareDiscoveryRequest(Config::TypeUrl::get().RouteConfiguration, "",
                                      {"route_config_0"}, {"route_config_0"}, {}, false));
  sendDiscoveryResponse<envoy::config::route::v3::RouteConfiguration>(
      Config::TypeUrl::get().RouteConfiguration, {buildRouteConfig("route_config_0", "cluster_0")},
      {buildRouteConfig("route_config_0", "cluster_0")}, {}, "1");

  EXPECT_TRUE(compareDiscoveryRequest(Config::TypeUrl::get().Listener, "1", {}, {}, {}, false));
  EXPECT_TRUE(compareDiscoveryRequest(Config::TypeUrl::get().RouteConfiguration, "1",
                                      {"route_config_0"}, {}, {}, false));

  test_server_->waitForCounterGe("listener_manager.listener_create_success", 1);
  makeSingleRequest();

  // Send duplicate warming clusters and validate that the update is rejected.
  sendDiscoveryResponse<envoy::config::cluster::v3::Cluster>(
      Config::TypeUrl::get().Cluster,
      {buildCluster("duplicate_cluster"), buildCluster("duplicate_cluster")},
      {buildCluster("duplicate_cluster"), buildCluster("duplicate_cluster")}, {}, "2");
  test_server_->waitForCounterGe("cluster_manager.cds.update_rejected", 1);
}

// Verify CDS is paused during cluster warming.
TEST_P(AdsIntegrationTest, CdsPausedDuringWarming) {
  initialize();

  // Send initial configuration, validate we can process a request.
  EXPECT_TRUE(compareDiscoveryRequest(Config::TypeUrl::get().Cluster, "", {}, {}, {}, true));
  sendDiscoveryResponse<envoy::config::cluster::v3::Cluster>(Config::TypeUrl::get().Cluster,
                                                             {buildCluster("cluster_0")},
                                                             {buildCluster("cluster_0")}, {}, "1");
  EXPECT_TRUE(compareDiscoveryRequest(Config::TypeUrl::get().ClusterLoadAssignment, "",
                                      {"cluster_0"}, {"cluster_0"}, {}, false));

  sendDiscoveryResponse<envoy::config::endpoint::v3::ClusterLoadAssignment>(
      Config::TypeUrl::get().ClusterLoadAssignment, {buildClusterLoadAssignment("cluster_0")},
      {buildClusterLoadAssignment("cluster_0")}, {}, "1");

  EXPECT_TRUE(compareDiscoveryRequest(Config::TypeUrl::get().Cluster, "1", {}, {}, {}, false));
  EXPECT_TRUE(compareDiscoveryRequest(Config::TypeUrl::get().Listener, "", {}, {}, {}, false));
  sendDiscoveryResponse<envoy::config::listener::v3::Listener>(
      Config::TypeUrl::get().Listener, {buildListener("listener_0", "route_config_0")},
      {buildListener("listener_0", "route_config_0")}, {}, "1");

  EXPECT_TRUE(compareDiscoveryRequest(Config::TypeUrl::get().ClusterLoadAssignment, "1",
                                      {"cluster_0"}, {}, {}, false));
  EXPECT_TRUE(compareDiscoveryRequest(Config::TypeUrl::get().RouteConfiguration, "",
                                      {"route_config_0"}, {"route_config_0"}, {}, false));
  sendDiscoveryResponse<envoy::config::route::v3::RouteConfiguration>(
      Config::TypeUrl::get().RouteConfiguration, {buildRouteConfig("route_config_0", "cluster_0")},
      {buildRouteConfig("route_config_0", "cluster_0")}, {}, "1");

  EXPECT_TRUE(compareDiscoveryRequest(Config::TypeUrl::get().Listener, "1", {}, {}, {}, false));
  EXPECT_TRUE(compareDiscoveryRequest(Config::TypeUrl::get().RouteConfiguration, "1",
                                      {"route_config_0"}, {}, {}, false));

  test_server_->waitForCounterGe("listener_manager.listener_create_success", 1);
  makeSingleRequest();

  // Send the first warming cluster.
  sendDiscoveryResponse<envoy::config::cluster::v3::Cluster>(
      Config::TypeUrl::get().Cluster, {buildCluster("warming_cluster_1")},
      {buildCluster("warming_cluster_1")}, {"cluster_0"}, "2");

  test_server_->waitForGaugeEq("cluster_manager.warming_clusters", 1);

  EXPECT_TRUE(compareDiscoveryRequest(Config::TypeUrl::get().ClusterLoadAssignment, "1",
                                      {"warming_cluster_1"}, {"warming_cluster_1"}, {"cluster_0"},
                                      false));

  // Send the second warming cluster.
  sendDiscoveryResponse<envoy::config::cluster::v3::Cluster>(
      Config::TypeUrl::get().Cluster,
      {buildCluster("warming_cluster_1"), buildCluster("warming_cluster_2")},
      {buildCluster("warming_cluster_1"), buildCluster("warming_cluster_2")}, {}, "3");
  test_server_->waitForGaugeEq("cluster_manager.warming_clusters", 2);
  // We would've got a Cluster discovery request with version 2 here, had the CDS not been paused.

  EXPECT_TRUE(compareDiscoveryRequest(Config::TypeUrl::get().ClusterLoadAssignment, "1",
                                      {"warming_cluster_2", "warming_cluster_1"},
                                      {"warming_cluster_2"}, {}, false));

  // Finish warming the clusters.
  sendDiscoveryResponse<envoy::config::endpoint::v3::ClusterLoadAssignment>(
      Config::TypeUrl::get().ClusterLoadAssignment,
      {buildClusterLoadAssignment("warming_cluster_1"),
       buildClusterLoadAssignment("warming_cluster_2")},
      {buildClusterLoadAssignment("warming_cluster_1"),
       buildClusterLoadAssignment("warming_cluster_2")},
      {"cluster_0"}, "2");

  // Validate that clusters are warmed.
  test_server_->waitForGaugeEq("cluster_manager.warming_clusters", 0);

  // CDS is resumed and EDS response was acknowledged.
  if (sotw_or_delta_ != Grpc::SotwOrDelta::LegacySotw) {
    // Envoy will ACK both Cluster messages. Since they arrived while CDS was paused, they aren't
    // sent until CDS is unpaused. Since version 3 has already arrived by the time the version 2
    // ACK goes out, they're both acknowledging version 3.
    EXPECT_TRUE(compareDiscoveryRequest(Config::TypeUrl::get().Cluster, "3", {}, {}, {}, false));
  }
  EXPECT_TRUE(compareDiscoveryRequest(Config::TypeUrl::get().Cluster, "3", {}, {}, {}, false));
  EXPECT_TRUE(compareDiscoveryRequest(Config::TypeUrl::get().ClusterLoadAssignment, "2",
                                      {"warming_cluster_2", "warming_cluster_1"}, {}, {}, false));
}

TEST_P(AdsIntegrationTest, RemoveWarmingCluster) {
  initialize();

  // Send initial configuration, validate we can process a request.
  EXPECT_TRUE(compareDiscoveryRequest(Config::TypeUrl::get().Cluster, "", {}, {}, {}, true));
  sendDiscoveryResponse<envoy::config::cluster::v3::Cluster>(Config::TypeUrl::get().Cluster,
                                                             {buildCluster("cluster_0")},
                                                             {buildCluster("cluster_0")}, {}, "1");
  EXPECT_TRUE(compareDiscoveryRequest(Config::TypeUrl::get().ClusterLoadAssignment, "",
                                      {"cluster_0"}, {"cluster_0"}, {}, false));

  sendDiscoveryResponse<envoy::config::endpoint::v3::ClusterLoadAssignment>(
      Config::TypeUrl::get().ClusterLoadAssignment, {buildClusterLoadAssignment("cluster_0")},
      {buildClusterLoadAssignment("cluster_0")}, {}, "1");

  EXPECT_TRUE(compareDiscoveryRequest(Config::TypeUrl::get().Cluster, "1", {}, {}, {}, false));
  EXPECT_TRUE(compareDiscoveryRequest(Config::TypeUrl::get().Listener, "", {}, {}, {}, false));
  sendDiscoveryResponse<envoy::config::listener::v3::Listener>(
      Config::TypeUrl::get().Listener, {buildListener("listener_0", "route_config_0")},
      {buildListener("listener_0", "route_config_0")}, {}, "1");

  EXPECT_TRUE(compareDiscoveryRequest(Config::TypeUrl::get().ClusterLoadAssignment, "1",
                                      {"cluster_0"}, {}, {}, false));
  EXPECT_TRUE(compareDiscoveryRequest(Config::TypeUrl::get().RouteConfiguration, "",
                                      {"route_config_0"}, {"route_config_0"}, {}, false));
  sendDiscoveryResponse<envoy::config::route::v3::RouteConfiguration>(
      Config::TypeUrl::get().RouteConfiguration, {buildRouteConfig("route_config_0", "cluster_0")},
      {buildRouteConfig("route_config_0", "cluster_0")}, {}, "1");

  EXPECT_TRUE(compareDiscoveryRequest(Config::TypeUrl::get().Listener, "1", {}, {}, {}, false));
  EXPECT_TRUE(compareDiscoveryRequest(Config::TypeUrl::get().RouteConfiguration, "1",
                                      {"route_config_0"}, {}, {}, false));

  test_server_->waitForCounterGe("listener_manager.listener_create_success", 1);
  makeSingleRequest();

  // Send the first warming cluster.
  sendDiscoveryResponse<envoy::config::cluster::v3::Cluster>(
      Config::TypeUrl::get().Cluster, {buildCluster("warming_cluster_1")},
      {buildCluster("warming_cluster_1")}, {"cluster_0"}, "2");

  test_server_->waitForGaugeEq("cluster_manager.warming_clusters", 1);

  EXPECT_TRUE(compareDiscoveryRequest(Config::TypeUrl::get().ClusterLoadAssignment, "1",
                                      {"warming_cluster_1"}, {"warming_cluster_1"}, {"cluster_0"},
                                      false));

  // Send the second warming cluster and remove the first cluster.
  sendDiscoveryResponse<envoy::config::cluster::v3::Cluster>(Config::TypeUrl::get().Cluster,
                                                             {buildCluster("warming_cluster_2")},
                                                             {buildCluster("warming_cluster_2")},
                                                             // Delta: remove warming_cluster_1.
                                                             {"warming_cluster_1"}, "3");
  test_server_->waitForGaugeEq("cluster_manager.warming_clusters", 1);
  // We would've got a Cluster discovery request with version 2 here, had the CDS not been paused.

  EXPECT_TRUE(compareDiscoveryRequest(Config::TypeUrl::get().ClusterLoadAssignment, "1",
                                      {"warming_cluster_2"}, {"warming_cluster_2"},
                                      {"warming_cluster_1"}, false));

  // Finish warming the clusters. Note that the first warming cluster is not included in the
  // response.
  sendDiscoveryResponse<envoy::config::endpoint::v3::ClusterLoadAssignment>(
      Config::TypeUrl::get().ClusterLoadAssignment,
      {buildClusterLoadAssignment("warming_cluster_2")},
      {buildClusterLoadAssignment("warming_cluster_2")}, {"cluster_0"}, "2");

  // Validate that all clusters are warmed.
  test_server_->waitForGaugeEq("cluster_manager.warming_clusters", 0);
  test_server_->waitForGaugeEq("cluster_manager.active_clusters", 3);

  // CDS is resumed and EDS response was acknowledged.
  if (sotw_or_delta_ != Grpc::SotwOrDelta::LegacySotw) {
    // Envoy will ACK both Cluster messages. Since they arrived while CDS was paused, they aren't
    // sent until CDS is unpaused. Since version 3 has already arrived by the time the version 2
    // ACK goes out, they're both acknowledging version 3.
    EXPECT_TRUE(compareDiscoveryRequest(Config::TypeUrl::get().Cluster, "3", {}, {}, {}, false));
  }
  EXPECT_TRUE(compareDiscoveryRequest(Config::TypeUrl::get().Cluster, "3", {}, {}, {}, false));
  EXPECT_TRUE(compareDiscoveryRequest(Config::TypeUrl::get().ClusterLoadAssignment, "2",
                                      {"warming_cluster_2"}, {}, {}, false));
}
// Validate that warming listeners are removed when left out of SOTW update.
TEST_P(AdsIntegrationTest, RemoveWarmingListener) {
  initialize();

  // Send initial configuration to start workers, validate we can process a request.
  EXPECT_TRUE(compareDiscoveryRequest(Config::TypeUrl::get().Cluster, "", {}, {}, {}, true));
  sendDiscoveryResponse<envoy::config::cluster::v3::Cluster>(Config::TypeUrl::get().Cluster,
                                                             {buildCluster("cluster_0")},
                                                             {buildCluster("cluster_0")}, {}, "1");
  EXPECT_TRUE(compareDiscoveryRequest(Config::TypeUrl::get().ClusterLoadAssignment, "",
                                      {"cluster_0"}, {"cluster_0"}, {}, false));

  sendDiscoveryResponse<envoy::config::endpoint::v3::ClusterLoadAssignment>(
      Config::TypeUrl::get().ClusterLoadAssignment, {buildClusterLoadAssignment("cluster_0")},
      {buildClusterLoadAssignment("cluster_0")}, {}, "1");

  EXPECT_TRUE(compareDiscoveryRequest(Config::TypeUrl::get().Cluster, "1", {}, {}, {}, false));
  EXPECT_TRUE(compareDiscoveryRequest(Config::TypeUrl::get().Listener, "", {}, {}, {}, false));
  sendDiscoveryResponse<envoy::config::listener::v3::Listener>(
      Config::TypeUrl::get().Listener, {buildListener("listener_0", "route_config_0")},
      {buildListener("listener_0", "route_config_0")}, {}, "1");

  EXPECT_TRUE(compareDiscoveryRequest(Config::TypeUrl::get().ClusterLoadAssignment, "1",
                                      {"cluster_0"}, {}, {}, false));
  EXPECT_TRUE(compareDiscoveryRequest(Config::TypeUrl::get().RouteConfiguration, "",
                                      {"route_config_0"}, {"route_config_0"}, {}, false));
  sendDiscoveryResponse<envoy::config::route::v3::RouteConfiguration>(
      Config::TypeUrl::get().RouteConfiguration, {buildRouteConfig("route_config_0", "cluster_0")},
      {buildRouteConfig("route_config_0", "cluster_0")}, {}, "1");

  EXPECT_TRUE(compareDiscoveryRequest(Config::TypeUrl::get().Listener, "1", {}, {}, {}, false));
  EXPECT_TRUE(compareDiscoveryRequest(Config::TypeUrl::get().RouteConfiguration, "1",
                                      {"route_config_0"}, {}, {}, false));

  test_server_->waitForCounterGe("listener_manager.listener_create_success", 1);
  makeSingleRequest();

  // Send a listener without its route, so it will be added as warming.
  sendDiscoveryResponse<envoy::config::listener::v3::Listener>(
      Config::TypeUrl::get().Listener,
      {buildListener("listener_0", "route_config_0"),
       buildListener("warming_listener_1", "nonexistent_route")},
      {buildListener("warming_listener_1", "nonexistent_route")}, {}, "2");
  test_server_->waitForGaugeEq("listener_manager.total_listeners_warming", 1);
  EXPECT_TRUE(compareDiscoveryRequest(Config::TypeUrl::get().RouteConfiguration, "1",
                                      {"nonexistent_route", "route_config_0"},
                                      {"nonexistent_route"}, {}, false));
  EXPECT_TRUE(compareDiscoveryRequest(Config::TypeUrl::get().Listener, "2", {}, {}, {}, false));

  // Send a request removing the warming listener.
  sendDiscoveryResponse<envoy::config::listener::v3::Listener>(
      Config::TypeUrl::get().Listener, {buildListener("listener_0", "route_config_0")},
      {buildListener("listener_0", "route_config_0")}, {"warming_listener_1"}, "3");
  EXPECT_TRUE(compareDiscoveryRequest(Config::TypeUrl::get().RouteConfiguration, "1",
                                      {"route_config_0"}, {}, {"nonexistent_route"}, false));
  EXPECT_TRUE(compareDiscoveryRequest(Config::TypeUrl::get().Listener, "3", {}, {}, {}, false));

  // The warming listener should be successfully removed.
  test_server_->waitForCounterEq("listener_manager.listener_removed", 1);
  test_server_->waitForGaugeEq("listener_manager.total_listeners_warming", 0);
}

// Verify cluster warming is finished only on named EDS response.
TEST_P(AdsIntegrationTest, ClusterWarmingOnNamedResponse) {
  initialize();

  // Send initial configuration, validate we can process a request.
  EXPECT_TRUE(compareDiscoveryRequest(Config::TypeUrl::get().Cluster, "", {}, {}, {}, true));
  sendDiscoveryResponse<envoy::config::cluster::v3::Cluster>(Config::TypeUrl::get().Cluster,
                                                             {buildCluster("cluster_0")},
                                                             {buildCluster("cluster_0")}, {}, "1");
  EXPECT_TRUE(compareDiscoveryRequest(Config::TypeUrl::get().ClusterLoadAssignment, "",
                                      {"cluster_0"}, {"cluster_0"}, {}, false));

  sendDiscoveryResponse<envoy::config::endpoint::v3::ClusterLoadAssignment>(
      Config::TypeUrl::get().ClusterLoadAssignment, {buildClusterLoadAssignment("cluster_0")},
      {buildClusterLoadAssignment("cluster_0")}, {}, "1");

  EXPECT_TRUE(compareDiscoveryRequest(Config::TypeUrl::get().Cluster, "1", {}, {}, {}, false));
  EXPECT_TRUE(compareDiscoveryRequest(Config::TypeUrl::get().Listener, "", {}, {}, {}, false));
  sendDiscoveryResponse<envoy::config::listener::v3::Listener>(
      Config::TypeUrl::get().Listener, {buildListener("listener_0", "route_config_0")},
      {buildListener("listener_0", "route_config_0")}, {}, "1");

  EXPECT_TRUE(compareDiscoveryRequest(Config::TypeUrl::get().ClusterLoadAssignment, "1",
                                      {"cluster_0"}, {}, {}, false));
  EXPECT_TRUE(compareDiscoveryRequest(Config::TypeUrl::get().RouteConfiguration, "",
                                      {"route_config_0"}, {"route_config_0"}, {}, false));
  sendDiscoveryResponse<envoy::config::route::v3::RouteConfiguration>(
      Config::TypeUrl::get().RouteConfiguration, {buildRouteConfig("route_config_0", "cluster_0")},
      {buildRouteConfig("route_config_0", "cluster_0")}, {}, "1");

  EXPECT_TRUE(compareDiscoveryRequest(Config::TypeUrl::get().Listener, "1", {}, {}, {}, false));
  EXPECT_TRUE(compareDiscoveryRequest(Config::TypeUrl::get().RouteConfiguration, "1",
                                      {"route_config_0"}, {}, {}, false));

  test_server_->waitForCounterGe("listener_manager.listener_create_success", 1);
  makeSingleRequest();

  // Send the first warming cluster.
  sendDiscoveryResponse<envoy::config::cluster::v3::Cluster>(
      Config::TypeUrl::get().Cluster, {buildCluster("warming_cluster_1")},
      {buildCluster("warming_cluster_1")}, {"cluster_0"}, "2");
  test_server_->waitForGaugeEq("cluster_manager.warming_clusters", 1);

  EXPECT_TRUE(compareDiscoveryRequest(Config::TypeUrl::get().ClusterLoadAssignment, "1",
                                      {"warming_cluster_1"}, {"warming_cluster_1"}, {"cluster_0"},
                                      false));

  // Send the second warming cluster.
  sendDiscoveryResponse<envoy::config::cluster::v3::Cluster>(
      Config::TypeUrl::get().Cluster,
      {buildCluster("warming_cluster_1"), buildCluster("warming_cluster_2")},
      {buildCluster("warming_cluster_1"), buildCluster("warming_cluster_2")}, {}, "3");
  test_server_->waitForGaugeEq("cluster_manager.warming_clusters", 2);

  EXPECT_TRUE(compareDiscoveryRequest(Config::TypeUrl::get().ClusterLoadAssignment, "1",
                                      {"warming_cluster_2", "warming_cluster_1"},
                                      {"warming_cluster_2"}, {}, false));

  // Finish warming the first cluster.
  sendDiscoveryResponse<envoy::config::endpoint::v3::ClusterLoadAssignment>(
      Config::TypeUrl::get().ClusterLoadAssignment,
      {buildClusterLoadAssignment("warming_cluster_1")},
      {buildClusterLoadAssignment("warming_cluster_1")}, {}, "2");

  // Envoy will not finish warming of the second cluster because of the missing load assignments
  // i,e. no named EDS response.
  test_server_->waitForGaugeEq("cluster_manager.warming_clusters", 1);

  // Disconnect and reconnect the stream.
  xds_stream_->finishGrpcStream(Grpc::Status::Internal);

  AssertionResult result = xds_connection_->waitForNewStream(*dispatcher_, xds_stream_);
  RELEASE_ASSERT(result, result.message());
  xds_stream_->startGrpcStream();

  // Envoy will not finish warming of the second cluster because of the missing load assignments
  // i,e. no named EDS response even after disconnect and reconnect.
  test_server_->waitForGaugeEq("cluster_manager.warming_clusters", 1);

  // Finish warming the second cluster.
  sendDiscoveryResponse<envoy::config::endpoint::v3::ClusterLoadAssignment>(
      Config::TypeUrl::get().ClusterLoadAssignment,
      {buildClusterLoadAssignment("warming_cluster_2")},
      {buildClusterLoadAssignment("warming_cluster_2")}, {}, "3");

  test_server_->waitForGaugeEq("cluster_manager.warming_clusters", 0);
}

// Regression test for the use-after-free crash when processing RDS update (#3953).
TEST_P(AdsIntegrationTest, RdsAfterLdsWithRdsChange) {
  initialize();

  // Send initial configuration.
  sendDiscoveryResponse<envoy::config::cluster::v3::Cluster>(Config::TypeUrl::get().Cluster,
                                                             {buildCluster("cluster_0")},
                                                             {buildCluster("cluster_0")}, {}, "1");
  sendDiscoveryResponse<envoy::config::endpoint::v3::ClusterLoadAssignment>(
      Config::TypeUrl::get().ClusterLoadAssignment, {buildClusterLoadAssignment("cluster_0")},
      {buildClusterLoadAssignment("cluster_0")}, {}, "1");
  sendDiscoveryResponse<envoy::config::listener::v3::Listener>(
      Config::TypeUrl::get().Listener, {buildListener("listener_0", "route_config_0")},
      {buildListener("listener_0", "route_config_0")}, {}, "1");
  sendDiscoveryResponse<envoy::config::route::v3::RouteConfiguration>(
      Config::TypeUrl::get().RouteConfiguration, {buildRouteConfig("route_config_0", "cluster_0")},
      {buildRouteConfig("route_config_0", "cluster_0")}, {}, "1");
  test_server_->waitForCounterGe("listener_manager.listener_create_success", 1);

  // Validate that we can process a request.
  makeSingleRequest();

  // Update existing LDS (change stat_prefix).
  sendDiscoveryResponse<envoy::config::cluster::v3::Cluster>(
      Config::TypeUrl::get().Cluster, {buildCluster("cluster_1")}, {buildCluster("cluster_1")},
      {"cluster_0"}, "2");
  sendDiscoveryResponse<envoy::config::endpoint::v3::ClusterLoadAssignment>(
      Config::TypeUrl::get().ClusterLoadAssignment, {buildClusterLoadAssignment("cluster_1")},
      {buildClusterLoadAssignment("cluster_1")}, {"cluster_0"}, "2");
  sendDiscoveryResponse<envoy::config::listener::v3::Listener>(
      Config::TypeUrl::get().Listener, {buildListener("listener_0", "route_config_0", "rds_crash")},
      {buildListener("listener_0", "route_config_0", "rds_crash")}, {}, "2");
  test_server_->waitForCounterGe("listener_manager.listener_create_success", 2);

  // Update existing RDS (migrate traffic to cluster_1).
  sendDiscoveryResponse<envoy::config::route::v3::RouteConfiguration>(
      Config::TypeUrl::get().RouteConfiguration, {buildRouteConfig("route_config_0", "cluster_1")},
      {buildRouteConfig("route_config_0", "cluster_1")}, {}, "2");

  // Validate that we can process a request after RDS update
  test_server_->waitForCounterGe("http.ads_test.rds.route_config_0.config_reload", 2);
  makeSingleRequest();
}

// Regression test for the use-after-free crash when a listener awaiting an RDS update is destroyed
// (#6116).
TEST_P(AdsIntegrationTest, RdsAfterLdsInvalidated) {

  initialize();

  // STEP 1: Initial setup
  // ---------------------

  // Initial request for any cluster, respond with cluster_0 version 1
  EXPECT_TRUE(compareDiscoveryRequest(Config::TypeUrl::get().Cluster, "", {}, {}, {}, true));
  sendDiscoveryResponse<envoy::config::cluster::v3::Cluster>(Config::TypeUrl::get().Cluster,
                                                             {buildCluster("cluster_0")},
                                                             {buildCluster("cluster_0")}, {}, "1");

  // Initial request for load assignment for cluster_0, respond with version 1
  EXPECT_TRUE(compareDiscoveryRequest(Config::TypeUrl::get().ClusterLoadAssignment, "",
                                      {"cluster_0"}, {"cluster_0"}, {}, false));
  sendDiscoveryResponse<envoy::config::endpoint::v3::ClusterLoadAssignment>(
      Config::TypeUrl::get().ClusterLoadAssignment, {buildClusterLoadAssignment("cluster_0")},
      {buildClusterLoadAssignment("cluster_0")}, {}, "1");

  // Request for updates to cluster_0 version 1, no response
  EXPECT_TRUE(compareDiscoveryRequest(Config::TypeUrl::get().Cluster, "1", {}, {}, {}, false));

  // Initial request for any listener, respond with listener_0 version 1
  EXPECT_TRUE(compareDiscoveryRequest(Config::TypeUrl::get().Listener, "", {}, {}, {}, false));
  sendDiscoveryResponse<envoy::config::listener::v3::Listener>(
      Config::TypeUrl::get().Listener, {buildListener("listener_0", "route_config_0")},
      {buildListener("listener_0", "route_config_0")}, {}, "1");

  // Request for updates to load assignment version 1, no response
  EXPECT_TRUE(compareDiscoveryRequest(Config::TypeUrl::get().ClusterLoadAssignment, "1",
                                      {"cluster_0"}, {}, {}, false));

  // Initial request for route_config_0 (referenced by listener_0), respond with version 1
  EXPECT_TRUE(compareDiscoveryRequest(Config::TypeUrl::get().RouteConfiguration, "",
                                      {"route_config_0"}, {"route_config_0"}, {}, false));
  sendDiscoveryResponse<envoy::config::route::v3::RouteConfiguration>(
      Config::TypeUrl::get().RouteConfiguration, {buildRouteConfig("route_config_0", "cluster_0")},
      {buildRouteConfig("route_config_0", "cluster_0")}, {}, "1");

  // Wait for initial listener to be created successfully. Any subsequent listeners will then use
  // the dynamic InitManager (see ListenerImpl::initManager).
  test_server_->waitForCounterGe("listener_manager.listener_create_success", 1);

  // STEP 2: Listener with dynamic InitManager
  // -----------------------------------------

  // Request for updates to listener_0 version 1, respond with version 2. Under the hood, this
  // registers RdsRouteConfigSubscription's init target with the new ListenerImpl instance.
  EXPECT_TRUE(compareDiscoveryRequest(Config::TypeUrl::get().Listener, "1", {}, {}, {}, false));
  sendDiscoveryResponse<envoy::config::listener::v3::Listener>(
      Config::TypeUrl::get().Listener, {buildListener("listener_0", "route_config_1")},
      {buildListener("listener_0", "route_config_1")}, {}, "2");

  // Request for updates to route_config_0 version 1, and initial request for route_config_1
  // (referenced by listener_0), don't respond yet!
  EXPECT_TRUE(compareDiscoveryRequest(Config::TypeUrl::get().RouteConfiguration, "1",
                                      {"route_config_0"}, {}, {}, false));
  EXPECT_TRUE(compareDiscoveryRequest(Config::TypeUrl::get().RouteConfiguration, "1",
                                      {"route_config_1", "route_config_0"}, {"route_config_1"}, {},
                                      false));

  // STEP 3: "New listener, who dis?"
  // --------------------------------

  // Request for updates to listener_0 version 2, respond with version 3 (updated stats prefix).
  // This should blow away the previous ListenerImpl instance, which is still waiting for
  // route_config_1...
  EXPECT_TRUE(compareDiscoveryRequest(Config::TypeUrl::get().Listener, "2", {}, {}, {}, false));
  sendDiscoveryResponse<envoy::config::listener::v3::Listener>(
      Config::TypeUrl::get().Listener, {buildListener("listener_0", "route_config_1", "omg")},
      {buildListener("listener_0", "route_config_1", "omg")}, {}, "3");

  // Respond to prior request for route_config_1. Under the hood, this invokes
  // RdsRouteConfigSubscription::runInitializeCallbackIfAny, which references the defunct
  // ListenerImpl instance. We should not crash in this event!
  sendDiscoveryResponse<envoy::config::route::v3::RouteConfiguration>(
      Config::TypeUrl::get().RouteConfiguration, {buildRouteConfig("route_config_1", "cluster_0")},
      {buildRouteConfig("route_config_1", "cluster_0")}, {"route_config_0"}, "1");

  test_server_->waitForCounterGe("listener_manager.listener_create_success", 2);
}

class AdsFailIntegrationTest : public Grpc::DeltaSotwIntegrationParamTest,
                               public HttpIntegrationTest {
public:
  AdsFailIntegrationTest()
      : HttpIntegrationTest(Http::CodecClient::Type::HTTP2, ipVersion(),
                            ConfigHelper::adsBootstrap(
                                sotwOrDelta() == Grpc::SotwOrDelta::Delta ? "DELTA_GRPC" : "GRPC",
                                envoy::config::core::v3::ApiVersion::V3)) {
    if (sotwOrDelta() != Grpc::SotwOrDelta::LegacySotw) {
      config_helper_.addRuntimeOverride("envoy.reloadable_features.legacy_sotw_xds", "false");
    }
    create_xds_upstream_ = true;
    use_lds_ = false;
    sotw_or_delta_ = sotwOrDelta();
  }

  void TearDown() override { cleanUpXdsConnection(); }

  void initialize() override {
    config_helper_.addConfigModifier([this](envoy::config::bootstrap::v3::Bootstrap& bootstrap) {
      auto* grpc_service =
          bootstrap.mutable_dynamic_resources()->mutable_ads_config()->add_grpc_services();
      setGrpcService(*grpc_service, "ads_cluster", xds_upstream_->localAddress());
      auto* ads_cluster = bootstrap.mutable_static_resources()->add_clusters();
      ads_cluster->MergeFrom(bootstrap.static_resources().clusters()[0]);
      ads_cluster->set_name("ads_cluster");
    });
    setUpstreamProtocol(FakeHttpConnection::Type::HTTP2);
    HttpIntegrationTest::initialize();
  }
};

INSTANTIATE_TEST_SUITE_P(IpVersionsClientTypeDelta, AdsFailIntegrationTest,
                         DELTA_SOTW_GRPC_CLIENT_INTEGRATION_PARAMS);

// Validate that we don't crash on failed ADS stream.
TEST_P(AdsFailIntegrationTest, ConnectDisconnect) {
  initialize();
  createXdsConnection();
  ASSERT_TRUE(xds_connection_->waitForNewStream(*dispatcher_, xds_stream_));
  xds_stream_->startGrpcStream();
  xds_stream_->finishGrpcStream(Grpc::Status::Internal);
}

class AdsConfigIntegrationTest : public Grpc::DeltaSotwIntegrationParamTest,
                                 public HttpIntegrationTest {
public:
  AdsConfigIntegrationTest()
      : HttpIntegrationTest(Http::CodecClient::Type::HTTP2, ipVersion(),
                            ConfigHelper::adsBootstrap(
                                sotwOrDelta() == Grpc::SotwOrDelta::Delta ? "DELTA_GRPC" : "GRPC",
                                envoy::config::core::v3::ApiVersion::V3)) {
    if (sotwOrDelta() != Grpc::SotwOrDelta::LegacySotw) {
      config_helper_.addRuntimeOverride("envoy.reloadable_features.legacy_sotw_xds", "false");
    }
    create_xds_upstream_ = true;
    use_lds_ = false;
    sotw_or_delta_ = sotwOrDelta();
  }

  void TearDown() override { cleanUpXdsConnection(); }

  void initialize() override {
    config_helper_.addConfigModifier([this](envoy::config::bootstrap::v3::Bootstrap& bootstrap) {
      auto* grpc_service =
          bootstrap.mutable_dynamic_resources()->mutable_ads_config()->add_grpc_services();
      setGrpcService(*grpc_service, "ads_cluster", xds_upstream_->localAddress());
      auto* ads_cluster = bootstrap.mutable_static_resources()->add_clusters();
      ads_cluster->MergeFrom(bootstrap.static_resources().clusters()[0]);
      ads_cluster->set_name("ads_cluster");

      // Add EDS static Cluster that uses ADS as config Source.
      auto* ads_eds_cluster = bootstrap.mutable_static_resources()->add_clusters();
      ads_eds_cluster->set_name("ads_eds_cluster");
      ads_eds_cluster->set_type(envoy::config::cluster::v3::Cluster::EDS);
      auto* eds_cluster_config = ads_eds_cluster->mutable_eds_cluster_config();
      auto* eds_config = eds_cluster_config->mutable_eds_config();
      eds_config->set_resource_api_version(envoy::config::core::v3::ApiVersion::V3);
      eds_config->mutable_ads();
    });
    setUpstreamProtocol(FakeHttpConnection::Type::HTTP2);
    HttpIntegrationTest::initialize();
  }
};

INSTANTIATE_TEST_SUITE_P(IpVersionsClientTypeDelta, AdsConfigIntegrationTest,
                         DELTA_SOTW_GRPC_CLIENT_INTEGRATION_PARAMS);

// This is s regression validating that we don't crash on EDS static Cluster that uses ADS.
TEST_P(AdsConfigIntegrationTest, EdsClusterWithAdsConfigSource) {
  initialize();
  createXdsConnection();
  ASSERT_TRUE(xds_connection_->waitForNewStream(*dispatcher_, xds_stream_));
  xds_stream_->startGrpcStream();
  xds_stream_->finishGrpcStream(Grpc::Status::Ok);
}

// Validates that the initial xDS request batches all resources referred to in static config
TEST_P(AdsIntegrationTest, XdsBatching) {
  config_helper_.addConfigModifier([this](envoy::config::bootstrap::v3::Bootstrap& bootstrap) {
    bootstrap.mutable_dynamic_resources()->clear_cds_config();
    bootstrap.mutable_dynamic_resources()->clear_lds_config();

    auto static_resources = bootstrap.mutable_static_resources();
    static_resources->add_clusters()->MergeFrom(buildCluster("eds_cluster"));
    static_resources->add_clusters()->MergeFrom(buildCluster("eds_cluster2"));

    static_resources->add_listeners()->MergeFrom(buildListener("rds_listener", "route_config"));
    static_resources->add_listeners()->MergeFrom(buildListener("rds_listener2", "route_config2"));
  });

  on_server_init_function_ = [this]() {
    createXdsConnection();
    ASSERT_TRUE(xds_connection_->waitForNewStream(*dispatcher_, xds_stream_));
    xds_stream_->startGrpcStream();

    EXPECT_TRUE(compareDiscoveryRequest(Config::TypeUrl::get().ClusterLoadAssignment, "",
                                        {"eds_cluster2", "eds_cluster"},
                                        {"eds_cluster2", "eds_cluster"}, {}, true));
    sendDiscoveryResponse<envoy::config::endpoint::v3::ClusterLoadAssignment>(
        Config::TypeUrl::get().ClusterLoadAssignment,
        {buildClusterLoadAssignment("eds_cluster"), buildClusterLoadAssignment("eds_cluster2")},
        {buildClusterLoadAssignment("eds_cluster"), buildClusterLoadAssignment("eds_cluster2")}, {},
        "1");

    EXPECT_TRUE(compareDiscoveryRequest(Config::TypeUrl::get().RouteConfiguration, "",
                                        {"route_config2", "route_config"},
                                        {"route_config2", "route_config"}, {}, false));
    sendDiscoveryResponse<envoy::config::route::v3::RouteConfiguration>(
        Config::TypeUrl::get().RouteConfiguration,
        {buildRouteConfig("route_config2", "eds_cluster2"),
         buildRouteConfig("route_config", "dummy_cluster")},
        {buildRouteConfig("route_config2", "eds_cluster2"),
         buildRouteConfig("route_config", "dummy_cluster")},
        {}, "1");
  };

  initialize();
}

// Validates that listeners can be removed before server start.
TEST_P(AdsIntegrationTest, ListenerDrainBeforeServerStart) {
  initialize();

  // Initial request for cluster, response for cluster_0.
  EXPECT_TRUE(compareDiscoveryRequest(Config::TypeUrl::get().Cluster, "", {}, {}, {}, true));
  sendDiscoveryResponse<envoy::config::cluster::v3::Cluster>(Config::TypeUrl::get().Cluster,
                                                             {buildCluster("cluster_0")},
                                                             {buildCluster("cluster_0")}, {}, "1");

  // Initial request for load assignment for cluster_0, respond with version 1
  EXPECT_TRUE(compareDiscoveryRequest(Config::TypeUrl::get().ClusterLoadAssignment, "",
                                      {"cluster_0"}, {"cluster_0"}, {}, false));
  sendDiscoveryResponse<envoy::config::endpoint::v3::ClusterLoadAssignment>(
      Config::TypeUrl::get().ClusterLoadAssignment, {buildClusterLoadAssignment("cluster_0")},
      {buildClusterLoadAssignment("cluster_0")}, {}, "1");
  // Request for updates to cluster_0 version 1, no response
  EXPECT_TRUE(compareDiscoveryRequest(Config::TypeUrl::get().Cluster, "1", {}, {}, {}, false));

  // Initial request for any listener, respond with listener_0 version 1
  EXPECT_TRUE(compareDiscoveryRequest(Config::TypeUrl::get().Listener, "", {}, {}, {}, false));
  sendDiscoveryResponse<envoy::config::listener::v3::Listener>(
      Config::TypeUrl::get().Listener, {buildListener("listener_0", "route_config_0")},
      {buildListener("listener_0", "route_config_0")}, {}, "1");

  // Request for updates to load assignment version 1, no response
  EXPECT_TRUE(compareDiscoveryRequest(Config::TypeUrl::get().ClusterLoadAssignment, "1",
                                      {"cluster_0"}, {}, {}, false));

  // Initial request for route_config_0 (referenced by listener_0), respond with version 1
  EXPECT_TRUE(compareDiscoveryRequest(Config::TypeUrl::get().RouteConfiguration, "",
                                      {"route_config_0"}, {"route_config_0"}, {}, false));

  test_server_->waitForGaugeGe("listener_manager.total_listeners_active", 1);
  // Before server is started, even though listeners are added to active list
  // we mark them as "warming" in config dump since they're not initialized yet.
  ASSERT_EQ(getListenersConfigDump().dynamic_listeners().size(), 1);
  EXPECT_TRUE(getListenersConfigDump().dynamic_listeners(0).has_warming_state());

  // Remove listener.
  EXPECT_TRUE(compareDiscoveryRequest(Config::TypeUrl::get().Listener, "1", {}, {}, {}, false));
  sendDiscoveryResponse<envoy::config::listener::v3::Listener>(Config::TypeUrl::get().Listener, {},
                                                               {}, {"listener_0"}, "2");
  test_server_->waitForGaugeEq("listener_manager.total_listeners_active", 0);
}

// Validate that Node message is well formed.
TEST_P(AdsIntegrationTest, NodeMessage) {
  initialize();
  API_NO_BOOST(envoy::api::v2::DiscoveryRequest) sotw_request;
  API_NO_BOOST(envoy::api::v2::DeltaDiscoveryRequest) delta_request;
  const envoy::api::v2::core::Node* node = nullptr;
  if (sotw_or_delta_ != Grpc::SotwOrDelta::Delta) {
    EXPECT_TRUE(xds_stream_->waitForGrpcMessage(*dispatcher_, sotw_request));
    EXPECT_TRUE(sotw_request.has_node());
    node = &sotw_request.node();
  } else {
    EXPECT_TRUE(xds_stream_->waitForGrpcMessage(*dispatcher_, delta_request));
    EXPECT_TRUE(delta_request.has_node());
    node = &delta_request.node();
  }
  envoy::config::core::v3::BuildVersion build_version_msg;
  Config::VersionConverter::upgrade(node->user_agent_build_version(), build_version_msg);
  EXPECT_THAT(build_version_msg, ProtoEq(VersionInfo::buildVersion()));
  EXPECT_GE(node->extensions().size(), 0);
  EXPECT_EQ(0, node->client_features().size());
  xds_stream_->finishGrpcStream(Grpc::Status::Ok);
}

TEST_P(AdsIntegrationTest, SetNodeAlways) {
  config_helper_.addConfigModifier([](envoy::config::bootstrap::v3::Bootstrap& bootstrap) {
    auto* ads_config = bootstrap.mutable_dynamic_resources()->mutable_ads_config();
    ads_config->set_set_node_on_first_message_only(false);
  });
  initialize();

  // Check that the node is sent in each request.
  EXPECT_TRUE(compareDiscoveryRequest(Config::TypeUrl::get().Cluster, "", {}, {}, {}, true));
  sendDiscoveryResponse<envoy::config::cluster::v3::Cluster>(Config::TypeUrl::get().Cluster,
                                                             {buildCluster("cluster_0")},
                                                             {buildCluster("cluster_0")}, {}, "1");

  EXPECT_TRUE(compareDiscoveryRequest(Config::TypeUrl::get().ClusterLoadAssignment, "",
                                      {"cluster_0"}, {"cluster_0"}, {}, true));
  sendDiscoveryResponse<envoy::config::endpoint::v3::ClusterLoadAssignment>(
      Config::TypeUrl::get().ClusterLoadAssignment, {buildClusterLoadAssignment("cluster_0")},
      {buildClusterLoadAssignment("cluster_0")}, {}, "1");

  EXPECT_TRUE(compareDiscoveryRequest(Config::TypeUrl::get().Cluster, "1", {}, {}, {}, true));
  EXPECT_TRUE(compareDiscoveryRequest(Config::TypeUrl::get().Listener, "", {}, {}, {}, true));
};

// Check if EDS cluster defined in file is loaded before ADS request and used as xDS server
class AdsClusterFromFileIntegrationTest : public Grpc::DeltaSotwIntegrationParamTest,
                                          public HttpIntegrationTest {
public:
  AdsClusterFromFileIntegrationTest()
      : HttpIntegrationTest(Http::CodecClient::Type::HTTP2, ipVersion(),
                            ConfigHelper::adsBootstrap(
                                sotwOrDelta() == Grpc::SotwOrDelta::Delta ? "DELTA_GRPC" : "GRPC",
                                envoy::config::core::v3::ApiVersion::V3)) {
    if (sotwOrDelta() != Grpc::SotwOrDelta::LegacySotw) {
      config_helper_.addRuntimeOverride("envoy.reloadable_features.legacy_sotw_xds", "false");
    }
    create_xds_upstream_ = true;
    use_lds_ = false;
    sotw_or_delta_ = sotwOrDelta();
  }

  void TearDown() override { cleanUpXdsConnection(); }

  void initialize() override {
    config_helper_.addConfigModifier([this](envoy::config::bootstrap::v3::Bootstrap& bootstrap) {
      auto* grpc_service =
          bootstrap.mutable_dynamic_resources()->mutable_ads_config()->add_grpc_services();
      setGrpcService(*grpc_service, "ads_cluster", xds_upstream_->localAddress());
      // Define ADS cluster
      auto* ads_cluster = bootstrap.mutable_static_resources()->add_clusters();
      ads_cluster->set_name("ads_cluster");
      ConfigHelper::setHttp2(*ads_cluster);
      ads_cluster->set_type(envoy::config::cluster::v3::Cluster::EDS);
      auto* ads_cluster_config = ads_cluster->mutable_eds_cluster_config();
      auto* ads_cluster_eds_config = ads_cluster_config->mutable_eds_config();
      // Define port of ADS cluster
      TestEnvironment::PortMap port_map_;
      port_map_["upstream_0"] = xds_upstream_->localAddress()->ip()->port();
      // Path to EDS for ads_cluster
      const std::string eds_path = TestEnvironment::temporaryFileSubstitute(
          "test/config/integration/server_xds.eds.ads_cluster.yaml", port_map_, version_);
      ads_cluster_eds_config->set_path(eds_path);
      ads_cluster_eds_config->set_resource_api_version(envoy::config::core::v3::ApiVersion::V3);

      // Add EDS static Cluster that uses ADS as config Source.
      auto* ads_eds_cluster = bootstrap.mutable_static_resources()->add_clusters();
      ads_eds_cluster->set_name("ads_eds_cluster");
      ads_eds_cluster->set_type(envoy::config::cluster::v3::Cluster::EDS);
      auto* eds_cluster_config = ads_eds_cluster->mutable_eds_cluster_config();
      auto* eds_config = eds_cluster_config->mutable_eds_config();
      eds_config->set_resource_api_version(envoy::config::core::v3::ApiVersion::V3);
      eds_config->mutable_ads();
    });
    setUpstreamProtocol(FakeHttpConnection::Type::HTTP2);
    HttpIntegrationTest::initialize();
  }

  envoy::config::endpoint::v3::ClusterLoadAssignment
  buildClusterLoadAssignment(const std::string& name) {
    return TestUtility::parseYaml<envoy::config::endpoint::v3::ClusterLoadAssignment>(
        fmt::format(R"EOF(
      cluster_name: {}
      endpoints:
      - lb_endpoints:
        - endpoint:
            address:
              socket_address:
                address: {}
                port_value: {}
    )EOF",
                    name, Network::Test::getLoopbackAddressString(ipVersion()),
                    fake_upstreams_[0]->localAddress()->ip()->port()));
  }
};

INSTANTIATE_TEST_SUITE_P(IpVersionsClientTypeDelta, AdsClusterFromFileIntegrationTest,
                         DELTA_SOTW_GRPC_CLIENT_INTEGRATION_PARAMS);

// Validate if ADS cluster defined as EDS will be loaded from file and connection with ADS cluster
// will be established.
TEST_P(AdsClusterFromFileIntegrationTest, BasicTestWidsAdsEndpointLoadedFromFile) {
  initialize();
  createXdsConnection();
  ASSERT_TRUE(xds_connection_->waitForNewStream(*dispatcher_, xds_stream_));
  xds_stream_->startGrpcStream();

  EXPECT_TRUE(compareDiscoveryRequest(Config::TypeUrl::get().ClusterLoadAssignment, "",
                                      {"ads_eds_cluster"}, {"ads_eds_cluster"}, {}, true));
  sendDiscoveryResponse<envoy::config::endpoint::v3::ClusterLoadAssignment>(
      Config::TypeUrl::get().ClusterLoadAssignment, {buildClusterLoadAssignment("ads_eds_cluster")},
      {buildClusterLoadAssignment("ads_eds_cluster")}, {}, "1");

  EXPECT_TRUE(compareDiscoveryRequest(Config::TypeUrl::get().Cluster, "", {}, {}, {}, false));

  EXPECT_TRUE(compareDiscoveryRequest(Config::TypeUrl::get().ClusterLoadAssignment, "1",
                                      {"ads_eds_cluster"}, {}, {}, false));
}

class AdsIntegrationTestWithRtds : public AdsIntegrationTest {
public:
  void initialize() override {
    config_helper_.addConfigModifier([](envoy::config::bootstrap::v3::Bootstrap& bootstrap) {
      auto* layered_runtime = bootstrap.mutable_layered_runtime();
      auto* layer = layered_runtime->add_layers();
      layer->set_name("foobar");
      auto* rtds_layer = layer->mutable_rtds_layer();
      rtds_layer->set_name("ads_rtds_layer");
      auto* rtds_config = rtds_layer->mutable_rtds_config();
      rtds_config->mutable_ads();
      rtds_config->set_resource_api_version(envoy::config::core::v3::ApiVersion::V3);

      auto* ads_config = bootstrap.mutable_dynamic_resources()->mutable_ads_config();
      ads_config->set_set_node_on_first_message_only(true);
    });
    AdsIntegrationTest::initialize();
  }

  void testBasicFlow() {
    // Test that runtime discovery request comes first and cluster discovery request comes after
    // runtime was loaded.
    EXPECT_TRUE(compareDiscoveryRequest(Config::TypeUrl::get().Runtime, "", {"ads_rtds_layer"},
                                        {"ads_rtds_layer"}, {}, true));
    auto some_rtds_layer = TestUtility::parseYaml<envoy::service::runtime::v3::Runtime>(R"EOF(
      name: ads_rtds_layer
      layer:
        foo: bar
        baz: meh
    )EOF");
    sendDiscoveryResponse<envoy::service::runtime::v3::Runtime>(
        Config::TypeUrl::get().Runtime, {some_rtds_layer}, {some_rtds_layer}, {}, "1");

    test_server_->waitForCounterGe("runtime.load_success", 1);
    EXPECT_TRUE(compareDiscoveryRequest(Config::TypeUrl::get().Cluster, "", {}, {}, {}));
    EXPECT_TRUE(
        compareDiscoveryRequest(Config::TypeUrl::get().Runtime, "1", {"ads_rtds_layer"}, {}, {}));
  }
};

INSTANTIATE_TEST_SUITE_P(IpVersionsClientTypeDelta, AdsIntegrationTestWithRtds,
                         DELTA_SOTW_GRPC_CLIENT_INTEGRATION_PARAMS);

TEST_P(AdsIntegrationTestWithRtds, Basic) {
  initialize();
  testBasicFlow();
}

class AdsIntegrationTestWithRtdsAndSecondaryClusters : public AdsIntegrationTestWithRtds {
public:
  void initialize() override {
    config_helper_.addConfigModifier([](envoy::config::bootstrap::v3::Bootstrap& bootstrap) {
      // Add secondary cluster to the list of static resources.
      auto* eds_cluster = bootstrap.mutable_static_resources()->add_clusters();
      eds_cluster->set_name("eds_cluster");
      eds_cluster->set_type(envoy::config::cluster::v3::Cluster::EDS);
      auto* eds_cluster_config = eds_cluster->mutable_eds_cluster_config();
      eds_cluster_config->mutable_eds_config()->mutable_ads();
      eds_cluster_config->mutable_eds_config()->set_resource_api_version(
          envoy::config::core::v3::ApiVersion::V3);
    });
    AdsIntegrationTestWithRtds::initialize();
  }

  void testBasicFlow() {
    // Test that runtime discovery request comes first followed by the cluster load assignment
    // discovery request for secondary cluster and then CDS discovery request.
    EXPECT_TRUE(compareDiscoveryRequest(Config::TypeUrl::get().Runtime, "", {"ads_rtds_layer"},
                                        {"ads_rtds_layer"}, {}, true));
    auto some_rtds_layer = TestUtility::parseYaml<envoy::service::runtime::v3::Runtime>(R"EOF(
      name: ads_rtds_layer
      layer:
        foo: bar
        baz: meh
    )EOF");
    sendDiscoveryResponse<envoy::service::runtime::v3::Runtime>(
        Config::TypeUrl::get().Runtime, {some_rtds_layer}, {some_rtds_layer}, {}, "1");

    test_server_->waitForCounterGe("runtime.load_success", 1);
    EXPECT_TRUE(compareDiscoveryRequest(Config::TypeUrl::get().ClusterLoadAssignment, "",
                                        {"eds_cluster"}, {"eds_cluster"}, {}, false));
    sendDiscoveryResponse<envoy::config::endpoint::v3::ClusterLoadAssignment>(
        Config::TypeUrl::get().ClusterLoadAssignment, {buildClusterLoadAssignment("eds_cluster")},
        {buildClusterLoadAssignment("eds_cluster")}, {}, "1");

    EXPECT_TRUE(compareDiscoveryRequest(Config::TypeUrl::get().Runtime, "1", {"ads_rtds_layer"}, {},
                                        {}, false));
    EXPECT_TRUE(compareDiscoveryRequest(Config::TypeUrl::get().Cluster, "", {}, {}, {}, false));
    sendDiscoveryResponse<envoy::config::cluster::v3::Cluster>(
        Config::TypeUrl::get().Cluster, {buildCluster("cluster_0")}, {buildCluster("cluster_0")},
        {}, "1");
  }
};

INSTANTIATE_TEST_SUITE_P(IpVersionsClientTypeDelta, AdsIntegrationTestWithRtdsAndSecondaryClusters,
                         DELTA_SOTW_GRPC_CLIENT_INTEGRATION_PARAMS);

TEST_P(AdsIntegrationTestWithRtdsAndSecondaryClusters, Basic) {
  initialize();
  testBasicFlow();
}

// Some v2 ADS integration tests, these validate basic v2 support but are not complete, they reflect
// tests that have historically been worth validating on both v2 and v3. They will be removed in Q1.
class AdsClusterV2Test : public AdsIntegrationTest {
public:
  AdsClusterV2Test() : AdsIntegrationTest(envoy::config::core::v3::ApiVersion::V2) {}
  void initialize() override {
    config_helper_.addConfigModifier([](envoy::config::bootstrap::v3::Bootstrap& bootstrap) {
      auto* cluster0 = bootstrap.mutable_static_resources()->mutable_clusters(0);
      cluster0->mutable_typed_extension_protocol_options()->clear();
      cluster0->mutable_http2_protocol_options();
    });
    AdsIntegrationTest::initialize();
  }
};

INSTANTIATE_TEST_SUITE_P(IpVersionsClientTypeDelta, AdsClusterV2Test,
                         DELTA_SOTW_GRPC_CLIENT_INTEGRATION_PARAMS);

// Basic CDS/EDS update that warms and makes active a single cluster (v2 API).
TEST_P(AdsClusterV2Test, DEPRECATED_FEATURE_TEST(BasicClusterInitialWarming)) {
  initialize();
  const auto cds_type_url = Config::getTypeUrl<envoy::config::cluster::v3::Cluster>(
      envoy::config::core::v3::ApiVersion::V2);
  const auto eds_type_url = Config::getTypeUrl<envoy::config::endpoint::v3::ClusterLoadAssignment>(
      envoy::config::core::v3::ApiVersion::V2);

  EXPECT_TRUE(compareDiscoveryRequest(cds_type_url, "", {}, {}, {}, true));
  sendDiscoveryResponse<envoy::config::cluster::v3::Cluster>(
      cds_type_url, {buildCluster("cluster_0")}, {buildCluster("cluster_0")}, {}, "1", true);
  test_server_->waitForGaugeEq("cluster_manager.warming_clusters", 1);
  EXPECT_TRUE(compareDiscoveryRequest(eds_type_url, "", {"cluster_0"}, {"cluster_0"}, {}, false));
  sendDiscoveryResponse<envoy::config::endpoint::v3::ClusterLoadAssignment>(
      eds_type_url, {buildClusterLoadAssignment("cluster_0")},
      {buildClusterLoadAssignment("cluster_0")}, {}, "1", true);

  test_server_->waitForGaugeEq("cluster_manager.warming_clusters", 0);
  test_server_->waitForGaugeGe("cluster_manager.active_clusters", 2);
}

// Verify CDS is paused during cluster warming.
TEST_P(AdsClusterV2Test, DEPRECATED_FEATURE_TEST(CdsPausedDuringWarming)) {
  initialize();

  const auto cds_type_url = Config::getTypeUrl<envoy::config::cluster::v3::Cluster>(
      envoy::config::core::v3::ApiVersion::V2);
  const auto eds_type_url = Config::getTypeUrl<envoy::config::endpoint::v3::ClusterLoadAssignment>(
      envoy::config::core::v3::ApiVersion::V2);
  const auto lds_type_url = Config::getTypeUrl<envoy::config::listener::v3::Listener>(
      envoy::config::core::v3::ApiVersion::V2);
  const auto rds_type_url = Config::getTypeUrl<envoy::config::route::v3::RouteConfiguration>(
      envoy::config::core::v3::ApiVersion::V2);

  // Send initial configuration, validate we can process a request.
  EXPECT_TRUE(compareDiscoveryRequest(cds_type_url, "", {}, {}, {}, true));
  sendDiscoveryResponse<envoy::config::cluster::v3::Cluster>(
      cds_type_url, {buildCluster("cluster_0")}, {buildCluster("cluster_0")}, {}, "1", true);
  EXPECT_TRUE(compareDiscoveryRequest(eds_type_url, "", {"cluster_0"}, {"cluster_0"}, {}, false));

  sendDiscoveryResponse<envoy::config::endpoint::v3::ClusterLoadAssignment>(
      eds_type_url, {buildClusterLoadAssignment("cluster_0")},
      {buildClusterLoadAssignment("cluster_0")}, {}, "1", true);

  EXPECT_TRUE(compareDiscoveryRequest(cds_type_url, "1", {}, {}, {}, false));
  EXPECT_TRUE(compareDiscoveryRequest(lds_type_url, "", {}, {}, {}, false));
  sendDiscoveryResponse<envoy::config::listener::v3::Listener>(
      lds_type_url, {buildListener("listener_0", "route_config_0")},
      {buildListener("listener_0", "route_config_0")}, {}, "1", true);

  EXPECT_TRUE(compareDiscoveryRequest(eds_type_url, "1", {"cluster_0"}, {}, {}, false));
  EXPECT_TRUE(
      compareDiscoveryRequest(rds_type_url, "", {"route_config_0"}, {"route_config_0"}, {}, false));
  sendDiscoveryResponse<envoy::config::route::v3::RouteConfiguration>(
      rds_type_url, {buildRouteConfig("route_config_0", "cluster_0")},
      {buildRouteConfig("route_config_0", "cluster_0")}, {}, "1", true);

  EXPECT_TRUE(compareDiscoveryRequest(lds_type_url, "1", {}, {}, {}, false));
  EXPECT_TRUE(compareDiscoveryRequest(rds_type_url, "1", {"route_config_0"}, {}, {}, false));

  test_server_->waitForCounterGe("listener_manager.listener_create_success", 1);
  makeSingleRequest();

  // Send the first warming cluster.
  sendDiscoveryResponse<envoy::config::cluster::v3::Cluster>(
      cds_type_url, {buildCluster("warming_cluster_1")}, {buildCluster("warming_cluster_1")},
      {"cluster_0"}, "2", true);

  test_server_->waitForGaugeEq("cluster_manager.warming_clusters", 1);

  EXPECT_TRUE(compareDiscoveryRequest(eds_type_url, "1", {"warming_cluster_1"},
                                      {"warming_cluster_1"}, {"cluster_0"}, false));

  // Send the second warming cluster.
  sendDiscoveryResponse<envoy::config::cluster::v3::Cluster>(
      cds_type_url, {buildCluster("warming_cluster_1"), buildCluster("warming_cluster_2")},
      {buildCluster("warming_cluster_1"), buildCluster("warming_cluster_2")}, {}, "3", true);
  test_server_->waitForGaugeEq("cluster_manager.warming_clusters", 2);
  // We would've got a Cluster discovery request with version 2 here, had the CDS not been paused.

  EXPECT_TRUE(compareDiscoveryRequest(eds_type_url, "1", {"warming_cluster_2", "warming_cluster_1"},
                                      {"warming_cluster_2"}, {}, false));

  // Finish warming the clusters.
  sendDiscoveryResponse<envoy::config::endpoint::v3::ClusterLoadAssignment>(
      eds_type_url,
      {buildClusterLoadAssignment("warming_cluster_1"),
       buildClusterLoadAssignment("warming_cluster_2")},
      {buildClusterLoadAssignment("warming_cluster_1"),
       buildClusterLoadAssignment("warming_cluster_2")},
      {"cluster_0"}, "2", true);

  // Validate that clusters are warmed.
  test_server_->waitForGaugeEq("cluster_manager.warming_clusters", 0);

  // CDS is resumed and EDS response was acknowledged.
  if (sotw_or_delta_ != Grpc::SotwOrDelta::LegacySotw) {
    // Envoy will ACK both Cluster messages. Since they arrived while CDS was paused, they aren't
    // sent until CDS is unpaused. Since version 3 has already arrived by the time the version 2
    // ACK goes out, they're both acknowledging version 3.
    EXPECT_TRUE(compareDiscoveryRequest(cds_type_url, "3", {}, {}, {}, false));
  }
  EXPECT_TRUE(compareDiscoveryRequest(cds_type_url, "3", {}, {}, {}, false));
  EXPECT_TRUE(compareDiscoveryRequest(eds_type_url, "2", {"warming_cluster_2", "warming_cluster_1"},
                                      {}, {}, false));
}

// Validates that the initial xDS request batches all resources referred to in static config
TEST_P(AdsClusterV2Test, DEPRECATED_FEATURE_TEST(XdsBatching)) {
  config_helper_.addConfigModifier([this](envoy::config::bootstrap::v3::Bootstrap& bootstrap) {
    bootstrap.mutable_dynamic_resources()->clear_cds_config();
    bootstrap.mutable_dynamic_resources()->clear_lds_config();

    auto static_resources = bootstrap.mutable_static_resources();
    static_resources->add_clusters()->MergeFrom(buildCluster("eds_cluster"));
    static_resources->add_clusters()->MergeFrom(buildCluster("eds_cluster2"));

    static_resources->add_listeners()->MergeFrom(buildListener("rds_listener", "route_config"));
    static_resources->add_listeners()->MergeFrom(buildListener("rds_listener2", "route_config2"));
  });

  on_server_init_function_ = [this]() {
    createXdsConnection();
    ASSERT_TRUE(xds_connection_->waitForNewStream(*dispatcher_, xds_stream_));
    xds_stream_->startGrpcStream();

    const auto eds_type_url =
        Config::getTypeUrl<envoy::config::endpoint::v3::ClusterLoadAssignment>(
            envoy::config::core::v3::ApiVersion::V2);
    const auto rds_type_url = Config::getTypeUrl<envoy::config::route::v3::RouteConfiguration>(
        envoy::config::core::v3::ApiVersion::V2);

    EXPECT_TRUE(compareDiscoveryRequest(eds_type_url, "", {"eds_cluster2", "eds_cluster"},
                                        {"eds_cluster2", "eds_cluster"}, {}, true));
    sendDiscoveryResponse<envoy::config::endpoint::v3::ClusterLoadAssignment>(
        eds_type_url,
        {buildClusterLoadAssignment("eds_cluster"), buildClusterLoadAssignment("eds_cluster2")},
        {buildClusterLoadAssignment("eds_cluster"), buildClusterLoadAssignment("eds_cluster2")}, {},
        "1", true);

    EXPECT_TRUE(compareDiscoveryRequest(rds_type_url, "", {"route_config2", "route_config"},
                                        {"route_config2", "route_config"}, {}, false));
    sendDiscoveryResponse<envoy::config::route::v3::RouteConfiguration>(
        rds_type_url,
        {buildRouteConfig("route_config2", "eds_cluster2"),
         buildRouteConfig("route_config", "dummy_cluster")},
        {buildRouteConfig("route_config2", "eds_cluster2"),
         buildRouteConfig("route_config", "dummy_cluster")},
        {}, "1", true);
  };

  initialize();
}

// Regression test for https://github.com/envoyproxy/envoy/issues/13681.
TEST_P(AdsClusterV2Test, DEPRECATED_FEATURE_TEST(TypeUrlAnnotationRegression)) {
  initialize();
  const auto cds_type_url = Config::getTypeUrl<envoy::config::cluster::v3::Cluster>(
      envoy::config::core::v3::ApiVersion::V2);

  EXPECT_TRUE(compareDiscoveryRequest(cds_type_url, "", {}, {}, {}, true));
  auto cluster = buildCluster("cluster_0");
  auto* bias = cluster.mutable_least_request_lb_config()->mutable_active_request_bias();
  bias->set_default_value(1.1);
  bias->set_runtime_key("foo");
  sendDiscoveryResponse<envoy::config::cluster::v3::Cluster>(cds_type_url, {cluster}, {cluster}, {},
                                                             "1", true);

  test_server_->waitForCounterGe("cluster_manager.cds.update_rejected", 1);
}

// Validate v2 resource are rejected by default.
class AdsV2ResourceRejectTest : public AdsIntegrationTest {
public:
  // We need to use a v3 transport as we're not going to set the v2 allow overrides.
  AdsV2ResourceRejectTest()
      : AdsIntegrationTest(envoy::config::core::v3::ApiVersion::V2,
                           envoy::config::core::v3::ApiVersion::V3) {}
};

INSTANTIATE_TEST_SUITE_P(IpVersionsClientTypeDelta, AdsV2ResourceRejectTest,
                         DELTA_SOTW_GRPC_CLIENT_INTEGRATION_PARAMS);

// If we attempt to use v2 APIs by default, the configuration should be rejected.
TEST_P(AdsV2ResourceRejectTest, DEPRECATED_FEATURE_TEST(RejectV2ConfigByDefault)) {
  fatal_by_default_v2_override_ = true;
  initialize();
  const auto cds_type_url = Config::getTypeUrl<envoy::config::cluster::v3::Cluster>(
      envoy::config::core::v3::ApiVersion::V2);

  EXPECT_TRUE(compareDiscoveryRequest(cds_type_url, "", {}, {}, {}, true));
  sendDiscoveryResponse<envoy::config::cluster::v3::Cluster>(
      cds_type_url, {buildCluster("cluster_0")}, {buildCluster("cluster_0")}, {}, "1", true);
  test_server_->waitForCounterGe("cluster_manager.cds.update_rejected", 1);
  EXPECT_EQ(1, test_server_->gauge("runtime.deprecated_feature_seen_since_process_start")->value());
}

} // namespace Envoy<|MERGE_RESOLUTION|>--- conflicted
+++ resolved
@@ -309,6 +309,15 @@
 
 // Regression test for https://github.com/envoyproxy/envoy/issues/9682.
 TEST_P(AdsIntegrationTest, ResendNodeOnStreamReset) {
+  if (sotwOrDelta() == Grpc::SotwOrDelta::LegacySotw) {
+    std::cout << "LegacySotw\n";
+  }
+  if (sotwOrDelta() == Grpc::SotwOrDelta::Sotw) {
+    std::cout << "Sotw\n";
+  }
+  if (sotwOrDelta() == Grpc::SotwOrDelta::Delta) {
+    std::cout << "Delta\n";
+  }
   initialize();
   EXPECT_TRUE(compareDiscoveryRequest(Config::TypeUrl::get().Cluster, "", {}, {}, {}, true));
   sendDiscoveryResponse<envoy::config::cluster::v3::Cluster>(Config::TypeUrl::get().Cluster,
@@ -329,8 +338,13 @@
   RELEASE_ASSERT(result, result.message());
   xds_stream_->startGrpcStream();
 
-  EXPECT_TRUE(compareDiscoveryRequest(Config::TypeUrl::get().Cluster, "1", {"cluster_0"},
-                                      {"cluster_0"}, {}, true));
+  if (sotwOrDelta() == Grpc::SotwOrDelta::LegacySotw) {
+    EXPECT_TRUE(compareDiscoveryRequest(Config::TypeUrl::get().Cluster, "1", {"cluster_0"},
+                                        {"cluster_0"}, {}, true));
+  } else {
+    EXPECT_TRUE(compareDiscoveryRequest(Config::TypeUrl::get().Cluster, "", {"cluster_0"},
+                                        {"cluster_0"}, {}, true));
+  }
 }
 
 // Validate that xds can support a mix of v2 and v3 type url.
@@ -499,11 +513,7 @@
       Config::TypeUrl::get().ClusterLoadAssignment, {buildTlsClusterLoadAssignment("cluster_0")},
       {buildTlsClusterLoadAssignment("cluster_0")}, {}, "2");
 
-<<<<<<< HEAD
   EXPECT_TRUE(compareDiscoveryRequest(Config::TypeUrl::get().Cluster, "2", {}, {}, {}, false));
-=======
-  EXPECT_TRUE(compareDiscoveryRequest(Config::TypeUrl::get().Cluster, "2", {}, {}, {}));
->>>>>>> 65c15b4c
   EXPECT_TRUE(compareDiscoveryRequest(Config::TypeUrl::get().ClusterLoadAssignment, "2",
                                       {"cluster_0"}, {}, {}, false));
 }

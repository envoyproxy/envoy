--- conflicted
+++ resolved
@@ -28,275 +28,6 @@
 using testing::IsSubstring;
 
 namespace Envoy {
-<<<<<<< HEAD
-namespace {
-
-class AdsIntegrationTest : public Grpc::DeltaSotwIntegrationParamTest, public HttpIntegrationTest {
-public:
-  AdsIntegrationTest()
-      : HttpIntegrationTest(Http::CodecClient::Type::HTTP2, ipVersion(),
-                            ConfigHelper::adsBootstrap(
-                                sotwOrDelta() == Grpc::SotwOrDelta::Sotw ? "GRPC" : "DELTA_GRPC")) {
-    use_lds_ = false;
-    create_xds_upstream_ = true;
-    tls_xds_upstream_ = true;
-    sotw_or_delta_ = sotwOrDelta();
-  }
-
-  void TearDown() override {
-    cleanUpXdsConnection();
-    test_server_.reset();
-    fake_upstreams_.clear();
-  }
-
-  envoy::api::v2::Cluster buildCluster(const std::string& name) {
-    return TestUtility::parseYaml<envoy::api::v2::Cluster>(fmt::format(R"EOF(
-      name: {}
-      connect_timeout: 5s
-      type: EDS
-      eds_cluster_config: {{ eds_config: {{ ads: {{}} }} }}
-      lb_policy: ROUND_ROBIN
-      http2_protocol_options: {{}}
-    )EOF",
-                                                                       name));
-  }
-
-  envoy::api::v2::ClusterLoadAssignment buildClusterLoadAssignment(const std::string& name) {
-    return TestUtility::parseYaml<envoy::api::v2::ClusterLoadAssignment>(
-        fmt::format(R"EOF(
-      cluster_name: {}
-      endpoints:
-      - lb_endpoints:
-        - endpoint:
-            address:
-              socket_address:
-                address: {}
-                port_value: {}
-    )EOF",
-                    name, Network::Test::getLoopbackAddressString(ipVersion()),
-                    fake_upstreams_[0]->localAddress()->ip()->port()));
-  }
-
-  envoy::api::v2::Listener buildListener(const std::string& name, const std::string& route_config,
-                                         const std::string& stat_prefix = "ads_test") {
-    return TestUtility::parseYaml<envoy::api::v2::Listener>(fmt::format(
-        R"EOF(
-      name: {}
-      address:
-        socket_address:
-          address: {}
-          port_value: 0
-      filter_chains:
-        filters:
-        - name: envoy.http_connection_manager
-          config:
-            stat_prefix: {}
-            codec_type: HTTP2
-            rds:
-              route_config_name: {}
-              config_source: {{ ads: {{}} }}
-            http_filters: [{{ name: envoy.router }}]
-    )EOF",
-        name, Network::Test::getLoopbackAddressString(ipVersion()), stat_prefix, route_config));
-  }
-
-  envoy::api::v2::RouteConfiguration buildRouteConfig(const std::string& name,
-                                                      const std::string& cluster) {
-    return TestUtility::parseYaml<envoy::api::v2::RouteConfiguration>(fmt::format(R"EOF(
-      name: {}
-      virtual_hosts:
-      - name: integration
-        domains: ["*"]
-        routes:
-        - match: {{ prefix: "/" }}
-          route: {{ cluster: {} }}
-    )EOF",
-                                                                                  name, cluster));
-  }
-
-  void makeSingleRequest() {
-    registerTestServerPorts({"http"});
-    testRouterHeaderOnlyRequestAndResponse();
-    cleanupUpstreamAndDownstream();
-  }
-
-  void initialize() override { initializeAds(false); }
-
-  void initializeAds(const bool rate_limiting) {
-    config_helper_.addConfigModifier(
-        [this, &rate_limiting](envoy::config::bootstrap::v2::Bootstrap& bootstrap) {
-          auto* ads_config = bootstrap.mutable_dynamic_resources()->mutable_ads_config();
-          if (rate_limiting) {
-            ads_config->mutable_rate_limit_settings();
-          }
-          auto* grpc_service = ads_config->add_grpc_services();
-          setGrpcService(*grpc_service, "ads_cluster", xds_upstream_->localAddress());
-          auto* ads_cluster = bootstrap.mutable_static_resources()->add_clusters();
-          ads_cluster->MergeFrom(bootstrap.static_resources().clusters()[0]);
-          ads_cluster->set_name("ads_cluster");
-          auto* context = ads_cluster->mutable_tls_context();
-          auto* validation_context =
-              context->mutable_common_tls_context()->mutable_validation_context();
-          validation_context->mutable_trusted_ca()->set_filename(
-              TestEnvironment::runfilesPath("test/config/integration/certs/upstreamcacert.pem"));
-          validation_context->add_verify_subject_alt_name("foo.lyft.com");
-          if (clientType() == Grpc::ClientType::GoogleGrpc) {
-            auto* google_grpc = grpc_service->mutable_google_grpc();
-            auto* ssl_creds = google_grpc->mutable_channel_credentials()->mutable_ssl_credentials();
-            ssl_creds->mutable_root_certs()->set_filename(
-                TestEnvironment::runfilesPath("test/config/integration/certs/upstreamcacert.pem"));
-          }
-        });
-    setUpstreamProtocol(FakeHttpConnection::Type::HTTP2);
-    HttpIntegrationTest::initialize();
-    if (xds_stream_ == nullptr) {
-      createXdsConnection();
-      AssertionResult result = xds_connection_->waitForNewStream(*dispatcher_, xds_stream_);
-      RELEASE_ASSERT(result, result.message());
-      xds_stream_->startGrpcStream();
-    }
-  }
-
-  void testBasicFlow() {
-    // Send initial configuration, validate we can process a request.
-    EXPECT_TRUE(compareDiscoveryRequest(Config::TypeUrl::get().Cluster, "", {}, {}, {}));
-    sendDiscoveryResponse<envoy::api::v2::Cluster>(Config::TypeUrl::get().Cluster,
-                                                   {buildCluster("cluster_0")},
-                                                   {buildCluster("cluster_0")}, {}, "1");
-
-    EXPECT_TRUE(compareDiscoveryRequest(Config::TypeUrl::get().ClusterLoadAssignment, "",
-                                        {"cluster_0"}, {"cluster_0"}, {}));
-    sendDiscoveryResponse<envoy::api::v2::ClusterLoadAssignment>(
-        Config::TypeUrl::get().ClusterLoadAssignment, {buildClusterLoadAssignment("cluster_0")},
-        {buildClusterLoadAssignment("cluster_0")}, {}, "1");
-
-    EXPECT_TRUE(compareDiscoveryRequest(Config::TypeUrl::get().Cluster, "1", {}, {}, {}));
-    EXPECT_TRUE(compareDiscoveryRequest(Config::TypeUrl::get().Listener, "", {}, {}, {}));
-    sendDiscoveryResponse<envoy::api::v2::Listener>(
-        Config::TypeUrl::get().Listener, {buildListener("listener_0", "route_config_0")},
-        {buildListener("listener_0", "route_config_0")}, {}, "1");
-
-    EXPECT_TRUE(compareDiscoveryRequest(Config::TypeUrl::get().ClusterLoadAssignment, "1",
-                                        {"cluster_0"}, {}, {}));
-    EXPECT_TRUE(compareDiscoveryRequest(Config::TypeUrl::get().RouteConfiguration, "",
-                                        {"route_config_0"}, {"route_config_0"}, {}));
-    sendDiscoveryResponse<envoy::api::v2::RouteConfiguration>(
-        Config::TypeUrl::get().RouteConfiguration,
-        {buildRouteConfig("route_config_0", "cluster_0")},
-        {buildRouteConfig("route_config_0", "cluster_0")}, {}, "1");
-
-    EXPECT_TRUE(compareDiscoveryRequest(Config::TypeUrl::get().Listener, "1", {}, {}, {}));
-    EXPECT_TRUE(compareDiscoveryRequest(Config::TypeUrl::get().RouteConfiguration, "1",
-                                        {"route_config_0"}, {}, {}));
-
-    test_server_->waitForCounterGe("listener_manager.listener_create_success", 1);
-    makeSingleRequest();
-    const ProtobufWkt::Timestamp first_active_listener_ts_1 =
-        getListenersConfigDump().dynamic_active_listeners()[0].last_updated();
-    const ProtobufWkt::Timestamp first_active_cluster_ts_1 =
-        getClustersConfigDump().dynamic_active_clusters()[0].last_updated();
-    const ProtobufWkt::Timestamp first_route_config_ts_1 =
-        getRoutesConfigDump().dynamic_route_configs()[0].last_updated();
-
-    // Upgrade RDS/CDS/EDS to a newer config, validate we can process a request.
-    sendDiscoveryResponse<envoy::api::v2::Cluster>(
-        Config::TypeUrl::get().Cluster, {buildCluster("cluster_1"), buildCluster("cluster_2")},
-        {buildCluster("cluster_1"), buildCluster("cluster_2")}, {"cluster_0"}, "2");
-    test_server_->waitForGaugeEq("cluster_manager.warming_clusters", 2);
-    sendDiscoveryResponse<envoy::api::v2::ClusterLoadAssignment>(
-        Config::TypeUrl::get().ClusterLoadAssignment,
-        {buildClusterLoadAssignment("cluster_1"), buildClusterLoadAssignment("cluster_2")},
-        {buildClusterLoadAssignment("cluster_1"), buildClusterLoadAssignment("cluster_2")},
-        {"cluster_0"}, "2");
-    test_server_->waitForGaugeEq("cluster_manager.warming_clusters", 0);
-    EXPECT_TRUE(compareDiscoveryRequest(Config::TypeUrl::get().ClusterLoadAssignment, "1",
-                                        {"cluster_2", "cluster_1"}, {"cluster_2", "cluster_1"},
-                                        {"cluster_0"}));
-    EXPECT_TRUE(compareDiscoveryRequest(Config::TypeUrl::get().Cluster, "2", {}, {}, {}));
-    EXPECT_TRUE(compareDiscoveryRequest(Config::TypeUrl::get().ClusterLoadAssignment, "2",
-                                        {"cluster_2", "cluster_1"}, {}, {}));
-    sendDiscoveryResponse<envoy::api::v2::RouteConfiguration>(
-        Config::TypeUrl::get().RouteConfiguration,
-        {buildRouteConfig("route_config_0", "cluster_1")},
-        {buildRouteConfig("route_config_0", "cluster_1")}, {}, "2");
-    EXPECT_TRUE(compareDiscoveryRequest(Config::TypeUrl::get().RouteConfiguration, "2",
-                                        {"route_config_0"}, {}, {}));
-
-    makeSingleRequest();
-    const ProtobufWkt::Timestamp first_active_listener_ts_2 =
-        getListenersConfigDump().dynamic_active_listeners()[0].last_updated();
-    const ProtobufWkt::Timestamp first_active_cluster_ts_2 =
-        getClustersConfigDump().dynamic_active_clusters()[0].last_updated();
-    const ProtobufWkt::Timestamp first_route_config_ts_2 =
-        getRoutesConfigDump().dynamic_route_configs()[0].last_updated();
-
-    // Upgrade LDS/RDS, validate we can process a request.
-    sendDiscoveryResponse<envoy::api::v2::Listener>(Config::TypeUrl::get().Listener,
-                                                    {buildListener("listener_1", "route_config_1"),
-                                                     buildListener("listener_2", "route_config_2")},
-                                                    {buildListener("listener_1", "route_config_1"),
-                                                     buildListener("listener_2", "route_config_2")},
-                                                    {"listener_0"}, "2");
-    EXPECT_TRUE(compareDiscoveryRequest(Config::TypeUrl::get().RouteConfiguration, "2",
-                                        {"route_config_2", "route_config_1", "route_config_0"},
-                                        {"route_config_2", "route_config_1"}, {}));
-    EXPECT_TRUE(compareDiscoveryRequest(Config::TypeUrl::get().Listener, "2", {}, {}, {}));
-    EXPECT_TRUE(compareDiscoveryRequest(Config::TypeUrl::get().RouteConfiguration, "2",
-                                        {"route_config_2", "route_config_1"}, {},
-                                        {"route_config_0"}));
-    sendDiscoveryResponse<envoy::api::v2::RouteConfiguration>(
-        Config::TypeUrl::get().RouteConfiguration,
-        {buildRouteConfig("route_config_1", "cluster_1"),
-         buildRouteConfig("route_config_2", "cluster_1")},
-        {buildRouteConfig("route_config_1", "cluster_1"),
-         buildRouteConfig("route_config_2", "cluster_1")},
-        {"route_config_0"}, "3");
-    EXPECT_TRUE(compareDiscoveryRequest(Config::TypeUrl::get().RouteConfiguration, "3",
-                                        {"route_config_2", "route_config_1"}, {}, {}));
-
-    test_server_->waitForCounterGe("listener_manager.listener_create_success", 2);
-    makeSingleRequest();
-    const ProtobufWkt::Timestamp first_active_listener_ts_3 =
-        getListenersConfigDump().dynamic_active_listeners()[0].last_updated();
-    const ProtobufWkt::Timestamp first_active_cluster_ts_3 =
-        getClustersConfigDump().dynamic_active_clusters()[0].last_updated();
-    const ProtobufWkt::Timestamp first_route_config_ts_3 =
-        getRoutesConfigDump().dynamic_route_configs()[0].last_updated();
-
-    // Expect last_updated timestamps to be updated in a predictable way
-    // For the listener configs in this example, 1 == 2 < 3.
-    EXPECT_EQ(first_active_listener_ts_2, first_active_listener_ts_1);
-    EXPECT_GT(first_active_listener_ts_3, first_active_listener_ts_2);
-    // For the cluster configs in this example, 1 < 2 == 3.
-    EXPECT_GT(first_active_cluster_ts_2, first_active_cluster_ts_1);
-    EXPECT_EQ(first_active_cluster_ts_3, first_active_cluster_ts_2);
-    // For the route configs in this example, 1 < 2 < 3.
-    EXPECT_GT(first_route_config_ts_2, first_route_config_ts_1);
-    EXPECT_GT(first_route_config_ts_3, first_route_config_ts_2);
-  }
-
-  envoy::admin::v2alpha::ClustersConfigDump getClustersConfigDump() {
-    auto message_ptr =
-        test_server_->server().admin().getConfigTracker().getCallbacksMap().at("clusters")();
-    return dynamic_cast<const envoy::admin::v2alpha::ClustersConfigDump&>(*message_ptr);
-  }
-
-  envoy::admin::v2alpha::ListenersConfigDump getListenersConfigDump() {
-    auto message_ptr =
-        test_server_->server().admin().getConfigTracker().getCallbacksMap().at("listeners")();
-    return dynamic_cast<const envoy::admin::v2alpha::ListenersConfigDump&>(*message_ptr);
-  }
-
-  envoy::admin::v2alpha::RoutesConfigDump getRoutesConfigDump() {
-    auto message_ptr =
-        test_server_->server().admin().getConfigTracker().getCallbacksMap().at("routes")();
-    return dynamic_cast<const envoy::admin::v2alpha::RoutesConfigDump&>(*message_ptr);
-  }
-
-  Extensions::TransportSockets::Tls::ContextManagerImpl context_manager_{timeSystem()};
-};
-=======
->>>>>>> bcc66c6b
 
 INSTANTIATE_TEST_SUITE_P(IpVersionsClientTypeDelta, AdsIntegrationTest, DELTA_INTEGRATION_PARAMS);
 
@@ -587,13 +318,6 @@
       test_server_->server().clusterManager().adsMux()->paused(Config::TypeUrl::get().Cluster));
 
   // CDS is resumed and EDS response was acknowledged.
-  if (sotwOrDelta() == Grpc::SotwOrDelta::Delta) {
-    // The delta implementation sends a separate ACK for every cluster it got while paused, whereas
-    // SotW just ACKs the most recent.
-    // TODO(fredlas) when the implementations are unified, this if can become if(true).
-    EXPECT_TRUE(compareDeltaDiscoveryRequest(Config::TypeUrl::get().Cluster, {}, {},
-                                             Grpc::Status::GrpcStatus::Ok, ""));
-  }
   EXPECT_TRUE(compareDiscoveryRequest(Config::TypeUrl::get().Cluster, "3", {}, {}, {}));
   EXPECT_TRUE(compareDiscoveryRequest(Config::TypeUrl::get().ClusterLoadAssignment, "2",
                                       {"warming_cluster_2", "warming_cluster_1"}, {}, {}));
@@ -807,13 +531,9 @@
                                public HttpIntegrationTest {
 public:
   AdsFailIntegrationTest()
-<<<<<<< HEAD
       : HttpIntegrationTest(Http::CodecClient::Type::HTTP2, ipVersion(),
-                            ConfigHelper::adsBootstrap(
+                            AdsIntegrationConfig(
                                 sotwOrDelta() == Grpc::SotwOrDelta::Sotw ? "GRPC" : "DELTA_GRPC")) {
-=======
-      : HttpIntegrationTest(Http::CodecClient::Type::HTTP2, ipVersion(), AdsIntegrationConfig()) {
->>>>>>> bcc66c6b
     create_xds_upstream_ = true;
     use_lds_ = false;
     sotw_or_delta_ = sotwOrDelta();
@@ -855,13 +575,9 @@
                                  public HttpIntegrationTest {
 public:
   AdsConfigIntegrationTest()
-<<<<<<< HEAD
       : HttpIntegrationTest(Http::CodecClient::Type::HTTP2, ipVersion(),
-                            ConfigHelper::adsBootstrap(
+                            AdsIntegrationConfig(
                                 sotwOrDelta() == Grpc::SotwOrDelta::Sotw ? "GRPC" : "DELTA_GRPC")) {
-=======
-      : HttpIntegrationTest(Http::CodecClient::Type::HTTP2, ipVersion(), AdsIntegrationConfig()) {
->>>>>>> bcc66c6b
     create_xds_upstream_ = true;
     use_lds_ = false;
     sotw_or_delta_ = sotwOrDelta();

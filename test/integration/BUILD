licenses(["notice"])  # Apache 2

load(
    "//bazel:envoy_build_system.bzl",
    "envoy_cc_fuzz_test",
    "envoy_cc_test",
    "envoy_cc_test_library",
    "envoy_package",
    "envoy_proto_library",
    "envoy_select_hot_restart",
    "envoy_sh_test",
)
load(
    "//source/extensions:all_extensions.bzl",
    "envoy_all_extensions",
)

envoy_package()

envoy_cc_test(
    name = "ads_integration_test",
    srcs = ["ads_integration_test.cc"],
    data = [
        "//test/config/integration/certs",
    ],
    deps = [
        ":http_integration_lib",
        "//source/common/config:protobuf_link_hacks",
        "//source/common/config:resources_lib",
        "//source/common/protobuf:utility_lib",
        "//source/extensions/transport_sockets/tls:config",
        "//source/extensions/transport_sockets/tls:context_config_lib",
        "//source/extensions/transport_sockets/tls:context_lib",
        "//source/extensions/transport_sockets/tls:ssl_socket_lib",
        "//test/common/grpc:grpc_client_integration_lib",
        "//test/mocks/runtime:runtime_mocks",
        "//test/mocks/server:server_mocks",
        "//test/test_common:network_utility_lib",
        "//test/test_common:utility_lib",
        "@envoy_api//envoy/api/v2:cds_cc",
        "@envoy_api//envoy/api/v2:discovery_cc",
        "@envoy_api//envoy/api/v2:eds_cc",
        "@envoy_api//envoy/api/v2:lds_cc",
        "@envoy_api//envoy/api/v2:rds_cc",
        "@envoy_api//envoy/service/discovery/v2:ads_cc",
    ],
)

py_binary(
    name = "capture_fuzz_gen",
    srcs = ["capture_fuzz_gen.py"],
    licenses = ["notice"],  # Apache 2
    visibility = ["//visibility:public"],
    deps = [
        ":capture_fuzz_proto_py",
        "@envoy_api//envoy/data/tap/v2alpha:transport_py",
    ],
)

envoy_proto_library(
    name = "capture_fuzz_proto",
    srcs = [":capture_fuzz.proto"],
    require_py = 1,
)

envoy_cc_test(
    name = "cds_integration_test",
    srcs = ["cds_integration_test.cc"],
    data = [
        "//test/config/integration/certs",
    ],
    deps = [
        ":http_integration_lib",
        "//source/common/config:protobuf_link_hacks",
        "//source/common/config:resources_lib",
        "//source/common/protobuf:utility_lib",
        "//test/common/grpc:grpc_client_integration_lib",
        "//test/mocks/runtime:runtime_mocks",
        "//test/mocks/server:server_mocks",
        "//test/test_common:network_utility_lib",
        "//test/test_common:utility_lib",
        "@envoy_api//envoy/api/v2:cds_cc",
        "@envoy_api//envoy/api/v2:discovery_cc",
    ],
)

envoy_cc_test(
    name = "eds_integration_test",
    srcs = ["eds_integration_test.cc"],
    deps = [
        ":http_integration_lib",
        "//source/common/upstream:load_balancer_lib",
        "//test/config:utility_lib",
        "//test/test_common:network_utility_lib",
        "@envoy_api//envoy/api/v2:eds_cc",
    ],
)

<<<<<<< HEAD
=======
envoy_cc_test(
    name = "custom_cluster_integration_test",
    srcs = ["custom_cluster_integration_test.cc"],
    deps = [
        ":http_integration_lib",
        "//source/common/upstream:load_balancer_lib",
        "//test/config:utility_lib",
        "//test/integration/clusters:custom_static_cluster",
        "//test/test_common:network_utility_lib",
        "@envoy_api//envoy/api/v2:eds_cc",
    ],
)

envoy_cc_test(
    name = "delta_cds_integration_test",
    srcs = ["delta_cds_integration_test.cc"],
    data = [
        "//test/config/integration/certs",
    ],
    deps = [
        ":http_integration_lib",
        "//source/common/config:protobuf_link_hacks",
        "//source/common/config:resources_lib",
        "//source/common/protobuf:utility_lib",
        "//test/common/grpc:grpc_client_integration_lib",
        "//test/mocks/runtime:runtime_mocks",
        "//test/mocks/server:server_mocks",
        "//test/test_common:network_utility_lib",
        "//test/test_common:utility_lib",
        "@envoy_api//envoy/api/v2:cds_cc",
        "@envoy_api//envoy/api/v2:discovery_cc",
    ],
)

>>>>>>> 15a19b9c
exports_files(["test_utility.sh"])

envoy_sh_test(
    name = "hotrestart_test",
    srcs = envoy_select_hot_restart([
        "hotrestart_test.sh",
    ]),
    data = [
        "test_utility.sh",
        "//source/exe:envoy-static",
        "//test/common/runtime:filesystem_setup.sh",
        "//test/common/runtime:filesystem_test_data",
        "//test/config/integration:server_config_files",
        "//tools:socket_passing",
    ],
)

envoy_sh_test(
    name = "run_envoy_test",
    srcs = ["run_envoy_test.sh"],
    data = [
        "test_utility.sh",
        "//source/exe:envoy-static",
        "//test/common/runtime:filesystem_setup.sh",
        "//test/common/runtime:filesystem_test_data",
        "//test/config/integration:server_config_files",
    ],
)

envoy_cc_test(
    name = "header_integration_test",
    srcs = [
        "header_integration_test.cc",
    ],
    deps = [
        ":http_integration_lib",
        "//source/common/protobuf",
        "//test/test_common:utility_lib",
        "@envoy_api//envoy/config/filter/http/router/v2:router_cc",
        "@envoy_api//envoy/config/filter/network/http_connection_manager/v2:http_connection_manager_cc",
    ],
)

envoy_cc_test(
    name = "http2_integration_test",
    srcs = [
        "http2_integration_test.cc",
        "http2_integration_test.h",
    ],
    deps = [
        ":http_integration_lib",
        "//source/common/buffer:buffer_lib",
        "//source/common/http:header_map_lib",
        "//source/extensions/filters/http/buffer:config",
        "//source/extensions/filters/http/dynamo:config",
        "//source/extensions/filters/http/health_check:config",
        "//test/mocks/http:http_mocks",
        "//test/mocks/upstream:upstream_mocks",
        "//test/test_common:utility_lib",
    ],
)

envoy_cc_test(
    name = "protocol_integration_test",
    srcs = [
        "protocol_integration_test.cc",
    ],
    # As this test has many H1/H2/v4/v6 tests it takes a while to run.
    # Shard it enough to bring the run time in line with other integration tests.
    shard_count = 3,
    deps = [
        ":http_protocol_integration_lib",
        "//source/common/http:header_map_lib",
        "//source/extensions/filters/http/buffer:config",
        "//source/extensions/filters/http/dynamo:config",
        "//source/extensions/filters/http/health_check:config",
        "//test/integration/filters:random_pause_filter_lib",
        "//test/test_common:utility_lib",
    ],
)

envoy_cc_test(
    name = "http2_upstream_integration_test",
    srcs = [
        "http2_upstream_integration_test.cc",
        "http2_upstream_integration_test.h",
    ],
    deps = [
        ":http_integration_lib",
        "//source/common/http:header_map_lib",
        "//source/extensions/filters/http/buffer:config",
        "//source/extensions/filters/http/health_check:config",
        "//test/integration/filters:random_pause_filter_lib",
        "//test/test_common:utility_lib",
    ],
)

envoy_cc_test(
    name = "integration_admin_test",
    srcs = [
        "integration_admin_test.cc",
        "integration_admin_test.h",
    ],
    deps = [
        ":http_protocol_integration_lib",
        "//include/envoy/http:header_map_interface",
        "//source/common/stats:stats_matcher_lib",
        "//source/extensions/filters/http/buffer:config",
        "//source/extensions/filters/http/health_check:config",
        "@envoy_api//envoy/admin/v2alpha:config_dump_cc",
        "@envoy_api//envoy/config/metrics/v2:stats_cc",
    ],
)

envoy_cc_test_library(
    name = "test_host_predicate_lib",
    srcs = [
        "test_host_predicate.h",
        "test_host_predicate_config.h",
    ],
    deps = [
        "//include/envoy/upstream:retry_interface",
    ],
)

envoy_cc_test_library(
    name = "http_integration_lib",
    srcs = [
        "http_integration.cc",
    ],
    hdrs = [
        "http_integration.h",
    ],
    deps = [
        ":integration_lib",
        ":test_host_predicate_lib",
        "//include/envoy/event:timer_interface",
        "//source/common/common:thread_annotations",
        "//source/extensions/filters/http/router:config",
        "//source/extensions/filters/network/http_connection_manager:config",
        "//test/common/upstream:utility_lib",
        "//test/integration/filters:add_trailers_filter_config_lib",
        "//test/integration/filters:headers_only_filter_config_lib",
        "//test/integration/filters:modify_buffer_filter_config_lib",
        "//test/integration/filters:passthrough_filter_config_lib",
        "//test/integration/filters:pause_filter_lib",
        "//test/integration/filters:response_metadata_filter_config_lib",
        "//test/test_common:registry_lib",
    ],
)

envoy_cc_test_library(
    name = "http_protocol_integration_lib",
    srcs = [
        "http_protocol_integration.cc",
    ],
    hdrs = [
        "http_protocol_integration.h",
    ],
    deps = [
        ":http_integration_lib",
        "//test/common/upstream:utility_lib",
    ],
)

envoy_cc_test(
    name = "idle_timeout_integration_test",
    srcs = ["idle_timeout_integration_test.cc"],
    # As this test has many pauses for idle timeouts, it takes a while to run.
    # Shard it enough to bring the run time in line with other integration tests.
    shard_count = 2,
    deps = [
        ":http_protocol_integration_lib",
        "//test/test_common:test_time_lib",
    ],
)

envoy_cc_test_library(
    name = "integration_lib",
    srcs = [
        "autonomous_upstream.cc",
        "fake_upstream.cc",
        "integration.cc",
        "server.cc",
        "ssl_utility.cc",
        "utility.cc",
    ],
    hdrs = [
        "autonomous_upstream.h",
        "fake_upstream.h",
        "integration.h",
        "server.h",
        "ssl_utility.h",
        "utility.h",
    ],
    data = ["//test/common/runtime:filesystem_test_data"],
    deps = [
        ":server_stats_interface",
        ":tcp_dump",
        "//include/envoy/api:api_interface",
        "//include/envoy/buffer:buffer_interface",
        "//include/envoy/event:dispatcher_interface",
        "//include/envoy/grpc:status",
        "//include/envoy/http:codec_interface",
        "//include/envoy/http:header_map_interface",
        "//include/envoy/network:connection_interface",
        "//include/envoy/network:filter_interface",
        "//include/envoy/server:configuration_interface",
        "//include/envoy/server:hot_restart_interface",
        "//include/envoy/server:options_interface",
        "//include/envoy/stats:stats_interface",
        "//include/envoy/thread:thread_interface",
        "//source/common/api:api_lib",
        "//source/common/buffer:buffer_lib",
        "//source/common/buffer:zero_copy_input_stream_lib",
        "//source/common/common:assert_lib",
        "//source/common/common:minimal_logger_lib",
        "//source/common/event:dispatcher_lib",
        "//source/common/grpc:codec_lib",
        "//source/common/grpc:common_lib",
        "//source/common/http:codec_client_lib",
        "//source/common/http:header_map_lib",
        "//source/common/http:headers_lib",
        "//source/common/http/http1:codec_lib",
        "//source/common/http/http2:codec_lib",
        "//source/common/local_info:local_info_lib",
        "//source/common/network:filter_lib",
        "//source/common/network:listen_socket_lib",
        "//source/common/network:utility_lib",
        "//source/common/stats:isolated_store_lib",
        "//source/common/stats:thread_local_store_lib",
        "//source/common/thread_local:thread_local_lib",
        "//source/common/upstream:upstream_includes",
        "//source/common/upstream:upstream_lib",
        "//source/extensions/transport_sockets/raw_buffer:config",
        "//source/extensions/transport_sockets/tap:config",
        "//source/extensions/transport_sockets/tls:ssl_socket_lib",
        "//source/server:connection_handler_lib",
        "//source/server:hot_restart_nop_lib",
        "//source/server:server_lib",
        "//source/server:test_hooks_lib",
        "//test/common/upstream:utility_lib",
        "//test/config:utility_lib",
        "//test/mocks/buffer:buffer_mocks",
        "//test/mocks/server:server_mocks",
        "//test/mocks/upstream:upstream_mocks",
        "//test/test_common:environment_lib",
        "//test/test_common:network_utility_lib",
        "//test/test_common:printers_lib",
        "//test/test_common:simulated_time_system_lib",
        "//test/test_common:test_time_lib",
        "//test/test_common:test_time_system_interface",
        "//test/test_common:utility_lib",
    ],
)

envoy_cc_test(
    name = "integration_test",
    srcs = [
        "integration_test.cc",
        "integration_test.h",
    ],
    deps = [
        ":http_integration_lib",
        "//source/common/http:header_map_lib",
        "//source/common/http:headers_lib",
        "//source/extensions/access_loggers/file:config",
        "//source/extensions/filters/http/cors:config",
        "//source/extensions/filters/http/dynamo:config",
        "//source/extensions/filters/http/grpc_http1_bridge:config",
        "//source/extensions/filters/http/health_check:config",
        "//test/mocks/http:http_mocks",
        "//test/test_common:utility_lib",
    ],
)

envoy_cc_test(
    name = "redirect_integration_test",
    srcs = [
        "redirect_integration_test.cc",
    ],
    deps = [
        ":http_protocol_integration_lib",
        "//source/common/http:header_map_lib",
        "//test/test_common:utility_lib",
    ],
)

envoy_cc_test(
    name = "websocket_integration_test",
    srcs = [
        "websocket_integration_test.cc",
        "websocket_integration_test.h",
    ],
    deps = [
        ":http_protocol_integration_lib",
        "//source/common/http:header_map_lib",
        "//source/extensions/access_loggers/file:config",
        "//source/extensions/filters/http/buffer:config",
        "//test/test_common:utility_lib",
    ],
)

envoy_cc_test(
    name = "echo_integration_test",
    srcs = [
        "echo_integration_test.cc",
    ],
    # This test must be run in exclusive mode: see comments in AddRemoveListener
    tags = ["exclusive"],
    deps = [
        ":integration_lib",
        "//source/extensions/filters/network/echo:config",
        "//test/server:utility_lib",
        "//test/test_common:utility_lib",
    ],
)

envoy_cc_test(
    name = "stats_integration_test",
    srcs = ["stats_integration_test.cc"],
    deps = [
        ":integration_lib",
        "//source/extensions/filters/http/router:config",
        "//source/extensions/filters/network/http_connection_manager:config",
        "//test/test_common:network_utility_lib",
        "//test/test_common:utility_lib",
        "@envoy_api//envoy/config/bootstrap/v2:bootstrap_cc",
        "@envoy_api//envoy/config/metrics/v2:stats_cc",
    ],
)

envoy_cc_test(
    name = "load_stats_integration_test",
    srcs = ["load_stats_integration_test.cc"],
    deps = [
        ":http_integration_lib",
        "//source/common/config:resources_lib",
        "//test/config:utility_lib",
        "//test/test_common:network_utility_lib",
        "//test/test_common:utility_lib",
        "@envoy_api//envoy/api/v2:eds_cc",
    ],
)

envoy_cc_test(
    name = "hds_integration_test",
    srcs = ["hds_integration_test.cc"],
    deps = [
        ":http_integration_lib",
        ":integration_lib",
        "//include/envoy/upstream:upstream_interface",
        "//source/common/config:metadata_lib",
        "//source/common/config:resources_lib",
        "//source/common/json:config_schemas_lib",
        "//source/common/json:json_loader_lib",
        "//source/common/network:utility_lib",
        "//source/common/upstream:health_checker_lib",
        "//source/common/upstream:health_discovery_service_lib",
        "//test/common/upstream:utility_lib",
        "//test/config:utility_lib",
        "//test/test_common:network_utility_lib",
        "@envoy_api//envoy/api/v2:eds_cc",
        "@envoy_api//envoy/service/discovery/v2:hds_cc",
    ],
)

envoy_cc_test(
    name = "overload_integration_test",
    srcs = ["overload_integration_test.cc"],
    deps = [
        ":http_protocol_integration_lib",
        "//source/extensions/resource_monitors/injected_resource:config",
    ],
)

envoy_cc_test(
    name = "proxy_proto_integration_test",
    srcs = [
        "proxy_proto_integration_test.cc",
        "proxy_proto_integration_test.h",
    ],
    deps = [
        ":http_integration_lib",
        "//source/common/buffer:buffer_lib",
        "//source/common/http:codec_client_lib",
        "//source/extensions/filters/listener/proxy_protocol:config",
        "//test/test_common:utility_lib",
    ],
)

envoy_cc_test(
    name = "ratelimit_integration_test",
    srcs = ["ratelimit_integration_test.cc"],
    deps = [
        ":http_integration_lib",
        "//source/common/buffer:zero_copy_input_stream_lib",
        "//source/common/grpc:codec_lib",
        "//source/common/grpc:common_lib",
        "//source/extensions/filters/http/ratelimit:config",
        "//test/common/grpc:grpc_client_integration_lib",
        "@envoy_api//envoy/service/ratelimit/v2:rls_cc",
    ],
)

envoy_cc_test_library(
    name = "server_stats_interface",
    hdrs = ["server_stats.h"],
    deps = ["//include/envoy/stats:stats_interface"],
)

envoy_cc_test(
    name = "sds_static_integration_test",
    srcs = [
        "sds_static_integration_test.cc",
    ],
    data = [
        "//test/config/integration/certs",
    ],
    deps = [
        ":http_integration_lib",
        "//source/common/event:dispatcher_includes",
        "//source/common/event:dispatcher_lib",
        "//source/common/network:connection_lib",
        "//source/common/network:utility_lib",
        "//source/extensions/filters/listener/tls_inspector:config",
        "//source/extensions/transport_sockets/tls:config",
        "//source/extensions/transport_sockets/tls:context_config_lib",
        "//source/extensions/transport_sockets/tls:context_lib",
        "//test/mocks/secret:secret_mocks",
        "//test/test_common:utility_lib",
    ],
)

envoy_cc_test(
    name = "sds_dynamic_integration_test",
    srcs = [
        "sds_dynamic_integration_test.cc",
    ],
    data = [
        "//test/config/integration/certs",
    ],
    deps = [
        ":http_integration_lib",
        "//source/common/config:protobuf_link_hacks",
        "//source/common/config:resources_lib",
        "//source/common/event:dispatcher_includes",
        "//source/common/event:dispatcher_lib",
        "//source/common/network:connection_lib",
        "//source/common/network:utility_lib",
        "//source/extensions/filters/listener/tls_inspector:config",
        "//source/extensions/transport_sockets/tls:config",
        "//source/extensions/transport_sockets/tls:context_config_lib",
        "//source/extensions/transport_sockets/tls:context_lib",
        "//test/common/grpc:grpc_client_integration_lib",
        "//test/mocks/runtime:runtime_mocks",
        "//test/mocks/secret:secret_mocks",
        "//test/test_common:utility_lib",
    ],
)

envoy_cc_test(
    name = "tcp_proxy_integration_test",
    srcs = [
        "tcp_proxy_integration_test.cc",
        "tcp_proxy_integration_test.h",
    ],
    data = [
        "//test/config/integration/certs",
    ],
    deps = [
        ":integration_lib",
        "//source/common/event:dispatcher_includes",
        "//source/common/event:dispatcher_lib",
        "//source/common/network:utility_lib",
        "//source/extensions/access_loggers/file:config",
        "//source/extensions/filters/network/tcp_proxy:config",
        "//source/extensions/transport_sockets/tls:config",
        "//source/extensions/transport_sockets/tls:context_config_lib",
        "//source/extensions/transport_sockets/tls:context_lib",
        "//test/mocks/runtime:runtime_mocks",
        "//test/mocks/secret:secret_mocks",
        "//test/test_common:utility_lib",
    ],
)

envoy_cc_test(
    name = "tcp_conn_pool_integration_test",
    srcs = [
        "tcp_conn_pool_integration_test.cc",
    ],
    deps = [
        ":integration_lib",
        "//include/envoy/server:filter_config_interface",
        "//include/envoy/tcp:conn_pool_interface",
        "//test/server:utility_lib",
        "//test/test_common:registry_lib",
        "//test/test_common:utility_lib",
    ],
)

envoy_cc_test_library(
    name = "tcp_dump",
    srcs = ["tcp_dump.cc"],
    hdrs = ["tcp_dump.h"],
    deps = [
        "//source/common/common:assert_lib",
        "//source/common/common:fmt_lib",
    ],
)

envoy_cc_test(
    name = "uds_integration_test",
    srcs = [
        "uds_integration_test.cc",
        "uds_integration_test.h",
    ],
    deps = [
        ":http_integration_lib",
        "//source/common/event:dispatcher_includes",
        "//source/common/event:dispatcher_lib",
        "//source/common/http:codec_client_lib",
        "//source/common/stats:stats_lib",
        "//test/test_common:environment_lib",
    ],
)

envoy_cc_test(
    name = "xds_integration_test",
    srcs = ["xds_integration_test.cc"],
    data = ["//test/config/integration:server_xds_files"],
    deps = [
        ":http_integration_lib",
        "//test/test_common:utility_lib",
    ],
)

envoy_cc_test(
    name = "xfcc_integration_test",
    srcs = [
        "xfcc_integration_test.cc",
        "xfcc_integration_test.h",
    ],
    data = [
        "//test/config/integration/certs",
    ],
    deps = [
        ":http_integration_lib",
        "//source/common/http:header_map_lib",
        "//source/extensions/filters/listener/tls_inspector:config",
        "//source/extensions/transport_sockets/tls:config",
        "//test/mocks/server:server_mocks",
        "//test/test_common:utility_lib",
    ],
)

envoy_cc_test_library(
    name = "h1_fuzz_lib",
    srcs = [
        "h1_fuzz.cc",
    ],
    hdrs = [
        "h1_fuzz.h",
    ],
    deps = [
        ":capture_fuzz_proto_cc",
        ":http_integration_lib",
        "//source/common/common:assert_lib",
        "//source/common/common:logger_lib",
        "//test/fuzz:fuzz_runner_lib",
        "//test/integration:integration_lib",
        "//test/test_common:environment_lib",
    ],
)

envoy_cc_fuzz_test(
    name = "h1_capture_fuzz_test",
    srcs = [
        "h1_capture_fuzz_test.cc",
    ],
    corpus = "h1_corpus",
    deps = [
        ":h1_fuzz_lib",
    ],
)

envoy_cc_fuzz_test(
    name = "h1_capture_direct_response_fuzz_test",
    srcs = [
        "h1_capture_direct_response_fuzz_test.cc",
    ],
    corpus = "h1_corpus",
    deps = [
        ":h1_fuzz_lib",
    ],
)<|MERGE_RESOLUTION|>--- conflicted
+++ resolved
@@ -96,8 +96,6 @@
     ],
 )
 
-<<<<<<< HEAD
-=======
 envoy_cc_test(
     name = "custom_cluster_integration_test",
     srcs = ["custom_cluster_integration_test.cc"],
@@ -111,28 +109,6 @@
     ],
 )
 
-envoy_cc_test(
-    name = "delta_cds_integration_test",
-    srcs = ["delta_cds_integration_test.cc"],
-    data = [
-        "//test/config/integration/certs",
-    ],
-    deps = [
-        ":http_integration_lib",
-        "//source/common/config:protobuf_link_hacks",
-        "//source/common/config:resources_lib",
-        "//source/common/protobuf:utility_lib",
-        "//test/common/grpc:grpc_client_integration_lib",
-        "//test/mocks/runtime:runtime_mocks",
-        "//test/mocks/server:server_mocks",
-        "//test/test_common:network_utility_lib",
-        "//test/test_common:utility_lib",
-        "@envoy_api//envoy/api/v2:cds_cc",
-        "@envoy_api//envoy/api/v2:discovery_cc",
-    ],
-)
-
->>>>>>> 15a19b9c
 exports_files(["test_utility.sh"])
 
 envoy_sh_test(

load("@rules_python//python:defs.bzl", "py_binary")
load(
    "//bazel:envoy_build_system.bzl",
    "envoy_cc_fuzz_test",
    "envoy_cc_test",
    "envoy_cc_test_binary",
    "envoy_cc_test_library",
    "envoy_package",
    "envoy_proto_library",
    "envoy_select_enable_http3",
    "envoy_select_hot_restart",
    "envoy_sh_test",
)

licenses(["notice"])  # Apache 2

envoy_package()

envoy_cc_test_library(
    name = "ads_integration_lib",
    srcs = [
        "ads_integration.cc",
    ],
    hdrs = [
        "ads_integration.h",
    ],
    data = [
        "//test/config/integration:server_xds_files",
        "//test/config/integration/certs",
    ],
    deps = [
        ":http_integration_lib",
        "//source/common/config:protobuf_link_hacks",
        "//source/common/config:version_converter_lib",
        "//source/common/protobuf:utility_lib",
        "//source/common/version:version_lib",
        "//source/extensions/filters/network/redis_proxy:config",
        "//test/common/grpc:grpc_client_integration_lib",
        "//test/test_common:network_utility_lib",
        "//test/test_common:resources_lib",
        "//test/test_common:utility_lib",
        "@envoy_api//envoy/admin/v3:pkg_cc_proto",
        "@envoy_api//envoy/config/bootstrap/v3:pkg_cc_proto",
        "@envoy_api//envoy/config/cluster/v3:pkg_cc_proto",
        "@envoy_api//envoy/config/endpoint/v3:pkg_cc_proto",
        "@envoy_api//envoy/config/listener/v3:pkg_cc_proto",
        "@envoy_api//envoy/config/route/v3:pkg_cc_proto",
        "@envoy_api//envoy/extensions/transport_sockets/tls/v3:pkg_cc_proto",
    ],
)

envoy_cc_test(
    name = "ads_integration_test",
    size = "enormous",
    srcs = ["ads_integration_test.cc"],
    deps = [
        ":ads_integration_lib",
        ":http_integration_lib",
        "//source/common/config:protobuf_link_hacks",
        "//source/common/protobuf:utility_lib",
        "//test/common/grpc:grpc_client_integration_lib",
        "//test/test_common:network_utility_lib",
        "//test/test_common:resources_lib",
        "//test/test_common:utility_lib",
        "@envoy_api//envoy/config/bootstrap/v3:pkg_cc_proto",
        "@envoy_api//envoy/config/cluster/v3:pkg_cc_proto",
        "@envoy_api//envoy/config/core/v3:pkg_cc_proto",
        "@envoy_api//envoy/config/endpoint/v3:pkg_cc_proto",
        "@envoy_api//envoy/config/listener/v3:pkg_cc_proto",
        "@envoy_api//envoy/config/route/v3:pkg_cc_proto",
    ],
)

envoy_cc_test(
    name = "alpn_integration_test",
    srcs = ["alpn_integration_test.cc"],
    deps = [":http_integration_lib"],
)

envoy_cc_test(
    name = "api_listener_integration_test",
    srcs = ["api_listener_integration_test.cc"],
    deps = [
        ":http_integration_lib",
        "//test/mocks/http:stream_encoder_mock",
        "//test/server:utility_lib",
    ],
)

py_binary(
    name = "capture_fuzz_gen",
    srcs = ["capture_fuzz_gen.py"],
    licenses = ["notice"],  # Apache 2
    visibility = ["//visibility:public"],
    deps = [
        ":capture_fuzz_proto_py_proto",
        "@envoy_api//envoy/data/tap/v2alpha:pkg_py_proto",
    ],
)

envoy_proto_library(
    name = "capture_fuzz_proto",
    srcs = [":capture_fuzz.proto"],
)

envoy_proto_library(
    name = "h2_capture_fuzz_proto",
    srcs = [":h2_capture_fuzz.proto"],
)

envoy_cc_test(
    name = "cds_integration_test",
    srcs = ["cds_integration_test.cc"],
    data = [
        "//test/config/integration/certs",
    ],
    deps = [
        ":http_integration_lib",
        "//source/common/config:protobuf_link_hacks",
        "//source/common/protobuf:utility_lib",
        "//test/common/grpc:grpc_client_integration_lib",
        "//test/mocks/runtime:runtime_mocks",
        "//test/test_common:network_utility_lib",
        "//test/test_common:resources_lib",
        "//test/test_common:utility_lib",
        "@envoy_api//envoy/config/cluster/v3:pkg_cc_proto",
        "@envoy_api//envoy/service/discovery/v3:pkg_cc_proto",
    ],
)

envoy_cc_test(
    name = "eds_integration_test",
    srcs = ["eds_integration_test.cc"],
    deps = [
        ":http_integration_lib",
        "//source/common/upstream:load_balancer_lib",
        "//test/config:utility_lib",
        "//test/integration/filters:eds_ready_filter_config_lib",
        "//test/test_common:network_utility_lib",
        "@envoy_api//envoy/config/bootstrap/v3:pkg_cc_proto",
        "@envoy_api//envoy/config/cluster/v3:pkg_cc_proto",
        "@envoy_api//envoy/config/core/v3:pkg_cc_proto",
        "@envoy_api//envoy/config/endpoint/v3:pkg_cc_proto",
        "@envoy_api//envoy/extensions/filters/network/http_connection_manager/v3:pkg_cc_proto",
        "@envoy_api//envoy/type/v3:pkg_cc_proto",
    ],
)

envoy_proto_library(
    name = "filter_manager_integration_proto",
    srcs = [":filter_manager_integration_test.proto"],
)

envoy_cc_test(
    name = "filter_manager_integration_test",
    srcs = [
        "filter_manager_integration_test.cc",
    ],
    deps = [
        ":filter_manager_integration_proto_cc_proto",
        ":http_integration_lib",
        ":integration_lib",
        "//source/extensions/filters/listener/original_dst:config",
        "//source/extensions/filters/listener/tls_inspector:config",
        "//source/extensions/filters/network/common:factory_base_lib",
        "//source/extensions/filters/network/echo:config",
        "//source/extensions/filters/network/tcp_proxy:config",
        "//test/server:utility_lib",
        "//test/test_common:registry_lib",
        "//test/test_common:utility_lib",
        "@envoy_api//envoy/config/bootstrap/v3:pkg_cc_proto",
        "@envoy_api//envoy/extensions/access_loggers/file/v3:pkg_cc_proto",
        "@envoy_api//envoy/extensions/filters/network/tcp_proxy/v3:pkg_cc_proto",
    ],
)

envoy_cc_test(
    name = "cluster_filter_integration_test",
    srcs = ["cluster_filter_integration_test.cc"],
    deps = [
        ":integration_lib",
        "//include/envoy/network:filter_interface",
        "//source/extensions/filters/network/tcp_proxy:config",
        "//test/config:utility_lib",
        "//test/test_common:registry_lib",
        "@envoy_api//envoy/config/bootstrap/v3:pkg_cc_proto",
    ],
)

envoy_cc_test(
    name = "custom_cluster_integration_test",
    srcs = ["custom_cluster_integration_test.cc"],
    deps = [
        ":http_integration_lib",
        "//source/common/upstream:load_balancer_lib",
        "//test/config:utility_lib",
        "//test/integration/clusters:custom_static_cluster",
        "//test/test_common:network_utility_lib",
        "@envoy_api//envoy/config/bootstrap/v3:pkg_cc_proto",
        "@envoy_api//envoy/config/cluster/v3:pkg_cc_proto",
    ],
)

envoy_cc_test(
    name = "vhds_integration_test",
    srcs = ["vhds_integration_test.cc"],
    data = [
        "//test/config/integration/certs",
    ],
    deps = [
        ":http_integration_lib",
        "//source/common/config:protobuf_link_hacks",
        "//source/common/protobuf:utility_lib",
        "//test/common/grpc:grpc_client_integration_lib",
        "//test/mocks/runtime:runtime_mocks",
        "//test/test_common:network_utility_lib",
        "//test/test_common:resources_lib",
        "//test/test_common:utility_lib",
        "@envoy_api//envoy/config/route/v3:pkg_cc_proto",
    ],
)

envoy_cc_test(
    name = "drain_close_integration_test",
    srcs = [
        "drain_close_integration_test.cc",
    ],
    deps = [
        ":http_protocol_integration_lib",
        "//source/extensions/filters/http/health_check:config",
        "//test/test_common:utility_lib",
    ],
)

exports_files(["test_utility.sh"])

envoy_cc_test_binary(
    name = "hotrestart_main",
    srcs = ["hotrestart_main.cc"],
    external_deps = [
        "abseil_symbolize",
    ],
    stamped = True,
    deps = [
        "//source/exe:envoy_main_common_with_core_extensions_lib",
        "//source/exe:platform_impl_lib",
    ],
)

envoy_sh_test(
    name = "hotrestart_test",
    size = "enormous",
    srcs = envoy_select_hot_restart([
        "hotrestart_test.sh",
    ]),
    cc_binary = [":hotrestart_main"],
    data = [
        "test_utility.sh",
        "//test/config/integration:server_config_files",
        "//tools:socket_passing",
    ],
    # Hot restart does not apply on Windows, skipping
    tags = ["skip_on_windows"],
)

envoy_sh_test(
    name = "run_envoy_test",
    srcs = ["run_envoy_test.sh"],
    cc_binary = [":hotrestart_main"],
    data = [
        "test_utility.sh",
        "//test/config/integration:server_config_files",
    ],
)

envoy_cc_test(
    name = "alpn_selection_integration_test",
    srcs = [
        "alpn_selection_integration_test.cc",
    ],
    data = [
        "//test/config/integration/certs",
    ],
    deps = [
        ":http_integration_lib",
        "//test/test_common:utility_lib",
        "@envoy_api//envoy/config/bootstrap/v3:pkg_cc_proto",
        "@envoy_api//envoy/config/route/v3:pkg_cc_proto",
        "@envoy_api//envoy/extensions/transport_sockets/tls/v3:pkg_cc_proto",
    ],
)

envoy_cc_test(
    name = "header_integration_test",
    srcs = [
        "header_integration_test.cc",
    ],
    deps = [
        ":http_integration_lib",
        "//source/common/config:api_version_lib",
        "//source/common/protobuf",
        "//source/extensions/http/original_ip_detection/xff:config",
        "//test/test_common:utility_lib",
        "@envoy_api//envoy/api/v2:pkg_cc_proto",
        "@envoy_api//envoy/config/bootstrap/v3:pkg_cc_proto",
        "@envoy_api//envoy/config/cluster/v3:pkg_cc_proto",
        "@envoy_api//envoy/config/core/v3:pkg_cc_proto",
        "@envoy_api//envoy/extensions/filters/http/router/v3:pkg_cc_proto",
        "@envoy_api//envoy/extensions/filters/network/http_connection_manager/v3:pkg_cc_proto",
        "@envoy_api//envoy/service/discovery/v3:pkg_cc_proto",
    ],
)

envoy_cc_test(
    name = "http2_flood_integration_test",
    srcs = [
        "http2_flood_integration_test.cc",
    ],
    shard_count = 4,
    deps = [
        ":autonomous_upstream_lib",
        ":http_integration_lib",
        ":tracked_watermark_buffer_lib",
        "//test/common/http/http2:http2_frame",
        "//test/integration/filters:backpressure_filter_config_lib",
        "//test/integration/filters:set_response_code_filter_config_proto_cc_proto",
        "//test/integration/filters:set_response_code_filter_lib",
        "//test/integration/filters:test_socket_interface_lib",
        "//test/mocks/http:http_mocks",
        "//test/test_common:utility_lib",
        "@com_google_absl//absl/synchronization",
        "@envoy_api//envoy/config/bootstrap/v3:pkg_cc_proto",
        "@envoy_api//envoy/config/cluster/v3:pkg_cc_proto",
        "@envoy_api//envoy/extensions/filters/network/http_connection_manager/v3:pkg_cc_proto",
    ],
)

envoy_cc_test(
    name = "multiplexed_integration_test",
    srcs = [
        "multiplexed_integration_test.cc",
        "multiplexed_integration_test.h",
    ],
    shard_count = 4,
    deps = [
        ":http_protocol_integration_lib",
        "//source/common/buffer:buffer_lib",
        "//source/common/http:header_map_lib",
        "//source/extensions/filters/http/buffer:config",
        "//source/extensions/filters/http/health_check:config",
        "//test/integration/filters:metadata_stop_all_filter_config_lib",
        "//test/integration/filters:on_local_reply_filter_config_lib",
        "//test/integration/filters:request_metadata_filter_config_lib",
        "//test/integration/filters:response_metadata_filter_config_lib",
        "//test/integration/filters:set_response_code_filter_config_proto_cc_proto",
        "//test/integration/filters:set_response_code_filter_lib",
        "//test/integration/filters:stop_iteration_and_continue",
        "//test/mocks/http:http_mocks",
        "//test/mocks/upstream:retry_priority_factory_mocks",
        "//test/mocks/upstream:retry_priority_mocks",
        "//test/test_common:utility_lib",
        "@com_google_absl//absl/synchronization",
        "@envoy_api//envoy/config/bootstrap/v3:pkg_cc_proto",
        "@envoy_api//envoy/config/cluster/v3:pkg_cc_proto",
        "@envoy_api//envoy/extensions/filters/network/http_connection_manager/v3:pkg_cc_proto",
    ],
)

envoy_cc_test(
    name = "http_subset_lb_integration_test",
    srcs = [
        "http_subset_lb_integration_test.cc",
    ],
    deps = [
        ":http_integration_lib",
        "//test/common/upstream:utility_lib",
        "@envoy_api//envoy/config/bootstrap/v3:pkg_cc_proto",
        "@envoy_api//envoy/config/cluster/v3:pkg_cc_proto",
        "@envoy_api//envoy/config/route/v3:pkg_cc_proto",
        "@envoy_api//envoy/extensions/filters/network/http_connection_manager/v3:pkg_cc_proto",
    ],
)

envoy_cc_test(
    name = "transport_socket_match_integration_test",
    srcs = [
        "transport_socket_match_integration_test.cc",
    ],
    data = [
        "//test/config/integration/certs",
    ],
    deps = [
        ":http_integration_lib",
        "//test/common/upstream:utility_lib",
        "@envoy_api//envoy/config/bootstrap/v3:pkg_cc_proto",
        "@envoy_api//envoy/config/route/v3:pkg_cc_proto",
        "@envoy_api//envoy/extensions/filters/network/http_connection_manager/v3:pkg_cc_proto",
    ],
)

envoy_cc_test(
    name = "header_casing_integration_test",
    srcs = [
        "header_casing_integration_test.cc",
    ],
    deps = [
        ":http_integration_lib",
        "@envoy_api//envoy/config/bootstrap/v3:pkg_cc_proto",
        "@envoy_api//envoy/extensions/filters/network/http_connection_manager/v3:pkg_cc_proto",
    ],
)

envoy_cc_test(
    name = "http_typed_per_filter_config_test",
    srcs = [
        "http_typed_per_filter_config_test.cc",
    ],
    deps = [
        ":http_integration_lib",
        "//source/extensions/filters/http/health_check:config",
        "@envoy_api//envoy/extensions/filters/http/health_check/v3:pkg_cc_proto",
    ],
)

envoy_cc_test(
    name = "http_timeout_integration_test",
    srcs = [
        "http_timeout_integration_test.cc",
        "http_timeout_integration_test.h",
    ],
    deps = [
        ":http_integration_lib",
        "@envoy_api//envoy/extensions/filters/http/router/v3:pkg_cc_proto",
        "@envoy_api//envoy/extensions/filters/network/http_connection_manager/v3:pkg_cc_proto",
    ],
)

envoy_cc_test_library(
    name = "protocol_integration_test_lib",
    srcs = [
        "protocol_integration_test.cc",
        "protocol_integration_test.h",
    ],
    deps = [
        ":http_protocol_integration_lib",
        "//source/common/http:header_map_lib",
        "//source/extensions/filters/http/buffer:config",
        "//source/extensions/filters/http/health_check:config",
        "//test/common/http/http2:http2_frame",
        "//test/integration/filters:continue_after_local_reply_filter_lib",
        "//test/integration/filters:continue_headers_only_inject_body",
        "//test/integration/filters:encoder_decoder_buffer_filter_lib",
        "//test/integration/filters:invalid_header_filter_lib",
        "//test/integration/filters:local_reply_during_encoding_data_filter_lib",
        "//test/integration/filters:local_reply_during_encoding_filter_lib",
        "//test/integration/filters:random_pause_filter_lib",
        "//test/test_common:logging_lib",
        "//test/test_common:utility_lib",
        "@envoy_api//envoy/config/bootstrap/v3:pkg_cc_proto",
        "@envoy_api//envoy/config/route/v3:pkg_cc_proto",
        "@envoy_api//envoy/extensions/filters/network/http_connection_manager/v3:pkg_cc_proto",
    ],
)

envoy_cc_test(
    name = "protocol_integration_test",
    srcs = [
        "instantiate_protocol_integration_test.cc",
    ],
    # As this test has many H1/H2/v4/v6 tests it takes a while to run.
    # Shard it enough to bring the run time in line with other integration tests.
    shard_count = 5,
    deps = [
        ":protocol_integration_test_lib",
    ],
)

envoy_cc_test(
    name = "multiplexed_upstream_integration_test",
    srcs = [
        "multiplexed_upstream_integration_test.cc",
        "multiplexed_upstream_integration_test.h",
    ],
    shard_count = 2,
    deps = [
        ":http_protocol_integration_lib",
        "//source/common/http:header_map_lib",
        "//source/extensions/access_loggers/grpc:http_config",
        "//source/extensions/filters/http/buffer:config",
        "//source/extensions/filters/http/health_check:config",
        "//test/integration/filters:encoder_decoder_buffer_filter_lib",
        "//test/integration/filters:random_pause_filter_lib",
        "//test/test_common:utility_lib",
        "@envoy_api//envoy/config/bootstrap/v3:pkg_cc_proto",
        "@envoy_api//envoy/extensions/filters/network/http_connection_manager/v3:pkg_cc_proto",
    ],
)

envoy_cc_test(
    name = "integration_admin_test",
    srcs = [
        "integration_admin_test.cc",
        "integration_admin_test.h",
    ],
    deps = [
        ":http_protocol_integration_lib",
        "//include/envoy/http:header_map_interface",
        "//source/common/stats:histogram_lib",
        "//source/common/stats:stats_matcher_lib",
        "//source/extensions/filters/http/buffer:config",
        "//source/extensions/filters/http/health_check:config",
        "//test/common/stats:stat_test_utility_lib",
        "@envoy_api//envoy/admin/v3:pkg_cc_proto",
        "@envoy_api//envoy/config/bootstrap/v3:pkg_cc_proto",
        "@envoy_api//envoy/config/core/v3:pkg_cc_proto",
        "@envoy_api//envoy/config/metrics/v3:pkg_cc_proto",
        "@envoy_api//envoy/config/route/v3:pkg_cc_proto",
    ],
)

envoy_cc_test_library(
    name = "test_host_predicate_lib",
    srcs = [
        "test_host_predicate.h",
        "test_host_predicate_config.h",
    ],
    deps = [
        "//include/envoy/upstream:retry_interface",
    ],
)

envoy_cc_test_library(
    name = "http_integration_lib",
    srcs = [
        "http_integration.cc",
    ],
    hdrs = [
        "http_integration.h",
    ],
    data = [
        "//test/config/integration/certs",
    ],
    deps = [
        ":integration_lib",
        ":test_host_predicate_lib",
        "//include/envoy/event:timer_interface",
        "//source/common/common:thread_annotations",
        "//source/common/network:socket_option_lib",
        "//source/extensions/filters/http/on_demand:config",
        "//source/extensions/filters/http/router:config",
        "//source/extensions/filters/network/http_connection_manager:config",
        "//source/extensions/transport_sockets/tls:context_lib",
        "//test/common/http/http2:http2_frame",
        "//test/common/upstream:utility_lib",
        "//test/integration/filters:add_body_filter_config_lib",
        "//test/integration/filters:add_trailers_filter_config_lib",
        "//test/integration/filters:call_decodedata_once_filter_config_lib",
        "//test/integration/filters:decode_headers_return_stop_all_filter_config_lib",
        "//test/integration/filters:encode_headers_return_stop_all_filter_config_lib",
        "//test/integration/filters:modify_buffer_filter_config_lib",
        "//test/integration/filters:passthrough_filter_config_lib",
        "//test/integration/filters:pause_filter_lib",
        "//test/integration/filters:wait_for_whole_request_and_response_config_lib",
        "//test/mocks/upstream:cluster_info_mocks",
        "//test/test_common:registry_lib",
        "@envoy_api//envoy/config/bootstrap/v3:pkg_cc_proto",
        "@envoy_api//envoy/extensions/filters/network/http_connection_manager/v3:pkg_cc_proto",
        "@envoy_api//envoy/extensions/transport_sockets/quic/v3:pkg_cc_proto",
    ],
)

envoy_cc_test_library(
    name = "http_protocol_integration_lib",
    srcs = [
        "http_protocol_integration.cc",
    ],
    hdrs = [
        "http_protocol_integration.h",
    ],
    deps = [
        ":http_integration_lib",
        "//test/common/upstream:utility_lib",
    ],
)

envoy_cc_test(
    name = "idle_timeout_integration_test",
    srcs = ["idle_timeout_integration_test.cc"],
    # As this test has many pauses for idle timeouts, it takes a while to run.
    # Shard it enough to bring the run time in line with other integration tests.
    shard_count = 2,
    deps = [
        ":http_protocol_integration_lib",
        "//test/integration/filters:backpressure_filter_config_lib",
        "//test/test_common:test_time_lib",
        "@envoy_api//envoy/config/bootstrap/v3:pkg_cc_proto",
        "@envoy_api//envoy/extensions/filters/network/http_connection_manager/v3:pkg_cc_proto",
    ],
)

envoy_cc_test_library(
    name = "integration_stream_decoder_lib",
    srcs = [
        "integration_stream_decoder.cc",
    ],
    hdrs = [
        "integration_stream_decoder.h",
    ],
    deps = [
        "//include/envoy/event:dispatcher_interface",
        "//include/envoy/http:codec_interface",
        "//include/envoy/http:header_map_interface",
        "//include/envoy/http:metadata_interface",
        "//source/common/common:dump_state_utils",
        "//test/test_common:utility_lib",
    ],
)

envoy_cc_test_library(
    name = "integration_tcp_client_lib",
    srcs = [
        "integration_tcp_client.cc",
    ],
    hdrs = [
        "integration_tcp_client.h",
    ],
    deps = [
        ":utility_lib",
        "//include/envoy/event:dispatcher_interface",
        "//include/envoy/network:address_interface",
        "//include/envoy/network:connection_interface",
        "//include/envoy/network:listen_socket_interface",
        "//include/envoy/network:socket_interface",
        "//test/mocks/buffer:buffer_mocks",
        "//test/test_common:network_utility_lib",
        "//test/test_common:utility_lib",
    ],
)

envoy_cc_test_library(
    name = "fake_upstream_lib",
    srcs = [
        "fake_upstream.cc",
    ],
    hdrs = [
        "fake_upstream.h",
    ],
    deps = [
        "//include/envoy/api:api_interface",
        "//include/envoy/grpc:status",
        "//include/envoy/http:codec_interface",
        "//include/envoy/network:connection_handler_interface",
        "//include/envoy/network:connection_interface",
        "//include/envoy/network:filter_interface",
        "//include/envoy/stats:stats_interface",
        "//source/common/buffer:buffer_lib",
        "//source/common/buffer:zero_copy_input_stream_lib",
        "//source/common/common:basic_resource_lib",
        "//source/common/common:callback_impl_lib",
        "//source/common/common:linked_object",
        "//source/common/common:lock_guard_lib",
        "//source/common/http/http3:codec_stats_lib",
        "//source/common/common:thread_lib",
        "//source/common/config:utility_lib",
        "//source/common/grpc:codec_lib",
        "//source/common/grpc:common_lib",
        "//source/common/http/http1:codec_lib",
        "//source/common/http/http2:codec_lib",
        "//source/common/network:connection_balancer_lib",
        "//source/common/network:filter_lib",
        "//source/common/network:listen_socket_lib",
        "//source/common/network:socket_option_factory_lib",
        "//source/common/network:udp_packet_writer_handler_lib",
        "//source/common/network:utility_lib",
        "//source/common/stats:isolated_store_lib",
        "//source/server:active_raw_udp_listener_config",
        "//source/server:connection_handler_lib",
        "//test/test_common:network_utility_lib",
        "//test/test_common:test_time_system_interface",
        "//test/test_common:utility_lib",
        "@envoy_api//envoy/config/core/v3:pkg_cc_proto",
        "@envoy_api//envoy/config/listener/v3:pkg_cc_proto",
    ] + envoy_select_enable_http3([
        "//source/common/quic:active_quic_listener_lib",
        "//source/common/quic:codec_lib",
    ]),
)

envoy_cc_test_library(
    name = "base_integration_test_lib",
    srcs = [
        "base_integration_test.cc",
    ],
    hdrs = [
        "base_integration_test.h",
    ],
    deps = [
        ":autonomous_upstream_lib",
        ":fake_upstream_lib",
        ":integration_tcp_client_lib",
        ":utility_lib",
        "//source/common/config:api_version_lib",
        "//source/common/config:version_converter_lib",
        "//source/extensions/transport_sockets/tls:context_config_lib",
        "//source/extensions/transport_sockets/tls:context_lib",
        "//source/extensions/transport_sockets/tls:ssl_socket_lib",
        "//source/server:process_context_lib",
        "//test/common/grpc:grpc_client_integration_lib",
        "//test/config:utility_lib",
        "//test/mocks/buffer:buffer_mocks",
        "//test/mocks/server:transport_socket_factory_context_mocks",
        "//test/test_common:environment_lib",
        "//test/test_common:network_utility_lib",
        "//test/test_common:simulated_time_system_lib",
        "//test/test_common:test_time_lib",
        "@envoy_api//envoy/admin/v3:pkg_cc_proto",
        "@envoy_api//envoy/config/bootstrap/v3:pkg_cc_proto",
        "@envoy_api//envoy/config/endpoint/v3:pkg_cc_proto",
        "@envoy_api//envoy/extensions/transport_sockets/quic/v3:pkg_cc_proto",
        "@envoy_api//envoy/extensions/transport_sockets/tls/v3:pkg_cc_proto",
        "@envoy_api//envoy/service/discovery/v3:pkg_cc_proto",
    ],
)

envoy_cc_test_library(
    name = "autonomous_upstream_lib",
    srcs = [
        "autonomous_upstream.cc",
    ],
    hdrs = [
        "autonomous_upstream.h",
    ],
    deps = [
        ":fake_upstream_lib",
    ],
)

envoy_cc_test_library(
    name = "utility_lib",
    srcs = [
        "server.cc",
        "ssl_utility.cc",
        "utility.cc",
    ],
    hdrs = [
        "server.h",
        "ssl_utility.h",
        "utility.h",
    ],
    data = ["//test/common/runtime:filesystem_test_data"],
    deps = [
        ":server_stats_interface",
        ":tcp_dump",
        "//include/envoy/api:api_interface",
        "//include/envoy/http:codec_interface",
        "//include/envoy/http:header_map_interface",
        "//include/envoy/network:filter_interface",
        "//include/envoy/server:options_interface",
        "//include/envoy/server:process_context_interface",
        "//include/envoy/stats:stats_interface",
        "//source/common/api:api_lib",
        "//source/common/common:assert_lib",
        "//source/common/common:lock_guard_lib",
        "//source/common/common:logger_lib",
        "//source/common/common:random_generator_lib",
        "//source/common/common:thread_lib",
        "//source/common/common:utility_lib",
        "//source/common/http:codec_client_lib",
        "//source/common/http/http3:quic_client_connection_factory_lib",
        "//source/common/json:json_loader_lib",
        "//source/common/network:utility_lib",
        "//source/common/stats:allocator_lib",
        "//source/common/stats:isolated_store_lib",
        "//source/common/thread_local:thread_local_lib",
        "//source/extensions/transport_sockets/tls:config",
        "//source/extensions/transport_sockets/tls:context_lib",
        "//source/server:drain_manager_lib",
        "//source/server:hot_restart_nop_lib",
        "//source/server:listener_hooks_lib",
        "//source/server:options_lib",
        "//source/server:process_context_lib",
        "//source/server:server_lib",
        "//test/common/runtime:utility_lib",
        "//test/common/upstream:utility_lib",
        "//test/config:utility_lib",
        "//test/mocks:common_lib",
        "//test/mocks/event:event_mocks",
        "//test/mocks/runtime:runtime_mocks",
        "//test/mocks/server:transport_socket_factory_context_mocks",
        "//test/mocks/upstream:cluster_info_mocks",
        "//test/test_common:environment_lib",
        "//test/test_common:network_utility_lib",
        "//test/test_common:printers_lib",
        "//test/test_common:simulated_time_system_lib",
        "//test/test_common:test_time_lib",
        "//test/test_common:test_time_system_interface",
        "//test/test_common:utility_lib",
        "@com_google_absl//absl/synchronization",
        "@envoy_api//envoy/config/listener/v3:pkg_cc_proto",
        "@envoy_api//envoy/extensions/transport_sockets/quic/v3:pkg_cc_proto",
        "@envoy_api//envoy/extensions/transport_sockets/tls/v3:pkg_cc_proto",
    ],
)

envoy_cc_test_library(
    name = "integration_lib",
    hdrs = [
        "integration.h",
    ],
    deps = [
        ":autonomous_upstream_lib",
        ":base_integration_test_lib",
        ":fake_upstream_lib",
        ":integration_stream_decoder_lib",
        ":integration_tcp_client_lib",
        ":utility_lib",
        "//include/envoy/api:api_interface",
        "//include/envoy/buffer:buffer_interface",
        "//include/envoy/event:dispatcher_interface",
        "//include/envoy/grpc:status",
        "//include/envoy/http:codec_interface",
        "//include/envoy/http:header_map_interface",
        "//include/envoy/network:connection_interface",
        "//include/envoy/network:filter_interface",
        "//include/envoy/server:configuration_interface",
        "//include/envoy/server:hot_restart_interface",
        "//include/envoy/server:options_interface",
        "//include/envoy/stats:stats_interface",
        "//include/envoy/thread:thread_interface",
        "//source/common/api:api_lib",
        "//source/common/buffer:buffer_lib",
        "//source/common/buffer:zero_copy_input_stream_lib",
        "//source/common/common:assert_lib",
        "//source/common/common:basic_resource_lib",
        "//source/common/common:minimal_logger_lib",
        "//source/common/config:api_version_lib",
        "//source/common/config:version_converter_lib",
        "//source/common/event:dispatcher_lib",
        "//source/common/grpc:codec_lib",
        "//source/common/grpc:common_lib",
        "//source/common/http:codec_client_lib",
        "//source/common/http:header_map_lib",
        "//source/common/http:headers_lib",
        "//source/common/http/http1:codec_lib",
        "//source/common/http/http2:codec_lib",
        "//source/common/local_info:local_info_lib",
        "//source/common/network:filter_lib",
        "//source/common/network:listen_socket_lib",
        "//source/common/network:utility_lib",
        "//source/common/runtime:runtime_lib",
        "//source/common/stats:isolated_store_lib",
        "//source/common/stats:thread_local_store_lib",
        "//source/common/thread_local:thread_local_lib",
        "//source/common/upstream:upstream_includes",
        "//source/common/upstream:upstream_lib",
        "//source/extensions/access_loggers/file:config",
        "//source/extensions/access_loggers/stream:config",
        "//source/extensions/transport_sockets/raw_buffer:config",
        "//source/extensions/transport_sockets/tap:config",
        "//source/server:connection_handler_lib",
        "//source/server:drain_manager_lib",
        "//source/server:hot_restart_nop_lib",
        "//source/server:listener_hooks_lib",
        "//source/server:process_context_lib",
        "//source/server:server_lib",
        "//test/common/grpc:grpc_client_integration_lib",
        "//test/common/runtime:utility_lib",
        "//test/common/upstream:utility_lib",
        "//test/config:utility_lib",
        "//test/mocks/buffer:buffer_mocks",
        "//test/mocks/stats:stats_mocks",
        "//test/mocks/upstream:retry_priority_factory_mocks",
        "//test/mocks/upstream:retry_priority_mocks",
        "//test/test_common:environment_lib",
        "//test/test_common:network_utility_lib",
        "//test/test_common:printers_lib",
        "//test/test_common:simulated_time_system_lib",
        "//test/test_common:test_time_lib",
        "//test/test_common:test_time_system_interface",
        "//test/test_common:utility_lib",
    ],
)

envoy_cc_test(
    name = "integration_test",
    srcs = [
        "integration_test.cc",
        "integration_test.h",
    ],
    shard_count = 2,
    deps = [
        ":http_integration_lib",
        "//source/common/http:header_map_lib",
        "//source/common/http:headers_lib",
        "//source/extensions/filters/http/cors:config",
        "//source/extensions/filters/http/grpc_http1_bridge:config",
        "//source/extensions/filters/http/health_check:config",
        "//test/integration/filters:clear_route_cache_filter_lib",
        "//test/integration/filters:encoder_decoder_buffer_filter_lib",
        "//test/integration/filters:invalid_header_filter_lib",
        "//test/integration/filters:process_context_lib",
        "//test/integration/filters:set_response_code_filter_config_proto_cc_proto",
        "//test/integration/filters:set_response_code_filter_lib",
        "//test/integration/filters:set_route_filter_lib",
        "//test/integration/filters:stop_iteration_and_continue",
        "//test/mocks/http:http_mocks",
        "//test/test_common:utility_lib",
        "@envoy_api//envoy/config/bootstrap/v3:pkg_cc_proto",
        "@envoy_api//envoy/config/filter/http/grpc_http1_bridge/v2:pkg_cc_proto",
        "@envoy_api//envoy/config/route/v3:pkg_cc_proto",
        "@envoy_api//envoy/extensions/filters/network/http_connection_manager/v3:pkg_cc_proto",
    ],
)

envoy_cc_test(
    name = "redirect_integration_test",
    srcs = [
        "redirect_integration_test.cc",
    ],
    deps = [
        ":http_protocol_integration_lib",
        "//source/common/http:header_map_lib",
        "//source/extensions/internal_redirect/allow_listed_routes:config",
        "//source/extensions/internal_redirect/previous_routes:config",
        "//source/extensions/internal_redirect/safe_cross_scheme:config",
        "//test/test_common:utility_lib",
        "@envoy_api//envoy/config/route/v3:pkg_cc_proto",
        "@envoy_api//envoy/extensions/filters/network/http_connection_manager/v3:pkg_cc_proto",
        "@envoy_api//envoy/extensions/internal_redirect/allow_listed_routes/v3:pkg_cc_proto",
        "@envoy_api//envoy/extensions/internal_redirect/previous_routes/v3:pkg_cc_proto",
        "@envoy_api//envoy/extensions/internal_redirect/safe_cross_scheme/v3:pkg_cc_proto",
    ],
)

envoy_cc_test(
    name = "websocket_integration_test",
    srcs = [
        "websocket_integration_test.cc",
        "websocket_integration_test.h",
    ],
    deps = [
        ":http_protocol_integration_lib",
        "//source/common/http:header_map_lib",
        "//source/extensions/access_loggers/file:config",
        "//source/extensions/filters/http/buffer:config",
        "//test/test_common:utility_lib",
        "@envoy_api//envoy/config/bootstrap/v3:pkg_cc_proto",
        "@envoy_api//envoy/extensions/filters/network/http_connection_manager/v3:pkg_cc_proto",
    ],
)

envoy_cc_test(
    name = "echo_integration_test",
    srcs = [
        "echo_integration_test.cc",
    ],
    tags = [
        # Uncomment this line to run this test repeatedly in exclusive mode if not using docker-sandbox,
        # or RBE, see comments in AddRemoveListener.
        # "exclusive",
    ],
    deps = [
        ":integration_lib",
        "//source/extensions/filters/network/echo:config",
        "//test/server:utility_lib",
        "//test/test_common:utility_lib",
    ],
)

envoy_cc_test(
    name = "socket_interface_integration_test",
    srcs = ["socket_interface_integration_test.cc"],
    deps = [
        ":http_integration_lib",
        "//source/common/network:socket_interface_lib",
        "//source/extensions/filters/network/echo:config",
    ],
)

envoy_cc_test(
    name = "stats_integration_test",
    srcs = ["stats_integration_test.cc"],
    # The symbol table cluster memory tests take a while to run specially under tsan.
    # Shard it to avoid test timeout.
    shard_count = 2,
    deps = [
        ":integration_lib",
        "//source/common/memory:stats_lib",
        "//source/extensions/filters/http/router:config",
        "//source/extensions/filters/network/http_connection_manager:config",
        "//test/common/stats:stat_test_utility_lib",
        "//test/test_common:network_utility_lib",
        "//test/test_common:utility_lib",
        "@envoy_api//envoy/config/bootstrap/v3:pkg_cc_proto",
        "@envoy_api//envoy/config/core/v3:pkg_cc_proto",
    ],
)

envoy_cc_test(
    name = "load_stats_integration_test",
    srcs = ["load_stats_integration_test.cc"],
    deps = [
        ":http_integration_lib",
        "//test/config:utility_lib",
        "//test/test_common:network_utility_lib",
        "//test/test_common:resources_lib",
        "//test/test_common:utility_lib",
        "@envoy_api//envoy/config/bootstrap/v3:pkg_cc_proto",
        "@envoy_api//envoy/config/cluster/v3:pkg_cc_proto",
        "@envoy_api//envoy/config/core/v3:pkg_cc_proto",
        "@envoy_api//envoy/config/endpoint/v3:pkg_cc_proto",
        "@envoy_api//envoy/service/load_stats/v3:pkg_cc_proto",
    ],
)

envoy_cc_test(
    name = "hds_integration_test",
    srcs = ["hds_integration_test.cc"],
    data = [
        "//test/config/integration/certs",
    ],
    shard_count = 2,
    deps = [
        ":http_integration_lib",
        ":integration_lib",
        "//include/envoy/upstream:upstream_interface",
        "//source/common/config:metadata_lib",
        "//source/common/json:json_loader_lib",
        "//source/common/network:utility_lib",
        "//source/common/upstream:health_checker_lib",
        "//source/common/upstream:health_discovery_service_lib",
        "//test/common/upstream:utility_lib",
        "//test/config:utility_lib",
        "//test/test_common:network_utility_lib",
        "//test/test_common:resources_lib",
        "@envoy_api//envoy/config/bootstrap/v3:pkg_cc_proto",
        "@envoy_api//envoy/config/core/v3:pkg_cc_proto",
        "@envoy_api//envoy/service/health/v3:pkg_cc_proto",
        "@envoy_api//envoy/type/v3:pkg_cc_proto",
    ],
)

envoy_cc_test(
    name = "header_prefix_integration_test",
    srcs = ["header_prefix_integration_test.cc"],
    coverage = False,
    deps = [
        ":http_protocol_integration_lib",
        "@envoy_api//envoy/config/bootstrap/v3:pkg_cc_proto",
    ],
)

envoy_cc_test(
    name = "overload_integration_test",
    srcs = ["overload_integration_test.cc"],
    deps = [
        ":http_protocol_integration_lib",
        "//test/common/config:dummy_config_proto_cc_proto",
        "@envoy_api//envoy/config/bootstrap/v3:pkg_cc_proto",
        "@envoy_api//envoy/config/overload/v3:pkg_cc_proto",
    ],
)

envoy_cc_test(
    name = "proxy_proto_integration_test",
    srcs = [
        "proxy_proto_integration_test.cc",
        "proxy_proto_integration_test.h",
    ],
    deps = [
        ":http_integration_lib",
        "//source/common/buffer:buffer_lib",
        "//source/common/http:codec_client_lib",
        "//source/extensions/access_loggers/file:config",
        "//source/extensions/filters/listener/proxy_protocol:config",
        "//source/extensions/filters/network/tcp_proxy:config",
        "//test/test_common:utility_lib",
        "@envoy_api//envoy/config/bootstrap/v3:pkg_cc_proto",
        "@envoy_api//envoy/config/cluster/v3:pkg_cc_proto",
        "@envoy_api//envoy/extensions/access_loggers/file/v3:pkg_cc_proto",
        "@envoy_api//envoy/extensions/filters/network/tcp_proxy/v3:pkg_cc_proto",
    ],
)

envoy_cc_test(
    name = "rtds_integration_test",
    srcs = ["rtds_integration_test.cc"],
    deps = [
        ":http_integration_lib",
        "//test/common/grpc:grpc_client_integration_lib",
        "@envoy_api//envoy/service/runtime/v3:pkg_cc_proto",
    ],
)

envoy_cc_test(
    name = "extension_discovery_integration_test",
    srcs = ["extension_discovery_integration_test.cc"],
    deps = [
        ":http_integration_lib",
        "//test/common/grpc:grpc_client_integration_lib",
        "//test/integration/filters:set_is_terminal_filter_config_proto_cc_proto",
        "//test/integration/filters:set_is_terminal_filter_lib",
        "//test/integration/filters:set_response_code_filter_config_proto_cc_proto",
        "//test/integration/filters:set_response_code_filter_lib",
        "//test/test_common:utility_lib",
        "@envoy_api//envoy/extensions/common/matching/v3:pkg_cc_proto",
        "@envoy_api//envoy/extensions/filters/network/http_connection_manager/v3:pkg_cc_proto",
        "@envoy_api//envoy/service/discovery/v3:pkg_cc_proto",
        "@envoy_api//envoy/service/extension/v3:pkg_cc_proto",
    ],
)

envoy_cc_test_library(
    name = "server_stats_interface",
    hdrs = ["server_stats.h"],
    deps = [
        "//include/envoy/event:dispatcher_interface",
        "//include/envoy/stats:stats_interface",
    ],
)

envoy_cc_test(
    name = "sds_static_integration_test",
    srcs = [
        "sds_static_integration_test.cc",
    ],
    data = [
        "//test/config/integration/certs",
    ],
    deps = [
        ":http_integration_lib",
        "//source/common/event:dispatcher_includes",
        "//source/common/event:dispatcher_lib",
        "//source/common/network:connection_lib",
        "//source/common/network:utility_lib",
        "//source/extensions/transport_sockets/tls:config",
        "//source/extensions/transport_sockets/tls:context_config_lib",
        "//source/extensions/transport_sockets/tls:context_lib",
        "//test/mocks/secret:secret_mocks",
        "//test/test_common:utility_lib",
        "@envoy_api//envoy/config/bootstrap/v3:pkg_cc_proto",
        "@envoy_api//envoy/extensions/transport_sockets/tls/v3:pkg_cc_proto",
    ],
)

envoy_cc_test(
    name = "sds_dynamic_integration_test",
    srcs = [
        "sds_dynamic_integration_test.cc",
    ],
    data = [
        "sds_dynamic_key_rotation_setup.sh",
        "//test/config/integration/certs",
    ],
    # TODO(envoyproxy/windows-dev): The key rotation in SdsDynamicKeyRotationIntegrationTest via
    # TestEnvironment::renameFile() fails on Windows. The renameFile() implementation does not
    # correctly handle symlinks.
    tags = [
        "fails_on_clang_cl",
        "fails_on_windows",
    ],
    deps = [
        ":http_integration_lib",
        "//source/common/config:api_version_lib",
        "//source/common/config:protobuf_link_hacks",
        "//source/common/event:dispatcher_includes",
        "//source/common/event:dispatcher_lib",
        "//source/common/network:connection_lib",
        "//source/common/network:utility_lib",
        "//source/extensions/transport_sockets/tls:config",
        "//source/extensions/transport_sockets/tls:context_config_lib",
        "//source/extensions/transport_sockets/tls:context_lib",
        "//test/common/grpc:grpc_client_integration_lib",
        "//test/mocks/runtime:runtime_mocks",
        "//test/mocks/secret:secret_mocks",
        "//test/test_common:resources_lib",
        "//test/test_common:utility_lib",
        "@envoy_api//envoy/config/bootstrap/v3:pkg_cc_proto",
        "@envoy_api//envoy/config/core/v3:pkg_cc_proto",
        "@envoy_api//envoy/extensions/transport_sockets/quic/v3:pkg_cc_proto",
        "@envoy_api//envoy/extensions/transport_sockets/tls/v3:pkg_cc_proto",
        "@envoy_api//envoy/service/discovery/v3:pkg_cc_proto",
        "@envoy_api//envoy/service/secret/v3:pkg_cc_proto",
    ],
)

envoy_cc_test(
    name = "sds_generic_secret_integration_test",
    srcs = [
        "sds_generic_secret_integration_test.cc",
    ],
    deps = [
        ":http_integration_lib",
        "//include/envoy/registry",
        "//source/common/grpc:common_lib",
        "//test/test_common:registry_lib",
        "//test/test_common:utility_lib",
        "@envoy_api//envoy/config/bootstrap/v3:pkg_cc_proto",
        "@envoy_api//envoy/config/core/v3:pkg_cc_proto",
        "@envoy_api//envoy/service/discovery/v3:pkg_cc_proto",
    ],
)

envoy_proto_library(
    name = "tcp_proxy_integration_proto",
    srcs = [":tcp_proxy_integration_test.proto"],
)

envoy_cc_test(
    name = "tcp_proxy_integration_test",
    srcs = [
        "tcp_proxy_integration_test.cc",
        "tcp_proxy_integration_test.h",
    ],
    data = [
        "//test/config/integration/certs",
    ],
    shard_count = 2,
    deps = [
        ":integration_lib",
        ":tcp_proxy_integration_proto_cc_proto",
        "//source/common/config:api_version_lib",
        "//source/common/event:dispatcher_includes",
        "//source/common/event:dispatcher_lib",
        "//source/common/network:utility_lib",
        "//source/extensions/access_loggers/file:config",
        "//source/extensions/filters/network/common:factory_base_lib",
        "//source/extensions/filters/network/tcp_proxy:config",
        "//source/extensions/transport_sockets/tls:config",
        "//source/extensions/transport_sockets/tls:context_config_lib",
        "//source/extensions/transport_sockets/tls:context_lib",
        "//test/mocks/runtime:runtime_mocks",
        "//test/mocks/secret:secret_mocks",
        "//test/test_common:registry_lib",
        "//test/test_common:utility_lib",
        "@envoy_api//envoy/config/bootstrap/v3:pkg_cc_proto",
        "@envoy_api//envoy/config/cluster/v3:pkg_cc_proto",
        "@envoy_api//envoy/config/core/v3:pkg_cc_proto",
        "@envoy_api//envoy/config/filter/network/tcp_proxy/v2:pkg_cc_proto",
        "@envoy_api//envoy/extensions/access_loggers/file/v3:pkg_cc_proto",
        "@envoy_api//envoy/extensions/filters/network/tcp_proxy/v3:pkg_cc_proto",
    ],
)

envoy_cc_test(
    name = "tcp_tunneling_integration_test",
    srcs = [
        "tcp_tunneling_integration_test.cc",
    ],
    data = [
        "//test/config/integration/certs",
    ],
    deps = [
        ":http_integration_lib",
        ":http_protocol_integration_lib",
        "//source/extensions/filters/network/tcp_proxy:config",
        "@envoy_api//envoy/config/bootstrap/v3:pkg_cc_proto",
        "@envoy_api//envoy/extensions/filters/network/tcp_proxy/v3:pkg_cc_proto",
    ],
)

envoy_cc_test(
    name = "tcp_conn_pool_integration_test",
    srcs = [
        "tcp_conn_pool_integration_test.cc",
    ],
    deps = [
        ":integration_lib",
        "//include/envoy/server:filter_config_interface",
        "//include/envoy/tcp:conn_pool_interface",
        "//test/server:utility_lib",
        "//test/test_common:registry_lib",
        "//test/test_common:utility_lib",
    ],
)

envoy_cc_test_library(
    name = "tcp_dump",
    srcs = ["tcp_dump.cc"],
    hdrs = ["tcp_dump.h"],
    deps = [
        "//source/common/common:assert_lib",
        "//source/common/common:fmt_lib",
    ],
)

envoy_cc_test_library(
    name = "tracked_watermark_buffer_lib",
    srcs = [
        "tracked_watermark_buffer.cc",
    ],
    hdrs = [
        "tracked_watermark_buffer.h",
    ],
    deps = [
        "//source/common/buffer:watermark_buffer_lib",
    ],
)

envoy_cc_test(
    name = "tracked_watermark_buffer_test",
    srcs = ["tracked_watermark_buffer_test.cc"],
    deps = [
        ":tracked_watermark_buffer_lib",
        "//test/test_common:test_runtime_lib",
    ],
)

envoy_cc_test(
    name = "uds_integration_test",
    srcs = [
        "uds_integration_test.cc",
        "uds_integration_test.h",
    ],
    deps = [
        ":http_integration_lib",
        "//source/common/event:dispatcher_includes",
        "//source/common/event:dispatcher_lib",
        "//source/common/http:codec_client_lib",
        "//source/common/stats:stats_lib",
        "//test/test_common:environment_lib",
        "@envoy_api//envoy/config/bootstrap/v3:pkg_cc_proto",
    ],
)

envoy_cc_test(
    name = "version_integration_test",
    srcs = ["version_integration_test.cc"],
    deps = [
        ":http_integration_lib",
        "//source/extensions/filters/http/ip_tagging:config",
    ],
)

envoy_cc_test(
    name = "dynamic_validation_integration_test",
    srcs = ["dynamic_validation_integration_test.cc"],
    data = ["//test/config/integration:server_xds_files"],
    deps = [
        ":http_integration_lib",
        "//source/common/stats:stats_lib",
        "//test/test_common:registry_lib",
        "@envoy_api//envoy/extensions/filters/network/tcp_proxy/v3:pkg_cc_proto",
    ],
)

envoy_cc_test(
    name = "xds_integration_test",
    srcs = ["xds_integration_test.cc"],
    data = [
        "//test/config/integration:server_xds_files",
        "//test/config/integration/certs",
    ],
    deps = [
        ":http_integration_lib",
        ":http_protocol_integration_lib",
        "//source/extensions/filters/listener/tls_inspector:config",
        "//source/extensions/filters/listener/tls_inspector:tls_inspector_lib",
        "//source/extensions/filters/network/tcp_proxy:config",
        "//source/extensions/transport_sockets/tls:config",
        "//source/extensions/transport_sockets/tls:context_config_lib",
        "//source/extensions/transport_sockets/tls:context_lib",
        "//test/test_common:environment_lib",
        "//test/test_common:utility_lib",
        "@envoy_api//envoy/config/bootstrap/v3:pkg_cc_proto",
        "@envoy_api//envoy/extensions/filters/network/http_connection_manager/v3:pkg_cc_proto",
    ],
)

envoy_cc_test(
    name = "xfcc_integration_test",
    srcs = [
        "xfcc_integration_test.cc",
        "xfcc_integration_test.h",
    ],
    data = [
        "//test/config/integration/certs",
    ],
    deps = [
        ":http_integration_lib",
        "//source/common/http:header_map_lib",
        "//source/extensions/transport_sockets/tls:config",
        "//test/mocks/server:transport_socket_factory_context_mocks",
        "//test/test_common:utility_lib",
        "@envoy_api//envoy/config/bootstrap/v3:pkg_cc_proto",
        "@envoy_api//envoy/extensions/filters/network/http_connection_manager/v3:pkg_cc_proto",
        "@envoy_api//envoy/extensions/transport_sockets/tls/v3:pkg_cc_proto",
    ],
)

H1_FUZZ_LIB_DEPS = [
    ":capture_fuzz_proto_cc_proto",
    ":http_integration_lib",
    "//source/common/common:assert_lib",
    "//source/common/common:logger_lib",
    "//test/fuzz:fuzz_runner_lib",
    "//test/integration:integration_lib",
    "//test/test_common:environment_lib",
]

envoy_cc_test_library(
    name = "h1_fuzz_lib",
    srcs = ["h1_fuzz.cc"],
    hdrs = ["h1_fuzz.h"],
    deps = H1_FUZZ_LIB_DEPS,
)

envoy_cc_test_library(
    name = "h1_fuzz_persistent_lib",
    srcs = ["h1_fuzz.cc"],
    hdrs = ["h1_fuzz.h"],
    copts = ["-DPERSISTENT_FUZZER"],
    deps = H1_FUZZ_LIB_DEPS,
)

envoy_cc_fuzz_test(
    name = "h1_capture_fuzz_test",
    srcs = ["h1_capture_fuzz_test.cc"],
    corpus = "h1_corpus",
    deps = [":h1_fuzz_lib"],
)

envoy_cc_fuzz_test(
    name = "h1_capture_persistent_fuzz_test",
    srcs = ["h1_capture_fuzz_test.cc"],
    copts = ["-DPERSISTENT_FUZZER"],
    corpus = "h1_corpus",
    deps = [":h1_fuzz_persistent_lib"],
)

envoy_cc_fuzz_test(
    name = "h1_capture_direct_response_fuzz_test",
    srcs = ["h1_capture_direct_response_fuzz_test.cc"],
    corpus = "h1_corpus",
    deps = [
        ":h1_fuzz_lib",
        "@envoy_api//envoy/extensions/filters/network/http_connection_manager/v3:pkg_cc_proto",
    ],
)

envoy_cc_fuzz_test(
    name = "h1_capture_direct_response_persistent_fuzz_test",
    srcs = ["h1_capture_direct_response_fuzz_test.cc"],
    copts = ["-DPERSISTENT_FUZZER"],
    corpus = "h1_corpus",
    deps = [
        ":h1_fuzz_persistent_lib",
        "@envoy_api//envoy/extensions/filters/network/http_connection_manager/v3:pkg_cc_proto",
    ],
)

H2_FUZZ_LIB_DEPS = [
    ":h2_capture_fuzz_proto_cc_proto",
    ":http_integration_lib",
    "//source/common/common:assert_lib",
    "//source/common/common:logger_lib",
    "//test/common/http/http2:http2_frame",
    "//test/fuzz:fuzz_runner_lib",
    "//test/fuzz:utility_lib",
    "//test/integration:integration_lib",
    "//test/test_common:environment_lib",
]

envoy_cc_test_library(
    name = "h2_fuzz_lib",
    srcs = ["h2_fuzz.cc"],
    hdrs = ["h2_fuzz.h"],
    deps = H2_FUZZ_LIB_DEPS,
)

envoy_cc_test_library(
    name = "h2_fuzz_persistent_lib",
    srcs = ["h2_fuzz.cc"],
    hdrs = ["h2_fuzz.h"],
    copts = ["-DPERSISTENT_FUZZER"],
    deps = H2_FUZZ_LIB_DEPS,
)

envoy_cc_fuzz_test(
    name = "h2_capture_fuzz_test",
    srcs = ["h2_capture_fuzz_test.cc"],
    corpus = "h2_corpus",
    deps = [":h2_fuzz_lib"],
)

envoy_cc_fuzz_test(
    name = "h2_capture_persistent_fuzz_test",
    srcs = ["h2_capture_fuzz_test.cc"],
    copts = ["-DPERSISTENT_FUZZER"],
    corpus = "h2_corpus",
    deps = [":h2_fuzz_persistent_lib"],
)

envoy_cc_fuzz_test(
    name = "h2_capture_direct_response_fuzz_test",
    srcs = ["h2_capture_direct_response_fuzz_test.cc"],
    corpus = "h2_corpus",
    deps = [
        ":h2_fuzz_lib",
        "@envoy_api//envoy/extensions/filters/network/http_connection_manager/v3:pkg_cc_proto",
    ],
)

envoy_cc_fuzz_test(
    name = "h2_capture_direct_response_persistent_fuzz_test",
    srcs = ["h2_capture_direct_response_fuzz_test.cc"],
    copts = ["-DPERSISTENT_FUZZER"],
    corpus = "h2_corpus",
    deps = [
        ":h2_fuzz_persistent_lib",
        "@envoy_api//envoy/extensions/filters/network/http_connection_manager/v3:pkg_cc_proto",
    ],
)

envoy_cc_test(
    name = "scoped_rds_integration_test",
    srcs = [
        "scoped_rds_integration_test.cc",
    ],
    deps = [
        ":http_integration_lib",
        "//source/common/config:api_version_lib",
        "//source/common/event:dispatcher_includes",
        "//source/common/event:dispatcher_lib",
        "//source/common/network:connection_lib",
        "//source/common/network:utility_lib",
        "//test/common/grpc:grpc_client_integration_lib",
        "//test/test_common:resources_lib",
        "//test/test_common:utility_lib",
        "@envoy_api//envoy/config/bootstrap/v3:pkg_cc_proto",
        "@envoy_api//envoy/config/core/v3:pkg_cc_proto",
        "@envoy_api//envoy/config/route/v3:pkg_cc_proto",
        "@envoy_api//envoy/extensions/filters/network/http_connection_manager/v3:pkg_cc_proto",
        "@envoy_api//envoy/service/discovery/v3:pkg_cc_proto",
    ],
)

envoy_cc_test(
    name = "listener_lds_integration_test",
    srcs = [
        "listener_lds_integration_test.cc",
    ],
    deps = [
        ":http_integration_lib",
        "//source/common/config:api_version_lib",
        "//source/common/event:dispatcher_includes",
        "//source/common/event:dispatcher_lib",
        "//source/common/network:connection_lib",
        "//source/common/network:utility_lib",
        "//source/extensions/filters/http/health_check:config",
        "//source/extensions/filters/network/tcp_proxy:config",
        "//test/common/grpc:grpc_client_integration_lib",
        "//test/integration/filters:address_restore_listener_filter_lib",
        "//test/test_common:network_utility_lib",
        "//test/test_common:resources_lib",
        "//test/test_common:utility_lib",
        "@envoy_api//envoy/config/bootstrap/v3:pkg_cc_proto",
        "@envoy_api//envoy/config/core/v3:pkg_cc_proto",
        "@envoy_api//envoy/config/route/v3:pkg_cc_proto",
        "@envoy_api//envoy/extensions/filters/network/http_connection_manager/v3:pkg_cc_proto",
        "@envoy_api//envoy/extensions/filters/network/tcp_proxy/v3:pkg_cc_proto",
        "@envoy_api//envoy/service/discovery/v3:pkg_cc_proto",
    ],
)

envoy_cc_test(
    name = "listener_filter_integration_test",
    srcs = [
        "listener_filter_integration_test.cc",
    ],
    data = [
        "//test/config/integration/certs",
    ],
    deps = [
        ":integration_lib",
        "//source/common/config:api_version_lib",
        "//source/common/event:dispatcher_includes",
        "//source/common/event:dispatcher_lib",
        "//source/common/network:utility_lib",
        "//source/extensions/access_loggers/file:config",
        "//source/extensions/filters/listener/tls_inspector:config",
        "//source/extensions/filters/listener/tls_inspector:tls_inspector_lib",
        "//source/extensions/filters/network/echo:config",
        "//source/extensions/transport_sockets/tls:config",
        "//source/extensions/transport_sockets/tls:context_config_lib",
        "//source/extensions/transport_sockets/tls:context_lib",
        "//test/mocks/runtime:runtime_mocks",
        "//test/mocks/secret:secret_mocks",
        "//test/test_common:utility_lib",
        "@envoy_api//envoy/config/bootstrap/v3:pkg_cc_proto",
        "@envoy_api//envoy/config/cluster/v3:pkg_cc_proto",
        "@envoy_api//envoy/config/core/v3:pkg_cc_proto",
        "@envoy_api//envoy/extensions/access_loggers/file/v3:pkg_cc_proto",
    ],
)

envoy_cc_test(
    name = "cx_limit_integration_test",
    srcs = ["cx_limit_integration_test.cc"],
    deps = [
        ":http_integration_lib",
        "//include/envoy/network:filter_interface",
        "//include/envoy/registry",
        "//source/extensions/filters/network/tcp_proxy:config",
        "//test/config:utility_lib",
        "//test/test_common:logging_lib",
        "@envoy_api//envoy/config/bootstrap/v3:pkg_cc_proto",
    ],
)

envoy_cc_test(
    name = "direct_response_integration_test",
    srcs = ["direct_response_integration_test.cc"],
    deps = [
        ":http_integration_lib",
    ],
)

envoy_cc_test(
    name = "local_reply_integration_test",
    srcs = [
        "local_reply_integration_test.cc",
    ],
    deps = [
        ":http_integration_lib",
        ":http_protocol_integration_lib",
        "//test/test_common:utility_lib",
    ],
)

envoy_cc_test(
    name = "command_formatter_extension_integration_test",
    srcs = [
        "command_formatter_extension_integration_test.cc",
    ],
    deps = [
        ":http_integration_lib",
        "//test/common/formatter:command_extension_lib",
        "//test/test_common:utility_lib",
    ],
)

envoy_cc_test(
    name = "health_check_integration_test",
    srcs = ["health_check_integration_test.cc"],
    deps = [
        ":http_integration_lib",
        ":integration_lib",
        "//test/common/http/http2:http2_frame",
        "@envoy_api//envoy/config/core/v3:pkg_cc_proto",
    ],
)

envoy_cc_test(
    name = "cluster_upstream_extension_integration_test",
    srcs = [
        "cluster_upstream_extension_integration_test.cc",
    ],
    deps = [
        ":http_integration_lib",
        "//source/common/config:api_version_lib",
        "//source/common/protobuf",
        "//test/integration/upstreams:per_host_upstream_config",
        "//test/test_common:utility_lib",
        "@envoy_api//envoy/config/bootstrap/v3:pkg_cc_proto",
        "@envoy_api//envoy/extensions/filters/network/http_connection_manager/v3:pkg_cc_proto",
    ],
)

# TODO(mattklein123): Use target_compatible_with when we switch to Bazel 4.0 instead of multiple
# selects.
envoy_cc_test(
    name = "quic_protocol_integration_test",
    size = "large",
    srcs = envoy_select_enable_http3([
        "quic_protocol_integration_test.cc",
    ]),
    data = ["//test/config/integration/certs"],
    shard_count = 8,
    tags = [
        "nofips",
    ],
    deps = envoy_select_enable_http3([
        ":protocol_integration_test_lib",
        "//source/common/quic:active_quic_listener_lib",
        "//source/common/quic:client_connection_factory_lib",
        "//source/common/quic:quic_factory_lib",
        "//source/common/quic:quic_transport_socket_factory_lib",
        "//test/integration/filters:pause_filter_for_quic_lib",
    ]),
)

# TODO(mattklein123): Use target_compatible_with when we switch to Bazel 4.0 instead of multiple
# selects.
envoy_cc_test(
    name = "quic_http_integration_test",
    size = "large",
    srcs = envoy_select_enable_http3(["quic_http_integration_test.cc"]),
    data = ["//test/config/integration/certs"],
    shard_count = 6,
    # TODO(envoyproxy/windows-dev): Diagnose failure shown only on clang-cl build, see:
    #   https://gist.github.com/wrowe/a152cb1d12c2f751916122aed39d8517
    # TODO(envoyproxy/windows-dev): Diagnose timeout, why opt build test under Windows GCP RBE
    # takes 10x as long as on linux (>300s vs ~30s). Shards = 2 solves for windows, see:
    #   https://github.com/envoyproxy/envoy/pull/13713/files#r512160087
    # Each of these tests exceeds 20s;
    # QuicHttpIntegrationTests/QuicHttpIntegrationTest.MultipleQuicConnections[With|No]BPF*
    tags = [
        "fails_on_clang_cl",
        "fails_on_windows",
        "nofips",
    ],
    deps = envoy_select_enable_http3([
        ":http_integration_lib",
        "//source/common/quic:client_connection_factory_lib",
        "//source/common/quic:codec_lib",
        "//source/common/quic:envoy_quic_client_connection_lib",
        "//source/common/quic:envoy_quic_client_session_lib",
        "//source/common/quic:envoy_quic_connection_helper_lib",
        "//source/common/quic:envoy_quic_proof_verifier_lib",
        "//source/common/quic:quic_transport_socket_factory_lib",
        "//source/extensions/resource_monitors/injected_resource:config",
        "//test/common/quic:quic_test_utils_for_envoy_lib",
        "//test/common/quic:test_utils_lib",
        "//test/integration/filters:encoder_decoder_buffer_filter_lib",
        "//test/test_common:test_runtime_lib",
        "@envoy_api//envoy/config/bootstrap/v3:pkg_cc_proto",
        "@envoy_api//envoy/config/overload/v3:pkg_cc_proto",
        "@envoy_api//envoy/extensions/filters/network/http_connection_manager/v3:pkg_cc_proto",
        "@envoy_api//envoy/extensions/transport_sockets/quic/v3:pkg_cc_proto",
        "@com_googlesource_quiche//:quic_test_tools_session_peer_lib",
    ]),
)

envoy_cc_test(
<<<<<<< HEAD
    name = "req_resp_size_stats_integration_test",
    srcs = [
        "req_resp_size_stats_integration_test.cc",
    ],
    deps = [
        ":http_integration_lib",
        "//test/test_common:utility_lib",
=======
    name = "original_ip_detection_integration_test",
    srcs = [
        "original_ip_detection_integration_test.cc",
    ],
    deps = [
        ":http_integration_lib",
        "//source/extensions/http/original_ip_detection/custom_header:config",
        "//test/test_common:utility_lib",
        "@envoy_api//envoy/extensions/http/original_ip_detection/custom_header/v3:pkg_cc_proto",
>>>>>>> 50024c1f
    ],
)<|MERGE_RESOLUTION|>--- conflicted
+++ resolved
@@ -1733,7 +1733,19 @@
 )
 
 envoy_cc_test(
-<<<<<<< HEAD
+    name = "original_ip_detection_integration_test",
+    srcs = [
+        "original_ip_detection_integration_test.cc",
+    ],
+    deps = [
+        ":http_integration_lib",
+        "//source/extensions/http/original_ip_detection/custom_header:config",
+        "//test/test_common:utility_lib",
+        "@envoy_api//envoy/extensions/http/original_ip_detection/custom_header/v3:pkg_cc_proto",
+    ],
+)
+
+envoy_cc_test(
     name = "req_resp_size_stats_integration_test",
     srcs = [
         "req_resp_size_stats_integration_test.cc",
@@ -1741,16 +1753,5 @@
     deps = [
         ":http_integration_lib",
         "//test/test_common:utility_lib",
-=======
-    name = "original_ip_detection_integration_test",
-    srcs = [
-        "original_ip_detection_integration_test.cc",
-    ],
-    deps = [
-        ":http_integration_lib",
-        "//source/extensions/http/original_ip_detection/custom_header:config",
-        "//test/test_common:utility_lib",
-        "@envoy_api//envoy/extensions/http/original_ip_detection/custom_header/v3:pkg_cc_proto",
->>>>>>> 50024c1f
     ],
 )
--- conflicted
+++ resolved
@@ -1655,19 +1655,6 @@
     ],
 )
 
-<<<<<<< HEAD
-envoy_cc_test(
-    name = "original_ip_detection_integration_test",
-    srcs = [
-        "original_ip_detection_integration_test.cc",
-    ],
-    deps = [
-        ":http_integration_lib",
-        "//source/extensions/original_ip_detection/custom_header:config",
-        "//test/test_common:utility_lib",
-        "@envoy_api//envoy/extensions/original_ip_detection/custom_header/v3:pkg_cc_proto",
-    ],
-=======
 # TODO(mattklein123): Use target_compatible_with when we switch to Bazel 4.0 instead of multiple
 # selects.
 envoy_cc_test(
@@ -1731,5 +1718,17 @@
         "@envoy_api//envoy/extensions/filters/network/http_connection_manager/v3:pkg_cc_proto",
         "@envoy_api//envoy/extensions/transport_sockets/quic/v3:pkg_cc_proto",
     ]),
->>>>>>> f44686b4
+)
+
+envoy_cc_test(
+    name = "original_ip_detection_integration_test",
+    srcs = [
+        "original_ip_detection_integration_test.cc",
+    ],
+    deps = [
+        ":http_integration_lib",
+        "//source/extensions/original_ip_detection/custom_header:config",
+        "//test/test_common:utility_lib",
+        "@envoy_api//envoy/extensions/original_ip_detection/custom_header/v3:pkg_cc_proto",
+    ],
 )
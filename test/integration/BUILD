--- conflicted
+++ resolved
@@ -211,13 +211,10 @@
         "//source/extensions/filters/http/buffer:config",
         "//source/extensions/filters/http/dynamo:config",
         "//source/extensions/filters/http/health_check:config",
-<<<<<<< HEAD
         "//test/integration/filters:metadata_stop_all_filter_config_lib",
         "//test/integration/filters:request_metadata_filter_config_lib",
         "//test/integration/filters:response_metadata_filter_config_lib",
-=======
         "//test/integration/filters:stop_iteration_and_continue",
->>>>>>> 847ef05e
         "//test/mocks/http:http_mocks",
         "//test/mocks/upstream:upstream_mocks",
         "//test/test_common:utility_lib",

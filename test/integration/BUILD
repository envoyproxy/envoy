licenses(["notice"])  # Apache 2

load(
    "//bazel:envoy_build_system.bzl",
    "envoy_cc_fuzz_test",
    "envoy_cc_test",
    "envoy_cc_test_library",
    "envoy_package",
    "envoy_proto_library",
    "envoy_select_hot_restart",
    "envoy_sh_test",
)

envoy_package()

envoy_cc_test_library(
    name = "ads_integration_lib",
    srcs = [
        "ads_integration.cc",
    ],
    hdrs = [
        "ads_integration.h",
    ],
    data = [
        "//test/config/integration:server_xds_files",
        "//test/config/integration/certs",
    ],
    deps = [
        ":http_integration_lib",
        "//source/common/common:version_lib",
        "//source/common/config:protobuf_link_hacks",
        "//source/common/config:version_converter_lib",
        "//source/common/protobuf:utility_lib",
        "//source/extensions/filters/network/redis_proxy:config",
        "//test/common/grpc:grpc_client_integration_lib",
        "//test/test_common:network_utility_lib",
        "//test/test_common:resources_lib",
        "//test/test_common:utility_lib",
        "@envoy_api//envoy/admin/v3:pkg_cc_proto",
        "@envoy_api//envoy/config/bootstrap/v3:pkg_cc_proto",
        "@envoy_api//envoy/config/cluster/v3:pkg_cc_proto",
        "@envoy_api//envoy/config/endpoint/v3:pkg_cc_proto",
        "@envoy_api//envoy/config/listener/v3:pkg_cc_proto",
        "@envoy_api//envoy/config/route/v3:pkg_cc_proto",
        "@envoy_api//envoy/extensions/transport_sockets/tls/v3:pkg_cc_proto",
    ],
)

envoy_cc_test(
    name = "ads_integration_test",
    srcs = ["ads_integration_test.cc"],
    deps = [
        ":ads_integration_lib",
        ":http_integration_lib",
        "//source/common/config:protobuf_link_hacks",
        "//source/common/protobuf:utility_lib",
        "//test/common/grpc:grpc_client_integration_lib",
        "//test/test_common:network_utility_lib",
        "//test/test_common:resources_lib",
        "//test/test_common:utility_lib",
        "@envoy_api//envoy/config/bootstrap/v3:pkg_cc_proto",
        "@envoy_api//envoy/config/cluster/v3:pkg_cc_proto",
        "@envoy_api//envoy/config/endpoint/v3:pkg_cc_proto",
        "@envoy_api//envoy/config/listener/v3:pkg_cc_proto",
        "@envoy_api//envoy/config/route/v3:pkg_cc_proto",
    ],
)

envoy_cc_test(
    name = "api_listener_integration_test",
    srcs = ["api_listener_integration_test.cc"],
    deps = [
        ":http_integration_lib",
        "//test/mocks/http:stream_encoder_mock",
        "//test/server:utility_lib",
    ],
)

envoy_cc_test(
    name = "api_version_integration_test",
    srcs = ["api_version_integration_test.cc"],
    deps = [
        ":http_integration_lib",
        "@envoy_api//envoy/api/v2:pkg_cc_proto",
        "@envoy_api//envoy/api/v2/core:pkg_cc_proto",
        "@envoy_api//envoy/service/discovery/v3:pkg_cc_proto",
    ],
)

py_binary(
    name = "capture_fuzz_gen",
    srcs = ["capture_fuzz_gen.py"],
    licenses = ["notice"],  # Apache 2
    python_version = "PY3",
    visibility = ["//visibility:public"],
    deps = [
        ":capture_fuzz_proto_py_proto",
        "@envoy_api//envoy/data/tap/v2alpha:pkg_py_proto",
    ],
)

envoy_proto_library(
    name = "capture_fuzz_proto",
    srcs = [":capture_fuzz.proto"],
)

envoy_cc_test(
    name = "cds_integration_test",
    srcs = ["cds_integration_test.cc"],
    data = [
        "//test/config/integration/certs",
    ],
    deps = [
        ":http_integration_lib",
        "//source/common/config:protobuf_link_hacks",
        "//source/common/protobuf:utility_lib",
        "//test/common/grpc:grpc_client_integration_lib",
        "//test/mocks/runtime:runtime_mocks",
        "//test/mocks/server:server_mocks",
        "//test/test_common:network_utility_lib",
        "//test/test_common:resources_lib",
        "//test/test_common:utility_lib",
        "@envoy_api//envoy/config/cluster/v3:pkg_cc_proto",
        "@envoy_api//envoy/service/discovery/v3:pkg_cc_proto",
    ],
)

envoy_cc_test(
    name = "eds_integration_test",
    srcs = ["eds_integration_test.cc"],
    # Times out on Windows
    tags = ["fails_on_windows"],
    deps = [
        ":http_integration_lib",
        "//source/common/upstream:load_balancer_lib",
        "//test/config:utility_lib",
        "//test/integration/filters:eds_ready_filter_config_lib",
        "//test/test_common:network_utility_lib",
        "@envoy_api//envoy/config/bootstrap/v3:pkg_cc_proto",
        "@envoy_api//envoy/config/cluster/v3:pkg_cc_proto",
        "@envoy_api//envoy/config/core/v3:pkg_cc_proto",
        "@envoy_api//envoy/config/endpoint/v3:pkg_cc_proto",
        "@envoy_api//envoy/extensions/filters/network/http_connection_manager/v3:pkg_cc_proto",
        "@envoy_api//envoy/type/v3:pkg_cc_proto",
    ],
)

envoy_proto_library(
    name = "filter_manager_integration_proto",
    srcs = [":filter_manager_integration_test.proto"],
)

envoy_cc_test(
    name = "filter_manager_integration_test",
    srcs = [
        "filter_manager_integration_test.cc",
    ],
    deps = [
        ":filter_manager_integration_proto_cc_proto",
        ":http_integration_lib",
        ":integration_lib",
        "//source/extensions/filters/listener/original_dst:config",
        "//source/extensions/filters/listener/tls_inspector:config",
        "//source/extensions/filters/network/common:factory_base_lib",
        "//source/extensions/filters/network/echo:config",
        "//source/extensions/filters/network/tcp_proxy:config",
        "//test/server:utility_lib",
        "//test/test_common:registry_lib",
        "//test/test_common:utility_lib",
        "@envoy_api//envoy/config/bootstrap/v3:pkg_cc_proto",
    ],
)

envoy_cc_test(
    name = "cluster_filter_integration_test",
    srcs = ["cluster_filter_integration_test.cc"],
    deps = [
        ":integration_lib",
        "//include/envoy/network:filter_interface",
        "//source/extensions/filters/network/tcp_proxy:config",
        "//test/config:utility_lib",
        "//test/test_common:registry_lib",
        "@envoy_api//envoy/config/bootstrap/v3:pkg_cc_proto",
    ],
)

envoy_cc_test(
    name = "custom_cluster_integration_test",
    srcs = ["custom_cluster_integration_test.cc"],
    deps = [
        ":http_integration_lib",
        "//source/common/upstream:load_balancer_lib",
        "//test/config:utility_lib",
        "//test/integration/clusters:custom_static_cluster",
        "//test/test_common:network_utility_lib",
        "@envoy_api//envoy/config/bootstrap/v3:pkg_cc_proto",
        "@envoy_api//envoy/config/cluster/v3:pkg_cc_proto",
    ],
)

envoy_cc_test(
    name = "vhds_integration_test",
    srcs = ["vhds_integration_test.cc"],
    data = [
        "//test/config/integration/certs",
    ],
    deps = [
        ":http_integration_lib",
        "//source/common/config:protobuf_link_hacks",
        "//source/common/protobuf:utility_lib",
        "//test/common/grpc:grpc_client_integration_lib",
        "//test/mocks/runtime:runtime_mocks",
        "//test/mocks/server:server_mocks",
        "//test/test_common:network_utility_lib",
        "//test/test_common:resources_lib",
        "//test/test_common:utility_lib",
        "@envoy_api//envoy/config/route/v3:pkg_cc_proto",
    ],
)

exports_files(["test_utility.sh"])

envoy_sh_test(
    name = "hotrestart_test",
    srcs = envoy_select_hot_restart([
        "hotrestart_test.sh",
    ]),
    data = [
        "test_utility.sh",
        "//source/exe:envoy-static",
        "//test/config/integration:server_config_files",
        "//tools:socket_passing",
    ],
    # Hot restart does not apply on Windows, skipping
    tags = ["skip_on_windows"],
)

envoy_sh_test(
    name = "run_envoy_test",
    srcs = ["run_envoy_test.sh"],
    data = [
        "test_utility.sh",
        "//source/exe:envoy-static",
        "//test/config/integration:server_config_files",
    ],
    # TODO: This script invocation does not work on Windows, see: https://github.com/bazelbuild/bazel/issues/10959
    tags = ["fails_on_windows"],
)

envoy_cc_test(
    name = "header_integration_test",
    srcs = [
        "header_integration_test.cc",
    ],
    deps = [
        ":http_integration_lib",
        "//source/common/config:api_version_lib",
        "//source/common/protobuf",
        "//test/test_common:utility_lib",
        "@envoy_api//envoy/api/v2:pkg_cc_proto",
        "@envoy_api//envoy/config/bootstrap/v3:pkg_cc_proto",
        "@envoy_api//envoy/config/cluster/v3:pkg_cc_proto",
        "@envoy_api//envoy/config/core/v3:pkg_cc_proto",
        "@envoy_api//envoy/extensions/filters/http/router/v3:pkg_cc_proto",
        "@envoy_api//envoy/extensions/filters/network/http_connection_manager/v3:pkg_cc_proto",
    ],
)

envoy_cc_test(
    name = "http2_integration_test",
    srcs = [
        "http2_integration_test.cc",
        "http2_integration_test.h",
    ],
    deps = [
        ":http_integration_lib",
        "//source/common/buffer:buffer_lib",
        "//source/common/http:header_map_lib",
        "//source/extensions/filters/http/buffer:config",
        "//source/extensions/filters/http/health_check:config",
        "//test/common/http/http2:http2_frame",
        "//test/integration/filters:metadata_stop_all_filter_config_lib",
        "//test/integration/filters:request_metadata_filter_config_lib",
        "//test/integration/filters:response_metadata_filter_config_lib",
        "//test/integration/filters:stop_iteration_and_continue",
        "//test/mocks/http:http_mocks",
        "//test/mocks/upstream:upstream_mocks",
        "//test/test_common:utility_lib",
        "@envoy_api//envoy/config/bootstrap/v3:pkg_cc_proto",
        "@envoy_api//envoy/config/cluster/v3:pkg_cc_proto",
        "@envoy_api//envoy/extensions/filters/network/http_connection_manager/v3:pkg_cc_proto",
    ],
)

envoy_cc_test(
    name = "http_subset_lb_integration_test",
    srcs = [
        "http_subset_lb_integration_test.cc",
    ],
    deps = [
        ":http_integration_lib",
        "//test/common/upstream:utility_lib",
        "@envoy_api//envoy/config/bootstrap/v3:pkg_cc_proto",
        "@envoy_api//envoy/config/cluster/v3:pkg_cc_proto",
        "@envoy_api//envoy/config/route/v3:pkg_cc_proto",
        "@envoy_api//envoy/extensions/filters/network/http_connection_manager/v3:pkg_cc_proto",
    ],
)

envoy_cc_test(
    name = "transport_socket_match_integration_test",
    srcs = [
        "transport_socket_match_integration_test.cc",
    ],
    data = [
        "//test/config/integration/certs",
    ],
    deps = [
        ":http_integration_lib",
        "//source/extensions/transport_sockets/tls:context_lib",
        "//test/common/upstream:utility_lib",
        "@envoy_api//envoy/config/bootstrap/v3:pkg_cc_proto",
        "@envoy_api//envoy/config/route/v3:pkg_cc_proto",
        "@envoy_api//envoy/extensions/filters/network/http_connection_manager/v3:pkg_cc_proto",
        "@envoy_api//envoy/extensions/transport_sockets/tls/v3:pkg_cc_proto",
    ],
)

envoy_cc_test(
    name = "header_casing_integration_test",
    srcs = [
        "header_casing_integration_test.cc",
    ],
    deps = [
        ":http_integration_lib",
        "@envoy_api//envoy/config/bootstrap/v3:pkg_cc_proto",
        "@envoy_api//envoy/extensions/filters/network/http_connection_manager/v3:pkg_cc_proto",
    ],
)

envoy_cc_test(
    name = "http_timeout_integration_test",
    srcs = [
        "http_timeout_integration_test.cc",
        "http_timeout_integration_test.h",
    ],
    deps = [
        ":http_integration_lib",
        "@envoy_api//envoy/extensions/filters/http/router/v3:pkg_cc_proto",
        "@envoy_api//envoy/extensions/filters/network/http_connection_manager/v3:pkg_cc_proto",
    ],
)

envoy_cc_test(
    name = "protocol_integration_test",
    srcs = [
        "protocol_integration_test.cc",
    ],
    # As this test has many H1/H2/v4/v6 tests it takes a while to run.
    # Shard it enough to bring the run time in line with other integration tests.
    shard_count = 5,
    deps = [
        ":http_protocol_integration_lib",
        "//source/common/http:header_map_lib",
        "//source/extensions/filters/http/buffer:config",
        "//source/extensions/filters/http/health_check:config",
        "//test/integration/filters:encoder_decoder_buffer_filter_lib",
        "//test/integration/filters:random_pause_filter_lib",
        "//test/test_common:utility_lib",
        "@envoy_api//envoy/config/bootstrap/v3:pkg_cc_proto",
        "@envoy_api//envoy/config/route/v3:pkg_cc_proto",
        "@envoy_api//envoy/extensions/filters/network/http_connection_manager/v3:pkg_cc_proto",
    ],
)

envoy_cc_test(
    name = "http2_upstream_integration_test",
    srcs = [
        "http2_upstream_integration_test.cc",
        "http2_upstream_integration_test.h",
    ],
    deps = [
        ":http_integration_lib",
        "//source/common/http:header_map_lib",
        "//source/extensions/access_loggers/grpc:http_config",
        "//source/extensions/filters/http/buffer:config",
        "//source/extensions/filters/http/health_check:config",
        "//test/integration/filters:encoder_decoder_buffer_filter_lib",
        "//test/integration/filters:random_pause_filter_lib",
        "//test/test_common:utility_lib",
        "@envoy_api//envoy/config/bootstrap/v3:pkg_cc_proto",
        "@envoy_api//envoy/extensions/filters/network/http_connection_manager/v3:pkg_cc_proto",
    ],
)

envoy_cc_test(
    name = "integration_admin_test",
    srcs = [
        "integration_admin_test.cc",
        "integration_admin_test.h",
    ],
    deps = [
        ":http_protocol_integration_lib",
        "//include/envoy/http:header_map_interface",
        "//source/common/stats:stats_matcher_lib",
        "//source/extensions/filters/http/buffer:config",
        "//source/extensions/filters/http/health_check:config",
        "//test/common/stats:stat_test_utility_lib",
        "@envoy_api//envoy/admin/v3:pkg_cc_proto",
        "@envoy_api//envoy/config/bootstrap/v3:pkg_cc_proto",
        "@envoy_api//envoy/config/core/v3:pkg_cc_proto",
        "@envoy_api//envoy/config/metrics/v3:pkg_cc_proto",
        "@envoy_api//envoy/config/route/v3:pkg_cc_proto",
    ],
)

envoy_cc_test_library(
    name = "test_host_predicate_lib",
    srcs = [
        "test_host_predicate.h",
        "test_host_predicate_config.h",
    ],
    deps = [
        "//include/envoy/upstream:retry_interface",
    ],
)

envoy_cc_test_library(
    name = "http_integration_lib",
    srcs = [
        "http_integration.cc",
    ],
    hdrs = [
        "http_integration.h",
    ],
    deps = [
        ":integration_lib",
        ":test_host_predicate_lib",
        "//include/envoy/event:timer_interface",
        "//source/common/common:thread_annotations",
        "//source/extensions/filters/http/on_demand:config",
        "//source/extensions/filters/http/router:config",
        "//source/extensions/filters/network/http_connection_manager:config",
        "//test/common/upstream:utility_lib",
        "//test/integration/filters:add_trailers_filter_config_lib",
        "//test/integration/filters:call_decodedata_once_filter_config_lib",
        "//test/integration/filters:decode_headers_return_stop_all_filter_config_lib",
        "//test/integration/filters:encode_headers_return_stop_all_filter_config_lib",
        "//test/integration/filters:headers_only_filter_config_lib",
        "//test/integration/filters:modify_buffer_filter_config_lib",
        "//test/integration/filters:passthrough_filter_config_lib",
        "//test/integration/filters:pause_filter_lib",
        "//test/test_common:registry_lib",
        "@envoy_api//envoy/config/bootstrap/v3:pkg_cc_proto",
        "@envoy_api//envoy/extensions/filters/network/http_connection_manager/v3:pkg_cc_proto",
    ],
)

envoy_cc_test_library(
    name = "http_protocol_integration_lib",
    srcs = [
        "http_protocol_integration.cc",
    ],
    hdrs = [
        "http_protocol_integration.h",
    ],
    deps = [
        ":http_integration_lib",
        "//test/common/upstream:utility_lib",
    ],
)

envoy_cc_test(
    name = "idle_timeout_integration_test",
    srcs = ["idle_timeout_integration_test.cc"],
    # As this test has many pauses for idle timeouts, it takes a while to run.
    # Shard it enough to bring the run time in line with other integration tests.
    shard_count = 2,
    deps = [
        ":http_protocol_integration_lib",
        "//test/test_common:test_time_lib",
        "@envoy_api//envoy/config/bootstrap/v3:pkg_cc_proto",
        "@envoy_api//envoy/extensions/filters/network/http_connection_manager/v3:pkg_cc_proto",
    ],
)

envoy_cc_test_library(
    name = "integration_lib",
    srcs = [
        "autonomous_upstream.cc",
        "fake_upstream.cc",
        "integration.cc",
        "server.cc",
        "ssl_utility.cc",
        "utility.cc",
    ],
    hdrs = [
        "autonomous_upstream.h",
        "fake_upstream.h",
        "integration.h",
        "server.h",
        "ssl_utility.h",
        "utility.h",
    ],
    data = ["//test/common/runtime:filesystem_test_data"],
    deps = [
        ":server_stats_interface",
        ":tcp_dump",
        "//include/envoy/api:api_interface",
        "//include/envoy/buffer:buffer_interface",
        "//include/envoy/event:dispatcher_interface",
        "//include/envoy/grpc:status",
        "//include/envoy/http:codec_interface",
        "//include/envoy/http:header_map_interface",
        "//include/envoy/network:connection_interface",
        "//include/envoy/network:filter_interface",
        "//include/envoy/server:configuration_interface",
        "//include/envoy/server:hot_restart_interface",
        "//include/envoy/server:options_interface",
        "//include/envoy/stats:stats_interface",
        "//include/envoy/thread:thread_interface",
        "//source/common/api:api_lib",
        "//source/common/buffer:buffer_lib",
        "//source/common/buffer:zero_copy_input_stream_lib",
        "//source/common/common:assert_lib",
        "//source/common/common:minimal_logger_lib",
        "//source/common/config:api_version_lib",
        "//source/common/config:version_converter_lib",
        "//source/common/event:dispatcher_lib",
        "//source/common/grpc:codec_lib",
        "//source/common/grpc:common_lib",
        "//source/common/http:codec_client_lib",
        "//source/common/http:header_map_lib",
        "//source/common/http:headers_lib",
        "//source/common/http/http1:codec_lib",
        "//source/common/http/http2:codec_lib",
        "//source/common/local_info:local_info_lib",
        "//source/common/network:filter_lib",
        "//source/common/network:listen_socket_lib",
        "//source/common/network:utility_lib",
        "//source/common/runtime:runtime_lib",
        "//source/common/stats:isolated_store_lib",
        "//source/common/stats:symbol_table_creator_lib",
        "//source/common/stats:thread_local_store_lib",
        "//source/common/thread_local:thread_local_lib",
        "//source/common/upstream:upstream_includes",
        "//source/common/upstream:upstream_lib",
        "//source/extensions/access_loggers/file:config",
        "//source/extensions/transport_sockets/raw_buffer:config",
        "//source/extensions/transport_sockets/tap:config",
        "//source/extensions/transport_sockets/tls:config",
        "//source/server:connection_handler_lib",
        "//source/server:hot_restart_nop_lib",
        "//source/server:listener_hooks_lib",
        "//source/server:process_context_lib",
        "//source/server:server_lib",
        "//test/common/grpc:grpc_client_integration_lib",
        "//test/common/runtime:utility_lib",
        "//test/common/upstream:utility_lib",
        "//test/config:utility_lib",
        "//test/mocks/buffer:buffer_mocks",
        "//test/mocks/server:server_mocks",
        "//test/mocks/stats:stats_mocks",
        "//test/mocks/upstream:upstream_mocks",
        "//test/test_common:environment_lib",
        "//test/test_common:network_utility_lib",
        "//test/test_common:printers_lib",
        "//test/test_common:simulated_time_system_lib",
        "//test/test_common:test_time_lib",
        "//test/test_common:test_time_system_interface",
        "//test/test_common:utility_lib",
        "@envoy_api//envoy/admin/v3:pkg_cc_proto",
        "@envoy_api//envoy/api/v2:pkg_cc_proto",
        "@envoy_api//envoy/config/bootstrap/v3:pkg_cc_proto",
        "@envoy_api//envoy/config/core/v3:pkg_cc_proto",
        "@envoy_api//envoy/config/endpoint/v3:pkg_cc_proto",
        "@envoy_api//envoy/extensions/transport_sockets/tls/v3:pkg_cc_proto",
    ],
)

envoy_cc_test(
    name = "integration_test",
    srcs = [
        "integration_test.cc",
        "integration_test.h",
    ],
    shard_count = 2,
    # Times out on Windows
    tags = ["fails_on_windows"],
    deps = [
        ":http_integration_lib",
        "//source/common/http:header_map_lib",
        "//source/common/http:headers_lib",
        "//source/extensions/filters/http/cors:config",
        "//source/extensions/filters/http/grpc_http1_bridge:config",
        "//source/extensions/filters/http/health_check:config",
        "//test/integration/filters:clear_route_cache_filter_lib",
        "//test/integration/filters:encoder_decoder_buffer_filter_lib",
        "//test/integration/filters:process_context_lib",
        "//test/integration/filters:stop_iteration_and_continue",
        "//test/mocks/http:http_mocks",
        "//test/test_common:utility_lib",
        "@envoy_api//envoy/config/bootstrap/v3:pkg_cc_proto",
        "@envoy_api//envoy/config/route/v3:pkg_cc_proto",
        "@envoy_api//envoy/extensions/filters/network/http_connection_manager/v3:pkg_cc_proto",
    ],
)

envoy_cc_test(
    name = "redirect_integration_test",
    srcs = [
        "redirect_integration_test.cc",
    ],
    deps = [
        ":http_protocol_integration_lib",
        "//source/common/http:header_map_lib",
        "//test/test_common:utility_lib",
        "@envoy_api//envoy/config/route/v3:pkg_cc_proto",
        "@envoy_api//envoy/extensions/filters/network/http_connection_manager/v3:pkg_cc_proto",
    ],
)

envoy_cc_test(
    name = "websocket_integration_test",
    srcs = [
        "websocket_integration_test.cc",
        "websocket_integration_test.h",
    ],
    # Times out on Windows
    tags = ["fails_on_windows"],
    deps = [
        ":http_protocol_integration_lib",
        "//source/common/http:header_map_lib",
        "//source/extensions/access_loggers/file:config",
        "//source/extensions/filters/http/buffer:config",
        "//test/test_common:utility_lib",
        "@envoy_api//envoy/config/bootstrap/v3:pkg_cc_proto",
        "@envoy_api//envoy/extensions/filters/network/http_connection_manager/v3:pkg_cc_proto",
    ],
)

envoy_cc_test(
    name = "echo_integration_test",
    srcs = [
        "echo_integration_test.cc",
    ],
<<<<<<< HEAD
    # This test must be run in exclusive mode: see comments in AddRemoveListener
    tags = ["exclusive"],
=======
    tags = [
        # Uncomment this line to run this test repeatedly in exclusive mode if not using docker-sandbox,
        # or RBE, see comments in AddRemoveListener.
        # "exclusive",
        # TODO(wrowe,sunjayBhatia): Skipping this on Windows as MSVC does not allow invoking
        # connection.close() from within the lambda that is passed to the RawConnectionDriver
        # constructor
        "skip_on_windows",
    ],
>>>>>>> b9ca1fa2
    deps = [
        ":integration_lib",
        "//source/extensions/filters/network/echo:config",
        "//test/server:utility_lib",
        "//test/test_common:utility_lib",
    ],
)

envoy_cc_test(
    name = "stats_integration_test",
    srcs = ["stats_integration_test.cc"],
    # The symbol table cluster memory tests take a while to run specially under tsan.
    # Shard it to avoid test timeout.
    shard_count = 2,
    deps = [
        ":integration_lib",
        "//source/common/memory:stats_lib",
        "//source/common/stats:symbol_table_creator_lib",
        "//source/extensions/filters/http/router:config",
        "//source/extensions/filters/network/http_connection_manager:config",
        "//test/common/stats:stat_test_utility_lib",
        "//test/test_common:network_utility_lib",
        "//test/test_common:utility_lib",
        "@envoy_api//envoy/config/bootstrap/v3:pkg_cc_proto",
        "@envoy_api//envoy/config/core/v3:pkg_cc_proto",
    ],
)

envoy_cc_test(
    name = "load_stats_integration_test",
    srcs = ["load_stats_integration_test.cc"],
    deps = [
        ":http_integration_lib",
        "//test/config:utility_lib",
        "//test/test_common:network_utility_lib",
        "//test/test_common:resources_lib",
        "//test/test_common:utility_lib",
        "@envoy_api//envoy/config/bootstrap/v3:pkg_cc_proto",
        "@envoy_api//envoy/config/cluster/v3:pkg_cc_proto",
        "@envoy_api//envoy/config/core/v3:pkg_cc_proto",
        "@envoy_api//envoy/config/endpoint/v3:pkg_cc_proto",
        "@envoy_api//envoy/service/load_stats/v3:pkg_cc_proto",
    ],
)

envoy_cc_test(
    name = "hds_integration_test",
    srcs = ["hds_integration_test.cc"],
    deps = [
        ":http_integration_lib",
        ":integration_lib",
        "//include/envoy/upstream:upstream_interface",
        "//source/common/config:metadata_lib",
        "//source/common/json:json_loader_lib",
        "//source/common/network:utility_lib",
        "//source/common/upstream:health_checker_lib",
        "//source/common/upstream:health_discovery_service_lib",
        "//test/common/upstream:utility_lib",
        "//test/config:utility_lib",
        "//test/test_common:network_utility_lib",
        "//test/test_common:resources_lib",
        "@envoy_api//envoy/config/bootstrap/v3:pkg_cc_proto",
        "@envoy_api//envoy/config/core/v3:pkg_cc_proto",
        "@envoy_api//envoy/service/health/v3:pkg_cc_proto",
    ],
)

envoy_cc_test(
    name = "header_prefix_integration_test",
    srcs = ["header_prefix_integration_test.cc"],
    coverage = False,
    deps = [
        ":http_protocol_integration_lib",
        "@envoy_api//envoy/config/bootstrap/v3:pkg_cc_proto",
    ],
)

envoy_cc_test(
    name = "overload_integration_test",
    srcs = ["overload_integration_test.cc"],
    deps = [
        ":http_protocol_integration_lib",
        "//source/extensions/resource_monitors/injected_resource:config",
        "@envoy_api//envoy/config/bootstrap/v3:pkg_cc_proto",
        "@envoy_api//envoy/config/overload/v3:pkg_cc_proto",
    ],
)

envoy_cc_test(
    name = "proxy_proto_integration_test",
    srcs = [
        "proxy_proto_integration_test.cc",
        "proxy_proto_integration_test.h",
    ],
    deps = [
        ":http_integration_lib",
        "//source/common/buffer:buffer_lib",
        "//source/common/http:codec_client_lib",
        "//source/extensions/filters/listener/proxy_protocol:config",
        "//test/test_common:utility_lib",
        "@envoy_api//envoy/config/bootstrap/v3:pkg_cc_proto",
        "@envoy_api//envoy/config/cluster/v3:pkg_cc_proto",
    ],
)

envoy_cc_test(
    name = "ratelimit_integration_test",
    srcs = ["ratelimit_integration_test.cc"],
    deps = [
        ":http_integration_lib",
        "//source/common/buffer:zero_copy_input_stream_lib",
        "//source/common/grpc:codec_lib",
        "//source/common/grpc:common_lib",
        "//source/extensions/filters/http/ratelimit:config",
        "//test/common/grpc:grpc_client_integration_lib",
        "@envoy_api//envoy/config/bootstrap/v3:pkg_cc_proto",
        "@envoy_api//envoy/config/listener/v3:pkg_cc_proto",
        "@envoy_api//envoy/extensions/filters/http/ratelimit/v3:pkg_cc_proto",
        "@envoy_api//envoy/extensions/filters/network/http_connection_manager/v3:pkg_cc_proto",
        "@envoy_api//envoy/service/ratelimit/v3:pkg_cc_proto",
    ],
)

envoy_cc_test(
    name = "rtds_integration_test",
    srcs = ["rtds_integration_test.cc"],
    deps = [
        ":http_integration_lib",
        "//test/common/grpc:grpc_client_integration_lib",
        "@envoy_api//envoy/service/runtime/v3:pkg_cc_proto",
    ],
)

envoy_cc_test_library(
    name = "server_stats_interface",
    hdrs = ["server_stats.h"],
    deps = ["//include/envoy/stats:stats_interface"],
)

envoy_cc_test(
    name = "sds_static_integration_test",
    srcs = [
        "sds_static_integration_test.cc",
    ],
    data = [
        "//test/config/integration/certs",
    ],
    deps = [
        ":http_integration_lib",
        "//source/common/event:dispatcher_includes",
        "//source/common/event:dispatcher_lib",
        "//source/common/network:connection_lib",
        "//source/common/network:utility_lib",
        "//source/extensions/transport_sockets/tls:config",
        "//source/extensions/transport_sockets/tls:context_config_lib",
        "//source/extensions/transport_sockets/tls:context_lib",
        "//test/mocks/secret:secret_mocks",
        "//test/test_common:utility_lib",
        "@envoy_api//envoy/config/bootstrap/v3:pkg_cc_proto",
        "@envoy_api//envoy/extensions/transport_sockets/tls/v3:pkg_cc_proto",
    ],
)

envoy_cc_test(
    name = "sds_dynamic_integration_test",
    srcs = [
        "sds_dynamic_integration_test.cc",
    ],
    data = [
        "//test/config/integration/certs",
    ],
    deps = [
        ":http_integration_lib",
        "//source/common/config:api_version_lib",
        "//source/common/config:protobuf_link_hacks",
        "//source/common/event:dispatcher_includes",
        "//source/common/event:dispatcher_lib",
        "//source/common/network:connection_lib",
        "//source/common/network:utility_lib",
        "//source/extensions/transport_sockets/tls:config",
        "//source/extensions/transport_sockets/tls:context_config_lib",
        "//source/extensions/transport_sockets/tls:context_lib",
        "//test/common/grpc:grpc_client_integration_lib",
        "//test/mocks/runtime:runtime_mocks",
        "//test/mocks/secret:secret_mocks",
        "//test/test_common:resources_lib",
        "//test/test_common:utility_lib",
        "@envoy_api//envoy/api/v2:pkg_cc_proto",
        "@envoy_api//envoy/config/bootstrap/v3:pkg_cc_proto",
        "@envoy_api//envoy/config/core/v3:pkg_cc_proto",
        "@envoy_api//envoy/extensions/transport_sockets/tls/v3:pkg_cc_proto",
        "@envoy_api//envoy/service/secret/v3:pkg_cc_proto",
    ],
)

envoy_cc_test(
    name = "sds_generic_secret_integration_test",
    srcs = [
        "sds_generic_secret_integration_test.cc",
    ],
    deps = [
        ":http_integration_lib",
        "//include/envoy/registry",
        "//source/common/grpc:common_lib",
        "//test/test_common:registry_lib",
        "//test/test_common:utility_lib",
        "@envoy_api//envoy/api/v2:pkg_cc_proto",
        "@envoy_api//envoy/config/bootstrap/v3:pkg_cc_proto",
        "@envoy_api//envoy/config/core/v3:pkg_cc_proto",
    ],
)

envoy_cc_test(
    name = "tcp_proxy_integration_test",
    srcs = [
        "tcp_proxy_integration_test.cc",
        "tcp_proxy_integration_test.h",
    ],
    data = [
        "//test/config/integration/certs",
    ],
    deps = [
        ":integration_lib",
        "//source/common/config:api_version_lib",
        "//source/common/event:dispatcher_includes",
        "//source/common/event:dispatcher_lib",
        "//source/common/network:utility_lib",
        "//source/extensions/access_loggers/file:config",
        "//source/extensions/filters/network/tcp_proxy:config",
        "//source/extensions/transport_sockets/tls:config",
        "//source/extensions/transport_sockets/tls:context_config_lib",
        "//source/extensions/transport_sockets/tls:context_lib",
        "//test/mocks/runtime:runtime_mocks",
        "//test/mocks/secret:secret_mocks",
        "//test/test_common:utility_lib",
        "@envoy_api//envoy/config/bootstrap/v3:pkg_cc_proto",
        "@envoy_api//envoy/config/cluster/v3:pkg_cc_proto",
        "@envoy_api//envoy/config/core/v3:pkg_cc_proto",
        "@envoy_api//envoy/config/filter/network/tcp_proxy/v2:pkg_cc_proto",
        "@envoy_api//envoy/extensions/access_loggers/file/v3:pkg_cc_proto",
        "@envoy_api//envoy/extensions/filters/network/tcp_proxy/v3:pkg_cc_proto",
    ],
)

envoy_cc_test(
    name = "tcp_tunneling_integration_test",
    srcs = [
        "tcp_tunneling_integration_test.cc",
    ],
    data = [
        "//test/config/integration/certs",
    ],
    deps = [
        ":http_integration_lib",
        ":http_protocol_integration_lib",
        "//source/extensions/filters/network/tcp_proxy:config",
        "@envoy_api//envoy/config/bootstrap/v3:pkg_cc_proto",
        "@envoy_api//envoy/config/filter/network/tcp_proxy/v2:pkg_cc_proto",
    ],
)

envoy_cc_test(
    name = "tcp_conn_pool_integration_test",
    srcs = [
        "tcp_conn_pool_integration_test.cc",
    ],
    deps = [
        ":integration_lib",
        "//include/envoy/server:filter_config_interface",
        "//include/envoy/tcp:conn_pool_interface",
        "//test/server:utility_lib",
        "//test/test_common:registry_lib",
        "//test/test_common:utility_lib",
    ],
)

envoy_cc_test_library(
    name = "tcp_dump",
    srcs = ["tcp_dump.cc"],
    hdrs = ["tcp_dump.h"],
    deps = [
        "//source/common/common:assert_lib",
        "//source/common/common:fmt_lib",
    ],
)

envoy_cc_test(
    name = "uds_integration_test",
    srcs = [
        "uds_integration_test.cc",
        "uds_integration_test.h",
    ],
    deps = [
        ":http_integration_lib",
        "//source/common/event:dispatcher_includes",
        "//source/common/event:dispatcher_lib",
        "//source/common/http:codec_client_lib",
        "//source/common/stats:stats_lib",
        "//test/test_common:environment_lib",
        "@envoy_api//envoy/config/bootstrap/v3:pkg_cc_proto",
    ],
)

envoy_cc_test(
    name = "version_integration_test",
    srcs = ["version_integration_test.cc"],
    deps = [
        ":http_integration_lib",
        "//source/extensions/filters/http/ip_tagging:config",
    ],
)

envoy_cc_test(
    name = "dynamic_validation_integration_test",
    srcs = ["dynamic_validation_integration_test.cc"],
    data = ["//test/config/integration:server_xds_files"],
    deps = [
        ":http_integration_lib",
        "//source/common/stats:stats_lib",
        "//test/test_common:registry_lib",
        "@envoy_api//envoy/extensions/filters/network/tcp_proxy/v3:pkg_cc_proto",
    ],
)

envoy_cc_test(
    name = "xds_integration_test",
    srcs = ["xds_integration_test.cc"],
    data = ["//test/config/integration:server_xds_files"],
    deps = [
        ":http_integration_lib",
        ":http_protocol_integration_lib",
        "//test/test_common:environment_lib",
        "//test/test_common:utility_lib",
        "@envoy_api//envoy/config/bootstrap/v3:pkg_cc_proto",
        "@envoy_api//envoy/extensions/filters/network/http_connection_manager/v3:pkg_cc_proto",
    ],
)

envoy_cc_test(
    name = "xfcc_integration_test",
    srcs = [
        "xfcc_integration_test.cc",
        "xfcc_integration_test.h",
    ],
    data = [
        "//test/config/integration/certs",
    ],
    deps = [
        ":http_integration_lib",
        "//source/common/http:header_map_lib",
        "//source/extensions/transport_sockets/tls:config",
        "//test/mocks/server:server_mocks",
        "//test/test_common:utility_lib",
        "@envoy_api//envoy/config/bootstrap/v3:pkg_cc_proto",
        "@envoy_api//envoy/extensions/filters/network/http_connection_manager/v3:pkg_cc_proto",
        "@envoy_api//envoy/extensions/transport_sockets/tls/v3:pkg_cc_proto",
    ],
)

H1_FUZZ_LIB_DEPS = [
    ":capture_fuzz_proto_cc_proto",
    ":http_integration_lib",
    "//source/common/common:assert_lib",
    "//source/common/common:logger_lib",
    "//test/fuzz:fuzz_runner_lib",
    "//test/integration:integration_lib",
    "//test/test_common:environment_lib",
]

envoy_cc_test_library(
    name = "h1_fuzz_lib",
    srcs = ["h1_fuzz.cc"],
    hdrs = ["h1_fuzz.h"],
    deps = H1_FUZZ_LIB_DEPS,
)

envoy_cc_test_library(
    name = "h1_fuzz_persistent_lib",
    srcs = ["h1_fuzz.cc"],
    hdrs = ["h1_fuzz.h"],
    copts = ["-DPERSISTENT_FUZZER"],
    deps = H1_FUZZ_LIB_DEPS,
)

envoy_cc_fuzz_test(
    name = "h1_capture_fuzz_test",
    srcs = ["h1_capture_fuzz_test.cc"],
    corpus = "h1_corpus",
    deps = [":h1_fuzz_lib"],
)

envoy_cc_fuzz_test(
    name = "h1_capture_persistent_fuzz_test",
    srcs = ["h1_capture_fuzz_test.cc"],
    copts = ["-DPERSISTENT_FUZZER"],
    corpus = "h1_corpus",
    deps = [":h1_fuzz_persistent_lib"],
)

envoy_cc_fuzz_test(
    name = "h1_capture_direct_response_fuzz_test",
    srcs = ["h1_capture_direct_response_fuzz_test.cc"],
    corpus = "h1_corpus",
    deps = [
        ":h1_fuzz_lib",
        "@envoy_api//envoy/extensions/filters/network/http_connection_manager/v3:pkg_cc_proto",
    ],
)

envoy_cc_fuzz_test(
    name = "h1_capture_direct_response_persistent_fuzz_test",
    srcs = ["h1_capture_direct_response_fuzz_test.cc"],
    copts = ["-DPERSISTENT_FUZZER"],
    corpus = "h1_corpus",
    deps = [
        ":h1_fuzz_persistent_lib",
        "@envoy_api//envoy/extensions/filters/network/http_connection_manager/v3:pkg_cc_proto",
    ],
)

envoy_cc_test(
    name = "scoped_rds_integration_test",
    srcs = [
        "scoped_rds_integration_test.cc",
    ],
    deps = [
        ":http_integration_lib",
        "//source/common/config:api_version_lib",
        "//source/common/event:dispatcher_includes",
        "//source/common/event:dispatcher_lib",
        "//source/common/network:connection_lib",
        "//source/common/network:utility_lib",
        "//test/common/grpc:grpc_client_integration_lib",
        "//test/test_common:resources_lib",
        "//test/test_common:utility_lib",
        "@envoy_api//envoy/api/v2:pkg_cc_proto",
        "@envoy_api//envoy/config/bootstrap/v3:pkg_cc_proto",
        "@envoy_api//envoy/config/core/v3:pkg_cc_proto",
        "@envoy_api//envoy/config/route/v3:pkg_cc_proto",
        "@envoy_api//envoy/extensions/filters/network/http_connection_manager/v3:pkg_cc_proto",
    ],
)

envoy_cc_test(
    name = "listener_lds_integration_test",
    srcs = [
        "listener_lds_integration_test.cc",
    ],
    deps = [
        ":http_integration_lib",
        "//source/common/config:api_version_lib",
        "//source/common/event:dispatcher_includes",
        "//source/common/event:dispatcher_lib",
        "//source/common/network:connection_lib",
        "//source/common/network:utility_lib",
        "//test/common/grpc:grpc_client_integration_lib",
        "//test/test_common:resources_lib",
        "//test/test_common:utility_lib",
        "@envoy_api//envoy/api/v2:pkg_cc_proto",
        "@envoy_api//envoy/config/bootstrap/v3:pkg_cc_proto",
        "@envoy_api//envoy/config/core/v3:pkg_cc_proto",
        "@envoy_api//envoy/config/route/v3:pkg_cc_proto",
        "@envoy_api//envoy/extensions/filters/network/http_connection_manager/v3:pkg_cc_proto",
    ],
)

envoy_cc_test(
    name = "listener_filter_integration_test",
    srcs = [
        "listener_filter_integration_test.cc",
    ],
    data = [
        "//test/config/integration/certs",
    ],
    deps = [
        ":integration_lib",
        "//source/common/config:api_version_lib",
        "//source/common/event:dispatcher_includes",
        "//source/common/event:dispatcher_lib",
        "//source/common/network:utility_lib",
        "//source/extensions/access_loggers/file:config",
        "//source/extensions/filters/listener/tls_inspector:config",
        "//source/extensions/filters/listener/tls_inspector:tls_inspector_lib",
        "//source/extensions/filters/network/echo:config",
        "//source/extensions/transport_sockets/tls:config",
        "//source/extensions/transport_sockets/tls:context_config_lib",
        "//source/extensions/transport_sockets/tls:context_lib",
        "//test/mocks/runtime:runtime_mocks",
        "//test/mocks/secret:secret_mocks",
        "//test/test_common:utility_lib",
        "@envoy_api//envoy/config/bootstrap/v3:pkg_cc_proto",
        "@envoy_api//envoy/config/cluster/v3:pkg_cc_proto",
        "@envoy_api//envoy/config/core/v3:pkg_cc_proto",
        "@envoy_api//envoy/extensions/access_loggers/file/v3:pkg_cc_proto",
    ],
)<|MERGE_RESOLUTION|>--- conflicted
+++ resolved
@@ -644,10 +644,6 @@
     srcs = [
         "echo_integration_test.cc",
     ],
-<<<<<<< HEAD
-    # This test must be run in exclusive mode: see comments in AddRemoveListener
-    tags = ["exclusive"],
-=======
     tags = [
         # Uncomment this line to run this test repeatedly in exclusive mode if not using docker-sandbox,
         # or RBE, see comments in AddRemoveListener.
@@ -657,7 +653,6 @@
         # constructor
         "skip_on_windows",
     ],
->>>>>>> b9ca1fa2
     deps = [
         ":integration_lib",
         "//source/extensions/filters/network/echo:config",

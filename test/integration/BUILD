load("@rules_python//python:defs.bzl", "py_binary")
load(
    "//bazel:envoy_build_system.bzl",
    "envoy_cc_fuzz_test",
    "envoy_cc_test",
    "envoy_cc_test_binary",
    "envoy_cc_test_library",
    "envoy_package",
    "envoy_proto_library",
    "envoy_select_enable_http3",
    "envoy_select_hot_restart",
    "envoy_sh_test",
)

licenses(["notice"])  # Apache 2

envoy_package()

envoy_cc_test_library(
    name = "ads_integration_lib",
    srcs = [
        "ads_integration.cc",
    ],
    hdrs = [
        "ads_integration.h",
    ],
    data = [
        "//test/config/integration:server_xds_files",
        "//test/config/integration/certs",
    ],
    deps = [
        ":http_integration_lib",
        "//source/common/config:protobuf_link_hacks",
        "//source/common/config:version_converter_lib",
        "//source/common/protobuf:utility_lib",
        "//source/common/version:version_lib",
        "//source/extensions/filters/network/redis_proxy:config",
        "//test/common/grpc:grpc_client_integration_lib",
        "//test/test_common:network_utility_lib",
        "//test/test_common:resources_lib",
        "//test/test_common:utility_lib",
        "@envoy_api//envoy/admin/v3:pkg_cc_proto",
        "@envoy_api//envoy/config/bootstrap/v3:pkg_cc_proto",
        "@envoy_api//envoy/config/cluster/v3:pkg_cc_proto",
        "@envoy_api//envoy/config/endpoint/v3:pkg_cc_proto",
        "@envoy_api//envoy/config/listener/v3:pkg_cc_proto",
        "@envoy_api//envoy/config/route/v3:pkg_cc_proto",
        "@envoy_api//envoy/extensions/transport_sockets/tls/v3:pkg_cc_proto",
    ],
)

envoy_cc_test(
    name = "ads_integration_test",
    size = "enormous",
    srcs = ["ads_integration_test.cc"],
    deps = [
        ":ads_integration_lib",
        ":http_integration_lib",
        "//source/common/config:protobuf_link_hacks",
        "//source/common/protobuf:utility_lib",
        "//test/common/grpc:grpc_client_integration_lib",
        "//test/test_common:network_utility_lib",
        "//test/test_common:resources_lib",
        "//test/test_common:utility_lib",
        "@envoy_api//envoy/config/bootstrap/v3:pkg_cc_proto",
        "@envoy_api//envoy/config/cluster/v3:pkg_cc_proto",
        "@envoy_api//envoy/config/core/v3:pkg_cc_proto",
        "@envoy_api//envoy/config/endpoint/v3:pkg_cc_proto",
        "@envoy_api//envoy/config/listener/v3:pkg_cc_proto",
        "@envoy_api//envoy/config/route/v3:pkg_cc_proto",
    ],
)

envoy_cc_test(
    name = "alpn_integration_test",
    srcs = ["alpn_integration_test.cc"],
    deps = [":http_integration_lib"],
)

envoy_cc_test(
    name = "api_listener_integration_test",
    srcs = ["api_listener_integration_test.cc"],
    deps = [
        ":http_integration_lib",
        "//test/mocks/http:stream_encoder_mock",
        "//test/server:utility_lib",
    ],
)

py_binary(
    name = "capture_fuzz_gen",
    srcs = ["capture_fuzz_gen.py"],
    licenses = ["notice"],  # Apache 2
    visibility = ["//visibility:public"],
    deps = [
        ":capture_fuzz_proto_py_proto",
        "@envoy_api//envoy/data/tap/v2alpha:pkg_py_proto",
    ],
)

envoy_proto_library(
    name = "capture_fuzz_proto",
    srcs = [":capture_fuzz.proto"],
)

envoy_proto_library(
    name = "h2_capture_fuzz_proto",
    srcs = [":h2_capture_fuzz.proto"],
)

envoy_cc_test(
    name = "cds_integration_test",
    srcs = ["cds_integration_test.cc"],
    data = [
        "//test/config/integration/certs",
    ],
    deps = [
        ":http_integration_lib",
        "//source/common/config:protobuf_link_hacks",
        "//source/common/protobuf:utility_lib",
        "//test/common/grpc:grpc_client_integration_lib",
        "//test/mocks/runtime:runtime_mocks",
        "//test/test_common:network_utility_lib",
        "//test/test_common:resources_lib",
        "//test/test_common:utility_lib",
        "@envoy_api//envoy/config/cluster/v3:pkg_cc_proto",
        "@envoy_api//envoy/service/discovery/v3:pkg_cc_proto",
    ],
)

envoy_cc_test(
    name = "eds_integration_test",
    srcs = ["eds_integration_test.cc"],
    deps = [
        ":http_integration_lib",
        "//source/common/upstream:load_balancer_lib",
        "//test/config:utility_lib",
        "//test/integration/filters:eds_ready_filter_config_lib",
        "//test/test_common:network_utility_lib",
        "@envoy_api//envoy/config/bootstrap/v3:pkg_cc_proto",
        "@envoy_api//envoy/config/cluster/v3:pkg_cc_proto",
        "@envoy_api//envoy/config/core/v3:pkg_cc_proto",
        "@envoy_api//envoy/config/endpoint/v3:pkg_cc_proto",
        "@envoy_api//envoy/extensions/filters/network/http_connection_manager/v3:pkg_cc_proto",
        "@envoy_api//envoy/type/v3:pkg_cc_proto",
    ],
)

envoy_proto_library(
    name = "filter_manager_integration_proto",
    srcs = [":filter_manager_integration_test.proto"],
)

envoy_cc_test(
    name = "filter_manager_integration_test",
    srcs = [
        "filter_manager_integration_test.cc",
    ],
    deps = [
        ":filter_manager_integration_proto_cc_proto",
        ":http_integration_lib",
        ":integration_lib",
        "//source/extensions/filters/listener/original_dst:config",
        "//source/extensions/filters/listener/tls_inspector:config",
        "//source/extensions/filters/network/common:factory_base_lib",
        "//source/extensions/filters/network/echo:config",
        "//source/extensions/filters/network/tcp_proxy:config",
        "//test/server:utility_lib",
        "//test/test_common:registry_lib",
        "//test/test_common:utility_lib",
        "@envoy_api//envoy/config/bootstrap/v3:pkg_cc_proto",
        "@envoy_api//envoy/extensions/access_loggers/file/v3:pkg_cc_proto",
        "@envoy_api//envoy/extensions/filters/network/tcp_proxy/v3:pkg_cc_proto",
    ],
)

envoy_cc_test(
    name = "cluster_filter_integration_test",
    srcs = ["cluster_filter_integration_test.cc"],
    deps = [
        ":integration_lib",
        "//include/envoy/network:filter_interface",
        "//source/extensions/filters/network/tcp_proxy:config",
        "//test/config:utility_lib",
        "//test/test_common:registry_lib",
        "@envoy_api//envoy/config/bootstrap/v3:pkg_cc_proto",
    ],
)

envoy_cc_test(
    name = "custom_cluster_integration_test",
    srcs = ["custom_cluster_integration_test.cc"],
    deps = [
        ":http_integration_lib",
        "//source/common/upstream:load_balancer_lib",
        "//test/config:utility_lib",
        "//test/integration/clusters:custom_static_cluster",
        "//test/test_common:network_utility_lib",
        "@envoy_api//envoy/config/bootstrap/v3:pkg_cc_proto",
        "@envoy_api//envoy/config/cluster/v3:pkg_cc_proto",
    ],
)

envoy_cc_test(
    name = "vhds_integration_test",
    srcs = ["vhds_integration_test.cc"],
    data = [
        "//test/config/integration/certs",
    ],
    deps = [
        ":http_integration_lib",
        "//source/common/config:protobuf_link_hacks",
        "//source/common/protobuf:utility_lib",
        "//test/common/grpc:grpc_client_integration_lib",
        "//test/mocks/runtime:runtime_mocks",
        "//test/test_common:network_utility_lib",
        "//test/test_common:resources_lib",
        "//test/test_common:utility_lib",
        "@envoy_api//envoy/config/route/v3:pkg_cc_proto",
    ],
)

envoy_cc_test(
    name = "drain_close_integration_test",
    srcs = [
        "drain_close_integration_test.cc",
    ],
    deps = [
        ":http_protocol_integration_lib",
        "//source/extensions/filters/http/health_check:config",
        "//test/test_common:utility_lib",
    ],
)

exports_files(["test_utility.sh"])

envoy_cc_test_binary(
    name = "hotrestart_main",
    srcs = ["hotrestart_main.cc"],
    external_deps = [
        "abseil_symbolize",
    ],
    stamped = True,
    deps = [
        "//source/exe:envoy_main_common_with_core_extensions_lib",
        "//source/exe:platform_impl_lib",
    ],
)

envoy_sh_test(
    name = "hotrestart_test",
    size = "enormous",
    srcs = envoy_select_hot_restart([
        "hotrestart_test.sh",
    ]),
    cc_binary = [":hotrestart_main"],
    data = [
        "test_utility.sh",
        "//test/config/integration:server_config_files",
        "//tools:socket_passing",
    ],
    # Hot restart does not apply on Windows, skipping
    tags = ["skip_on_windows"],
)

envoy_sh_test(
    name = "run_envoy_test",
    srcs = ["run_envoy_test.sh"],
    cc_binary = [":hotrestart_main"],
    data = [
        "test_utility.sh",
        "//test/config/integration:server_config_files",
    ],
)

envoy_cc_test(
    name = "alpn_selection_integration_test",
    srcs = [
        "alpn_selection_integration_test.cc",
    ],
    data = [
        "//test/config/integration/certs",
    ],
    deps = [
        ":http_integration_lib",
        "//test/test_common:utility_lib",
        "@envoy_api//envoy/config/bootstrap/v3:pkg_cc_proto",
        "@envoy_api//envoy/config/route/v3:pkg_cc_proto",
        "@envoy_api//envoy/extensions/transport_sockets/tls/v3:pkg_cc_proto",
    ],
)

envoy_cc_test(
    name = "header_integration_test",
    srcs = [
        "header_integration_test.cc",
    ],
    deps = [
        ":http_integration_lib",
        "//source/common/config:api_version_lib",
        "//source/common/protobuf",
        "//source/extensions/http/original_ip_detection/xff:config",
        "//test/test_common:utility_lib",
        "@envoy_api//envoy/api/v2:pkg_cc_proto",
        "@envoy_api//envoy/config/bootstrap/v3:pkg_cc_proto",
        "@envoy_api//envoy/config/cluster/v3:pkg_cc_proto",
        "@envoy_api//envoy/config/core/v3:pkg_cc_proto",
        "@envoy_api//envoy/extensions/filters/http/router/v3:pkg_cc_proto",
        "@envoy_api//envoy/extensions/filters/network/http_connection_manager/v3:pkg_cc_proto",
        "@envoy_api//envoy/service/discovery/v3:pkg_cc_proto",
    ],
)

envoy_cc_test(
    name = "http2_flood_integration_test",
    srcs = [
        "http2_flood_integration_test.cc",
    ],
    shard_count = 4,
    deps = [
        ":autonomous_upstream_lib",
        ":http_integration_lib",
        ":socket_interface_swap_lib",
        ":tracked_watermark_buffer_lib",
        "//test/common/http/http2:http2_frame",
        "//test/integration/filters:backpressure_filter_config_lib",
        "//test/integration/filters:set_response_code_filter_config_proto_cc_proto",
        "//test/integration/filters:set_response_code_filter_lib",
        "//test/mocks/http:http_mocks",
        "//test/test_common:utility_lib",
        "@com_google_absl//absl/synchronization",
        "@envoy_api//envoy/config/bootstrap/v3:pkg_cc_proto",
        "@envoy_api//envoy/config/cluster/v3:pkg_cc_proto",
        "@envoy_api//envoy/extensions/filters/network/http_connection_manager/v3:pkg_cc_proto",
    ],
)

envoy_cc_test(
    name = "multiplexed_integration_test",
    srcs = [
        "multiplexed_integration_test.cc",
        "multiplexed_integration_test.h",
    ],
    shard_count = 4,
    deps = [
        ":http_protocol_integration_lib",
        "//source/common/buffer:buffer_lib",
        "//source/common/http:header_map_lib",
        "//source/extensions/filters/http/buffer:config",
        "//source/extensions/filters/http/health_check:config",
        "//test/integration/filters:metadata_stop_all_filter_config_lib",
        "//test/integration/filters:on_local_reply_filter_config_lib",
        "//test/integration/filters:request_metadata_filter_config_lib",
        "//test/integration/filters:response_metadata_filter_config_lib",
        "//test/integration/filters:set_response_code_filter_config_proto_cc_proto",
        "//test/integration/filters:set_response_code_filter_lib",
        "//test/integration/filters:stop_iteration_and_continue",
        "//test/mocks/http:http_mocks",
        "//test/mocks/upstream:retry_priority_factory_mocks",
        "//test/mocks/upstream:retry_priority_mocks",
        "//test/test_common:utility_lib",
        "@com_google_absl//absl/synchronization",
        "@envoy_api//envoy/config/bootstrap/v3:pkg_cc_proto",
        "@envoy_api//envoy/config/cluster/v3:pkg_cc_proto",
        "@envoy_api//envoy/extensions/filters/network/http_connection_manager/v3:pkg_cc_proto",
    ],
)

envoy_cc_test(
    name = "buffer_accounting_integration_test",
    srcs = [
        "buffer_accounting_integration_test.cc",
    ],
    deps = [
        ":http_integration_lib",
        ":socket_interface_swap_lib",
        ":tracked_watermark_buffer_lib",
        "//test/mocks/http:http_mocks",
        "//test/test_common:utility_lib",
        "@envoy_api//envoy/config/bootstrap/v3:pkg_cc_proto",
        "@envoy_api//envoy/config/cluster/v3:pkg_cc_proto",
        "@envoy_api//envoy/extensions/filters/network/http_connection_manager/v3:pkg_cc_proto",
    ],
)

envoy_cc_test_library(
    name = "socket_interface_swap_lib",
    srcs = [
        "socket_interface_swap.cc",
    ],
    hdrs = [
        "socket_interface_swap.h",
    ],
    deps = [
        "//test/integration/filters:test_socket_interface_lib",
        "@com_google_absl//absl/synchronization",
    ],
)

envoy_cc_test(
    name = "http_subset_lb_integration_test",
    srcs = [
        "http_subset_lb_integration_test.cc",
    ],
    deps = [
        ":http_integration_lib",
        "//test/common/upstream:utility_lib",
        "@envoy_api//envoy/config/bootstrap/v3:pkg_cc_proto",
        "@envoy_api//envoy/config/cluster/v3:pkg_cc_proto",
        "@envoy_api//envoy/config/route/v3:pkg_cc_proto",
        "@envoy_api//envoy/extensions/filters/network/http_connection_manager/v3:pkg_cc_proto",
    ],
)

envoy_cc_test(
    name = "transport_socket_match_integration_test",
    srcs = [
        "transport_socket_match_integration_test.cc",
    ],
    data = [
        "//test/config/integration/certs",
    ],
    deps = [
        ":http_integration_lib",
        "//test/common/upstream:utility_lib",
        "@envoy_api//envoy/config/bootstrap/v3:pkg_cc_proto",
        "@envoy_api//envoy/config/route/v3:pkg_cc_proto",
        "@envoy_api//envoy/extensions/filters/network/http_connection_manager/v3:pkg_cc_proto",
    ],
)

envoy_cc_test(
    name = "header_casing_integration_test",
    srcs = [
        "header_casing_integration_test.cc",
    ],
    deps = [
        ":http_integration_lib",
        "@envoy_api//envoy/config/bootstrap/v3:pkg_cc_proto",
        "@envoy_api//envoy/extensions/filters/network/http_connection_manager/v3:pkg_cc_proto",
    ],
)

envoy_cc_test(
    name = "http_typed_per_filter_config_test",
    srcs = [
        "http_typed_per_filter_config_test.cc",
    ],
    deps = [
        ":http_integration_lib",
        "//source/extensions/filters/http/health_check:config",
        "@envoy_api//envoy/extensions/filters/http/health_check/v3:pkg_cc_proto",
    ],
)

envoy_cc_test(
    name = "http_timeout_integration_test",
    srcs = [
        "http_timeout_integration_test.cc",
        "http_timeout_integration_test.h",
    ],
    deps = [
        ":http_integration_lib",
        "@envoy_api//envoy/extensions/filters/http/router/v3:pkg_cc_proto",
        "@envoy_api//envoy/extensions/filters/network/http_connection_manager/v3:pkg_cc_proto",
    ],
)

envoy_cc_test_library(
    name = "protocol_integration_test_lib",
    srcs = [
        "protocol_integration_test.cc",
        "protocol_integration_test.h",
    ],
    deps = [
        ":http_protocol_integration_lib",
        "//source/common/http:header_map_lib",
        "//source/extensions/filters/http/buffer:config",
        "//source/extensions/filters/http/health_check:config",
        "//test/common/http/http2:http2_frame",
        "//test/integration/filters:continue_after_local_reply_filter_lib",
        "//test/integration/filters:continue_headers_only_inject_body",
        "//test/integration/filters:encoder_decoder_buffer_filter_lib",
        "//test/integration/filters:invalid_header_filter_lib",
        "//test/integration/filters:local_reply_during_encoding_data_filter_lib",
        "//test/integration/filters:local_reply_during_encoding_filter_lib",
        "//test/integration/filters:local_reply_with_metadata_filter_lib",
        "//test/integration/filters:random_pause_filter_lib",
        "//test/integration/filters:remove_response_headers_lib",
        "//test/test_common:logging_lib",
        "//test/test_common:utility_lib",
        "@envoy_api//envoy/config/bootstrap/v3:pkg_cc_proto",
        "@envoy_api//envoy/config/route/v3:pkg_cc_proto",
        "@envoy_api//envoy/extensions/filters/network/http_connection_manager/v3:pkg_cc_proto",
    ],
)

envoy_cc_test(
    name = "protocol_integration_test",
    srcs = [
        "instantiate_protocol_integration_test.cc",
    ],
    # As this test has many H1/H2/v4/v6 tests it takes a while to run.
    # Shard it enough to bring the run time in line with other integration tests.
    shard_count = 5,
    deps = [
        ":protocol_integration_test_lib",
    ],
)

envoy_cc_test(
    name = "multiplexed_upstream_integration_test",
    srcs = [
        "multiplexed_upstream_integration_test.cc",
        "multiplexed_upstream_integration_test.h",
    ],
    shard_count = 2,
    deps = [
        ":http_protocol_integration_lib",
        "//source/common/http:header_map_lib",
        "//source/extensions/access_loggers/grpc:http_config",
        "//source/extensions/filters/http/buffer:config",
        "//source/extensions/filters/http/health_check:config",
        "//test/integration/filters:encoder_decoder_buffer_filter_lib",
        "//test/integration/filters:random_pause_filter_lib",
        "//test/test_common:utility_lib",
        "@envoy_api//envoy/config/bootstrap/v3:pkg_cc_proto",
        "@envoy_api//envoy/extensions/filters/network/http_connection_manager/v3:pkg_cc_proto",
    ],
)

envoy_cc_test(
    name = "integration_admin_test",
    srcs = [
        "integration_admin_test.cc",
        "integration_admin_test.h",
    ],
    deps = [
        ":http_protocol_integration_lib",
        "//include/envoy/http:header_map_interface",
        "//source/common/stats:histogram_lib",
        "//source/common/stats:stats_matcher_lib",
        "//source/extensions/filters/http/buffer:config",
        "//source/extensions/filters/http/health_check:config",
        "//test/common/stats:stat_test_utility_lib",
        "@envoy_api//envoy/admin/v3:pkg_cc_proto",
        "@envoy_api//envoy/config/bootstrap/v3:pkg_cc_proto",
        "@envoy_api//envoy/config/core/v3:pkg_cc_proto",
        "@envoy_api//envoy/config/metrics/v3:pkg_cc_proto",
        "@envoy_api//envoy/config/route/v3:pkg_cc_proto",
    ],
)

envoy_cc_test_library(
    name = "test_host_predicate_lib",
    srcs = [
        "test_host_predicate.h",
        "test_host_predicate_config.h",
    ],
    deps = [
        "//include/envoy/upstream:retry_interface",
    ],
)

envoy_cc_test_library(
    name = "http_integration_lib",
    srcs = [
        "http_integration.cc",
    ],
    hdrs = [
        "http_integration.h",
    ],
    data = [
        "//test/config/integration/certs",
    ],
    deps = [
        ":integration_lib",
        ":test_host_predicate_lib",
        "//include/envoy/event:timer_interface",
        "//source/common/common:thread_annotations",
        "//source/common/network:socket_option_lib",
        "//source/extensions/filters/http/on_demand:config",
        "//source/extensions/filters/http/router:config",
        "//source/extensions/filters/network/http_connection_manager:config",
        "//source/extensions/transport_sockets/tls:context_lib",
        "//test/common/http/http2:http2_frame",
        "//test/common/upstream:utility_lib",
        "//test/integration/filters:add_body_filter_config_lib",
        "//test/integration/filters:add_trailers_filter_config_lib",
        "//test/integration/filters:call_decodedata_once_filter_config_lib",
        "//test/integration/filters:decode_headers_return_stop_all_filter_config_lib",
        "//test/integration/filters:encode_headers_return_stop_all_filter_config_lib",
        "//test/integration/filters:modify_buffer_filter_config_lib",
        "//test/integration/filters:passthrough_filter_config_lib",
        "//test/integration/filters:pause_filter_lib",
        "//test/integration/filters:wait_for_whole_request_and_response_config_lib",
        "//test/mocks/upstream:cluster_info_mocks",
        "//test/test_common:registry_lib",
        "@envoy_api//envoy/config/bootstrap/v3:pkg_cc_proto",
        "@envoy_api//envoy/extensions/filters/network/http_connection_manager/v3:pkg_cc_proto",
        "@envoy_api//envoy/extensions/transport_sockets/quic/v3:pkg_cc_proto",
    ],
)

envoy_cc_test_library(
    name = "http_protocol_integration_lib",
    srcs = [
        "http_protocol_integration.cc",
    ],
    hdrs = [
        "http_protocol_integration.h",
    ],
    deps = [
        ":http_integration_lib",
        "//test/common/upstream:utility_lib",
    ],
)

envoy_cc_test(
    name = "idle_timeout_integration_test",
    srcs = ["idle_timeout_integration_test.cc"],
    # As this test has many pauses for idle timeouts, it takes a while to run.
    # Shard it enough to bring the run time in line with other integration tests.
    shard_count = 2,
    deps = [
        ":http_protocol_integration_lib",
        "//test/integration/filters:backpressure_filter_config_lib",
        "//test/test_common:test_time_lib",
        "@envoy_api//envoy/config/bootstrap/v3:pkg_cc_proto",
        "@envoy_api//envoy/extensions/filters/network/http_connection_manager/v3:pkg_cc_proto",
    ],
)

envoy_cc_test_library(
    name = "integration_stream_decoder_lib",
    srcs = [
        "integration_stream_decoder.cc",
    ],
    hdrs = [
        "integration_stream_decoder.h",
    ],
    deps = [
        "//include/envoy/event:dispatcher_interface",
        "//include/envoy/http:codec_interface",
        "//include/envoy/http:header_map_interface",
        "//include/envoy/http:metadata_interface",
        "//source/common/common:dump_state_utils",
        "//test/test_common:utility_lib",
    ],
)

envoy_cc_test_library(
    name = "integration_tcp_client_lib",
    srcs = [
        "integration_tcp_client.cc",
    ],
    hdrs = [
        "integration_tcp_client.h",
    ],
    deps = [
        ":utility_lib",
        "//include/envoy/event:dispatcher_interface",
        "//include/envoy/network:address_interface",
        "//include/envoy/network:connection_interface",
        "//include/envoy/network:listen_socket_interface",
        "//include/envoy/network:socket_interface",
        "//test/mocks/buffer:buffer_mocks",
        "//test/test_common:network_utility_lib",
        "//test/test_common:utility_lib",
    ],
)

envoy_cc_test_library(
    name = "fake_upstream_lib",
    srcs = [
        "fake_upstream.cc",
    ],
    hdrs = [
        "fake_upstream.h",
    ],
    deps = [
        "//include/envoy/api:api_interface",
        "//include/envoy/grpc:status",
        "//include/envoy/http:codec_interface",
        "//include/envoy/network:connection_handler_interface",
        "//include/envoy/network:connection_interface",
        "//include/envoy/network:filter_interface",
        "//include/envoy/stats:stats_interface",
        "//source/common/buffer:buffer_lib",
        "//source/common/buffer:zero_copy_input_stream_lib",
        "//source/common/common:basic_resource_lib",
        "//source/common/common:callback_impl_lib",
        "//source/common/common:linked_object",
        "//source/common/common:lock_guard_lib",
        "//source/common/http/http3:codec_stats_lib",
        "//source/common/common:thread_lib",
        "//source/common/config:utility_lib",
        "//source/common/grpc:codec_lib",
        "//source/common/grpc:common_lib",
        "//source/common/http/http1:codec_lib",
        "//source/common/http/http2:codec_lib",
        "//source/common/network:connection_balancer_lib",
        "//source/common/network:filter_lib",
        "//source/common/network:listen_socket_lib",
        "//source/common/network:socket_option_factory_lib",
        "//source/common/network:udp_packet_writer_handler_lib",
        "//source/common/network:utility_lib",
        "//source/common/stats:isolated_store_lib",
        "//source/server:active_raw_udp_listener_config",
        "//source/server:connection_handler_lib",
        "//test/test_common:network_utility_lib",
        "//test/test_common:test_time_system_interface",
        "//test/test_common:utility_lib",
        "@envoy_api//envoy/config/core/v3:pkg_cc_proto",
        "@envoy_api//envoy/config/listener/v3:pkg_cc_proto",
    ] + envoy_select_enable_http3([
        "//source/common/quic:active_quic_listener_lib",
        "//source/common/quic:quic_factory_lib",
    ]),
)

envoy_cc_test_library(
    name = "base_integration_test_lib",
    srcs = [
        "base_integration_test.cc",
    ],
    hdrs = [
        "base_integration_test.h",
    ],
    deps = [
        ":autonomous_upstream_lib",
        ":fake_upstream_lib",
        ":integration_tcp_client_lib",
        ":utility_lib",
        "//source/common/config:api_version_lib",
        "//source/common/config:version_converter_lib",
        "//source/extensions/transport_sockets/tls:context_config_lib",
        "//source/extensions/transport_sockets/tls:context_lib",
        "//source/extensions/transport_sockets/tls:ssl_socket_lib",
        "//source/server:process_context_lib",
        "//test/common/grpc:grpc_client_integration_lib",
        "//test/config:utility_lib",
        "//test/mocks/buffer:buffer_mocks",
        "//test/mocks/server:transport_socket_factory_context_mocks",
        "//test/test_common:environment_lib",
        "//test/test_common:network_utility_lib",
        "//test/test_common:simulated_time_system_lib",
        "//test/test_common:test_time_lib",
        "@envoy_api//envoy/admin/v3:pkg_cc_proto",
        "@envoy_api//envoy/config/bootstrap/v3:pkg_cc_proto",
        "@envoy_api//envoy/config/endpoint/v3:pkg_cc_proto",
        "@envoy_api//envoy/extensions/transport_sockets/quic/v3:pkg_cc_proto",
        "@envoy_api//envoy/extensions/transport_sockets/tls/v3:pkg_cc_proto",
        "@envoy_api//envoy/service/discovery/v3:pkg_cc_proto",
    ],
)

envoy_cc_test_library(
    name = "autonomous_upstream_lib",
    srcs = [
        "autonomous_upstream.cc",
    ],
    hdrs = [
        "autonomous_upstream.h",
    ],
    deps = [
        ":fake_upstream_lib",
    ],
)

envoy_cc_test_library(
    name = "utility_lib",
    srcs = [
        "server.cc",
        "ssl_utility.cc",
        "utility.cc",
    ],
    hdrs = [
        "server.h",
        "ssl_utility.h",
        "utility.h",
    ],
    data = ["//test/common/runtime:filesystem_test_data"],
    deps = [
        ":server_stats_interface",
        ":tcp_dump",
        "//include/envoy/api:api_interface",
        "//include/envoy/http:codec_interface",
        "//include/envoy/http:header_map_interface",
        "//include/envoy/network:filter_interface",
        "//include/envoy/server:options_interface",
        "//include/envoy/server:process_context_interface",
        "//include/envoy/stats:stats_interface",
        "//source/common/api:api_lib",
        "//source/common/common:assert_lib",
        "//source/common/common:lock_guard_lib",
        "//source/common/common:logger_lib",
        "//source/common/common:random_generator_lib",
        "//source/common/common:thread_lib",
        "//source/common/common:utility_lib",
        "//source/common/http:codec_client_lib",
        "//source/common/http/http3:quic_client_connection_factory_lib",
        "//source/common/json:json_loader_lib",
        "//source/common/network:utility_lib",
        "//source/common/stats:allocator_lib",
        "//source/common/stats:isolated_store_lib",
        "//source/common/thread_local:thread_local_lib",
        "//source/extensions/transport_sockets/tls:config",
        "//source/extensions/transport_sockets/tls:context_lib",
        "//source/server:drain_manager_lib",
        "//source/server:hot_restart_nop_lib",
        "//source/server:listener_hooks_lib",
        "//source/server:options_lib",
        "//source/server:process_context_lib",
        "//source/server:server_lib",
        "//test/common/runtime:utility_lib",
        "//test/common/upstream:utility_lib",
        "//test/config:utility_lib",
        "//test/mocks:common_lib",
        "//test/mocks/event:event_mocks",
        "//test/mocks/runtime:runtime_mocks",
        "//test/mocks/server:transport_socket_factory_context_mocks",
        "//test/mocks/upstream:cluster_info_mocks",
        "//test/test_common:environment_lib",
        "//test/test_common:network_utility_lib",
        "//test/test_common:printers_lib",
        "//test/test_common:simulated_time_system_lib",
        "//test/test_common:test_time_lib",
        "//test/test_common:test_time_system_interface",
        "//test/test_common:utility_lib",
        "@com_google_absl//absl/synchronization",
        "@envoy_api//envoy/config/listener/v3:pkg_cc_proto",
        "@envoy_api//envoy/extensions/transport_sockets/quic/v3:pkg_cc_proto",
        "@envoy_api//envoy/extensions/transport_sockets/tls/v3:pkg_cc_proto",
    ],
)

envoy_cc_test_library(
    name = "integration_lib",
    hdrs = [
        "integration.h",
    ],
    deps = [
        ":autonomous_upstream_lib",
        ":base_integration_test_lib",
        ":fake_upstream_lib",
        ":integration_stream_decoder_lib",
        ":integration_tcp_client_lib",
        ":utility_lib",
        "//include/envoy/api:api_interface",
        "//include/envoy/buffer:buffer_interface",
        "//include/envoy/event:dispatcher_interface",
        "//include/envoy/grpc:status",
        "//include/envoy/http:codec_interface",
        "//include/envoy/http:header_map_interface",
        "//include/envoy/network:connection_interface",
        "//include/envoy/network:filter_interface",
        "//include/envoy/server:configuration_interface",
        "//include/envoy/server:hot_restart_interface",
        "//include/envoy/server:options_interface",
        "//include/envoy/stats:stats_interface",
        "//include/envoy/thread:thread_interface",
        "//source/common/api:api_lib",
        "//source/common/buffer:buffer_lib",
        "//source/common/buffer:zero_copy_input_stream_lib",
        "//source/common/common:assert_lib",
        "//source/common/common:basic_resource_lib",
        "//source/common/common:minimal_logger_lib",
        "//source/common/config:api_version_lib",
        "//source/common/config:version_converter_lib",
        "//source/common/event:dispatcher_lib",
        "//source/common/grpc:codec_lib",
        "//source/common/grpc:common_lib",
        "//source/common/http:codec_client_lib",
        "//source/common/http:header_map_lib",
        "//source/common/http:headers_lib",
        "//source/common/http/http1:codec_lib",
        "//source/common/http/http2:codec_lib",
        "//source/common/local_info:local_info_lib",
        "//source/common/network:filter_lib",
        "//source/common/network:listen_socket_lib",
        "//source/common/network:utility_lib",
        "//source/common/runtime:runtime_lib",
        "//source/common/stats:isolated_store_lib",
        "//source/common/stats:thread_local_store_lib",
        "//source/common/thread_local:thread_local_lib",
        "//source/common/upstream:upstream_includes",
        "//source/common/upstream:upstream_lib",
        "//source/extensions/access_loggers/file:config",
        "//source/extensions/access_loggers/stream:config",
        "//source/extensions/transport_sockets/raw_buffer:config",
        "//source/server:connection_handler_lib",
        "//source/server:drain_manager_lib",
        "//source/server:hot_restart_nop_lib",
        "//source/server:listener_hooks_lib",
        "//source/server:process_context_lib",
        "//source/server:server_lib",
        "//test/common/grpc:grpc_client_integration_lib",
        "//test/common/runtime:utility_lib",
        "//test/common/upstream:utility_lib",
        "//test/config:utility_lib",
        "//test/mocks/buffer:buffer_mocks",
        "//test/mocks/stats:stats_mocks",
        "//test/mocks/upstream:retry_priority_factory_mocks",
        "//test/mocks/upstream:retry_priority_mocks",
        "//test/test_common:environment_lib",
        "//test/test_common:network_utility_lib",
        "//test/test_common:printers_lib",
        "//test/test_common:simulated_time_system_lib",
        "//test/test_common:test_time_lib",
        "//test/test_common:test_time_system_interface",
        "//test/test_common:utility_lib",
    ],
)

envoy_cc_test(
    name = "integration_test",
    srcs = [
        "integration_test.cc",
        "integration_test.h",
    ],
    shard_count = 2,
    deps = [
        ":http_integration_lib",
        "//source/common/http:header_map_lib",
        "//source/common/http:headers_lib",
        "//source/extensions/filters/http/grpc_http1_bridge:config",
        "//source/extensions/filters/http/health_check:config",
        "//test/integration/filters:clear_route_cache_filter_lib",
        "//test/integration/filters:encoder_decoder_buffer_filter_lib",
        "//test/integration/filters:invalid_header_filter_lib",
        "//test/integration/filters:process_context_lib",
        "//test/integration/filters:set_response_code_filter_config_proto_cc_proto",
        "//test/integration/filters:set_response_code_filter_lib",
        "//test/integration/filters:set_route_filter_lib",
        "//test/integration/filters:stop_iteration_and_continue",
        "//test/mocks/http:http_mocks",
        "//test/test_common:utility_lib",
        "@envoy_api//envoy/config/bootstrap/v3:pkg_cc_proto",
        "@envoy_api//envoy/config/filter/http/grpc_http1_bridge/v2:pkg_cc_proto",
        "@envoy_api//envoy/config/route/v3:pkg_cc_proto",
        "@envoy_api//envoy/extensions/filters/network/http_connection_manager/v3:pkg_cc_proto",
    ],
)

envoy_cc_test(
    name = "redirect_integration_test",
    srcs = [
        "redirect_integration_test.cc",
    ],
    deps = [
        ":http_protocol_integration_lib",
        "//source/common/http:header_map_lib",
        "//source/extensions/internal_redirect/allow_listed_routes:config",
        "//source/extensions/internal_redirect/previous_routes:config",
        "//source/extensions/internal_redirect/safe_cross_scheme:config",
        "//test/test_common:utility_lib",
        "@envoy_api//envoy/config/route/v3:pkg_cc_proto",
        "@envoy_api//envoy/extensions/filters/network/http_connection_manager/v3:pkg_cc_proto",
        "@envoy_api//envoy/extensions/internal_redirect/allow_listed_routes/v3:pkg_cc_proto",
        "@envoy_api//envoy/extensions/internal_redirect/previous_routes/v3:pkg_cc_proto",
        "@envoy_api//envoy/extensions/internal_redirect/safe_cross_scheme/v3:pkg_cc_proto",
    ],
)

envoy_cc_test(
    name = "websocket_integration_test",
    srcs = [
        "websocket_integration_test.cc",
        "websocket_integration_test.h",
    ],
    deps = [
        ":http_protocol_integration_lib",
        "//source/common/http:header_map_lib",
        "//source/extensions/access_loggers/file:config",
        "//source/extensions/filters/http/buffer:config",
        "//test/test_common:utility_lib",
        "@envoy_api//envoy/config/bootstrap/v3:pkg_cc_proto",
        "@envoy_api//envoy/extensions/filters/network/http_connection_manager/v3:pkg_cc_proto",
    ],
)

envoy_cc_test(
    name = "echo_integration_test",
    srcs = [
        "echo_integration_test.cc",
    ],
    tags = [
        # Uncomment this line to run this test repeatedly in exclusive mode if not using docker-sandbox,
        # or RBE, see comments in AddRemoveListener.
        # "exclusive",
    ],
    deps = [
        ":integration_lib",
        "//source/extensions/filters/network/echo:config",
        "//test/server:utility_lib",
        "//test/test_common:utility_lib",
    ],
)

envoy_cc_test(
    name = "socket_interface_integration_test",
    srcs = ["socket_interface_integration_test.cc"],
    deps = [
        ":http_integration_lib",
        "//source/common/network:socket_interface_lib",
        "//source/extensions/filters/network/echo:config",
    ],
)

envoy_cc_test(
    name = "stats_integration_test",
    srcs = ["stats_integration_test.cc"],
    # The symbol table cluster memory tests take a while to run specially under tsan.
    # Shard it to avoid test timeout.
    shard_count = 2,
    deps = [
        ":integration_lib",
        "//source/common/memory:stats_lib",
        "//source/extensions/filters/http/router:config",
        "//source/extensions/filters/network/http_connection_manager:config",
        "//test/common/stats:stat_test_utility_lib",
        "//test/test_common:network_utility_lib",
        "//test/test_common:utility_lib",
        "@envoy_api//envoy/config/bootstrap/v3:pkg_cc_proto",
        "@envoy_api//envoy/config/core/v3:pkg_cc_proto",
    ],
)

envoy_cc_test(
    name = "load_stats_integration_test",
    srcs = ["load_stats_integration_test.cc"],
    deps = [
        ":http_integration_lib",
        "//test/config:utility_lib",
        "//test/test_common:network_utility_lib",
        "//test/test_common:resources_lib",
        "//test/test_common:utility_lib",
        "@envoy_api//envoy/config/bootstrap/v3:pkg_cc_proto",
        "@envoy_api//envoy/config/cluster/v3:pkg_cc_proto",
        "@envoy_api//envoy/config/core/v3:pkg_cc_proto",
        "@envoy_api//envoy/config/endpoint/v3:pkg_cc_proto",
        "@envoy_api//envoy/service/load_stats/v3:pkg_cc_proto",
    ],
)

envoy_cc_test(
    name = "hds_integration_test",
    srcs = ["hds_integration_test.cc"],
    data = [
        "//test/config/integration/certs",
    ],
    shard_count = 2,
    deps = [
        ":http_integration_lib",
        ":integration_lib",
        "//include/envoy/upstream:upstream_interface",
        "//source/common/config:metadata_lib",
        "//source/common/json:json_loader_lib",
        "//source/common/network:utility_lib",
        "//source/common/upstream:health_checker_lib",
        "//source/common/upstream:health_discovery_service_lib",
        "//test/common/upstream:utility_lib",
        "//test/config:utility_lib",
        "//test/test_common:network_utility_lib",
        "//test/test_common:resources_lib",
        "@envoy_api//envoy/config/bootstrap/v3:pkg_cc_proto",
        "@envoy_api//envoy/config/core/v3:pkg_cc_proto",
        "@envoy_api//envoy/service/health/v3:pkg_cc_proto",
        "@envoy_api//envoy/type/v3:pkg_cc_proto",
    ],
)

envoy_cc_test(
    name = "header_prefix_integration_test",
    srcs = ["header_prefix_integration_test.cc"],
    coverage = False,
    deps = [
        ":http_protocol_integration_lib",
        "@envoy_api//envoy/config/bootstrap/v3:pkg_cc_proto",
    ],
)

envoy_cc_test(
    name = "overload_integration_test",
    srcs = ["overload_integration_test.cc"],
    shard_count = 2,
    deps = [
        ":http_protocol_integration_lib",
        "//test/common/config:dummy_config_proto_cc_proto",
        "@envoy_api//envoy/config/bootstrap/v3:pkg_cc_proto",
        "@envoy_api//envoy/config/overload/v3:pkg_cc_proto",
    ],
)

envoy_cc_test(
    name = "proxy_proto_integration_test",
    srcs = [
        "proxy_proto_integration_test.cc",
        "proxy_proto_integration_test.h",
    ],
    deps = [
        ":http_integration_lib",
        "//source/common/buffer:buffer_lib",
        "//source/common/http:codec_client_lib",
        "//source/extensions/access_loggers/file:config",
        "//source/extensions/filters/listener/proxy_protocol:config",
        "//source/extensions/filters/network/tcp_proxy:config",
        "//test/test_common:utility_lib",
        "@envoy_api//envoy/config/bootstrap/v3:pkg_cc_proto",
        "@envoy_api//envoy/config/cluster/v3:pkg_cc_proto",
        "@envoy_api//envoy/extensions/access_loggers/file/v3:pkg_cc_proto",
        "@envoy_api//envoy/extensions/filters/network/tcp_proxy/v3:pkg_cc_proto",
    ],
)

envoy_cc_test(
    name = "rtds_integration_test",
    srcs = ["rtds_integration_test.cc"],
    deps = [
        ":http_integration_lib",
        "//test/common/grpc:grpc_client_integration_lib",
        "@envoy_api//envoy/service/runtime/v3:pkg_cc_proto",
    ],
)

envoy_cc_test(
    name = "extension_discovery_integration_test",
    srcs = ["extension_discovery_integration_test.cc"],
    deps = [
        ":http_integration_lib",
        "//test/common/grpc:grpc_client_integration_lib",
        "//test/integration/filters:set_is_terminal_filter_config_proto_cc_proto",
        "//test/integration/filters:set_is_terminal_filter_lib",
        "//test/integration/filters:set_response_code_filter_config_proto_cc_proto",
        "//test/integration/filters:set_response_code_filter_lib",
        "//test/test_common:utility_lib",
        "@envoy_api//envoy/extensions/common/matching/v3:pkg_cc_proto",
        "@envoy_api//envoy/extensions/filters/network/http_connection_manager/v3:pkg_cc_proto",
        "@envoy_api//envoy/service/discovery/v3:pkg_cc_proto",
        "@envoy_api//envoy/service/extension/v3:pkg_cc_proto",
    ],
)

envoy_cc_test_library(
    name = "server_stats_interface",
    hdrs = ["server_stats.h"],
    deps = [
        "//include/envoy/event:dispatcher_interface",
        "//include/envoy/stats:stats_interface",
    ],
)

envoy_cc_test(
    name = "sds_static_integration_test",
    srcs = [
        "sds_static_integration_test.cc",
    ],
    data = [
        "//test/config/integration/certs",
    ],
    deps = [
        ":http_integration_lib",
        "//source/common/event:dispatcher_includes",
        "//source/common/event:dispatcher_lib",
        "//source/common/network:connection_lib",
        "//source/common/network:utility_lib",
        "//source/extensions/transport_sockets/tls:config",
        "//source/extensions/transport_sockets/tls:context_config_lib",
        "//source/extensions/transport_sockets/tls:context_lib",
        "//test/mocks/secret:secret_mocks",
        "//test/test_common:utility_lib",
        "@envoy_api//envoy/config/bootstrap/v3:pkg_cc_proto",
        "@envoy_api//envoy/extensions/transport_sockets/tls/v3:pkg_cc_proto",
    ],
)

envoy_cc_test(
    name = "sds_dynamic_integration_test",
    srcs = [
        "sds_dynamic_integration_test.cc",
    ],
    data = [
        "sds_dynamic_key_rotation_setup.sh",
        "//test/config/integration/certs",
    ],
    # TODO(envoyproxy/windows-dev): The key rotation in SdsDynamicKeyRotationIntegrationTest via
    # TestEnvironment::renameFile() fails on Windows. The renameFile() implementation does not
    # correctly handle symlinks.
    tags = [
        "fails_on_clang_cl",
        "fails_on_windows",
    ],
    deps = [
        ":http_integration_lib",
        "//source/common/config:api_version_lib",
        "//source/common/config:protobuf_link_hacks",
        "//source/common/event:dispatcher_includes",
        "//source/common/event:dispatcher_lib",
        "//source/common/network:connection_lib",
        "//source/common/network:utility_lib",
        "//source/extensions/transport_sockets/tls:config",
        "//source/extensions/transport_sockets/tls:context_config_lib",
        "//source/extensions/transport_sockets/tls:context_lib",
        "//test/common/grpc:grpc_client_integration_lib",
        "//test/mocks/runtime:runtime_mocks",
        "//test/mocks/secret:secret_mocks",
        "//test/test_common:resources_lib",
        "//test/test_common:utility_lib",
        "@envoy_api//envoy/config/bootstrap/v3:pkg_cc_proto",
        "@envoy_api//envoy/config/core/v3:pkg_cc_proto",
        "@envoy_api//envoy/extensions/transport_sockets/quic/v3:pkg_cc_proto",
        "@envoy_api//envoy/extensions/transport_sockets/tls/v3:pkg_cc_proto",
        "@envoy_api//envoy/service/discovery/v3:pkg_cc_proto",
        "@envoy_api//envoy/service/secret/v3:pkg_cc_proto",
    ],
)

envoy_cc_test(
    name = "sds_generic_secret_integration_test",
    srcs = [
        "sds_generic_secret_integration_test.cc",
    ],
    deps = [
        ":http_integration_lib",
        "//include/envoy/registry",
        "//source/common/grpc:common_lib",
        "//test/test_common:registry_lib",
        "//test/test_common:utility_lib",
        "@envoy_api//envoy/config/bootstrap/v3:pkg_cc_proto",
        "@envoy_api//envoy/config/core/v3:pkg_cc_proto",
        "@envoy_api//envoy/service/discovery/v3:pkg_cc_proto",
    ],
)

envoy_proto_library(
    name = "tcp_proxy_integration_proto",
    srcs = [":tcp_proxy_integration_test.proto"],
)

envoy_cc_test(
    name = "tcp_proxy_integration_test",
    srcs = [
        "tcp_proxy_integration_test.cc",
        "tcp_proxy_integration_test.h",
    ],
    data = [
        "//test/config/integration/certs",
    ],
    shard_count = 2,
    deps = [
        ":integration_lib",
        ":tcp_proxy_integration_proto_cc_proto",
        "//source/common/config:api_version_lib",
        "//source/common/event:dispatcher_includes",
        "//source/common/event:dispatcher_lib",
        "//source/common/network:utility_lib",
        "//source/extensions/access_loggers/file:config",
        "//source/extensions/filters/network/common:factory_base_lib",
        "//source/extensions/filters/network/tcp_proxy:config",
        "//source/extensions/transport_sockets/tls:config",
        "//source/extensions/transport_sockets/tls:context_config_lib",
        "//source/extensions/transport_sockets/tls:context_lib",
        "//test/mocks/runtime:runtime_mocks",
        "//test/mocks/secret:secret_mocks",
        "//test/test_common:registry_lib",
        "//test/test_common:utility_lib",
        "@envoy_api//envoy/config/bootstrap/v3:pkg_cc_proto",
        "@envoy_api//envoy/config/cluster/v3:pkg_cc_proto",
        "@envoy_api//envoy/config/core/v3:pkg_cc_proto",
        "@envoy_api//envoy/config/filter/network/tcp_proxy/v2:pkg_cc_proto",
        "@envoy_api//envoy/extensions/access_loggers/file/v3:pkg_cc_proto",
        "@envoy_api//envoy/extensions/filters/network/tcp_proxy/v3:pkg_cc_proto",
    ],
)

envoy_cc_test(
    name = "tcp_tunneling_integration_test",
    srcs = [
        "tcp_tunneling_integration_test.cc",
    ],
    data = [
        "//test/config/integration/certs",
    ],
    deps = [
        ":http_integration_lib",
        ":http_protocol_integration_lib",
        "//source/extensions/filters/network/tcp_proxy:config",
        "@envoy_api//envoy/config/bootstrap/v3:pkg_cc_proto",
        "@envoy_api//envoy/extensions/filters/network/tcp_proxy/v3:pkg_cc_proto",
    ],
)

envoy_cc_test(
    name = "tcp_conn_pool_integration_test",
    srcs = [
        "tcp_conn_pool_integration_test.cc",
    ],
    deps = [
        ":integration_lib",
        "//include/envoy/server:filter_config_interface",
        "//include/envoy/tcp:conn_pool_interface",
        "//test/server:utility_lib",
        "//test/test_common:registry_lib",
        "//test/test_common:utility_lib",
    ],
)

envoy_cc_test_library(
    name = "tcp_dump",
    srcs = ["tcp_dump.cc"],
    hdrs = ["tcp_dump.h"],
    deps = [
        "//source/common/common:assert_lib",
        "//source/common/common:fmt_lib",
    ],
)

envoy_cc_test_library(
    name = "tracked_watermark_buffer_lib",
    srcs = [
        "tracked_watermark_buffer.cc",
    ],
    hdrs = [
        "tracked_watermark_buffer.h",
    ],
    deps = [
        "//source/common/buffer:watermark_buffer_lib",
        "//test/test_common:utility_lib",
    ],
)

envoy_cc_test(
    name = "tracked_watermark_buffer_test",
    srcs = ["tracked_watermark_buffer_test.cc"],
    deps = [
        ":tracked_watermark_buffer_lib",
        "//test/test_common:test_runtime_lib",
    ],
)

envoy_cc_test(
    name = "uds_integration_test",
    srcs = [
        "uds_integration_test.cc",
        "uds_integration_test.h",
    ],
    deps = [
        ":http_integration_lib",
        "//source/common/event:dispatcher_includes",
        "//source/common/event:dispatcher_lib",
        "//source/common/http:codec_client_lib",
        "//source/common/stats:stats_lib",
        "//test/test_common:environment_lib",
        "@envoy_api//envoy/config/bootstrap/v3:pkg_cc_proto",
    ],
)

envoy_cc_test(
    name = "version_integration_test",
    srcs = ["version_integration_test.cc"],
    deps = [
        ":http_integration_lib",
        "//source/extensions/filters/http/ip_tagging:config",
    ],
)

envoy_cc_test(
    name = "dynamic_validation_integration_test",
    srcs = ["dynamic_validation_integration_test.cc"],
    data = ["//test/config/integration:server_xds_files"],
    deps = [
        ":http_integration_lib",
        "//source/common/stats:stats_lib",
        "//test/test_common:registry_lib",
        "@envoy_api//envoy/extensions/filters/network/tcp_proxy/v3:pkg_cc_proto",
    ],
)

envoy_cc_test(
    name = "xds_integration_test",
    srcs = ["xds_integration_test.cc"],
    data = [
        "//test/config/integration:server_xds_files",
        "//test/config/integration/certs",
    ],
    deps = [
        ":http_integration_lib",
        ":http_protocol_integration_lib",
        "//source/extensions/filters/listener/tls_inspector:config",
        "//source/extensions/filters/listener/tls_inspector:tls_inspector_lib",
        "//source/extensions/filters/network/tcp_proxy:config",
        "//source/extensions/transport_sockets/tls:config",
        "//source/extensions/transport_sockets/tls:context_config_lib",
        "//source/extensions/transport_sockets/tls:context_lib",
        "//test/test_common:environment_lib",
        "//test/test_common:utility_lib",
        "@envoy_api//envoy/config/bootstrap/v3:pkg_cc_proto",
        "@envoy_api//envoy/extensions/filters/network/http_connection_manager/v3:pkg_cc_proto",
    ],
)

envoy_cc_test(
    name = "xfcc_integration_test",
    srcs = [
        "xfcc_integration_test.cc",
        "xfcc_integration_test.h",
    ],
    data = [
        "//test/config/integration/certs",
    ],
    deps = [
        ":http_integration_lib",
        "//source/common/http:header_map_lib",
        "//source/extensions/transport_sockets/tls:config",
        "//test/mocks/server:transport_socket_factory_context_mocks",
        "//test/test_common:utility_lib",
        "@envoy_api//envoy/config/bootstrap/v3:pkg_cc_proto",
        "@envoy_api//envoy/extensions/filters/network/http_connection_manager/v3:pkg_cc_proto",
        "@envoy_api//envoy/extensions/transport_sockets/tls/v3:pkg_cc_proto",
    ],
)

H1_FUZZ_LIB_DEPS = [
    ":capture_fuzz_proto_cc_proto",
    ":http_integration_lib",
    "//source/common/common:assert_lib",
    "//source/common/common:logger_lib",
    "//test/fuzz:fuzz_runner_lib",
    "//test/integration:integration_lib",
    "//test/test_common:environment_lib",
]

envoy_cc_test_library(
    name = "h1_fuzz_lib",
    srcs = ["h1_fuzz.cc"],
    hdrs = ["h1_fuzz.h"],
    deps = H1_FUZZ_LIB_DEPS,
)

envoy_cc_test_library(
    name = "h1_fuzz_persistent_lib",
    srcs = ["h1_fuzz.cc"],
    hdrs = ["h1_fuzz.h"],
    copts = ["-DPERSISTENT_FUZZER"],
    deps = H1_FUZZ_LIB_DEPS,
)

envoy_cc_fuzz_test(
    name = "h1_capture_fuzz_test",
    srcs = ["h1_capture_fuzz_test.cc"],
    corpus = "h1_corpus",
    deps = [":h1_fuzz_lib"],
)

envoy_cc_fuzz_test(
    name = "h1_capture_persistent_fuzz_test",
    srcs = ["h1_capture_fuzz_test.cc"],
    copts = ["-DPERSISTENT_FUZZER"],
    corpus = "h1_corpus",
    deps = [":h1_fuzz_persistent_lib"],
)

envoy_cc_fuzz_test(
    name = "h1_capture_direct_response_fuzz_test",
    srcs = ["h1_capture_direct_response_fuzz_test.cc"],
    corpus = "h1_corpus",
    deps = [
        ":h1_fuzz_lib",
        "@envoy_api//envoy/extensions/filters/network/http_connection_manager/v3:pkg_cc_proto",
    ],
)

envoy_cc_fuzz_test(
    name = "h1_capture_direct_response_persistent_fuzz_test",
    srcs = ["h1_capture_direct_response_fuzz_test.cc"],
    copts = ["-DPERSISTENT_FUZZER"],
    corpus = "h1_corpus",
    deps = [
        ":h1_fuzz_persistent_lib",
        "@envoy_api//envoy/extensions/filters/network/http_connection_manager/v3:pkg_cc_proto",
    ],
)

H2_FUZZ_LIB_DEPS = [
    ":h2_capture_fuzz_proto_cc_proto",
    ":http_integration_lib",
    "//source/common/common:assert_lib",
    "//source/common/common:logger_lib",
    "//test/common/http/http2:http2_frame",
    "//test/fuzz:fuzz_runner_lib",
    "//test/fuzz:utility_lib",
    "//test/integration:integration_lib",
    "//test/test_common:environment_lib",
]

envoy_cc_test_library(
    name = "h2_fuzz_lib",
    srcs = ["h2_fuzz.cc"],
    hdrs = ["h2_fuzz.h"],
    deps = H2_FUZZ_LIB_DEPS,
)

envoy_cc_test_library(
    name = "h2_fuzz_persistent_lib",
    srcs = ["h2_fuzz.cc"],
    hdrs = ["h2_fuzz.h"],
    copts = ["-DPERSISTENT_FUZZER"],
    deps = H2_FUZZ_LIB_DEPS,
)

envoy_cc_fuzz_test(
    name = "h2_capture_fuzz_test",
    srcs = ["h2_capture_fuzz_test.cc"],
    corpus = "h2_corpus",
    deps = [":h2_fuzz_lib"],
)

envoy_cc_fuzz_test(
    name = "h2_capture_persistent_fuzz_test",
    srcs = ["h2_capture_fuzz_test.cc"],
    copts = ["-DPERSISTENT_FUZZER"],
    corpus = "h2_corpus",
    deps = [":h2_fuzz_persistent_lib"],
)

envoy_cc_fuzz_test(
    name = "h2_capture_direct_response_fuzz_test",
    srcs = ["h2_capture_direct_response_fuzz_test.cc"],
    corpus = "h2_corpus",
    deps = [
        ":h2_fuzz_lib",
        "@envoy_api//envoy/extensions/filters/network/http_connection_manager/v3:pkg_cc_proto",
    ],
)

envoy_cc_fuzz_test(
    name = "h2_capture_direct_response_persistent_fuzz_test",
    srcs = ["h2_capture_direct_response_fuzz_test.cc"],
    copts = ["-DPERSISTENT_FUZZER"],
    corpus = "h2_corpus",
    deps = [
        ":h2_fuzz_persistent_lib",
        "@envoy_api//envoy/extensions/filters/network/http_connection_manager/v3:pkg_cc_proto",
    ],
)

envoy_cc_test(
    name = "scoped_rds_integration_test",
    srcs = [
        "scoped_rds_integration_test.cc",
    ],
    deps = [
        ":http_integration_lib",
        "//source/common/config:api_version_lib",
        "//source/common/event:dispatcher_includes",
        "//source/common/event:dispatcher_lib",
        "//source/common/network:connection_lib",
        "//source/common/network:utility_lib",
        "//test/common/grpc:grpc_client_integration_lib",
        "//test/test_common:resources_lib",
        "//test/test_common:utility_lib",
        "@envoy_api//envoy/config/bootstrap/v3:pkg_cc_proto",
        "@envoy_api//envoy/config/core/v3:pkg_cc_proto",
        "@envoy_api//envoy/config/route/v3:pkg_cc_proto",
        "@envoy_api//envoy/extensions/filters/network/http_connection_manager/v3:pkg_cc_proto",
        "@envoy_api//envoy/service/discovery/v3:pkg_cc_proto",
    ],
)

envoy_cc_test(
    name = "listener_lds_integration_test",
    srcs = [
        "listener_lds_integration_test.cc",
    ],
    deps = [
        ":http_integration_lib",
        "//source/common/config:api_version_lib",
        "//source/common/event:dispatcher_includes",
        "//source/common/event:dispatcher_lib",
        "//source/common/network:connection_lib",
        "//source/common/network:utility_lib",
        "//source/extensions/filters/http/health_check:config",
        "//source/extensions/filters/network/tcp_proxy:config",
        "//test/common/grpc:grpc_client_integration_lib",
        "//test/integration/filters:address_restore_listener_filter_lib",
        "//test/test_common:network_utility_lib",
        "//test/test_common:resources_lib",
        "//test/test_common:utility_lib",
        "@envoy_api//envoy/config/bootstrap/v3:pkg_cc_proto",
        "@envoy_api//envoy/config/core/v3:pkg_cc_proto",
        "@envoy_api//envoy/config/route/v3:pkg_cc_proto",
        "@envoy_api//envoy/extensions/filters/network/http_connection_manager/v3:pkg_cc_proto",
        "@envoy_api//envoy/extensions/filters/network/tcp_proxy/v3:pkg_cc_proto",
        "@envoy_api//envoy/service/discovery/v3:pkg_cc_proto",
    ],
)

envoy_cc_test(
    name = "listener_filter_integration_test",
    srcs = [
        "listener_filter_integration_test.cc",
    ],
    data = [
        "//test/config/integration/certs",
    ],
    deps = [
        ":integration_lib",
        "//source/common/config:api_version_lib",
        "//source/common/event:dispatcher_includes",
        "//source/common/event:dispatcher_lib",
        "//source/common/network:utility_lib",
        "//source/extensions/access_loggers/file:config",
        "//source/extensions/filters/listener/tls_inspector:config",
        "//source/extensions/filters/listener/tls_inspector:tls_inspector_lib",
        "//source/extensions/filters/network/echo:config",
        "//source/extensions/transport_sockets/tls:config",
        "//source/extensions/transport_sockets/tls:context_config_lib",
        "//source/extensions/transport_sockets/tls:context_lib",
        "//test/mocks/runtime:runtime_mocks",
        "//test/mocks/secret:secret_mocks",
        "//test/test_common:utility_lib",
        "@envoy_api//envoy/config/bootstrap/v3:pkg_cc_proto",
        "@envoy_api//envoy/config/cluster/v3:pkg_cc_proto",
        "@envoy_api//envoy/config/core/v3:pkg_cc_proto",
        "@envoy_api//envoy/extensions/access_loggers/file/v3:pkg_cc_proto",
    ],
)

envoy_cc_test(
    name = "cx_limit_integration_test",
    srcs = ["cx_limit_integration_test.cc"],
    deps = [
        ":http_integration_lib",
        "//include/envoy/network:filter_interface",
        "//include/envoy/registry",
        "//source/extensions/filters/network/tcp_proxy:config",
        "//test/config:utility_lib",
        "//test/test_common:logging_lib",
        "@envoy_api//envoy/config/bootstrap/v3:pkg_cc_proto",
    ],
)

envoy_cc_test(
    name = "direct_response_integration_test",
    srcs = ["direct_response_integration_test.cc"],
    deps = [
        ":http_integration_lib",
    ],
)

envoy_cc_test(
    name = "local_reply_integration_test",
    srcs = [
        "local_reply_integration_test.cc",
    ],
    deps = [
        ":http_integration_lib",
        ":http_protocol_integration_lib",
        "//test/test_common:utility_lib",
    ],
)

envoy_cc_test(
    name = "command_formatter_extension_integration_test",
    srcs = [
        "command_formatter_extension_integration_test.cc",
    ],
    deps = [
        ":http_integration_lib",
        "//test/common/formatter:command_extension_lib",
        "//test/test_common:utility_lib",
    ],
)

envoy_cc_test(
    name = "health_check_integration_test",
    srcs = ["health_check_integration_test.cc"],
    deps = [
        ":http_integration_lib",
        ":integration_lib",
        "//test/common/http/http2:http2_frame",
        "@envoy_api//envoy/config/core/v3:pkg_cc_proto",
    ],
)

envoy_cc_test(
    name = "cluster_upstream_extension_integration_test",
    srcs = [
        "cluster_upstream_extension_integration_test.cc",
    ],
    deps = [
        ":http_integration_lib",
        "//source/common/config:api_version_lib",
        "//source/common/protobuf",
        "//test/integration/upstreams:per_host_upstream_config",
        "//test/test_common:utility_lib",
        "@envoy_api//envoy/config/bootstrap/v3:pkg_cc_proto",
        "@envoy_api//envoy/extensions/filters/network/http_connection_manager/v3:pkg_cc_proto",
    ],
)

# TODO(mattklein123): Use target_compatible_with when we switch to Bazel 4.0 instead of multiple
# selects.
envoy_cc_test(
    name = "quic_protocol_integration_test",
    size = "large",
    srcs = envoy_select_enable_http3([
        "quic_protocol_integration_test.cc",
    ]),
    data = ["//test/config/integration/certs"],
    shard_count = 8,
    tags = [
        "nofips",
    ],
    deps = envoy_select_enable_http3([
        ":protocol_integration_test_lib",
        "//source/extensions/quic:envoy_quic_crypto_server_stream_lib",
        "//source/common/quic:active_quic_listener_lib",
        "//source/common/quic:client_connection_factory_lib",
        "//source/common/quic:quic_factory_lib",
        "//source/common/quic:quic_transport_socket_factory_lib",
        "//test/integration/filters:pause_filter_for_quic_lib",
    ]),
)

# TODO(mattklein123): Use target_compatible_with when we switch to Bazel 4.0 instead of multiple
# selects.
envoy_cc_test(
    name = "quic_http_integration_test",
    size = "large",
    srcs = envoy_select_enable_http3(["quic_http_integration_test.cc"]),
    data = ["//test/config/integration/certs"],
    shard_count = 6,
    # TODO(envoyproxy/windows-dev): Diagnose failure shown only on clang-cl build, see:
    #   https://gist.github.com/wrowe/a152cb1d12c2f751916122aed39d8517
    # TODO(envoyproxy/windows-dev): Diagnose timeout, why opt build test under Windows GCP RBE
    # takes 10x as long as on linux (>300s vs ~30s). Shards = 2 solves for windows, see:
    #   https://github.com/envoyproxy/envoy/pull/13713/files#r512160087
    # Each of these tests exceeds 20s;
    # QuicHttpIntegrationTests/QuicHttpIntegrationTest.MultipleQuicConnections[With|No]BPF*
    tags = [
        "fails_on_clang_cl",
        "fails_on_windows",
        "nofips",
    ],
    deps = envoy_select_enable_http3([
        ":http_integration_lib",
        "//source/common/quic:client_connection_factory_lib",
        "//source/common/quic:envoy_quic_client_connection_lib",
        "//source/common/quic:envoy_quic_client_session_lib",
        "//source/common/quic:envoy_quic_connection_helper_lib",
        "//source/common/quic:envoy_quic_proof_verifier_lib",
<<<<<<< HEAD
        "//source/common/quic:quic_factory_lib",
        "//source/extensions/resource_monitors/injected_resource:config",
=======
        "//source/common/quic:quic_transport_socket_factory_lib",
>>>>>>> fa25084a
        "//test/common/quic:quic_test_utils_for_envoy_lib",
        "//test/common/quic:test_utils_lib",
        "//test/integration/filters:encoder_decoder_buffer_filter_lib",
        "//test/test_common:test_runtime_lib",
        "@envoy_api//envoy/config/bootstrap/v3:pkg_cc_proto",
        "@envoy_api//envoy/config/overload/v3:pkg_cc_proto",
        "@envoy_api//envoy/extensions/filters/network/http_connection_manager/v3:pkg_cc_proto",
        "@envoy_api//envoy/extensions/transport_sockets/quic/v3:pkg_cc_proto",
        "@com_googlesource_quiche//:quic_test_tools_session_peer_lib",
    ]),
)

envoy_cc_test(
    name = "original_ip_detection_integration_test",
    srcs = [
        "original_ip_detection_integration_test.cc",
    ],
    deps = [
        ":http_integration_lib",
        "//source/extensions/http/original_ip_detection/custom_header:config",
        "//test/test_common:utility_lib",
        "@envoy_api//envoy/extensions/http/original_ip_detection/custom_header/v3:pkg_cc_proto",
    ],
)<|MERGE_RESOLUTION|>--- conflicted
+++ resolved
@@ -1751,12 +1751,7 @@
         "//source/common/quic:envoy_quic_client_session_lib",
         "//source/common/quic:envoy_quic_connection_helper_lib",
         "//source/common/quic:envoy_quic_proof_verifier_lib",
-<<<<<<< HEAD
         "//source/common/quic:quic_factory_lib",
-        "//source/extensions/resource_monitors/injected_resource:config",
-=======
-        "//source/common/quic:quic_transport_socket_factory_lib",
->>>>>>> fa25084a
         "//test/common/quic:quic_test_utils_for_envoy_lib",
         "//test/common/quic:test_utils_lib",
         "//test/integration/filters:encoder_decoder_buffer_filter_lib",

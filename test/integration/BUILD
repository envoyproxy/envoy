licenses(["notice"])  # Apache 2

load(
    "//bazel:envoy_build_system.bzl",
    "envoy_cc_fuzz_test",
    "envoy_cc_test",
    "envoy_cc_test_library",
    "envoy_package",
    "envoy_proto_library",
    "envoy_select_hot_restart",
    "envoy_sh_test",
)
load(
    "//source/extensions:all_extensions.bzl",
    "envoy_all_extensions",
)

envoy_package()

envoy_cc_test(
    name = "ads_integration_test",
    srcs = ["ads_integration_test.cc"],
    data = [
        "//test/config/integration/certs",
    ],
    deps = [
        ":http_integration_lib",
        "//source/common/config:protobuf_link_hacks",
        "//source/common/config:resources_lib",
        "//source/common/protobuf:utility_lib",
        "//source/common/ssl:context_config_lib",
        "//source/common/ssl:context_lib",
        "//source/common/ssl:ssl_socket_lib",
        "//source/extensions/transport_sockets/ssl:config",
        "//test/common/grpc:grpc_client_integration_lib",
        "//test/mocks/runtime:runtime_mocks",
        "//test/mocks/server:server_mocks",
        "//test/test_common:network_utility_lib",
        "//test/test_common:utility_lib",
        "@envoy_api//envoy/api/v2:cds_cc",
        "@envoy_api//envoy/api/v2:discovery_cc",
        "@envoy_api//envoy/api/v2:eds_cc",
        "@envoy_api//envoy/api/v2:lds_cc",
        "@envoy_api//envoy/api/v2:rds_cc",
        "@envoy_api//envoy/service/discovery/v2:ads_cc",
    ],
)

py_binary(
    name = "capture_fuzz_gen",
    srcs = ["capture_fuzz_gen.py"],
    licenses = ["notice"],  # Apache 2
    visibility = ["//visibility:public"],
    deps = [
        ":capture_fuzz_proto_py",
        "@envoy_api//envoy/data/tap/v2alpha:capture_py",
    ],
)

envoy_proto_library(
    name = "capture_fuzz_proto",
    srcs = [":capture_fuzz.proto"],
    require_py = 1,
)

envoy_cc_test(
    name = "eds_integration_test",
    srcs = ["eds_integration_test.cc"],
    deps = [
        ":http_integration_lib",
        "//source/common/upstream:load_balancer_lib",
        "//test/config:utility_lib",
        "//test/test_common:network_utility_lib",
        "@envoy_api//envoy/api/v2:eds_cc",
    ],
)

# TODO(mattklein123): This test uses extensions mixed in, so we just register all extensions.
# This will go away when we delete v1 configuration.
envoy_cc_test(
    name = "legacy_json_integration_test",
    srcs = ["legacy_json_integration_test.cc"],
    data = [
        "//test/config/integration:echo_server.json",
        "//test/config/integration:server.json",
        "//test/config/integration:server_grpc_json_transcoder.json",
        "//test/config/integration:server_http2.json",
        "//test/config/integration:server_http2_upstream.json",
        "//test/config/integration:server_proxy_proto.json",
        "//test/config/integration:server_ssl.json",
        "//test/config/integration:server_uds.json",
        "//test/config/integration:server_xfcc.json",
        "//test/config/integration:tcp_proxy.json",
        "//test/config/integration/certs",
        "//test/proto:bookstore_proto_descriptor",
    ],
    deps = [
        ":integration_lib",
        "//source/common/http:header_map_lib",
        "//source/common/protobuf:utility_lib",
        "//test/test_common:network_utility_lib",
        "//test/test_common:utility_lib",
    ] + envoy_all_extensions(),
)

envoy_sh_test(
    name = "hotrestart_test",
    srcs = envoy_select_hot_restart(["hotrestart_test.sh"]),
    data = [
        "//source/exe:envoy-static",
        "//test/common/runtime:filesystem_setup.sh",
        "//test/common/runtime:filesystem_test_data",
        "//test/config/integration:server_config_files",
        "//tools:socket_passing",
    ],
)

envoy_cc_test(
    name = "header_integration_test",
    srcs = [
        "header_integration_test.cc",
    ],
    deps = [
        ":http_integration_lib",
        "//source/common/protobuf",
        "//test/test_common:utility_lib",
        "@envoy_api//envoy/config/filter/http/router/v2:router_cc",
        "@envoy_api//envoy/config/filter/network/http_connection_manager/v2:http_connection_manager_cc",
    ],
)

envoy_cc_test(
    name = "http2_integration_test",
    srcs = [
        "http2_integration_test.cc",
        "http2_integration_test.h",
    ],
    deps = [
        ":http_integration_lib",
        "//source/common/buffer:buffer_lib",
        "//source/common/http:header_map_lib",
        "//source/extensions/filters/http/buffer:config",
        "//source/extensions/filters/http/dynamo:config",
        "//source/extensions/filters/http/health_check:config",
        "//test/mocks/http:http_mocks",
        "//test/mocks/upstream:upstream_mocks",
        "//test/test_common:utility_lib",
    ],
)

envoy_cc_test(
    name = "http2_upstream_integration_test",
    srcs = [
        "http2_upstream_integration_test.cc",
        "http2_upstream_integration_test.h",
    ],
    deps = [
        ":http_integration_lib",
        "//source/common/http:header_map_lib",
        "//source/extensions/filters/http/buffer:config",
        "//source/extensions/filters/http/health_check:config",
        "//test/test_common:utility_lib",
    ],
)

envoy_cc_test(
    name = "integration_admin_test",
    srcs = [
        "integration_admin_test.cc",
        "integration_admin_test.h",
    ],
    deps = [
        ":http_integration_lib",
        "//include/envoy/http:header_map_interface",
        "//source/extensions/filters/http/buffer:config",
        "//source/extensions/filters/http/health_check:config",
        "@envoy_api//envoy/admin/v2alpha:config_dump_cc",
    ],
)

envoy_cc_test_library(
    name = "test_host_predicate_lib",
    srcs = [
        "test_host_predicate.h",
        "test_host_predicate_config.h",
    ],
    deps = [
        "//include/envoy/upstream:retry_interface",
    ],
)

envoy_cc_test_library(
    name = "pass_through_filter_lib",
    srcs = [
        "pass_through_filter.h",
    ],
    deps = [
        "//include/envoy/http:filter_interface",
        "//include/envoy/registry",
    ],
)

envoy_cc_test_library(
    name = "add_trailers_filter_config_lib",
    srcs = [
        "add_trailers_filter.cc",
        "add_trailers_filter.h",
        "add_trailers_filter_config.cc",
        "add_trailers_filter_config.h",
    ],
    deps = [
        "//include/envoy/http:filter_interface",
        "//include/envoy/registry",
        "//include/envoy/server:filter_config_interface",
        "//source/extensions/filters/http/common:empty_http_filter_config_lib",
    ],
)

envoy_cc_test_library(
    name = "http_integration_lib",
    srcs = [
        "http_integration.cc",
    ],
    hdrs = [
        "http_integration.h",
    ],
    deps = [
        ":add_trailers_filter_config_lib",
        ":integration_lib",
        ":pass_through_filter_lib",
        ":test_host_predicate_lib",
<<<<<<< HEAD
        "//source/common/common:thread_annotations",
=======
        "//include/envoy/event:timer_interface",
>>>>>>> c04ed769
        "//source/extensions/filters/http/router:config",
        "//source/extensions/filters/network/http_connection_manager:config",
        "//test/common/upstream:utility_lib",
        "//test/test_common:registry_lib",
    ],
)

envoy_cc_test_library(
    name = "http_protocol_integration_lib",
    srcs = [
        "http_protocol_integration.cc",
    ],
    hdrs = [
        "http_protocol_integration.h",
    ],
    deps = [
        ":http_integration_lib",
        "//test/common/upstream:utility_lib",
    ],
)

envoy_cc_test(
    name = "idle_timeout_integration_test",
    srcs = ["idle_timeout_integration_test.cc"],
    deps = [
        ":http_protocol_integration_lib",
        "//test/test_common:test_time_lib",
    ],
)

envoy_cc_test_library(
    name = "integration_lib",
    srcs = [
        "autonomous_upstream.cc",
        "fake_upstream.cc",
        "integration.cc",
        "server.cc",
        "ssl_utility.cc",
        "utility.cc",
    ],
    hdrs = [
        "autonomous_upstream.h",
        "fake_upstream.h",
        "integration.h",
        "server.h",
        "ssl_utility.h",
        "utility.h",
    ],
    data = ["//test/common/runtime:filesystem_test_data"],
    deps = [
        ":server_stats_interface",
        "//include/envoy/api:api_interface",
        "//include/envoy/buffer:buffer_interface",
        "//include/envoy/event:dispatcher_interface",
        "//include/envoy/grpc:status",
        "//include/envoy/http:codec_interface",
        "//include/envoy/http:header_map_interface",
        "//include/envoy/network:connection_interface",
        "//include/envoy/network:filter_interface",
        "//include/envoy/server:configuration_interface",
        "//include/envoy/server:hot_restart_interface",
        "//include/envoy/server:options_interface",
        "//include/envoy/stats:stats_interface",
        "//source/common/api:api_lib",
        "//source/common/buffer:buffer_lib",
        "//source/common/buffer:zero_copy_input_stream_lib",
        "//source/common/common:assert_lib",
        "//source/common/common:minimal_logger_lib",
        "//source/common/common:thread_lib",
        "//source/common/event:dispatcher_lib",
        "//source/common/grpc:codec_lib",
        "//source/common/grpc:common_lib",
        "//source/common/http:codec_client_lib",
        "//source/common/http:header_map_lib",
        "//source/common/http:headers_lib",
        "//source/common/http/http1:codec_lib",
        "//source/common/http/http2:codec_lib",
        "//source/common/local_info:local_info_lib",
        "//source/common/network:filter_lib",
        "//source/common/network:listen_socket_lib",
        "//source/common/network:utility_lib",
        "//source/common/stats:isolated_store_lib",
        "//source/common/stats:thread_local_store_lib",
        "//source/common/thread_local:thread_local_lib",
        "//source/common/upstream:upstream_includes",
        "//source/common/upstream:upstream_lib",
        "//source/extensions/transport_sockets/capture:config",
        "//source/extensions/transport_sockets/raw_buffer:config",
        "//source/server:connection_handler_lib",
        "//source/server:hot_restart_nop_lib",
        "//source/server:server_lib",
        "//source/server:test_hooks_lib",
        "//test/common/upstream:utility_lib",
        "//test/config:utility_lib",
        "//test/mocks/buffer:buffer_mocks",
        "//test/mocks/server:server_mocks",
        "//test/mocks/upstream:upstream_mocks",
        "//test/test_common:environment_lib",
        "//test/test_common:network_utility_lib",
        "//test/test_common:printers_lib",
        "//test/test_common:simulated_time_system_lib",
        "//test/test_common:test_time_lib",
        "//test/test_common:test_time_system_interface",
        "//test/test_common:utility_lib",
    ],
)

envoy_cc_test(
    name = "integration_test",
    srcs = [
        "integration_test.cc",
        "integration_test.h",
    ],
    deps = [
        ":http_integration_lib",
        "//source/common/http:header_map_lib",
        "//source/common/http:headers_lib",
        "//source/extensions/access_loggers/file:config",
        "//source/extensions/filters/http/cors:config",
        "//source/extensions/filters/http/dynamo:config",
        "//source/extensions/filters/http/grpc_http1_bridge:config",
        "//source/extensions/filters/http/health_check:config",
        "//test/mocks/http:http_mocks",
        "//test/test_common:utility_lib",
    ],
)

envoy_cc_test(
    name = "websocket_integration_test",
    srcs = [
        "websocket_integration_test.cc",
        "websocket_integration_test.h",
    ],
    deps = [
        ":http_protocol_integration_lib",
        "//source/common/http:header_map_lib",
        "//source/extensions/access_loggers/file:config",
        "//source/extensions/filters/http/buffer:config",
        "//test/test_common:utility_lib",
    ],
)

envoy_cc_test(
    name = "echo_integration_test",
    srcs = [
        "echo_integration_test.cc",
    ],
    # This test must be run in exclusive mode: see comments in AddRemoveListener
    tags = ["exclusive"],
    deps = [
        ":integration_lib",
        "//source/extensions/filters/network/echo:config",
        "//test/server:utility_lib",
        "//test/test_common:utility_lib",
    ],
)

envoy_cc_test(
    name = "stats_integration_test",
    srcs = ["stats_integration_test.cc"],
    deps = [
        ":integration_lib",
        "//source/extensions/filters/http/router:config",
        "//source/extensions/filters/network/http_connection_manager:config",
        "//test/test_common:network_utility_lib",
        "//test/test_common:utility_lib",
        "@envoy_api//envoy/config/bootstrap/v2:bootstrap_cc",
        "@envoy_api//envoy/config/metrics/v2:stats_cc",
    ],
)

envoy_cc_test(
    name = "load_stats_integration_test",
    srcs = ["load_stats_integration_test.cc"],
    deps = [
        ":http_integration_lib",
        "//source/common/config:resources_lib",
        "//test/config:utility_lib",
        "//test/test_common:network_utility_lib",
        "//test/test_common:utility_lib",
        "@envoy_api//envoy/api/v2:eds_cc",
    ],
)

envoy_cc_test(
    name = "hds_integration_test",
    srcs = ["hds_integration_test.cc"],
    deps = [
        ":http_integration_lib",
        ":integration_lib",
        "//include/envoy/upstream:upstream_interface",
        "//source/common/config:metadata_lib",
        "//source/common/config:resources_lib",
        "//source/common/json:config_schemas_lib",
        "//source/common/json:json_loader_lib",
        "//source/common/network:utility_lib",
        "//source/common/upstream:health_checker_lib",
        "//source/common/upstream:health_discovery_service_lib",
        "//test/common/upstream:utility_lib",
        "//test/config:utility_lib",
        "//test/test_common:network_utility_lib",
        "@envoy_api//envoy/api/v2:eds_cc",
        "@envoy_api//envoy/service/discovery/v2:hds_cc",
    ],
)

envoy_cc_test(
    name = "overload_integration_test",
    srcs = ["overload_integration_test.cc"],
    deps = [
        ":http_protocol_integration_lib",
        "//source/extensions/resource_monitors/injected_resource:config",
    ],
)

envoy_cc_test(
    name = "proxy_proto_integration_test",
    srcs = [
        "proxy_proto_integration_test.cc",
        "proxy_proto_integration_test.h",
    ],
    deps = [
        ":http_integration_lib",
        "//source/common/buffer:buffer_lib",
        "//source/common/http:codec_client_lib",
        "//source/extensions/filters/listener/proxy_protocol:config",
        "//test/test_common:utility_lib",
    ],
)

envoy_cc_test(
    name = "ratelimit_integration_test",
    srcs = ["ratelimit_integration_test.cc"],
    deps = [
        ":http_integration_lib",
        "//source/common/buffer:zero_copy_input_stream_lib",
        "//source/common/grpc:codec_lib",
        "//source/common/grpc:common_lib",
        "//source/common/ratelimit:ratelimit_proto_cc",
        "//source/extensions/filters/http/ratelimit:config",
        "//test/common/grpc:grpc_client_integration_lib",
        "@envoy_api//envoy/service/ratelimit/v2:rls_cc",
    ],
)

envoy_cc_test_library(
    name = "server_stats_interface",
    hdrs = ["server_stats.h"],
    deps = ["//include/envoy/stats:stats_interface"],
)

envoy_cc_test(
    name = "sds_static_integration_test",
    srcs = [
        "sds_static_integration_test.cc",
    ],
    data = [
        "//test/config/integration/certs",
    ],
    deps = [
        ":http_integration_lib",
        "//source/common/event:dispatcher_includes",
        "//source/common/event:dispatcher_lib",
        "//source/common/network:connection_lib",
        "//source/common/network:utility_lib",
        "//source/common/ssl:context_config_lib",
        "//source/common/ssl:context_lib",
        "//source/extensions/filters/listener/tls_inspector:config",
        "//source/extensions/transport_sockets/ssl:config",
        "//test/mocks/runtime:runtime_mocks",
        "//test/mocks/secret:secret_mocks",
        "//test/test_common:utility_lib",
        "@envoy_api//envoy/config/transport_socket/capture/v2alpha:capture_cc",
        "@envoy_api//envoy/data/tap/v2alpha:capture_cc",
    ],
)

envoy_cc_test(
    name = "sds_dynamic_integration_test",
    srcs = [
        "sds_dynamic_integration_test.cc",
    ],
    data = [
        "//test/config/integration/certs",
    ],
    deps = [
        ":http_integration_lib",
        "//source/common/config:protobuf_link_hacks",
        "//source/common/config:resources_lib",
        "//source/common/event:dispatcher_includes",
        "//source/common/event:dispatcher_lib",
        "//source/common/network:connection_lib",
        "//source/common/network:utility_lib",
        "//source/common/ssl:context_config_lib",
        "//source/common/ssl:context_lib",
        "//source/extensions/filters/listener/tls_inspector:config",
        "//source/extensions/transport_sockets/ssl:config",
        "//test/common/grpc:grpc_client_integration_lib",
        "//test/mocks/runtime:runtime_mocks",
        "//test/mocks/secret:secret_mocks",
        "//test/test_common:utility_lib",
        "@envoy_api//envoy/config/transport_socket/capture/v2alpha:capture_cc",
        "@envoy_api//envoy/data/tap/v2alpha:capture_cc",
    ],
)

envoy_cc_test(
    name = "ssl_integration_test",
    srcs = [
        "ssl_integration_test.cc",
        "ssl_integration_test.h",
    ],
    data = [
        "//test/config/integration/certs",
    ],
    deps = [
        ":http_integration_lib",
        "//source/common/event:dispatcher_includes",
        "//source/common/event:dispatcher_lib",
        "//source/common/network:connection_lib",
        "//source/common/network:utility_lib",
        "//source/common/ssl:context_config_lib",
        "//source/common/ssl:context_lib",
        "//source/extensions/filters/listener/tls_inspector:config",
        "//source/extensions/transport_sockets/ssl:config",
        "//test/mocks/runtime:runtime_mocks",
        "//test/mocks/secret:secret_mocks",
        "//test/test_common:utility_lib",
        "@envoy_api//envoy/config/transport_socket/capture/v2alpha:capture_cc",
        "@envoy_api//envoy/data/tap/v2alpha:capture_cc",
    ],
)

envoy_cc_test(
    name = "tcp_proxy_integration_test",
    srcs = [
        "tcp_proxy_integration_test.cc",
        "tcp_proxy_integration_test.h",
    ],
    data = [
        "//test/config/integration/certs",
    ],
    deps = [
        ":integration_lib",
        "//source/common/event:dispatcher_includes",
        "//source/common/event:dispatcher_lib",
        "//source/common/network:utility_lib",
        "//source/common/ssl:context_config_lib",
        "//source/common/ssl:context_lib",
        "//source/extensions/access_loggers/file:config",
        "//source/extensions/filters/network/tcp_proxy:config",
        "//source/extensions/transport_sockets/ssl:config",
        "//test/mocks/runtime:runtime_mocks",
        "//test/mocks/secret:secret_mocks",
        "//test/test_common:utility_lib",
    ],
)

envoy_cc_test(
    name = "tcp_conn_pool_integration_test",
    srcs = [
        "tcp_conn_pool_integration_test.cc",
    ],
    deps = [
        ":integration_lib",
        "//include/envoy/server:filter_config_interface",
        "//include/envoy/tcp:conn_pool_interface",
        "//test/server:utility_lib",
        "//test/test_common:registry_lib",
        "//test/test_common:utility_lib",
    ],
)

envoy_cc_test(
    name = "uds_integration_test",
    srcs = [
        "uds_integration_test.cc",
        "uds_integration_test.h",
    ],
    data = ["//test/config/integration:server_uds.json"],
    deps = [
        ":http_integration_lib",
        "//source/common/event:dispatcher_includes",
        "//source/common/event:dispatcher_lib",
        "//source/common/http:codec_client_lib",
        "//source/common/stats:stats_lib",
        "//test/test_common:environment_lib",
    ],
)

envoy_cc_test(
    name = "xds_integration_test",
    srcs = ["xds_integration_test.cc"],
    data = ["//test/config/integration:server_xds_files"],
    deps = [
        ":http_integration_lib",
        "//test/test_common:utility_lib",
    ],
)

envoy_cc_test(
    name = "xfcc_integration_test",
    srcs = [
        "ssl_integration_test.h",
        "xfcc_integration_test.cc",
        "xfcc_integration_test.h",
    ],
    data = [
        "//test/config/integration/certs",
    ],
    deps = [
        ":http_integration_lib",
        "//source/common/http:header_map_lib",
        "//source/extensions/filters/listener/tls_inspector:config",
        "//source/extensions/transport_sockets/ssl:config",
        "//test/mocks/server:server_mocks",
        "//test/test_common:utility_lib",
    ],
)

envoy_cc_test_library(
    name = "h1_fuzz_lib",
    srcs = [
        "h1_fuzz.cc",
    ],
    hdrs = [
        "h1_fuzz.h",
    ],
    deps = [
        ":capture_fuzz_proto_cc",
        ":http_integration_lib",
        "//source/common/common:assert_lib",
        "//source/common/common:logger_lib",
        "//test/fuzz:fuzz_runner_lib",
        "//test/integration:integration_lib",
        "//test/test_common:environment_lib",
    ],
)

envoy_cc_fuzz_test(
    name = "h1_capture_fuzz_test",
    srcs = [
        "h1_capture_fuzz_test.cc",
    ],
    corpus = "h1_corpus",
    deps = [
        ":h1_fuzz_lib",
    ],
)

envoy_cc_fuzz_test(
    name = "h1_capture_direct_response_fuzz_test",
    srcs = [
        "h1_capture_direct_response_fuzz_test.cc",
    ],
    corpus = "h1_corpus",
    deps = [
        ":h1_fuzz_lib",
    ],
)<|MERGE_RESOLUTION|>--- conflicted
+++ resolved
@@ -229,11 +229,8 @@
         ":integration_lib",
         ":pass_through_filter_lib",
         ":test_host_predicate_lib",
-<<<<<<< HEAD
+        "//include/envoy/event:timer_interface",
         "//source/common/common:thread_annotations",
-=======
-        "//include/envoy/event:timer_interface",
->>>>>>> c04ed769
         "//source/extensions/filters/http/router:config",
         "//source/extensions/filters/network/http_connection_manager:config",
         "//test/common/upstream:utility_lib",

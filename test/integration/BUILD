licenses(["notice"])  # Apache 2

load(
    "//bazel:envoy_build_system.bzl",
    "envoy_cc_fuzz_test",
    "envoy_cc_test",
    "envoy_cc_test_library",
    "envoy_package",
    "envoy_proto_library",
    "envoy_select_hot_restart",
    "envoy_sh_test",
)
load(
    "//source/extensions:all_extensions.bzl",
    "envoy_all_extensions",
)

envoy_package()

envoy_cc_test_library(
    name = "ads_integration_lib",
    srcs = [
        "ads_integration.cc",
    ],
    hdrs = [
        "ads_integration.h",
    ],
    data = [
        "//test/config/integration/certs",
    ],
    deps = [
        ":http_integration_lib",
        "//source/common/config:protobuf_link_hacks",
        "//source/common/config:resources_lib",
        "//source/common/protobuf:utility_lib",
        "//source/extensions/filters/network/redis_proxy:config",
        "//test/common/grpc:grpc_client_integration_lib",
        "//test/test_common:network_utility_lib",
        "//test/test_common:utility_lib",
        "@envoy_api//envoy/api/v2:pkg_cc_proto",
        "@envoy_api//envoy/service/discovery/v2:pkg_cc_proto",
    ],
)

envoy_cc_test(
    name = "ads_integration_test",
    srcs = ["ads_integration_test.cc"],
    deps = [
        ":ads_integration_lib",
        ":http_integration_lib",
        "//source/common/config:protobuf_link_hacks",
        "//source/common/config:resources_lib",
        "//source/common/protobuf:utility_lib",
        "//test/common/grpc:grpc_client_integration_lib",
        "//test/test_common:network_utility_lib",
        "//test/test_common:utility_lib",
        "@envoy_api//envoy/api/v2:pkg_cc_proto",
        "@envoy_api//envoy/service/discovery/v2:pkg_cc_proto",
    ],
)

py_binary(
    name = "capture_fuzz_gen",
    srcs = ["capture_fuzz_gen.py"],
    licenses = ["notice"],  # Apache 2
    python_version = "PY3",
    visibility = ["//visibility:public"],
    deps = [
        ":capture_fuzz_proto_py_proto",
        "@envoy_api//envoy/data/tap/v2alpha:pkg_py_proto",
    ],
)

envoy_proto_library(
    name = "capture_fuzz_proto",
    srcs = [":capture_fuzz.proto"],
)

envoy_cc_test(
    name = "cds_integration_test",
    srcs = ["cds_integration_test.cc"],
    data = [
        "//test/config/integration/certs",
    ],
    deps = [
        ":http_integration_lib",
        "//source/common/config:protobuf_link_hacks",
        "//source/common/config:resources_lib",
        "//source/common/protobuf:utility_lib",
        "//test/common/grpc:grpc_client_integration_lib",
        "//test/mocks/runtime:runtime_mocks",
        "//test/mocks/server:server_mocks",
        "//test/test_common:network_utility_lib",
        "//test/test_common:utility_lib",
        "@envoy_api//envoy/api/v2:pkg_cc_proto",
    ],
)

envoy_cc_test(
    name = "eds_integration_test",
    srcs = ["eds_integration_test.cc"],
    deps = [
        ":http_integration_lib",
        "//source/common/upstream:load_balancer_lib",
        "//test/config:utility_lib",
        "//test/integration/filters:eds_ready_filter_config_lib",
        "//test/test_common:network_utility_lib",
        "@envoy_api//envoy/api/v2:pkg_cc_proto",
    ],
)

envoy_proto_library(
    name = "filter_manager_integration_proto",
    srcs = [":filter_manager_integration_test.proto"],
)

envoy_cc_test(
    name = "filter_manager_integration_test",
    srcs = [
        "filter_manager_integration_test.cc",
        "filter_manager_integration_test.h",
    ],
    deps = [
        ":filter_manager_integration_proto_cc_proto",
        ":http_integration_lib",
        ":integration_lib",
        "//source/extensions/filters/network/common:factory_base_lib",
        "//source/extensions/filters/network/echo:config",
        "//source/extensions/filters/network/tcp_proxy:config",
        "//test/server:utility_lib",
        "//test/test_common:registry_lib",
        "//test/test_common:utility_lib",
    ],
)

envoy_cc_test(
    name = "cluster_filter_integration_test",
    srcs = ["cluster_filter_integration_test.cc"],
    deps = [
        ":integration_lib",
        "//include/envoy/network:filter_interface",
        "//include/envoy/registry",
        "//source/extensions/filters/network/tcp_proxy:config",
        "//test/config:utility_lib",
    ],
)

envoy_cc_test(
    name = "custom_cluster_integration_test",
    srcs = ["custom_cluster_integration_test.cc"],
    deps = [
        ":http_integration_lib",
        "//source/common/upstream:load_balancer_lib",
        "//test/config:utility_lib",
        "//test/integration/clusters:custom_static_cluster",
        "//test/test_common:network_utility_lib",
        "@envoy_api//envoy/api/v2:pkg_cc_proto",
    ],
)

envoy_cc_test(
    name = "vhds_integration_test",
    srcs = ["vhds_integration_test.cc"],
    data = [
        "//test/config/integration/certs",
    ],
    deps = [
        ":http_integration_lib",
        "//source/common/config:protobuf_link_hacks",
        "//source/common/config:resources_lib",
        "//source/common/protobuf:utility_lib",
        "//test/common/grpc:grpc_client_integration_lib",
        "//test/mocks/runtime:runtime_mocks",
        "//test/mocks/server:server_mocks",
        "//test/test_common:network_utility_lib",
        "//test/test_common:utility_lib",
        "@envoy_api//envoy/api/v2:pkg_cc_proto",
    ],
)

exports_files(["test_utility.sh"])

envoy_sh_test(
    name = "hotrestart_test",
    srcs = envoy_select_hot_restart([
        "hotrestart_test.sh",
    ]),
    data = [
        "test_utility.sh",
        "//source/exe:envoy-static",
        "//test/config/integration:server_config_files",
        "//tools:socket_passing",
    ],
)

envoy_sh_test(
    name = "run_envoy_test",
    srcs = ["run_envoy_test.sh"],
    data = [
        "test_utility.sh",
        "//source/exe:envoy-static",
        "//test/config/integration:server_config_files",
    ],
)

envoy_cc_test(
    name = "header_integration_test",
    srcs = [
        "header_integration_test.cc",
    ],
    deps = [
        ":http_integration_lib",
        "//source/common/protobuf",
        "//test/test_common:utility_lib",
        "@envoy_api//envoy/config/filter/http/router/v2:pkg_cc_proto",
        "@envoy_api//envoy/config/filter/network/http_connection_manager/v2:pkg_cc_proto",
    ],
)

envoy_cc_test(
    name = "http2_integration_test",
    srcs = [
        "http2_integration_test.cc",
        "http2_integration_test.h",
    ],
    deps = [
        ":http_integration_lib",
        "//source/common/buffer:buffer_lib",
        "//source/common/http:header_map_lib",
        "//source/extensions/filters/http/buffer:config",
        "//source/extensions/filters/http/dynamo:config",
        "//source/extensions/filters/http/health_check:config",
        "//test/common/http/http2:http2_frame",
        "//test/integration/filters:metadata_stop_all_filter_config_lib",
        "//test/integration/filters:request_metadata_filter_config_lib",
        "//test/integration/filters:response_metadata_filter_config_lib",
        "//test/integration/filters:stop_iteration_and_continue",
        "//test/mocks/http:http_mocks",
        "//test/mocks/upstream:upstream_mocks",
        "//test/test_common:utility_lib",
    ],
)

envoy_cc_test(
    name = "http_subset_lb_integration_test",
    srcs = [
        "http_subset_lb_integration_test.cc",
    ],
    deps = [
        ":http_integration_lib",
        "//test/common/upstream:utility_lib",
    ],
)

envoy_cc_test(
    name = "transport_socket_match_integration_test",
    srcs = [
        "transport_socket_match_integration_test.cc",
    ],
    data = [
        "//test/config/integration/certs",
    ],
    deps = [
        ":http_integration_lib",
        "//source/extensions/transport_sockets/tls:context_lib",
        "//test/common/upstream:utility_lib",
    ],
)

envoy_cc_test(
    name = "http_timeout_integration_test",
    srcs = [
        "http_timeout_integration_test.cc",
        "http_timeout_integration_test.h",
    ],
    deps = [
        ":http_integration_lib",
    ],
)

envoy_cc_test(
    name = "protocol_integration_test",
    srcs = [
        "protocol_integration_test.cc",
    ],
    # As this test has many H1/H2/v4/v6 tests it takes a while to run.
    # Shard it enough to bring the run time in line with other integration tests.
    shard_count = 3,
    deps = [
        ":http_protocol_integration_lib",
        "//source/common/http:header_map_lib",
        "//source/extensions/filters/http/buffer:config",
        "//source/extensions/filters/http/dynamo:config",
        "//source/extensions/filters/http/health_check:config",
        "//test/integration/filters:random_pause_filter_lib",
        "//test/test_common:utility_lib",
    ],
)

envoy_cc_test(
    name = "http2_upstream_integration_test",
    srcs = [
        "http2_upstream_integration_test.cc",
        "http2_upstream_integration_test.h",
    ],
    deps = [
        ":http_integration_lib",
        "//source/common/http:header_map_lib",
        "//source/extensions/filters/http/buffer:config",
        "//source/extensions/filters/http/dynamo:config",
        "//source/extensions/filters/http/health_check:config",
        "//test/integration/filters:random_pause_filter_lib",
        "//test/test_common:utility_lib",
    ],
)

envoy_cc_test(
    name = "integration_admin_test",
    srcs = [
        "integration_admin_test.cc",
        "integration_admin_test.h",
    ],
    deps = [
        ":http_protocol_integration_lib",
        "//include/envoy/http:header_map_interface",
        "//source/common/stats:stats_matcher_lib",
        "//source/extensions/filters/http/buffer:config",
        "//source/extensions/filters/http/health_check:config",
<<<<<<< HEAD
        "//test/common/stats:stat_test_utility_lib",
        "@envoy_api//envoy/admin/v2alpha:config_dump_cc",
        "@envoy_api//envoy/config/metrics/v2:stats_cc",
=======
        "@envoy_api//envoy/admin/v2alpha:pkg_cc_proto",
        "@envoy_api//envoy/config/metrics/v2:pkg_cc_proto",
>>>>>>> b48cdeb2
    ],
)

envoy_cc_test_library(
    name = "test_host_predicate_lib",
    srcs = [
        "test_host_predicate.h",
        "test_host_predicate_config.h",
    ],
    deps = [
        "//include/envoy/upstream:retry_interface",
    ],
)

envoy_cc_test_library(
    name = "http_integration_lib",
    srcs = [
        "http_integration.cc",
    ],
    hdrs = [
        "http_integration.h",
    ],
    deps = [
        ":integration_lib",
        ":test_host_predicate_lib",
        "//include/envoy/event:timer_interface",
        "//source/common/common:thread_annotations",
        "//source/extensions/filters/http/router:config",
        "//source/extensions/filters/network/http_connection_manager:config",
        "//test/common/upstream:utility_lib",
        "//test/integration/filters:add_trailers_filter_config_lib",
        "//test/integration/filters:call_decodedata_once_filter_config_lib",
        "//test/integration/filters:decode_headers_return_stop_all_filter_config_lib",
        "//test/integration/filters:encode_headers_return_stop_all_filter_config_lib",
        "//test/integration/filters:headers_only_filter_config_lib",
        "//test/integration/filters:modify_buffer_filter_config_lib",
        "//test/integration/filters:passthrough_filter_config_lib",
        "//test/integration/filters:pause_filter_lib",
        "//test/test_common:registry_lib",
    ],
)

envoy_cc_test_library(
    name = "http_protocol_integration_lib",
    srcs = [
        "http_protocol_integration.cc",
    ],
    hdrs = [
        "http_protocol_integration.h",
    ],
    deps = [
        ":http_integration_lib",
        "//test/common/upstream:utility_lib",
    ],
)

envoy_cc_test(
    name = "idle_timeout_integration_test",
    srcs = ["idle_timeout_integration_test.cc"],
    # As this test has many pauses for idle timeouts, it takes a while to run.
    # Shard it enough to bring the run time in line with other integration tests.
    shard_count = 2,
    deps = [
        ":http_protocol_integration_lib",
        "//test/test_common:test_time_lib",
    ],
)

envoy_cc_test_library(
    name = "integration_lib",
    srcs = [
        "autonomous_upstream.cc",
        "fake_upstream.cc",
        "integration.cc",
        "server.cc",
        "ssl_utility.cc",
        "utility.cc",
    ],
    hdrs = [
        "autonomous_upstream.h",
        "fake_upstream.h",
        "integration.h",
        "server.h",
        "ssl_utility.h",
        "utility.h",
    ],
    data = ["//test/common/runtime:filesystem_test_data"],
    deps = [
        ":server_stats_interface",
        ":tcp_dump",
        "//include/envoy/api:api_interface",
        "//include/envoy/buffer:buffer_interface",
        "//include/envoy/event:dispatcher_interface",
        "//include/envoy/grpc:status",
        "//include/envoy/http:codec_interface",
        "//include/envoy/http:header_map_interface",
        "//include/envoy/network:connection_interface",
        "//include/envoy/network:filter_interface",
        "//include/envoy/server:configuration_interface",
        "//include/envoy/server:hot_restart_interface",
        "//include/envoy/server:options_interface",
        "//include/envoy/stats:stats_interface",
        "//include/envoy/thread:thread_interface",
        "//source/common/api:api_lib",
        "//source/common/buffer:buffer_lib",
        "//source/common/buffer:zero_copy_input_stream_lib",
        "//source/common/common:assert_lib",
        "//source/common/common:minimal_logger_lib",
        "//source/common/event:dispatcher_lib",
        "//source/common/grpc:codec_lib",
        "//source/common/grpc:common_lib",
        "//source/common/http:codec_client_lib",
        "//source/common/http:header_map_lib",
        "//source/common/http:headers_lib",
        "//source/common/http/http1:codec_lib",
        "//source/common/http/http2:codec_lib",
        "//source/common/local_info:local_info_lib",
        "//source/common/network:filter_lib",
        "//source/common/network:listen_socket_lib",
        "//source/common/network:utility_lib",
        "//source/common/runtime:runtime_lib",
        "//source/common/stats:isolated_store_lib",
        "//source/common/stats:symbol_table_creator_lib",
        "//source/common/stats:thread_local_store_lib",
        "//source/common/thread_local:thread_local_lib",
        "//source/common/upstream:upstream_includes",
        "//source/common/upstream:upstream_lib",
        "//source/extensions/access_loggers/file:config",
        "//source/extensions/transport_sockets/raw_buffer:config",
        "//source/extensions/transport_sockets/tap:config",
        "//source/extensions/transport_sockets/tls:config",
        "//source/server:connection_handler_lib",
        "//source/server:hot_restart_nop_lib",
        "//source/server:listener_hooks_lib",
        "//source/server:process_context_lib",
        "//source/server:server_lib",
        "//test/common/grpc:grpc_client_integration_lib",
        "//test/common/runtime:utility_lib",
        "//test/common/upstream:utility_lib",
        "//test/config:utility_lib",
        "//test/mocks/buffer:buffer_mocks",
        "//test/mocks/server:server_mocks",
        "//test/mocks/stats:stats_mocks",
        "//test/mocks/upstream:upstream_mocks",
        "//test/test_common:environment_lib",
        "//test/test_common:network_utility_lib",
        "//test/test_common:printers_lib",
        "//test/test_common:simulated_time_system_lib",
        "//test/test_common:test_time_lib",
        "//test/test_common:test_time_system_interface",
        "//test/test_common:utility_lib",
    ],
)

envoy_cc_test(
    name = "integration_test",
    srcs = [
        "integration_test.cc",
        "integration_test.h",
    ],
    deps = [
        ":http_integration_lib",
        "//source/common/http:header_map_lib",
        "//source/common/http:headers_lib",
        "//source/extensions/filters/http/cors:config",
        "//source/extensions/filters/http/dynamo:config",
        "//source/extensions/filters/http/grpc_http1_bridge:config",
        "//source/extensions/filters/http/health_check:config",
        "//test/integration/filters:clear_route_cache_filter_lib",
        "//test/integration/filters:process_context_lib",
        "//test/mocks/http:http_mocks",
        "//test/test_common:utility_lib",
    ],
)

envoy_cc_test(
    name = "redirect_integration_test",
    srcs = [
        "redirect_integration_test.cc",
    ],
    deps = [
        ":http_protocol_integration_lib",
        "//source/common/http:header_map_lib",
        "//test/test_common:utility_lib",
    ],
)

envoy_cc_test(
    name = "websocket_integration_test",
    srcs = [
        "websocket_integration_test.cc",
        "websocket_integration_test.h",
    ],
    deps = [
        ":http_protocol_integration_lib",
        "//source/common/http:header_map_lib",
        "//source/extensions/access_loggers/file:config",
        "//source/extensions/filters/http/buffer:config",
        "//test/test_common:utility_lib",
    ],
)

envoy_cc_test(
    name = "echo_integration_test",
    srcs = [
        "echo_integration_test.cc",
    ],
    # This test must be run in exclusive mode: see comments in AddRemoveListener
    tags = ["exclusive"],
    deps = [
        ":integration_lib",
        "//source/extensions/filters/network/echo:config",
        "//test/server:utility_lib",
        "//test/test_common:utility_lib",
    ],
)

envoy_cc_test(
    name = "udp_echo_integration_test",
    srcs = [
        "udp_echo_integration_test.cc",
    ],
    deps = [
        ":integration_lib",
        "//source/common/network:listen_socket_lib",
        "//source/server:active_raw_udp_listener_config",
        "//test/integration/filters:udp_listener_echo_filter_lib",
        "//test/server:utility_lib",
        "//test/test_common:utility_lib",
    ],
)

envoy_cc_test(
    name = "stats_integration_test",
    srcs = ["stats_integration_test.cc"],
    # The symbol table cluster memory tests take a while to run specially under tsan.
    # Shard it to avoid test timeout.
    shard_count = 2,
    deps = [
        ":integration_lib",
        "//source/common/memory:stats_lib",
        "//source/common/stats:symbol_table_creator_lib",
        "//source/extensions/filters/http/router:config",
        "//source/extensions/filters/network/http_connection_manager:config",
        "//test/common/stats:stat_test_utility_lib",
        "//test/test_common:network_utility_lib",
        "//test/test_common:utility_lib",
        "@envoy_api//envoy/config/bootstrap/v2:pkg_cc_proto",
        "@envoy_api//envoy/config/metrics/v2:pkg_cc_proto",
    ],
)

envoy_cc_test(
    name = "load_stats_integration_test",
    srcs = ["load_stats_integration_test.cc"],
    deps = [
        ":http_integration_lib",
        "//source/common/config:resources_lib",
        "//test/config:utility_lib",
        "//test/test_common:network_utility_lib",
        "//test/test_common:utility_lib",
        "@envoy_api//envoy/api/v2:pkg_cc_proto",
    ],
)

envoy_cc_test(
    name = "hds_integration_test",
    srcs = ["hds_integration_test.cc"],
    deps = [
        ":http_integration_lib",
        ":integration_lib",
        "//include/envoy/upstream:upstream_interface",
        "//source/common/config:metadata_lib",
        "//source/common/config:resources_lib",
        "//source/common/json:config_schemas_lib",
        "//source/common/json:json_loader_lib",
        "//source/common/network:utility_lib",
        "//source/common/upstream:health_checker_lib",
        "//source/common/upstream:health_discovery_service_lib",
        "//test/common/upstream:utility_lib",
        "//test/config:utility_lib",
        "//test/test_common:network_utility_lib",
        "@envoy_api//envoy/api/v2:pkg_cc_proto",
        "@envoy_api//envoy/service/discovery/v2:pkg_cc_proto",
    ],
)

envoy_cc_test(
    name = "header_prefix_integration_test",
    srcs = ["header_prefix_integration_test.cc"],
    coverage = False,
    deps = [
        ":http_protocol_integration_lib",
    ],
)

envoy_cc_test(
    name = "overload_integration_test",
    srcs = ["overload_integration_test.cc"],
    deps = [
        ":http_protocol_integration_lib",
        "//source/extensions/resource_monitors/injected_resource:config",
    ],
)

envoy_cc_test(
    name = "proxy_proto_integration_test",
    srcs = [
        "proxy_proto_integration_test.cc",
        "proxy_proto_integration_test.h",
    ],
    deps = [
        ":http_integration_lib",
        "//source/common/buffer:buffer_lib",
        "//source/common/http:codec_client_lib",
        "//source/extensions/filters/listener/proxy_protocol:config",
        "//test/test_common:utility_lib",
    ],
)

envoy_cc_test(
    name = "ratelimit_integration_test",
    srcs = ["ratelimit_integration_test.cc"],
    deps = [
        ":http_integration_lib",
        "//source/common/buffer:zero_copy_input_stream_lib",
        "//source/common/grpc:codec_lib",
        "//source/common/grpc:common_lib",
        "//source/extensions/filters/http/ratelimit:config",
        "//test/common/grpc:grpc_client_integration_lib",
        "@envoy_api//envoy/service/ratelimit/v2:pkg_cc_proto",
    ],
)

envoy_cc_test(
    name = "rtds_integration_test",
    srcs = ["rtds_integration_test.cc"],
    deps = [
        ":http_integration_lib",
        "//test/common/grpc:grpc_client_integration_lib",
        "@envoy_api//envoy/service/discovery/v2:pkg_cc_proto",
    ],
)

envoy_cc_test_library(
    name = "server_stats_interface",
    hdrs = ["server_stats.h"],
    deps = ["//include/envoy/stats:stats_interface"],
)

envoy_cc_test(
    name = "sds_static_integration_test",
    srcs = [
        "sds_static_integration_test.cc",
    ],
    data = [
        "//test/config/integration/certs",
    ],
    deps = [
        ":http_integration_lib",
        "//source/common/event:dispatcher_includes",
        "//source/common/event:dispatcher_lib",
        "//source/common/network:connection_lib",
        "//source/common/network:utility_lib",
        "//source/extensions/filters/listener/tls_inspector:config",
        "//source/extensions/transport_sockets/tls:config",
        "//source/extensions/transport_sockets/tls:context_config_lib",
        "//source/extensions/transport_sockets/tls:context_lib",
        "//test/mocks/secret:secret_mocks",
        "//test/test_common:utility_lib",
    ],
)

envoy_cc_test(
    name = "sds_dynamic_integration_test",
    srcs = [
        "sds_dynamic_integration_test.cc",
    ],
    data = [
        "//test/config/integration/certs",
    ],
    deps = [
        ":http_integration_lib",
        "//source/common/config:protobuf_link_hacks",
        "//source/common/config:resources_lib",
        "//source/common/event:dispatcher_includes",
        "//source/common/event:dispatcher_lib",
        "//source/common/network:connection_lib",
        "//source/common/network:utility_lib",
        "//source/extensions/filters/listener/tls_inspector:config",
        "//source/extensions/transport_sockets/tls:config",
        "//source/extensions/transport_sockets/tls:context_config_lib",
        "//source/extensions/transport_sockets/tls:context_lib",
        "//test/common/grpc:grpc_client_integration_lib",
        "//test/mocks/runtime:runtime_mocks",
        "//test/mocks/secret:secret_mocks",
        "//test/test_common:utility_lib",
    ],
)

envoy_cc_test(
    name = "tcp_proxy_integration_test",
    srcs = [
        "tcp_proxy_integration_test.cc",
        "tcp_proxy_integration_test.h",
    ],
    data = [
        "//test/config/integration/certs",
    ],
    deps = [
        ":integration_lib",
        "//source/common/event:dispatcher_includes",
        "//source/common/event:dispatcher_lib",
        "//source/common/network:utility_lib",
        "//source/extensions/access_loggers/file:config",
        "//source/extensions/filters/network/tcp_proxy:config",
        "//source/extensions/transport_sockets/tls:config",
        "//source/extensions/transport_sockets/tls:context_config_lib",
        "//source/extensions/transport_sockets/tls:context_lib",
        "//test/mocks/runtime:runtime_mocks",
        "//test/mocks/secret:secret_mocks",
        "//test/test_common:utility_lib",
    ],
)

envoy_cc_test(
    name = "tcp_conn_pool_integration_test",
    srcs = [
        "tcp_conn_pool_integration_test.cc",
    ],
    deps = [
        ":integration_lib",
        "//include/envoy/server:filter_config_interface",
        "//include/envoy/tcp:conn_pool_interface",
        "//test/server:utility_lib",
        "//test/test_common:registry_lib",
        "//test/test_common:utility_lib",
    ],
)

envoy_cc_test_library(
    name = "tcp_dump",
    srcs = ["tcp_dump.cc"],
    hdrs = ["tcp_dump.h"],
    deps = [
        "//source/common/common:assert_lib",
        "//source/common/common:fmt_lib",
    ],
)

envoy_cc_test(
    name = "uds_integration_test",
    srcs = [
        "uds_integration_test.cc",
        "uds_integration_test.h",
    ],
    deps = [
        ":http_integration_lib",
        "//source/common/event:dispatcher_includes",
        "//source/common/event:dispatcher_lib",
        "//source/common/http:codec_client_lib",
        "//source/common/stats:stats_lib",
        "//test/test_common:environment_lib",
    ],
)

envoy_cc_test(
    name = "dynamic_validation_integration_test",
    srcs = ["dynamic_validation_integration_test.cc"],
    data = ["//test/config/integration:server_xds_files"],
    deps = [
        ":http_integration_lib",
        "//source/common/stats:stats_lib",
    ],
)

envoy_cc_test(
    name = "xds_integration_test",
    srcs = ["xds_integration_test.cc"],
    data = ["//test/config/integration:server_xds_files"],
    deps = [
        ":http_integration_lib",
        ":http_protocol_integration_lib",
        "//test/test_common:environment_lib",
        "//test/test_common:utility_lib",
    ],
)

envoy_cc_test(
    name = "xfcc_integration_test",
    srcs = [
        "xfcc_integration_test.cc",
        "xfcc_integration_test.h",
    ],
    data = [
        "//test/config/integration/certs",
    ],
    deps = [
        ":http_integration_lib",
        "//source/common/http:header_map_lib",
        "//source/extensions/filters/listener/tls_inspector:config",
        "//source/extensions/transport_sockets/tls:config",
        "//test/mocks/server:server_mocks",
        "//test/test_common:utility_lib",
    ],
)

envoy_cc_test_library(
    name = "h1_fuzz_lib",
    srcs = ["h1_fuzz.cc"],
    hdrs = ["h1_fuzz.h"],
    deps = [
        ":capture_fuzz_proto_cc_proto",
        ":http_integration_lib",
        "//source/common/common:assert_lib",
        "//source/common/common:logger_lib",
        "//test/fuzz:fuzz_runner_lib",
        "//test/integration:integration_lib",
        "//test/test_common:environment_lib",
    ],
)

envoy_cc_fuzz_test(
    name = "h1_capture_fuzz_test",
    srcs = ["h1_capture_fuzz_test.cc"],
    corpus = "h1_corpus",
    deps = [":h1_fuzz_lib"],
)

envoy_cc_fuzz_test(
    name = "h1_capture_direct_response_fuzz_test",
    srcs = ["h1_capture_direct_response_fuzz_test.cc"],
    corpus = "h1_corpus",
    deps = [":h1_fuzz_lib"],
)

envoy_cc_test(
    name = "scoped_rds_integration_test",
    srcs = [
        "scoped_rds_integration_test.cc",
    ],
    deps = [
        ":http_integration_lib",
        "//source/common/config:resources_lib",
        "//source/common/event:dispatcher_includes",
        "//source/common/event:dispatcher_lib",
        "//source/common/network:connection_lib",
        "//source/common/network:utility_lib",
        "//test/common/grpc:grpc_client_integration_lib",
        "//test/test_common:utility_lib",
    ],
)

envoy_cc_test(
    name = "aws_metadata_fetcher_integration_test",
    srcs = [
        "aws_metadata_fetcher_integration_test.cc",
    ],
    deps = [
        ":integration_lib",
        "//source/common/common:fmt_lib",
        "//source/extensions/filters/http/common/aws:utility_lib",
        "//source/extensions/filters/http/fault:config",
        "//source/extensions/filters/http/fault:fault_filter_lib",
        "//source/extensions/filters/http/router:config",
        "//source/extensions/filters/network/echo:config",
        "//source/extensions/filters/network/http_connection_manager:config",
        "//test/server:utility_lib",
        "//test/test_common:utility_lib",
    ],
)<|MERGE_RESOLUTION|>--- conflicted
+++ resolved
@@ -326,14 +326,11 @@
         "//source/common/stats:stats_matcher_lib",
         "//source/extensions/filters/http/buffer:config",
         "//source/extensions/filters/http/health_check:config",
-<<<<<<< HEAD
         "//test/common/stats:stat_test_utility_lib",
         "@envoy_api//envoy/admin/v2alpha:config_dump_cc",
-        "@envoy_api//envoy/config/metrics/v2:stats_cc",
-=======
         "@envoy_api//envoy/admin/v2alpha:pkg_cc_proto",
         "@envoy_api//envoy/config/metrics/v2:pkg_cc_proto",
->>>>>>> b48cdeb2
+        "@envoy_api//envoy/config/metrics/v2:stats_cc",
     ],
 )
 

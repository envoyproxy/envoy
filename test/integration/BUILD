--- conflicted
+++ resolved
@@ -140,11 +140,8 @@
         "//source/server/http:health_check_lib",
         "//test/mocks/upstream:upstream_mocks",
         "//test/test_common:environment_lib",
-<<<<<<< HEAD
+        "//test/test_common:network_utility_lib",
         "//test/test_common:printers_lib",
-=======
-        "//test/test_common:network_utility_lib",
->>>>>>> 090050f9
         "//test/test_common:utility_lib",
     ],
 )

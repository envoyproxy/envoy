#include <algorithm>
#include <string>

#include "envoy/config/bootstrap/v3/bootstrap.pb.h"
#include "envoy/config/cluster/v3/cluster.pb.h"
#include "envoy/extensions/filters/network/http_connection_manager/v3/http_connection_manager.pb.h"

#include "common/buffer/buffer_impl.h"
#include "common/common/random_generator.h"
#include "common/http/header_map_impl.h"
#include "common/network/socket_option_impl.h"

#include "test/config/utility.h"
#include "test/integration/autonomous_upstream.h"
#include "test/integration/filters/test_socket_interface.h"
#include "test/integration/http_integration.h"
#include "test/integration/tracked_watermark_buffer.h"
#include "test/integration/utility.h"
#include "test/mocks/http/mocks.h"
#include "test/test_common/network_utility.h"
#include "test/test_common/printers.h"
#include "test/test_common/utility.h"

#include "gtest/gtest.h"

using ::testing::HasSubstr;

namespace Envoy {

class SocketInterfaceSwap {
public:
  // Object of this class hold the state determining the IoHandle which
  // should return EAGAIN from the `writev` call.
  struct IoHandleMatcher {
    bool shouldReturnEgain(Envoy::Network::TestIoSocketHandle* io_handle) {
      absl::MutexLock lock(&mutex_);
      if (writev_returns_egain_ && (io_handle->localAddress()->ip()->port() == src_port_ ||
                                    io_handle->peerAddress()->ip()->port() == dst_port_)) {
        ASSERT(matched_iohandle_ == nullptr || matched_iohandle_ == io_handle,
               "Matched multiple io_handles, expected at most one to match.");
        matched_iohandle_ = io_handle;
        return true;
      }
      return false;
    }

    // Source port to match. The port specified should be associated with a listener.
    void setSourcePort(uint32_t port) {
      absl::WriterMutexLock lock(&mutex_);
      src_port_ = port;
      dst_port_ = 0;
    }

    // Destination port to match. The port specified should be associated with a listener.
    void setDestinationPort(uint32_t port) {
      absl::WriterMutexLock lock(&mutex_);
      src_port_ = 0;
      dst_port_ = port;
    }

    void setWritevReturnsEgain() {
      absl::WriterMutexLock lock(&mutex_);
      ASSERT(src_port_ != 0 || dst_port_ != 0);
      writev_returns_egain_ = true;
    }

    void setResumeWrites() {
      absl::MutexLock lock(&mutex_);
      mutex_.Await(absl::Condition(
          +[](Network::TestIoSocketHandle** matched_iohandle) {
            return *matched_iohandle != nullptr;
          },
          &matched_iohandle_));
      writev_returns_egain_ = false;
      matched_iohandle_->activateInDispatcherThreadForTest(Event::FileReadyType::Write);
    }

  private:
    mutable absl::Mutex mutex_;
    uint32_t src_port_ ABSL_GUARDED_BY(mutex_) = 0;
    uint32_t dst_port_ ABSL_GUARDED_BY(mutex_) = 0;
    bool writev_returns_egain_ ABSL_GUARDED_BY(mutex_) = false;
    Network::TestIoSocketHandle* matched_iohandle_{};
  };

  SocketInterfaceSwap() {
    Envoy::Network::SocketInterfaceSingleton::clear();
    test_socket_interface_loader_ = std::make_unique<Envoy::Network::SocketInterfaceLoader>(
        std::make_unique<Envoy::Network::TestSocketInterface>(
            [writev_matcher = writev_matcher_](
                Envoy::Network::TestIoSocketHandle* io_handle, const Buffer::RawSlice*,
                uint64_t) -> absl::optional<Api::IoCallUint64Result> {
              if (writev_matcher->shouldReturnEgain(io_handle)) {
                return Api::IoCallUint64Result(
                    0, Api::IoErrorPtr(Network::IoSocketError::getIoSocketEagainInstance(),
                                       Network::IoSocketError::deleteIoError));
              }
              return absl::nullopt;
            }));
  }

  ~SocketInterfaceSwap() {
    test_socket_interface_loader_.reset();
    Envoy::Network::SocketInterfaceSingleton::initialize(previous_socket_interface_);
  }

protected:
  Envoy::Network::SocketInterface* const previous_socket_interface_{
      Envoy::Network::SocketInterfaceSingleton::getExisting()};
  std::shared_ptr<IoHandleMatcher> writev_matcher_{std::make_shared<IoHandleMatcher>()};
  std::unique_ptr<Envoy::Network::SocketInterfaceLoader> test_socket_interface_loader_;
};

// It is important that the new socket interface is installed before any I/O activity starts and
// the previous one is restored after all I/O activity stops. Since the HttpIntegrationTest
// destructor stops Envoy the SocketInterfaceSwap destructor needs to run after it. This order of
// multiple inheritance ensures that SocketInterfaceSwap destructor runs after
// Http2FrameIntegrationTest destructor completes.
class Http2FloodMitigationTest
    : public SocketInterfaceSwap,
      public testing::TestWithParam<std::tuple<Network::Address::IpVersion, bool>>,
      public Http2RawFrameIntegrationTest {
public:
  Http2FloodMitigationTest() : Http2RawFrameIntegrationTest(std::get<0>(GetParam())) {
    config_helper_.addRuntimeOverride("envoy.reloadable_features.enable_h2_watermark_improvements",
                                      http2FlowControlV2() ? "true" : "false");

    config_helper_.addConfigModifier(
        [](envoy::extensions::filters::network::http_connection_manager::v3::HttpConnectionManager&
               hcm) { hcm.mutable_delayed_close_timeout()->set_seconds(1); });

    setServerBufferFactory(buffer_factory_);
  }

  bool http2FlowControlV2() const { return std::get<1>(GetParam()); }

protected:
  bool initializeUpstreamFloodTest();
  std::vector<char> serializeFrames(const Http2Frame& frame, uint32_t num_frames);
  void floodServer(const Http2Frame& frame, const std::string& flood_stat, uint32_t num_frames);
  void floodServer(absl::string_view host, absl::string_view path,
                   Http2Frame::ResponseStatus expected_http_status, const std::string& flood_stat,
                   uint32_t num_frames);
  void floodClient(const Http2Frame& frame, uint32_t num_frames, const std::string& flood_stat);

  void setNetworkConnectionBufferSize();
  void initialize() override {
    Http2RawFrameIntegrationTest::initialize();
    writev_matcher_->setSourcePort(lookupPort("http"));
  }
  void prefillOutboundDownstreamQueue(uint32_t data_frame_count, uint32_t data_frame_size = 10);
  IntegrationStreamDecoderPtr prefillOutboundUpstreamQueue(uint32_t frame_count);
  void triggerListenerDrain();

  std::shared_ptr<Buffer::TrackedWatermarkBufferFactory> buffer_factory_ =
      std::make_shared<Buffer::TrackedWatermarkBufferFactory>();
};

static std::string http2FloodMitigationTestParamsToString(
    const ::testing::TestParamInfo<std::tuple<Network::Address::IpVersion, bool>>& params) {
  return absl::StrCat(std::get<0>(params.param) == Network::Address::IpVersion::v4 ? "IPv4"
                                                                                   : "IPv6",
                      "_", std::get<1>(params.param) ? "Http2FlowControlV2" : "Http2FlowControlV1");
}

INSTANTIATE_TEST_SUITE_P(
    IpVersions, Http2FloodMitigationTest,
    testing::Combine(testing::ValuesIn(TestEnvironment::getIpVersionsForTest()), testing::Bool()),
    http2FloodMitigationTestParamsToString);

bool Http2FloodMitigationTest::initializeUpstreamFloodTest() {
  setDownstreamProtocol(Http::CodecClient::Type::HTTP2);
  setUpstreamProtocol(FakeHttpConnection::Type::HTTP2);
  // set lower upstream outbound frame limits to make tests run faster
  config_helper_.setUpstreamOutboundFramesLimits(AllFrameFloodLimit, ControlFrameFloodLimit);
  initialize();
  return true;
}

void Http2FloodMitigationTest::setNetworkConnectionBufferSize() {
  // nghttp2 library has its own internal mitigation for outbound control frames (see
  // NGHTTP2_DEFAULT_MAX_OBQ_FLOOD_ITEM). The default nghttp2 mitigation threshold of 1K is modified
  // to 10K in the ConnectionImpl::Http2Options::Http2Options. The mitigation is triggered when
  // there are more than 10000 PING or SETTINGS frames with ACK flag in the nghttp2 internal
  // outbound queue. It is possible to trigger this mitigation in nghttp2 before triggering Envoy's
  // own flood mitigation. This can happen when a buffer large enough to contain over 10K PING or
  // SETTINGS frames is dispatched to the nghttp2 library. To prevent this from happening the
  // network connection receive buffer needs to be smaller than 90Kb (which is 10K SETTINGS frames).
  // Set it to the arbitrarily chosen value of 32K. Note that this buffer has 16K lower bound.
  config_helper_.addConfigModifier([](envoy::config::bootstrap::v3::Bootstrap& bootstrap) -> void {
    RELEASE_ASSERT(bootstrap.mutable_static_resources()->listeners_size() >= 1, "");
    auto* listener = bootstrap.mutable_static_resources()->mutable_listeners(0);

    listener->mutable_per_connection_buffer_limit_bytes()->set_value(32 * 1024);
  });
}

std::vector<char> Http2FloodMitigationTest::serializeFrames(const Http2Frame& frame,
                                                            uint32_t num_frames) {
  std::vector<char> buf(num_frames * frame.size());
  for (auto pos = buf.begin(); pos != buf.end();) {
    pos = std::copy(frame.begin(), frame.end(), pos);
  }
  return buf;
}

// Verify that the server detects the flood of the given frame.
void Http2FloodMitigationTest::floodServer(const Http2Frame& frame, const std::string& flood_stat,
                                           uint32_t num_frames) {
  auto buf = serializeFrames(frame, num_frames);

  ASSERT_TRUE(tcp_client_->write({buf.begin(), buf.end()}, false, false));

  // Envoy's flood mitigation should kill the connection
  tcp_client_->waitForDisconnect();

  EXPECT_EQ(1, test_server_->counter(flood_stat)->value());
  test_server_->waitForCounterGe("http.config_test.downstream_cx_delayed_close_timeout", 1,
                                 TestUtility::DefaultTimeout);
}

// Send header only request, flood client, and verify that the upstream is disconnected and client
// receives 503.
void Http2FloodMitigationTest::floodClient(const Http2Frame& frame, uint32_t num_frames,
                                           const std::string& flood_stat) {
  codec_client_ = makeHttpConnection(lookupPort("http"));
  auto response = codec_client_->makeHeaderOnlyRequest(default_request_headers_);
  waitForNextUpstreamRequest();

  // Make Envoy's writes into the upstream connection to return EAGAIN
  writev_matcher_->setDestinationPort(fake_upstreams_[0]->localAddress()->ip()->port());

  auto buf = serializeFrames(frame, num_frames);

  writev_matcher_->setWritevReturnsEgain();
  auto* upstream = fake_upstreams_.front().get();
  ASSERT_TRUE(upstream->rawWriteConnection(0, std::string(buf.begin(), buf.end())));

  // Upstream connection should be disconnected
  ASSERT_TRUE(fake_upstream_connection_->waitForDisconnect());
  // Downstream client should receive 503 since upstream did not send response headers yet
  response->waitForEndStream();
  EXPECT_EQ("503", response->headers().getStatusValue());
  if (!flood_stat.empty()) {
    EXPECT_EQ(1, test_server_->counter(flood_stat)->value());
  }
}

// Verify that the server detects the flood using specified request parameters.
void Http2FloodMitigationTest::floodServer(absl::string_view host, absl::string_view path,
                                           Http2Frame::ResponseStatus expected_http_status,
                                           const std::string& flood_stat, uint32_t num_frames) {
  uint32_t request_idx = 0;
  auto request = Http2Frame::makeRequest(Http2Frame::makeClientStreamId(request_idx), host, path);
  sendFrame(request);
  auto frame = readFrame();
  EXPECT_EQ(Http2Frame::Type::Headers, frame.type());
  EXPECT_EQ(expected_http_status, frame.responseStatus());
  writev_matcher_->setWritevReturnsEgain();
  for (uint32_t frame = 0; frame < num_frames; ++frame) {
    request = Http2Frame::makeRequest(Http2Frame::makeClientStreamId(++request_idx), host, path);
    sendFrame(request);
  }
  tcp_client_->waitForDisconnect();
  if (!flood_stat.empty()) {
    EXPECT_EQ(1, test_server_->counter(flood_stat)->value());
  }
  EXPECT_EQ(1,
            test_server_->counter("http.config_test.downstream_cx_delayed_close_timeout")->value());
}

void Http2FloodMitigationTest::prefillOutboundDownstreamQueue(uint32_t data_frame_count,
                                                              uint32_t data_frame_size) {
  // Set large buffer limits so the test is not affected by the flow control.
  config_helper_.setBufferLimits(1024 * 1024 * 1024, 1024 * 1024 * 1024);
  autonomous_upstream_ = true;
  autonomous_allow_incomplete_streams_ = true;
  beginSession();

  // Do not read from the socket and send request that causes autonomous upstream to respond
  // with the specified number of DATA frames. This pre-fills downstream outbound frame queue
  // such the the next response triggers flood protection.
  // Simulate TCP push back on the Envoy's downstream network socket, so that outbound frames
  // start to accumulate in the transport socket buffer.
  writev_matcher_->setWritevReturnsEgain();

  const auto request = Http2Frame::makeRequest(
      Http2Frame::makeClientStreamId(0), "host", "/test/long/url",
      {Http2Frame::Header("response_data_blocks", absl::StrCat(data_frame_count)),
       Http2Frame::Header("response_size_bytes", absl::StrCat(data_frame_size)),
       Http2Frame::Header("no_trailers", "0")});
  sendFrame(request);

  // Wait for some data to arrive and then wait for the upstream_rq_active to flip to 0 to indicate
  // that the first request has completed.
  test_server_->waitForCounterGe("cluster.cluster_0.upstream_cx_rx_bytes_total", 10000);
  test_server_->waitForGaugeEq("cluster.cluster_0.upstream_rq_active", 0);
  // Verify that pre-fill did not trigger flood protection
  EXPECT_EQ(0, test_server_->counter("http2.outbound_flood")->value());
}

IntegrationStreamDecoderPtr
Http2FloodMitigationTest::prefillOutboundUpstreamQueue(uint32_t frame_count) {
  // This complex exchange below is to ensure that the upstream outbound queue is empty before
  // forcing upstream socket to return EAGAIN. Envoy's upstream codec will send a few frames (i.e.
  // SETTINGS and ACKs) after a new stream was established, and the test needs to make sure these
  // are flushed into the socket. To do so the test goes through the following steps:
  // 1. send request headers, do not end stream
  // 2. wait for headers to be received by the upstream and send response headers without ending
  // the stream
  // 3. wait for the client to receive response headers
  // 4. send 1 byte of data from the client
  // 5. wait for 1 byte of data at the upstream. Receiving this DATA frame means that all other
  // frames that Envoy sent before it were also received by the upstream and the Envoy's upstream
  // outbound queue is empty.
  codec_client_ = makeHttpConnection(lookupPort("http"));
  auto encoder_decoder = codec_client_->startRequest(default_request_headers_);
  request_encoder_ = &encoder_decoder.first;
  auto response = std::move(encoder_decoder.second);

  EXPECT_TRUE(fake_upstreams_[0]->waitForHttpConnection(*dispatcher_, fake_upstream_connection_));
  EXPECT_TRUE(fake_upstream_connection_->waitForNewStream(*dispatcher_, upstream_request_));
  EXPECT_TRUE(upstream_request_->waitForHeadersComplete());

  upstream_request_->encodeHeaders(default_response_headers_, false);

  response->waitForHeaders();
  EXPECT_EQ("200", response->headers().getStatusValue());
  codec_client_->sendData(*request_encoder_, 1, false);
  EXPECT_TRUE(upstream_request_->waitForData(*dispatcher_, 1));

  // Make Envoy's writes into the upstream connection to return EAGAIN
  writev_matcher_->setDestinationPort(fake_upstreams_[0]->localAddress()->ip()->port());

  auto buf = serializeFrames(Http2Frame::makePingFrame(), frame_count);

  writev_matcher_->setWritevReturnsEgain();
  auto* upstream = fake_upstreams_.front().get();
  EXPECT_TRUE(upstream->rawWriteConnection(0, std::string(buf.begin(), buf.end())));
  // Wait for pre-fill data to arrive to Envoy
  test_server_->waitForCounterGe("cluster.cluster_0.upstream_cx_rx_bytes_total", 500);
  // Verify that pre-fill did not kill upstream connection.
  EXPECT_TRUE(fake_upstream_connection_->connected());
  return response;
}

void Http2FloodMitigationTest::triggerListenerDrain() {
  absl::Notification drain_sequence_started;
  test_server_->server().dispatcher().post([this, &drain_sequence_started]() {
    test_server_->drainManager().startDrainSequence([] {});
    drain_sequence_started.Notify();
  });
  drain_sequence_started.WaitForNotification();
}

TEST_P(Http2FloodMitigationTest, Ping) {
  setNetworkConnectionBufferSize();
  beginSession();
  writev_matcher_->setWritevReturnsEgain();
  floodServer(Http2Frame::makePingFrame(), "http2.outbound_control_flood",
              ControlFrameFloodLimit + 1);
}

TEST_P(Http2FloodMitigationTest, Settings) {
  setNetworkConnectionBufferSize();
  beginSession();
  writev_matcher_->setWritevReturnsEgain();
  floodServer(Http2Frame::makeEmptySettingsFrame(), "http2.outbound_control_flood",
              ControlFrameFloodLimit + 1);
}

// Verify that the server can detect flood of internally generated 404 responses.
TEST_P(Http2FloodMitigationTest, 404) {
  // Change the default route to be restrictive, and send a request to a non existent route.
  config_helper_.setDefaultHostAndRoute("foo.com", "/found");
  beginSession();

  // Send requests to a non existent path to generate 404s
  floodServer("host", "/notfound", Http2Frame::ResponseStatus::NotFound, "http2.outbound_flood",
              AllFrameFloodLimit + 1);
}

// Verify that the server can detect flood of response DATA frames
TEST_P(Http2FloodMitigationTest, Data) {
  // Set large buffer limits so the test is not affected by the flow control.
  config_helper_.setBufferLimits(1024 * 1024 * 1024, 1024 * 1024 * 1024);
  autonomous_upstream_ = true;
  autonomous_allow_incomplete_streams_ = true;
  beginSession();

  // Do not read from the socket and send request that causes autonomous upstream
  // to respond with 1000 DATA frames. The Http2FloodMitigationTest::beginSession()
  // sets 1000 flood limit for all frame types. Including 1 HEADERS response frame
  // 1000 DATA frames should trigger flood protection.
  // Simulate TCP push back on the Envoy's downstream network socket, so that outbound frames start
  // to accumulate in the transport socket buffer.
  writev_matcher_->setWritevReturnsEgain();

  const auto request = Http2Frame::makeRequest(1, "host", "/test/long/url",
                                               {Http2Frame::Header("response_data_blocks", "1000"),
                                                Http2Frame::Header("response_size_bytes", "1"),
                                                Http2Frame::Header("no_trailers", "0")});
  sendFrame(request);

  // Wait for connection to be flooded with outbound DATA frames and disconnected.
  tcp_client_->waitForDisconnect();

  // If the server codec had incorrectly thrown an exception on flood detection it would cause
  // the entire upstream to be disconnected. Verify it is still active, and there are no destroyed
  // connections.
  ASSERT_EQ(1, test_server_->gauge("cluster.cluster_0.upstream_cx_active")->value());
  ASSERT_EQ(0, test_server_->counter("cluster.cluster_0.upstream_cx_destroy")->value());
  // Verify that the flood check was triggered
  EXPECT_EQ(1, test_server_->counter("http2.outbound_flood")->value());

  // The factory will be used to create 4 buffers: the input and output buffers for request and
  // response pipelines.
  EXPECT_EQ(8, buffer_factory_->numBuffersCreated());

  // Expect at least 1000 1 byte data frames in the output buffer. Each data frame comes with a
  // 9-byte frame header; 10 bytes per data frame, 10000 bytes total. The output buffer should also
  // contain response headers, which should be less than 100 bytes.
  EXPECT_LE(10000, buffer_factory_->maxBufferSize());
  EXPECT_GE(10100, buffer_factory_->maxBufferSize());

  // The response pipeline input buffer could end up with the full upstream response in 1 go, but
  // there are no guarantees of that being the case.
  EXPECT_LE(10000, buffer_factory_->sumMaxBufferSizes());
  // The max size of the input and output buffers used in the response pipeline is around 10kb each.
  EXPECT_GE(22000, buffer_factory_->sumMaxBufferSizes());
  // Verify that all buffers have watermarks set.
  EXPECT_THAT(buffer_factory_->highWatermarkRange(),
              testing::Pair(256 * 1024 * 1024, 1024 * 1024 * 1024));
}

// Verify that the server can detect flood triggered by a DATA frame from a decoder filter call
// to sendLocalReply().
// This test also verifies that RELEASE_ASSERT in the ConnectionImpl::StreamImpl::encodeDataHelper()
// is not fired when it is called by the sendLocalReply() in the dispatching context.
TEST_P(Http2FloodMitigationTest, DataOverflowFromDecoderFilterSendLocalReply) {
  config_helper_.addConfigModifier(
      [&](envoy::extensions::filters::network::http_connection_manager::v3::HttpConnectionManager&
              hcm) -> void {
        const std::string yaml_string = R"EOF(
name: send_local_reply_filter
typed_config:
  "@type": type.googleapis.com/test.integration.filters.SetResponseCodeFilterConfig
  prefix: "/call_send_local_reply"
  code: 404
  body: "something"
  )EOF";
        TestUtility::loadFromYaml(yaml_string, *hcm.add_http_filters());
        // keep router the last
        auto size = hcm.http_filters_size();
        hcm.mutable_http_filters()->SwapElements(size - 2, size - 1);
      });

  // pre-fill 2 away from overflow
  prefillOutboundDownstreamQueue(AllFrameFloodLimit - 2);

  // At this point the outbound downstream frame queue should be 2 away from overflowing.
  // Make the SetResponseCodeFilterConfig decoder filter call sendLocalReply with body.
  // HEADERS + DATA frames should overflow the queue.
  // Verify that connection was disconnected and appropriate counters were set.
  auto request2 =
      Http2Frame::makeRequest(Http2Frame::makeClientStreamId(1), "host", "/call_send_local_reply");
  sendFrame(request2);

  // Wait for connection to be flooded with outbound DATA frame and disconnected.
  tcp_client_->waitForDisconnect();

  // Verify that the upstream connection is still alive.
  ASSERT_EQ(1, test_server_->gauge("cluster.cluster_0.upstream_cx_active")->value());
  ASSERT_EQ(0, test_server_->counter("cluster.cluster_0.upstream_cx_destroy")->value());
  // Verify that the flood check was triggered
  EXPECT_EQ(1, test_server_->counter("http2.outbound_flood")->value());
}

// Verify that the server can detect flood of response HEADERS frames
TEST_P(Http2FloodMitigationTest, Headers) {
  // pre-fill one away from overflow
  prefillOutboundDownstreamQueue(AllFrameFloodLimit - 1);

  // Send second request which should trigger headers only response.
  // Verify that connection was disconnected and appropriate counters were set.
  auto request2 = Http2Frame::makeRequest(
      Http2Frame::makeClientStreamId(1), "host", "/test/long/url",
      {Http2Frame::Header("response_data_blocks", "0"), Http2Frame::Header("no_trailers", "0")});
  sendFrame(request2);

  // Wait for connection to be flooded with outbound HEADERS frame and disconnected.
  tcp_client_->waitForDisconnect();

  // If the server codec had incorrectly thrown an exception on flood detection it would cause
  // the entire upstream to be disconnected. Verify it is still active, and there are no destroyed
  // connections.
  ASSERT_EQ(1, test_server_->gauge("cluster.cluster_0.upstream_cx_active")->value());
  ASSERT_EQ(0, test_server_->counter("cluster.cluster_0.upstream_cx_destroy")->value());
  // Verify that the flood check was triggered
  EXPECT_EQ(1, test_server_->counter("http2.outbound_flood")->value());
}

// Verify that the server can detect overflow by 100 continue response sent by Envoy itself
TEST_P(Http2FloodMitigationTest, Envoy100ContinueHeaders) {
  // pre-fill one away from overflow
  prefillOutboundDownstreamQueue(AllFrameFloodLimit - 1);

  // Send second request which should trigger Envoy to respond with 100 continue.
  // Verify that connection was disconnected and appropriate counters were set.
  auto request2 = Http2Frame::makeRequest(
      Http2Frame::makeClientStreamId(1), "host", "/test/long/url",
      {Http2Frame::Header("response_data_blocks", "0"), Http2Frame::Header("no_trailers", "0"),
       Http2Frame::Header("expect", "100-continue")});
  sendFrame(request2);

  // Wait for connection to be flooded with outbound HEADERS frame and disconnected.
  tcp_client_->waitForDisconnect();

  // If the server codec had incorrectly thrown an exception on flood detection it would cause
  // the entire upstream to be disconnected. Verify it is still active, and there are no destroyed
  // connections.
  ASSERT_EQ(1, test_server_->gauge("cluster.cluster_0.upstream_cx_active")->value());
  ASSERT_EQ(0, test_server_->counter("cluster.cluster_0.upstream_cx_destroy")->value());
  // The second upstream request should be reset since it is disconnected when sending 100 continue
  // response
  EXPECT_EQ(1, test_server_->counter("cluster.cluster_0.upstream_rq_tx_reset")->value());
  // Verify that the flood check was triggered
  EXPECT_EQ(1, test_server_->counter("http2.outbound_flood")->value());
}

// Verify that the server can detect flood triggered by a HEADERS frame from a decoder filter call
// to sendLocalReply().
// This test also verifies that RELEASE_ASSERT in the
// ConnectionImpl::StreamImpl::encodeHeadersBase() is not fired when it is called by the
// sendLocalReply() in the dispatching context.
TEST_P(Http2FloodMitigationTest, HeadersOverflowFromDecoderFilterSendLocalReply) {
  config_helper_.addConfigModifier(
      [&](envoy::extensions::filters::network::http_connection_manager::v3::HttpConnectionManager&
              hcm) -> void {
        const std::string yaml_string = R"EOF(
name: send_local_reply_filter
typed_config:
  "@type": type.googleapis.com/test.integration.filters.SetResponseCodeFilterConfig
  prefix: "/call_send_local_reply"
  code: 404
  )EOF";
        TestUtility::loadFromYaml(yaml_string, *hcm.add_http_filters());
        // keep router the last
        auto size = hcm.http_filters_size();
        hcm.mutable_http_filters()->SwapElements(size - 2, size - 1);
      });

  // pre-fill one away from overflow
  prefillOutboundDownstreamQueue(AllFrameFloodLimit - 1);

  // At this point the outbound downstream frame queue should be 1 away from overflowing.
  // Make the SetResponseCodeFilterConfig decoder filter call sendLocalReply without body.
  // Verify that connection was disconnected and appropriate counters were set.
  auto request2 =
      Http2Frame::makeRequest(Http2Frame::makeClientStreamId(1), "host", "/call_send_local_reply");
  sendFrame(request2);

  // Wait for connection to be flooded with outbound HEADERS frame and disconnected.
  tcp_client_->waitForDisconnect();

  // Verify that the upstream connection is still alive.
  ASSERT_EQ(1, test_server_->gauge("cluster.cluster_0.upstream_cx_active")->value());
  ASSERT_EQ(0, test_server_->counter("cluster.cluster_0.upstream_cx_destroy")->value());
  // Verify that the flood check was triggered
  EXPECT_EQ(1, test_server_->counter("http2.outbound_flood")->value());
}

// TODO(yanavlasov): add the same tests as above for the encoder filters.
// This is currently blocked by the https://github.com/envoyproxy/envoy/pull/13256

// Verify that the server can detect flood of response METADATA frames
TEST_P(Http2FloodMitigationTest, Metadata) {
  config_helper_.addConfigModifier([&](envoy::config::bootstrap::v3::Bootstrap& bootstrap) -> void {
    RELEASE_ASSERT(bootstrap.mutable_static_resources()->clusters_size() >= 1, "");
    ConfigHelper::HttpProtocolOptions protocol_options;
    protocol_options.mutable_explicit_http_config()
        ->mutable_http2_protocol_options()
        ->set_allow_metadata(true);
    ConfigHelper::setProtocolOptions(*bootstrap.mutable_static_resources()->mutable_clusters(0),
                                     protocol_options);
  });
  config_helper_.addConfigModifier(
      [&](envoy::extensions::filters::network::http_connection_manager::v3::HttpConnectionManager&
              hcm) -> void { hcm.mutable_http2_protocol_options()->set_allow_metadata(true); });

  // pre-fill one away from overflow
  prefillOutboundDownstreamQueue(AllFrameFloodLimit - 1);

  // Send second request which should trigger response with METADATA frame.
  auto metadata_map_vector_ptr = std::make_unique<Http::MetadataMapVector>();
  Http::MetadataMap metadata_map = {
      {"header_key1", "header_value1"},
      {"header_key2", "header_value2"},
  };
  auto metadata_map_ptr = std::make_unique<Http::MetadataMap>(metadata_map);
  metadata_map_vector_ptr->push_back(std::move(metadata_map_ptr));
  static_cast<AutonomousUpstream*>(fake_upstreams_.front().get())
      ->setPreResponseHeadersMetadata(std::move(metadata_map_vector_ptr));

  // Verify that connection was disconnected and appropriate counters were set.
  auto request2 = Http2Frame::makeRequest(
      Http2Frame::makeClientStreamId(1), "host", "/test/long/url",
      {Http2Frame::Header("response_data_blocks", "0"), Http2Frame::Header("no_trailers", "0")});
  sendFrame(request2);

  // Wait for connection to be flooded with outbound METADATA frame and disconnected.
  tcp_client_->waitForDisconnect();

  // If the server codec had incorrectly thrown an exception on flood detection it would cause
  // the entire upstream to be disconnected. Verify it is still active, and there are no destroyed
  // connections.
  ASSERT_EQ(1, test_server_->gauge("cluster.cluster_0.upstream_cx_active")->value());
  ASSERT_EQ(0, test_server_->counter("cluster.cluster_0.upstream_cx_destroy")->value());
  // Verify that the flood check was triggered
  EXPECT_EQ(1, test_server_->counter("http2.outbound_flood")->value());
}

// Verify that the server can detect flood of response trailers.
TEST_P(Http2FloodMitigationTest, Trailers) {
  // Set large buffer limits so the test is not affected by the flow control.
  config_helper_.setBufferLimits(1024 * 1024 * 1024, 1024 * 1024 * 1024);
  autonomous_upstream_ = true;
  autonomous_allow_incomplete_streams_ = true;
  beginSession();

  // Do not read from the socket and send request that causes autonomous upstream
  // to respond with 999 DATA frames and trailers. The Http2FloodMitigationTest::beginSession()
  // sets 1000 flood limit for all frame types. Including 1 HEADERS response frame
  // 999 DATA frames and trailers should trigger flood protection.
  // Simulate TCP push back on the Envoy's downstream network socket, so that outbound frames start
  // to accumulate in the transport socket buffer.
  writev_matcher_->setWritevReturnsEgain();

  static_cast<AutonomousUpstream*>(fake_upstreams_.front().get())
      ->setResponseTrailers(std::make_unique<Http::TestResponseTrailerMapImpl>(
          Http::TestResponseTrailerMapImpl({{"foo", "bar"}})));

  const auto request =
      Http2Frame::makeRequest(Http2Frame::makeClientStreamId(0), "host", "/test/long/url",
                              {Http2Frame::Header("response_data_blocks", "999")});
  sendFrame(request);

  // Wait for connection to be flooded with outbound trailers and disconnected.
  tcp_client_->waitForDisconnect();

  // If the server codec had incorrectly thrown an exception on flood detection it would cause
  // the entire upstream to be disconnected. Verify it is still active, and there are no destroyed
  // connections.
  ASSERT_EQ(1, test_server_->gauge("cluster.cluster_0.upstream_cx_active")->value());
  ASSERT_EQ(0, test_server_->counter("cluster.cluster_0.upstream_cx_destroy")->value());
  // Verify that the flood check was triggered
  EXPECT_EQ(1, test_server_->counter("http2.outbound_flood")->value());
}

// Verify flood detection by the WINDOW_UPDATE frame when a decoder filter is resuming reading from
// the downstream via DecoderFilterBelowWriteBufferLowWatermark.
TEST_P(Http2FloodMitigationTest, WindowUpdateOnLowWatermarkFlood) {
  config_helper_.addFilter(R"EOF(
  name: backpressure-filter
  )EOF");
  config_helper_.setBufferLimits(1024 * 1024 * 1024, 1024 * 1024 * 1024);
  // Set low window sizes in the server codec as nghttp2 sends WINDOW_UPDATE only after it consumes
  // more than 25% of the window.
  config_helper_.addConfigModifier(
      [&](envoy::extensions::filters::network::http_connection_manager::v3::HttpConnectionManager&
              hcm) -> void {
        auto* h2_options = hcm.mutable_http2_protocol_options();
        h2_options->mutable_initial_stream_window_size()->set_value(70000);
        h2_options->mutable_initial_connection_window_size()->set_value(70000);
      });
  autonomous_upstream_ = true;
  autonomous_allow_incomplete_streams_ = true;
  beginSession();

  writev_matcher_->setWritevReturnsEgain();

  // pre-fill two away from overflow
  const auto request = Http2Frame::makePostRequest(
      Http2Frame::makeClientStreamId(0), "host", "/test/long/url",
      {Http2Frame::Header("response_data_blocks", "998"), Http2Frame::Header("no_trailers", "0")});
  sendFrame(request);

  // The backpressure-filter disables reading when it sees request headers, and it should prevent
  // WINDOW_UPDATE to be sent on the following DATA frames. Send enough DATA to consume more than
  // 25% of the 70K window so that nghttp2 will send WINDOW_UPDATE on read resumption.
  auto data_frame =
      Http2Frame::makeDataFrame(Http2Frame::makeClientStreamId(0), std::string(16384, '0'));
  sendFrame(data_frame);
  sendFrame(data_frame);
  data_frame = Http2Frame::makeDataFrame(Http2Frame::makeClientStreamId(0), std::string(16384, '1'),
                                         Http2Frame::DataFlags::EndStream);
  sendFrame(data_frame);

  // Upstream will respond with 998 DATA frames and the backpressure-filter filter will re-enable
  // reading on the last DATA frame. This will cause nghttp2 to send two WINDOW_UPDATE frames for
  // stream and connection windows. Together with response DATA frames it should overflow outbound
  // frame queue. Wait for connection to be flooded with outbound WINDOW_UPDATE frame and
  // disconnected.
  tcp_client_->waitForDisconnect();

  EXPECT_EQ(1,
            test_server_->counter("http.config_test.downstream_flow_control_paused_reading_total")
                ->value());

  // If the server codec had incorrectly thrown an exception on flood detection it would cause
  // the entire upstream to be disconnected. Verify it is still active, and there are no destroyed
  // connections.
  ASSERT_EQ(1, test_server_->gauge("cluster.cluster_0.upstream_cx_active")->value());
  ASSERT_EQ(0, test_server_->counter("cluster.cluster_0.upstream_cx_destroy")->value());
  // Verify that the flood check was triggered
  EXPECT_EQ(1, test_server_->counter("http2.outbound_flood")->value());
}

// TODO(yanavlasov): add tests for WINDOW_UPDATE overflow from the router filter. These tests need
// missing support for write resumption from test sockets that were forced to return EAGAIN by the
// test.

// Verify that the server can detect flood of RST_STREAM frames.
TEST_P(Http2FloodMitigationTest, RST_STREAM) {
  // Use invalid HTTP headers to trigger sending RST_STREAM frames.
  config_helper_.addConfigModifier(
      [](envoy::extensions::filters::network::http_connection_manager::v3::HttpConnectionManager&
             hcm) -> void {
        hcm.mutable_http2_protocol_options()
            ->mutable_override_stream_error_on_invalid_http_message()
            ->set_value(true);
      });
  beginSession();

  uint32_t stream_index = 0;
  auto request =
      Http::Http2::Http2Frame::makeMalformedRequest(Http2Frame::makeClientStreamId(stream_index));
  sendFrame(request);
  auto response = readFrame();
  // Make sure we've got RST_STREAM from the server
  EXPECT_EQ(Http2Frame::Type::RstStream, response.type());

  // Simulate TCP push back on the Envoy's downstream network socket, so that outbound frames start
  // to accumulate in the transport socket buffer.
  writev_matcher_->setWritevReturnsEgain();

  for (++stream_index; stream_index < ControlFrameFloodLimit + 2; ++stream_index) {
    request =
        Http::Http2::Http2Frame::makeMalformedRequest(Http2Frame::makeClientStreamId(stream_index));
    sendFrame(request);
  }
  tcp_client_->waitForDisconnect();
  EXPECT_EQ(1, test_server_->counter("http2.outbound_control_flood")->value());
  EXPECT_EQ(1,
            test_server_->counter("http.config_test.downstream_cx_delayed_close_timeout")->value());
}

// Verify detection of flood by the RST_STREAM frame sent on pending flush timeout
TEST_P(Http2FloodMitigationTest, RstStreamOverflowOnPendingFlushTimeout) {
  config_helper_.addConfigModifier(
      [](envoy::extensions::filters::network::http_connection_manager::v3::HttpConnectionManager&
             hcm) {
        hcm.mutable_stream_idle_timeout()->set_seconds(0);
        constexpr uint64_t IdleTimeoutMs = 400;
        hcm.mutable_stream_idle_timeout()->set_nanos(IdleTimeoutMs * 1000 * 1000);
      });

  // Pending flush timer is started when upstream response has completed but there is no window to
  // send DATA downstream. The test downstream client does not update WINDOW and as such Envoy will
  // use the default 65535 bytes. First, pre-fill outbound queue with 65 byte frames, which should
  // consume 65 * 997 = 64805 bytes of downstream connection window.
  prefillOutboundDownstreamQueue(AllFrameFloodLimit - 3, 65);

  // At this point the outbound downstream frame queue should be 3 away from overflowing with 730
  // byte window. Make response to be 1 DATA frame with 1024 payload. This should overflow the
  // available downstream window and start pending flush timer. Envoy proxies 2 frames downstream,
  // HEADERS and partial DATA frame, which makes the frame queue 1 away from overflow.
  const auto request2 = Http2Frame::makeRequest(
      Http2Frame::makeClientStreamId(1), "host", "/test/long/url",
      {Http2Frame::Header("response_data_blocks", "1"),
       Http2Frame::Header("response_size_bytes", "1024"), Http2Frame::Header("no_trailers", "0")});
  sendFrame(request2);

  // Pending flush timer sends RST_STREAM frame which should overflow outbound frame queue and
  // disconnect the connection.
  tcp_client_->waitForDisconnect();

  // Verify that the flood check was triggered
  EXPECT_EQ(1, test_server_->counter("http2.outbound_flood")->value());
  // Verify that pending flush timeout was hit
  EXPECT_EQ(1, test_server_->counter("http2.tx_flush_timeout")->value());
}

// Verify detection of frame flood when sending second GOAWAY frame on drain timeout
TEST_P(Http2FloodMitigationTest, GoAwayOverflowOnDrainTimeout) {
  config_helper_.addConfigModifier(
      [](envoy::extensions::filters::network::http_connection_manager::v3::HttpConnectionManager&
             hcm) {
        auto* drain_time_out = hcm.mutable_drain_timeout();
        std::chrono::milliseconds timeout(1000);
        auto seconds = std::chrono::duration_cast<std::chrono::seconds>(timeout);
        drain_time_out->set_seconds(seconds.count());

        auto* http_protocol_options = hcm.mutable_common_http_protocol_options();
        auto* idle_time_out = http_protocol_options->mutable_idle_timeout();
        idle_time_out->set_seconds(seconds.count());
      });
  // pre-fill two away from overflow
  prefillOutboundDownstreamQueue(AllFrameFloodLimit - 2);

  // connection idle timeout will send first GOAWAY frame and start drain timer
  // drain timeout will send second GOAWAY frame which should trigger flood protection
  // Wait for connection to be flooded with outbound GOAWAY frame and disconnected.
  tcp_client_->waitForDisconnect();

  // Verify that the flood check was triggered
  EXPECT_EQ(1, test_server_->counter("http2.outbound_flood")->value());
}

// Verify detection of overflowing outbound frame queue with the GOAWAY frames sent after the
// downstream idle connection timeout disconnects the connection.
// The test verifies protocol constraint violation handling in the
// Http2::ConnectionImpl::shutdownNotice() method.
TEST_P(Http2FloodMitigationTest, DownstreamIdleTimeoutTriggersFloodProtection) {
  config_helper_.addConfigModifier(
      [](envoy::extensions::filters::network::http_connection_manager::v3::HttpConnectionManager&
             hcm) {
        auto* http_protocol_options = hcm.mutable_common_http_protocol_options();
        auto* idle_time_out = http_protocol_options->mutable_idle_timeout();
        std::chrono::milliseconds timeout(1000);
        auto seconds = std::chrono::duration_cast<std::chrono::seconds>(timeout);
        idle_time_out->set_seconds(seconds.count());
      });

  prefillOutboundDownstreamQueue(AllFrameFloodLimit - 1);
  tcp_client_->waitForDisconnect();

  EXPECT_EQ(1, test_server_->counter("http2.outbound_flood")->value());
  EXPECT_EQ(1, test_server_->counter("http.config_test.downstream_cx_idle_timeout")->value());
}

// Verify detection of overflowing outbound frame queue with the GOAWAY frames sent after the
// downstream connection duration timeout disconnects the connection.
// The test verifies protocol constraint violation handling in the
// Http2::ConnectionImpl::shutdownNotice() method.
TEST_P(Http2FloodMitigationTest, DownstreamConnectionDurationTimeoutTriggersFloodProtection) {
  config_helper_.addConfigModifier(
      [](envoy::extensions::filters::network::http_connection_manager::v3::HttpConnectionManager&
             hcm) {
        auto* http_protocol_options = hcm.mutable_common_http_protocol_options();
        auto* max_connection_duration = http_protocol_options->mutable_max_connection_duration();
        std::chrono::milliseconds timeout(1000);
        auto seconds = std::chrono::duration_cast<std::chrono::seconds>(timeout);
        max_connection_duration->set_seconds(seconds.count());
      });
  prefillOutboundDownstreamQueue(AllFrameFloodLimit - 1);
  tcp_client_->waitForDisconnect();

  EXPECT_EQ(1, test_server_->counter("http2.outbound_flood")->value());
  EXPECT_EQ(1,
            test_server_->counter("http.config_test.downstream_cx_max_duration_reached")->value());
}

// Verify detection of frame flood when sending GOAWAY frame during processing of response headers
// on a draining listener.
TEST_P(Http2FloodMitigationTest, GoawayOverflowDuringResponseWhenDraining) {
  // pre-fill one away from overflow
  prefillOutboundDownstreamQueue(AllFrameFloodLimit - 1);

  triggerListenerDrain();

  // Send second request which should trigger Envoy to send GOAWAY (since it is in the draining
  // state) when processing response headers. Verify that connection was disconnected and
  // appropriate counters were set.
  auto request2 =
      Http2Frame::makeRequest(Http2Frame::makeClientStreamId(1), "host", "/test/long/url");
  sendFrame(request2);

  // Wait for connection to be flooded with outbound GOAWAY frame and disconnected.
  tcp_client_->waitForDisconnect();

  // Verify that the upstream connection is still alive.
  ASSERT_EQ(1, test_server_->gauge("cluster.cluster_0.upstream_cx_active")->value());
  ASSERT_EQ(0, test_server_->counter("cluster.cluster_0.upstream_cx_destroy")->value());
  // Verify that the flood check was triggered
  EXPECT_EQ(1, test_server_->counter("http2.outbound_flood")->value());
  EXPECT_EQ(1, test_server_->counter("http.config_test.downstream_cx_drain_close")->value());
}

// Verify detection of frame flood when sending GOAWAY frame during call to sendLocalReply()
// from decoder filter on a draining listener.
TEST_P(Http2FloodMitigationTest, GoawayOverflowFromDecoderFilterSendLocalReplyWhenDraining) {
  config_helper_.addConfigModifier(
      [&](envoy::extensions::filters::network::http_connection_manager::v3::HttpConnectionManager&
              hcm) -> void {
        const std::string yaml_string = R"EOF(
name: send_local_reply_filter
typed_config:
  "@type": type.googleapis.com/test.integration.filters.SetResponseCodeFilterConfig
  prefix: "/call_send_local_reply"
  code: 404
  )EOF";
        TestUtility::loadFromYaml(yaml_string, *hcm.add_http_filters());
        // keep router the last
        auto size = hcm.http_filters_size();
        hcm.mutable_http_filters()->SwapElements(size - 2, size - 1);
      });

  // pre-fill one away from overflow
  prefillOutboundDownstreamQueue(AllFrameFloodLimit - 1);

  triggerListenerDrain();

  // At this point the outbound downstream frame queue should be 1 away from overflowing.
  // Make the SetResponseCodeFilterConfig decoder filter call sendLocalReply without body which
  // should trigger Envoy to send GOAWAY (since it is in the draining state) when processing
  // sendLocalReply() headers. Verify that connection was disconnected and appropriate counters were
  // set.
  auto request2 =
      Http2Frame::makeRequest(Http2Frame::makeClientStreamId(1), "host", "/call_send_local_reply");
  sendFrame(request2);

  // Wait for connection to be flooded with outbound GOAWAY frame and disconnected.
  tcp_client_->waitForDisconnect();

  // Verify that the upstream connection is still alive.
  ASSERT_EQ(1, test_server_->gauge("cluster.cluster_0.upstream_cx_active")->value());
  ASSERT_EQ(0, test_server_->counter("cluster.cluster_0.upstream_cx_destroy")->value());
  // Verify that the flood check was triggered
  EXPECT_EQ(1, test_server_->counter("http2.outbound_flood")->value());
  EXPECT_EQ(1, test_server_->counter("http.config_test.downstream_cx_drain_close")->value());
}

// Verify that the server can detect flooding by the RST_STREAM on when upstream disconnects
// before sending response headers.
TEST_P(Http2FloodMitigationTest, RstStreamOnUpstreamRemoteCloseBeforeResponseHeaders) {
  // pre-fill 3 away from overflow
  prefillOutboundDownstreamQueue(AllFrameFloodLimit - 3);

  // Start second request.
  auto request2 =
      Http2Frame::makePostRequest(Http2Frame::makeClientStreamId(1), "host", "/test/long/url");
  sendFrame(request2);

  // Wait for it to be proxied
  test_server_->waitForCounterGe("cluster.cluster_0.upstream_rq_total", 2);

  // Disconnect upstream connection. Since there no response headers were sent yet the router
  // filter will send 503 with body and then RST_STREAM. With these 3 frames the downstream outbound
  // frame queue should overflow.
  ASSERT_TRUE(static_cast<AutonomousUpstream*>(fake_upstreams_.front().get())->closeConnection(0));

  // Wait for connection to be flooded with outbound RST_STREAM frame and disconnected.
  tcp_client_->waitForDisconnect();

  ASSERT_EQ(1, test_server_->counter("cluster.cluster_0.upstream_cx_destroy")->value());
  // Verify that the flood check was triggered
  EXPECT_EQ(1, test_server_->counter("http2.outbound_flood")->value());
}

// Verify that the server can detect flooding by the RST_STREAM on stream idle timeout
// after sending response headers.
TEST_P(Http2FloodMitigationTest, RstStreamOnStreamIdleTimeoutAfterResponseHeaders) {
  config_helper_.addConfigModifier(
      [](envoy::extensions::filters::network::http_connection_manager::v3::HttpConnectionManager&
             hcm) {
        auto* stream_idle_timeout = hcm.mutable_stream_idle_timeout();
        std::chrono::milliseconds timeout(1000);
        auto seconds = std::chrono::duration_cast<std::chrono::seconds>(timeout);
        stream_idle_timeout->set_seconds(seconds.count());
      });
  // pre-fill 2 away from overflow
  prefillOutboundDownstreamQueue(AllFrameFloodLimit - 2);

  // Start second request, which should result in response headers to be sent but the stream kept
  // open.
  auto request2 = Http2Frame::makeRequest(
      Http2Frame::makeClientStreamId(1), "host", "/test/long/url",
      {Http2Frame::Header("response_data_blocks", "0"), Http2Frame::Header("no_end_stream", "0")});
  sendFrame(request2);

  // Wait for stream idle timeout to send RST_STREAM. With the response headers frame from the
  // second response the downstream outbound frame queue should overflow.
  tcp_client_->waitForDisconnect();

  EXPECT_EQ(1, test_server_->counter("http2.outbound_flood")->value());
  EXPECT_EQ(1, test_server_->counter("http.config_test.downstream_rq_idle_timeout")->value());
}

// Verify detection of overflowing outbound frame queue with the PING frames sent by the keep alive
// timer. The test verifies protocol constraint violation handling in the
// Http2::ConnectionImpl::sendKeepalive() method.
TEST_P(Http2FloodMitigationTest, KeepAliveTimeeTriggersFloodProtection) {
  config_helper_.addConfigModifier(
      [](envoy::extensions::filters::network::http_connection_manager::v3::HttpConnectionManager&
             hcm) {
        auto* keep_alive = hcm.mutable_http2_protocol_options()->mutable_connection_keepalive();
        keep_alive->mutable_interval()->set_nanos(500 * 1000 * 1000);
        keep_alive->mutable_timeout()->set_seconds(1);
      });

  prefillOutboundDownstreamQueue(AllFrameFloodLimit - 1);
  tcp_client_->waitForDisconnect();

  EXPECT_EQ(1, test_server_->counter("http2.outbound_flood")->value());
}

// Verify that the server stop reading downstream connection on protocol error.
TEST_P(Http2FloodMitigationTest, TooManyStreams) {
  config_helper_.addConfigModifier(
      [](envoy::extensions::filters::network::http_connection_manager::v3::HttpConnectionManager&
             hcm) -> void {
        hcm.mutable_http2_protocol_options()->mutable_max_concurrent_streams()->set_value(2);
      });
  autonomous_upstream_ = true;
  beginSession();
  // To prevent Envoy from closing client streams the upstream connection needs to push back on
  // writing by the upstream server. In this case Envoy will not see upstream responses and will
  // keep client streams open, eventually maxing them out and causing client connection to be
  // closed.
  writev_matcher_->setSourcePort(fake_upstreams_[0]->localAddress()->ip()->port());

  // Exceed the number of streams allowed by the server. The server should stop reading from the
  // client.
  floodServer("host", "/test/long/url", Http2Frame::ResponseStatus::Ok, "", 3);
}

TEST_P(Http2FloodMitigationTest, EmptyHeaders) {
  config_helper_.addConfigModifier(
      [&](envoy::extensions::filters::network::http_connection_manager::v3::HttpConnectionManager&
              hcm) -> void {
        hcm.mutable_http2_protocol_options()
            ->mutable_max_consecutive_inbound_frames_with_empty_payload()
            ->set_value(0);
      });
  beginSession();

  const auto request = Http2Frame::makeEmptyHeadersFrame(Http2Frame::makeClientStreamId(0));
  sendFrame(request);

  tcp_client_->waitForDisconnect();

  EXPECT_EQ(1, test_server_->counter("http2.inbound_empty_frames_flood")->value());
  EXPECT_EQ(1,
            test_server_->counter("http.config_test.downstream_cx_delayed_close_timeout")->value());
}

TEST_P(Http2FloodMitigationTest, EmptyHeadersContinuation) {
  useAccessLog("%RESPONSE_FLAGS% %RESPONSE_CODE_DETAILS%");
  beginSession();

  const uint32_t request_stream_id = Http2Frame::makeClientStreamId(0);
  auto request = Http2Frame::makeEmptyHeadersFrame(request_stream_id);
  sendFrame(request);

  for (int i = 0; i < 2; i++) {
    request = Http2Frame::makeEmptyContinuationFrame(request_stream_id);
    sendFrame(request);
  }

  tcp_client_->waitForDisconnect();

  EXPECT_THAT(waitForAccessLog(access_log_name_), HasSubstr("http2.inbound_empty_frames_flood"));
  EXPECT_EQ(1, test_server_->counter("http2.inbound_empty_frames_flood")->value());
  EXPECT_EQ(1,
            test_server_->counter("http.config_test.downstream_cx_delayed_close_timeout")->value());
}

TEST_P(Http2FloodMitigationTest, EmptyData) {
  useAccessLog("%RESPONSE_FLAGS% %RESPONSE_CODE_DETAILS%");
  beginSession();

  const uint32_t request_stream_id = Http2Frame::makeClientStreamId(0);
  auto request = Http2Frame::makePostRequest(request_stream_id, "host", "/");
  sendFrame(request);

  for (int i = 0; i < 2; i++) {
    request = Http2Frame::makeEmptyDataFrame(request_stream_id);
    sendFrame(request);
  }

  tcp_client_->waitForDisconnect();

  EXPECT_THAT(waitForAccessLog(access_log_name_), HasSubstr("http2.inbound_empty_frames_flood"));
  EXPECT_EQ(1, test_server_->counter("http2.inbound_empty_frames_flood")->value());
  EXPECT_EQ(1,
            test_server_->counter("http.config_test.downstream_cx_delayed_close_timeout")->value());
}

TEST_P(Http2FloodMitigationTest, PriorityIdleStream) {
  beginSession();

  floodServer(Http2Frame::makePriorityFrame(Http2Frame::makeClientStreamId(0),
                                            Http2Frame::makeClientStreamId(1)),
              "http2.inbound_priority_frames_flood",
              Http2::Utility::OptionsLimits::DEFAULT_MAX_INBOUND_PRIORITY_FRAMES_PER_STREAM + 1);
}

TEST_P(Http2FloodMitigationTest, PriorityOpenStream) {
  beginSession();

  // Open stream.
  const uint32_t request_stream_id = Http2Frame::makeClientStreamId(0);
  const auto request = Http2Frame::makeRequest(request_stream_id, "host", "/");
  sendFrame(request);

  floodServer(Http2Frame::makePriorityFrame(request_stream_id, Http2Frame::makeClientStreamId(1)),
              "http2.inbound_priority_frames_flood",
              Http2::Utility::OptionsLimits::DEFAULT_MAX_INBOUND_PRIORITY_FRAMES_PER_STREAM * 2 +
                  1);
}

TEST_P(Http2FloodMitigationTest, PriorityClosedStream) {
  autonomous_upstream_ = true;
  beginSession();

  // Open stream.
  const uint32_t request_stream_id = Http2Frame::makeClientStreamId(0);
  const auto request = Http2Frame::makeRequest(request_stream_id, "host", "/");
  sendFrame(request);
  // Reading response marks this stream as closed in nghttp2.
  auto frame = readFrame();
  EXPECT_EQ(Http2Frame::Type::Headers, frame.type());

  floodServer(Http2Frame::makePriorityFrame(request_stream_id, Http2Frame::makeClientStreamId(1)),
              "http2.inbound_priority_frames_flood",
              Http2::Utility::OptionsLimits::DEFAULT_MAX_INBOUND_PRIORITY_FRAMES_PER_STREAM * 2 +
                  1);
}

TEST_P(Http2FloodMitigationTest, WindowUpdate) {
  beginSession();

  // Open stream.
  const uint32_t request_stream_id = Http2Frame::makeClientStreamId(0);
  const auto request = Http2Frame::makeRequest(request_stream_id, "host", "/");
  sendFrame(request);

  // Since we do not send any DATA frames, only 4 sequential WINDOW_UPDATE frames should
  // trigger flood protection.
  floodServer(Http2Frame::makeWindowUpdateFrame(request_stream_id, 1),
              "http2.inbound_window_update_frames_flood", 4);
}

// Verify that the HTTP/2 connection is terminated upon receiving invalid HEADERS frame.
TEST_P(Http2FloodMitigationTest, ZerolenHeader) {
  useAccessLog("%RESPONSE_FLAGS% %RESPONSE_CODE_DETAILS%");
  beginSession();

  // Send invalid request.
  const auto request = Http2Frame::makeMalformedRequestWithZerolenHeader(
      Http2Frame::makeClientStreamId(0), "host", "/");
  sendFrame(request);

  tcp_client_->waitForDisconnect();

  EXPECT_EQ(1, test_server_->counter("http2.rx_messaging_error")->value());
  EXPECT_EQ(1,
            test_server_->counter("http.config_test.downstream_cx_delayed_close_timeout")->value());
  EXPECT_THAT(waitForAccessLog(access_log_name_), HasSubstr("http2.invalid.header.field"));
  // expect a downstream protocol error.
  EXPECT_THAT(waitForAccessLog(access_log_name_), HasSubstr("DPE"));
}

// Verify that only the offending stream is terminated upon receiving invalid HEADERS frame.
TEST_P(Http2FloodMitigationTest, ZerolenHeaderAllowed) {
  useAccessLog("%RESPONSE_FLAGS% %RESPONSE_CODE_DETAILS%");
  config_helper_.addConfigModifier(
      [](envoy::extensions::filters::network::http_connection_manager::v3::HttpConnectionManager&
             hcm) -> void {
        hcm.mutable_http2_protocol_options()
            ->mutable_override_stream_error_on_invalid_http_message()
            ->set_value(true);
      });
  autonomous_upstream_ = true;
  beginSession();

  // Send invalid request.
  uint32_t request_idx = 0;
  auto request = Http2Frame::makeMalformedRequestWithZerolenHeader(
      Http2Frame::makeClientStreamId(request_idx), "host", "/");
  sendFrame(request);
  // Make sure we've got RST_STREAM from the server.
  auto response = readFrame();
  EXPECT_EQ(Http2Frame::Type::RstStream, response.type());

  // Send valid request using the same connection.
  request_idx++;
  request = Http2Frame::makeRequest(Http2Frame::makeClientStreamId(request_idx), "host", "/");
  sendFrame(request);
  response = readFrame();
  EXPECT_EQ(Http2Frame::Type::Headers, response.type());
  EXPECT_EQ(Http2Frame::ResponseStatus::Ok, response.responseStatus());

  tcp_client_->close();

  EXPECT_EQ(1, test_server_->counter("http2.rx_messaging_error")->value());
  EXPECT_EQ(0,
            test_server_->counter("http.config_test.downstream_cx_delayed_close_timeout")->value());
  EXPECT_THAT(waitForAccessLog(access_log_name_), HasSubstr("http2.invalid.header.field"));
  // expect Downstream Protocol Error
  EXPECT_THAT(waitForAccessLog(access_log_name_), HasSubstr("DPE"));
}

TEST_P(Http2FloodMitigationTest, UpstreamPingFlood) {
  if (!initializeUpstreamFloodTest()) {
    return;
  }

  floodClient(Http2Frame::makePingFrame(), ControlFrameFloodLimit + 1,
              "cluster.cluster_0.http2.outbound_control_flood");
}

TEST_P(Http2FloodMitigationTest, UpstreamSettings) {
  if (!initializeUpstreamFloodTest()) {
    return;
  }

  floodClient(Http2Frame::makeEmptySettingsFrame(), ControlFrameFloodLimit + 1,
              "cluster.cluster_0.http2.outbound_control_flood");
}

TEST_P(Http2FloodMitigationTest, UpstreamWindowUpdate) {
  if (!initializeUpstreamFloodTest()) {
    return;
  }

  floodClient(Http2Frame::makeWindowUpdateFrame(0, 1), 4,
              "cluster.cluster_0.http2.inbound_window_update_frames_flood");
}

TEST_P(Http2FloodMitigationTest, UpstreamEmptyHeaders) {
  config_helper_.addConfigModifier([&](envoy::config::bootstrap::v3::Bootstrap& bootstrap) -> void {
    RELEASE_ASSERT(bootstrap.mutable_static_resources()->clusters_size() >= 1, "");
    auto* cluster = bootstrap.mutable_static_resources()->mutable_clusters(0);

    ConfigHelper::HttpProtocolOptions protocol_options;
    protocol_options.mutable_explicit_http_config()
        ->mutable_http2_protocol_options()
        ->mutable_max_consecutive_inbound_frames_with_empty_payload()
        ->set_value(0);
    ConfigHelper::setProtocolOptions(*cluster, protocol_options);
  });
  if (!initializeUpstreamFloodTest()) {
    return;
  }

  codec_client_ = makeHttpConnection(lookupPort("http"));
  auto response = codec_client_->makeHeaderOnlyRequest(default_request_headers_);
  waitForNextUpstreamRequest();

  auto* upstream = fake_upstreams_.front().get();
  auto buf = Http2Frame::makeEmptyHeadersFrame(Http2Frame::makeClientStreamId(0),
                                               Http2Frame::HeadersFlags::None);
  ASSERT_TRUE(upstream->rawWriteConnection(0, std::string(buf.begin(), buf.end())));

  response->waitForEndStream();
  EXPECT_EQ("503", response->headers().getStatusValue());
  EXPECT_EQ(1,
            test_server_->counter("cluster.cluster_0.http2.inbound_empty_frames_flood")->value());
}

// Verify that the HTTP/2 connection is terminated upon receiving invalid HEADERS frame.
TEST_P(Http2FloodMitigationTest, UpstreamZerolenHeader) {
  if (!initializeUpstreamFloodTest()) {
    return;
  }

  // Send client request which will send an upstream request.
  codec_client_ = makeHttpConnection(lookupPort("http"));
  auto response = codec_client_->makeHeaderOnlyRequest(default_request_headers_);
  waitForNextUpstreamRequest();

  // Send an upstream reply.
  auto* upstream = fake_upstreams_.front().get();
  const auto buf =
      Http2Frame::makeMalformedResponseWithZerolenHeader(Http2Frame::makeClientStreamId(0));
  ASSERT_TRUE(upstream->rawWriteConnection(0, std::string(buf.begin(), buf.end())));

  response->waitForEndStream();
  ASSERT_TRUE(fake_upstream_connection_->waitForDisconnect());

  EXPECT_EQ(1, test_server_->counter("cluster.cluster_0.http2.rx_messaging_error")->value());
  EXPECT_EQ(
      1,
      test_server_->counter("cluster.cluster_0.upstream_cx_destroy_local_with_active_rq")->value());
  EXPECT_EQ("503", response->headers().getStatusValue());
}

// Verify that the HTTP/2 connection is terminated upon receiving invalid HEADERS frame.
TEST_P(Http2FloodMitigationTest, UpstreamZerolenHeaderAllowed) {
  useAccessLog("%RESPONSE_FLAGS% %RESPONSE_CODE_DETAILS%");
  config_helper_.addConfigModifier([&](envoy::config::bootstrap::v3::Bootstrap& bootstrap) -> void {
    RELEASE_ASSERT(bootstrap.mutable_static_resources()->clusters_size() >= 1, "");
    ConfigHelper::HttpProtocolOptions protocol_options;
    protocol_options.mutable_explicit_http_config()
        ->mutable_http2_protocol_options()
        ->mutable_override_stream_error_on_invalid_http_message()
        ->set_value(1);
    ConfigHelper::setProtocolOptions(*bootstrap.mutable_static_resources()->mutable_clusters(0),
                                     protocol_options);
  });
  if (!initializeUpstreamFloodTest()) {
    return;
  }

  // Send client request which will send an upstream request.
  codec_client_ = makeHttpConnection(lookupPort("http"));
  auto response = codec_client_->makeHeaderOnlyRequest(default_request_headers_);
  waitForNextUpstreamRequest();

  // Send an upstream reply.
  auto* upstream = fake_upstreams_.front().get();
  const auto buf =
      Http2Frame::makeMalformedResponseWithZerolenHeader(Http2Frame::makeClientStreamId(0));
  ASSERT_TRUE(upstream->rawWriteConnection(0, std::string(buf.begin(), buf.end())));

  // Make sure upstream and downstream got RST_STREAM from the server.
  ASSERT_TRUE(upstream_request_->waitForReset());
  response->waitForEndStream();
  EXPECT_EQ("503", response->headers().getStatusValue());

  // Send another request from downstream on the same connection, and make sure
  // a new request reaches upstream on its previous connection.
  auto response2 = codec_client_->makeHeaderOnlyRequest(default_request_headers_);
  waitForNextUpstreamRequest();
  const auto buf2 =
      Http2Frame::makeHeadersFrameWithStatus("200", Http2Frame::makeClientStreamId(1));
  ASSERT_TRUE(upstream->rawWriteConnection(0, std::string(buf2.begin(), buf2.end())));

  response2->waitForEndStream();
  EXPECT_EQ("200", response2->headers().getStatusValue());

  EXPECT_EQ(1, test_server_->counter("cluster.cluster_0.http2.rx_messaging_error")->value());
  EXPECT_EQ(
      0,
      test_server_->counter("cluster.cluster_0.upstream_cx_destroy_local_with_active_rq")->value());
  // Expect a local reset due to upstream reset before a response.
  EXPECT_THAT(waitForAccessLog(access_log_name_),
              HasSubstr("upstream_reset_before_response_started"));
  EXPECT_THAT(waitForAccessLog(access_log_name_), HasSubstr("LR"));
}

TEST_P(Http2FloodMitigationTest, UpstreamEmptyData) {
  if (!initializeUpstreamFloodTest()) {
    return;
  }

  // Send client request which will send an upstream request.
  codec_client_ = makeHttpConnection(lookupPort("http"));
  auto response = codec_client_->makeHeaderOnlyRequest(default_request_headers_);
  waitForNextUpstreamRequest();

  // Start the response with a 200 status.
  auto* upstream = fake_upstreams_.front().get();
  Http2Frame buf = Http2Frame::makeHeadersFrameWithStatus("200", Http2Frame::makeClientStreamId(0),
                                                          Http2Frame::HeadersFlags::EndHeaders);
  ASSERT_TRUE(upstream->rawWriteConnection(0, std::string(buf.begin(), buf.end())));

  // Send empty data frames.
  for (int i = 0; i < 2; i++) {
    buf = Http2Frame::makeEmptyDataFrame(Http2Frame::makeClientStreamId(0));
    ASSERT_TRUE(upstream->rawWriteConnection(0, std::string(buf.begin(), buf.end())));
  }

  ASSERT_TRUE(fake_upstream_connection_->waitForDisconnect());
  response->waitForReset();
  EXPECT_EQ("200", response->headers().getStatusValue());
  EXPECT_EQ(1,
            test_server_->counter("cluster.cluster_0.http2.inbound_empty_frames_flood")->value());
}

TEST_P(Http2FloodMitigationTest, UpstreamEmptyHeadersContinuation) {
  if (!initializeUpstreamFloodTest()) {
    return;
  }

  codec_client_ = makeHttpConnection(lookupPort("http"));
  auto response = codec_client_->makeHeaderOnlyRequest(default_request_headers_);
  waitForNextUpstreamRequest();

  auto* upstream = fake_upstreams_.front().get();
  Http2Frame buf = Http2Frame::makeEmptyHeadersFrame(Http2Frame::makeClientStreamId(0));
  ASSERT_TRUE(upstream->rawWriteConnection(0, std::string(buf.begin(), buf.end())));

  for (int i = 0; i < 2; i++) {
    buf = Http2Frame::makeEmptyContinuationFrame(Http2Frame::makeClientStreamId(0));
    ASSERT_TRUE(upstream->rawWriteConnection(0, std::string(buf.begin(), buf.end())));
  }

  ASSERT_TRUE(fake_upstream_connection_->waitForDisconnect());
  response->waitForEndStream();
  EXPECT_EQ("503", response->headers().getStatusValue());
  EXPECT_EQ(1,
            test_server_->counter("cluster.cluster_0.http2.inbound_empty_frames_flood")->value());
}

TEST_P(Http2FloodMitigationTest, UpstreamPriorityNoOpenStreams) {
  if (!initializeUpstreamFloodTest()) {
    return;
  }

  // TODO(yanavlasov): The protocol constraint tracker for upstream connections considers the stream
  // to be in the OPEN state after the server sends complete response headers. The correctness of
  // this is debatable and needs to be revisited.

  // The `floodClient` method sends request headers to open upstream connection, but upstream does
  // not send any response. In this case the number of streams tracked by the upstream protocol
  // constraints checker is still 0.
  floodClient(Http2Frame::makePriorityFrame(Http2Frame::makeClientStreamId(1),
                                            Http2Frame::makeClientStreamId(2)),
              Http2::Utility::OptionsLimits::DEFAULT_MAX_INBOUND_PRIORITY_FRAMES_PER_STREAM + 1,
              "cluster.cluster_0.http2.inbound_priority_frames_flood");
}

TEST_P(Http2FloodMitigationTest, UpstreamPriorityOneOpenStream) {
  if (!initializeUpstreamFloodTest()) {
    return;
  }
  codec_client_ = makeHttpConnection(lookupPort("http"));
  auto response = codec_client_->makeHeaderOnlyRequest(default_request_headers_);
  waitForNextUpstreamRequest();

  // Send response header, but keep the stream open. This should bump the number of OPEN streams
  // tracked by the upstream protocol constraints checker to 1.
  upstream_request_->encodeHeaders(default_response_headers_, false);

  auto buf = serializeFrames(
      Http2Frame::makePriorityFrame(Http2Frame::makeClientStreamId(0),
                                    Http2Frame::makeClientStreamId(1)),
      Http2::Utility::OptionsLimits::DEFAULT_MAX_INBOUND_PRIORITY_FRAMES_PER_STREAM * 2 + 1);

  auto* upstream = fake_upstreams_.front().get();
  ASSERT_TRUE(upstream->rawWriteConnection(0, std::string(buf.begin(), buf.end())));

  // Upstream connection should be disconnected
  ASSERT_TRUE(fake_upstream_connection_->waitForDisconnect());
  // Downstream client should get stream reset since upstream sent headers but did not complete the
  // stream
  response->waitForReset();
  EXPECT_EQ(
      1, test_server_->counter("cluster.cluster_0.http2.inbound_priority_frames_flood")->value());
}

// Verify that protocol constraint tracker correctly applies limits to the CLOSED streams as well.
TEST_P(Http2FloodMitigationTest, UpstreamPriorityOneClosedStream) {
  if (!initializeUpstreamFloodTest()) {
    return;
  }

  codec_client_ = makeHttpConnection(lookupPort("http"));
  auto response = codec_client_->makeHeaderOnlyRequest(default_request_headers_);
  waitForNextUpstreamRequest();

  // Send response header and end the stream
  upstream_request_->encodeHeaders(default_response_headers_, true);

  response->waitForEndStream();
  EXPECT_EQ("200", response->headers().getStatusValue());

  auto frame = Http2Frame::makePriorityFrame(Http2Frame::makeClientStreamId(0),
                                             Http2Frame::makeClientStreamId(1));
  auto buf = serializeFrames(
      frame, Http2::Utility::OptionsLimits::DEFAULT_MAX_INBOUND_PRIORITY_FRAMES_PER_STREAM * 2 + 1);

  auto* upstream = fake_upstreams_.front().get();
  ASSERT_TRUE(upstream->rawWriteConnection(0, std::string(buf.begin(), buf.end())));

  // Upstream connection should be disconnected
  ASSERT_TRUE(fake_upstream_connection_->waitForDisconnect());
  EXPECT_EQ(
      1, test_server_->counter("cluster.cluster_0.http2.inbound_priority_frames_flood")->value());
}

// Verify that the server can detect flooding by the RST_STREAM on stream idle timeout
// after sending response headers.
TEST_P(Http2FloodMitigationTest, UpstreamRstStreamOnStreamIdleTimeout) {
  // Set large buffer limits so the test is not affected by the flow control.
  config_helper_.setBufferLimits(1024 * 1024 * 1024, 1024 * 1024 * 1024);
  config_helper_.addConfigModifier(
      [](envoy::extensions::filters::network::http_connection_manager::v3::HttpConnectionManager&
             hcm) {
        auto* stream_idle_timeout = hcm.mutable_stream_idle_timeout();
        std::chrono::milliseconds timeout(1000);
        auto seconds = std::chrono::duration_cast<std::chrono::seconds>(timeout);
        stream_idle_timeout->set_seconds(seconds.count());
      });
  if (!initializeUpstreamFloodTest()) {
    return;
  }
  // pre-fill upstream connection 1 away from overflow
  auto response = prefillOutboundUpstreamQueue(ControlFrameFloodLimit);

  // Stream timeout should send 408 downstream and RST_STREAM upstream.
  // Verify that when RST_STREAM overflows upstream queue it is handled correctly
  // by causing upstream connection to be disconnected.
  ASSERT_TRUE(fake_upstream_connection_->waitForDisconnect());
  response->waitForReset();
  //  EXPECT_EQ("408", response->headers().getStatusValue());
  EXPECT_EQ(1, test_server_->counter("cluster.cluster_0.http2.outbound_control_flood")->value());
  EXPECT_EQ(1, test_server_->counter("http.config_test.downstream_rq_idle_timeout")->value());
}

// Verify that the server can detect flooding by the RST_STREAM sent to upstream when downstream
// disconnects.
TEST_P(Http2FloodMitigationTest, UpstreamRstStreamOnDownstreamRemoteClose) {
  if (!initializeUpstreamFloodTest()) {
    return;
  }
  // pre-fill 1 away from overflow
  auto response = prefillOutboundUpstreamQueue(ControlFrameFloodLimit);

  // Disconnect downstream connection. Envoy should send RST_STREAM to upstream which should
  // overflow the queue and cause the entire upstream connection to be disconnected.
  codec_client_->close();

  ASSERT_TRUE(fake_upstream_connection_->waitForDisconnect());
  EXPECT_EQ(1, test_server_->counter("cluster.cluster_0.http2.outbound_control_flood")->value());
}

// Verify that the server can detect flood of request METADATA frames
TEST_P(Http2FloodMitigationTest, RequestMetadata) {
  config_helper_.addConfigModifier([&](envoy::config::bootstrap::v3::Bootstrap& bootstrap) -> void {
    ASSERT(bootstrap.mutable_static_resources()->clusters_size() >= 1, "");
    ConfigHelper::HttpProtocolOptions protocol_options;
    protocol_options.mutable_explicit_http_config()
        ->mutable_http2_protocol_options()
        ->set_allow_metadata(true);
    ConfigHelper::setProtocolOptions(*bootstrap.mutable_static_resources()->mutable_clusters(0),
                                     protocol_options);
  });
  config_helper_.addConfigModifier(
      [&](envoy::extensions::filters::network::http_connection_manager::v3::HttpConnectionManager&
              hcm) -> void { hcm.mutable_http2_protocol_options()->set_allow_metadata(true); });

  if (!initializeUpstreamFloodTest()) {
    return;
  }

  codec_client_ = makeHttpConnection(lookupPort("http"));
  auto encoder_decoder = codec_client_->startRequest(default_request_headers_);
  request_encoder_ = &encoder_decoder.first;
  auto response = std::move(encoder_decoder.second);

  // Wait for HEADERS to show up at the upstream server.
  ASSERT_TRUE(fake_upstreams_[0]->waitForHttpConnection(*dispatcher_, fake_upstream_connection_));
  ASSERT_TRUE(fake_upstream_connection_->waitForNewStream(*dispatcher_, upstream_request_));
  ASSERT_TRUE(upstream_request_->waitForHeadersComplete());

  // Make Envoy's writes into the upstream connection to return EAGAIN, preventing proxying of the
  // METADATA frames
  writev_matcher_->setDestinationPort(fake_upstreams_[0]->localAddress()->ip()->port());

  writev_matcher_->setWritevReturnsEgain();

  // Send AllFrameFloodLimit + 1 number of METADATA frames from the downstream client to trigger the
  // outbound upstream flood when they are proxied.
  Http::MetadataMap metadata_map = {
      {"header_key1", "header_value1"},
      {"header_key2", "header_value2"},
  };
  for (uint32_t frame = 0; frame < AllFrameFloodLimit + 1; ++frame) {
    if (response->reset()) {
      // Stream was reset, codec_client_ no longer valid.
      break;
    }
    codec_client_->sendMetadata(*request_encoder_, metadata_map);
  }

  // Upstream connection should be disconnected
  // Downstream client should receive 503 since upstream did not send response headers yet
  ASSERT_TRUE(fake_upstream_connection_->waitForDisconnect());
  response->waitForEndStream();
  EXPECT_EQ("503", response->headers().getStatusValue());
  // Verify that the flood check was triggered.
  EXPECT_EQ(1, test_server_->counter("cluster.cluster_0.http2.outbound_flood")->value());
}

<<<<<<< HEAD
class Http2BufferWatermarksTest : public Http2FloodMitigationTest {
public:
  struct BufferParams {
    uint32_t connection_watermark;
    uint32_t downstream_h2_stream_window;
    uint32_t downstream_h2_conn_window;
    uint32_t upstream_h2_stream_window;
    uint32_t upstream_h2_conn_window;
  };

  void initializeWithBufferConfig(
      const BufferParams& buffer_params, uint32_t num_responses,
      bool enable_downstream_frame_limits,
      FakeHttpConnection::Type upstream_protocol = FakeHttpConnection::Type::HTTP2) {
    config_helper_.setBufferLimits(buffer_params.connection_watermark,
                                   buffer_params.connection_watermark);

    config_helper_.addConfigModifier(
        [&](envoy::extensions::filters::network::http_connection_manager::v3::HttpConnectionManager&
                hcm) -> void {
          auto* h2_options = hcm.mutable_http2_protocol_options();
          h2_options->mutable_max_concurrent_streams()->set_value(num_responses);
          h2_options->mutable_initial_stream_window_size()->set_value(
              buffer_params.downstream_h2_stream_window);
          h2_options->mutable_initial_connection_window_size()->set_value(
              buffer_params.downstream_h2_conn_window);
        });

    if (upstream_protocol == FakeHttpConnection::Type::HTTP2) {
      config_helper_.addConfigModifier(
          [&](envoy::config::bootstrap::v3::Bootstrap& bootstrap) -> void {
            ConfigHelper::HttpProtocolOptions protocol_options;
            auto* upstream_h2_options =
                protocol_options.mutable_explicit_http_config()->mutable_http2_protocol_options();
            upstream_h2_options->mutable_max_concurrent_streams()->set_value(100);
            upstream_h2_options->mutable_initial_stream_window_size()->set_value(
                buffer_params.upstream_h2_stream_window);
            upstream_h2_options->mutable_initial_connection_window_size()->set_value(
                buffer_params.upstream_h2_conn_window);
            for (auto& cluster_config : *bootstrap.mutable_static_resources()->mutable_clusters()) {
              ConfigHelper::setProtocolOptions(cluster_config, protocol_options);
            }
          });
    }

    autonomous_upstream_ = true;
    autonomous_allow_incomplete_streams_ = true;
    if (enable_downstream_frame_limits) {
      beginSession(upstream_protocol);
    } else {
      beginSession(upstream_protocol, std::numeric_limits<uint32_t>::max(),
                   std::numeric_limits<uint32_t>::max());
    }
  }

  std::vector<uint32_t> sendRequests(uint32_t num_responses, uint32_t chunks_per_response,
                                     uint32_t chunk_size,
                                     uint32_t min_buffered_bytes_per_stream = 0) {
    uint32_t expected_response_size = chunks_per_response * chunk_size;
    std::vector<uint32_t> stream_ids;

    auto connection_window_update = Http2Frame::makeWindowUpdateFrame(0, 1024 * 1024 * 1024);
    sendFrame(connection_window_update);

    for (uint32_t idx = 0; idx < num_responses; ++idx) {
      const uint32_t request_stream_id = Http2Frame::makeClientStreamId(idx);
      stream_ids.push_back(request_stream_id);
      const auto request = Http2Frame::makeRequest(
          request_stream_id, "host", "/test/long/url",
          {Http2Frame::Header("response_data_blocks", absl::StrCat(chunks_per_response)),
           Http2Frame::Header("response_size_bytes", absl::StrCat(chunk_size)),
           Http2Frame::Header("no_trailers", "0")});
      EXPECT_EQ(request_stream_id, request.streamId());
      sendFrame(request);

      auto stream_window_update =
          Http2Frame::makeWindowUpdateFrame(request_stream_id, expected_response_size);
      sendFrame(stream_window_update);

      if (min_buffered_bytes_per_stream > 0) {
        EXPECT_TRUE(buffer_factory_->waitUntilTotalBufferedExceeds(
            (idx + 1) * min_buffered_bytes_per_stream, TestUtility::DefaultTimeout))
            << "idx: " << idx << " buffer total: " << buffer_factory_->totalBufferSize()
            << " buffer max: " << buffer_factory_->maxBufferSize();
      }
    }

    return stream_ids;
  }

  void runTestWithBufferConfig(
      const BufferParams& buffer_params, uint32_t num_responses, uint32_t chunks_per_response,
      uint32_t chunk_size, uint32_t min_buffered_bytes, uint32_t min_buffered_bytes_per_stream = 0,
      FakeHttpConnection::Type upstream_protocol = FakeHttpConnection::Type::HTTP2) {
    uint32_t expected_response_size = chunks_per_response * chunk_size;

    initializeWithBufferConfig(buffer_params, num_responses, false, upstream_protocol);

    // Simulate TCP push back on the Envoy's downstream network socket, so that outbound frames
    // start to accumulate in the transport socket buffer.
    writev_matcher_->setWritevReturnsEgain();

    std::vector<uint32_t> stream_ids =
        sendRequests(num_responses, chunks_per_response, chunk_size, min_buffered_bytes_per_stream);

    ASSERT_TRUE(buffer_factory_->waitUntilTotalBufferedExceeds(min_buffered_bytes,
                                                               TestUtility::DefaultTimeout))
        << "buffer total: " << buffer_factory_->totalBufferSize()
        << " buffer max: " << buffer_factory_->maxBufferSize();
    writev_matcher_->setResumeWrites();

    std::map<uint32_t, ResponseInfo> response_info;
    parseResponse(&response_info, num_responses);
    ASSERT_EQ(stream_ids.size(), response_info.size());
    for (uint32_t stream_id : stream_ids) {
      EXPECT_EQ(expected_response_size, response_info[stream_id].response_size_) << stream_id;
    }

    tcp_client_->close();
  }

  struct ResponseInfo {
    uint32_t response_size_ = 0;
    bool reset_stream_ = false;
    bool end_stream_ = false;
  };

  void parseResponse(std::map<uint32_t, ResponseInfo>* response_info, uint32_t expect_completed) {
    parseResponseUntil(response_info, [&]() -> bool {
      uint32_t completed = 0;
      for (const auto& item : *response_info) {
        if (item.second.end_stream_ || item.second.reset_stream_) {
          ++completed;
        }
      }
      return completed >= expect_completed;
    });
  }

  void parseResponseUntil(std::map<uint32_t, ResponseInfo>* response_info,
                          const std::function<bool()>& stop_predicate) {
    while (!stop_predicate()) {
      auto frame = readFrame();
      switch (frame.type()) {
      case Http2Frame::Type::Headers: {
        uint32_t stream_id = frame.streamId();
        auto result = response_info->emplace(stream_id, ResponseInfo());
        ASSERT(result.second);
      } break;
      case Http2Frame::Type::Data: {
        uint32_t stream_id = frame.streamId();
        auto it = response_info->find(stream_id);
        ASSERT(it != response_info->end());
        it->second.response_size_ += frame.payloadSize();
        if (frame.flags() > 0) {
          it->second.end_stream_ = true;
        }
      } break;
      case Http2Frame::Type::RstStream: {
        uint32_t stream_id = frame.streamId();
        ENVOY_LOG_MISC(critical, "rst {}", stream_id);
        auto it = response_info->find(stream_id);
        ASSERT(it != response_info->end());
        it->second.reset_stream_ = true;
      } break;
      default:
        RELEASE_ASSERT(false, absl::StrCat("Unknown frame type: ", frame.type()));
      }
    }
  }
};

INSTANTIATE_TEST_SUITE_P(
    IpVersions, Http2BufferWatermarksTest,
    testing::Combine(testing::ValuesIn(TestEnvironment::getIpVersionsForTest()), testing::Bool()),
    http2FloodMitigationTestParamsToString);

// Verify buffering behavior when the downstream and upstream H2 stream high watermarks are
// configured to the same value.
TEST_P(Http2BufferWatermarksTest, DataFlowControlSymmetricStreamConfig) {
  int num_requests = 5;
  uint32_t connection_watermark = 32768;
  uint32_t h2_stream_window = 128 * 1024;
  uint32_t h2_conn_window = 1024 * 1024 * 1024; // Effectively unlimited
  uint64_t kBlockSize = 1024;
  uint64_t kNumBlocks = 5 * h2_stream_window / kBlockSize;

  runTestWithBufferConfig(
      {connection_watermark, h2_stream_window, h2_conn_window, h2_stream_window, h2_conn_window},
      num_requests, kNumBlocks, kBlockSize, h2_stream_window * num_requests, h2_stream_window);

  // Verify that the flood check was not triggered
  EXPECT_EQ(0, test_server_->counter("http2.outbound_flood")->value());

  EXPECT_EQ(24, buffer_factory_->numBuffersCreated());
  if (http2FlowControlV2()) {
    EXPECT_LE(h2_stream_window - connection_watermark, buffer_factory_->maxBufferSize());
    EXPECT_GE(3 * h2_stream_window, buffer_factory_->maxBufferSize());
    auto overflow_info = buffer_factory_->maxOverflowRatio();
    EXPECT_LE(1.0, std::get<0>(overflow_info));
    EXPECT_GE(3.0, std::get<0>(overflow_info));
    // Max overflow happens on the stream buffer.
    EXPECT_EQ(h2_stream_window, std::get<1>(overflow_info));
  } else {
    EXPECT_LE(h2_stream_window * num_requests / 2, buffer_factory_->maxBufferSize());
    EXPECT_GE(h2_stream_window * num_requests + 2 * connection_watermark,
              buffer_factory_->maxBufferSize());
    auto overflow_info = buffer_factory_->maxOverflowRatio();
    EXPECT_LT(18.0, std::get<0>(overflow_info));
    // Max overflow happens on the connection buffer.
    EXPECT_EQ(connection_watermark, std::get<1>(overflow_info));
  }
  EXPECT_LT(h2_stream_window * num_requests, buffer_factory_->sumMaxBufferSizes());
  EXPECT_THAT(buffer_factory_->highWatermarkRange(), testing::Pair(32768, 128 * 1024));
}

// Verify buffering behavior when the upstream buffer high watermarks are configured to a larger
// value than downstream.
TEST_P(Http2BufferWatermarksTest, DataFlowControlLargeUpstreamStreamWindow) {
  int num_requests = 5;
  uint32_t connection_watermark = 32768;
  uint32_t downstream_h2_stream_window = 64 * 1024;
  uint32_t downstream_h2_conn_window = 256 * 1024;
  uint32_t upstream_h2_stream_window = 512 * 1024;
  uint32_t upstream_h2_conn_window = 1024 * 1024 * 1024; // Effectively unlimited
  uint64_t kBlockSize = 1024;
  uint64_t kNumBlocks = 5 * upstream_h2_stream_window / kBlockSize;

  runTestWithBufferConfig(
      {connection_watermark, downstream_h2_stream_window, downstream_h2_conn_window,
       upstream_h2_stream_window, upstream_h2_conn_window},
      num_requests, kNumBlocks, kBlockSize, upstream_h2_stream_window * num_requests);

  // Verify that the flood check was not triggered
  EXPECT_EQ(0, test_server_->counter("http2.outbound_flood")->value());

  EXPECT_EQ(24, buffer_factory_->numBuffersCreated());
  if (http2FlowControlV2()) {
    EXPECT_LE(upstream_h2_stream_window - connection_watermark, buffer_factory_->maxBufferSize());
    EXPECT_GE(2 * upstream_h2_stream_window, buffer_factory_->maxBufferSize());
    auto overflow_info = buffer_factory_->maxOverflowRatio();
    EXPECT_LE(7.5, std::get<0>(overflow_info));
    EXPECT_GT(10.0, std::get<0>(overflow_info));
    // Max overflow happens on the downstream H2 stream buffer.
    EXPECT_EQ(downstream_h2_stream_window, std::get<1>(overflow_info));
  } else {
    EXPECT_LE(upstream_h2_stream_window * num_requests - connection_watermark,
              buffer_factory_->maxBufferSize());
    EXPECT_GE(upstream_h2_stream_window * num_requests + 2 * connection_watermark,
              buffer_factory_->maxBufferSize());
    auto overflow_info = buffer_factory_->maxOverflowRatio();
    EXPECT_LT(30.0, std::get<0>(overflow_info));
    // Max overflow happens on the connection buffer.
    EXPECT_EQ(connection_watermark, std::get<1>(overflow_info));
  }
  EXPECT_LT(upstream_h2_stream_window * num_requests, buffer_factory_->sumMaxBufferSizes());
  EXPECT_THAT(buffer_factory_->highWatermarkRange(), testing::Pair(32768, 512 * 1024));
}

// Verify buffering behavior when the downstream buffer high watermarks are configured to a larger
// value than upstream.
TEST_P(Http2BufferWatermarksTest, DataFlowControlLargeDownstreamStreamWindow) {
  int num_requests = 5;
  uint32_t connection_watermark = 32768;
  uint32_t downstream_h2_stream_window = 512 * 1024;
  uint32_t downstream_h2_conn_window = 64 * 1024;
  uint32_t upstream_h2_stream_window = 64 * 1024;
  uint32_t upstream_h2_conn_window = 1024 * 1024 * 1024; // Effectively unlimited
  uint64_t kBlockSize = 1024;
  uint64_t kNumBlocks = 5 * downstream_h2_stream_window / kBlockSize;

  runTestWithBufferConfig({connection_watermark, downstream_h2_stream_window,
                           downstream_h2_conn_window, upstream_h2_stream_window,
                           upstream_h2_conn_window},
                          num_requests, kNumBlocks, kBlockSize,
                          http2FlowControlV2() ? downstream_h2_stream_window * num_requests
                                               : upstream_h2_stream_window * num_requests);

  // Verify that the flood check was not triggered
  EXPECT_EQ(0, test_server_->counter("http2.outbound_flood")->value());

  EXPECT_EQ(24, buffer_factory_->numBuffersCreated());
  if (http2FlowControlV2()) {
    EXPECT_LE(downstream_h2_stream_window - connection_watermark, buffer_factory_->maxBufferSize());
    EXPECT_GE(2 * downstream_h2_stream_window, buffer_factory_->maxBufferSize());
    auto overflow_info = buffer_factory_->maxOverflowRatio();
    EXPECT_LE(1.0, std::get<0>(overflow_info));
    EXPECT_GT(2.0, std::get<0>(overflow_info));

    EXPECT_LT(downstream_h2_stream_window * num_requests, buffer_factory_->sumMaxBufferSizes());
    EXPECT_GT(2 * downstream_h2_stream_window * num_requests, buffer_factory_->sumMaxBufferSizes());
  } else {
    EXPECT_LE(num_requests * upstream_h2_stream_window - connection_watermark,
              buffer_factory_->maxBufferSize());
    EXPECT_GE(2 * num_requests * upstream_h2_stream_window, buffer_factory_->maxBufferSize());
    auto overflow_info = buffer_factory_->maxOverflowRatio();
    EXPECT_LT(9.0, std::get<0>(overflow_info));
    // Max overflow happens on the connection buffer.
    EXPECT_EQ(connection_watermark, std::get<1>(overflow_info));

    EXPECT_LT(upstream_h2_stream_window * num_requests, buffer_factory_->sumMaxBufferSizes());
    EXPECT_GT(2 * upstream_h2_stream_window * num_requests, buffer_factory_->sumMaxBufferSizes());
  }
  EXPECT_THAT(buffer_factory_->highWatermarkRange(), testing::Pair(32768, 512 * 1024));
}

// Verify that buffering is limited when using HTTP1 upstreams.
TEST_P(Http2BufferWatermarksTest, DataFlowControlHttp1Upstream) {
  int num_requests = 25;
  uint32_t connection_watermark = 32768;
  uint32_t h2_stream_window = 128 * 1024;
  uint32_t h2_conn_window = 1024 * 1024 * 1024; // Effectively unlimited
  uint64_t kBlockSize = 1024;
  uint64_t kNumBlocks = 5 * h2_stream_window / kBlockSize;

  runTestWithBufferConfig(
      {connection_watermark, h2_stream_window, h2_conn_window, 0, 0}, num_requests, kNumBlocks,
      kBlockSize, http2FlowControlV2() ? h2_stream_window * num_requests : connection_watermark,
      http2FlowControlV2() ? h2_stream_window : 0, FakeHttpConnection::Type::HTTP1);

  // Verify that the flood check was not triggered
  EXPECT_EQ(0, test_server_->counter("http2.outbound_flood")->value());

  EXPECT_EQ(127, buffer_factory_->numBuffersCreated());
  if (http2FlowControlV2()) {
    EXPECT_LE(h2_stream_window - connection_watermark, buffer_factory_->maxBufferSize());
    EXPECT_GE(h2_stream_window + 2 * connection_watermark, buffer_factory_->maxBufferSize());
    auto overflow_info = buffer_factory_->maxOverflowRatio();
    EXPECT_LE(1.0, std::get<0>(overflow_info));
    EXPECT_GE(2.0, std::get<0>(overflow_info));
    EXPECT_EQ(connection_watermark, std::get<1>(overflow_info));
  } else {
    EXPECT_LE(connection_watermark, buffer_factory_->maxBufferSize());
    EXPECT_GE(3 * connection_watermark, buffer_factory_->maxBufferSize());
    auto overflow_info = buffer_factory_->maxOverflowRatio();
    EXPECT_LT(1.0, std::get<0>(overflow_info));
    EXPECT_GE(3.0, std::get<0>(overflow_info));
    // Max overflow happens on the connection buffer.
    EXPECT_EQ(connection_watermark, std::get<1>(overflow_info));
  }
  EXPECT_THAT(buffer_factory_->highWatermarkRange(), testing::Pair(32768, 128 * 1024));
}

// Verify that buffering is limited when handling small responses.
TEST_P(Http2BufferWatermarksTest, SmallResponseBuffering) {
  int num_requests = 200;
  uint64_t kNumBlocks = 1;
  uint64_t kBlockSize = 10240;
  uint32_t connection_watermark = 32768;
  uint32_t downstream_h2_stream_window = 64 * 1024;
  uint32_t downstream_h2_conn_window = 256 * 1024;
  uint32_t upstream_h2_stream_window = 512 * 1024;
  uint32_t upstream_h2_conn_window = 1024 * 1024 * 1024; // Effectively unlimited

  runTestWithBufferConfig(
      {connection_watermark, downstream_h2_stream_window, downstream_h2_conn_window,
       upstream_h2_stream_window, upstream_h2_conn_window},
      num_requests, kNumBlocks, kBlockSize, num_requests * kNumBlocks * kBlockSize, kBlockSize);

  EXPECT_LT(800, buffer_factory_->numBuffersCreated());
  if (http2FlowControlV2()) {
    EXPECT_LE(connection_watermark, buffer_factory_->maxBufferSize());
    EXPECT_GE(2 * connection_watermark, buffer_factory_->maxBufferSize());
    EXPECT_GT(2.0, std::get<0>(buffer_factory_->maxOverflowRatio()));
  } else {
    EXPECT_LE(50 * connection_watermark, buffer_factory_->maxBufferSize());
    EXPECT_GE(70 * connection_watermark, buffer_factory_->maxBufferSize());
    auto overflow_info = buffer_factory_->maxOverflowRatio();
    EXPECT_LT(50.0, std::get<0>(overflow_info));
    // Max overflow happens on the connection buffer.
    EXPECT_EQ(connection_watermark, std::get<1>(overflow_info));
  }
  EXPECT_THAT(buffer_factory_->highWatermarkRange(), testing::Pair(32768, 512 * 1024));
}

// Verify that control frame protections take effect even if control frames end up queued internally
// by nghttp2.
TEST_P(Http2BufferWatermarksTest, PingFloodAfterHighWatermark) {
  int num_requests = 1;
  uint64_t kNumBlocks = 10;
  uint64_t kBlockSize = 16 * 1024;
  uint32_t connection_watermark = 32768;
  uint32_t h2_stream_window = 64 * 1024;
  uint32_t h2_conn_window = 1024 * 1024 * 1024; // Effectively unlimited

  initializeWithBufferConfig(
      {connection_watermark, h2_stream_window, h2_conn_window, h2_stream_window, h2_conn_window},
      num_requests, true);

  writev_matcher_->setWritevReturnsEgain();

  sendRequests(num_requests, kNumBlocks, kBlockSize, connection_watermark + h2_stream_window);

  floodServer(Http2Frame::makePingFrame(), "http2.outbound_control_flood",
              ControlFrameFloodLimit + 1);
}

TEST_P(Http2BufferWatermarksTest, RstStreamWhileBlockedProxyingDataFrame) {
  int num_requests = 5;
  uint64_t kNumBlocks = 20;
  uint64_t kBlockSize = 16 * 1024;
  uint32_t connection_watermark = 32768;
  uint32_t h2_stream_window = 128 * 1024;
  uint32_t h2_conn_window = 1024 * 1024 * 1024; // Effectively unlimited
  uint32_t expected_response_size = kNumBlocks * kBlockSize;

  initializeWithBufferConfig(
      {connection_watermark, h2_stream_window, h2_conn_window, h2_stream_window, h2_conn_window},
      num_requests, true);

  writev_matcher_->setWritevReturnsEgain();

  sendRequests(num_requests, kNumBlocks, kBlockSize, h2_stream_window);
  if (http2FlowControlV2()) {
    test_server_->waitForGaugeEq("http2.streams_active", 5);
  }

  // Reset streams in reverse order except for the most recently created stream. Verify that the rst
  // streams are properly cancelled.
  for (int32_t idx = num_requests - 2; idx >= 0; --idx) {
    const uint32_t request_stream_id = Http2Frame::makeClientStreamId(idx);
    auto rst_frame =
        Http2Frame::makeResetStreamFrame(request_stream_id, Http2Frame::ErrorCode::Cancel);
    sendFrame(rst_frame);
  }

  if (http2FlowControlV2()) {
    test_server_->waitForGaugeEq("http2.streams_active", 1);
  }
  writev_matcher_->setResumeWrites();

  uint32_t first_stream = Http2Frame::makeClientStreamId(0);
  uint32_t last_stream = Http2Frame::makeClientStreamId(num_requests - 1);

  std::map<uint32_t, ResponseInfo> response_info;
  parseResponse(&response_info, 1);
  if (http2FlowControlV2()) {
    ASSERT_EQ(2, response_info.size());
    // Full response on last_stream.
    EXPECT_EQ(expected_response_size, response_info[last_stream].response_size_);
    // Partial response on first_stream.
    EXPECT_LT(0, response_info[first_stream].response_size_);
    EXPECT_GT(expected_response_size, response_info[first_stream].response_size_);
    EXPECT_GT(2 * h2_stream_window, response_info[first_stream].response_size_);
  } else {
    ASSERT_EQ(num_requests, response_info.size());
    for (auto& [stream_id, info] : response_info) {
      if (stream_id == last_stream) {
        EXPECT_EQ(expected_response_size, response_info[stream_id].response_size_) << stream_id;
      } else {
        EXPECT_LT(0, response_info[stream_id].response_size_) << stream_id;
        EXPECT_GT(expected_response_size, response_info[stream_id].response_size_) << stream_id;
        EXPECT_GT(2 * h2_stream_window, response_info[stream_id].response_size_) << stream_id;
      }
    }
  }

  tcp_client_->close();
}

// Create some requests and reset them immediately. Do not wait for the request to reach a specific
// point in the state machine. Only expect a full response on the one stream that we didn't reset.
TEST_P(Http2BufferWatermarksTest, RstStreamQuickly) {
  int num_requests = 5;
  uint64_t kNumBlocks = 20;
  uint64_t kBlockSize = 16 * 1024;
  uint32_t connection_watermark = 32768;
  uint32_t h2_stream_window = 128 * 1024;
  uint32_t h2_conn_window = 1024 * 1024 * 1024; // Effectively unlimited
  uint32_t expected_response_size = kNumBlocks * kBlockSize;

  initializeWithBufferConfig(
      {connection_watermark, h2_stream_window, h2_conn_window, h2_stream_window, h2_conn_window},
      num_requests, true);

  writev_matcher_->setWritevReturnsEgain();

  sendRequests(num_requests, kNumBlocks, kBlockSize);
  // Reset streams in reverse order except for the most recently created stream. Verify that the rst
  // streams are properly cancelled.
  for (int32_t idx = num_requests - 2; idx >= 0; --idx) {
    const uint32_t request_stream_id = Http2Frame::makeClientStreamId(idx);
    auto rst_frame =
        Http2Frame::makeResetStreamFrame(request_stream_id, Http2Frame::ErrorCode::Cancel);
    sendFrame(rst_frame);
  }

  if (http2FlowControlV2()) {
    test_server_->waitForGaugeEq("http2.streams_active", 1);
  }
  writev_matcher_->setResumeWrites();

  uint32_t last_stream = Http2Frame::makeClientStreamId(num_requests - 1);

  // Wait for a full response on |last_stream|
  std::map<uint32_t, ResponseInfo> response_info;
  parseResponseUntil(&response_info, [&]() -> bool {
    auto it = response_info.find(last_stream);
    return it != response_info.end() && it->second.end_stream_;
  });

  // The test does not wait for replies to be generated on all streams before sending out the resets
  // so we are only guaranteed that there will be a response on last_stream.
  EXPECT_LE(1, response_info.size());
  for (auto& [stream_id, info] : response_info) {
    if (stream_id == last_stream) {
      EXPECT_EQ(expected_response_size, response_info[stream_id].response_size_) << stream_id;
    } else {
      // Other streams may get a partial response.
      EXPECT_GT(expected_response_size, response_info[stream_id].response_size_) << stream_id;
      EXPECT_GT(2 * h2_stream_window, response_info[stream_id].response_size_) << stream_id;
    }
  }

  tcp_client_->close();
}

// Cover the case where the frame that triggered blocking was a header frame, and a RST_STREAM
// arrives for that stream.
TEST_P(Http2BufferWatermarksTest, RstStreamWhileBlockedProxyingHeaderFrame) {
  int num_requests = 5;
  uint64_t kNumBlocks = 4;
  uint64_t kBlockSize = 16 * 1024;
  uint32_t connection_watermark = 64 * 1024;
  uint32_t h2_stream_window = 64 * 1024;
  uint32_t h2_conn_window = 1024 * 1024 * 1024; // Effectively unlimited
  uint32_t expected_response_size = kNumBlocks * kBlockSize;

  initializeWithBufferConfig(
      {connection_watermark, h2_stream_window, h2_conn_window, h2_stream_window, h2_conn_window},
      num_requests, true);

  writev_matcher_->setWritevReturnsEgain();

  sendRequests(num_requests, kNumBlocks, kBlockSize, h2_stream_window);
  if (http2FlowControlV2()) {
    test_server_->waitForGaugeGe("http2.streams_active", 4);
  } else {
    test_server_->waitForGaugeEq("http2.streams_active", 0);
  }

  for (int32_t idx = 1; idx < num_requests - 1; ++idx) {
    const uint32_t request_stream_id = Http2Frame::makeClientStreamId(idx);
    auto rst_frame =
        Http2Frame::makeResetStreamFrame(request_stream_id, Http2Frame::ErrorCode::Cancel);
    sendFrame(rst_frame);
  }
  if (http2FlowControlV2()) {
    test_server_->waitForGaugeLe("http2.streams_active", 2);
  }

  writev_matcher_->setResumeWrites();

  uint32_t first_stream = Http2Frame::makeClientStreamId(0);
  uint32_t last_stream = Http2Frame::makeClientStreamId(num_requests - 1);

  std::map<uint32_t, ResponseInfo> response_info;
  parseResponse(&response_info, 2);
  if (http2FlowControlV2()) {
    EXPECT_GE(3, response_info.size());
    EXPECT_LE(2, response_info.size());
    for (auto& [stream_id, info] : response_info) {
      if (stream_id == first_stream || stream_id == last_stream) {
        EXPECT_EQ(expected_response_size, response_info[stream_id].response_size_) << stream_id;
      } else {
        EXPECT_EQ(0, response_info[stream_id].response_size_) << stream_id;
      }
    }
  } else {
    EXPECT_EQ(2, response_info.size());
    for (auto& [stream_id, info] : response_info) {
      EXPECT_EQ(expected_response_size, response_info[stream_id].response_size_) << stream_id;
    }
  }

  tcp_client_->close();
=======
// Validate that the default configuration has flood protection enabled.
TEST_P(Http2FloodMitigationTest, UpstreamFloodDetectionIsOnByDefault) {
  setDownstreamProtocol(Http::CodecClient::Type::HTTP2);
  setUpstreamProtocol(FakeHttpConnection::Type::HTTP2);
  initialize();

  floodClient(Http2Frame::makePingFrame(),
              Http2::Utility::OptionsLimits::DEFAULT_MAX_OUTBOUND_CONTROL_FRAMES + 1,
              "cluster.cluster_0.http2.outbound_control_flood");
>>>>>>> 1d1b708c
}

} // namespace Envoy<|MERGE_RESOLUTION|>--- conflicted
+++ resolved
@@ -1576,7 +1576,17 @@
   EXPECT_EQ(1, test_server_->counter("cluster.cluster_0.http2.outbound_flood")->value());
 }
 
-<<<<<<< HEAD
+// Validate that the default configuration has flood protection enabled.
+TEST_P(Http2FloodMitigationTest, UpstreamFloodDetectionIsOnByDefault) {
+  setDownstreamProtocol(Http::CodecClient::Type::HTTP2);
+  setUpstreamProtocol(FakeHttpConnection::Type::HTTP2);
+  initialize();
+
+  floodClient(Http2Frame::makePingFrame(),
+              Http2::Utility::OptionsLimits::DEFAULT_MAX_OUTBOUND_CONTROL_FRAMES + 1,
+              "cluster.cluster_0.http2.outbound_control_flood");
+}
+
 class Http2BufferWatermarksTest : public Http2FloodMitigationTest {
 public:
   struct BufferParams {
@@ -2153,17 +2163,6 @@
   }
 
   tcp_client_->close();
-=======
-// Validate that the default configuration has flood protection enabled.
-TEST_P(Http2FloodMitigationTest, UpstreamFloodDetectionIsOnByDefault) {
-  setDownstreamProtocol(Http::CodecClient::Type::HTTP2);
-  setUpstreamProtocol(FakeHttpConnection::Type::HTTP2);
-  initialize();
-
-  floodClient(Http2Frame::makePingFrame(),
-              Http2::Utility::OptionsLimits::DEFAULT_MAX_OUTBOUND_CONTROL_FRAMES + 1,
-              "cluster.cluster_0.http2.outbound_control_flood");
->>>>>>> 1d1b708c
 }
 
 } // namespace Envoy
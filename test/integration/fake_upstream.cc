#include "fake_upstream.h"

#include <chrono>
#include <cstdint>
#include <memory>
#include <mutex>
#include <string>

#include "common/api/api_impl.h"
#include "common/buffer/buffer_impl.h"
#include "common/common/fmt.h"
#include "common/http/header_map_impl.h"
#include "common/http/http1/codec_impl.h"
#include "common/http/http2/codec_impl.h"
#include "common/network/address_impl.h"
#include "common/network/listen_socket_impl.h"
#include "common/network/raw_buffer_socket.h"
#include "common/network/utility.h"
#include "common/ssl/ssl_socket.h"

#include "server/connection_handler_impl.h"

#include "test/test_common/network_utility.h"
#include "test/test_common/printers.h"
#include "test/test_common/utility.h"

namespace Envoy {
FakeStream::FakeStream(FakeHttpConnection& parent, Http::StreamEncoder& encoder)
    : parent_(parent), encoder_(encoder) {
  encoder.getStream().addCallbacks(*this);
}

void FakeStream::decodeHeaders(Http::HeaderMapPtr&& headers, bool end_stream) {
  std::unique_lock<std::mutex> lock(lock_);
  headers_ = std::move(headers);
  setEndStream(end_stream);
  decoder_event_.notify_one();
}

void FakeStream::decodeData(Buffer::Instance& data, bool end_stream) {
  std::unique_lock<std::mutex> lock(lock_);
  body_.add(data);
  setEndStream(end_stream);
  decoder_event_.notify_one();
}

void FakeStream::decodeTrailers(Http::HeaderMapPtr&& trailers) {
  std::unique_lock<std::mutex> lock(lock_);
  setEndStream(true);
  trailers_ = std::move(trailers);
  decoder_event_.notify_one();
}

void FakeStream::encodeHeaders(const Http::HeaderMapImpl& headers, bool end_stream) {
  std::shared_ptr<Http::HeaderMapImpl> headers_copy(
      new Http::HeaderMapImpl(static_cast<const Http::HeaderMap&>(headers)));
  if (add_served_by_header_) {
    headers_copy->addCopy(Http::LowerCaseString("x-served-by"),
                          parent_.connection().localAddress()->asString());
  }
  parent_.connection().dispatcher().post([this, headers_copy, end_stream]() -> void {
    encoder_.encodeHeaders(*headers_copy, end_stream);
  });
}

void FakeStream::encodeData(uint64_t size, bool end_stream) {
  parent_.connection().dispatcher().post([this, size, end_stream]() -> void {
    Buffer::OwnedImpl data(std::string(size, 'a'));
    encoder_.encodeData(data, end_stream);
  });
}

void FakeStream::encodeData(Buffer::Instance& data, bool end_stream) {
  std::shared_ptr<Buffer::Instance> data_copy(new Buffer::OwnedImpl(data));
  parent_.connection().dispatcher().post(
      [this, data_copy, end_stream]() -> void { encoder_.encodeData(*data_copy, end_stream); });
}

void FakeStream::encodeTrailers(const Http::HeaderMapImpl& trailers) {
  std::shared_ptr<Http::HeaderMapImpl> trailers_copy(
      new Http::HeaderMapImpl(static_cast<const Http::HeaderMap&>(trailers)));
  parent_.connection().dispatcher().post(
      [this, trailers_copy]() -> void { encoder_.encodeTrailers(*trailers_copy); });
}

void FakeStream::encodeResetStream() {
  parent_.connection().dispatcher().post(
      [this]() -> void { encoder_.getStream().resetStream(Http::StreamResetReason::LocalReset); });
}

void FakeStream::onResetStream(Http::StreamResetReason) {
  std::unique_lock<std::mutex> lock(lock_);
  saw_reset_ = true;
  decoder_event_.notify_one();
}

void FakeStream::waitForHeadersComplete() {
  std::unique_lock<std::mutex> lock(lock_);
  while (!headers_) {
    decoder_event_.wait(lock);
  }
}

void FakeStream::waitForData(Event::Dispatcher& client_dispatcher, uint64_t body_length) {
  std::unique_lock<std::mutex> lock(lock_);
  while (bodyLength() < body_length) {
    decoder_event_.wait_until(lock,
                              std::chrono::system_clock::now() + std::chrono::milliseconds(5));
    if (bodyLength() < body_length) {
      // Run the client dispatcher since we may need to process window updates, etc.
      client_dispatcher.run(Event::Dispatcher::RunType::NonBlock);
    }
  }
}

void FakeStream::waitForEndStream(Event::Dispatcher& client_dispatcher) {
  std::unique_lock<std::mutex> lock(lock_);
  while (!end_stream_) {
    decoder_event_.wait_until(lock,
                              std::chrono::system_clock::now() + std::chrono::milliseconds(5));
    if (!end_stream_) {
      // Run the client dispatcher since we may need to process window updates, etc.
      client_dispatcher.run(Event::Dispatcher::RunType::NonBlock);
    }
  }
}

void FakeStream::waitForReset() {
  std::unique_lock<std::mutex> lock(lock_);
  while (!saw_reset_) {
    decoder_event_.wait(lock);
  }
}

void FakeStream::startGrpcStream() {
  encodeHeaders(Http::TestHeaderMapImpl{{":status", "200"}}, false);
}

void FakeStream::finishGrpcStream(Grpc::Status::GrpcStatus status) {
  encodeTrailers(
      Http::TestHeaderMapImpl{{"grpc-status", std::to_string(static_cast<uint32_t>(status))}});
}

FakeHttpConnection::FakeHttpConnection(QueuedConnectionWrapperPtr connection_wrapper,
                                       Stats::Store& store, Type type)
    : FakeConnectionBase(std::move(connection_wrapper)) {
  if (type == Type::HTTP1) {
    codec_.reset(new Http::Http1::ServerConnectionImpl(connection_, *this, Http::Http1Settings()));
  } else {
    codec_.reset(
        new Http::Http2::ServerConnectionImpl(connection_, *this, store, Http::Http2Settings()));
    ASSERT(type == Type::HTTP2);
  }

  connection_.addReadFilter(Network::ReadFilterSharedPtr{new ReadFilter(*this)});
}

void FakeConnectionBase::close() {
  // Make sure that a close didn't already come in and destroy the connection.
  std::unique_lock<std::mutex> lock(lock_);
  if (!disconnected_) {
    connection_.dispatcher().post([this]() -> void {
      if (!disconnected_) {
        connection_.close(Network::ConnectionCloseType::FlushWrite);
      }
    });
  }
}

void FakeConnectionBase::readDisable(bool disable) {
  std::unique_lock<std::mutex> lock(lock_);
  RELEASE_ASSERT(!disconnected_);
  connection_.dispatcher().post([this, disable]() -> void { connection_.readDisable(disable); });
}

void FakeConnectionBase::enableHalfClose(bool enable) {
  std::unique_lock<std::mutex> lock(lock_);
  RELEASE_ASSERT(!disconnected_);
  connection_.dispatcher().post([this, enable]() -> void { connection_.enableHalfClose(enable); });
}

Http::StreamDecoder& FakeHttpConnection::newStream(Http::StreamEncoder& encoder) {
  std::unique_lock<std::mutex> lock(lock_);
  new_streams_.emplace_back(new FakeStream(*this, encoder));
  connection_event_.notify_one();
  return *new_streams_.back();
}

void FakeConnectionBase::onEvent(Network::ConnectionEvent event) {
  std::unique_lock<std::mutex> lock(lock_);
  if (event == Network::ConnectionEvent::RemoteClose ||
      event == Network::ConnectionEvent::LocalClose) {
    disconnected_ = true;
    connection_event_.notify_one();
  }
}

void FakeConnectionBase::waitForDisconnect(bool ignore_spurious_events) {
  std::unique_lock<std::mutex> lock(lock_);
  while (!disconnected_) {
    connection_event_.wait(lock);
    // The default behavior of waitForDisconnect is to assume the test cleanly
    // calls waitForData, waitForNewStream, etc. to handle all events on the
    // connection. If the caller explicitly notes that other events should be
    // ignored, continue looping until a disconnect is detected. Otherwise fall
    // through and hit the assert below.
    if (!ignore_spurious_events) {
      break;
    }
  }

  ASSERT(disconnected_);
}

void FakeConnectionBase::waitForHalfClose(bool ignore_spurious_events) {
  std::unique_lock<std::mutex> lock(lock_);
  while (!half_closed_) {
    connection_event_.wait(lock);
    // The default behavior of waitForHalfClose is to assume the test cleanly
    // calls waitForData, waitForNewStream, etc. to handle all events on the
    // connection. If the caller explicitly notes that other events should be
    // ignored, continue looping until a disconnect is detected. Otherwise fall
    // through and hit the assert below.
    if (!ignore_spurious_events) {
      break;
    }
  }

  ASSERT(half_closed_);
}

FakeStreamPtr FakeHttpConnection::waitForNewStream(Event::Dispatcher& client_dispatcher,
                                                   bool ignore_spurious_events) {
  std::unique_lock<std::mutex> lock(lock_);
  while (new_streams_.empty()) {
    std::cv_status status = connection_event_.wait_until(lock, std::chrono::system_clock::now() +
                                                                   std::chrono::milliseconds(5));
    // As with waitForDisconnect, by default, waitForNewStream returns after the next event.
    // If the caller explicitly notes other events should be ignored, it will instead actually
    // wait for the next new stream, ignoring other events such as onData()
    if (status == std::cv_status::no_timeout && !ignore_spurious_events) {
      break;
    }
    if (new_streams_.empty()) {
      // Run the client dispatcher since we may need to process window updates, etc.
      client_dispatcher.run(Event::Dispatcher::RunType::NonBlock);
    }
  }

  ASSERT(!new_streams_.empty());
  FakeStreamPtr stream = std::move(new_streams_.front());
  new_streams_.pop_front();
  return stream;
}

FakeUpstream::FakeUpstream(const std::string& uds_path, FakeHttpConnection::Type type)
    : FakeUpstream(Network::Test::createRawBufferSocketFactory(),
<<<<<<< HEAD
                   Network::ListenSocketPtr{new Network::UdsListenSocket(uds_path)}, type, false) {
=======
                   Network::SocketPtr{new Network::UdsListenSocket(uds_path)}, type) {
>>>>>>> 0e1d6637
  ENVOY_LOG(info, "starting fake server on unix domain socket {}", uds_path);
}

static Network::SocketPtr makeTcpListenSocket(uint32_t port, Network::Address::IpVersion version) {
  return Network::SocketPtr{new Network::TcpListenSocket(
      Network::Utility::parseInternetAddressAndPort(
          fmt::format("{}:{}", Network::Test::getAnyAddressUrlString(version), port)),
      true)};
}

FakeUpstream::FakeUpstream(uint32_t port, FakeHttpConnection::Type type,
                           Network::Address::IpVersion version, bool enable_half_close)
    : FakeUpstream(Network::Test::createRawBufferSocketFactory(),
                   makeTcpListenSocket(port, version), type, enable_half_close) {
  ENVOY_LOG(info, "starting fake server on port {}. Address version is {}",
            this->localAddress()->ip()->port(), Network::Test::addressVersionAsString(version));
}

FakeUpstream::FakeUpstream(Network::TransportSocketFactoryPtr&& transport_socket_factory,
                           uint32_t port, FakeHttpConnection::Type type,
                           Network::Address::IpVersion version)
    : FakeUpstream(std::move(transport_socket_factory), makeTcpListenSocket(port, version), type,
                   false) {
  ENVOY_LOG(info, "starting fake SSL server on port {}. Address version is {}",
            this->localAddress()->ip()->port(), Network::Test::addressVersionAsString(version));
}

FakeUpstream::FakeUpstream(Network::TransportSocketFactoryPtr&& transport_socket_factory,
<<<<<<< HEAD
                           Network::ListenSocketPtr&& listen_socket, FakeHttpConnection::Type type,
                           bool enable_half_close)
=======
                           Network::SocketPtr&& listen_socket, FakeHttpConnection::Type type)
>>>>>>> 0e1d6637
    : http_type_(type), transport_socket_factory_(std::move(transport_socket_factory)),
      socket_(std::move(listen_socket)), api_(new Api::Impl(std::chrono::milliseconds(10000))),
      dispatcher_(api_->allocateDispatcher()),
      handler_(new Server::ConnectionHandlerImpl(ENVOY_LOGGER(), *dispatcher_)),
      allow_unexpected_disconnects_(false), enable_half_close_(enable_half_close),
      listener_(*this) {
  thread_.reset(new Thread::Thread([this]() -> void { threadRoutine(); }));
  server_initialized_.waitReady();
}

FakeUpstream::~FakeUpstream() { cleanUp(); };

void FakeUpstream::cleanUp() {
  if (thread_.get()) {
    dispatcher_->exit();
    thread_->join();
    thread_.reset();
  }
}

bool FakeUpstream::createNetworkFilterChain(Network::Connection& connection) {
  std::unique_lock<std::mutex> lock(lock_);
  connection.readDisable(true);
  new_connections_.emplace_back(
      new QueuedConnectionWrapper(connection, allow_unexpected_disconnects_));
  new_connection_event_.notify_one();
  return true;
}

bool FakeUpstream::createListenerFilterChain(Network::ListenerFilterManager&) { return true; }

void FakeUpstream::threadRoutine() {
  handler_->addListener(listener_);

  server_initialized_.setReady();
  dispatcher_->run(Event::Dispatcher::RunType::Block);
  handler_.reset();
}

FakeHttpConnectionPtr FakeUpstream::waitForHttpConnection(Event::Dispatcher& client_dispatcher) {
  std::unique_lock<std::mutex> lock(lock_);
  while (new_connections_.empty()) {
    new_connection_event_.wait_until(lock, std::chrono::system_clock::now() +
                                               std::chrono::milliseconds(5));
    if (new_connections_.empty()) {
      // Run the client dispatcher since we may need to process window updates, etc.
      client_dispatcher.run(Event::Dispatcher::RunType::NonBlock);
    }
  }

  ASSERT(!new_connections_.empty());
  FakeHttpConnectionPtr connection(
      new FakeHttpConnection(std::move(new_connections_.front()), stats_store_, http_type_));
  connection->initialize();
  new_connections_.pop_front();
  connection->readDisable(false);
  return connection;
}

FakeHttpConnectionPtr
FakeUpstream::waitForHttpConnection(Event::Dispatcher& client_dispatcher,
                                    std::vector<std::unique_ptr<FakeUpstream>>& upstreams) {
  for (;;) {
    for (auto it = upstreams.begin(); it != upstreams.end(); ++it) {
      FakeUpstream& upstream = **it;
      std::unique_lock<std::mutex> lock(upstream.lock_);
      if (upstream.new_connections_.empty()) {
        upstream.new_connection_event_.wait_until(lock, std::chrono::system_clock::now() +
                                                            std::chrono::milliseconds(5));
      }

      if (upstream.new_connections_.empty()) {
        // Run the client dispatcher since we may need to process window updates, etc.
        client_dispatcher.run(Event::Dispatcher::RunType::NonBlock);
      } else {
        FakeHttpConnectionPtr connection(
            new FakeHttpConnection(std::move(upstream.new_connections_.front()),
                                   upstream.stats_store_, upstream.http_type_));
        connection->initialize();
        upstream.new_connections_.pop_front();
        connection->readDisable(false);
        return connection;
      }
    }
  }
}

FakeRawConnectionPtr FakeUpstream::waitForRawConnection() {
  std::unique_lock<std::mutex> lock(lock_);
  if (new_connections_.empty()) {
    ENVOY_LOG(debug, "waiting for raw connection");
    new_connection_event_.wait(lock);
  }

  ASSERT(!new_connections_.empty());
  FakeRawConnectionPtr connection(new FakeRawConnection(std::move(new_connections_.front())));
  connection->initialize();
  new_connections_.pop_front();
  connection->readDisable(false);
  connection->enableHalfClose(enable_half_close_);
  return connection;
}

std::string FakeRawConnection::waitForData(uint64_t num_bytes) {
  std::unique_lock<std::mutex> lock(lock_);
  while (data_.size() != num_bytes) {
    ENVOY_LOG(debug, "waiting for {} bytes of data", num_bytes);
    connection_event_.wait(lock);
  }
  return data_;
}

void FakeRawConnection::write(const std::string& data, bool end_stream) {
  connection_.dispatcher().post([data, end_stream, this]() -> void {
    Buffer::OwnedImpl to_write(data);
    connection_.write(to_write, end_stream);
  });
}

Network::FilterStatus FakeRawConnection::ReadFilter::onData(Buffer::Instance& data,
                                                            bool end_stream) {
  std::unique_lock<std::mutex> lock(parent_.lock_);
  ENVOY_LOG(debug, "got {} bytes", data.length());
  parent_.data_.append(TestUtility::bufferToString(data));
  parent_.half_closed_ = end_stream;
  data.drain(data.length());
  parent_.connection_event_.notify_one();
  return Network::FilterStatus::StopIteration;
}
} // namespace Envoy<|MERGE_RESOLUTION|>--- conflicted
+++ resolved
@@ -255,11 +255,7 @@
 
 FakeUpstream::FakeUpstream(const std::string& uds_path, FakeHttpConnection::Type type)
     : FakeUpstream(Network::Test::createRawBufferSocketFactory(),
-<<<<<<< HEAD
-                   Network::ListenSocketPtr{new Network::UdsListenSocket(uds_path)}, type, false) {
-=======
-                   Network::SocketPtr{new Network::UdsListenSocket(uds_path)}, type) {
->>>>>>> 0e1d6637
+                   Network::SocketPtr{new Network::UdsListenSocket(uds_path)}, type, false) {
   ENVOY_LOG(info, "starting fake server on unix domain socket {}", uds_path);
 }
 
@@ -288,12 +284,8 @@
 }
 
 FakeUpstream::FakeUpstream(Network::TransportSocketFactoryPtr&& transport_socket_factory,
-<<<<<<< HEAD
-                           Network::ListenSocketPtr&& listen_socket, FakeHttpConnection::Type type,
+                           Network::SocketPtr&& listen_socket, FakeHttpConnection::Type type,
                            bool enable_half_close)
-=======
-                           Network::SocketPtr&& listen_socket, FakeHttpConnection::Type type)
->>>>>>> 0e1d6637
     : http_type_(type), transport_socket_factory_(std::move(transport_socket_factory)),
       socket_(std::move(listen_socket)), api_(new Api::Impl(std::chrono::milliseconds(10000))),
       dispatcher_(api_->allocateDispatcher()),

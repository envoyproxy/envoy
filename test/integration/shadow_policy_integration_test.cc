--- conflicted
+++ resolved
@@ -69,11 +69,7 @@
         });
   }
 
-<<<<<<< HEAD
-  void sendRequestAndValidateResponse(uint64_t expected_request_count = 1) {
-=======
   void sendRequestAndValidateResponse(int times_called = 1) {
->>>>>>> 7639f15a
     codec_client_ = makeHttpConnection(lookupPort("http"));
 
     IntegrationStreamDecoderPtr response =
@@ -85,11 +81,7 @@
       EXPECT_EQ(10U, response->body().size());
     }
     test_server_->waitForCounterGe("cluster.cluster_1.internal.upstream_rq_completed",
-<<<<<<< HEAD
-                                   expected_request_count);
-=======
                                    times_called);
->>>>>>> 7639f15a
 
     upstream_headers_ =
         reinterpret_cast<AutonomousUpstream*>(fake_upstreams_[0].get())->lastRequestHeaders();
@@ -122,11 +114,7 @@
   initialConfigSetup("cluster_1", "");
   initialize();
 
-<<<<<<< HEAD
-  sendRequestAndValidateResponse();
-=======
   sendRequestAndValidateResponse(1);
->>>>>>> 7639f15a
   sendRequestAndValidateResponse(2);
 
   test_server_->waitForCounterEq("cluster.cluster_1.upstream_rq_200", 2);
@@ -146,11 +134,7 @@
   });
   initialize();
 
-<<<<<<< HEAD
-  sendRequestAndValidateResponse();
-=======
   sendRequestAndValidateResponse(1);
->>>>>>> 7639f15a
   sendRequestAndValidateResponse(2);
 
   test_server_->waitForCounterEq("cluster.cluster_1.upstream_rq_200", 2);

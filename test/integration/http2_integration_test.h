--- conflicted
+++ resolved
@@ -138,11 +138,7 @@
 
   void setNetworkConnectionBufferSize();
   void beginSession() override;
-<<<<<<< HEAD
   void prefillOutboundDownstreamQueue(uint32_t data_frame_count, uint32_t data_frame_size = 10);
-=======
-  void prefillOutboundDownstreamQueue(uint32_t data_frame_count);
   void triggerListenerDrain();
->>>>>>> dca5fff6
 };
 } // namespace Envoy
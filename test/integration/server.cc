--- conflicted
+++ resolved
@@ -174,31 +174,10 @@
     OptionsImpl& options, Event::TimeSystem& time_system,
     Network::Address::InstanceConstSharedPtr local_address, ListenerHooks& hooks,
     Thread::BasicLockable& access_log_lock, Server::ComponentFactory& component_factory,
-<<<<<<< HEAD
-    Runtime::RandomGeneratorPtr&& random_generator) {
-  Stats::SymbolTableImpl symbol_table;
-  Server::HotRestartNopImpl restarter;
-  ThreadLocal::InstanceImpl tls;
-  Stats::HeapStatDataAllocator stats_allocator(symbol_table);
-  Stats::ThreadLocalStoreImpl stat_store(stats_allocator);
-
-  Server::InstanceImpl server(options, time_system, local_address, hooks, restarter, stat_store,
-                              access_log_lock, component_factory, std::move(random_generator), tls,
-                              Thread::threadFactoryForTest(), Filesystem::fileSystemForTest(),
-                              nullptr);
-  // This is technically thread unsafe (assigning to a shared_ptr accessed
-  // across threads), but because we synchronize below through serverReady(), the only
-  // consumer on the main test thread in ~IntegrationTestServerImpl will not race.
-  admin_address_ = server.admin().socket().localAddress();
-  server_ = &server;
-  stat_store_ = &stat_store;
-  serverReady();
-  server.run();
-=======
     Runtime::RandomGeneratorPtr&& random_generator,
     absl::optional<std::reference_wrapper<ProcessObject>> process_object) {
   {
-    Stats::FakeSymbolTableImpl symbol_table;
+    Stats::SymbolTableImpl symbol_table;
     Server::HotRestartNopImpl restarter;
     ThreadLocal::InstanceImpl tls;
     Stats::HeapStatDataAllocator stats_allocator(symbol_table);
@@ -221,7 +200,6 @@
     server.run();
   }
   server_gone_.Notify();
->>>>>>> 4fa3e9fa
 }
 
 IntegrationTestServerImpl::~IntegrationTestServerImpl() {

#include "test/integration/server.h"

#include <memory>
#include <string>

#include "envoy/http/header_map.h"

#include "common/common/thread.h"
#include "common/local_info/local_info_impl.h"
#include "common/network/utility.h"
#include "common/stats/symbol_table_creator.h"
#include "common/stats/thread_local_store.h"
#include "common/thread_local/thread_local_impl.h"

#include "server/hot_restart_nop_impl.h"
#include "server/options_impl.h"
#include "server/process_context_impl.h"

#include "test/common/runtime/utility.h"
#include "test/integration/integration.h"
#include "test/integration/utility.h"
#include "test/mocks/runtime/mocks.h"
#include "test/mocks/server/mocks.h"
#include "test/test_common/environment.h"

#include "absl/strings/str_replace.h"
#include "gtest/gtest.h"

namespace Envoy {
namespace Server {

OptionsImpl createTestOptionsImpl(const std::string& config_path, const std::string& config_yaml,
                                  Network::Address::IpVersion ip_version,
                                  FieldValidationConfig validation_config, uint32_t concurrency,
                                  std::chrono::seconds drain_time) {
  OptionsImpl test_options("cluster_name", "node_name", "zone_name", spdlog::level::info);

  test_options.setConfigPath(config_path);
  test_options.setConfigYaml(config_yaml);
  test_options.setLocalAddressIpVersion(ip_version);
  test_options.setFileFlushIntervalMsec(std::chrono::milliseconds(50));
  test_options.setDrainTime(drain_time);
  test_options.setParentShutdownTime(std::chrono::seconds(2));
  test_options.setAllowUnkownFields(validation_config.allow_unknown_static_fields);
  test_options.setRejectUnknownFieldsDynamic(validation_config.reject_unknown_dynamic_fields);
  test_options.setIgnoreUnknownFieldsDynamic(validation_config.ignore_unknown_dynamic_fields);
  test_options.setConcurrency(concurrency);
  test_options.setHotRestartDisabled(true);

  return test_options;
}

} // namespace Server

IntegrationTestServerPtr IntegrationTestServer::create(
    const std::string& config_path, const Network::Address::IpVersion version,
    std::function<void(IntegrationTestServer&)> server_ready_function,
    std::function<void()> on_server_init_function, bool deterministic,
    Event::TestTimeSystem& time_system, Api::Api& api, bool defer_listener_finalization,
    ProcessObjectOptRef process_object, Server::FieldValidationConfig validation_config,
<<<<<<< HEAD
    uint32_t concurrency, std::chrono::seconds drain_time) {
=======
    uint32_t concurrency, std::chrono::seconds drain_time, bool use_real_stats) {
>>>>>>> 2b83bc99
  IntegrationTestServerPtr server{
      std::make_unique<IntegrationTestServerImpl>(time_system, api, config_path, use_real_stats)};
  if (server_ready_function != nullptr) {
    server->setOnServerReadyCb(server_ready_function);
  }
  server->start(version, on_server_init_function, deterministic, defer_listener_finalization,
                process_object, validation_config, concurrency, drain_time);
  return server;
}

void IntegrationTestServer::waitUntilListenersReady() {
  Thread::LockGuard guard(listeners_mutex_);
  while (pending_listeners_ != 0) {
    // If your test is hanging forever here, you may need to create your listener manually,
    // after BaseIntegrationTest::initialize() is done. See cds_integration_test.cc for an example.
    listeners_cv_.wait(listeners_mutex_); // Safe since CondVar::wait won't throw.
  }
  ENVOY_LOG(info, "listener wait complete");
}

void IntegrationTestServer::start(const Network::Address::IpVersion version,
                                  std::function<void()> on_server_init_function, bool deterministic,
                                  bool defer_listener_finalization,
                                  ProcessObjectOptRef process_object,
                                  Server::FieldValidationConfig validator_config,
                                  uint32_t concurrency, std::chrono::seconds drain_time) {
  ENVOY_LOG(info, "starting integration test server");
  ASSERT(!thread_);
  thread_ =
      api_.threadFactory().createThread([version, deterministic, process_object, validator_config,
                                         concurrency, drain_time, this]() -> void {
        threadRoutine(version, deterministic, process_object, validator_config, concurrency,
                      drain_time);
      });

  // If any steps need to be done prior to workers starting, do them now. E.g., xDS pre-init.
  // Note that there is no synchronization guaranteeing this happens either
  // before workers starting or after server start. Any needed synchronization must occur in the
  // routines. These steps are executed at this point in the code to allow server initialization to
  // be dependent on them (e.g. control plane peers).
  if (on_server_init_function != nullptr) {
    on_server_init_function();
  }

  // Wait for the server to be created and the number of initial listeners to wait for to be set.
  server_set_.waitReady();

  if (!defer_listener_finalization) {
    // Now wait for the initial listeners (if any) to actually be listening on the worker.
    // At this point the server is up and ready for testing.
    waitUntilListenersReady();
  }

  // If we are tapping, spin up tcpdump.
  const auto tap_path = TestEnvironment::getOptionalEnvVar("TAP_PATH");
  if (tap_path) {
    std::vector<uint32_t> ports;
    for (auto listener : server().listenerManager().listeners()) {
      const auto listen_addr = listener.get().listenSocketFactory().localAddress();
      if (listen_addr->type() == Network::Address::Type::Ip) {
        ports.push_back(listen_addr->ip()->port());
      }
    }
    // TODO(htuch): Support a different loopback interface as needed.
    const ::testing::TestInfo* const test_info =
        ::testing::UnitTest::GetInstance()->current_test_info();
    const std::string test_id =
        std::string(test_info->name()) + "_" + std::string(test_info->test_case_name());
    const std::string pcap_path =
        tap_path.value() + "_" + absl::StrReplaceAll(test_id, {{"/", "_"}}) + "_server.pcap";
    tcp_dump_ = std::make_unique<TcpDump>(pcap_path, "lo", ports);
  }
}

IntegrationTestServer::~IntegrationTestServer() {
  // Derived class must have shutdown server.
  thread_->join();
}

void IntegrationTestServer::onWorkerListenerAdded() {
  if (on_worker_listener_added_cb_) {
    on_worker_listener_added_cb_();
  }

  Thread::LockGuard guard(listeners_mutex_);
  if (pending_listeners_ > 0) {
    pending_listeners_--;
    listeners_cv_.notifyOne();
  }
}

void IntegrationTestServer::onWorkerListenerRemoved() {
  if (on_worker_listener_removed_cb_) {
    on_worker_listener_removed_cb_();
  }
}

void IntegrationTestServer::serverReady() {
  pending_listeners_ = server().listenerManager().listeners().size();
  if (on_server_ready_cb_ != nullptr) {
    on_server_ready_cb_(*this);
  }
  server_set_.setReady();
}

void IntegrationTestServer::threadRoutine(const Network::Address::IpVersion version,
                                          bool deterministic, ProcessObjectOptRef process_object,
                                          Server::FieldValidationConfig validation_config,
                                          uint32_t concurrency, std::chrono::seconds drain_time) {
  OptionsImpl options(Server::createTestOptionsImpl(config_path_, "", version, validation_config,
                                                    concurrency, drain_time));
  Thread::MutexBasicLockable lock;

  Runtime::RandomGeneratorPtr random_generator;
  if (deterministic) {
    random_generator = std::make_unique<testing::NiceMock<Runtime::MockRandomGenerator>>();
  } else {
    random_generator = std::make_unique<Runtime::RandomGeneratorImpl>();
  }
  createAndRunEnvoyServer(options, time_system_, Network::Utility::getLocalAddress(version), *this,
                          lock, *this, std::move(random_generator), process_object);
}

IntegrationTestServerImpl::IntegrationTestServerImpl(Event::TestTimeSystem& time_system,
                                                     Api::Api& api, const std::string& config_path,
                                                     bool use_real_stats)
    : IntegrationTestServer(time_system, api, config_path),
      symbol_table_(Stats::SymbolTableCreator::makeSymbolTable()) {
  stats_allocator_ =
      (use_real_stats ? std::make_unique<Stats::AllocatorImpl>(*symbol_table_)
                      : std::make_unique<Stats::NotifyingAllocatorImpl>(*symbol_table_));
}

void IntegrationTestServerImpl::createAndRunEnvoyServer(
    OptionsImpl& options, Event::TimeSystem& time_system,
    Network::Address::InstanceConstSharedPtr local_address, ListenerHooks& hooks,
    Thread::BasicLockable& access_log_lock, Server::ComponentFactory& component_factory,
    Runtime::RandomGeneratorPtr&& random_generator, ProcessObjectOptRef process_object) {
  {
    Init::ManagerImpl init_manager{"Server"};
    Server::HotRestartNopImpl restarter;
    ThreadLocal::InstanceImpl tls;
    Stats::ThreadLocalStoreImpl stat_store(*stats_allocator_);
    std::unique_ptr<ProcessContext> process_context;
    if (process_object.has_value()) {
      process_context = std::make_unique<ProcessContextImpl>(process_object->get());
    }
    Server::InstanceImpl server(init_manager, options, time_system, local_address, hooks, restarter,
                                stat_store, access_log_lock, component_factory,
                                std::move(random_generator), tls, Thread::threadFactoryForTest(),
                                Filesystem::fileSystemForTest(), std::move(process_context));
    // This is technically thread unsafe (assigning to a shared_ptr accessed
    // across threads), but because we synchronize below through serverReady(), the only
    // consumer on the main test thread in ~IntegrationTestServerImpl will not race.
    admin_address_ = server.admin().socket().localAddress();
    server_ = &server;
    stat_store_ = &stat_store;
    serverReady();
    server.run();
  }
  server_gone_.Notify();
}

IntegrationTestServerImpl::~IntegrationTestServerImpl() {
  ENVOY_LOG(info, "stopping integration test server");

  if (useAdminInterfaceToQuit()) {
    Network::Address::InstanceConstSharedPtr admin_address(admin_address_);
    if (admin_address != nullptr) {
      BufferingStreamDecoderPtr response = IntegrationUtil::makeSingleRequest(
          admin_address, "POST", "/quitquitquit", "", Http::CodecClient::Type::HTTP1);
      EXPECT_TRUE(response->complete());
      EXPECT_EQ("200", response->headers().getStatusValue());
      server_gone_.WaitForNotification();
    }
  } else {
    if (server_) {
      server_->dispatcher().post([this]() { server_->shutdown(); });
      server_gone_.WaitForNotification();
    }
  }

  server_ = nullptr;
  admin_address_ = nullptr;
  stat_store_ = nullptr;
}

} // namespace Envoy<|MERGE_RESOLUTION|>--- conflicted
+++ resolved
@@ -58,11 +58,7 @@
     std::function<void()> on_server_init_function, bool deterministic,
     Event::TestTimeSystem& time_system, Api::Api& api, bool defer_listener_finalization,
     ProcessObjectOptRef process_object, Server::FieldValidationConfig validation_config,
-<<<<<<< HEAD
-    uint32_t concurrency, std::chrono::seconds drain_time) {
-=======
     uint32_t concurrency, std::chrono::seconds drain_time, bool use_real_stats) {
->>>>>>> 2b83bc99
   IntegrationTestServerPtr server{
       std::make_unique<IntegrationTestServerImpl>(time_system, api, config_path, use_real_stats)};
   if (server_ready_function != nullptr) {

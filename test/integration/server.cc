#include "test/integration/server.h"

#include <string>

#include "envoy/http/header_map.h"

#include "common/local_info/local_info_impl.h"
#include "common/network/utility.h"
#include "common/stats/thread_local_store.h"
#include "common/thread_local/thread_local_impl.h"

#include "server/hot_restart_nop_impl.h"

#include "test/integration/integration.h"
#include "test/integration/utility.h"
#include "test/test_common/environment.h"

#include "gtest/gtest.h"

namespace Envoy {

IntegrationTestServerPtr IntegrationTestServer::create(const std::string& config_path,
                                                       const std::string& bootstrap_path,
                                                       const Network::Address::IpVersion version) {
  IntegrationTestServerPtr server{new IntegrationTestServer(config_path, bootstrap_path)};
  server->start(version);
  return server;
}

void IntegrationTestServer::start(const Network::Address::IpVersion version) {
  ENVOY_LOG(info, "starting integration test server");
  ASSERT(!thread_);
  thread_.reset(new Thread::Thread([version, this]() -> void { threadRoutine(version); }));

  // Wait for the server to be created and the number of initial listeners to wait for to be set.
  server_set_.waitReady();

  // Now wait for the initial listeners to actually be listening on the worker. At this point
  // the server is up and ready for testing.
  std::unique_lock<std::mutex> guard(listeners_mutex_);
  while (pending_listeners_ != 0) {
    listeners_cv_.wait(guard);
  }
  ENVOY_LOG(info, "listener wait complete");
}

IntegrationTestServer::~IntegrationTestServer() {
  ENVOY_LOG(info, "stopping integration test server");

  BufferingStreamDecoderPtr response = IntegrationUtil::makeSingleRequest(
      server_->admin().socket().localAddress()->ip()->port(), "GET", "/quitquitquit", "",
      Http::CodecClient::Type::HTTP1, server_->admin().socket().localAddress()->ip()->version());
  EXPECT_TRUE(response->complete());
  EXPECT_STREQ("200", response->headers().Status()->value().c_str());

  thread_->join();
}

void IntegrationTestServer::onWorkerListenerAdded() {
  if (on_worker_listener_added_cb_) {
    on_worker_listener_added_cb_();
  }

  std::unique_lock<std::mutex> guard(listeners_mutex_);
  if (pending_listeners_ > 0) {
    pending_listeners_--;
    listeners_cv_.notify_one();
  }
}

void IntegrationTestServer::onWorkerListenerRemoved() {
  if (on_worker_listener_removed_cb_) {
    on_worker_listener_removed_cb_();
  }
}

void IntegrationTestServer::threadRoutine(const Network::Address::IpVersion version) {
<<<<<<< HEAD
  Server::TestOptionsImpl options(config_path_);
  Server::HotRestartNopImpl restarter;
=======
  Server::TestOptionsImpl options(config_path_, bootstrap_path_);
  Server::TestHotRestart restarter;
>>>>>>> 4837f323
  Thread::MutexBasicLockable lock;
  LocalInfo::LocalInfoImpl local_info(Network::Utility::getLocalAddress(version), "zone_name",
                                      "cluster_name", "node_name");

  ThreadLocal::InstanceImpl tls;
  Stats::HeapRawStatDataAllocator stats_allocator;
  Stats::ThreadLocalStoreImpl stats_store(stats_allocator);
  stat_store_ = &stats_store;
  server_.reset(new Server::InstanceImpl(options, *this, restarter, stats_store, lock, *this,
                                         local_info, tls));
  pending_listeners_ = server_->listenerManager().listeners().size();
  ENVOY_LOG(info, "waiting for {} test server listeners", pending_listeners_);
  server_set_.setReady();
  server_->run();
  server_.reset();
  stat_store_ = nullptr;
}
} // namespace Envoy<|MERGE_RESOLUTION|>--- conflicted
+++ resolved
@@ -75,13 +75,8 @@
 }
 
 void IntegrationTestServer::threadRoutine(const Network::Address::IpVersion version) {
-<<<<<<< HEAD
-  Server::TestOptionsImpl options(config_path_);
+  Server::TestOptionsImpl options(config_path_, bootstrap_path_);
   Server::HotRestartNopImpl restarter;
-=======
-  Server::TestOptionsImpl options(config_path_, bootstrap_path_);
-  Server::TestHotRestart restarter;
->>>>>>> 4837f323
   Thread::MutexBasicLockable lock;
   LocalInfo::LocalInfoImpl local_info(Network::Utility::getLocalAddress(version), "zone_name",
                                       "cluster_name", "node_name");

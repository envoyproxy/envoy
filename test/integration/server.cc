#include "test/integration/server.h"

#include <memory>
#include <string>

#include "envoy/http/header_map.h"

#include "common/filesystem/filesystem_impl.h"
#include "common/local_info/local_info_impl.h"
#include "common/network/utility.h"
#include "common/stats/thread_local_store.h"
#include "common/thread_local/thread_local_impl.h"

#include "server/hot_restart_nop_impl.h"
#include "server/options_impl.h"

#include "test/integration/integration.h"
#include "test/integration/utility.h"
#include "test/mocks/runtime/mocks.h"
#include "test/mocks/server/mocks.h"
#include "test/test_common/environment.h"

#include "absl/strings/str_replace.h"
#include "gtest/gtest.h"

namespace Envoy {
namespace Server {

OptionsImpl createTestOptionsImpl(const std::string& config_path, const std::string& config_yaml,
                                  Network::Address::IpVersion ip_version) {
  OptionsImpl test_options("cluster_name", "node_name", "zone_name", spdlog::level::info);

  test_options.setConfigPath(config_path);
  test_options.setConfigYaml(config_yaml);
  test_options.setV2ConfigOnly(false);
  test_options.setLocalAddressIpVersion(ip_version);
  test_options.setFileFlushIntervalMsec(std::chrono::milliseconds(50));
  test_options.setDrainTime(std::chrono::seconds(1));
  test_options.setParentShutdownTime(std::chrono::seconds(2));
  test_options.setMaxStats(16384u);

  return test_options;
}

} // namespace Server

IntegrationTestServerPtr
IntegrationTestServer::create(const std::string& config_path,
                              const Network::Address::IpVersion version,
                              std::function<void()> pre_worker_start_test_steps, bool deterministic,
<<<<<<< HEAD
                              Event::TestTimeSystem& time_system, Api::Api& api) {
  IntegrationTestServerPtr server{new IntegrationTestServer(time_system, api, config_path)};
=======
                              Event::TestTimeSystem& time_system) {
  IntegrationTestServerPtr server{
      std::make_unique<IntegrationTestServerImpl>(time_system, config_path)};
>>>>>>> e2091213
  server->start(version, pre_worker_start_test_steps, deterministic);
  return server;
}

void IntegrationTestServer::start(const Network::Address::IpVersion version,
                                  std::function<void()> pre_worker_start_test_steps,
                                  bool deterministic) {
  ENVOY_LOG(info, "starting integration test server");
  ASSERT(!thread_);
  thread_ = api_.createThread(
      [version, deterministic, this]() -> void { threadRoutine(version, deterministic); });

  // If any steps need to be done prior to workers starting, do them now. E.g., xDS pre-init.
  if (pre_worker_start_test_steps != nullptr) {
    pre_worker_start_test_steps();
  }

  // Wait for the server to be created and the number of initial listeners to wait for to be set.
  server_set_.waitReady();

  // Now wait for the initial listeners to actually be listening on the worker. At this point
  // the server is up and ready for testing.
  Thread::LockGuard guard(listeners_mutex_);
  while (pending_listeners_ != 0) {
    listeners_cv_.wait(listeners_mutex_); // Safe since CondVar::wait won't throw.
  }
  ENVOY_LOG(info, "listener wait complete");

  // If we are capturing, spin up tcpdump.
  const auto capture_path = TestEnvironment::getOptionalEnvVar("CAPTURE_PATH");
  if (capture_path) {
    std::vector<uint32_t> ports;
    for (auto listener : server().listenerManager().listeners()) {
      const auto listen_addr = listener.get().socket().localAddress();
      if (listen_addr->type() == Network::Address::Type::Ip) {
        ports.push_back(listen_addr->ip()->port());
      }
    }
    // TODO(htuch): Support a different loopback interface as needed.
    const ::testing::TestInfo* const test_info =
        ::testing::UnitTest::GetInstance()->current_test_info();
    const std::string test_id =
        std::string(test_info->name()) + "_" + std::string(test_info->test_case_name());
    const std::string pcap_path =
        capture_path.value() + "_" + absl::StrReplaceAll(test_id, {{"/", "_"}}) + "_server.pcap";
    tcp_dump_ = std::make_unique<TcpDump>(pcap_path, "lo", ports);
  }
}

IntegrationTestServer::~IntegrationTestServer() {
  // Derived class must have shutdown server.
  thread_->join();
}

void IntegrationTestServer::onWorkerListenerAdded() {
  if (on_worker_listener_added_cb_) {
    on_worker_listener_added_cb_();
  }

  Thread::LockGuard guard(listeners_mutex_);
  if (pending_listeners_ > 0) {
    pending_listeners_--;
    listeners_cv_.notifyOne();
  }
}

void IntegrationTestServer::onWorkerListenerRemoved() {
  if (on_worker_listener_removed_cb_) {
    on_worker_listener_removed_cb_();
  }
}

void IntegrationTestServer::serverReady() {
  pending_listeners_ = server().listenerManager().listeners().size();
  server_set_.setReady();
}

void IntegrationTestServer::threadRoutine(const Network::Address::IpVersion version,
                                          bool deterministic) {
  OptionsImpl options(Server::createTestOptionsImpl(config_path_, "", version));
  Thread::MutexBasicLockable lock;

  Runtime::RandomGeneratorPtr random_generator;
  if (deterministic) {
    random_generator = std::make_unique<testing::NiceMock<Runtime::MockRandomGenerator>>();
  } else {
    random_generator = std::make_unique<Runtime::RandomGeneratorImpl>();
  }
  createAndRunEnvoyServer(options, time_system_, Network::Utility::getLocalAddress(version), *this,
                          lock, *this, std::move(random_generator));
}

void IntegrationTestServerImpl::createAndRunEnvoyServer(
    OptionsImpl& options, Event::TimeSystem& time_system,
    Network::Address::InstanceConstSharedPtr local_address, TestHooks& hooks,
    Thread::BasicLockable& access_log_lock, Server::ComponentFactory& component_factory,
    Runtime::RandomGeneratorPtr&& random_generator) {
  Server::HotRestartNopImpl restarter;
  ThreadLocal::InstanceImpl tls;
  Stats::HeapStatDataAllocator stats_allocator;
  Stats::ThreadLocalStoreImpl stat_store(options.statsOptions(), stats_allocator);

  Server::InstanceImpl server(options, time_system, local_address, hooks, restarter, stat_store,
                              access_log_lock, component_factory, std::move(random_generator), tls);
  // This is technically thread unsafe (assigning to a shared_ptr accessed
  // across threads), but because we synchronize below through serverReady(), the only
  // consumer on the main test thread in ~IntegrationTestServerImpl will not race.
  admin_address_ = server.admin().socket().localAddress();
  server_ = &server;
  stat_store_ = &stat_store;
  serverReady();
  server.run();
}

IntegrationTestServerImpl::~IntegrationTestServerImpl() {
  ENVOY_LOG(info, "stopping integration test server");

  Network::Address::InstanceConstSharedPtr admin_address(admin_address_);
  admin_address_ = nullptr;
  server_ = nullptr;
  stat_store_ = nullptr;

  if (admin_address != nullptr) {
    BufferingStreamDecoderPtr response = IntegrationUtil::makeSingleRequest(
        admin_address, "POST", "/quitquitquit", "", Http::CodecClient::Type::HTTP1);
    EXPECT_TRUE(response->complete());
    EXPECT_STREQ("200", response->headers().Status()->value().c_str());
  }
}

} // namespace Envoy<|MERGE_RESOLUTION|>--- conflicted
+++ resolved
@@ -48,14 +48,9 @@
 IntegrationTestServer::create(const std::string& config_path,
                               const Network::Address::IpVersion version,
                               std::function<void()> pre_worker_start_test_steps, bool deterministic,
-<<<<<<< HEAD
-                              Event::TestTimeSystem& time_system, Api::Api& api) {
-  IntegrationTestServerPtr server{new IntegrationTestServer(time_system, api, config_path)};
-=======
                               Event::TestTimeSystem& time_system) {
   IntegrationTestServerPtr server{
-      std::make_unique<IntegrationTestServerImpl>(time_system, config_path)};
->>>>>>> e2091213
+      std::make_unique<IntegrationTestServerImpl>(time_system, api, config_path)};
   server->start(version, pre_worker_start_test_steps, deterministic);
   return server;
 }
@@ -136,8 +131,14 @@
 void IntegrationTestServer::threadRoutine(const Network::Address::IpVersion version,
                                           bool deterministic) {
   OptionsImpl options(Server::createTestOptionsImpl(config_path_, "", version));
+  Server::HotRestartNopImpl restarter;
   Thread::MutexBasicLockable lock;
 
+  ThreadLocal::InstanceImpl tls;
+  Stats::HeapStatDataAllocator stats_allocator;
+  Stats::StatsOptionsImpl stats_options;
+  Stats::ThreadLocalStoreImpl stats_store(stats_options, stats_allocator);
+  stat_store_ = &stats_store;
   Runtime::RandomGeneratorPtr random_generator;
   if (deterministic) {
     random_generator = std::make_unique<testing::NiceMock<Runtime::MockRandomGenerator>>();

--- conflicted
+++ resolved
@@ -132,8 +132,8 @@
 void IntegrationTestServer::threadRoutine(const Network::Address::IpVersion version,
                                           bool deterministic) {
   OptionsImpl options(Server::createTestOptionsImpl(config_path_, "", version));
-<<<<<<< HEAD
-
+
+  /*
   // TODO(jmarantz): Sadly, we use a mock symbol table here, as plumbing the
   // real symbol table through the mocking hierarchy -- which generally
   // constructs hierarchies of objects with no context, is too daunting. I think
@@ -147,10 +147,9 @@
   Stats::StatsOptionsImpl stats_options;
   Stats::ThreadLocalStoreImpl stats_store(stats_options, stats_allocator);
   stat_store_ = &stats_store;
-=======
+  */
   Thread::MutexBasicLockable lock;
 
->>>>>>> bff0167b
   Runtime::RandomGeneratorPtr random_generator;
   if (deterministic) {
     random_generator = std::make_unique<testing::NiceMock<Runtime::MockRandomGenerator>>();
@@ -166,9 +165,10 @@
     Network::Address::InstanceConstSharedPtr local_address, TestHooks& hooks,
     Thread::BasicLockable& access_log_lock, Server::ComponentFactory& component_factory,
     Runtime::RandomGeneratorPtr&& random_generator) {
-  Server::HotRestartNopImpl restarter;
+  Stats::SymbolTableImpl symbol_table;
+  Server::HotRestartNopImpl restarter(symbol_table);
   ThreadLocal::InstanceImpl tls;
-  Stats::HeapStatDataAllocator stats_allocator;
+  Stats::HeapStatDataAllocator stats_allocator(symbol_table);
   Stats::ThreadLocalStoreImpl stat_store(options.statsOptions(), stats_allocator);
 
   Server::InstanceImpl server(options, time_system, local_address, hooks, restarter, stat_store,

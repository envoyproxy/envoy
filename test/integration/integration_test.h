--- conflicted
+++ resolved
@@ -17,15 +17,10 @@
     registerPort("upstream_0", fake_upstreams_.back()->localAddress()->ip()->port());
     fake_upstreams_.emplace_back(new FakeUpstream(0, FakeHttpConnection::Type::HTTP1, version_));
     registerPort("upstream_1", fake_upstreams_.back()->localAddress()->ip()->port());
-<<<<<<< HEAD
-    createTestServer("test/config/integration/server.json",
-                     {"http", "http_forward", "http_with_buffer_limits",
-                      "dynamo_with_buffer_limits", "bridge_with_buffer_limits", "http_buffer",
-                      "tcp_proxy", "rds"});
-=======
     createApiTestServer("test/config/integration/server.json", api_filesystem_config_,
-                        {"http", "http_forward", "http_buffer", "tcp_proxy", "rds"});
->>>>>>> b0d8095d
+                        {"http", "http_forward", "http_with_buffer_limits",
+                          "dynamo_with_buffer_limits", "bridge_with_buffer_limits", "http_buffer",
+                          "tcp_proxy", "rds"});
   }
 
   /**

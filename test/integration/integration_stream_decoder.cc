--- conflicted
+++ resolved
@@ -11,7 +11,6 @@
 #include "envoy/http/header_map.h"
 
 #include "source/common/common/assert.h"
-#include "source/common/http/utility.h"
 
 #include "gmock/gmock.h"
 #include "gtest/gtest.h"
@@ -64,43 +63,25 @@
                                                    absl::string_view description,
                                                    std::chrono::milliseconds timeout) {
   Event::TestTimeSystem::RealTimeBound bound(timeout);
-<<<<<<< HEAD
-  absl::Mutex mu;
-  absl::MutexLock lock(&mu);
-  bool always_false = false;
-  while (!condition()) {
-    if (!bound.withinBound()) {
-      return AssertionFailure() << "Timed out (" << timeout.count() << "ms) waiting for "
-                                << description;
-=======
   while (!condition()) {
     if (!bound.withinBound()) {
       return AssertionFailure() << "Timed out (" << timeout.count() << "ms) waiting for "
                                 << description << debugState();
->>>>>>> 8d74e9f4
     }
     dispatcher_.run(Event::Dispatcher::RunType::NonBlock);
     if (condition()) {
       break;
     }
-<<<<<<< HEAD
-    // Wait for a short time before running the dispatcher again to avoid spinning.
-    // Using this silly form of wait because using sleep is forbidden.
-    mu.AwaitWithTimeout(absl::Condition(&always_false), absl::Milliseconds(5));
-=======
     if (isFinished()) {
       return AssertionFailure() << "Stream finished while waiting for " << description
                                 << debugState();
     }
     // Wait for a moment before running the dispatcher again to avoid spinning.
     std::this_thread::yield();
->>>>>>> 8d74e9f4
   }
   return AssertionSuccess();
 }
 
-<<<<<<< HEAD
-=======
 std::string IntegrationStreamDecoder::debugState() const {
   return absl::StrCat(
       "\nIntegrationStreamDecoder state:", "\n  saw_end_stream_=", saw_end_stream_,
@@ -111,7 +92,6 @@
       "\n  trailers_=", trailers_ ? fmt::format("{}", *trailers_) : "null");
 }
 
->>>>>>> 8d74e9f4
 AssertionResult IntegrationStreamDecoder::waitForEndStream(std::chrono::milliseconds timeout) {
   waiting_for_end_stream_ = true;
   return waitForWithDispatcherRun([this]() { return saw_end_stream_; }, "end stream", timeout);
@@ -120,15 +100,12 @@
 AssertionResult IntegrationStreamDecoder::waitForReset(std::chrono::milliseconds timeout) {
   waiting_for_reset_ = true;
   return waitForWithDispatcherRun([this]() { return saw_reset_; }, "reset", timeout);
-<<<<<<< HEAD
-=======
 }
 
 AssertionResult IntegrationStreamDecoder::waitForAnyTermination(std::chrono::milliseconds timeout) {
   waiting_for_end_stream_ = true;
   waiting_for_reset_ = true;
   return waitForWithDispatcherRun([this]() { return isFinished(); }, "any termination", timeout);
->>>>>>> 8d74e9f4
 }
 
 void IntegrationStreamDecoder::decode1xxHeaders(Http::ResponseHeaderMapPtr&& headers) {
@@ -140,7 +117,6 @@
 
 void IntegrationStreamDecoder::decodeHeaders(Http::ResponseHeaderMapPtr&& headers,
                                              bool end_stream) {
-  std::cerr << "ISD decodeHeaders " << end_stream << std::endl;
   saw_end_stream_ = end_stream;
   headers_ = std::move(headers);
   if ((end_stream && (waiting_for_reset_ || waiting_for_end_stream_)) || waiting_for_headers_) {
@@ -149,8 +125,6 @@
 }
 
 void IntegrationStreamDecoder::decodeData(Buffer::Instance& data, bool end_stream) {
-  std::cerr << "ISD decodeData body_data_waiting_length_=" << body_data_waiting_length_
-            << ", end_stream=" << end_stream << std::endl;
   saw_end_stream_ = end_stream;
   body_ += data.toString();
 
@@ -165,7 +139,6 @@
 }
 
 void IntegrationStreamDecoder::decodeTrailers(Http::ResponseTrailerMapPtr&& trailers) {
-  std::cerr << "ISD decodeTrailers" << std::endl;
   saw_end_stream_ = true;
   trailers_ = std::move(trailers);
   if (waiting_for_reset_ || waiting_for_end_stream_) {
@@ -183,8 +156,6 @@
 }
 
 void IntegrationStreamDecoder::onResetStream(Http::StreamResetReason reason, absl::string_view) {
-  std::cerr << "ISD onResetStream: reason=" << Http::Utility::resetReasonToString(reason)
-            << std::endl;
   saw_reset_ = true;
   reset_reason_ = reason;
   if (waiting_for_reset_ || waiting_for_end_stream_ || waiting_for_continue_headers_ ||

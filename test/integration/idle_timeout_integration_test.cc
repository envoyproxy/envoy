--- conflicted
+++ resolved
@@ -465,14 +465,6 @@
 }
 
 TEST_P(IdleTimeoutIntegrationTest, RequestTimeoutTriggersOnRawIncompleteRequestWithHeaders) {
-<<<<<<< HEAD
-=======
-  if (GetParam().http1_implementation == Http1ParserImpl::BalsaParser) {
-    // TODO(#21245): Re-enable this test for BalsaParser.
-    return;
-  }
-
->>>>>>> 596dd87d
   // Omitting \r\n\r\n does not indicate incomplete request in HTTP2
   if (downstreamProtocol() == Envoy::Http::CodecType::HTTP2) {
     return;

--- conflicted
+++ resolved
@@ -351,12 +351,9 @@
     absl::optional<BufferOptions> buffer_options_;
     absl::optional<std::string> idle_timeout_;
     std::string session_access_log_config_ = "";
-<<<<<<< HEAD
     std::string access_log_options_ = "";
-=======
     bool propagate_response_headers_ = false;
     bool propagate_response_trailers_ = false;
->>>>>>> d827d3fb
   };
 
   void setup(const TestConfig& config) {
@@ -748,83 +745,7 @@
   EXPECT_THAT(waitForAccessLog(access_log_filename), testing::HasSubstr("2"));
 }
 
-<<<<<<< HEAD
-TEST_P(UdpTunnelingIntegrationTest, FlushAccessLogOnTunnelConnected) {
-=======
 TEST_P(UdpTunnelingIntegrationTest, PropagateValidResponseHeaders) {
->>>>>>> d827d3fb
-  const std::string access_log_filename =
-      TestEnvironment::temporaryPath(TestUtility::uniqueFilename());
-
-  const std::string session_access_log_config = fmt::format(R"EOF(
-  access_log:
-  - name: envoy.access_loggers.file
-    typed_config:
-      '@type': type.googleapis.com/envoy.extensions.access_loggers.file.v3.FileAccessLog
-      path: {}
-      log_format:
-        text_format_source:
-<<<<<<< HEAD
-          inline_string: "%ACCESS_LOG_TYPE%\n"
-)EOF",
-                                                            access_log_filename);
-
-  const std::string access_log_options = R"EOF(
-  access_log_options:
-    flush_access_log_on_tunnel_connected: true
-)EOF";
-
-=======
-          inline_string: "%FILTER_STATE(envoy.udp_proxy.propagate_response_headers:TYPED)%\n"
-)EOF",
-                                                            access_log_filename);
-
->>>>>>> d827d3fb
-  const TestConfig config{"host.com",
-                          "target.com",
-                          1,
-                          30,
-                          false,
-                          "",
-                          BufferOptions{1, 30},
-                          absl::nullopt,
-                          session_access_log_config,
-<<<<<<< HEAD
-                          access_log_options};
-=======
-                          true,
-                          false};
->>>>>>> d827d3fb
-  setup(config);
-
-  const std::string datagram = "hello";
-  establishConnection(datagram);
-<<<<<<< HEAD
-  EXPECT_THAT(
-      waitForAccessLog(access_log_filename),
-      testing::HasSubstr(AccessLogType_Name(AccessLog::AccessLogType::UdpTunnelUpstreamConnected)));
-
-  // Wait for buffered datagram.
-  ASSERT_TRUE(upstream_request_->waitForData(*dispatcher_, expectedCapsules({datagram})));
-  sendCapsuleDownstream("response", true);
-
-  test_server_->waitForGaugeEq("udp.foo.downstream_sess_active", 0);
-}
-
-TEST_P(UdpTunnelingIntegrationTest, FlushAccessLogPeriodically) {
-=======
-
-  // Wait for buffered datagram.
-  ASSERT_TRUE(upstream_request_->waitForData(*dispatcher_, expectedCapsules({datagram})));
-
-  sendCapsuleDownstream("response", true);
-  test_server_->waitForGaugeEq("udp.foo.downstream_sess_active", 0);
-
-  // Verify response header value is in the access log.
-  EXPECT_THAT(waitForAccessLog(access_log_filename), testing::HasSubstr("capsule-protocol"));
-}
-
-TEST_P(UdpTunnelingIntegrationTest, PropagateInvalidResponseHeaders) {
   const std::string access_log_filename =
       TestEnvironment::temporaryPath(TestUtility::uniqueFilename());
 
@@ -849,30 +770,25 @@
                           BufferOptions{1, 30},
                           absl::nullopt,
                           session_access_log_config,
+                          "",
                           true,
                           false};
   setup(config);
 
-  client_->write("hello", *listener_address_);
-  ASSERT_TRUE(fake_upstreams_[0]->waitForHttpConnection(*dispatcher_, fake_upstream_connection_));
-  ASSERT_TRUE(fake_upstream_connection_->waitForNewStream(*dispatcher_, upstream_request_));
-  ASSERT_TRUE(upstream_request_->waitForHeadersComplete());
-  expectRequestHeaders(upstream_request_->headers());
-
-  Http::TestResponseHeaderMapImpl response_headers{{":status", "404"}};
-  upstream_request_->encodeHeaders(response_headers, true);
-
-  test_server_->waitForCounterEq("cluster.cluster_0.upstream_cx_connect_attempts_exceeded", 1);
-  test_server_->waitForCounterEq("cluster.cluster_0.udp.sess_tunnel_failure", 1);
-  test_server_->waitForCounterEq("cluster.cluster_0.udp.sess_tunnel_success", 0);
+  const std::string datagram = "hello";
+  establishConnection(datagram);
+
+  // Wait for buffered datagram.
+  ASSERT_TRUE(upstream_request_->waitForData(*dispatcher_, expectedCapsules({datagram})));
+
+  sendCapsuleDownstream("response", true);
   test_server_->waitForGaugeEq("udp.foo.downstream_sess_active", 0);
 
   // Verify response header value is in the access log.
-  EXPECT_THAT(waitForAccessLog(access_log_filename), testing::HasSubstr("404"));
-}
-
-TEST_P(UdpTunnelingIntegrationTest, PropagateResponseTrailers) {
->>>>>>> d827d3fb
+  EXPECT_THAT(waitForAccessLog(access_log_filename), testing::HasSubstr("capsule-protocol"));
+}
+
+TEST_P(UdpTunnelingIntegrationTest, PropagateInvalidResponseHeaders) {
   const std::string access_log_filename =
       TestEnvironment::temporaryPath(TestUtility::uniqueFilename());
 
@@ -884,19 +800,9 @@
       path: {}
       log_format:
         text_format_source:
-<<<<<<< HEAD
-          inline_string: "%ACCESS_LOG_TYPE%\n"
+          inline_string: "%FILTER_STATE(envoy.udp_proxy.propagate_response_headers:TYPED)%\n"
 )EOF",
                                                             access_log_filename);
-  const std::string access_log_options = R"EOF(
-  access_log_options:
-    access_log_flush_interval: 0.5s
-)EOF";
-=======
-          inline_string: "%FILTER_STATE(envoy.udp_proxy.propagate_response_trailers:TYPED)%\n"
-)EOF",
-                                                            access_log_filename);
->>>>>>> d827d3fb
 
   const TestConfig config{"host.com",
                           "target.com",
@@ -907,17 +813,156 @@
                           BufferOptions{1, 30},
                           absl::nullopt,
                           session_access_log_config,
-<<<<<<< HEAD
-                          access_log_options};
-=======
+                          "",
+                          true,
+                          false};
+  setup(config);
+
+  client_->write("hello", *listener_address_);
+  ASSERT_TRUE(fake_upstreams_[0]->waitForHttpConnection(*dispatcher_, fake_upstream_connection_));
+  ASSERT_TRUE(fake_upstream_connection_->waitForNewStream(*dispatcher_, upstream_request_));
+  ASSERT_TRUE(upstream_request_->waitForHeadersComplete());
+  expectRequestHeaders(upstream_request_->headers());
+
+  Http::TestResponseHeaderMapImpl response_headers{{":status", "404"}};
+  upstream_request_->encodeHeaders(response_headers, true);
+
+  test_server_->waitForCounterEq("cluster.cluster_0.upstream_cx_connect_attempts_exceeded", 1);
+  test_server_->waitForCounterEq("cluster.cluster_0.udp.sess_tunnel_failure", 1);
+  test_server_->waitForCounterEq("cluster.cluster_0.udp.sess_tunnel_success", 0);
+  test_server_->waitForGaugeEq("udp.foo.downstream_sess_active", 0);
+
+  // Verify response header value is in the access log.
+  EXPECT_THAT(waitForAccessLog(access_log_filename), testing::HasSubstr("404"));
+}
+
+TEST_P(UdpTunnelingIntegrationTest, PropagateResponseTrailers) {
+  const std::string access_log_filename =
+      TestEnvironment::temporaryPath(TestUtility::uniqueFilename());
+
+  const std::string session_access_log_config = fmt::format(R"EOF(
+  access_log:
+  - name: envoy.access_loggers.file
+    typed_config:
+      '@type': type.googleapis.com/envoy.extensions.access_loggers.file.v3.FileAccessLog
+      path: {}
+      log_format:
+        text_format_source:
+          inline_string: "%FILTER_STATE(envoy.udp_proxy.propagate_response_trailers:TYPED)%\n"
+)EOF",
+                                                            access_log_filename);
+
+  const TestConfig config{"host.com",
+                          "target.com",
+                          1,
+                          30,
+                          false,
+                          "",
+                          BufferOptions{1, 30},
+                          absl::nullopt,
+                          session_access_log_config,
+                          "",
                           false,
                           true};
->>>>>>> d827d3fb
   setup(config);
 
   const std::string datagram = "hello";
   establishConnection(datagram);
-<<<<<<< HEAD
+
+  // Wait for buffered datagram.
+  ASSERT_TRUE(upstream_request_->waitForData(*dispatcher_, expectedCapsules({datagram})));
+  sendCapsuleDownstream("response", false);
+
+  const std::string trailer_value = "test-trailer-value";
+  Http::TestResponseTrailerMapImpl response_trailers{{"test-trailer-name", trailer_value}};
+  upstream_request_->encodeTrailers(response_trailers);
+
+  test_server_->waitForGaugeEq("udp.foo.downstream_sess_active", 0);
+
+  // Verify response trailer value is in the access log.
+  EXPECT_THAT(waitForAccessLog(access_log_filename), testing::HasSubstr(trailer_value));
+}
+
+TEST_P(UdpTunnelingIntegrationTest, FlushAccessLogOnTunnelConnected) {
+  const std::string access_log_filename =
+      TestEnvironment::temporaryPath(TestUtility::uniqueFilename());
+
+  const std::string session_access_log_config = fmt::format(R"EOF(
+  access_log:
+  - name: envoy.access_loggers.file
+    typed_config:
+      '@type': type.googleapis.com/envoy.extensions.access_loggers.file.v3.FileAccessLog
+      path: {}
+      log_format:
+        text_format_source:
+          inline_string: "%ACCESS_LOG_TYPE%\n"
+)EOF",
+                                                            access_log_filename);
+
+  const std::string access_log_options = R"EOF(
+  access_log_options:
+    flush_access_log_on_tunnel_connected: true
+)EOF";
+
+  const TestConfig config{"host.com",
+                          "target.com",
+                          1,
+                          30,
+                          false,
+                          "",
+                          BufferOptions{1, 30},
+                          absl::nullopt,
+                          session_access_log_config,
+                          access_log_options};
+  setup(config);
+
+  const std::string datagram = "hello";
+  establishConnection(datagram);
+  EXPECT_THAT(
+      waitForAccessLog(access_log_filename),
+      testing::HasSubstr(AccessLogType_Name(AccessLog::AccessLogType::UdpTunnelUpstreamConnected)));
+
+  // Wait for buffered datagram.
+  ASSERT_TRUE(upstream_request_->waitForData(*dispatcher_, expectedCapsules({datagram})));
+  sendCapsuleDownstream("response", true);
+
+  test_server_->waitForGaugeEq("udp.foo.downstream_sess_active", 0);
+}
+
+TEST_P(UdpTunnelingIntegrationTest, FlushAccessLogPeriodically) {
+  const std::string access_log_filename =
+      TestEnvironment::temporaryPath(TestUtility::uniqueFilename());
+
+  const std::string session_access_log_config = fmt::format(R"EOF(
+  access_log:
+  - name: envoy.access_loggers.file
+    typed_config:
+      '@type': type.googleapis.com/envoy.extensions.access_loggers.file.v3.FileAccessLog
+      path: {}
+      log_format:
+        text_format_source:
+          inline_string: "%ACCESS_LOG_TYPE%\n"
+)EOF",
+                                                            access_log_filename);
+  const std::string access_log_options = R"EOF(
+  access_log_options:
+    access_log_flush_interval: 0.5s
+)EOF";
+
+  const TestConfig config{"host.com",
+                          "target.com",
+                          1,
+                          30,
+                          false,
+                          "",
+                          BufferOptions{1, 30},
+                          absl::nullopt,
+                          session_access_log_config,
+                          access_log_options};
+  setup(config);
+
+  const std::string datagram = "hello";
+  establishConnection(datagram);
   // Wait for buffered datagram.
   ASSERT_TRUE(upstream_request_->waitForData(*dispatcher_, expectedCapsules({datagram})));
 
@@ -925,21 +970,6 @@
   EXPECT_THAT(
       waitForAccessLog(access_log_filename),
       testing::HasSubstr(AccessLogType_Name(AccessLog::AccessLogType::UdpPeriodic)));
-=======
-
-  // Wait for buffered datagram.
-  ASSERT_TRUE(upstream_request_->waitForData(*dispatcher_, expectedCapsules({datagram})));
-  sendCapsuleDownstream("response", false);
-
-  const std::string trailer_value = "test-trailer-value";
-  Http::TestResponseTrailerMapImpl response_trailers{{"test-trailer-name", trailer_value}};
-  upstream_request_->encodeTrailers(response_trailers);
-
-  test_server_->waitForGaugeEq("udp.foo.downstream_sess_active", 0);
-
-  // Verify response trailer value is in the access log.
-  EXPECT_THAT(waitForAccessLog(access_log_filename), testing::HasSubstr(trailer_value));
->>>>>>> d827d3fb
 }
 
 INSTANTIATE_TEST_SUITE_P(IpAndHttpVersions, UdpTunnelingIntegrationTest,

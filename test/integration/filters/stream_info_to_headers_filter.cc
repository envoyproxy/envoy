--- conflicted
+++ resolved
@@ -45,16 +45,13 @@
       }
       headers.addCopy(Http::LowerCaseString("num_streams"),
                       decoder_callbacks_->streamInfo().upstreamInfo()->upstreamNumStreams());
-<<<<<<< HEAD
       const auto maybe_local_interface_name =
           decoder_callbacks_->streamInfo().upstreamInfo()->upstreamInterfaceName();
       if (maybe_local_interface_name.has_value()) {
-        headers.addCopy(Http::LowerCaseString("local-interface-name"),
+        headers.addCopy(Http::LowerCaseString("local_interface_name"),
                         maybe_local_interface_name.value());
       }
     }
-=======
->>>>>>> 33a11299
 
       StreamInfo::UpstreamTiming& upstream_timing =
           decoder_callbacks_->streamInfo().upstreamInfo()->upstreamTiming();

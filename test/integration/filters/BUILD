load(
    "//bazel:envoy_build_system.bzl",
    "envoy_cc_test_library",
    "envoy_package",
    "envoy_proto_library",
)

licenses(["notice"])  # Apache 2

envoy_package()

envoy_cc_test_library(
    name = "add_body_filter_config_lib",
    srcs = [
        "add_body_filter.cc",
    ],
    deps = [
        ":common_lib",
        "//include/envoy/http:filter_interface",
        "//include/envoy/registry",
        "//include/envoy/server:filter_config_interface",
        "//source/extensions/filters/http/common:pass_through_filter_lib",
        "//test/extensions/filters/http/common:empty_http_filter_config_lib",
    ],
)

envoy_cc_test_library(
    name = "local_reply_during_encoding_filter_lib",
    srcs = [
        "local_reply_during_encoding_filter.cc",
    ],
    deps = [
        ":common_lib",
        "//include/envoy/http:filter_interface",
        "//include/envoy/registry",
        "//include/envoy/server:filter_config_interface",
        "//source/extensions/filters/http/common:pass_through_filter_lib",
        "//test/extensions/filters/http/common:empty_http_filter_config_lib",
    ],
)

envoy_cc_test_library(
    name = "local_reply_during_encoding_data_filter_lib",
    srcs = [
        "local_reply_during_encoding_data_filter.cc",
    ],
    deps = [
        ":common_lib",
        "//include/envoy/http:filter_interface",
        "//include/envoy/registry",
        "//include/envoy/server:filter_config_interface",
        "//source/extensions/filters/http/common:pass_through_filter_lib",
        "//test/extensions/filters/http/common:empty_http_filter_config_lib",
    ],
)

envoy_cc_test_library(
    name = "continue_after_local_reply_filter_lib",
    srcs = [
        "continue_after_local_reply_filter.cc",
    ],
    deps = [
        ":common_lib",
        "//include/envoy/http:filter_interface",
        "//include/envoy/registry",
        "//include/envoy/server:filter_config_interface",
        "//source/extensions/filters/http/common:pass_through_filter_lib",
        "//test/extensions/filters/http/common:empty_http_filter_config_lib",
    ],
)

envoy_cc_test_library(
    name = "continue_headers_only_inject_body",
    srcs = [
        "continue_headers_only_inject_body_filter.cc",
    ],
    deps = [
        ":common_lib",
        "//include/envoy/http:filter_interface",
        "//include/envoy/registry",
        "//include/envoy/server:filter_config_interface",
        "//source/extensions/filters/http/common:pass_through_filter_lib",
        "//test/extensions/filters/http/common:empty_http_filter_config_lib",
    ],
)

envoy_cc_test_library(
    name = "wait_for_whole_request_and_response_config_lib",
    srcs = [
        "wait_for_whole_request_and_response.cc",
    ],
    deps = [
        ":common_lib",
        "//include/envoy/http:filter_interface",
        "//include/envoy/registry",
        "//include/envoy/server:filter_config_interface",
        "//source/extensions/filters/http/common:pass_through_filter_lib",
        "//test/extensions/filters/http/common:empty_http_filter_config_lib",
    ],
)

envoy_cc_test_library(
    name = "add_trailers_filter_config_lib",
    srcs = [
        "add_trailers_filter.cc",
    ],
    deps = [
        "//include/envoy/http:filter_interface",
        "//include/envoy/registry",
        "//include/envoy/server:filter_config_interface",
        "//source/extensions/filters/http/common:pass_through_filter_lib",
        "//test/extensions/filters/http/common:empty_http_filter_config_lib",
    ],
)

envoy_cc_test_library(
    name = "backpressure_filter_config_lib",
    srcs = [
        "backpressure_filter.cc",
    ],
    deps = [
        "//include/envoy/http:filter_interface",
        "//include/envoy/registry",
        "//include/envoy/server:filter_config_interface",
        "//source/extensions/filters/http/common:pass_through_filter_lib",
        "//test/extensions/filters/http/common:empty_http_filter_config_lib",
    ],
)

envoy_cc_test_library(
    name = "clear_route_cache_filter_lib",
    srcs = [
        "clear_route_cache_filter.cc",
    ],
    deps = [
        ":common_lib",
        "//include/envoy/http:filter_interface",
        "//include/envoy/registry",
        "//include/envoy/server:filter_config_interface",
        "//source/extensions/filters/http/common:pass_through_filter_lib",
        "//test/extensions/filters/http/common:empty_http_filter_config_lib",
    ],
)

envoy_cc_test_library(
    name = "eds_ready_filter_config_lib",
    srcs = [
        "eds_ready_filter.cc",
    ],
    deps = [
        "//include/envoy/http:filter_interface",
        "//include/envoy/http:header_map_interface",
        "//include/envoy/registry",
        "//include/envoy/server:filter_config_interface",
        "//source/common/stats:symbol_table_lib",
        "//source/extensions/filters/http/common:pass_through_filter_lib",
        "//test/extensions/filters/http/common:empty_http_filter_config_lib",
    ],
)

envoy_cc_test_library(
    name = "modify_buffer_filter_config_lib",
    srcs = [
        "modify_buffer_filter.cc",
    ],
    deps = [
        "//include/envoy/http:filter_interface",
        "//include/envoy/registry",
        "//include/envoy/server:filter_config_interface",
        "//source/extensions/filters/http/common:pass_through_filter_lib",
        "//test/extensions/filters/http/common:empty_http_filter_config_lib",
    ],
)

envoy_cc_test_library(
    name = "on_local_reply_filter_config_lib",
    srcs = [
        "on_local_reply_filter.cc",
    ],
    deps = [
        "//include/envoy/http:filter_interface",
        "//include/envoy/registry",
        "//include/envoy/server:filter_config_interface",
        "//source/extensions/filters/http/common:pass_through_filter_lib",
        "//test/extensions/filters/http/common:empty_http_filter_config_lib",
    ],
)

envoy_cc_test_library(
    name = "passthrough_filter_config_lib",
    srcs = [
        "passthrough_filter.cc",
    ],
    deps = [
        ":common_lib",
        "//include/envoy/http:filter_interface",
        "//include/envoy/registry",
        "//include/envoy/server:filter_config_interface",
        "//source/extensions/filters/http/common:pass_through_filter_lib",
        "//test/extensions/filters/http/common:empty_http_filter_config_lib",
    ],
)

envoy_cc_test_library(
    name = "pause_filter_lib",
    srcs = [
        "pause_filter.cc",
    ],
    deps = [
        "//include/envoy/http:filter_interface",
        "//include/envoy/registry",
        "//source/common/network:connection_lib",
        "//source/extensions/filters/http/common:pass_through_filter_lib",
        "//test/extensions/filters/http/common:empty_http_filter_config_lib",
    ],
)

envoy_cc_test_library(
    name = "pause_filter_for_quic_lib",
    srcs = [
        "pause_filter_for_quic.cc",
    ],
    deps = [
        "//include/envoy/http:filter_interface",
        "//include/envoy/registry",
        "//source/common/quic:quic_filter_manager_connection_lib",
        "//source/extensions/filters/http/common:pass_through_filter_lib",
        "//test/extensions/filters/http/common:empty_http_filter_config_lib",
    ],
)

envoy_cc_test_library(
    name = "process_context_lib",
    srcs = [
        "process_context_filter.cc",
    ],
    hdrs = [
        "process_context_filter.h",
    ],
    deps = [
        "//include/envoy/http:filter_interface",
        "//include/envoy/registry",
        "//include/envoy/server:process_context_interface",
        "//source/extensions/filters/http/common:pass_through_filter_lib",
        "//test/extensions/filters/http/common:empty_http_filter_config_lib",
    ],
)

envoy_cc_test_library(
    name = "set_response_code_filter_lib",
    srcs = [
        "set_response_code_filter.cc",
    ],
    deps = [
        ":set_response_code_filter_config_proto_cc_proto",
        "//include/envoy/http:filter_interface",
        "//include/envoy/registry",
        "//source/extensions/filters/http/common:factory_base_lib",
        "//source/extensions/filters/http/common:pass_through_filter_lib",
    ],
)

envoy_proto_library(
    name = "set_response_code_filter_config_proto",
    srcs = [":set_response_code_filter_config.proto"],
)

envoy_cc_test_library(
    name = "set_is_terminal_filter_lib",
    srcs = [
        "set_is_terminal_filter.cc",
    ],
    deps = [
        ":set_is_terminal_filter_config_proto_cc_proto",
        "//include/envoy/http:filter_interface",
        "//include/envoy/registry",
        "//source/extensions/filters/http/common:factory_base_lib",
        "//source/extensions/filters/http/common:pass_through_filter_lib",
    ],
)

envoy_proto_library(
    name = "set_is_terminal_filter_config_proto",
    srcs = [":set_is_terminal_filter_config.proto"],
)

envoy_cc_test_library(
    name = "stop_iteration_and_continue",
    srcs = [
        "stop_iteration_and_continue_filter.cc",
    ],
    deps = [
        "//include/envoy/http:filter_interface",
        "//include/envoy/registry",
        "//source/common/network:connection_lib",
        "//source/extensions/filters/http/common:pass_through_filter_lib",
        "//test/extensions/filters/http/common:empty_http_filter_config_lib",
    ],
)

envoy_cc_test_library(
    name = "common_lib",
    hdrs = [
        "common.h",
    ],
    deps = [
        "//include/envoy/http:filter_interface",
        "//include/envoy/registry",
        "//test/extensions/filters/http/common:empty_http_filter_config_lib",
        "//test/test_common:utility_lib",
    ],
)

envoy_cc_test_library(
    name = "request_metadata_filter_config_lib",
    srcs = [
        "request_metadata_filter.cc",
    ],
    deps = [
        "//include/envoy/http:filter_interface",
        "//include/envoy/registry",
        "//include/envoy/server:filter_config_interface",
        "//source/extensions/filters/http/common:pass_through_filter_lib",
        "//test/extensions/filters/http/common:empty_http_filter_config_lib",
    ],
)

envoy_cc_test_library(
    name = "random_pause_filter_lib",
    srcs = [
        "random_pause_filter.cc",
    ],
    deps = [
        "//include/envoy/http:filter_interface",
        "//include/envoy/registry",
        "//source/common/network:connection_lib",
        "//source/extensions/filters/http/common:pass_through_filter_lib",
        "//test/extensions/filters/http/common:empty_http_filter_config_lib",
        "//test/test_common:utility_lib",
    ],
)

envoy_cc_test_library(
    name = "response_metadata_filter_config_lib",
    srcs = [
        "response_metadata_filter.cc",
    ],
    deps = [
        "//include/envoy/http:filter_interface",
        "//include/envoy/registry",
        "//include/envoy/server:filter_config_interface",
        "//source/extensions/filters/http/common:pass_through_filter_lib",
        "//test/extensions/filters/http/common:empty_http_filter_config_lib",
    ],
)

envoy_cc_test_library(
    name = "decode_headers_return_stop_all_filter_config_lib",
    srcs = [
        "decode_headers_return_stop_all_filter.cc",
    ],
    deps = [
        ":common_lib",
        "//include/envoy/event:timer_interface",
        "//include/envoy/http:filter_interface",
        "//include/envoy/registry",
        "//include/envoy/server:filter_config_interface",
        "//source/extensions/filters/http/common:pass_through_filter_lib",
        "//test/extensions/filters/http/common:empty_http_filter_config_lib",
    ],
)

envoy_cc_test_library(
    name = "call_decodedata_once_filter_config_lib",
    srcs = [
        "call_decodedata_once_filter.cc",
    ],
    deps = [
        ":common_lib",
        "//include/envoy/event:timer_interface",
        "//include/envoy/http:filter_interface",
        "//include/envoy/registry",
        "//include/envoy/server:filter_config_interface",
        "//source/extensions/filters/http/common:pass_through_filter_lib",
        "//test/extensions/filters/http/common:empty_http_filter_config_lib",
    ],
)

envoy_cc_test_library(
    name = "encode_headers_return_stop_all_filter_config_lib",
    srcs = [
        "encode_headers_return_stop_all_filter.cc",
    ],
    deps = [
        ":common_lib",
        "//include/envoy/event:timer_interface",
        "//include/envoy/http:filter_interface",
        "//include/envoy/registry",
        "//include/envoy/server:filter_config_interface",
        "//source/extensions/filters/http/common:pass_through_filter_lib",
        "//test/extensions/filters/http/common:empty_http_filter_config_lib",
    ],
)

envoy_cc_test_library(
    name = "metadata_stop_all_filter_config_lib",
    srcs = [
        "metadata_stop_all_filter.cc",
    ],
    deps = [
        ":common_lib",
        "//include/envoy/event:timer_interface",
        "//include/envoy/http:filter_interface",
        "//include/envoy/registry",
        "//include/envoy/server:filter_config_interface",
        "//source/extensions/filters/http/common:pass_through_filter_lib",
        "//test/extensions/filters/http/common:empty_http_filter_config_lib",
    ],
)

envoy_cc_test_library(
    name = "encoder_decoder_buffer_filter_lib",
    srcs = [
        "encoder_decoder_buffer_filter.cc",
    ],
    deps = [
        "//include/envoy/http:filter_interface",
        "//include/envoy/registry",
        "//include/envoy/server:filter_config_interface",
        "//source/extensions/filters/http/common:pass_through_filter_lib",
        "//test/extensions/filters/http/common:empty_http_filter_config_lib",
    ],
)

envoy_cc_test_library(
    name = "test_socket_interface_lib",
    srcs = [
        "test_socket_interface.cc",
    ],
    hdrs = [
        "test_socket_interface.h",
    ],
    deps = [
        "//include/envoy/network:socket_interface",
        "//source/common/common:assert_lib",
        "//source/common/common:utility_lib",
        "//source/common/network:address_lib",
        "//source/common/network:default_socket_interface_lib",
        "@com_google_absl//absl/types:optional",
        "@envoy_api//envoy/extensions/network/socket_interface/v3:pkg_cc_proto",
    ],
)

envoy_cc_test_library(
    name = "invalid_header_filter_lib",
    srcs = [
        "invalid_header_filter.cc",
    ],
    deps = [
        ":common_lib",
        "//include/envoy/http:filter_interface",
        "//include/envoy/registry",
        "//include/envoy/server:filter_config_interface",
        "//source/common/http:header_utility_lib",
        "//source/extensions/filters/http/common:pass_through_filter_lib",
        "//test/extensions/filters/http/common:empty_http_filter_config_lib",
    ],
)

envoy_cc_test_library(
<<<<<<< HEAD
    name = "address_restore_listener_filter_lib",
    srcs = [
        "address_restore_listener_filter.cc",
    ],
    deps = [
        ":common_lib",
        "//include/envoy/network:filter_interface",
        "//include/envoy/network:listen_socket_interface",
        "//include/envoy/registry",
        "//include/envoy/server:filter_config_interface",
        "//source/common/common:assert_lib",
        "//source/common/common:minimal_logger_lib",
        "//source/common/network:address_lib",
        "//source/common/network:upstream_socket_options_filter_state_lib",
        "//source/common/network:utility_lib",
=======
    name = "set_route_filter_lib",
    srcs = [
        "set_route_filter.cc",
    ],
    deps = [
        ":common_lib",
        "//include/envoy/http:filter_interface",
        "//include/envoy/registry",
        "//include/envoy/server:filter_config_interface",
        "//source/common/router:delegating_route_lib",
        "//source/extensions/filters/http/common:pass_through_filter_lib",
        "//test/extensions/filters/http/common:empty_http_filter_config_lib",
        "//test/test_common:delegating_route_utility_lib",
>>>>>>> 58a13570
    ],
)<|MERGE_RESOLUTION|>--- conflicted
+++ resolved
@@ -468,7 +468,6 @@
 )
 
 envoy_cc_test_library(
-<<<<<<< HEAD
     name = "address_restore_listener_filter_lib",
     srcs = [
         "address_restore_listener_filter.cc",
@@ -484,7 +483,10 @@
         "//source/common/network:address_lib",
         "//source/common/network:upstream_socket_options_filter_state_lib",
         "//source/common/network:utility_lib",
-=======
+    ],
+)
+
+envoy_cc_test_library(
     name = "set_route_filter_lib",
     srcs = [
         "set_route_filter.cc",
@@ -498,6 +500,5 @@
         "//source/extensions/filters/http/common:pass_through_filter_lib",
         "//test/extensions/filters/http/common:empty_http_filter_config_lib",
         "//test/test_common:delegating_route_utility_lib",
->>>>>>> 58a13570
     ],
 )
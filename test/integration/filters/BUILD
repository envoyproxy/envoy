licenses(["notice"])  # Apache 2

load(
    "//bazel:envoy_build_system.bzl",
    "envoy_cc_test_library",
    "envoy_package",
)

envoy_package()

envoy_cc_test_library(
    name = "add_trailers_filter_config_lib",
    srcs = [
        "add_trailers_filter.cc",
    ],
    deps = [
        "//include/envoy/http:filter_interface",
        "//include/envoy/registry",
        "//include/envoy/server:filter_config_interface",
        "//source/extensions/filters/http/common:empty_http_filter_config_lib",
        "//source/extensions/filters/http/common:pass_through_filter_lib",
    ],
)

envoy_cc_test_library(
    name = "clear_route_cache_filter_lib",
    srcs = [
        "clear_route_cache_filter.cc",
    ],
    deps = [
        ":common_lib",
        "//include/envoy/http:filter_interface",
        "//include/envoy/registry",
        "//include/envoy/server:filter_config_interface",
        "//source/extensions/filters/http/common:empty_http_filter_config_lib",
        "//source/extensions/filters/http/common:pass_through_filter_lib",
    ],
)

envoy_cc_test_library(
    name = "eds_ready_filter_config_lib",
    srcs = [
        "eds_ready_filter.cc",
    ],
    deps = [
        "//include/envoy/http:filter_interface",
        "//include/envoy/http:header_map_interface",
        "//include/envoy/registry",
        "//include/envoy/server:filter_config_interface",
        "//source/common/stats:symbol_table_lib",
        "//source/extensions/filters/http/common:empty_http_filter_config_lib",
        "//source/extensions/filters/http/common:pass_through_filter_lib",
    ],
)

envoy_cc_test_library(
    name = "modify_buffer_filter_config_lib",
    srcs = [
        "modify_buffer_filter.cc",
    ],
    deps = [
        "//include/envoy/http:filter_interface",
        "//include/envoy/registry",
        "//include/envoy/server:filter_config_interface",
        "//source/extensions/filters/http/common:empty_http_filter_config_lib",
        "//source/extensions/filters/http/common:pass_through_filter_lib",
    ],
)

envoy_cc_test_library(
    name = "passthrough_filter_config_lib",
    srcs = [
        "passthrough_filter.cc",
    ],
    deps = [
        ":common_lib",
        "//include/envoy/http:filter_interface",
        "//include/envoy/registry",
        "//include/envoy/server:filter_config_interface",
        "//source/extensions/filters/http/common:empty_http_filter_config_lib",
        "//source/extensions/filters/http/common:pass_through_filter_lib",
    ],
)

envoy_cc_test_library(
    name = "headers_only_filter_config_lib",
    srcs = [
        "headers_only_filter.cc",
    ],
    deps = [
        ":common_lib",
        "//include/envoy/http:filter_interface",
        "//include/envoy/registry",
        "//include/envoy/server:filter_config_interface",
        "//source/extensions/filters/http/common:empty_http_filter_config_lib",
        "//source/extensions/filters/http/common:pass_through_filter_lib",
    ],
)

envoy_cc_test_library(
    name = "pause_filter_lib",
    srcs = [
        "pause_filter.cc",
    ],
    deps = [
        "//include/envoy/http:filter_interface",
        "//include/envoy/registry",
        "//source/common/network:connection_lib",
        "//source/extensions/filters/http/common:empty_http_filter_config_lib",
        "//source/extensions/filters/http/common:pass_through_filter_lib",
    ],
)

envoy_cc_test_library(
    name = "stop_iteration_and_continue",
    srcs = [
        "stop_iteration_and_continue_filter.cc",
    ],
    deps = [
        "//include/envoy/http:filter_interface",
        "//include/envoy/registry",
        "//source/common/network:connection_lib",
        "//source/extensions/filters/http/common:empty_http_filter_config_lib",
        "//source/extensions/filters/http/common:pass_through_filter_lib",
    ],
)

envoy_cc_test_library(
    name = "common_lib",
    hdrs = [
        "common.h",
    ],
    deps = [
        "//include/envoy/http:filter_interface",
        "//include/envoy/registry",
        "//source/extensions/filters/http/common:empty_http_filter_config_lib",
        "//test/test_common:utility_lib",
    ],
)

envoy_cc_test_library(
    name = "request_metadata_filter_config_lib",
    srcs = [
        "request_metadata_filter.cc",
    ],
    deps = [
        "//include/envoy/http:filter_interface",
        "//include/envoy/registry",
        "//include/envoy/server:filter_config_interface",
        "//source/extensions/filters/http/common:empty_http_filter_config_lib",
        "//source/extensions/filters/http/common:pass_through_filter_lib",
    ],
)

envoy_cc_test_library(
    name = "random_pause_filter_lib",
    srcs = [
        "random_pause_filter.cc",
    ],
    deps = [
        "//include/envoy/http:filter_interface",
        "//include/envoy/registry",
        "//source/common/network:connection_lib",
        "//source/extensions/filters/http/common:empty_http_filter_config_lib",
        "//source/extensions/filters/http/common:pass_through_filter_lib",
        "//test/test_common:utility_lib",
    ],
)

envoy_cc_test_library(
    name = "response_metadata_filter_config_lib",
    srcs = [
        "response_metadata_filter.cc",
    ],
    deps = [
        "//include/envoy/http:filter_interface",
        "//include/envoy/registry",
        "//include/envoy/server:filter_config_interface",
        "//source/extensions/filters/http/common:empty_http_filter_config_lib",
        "//source/extensions/filters/http/common:pass_through_filter_lib",
    ],
)

envoy_cc_test_library(
    name = "decode_headers_return_stop_all_filter_config_lib",
    srcs = [
        "decode_headers_return_stop_all_filter.cc",
    ],
    deps = [
        ":common_lib",
        "//include/envoy/event:timer_interface",
        "//include/envoy/http:filter_interface",
        "//include/envoy/registry",
        "//include/envoy/server:filter_config_interface",
        "//source/extensions/filters/http/common:empty_http_filter_config_lib",
        "//source/extensions/filters/http/common:pass_through_filter_lib",
    ],
)

envoy_cc_test_library(
    name = "call_decodedata_once_filter_config_lib",
    srcs = [
        "call_decodedata_once_filter.cc",
    ],
    deps = [
        ":common_lib",
        "//include/envoy/event:timer_interface",
        "//include/envoy/http:filter_interface",
        "//include/envoy/registry",
        "//include/envoy/server:filter_config_interface",
        "//source/extensions/filters/http/common:empty_http_filter_config_lib",
        "//source/extensions/filters/http/common:pass_through_filter_lib",
    ],
)

envoy_cc_test_library(
    name = "encode_headers_return_stop_all_filter_config_lib",
    srcs = [
        "encode_headers_return_stop_all_filter.cc",
    ],
    deps = [
        ":common_lib",
        "//include/envoy/event:timer_interface",
        "//include/envoy/http:filter_interface",
        "//include/envoy/registry",
        "//include/envoy/server:filter_config_interface",
        "//source/extensions/filters/http/common:empty_http_filter_config_lib",
        "//source/extensions/filters/http/common:pass_through_filter_lib",
    ],
)

envoy_cc_test_library(
<<<<<<< HEAD
    name = "metadata_stop_all_filter_config_lib",
    srcs = [
        "metadata_stop_all_filter.cc",
    ],
    deps = [
        ":common_lib",
        "//include/envoy/event:timer_interface",
        "//include/envoy/http:filter_interface",
        "//include/envoy/registry",
        "//include/envoy/server:filter_config_interface",
        "//source/extensions/filters/http/common:empty_http_filter_config_lib",
        "//source/extensions/filters/http/common:pass_through_filter_lib",
=======
    name = "udp_listener_echo_filter_lib",
    srcs = [
        "udp_listener_echo_filter.cc",
    ],
    deps = [
        "//include/envoy/buffer:buffer_interface",
        "//include/envoy/network:filter_interface",
        "//include/envoy/network:listener_interface",
        "//include/envoy/registry",
        "//include/envoy/server:filter_config_interface",
        "//source/common/common:minimal_logger_lib",
        "//source/common/network:connection_lib",
>>>>>>> 847ef05e
    ],
)<|MERGE_RESOLUTION|>--- conflicted
+++ resolved
@@ -230,20 +230,6 @@
 )
 
 envoy_cc_test_library(
-<<<<<<< HEAD
-    name = "metadata_stop_all_filter_config_lib",
-    srcs = [
-        "metadata_stop_all_filter.cc",
-    ],
-    deps = [
-        ":common_lib",
-        "//include/envoy/event:timer_interface",
-        "//include/envoy/http:filter_interface",
-        "//include/envoy/registry",
-        "//include/envoy/server:filter_config_interface",
-        "//source/extensions/filters/http/common:empty_http_filter_config_lib",
-        "//source/extensions/filters/http/common:pass_through_filter_lib",
-=======
     name = "udp_listener_echo_filter_lib",
     srcs = [
         "udp_listener_echo_filter.cc",
@@ -256,6 +242,21 @@
         "//include/envoy/server:filter_config_interface",
         "//source/common/common:minimal_logger_lib",
         "//source/common/network:connection_lib",
->>>>>>> 847ef05e
+    ],
+)
+
+envoy_cc_test_library(
+    name = "metadata_stop_all_filter_config_lib",
+    srcs = [
+        "metadata_stop_all_filter.cc",
+    ],
+    deps = [
+        ":common_lib",
+        "//include/envoy/event:timer_interface",
+        "//include/envoy/http:filter_interface",
+        "//include/envoy/registry",
+        "//include/envoy/server:filter_config_interface",
+        "//source/extensions/filters/http/common:empty_http_filter_config_lib",
+        "//source/extensions/filters/http/common:pass_through_filter_lib",
     ],
 )
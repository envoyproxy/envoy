#include "utility.h"

#include <chrono>
#include <cstdint>
#include <memory>
#include <string>

#include "envoy/event/dispatcher.h"
#include "envoy/network/connection.h"

#include "common/api/api_impl.h"
#include "common/buffer/buffer_impl.h"
#include "common/common/assert.h"
#include "common/common/fmt.h"
#include "common/http/header_map_impl.h"
#include "common/http/headers.h"
#include "common/network/utility.h"
#include "common/upstream/upstream_impl.h"

#include "test/common/upstream/utility.h"
#include "test/mocks/stats/mocks.h"
#include "test/mocks/upstream/mocks.h"
#include "test/test_common/network_utility.h"
#include "test/test_common/printers.h"
#include "test/test_common/utility.h"

namespace Envoy {
void BufferingStreamDecoder::decodeHeaders(Http::HeaderMapPtr&& headers, bool end_stream) {
  ASSERT(!complete_);
  complete_ = end_stream;
  headers_ = std::move(headers);
  if (complete_) {
    onComplete();
  }
}

void BufferingStreamDecoder::decodeData(Buffer::Instance& data, bool end_stream) {
  ASSERT(!complete_);
  complete_ = end_stream;
  body_.append(data.toString());
  if (complete_) {
    onComplete();
  }
}

void BufferingStreamDecoder::decodeTrailers(Http::HeaderMapPtr&&) {
  NOT_IMPLEMENTED_GCOVR_EXCL_LINE;
}

void BufferingStreamDecoder::onComplete() {
  ASSERT(complete_);
  on_complete_cb_();
}

void BufferingStreamDecoder::onResetStream(Http::StreamResetReason) { ADD_FAILURE(); }

DangerousDeprecatedTestTime IntegrationUtil::evil_singleton_test_time_;

BufferingStreamDecoderPtr
IntegrationUtil::makeSingleRequest(const Network::Address::InstanceConstSharedPtr& addr,
                                   const std::string& method, const std::string& url,
                                   const std::string& body, Http::CodecClient::Type type,
                                   const std::string& host, const std::string& content_type) {

<<<<<<< HEAD
  Stats::IsolatedStoreImpl stats_store;
  Api::Impl api(std::chrono::milliseconds(9000), stats_store);
=======
  NiceMock<Stats::MockIsolatedStatsStore> mock_stats_store;
  Api::Impl api(std::chrono::milliseconds(9000), Thread::threadFactoryForTest(), mock_stats_store);
>>>>>>> bff0167b
  Event::DispatcherPtr dispatcher(api.allocateDispatcher(evil_singleton_test_time_.timeSystem()));
  auto cluster = std::make_shared<NiceMock<Upstream::MockClusterInfo>>();
  Upstream::HostDescriptionConstSharedPtr host_description{
      Upstream::makeTestHostDescription(cluster, "tcp://127.0.0.1:80")};
  Http::CodecClientProd client(
      type,
      dispatcher->createClientConnection(addr, Network::Address::InstanceConstSharedPtr(),
                                         Network::Test::createRawBufferSocket(), nullptr),
      host_description, *dispatcher);
  BufferingStreamDecoderPtr response(new BufferingStreamDecoder([&]() -> void {
    client.close();
    dispatcher->exit();
  }));
  Http::StreamEncoder& encoder = client.newStream(*response);
  encoder.getStream().addCallbacks(*response);

  Http::HeaderMapImpl headers;
  headers.insertMethod().value(method);
  headers.insertPath().value(url);
  headers.insertHost().value(host);
  headers.insertScheme().value(Http::Headers::get().SchemeValues.Http);
  if (!content_type.empty()) {
    headers.insertContentType().value(content_type);
  }
  encoder.encodeHeaders(headers, body.empty());
  if (!body.empty()) {
    Buffer::OwnedImpl body_buffer(body);
    encoder.encodeData(body_buffer, true);
  }

  dispatcher->run(Event::Dispatcher::RunType::Block);
  return response;
}

BufferingStreamDecoderPtr
IntegrationUtil::makeSingleRequest(uint32_t port, const std::string& method, const std::string& url,
                                   const std::string& body, Http::CodecClient::Type type,
                                   Network::Address::IpVersion ip_version, const std::string& host,
                                   const std::string& content_type) {
  auto addr = Network::Utility::resolveUrl(
      fmt::format("tcp://{}:{}", Network::Test::getLoopbackAddressUrlString(ip_version), port));
  return makeSingleRequest(addr, method, url, body, type, host, content_type);
}

RawConnectionDriver::RawConnectionDriver(uint32_t port, Buffer::Instance& initial_data,
                                         ReadCallback data_callback,
                                         Network::Address::IpVersion version) {
<<<<<<< HEAD
  api_ = std::make_unique<Api::Impl>(std::chrono::milliseconds(10000), stats_store_);
=======
  api_ = Api::createApiForTest(stats_store_);
>>>>>>> bff0167b
  dispatcher_ = api_->allocateDispatcher(IntegrationUtil::evil_singleton_test_time_.timeSystem());
  callbacks_ = std::make_unique<ConnectionCallbacks>();
  client_ = dispatcher_->createClientConnection(
      Network::Utility::resolveUrl(
          fmt::format("tcp://{}:{}", Network::Test::getLoopbackAddressUrlString(version), port)),
      Network::Address::InstanceConstSharedPtr(), Network::Test::createRawBufferSocket(), nullptr);
  client_->addConnectionCallbacks(*callbacks_);
  client_->addReadFilter(Network::ReadFilterSharedPtr{new ForwardingFilter(*this, data_callback)});
  client_->write(initial_data, false);
  client_->connect();
}

RawConnectionDriver::~RawConnectionDriver() {}

void RawConnectionDriver::run(Event::Dispatcher::RunType run_type) { dispatcher_->run(run_type); }

void RawConnectionDriver::close() { client_->close(Network::ConnectionCloseType::FlushWrite); }

WaitForPayloadReader::WaitForPayloadReader(Event::Dispatcher& dispatcher)
    : dispatcher_(dispatcher) {}

Network::FilterStatus WaitForPayloadReader::onData(Buffer::Instance& data, bool end_stream) {
  data_.append(data.toString());
  data.drain(data.length());
  read_end_stream_ = end_stream;
  if ((!data_to_wait_for_.empty() && data_.find(data_to_wait_for_) == 0) ||
      (exact_match_ == false && data_.find(data_to_wait_for_) != std::string::npos) || end_stream) {
    data_to_wait_for_.clear();
    dispatcher_.exit();
  }

  return Network::FilterStatus::StopIteration;
}

} // namespace Envoy<|MERGE_RESOLUTION|>--- conflicted
+++ resolved
@@ -62,13 +62,8 @@
                                    const std::string& body, Http::CodecClient::Type type,
                                    const std::string& host, const std::string& content_type) {
 
-<<<<<<< HEAD
   Stats::IsolatedStoreImpl stats_store;
-  Api::Impl api(std::chrono::milliseconds(9000), stats_store);
-=======
-  NiceMock<Stats::MockIsolatedStatsStore> mock_stats_store;
-  Api::Impl api(std::chrono::milliseconds(9000), Thread::threadFactoryForTest(), mock_stats_store);
->>>>>>> bff0167b
+  Api::Impl api(std::chrono::milliseconds(9000), Thread::threadFactoryForTest(), stats_store);
   Event::DispatcherPtr dispatcher(api.allocateDispatcher(evil_singleton_test_time_.timeSystem()));
   auto cluster = std::make_shared<NiceMock<Upstream::MockClusterInfo>>();
   Upstream::HostDescriptionConstSharedPtr host_description{
@@ -116,11 +111,7 @@
 RawConnectionDriver::RawConnectionDriver(uint32_t port, Buffer::Instance& initial_data,
                                          ReadCallback data_callback,
                                          Network::Address::IpVersion version) {
-<<<<<<< HEAD
-  api_ = std::make_unique<Api::Impl>(std::chrono::milliseconds(10000), stats_store_);
-=======
   api_ = Api::createApiForTest(stats_store_);
->>>>>>> bff0167b
   dispatcher_ = api_->allocateDispatcher(IntegrationUtil::evil_singleton_test_time_.timeSystem());
   callbacks_ = std::make_unique<ConnectionCallbacks>();
   client_ = dispatcher_->createClientConnection(

--- conflicted
+++ resolved
@@ -214,16 +214,9 @@
   Network::TransportSocketFactoryPtr transport_socket_factory =
       createQuicUpstreamTransportSocketFactory(api, mock_stats_store, manager,
                                                "spiffe://lyft.com/backend-team");
-<<<<<<< HEAD
   auto& quic_transport_socket_factory =
       dynamic_cast<Quic::QuicClientTransportSocketFactory&>(*transport_socket_factory);
   auto persistent_info = std::make_unique<Quic::PersistentQuicInfoImpl>(*dispatcher, 0);
-=======
-  quic::QuicConfig config;
-  std::unique_ptr<Http::PersistentQuicInfo> persistent_info;
-  persistent_info = std::make_unique<Quic::PersistentQuicInfoImpl>(
-      *dispatcher, *transport_socket_factory, time_system, addr->ip()->port(), config, 0);
->>>>>>> f6da340b
 
   Network::Address::InstanceConstSharedPtr local_address;
   if (addr->ip()->version() == Network::Address::IpVersion::v4) {
@@ -233,17 +226,13 @@
     local_address = std::make_shared<Network::Address::Ipv6Instance>("::1");
   }
   Network::ClientConnectionPtr connection = Quic::createQuicNetworkConnection(
-<<<<<<< HEAD
       *persistent_info,
       std::make_shared<quic::QuicCryptoClientConfig>(
           std::make_unique<Quic::EnvoyQuicProofVerifier>(quic_transport_socket_factory.sslCtx()),
           persistent_info->getQuicSessionCacheDelegate()),
       quic::QuicServerId(quic_transport_socket_factory.clientContextConfig().serverNameIndication(),
                          static_cast<uint16_t>(addr->ip()->port())),
-      *dispatcher, addr, local_address, quic_stat_names, mock_stats_store);
-=======
-      *persistent_info, *dispatcher, addr, local_address, quic_stat_names, {}, mock_stats_store);
->>>>>>> f6da340b
+      *dispatcher, addr, local_address, quic_stat_names, {}, mock_stats_store);
   connection->addConnectionCallbacks(connection_callbacks);
   Http::CodecClientProd client(type, std::move(connection), host_description, *dispatcher, random);
   // Quic connection needs to finish handshake.

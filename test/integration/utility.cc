#include "utility.h"

#include <chrono>
#include <cstdint>
#include <memory>
#include <string>

#include "envoy/config/bootstrap/v3/bootstrap.pb.h"
#include "envoy/event/dispatcher.h"
#include "envoy/extensions/transport_sockets/quic/v3/quic_transport.pb.h"
#include "envoy/network/connection.h"

#include "source/common/api/api_impl.h"
#include "source/common/buffer/buffer_impl.h"
#include "source/common/common/assert.h"
#include "source/common/common/fmt.h"
#include "source/common/config/utility.h"
#include "source/common/http/header_map_impl.h"
#include "source/common/http/headers.h"
#include "source/common/network/address_impl.h"
#include "source/common/network/utility.h"
#include "source/common/quic/quic_stat_names.h"
#include "source/common/upstream/upstream_impl.h"

#ifdef ENVOY_ENABLE_QUIC
#include "source/common/quic/client_connection_factory_impl.h"
#include "source/common/quic/quic_transport_socket_factory.h"
#endif

#include "test/common/upstream/utility.h"
#include "test/integration/ssl_utility.h"
#include "test/mocks/common.h"
#include "test/mocks/server/transport_socket_factory_context.h"
#include "test/mocks/stats/mocks.h"
#include "test/mocks/upstream/cluster_info.h"
#include "test/test_common/environment.h"
#include "test/test_common/network_utility.h"
#include "test/test_common/printers.h"
#include "test/test_common/utility.h"

#include "absl/strings/match.h"

namespace Envoy {
namespace {

RawConnectionDriver::DoWriteCallback writeBufferCallback(Buffer::Instance& data) {
  auto shared_data = std::make_shared<Buffer::OwnedImpl>();
  shared_data->move(data);
  return [shared_data](Buffer::Instance& dest) {
    if (shared_data->length() > 0) {
      dest.add(*shared_data);
      shared_data->drain(shared_data->length());
    }
    return false;
  };
}

} // namespace

void BufferingStreamDecoder::decodeHeaders(Http::ResponseHeaderMapPtr&& headers, bool end_stream) {
  ASSERT(!complete_);
  complete_ = end_stream;
  headers_ = std::move(headers);
  if (complete_) {
    onComplete();
  }
}

void BufferingStreamDecoder::decodeData(Buffer::Instance& data, bool end_stream) {
  ASSERT(!complete_);
  complete_ = end_stream;
  body_.append(data.toString());
  if (complete_) {
    onComplete();
  }
}

void BufferingStreamDecoder::decodeTrailers(Http::ResponseTrailerMapPtr&&) {
  PANIC("not implemented");
}

void BufferingStreamDecoder::onComplete() {
  ASSERT(complete_);
  on_complete_cb_();
}

void BufferingStreamDecoder::onResetStream(Http::StreamResetReason, absl::string_view) {
  ADD_FAILURE();
}

// A callback for a QUIC client connection to unblock the test after handshake succeeds. QUIC
// network connection initiates handshake and raises Connected event when it's done. Tests should
// proceed with sending requests afterwards.
class TestConnectionCallbacks : public Network::ConnectionCallbacks {
public:
  TestConnectionCallbacks(Event::Dispatcher& dispatcher) : dispatcher_(dispatcher) {}

  // Network::ConnectionCallbacks
  void onEvent(Network::ConnectionEvent event) override {
    if (event == Network::ConnectionEvent::Connected) {
      // Handshake finished, unblock the test to continue. This is needed because we call
      // Dispatcher::run() with Block to wait for the handshake to finish before proceeding.
      // TODO(danzh) find an alternative approach with behaviors more in parallel with SSL.
      connected_ = true;
      dispatcher_.exit();
    } else if (event == Network::ConnectionEvent::RemoteClose) {
      // If the peer closes the connection, no need to wait anymore.
      dispatcher_.exit();
    } else {
      if (!connected_) {
        // Before handshake gets established, any connection failure should exit the loop. I.e. a
        // QUIC connection may fail of INVALID_VERSION if both this client doesn't support any of
        // the versions the server advertised before handshake established. In this case the
        // connection is closed locally and this is in a blocking event loop.
        dispatcher_.exit();
      }
    }
  }

  void onAboveWriteBufferHighWatermark() override {}
  void onBelowWriteBufferLowWatermark() override {}

private:
  Event::Dispatcher& dispatcher_;
  bool connected_{false};
};

Network::UpstreamTransportSocketFactoryPtr
IntegrationUtil::createQuicUpstreamTransportSocketFactory(Api::Api& api, Stats::Store& store,
                                                          Ssl::ContextManager& context_manager,
                                                          const std::string& san_to_match) {
  NiceMock<Server::Configuration::MockTransportSocketFactoryContext> context;
  ON_CALL(context, api()).WillByDefault(testing::ReturnRef(api));
  ON_CALL(context, scope()).WillByDefault(testing::ReturnRef(store));
  ON_CALL(context, sslContextManager()).WillByDefault(testing::ReturnRef(context_manager));
  envoy::extensions::transport_sockets::quic::v3::QuicUpstreamTransport
      quic_transport_socket_config;
  auto* tls_context = quic_transport_socket_config.mutable_upstream_tls_context();
  initializeUpstreamTlsContextConfig(
      Ssl::ClientSslTransportOptions().setAlpn(true).setSan(san_to_match).setSni("lyft.com"),
      *tls_context);

  envoy::config::core::v3::TransportSocket message;
  message.mutable_typed_config()->PackFrom(quic_transport_socket_config);
  auto& config_factory = Config::Utility::getAndCheckFactory<
      Server::Configuration::UpstreamTransportSocketConfigFactory>(message);
  return config_factory.createTransportSocketFactory(quic_transport_socket_config, context);
}

BufferingStreamDecoderPtr
sendRequestAndWaitForResponse(Event::Dispatcher& dispatcher, const std::string& method,
                              const std::string& url, const std::string& body,
                              const std::string& host, const std::string& content_type,
                              Http::CodecClientProd& client) {
  BufferingStreamDecoderPtr response(new BufferingStreamDecoder([&]() -> void {
    client.close();
    dispatcher.exit();
  }));
  Http::RequestEncoder& encoder = client.newStream(*response);
  encoder.getStream().addCallbacks(*response);

  Http::TestRequestHeaderMapImpl headers;
  headers.setMethod(method);
  headers.setPath(url);
  headers.setHost(host);
  headers.setReferenceScheme(Http::Headers::get().SchemeValues.Http);
  if (!content_type.empty()) {
    headers.setContentType(content_type);
  }
  const auto status = encoder.encodeHeaders(headers, body.empty());
  ASSERT(status.ok());
  if (!body.empty()) {
    Buffer::OwnedImpl body_buffer(body);
    encoder.encodeData(body_buffer, true);
  }

  dispatcher.run(Event::Dispatcher::RunType::Block);
  return response;
}

BufferingStreamDecoderPtr
IntegrationUtil::makeSingleRequest(const Network::Address::InstanceConstSharedPtr& addr,
                                   const std::string& method, const std::string& url,
                                   const std::string& body, Http::CodecType type,
                                   const std::string& host, const std::string& content_type) {
  NiceMock<Stats::MockIsolatedStatsStore> mock_stats_store;
  Quic::QuicStatNames quic_stat_names(mock_stats_store.symbolTable());
  NiceMock<Random::MockRandomGenerator> random;
  Event::GlobalTimeSystem time_system;
  NiceMock<Random::MockRandomGenerator> random_generator;
  envoy::config::bootstrap::v3::Bootstrap bootstrap;
  Api::Impl api(Thread::threadFactoryForTest(), mock_stats_store, time_system,
                Filesystem::fileSystemForTest(), random_generator, bootstrap);
  Event::DispatcherPtr dispatcher(api.allocateDispatcher("test_thread"));
  TestConnectionCallbacks connection_callbacks(*dispatcher);
  Network::TransportSocketOptionsConstSharedPtr options;

  std::shared_ptr<Upstream::MockClusterInfo> cluster{new NiceMock<Upstream::MockClusterInfo>()};
  Upstream::HostDescriptionConstSharedPtr host_description{Upstream::makeTestHostDescription(
      cluster, fmt::format("{}://127.0.0.1:80", (type == Http::CodecType::HTTP3 ? "udp" : "tcp")),
      time_system)};

  if (type <= Http::CodecType::HTTP2) {
<<<<<<< HEAD
    Http::CodecClientProd client(
        type,
        dispatcher->createClientConnection(addr, Network::Address::InstanceConstSharedPtr(),
                                           Network::Test::createRawBufferSocket(), nullptr),
        host_description, *dispatcher, random, options);
=======
    Http::CodecClientProd client(type,
                                 dispatcher->createClientConnection(
                                     addr, Network::Address::InstanceConstSharedPtr(),
                                     Network::Test::createRawBufferSocket(), nullptr, nullptr),
                                 host_description, *dispatcher, random);
>>>>>>> 21274872
    return sendRequestAndWaitForResponse(*dispatcher, method, url, body, host, content_type,
                                         client);
  }

#ifdef ENVOY_ENABLE_QUIC
  Extensions::TransportSockets::Tls::ContextManagerImpl manager(time_system);
  Network::UpstreamTransportSocketFactoryPtr transport_socket_factory =
      createQuicUpstreamTransportSocketFactory(api, mock_stats_store, manager,
                                               "spiffe://lyft.com/backend-team");
  auto& quic_transport_socket_factory =
      dynamic_cast<Quic::QuicClientTransportSocketFactory&>(*transport_socket_factory);
  auto persistent_info = std::make_unique<Quic::PersistentQuicInfoImpl>(*dispatcher, 0);

  Network::Address::InstanceConstSharedPtr local_address;
  if (addr->ip()->version() == Network::Address::IpVersion::v4) {
    local_address = Network::Utility::getLocalAddress(Network::Address::IpVersion::v4);
  } else {
    // Docker only works with loopback v6 address.
    local_address = std::make_shared<Network::Address::Ipv6Instance>("::1");
  }
  Network::ClientConnectionPtr connection = Quic::createQuicNetworkConnection(
      *persistent_info, quic_transport_socket_factory.getCryptoConfig(),
      quic::QuicServerId(quic_transport_socket_factory.clientContextConfig().serverNameIndication(),
                         static_cast<uint16_t>(addr->ip()->port())),
      *dispatcher, addr, local_address, quic_stat_names, {}, mock_stats_store, nullptr, nullptr);
  connection->addConnectionCallbacks(connection_callbacks);
  Http::CodecClientProd client(type, std::move(connection), host_description, *dispatcher, random,
                               options);
  // Quic connection needs to finish handshake.
  dispatcher->run(Event::Dispatcher::RunType::Block);
  return sendRequestAndWaitForResponse(*dispatcher, method, url, body, host, content_type, client);
#else
  ASSERT(false, "running a QUIC integration test without compiling QUIC");
  return nullptr;
#endif
}

BufferingStreamDecoderPtr
IntegrationUtil::makeSingleRequest(uint32_t port, const std::string& method, const std::string& url,
                                   const std::string& body, Http::CodecType type,
                                   Network::Address::IpVersion ip_version, const std::string& host,
                                   const std::string& content_type) {
  auto addr = Network::Utility::resolveUrl(
      fmt::format("tcp://{}:{}", Network::Test::getLoopbackAddressUrlString(ip_version), port));
  return makeSingleRequest(addr, method, url, body, type, host, content_type);
}

RawConnectionDriver::RawConnectionDriver(uint32_t port, Buffer::Instance& request_data,
                                         ReadCallback response_data_callback,
                                         Network::Address::IpVersion version,
                                         Event::Dispatcher& dispatcher,
                                         Network::TransportSocketPtr transport_socket)
    : RawConnectionDriver(port, writeBufferCallback(request_data), response_data_callback, version,
                          dispatcher, std::move(transport_socket)) {}

RawConnectionDriver::RawConnectionDriver(uint32_t port, DoWriteCallback write_request_callback,
                                         ReadCallback response_data_callback,
                                         Network::Address::IpVersion version,
                                         Event::Dispatcher& dispatcher,
                                         Network::TransportSocketPtr transport_socket)
    : dispatcher_(dispatcher), remaining_bytes_to_send_(0) {
  api_ = Api::createApiForTest(stats_store_);
  Event::GlobalTimeSystem time_system;
  callbacks_ = std::make_unique<ConnectionCallbacks>(
      [this, write_request_callback]() {
        Buffer::OwnedImpl buffer;
        const bool close_after = write_request_callback(buffer);
        remaining_bytes_to_send_ += buffer.length();
        client_->write(buffer, close_after);
      },
      dispatcher);

  if (transport_socket == nullptr) {
    transport_socket = Network::Test::createRawBufferSocket();
  }

  client_ = dispatcher_.createClientConnection(
      Network::Utility::resolveUrl(
          fmt::format("tcp://{}:{}", Network::Test::getLoopbackAddressUrlString(version), port)),
      Network::Address::InstanceConstSharedPtr(), std::move(transport_socket), nullptr, nullptr);
  // ConnectionCallbacks will call write_request_callback from the connect and low-watermark
  // callbacks. Set a small buffer limit so high-watermark is triggered after every write and
  // low-watermark is triggered every time the buffer is drained.
  client_->setBufferLimits(1);
  client_->addConnectionCallbacks(*callbacks_);
  client_->addReadFilter(
      Network::ReadFilterSharedPtr{new ForwardingFilter(*this, response_data_callback)});
  client_->addBytesSentCallback([&](uint64_t bytes) {
    remaining_bytes_to_send_ -= bytes;
    return true;
  });
  client_->connect();
}

RawConnectionDriver::~RawConnectionDriver() = default;

void RawConnectionDriver::waitForConnection() {
  // TODO(mattklein123): Add a timeout and switch to events and waitFor().
  while (!callbacks_->connected() && !callbacks_->closed()) {
    Event::GlobalTimeSystem().timeSystem().realSleepDoNotUseWithoutScrutiny(
        std::chrono::milliseconds(10));
    dispatcher_.run(Event::Dispatcher::RunType::NonBlock);
  }
}

testing::AssertionResult RawConnectionDriver::run(Event::Dispatcher::RunType run_type,
                                                  std::chrono::milliseconds timeout) {
  Event::TimerPtr timeout_timer = dispatcher_.createTimer([this]() -> void { dispatcher_.exit(); });
  timeout_timer->enableTimer(timeout);

  dispatcher_.run(run_type);

  if (timeout_timer->enabled()) {
    timeout_timer->disableTimer();
    return testing::AssertionSuccess();
  }
  return testing::AssertionFailure();
}

void RawConnectionDriver::close() { client_->close(Network::ConnectionCloseType::FlushWrite); }

bool RawConnectionDriver::allBytesSent() const { return remaining_bytes_to_send_ == 0; }

WaitForPayloadReader::WaitForPayloadReader(Event::Dispatcher& dispatcher)
    : dispatcher_(dispatcher) {}

Network::FilterStatus WaitForPayloadReader::onData(Buffer::Instance& data, bool end_stream) {
  data_.append(data.toString());
  data.drain(data.length());
  read_end_stream_ = end_stream;
  if ((!data_to_wait_for_.empty() && absl::StartsWith(data_, data_to_wait_for_)) ||
      (exact_match_ == false && data_.find(data_to_wait_for_) != std::string::npos) || end_stream) {
    data_to_wait_for_.clear();
    dispatcher_.exit();
  }

  if (wait_for_length_ && data_.size() >= length_to_wait_for_) {
    wait_for_length_ = false;
    dispatcher_.exit();
  }

  return Network::FilterStatus::StopIteration;
}

} // namespace Envoy<|MERGE_RESOLUTION|>--- conflicted
+++ resolved
@@ -201,19 +201,11 @@
       time_system)};
 
   if (type <= Http::CodecType::HTTP2) {
-<<<<<<< HEAD
     Http::CodecClientProd client(
         type,
         dispatcher->createClientConnection(addr, Network::Address::InstanceConstSharedPtr(),
-                                           Network::Test::createRawBufferSocket(), nullptr),
+                                           Network::Test::createRawBufferSocket(), nullptr, nullptr),
         host_description, *dispatcher, random, options);
-=======
-    Http::CodecClientProd client(type,
-                                 dispatcher->createClientConnection(
-                                     addr, Network::Address::InstanceConstSharedPtr(),
-                                     Network::Test::createRawBufferSocket(), nullptr, nullptr),
-                                 host_description, *dispatcher, random);
->>>>>>> 21274872
     return sendRequestAndWaitForResponse(*dispatcher, method, url, body, host, content_type,
                                          client);
   }

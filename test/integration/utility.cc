--- conflicted
+++ resolved
@@ -226,14 +226,7 @@
     local_address = std::make_shared<Network::Address::Ipv6Instance>("::1");
   }
   Network::ClientConnectionPtr connection = Quic::createQuicNetworkConnection(
-<<<<<<< HEAD
-      *persistent_info,
-      std::make_shared<quic::QuicCryptoClientConfig>(
-          std::make_unique<Quic::EnvoyQuicProofVerifier>(quic_transport_socket_factory.sslCtx()),
-          persistent_info->getQuicSessionCacheDelegate()),
-=======
       *persistent_info, quic_transport_socket_factory.getCryptoConfig(),
->>>>>>> ef941bb8
       quic::QuicServerId(quic_transport_socket_factory.clientContextConfig().serverNameIndication(),
                          static_cast<uint16_t>(addr->ip()->port())),
       *dispatcher, addr, local_address, quic_stat_names, {}, mock_stats_store);

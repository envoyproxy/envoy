#include "utility.h"

#include <chrono>
#include <cstdint>
#include <memory>
#include <string>

#include "envoy/config/bootstrap/v3/bootstrap.pb.h"
#include "envoy/event/dispatcher.h"
#include "envoy/extensions/transport_sockets/quic/v3/quic_transport.pb.h"
#include "envoy/network/connection.h"

#include "source/common/api/api_impl.h"
#include "source/common/buffer/buffer_impl.h"
#include "source/common/common/assert.h"
#include "source/common/common/fmt.h"
#include "source/common/config/utility.h"
#include "source/common/http/header_map_impl.h"
#include "source/common/http/headers.h"
#include "source/common/network/address_impl.h"
#include "source/common/network/utility.h"
#include "source/common/quic/quic_stat_names.h"
#include "source/common/upstream/upstream_impl.h"
#include "source/extensions/http/header_validators/envoy_default/http1_header_validator.h"
#include "source/extensions/http/header_validators/envoy_default/http2_header_validator.h"

#ifdef ENVOY_ENABLE_QUIC
#include "source/common/quic/client_connection_factory_impl.h"
#include "source/common/quic/quic_transport_socket_factory.h"
#include "quiche/quic/core/deterministic_connection_id_generator.h"
#endif

#ifdef ENVOY_ENABLE_YAML
#include "test/common/upstream/utility.h"
#include "test/integration/ssl_utility.h"
#endif
#include "test/mocks/common.h"
#include "test/mocks/server/instance.h"
#include "test/mocks/server/transport_socket_factory_context.h"
#include "test/mocks/stats/mocks.h"
#include "test/mocks/upstream/cluster_info.h"
#include "test/test_common/environment.h"
#include "test/test_common/network_utility.h"
#include "test/test_common/printers.h"
#include "test/test_common/utility.h"

#include "absl/strings/match.h"

namespace Envoy {

using ::envoy::extensions::http::header_validators::envoy_default::v3::HeaderValidatorConfig;
using ::Envoy::Extensions::Http::HeaderValidators::EnvoyDefault::ClientHttp1HeaderValidator;
using ::Envoy::Extensions::Http::HeaderValidators::EnvoyDefault::ClientHttp2HeaderValidator;
using ::Envoy::Extensions::Http::HeaderValidators::EnvoyDefault::ConfigOverrides;
using ::Envoy::Extensions::Http::HeaderValidators::EnvoyDefault::ServerHttp1HeaderValidator;
using ::Envoy::Extensions::Http::HeaderValidators::EnvoyDefault::ServerHttp2HeaderValidator;

namespace {

RawConnectionDriver::DoWriteCallback writeBufferCallback(Buffer::Instance& data) {
  auto shared_data = std::make_shared<Buffer::OwnedImpl>();
  shared_data->move(data);
  return [shared_data](Buffer::Instance& dest) {
    if (shared_data->length() > 0) {
      dest.add(*shared_data);
      shared_data->drain(shared_data->length());
    }
    return false;
  };
}

} // namespace

void BufferingStreamDecoder::decodeHeaders(Http::ResponseHeaderMapPtr&& headers, bool end_stream) {
  ASSERT(!complete_);
  complete_ = end_stream;
  headers_ = std::move(headers);
  if (complete_) {
    onComplete();
  }
}

void BufferingStreamDecoder::decodeData(Buffer::Instance& data, bool end_stream) {
  ASSERT(!complete_);
  complete_ = end_stream;
  body_.append(data.toString());
  if (complete_) {
    onComplete();
  }
}

void BufferingStreamDecoder::decodeTrailers(Http::ResponseTrailerMapPtr&&) {
  PANIC("not implemented");
}

void BufferingStreamDecoder::onComplete() {
  ASSERT(complete_);
  on_complete_cb_();
}

void BufferingStreamDecoder::onResetStream(Http::StreamResetReason, absl::string_view) {
  ADD_FAILURE();
}

// A callback for a QUIC client connection to unblock the test after handshake succeeds. QUIC
// network connection initiates handshake and raises Connected event when it's done. Tests should
// proceed with sending requests afterwards.
class TestConnectionCallbacks : public Network::ConnectionCallbacks {
public:
  TestConnectionCallbacks(Event::Dispatcher& dispatcher) : dispatcher_(dispatcher) {}

  // Network::ConnectionCallbacks
  void onEvent(Network::ConnectionEvent event) override {
    if (event == Network::ConnectionEvent::Connected) {
      // Handshake finished, unblock the test to continue. This is needed because we call
      // Dispatcher::run() with Block to wait for the handshake to finish before proceeding.
      // TODO(danzh) find an alternative approach with behaviors more in parallel with SSL.
      connected_ = true;
      dispatcher_.exit();
    } else if (event == Network::ConnectionEvent::RemoteClose) {
      // If the peer closes the connection, no need to wait anymore.
      dispatcher_.exit();
    } else {
      if (!connected_) {
        // Before handshake gets established, any connection failure should exit the loop. I.e. a
        // QUIC connection may fail of INVALID_VERSION if both this client doesn't support any of
        // the versions the server advertised before handshake established. In this case the
        // connection is closed locally and this is in a blocking event loop.
        dispatcher_.exit();
      }
    }
  }

  void onAboveWriteBufferHighWatermark() override {}
  void onBelowWriteBufferLowWatermark() override {}

private:
  Event::Dispatcher& dispatcher_;
  bool connected_{false};
};

Network::UpstreamTransportSocketFactoryPtr
IntegrationUtil::createQuicUpstreamTransportSocketFactory(Api::Api& api, Stats::Store& store,
                                                          Ssl::ContextManager& context_manager,
                                                          const std::string& san_to_match) {
  NiceMock<Server::Configuration::MockTransportSocketFactoryContext> context;
  ON_CALL(context.server_context_, api()).WillByDefault(testing::ReturnRef(api));
  ON_CALL(context, statsScope()).WillByDefault(testing::ReturnRef(*store.rootScope()));
  ON_CALL(context, sslContextManager()).WillByDefault(testing::ReturnRef(context_manager));
  envoy::extensions::transport_sockets::quic::v3::QuicUpstreamTransport
      quic_transport_socket_config;
  auto* tls_context = quic_transport_socket_config.mutable_upstream_tls_context();
#ifdef ENVOY_ENABLE_YAML
  initializeUpstreamTlsContextConfig(
      Ssl::ClientSslTransportOptions().setAlpn(true).setSan(san_to_match).setSni("lyft.com"),
      *tls_context);
#else
  UNREFERENCED_PARAMETER(tls_context);
  UNREFERENCED_PARAMETER(san_to_match);
  RELEASE_ASSERT(0, "unsupported");
#endif // ENVOY_ENABLE_YAML

  envoy::config::core::v3::TransportSocket message;
  message.mutable_typed_config()->PackFrom(quic_transport_socket_config);
  auto& config_factory = Config::Utility::getAndCheckFactory<
      Server::Configuration::UpstreamTransportSocketConfigFactory>(message);
  return config_factory.createTransportSocketFactory(quic_transport_socket_config, context);
}

BufferingStreamDecoderPtr
sendRequestAndWaitForResponse(Event::Dispatcher& dispatcher, const std::string& method,
                              const std::string& url, const std::string& body,
                              const std::string& host, const std::string& content_type,
                              Http::CodecClientProd& client) {
  BufferingStreamDecoderPtr response(new BufferingStreamDecoder([&]() -> void {
    client.close();
    dispatcher.exit();
  }));
  Http::RequestEncoder& encoder = client.newStream(*response);
  encoder.getStream().addCallbacks(*response);

  Http::TestRequestHeaderMapImpl headers;
  headers.setMethod(method);
  headers.setPath(url);
  headers.setHost(host);
  headers.setReferenceScheme(Http::Headers::get().SchemeValues.Http);
  if (!content_type.empty()) {
    headers.setContentType(content_type);
  }
  const auto status = encoder.encodeHeaders(headers, body.empty());
  ASSERT(status.ok());
  if (!body.empty()) {
    Buffer::OwnedImpl body_buffer(body);
    encoder.encodeData(body_buffer, true);
  }

  dispatcher.run(Event::Dispatcher::RunType::Block);
  return response;
}

BufferingStreamDecoderPtr
IntegrationUtil::makeSingleRequest(const Network::Address::InstanceConstSharedPtr& addr,
                                   const std::string& method, const std::string& url,
                                   const std::string& body, Http::CodecType type,
                                   const std::string& host, const std::string& content_type) {
  NiceMock<Stats::MockIsolatedStatsStore> mock_stats_store;
  Quic::QuicStatNames quic_stat_names(mock_stats_store.symbolTable());
  NiceMock<Random::MockRandomGenerator> random;
  Event::GlobalTimeSystem time_system;
  NiceMock<Random::MockRandomGenerator> random_generator;
  envoy::config::bootstrap::v3::Bootstrap bootstrap;
  Api::Impl api(Thread::threadFactoryForTest(), mock_stats_store, time_system,
                Filesystem::fileSystemForTest(), random_generator, bootstrap);
  Event::DispatcherPtr dispatcher(api.allocateDispatcher("test_thread"));
  TestConnectionCallbacks connection_callbacks(*dispatcher);
  Network::TransportSocketOptionsConstSharedPtr options;

  std::shared_ptr<Upstream::MockClusterInfo> cluster{new NiceMock<Upstream::MockClusterInfo>()};
  Upstream::HostDescriptionConstSharedPtr host_description =
      std::make_shared<Upstream::HostDescriptionImpl>(
          cluster, "",
          Network::Utility::resolveUrl(
              fmt::format("{}://127.0.0.1:80", (type == Http::CodecType::HTTP3 ? "udp" : "tcp"))),
          nullptr, envoy::config::core::v3::Locality().default_instance(),
          envoy::config::endpoint::v3::Endpoint::HealthCheckConfig::default_instance(), 0,
          time_system);

  if (type <= Http::CodecType::HTTP2) {
    Http::CodecClientProd client(type,
                                 dispatcher->createClientConnection(
                                     addr, Network::Address::InstanceConstSharedPtr(),
                                     Network::Test::createRawBufferSocket(), nullptr, nullptr),
                                 host_description, *dispatcher, random, options);
    return sendRequestAndWaitForResponse(*dispatcher, method, url, body, host, content_type,
                                         client);
  }

#ifdef ENVOY_ENABLE_QUIC
  Extensions::TransportSockets::Tls::ContextManagerImpl manager(time_system);
  Network::UpstreamTransportSocketFactoryPtr transport_socket_factory =
      createQuicUpstreamTransportSocketFactory(api, mock_stats_store, manager,
                                               "spiffe://lyft.com/backend-team");
  auto& quic_transport_socket_factory =
      dynamic_cast<Quic::QuicClientTransportSocketFactory&>(*transport_socket_factory);
  auto persistent_info = std::make_unique<Quic::PersistentQuicInfoImpl>(*dispatcher, 0);

  Network::Address::InstanceConstSharedPtr local_address;
  if (addr->ip()->version() == Network::Address::IpVersion::v4) {
    local_address = Network::Utility::getLocalAddress(Network::Address::IpVersion::v4);
  } else {
    // Docker only works with loopback v6 address.
    local_address = std::make_shared<Network::Address::Ipv6Instance>("::1");
  }
  quic::DeterministicConnectionIdGenerator generator(quic::kQuicDefaultConnectionIdLength);
  Network::ClientConnectionPtr connection = Quic::createQuicNetworkConnection(
      *persistent_info, quic_transport_socket_factory.getCryptoConfig(),
      quic::QuicServerId(
          quic_transport_socket_factory.clientContextConfig()->serverNameIndication(),
          static_cast<uint16_t>(addr->ip()->port())),
      *dispatcher, addr, local_address, quic_stat_names, {}, *mock_stats_store.rootScope(), nullptr,
      nullptr, generator);
  connection->addConnectionCallbacks(connection_callbacks);
  Http::CodecClientProd client(type, std::move(connection), host_description, *dispatcher, random,
                               options);
  // Quic connection needs to finish handshake.
  dispatcher->run(Event::Dispatcher::RunType::Block);
  return sendRequestAndWaitForResponse(*dispatcher, method, url, body, host, content_type, client);
#else
  ASSERT(false, "running a QUIC integration test without compiling QUIC");
  return nullptr;
#endif
}

BufferingStreamDecoderPtr
IntegrationUtil::makeSingleRequest(uint32_t port, const std::string& method, const std::string& url,
                                   const std::string& body, Http::CodecType type,
                                   Network::Address::IpVersion ip_version, const std::string& host,
                                   const std::string& content_type) {
  auto addr = Network::Utility::resolveUrl(
      fmt::format("tcp://{}:{}", Network::Test::getLoopbackAddressUrlString(ip_version), port));
  return makeSingleRequest(addr, method, url, body, type, host, content_type);
}

RawConnectionDriver::RawConnectionDriver(uint32_t port, Buffer::Instance& request_data,
                                         ReadCallback response_data_callback,
                                         Network::Address::IpVersion version,
                                         Event::Dispatcher& dispatcher,
                                         Network::TransportSocketPtr transport_socket)
    : RawConnectionDriver(port, writeBufferCallback(request_data), response_data_callback, version,
                          dispatcher, std::move(transport_socket)) {}

RawConnectionDriver::RawConnectionDriver(uint32_t port, DoWriteCallback write_request_callback,
                                         ReadCallback response_data_callback,
                                         Network::Address::IpVersion version,
                                         Event::Dispatcher& dispatcher,
                                         Network::TransportSocketPtr transport_socket)
    : dispatcher_(dispatcher), remaining_bytes_to_send_(0) {
  api_ = Api::createApiForTest(stats_store_);
  Event::GlobalTimeSystem time_system;
  callbacks_ = std::make_unique<ConnectionCallbacks>(
      [this, write_request_callback]() {
        Buffer::OwnedImpl buffer;
        const bool close_after = write_request_callback(buffer);
        remaining_bytes_to_send_ += buffer.length();
        client_->write(buffer, close_after);
      },
      dispatcher);

  if (transport_socket == nullptr) {
    transport_socket = Network::Test::createRawBufferSocket();
  }

  client_ = dispatcher_.createClientConnection(
      Network::Utility::resolveUrl(
          fmt::format("tcp://{}:{}", Network::Test::getLoopbackAddressUrlString(version), port)),
      Network::Address::InstanceConstSharedPtr(), std::move(transport_socket), nullptr, nullptr);
  // ConnectionCallbacks will call write_request_callback from the connect and low-watermark
  // callbacks. Set a small buffer limit so high-watermark is triggered after every write and
  // low-watermark is triggered every time the buffer is drained.
  client_->setBufferLimits(1);
  client_->addConnectionCallbacks(*callbacks_);
  client_->addReadFilter(
      Network::ReadFilterSharedPtr{new ForwardingFilter(*this, response_data_callback)});
  client_->addBytesSentCallback([&](uint64_t bytes) {
    remaining_bytes_to_send_ -= bytes;
    return true;
  });
  client_->connect();
}

<<<<<<< HEAD
// This wrapper is needed to preserve the ServerFactoryContext for the lifetime of the
// `real_factory_` as it stores the reference to the ServerFactoryContext.
// TODO(yanavlasov): clean-up integration tests that needs this and remove UHV from
// fake upstreams.
class FakeHeaderValidatorFactory : public Http::HeaderValidatorFactory {
public:
  FakeHeaderValidatorFactory(absl::string_view config) {
    auto* factory =
        Registry::FactoryRegistry<Envoy::Http::HeaderValidatorFactoryConfig>::getFactory(
            "envoy.http.header_validators.envoy_default");
    ASSERT(factory != nullptr);

    envoy::config::core::v3::TypedExtensionConfig typed_config;
    Thread::SkipAsserts no_main_thread_asserts_in_yaml_parser;
    ON_CALL(server_context_, messageValidationVisitor())
        .WillByDefault(testing::ReturnRef(ProtobufMessage::getNullValidationVisitor()));
    ON_CALL(server_context_, runtime()).WillByDefault(testing::ReturnRef(runtime_loader_));

    TestUtility::loadFromYaml(std::string(config), typed_config);

    real_factory_ = factory->createFromProto(typed_config.typed_config(), server_context_);
  }

  Http::ServerHeaderValidatorPtr
  createServerHeaderValidator(Http::Protocol protocol, Http::HeaderValidatorStats& stats) override {
    return real_factory_->createServerHeaderValidator(protocol, stats);
  }
  Http::ClientHeaderValidatorPtr
  createClientHeaderValidator(Http::Protocol protocol, Http::HeaderValidatorStats& stats) override {
    return real_factory_->createClientHeaderValidator(protocol, stats);
  }

private:
  testing::NiceMock<Envoy::Runtime::MockLoader> runtime_loader_;
  testing::NiceMock<Server::Configuration::StatelessMockServerFactoryContext> server_context_;
  Http::HeaderValidatorFactoryPtr real_factory_;
};

Http::HeaderValidatorFactoryPtr
IntegrationUtil::makeHeaderValidationFactory([[maybe_unused]] absl::string_view config) {
=======
// This factory is needed to avoid dealing with the ServerFactoryContext, which is
// problematic in dedicated threads for fake upstreams or test client.
// UHV is needed in fake upstreams or test client for translation
// of extended CONNECT to upgrade, which is done by the codecs.
class FakeHeaderValidatorFactory : public Http::HeaderValidatorFactory {
public:
  FakeHeaderValidatorFactory(const HeaderValidatorConfig& config) : config_(config) {}

  Http::ServerHeaderValidatorPtr
  createServerHeaderValidator(Http::Protocol protocol, Http::HeaderValidatorStats& stats) override {
    ConfigOverrides config_overrides;

    switch (protocol) {
    case Http::Protocol::Http3:
    case Http::Protocol::Http2:
      return std::make_unique<ServerHttp2HeaderValidator>(config_, protocol, stats,
                                                          config_overrides);
    case Http::Protocol::Http11:
    case Http::Protocol::Http10:
      return std::make_unique<ServerHttp1HeaderValidator>(config_, protocol, stats,
                                                          config_overrides);
    }
    PANIC_DUE_TO_CORRUPT_ENUM;
  }

  Http::ClientHeaderValidatorPtr
  createClientHeaderValidator(Http::Protocol protocol, Http::HeaderValidatorStats& stats) override {
    ConfigOverrides config_overrides;

    switch (protocol) {
    case Http::Protocol::Http3:
    case Http::Protocol::Http2:
      return std::make_unique<ClientHttp2HeaderValidator>(config_, protocol, stats,
                                                          config_overrides);
    case Http::Protocol::Http11:
    case Http::Protocol::Http10:
      return std::make_unique<ClientHttp1HeaderValidator>(config_, protocol, stats,
                                                          config_overrides);
    }
    PANIC_DUE_TO_CORRUPT_ENUM;
  }

private:
  const HeaderValidatorConfig config_;
};

Http::HeaderValidatorFactoryPtr
IntegrationUtil::makeHeaderValidationFactory([[maybe_unused]] const HeaderValidatorConfig& config) {
>>>>>>> cae5358e
#ifdef ENVOY_ENABLE_UHV
  return std::make_unique<FakeHeaderValidatorFactory>(config);
#else
  return nullptr;
#endif
}

RawConnectionDriver::~RawConnectionDriver() = default;

testing::AssertionResult RawConnectionDriver::waitForConnection() {
  // TODO(mattklein123): Add a timeout and switch to events and waitFor().
  while (!callbacks_->connected() && !callbacks_->closed()) {
    Event::GlobalTimeSystem().timeSystem().realSleepDoNotUseWithoutScrutiny(
        std::chrono::milliseconds(10));
    dispatcher_.run(Event::Dispatcher::RunType::NonBlock);
  }
  if (!callbacks_->connected()) {
    return testing::AssertionFailure();
  }
  return testing::AssertionSuccess();
}

testing::AssertionResult RawConnectionDriver::run(Event::Dispatcher::RunType run_type,
                                                  std::chrono::milliseconds timeout) {
  Event::TimerPtr timeout_timer = dispatcher_.createTimer([this]() -> void { dispatcher_.exit(); });
  timeout_timer->enableTimer(timeout);

  dispatcher_.run(run_type);

  if (timeout_timer->enabled()) {
    timeout_timer->disableTimer();
    return testing::AssertionSuccess();
  }
  return testing::AssertionFailure();
}

void RawConnectionDriver::close() { client_->close(Network::ConnectionCloseType::FlushWrite); }

bool RawConnectionDriver::allBytesSent() const { return remaining_bytes_to_send_ == 0; }

WaitForPayloadReader::WaitForPayloadReader(Event::Dispatcher& dispatcher)
    : dispatcher_(dispatcher) {}

Network::FilterStatus WaitForPayloadReader::onData(Buffer::Instance& data, bool end_stream) {
  data_.append(data.toString());
  data.drain(data.length());
  read_end_stream_ = end_stream;
  if ((!data_to_wait_for_.empty() && absl::StartsWith(data_, data_to_wait_for_)) ||
      (exact_match_ == false && data_.find(data_to_wait_for_) != std::string::npos) || end_stream) {
    data_to_wait_for_.clear();
    dispatcher_.exit();
  }

  if (wait_for_length_ && data_.size() >= length_to_wait_for_) {
    wait_for_length_ = false;
    dispatcher_.exit();
  }

  return Network::FilterStatus::StopIteration;
}

} // namespace Envoy<|MERGE_RESOLUTION|>--- conflicted
+++ resolved
@@ -328,48 +328,6 @@
   client_->connect();
 }
 
-<<<<<<< HEAD
-// This wrapper is needed to preserve the ServerFactoryContext for the lifetime of the
-// `real_factory_` as it stores the reference to the ServerFactoryContext.
-// TODO(yanavlasov): clean-up integration tests that needs this and remove UHV from
-// fake upstreams.
-class FakeHeaderValidatorFactory : public Http::HeaderValidatorFactory {
-public:
-  FakeHeaderValidatorFactory(absl::string_view config) {
-    auto* factory =
-        Registry::FactoryRegistry<Envoy::Http::HeaderValidatorFactoryConfig>::getFactory(
-            "envoy.http.header_validators.envoy_default");
-    ASSERT(factory != nullptr);
-
-    envoy::config::core::v3::TypedExtensionConfig typed_config;
-    Thread::SkipAsserts no_main_thread_asserts_in_yaml_parser;
-    ON_CALL(server_context_, messageValidationVisitor())
-        .WillByDefault(testing::ReturnRef(ProtobufMessage::getNullValidationVisitor()));
-    ON_CALL(server_context_, runtime()).WillByDefault(testing::ReturnRef(runtime_loader_));
-
-    TestUtility::loadFromYaml(std::string(config), typed_config);
-
-    real_factory_ = factory->createFromProto(typed_config.typed_config(), server_context_);
-  }
-
-  Http::ServerHeaderValidatorPtr
-  createServerHeaderValidator(Http::Protocol protocol, Http::HeaderValidatorStats& stats) override {
-    return real_factory_->createServerHeaderValidator(protocol, stats);
-  }
-  Http::ClientHeaderValidatorPtr
-  createClientHeaderValidator(Http::Protocol protocol, Http::HeaderValidatorStats& stats) override {
-    return real_factory_->createClientHeaderValidator(protocol, stats);
-  }
-
-private:
-  testing::NiceMock<Envoy::Runtime::MockLoader> runtime_loader_;
-  testing::NiceMock<Server::Configuration::StatelessMockServerFactoryContext> server_context_;
-  Http::HeaderValidatorFactoryPtr real_factory_;
-};
-
-Http::HeaderValidatorFactoryPtr
-IntegrationUtil::makeHeaderValidationFactory([[maybe_unused]] absl::string_view config) {
-=======
 // This factory is needed to avoid dealing with the ServerFactoryContext, which is
 // problematic in dedicated threads for fake upstreams or test client.
 // UHV is needed in fake upstreams or test client for translation
@@ -418,7 +376,6 @@
 
 Http::HeaderValidatorFactoryPtr
 IntegrationUtil::makeHeaderValidationFactory([[maybe_unused]] const HeaderValidatorConfig& config) {
->>>>>>> cae5358e
 #ifdef ENVOY_ENABLE_UHV
   return std::make_unique<FakeHeaderValidatorFactory>(config);
 #else

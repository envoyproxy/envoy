--- conflicted
+++ resolved
@@ -23,12 +23,8 @@
 AdsIntegrationTest::AdsIntegrationTest(const envoy::config::core::v3::ApiVersion api_version)
     : HttpIntegrationTest(
           Http::CodecClient::Type::HTTP2, ipVersion(),
-<<<<<<< HEAD
-          ConfigHelper::adsBootstrap(sotwOrDelta() == Grpc::SotwOrDelta::Sotw ? "GRPC" : "DELTA_GRPC")) {
-=======
           ConfigHelper::adsBootstrap(
               sotwOrDelta() == Grpc::SotwOrDelta::Sotw ? "GRPC" : "DELTA_GRPC", api_version)) {
->>>>>>> 96920250
   use_lds_ = false;
   create_xds_upstream_ = true;
   tls_xds_upstream_ = true;

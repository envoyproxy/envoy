--- conflicted
+++ resolved
@@ -208,15 +208,10 @@
   // ----------  -----    -----------------   -----
   // 2019/03/20  6329     59015               Initial version
   // 2019/04/12  6477     59576               Implementing Endpoint lease...
-<<<<<<< HEAD
-  // 2019/04/20  6161     49415               Pack tags and tag extracted names
+  // 2019/04/23  6659     59512               Reintroduce dispatcher stats...
+  // 2019/04/24  6161     49415               Pack tags and tag extracted names
 
   EXPECT_EQ(m_per_cluster, 49415);
-=======
-  // 2019/04/23  6659     59512               Reintroduce dispatcher stats...
-
-  EXPECT_EQ(m_per_cluster, 59512);
->>>>>>> b08cf356
 }
 
 } // namespace

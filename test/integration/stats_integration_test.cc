--- conflicted
+++ resolved
@@ -274,12 +274,8 @@
   // 2020/04/23  10531    44169       44600   http: max stream duration upstream support.
   // 2020/05/05  10908    44233       44600   router: add InternalRedirectPolicy and predicate
   // 2020/05/13  10531    44425       44600   Refactor resource manager
-<<<<<<< HEAD
-  // 2020/05/27  11289    44780       52636   Test-only change, wrapping real counters in fake
-  // counters
-=======
   // 2020/05/20  11223    44491       44600   Add primary clusters tracking to cluster manager.
->>>>>>> 8f4d759c
+  // 2020/05/27  11289    44491       52702   Test-only change wrapping counters in test counters
 
   // Note: when adjusting this value: EXPECT_MEMORY_EQ is active only in CI
   // 'release' builds, where we control the platform and tool-chain. So you
@@ -293,13 +289,8 @@
   // If you encounter a failure here, please see
   // https://github.com/envoyproxy/envoy/blob/master/source/docs/stats.md#stats-memory-tests
   // for details on how to fix.
-<<<<<<< HEAD
-  EXPECT_MEMORY_EQ(m_per_cluster, 44780);
-  EXPECT_MEMORY_LE(m_per_cluster, 52636);
-=======
   EXPECT_MEMORY_EQ(m_per_cluster, 44491);
-  EXPECT_MEMORY_LE(m_per_cluster, 44600);
->>>>>>> 8f4d759c
+  EXPECT_MEMORY_LE(m_per_cluster, 52702);
 }
 
 TEST_P(ClusterMemoryTestRunner, MemoryLargeClusterSizeWithRealSymbolTable) {
@@ -345,14 +336,9 @@
   // 2020/04/07  10661    35557       36000   fix clang tidy on master
   // 2020/04/23  10531    36281       36800   http: max stream duration upstream support.
   // 2020/05/05  10908    36345       36800   router: add InternalRedirectPolicy and predicate
-<<<<<<< HEAD
-  // 2020/05/13  10531    36537       44600   Refactor resource manager
-  // 2020/05/27  11289    36537       44780   Test-only change, wrapping real counters in fake
-  // counters
-=======
   // 2020/05/13  10531    36537       36800   Refactor resource manager
   // 2020/05/20  11223    36603       36800   Add primary clusters tracking to cluster manager.
->>>>>>> 8f4d759c
+  // 2020/05/27  11289    36603       44846   Test-only change wrapping counters in test counters
 
   // Note: when adjusting this value: EXPECT_MEMORY_EQ is active only in CI
   // 'release' builds, where we control the platform and tool-chain. So you
@@ -366,13 +352,8 @@
   // If you encounter a failure here, please see
   // https://github.com/envoyproxy/envoy/blob/master/source/docs/stats.md#stats-memory-tests
   // for details on how to fix.
-<<<<<<< HEAD
-  EXPECT_MEMORY_EQ(m_per_cluster, 36537);
-  EXPECT_MEMORY_LE(m_per_cluster, 44780);
-=======
   EXPECT_MEMORY_EQ(m_per_cluster, 36603);
-  EXPECT_MEMORY_LE(m_per_cluster, 36800);
->>>>>>> 8f4d759c
+  EXPECT_MEMORY_LE(m_per_cluster, 44846);
 }
 
 TEST_P(ClusterMemoryTestRunner, MemoryLargeHostSizeWithStats) {

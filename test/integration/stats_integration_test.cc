--- conflicted
+++ resolved
@@ -266,15 +266,11 @@
   // On a local clang8/libstdc++/linux flow, the memory usage was observed in
   // June 2019 to be 64 bytes higher than it is in CI/release. Your mileage may
   // vary.
-<<<<<<< HEAD
-  EXPECT_MEMORY_EQ(m_per_cluster, 43340); // 104 bytes higher than a debug build.
-=======
   //
   // If you encounter a failure here, please see
   // https://github.com/envoyproxy/envoy/blob/master/source/docs/stats.md#stats-memory-tests
   // for details on how to fix.
-  EXPECT_MEMORY_EQ(m_per_cluster, 43308); // 104 bytes higher than a debug build.
->>>>>>> 5a0cc4b1
+  EXPECT_MEMORY_EQ(m_per_cluster, 43340); // 104 bytes higher than a debug build.
   EXPECT_MEMORY_LE(m_per_cluster, 44000);
 }
 
@@ -314,15 +310,11 @@
   // On a local clang8/libstdc++/linux flow, the memory usage was observed in
   // June 2019 to be 64 bytes higher than it is in CI/release. Your mileage may
   // vary.
-<<<<<<< HEAD
-  EXPECT_MEMORY_EQ(m_per_cluster, 34998); // 104 bytes higher than a debug build.
-=======
   //
   // If you encounter a failure here, please see
   // https://github.com/envoyproxy/envoy/blob/master/source/docs/stats.md#stats-memory-tests
   // for details on how to fix.
-  EXPECT_MEMORY_EQ(m_per_cluster, 34966); // 104 bytes higher than a debug build.
->>>>>>> 5a0cc4b1
+  EXPECT_MEMORY_EQ(m_per_cluster, 34998); // 104 bytes higher than a debug build.
   EXPECT_MEMORY_LE(m_per_cluster, 36000);
 }
 

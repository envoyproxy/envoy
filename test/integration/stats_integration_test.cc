#include <memory>

#include "envoy/config/bootstrap/v3/bootstrap.pb.h"
#include "envoy/config/core/v3/address.pb.h"
#include "envoy/stats/scope.h"
#include "envoy/stats/stats.h"

#include "common/config/well_known_names.h"
#include "common/memory/stats.h"
#include "common/stats/symbol_table_creator.h"

#include "test/common/stats/stat_test_utility.h"
#include "test/config/utility.h"
#include "test/integration/integration.h"
#include "test/test_common/network_utility.h"
#include "test/test_common/utility.h"

#include "gtest/gtest.h"

namespace Envoy {
namespace {

class StatsIntegrationTest : public testing::TestWithParam<Network::Address::IpVersion>,
                             public BaseIntegrationTest {
public:
  StatsIntegrationTest() : BaseIntegrationTest(GetParam()) {}

  void initialize() override { BaseIntegrationTest::initialize(); }
};

INSTANTIATE_TEST_SUITE_P(IpVersions, StatsIntegrationTest,
                         testing::ValuesIn(TestEnvironment::getIpVersionsForTest()),
                         TestUtility::ipTestParamsToString);

TEST_P(StatsIntegrationTest, WithDefaultConfig) {
  initialize();

  auto live = test_server_->gauge("server.live");
  EXPECT_EQ(live->value(), 1);
  EXPECT_EQ(live->tags().size(), 0);

  auto counter = test_server_->counter("http.config_test.rq_total");
  EXPECT_EQ(counter->tags().size(), 1);
  EXPECT_EQ(counter->tags()[0].name_, "envoy.http_conn_manager_prefix");
  EXPECT_EQ(counter->tags()[0].value_, "config_test");
}

TEST_P(StatsIntegrationTest, WithoutDefaultTagExtractors) {
  config_helper_.addConfigModifier([&](envoy::config::bootstrap::v3::Bootstrap& bootstrap) -> void {
    bootstrap.mutable_stats_config()->mutable_use_all_default_tags()->set_value(false);
  });
  initialize();

  auto counter = test_server_->counter("http.config_test.rq_total");
  EXPECT_EQ(counter->tags().size(), 0);
}

TEST_P(StatsIntegrationTest, WithDefaultTagExtractors) {
  config_helper_.addConfigModifier([&](envoy::config::bootstrap::v3::Bootstrap& bootstrap) -> void {
    bootstrap.mutable_stats_config()->mutable_use_all_default_tags()->set_value(true);
  });
  initialize();

  auto counter = test_server_->counter("http.config_test.rq_total");
  EXPECT_EQ(counter->tags().size(), 1);
  EXPECT_EQ(counter->tags()[0].name_, "envoy.http_conn_manager_prefix");
  EXPECT_EQ(counter->tags()[0].value_, "config_test");
}

// Given: a. use_all_default_tags = false, b. a tag specifier has the same name
// as a default tag extractor name but also has use defined regex.
// In this case we don't use default tag extractors (since use_all_default_tags
// is set to false explicitly) and just treat the tag specifier as a normal tag
// specifier having use defined regex.
TEST_P(StatsIntegrationTest, WithDefaultTagExtractorNameWithUserDefinedRegex) {
  std::string tag_name = Config::TagNames::get().HTTP_CONN_MANAGER_PREFIX;
  config_helper_.addConfigModifier([&](envoy::config::bootstrap::v3::Bootstrap& bootstrap) -> void {
    bootstrap.mutable_stats_config()->mutable_use_all_default_tags()->set_value(false);
    auto tag_specifier = bootstrap.mutable_stats_config()->mutable_stats_tags()->Add();
    tag_specifier->set_tag_name(tag_name);
    tag_specifier->set_regex("((.*))");
  });
  initialize();

  auto counter = test_server_->counter("http.config_test.rq_total");
  EXPECT_EQ(counter->tags().size(), 1);
  EXPECT_EQ(counter->tags()[0].name_, tag_name);
  EXPECT_EQ(counter->tags()[0].value_, "http.config_test.rq_total");
}

TEST_P(StatsIntegrationTest, WithTagSpecifierMissingTagValue) {
  config_helper_.addConfigModifier([&](envoy::config::bootstrap::v3::Bootstrap& bootstrap) -> void {
    bootstrap.mutable_stats_config()->mutable_use_all_default_tags()->set_value(false);
    auto tag_specifier = bootstrap.mutable_stats_config()->mutable_stats_tags()->Add();
    tag_specifier->set_tag_name("envoy.http_conn_manager_prefix");
  });
  initialize();

  auto counter = test_server_->counter("http.config_test.rq_total");
  EXPECT_EQ(counter->tags().size(), 1);
  EXPECT_EQ(counter->tags()[0].name_, "envoy.http_conn_manager_prefix");
  EXPECT_EQ(counter->tags()[0].value_, "config_test");
}

TEST_P(StatsIntegrationTest, WithTagSpecifierWithRegex) {
  config_helper_.addConfigModifier([&](envoy::config::bootstrap::v3::Bootstrap& bootstrap) -> void {
    bootstrap.mutable_stats_config()->mutable_use_all_default_tags()->set_value(false);
    auto tag_specifier = bootstrap.mutable_stats_config()->mutable_stats_tags()->Add();
    tag_specifier->set_tag_name("my.http_conn_manager_prefix");
    tag_specifier->set_regex(R"(^(?:|listener(?=\.).*?\.)http\.((.*?)\.))");
  });
  initialize();

  auto counter = test_server_->counter("http.config_test.rq_total");
  EXPECT_EQ(counter->tags().size(), 1);
  EXPECT_EQ(counter->tags()[0].name_, "my.http_conn_manager_prefix");
  EXPECT_EQ(counter->tags()[0].value_, "config_test");
}

TEST_P(StatsIntegrationTest, WithTagSpecifierWithFixedValue) {
  config_helper_.addConfigModifier([&](envoy::config::bootstrap::v3::Bootstrap& bootstrap) -> void {
    auto tag_specifier = bootstrap.mutable_stats_config()->mutable_stats_tags()->Add();
    tag_specifier->set_tag_name("test.x");
    tag_specifier->set_fixed_value("xxx");
  });
  initialize();

  auto live = test_server_->gauge("server.live");
  EXPECT_EQ(live->value(), 1);
  EXPECT_EQ(live->tags().size(), 1);
  EXPECT_EQ(live->tags()[0].name_, "test.x");
  EXPECT_EQ(live->tags()[0].value_, "xxx");
}

// TODO(cmluciano) Refactor once https://github.com/envoyproxy/envoy/issues/5624 is solved
// TODO(cmluciano) Add options to measure multiple workers & without stats
// This class itself does not add additional tests. It is a helper for use in other tests measuring
// cluster overhead.
class ClusterMemoryTestHelper : public BaseIntegrationTest {
public:
  ClusterMemoryTestHelper()
      : BaseIntegrationTest(testing::TestWithParam<Network::Address::IpVersion>::GetParam()) {
    use_real_stats_ = true;
  }

  static size_t computeMemoryDelta(int initial_num_clusters, int initial_num_hosts,
                                   int final_num_clusters, int final_num_hosts, bool allow_stats) {
    // Use the same number of fake upstreams for both helpers in order to exclude memory overhead
    // added by the fake upstreams.
    int fake_upstreams_count = 1 + final_num_clusters * final_num_hosts;

    size_t initial_memory;
    {
      ClusterMemoryTestHelper helper;
      helper.setUpstreamCount(fake_upstreams_count);
      helper.skipPortUsageValidation();
      initial_memory =
          helper.clusterMemoryHelper(initial_num_clusters, initial_num_hosts, allow_stats);
    }

    ClusterMemoryTestHelper helper;
    helper.setUpstreamCount(fake_upstreams_count);
    return helper.clusterMemoryHelper(final_num_clusters, final_num_hosts, allow_stats) -
           initial_memory;
  }

private:
  /**
   * @param num_clusters number of clusters appended to bootstrap_config
   * @param allow_stats if false, enable set_reject_all in stats_config
   * @return size_t the total memory allocated
   */
  size_t clusterMemoryHelper(int num_clusters, int num_hosts, bool allow_stats) {
    Stats::TestUtil::MemoryTest memory_test;
    config_helper_.addConfigModifier([&](envoy::config::bootstrap::v3::Bootstrap& bootstrap) {
      if (!allow_stats) {
        bootstrap.mutable_stats_config()->mutable_stats_matcher()->set_reject_all(true);
      }
      for (int i = 1; i < num_clusters; ++i) {
        auto* cluster = bootstrap.mutable_static_resources()->add_clusters();
        cluster->set_name(absl::StrCat("cluster_", i));
      }

      for (int i = 0; i < num_clusters; ++i) {
        auto* cluster = bootstrap.mutable_static_resources()->mutable_clusters(i);
        for (int j = 0; j < num_hosts; ++j) {
          auto* host = cluster->mutable_load_assignment()
                           ->mutable_endpoints(0)
                           ->add_lb_endpoints()
                           ->mutable_endpoint()
                           ->mutable_address();
          auto* socket_address = host->mutable_socket_address();
          socket_address->set_protocol(envoy::config::core::v3::SocketAddress::TCP);
          socket_address->set_address("0.0.0.0");
          socket_address->set_port_value(80);
        }
      }
    });
    initialize();

    return memory_test.consumedBytes();
  }
};

class ClusterMemoryTestRunner : public testing::TestWithParam<Network::Address::IpVersion> {
protected:
  ClusterMemoryTestRunner()
      : ip_version_(testing::TestWithParam<Network::Address::IpVersion>::GetParam()) {}

  Stats::TestUtil::SymbolTableCreatorTestPeer symbol_table_creator_test_peer_;

  Network::Address::IpVersion ip_version_;
};

INSTANTIATE_TEST_SUITE_P(IpVersions, ClusterMemoryTestRunner,
                         testing::ValuesIn(TestEnvironment::getIpVersionsForTest()),
                         TestUtility::ipTestParamsToString);

TEST_P(ClusterMemoryTestRunner, MemoryLargeClusterSizeWithFakeSymbolTable) {
  symbol_table_creator_test_peer_.setUseFakeSymbolTables(true);

  // A unique instance of ClusterMemoryTest allows for multiple runs of Envoy with
  // differing configuration. This is necessary for measuring the memory consumption
  // between the different instances within the same test.
  const size_t m100 = ClusterMemoryTestHelper::computeMemoryDelta(1, 0, 101, 0, true);
  const size_t m_per_cluster = (m100) / 100;

  // Note: if you are increasing this golden value because you are adding a
  // stat, please confirm that this will be generally useful to most Envoy
  // users. Otherwise you are adding to the per-cluster memory overhead, which
  // will be significant for Envoy installations that are massively
  // multi-tenant.
  //
  // History of golden values:
  //
  // Date        PR       Bytes Per Cluster   Notes
  //                      exact upper-bound
  // ----------  -----    -----------------   -----
  // 2019/03/20  6329     59015               Initial version
  // 2019/04/12  6477     59576               Implementing Endpoint lease...
  // 2019/04/23  6659     59512               Reintroduce dispatcher stats...
  // 2019/04/24  6161     49415               Pack tags and tag extracted names
  // 2019/05/07  6794     49957               Stats for excluded hosts in cluster
  // 2019/04/27  6733     50213               Use SymbolTable API for HTTP codes
  // 2019/05/31  6866     50157               libstdc++ upgrade in CI
  // 2019/06/03  7199     49393               absl update
  // 2019/06/06  7208     49650               make memory targets approximate
  // 2019/06/17  7243     49412       49700   macros for exact/upper-bound memory checks
  // 2019/06/29  7364     45685       46000   combine 2 levels of stat ref-counting into 1
  // 2019/06/30  7428     42742       43000   remove stats multiple inheritance, inline HeapStatData
  // 2019/07/06  7477     42742       43000   fork gauge representation to drop pending_increment_
  // 2019/07/15  7555     42806       43000   static link libstdc++ in tests
  // 2019/07/24  7503     43030       44000   add upstream filters to clusters
  // 2019/08/13  7877     42838       44000   skip EdfScheduler creation if all host weights equal
  // 2019/09/02  8118     42830       43000   Share symbol-tables in cluster/host stats.
  // 2019/09/16  8100     42894       43000   Add transport socket matcher in cluster.
  // 2019/09/25  8226     43022       44000   dns: enable dns failure refresh rate configuration
  // 2019/09/30  8354     43310       44000   Implement transport socket match.
  // 2019/10/17  8537     43308       44000   add new enum value HTTP3
  // 2019/10/17  8484     43340       44000   stats: add unit support to histogram
  // 2019/11/01  8859     43563       44000   build: switch to libc++ by default
  // 2019/11/15  9040     43371       44000   build: update protobuf to 3.10.1
  // 2019/11/15  9031     43403       44000   upstream: track whether cluster is local
  // 2019/12/10  8779     42919       43500   use var-length coding for name length
  // 2020/01/07  9069     43413       44000   upstream: Implement retry concurrency budgets
  // 2020/01/07  9564     43445       44000   use RefcountPtr for CentralCache.
  // 2020/01/09  8889     43509       44000   api: add UpstreamHttpProtocolOptions message
  // 2020/01/09  9227     43637       44000   router: per-cluster histograms w/ timeout budget
  // 2020/01/12  9633     43797       44104   config: support recovery of original message when
  //                                          upgrading.
  // 2020/02/13  10042    43797       44136   Metadata: Metadata are shared across different
  //                                          clusters and hosts.
  // 2020/03/16  9964     44085       44600   http2: support custom SETTINGS parameters.
  // 2020/03/24  10501    44261       44600   upstream: upstream_rq_retry_limit_exceeded.
  // 2020/04/02  10624    43356       44000   Use 100 clusters rather than 1000 to avoid timeouts
  // 2020/04/07  10661    43349       44000   fix clang tidy on master
  // 2020/04/23  10531    44169       44600   http: max stream duration upstream support.
  // 2020/04/23  10661    44425       46000   per-listener connection limits
  // 2020/05/05  10908    44233       44600   router: add InternalRedirectPolicy and predicate
  // 2020/05/13  10531    44425       44600   Refactor resource manager
  // 2020/05/20  11223    44491       44600   Add primary clusters tracking to cluster manager.
  // 2020/06/10  11561    44491       44811   Make upstreams pluggable
  // 2020/06/29  11751    44715       46000   Improve time complexity of removing callback handle
  //                                          in callback manager.
  // 2020/07/07  11252    44971       46000   Introduce Least Request LB active request bias config
<<<<<<< HEAD
  // 2020/07/10  12035    45083       46000   Init manager store unready targets in hash map.
=======
  // 2020/07/15  11748    45003       46000   Stream error on invalid messaging
>>>>>>> 06fd1d1c

  // Note: when adjusting this value: EXPECT_MEMORY_EQ is active only in CI
  // 'release' builds, where we control the platform and tool-chain. So you
  // will need to find the correct value only after failing CI and looking
  // at the logs.
  //
  // On a local clang8/libstdc++/linux flow, the memory usage was observed in
  // June 2019 to be 64 bytes higher than it is in CI/release. Your mileage may
  // vary.
  //
  // If you encounter a failure here, please see
  // https://github.com/envoyproxy/envoy/blob/master/source/docs/stats.md#stats-memory-tests
  // for details on how to fix.
  //
  // We only run the exact test for ipv6 because ipv4 in some cases may allocate a
  // different number of bytes. We still run the approximate test.
  if (ip_version_ != Network::Address::IpVersion::v6) {
<<<<<<< HEAD
    EXPECT_MEMORY_EQ(m_per_cluster, 45083);
=======
    EXPECT_MEMORY_EQ(m_per_cluster, 45003);
>>>>>>> 06fd1d1c
  }
  EXPECT_MEMORY_LE(m_per_cluster, 46000); // Round up to allow platform variations.
}

TEST_P(ClusterMemoryTestRunner, MemoryLargeClusterSizeWithRealSymbolTable) {
  symbol_table_creator_test_peer_.setUseFakeSymbolTables(false);

  // A unique instance of ClusterMemoryTest allows for multiple runs of Envoy with
  // differing configuration. This is necessary for measuring the memory consumption
  // between the different instances within the same test.
  const size_t m100 = ClusterMemoryTestHelper::computeMemoryDelta(1, 0, 101, 0, true);
  const size_t m_per_cluster = (m100) / 100;

  // Note: if you are increasing this golden value because you are adding a
  // stat, please confirm that this will be generally useful to most Envoy
  // users. Otherwise you are adding to the per-cluster memory overhead, which
  // will be significant for Envoy installations that are massively
  // multi-tenant.
  //
  // History of golden values:
  //
  // Date        PR       Bytes Per Cluster   Notes
  //                      exact upper-bound
  // ----------  -----    -----------------   -----
  // 2019/08/09  7882     35489       36000   Initial version
  // 2019/09/02  8118     34585       34500   Share symbol-tables in cluster/host stats.
  // 2019/09/16  8100     34585       34500   Add transport socket matcher in cluster.
  // 2019/09/25  8226     34777       35000   dns: enable dns failure refresh rate configuration
  // 2019/09/30  8354     34969       35000   Implement transport socket match.
  // 2019/10/17  8537     34966       35000   add new enum value HTTP3
  // 2019/10/17  8484     34998       35000   stats: add unit support to histogram
  // 2019/11/01  8859     35221       36000   build: switch to libc++ by default
  // 2019/11/15  9040     35029       35500   build: update protobuf to 3.10.1
  // 2019/11/15  9031     35061       35500   upstream: track whether cluster is local
  // 2019/12/10  8779     35053       35000   use var-length coding for name lengths
  // 2020/01/07  9069     35548       35700   upstream: Implement retry concurrency budgets
  // 2020/01/07  9564     35580       36000   RefcountPtr for CentralCache.
  // 2020/01/09  8889     35644       36000   api: add UpstreamHttpProtocolOptions message
  // 2019/01/09  9227     35772       36500   router: per-cluster histograms w/ timeout budget
  // 2020/01/12  9633     35932       36500   config: support recovery of original message when
  //                                          upgrading.
  // 2020/03/16  9964     36220       36800   http2: support custom SETTINGS parameters.
  // 2020/03/24  10501    36300       36800   upstream: upstream_rq_retry_limit_exceeded.
  // 2020/04/02  10624    35564       36000   Use 100 clusters rather than 1000 to avoid timeouts
  // 2020/04/07  10661    35557       36000   fix clang tidy on master
  // 2020/04/23  10531    36281       36800   http: max stream duration upstream support.
  // 2020/04/23  10661    36537       37000   per-listener connection limits
  // 2020/05/05  10908    36345       36800   router: add InternalRedirectPolicy and predicate
  // 2020/05/13  10531    36537       36800   Refactor resource manager
  // 2020/05/20  11223    36603       36800   Add primary clusters tracking to cluster manager.
  // 2020/06/10  11561    36603       36923   Make upstreams pluggable
  // 2020/06/29  11751    36827       38000   Improve time complexity of removing callback handle.
  //                                          in callback manager.
  // 2020/07/07  11252    37083       38000   Introduce Least Request LB active request bias config
<<<<<<< HEAD
  // 2020/07/10  12035    37195       38000   Init manager store unready targets in hash map.
=======
  // 2020/07/15  11748    37115       38000   Stream error on invalid messaging
>>>>>>> 06fd1d1c

  // Note: when adjusting this value: EXPECT_MEMORY_EQ is active only in CI
  // 'release' builds, where we control the platform and tool-chain. So you
  // will need to find the correct value only after failing CI and looking
  // at the logs.
  //
  // On a local clang8/libstdc++/linux flow, the memory usage was observed in
  // June 2019 to be 64 bytes higher than it is in CI/release. Your mileage may
  // vary.
  //
  // If you encounter a failure here, please see
  // https://github.com/envoyproxy/envoy/blob/master/source/docs/stats.md#stats-memory-tests
  // for details on how to fix.
  //
  // We only run the exact test for ipv6 because ipv4 in some cases may allocate a
  // different number of bytes. We still run the approximate test.
  if (ip_version_ != Network::Address::IpVersion::v6) {
<<<<<<< HEAD
    EXPECT_MEMORY_EQ(m_per_cluster, 37195);
=======
    EXPECT_MEMORY_EQ(m_per_cluster, 37115);
>>>>>>> 06fd1d1c
  }
  EXPECT_MEMORY_LE(m_per_cluster, 38000); // Round up to allow platform variations.
}

TEST_P(ClusterMemoryTestRunner, MemoryLargeHostSizeWithStats) {
  symbol_table_creator_test_peer_.setUseFakeSymbolTables(false);

  // A unique instance of ClusterMemoryTest allows for multiple runs of Envoy with
  // differing configuration. This is necessary for measuring the memory consumption
  // between the different instances within the same test.
  const size_t m100 = ClusterMemoryTestHelper::computeMemoryDelta(1, 1, 1, 101, true);
  const size_t m_per_host = (m100) / 100;

  // Note: if you are increasing this golden value because you are adding a
  // stat, please confirm that this will be generally useful to most Envoy
  // users. Otherwise you are adding to the per-host memory overhead, which
  // will be significant for Envoy installations configured to talk to large
  // numbers of hosts.
  //
  // History of golden values:
  //
  // Date        PR       Bytes Per Host      Notes
  //                      exact upper-bound
  // ----------  -----    -----------------   -----
  // 2019/09/09  8189     2739         3100   Initial per-host memory snapshot
  // 2019/09/10  8216     1283         1315   Use primitive counters for host stats
  // 2019/11/01  8859     1299         1315   build: switch to libc++ by default
  // 2019/11/12  8998     1299         1350   test: adjust memory limit for macOS
  // 2019/11/15  9040     1283         1350   build: update protobuf to 3.10.1
  // 2020/01/13  9663     1619         1655   api: deprecate hosts in Cluster.
  // 2020/02/13  10042    1363         1655   Metadata object are shared across different clusters
  //                                          and hosts.
  // 2020/04/02  10624    1380         1655   Use 100 clusters rather than 1000 to avoid timeouts

  // Note: when adjusting this value: EXPECT_MEMORY_EQ is active only in CI
  // 'release' builds, where we control the platform and tool-chain. So you
  // will need to find the correct value only after failing CI and looking
  // at the logs.
  //
  // If you encounter a failure here, please see
  // https://github.com/envoyproxy/envoy/blob/master/source/docs/stats.md#stats-memory-tests
  // for details on how to fix.
  //
  // We only run the exact test for ipv6 because ipv4 in some cases may allocate a
  // different number of bytes. We still run the approximate test.
  if (ip_version_ != Network::Address::IpVersion::v6) {
    EXPECT_MEMORY_EQ(m_per_host, 1380);
  }
  EXPECT_MEMORY_LE(m_per_host, 1800); // Round up to allow platform variations.
}

} // namespace
} // namespace Envoy<|MERGE_RESOLUTION|>--- conflicted
+++ resolved
@@ -283,11 +283,8 @@
   // 2020/06/29  11751    44715       46000   Improve time complexity of removing callback handle
   //                                          in callback manager.
   // 2020/07/07  11252    44971       46000   Introduce Least Request LB active request bias config
-<<<<<<< HEAD
-  // 2020/07/10  12035    45083       46000   Init manager store unready targets in hash map.
-=======
   // 2020/07/15  11748    45003       46000   Stream error on invalid messaging
->>>>>>> 06fd1d1c
+  // 2020/07/16  12035    45115       46000   Init manager store unready targets in hash map.
 
   // Note: when adjusting this value: EXPECT_MEMORY_EQ is active only in CI
   // 'release' builds, where we control the platform and tool-chain. So you
@@ -305,11 +302,7 @@
   // We only run the exact test for ipv6 because ipv4 in some cases may allocate a
   // different number of bytes. We still run the approximate test.
   if (ip_version_ != Network::Address::IpVersion::v6) {
-<<<<<<< HEAD
-    EXPECT_MEMORY_EQ(m_per_cluster, 45083);
-=======
-    EXPECT_MEMORY_EQ(m_per_cluster, 45003);
->>>>>>> 06fd1d1c
+    EXPECT_MEMORY_EQ(m_per_cluster, 45115);
   }
   EXPECT_MEMORY_LE(m_per_cluster, 46000); // Round up to allow platform variations.
 }
@@ -364,11 +357,8 @@
   // 2020/06/29  11751    36827       38000   Improve time complexity of removing callback handle.
   //                                          in callback manager.
   // 2020/07/07  11252    37083       38000   Introduce Least Request LB active request bias config
-<<<<<<< HEAD
-  // 2020/07/10  12035    37195       38000   Init manager store unready targets in hash map.
-=======
   // 2020/07/15  11748    37115       38000   Stream error on invalid messaging
->>>>>>> 06fd1d1c
+  // 2020/07/16  12035    37227       38000   Init manager store unready targets in hash map.
 
   // Note: when adjusting this value: EXPECT_MEMORY_EQ is active only in CI
   // 'release' builds, where we control the platform and tool-chain. So you
@@ -386,11 +376,7 @@
   // We only run the exact test for ipv6 because ipv4 in some cases may allocate a
   // different number of bytes. We still run the approximate test.
   if (ip_version_ != Network::Address::IpVersion::v6) {
-<<<<<<< HEAD
-    EXPECT_MEMORY_EQ(m_per_cluster, 37195);
-=======
-    EXPECT_MEMORY_EQ(m_per_cluster, 37115);
->>>>>>> 06fd1d1c
+    EXPECT_MEMORY_EQ(m_per_cluster, 37227);
   }
   EXPECT_MEMORY_LE(m_per_cluster, 38000); // Round up to allow platform variations.
 }

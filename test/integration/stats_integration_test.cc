--- conflicted
+++ resolved
@@ -210,11 +210,8 @@
   // 2019/06/29  7364     45685       46000   combine 2 levels of stat ref-counting into 1
   // 2019/06/30  7428     42742       43000   remove stats multiple inheritance, inline HeapStatData
   // 2019/07/06  7477     42742       43000   fork gauge representation to drop pending_increment_
-<<<<<<< HEAD
-  // 2019/07/12  7503     42966       43000   add upstream filters to clusters
-=======
   // 2019/07/15  7555     42806       43000   static link libstdc++ in tests
->>>>>>> 14dd85d9
+  // 2019/07/16  7503     42966       43000   add upstream filters to clusters
 
   // Note: when adjusting this value: EXPECT_MEMORY_EQ is active only in CI
   // 'release' builds, where we control the platform and tool-chain. So you
@@ -224,11 +221,7 @@
   // On a local clang8/libstdc++/linux flow, the memory usage was observed in
   // June 2019 to be 64 bytes higher than it is in CI/release. Your mileage may
   // vary.
-<<<<<<< HEAD
   EXPECT_MEMORY_EQ(m_per_cluster, 42966); // 104 bytes higher than a debug build.
-=======
-  EXPECT_MEMORY_EQ(m_per_cluster, 42806); // 104 bytes higher than a debug build.
->>>>>>> 14dd85d9
   EXPECT_MEMORY_LE(m_per_cluster, 43000);
 }
 

#include <memory>

#include "envoy/config/bootstrap/v3/bootstrap.pb.h"
#include "envoy/config/core/v3/address.pb.h"
#include "envoy/stats/scope.h"
#include "envoy/stats/stats.h"

#include "common/config/well_known_names.h"
#include "common/memory/stats.h"
#include "common/stats/symbol_table_creator.h"

#include "test/common/stats/stat_test_utility.h"
#include "test/config/utility.h"
#include "test/integration/integration.h"
#include "test/test_common/network_utility.h"
#include "test/test_common/utility.h"

#include "gtest/gtest.h"

namespace Envoy {
namespace {

class StatsIntegrationTest : public testing::TestWithParam<Network::Address::IpVersion>,
                             public BaseIntegrationTest {
public:
  StatsIntegrationTest() : BaseIntegrationTest(GetParam()) {}

  void initialize() override { BaseIntegrationTest::initialize(); }
};

INSTANTIATE_TEST_SUITE_P(IpVersions, StatsIntegrationTest,
                         testing::ValuesIn(TestEnvironment::getIpVersionsForTest()),
                         TestUtility::ipTestParamsToString);

TEST_P(StatsIntegrationTest, WithDefaultConfig) {
  initialize();

  auto live = test_server_->gauge("server.live");
  EXPECT_EQ(live->value(), 1);
  EXPECT_EQ(live->tags().size(), 0);

  auto counter = test_server_->counter("http.config_test.rq_total");
  EXPECT_EQ(counter->tags().size(), 1);
  EXPECT_EQ(counter->tags()[0].name_, "envoy.http_conn_manager_prefix");
  EXPECT_EQ(counter->tags()[0].value_, "config_test");
}

TEST_P(StatsIntegrationTest, WithoutDefaultTagExtractors) {
  config_helper_.addConfigModifier([&](envoy::config::bootstrap::v3::Bootstrap& bootstrap) -> void {
    bootstrap.mutable_stats_config()->mutable_use_all_default_tags()->set_value(false);
  });
  initialize();

  auto counter = test_server_->counter("http.config_test.rq_total");
  EXPECT_EQ(counter->tags().size(), 0);
}

TEST_P(StatsIntegrationTest, WithDefaultTagExtractors) {
  config_helper_.addConfigModifier([&](envoy::config::bootstrap::v3::Bootstrap& bootstrap) -> void {
    bootstrap.mutable_stats_config()->mutable_use_all_default_tags()->set_value(true);
  });
  initialize();

  auto counter = test_server_->counter("http.config_test.rq_total");
  EXPECT_EQ(counter->tags().size(), 1);
  EXPECT_EQ(counter->tags()[0].name_, "envoy.http_conn_manager_prefix");
  EXPECT_EQ(counter->tags()[0].value_, "config_test");
}

// Given: a. use_all_default_tags = false, b. a tag specifier has the same name
// as a default tag extractor name but also has use defined regex.
// In this case we don't use default tag extractors (since use_all_default_tags
// is set to false explicitly) and just treat the tag specifier as a normal tag
// specifier having use defined regex.
TEST_P(StatsIntegrationTest, WithDefaultTagExtractorNameWithUserDefinedRegex) {
  std::string tag_name = Config::TagNames::get().HTTP_CONN_MANAGER_PREFIX;
  config_helper_.addConfigModifier([&](envoy::config::bootstrap::v3::Bootstrap& bootstrap) -> void {
    bootstrap.mutable_stats_config()->mutable_use_all_default_tags()->set_value(false);
    auto tag_specifier = bootstrap.mutable_stats_config()->mutable_stats_tags()->Add();
    tag_specifier->set_tag_name(tag_name);
    tag_specifier->set_regex("((.*))");
  });
  initialize();

  auto counter = test_server_->counter("http.config_test.rq_total");
  EXPECT_EQ(counter->tags().size(), 1);
  EXPECT_EQ(counter->tags()[0].name_, tag_name);
  EXPECT_EQ(counter->tags()[0].value_, "http.config_test.rq_total");
}

TEST_P(StatsIntegrationTest, WithTagSpecifierMissingTagValue) {
  config_helper_.addConfigModifier([&](envoy::config::bootstrap::v3::Bootstrap& bootstrap) -> void {
    bootstrap.mutable_stats_config()->mutable_use_all_default_tags()->set_value(false);
    auto tag_specifier = bootstrap.mutable_stats_config()->mutable_stats_tags()->Add();
    tag_specifier->set_tag_name("envoy.http_conn_manager_prefix");
  });
  initialize();

  auto counter = test_server_->counter("http.config_test.rq_total");
  EXPECT_EQ(counter->tags().size(), 1);
  EXPECT_EQ(counter->tags()[0].name_, "envoy.http_conn_manager_prefix");
  EXPECT_EQ(counter->tags()[0].value_, "config_test");
}

TEST_P(StatsIntegrationTest, WithTagSpecifierWithRegex) {
  config_helper_.addConfigModifier([&](envoy::config::bootstrap::v3::Bootstrap& bootstrap) -> void {
    bootstrap.mutable_stats_config()->mutable_use_all_default_tags()->set_value(false);
    auto tag_specifier = bootstrap.mutable_stats_config()->mutable_stats_tags()->Add();
    tag_specifier->set_tag_name("my.http_conn_manager_prefix");
    tag_specifier->set_regex(R"(^(?:|listener(?=\.).*?\.)http\.((.*?)\.))");
  });
  initialize();

  auto counter = test_server_->counter("http.config_test.rq_total");
  EXPECT_EQ(counter->tags().size(), 1);
  EXPECT_EQ(counter->tags()[0].name_, "my.http_conn_manager_prefix");
  EXPECT_EQ(counter->tags()[0].value_, "config_test");
}

TEST_P(StatsIntegrationTest, WithTagSpecifierWithFixedValue) {
  config_helper_.addConfigModifier([&](envoy::config::bootstrap::v3::Bootstrap& bootstrap) -> void {
    auto tag_specifier = bootstrap.mutable_stats_config()->mutable_stats_tags()->Add();
    tag_specifier->set_tag_name("test.x");
    tag_specifier->set_fixed_value("xxx");
  });
  initialize();

  auto live = test_server_->gauge("server.live");
  EXPECT_EQ(live->value(), 1);
  EXPECT_EQ(live->tags().size(), 1);
  EXPECT_EQ(live->tags()[0].name_, "test.x");
  EXPECT_EQ(live->tags()[0].value_, "xxx");
}

// TODO(cmluciano) Refactor once https://github.com/envoyproxy/envoy/issues/5624 is solved
// TODO(cmluciano) Add options to measure multiple workers & without stats
// This class itself does not add additional tests. It is a helper for use in other tests measuring
// cluster overhead.
class ClusterMemoryTestHelper : public BaseIntegrationTest {
public:
  ClusterMemoryTestHelper()
      : BaseIntegrationTest(testing::TestWithParam<Network::Address::IpVersion>::GetParam()) {
    use_real_stats_ = true;
  }

  static size_t computeMemoryDelta(int initial_num_clusters, int initial_num_hosts,
                                   int final_num_clusters, int final_num_hosts, bool allow_stats) {
    // Use the same number of fake upstreams for both helpers in order to exclude memory overhead
    // added by the fake upstreams.
    int fake_upstreams_count = 1 + final_num_clusters * final_num_hosts;

    size_t initial_memory;
    {
      ClusterMemoryTestHelper helper;
      helper.setUpstreamCount(fake_upstreams_count);
      helper.skipPortUsageValidation();
      initial_memory =
          helper.clusterMemoryHelper(initial_num_clusters, initial_num_hosts, allow_stats);
    }

    ClusterMemoryTestHelper helper;
    helper.setUpstreamCount(fake_upstreams_count);
    return helper.clusterMemoryHelper(final_num_clusters, final_num_hosts, allow_stats) -
           initial_memory;
  }

private:
  /**
   * @param num_clusters number of clusters appended to bootstrap_config
   * @param allow_stats if false, enable set_reject_all in stats_config
   * @return size_t the total memory allocated
   */
  size_t clusterMemoryHelper(int num_clusters, int num_hosts, bool allow_stats) {
    Stats::TestUtil::MemoryTest memory_test;
    config_helper_.addConfigModifier([&](envoy::config::bootstrap::v3::Bootstrap& bootstrap) {
      if (!allow_stats) {
        bootstrap.mutable_stats_config()->mutable_stats_matcher()->set_reject_all(true);
      }
      for (int i = 1; i < num_clusters; ++i) {
        auto* cluster = bootstrap.mutable_static_resources()->add_clusters();
        cluster->set_name(absl::StrCat("cluster_", i));
      }

      for (int i = 0; i < num_clusters; ++i) {
        auto* cluster = bootstrap.mutable_static_resources()->mutable_clusters(i);
        for (int j = 0; j < num_hosts; ++j) {
          auto* host = cluster->mutable_load_assignment()
                           ->mutable_endpoints(0)
                           ->add_lb_endpoints()
                           ->mutable_endpoint()
                           ->mutable_address();
          auto* socket_address = host->mutable_socket_address();
          socket_address->set_protocol(envoy::config::core::v3::SocketAddress::TCP);
          socket_address->set_address("0.0.0.0");
          socket_address->set_port_value(80);
        }
      }
    });
    initialize();

    return memory_test.consumedBytes();
  }
};
class ClusterMemoryTestRunner : public testing::TestWithParam<Network::Address::IpVersion> {
protected:
  Stats::TestUtil::SymbolTableCreatorTestPeer symbol_table_creator_test_peer_;
};

INSTANTIATE_TEST_SUITE_P(IpVersions, ClusterMemoryTestRunner,
                         testing::ValuesIn(TestEnvironment::getIpVersionsForTest()),
                         TestUtility::ipTestParamsToString);

TEST_P(ClusterMemoryTestRunner, MemoryLargeClusterSizeWithFakeSymbolTable) {
  symbol_table_creator_test_peer_.setUseFakeSymbolTables(true);

  // A unique instance of ClusterMemoryTest allows for multiple runs of Envoy with
  // differing configuration. This is necessary for measuring the memory consumption
  // between the different instances within the same test.
  const size_t m100 = ClusterMemoryTestHelper::computeMemoryDelta(1, 0, 101, 0, true);
  const size_t m_per_cluster = (m100) / 100;

  // Note: if you are increasing this golden value because you are adding a
  // stat, please confirm that this will be generally useful to most Envoy
  // users. Otherwise you are adding to the per-cluster memory overhead, which
  // will be significant for Envoy installations that are massively
  // multi-tenant.
  //
  // History of golden values:
  //
  // Date        PR       Bytes Per Cluster   Notes
  //                      exact upper-bound
  // ----------  -----    -----------------   -----
  // 2019/03/20  6329     59015               Initial version
  // 2019/04/12  6477     59576               Implementing Endpoint lease...
  // 2019/04/23  6659     59512               Reintroduce dispatcher stats...
  // 2019/04/24  6161     49415               Pack tags and tag extracted names
  // 2019/05/07  6794     49957               Stats for excluded hosts in cluster
  // 2019/04/27  6733     50213               Use SymbolTable API for HTTP codes
  // 2019/05/31  6866     50157               libstdc++ upgrade in CI
  // 2019/06/03  7199     49393               absl update
  // 2019/06/06  7208     49650               make memory targets approximate
  // 2019/06/17  7243     49412       49700   macros for exact/upper-bound memory checks
  // 2019/06/29  7364     45685       46000   combine 2 levels of stat ref-counting into 1
  // 2019/06/30  7428     42742       43000   remove stats multiple inheritance, inline HeapStatData
  // 2019/07/06  7477     42742       43000   fork gauge representation to drop pending_increment_
  // 2019/07/15  7555     42806       43000   static link libstdc++ in tests
  // 2019/07/24  7503     43030       44000   add upstream filters to clusters
  // 2019/08/13  7877     42838       44000   skip EdfScheduler creation if all host weights equal
  // 2019/09/02  8118     42830       43000   Share symbol-tables in cluster/host stats.
  // 2019/09/16  8100     42894       43000   Add transport socket matcher in cluster.
  // 2019/09/25  8226     43022       44000   dns: enable dns failure refresh rate configuration
  // 2019/09/30  8354     43310       44000   Implement transport socket match.
  // 2019/10/17  8537     43308       44000   add new enum value HTTP3
  // 2019/10/17  8484     43340       44000   stats: add unit support to histogram
  // 2019/11/01  8859     43563       44000   build: switch to libc++ by default
  // 2019/11/15  9040     43371       44000   build: update protobuf to 3.10.1
  // 2019/11/15  9031     43403       44000   upstream: track whether cluster is local
  // 2019/12/10  8779     42919       43500   use var-length coding for name length
  // 2020/01/07  9069     43413       44000   upstream: Implement retry concurrency budgets
  // 2020/01/07  9564     43445       44000   use RefcountPtr for CentralCache.
  // 2020/01/09  8889     43509       44000   api: add UpstreamHttpProtocolOptions message
  // 2020/01/09  9227     43637       44000   router: per-cluster histograms w/ timeout budget
  // 2020/01/12  9633     43797       44104   config: support recovery of original message when
  //                                          upgrading.
  // 2020/02/13  10042    43797       44136   Metadata: Metadata are shared across different
  //                                          clusters and hosts.
  // 2020/03/16  9964     44085       44600   http2: support custom SETTINGS parameters.
  // 2020/03/24  10501    44261       44600   upstream: upstream_rq_retry_limit_exceeded.
  // 2020/04/02  10624    43356       44000   Use 100 clusters rather than 1000 to avoid timeouts
  // 2020/04/07  10661    43349       44000   fix clang tidy on master
  // 2020/04/23  10531    44169       44600   http: max stream duration upstream support.
  // 2020/05/05  10908    44233       44600   router: add InternalRedirectPolicy and predicate
  // 2020/05/13  10531    44425       44600   Refactor resource manager
  // 2020/05/20  11223    44491       44600   Add primary clusters tracking to cluster manager.
<<<<<<< HEAD
  // 2020/06/10  11327    44491       44811   Make upstreams pluggable
=======
  // 2020/06/10  11561    44491       44811   Make upstreams pluggable
>>>>>>> 7ac536ab

  // Note: when adjusting this value: EXPECT_MEMORY_EQ is active only in CI
  // 'release' builds, where we control the platform and tool-chain. So you
  // will need to find the correct value only after failing CI and looking
  // at the logs.
  //
  // On a local clang8/libstdc++/linux flow, the memory usage was observed in
  // June 2019 to be 64 bytes higher than it is in CI/release. Your mileage may
  // vary.
  //
  // If you encounter a failure here, please see
  // https://github.com/envoyproxy/envoy/blob/master/source/docs/stats.md#stats-memory-tests
  // for details on how to fix.
  EXPECT_MEMORY_EQ(m_per_cluster, 44491);
  EXPECT_MEMORY_LE(m_per_cluster, 44811);
}

TEST_P(ClusterMemoryTestRunner, MemoryLargeClusterSizeWithRealSymbolTable) {
  symbol_table_creator_test_peer_.setUseFakeSymbolTables(false);

  // A unique instance of ClusterMemoryTest allows for multiple runs of Envoy with
  // differing configuration. This is necessary for measuring the memory consumption
  // between the different instances within the same test.
  const size_t m100 = ClusterMemoryTestHelper::computeMemoryDelta(1, 0, 101, 0, true);
  const size_t m_per_cluster = (m100) / 100;

  // Note: if you are increasing this golden value because you are adding a
  // stat, please confirm that this will be generally useful to most Envoy
  // users. Otherwise you are adding to the per-cluster memory overhead, which
  // will be significant for Envoy installations that are massively
  // multi-tenant.
  //
  // History of golden values:
  //
  // Date        PR       Bytes Per Cluster   Notes
  //                      exact upper-bound
  // ----------  -----    -----------------   -----
  // 2019/08/09  7882     35489       36000   Initial version
  // 2019/09/02  8118     34585       34500   Share symbol-tables in cluster/host stats.
  // 2019/09/16  8100     34585       34500   Add transport socket matcher in cluster.
  // 2019/09/25  8226     34777       35000   dns: enable dns failure refresh rate configuration
  // 2019/09/30  8354     34969       35000   Implement transport socket match.
  // 2019/10/17  8537     34966       35000   add new enum value HTTP3
  // 2019/10/17  8484     34998       35000   stats: add unit support to histogram
  // 2019/11/01  8859     35221       36000   build: switch to libc++ by default
  // 2019/11/15  9040     35029       35500   build: update protobuf to 3.10.1
  // 2019/11/15  9031     35061       35500   upstream: track whether cluster is local
  // 2019/12/10  8779     35053       35000   use var-length coding for name lengths
  // 2020/01/07  9069     35548       35700   upstream: Implement retry concurrency budgets
  // 2020/01/07  9564     35580       36000   RefcountPtr for CentralCache.
  // 2020/01/09  8889     35644       36000   api: add UpstreamHttpProtocolOptions message
  // 2019/01/09  9227     35772       36500   router: per-cluster histograms w/ timeout budget
  // 2020/01/12  9633     35932       36500   config: support recovery of original message when
  //                                          upgrading.
  // 2020/03/16  9964     36220       36800   http2: support custom SETTINGS parameters.
  // 2020/03/24  10501    36300       36800   upstream: upstream_rq_retry_limit_exceeded.
  // 2020/04/02  10624    35564       36000   Use 100 clusters rather than 1000 to avoid timeouts
  // 2020/04/07  10661    35557       36000   fix clang tidy on master
  // 2020/04/23  10531    36281       36800   http: max stream duration upstream support.
  // 2020/05/05  10908    36345       36800   router: add InternalRedirectPolicy and predicate
  // 2020/05/13  10531    36537       36800   Refactor resource manager
  // 2020/05/20  11223    36603       36800   Add primary clusters tracking to cluster manager.
<<<<<<< HEAD
  // 2020/06/10  11327    36603       36923   Make upstreams pluggable
=======
  // 2020/06/10  11561    36603       36923   Make upstreams pluggable
>>>>>>> 7ac536ab

  // Note: when adjusting this value: EXPECT_MEMORY_EQ is active only in CI
  // 'release' builds, where we control the platform and tool-chain. So you
  // will need to find the correct value only after failing CI and looking
  // at the logs.
  //
  // On a local clang8/libstdc++/linux flow, the memory usage was observed in
  // June 2019 to be 64 bytes higher than it is in CI/release. Your mileage may
  // vary.
  //
  // If you encounter a failure here, please see
  // https://github.com/envoyproxy/envoy/blob/master/source/docs/stats.md#stats-memory-tests
  // for details on how to fix.
  EXPECT_MEMORY_EQ(m_per_cluster, 36603);
  EXPECT_MEMORY_LE(m_per_cluster, 36923);
}

TEST_P(ClusterMemoryTestRunner, MemoryLargeHostSizeWithStats) {
  symbol_table_creator_test_peer_.setUseFakeSymbolTables(false);

  // A unique instance of ClusterMemoryTest allows for multiple runs of Envoy with
  // differing configuration. This is necessary for measuring the memory consumption
  // between the different instances within the same test.
  const size_t m100 = ClusterMemoryTestHelper::computeMemoryDelta(1, 1, 1, 101, true);
  const size_t m_per_host = (m100) / 100;

  // Note: if you are increasing this golden value because you are adding a
  // stat, please confirm that this will be generally useful to most Envoy
  // users. Otherwise you are adding to the per-host memory overhead, which
  // will be significant for Envoy installations configured to talk to large
  // numbers of hosts.
  //
  // History of golden values:
  //
  // Date        PR       Bytes Per Host      Notes
  //                      exact upper-bound
  // ----------  -----    -----------------   -----
  // 2019/09/09  8189     2739         3100   Initial per-host memory snapshot
  // 2019/09/10  8216     1283         1315   Use primitive counters for host stats
  // 2019/11/01  8859     1299         1315   build: switch to libc++ by default
  // 2019/11/12  8998     1299         1350   test: adjust memory limit for macOS
  // 2019/11/15  9040     1283         1350   build: update protobuf to 3.10.1
  // 2020/01/13  9663     1619         1655   api: deprecate hosts in Cluster.
  // 2020/02/13  10042    1363         1655   Metadata object are shared across different clusters
  //                                          and hosts.
  // 2020/04/02  10624    1380         1655   Use 100 clusters rather than 1000 to avoid timeouts

  // Note: when adjusting this value: EXPECT_MEMORY_EQ is active only in CI
  // 'release' builds, where we control the platform and tool-chain. So you
  // will need to find the correct value only after failing CI and looking
  // at the logs.
  //
  // If you encounter a failure here, please see
  // https://github.com/envoyproxy/envoy/blob/master/source/docs/stats.md#stats-memory-tests
  // for details on how to fix.
  EXPECT_MEMORY_EQ(m_per_host, 1380);
  EXPECT_MEMORY_LE(m_per_host, 1655);
}

} // namespace
} // namespace Envoy<|MERGE_RESOLUTION|>--- conflicted
+++ resolved
@@ -272,11 +272,7 @@
   // 2020/05/05  10908    44233       44600   router: add InternalRedirectPolicy and predicate
   // 2020/05/13  10531    44425       44600   Refactor resource manager
   // 2020/05/20  11223    44491       44600   Add primary clusters tracking to cluster manager.
-<<<<<<< HEAD
-  // 2020/06/10  11327    44491       44811   Make upstreams pluggable
-=======
   // 2020/06/10  11561    44491       44811   Make upstreams pluggable
->>>>>>> 7ac536ab
 
   // Note: when adjusting this value: EXPECT_MEMORY_EQ is active only in CI
   // 'release' builds, where we control the platform and tool-chain. So you
@@ -339,11 +335,7 @@
   // 2020/05/05  10908    36345       36800   router: add InternalRedirectPolicy and predicate
   // 2020/05/13  10531    36537       36800   Refactor resource manager
   // 2020/05/20  11223    36603       36800   Add primary clusters tracking to cluster manager.
-<<<<<<< HEAD
-  // 2020/06/10  11327    36603       36923   Make upstreams pluggable
-=======
   // 2020/06/10  11561    36603       36923   Make upstreams pluggable
->>>>>>> 7ac536ab
 
   // Note: when adjusting this value: EXPECT_MEMORY_EQ is active only in CI
   // 'release' builds, where we control the platform and tool-chain. So you

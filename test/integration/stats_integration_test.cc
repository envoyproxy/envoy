--- conflicted
+++ resolved
@@ -208,11 +208,8 @@
   // 2019/06/06  7208     49650               make memory targets approximate
   // 2019/06/17  7243     49412       49700   macros for exact/upper-bound memory checks
   // 2019/06/29  7364     45685       46000   combine 2 levels of stat ref-counting into 1
-<<<<<<< HEAD
-  // 2019/06/18  4980     37114       37500   use real symbol tables
-=======
   // 2019/06/30  7428     42742       43000   remove stats multiple inheritance, inline HeapStatData
->>>>>>> fa2b8194
+  // 2019/07/03  4980     35224       35500   use real symbol tables
 
   // Note: when adjusting this value: EXPECT_MEMORY_EQ is active only in CI
   // 'release' builds, where we control the platform and tool-chain. So you
@@ -222,13 +219,8 @@
   // On a local clang8/libstdc++/linux flow, the memory usage was observed in
   // June 2019 to be 64 bytes higher than it is in CI/release. Your mileage may
   // vary.
-<<<<<<< HEAD
-  EXPECT_MEMORY_EQ(m_per_cluster, 37114);
-  EXPECT_MEMORY_LE(m_per_cluster, 38000);
-=======
-  EXPECT_MEMORY_EQ(m_per_cluster, 42742);
-  EXPECT_MEMORY_LE(m_per_cluster, 43000);
->>>>>>> fa2b8194
+  EXPECT_MEMORY_EQ(m_per_cluster, 35224);
+  EXPECT_MEMORY_LE(m_per_cluster, 35500);
 }
 
 } // namespace

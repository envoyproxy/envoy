#include <memory>

#include "envoy/config/bootstrap/v2/bootstrap.pb.h"
#include "envoy/config/metrics/v2/stats.pb.h"
#include "envoy/stats/scope.h"
#include "envoy/stats/stats.h"

#include "common/config/well_known_names.h"
#include "common/memory/stats.h"

#include "test/common/stats/stat_test_utility.h"
#include "test/config/utility.h"
#include "test/integration/integration.h"
#include "test/test_common/network_utility.h"
#include "test/test_common/utility.h"

#include "gtest/gtest.h"

namespace Envoy {
namespace {

class StatsIntegrationTest : public testing::TestWithParam<Network::Address::IpVersion>,
                             public BaseIntegrationTest {
public:
  StatsIntegrationTest() : BaseIntegrationTest(GetParam()) {}

  void TearDown() override {
    test_server_.reset();
    fake_upstreams_.clear();
  }

  void initialize() override { BaseIntegrationTest::initialize(); }
};

INSTANTIATE_TEST_SUITE_P(IpVersions, StatsIntegrationTest,
                         testing::ValuesIn(TestEnvironment::getIpVersionsForTest()),
                         TestUtility::ipTestParamsToString);

TEST_P(StatsIntegrationTest, WithDefaultConfig) {
  initialize();

  auto live = test_server_->gauge("server.live");
  EXPECT_EQ(live->value(), 1);
  EXPECT_EQ(live->tags().size(), 0);

  auto counter = test_server_->counter("http.config_test.rq_total");
  EXPECT_EQ(counter->tags().size(), 1);
  EXPECT_EQ(counter->tags()[0].name_, "envoy.http_conn_manager_prefix");
  EXPECT_EQ(counter->tags()[0].value_, "config_test");
}

TEST_P(StatsIntegrationTest, WithoutDefaultTagExtractors) {
  config_helper_.addConfigModifier([&](envoy::config::bootstrap::v2::Bootstrap& bootstrap) -> void {
    bootstrap.mutable_stats_config()->mutable_use_all_default_tags()->set_value(false);
  });
  initialize();

  auto counter = test_server_->counter("http.config_test.rq_total");
  EXPECT_EQ(counter->tags().size(), 0);
}

TEST_P(StatsIntegrationTest, WithDefaultTagExtractors) {
  config_helper_.addConfigModifier([&](envoy::config::bootstrap::v2::Bootstrap& bootstrap) -> void {
    bootstrap.mutable_stats_config()->mutable_use_all_default_tags()->set_value(true);
  });
  initialize();

  auto counter = test_server_->counter("http.config_test.rq_total");
  EXPECT_EQ(counter->tags().size(), 1);
  EXPECT_EQ(counter->tags()[0].name_, "envoy.http_conn_manager_prefix");
  EXPECT_EQ(counter->tags()[0].value_, "config_test");
}

// Given: a. use_all_default_tags = false, b. a tag specifier has the same name
// as a default tag extractor name but also has use defined regex.
// In this case we don't use default tag extractors (since use_all_default_tags
// is set to false explicitly) and just treat the tag specifier as a normal tag
// specifier having use defined regex.
TEST_P(StatsIntegrationTest, WithDefaultTagExtractorNameWithUserDefinedRegex) {
  std::string tag_name = Config::TagNames::get().HTTP_CONN_MANAGER_PREFIX;
  config_helper_.addConfigModifier([&](envoy::config::bootstrap::v2::Bootstrap& bootstrap) -> void {
    bootstrap.mutable_stats_config()->mutable_use_all_default_tags()->set_value(false);
    auto tag_specifier = bootstrap.mutable_stats_config()->mutable_stats_tags()->Add();
    tag_specifier->set_tag_name(tag_name);
    tag_specifier->set_regex("((.*))");
  });
  initialize();

  auto counter = test_server_->counter("http.config_test.rq_total");
  EXPECT_EQ(counter->tags().size(), 1);
  EXPECT_EQ(counter->tags()[0].name_, tag_name);
  EXPECT_EQ(counter->tags()[0].value_, "http.config_test.rq_total");
}

TEST_P(StatsIntegrationTest, WithTagSpecifierMissingTagValue) {
  config_helper_.addConfigModifier([&](envoy::config::bootstrap::v2::Bootstrap& bootstrap) -> void {
    bootstrap.mutable_stats_config()->mutable_use_all_default_tags()->set_value(false);
    auto tag_specifier = bootstrap.mutable_stats_config()->mutable_stats_tags()->Add();
    tag_specifier->set_tag_name("envoy.http_conn_manager_prefix");
  });
  initialize();

  auto counter = test_server_->counter("http.config_test.rq_total");
  EXPECT_EQ(counter->tags().size(), 1);
  EXPECT_EQ(counter->tags()[0].name_, "envoy.http_conn_manager_prefix");
  EXPECT_EQ(counter->tags()[0].value_, "config_test");
}

TEST_P(StatsIntegrationTest, WithTagSpecifierWithRegex) {
  config_helper_.addConfigModifier([&](envoy::config::bootstrap::v2::Bootstrap& bootstrap) -> void {
    bootstrap.mutable_stats_config()->mutable_use_all_default_tags()->set_value(false);
    auto tag_specifier = bootstrap.mutable_stats_config()->mutable_stats_tags()->Add();
    tag_specifier->set_tag_name("my.http_conn_manager_prefix");
    tag_specifier->set_regex("^(?:|listener(?=\\.).*?\\.)http\\.((.*?)\\.)");
  });
  initialize();

  auto counter = test_server_->counter("http.config_test.rq_total");
  EXPECT_EQ(counter->tags().size(), 1);
  EXPECT_EQ(counter->tags()[0].name_, "my.http_conn_manager_prefix");
  EXPECT_EQ(counter->tags()[0].value_, "config_test");
}

TEST_P(StatsIntegrationTest, WithTagSpecifierWithFixedValue) {
  config_helper_.addConfigModifier([&](envoy::config::bootstrap::v2::Bootstrap& bootstrap) -> void {
    auto tag_specifier = bootstrap.mutable_stats_config()->mutable_stats_tags()->Add();
    tag_specifier->set_tag_name("test.x");
    tag_specifier->set_fixed_value("xxx");
  });
  initialize();

  auto live = test_server_->gauge("server.live");
  EXPECT_EQ(live->value(), 1);
  EXPECT_EQ(live->tags().size(), 1);
  EXPECT_EQ(live->tags()[0].name_, "test.x");
  EXPECT_EQ(live->tags()[0].value_, "xxx");
}

// TODO(cmluciano) Refactor once https://github.com/envoyproxy/envoy/issues/5624 is solved
// TODO(cmluciano) Add options to measure multiple workers & without stats
// This class itself does not add additional tests. It is a helper for use in other tests measuring
// cluster overhead.
class ClusterMemoryTestHelper : public BaseIntegrationTest {
public:
  ClusterMemoryTestHelper()
      : BaseIntegrationTest(testing::TestWithParam<Network::Address::IpVersion>::GetParam()) {}

  /**
   *
   * @param num_clusters number of clusters appended to bootstrap_config
   * @param allow_stats if false, enable set_reject_all in stats_config
   * @return size_t the total memory allocated
   */
  size_t ClusterMemoryHelper(int num_clusters, bool allow_stats) {
    config_helper_.addConfigModifier([&](envoy::config::bootstrap::v2::Bootstrap& bootstrap) {
      if (!allow_stats) {
        bootstrap.mutable_stats_config()->mutable_stats_matcher()->set_reject_all(true);
      }
      for (int i = 1; i < num_clusters; i++) {
        auto* c = bootstrap.mutable_static_resources()->add_clusters();
        c->set_name(fmt::format("cluster_{}", i));
      }
    });
    initialize();

    return Memory::Stats::totalCurrentlyAllocated();
  }

  static size_t computeMemory(int num_clusters) {
    const size_t start_mem = Memory::Stats::totalCurrentlyAllocated();
    ClusterMemoryTestHelper helper;
    size_t memory = helper.ClusterMemoryHelper(num_clusters, true);
    EXPECT_LT(start_mem, memory);
    return memory;
  }
};
class ClusterMemoryTestRunner : public testing::TestWithParam<Network::Address::IpVersion> {};

INSTANTIATE_TEST_SUITE_P(IpVersions, ClusterMemoryTestRunner,
                         testing::ValuesIn(TestEnvironment::getIpVersionsForTest()),
                         TestUtility::ipTestParamsToString);

TEST_P(ClusterMemoryTestRunner, MemoryLargeClusterSizeWithStats) {
  // Skip test if we cannot measure memory with TCMALLOC
  if (!Stats::TestUtil::hasDeterministicMallocStats()) {
    return;
  }
  const size_t start_mem = Memory::Stats::totalCurrentlyAllocated();
  // A unique instance of ClusterMemoryTest allows for multiple runs of Envoy with
  // differing configuration. This is necessary for measuring the memory consumption
  // between the different instances within the same test.
  const size_t m1 = ClusterMemoryTestHelper::computeMemory(1);
  const size_t m1001 = ClusterMemoryTestHelper::computeMemory(1001);
  const size_t m_per_cluster = (m1001 - m1) / 1000;

  EXPECT_LT(start_mem, m1);
  EXPECT_LT(start_mem, m1001);
<<<<<<< HEAD
  EXPECT_LT(m_per_cluster, 48000); // As of 2019/03/20, m_per_cluster = 47629 (libstdc++)
=======
  // As of 2019/03/20, m_per_cluster = 59015 (libstdc++)
  EXPECT_LT(m_per_cluster, 59100);
>>>>>>> c949a814
}

} // namespace
} // namespace Envoy<|MERGE_RESOLUTION|>--- conflicted
+++ resolved
@@ -195,12 +195,7 @@
 
   EXPECT_LT(start_mem, m1);
   EXPECT_LT(start_mem, m1001);
-<<<<<<< HEAD
-  EXPECT_LT(m_per_cluster, 48000); // As of 2019/03/20, m_per_cluster = 47629 (libstdc++)
-=======
-  // As of 2019/03/20, m_per_cluster = 59015 (libstdc++)
-  EXPECT_LT(m_per_cluster, 59100);
->>>>>>> c949a814
+  EXPECT_LT(m_per_cluster, 48000); // As of 2019/03/29, m_per_cluster = 47629 (libstdc++)
 }
 
 } // namespace

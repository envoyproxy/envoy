--- conflicted
+++ resolved
@@ -177,11 +177,7 @@
 protected:
   ClusterMemoryTestRunner() : save_use_fakes_(Stats::SymbolTableCreator::useFakeSymbolTables()) {}
   ~ClusterMemoryTestRunner() override {
-<<<<<<< HEAD
-    Stats::SymbolTableCreator::setUseFakeSymbolTables(save_use_fakes_);
-=======
     Stats::TestUtil::SymbolTableCreatorTestPeer::setUseFakeSymbolTables(save_use_fakes_);
->>>>>>> 719245f9
   }
 
 private:
@@ -193,11 +189,7 @@
                          TestUtility::ipTestParamsToString);
 
 TEST_P(ClusterMemoryTestRunner, MemoryLargeClusterSizeWithFakeSymbolTable) {
-<<<<<<< HEAD
-  Stats::SymbolTableCreator::setUseFakeSymbolTables(true);
-=======
   Stats::TestUtil::SymbolTableCreatorTestPeer::setUseFakeSymbolTables(true);
->>>>>>> 719245f9
 
   // A unique instance of ClusterMemoryTest allows for multiple runs of Envoy with
   // differing configuration. This is necessary for measuring the memory consumption
@@ -242,20 +234,12 @@
   // On a local clang8/libstdc++/linux flow, the memory usage was observed in
   // June 2019 to be 64 bytes higher than it is in CI/release. Your mileage may
   // vary.
-<<<<<<< HEAD
-  EXPECT_MEMORY_EQ(m_per_cluster, 43022); // 104 bytes higher than a debug build.
-=======
   EXPECT_MEMORY_EQ(m_per_cluster, 42838); // 104 bytes higher than a debug build.
->>>>>>> 719245f9
   EXPECT_MEMORY_LE(m_per_cluster, 44000);
 }
 
 TEST_P(ClusterMemoryTestRunner, MemoryLargeClusterSizeWithRealSymbolTable) {
-<<<<<<< HEAD
-  Stats::SymbolTableCreator::setUseFakeSymbolTables(false);
-=======
   Stats::TestUtil::SymbolTableCreatorTestPeer::setUseFakeSymbolTables(false);
->>>>>>> 719245f9
 
   // A unique instance of ClusterMemoryTest allows for multiple runs of Envoy with
   // differing configuration. This is necessary for measuring the memory consumption
@@ -275,11 +259,7 @@
   // Date        PR       Bytes Per Cluster   Notes
   //                      exact upper-bound
   // ----------  -----    -----------------   -----
-<<<<<<< HEAD
-  // 2019/08/09  7882     35681       36000   Initial version
-=======
   // 2019/08/09  7882     35489       36000   Initial version
->>>>>>> 719245f9
 
   // Note: when adjusting this value: EXPECT_MEMORY_EQ is active only in CI
   // 'release' builds, where we control the platform and tool-chain. So you
@@ -289,13 +269,8 @@
   // On a local clang8/libstdc++/linux flow, the memory usage was observed in
   // June 2019 to be 64 bytes higher than it is in CI/release. Your mileage may
   // vary.
-<<<<<<< HEAD
-  EXPECT_MEMORY_EQ(m_per_cluster, 34777); // 104 bytes higher than a debug build.
-  EXPECT_MEMORY_LE(m_per_cluster, 35000);
-=======
   EXPECT_MEMORY_EQ(m_per_cluster, 35489); // 104 bytes higher than a debug build.
   EXPECT_MEMORY_LE(m_per_cluster, 36000);
->>>>>>> 719245f9
 }
 
 } // namespace

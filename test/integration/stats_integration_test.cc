--- conflicted
+++ resolved
@@ -212,15 +212,10 @@
   // 2019/04/24  6161     49415               Pack tags and tag extracted names
   // 2019/05/07  6794     49957               Stats for excluded hosts in cluster
   // 2019/04/27  6733     50213               Use SymbolTable API for HTTP codes
-<<<<<<< HEAD
-  // 2019/05/31  6895     50277               Custom cluster type in cluster info
-
-  EXPECT_EQ(m_per_cluster, 50277);
-=======
   // 2019/05/31  6866     50157               libstdc++ upgrade in CI
-
-  EXPECT_EQ(m_per_cluster, 50157);
->>>>>>> fbe1d8a2
+  // 2019/05/31  6895     50221               Custom cluster type in cluster info
+
+  EXPECT_EQ(m_per_cluster, 50221);
 }
 
 } // namespace

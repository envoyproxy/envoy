#include <memory>

#include "envoy/config/bootstrap/v2/bootstrap.pb.h"
#include "envoy/config/metrics/v2/stats.pb.h"
#include "envoy/stats/scope.h"
#include "envoy/stats/stats.h"

#include "common/config/well_known_names.h"
#include "common/memory/stats.h"

#include "test/common/stats/stat_test_utility.h"
#include "test/config/utility.h"
#include "test/integration/integration.h"
#include "test/test_common/network_utility.h"
#include "test/test_common/utility.h"

#include "gtest/gtest.h"

namespace Envoy {
namespace {

class StatsIntegrationTest : public testing::TestWithParam<Network::Address::IpVersion>,
                             public BaseIntegrationTest {
public:
  StatsIntegrationTest() : BaseIntegrationTest(GetParam()) {}

  void TearDown() override {
    test_server_.reset();
    fake_upstreams_.clear();
  }

  void initialize() override { BaseIntegrationTest::initialize(); }
};

INSTANTIATE_TEST_SUITE_P(IpVersions, StatsIntegrationTest,
                         testing::ValuesIn(TestEnvironment::getIpVersionsForTest()),
                         TestUtility::ipTestParamsToString);

TEST_P(StatsIntegrationTest, WithDefaultConfig) {
  initialize();

  auto live = test_server_->gauge("server.live");
  EXPECT_EQ(live->value(), 1);
  EXPECT_EQ(live->tags().size(), 0);

  auto counter = test_server_->counter("http.config_test.rq_total");
  EXPECT_EQ(counter->tags().size(), 1);
  EXPECT_EQ(counter->tags()[0].name_, "envoy.http_conn_manager_prefix");
  EXPECT_EQ(counter->tags()[0].value_, "config_test");
}

TEST_P(StatsIntegrationTest, WithoutDefaultTagExtractors) {
  config_helper_.addConfigModifier([&](envoy::config::bootstrap::v2::Bootstrap& bootstrap) -> void {
    bootstrap.mutable_stats_config()->mutable_use_all_default_tags()->set_value(false);
  });
  initialize();

  auto counter = test_server_->counter("http.config_test.rq_total");
  EXPECT_EQ(counter->tags().size(), 0);
}

TEST_P(StatsIntegrationTest, WithDefaultTagExtractors) {
  config_helper_.addConfigModifier([&](envoy::config::bootstrap::v2::Bootstrap& bootstrap) -> void {
    bootstrap.mutable_stats_config()->mutable_use_all_default_tags()->set_value(true);
  });
  initialize();

  auto counter = test_server_->counter("http.config_test.rq_total");
  EXPECT_EQ(counter->tags().size(), 1);
  EXPECT_EQ(counter->tags()[0].name_, "envoy.http_conn_manager_prefix");
  EXPECT_EQ(counter->tags()[0].value_, "config_test");
}

// Given: a. use_all_default_tags = false, b. a tag specifier has the same name
// as a default tag extractor name but also has use defined regex.
// In this case we don't use default tag extractors (since use_all_default_tags
// is set to false explicitly) and just treat the tag specifier as a normal tag
// specifier having use defined regex.
TEST_P(StatsIntegrationTest, WithDefaultTagExtractorNameWithUserDefinedRegex) {
  std::string tag_name = Config::TagNames::get().HTTP_CONN_MANAGER_PREFIX;
  config_helper_.addConfigModifier([&](envoy::config::bootstrap::v2::Bootstrap& bootstrap) -> void {
    bootstrap.mutable_stats_config()->mutable_use_all_default_tags()->set_value(false);
    auto tag_specifier = bootstrap.mutable_stats_config()->mutable_stats_tags()->Add();
    tag_specifier->set_tag_name(tag_name);
    tag_specifier->set_regex("((.*))");
  });
  initialize();

  auto counter = test_server_->counter("http.config_test.rq_total");
  EXPECT_EQ(counter->tags().size(), 1);
  EXPECT_EQ(counter->tags()[0].name_, tag_name);
  EXPECT_EQ(counter->tags()[0].value_, "http.config_test.rq_total");
}

TEST_P(StatsIntegrationTest, WithTagSpecifierMissingTagValue) {
  config_helper_.addConfigModifier([&](envoy::config::bootstrap::v2::Bootstrap& bootstrap) -> void {
    bootstrap.mutable_stats_config()->mutable_use_all_default_tags()->set_value(false);
    auto tag_specifier = bootstrap.mutable_stats_config()->mutable_stats_tags()->Add();
    tag_specifier->set_tag_name("envoy.http_conn_manager_prefix");
  });
  initialize();

  auto counter = test_server_->counter("http.config_test.rq_total");
  EXPECT_EQ(counter->tags().size(), 1);
  EXPECT_EQ(counter->tags()[0].name_, "envoy.http_conn_manager_prefix");
  EXPECT_EQ(counter->tags()[0].value_, "config_test");
}

TEST_P(StatsIntegrationTest, WithTagSpecifierWithRegex) {
  config_helper_.addConfigModifier([&](envoy::config::bootstrap::v2::Bootstrap& bootstrap) -> void {
    bootstrap.mutable_stats_config()->mutable_use_all_default_tags()->set_value(false);
    auto tag_specifier = bootstrap.mutable_stats_config()->mutable_stats_tags()->Add();
    tag_specifier->set_tag_name("my.http_conn_manager_prefix");
    tag_specifier->set_regex("^(?:|listener(?=\\.).*?\\.)http\\.((.*?)\\.)");
  });
  initialize();

  auto counter = test_server_->counter("http.config_test.rq_total");
  EXPECT_EQ(counter->tags().size(), 1);
  EXPECT_EQ(counter->tags()[0].name_, "my.http_conn_manager_prefix");
  EXPECT_EQ(counter->tags()[0].value_, "config_test");
}

TEST_P(StatsIntegrationTest, WithTagSpecifierWithFixedValue) {
  config_helper_.addConfigModifier([&](envoy::config::bootstrap::v2::Bootstrap& bootstrap) -> void {
    auto tag_specifier = bootstrap.mutable_stats_config()->mutable_stats_tags()->Add();
    tag_specifier->set_tag_name("test.x");
    tag_specifier->set_fixed_value("xxx");
  });
  initialize();

  auto live = test_server_->gauge("server.live");
  EXPECT_EQ(live->value(), 1);
  EXPECT_EQ(live->tags().size(), 1);
  EXPECT_EQ(live->tags()[0].name_, "test.x");
  EXPECT_EQ(live->tags()[0].value_, "xxx");
}

// TODO(cmluciano) Refactor once https://github.com/envoyproxy/envoy/issues/5624 is solved
// TODO(cmluciano) Add options to measure multiple workers & without stats
// This class itself does not add additional tests. It is a helper for use in other tests measuring
// cluster overhead.
class ClusterMemoryTestHelper : public BaseIntegrationTest {
public:
  ClusterMemoryTestHelper()
      : BaseIntegrationTest(testing::TestWithParam<Network::Address::IpVersion>::GetParam()) {}

  /**
   *
   * @param num_clusters number of clusters appended to bootstrap_config
   * @param allow_stats if false, enable set_reject_all in stats_config
   * @return size_t the total memory allocated
   */
  size_t ClusterMemoryHelper(int num_clusters, bool allow_stats) {
    config_helper_.addConfigModifier([&](envoy::config::bootstrap::v2::Bootstrap& bootstrap) {
      if (!allow_stats) {
        bootstrap.mutable_stats_config()->mutable_stats_matcher()->set_reject_all(true);
      }
      for (int i = 1; i < num_clusters; i++) {
        auto* c = bootstrap.mutable_static_resources()->add_clusters();
        c->set_name(fmt::format("cluster_{}", i));
      }
    });
    initialize();

    return Memory::Stats::totalCurrentlyAllocated();
  }

  static size_t computeMemory(int num_clusters) {
    const size_t start_mem = Memory::Stats::totalCurrentlyAllocated();
    ClusterMemoryTestHelper helper;
    size_t memory = helper.ClusterMemoryHelper(num_clusters, true);
    EXPECT_LT(start_mem, memory);
    return memory;
  }
};
class ClusterMemoryTestRunner : public testing::TestWithParam<Network::Address::IpVersion> {};

INSTANTIATE_TEST_SUITE_P(IpVersions, ClusterMemoryTestRunner,
                         testing::ValuesIn(TestEnvironment::getIpVersionsForTest()),
                         TestUtility::ipTestParamsToString);

TEST_P(ClusterMemoryTestRunner, MemoryLargeClusterSizeWithStats) {
  // Skip test if we cannot measure memory with TCMALLOC
  if (!Stats::TestUtil::hasDeterministicMallocStats()) {
    return;
  }
  const size_t start_mem = Memory::Stats::totalCurrentlyAllocated();
  // A unique instance of ClusterMemoryTest allows for multiple runs of Envoy with
  // differing configuration. This is necessary for measuring the memory consumption
  // between the different instances within the same test.
  const size_t m1 = ClusterMemoryTestHelper::computeMemory(1);
  const size_t m1001 = ClusterMemoryTestHelper::computeMemory(1001);
  const size_t m_per_cluster = (m1001 - m1) / 1000;

  EXPECT_LT(start_mem, m1);
  EXPECT_LT(start_mem, m1001);

  // Note: if you are increasing this golden value because you are adding a
  // stat, please confirm that this will be generally useful to most Envoy
  // users. Otherwise you are adding to the per-cluster memory overhead, which
  // will be significant for Envoy installations that are massively
  // multi-tenant.
  //
  // History of golden values:
  //
  // Date        PR       Bytes Per Cluster   Notes
  // ----------  -----    -----------------   -----
  // 2019/03/20  6329     59015               Initial version
  // 2019/04/12  6477     59576               Implementing Endpoint lease...
  // 2019/04/23  6659     59512               Reintroduce dispatcher stats...
  // 2019/04/24  6161     49415               Pack tags and tag extracted names
  //<<<<<<< HEAD
  // 2019/04/26  4980     40289               Real symbol table implementation

  //=======
  // 2019/05/07  6794     49957               Stats for excluded hosts in cluster
  // 2019/04/27  6733     50213               Use SymbolTable API for HTTP codes

<<<<<<< HEAD
  //EXPECT_EQ(m_per_cluster, 49957);
  //>>>>>>> master
  EXPECT_EQ(m_per_cluster, 40737);
=======
  EXPECT_EQ(m_per_cluster, 50213);
>>>>>>> f683e0a6
}

} // namespace
} // namespace Envoy<|MERGE_RESOLUTION|>--- conflicted
+++ resolved
@@ -210,20 +210,12 @@
   // 2019/04/12  6477     59576               Implementing Endpoint lease...
   // 2019/04/23  6659     59512               Reintroduce dispatcher stats...
   // 2019/04/24  6161     49415               Pack tags and tag extracted names
-  //<<<<<<< HEAD
   // 2019/04/26  4980     40289               Real symbol table implementation
 
-  //=======
   // 2019/05/07  6794     49957               Stats for excluded hosts in cluster
   // 2019/04/27  6733     50213               Use SymbolTable API for HTTP codes
 
-<<<<<<< HEAD
-  //EXPECT_EQ(m_per_cluster, 49957);
-  //>>>>>>> master
-  EXPECT_EQ(m_per_cluster, 40737);
-=======
-  EXPECT_EQ(m_per_cluster, 50213);
->>>>>>> f683e0a6
+  EXPECT_EQ(m_per_cluster, 40961);
 }
 
 } // namespace

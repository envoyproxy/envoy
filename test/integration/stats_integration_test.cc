--- conflicted
+++ resolved
@@ -257,11 +257,8 @@
   // 2019/09/30  8354     43310       44000   Implement transport socket match.
   // 2019/10/17  8537     43308       44000   add new enum value HTTP3
   // 2019/10/17  8484     43340       44000   stats: add unit support to histogram
-<<<<<<< HEAD
   // 2019/11/01  8859     43563       44000   build: switch to libc++ by default
-=======
-  // 2019/10/17  8779     42856       43000   use var-length coding for name length
->>>>>>> 48249777
+  // 2019/11/13  8779     42856       43000   use var-length coding for name length
 
   // Note: when adjusting this value: EXPECT_MEMORY_EQ is active only in CI
   // 'release' builds, where we control the platform and tool-chain. So you
@@ -275,11 +272,7 @@
   // If you encounter a failure here, please see
   // https://github.com/envoyproxy/envoy/blob/master/source/docs/stats.md#stats-memory-tests
   // for details on how to fix.
-<<<<<<< HEAD
-  EXPECT_MEMORY_EQ(m_per_cluster, 43563); // 104 bytes higher than a debug build.
-=======
   EXPECT_MEMORY_EQ(m_per_cluster, 42856); // 104 bytes higher than a debug build.
->>>>>>> 48249777
   EXPECT_MEMORY_LE(m_per_cluster, 44000);
 }
 
@@ -310,11 +303,8 @@
   // 2019/09/30  8354     34969       35000   Implement transport socket match.
   // 2019/10/17  8537     34966       35000   add new enum value HTTP3
   // 2019/10/17  8484     34998       35000   stats: add unit support to histogram
-<<<<<<< HEAD
   // 2019/11/01  8859     35221       36000   build: switch to libc++ by default
-=======
-  // 2019/10/17  8484     34990       35000   use var-length coding for name lengths
->>>>>>> 48249777
+  // 2019/11/13  8779     34990       35000   use var-length coding for name lengths
 
   // Note: when adjusting this value: EXPECT_MEMORY_EQ is active only in CI
   // 'release' builds, where we control the platform and tool-chain. So you
@@ -328,11 +318,7 @@
   // If you encounter a failure here, please see
   // https://github.com/envoyproxy/envoy/blob/master/source/docs/stats.md#stats-memory-tests
   // for details on how to fix.
-<<<<<<< HEAD
   EXPECT_MEMORY_EQ(m_per_cluster, 35221); // 104 bytes higher than a debug build.
-=======
-  EXPECT_MEMORY_EQ(m_per_cluster, 34990); // 104 bytes higher than a debug build.
->>>>>>> 48249777
   EXPECT_MEMORY_LE(m_per_cluster, 36000);
 }
 

#include <memory>

#include "envoy/config/bootstrap/v3/bootstrap.pb.h"
#include "envoy/config/core/v3/address.pb.h"
#include "envoy/stats/scope.h"
#include "envoy/stats/stats.h"

#include "common/config/well_known_names.h"
#include "common/memory/stats.h"
#include "common/stats/symbol_table_creator.h"

#include "test/common/stats/stat_test_utility.h"
#include "test/config/utility.h"
#include "test/integration/integration.h"
#include "test/test_common/network_utility.h"
#include "test/test_common/utility.h"

#include "gtest/gtest.h"

namespace Envoy {
namespace {

class StatsIntegrationTest : public testing::TestWithParam<Network::Address::IpVersion>,
                             public BaseIntegrationTest {
public:
  StatsIntegrationTest() : BaseIntegrationTest(GetParam()) {}

  void initialize() override { BaseIntegrationTest::initialize(); }
};

INSTANTIATE_TEST_SUITE_P(IpVersions, StatsIntegrationTest,
                         testing::ValuesIn(TestEnvironment::getIpVersionsForTest()),
                         TestUtility::ipTestParamsToString);

TEST_P(StatsIntegrationTest, WithDefaultConfig) {
  initialize();

  auto live = test_server_->gauge("server.live");
  EXPECT_EQ(live->value(), 1);
  EXPECT_EQ(live->tags().size(), 0);

  auto counter = test_server_->counter("http.config_test.rq_total");
  EXPECT_EQ(counter->tags().size(), 1);
  EXPECT_EQ(counter->tags()[0].name_, "envoy.http_conn_manager_prefix");
  EXPECT_EQ(counter->tags()[0].value_, "config_test");
}

TEST_P(StatsIntegrationTest, WithoutDefaultTagExtractors) {
  config_helper_.addConfigModifier([&](envoy::config::bootstrap::v3::Bootstrap& bootstrap) -> void {
    bootstrap.mutable_stats_config()->mutable_use_all_default_tags()->set_value(false);
  });
  initialize();

  auto counter = test_server_->counter("http.config_test.rq_total");
  EXPECT_EQ(counter->tags().size(), 0);
}

TEST_P(StatsIntegrationTest, WithDefaultTagExtractors) {
  config_helper_.addConfigModifier([&](envoy::config::bootstrap::v3::Bootstrap& bootstrap) -> void {
    bootstrap.mutable_stats_config()->mutable_use_all_default_tags()->set_value(true);
  });
  initialize();

  auto counter = test_server_->counter("http.config_test.rq_total");
  EXPECT_EQ(counter->tags().size(), 1);
  EXPECT_EQ(counter->tags()[0].name_, "envoy.http_conn_manager_prefix");
  EXPECT_EQ(counter->tags()[0].value_, "config_test");
}

// Given: a. use_all_default_tags = false, b. a tag specifier has the same name
// as a default tag extractor name but also has use defined regex.
// In this case we don't use default tag extractors (since use_all_default_tags
// is set to false explicitly) and just treat the tag specifier as a normal tag
// specifier having use defined regex.
TEST_P(StatsIntegrationTest, WithDefaultTagExtractorNameWithUserDefinedRegex) {
  std::string tag_name = Config::TagNames::get().HTTP_CONN_MANAGER_PREFIX;
  config_helper_.addConfigModifier([&](envoy::config::bootstrap::v3::Bootstrap& bootstrap) -> void {
    bootstrap.mutable_stats_config()->mutable_use_all_default_tags()->set_value(false);
    auto tag_specifier = bootstrap.mutable_stats_config()->mutable_stats_tags()->Add();
    tag_specifier->set_tag_name(tag_name);
    tag_specifier->set_regex("((.*))");
  });
  initialize();

  auto counter = test_server_->counter("http.config_test.rq_total");
  EXPECT_EQ(counter->tags().size(), 1);
  EXPECT_EQ(counter->tags()[0].name_, tag_name);
  EXPECT_EQ(counter->tags()[0].value_, "http.config_test.rq_total");
}

TEST_P(StatsIntegrationTest, WithTagSpecifierMissingTagValue) {
  config_helper_.addConfigModifier([&](envoy::config::bootstrap::v3::Bootstrap& bootstrap) -> void {
    bootstrap.mutable_stats_config()->mutable_use_all_default_tags()->set_value(false);
    auto tag_specifier = bootstrap.mutable_stats_config()->mutable_stats_tags()->Add();
    tag_specifier->set_tag_name("envoy.http_conn_manager_prefix");
  });
  initialize();

  auto counter = test_server_->counter("http.config_test.rq_total");
  EXPECT_EQ(counter->tags().size(), 1);
  EXPECT_EQ(counter->tags()[0].name_, "envoy.http_conn_manager_prefix");
  EXPECT_EQ(counter->tags()[0].value_, "config_test");
}

TEST_P(StatsIntegrationTest, WithTagSpecifierWithRegex) {
  config_helper_.addConfigModifier([&](envoy::config::bootstrap::v3::Bootstrap& bootstrap) -> void {
    bootstrap.mutable_stats_config()->mutable_use_all_default_tags()->set_value(false);
    auto tag_specifier = bootstrap.mutable_stats_config()->mutable_stats_tags()->Add();
    tag_specifier->set_tag_name("my.http_conn_manager_prefix");
    tag_specifier->set_regex(R"(^(?:|listener(?=\.).*?\.)http\.((.*?)\.))");
  });
  initialize();

  auto counter = test_server_->counter("http.config_test.rq_total");
  EXPECT_EQ(counter->tags().size(), 1);
  EXPECT_EQ(counter->tags()[0].name_, "my.http_conn_manager_prefix");
  EXPECT_EQ(counter->tags()[0].value_, "config_test");
}

TEST_P(StatsIntegrationTest, WithTagSpecifierWithFixedValue) {
  config_helper_.addConfigModifier([&](envoy::config::bootstrap::v3::Bootstrap& bootstrap) -> void {
    auto tag_specifier = bootstrap.mutable_stats_config()->mutable_stats_tags()->Add();
    tag_specifier->set_tag_name("test.x");
    tag_specifier->set_fixed_value("xxx");
  });
  initialize();

  auto live = test_server_->gauge("server.live");
  EXPECT_EQ(live->value(), 1);
  EXPECT_EQ(live->tags().size(), 1);
  EXPECT_EQ(live->tags()[0].name_, "test.x");
  EXPECT_EQ(live->tags()[0].value_, "xxx");
}

// TODO(cmluciano) Refactor once https://github.com/envoyproxy/envoy/issues/5624 is solved
// TODO(cmluciano) Add options to measure multiple workers & without stats
// This class itself does not add additional tests. It is a helper for use in other tests measuring
// cluster overhead.
class ClusterMemoryTestHelper : public BaseIntegrationTest {
public:
  ClusterMemoryTestHelper()
      : BaseIntegrationTest(testing::TestWithParam<Network::Address::IpVersion>::GetParam()) {
    use_real_stats_ = true;
  }

  static size_t computeMemoryDelta(int initial_num_clusters, int initial_num_hosts,
                                   int final_num_clusters, int final_num_hosts, bool allow_stats) {
    // Use the same number of fake upstreams for both helpers in order to exclude memory overhead
    // added by the fake upstreams.
    int fake_upstreams_count = 1 + final_num_clusters * final_num_hosts;

    size_t initial_memory;
    {
      ClusterMemoryTestHelper helper;
      helper.setUpstreamCount(fake_upstreams_count);
      helper.skipPortUsageValidation();
      initial_memory =
          helper.clusterMemoryHelper(initial_num_clusters, initial_num_hosts, allow_stats);
    }

    ClusterMemoryTestHelper helper;
    helper.setUpstreamCount(fake_upstreams_count);
    return helper.clusterMemoryHelper(final_num_clusters, final_num_hosts, allow_stats) -
           initial_memory;
  }

private:
  /**
   * @param num_clusters number of clusters appended to bootstrap_config
   * @param allow_stats if false, enable set_reject_all in stats_config
   * @return size_t the total memory allocated
   */
  size_t clusterMemoryHelper(int num_clusters, int num_hosts, bool allow_stats) {
    Stats::TestUtil::MemoryTest memory_test;
    config_helper_.addConfigModifier([&](envoy::config::bootstrap::v3::Bootstrap& bootstrap) {
      if (!allow_stats) {
        bootstrap.mutable_stats_config()->mutable_stats_matcher()->set_reject_all(true);
      }
      for (int i = 1; i < num_clusters; ++i) {
        auto* cluster = bootstrap.mutable_static_resources()->add_clusters();
        cluster->set_name(absl::StrCat("cluster_", i));
      }

      for (int i = 0; i < num_clusters; ++i) {
        auto* cluster = bootstrap.mutable_static_resources()->mutable_clusters(i);
        for (int j = 0; j < num_hosts; ++j) {
          auto* host = cluster->mutable_load_assignment()
                           ->mutable_endpoints(0)
                           ->add_lb_endpoints()
                           ->mutable_endpoint()
                           ->mutable_address();
          auto* socket_address = host->mutable_socket_address();
          socket_address->set_protocol(envoy::config::core::v3::SocketAddress::TCP);
          socket_address->set_address("0.0.0.0");
          socket_address->set_port_value(80);
        }
      }
    });
    initialize();

    return memory_test.consumedBytes();
  }
};
class ClusterMemoryTestRunner : public testing::TestWithParam<Network::Address::IpVersion> {
protected:
  Stats::TestUtil::SymbolTableCreatorTestPeer symbol_table_creator_test_peer_;
};

INSTANTIATE_TEST_SUITE_P(IpVersions, ClusterMemoryTestRunner,
                         testing::ValuesIn(TestEnvironment::getIpVersionsForTest()),
                         TestUtility::ipTestParamsToString);

TEST_P(ClusterMemoryTestRunner, MemoryLargeClusterSizeWithFakeSymbolTable) {
  symbol_table_creator_test_peer_.setUseFakeSymbolTables(true);

  // A unique instance of ClusterMemoryTest allows for multiple runs of Envoy with
  // differing configuration. This is necessary for measuring the memory consumption
  // between the different instances within the same test.
  const size_t m100 = ClusterMemoryTestHelper::computeMemoryDelta(1, 0, 101, 0, true);
  const size_t m_per_cluster = (m100) / 100;

  // Note: if you are increasing this golden value because you are adding a
  // stat, please confirm that this will be generally useful to most Envoy
  // users. Otherwise you are adding to the per-cluster memory overhead, which
  // will be significant for Envoy installations that are massively
  // multi-tenant.
  //
  // History of golden values:
  //
  // Date        PR       Bytes Per Cluster   Notes
  //                      exact upper-bound
  // ----------  -----    -----------------   -----
  // 2019/03/20  6329     59015               Initial version
  // 2019/04/12  6477     59576               Implementing Endpoint lease...
  // 2019/04/23  6659     59512               Reintroduce dispatcher stats...
  // 2019/04/24  6161     49415               Pack tags and tag extracted names
  // 2019/05/07  6794     49957               Stats for excluded hosts in cluster
  // 2019/04/27  6733     50213               Use SymbolTable API for HTTP codes
  // 2019/05/31  6866     50157               libstdc++ upgrade in CI
  // 2019/06/03  7199     49393               absl update
  // 2019/06/06  7208     49650               make memory targets approximate
  // 2019/06/17  7243     49412       49700   macros for exact/upper-bound memory checks
  // 2019/06/29  7364     45685       46000   combine 2 levels of stat ref-counting into 1
  // 2019/06/30  7428     42742       43000   remove stats multiple inheritance, inline HeapStatData
  // 2019/07/06  7477     42742       43000   fork gauge representation to drop pending_increment_
  // 2019/07/15  7555     42806       43000   static link libstdc++ in tests
  // 2019/07/24  7503     43030       44000   add upstream filters to clusters
  // 2019/08/13  7877     42838       44000   skip EdfScheduler creation if all host weights equal
  // 2019/09/02  8118     42830       43000   Share symbol-tables in cluster/host stats.
  // 2019/09/16  8100     42894       43000   Add transport socket matcher in cluster.
  // 2019/09/25  8226     43022       44000   dns: enable dns failure refresh rate configuration
  // 2019/09/30  8354     43310       44000   Implement transport socket match.
  // 2019/10/17  8537     43308       44000   add new enum value HTTP3
  // 2019/10/17  8484     43340       44000   stats: add unit support to histogram
  // 2019/11/01  8859     43563       44000   build: switch to libc++ by default
  // 2019/11/15  9040     43371       44000   build: update protobuf to 3.10.1
  // 2019/11/15  9031     43403       44000   upstream: track whether cluster is local
  // 2019/12/10  8779     42919       43500   use var-length coding for name length
  // 2020/01/07  9069     43413       44000   upstream: Implement retry concurrency budgets
  // 2020/01/07  9564     43445       44000   use RefcountPtr for CentralCache.
  // 2020/01/09  8889     43509       44000   api: add UpstreamHttpProtocolOptions message
  // 2020/01/09  9227     43637       44000   router: per-cluster histograms w/ timeout budget
  // 2020/01/12  9633     43797       44104   config: support recovery of original message when
  //                                          upgrading.
  // 2020/02/13  10042    43797       44136   Metadata: Metadata are shared across different
  //                                          clusters and hosts.
  // 2020/03/16  9964     44085       44600   http2: support custom SETTINGS parameters.
  // 2020/03/24  10501    44261       44600   upstream: upstream_rq_retry_limit_exceeded.
  // 2020/04/02  10624    43356       44000   Use 100 clusters rather than 1000 to avoid timeouts
  // 2020/04/07  10661    43349       44000   fix clang tidy on master
  // 2020/04/23  10531    44169       44600   http: max stream duration upstream support.
  // 2020/05/05  10908    44233       44600   router: add InternalRedirectPolicy and predicate
  // 2020/05/13  10531    44425       44600   Refactor resource manager
  // 2020/05/20  11223    44491       44600   Add primary clusters tracking to cluster manager.
<<<<<<< HEAD
  // 2020/06/23  11252    44747       44800   Introduce Least Request LB active request bias config
=======
  // 2020/06/10  11561    44491       44811   Make upstreams pluggable
>>>>>>> c33e1a4f

  // Note: when adjusting this value: EXPECT_MEMORY_EQ is active only in CI
  // 'release' builds, where we control the platform and tool-chain. So you
  // will need to find the correct value only after failing CI and looking
  // at the logs.
  //
  // On a local clang8/libstdc++/linux flow, the memory usage was observed in
  // June 2019 to be 64 bytes higher than it is in CI/release. Your mileage may
  // vary.
  //
  // If you encounter a failure here, please see
  // https://github.com/envoyproxy/envoy/blob/master/source/docs/stats.md#stats-memory-tests
  // for details on how to fix.
<<<<<<< HEAD
  EXPECT_MEMORY_EQ(m_per_cluster, 44747);
  EXPECT_MEMORY_LE(m_per_cluster, 44800);
=======
  EXPECT_MEMORY_EQ(m_per_cluster, 44491);
  EXPECT_MEMORY_LE(m_per_cluster, 44811);
>>>>>>> c33e1a4f
}

TEST_P(ClusterMemoryTestRunner, MemoryLargeClusterSizeWithRealSymbolTable) {
  symbol_table_creator_test_peer_.setUseFakeSymbolTables(false);

  // A unique instance of ClusterMemoryTest allows for multiple runs of Envoy with
  // differing configuration. This is necessary for measuring the memory consumption
  // between the different instances within the same test.
  const size_t m100 = ClusterMemoryTestHelper::computeMemoryDelta(1, 0, 101, 0, true);
  const size_t m_per_cluster = (m100) / 100;

  // Note: if you are increasing this golden value because you are adding a
  // stat, please confirm that this will be generally useful to most Envoy
  // users. Otherwise you are adding to the per-cluster memory overhead, which
  // will be significant for Envoy installations that are massively
  // multi-tenant.
  //
  // History of golden values:
  //
  // Date        PR       Bytes Per Cluster   Notes
  //                      exact upper-bound
  // ----------  -----    -----------------   -----
  // 2019/08/09  7882     35489       36000   Initial version
  // 2019/09/02  8118     34585       34500   Share symbol-tables in cluster/host stats.
  // 2019/09/16  8100     34585       34500   Add transport socket matcher in cluster.
  // 2019/09/25  8226     34777       35000   dns: enable dns failure refresh rate configuration
  // 2019/09/30  8354     34969       35000   Implement transport socket match.
  // 2019/10/17  8537     34966       35000   add new enum value HTTP3
  // 2019/10/17  8484     34998       35000   stats: add unit support to histogram
  // 2019/11/01  8859     35221       36000   build: switch to libc++ by default
  // 2019/11/15  9040     35029       35500   build: update protobuf to 3.10.1
  // 2019/11/15  9031     35061       35500   upstream: track whether cluster is local
  // 2019/12/10  8779     35053       35000   use var-length coding for name lengths
  // 2020/01/07  9069     35548       35700   upstream: Implement retry concurrency budgets
  // 2020/01/07  9564     35580       36000   RefcountPtr for CentralCache.
  // 2020/01/09  8889     35644       36000   api: add UpstreamHttpProtocolOptions message
  // 2019/01/09  9227     35772       36500   router: per-cluster histograms w/ timeout budget
  // 2020/01/12  9633     35932       36500   config: support recovery of original message when
  //                                          upgrading.
  // 2020/03/16  9964     36220       36800   http2: support custom SETTINGS parameters.
  // 2020/03/24  10501    36300       36800   upstream: upstream_rq_retry_limit_exceeded.
  // 2020/04/02  10624    35564       36000   Use 100 clusters rather than 1000 to avoid timeouts
  // 2020/04/07  10661    35557       36000   fix clang tidy on master
  // 2020/04/23  10531    36281       36800   http: max stream duration upstream support.
  // 2020/05/05  10908    36345       36800   router: add InternalRedirectPolicy and predicate
  // 2020/05/13  10531    36537       36800   Refactor resource manager
  // 2020/05/20  11223    36603       36800   Add primary clusters tracking to cluster manager.
<<<<<<< HEAD
  // 2020/06/23  11252    44747       44800   Introduce Least Request LB active request bias config
=======
  // 2020/06/10  11561    36603       36923   Make upstreams pluggable
>>>>>>> c33e1a4f

  // Note: when adjusting this value: EXPECT_MEMORY_EQ is active only in CI
  // 'release' builds, where we control the platform and tool-chain. So you
  // will need to find the correct value only after failing CI and looking
  // at the logs.
  //
  // On a local clang8/libstdc++/linux flow, the memory usage was observed in
  // June 2019 to be 64 bytes higher than it is in CI/release. Your mileage may
  // vary.
  //
  // If you encounter a failure here, please see
  // https://github.com/envoyproxy/envoy/blob/master/source/docs/stats.md#stats-memory-tests
  // for details on how to fix.
<<<<<<< HEAD
  EXPECT_MEMORY_EQ(m_per_cluster, 36859);
  EXPECT_MEMORY_LE(m_per_cluster, 36900);
=======
  EXPECT_MEMORY_EQ(m_per_cluster, 36603);
  EXPECT_MEMORY_LE(m_per_cluster, 36923);
>>>>>>> c33e1a4f
}

TEST_P(ClusterMemoryTestRunner, MemoryLargeHostSizeWithStats) {
  symbol_table_creator_test_peer_.setUseFakeSymbolTables(false);

  // A unique instance of ClusterMemoryTest allows for multiple runs of Envoy with
  // differing configuration. This is necessary for measuring the memory consumption
  // between the different instances within the same test.
  const size_t m100 = ClusterMemoryTestHelper::computeMemoryDelta(1, 1, 1, 101, true);
  const size_t m_per_host = (m100) / 100;

  // Note: if you are increasing this golden value because you are adding a
  // stat, please confirm that this will be generally useful to most Envoy
  // users. Otherwise you are adding to the per-host memory overhead, which
  // will be significant for Envoy installations configured to talk to large
  // numbers of hosts.
  //
  // History of golden values:
  //
  // Date        PR       Bytes Per Host      Notes
  //                      exact upper-bound
  // ----------  -----    -----------------   -----
  // 2019/09/09  8189     2739         3100   Initial per-host memory snapshot
  // 2019/09/10  8216     1283         1315   Use primitive counters for host stats
  // 2019/11/01  8859     1299         1315   build: switch to libc++ by default
  // 2019/11/12  8998     1299         1350   test: adjust memory limit for macOS
  // 2019/11/15  9040     1283         1350   build: update protobuf to 3.10.1
  // 2020/01/13  9663     1619         1655   api: deprecate hosts in Cluster.
  // 2020/02/13  10042    1363         1655   Metadata object are shared across different clusters
  //                                          and hosts.
  // 2020/04/02  10624    1380         1655   Use 100 clusters rather than 1000 to avoid timeouts

  // Note: when adjusting this value: EXPECT_MEMORY_EQ is active only in CI
  // 'release' builds, where we control the platform and tool-chain. So you
  // will need to find the correct value only after failing CI and looking
  // at the logs.
  //
  // If you encounter a failure here, please see
  // https://github.com/envoyproxy/envoy/blob/master/source/docs/stats.md#stats-memory-tests
  // for details on how to fix.
  EXPECT_MEMORY_EQ(m_per_host, 1380);
  EXPECT_MEMORY_LE(m_per_host, 1655);
}

} // namespace
} // namespace Envoy<|MERGE_RESOLUTION|>--- conflicted
+++ resolved
@@ -272,11 +272,8 @@
   // 2020/05/05  10908    44233       44600   router: add InternalRedirectPolicy and predicate
   // 2020/05/13  10531    44425       44600   Refactor resource manager
   // 2020/05/20  11223    44491       44600   Add primary clusters tracking to cluster manager.
-<<<<<<< HEAD
-  // 2020/06/23  11252    44747       44800   Introduce Least Request LB active request bias config
-=======
   // 2020/06/10  11561    44491       44811   Make upstreams pluggable
->>>>>>> c33e1a4f
+  // 2020/06/23  11252    44747       44811   Introduce Least Request LB active request bias config
 
   // Note: when adjusting this value: EXPECT_MEMORY_EQ is active only in CI
   // 'release' builds, where we control the platform and tool-chain. So you
@@ -290,13 +287,8 @@
   // If you encounter a failure here, please see
   // https://github.com/envoyproxy/envoy/blob/master/source/docs/stats.md#stats-memory-tests
   // for details on how to fix.
-<<<<<<< HEAD
   EXPECT_MEMORY_EQ(m_per_cluster, 44747);
-  EXPECT_MEMORY_LE(m_per_cluster, 44800);
-=======
-  EXPECT_MEMORY_EQ(m_per_cluster, 44491);
   EXPECT_MEMORY_LE(m_per_cluster, 44811);
->>>>>>> c33e1a4f
 }
 
 TEST_P(ClusterMemoryTestRunner, MemoryLargeClusterSizeWithRealSymbolTable) {
@@ -344,11 +336,8 @@
   // 2020/05/05  10908    36345       36800   router: add InternalRedirectPolicy and predicate
   // 2020/05/13  10531    36537       36800   Refactor resource manager
   // 2020/05/20  11223    36603       36800   Add primary clusters tracking to cluster manager.
-<<<<<<< HEAD
+  // 2020/06/10  11561    36603       36923   Make upstreams pluggable
   // 2020/06/23  11252    44747       44800   Introduce Least Request LB active request bias config
-=======
-  // 2020/06/10  11561    36603       36923   Make upstreams pluggable
->>>>>>> c33e1a4f
 
   // Note: when adjusting this value: EXPECT_MEMORY_EQ is active only in CI
   // 'release' builds, where we control the platform and tool-chain. So you
@@ -362,13 +351,8 @@
   // If you encounter a failure here, please see
   // https://github.com/envoyproxy/envoy/blob/master/source/docs/stats.md#stats-memory-tests
   // for details on how to fix.
-<<<<<<< HEAD
   EXPECT_MEMORY_EQ(m_per_cluster, 36859);
-  EXPECT_MEMORY_LE(m_per_cluster, 36900);
-=======
-  EXPECT_MEMORY_EQ(m_per_cluster, 36603);
   EXPECT_MEMORY_LE(m_per_cluster, 36923);
->>>>>>> c33e1a4f
 }
 
 TEST_P(ClusterMemoryTestRunner, MemoryLargeHostSizeWithStats) {

#include <memory>

#include "envoy/config/bootstrap/v3/bootstrap.pb.h"
#include "envoy/config/core/v3/address.pb.h"
#include "envoy/stats/scope.h"
#include "envoy/stats/stats.h"

#include "common/config/well_known_names.h"
#include "common/memory/stats.h"
#include "common/stats/symbol_table_creator.h"

#include "test/common/stats/stat_test_utility.h"
#include "test/config/utility.h"
#include "test/integration/integration.h"
#include "test/test_common/network_utility.h"
#include "test/test_common/utility.h"

#include "gtest/gtest.h"

namespace Envoy {
namespace {

class StatsIntegrationTest : public testing::TestWithParam<Network::Address::IpVersion>,
                             public BaseIntegrationTest {
public:
  StatsIntegrationTest() : BaseIntegrationTest(GetParam()) {}

  void TearDown() override {
    test_server_.reset();
    fake_upstreams_.clear();
  }

  void initialize() override { BaseIntegrationTest::initialize(); }
};

INSTANTIATE_TEST_SUITE_P(IpVersions, StatsIntegrationTest,
                         testing::ValuesIn(TestEnvironment::getIpVersionsForTest()),
                         TestUtility::ipTestParamsToString);

TEST_P(StatsIntegrationTest, WithDefaultConfig) {
  initialize();

  auto live = test_server_->gauge("server.live");
  EXPECT_EQ(live->value(), 1);
  EXPECT_EQ(live->tags().size(), 0);

  auto counter = test_server_->counter("http.config_test.rq_total");
  EXPECT_EQ(counter->tags().size(), 1);
  EXPECT_EQ(counter->tags()[0].name_, "envoy.http_conn_manager_prefix");
  EXPECT_EQ(counter->tags()[0].value_, "config_test");
}

TEST_P(StatsIntegrationTest, WithoutDefaultTagExtractors) {
  config_helper_.addConfigModifier([&](envoy::config::bootstrap::v3::Bootstrap& bootstrap) -> void {
    bootstrap.mutable_stats_config()->mutable_use_all_default_tags()->set_value(false);
  });
  initialize();

  auto counter = test_server_->counter("http.config_test.rq_total");
  EXPECT_EQ(counter->tags().size(), 0);
}

TEST_P(StatsIntegrationTest, WithDefaultTagExtractors) {
  config_helper_.addConfigModifier([&](envoy::config::bootstrap::v3::Bootstrap& bootstrap) -> void {
    bootstrap.mutable_stats_config()->mutable_use_all_default_tags()->set_value(true);
  });
  initialize();

  auto counter = test_server_->counter("http.config_test.rq_total");
  EXPECT_EQ(counter->tags().size(), 1);
  EXPECT_EQ(counter->tags()[0].name_, "envoy.http_conn_manager_prefix");
  EXPECT_EQ(counter->tags()[0].value_, "config_test");
}

// Given: a. use_all_default_tags = false, b. a tag specifier has the same name
// as a default tag extractor name but also has use defined regex.
// In this case we don't use default tag extractors (since use_all_default_tags
// is set to false explicitly) and just treat the tag specifier as a normal tag
// specifier having use defined regex.
TEST_P(StatsIntegrationTest, WithDefaultTagExtractorNameWithUserDefinedRegex) {
  std::string tag_name = Config::TagNames::get().HTTP_CONN_MANAGER_PREFIX;
  config_helper_.addConfigModifier([&](envoy::config::bootstrap::v3::Bootstrap& bootstrap) -> void {
    bootstrap.mutable_stats_config()->mutable_use_all_default_tags()->set_value(false);
    auto tag_specifier = bootstrap.mutable_stats_config()->mutable_stats_tags()->Add();
    tag_specifier->set_tag_name(tag_name);
    tag_specifier->set_regex("((.*))");
  });
  initialize();

  auto counter = test_server_->counter("http.config_test.rq_total");
  EXPECT_EQ(counter->tags().size(), 1);
  EXPECT_EQ(counter->tags()[0].name_, tag_name);
  EXPECT_EQ(counter->tags()[0].value_, "http.config_test.rq_total");
}

TEST_P(StatsIntegrationTest, WithTagSpecifierMissingTagValue) {
  config_helper_.addConfigModifier([&](envoy::config::bootstrap::v3::Bootstrap& bootstrap) -> void {
    bootstrap.mutable_stats_config()->mutable_use_all_default_tags()->set_value(false);
    auto tag_specifier = bootstrap.mutable_stats_config()->mutable_stats_tags()->Add();
    tag_specifier->set_tag_name("envoy.http_conn_manager_prefix");
  });
  initialize();

  auto counter = test_server_->counter("http.config_test.rq_total");
  EXPECT_EQ(counter->tags().size(), 1);
  EXPECT_EQ(counter->tags()[0].name_, "envoy.http_conn_manager_prefix");
  EXPECT_EQ(counter->tags()[0].value_, "config_test");
}

TEST_P(StatsIntegrationTest, WithTagSpecifierWithRegex) {
  config_helper_.addConfigModifier([&](envoy::config::bootstrap::v3::Bootstrap& bootstrap) -> void {
    bootstrap.mutable_stats_config()->mutable_use_all_default_tags()->set_value(false);
    auto tag_specifier = bootstrap.mutable_stats_config()->mutable_stats_tags()->Add();
    tag_specifier->set_tag_name("my.http_conn_manager_prefix");
    tag_specifier->set_regex(R"(^(?:|listener(?=\.).*?\.)http\.((.*?)\.))");
  });
  initialize();

  auto counter = test_server_->counter("http.config_test.rq_total");
  EXPECT_EQ(counter->tags().size(), 1);
  EXPECT_EQ(counter->tags()[0].name_, "my.http_conn_manager_prefix");
  EXPECT_EQ(counter->tags()[0].value_, "config_test");
}

TEST_P(StatsIntegrationTest, WithTagSpecifierWithFixedValue) {
  config_helper_.addConfigModifier([&](envoy::config::bootstrap::v3::Bootstrap& bootstrap) -> void {
    auto tag_specifier = bootstrap.mutable_stats_config()->mutable_stats_tags()->Add();
    tag_specifier->set_tag_name("test.x");
    tag_specifier->set_fixed_value("xxx");
  });
  initialize();

  auto live = test_server_->gauge("server.live");
  EXPECT_EQ(live->value(), 1);
  EXPECT_EQ(live->tags().size(), 1);
  EXPECT_EQ(live->tags()[0].name_, "test.x");
  EXPECT_EQ(live->tags()[0].value_, "xxx");
}

// TODO(cmluciano) Refactor once https://github.com/envoyproxy/envoy/issues/5624 is solved
// TODO(cmluciano) Add options to measure multiple workers & without stats
// This class itself does not add additional tests. It is a helper for use in other tests measuring
// cluster overhead.
class ClusterMemoryTestHelper : public BaseIntegrationTest {
public:
  ClusterMemoryTestHelper()
      : BaseIntegrationTest(testing::TestWithParam<Network::Address::IpVersion>::GetParam()) {}

  static size_t computeMemoryDelta(int initial_num_clusters, int initial_num_hosts,
                                   int final_num_clusters, int final_num_hosts, bool allow_stats) {
    // Use the same number of fake upstreams for both helpers in order to exclude memory overhead
    // added by the fake upstreams.
    int fake_upstreams_count = 1 + final_num_clusters * final_num_hosts;

    size_t initial_memory;
    {
      ClusterMemoryTestHelper helper;
      helper.setUpstreamCount(fake_upstreams_count);
      helper.skipPortUsageValidation();
      initial_memory =
          helper.clusterMemoryHelper(initial_num_clusters, initial_num_hosts, allow_stats);
    }

    ClusterMemoryTestHelper helper;
    helper.setUpstreamCount(fake_upstreams_count);
    return helper.clusterMemoryHelper(final_num_clusters, final_num_hosts, allow_stats) -
           initial_memory;
  }

private:
  /**
   * @param num_clusters number of clusters appended to bootstrap_config
   * @param allow_stats if false, enable set_reject_all in stats_config
   * @return size_t the total memory allocated
   */
  size_t clusterMemoryHelper(int num_clusters, int num_hosts, bool allow_stats) {
    Stats::TestUtil::MemoryTest memory_test;
    config_helper_.addConfigModifier([&](envoy::config::bootstrap::v3::Bootstrap& bootstrap) {
      if (!allow_stats) {
        bootstrap.mutable_stats_config()->mutable_stats_matcher()->set_reject_all(true);
      }
      for (int i = 1; i < num_clusters; ++i) {
        auto* cluster = bootstrap.mutable_static_resources()->add_clusters();
        cluster->set_name(absl::StrCat("cluster_", i));
      }

      for (int i = 0; i < num_clusters; ++i) {
        auto* cluster = bootstrap.mutable_static_resources()->mutable_clusters(i);
        for (int j = 0; j < num_hosts; ++j) {
          auto* host = cluster->mutable_load_assignment()
                           ->mutable_endpoints(0)
                           ->add_lb_endpoints()
                           ->mutable_endpoint()
                           ->mutable_address();
          auto* socket_address = host->mutable_socket_address();
          socket_address->set_protocol(envoy::config::core::v3::SocketAddress::TCP);
          socket_address->set_address("0.0.0.0");
          socket_address->set_port_value(80);
        }
      }
    });
    initialize();

    return memory_test.consumedBytes();
  }
};
class ClusterMemoryTestRunner : public testing::TestWithParam<Network::Address::IpVersion> {
protected:
  ClusterMemoryTestRunner() : save_use_fakes_(Stats::SymbolTableCreator::useFakeSymbolTables()) {}
  ~ClusterMemoryTestRunner() override {
    Stats::TestUtil::SymbolTableCreatorTestPeer::setUseFakeSymbolTables(save_use_fakes_);
  }

private:
  const bool save_use_fakes_;
};

INSTANTIATE_TEST_SUITE_P(IpVersions, ClusterMemoryTestRunner,
                         testing::ValuesIn(TestEnvironment::getIpVersionsForTest()),
                         TestUtility::ipTestParamsToString);

TEST_P(ClusterMemoryTestRunner, MemoryLargeClusterSizeWithFakeSymbolTable) {
  Stats::TestUtil::SymbolTableCreatorTestPeer::setUseFakeSymbolTables(true);

  // A unique instance of ClusterMemoryTest allows for multiple runs of Envoy with
  // differing configuration. This is necessary for measuring the memory consumption
  // between the different instances within the same test.
  const size_t m1000 = ClusterMemoryTestHelper::computeMemoryDelta(1, 0, 1001, 0, true);
  const size_t m_per_cluster = (m1000) / 1000;

  // Note: if you are increasing this golden value because you are adding a
  // stat, please confirm that this will be generally useful to most Envoy
  // users. Otherwise you are adding to the per-cluster memory overhead, which
  // will be significant for Envoy installations that are massively
  // multi-tenant.
  //
  // History of golden values:
  //
  // Date        PR       Bytes Per Cluster   Notes
  //                      exact upper-bound
  // ----------  -----    -----------------   -----
  // 2019/03/20  6329     59015               Initial version
  // 2019/04/12  6477     59576               Implementing Endpoint lease...
  // 2019/04/23  6659     59512               Reintroduce dispatcher stats...
  // 2019/04/24  6161     49415               Pack tags and tag extracted names
  // 2019/05/07  6794     49957               Stats for excluded hosts in cluster
  // 2019/04/27  6733     50213               Use SymbolTable API for HTTP codes
  // 2019/05/31  6866     50157               libstdc++ upgrade in CI
  // 2019/06/03  7199     49393               absl update
  // 2019/06/06  7208     49650               make memory targets approximate
  // 2019/06/17  7243     49412       49700   macros for exact/upper-bound memory checks
  // 2019/06/29  7364     45685       46000   combine 2 levels of stat ref-counting into 1
  // 2019/06/30  7428     42742       43000   remove stats multiple inheritance, inline HeapStatData
  // 2019/07/06  7477     42742       43000   fork gauge representation to drop pending_increment_
  // 2019/07/15  7555     42806       43000   static link libstdc++ in tests
  // 2019/07/24  7503     43030       44000   add upstream filters to clusters
  // 2019/08/13  7877     42838       44000   skip EdfScheduler creation if all host weights equal
  // 2019/09/02  8118     42830       43000   Share symbol-tables in cluster/host stats.
  // 2019/09/16  8100     42894       43000   Add transport socket matcher in cluster.
  // 2019/09/25  8226     43022       44000   dns: enable dns failure refresh rate configuration
  // 2019/09/30  8354     43310       44000   Implement transport socket match.
  // 2019/10/17  8537     43308       44000   add new enum value HTTP3
  // 2019/10/17  8484     43340       44000   stats: add unit support to histogram
  // 2019/11/01  8859     43563       44000   build: switch to libc++ by default
  // 2019/11/15  9040     43371       44000   build: update protobuf to 3.10.1
  // 2019/11/15  9031     43403       44000   upstream: track whether cluster is local
  // 2019/12/10  8779     42919       43500   use var-length coding for name length
  // 2020/01/07  9069     43413       44000   upstream: Implement retry concurrency budgets
  // 2020/01/07  9564     43445       44000   use RefcountPtr for CentralCache.
  // 2020/01/09  8889     43509       44000   api: add UpstreamHttpProtocolOptions message
  // 2020/01/09  9227     43637       44000   router: per-cluster histograms w/ timeout budget
  // 2020/01/12  9633     43797       44104   config: support recovery of original message when
  //                                          upgrading.
<<<<<<< HEAD
  // 2020/02/18  9964     44327       44600   http2: support custom SETTINGS parameters.
=======
  // 2020/02/13  10042    43797       44136   Metadata: Metadata are shared across different
  //                                          clusters and hosts.
>>>>>>> b6d1fecf

  // Note: when adjusting this value: EXPECT_MEMORY_EQ is active only in CI
  // 'release' builds, where we control the platform and tool-chain. So you
  // will need to find the correct value only after failing CI and looking
  // at the logs.
  //
  // On a local clang8/libstdc++/linux flow, the memory usage was observed in
  // June 2019 to be 64 bytes higher than it is in CI/release. Your mileage may
  // vary.
  //
  // If you encounter a failure here, please see
  // https://github.com/envoyproxy/envoy/blob/master/source/docs/stats.md#stats-memory-tests
  // for details on how to fix.
<<<<<<< HEAD
  EXPECT_MEMORY_EQ(m_per_cluster, 44327);
  EXPECT_MEMORY_LE(m_per_cluster, 44600);
=======
  EXPECT_MEMORY_EQ(m_per_cluster, 43797); // 104 bytes higher than a debug build.
  EXPECT_MEMORY_LE(m_per_cluster, 44136);
>>>>>>> b6d1fecf
}

TEST_P(ClusterMemoryTestRunner, MemoryLargeClusterSizeWithRealSymbolTable) {
  Stats::TestUtil::SymbolTableCreatorTestPeer::setUseFakeSymbolTables(false);

  // A unique instance of ClusterMemoryTest allows for multiple runs of Envoy with
  // differing configuration. This is necessary for measuring the memory consumption
  // between the different instances within the same test.
  const size_t m1000 = ClusterMemoryTestHelper::computeMemoryDelta(1, 0, 1001, 0, true);
  const size_t m_per_cluster = (m1000) / 1000;

  // Note: if you are increasing this golden value because you are adding a
  // stat, please confirm that this will be generally useful to most Envoy
  // users. Otherwise you are adding to the per-cluster memory overhead, which
  // will be significant for Envoy installations that are massively
  // multi-tenant.
  //
  // History of golden values:
  //
  // Date        PR       Bytes Per Cluster   Notes
  //                      exact upper-bound
  // ----------  -----    -----------------   -----
  // 2019/08/09  7882     35489       36000   Initial version
  // 2019/09/02  8118     34585       34500   Share symbol-tables in cluster/host stats.
  // 2019/09/16  8100     34585       34500   Add transport socket matcher in cluster.
  // 2019/09/25  8226     34777       35000   dns: enable dns failure refresh rate configuration
  // 2019/09/30  8354     34969       35000   Implement transport socket match.
  // 2019/10/17  8537     34966       35000   add new enum value HTTP3
  // 2019/10/17  8484     34998       35000   stats: add unit support to histogram
  // 2019/11/01  8859     35221       36000   build: switch to libc++ by default
  // 2019/11/15  9040     35029       35500   build: update protobuf to 3.10.1
  // 2019/11/15  9031     35061       35500   upstream: track whether cluster is local
  // 2019/12/10  8779     35053       35000   use var-length coding for name lengths
  // 2020/01/07  9069     35548       35700   upstream: Implement retry concurrency budgets
  // 2020/01/07  9564     35580       36000   RefcountPtr for CentralCache.
  // 2020/01/09  8889     35644       36000   api: add UpstreamHttpProtocolOptions message
  // 2019/01/09  9227     35772       36500   router: per-cluster histograms w/ timeout budget
  // 2020/01/12  9633     35932       36500   config: support recovery of original message when
  //                                          upgrading.
  // 2020/02/18  9964     36462       36800   http2: support custom SETTINGS parameters.

  // Note: when adjusting this value: EXPECT_MEMORY_EQ is active only in CI
  // 'release' builds, where we control the platform and tool-chain. So you
  // will need to find the correct value only after failing CI and looking
  // at the logs.
  //
  // On a local clang8/libstdc++/linux flow, the memory usage was observed in
  // June 2019 to be 64 bytes higher than it is in CI/release. Your mileage may
  // vary.
  //
  // If you encounter a failure here, please see
  // https://github.com/envoyproxy/envoy/blob/master/source/docs/stats.md#stats-memory-tests
  // for details on how to fix.
  EXPECT_MEMORY_EQ(m_per_cluster, 36462);
  EXPECT_MEMORY_LE(m_per_cluster, 36800);
}

TEST_P(ClusterMemoryTestRunner, MemoryLargeHostSizeWithStats) {
  Stats::TestUtil::SymbolTableCreatorTestPeer::setUseFakeSymbolTables(false);

  // A unique instance of ClusterMemoryTest allows for multiple runs of Envoy with
  // differing configuration. This is necessary for measuring the memory consumption
  // between the different instances within the same test.
  const size_t m1000 = ClusterMemoryTestHelper::computeMemoryDelta(1, 1, 1, 1001, true);
  const size_t m_per_host = (m1000) / 1000;

  // Note: if you are increasing this golden value because you are adding a
  // stat, please confirm that this will be generally useful to most Envoy
  // users. Otherwise you are adding to the per-host memory overhead, which
  // will be significant for Envoy installations configured to talk to large
  // numbers of hosts.
  //
  // History of golden values:
  //
  // Date        PR       Bytes Per Host      Notes
  //                      exact upper-bound
  // ----------  -----    -----------------   -----
  // 2019/09/09  8189     2739         3100   Initial per-host memory snapshot
  // 2019/09/10  8216     1283         1315   Use primitive counters for host stats
  // 2019/11/01  8859     1299         1315   build: switch to libc++ by default
  // 2019/11/12  8998     1299         1350   test: adjust memory limit for macOS
  // 2019/11/15  9040     1283         1350   build: update protobuf to 3.10.1
  // 2020/01/13  9663     1619         1655   api: deprecate hosts in Cluster.
  // 2020/02/13  10042    1363         1655   Metadata object are shared across different clusters
  //                                          and hosts.

  // Note: when adjusting this value: EXPECT_MEMORY_EQ is active only in CI
  // 'release' builds, where we control the platform and tool-chain. So you
  // will need to find the correct value only after failing CI and looking
  // at the logs.
  //
  // If you encounter a failure here, please see
  // https://github.com/envoyproxy/envoy/blob/master/source/docs/stats.md#stats-memory-tests
  // for details on how to fix.
  EXPECT_MEMORY_EQ(m_per_host, 1363);
  EXPECT_MEMORY_LE(m_per_host, 1655);
}

} // namespace
} // namespace Envoy<|MERGE_RESOLUTION|>--- conflicted
+++ resolved
@@ -271,12 +271,9 @@
   // 2020/01/09  9227     43637       44000   router: per-cluster histograms w/ timeout budget
   // 2020/01/12  9633     43797       44104   config: support recovery of original message when
   //                                          upgrading.
-<<<<<<< HEAD
-  // 2020/02/18  9964     44327       44600   http2: support custom SETTINGS parameters.
-=======
   // 2020/02/13  10042    43797       44136   Metadata: Metadata are shared across different
   //                                          clusters and hosts.
->>>>>>> b6d1fecf
+  // 2020/02/18  9964     44327       44600   http2: support custom SETTINGS parameters.
 
   // Note: when adjusting this value: EXPECT_MEMORY_EQ is active only in CI
   // 'release' builds, where we control the platform and tool-chain. So you
@@ -290,13 +287,8 @@
   // If you encounter a failure here, please see
   // https://github.com/envoyproxy/envoy/blob/master/source/docs/stats.md#stats-memory-tests
   // for details on how to fix.
-<<<<<<< HEAD
   EXPECT_MEMORY_EQ(m_per_cluster, 44327);
   EXPECT_MEMORY_LE(m_per_cluster, 44600);
-=======
-  EXPECT_MEMORY_EQ(m_per_cluster, 43797); // 104 bytes higher than a debug build.
-  EXPECT_MEMORY_LE(m_per_cluster, 44136);
->>>>>>> b6d1fecf
 }
 
 TEST_P(ClusterMemoryTestRunner, MemoryLargeClusterSizeWithRealSymbolTable) {

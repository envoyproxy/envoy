--- conflicted
+++ resolved
@@ -269,11 +269,8 @@
   // 2019/12/10  8779     42919       43500   use var-length coding for name length
   // 2020/01/07  9069     43413       43500   upstream: Implement retry concurrency budgets
   // 2020/01/07  9564     43445       44000   use RefcountPtr for CentralCache.
-<<<<<<< HEAD
-  // 2020/01/07  9227     43509       44000   router: per-cluster histograms w/ timeout budget
-=======
   // 2020/01/09  8889     43509       44000   api: add UpstreamHttpProtocolOptions message
->>>>>>> 8057eed8
+  // 2020/01/09  9227     43509       44000   router: per-cluster histograms w/ timeout budget
 
   // Note: when adjusting this value: EXPECT_MEMORY_EQ is active only in CI
   // 'release' builds, where we control the platform and tool-chain. So you
@@ -324,11 +321,8 @@
   // 2019/12/10  8779     35053       35000   use var-length coding for name lengths
   // 2020/01/07  9069     35548       35700   upstream: Implement retry concurrency budgets
   // 2020/01/07  9564     35580       36000   RefcountPtr for CentralCache.
-<<<<<<< HEAD
-  // 2019/01/07  9227     35644       36000   router: per-cluster histograms w/ timeout budget
-=======
   // 2020/01/09  8889     35644       36000   api: add UpstreamHttpProtocolOptions message
->>>>>>> 8057eed8
+  // 2019/01/09  9227     35644       36000   router: per-cluster histograms w/ timeout budget
 
   // Note: when adjusting this value: EXPECT_MEMORY_EQ is active only in CI
   // 'release' builds, where we control the platform and tool-chain. So you

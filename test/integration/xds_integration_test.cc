#include "envoy/config/bootstrap/v3/bootstrap.pb.h"
#include "envoy/extensions/filters/network/http_connection_manager/v3/http_connection_manager.pb.h"

#include "test/integration/http_integration.h"
#include "test/integration/http_protocol_integration.h"
#include "test/test_common/environment.h"
#include "test/test_common/utility.h"

#include "gtest/gtest.h"

namespace Envoy {
namespace {

using testing::HasSubstr;

// This is a minimal litmus test for the v2 xDS APIs.
class XdsIntegrationTest : public testing::TestWithParam<Network::Address::IpVersion>,
                           public HttpIntegrationTest {
public:
  XdsIntegrationTest() : HttpIntegrationTest(Http::CodecClient::Type::HTTP2, GetParam()) {
    setUpstreamProtocol(FakeHttpConnection::Type::HTTP2);
  }

  void createEnvoy() override {
    createEnvoyServer({
        "test/config/integration/server_xds.bootstrap.yaml",
        "test/config/integration/server_xds.cds.yaml",
        "test/config/integration/server_xds.eds.yaml",
        "test/config/integration/server_xds.lds.yaml",
        "test/config/integration/server_xds.rds.yaml",
    });
  }

  void createEnvoyServer(const ApiFilesystemConfig& api_filesystem_config) {
    registerPort("upstream_0", fake_upstreams_.back()->localAddress()->ip()->port());
    createApiTestServer(api_filesystem_config, {"http"}, false, false, false);
    EXPECT_EQ(1, test_server_->counter("listener_manager.lds.update_success")->value());
    EXPECT_EQ(1, test_server_->counter("http.router.rds.route_config_0.update_success")->value());
    EXPECT_EQ(1, test_server_->counter("cluster_manager.cds.update_success")->value());
    EXPECT_EQ(1, test_server_->counter("cluster.cluster_1.update_success")->value());
  }
};

INSTANTIATE_TEST_SUITE_P(IpVersions, XdsIntegrationTest,
                         testing::ValuesIn(TestEnvironment::getIpVersionsForTest()),
                         TestUtility::ipTestParamsToString);

TEST_P(XdsIntegrationTest, RouterRequestAndResponseWithBodyNoBuffer) {
  testRouterRequestAndResponseWithBody(1024, 512, false);
}

class XdsIntegrationTestTypedStruct : public XdsIntegrationTest {
public:
  XdsIntegrationTestTypedStruct() = default;

  void createEnvoy() override {
    createEnvoyServer({
        "test/config/integration/server_xds.bootstrap.yaml",
        "test/config/integration/server_xds.cds.yaml",
        "test/config/integration/server_xds.eds.yaml",
        "test/config/integration/server_xds.lds.typed_struct.yaml",
        "test/config/integration/server_xds.rds.yaml",
    });
  }
};

INSTANTIATE_TEST_SUITE_P(IpVersions, XdsIntegrationTestTypedStruct,
                         testing::ValuesIn(TestEnvironment::getIpVersionsForTest()),
                         TestUtility::ipTestParamsToString);

TEST_P(XdsIntegrationTestTypedStruct, RouterRequestAndResponseWithBodyNoBuffer) {
  testRouterRequestAndResponseWithBody(1024, 512, false);
}

using LdsIntegrationTest = HttpProtocolIntegrationTest;

INSTANTIATE_TEST_SUITE_P(Protocols, LdsIntegrationTest,
                         testing::ValuesIn(HttpProtocolIntegrationTest::getProtocolTestParams(
                             {Http::CodecClient::Type::HTTP1}, {FakeHttpConnection::Type::HTTP1})),
                         HttpProtocolIntegrationTest::protocolTestParamsToString);

// Sample test making sure our config framework correctly reloads listeners.
TEST_P(LdsIntegrationTest, ReloadConfig) {
  autonomous_upstream_ = true;
  initialize();
  // Given we're using LDS in this test, initialize() will not complete until
  // the initial LDS file has loaded.
  EXPECT_EQ(1, test_server_->counter("listener_manager.lds.update_success")->value());

  fake_upstreams_[0]->set_allow_unexpected_disconnects(true);

  // HTTP 1.0 is disabled by default.
  std::string response;
  sendRawHttpAndWaitForResponse(lookupPort("http"), "GET / HTTP/1.0\r\n\r\n", &response, true);
  EXPECT_TRUE(response.find("HTTP/1.1 426 Upgrade Required\r\n") == 0);

  // Create a new config with HTTP/1.0 proxying.
  ConfigHelper new_config_helper(version_, *api_,
                                 MessageUtil::getJsonStringFromMessage(config_helper_.bootstrap()));
  new_config_helper.addConfigModifier(
      [&](envoy::extensions::filters::network::http_connection_manager::v3::HttpConnectionManager&
              hcm) {
        hcm.mutable_http_protocol_options()->set_accept_http_10(true);
        hcm.mutable_http_protocol_options()->set_default_host_for_http_10("default.com");
      });

  // Create an LDS response with the new config, and reload config.
  new_config_helper.setLds("1");
  test_server_->waitForCounterGe("listener_manager.lds.update_success", 2);

  // HTTP 1.0 should now be enabled.
  std::string response2;
  sendRawHttpAndWaitForResponse(lookupPort("http"), "GET / HTTP/1.0\r\n\r\n", &response2, false);
  EXPECT_THAT(response2, HasSubstr("HTTP/1.0 200 OK\r\n"));
}

// Sample test making sure our config framework informs on listener failure.
TEST_P(LdsIntegrationTest, FailConfigLoad) {
<<<<<<< HEAD
  config_helper_.addConfigModifier(
      [&](envoy::config::bootstrap::v3alpha::Bootstrap& bootstrap) -> void {
        auto* listener = bootstrap.mutable_static_resources()->mutable_listeners(0);
        auto* filter_chain = listener->mutable_filter_chains(0);
        filter_chain->mutable_filters(0)->clear_typed_config();
        filter_chain->mutable_filters(0)->set_name("grewgragra");
      });
=======
  config_helper_.addConfigModifier([&](envoy::config::bootstrap::v3::Bootstrap& bootstrap) -> void {
    auto* listener = bootstrap.mutable_static_resources()->mutable_listeners(0);
    auto* filter_chain = listener->mutable_filter_chains(0);
    filter_chain->mutable_filters(0)->set_name("grewgragra");
  });
>>>>>>> 5e819184
  EXPECT_DEATH_LOG_TO_STDERR(initialize(),
                             "Didn't find a registered implementation for name: 'grewgragra'");
}

} // namespace
} // namespace Envoy<|MERGE_RESOLUTION|>--- conflicted
+++ resolved
@@ -116,21 +116,11 @@
 
 // Sample test making sure our config framework informs on listener failure.
 TEST_P(LdsIntegrationTest, FailConfigLoad) {
-<<<<<<< HEAD
-  config_helper_.addConfigModifier(
-      [&](envoy::config::bootstrap::v3alpha::Bootstrap& bootstrap) -> void {
-        auto* listener = bootstrap.mutable_static_resources()->mutable_listeners(0);
-        auto* filter_chain = listener->mutable_filter_chains(0);
-        filter_chain->mutable_filters(0)->clear_typed_config();
-        filter_chain->mutable_filters(0)->set_name("grewgragra");
-      });
-=======
   config_helper_.addConfigModifier([&](envoy::config::bootstrap::v3::Bootstrap& bootstrap) -> void {
     auto* listener = bootstrap.mutable_static_resources()->mutable_listeners(0);
     auto* filter_chain = listener->mutable_filter_chains(0);
     filter_chain->mutable_filters(0)->set_name("grewgragra");
   });
->>>>>>> 5e819184
   EXPECT_DEATH_LOG_TO_STDERR(initialize(),
                              "Didn't find a registered implementation for name: 'grewgragra'");
 }

#include "envoy/admin/v3/config_dump.pb.h"
#include "envoy/config/bootstrap/v3/bootstrap.pb.h"
#include "envoy/extensions/filters/network/http_connection_manager/v3/http_connection_manager.pb.h"
#include "envoy/service/runtime/v3/rtds.pb.h"
#include "envoy/service/secret/v3/sds.pb.h"

#include "source/common/buffer/buffer_impl.h"

#include "test/common/grpc/grpc_client_integration.h"
#include "test/integration/filters/test_listener_filter.h"
#include "test/integration/http_integration.h"
#include "test/integration/http_protocol_integration.h"
#include "test/integration/ssl_utility.h"
#include "test/test_common/environment.h"
#include "test/test_common/status_utility.h"
#include "test/test_common/utility.h"

#include "gtest/gtest.h"
#include "utility.h"

namespace Envoy {
namespace {

using testing::HasSubstr;

// This is a minimal litmus test for the v3 xDS APIs.
class XdsIntegrationTest : public testing::TestWithParam<Network::Address::IpVersion>,
                           public HttpIntegrationTest {
public:
  XdsIntegrationTest() : HttpIntegrationTest(Http::CodecType::HTTP2, GetParam()) {
    setUpstreamProtocol(Http::CodecType::HTTP2);
  }

  void createEnvoy() override {
    createEnvoyServer({
        "test/config/integration/server_xds.bootstrap.yml",
        "test/config/integration/server_xds.cds.yaml",
        "test/config/integration/server_xds.eds.yaml",
        "test/config/integration/server_xds.lds.yaml",
        "test/config/integration/server_xds.rds.yaml",
    });
  }

  void createEnvoyServer(const ApiFilesystemConfig& api_filesystem_config) {
    registerPort("upstream_0", fake_upstreams_.back()->localAddress()->ip()->port());
    createApiTestServer(api_filesystem_config, {"http"}, {false, false, false}, false);
    EXPECT_EQ(1, test_server_->counter("listener_manager.lds.update_success")->value());
    EXPECT_EQ(1, test_server_->counter("http.router.rds.route_config_0.update_success")->value());
    EXPECT_EQ(1, test_server_->counter("cluster_manager.cds.update_success")->value());
    EXPECT_EQ(1, test_server_->counter("cluster.cluster_1.update_success")->value());
  }
};

INSTANTIATE_TEST_SUITE_P(IpVersions, XdsIntegrationTest,
                         testing::ValuesIn(TestEnvironment::getIpVersionsForTest()),
                         TestUtility::ipTestParamsToString);

TEST_P(XdsIntegrationTest, RouterRequestAndResponseWithBodyNoBuffer) {
  testRouterRequestAndResponseWithBody(1024, 512, false);
}

class XdsIntegrationTestTypedStruct : public XdsIntegrationTest {
public:
  XdsIntegrationTestTypedStruct() = default;

  void createEnvoy() override {
    createEnvoyServer({
        "test/config/integration/server_xds.bootstrap.yml",
        "test/config/integration/server_xds.cds.yaml",
        "test/config/integration/server_xds.eds.yaml",
        "test/config/integration/server_xds.lds.typed_struct.yaml",
        "test/config/integration/server_xds.rds.yaml",
    });
  }
};

INSTANTIATE_TEST_SUITE_P(IpVersions, XdsIntegrationTestTypedStruct,
                         testing::ValuesIn(TestEnvironment::getIpVersionsForTest()),
                         TestUtility::ipTestParamsToString);

TEST_P(XdsIntegrationTestTypedStruct, RouterRequestAndResponseWithBodyNoBuffer) {
  testRouterRequestAndResponseWithBody(1024, 512, false);
}

class UdpaXdsIntegrationTestListCollection : public XdsIntegrationTest {
public:
  UdpaXdsIntegrationTestListCollection() = default;

  void createEnvoy() override {
    // TODO(htuch): Convert CDS/EDS/RDS to UDPA list collections when support is implemented in
    // Envoy.
    createEnvoyServer({
        "test/config/integration/server_xds.bootstrap.udpa.yaml",
        "test/config/integration/server_xds.cds.yaml",
        "test/config/integration/server_xds.eds.yaml",
        "test/config/integration/server_xds.lds.udpa.list_collection.yaml",
        "test/config/integration/server_xds.rds.yaml",
    });
  }
};

INSTANTIATE_TEST_SUITE_P(IpVersions, UdpaXdsIntegrationTestListCollection,
                         testing::ValuesIn(TestEnvironment::getIpVersionsForTest()),
                         TestUtility::ipTestParamsToString);

TEST_P(UdpaXdsIntegrationTestListCollection, RouterRequestAndResponseWithBodyNoBuffer) {
  testRouterRequestAndResponseWithBody(1024, 512, false);
}

class LdsInplaceUpdateTcpProxyIntegrationTest
    : public testing::TestWithParam<std::tuple<Network::Address::IpVersion, bool>>,
      public BaseIntegrationTest {
public:
  LdsInplaceUpdateTcpProxyIntegrationTest()
      : BaseIntegrationTest(std::get<0>(GetParam()), ConfigHelper::baseConfig() +
                                                         (std::get<1>(GetParam()) ? R"EOF(
    filter_chain_matcher:
      matcher_tree:
        input:
          name: alpn
          typed_config:
            "@type": type.googleapis.com/envoy.extensions.matching.common_inputs.network.v3.ApplicationProtocolInput
        exact_match_map:
          map:
            "'alpn0'":
              action:
                name: foo
                typed_config:
                  "@type": type.googleapis.com/google.protobuf.StringValue
                  value: foo
            "'alpn1'":
              action:
                name: bar
                typed_config:
                  "@type": type.googleapis.com/google.protobuf.StringValue
                  value: bar
)EOF"
                                                                                  : "") +
                                                         R"EOF(
    filter_chains:
    - filter_chain_match:
        application_protocols: ["alpn0"]
      name: foo
      filters:
      - name: envoy.filters.network.tcp_proxy
        typed_config:
          "@type": type.googleapis.com/envoy.extensions.filters.network.tcp_proxy.v3.TcpProxy
          stat_prefix: tcp_stats
          cluster: cluster_0
    - filter_chain_match:
        application_protocols: ["alpn1"]
      name: bar
      filters:
      - name: envoy.filters.network.tcp_proxy
        typed_config:
          "@type": type.googleapis.com/envoy.extensions.filters.network.tcp_proxy.v3.TcpProxy
          stat_prefix: tcp_stats
          cluster: cluster_1
  - name: another_listener_to_avoid_worker_thread_routine_exit
    address:
      socket_address:
        address: "127.0.0.1"
        port_value: 0
    filter_chains:
    - filters:
      - name: envoy.filters.network.tcp_proxy
        typed_config:
          "@type": type.googleapis.com/envoy.extensions.filters.network.tcp_proxy.v3.TcpProxy
          stat_prefix: tcp_stats
          cluster: cluster_0
)EOF"),
        matcher_(std::get<1>(GetParam())) {}

  void initialize() override {
    config_helper_.renameListener("tcp");
    config_helper_.addListenerFilter(ConfigHelper::testInspectorFilter());

    config_helper_.addSslConfig();
    config_helper_.addConfigModifier([](envoy::config::bootstrap::v3::Bootstrap& bootstrap) {
      auto* filter_chain_0 =
          bootstrap.mutable_static_resources()->mutable_listeners(0)->mutable_filter_chains(0);
      auto* filter_chain_1 =
          bootstrap.mutable_static_resources()->mutable_listeners(0)->mutable_filter_chains(1);
      filter_chain_1->mutable_transport_socket()->MergeFrom(
          *filter_chain_0->mutable_transport_socket());

      bootstrap.mutable_static_resources()->mutable_clusters()->Add()->MergeFrom(
          *bootstrap.mutable_static_resources()->mutable_clusters(0));
      bootstrap.mutable_static_resources()->mutable_clusters(1)->set_name("cluster_1");
    });

    BaseIntegrationTest::initialize();

    context_manager_ = std::make_unique<Extensions::TransportSockets::Tls::ContextManagerImpl>(
        BaseIntegrationTest::timeSystem());
    context_ = Ssl::createClientSslTransportSocketFactory({}, *context_manager_, *api_);
  }

  std::unique_ptr<RawConnectionDriver> createConnectionAndWrite(const std::string& alpn,
                                                                const std::string& request,
                                                                std::string& response) {
    Buffer::OwnedImpl buffer(request);
    TestListenerFilter::setAlpn(alpn);
    return std::make_unique<RawConnectionDriver>(
        lookupPort("tcp"), buffer,
        [&response](Network::ClientConnection&, const Buffer::Instance& data) -> void {
          response.append(data.toString());
        },
        version_, *dispatcher_,
        context_->createTransportSocket(
            std::make_shared<Network::TransportSocketOptionsImpl>(
                absl::string_view(""), std::vector<std::string>(), std::vector<std::string>{alpn}),
            nullptr));
  }

  std::unique_ptr<Ssl::ContextManager> context_manager_;
  Network::UpstreamTransportSocketFactoryPtr context_;
  testing::NiceMock<Secret::MockSecretManager> secret_manager_;
  bool matcher_;
};

// Verify that tcp connection 1 is closed while client 0 survives when deleting filter chain 1.
TEST_P(LdsInplaceUpdateTcpProxyIntegrationTest, ReloadConfigDeletingFilterChain) {
  setUpstreamCount(2);
  initialize();
  std::string response_0;
  auto client_conn_0 = createConnectionAndWrite("alpn0", "hello", response_0);
  client_conn_0->waitForConnection();
  FakeRawConnectionPtr fake_upstream_connection_0;
  ASSERT_TRUE(fake_upstreams_[0]->waitForRawConnection(fake_upstream_connection_0));

  std::string response_1;
  auto client_conn_1 = createConnectionAndWrite("alpn1", "dummy", response_1);
  client_conn_1->waitForConnection();
  FakeRawConnectionPtr fake_upstream_connection_1;
  ASSERT_TRUE(fake_upstreams_[1]->waitForRawConnection(fake_upstream_connection_1));

  ConfigHelper new_config_helper(
      version_, *api_, MessageUtil::getJsonStringFromMessageOrDie(config_helper_.bootstrap()));
  new_config_helper.addConfigModifier(
      [&](envoy::config::bootstrap::v3::Bootstrap& bootstrap) -> void {
        auto* listener = bootstrap.mutable_static_resources()->mutable_listeners(0);
        listener->mutable_filter_chains()->RemoveLast();
        if (matcher_) {
          TestUtility::loadFromYaml(R"EOF(
      matcher_tree:
        input:
          name: alpn
          typed_config:
            "@type": type.googleapis.com/envoy.extensions.matching.common_inputs.network.v3.ApplicationProtocolInput
        exact_match_map:
          map:
            "'alpn0'":
              action:
                name: foo
                typed_config:
                  "@type": type.googleapis.com/google.protobuf.StringValue
                  value: foo
          )EOF",
                                    *listener->mutable_filter_chain_matcher());
        }
      });
  new_config_helper.setLds("1");
  test_server_->waitForCounterGe("listener_manager.listener_in_place_updated", 1);

  while (!client_conn_1->closed()) {
    dispatcher_->run(Event::Dispatcher::RunType::NonBlock);
  }
  ASSERT_EQ(response_1, "");

  std::string observed_data_0;
  ASSERT_TRUE(fake_upstream_connection_0->waitForData(5, &observed_data_0));
  EXPECT_EQ("hello", observed_data_0);

  ASSERT_TRUE(fake_upstream_connection_0->write("world"));
  while (response_0.find("world") == std::string::npos) {
    ASSERT_TRUE(client_conn_0->run(Event::Dispatcher::RunType::NonBlock));
  }
  client_conn_0->close();
  while (!client_conn_0->closed()) {
    dispatcher_->run(Event::Dispatcher::RunType::NonBlock);
  }
}

// Verify that tcp connection of filter chain 0 survives if new listener config adds new filter
// chain 2.
TEST_P(LdsInplaceUpdateTcpProxyIntegrationTest, ReloadConfigAddingFilterChain) {
  setUpstreamCount(2);
  initialize();
  test_server_->waitForCounterGe("listener_manager.listener_create_success", 1);

  std::string response_0;
  auto client_conn_0 = createConnectionAndWrite("alpn0", "hello", response_0);
  client_conn_0->waitForConnection();
  FakeRawConnectionPtr fake_upstream_connection_0;
  ASSERT_TRUE(fake_upstreams_[0]->waitForRawConnection(fake_upstream_connection_0));

  ConfigHelper new_config_helper(
      version_, *api_, MessageUtil::getJsonStringFromMessageOrDie(config_helper_.bootstrap()));
  new_config_helper.addConfigModifier(
      [&](envoy::config::bootstrap::v3::Bootstrap& bootstrap) -> void {
        auto* listener = bootstrap.mutable_static_resources()->mutable_listeners(0);
        listener->mutable_filter_chains()->Add()->MergeFrom(*listener->mutable_filter_chains(1));
        *listener->mutable_filter_chains(2)
             ->mutable_filter_chain_match()
             ->mutable_application_protocols(0) = "alpn2";
        listener->mutable_filter_chains(2)->set_name("baz");
        if (matcher_) {
          TestUtility::loadFromYaml(R"EOF(
      matcher_tree:
        input:
          name: alpn
          typed_config:
            "@type": type.googleapis.com/envoy.extensions.matching.common_inputs.network.v3.ApplicationProtocolInput
        exact_match_map:
          map:
            "'alpn2'":
              action:
                name: baz
                typed_config:
                  "@type": type.googleapis.com/google.protobuf.StringValue
                  value: baz
          )EOF",
                                    *listener->mutable_filter_chain_matcher());
        }
      });
  new_config_helper.setLds("1");
  test_server_->waitForCounterGe("listener_manager.listener_in_place_updated", 1);
  test_server_->waitForCounterGe("listener_manager.listener_create_success", 2);

  std::string response_2;
  auto client_conn_2 = createConnectionAndWrite("alpn2", "hello2", response_2);
  client_conn_2->waitForConnection();
  FakeRawConnectionPtr fake_upstream_connection_2;
  ASSERT_TRUE(fake_upstreams_[1]->waitForRawConnection(fake_upstream_connection_2));
  std::string observed_data_2;
  ASSERT_TRUE(fake_upstream_connection_2->waitForData(6, &observed_data_2));
  EXPECT_EQ("hello2", observed_data_2);

  ASSERT_TRUE(fake_upstream_connection_2->write("world2"));
  while (response_2.find("world2") == std::string::npos) {
    ASSERT_TRUE(client_conn_2->run(Event::Dispatcher::RunType::NonBlock));
  }
  client_conn_2->close();
  while (!client_conn_2->closed()) {
    dispatcher_->run(Event::Dispatcher::RunType::NonBlock);
  }

  std::string observed_data_0;
  ASSERT_TRUE(fake_upstream_connection_0->waitForData(5, &observed_data_0));
  EXPECT_EQ("hello", observed_data_0);

  ASSERT_TRUE(fake_upstream_connection_0->write("world"));
  while (response_0.find("world") == std::string::npos) {
    ASSERT_TRUE(client_conn_0->run(Event::Dispatcher::RunType::NonBlock));
  }
  client_conn_0->close();
  while (!client_conn_0->closed()) {
    dispatcher_->run(Event::Dispatcher::RunType::NonBlock);
  }
}

class LdsInplaceUpdateHttpIntegrationTest
    : public testing::TestWithParam<std::tuple<Network::Address::IpVersion, bool>>,
      public HttpIntegrationTest {
public:
  LdsInplaceUpdateHttpIntegrationTest()
      : HttpIntegrationTest(Http::CodecType::HTTP1, std::get<0>(GetParam())),
        matcher_(std::get<1>(GetParam())) {}

  void inplaceInitialize(bool add_default_filter_chain = false) {
    autonomous_upstream_ = true;
    setUpstreamCount(2);

    config_helper_.renameListener("http");
    config_helper_.addListenerFilter(ConfigHelper::testInspectorFilter());
    config_helper_.addSslConfig();
    config_helper_.addConfigModifier(
        [&](envoy::extensions::filters::network::http_connection_manager::v3::HttpConnectionManager&
                hcm) { hcm.mutable_stat_prefix()->assign("hcm0"); });
    config_helper_.addConfigModifier([this, add_default_filter_chain](
                                         envoy::config::bootstrap::v3::Bootstrap& bootstrap) {
      if (!use_default_balancer_) {
        bootstrap.mutable_static_resources()
            ->mutable_listeners(0)
            ->mutable_connection_balance_config()
            ->mutable_exact_balance();
      }
      auto* filter_chain_0 =
          bootstrap.mutable_static_resources()->mutable_listeners(0)->mutable_filter_chains(0);
      *filter_chain_0->mutable_filter_chain_match()->mutable_application_protocols()->Add() =
          "alpn0";
      filter_chain_0->set_name("alpn0");
      auto* filter_chain_1 = bootstrap.mutable_static_resources()
                                 ->mutable_listeners(0)
                                 ->mutable_filter_chains()
                                 ->Add();
      filter_chain_1->MergeFrom(*filter_chain_0);

      // filter chain 1
      // alpn1, route to cluster_1
      *filter_chain_1->mutable_filter_chain_match()->mutable_application_protocols(0) = "alpn1";
      filter_chain_1->set_name("alpn1");

      auto* config_blob = filter_chain_1->mutable_filters(0)->mutable_typed_config();

      ASSERT_TRUE(config_blob->Is<envoy::extensions::filters::network::http_connection_manager::v3::
                                      HttpConnectionManager>());
      auto hcm_config = MessageUtil::anyConvert<
          envoy::extensions::filters::network::http_connection_manager::v3::HttpConnectionManager>(
          *config_blob);
      hcm_config.mutable_route_config()
          ->mutable_virtual_hosts(0)
          ->mutable_routes(0)
          ->mutable_route()
          ->set_cluster("cluster_1");
      hcm_config.mutable_stat_prefix()->assign("hcm1");
      config_blob->PackFrom(hcm_config);
      bootstrap.mutable_static_resources()->mutable_clusters()->Add()->MergeFrom(
          *bootstrap.mutable_static_resources()->mutable_clusters(0));
      bootstrap.mutable_static_resources()->mutable_clusters(1)->set_name("cluster_1");

      if (add_default_filter_chain) {
        auto default_filter_chain = bootstrap.mutable_static_resources()
                                        ->mutable_listeners(0)
                                        ->mutable_default_filter_chain();
        default_filter_chain->MergeFrom(*filter_chain_0);
        default_filter_chain->set_name("default");
      }
      if (matcher_) {
        TestUtility::loadFromYaml(R"EOF(
      matcher_tree:
        input:
          name: alpn
          typed_config:
            "@type": type.googleapis.com/envoy.extensions.matching.common_inputs.network.v3.ApplicationProtocolInput
        exact_match_map:
          map:
            "'alpn0'":
              action:
                name: alpn0
                typed_config:
                  "@type": type.googleapis.com/google.protobuf.StringValue
                  value: alpn0
            "'alpn1'":
              action:
                name: alpn1
                typed_config:
                  "@type": type.googleapis.com/google.protobuf.StringValue
                  value: alpn1
            "'alpn2'":
              action:
                name: alpn2
                typed_config:
                  "@type": type.googleapis.com/google.protobuf.StringValue
                  value: alpn2
          )EOF",
                                  *bootstrap.mutable_static_resources()
                                       ->mutable_listeners(0)
                                       ->mutable_filter_chain_matcher());
      }
    });

    BaseIntegrationTest::initialize();

    context_manager_ =
        std::make_unique<Extensions::TransportSockets::Tls::ContextManagerImpl>(timeSystem());
    context_ = Ssl::createClientSslTransportSocketFactory({}, *context_manager_, *api_);
    address_ = Ssl::getSslAddress(version_, lookupPort("http"));
  }

  IntegrationCodecClientPtr createHttpCodec(const std::string& alpn) {
    TestListenerFilter::setAlpn(alpn);
    auto ssl_conn = dispatcher_->createClientConnection(
        address_, Network::Address::InstanceConstSharedPtr(),
        context_->createTransportSocket(
            std::make_shared<Network::TransportSocketOptionsImpl>(
                absl::string_view(""), std::vector<std::string>(), std::vector<std::string>{alpn}),
            nullptr),
        nullptr, nullptr);
    return makeHttpConnection(std::move(ssl_conn));
  }

  void expectResponseHeaderConnectionClose(IntegrationCodecClient& codec_client,
                                           bool expect_close) {
    IntegrationStreamDecoderPtr response =
        codec_client.makeHeaderOnlyRequest(default_request_headers_);

    ASSERT_TRUE(response->waitForEndStream());
    EXPECT_TRUE(response->complete());
    EXPECT_EQ("200", response->headers().getStatusValue());
    if (expect_close) {
      EXPECT_EQ("close", response->headers().getConnectionValue());

    } else {
      EXPECT_EQ(nullptr, response->headers().Connection());
    }
  }

  void expectConnectionServed(std::string alpn = "alpn0") {
    auto codec_client_after_config_update = createHttpCodec(alpn);
    expectResponseHeaderConnectionClose(*codec_client_after_config_update, false);
    codec_client_after_config_update->close();
  }

  std::unique_ptr<Ssl::ContextManager> context_manager_;
  Network::UpstreamTransportSocketFactoryPtr context_;
  testing::NiceMock<Secret::MockSecretManager> secret_manager_;
  Network::Address::InstanceConstSharedPtr address_;
  bool use_default_balancer_{false};
  bool matcher_;
};

// Verify that http response on filter chain 1 and default filter chain have "Connection: close"
// header when these 2 filter chains are deleted during the listener update.
TEST_P(LdsInplaceUpdateHttpIntegrationTest, ReloadConfigDeletingFilterChain) {
  inplaceInitialize(/*add_default_filter_chain=*/true);

  auto codec_client_1 = createHttpCodec("alpn1");
  auto codec_client_0 = createHttpCodec("alpn0");
  auto codec_client_default = createHttpCodec("alpndefault");

  ConfigHelper new_config_helper(
      version_, *api_, MessageUtil::getJsonStringFromMessageOrDie(config_helper_.bootstrap()));
  new_config_helper.addConfigModifier(
      [&](envoy::config::bootstrap::v3::Bootstrap& bootstrap) -> void {
        auto* listener = bootstrap.mutable_static_resources()->mutable_listeners(0);
        listener->mutable_filter_chains()->RemoveLast();
        listener->clear_default_filter_chain();
      });

  new_config_helper.setLds("1");
  test_server_->waitForCounterGe("listener_manager.listener_in_place_updated", 1);
  test_server_->waitForGaugeGe("listener_manager.total_filter_chains_draining", 1);

  test_server_->waitForGaugeGe("http.hcm0.downstream_cx_active", 1);
  test_server_->waitForGaugeGe("http.hcm1.downstream_cx_active", 1);

  expectResponseHeaderConnectionClose(*codec_client_1, true);
  expectResponseHeaderConnectionClose(*codec_client_default, true);

  test_server_->waitForGaugeGe("listener_manager.total_filter_chains_draining", 0);
  expectResponseHeaderConnectionClose(*codec_client_0, false);
  expectConnectionServed();

  codec_client_1->close();
  test_server_->waitForGaugeDestroyed("http.hcm1.downstream_cx_active");
  codec_client_0->close();
  codec_client_default->close();
}

// Verify that http clients of filter chain 0 survives if new listener config adds new filter
// chain 2 and default filter chain.
TEST_P(LdsInplaceUpdateHttpIntegrationTest, ReloadConfigAddingFilterChain) {
  inplaceInitialize();
  test_server_->waitForCounterGe("listener_manager.listener_create_success", 1);

  auto codec_client_0 = createHttpCodec("alpn0");
  Cleanup cleanup0([c0 = codec_client_0.get()]() { c0->close(); });
  test_server_->waitForGaugeGe("http.hcm0.downstream_cx_active", 1);

  ConfigHelper new_config_helper(
      version_, *api_, MessageUtil::getJsonStringFromMessageOrDie(config_helper_.bootstrap()));
  new_config_helper.addConfigModifier([&](envoy::config::bootstrap::v3::Bootstrap& bootstrap)
                                          -> void {
    auto* listener = bootstrap.mutable_static_resources()->mutable_listeners(0);
    // Note that HCM2 copies the stats prefix from HCM0
    listener->mutable_filter_chains()->Add()->MergeFrom(*listener->mutable_filter_chains(0));
    *listener->mutable_filter_chains(2)
         ->mutable_filter_chain_match()
         ->mutable_application_protocols(0) = "alpn2";
    listener->mutable_filter_chains(2)->set_name("alpn2");

    auto default_filter_chain =
        bootstrap.mutable_static_resources()->mutable_listeners(0)->mutable_default_filter_chain();
    default_filter_chain->MergeFrom(*listener->mutable_filter_chains(1));
    default_filter_chain->set_name("default");
  });
  new_config_helper.setLds("1");
  test_server_->waitForCounterGe("listener_manager.listener_in_place_updated", 1);
  test_server_->waitForCounterGe("listener_manager.listener_create_success", 2);

  auto codec_client_2 = createHttpCodec("alpn2");
  auto codec_client_default = createHttpCodec("alpndefault");

  // 1 connection from filter chain 0 and 1 connection from filter chain 2.
  test_server_->waitForGaugeGe("http.hcm0.downstream_cx_active", 2);

  Cleanup cleanup2([c2 = codec_client_2.get(), c_default = codec_client_default.get()]() {
    c2->close();
    c_default->close();
  });
  expectResponseHeaderConnectionClose(*codec_client_2, false);
  expectResponseHeaderConnectionClose(*codec_client_default, false);
  expectResponseHeaderConnectionClose(*codec_client_0, false);
  expectConnectionServed();
}

// Verify that http clients of default filter chain is drained and recreated if the default filter
// chain updates.
TEST_P(LdsInplaceUpdateHttpIntegrationTest, ReloadConfigUpdatingDefaultFilterChain) {
  inplaceInitialize(true);
  test_server_->waitForCounterGe("listener_manager.listener_create_success", 1);

  auto codec_client_default = createHttpCodec("alpndefault");
  Cleanup cleanup0([c_default = codec_client_default.get()]() { c_default->close(); });
  ConfigHelper new_config_helper(
      version_, *api_, MessageUtil::getJsonStringFromMessageOrDie(config_helper_.bootstrap()));
  new_config_helper.addConfigModifier([&](envoy::config::bootstrap::v3::Bootstrap& bootstrap)
                                          -> void {
    auto default_filter_chain =
        bootstrap.mutable_static_resources()->mutable_listeners(0)->mutable_default_filter_chain();
    default_filter_chain->set_name("default_filter_chain_v3");
  });
  new_config_helper.setLds("1");
  test_server_->waitForCounterGe("listener_manager.listener_in_place_updated", 1);
  test_server_->waitForCounterGe("listener_manager.listener_create_success", 2);

  auto codec_client_default_v3 = createHttpCodec("alpndefaultv3");

  Cleanup cleanup2([c_default_v3 = codec_client_default_v3.get()]() { c_default_v3->close(); });
  expectResponseHeaderConnectionClose(*codec_client_default, true);
  expectResponseHeaderConnectionClose(*codec_client_default_v3, false);
  expectConnectionServed();
}

// Verify that balancer is inherited. Test only default balancer because ExactConnectionBalancer
// is verified in filter chain add and delete test case.
TEST_P(LdsInplaceUpdateHttpIntegrationTest, OverlappingFilterChainServesNewConnection) {
  use_default_balancer_ = true;
  inplaceInitialize();

  auto codec_client_0 = createHttpCodec("alpn0");
  Cleanup cleanup([c0 = codec_client_0.get()]() { c0->close(); });
  ConfigHelper new_config_helper(
      version_, *api_, MessageUtil::getJsonStringFromMessageOrDie(config_helper_.bootstrap()));
  new_config_helper.addConfigModifier(
      [&](envoy::config::bootstrap::v3::Bootstrap& bootstrap) -> void {
        auto* listener = bootstrap.mutable_static_resources()->mutable_listeners(0);
        listener->mutable_filter_chains()->RemoveLast();
      });

  new_config_helper.setLds("1");
  test_server_->waitForCounterGe("listener_manager.listener_in_place_updated", 1);
  expectResponseHeaderConnectionClose(*codec_client_0, false);
  expectConnectionServed();
}

// Verify default filter chain update is filter chain only update.
TEST_P(LdsInplaceUpdateHttpIntegrationTest, DefaultFilterChainUpdate) {}
INSTANTIATE_TEST_SUITE_P(
    IpVersionsAndMatcher, LdsInplaceUpdateHttpIntegrationTest,
    testing::Combine(testing::ValuesIn(TestEnvironment::getIpVersionsForTest()),
                     testing::Values(false, true)));

INSTANTIATE_TEST_SUITE_P(
    IpVersionsAndMatcher, LdsInplaceUpdateTcpProxyIntegrationTest,
    testing::Combine(testing::ValuesIn(TestEnvironment::getIpVersionsForTest()),
                     testing::Values(false, true)));

using LdsIntegrationTest = HttpProtocolIntegrationTest;

INSTANTIATE_TEST_SUITE_P(Protocols, LdsIntegrationTest,
                         testing::ValuesIn(HttpProtocolIntegrationTest::getProtocolTestParams(
                             {Http::CodecType::HTTP1}, {Http::CodecType::HTTP1})),
                         HttpProtocolIntegrationTest::protocolTestParamsToString);

// Sample test making sure our config framework correctly reloads listeners.
TEST_P(LdsIntegrationTest, ReloadConfig) {
#ifdef ENVOY_ENABLE_UHV
<<<<<<< HEAD
  // TODO - Determine HTTP/0.9 and HTTP/1.0 support within UHV
=======
  // TODO(#23287) - Determine HTTP/0.9 and HTTP/1.0 support within UHV
>>>>>>> e0b5903f
  return;
#endif

  config_helper_.disableDelayClose();
  autonomous_upstream_ = true;
  initialize();
  // Given we're using LDS in this test, initialize() will not complete until
  // the initial LDS file has loaded.
  EXPECT_EQ(1, test_server_->counter("listener_manager.lds.update_success")->value());

  // HTTP 1.0 is disabled by default.
  std::string response;
  sendRawHttpAndWaitForResponse(lookupPort("http"), "GET / HTTP/1.0\r\n\r\n", &response, true);
  EXPECT_TRUE(response.find("HTTP/1.1 426 Upgrade Required\r\n") == 0);

  // Create a new config with HTTP/1.0 proxying.
  ConfigHelper new_config_helper(
      version_, *api_, MessageUtil::getJsonStringFromMessageOrDie(config_helper_.bootstrap()));
  new_config_helper.addConfigModifier(
      [&](envoy::extensions::filters::network::http_connection_manager::v3::HttpConnectionManager&
              hcm) {
        hcm.mutable_http_protocol_options()->set_accept_http_10(true);
        hcm.mutable_http_protocol_options()->set_default_host_for_http_10("default.com");
      });

  // Create an LDS response with the new config, and reload config.
  new_config_helper.setLds("1");
  test_server_->waitForCounterGe("listener_manager.listener_in_place_updated", 1);
  test_server_->waitForCounterGe("listener_manager.lds.update_success", 2);

  // HTTP 1.0 should now be enabled.
  std::string response2;
  sendRawHttpAndWaitForResponse(lookupPort("http"), "GET / HTTP/1.0\r\n\r\n", &response2, false);
  EXPECT_THAT(response2, HasSubstr("HTTP/1.0 200 OK\r\n"));
}

// Verify that a listener that goes through the individual warming path (not server init) is
// failed and removed correctly if there are issues with final pre-worker init.
TEST_P(LdsIntegrationTest, NewListenerWithBadPostListenSocketOption) {
  autonomous_upstream_ = true;
  initialize();
  // Given we're using LDS in this test, initialize() will not complete until
  // the initial LDS file has loaded.
  EXPECT_EQ(1, test_server_->counter("listener_manager.lds.update_success")->value());

  // Reserve a port that we can then use on the integration listener with reuse_port.
  auto addr_socket =
      Network::Test::bindFreeLoopbackPort(version_, Network::Socket::Type::Stream, true);
  ConfigHelper new_config_helper(
      version_, *api_, MessageUtil::getJsonStringFromMessageOrDie(config_helper_.bootstrap()));
  new_config_helper.addConfigModifier(
      [&](envoy::config::bootstrap::v3::Bootstrap& bootstrap) -> void {
        auto* listener = bootstrap.mutable_static_resources()->mutable_listeners(0);
        listener->mutable_address()->mutable_socket_address()->set_port_value(
            addr_socket.second->connectionInfoProvider().localAddress()->ip()->port());
        auto socket_option = listener->add_socket_options();
        socket_option->set_state(envoy::config::core::v3::SocketOption::STATE_LISTENING);
        socket_option->set_level(10000);     // Invalid level.
        socket_option->set_int_value(10000); // Invalid value.
      });
  new_config_helper.setLds("1");
  test_server_->waitForCounterGe("listener_manager.listener_create_failure", 1);
}

// Sample test making sure our config framework informs on listener failure.
TEST_P(LdsIntegrationTest, FailConfigLoad) {
  config_helper_.addConfigModifier([&](envoy::config::bootstrap::v3::Bootstrap& bootstrap) -> void {
    auto* listener = bootstrap.mutable_static_resources()->mutable_listeners(0);
    auto* filter_chain = listener->mutable_filter_chains(0);
    filter_chain->mutable_filters(0)->clear_typed_config();
    filter_chain->mutable_filters(0)->set_name("grewgragra");
  });
  EXPECT_DEATH(initialize(), "Didn't find a registered implementation for name: 'grewgragra'");
}

// This test case uses `SimulatedTimeSystem` to stack two listener update in the same time point.
class LdsStsIntegrationTest : public Event::SimulatedTimeSystem,
                              public LdsInplaceUpdateTcpProxyIntegrationTest {};

INSTANTIATE_TEST_SUITE_P(
    IpVersionsAndMatcher, LdsStsIntegrationTest,
    testing::Combine(testing::ValuesIn(TestEnvironment::getIpVersionsForTest()),
                     testing::Values(false, true)));

// Verify that the listener in place update will accomplish anyway if the listener is removed.
TEST_P(LdsStsIntegrationTest, TcpListenerRemoveFilterChainCalledAfterListenerIsRemoved) {
  // The in place listener update takes 2 seconds. We will remove the listener.
  drain_time_ = std::chrono::seconds(2);
  // 1. Start the first in place listener update.
  setUpstreamCount(2);
  initialize();
  std::string response_0;
  auto client_conn_0 = createConnectionAndWrite("alpn0", "hello", response_0);
  client_conn_0->waitForConnection();
  FakeRawConnectionPtr fake_upstream_connection_0;
  ASSERT_TRUE(fake_upstreams_[0]->waitForRawConnection(fake_upstream_connection_0));

  ConfigHelper new_config_helper(
      version_, *api_, MessageUtil::getJsonStringFromMessageOrDie(config_helper_.bootstrap()));
  new_config_helper.addConfigModifier(
      [&](envoy::config::bootstrap::v3::Bootstrap& bootstrap) -> void {
        auto* listener = bootstrap.mutable_static_resources()->mutable_listeners(0);
        listener->mutable_filter_chains()->RemoveLast();
      });
  new_config_helper.setLds("1");

  // 2. Remove the tcp listener immediately. This listener update should stack in the same poller
  // cycle so that this listener update has the same time stamp as the first update.
  ConfigHelper new_config_helper1(
      version_, *api_, MessageUtil::getJsonStringFromMessageOrDie(config_helper_.bootstrap()));
  new_config_helper1.addConfigModifier(
      [&](envoy::config::bootstrap::v3::Bootstrap& bootstrap) -> void {
        bootstrap.mutable_static_resources()->mutable_listeners(0)->Swap(
            bootstrap.mutable_static_resources()->mutable_listeners(1));
        bootstrap.mutable_static_resources()->mutable_listeners()->RemoveLast();
      });
  new_config_helper1.setLds("2");

  std::string observed_data_0;
  ASSERT_TRUE(fake_upstream_connection_0->waitForData(5, &observed_data_0));
  EXPECT_EQ("hello", observed_data_0);

  ASSERT_TRUE(fake_upstream_connection_0->write("world"));
  while (response_0.find("world") == std::string::npos) {
    ASSERT_TRUE(client_conn_0->run(Event::Dispatcher::RunType::NonBlock));
  }
  client_conn_0->close();
  while (!client_conn_0->closed()) {
    dispatcher_->run(Event::Dispatcher::RunType::NonBlock);
  }
  // Wait for the filter chain removal start. Ideally we have `drain_time_` to detect the
  // value 1. Increase the drain_time_ at the beginning of the test if the test is flaky.
  test_server_->waitForGaugeEq("listener_manager.total_filter_chains_draining", 1);
  // Wait for the filter chain removal at worker thread. When the value drops from 1, all pending
  // removal at the worker is completed. This is the end of the in place update.
  test_server_->waitForGaugeEq("listener_manager.total_filter_chains_draining", 0);
}

constexpr char XDS_CLUSTER_NAME_1[] = "xds_cluster_1.lyft.com";
constexpr char XDS_CLUSTER_NAME_2[] = "xds_cluster_2.lyft.com";
constexpr char CLIENT_CERT_NAME[] = "client_cert";

class XdsSotwMultipleAuthoritiesTest : public HttpIntegrationTest,
                                       public Grpc::GrpcClientIntegrationParamTest {
public:
  XdsSotwMultipleAuthoritiesTest()
      : HttpIntegrationTest(Http::CodecType::HTTP2, ipVersion(),
                            ConfigHelper::baseConfigNoListeners()) {
    use_lds_ = false;
    sotw_or_delta_ = Grpc::SotwOrDelta::Sotw;
    skip_tag_extraction_rule_check_ = true;

    // Make the default cluster HTTP2.
    config_helper_.addConfigModifier([](envoy::config::bootstrap::v3::Bootstrap& bootstrap) {
      ConfigHelper::setHttp2(*bootstrap.mutable_static_resources()->mutable_clusters(0));
    });

    // Add a second cluster.
    config_helper_.addConfigModifier([](envoy::config::bootstrap::v3::Bootstrap& bootstrap) {
      auto* cluster = bootstrap.mutable_static_resources()->add_clusters();
      *cluster = bootstrap.mutable_static_resources()->clusters(0);
      cluster->set_name("cluster_1");
      cluster->mutable_load_assignment()->set_cluster_name("cluster_1");
    });

    // Add two xDS clusters.
    config_helper_.addConfigModifier([this](envoy::config::bootstrap::v3::Bootstrap& bootstrap) {
      addXdsCluster(bootstrap, std::string(XDS_CLUSTER_NAME_1));
      addXdsCluster(bootstrap, std::string(XDS_CLUSTER_NAME_2));
    });

    // Set up the two static clusters with SSL using SDS.
    config_helper_.addConfigModifier([this](envoy::config::bootstrap::v3::Bootstrap& bootstrap) {
      setUpClusterSsl(*bootstrap.mutable_static_resources()->mutable_clusters(0),
                      std::string(XDS_CLUSTER_NAME_1), getXdsUpstream1());
      setUpClusterSsl(*bootstrap.mutable_static_resources()->mutable_clusters(1),
                      std::string(XDS_CLUSTER_NAME_2), getXdsUpstream2());
    });
  }

  void initialize() override {
    HttpIntegrationTest::initialize();
    registerTestServerPorts({});
  }

  void TearDown() override {
    closeConnection(xds_connection_1_);
    closeConnection(xds_connection_2_);
    cleanupUpstreamAndDownstream();
    codec_client_.reset();
    test_server_.reset();
    fake_upstreams_.clear();
  }

  void createUpstreams() override {
    // Static cluster.
    addFakeUpstream(Http::CodecType::HTTP2);
    // Static cluster.
    addFakeUpstream(Http::CodecType::HTTP2);
    // XDS Cluster.
    addFakeUpstream(Http::CodecType::HTTP2);
    // XDS Cluster.
    addFakeUpstream(Http::CodecType::HTTP2);
  }

protected:
  FakeUpstream& getXdsUpstream1() { return *fake_upstreams_[2]; }
  FakeUpstream& getXdsUpstream2() { return *fake_upstreams_[3]; }

  void addXdsCluster(envoy::config::bootstrap::v3::Bootstrap& bootstrap,
                     const std::string& cluster_name) {
    auto* xds_cluster = bootstrap.mutable_static_resources()->add_clusters();
    xds_cluster->MergeFrom(bootstrap.static_resources().clusters()[0]);
    xds_cluster->set_name(cluster_name);
    xds_cluster->mutable_load_assignment()->set_cluster_name(cluster_name);
    ConfigHelper::setHttp2(*xds_cluster);
  }

  void setUpClusterSsl(envoy::config::cluster::v3::Cluster& cluster,
                       const std::string& cluster_name, FakeUpstream& cluster_upstream) {
    auto* transport_socket = cluster.mutable_transport_socket();
    envoy::extensions::transport_sockets::tls::v3::UpstreamTlsContext tls_context;
    tls_context.set_sni("lyft.com");
    auto* secret_config =
        tls_context.mutable_common_tls_context()->add_tls_certificate_sds_secret_configs();
    setUpSdsConfig(secret_config, CLIENT_CERT_NAME, cluster_name, cluster_upstream);
    transport_socket->set_name("envoy.transport_sockets.tls");
    transport_socket->mutable_typed_config()->PackFrom(tls_context);
  }

  void initXdsStream(FakeUpstream& upstream, FakeHttpConnectionPtr& connection,
                     FakeStreamPtr& stream) {
    AssertionResult result = upstream.waitForHttpConnection(*dispatcher_, connection);
    RELEASE_ASSERT(result, result.message());
    result = connection->waitForNewStream(*dispatcher_, stream);
    RELEASE_ASSERT(result, result.message());
    stream->startGrpcStream();
  }

  void closeConnection(FakeHttpConnectionPtr& connection) {
    AssertionResult result = connection->close();
    RELEASE_ASSERT(result, result.message());
    result = connection->waitForDisconnect();
    RELEASE_ASSERT(result, result.message());
    connection.reset();
  }

  void setUpSdsConfig(envoy::extensions::transport_sockets::tls::v3::SdsSecretConfig* secret_config,
                      const std::string& secret_name, const std::string& cluster_name,
                      FakeUpstream& cluster_upstream) {
    secret_config->set_name(secret_name);
    auto* config_source = secret_config->mutable_sds_config();
    config_source->set_resource_api_version(envoy::config::core::v3::ApiVersion::V3);
    auto* api_config_source = config_source->mutable_api_config_source();
    api_config_source->set_api_type(envoy::config::core::v3::ApiConfigSource::GRPC);
    api_config_source->set_transport_api_version(envoy::config::core::v3::V3);
    auto* grpc_service = api_config_source->add_grpc_services();
    setGrpcService(*grpc_service, cluster_name, cluster_upstream.localAddress());
  }

  envoy::extensions::transport_sockets::tls::v3::Secret
  getClientSecret(const std::string& secret_name) {
    envoy::extensions::transport_sockets::tls::v3::Secret secret;
    secret.set_name(secret_name);
    auto* tls_certificate = secret.mutable_tls_certificate();
    tls_certificate->mutable_certificate_chain()->set_filename(
        TestEnvironment::runfilesPath("test/config/integration/certs/clientcert.pem"));
    tls_certificate->mutable_private_key()->set_filename(
        TestEnvironment::runfilesPath("test/config/integration/certs/clientkey.pem"));
    return secret;
  }

  envoy::admin::v3::ConfigDump getSecretsFromConfigDump() {
    auto response = IntegrationUtil::makeSingleRequest(
        lookupPort("admin"), "GET", "/config_dump?resource=dynamic_active_secrets", "",
        downstreamProtocol(), version_);
    EXPECT_TRUE(response->complete());
    EXPECT_EQ("200", response->headers().getStatusValue());
    Json::ObjectSharedPtr loader = TestEnvironment::jsonLoadFromString(response->body());
    envoy::admin::v3::ConfigDump config_dump;
    TestUtility::loadFromJson(loader->asJsonString(), config_dump);
    return config_dump;
  }

  FakeHttpConnectionPtr xds_connection_1_;
  FakeStreamPtr xds_stream_1_;
  FakeHttpConnectionPtr xds_connection_2_;
  FakeStreamPtr xds_stream_2_;
};

INSTANTIATE_TEST_SUITE_P(IpVersions, XdsSotwMultipleAuthoritiesTest,
                         GRPC_CLIENT_INTEGRATION_PARAMS);

// Verifies that if two different xDS servers send resources of the same name and same type, Envoy
// still treats them as two separate resources.
TEST_P(XdsSotwMultipleAuthoritiesTest, SameResourceNameAndTypeFromMultipleAuthorities) {
  const std::string cert_name{CLIENT_CERT_NAME};

  on_server_init_function_ = [this, &cert_name]() {
    {
      // SDS for the first cluster.
      initXdsStream(getXdsUpstream1(), xds_connection_1_, xds_stream_1_);
      EXPECT_TRUE(compareSotwDiscoveryRequest(
          /*expected_type_url=*/Config::TypeUrl::get().Secret,
          /*expected_version=*/"",
          /*expected_resource_names=*/{cert_name}, /*expect_node=*/true,
          Grpc::Status::WellKnownGrpcStatus::Ok,
          /*expected_error_message=*/"", xds_stream_1_.get()));
      auto sds_resource = getClientSecret(cert_name);
      sendSotwDiscoveryResponse<envoy::extensions::transport_sockets::tls::v3::Secret>(
          Config::TypeUrl::get().Secret, {sds_resource}, "1", xds_stream_1_.get());
    }
    {
      // SDS for the second cluster.
      initXdsStream(getXdsUpstream2(), xds_connection_2_, xds_stream_2_);
      EXPECT_TRUE(compareSotwDiscoveryRequest(
          /*expected_type_url=*/Config::TypeUrl::get().Secret,
          /*expected_version=*/"",
          /*expected_resource_names=*/{cert_name}, /*expect_node=*/true,
          Grpc::Status::WellKnownGrpcStatus::Ok,
          /*expected_error_message=*/"", xds_stream_2_.get()));
      auto sds_resource = getClientSecret(cert_name);
      sendSotwDiscoveryResponse<envoy::extensions::transport_sockets::tls::v3::Secret>(
          Config::TypeUrl::get().Secret, {sds_resource}, "1", xds_stream_2_.get());
    }
  };

  initialize();

  // Wait until the discovery responses have been processed.
  test_server_->waitForCounterGe(
      "cluster.cluster_0.client_ssl_socket_factory.ssl_context_update_by_sds", 1);
  test_server_->waitForCounterGe(
      "cluster.cluster_1.client_ssl_socket_factory.ssl_context_update_by_sds", 1);

  auto config_dump = getSecretsFromConfigDump();
  // Two xDS resources with the same name and same type.
  ASSERT_EQ(config_dump.configs_size(), 2);
  envoy::admin::v3::SecretsConfigDump::DynamicSecret dynamic_secret;
  ASSERT_OK(MessageUtil::unpackToNoThrow(config_dump.configs(0), dynamic_secret));
  EXPECT_EQ(cert_name, dynamic_secret.name());
  EXPECT_EQ("1", dynamic_secret.version_info());
  ASSERT_OK(MessageUtil::unpackToNoThrow(config_dump.configs(1), dynamic_secret));
  EXPECT_EQ(cert_name, dynamic_secret.name());
  EXPECT_EQ("1", dynamic_secret.version_info());
}

} // namespace
} // namespace Envoy<|MERGE_RESOLUTION|>--- conflicted
+++ resolved
@@ -668,11 +668,7 @@
 // Sample test making sure our config framework correctly reloads listeners.
 TEST_P(LdsIntegrationTest, ReloadConfig) {
 #ifdef ENVOY_ENABLE_UHV
-<<<<<<< HEAD
-  // TODO - Determine HTTP/0.9 and HTTP/1.0 support within UHV
-=======
   // TODO(#23287) - Determine HTTP/0.9 and HTTP/1.0 support within UHV
->>>>>>> e0b5903f
   return;
 #endif
 

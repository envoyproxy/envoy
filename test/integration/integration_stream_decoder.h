--- conflicted
+++ resolved
@@ -47,17 +47,12 @@
   ABSL_MUST_USE_RESULT testing::AssertionResult
   waitForReset(std::chrono::milliseconds timeout = TestUtility::DefaultTimeout);
   ABSL_MUST_USE_RESULT testing::AssertionResult
-<<<<<<< HEAD
-  waitForWithDispatcherRun(const std::function<bool()>& condition, absl::string_view description,
-                           std::chrono::milliseconds timeout);
-=======
   waitForAnyTermination(std::chrono::milliseconds timeout = TestUtility::DefaultTimeout);
   ABSL_MUST_USE_RESULT testing::AssertionResult
   waitForWithDispatcherRun(const std::function<bool()>& condition, absl::string_view description,
                            std::chrono::milliseconds timeout);
   std::string debugState() const;
   bool isFinished() const { return saw_end_stream_ || saw_reset_; }
->>>>>>> 8d74e9f4
   void clearBody() { body_.clear(); }
 
   // Http::StreamDecoder

--- conflicted
+++ resolved
@@ -416,13 +416,8 @@
                                              expected_remote_address);
   codec_client_->close();
   test_server_->waitForCounterGe("http.config_test.downstream_cx_destroy", 1);
-<<<<<<< HEAD
   envoy::data::tap::v2alpha::BufferedTraceWrapper trace;
-  MessageUtil::loadFromFile(fmt::format("{}_{}.pb", path_prefix_, first_id), trace);
-=======
-  envoy::data::tap::v2alpha::Trace trace;
   MessageUtil::loadFromFile(fmt::format("{}_{}.pb", path_prefix_, first_id), trace, *api_);
->>>>>>> 88fe0c93
   // Validate general expected properties in the trace.
   EXPECT_EQ(first_id, trace.socket_buffered_trace().connection().id());
   EXPECT_THAT(expected_local_address,
@@ -472,13 +467,8 @@
   checkStats();
   codec_client_->close();
   test_server_->waitForCounterGe("http.config_test.downstream_cx_destroy", 1);
-<<<<<<< HEAD
   envoy::data::tap::v2alpha::BufferedTraceWrapper trace;
-  MessageUtil::loadFromFile(fmt::format("{}_{}.pb_text", path_prefix_, id), trace);
-=======
-  envoy::data::tap::v2alpha::Trace trace;
   MessageUtil::loadFromFile(fmt::format("{}_{}.pb_text", path_prefix_, id), trace, *api_);
->>>>>>> 88fe0c93
   // Test some obvious properties.
   EXPECT_TRUE(absl::StartsWith(trace.socket_buffered_trace().events(0).read().data(),
                                "POST /test/long/url HTTP/1.1"));

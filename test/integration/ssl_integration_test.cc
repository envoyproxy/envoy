#include "ssl_integration_test.h"

#include <memory>
#include <string>

#include "envoy/config/transport_socket/capture/v2alpha/capture.pb.h"
#include "envoy/data/tap/v2alpha/capture.pb.h"

#include "common/event/dispatcher_impl.h"
#include "common/network/connection_impl.h"
#include "common/network/utility.h"
#include "common/ssl/context_config_impl.h"
#include "common/ssl/context_manager_impl.h"

#include "test/test_common/network_utility.h"
#include "test/test_common/utility.h"

#include "absl/strings/match.h"
#include "gmock/gmock.h"
#include "gtest/gtest.h"
#include "integration.h"
#include "utility.h"

using testing::Return;

namespace Envoy {
namespace Ssl {

void SslIntegrationTest::initialize() {
  config_helper_.addSslConfig(server_ecdsa_cert_);
  HttpIntegrationTest::initialize();

  context_manager_ = std::make_unique<ContextManagerImpl>(timeSystem());

  registerTestServerPorts({"http"});
}

void SslIntegrationTest::TearDown() {
  HttpIntegrationTest::cleanupUpstreamAndDownstream();
  codec_client_.reset();
  context_manager_.reset();
}

Network::ClientConnectionPtr
SslIntegrationTest::makeSslClientConnection(const ClientSslTransportOptions& options) {
  Network::Address::InstanceConstSharedPtr address = getSslAddress(version_, lookupPort("http"));
<<<<<<< HEAD
  auto client_transport_socket_factory_ptr =
      createClientSslTransportSocketFactory(options, *context_manager_);
  return dispatcher_->createClientConnection(
      address, Network::Address::InstanceConstSharedPtr(),
      client_transport_socket_factory_ptr->createTransportSocket({}), nullptr);
}

void SslIntegrationTest::checkStats() {
  Stats::CounterSharedPtr counter = test_server_->counter(listenerStatPrefix("ssl.handshake"));
  EXPECT_EQ(1U, counter->value());
  counter->reset();
=======
  if (debug_with_s_client_) {
    const std::string s_client_cmd = TestEnvironment::substitute(
        "openssl s_client -connect " + address->asString() +
            " -showcerts -debug -msg -CAfile "
            "{{ test_rundir }}/test/config/integration/certs/cacert.pem "
            "-servername lyft.com -cert "
            "{{ test_rundir }}/test/config/integration/certs/clientcert.pem "
            "-key "
            "{{ test_rundir }}/test/config/integration/certs/clientkey.pem ",
        version_);
    ENVOY_LOG_MISC(debug, "Executing {}", s_client_cmd);
    RELEASE_ASSERT(::system(s_client_cmd.c_str()) == 0, "");
  }
  if (alpn) {
    return dispatcher_->createClientConnection(
        address, Network::Address::InstanceConstSharedPtr(),
        san ? client_ssl_ctx_alpn_san_->createTransportSocket(nullptr)
            : client_ssl_ctx_alpn_->createTransportSocket(nullptr),
        nullptr);
  } else {
    return dispatcher_->createClientConnection(
        address, Network::Address::InstanceConstSharedPtr(),
        san ? client_ssl_ctx_san_->createTransportSocket(nullptr)
            : client_ssl_ctx_plain_->createTransportSocket(nullptr),
        nullptr);
  }
}

void SslIntegrationTest::checkStats() {
  const uint32_t expected_handshakes = debug_with_s_client_ ? 2 : 1;
  if (version_ == Network::Address::IpVersion::v4) {
    Stats::CounterSharedPtr counter = test_server_->counter("listener.127.0.0.1_0.ssl.handshake");
    EXPECT_EQ(expected_handshakes, counter->value());
    counter->reset();
  } else {
    // ':' is a reserved char in statsd.
    Stats::CounterSharedPtr counter = test_server_->counter("listener.[__1]_0.ssl.handshake");
    EXPECT_EQ(expected_handshakes, counter->value());
    counter->reset();
  }
>>>>>>> 3c0984bd
}

INSTANTIATE_TEST_CASE_P(IpVersions, SslIntegrationTest,
                        testing::ValuesIn(TestEnvironment::getIpVersionsForTest()),
                        TestUtility::ipTestParamsToString);

TEST_P(SslIntegrationTest, RouterRequestAndResponseWithGiantBodyBuffer) {
  ConnectionCreationFunction creator = [&]() -> Network::ClientConnectionPtr {
    return makeSslClientConnection({});
  };
  testRouterRequestAndResponseWithBody(16 * 1024 * 1024, 16 * 1024 * 1024, false, &creator);
  checkStats();
}

TEST_P(SslIntegrationTest, RouterRequestAndResponseWithBodyNoBuffer) {
  ConnectionCreationFunction creator = [&]() -> Network::ClientConnectionPtr {
    return makeSslClientConnection({});
  };
  testRouterRequestAndResponseWithBody(1024, 512, false, &creator);
  checkStats();
}

TEST_P(SslIntegrationTest, RouterRequestAndResponseWithBodyNoBufferHttp2) {
  setDownstreamProtocol(Http::CodecClient::Type::HTTP2);
  config_helper_.setClientCodec(
      envoy::config::filter::network::http_connection_manager::v2::HttpConnectionManager::AUTO);
  ConnectionCreationFunction creator = [&]() -> Network::ClientConnectionPtr {
    return makeSslClientConnection(ClientSslTransportOptions().setAlpn(true));
  };
  testRouterRequestAndResponseWithBody(1024, 512, false, &creator);
  checkStats();
}

TEST_P(SslIntegrationTest, RouterRequestAndResponseWithBodyNoBufferVerifySAN) {
  ConnectionCreationFunction creator = [&]() -> Network::ClientConnectionPtr {
    return makeSslClientConnection(ClientSslTransportOptions().setSan(true));
  };
  testRouterRequestAndResponseWithBody(1024, 512, false, &creator);
  checkStats();
}

TEST_P(SslIntegrationTest, RouterRequestAndResponseWithBodyNoBufferHttp2VerifySAN) {
  setDownstreamProtocol(Http::CodecClient::Type::HTTP2);
  ConnectionCreationFunction creator = [&]() -> Network::ClientConnectionPtr {
    return makeSslClientConnection(ClientSslTransportOptions().setAlpn(true).setSan(true));
  };
  testRouterRequestAndResponseWithBody(1024, 512, false, &creator);
  checkStats();
}

// Server with an RSA certificate and a client with RSA/ECDSA cipher suites
// works.
TEST_P(SslIntegrationTest, RouterRequestAndResponseWithBodyNoBufferServerRsa) {
  server_ecdsa_cert_ = false;
  ConnectionCreationFunction creator = [&]() -> Network::ClientConnectionPtr {
    return makeSslClientConnection({});
  };
  testRouterRequestAndResponseWithBody(1024, 512, false, &creator);
  checkStats();
}

// Server with an ECDSA certificate and a client with RSA/ECDSA cipher suites
// works.
TEST_P(SslIntegrationTest, RouterRequestAndResponseWithBodyNoBufferServerEcdsa) {
  server_ecdsa_cert_ = true;
  ConnectionCreationFunction creator = [&]() -> Network::ClientConnectionPtr {
    return makeSslClientConnection({});
  };
  testRouterRequestAndResponseWithBody(1024, 512, false, &creator);
  checkStats();
}

// Server with an RSA certificate and a client with only RSA cipher suites
// works.
TEST_P(SslIntegrationTest, RouterRequestAndResponseWithBodyNoBufferClientRsaOnly) {
  server_ecdsa_cert_ = false;
  ConnectionCreationFunction creator = [&]() -> Network::ClientConnectionPtr {
    return makeSslClientConnection(
        ClientSslTransportOptions().setCipherSuites({"ECDHE-RSA-AES128-GCM-SHA256"}));
  };
  testRouterRequestAndResponseWithBody(1024, 512, false, &creator);
  checkStats();
}

// Server has only an ECDSA certificate, client is only RSA capable, leads
// to a connection fail.
TEST_P(SslIntegrationTest, RouterRequestAndResponseWithBodyNoBufferServerEcdsaClientRsaOnly) {
  server_ecdsa_cert_ = true;
  initialize();
  EXPECT_FALSE(
      makeRawHttpConnection(makeSslClientConnection(ClientSslTransportOptions().setCipherSuites(
                                {"ECDHE-RSA-AES128-GCM-SHA256"})))
          ->connected());
  Stats::CounterSharedPtr counter =
      test_server_->counter(listenerStatPrefix("ssl.connection_error"));
  EXPECT_EQ(1U, counter->value());
  counter->reset();
}

// Server has only an RSA certificate, client is only ECDSA capable, leads to connection fail.
TEST_P(SslIntegrationTest, RouterRequestAndResponseWithBodyNoBufferServerEcdsaClientEcdsaOnly) {
  server_ecdsa_cert_ = false;
  initialize();
  EXPECT_FALSE(
      makeRawHttpConnection(makeSslClientConnection(ClientSslTransportOptions().setCipherSuites(
                                {"ECDHE-ECDSA-AES128-GCM-SHA256"})))
          ->connected());
  Stats::CounterSharedPtr counter =
      test_server_->counter(listenerStatPrefix("ssl.connection_error"));
  EXPECT_EQ(1U, counter->value());
  counter->reset();
}

TEST_P(SslIntegrationTest, RouterHeaderOnlyRequestAndResponse) {
  ConnectionCreationFunction creator = [&]() -> Network::ClientConnectionPtr {
    return makeSslClientConnection({});
  };
  testRouterHeaderOnlyRequestAndResponse(true, &creator);
  checkStats();
}

TEST_P(SslIntegrationTest, RouterUpstreamDisconnectBeforeResponseComplete) {
  ConnectionCreationFunction creator = [&]() -> Network::ClientConnectionPtr {
    return makeSslClientConnection({});
  };
  testRouterUpstreamDisconnectBeforeResponseComplete(&creator);
  checkStats();
}

TEST_P(SslIntegrationTest, RouterDownstreamDisconnectBeforeRequestComplete) {
  ConnectionCreationFunction creator = [&]() -> Network::ClientConnectionPtr {
    return makeSslClientConnection({});
  };
  testRouterDownstreamDisconnectBeforeRequestComplete(&creator);
  checkStats();
}

TEST_P(SslIntegrationTest, RouterDownstreamDisconnectBeforeResponseComplete) {
#ifdef __APPLE__
  // Skip this test on OS X: we can't detect the early close on OS X, and we
  // won't clean up the upstream connection until it times out. See #4294.
  if (downstream_protocol_ == Http::CodecClient::Type::HTTP1) {
    return;
  }
#endif
  ConnectionCreationFunction creator = [&]() -> Network::ClientConnectionPtr {
    return makeSslClientConnection({});
  };
  testRouterDownstreamDisconnectBeforeResponseComplete(&creator);
  checkStats();
}

// This test must be here vs integration_admin_test so that it tests a server with loaded certs.
TEST_P(SslIntegrationTest, AdminCertEndpoint) {
  initialize();
  BufferingStreamDecoderPtr response = IntegrationUtil::makeSingleRequest(
      lookupPort("admin"), "GET", "/certs", "", downstreamProtocol(), version_);
  EXPECT_TRUE(response->complete());
  EXPECT_STREQ("200", response->headers().Status()->value().c_str());
}

class SslCaptureIntegrationTest : public SslIntegrationTest {
public:
  void initialize() override {
    config_helper_.addConfigModifier([this](envoy::config::bootstrap::v2::Bootstrap& bootstrap) {
      auto* filter_chain =
          bootstrap.mutable_static_resources()->mutable_listeners(0)->mutable_filter_chains(0);
      // Configure inner SSL transport socket based on existing config.
      envoy::api::v2::core::TransportSocket ssl_transport_socket;
      ssl_transport_socket.set_name("tls");
      MessageUtil::jsonConvert(filter_chain->tls_context(), *ssl_transport_socket.mutable_config());
      // Configure outer capture transport socket.
      auto* transport_socket = filter_chain->mutable_transport_socket();
      transport_socket->set_name("envoy.transport_sockets.capture");
      envoy::config::transport_socket::capture::v2alpha::Capture capture_config;
      auto* file_sink = capture_config.mutable_file_sink();
      file_sink->set_path_prefix(path_prefix_);
      file_sink->set_format(
          text_format_ ? envoy::config::transport_socket::capture::v2alpha::FileSink::PROTO_TEXT
                       : envoy::config::transport_socket::capture::v2alpha::FileSink::PROTO_BINARY);
      capture_config.mutable_transport_socket()->MergeFrom(ssl_transport_socket);
      MessageUtil::jsonConvert(capture_config, *transport_socket->mutable_config());
      // Nuke TLS context from legacy location.
      filter_chain->clear_tls_context();
      // Rest of TLS initialization.
    });
    SslIntegrationTest::initialize();
    // This confuses our socket counting.
    debug_with_s_client_ = false;
  }

  std::string path_prefix_ = TestEnvironment::temporaryPath("ssl_trace");
  bool text_format_{};
};

INSTANTIATE_TEST_CASE_P(IpVersions, SslCaptureIntegrationTest,
                        testing::ValuesIn(TestEnvironment::getIpVersionsForTest()),
                        TestUtility::ipTestParamsToString);

// Validate two back-to-back requests with binary proto output.
TEST_P(SslCaptureIntegrationTest, TwoRequestsWithBinaryProto) {
  initialize();
  ConnectionCreationFunction creator = [&]() -> Network::ClientConnectionPtr {
    return makeSslClientConnection({});
  };

  // First request (ID will be +1 since the client will also bump).
  const uint64_t first_id = Network::ConnectionImpl::nextGlobalIdForTest() + 1;
  codec_client_ = makeHttpConnection(creator());
  Http::TestHeaderMapImpl post_request_headers{
      {":method", "POST"},    {":path", "/test/long/url"}, {":scheme", "http"},
      {":authority", "host"}, {"x-lyft-user-id", "123"},   {"x-forwarded-for", "10.0.0.1"}};
  auto response =
      sendRequestAndWaitForResponse(post_request_headers, 128, default_response_headers_, 256);
  EXPECT_TRUE(upstream_request_->complete());
  EXPECT_EQ(128, upstream_request_->bodyLength());
  ASSERT_TRUE(response->complete());
  EXPECT_STREQ("200", response->headers().Status()->value().c_str());
  EXPECT_EQ(256, response->body().size());
  checkStats();
  envoy::api::v2::core::Address expected_local_address;
  Network::Utility::addressToProtobufAddress(*codec_client_->connection()->remoteAddress(),
                                             expected_local_address);
  envoy::api::v2::core::Address expected_remote_address;
  Network::Utility::addressToProtobufAddress(*codec_client_->connection()->localAddress(),
                                             expected_remote_address);
  codec_client_->close();
  test_server_->waitForCounterGe("http.config_test.downstream_cx_destroy", 1);
  envoy::data::tap::v2alpha::Trace trace;
  MessageUtil::loadFromFile(fmt::format("{}_{}.pb", path_prefix_, first_id), trace);
  // Validate general expected properties in the trace.
  EXPECT_EQ(first_id, trace.connection().id());
  EXPECT_THAT(expected_local_address, ProtoEq(trace.connection().local_address()));
  EXPECT_THAT(expected_remote_address, ProtoEq(trace.connection().remote_address()));
  ASSERT_GE(trace.events().size(), 2);
  EXPECT_TRUE(absl::StartsWith(trace.events(0).read().data(), "POST /test/long/url HTTP/1.1"));
  EXPECT_TRUE(absl::StartsWith(trace.events(1).write().data(), "HTTP/1.1 200 OK"));

  // Verify a second request hits a different file.
  const uint64_t second_id = Network::ConnectionImpl::nextGlobalIdForTest() + 1;
  codec_client_ = makeHttpConnection(creator());
  Http::TestHeaderMapImpl get_request_headers{
      {":method", "GET"},     {":path", "/test/long/url"}, {":scheme", "http"},
      {":authority", "host"}, {"x-lyft-user-id", "123"},   {"x-forwarded-for", "10.0.0.1"}};
  response =
      sendRequestAndWaitForResponse(get_request_headers, 128, default_response_headers_, 256);
  EXPECT_TRUE(upstream_request_->complete());
  EXPECT_EQ(128, upstream_request_->bodyLength());
  ASSERT_TRUE(response->complete());
  EXPECT_STREQ("200", response->headers().Status()->value().c_str());
  EXPECT_EQ(256, response->body().size());
  checkStats();
  codec_client_->close();
  test_server_->waitForCounterGe("http.config_test.downstream_cx_destroy", 2);
  MessageUtil::loadFromFile(fmt::format("{}_{}.pb", path_prefix_, second_id), trace);
  // Validate second connection ID.
  EXPECT_EQ(second_id, trace.connection().id());
  ASSERT_GE(trace.events().size(), 2);
  EXPECT_TRUE(absl::StartsWith(trace.events(0).read().data(), "GET /test/long/url HTTP/1.1"));
  EXPECT_TRUE(absl::StartsWith(trace.events(1).write().data(), "HTTP/1.1 200 OK"));
}

// Validate a single request with text proto output.
TEST_P(SslCaptureIntegrationTest, RequestWithTextProto) {
  text_format_ = true;
  ConnectionCreationFunction creator = [&]() -> Network::ClientConnectionPtr {
    return makeSslClientConnection({});
  };
  const uint64_t id = Network::ConnectionImpl::nextGlobalIdForTest() + 1;
  testRouterRequestAndResponseWithBody(1024, 512, false, &creator);
  checkStats();
  codec_client_->close();
  test_server_->waitForCounterGe("http.config_test.downstream_cx_destroy", 1);
  envoy::data::tap::v2alpha::Trace trace;
  MessageUtil::loadFromFile(fmt::format("{}_{}.pb_text", path_prefix_, id), trace);
  // Test some obvious properties.
  EXPECT_TRUE(absl::StartsWith(trace.events(0).read().data(), "POST /test/long/url HTTP/1.1"));
  EXPECT_TRUE(absl::StartsWith(trace.events(1).write().data(), "HTTP/1.1 200 OK"));
}

} // namespace Ssl
} // namespace Envoy<|MERGE_RESOLUTION|>--- conflicted
+++ resolved
@@ -44,19 +44,6 @@
 Network::ClientConnectionPtr
 SslIntegrationTest::makeSslClientConnection(const ClientSslTransportOptions& options) {
   Network::Address::InstanceConstSharedPtr address = getSslAddress(version_, lookupPort("http"));
-<<<<<<< HEAD
-  auto client_transport_socket_factory_ptr =
-      createClientSslTransportSocketFactory(options, *context_manager_);
-  return dispatcher_->createClientConnection(
-      address, Network::Address::InstanceConstSharedPtr(),
-      client_transport_socket_factory_ptr->createTransportSocket({}), nullptr);
-}
-
-void SslIntegrationTest::checkStats() {
-  Stats::CounterSharedPtr counter = test_server_->counter(listenerStatPrefix("ssl.handshake"));
-  EXPECT_EQ(1U, counter->value());
-  counter->reset();
-=======
   if (debug_with_s_client_) {
     const std::string s_client_cmd = TestEnvironment::substitute(
         "openssl s_client -connect " + address->asString() +
@@ -70,34 +57,18 @@
     ENVOY_LOG_MISC(debug, "Executing {}", s_client_cmd);
     RELEASE_ASSERT(::system(s_client_cmd.c_str()) == 0, "");
   }
-  if (alpn) {
-    return dispatcher_->createClientConnection(
-        address, Network::Address::InstanceConstSharedPtr(),
-        san ? client_ssl_ctx_alpn_san_->createTransportSocket(nullptr)
-            : client_ssl_ctx_alpn_->createTransportSocket(nullptr),
-        nullptr);
-  } else {
-    return dispatcher_->createClientConnection(
-        address, Network::Address::InstanceConstSharedPtr(),
-        san ? client_ssl_ctx_san_->createTransportSocket(nullptr)
-            : client_ssl_ctx_plain_->createTransportSocket(nullptr),
-        nullptr);
-  }
+  auto client_transport_socket_factory_ptr =
+      createClientSslTransportSocketFactory(options, *context_manager_);
+  return dispatcher_->createClientConnection(
+      address, Network::Address::InstanceConstSharedPtr(),
+      client_transport_socket_factory_ptr->createTransportSocket({}), nullptr);
 }
 
 void SslIntegrationTest::checkStats() {
   const uint32_t expected_handshakes = debug_with_s_client_ ? 2 : 1;
-  if (version_ == Network::Address::IpVersion::v4) {
-    Stats::CounterSharedPtr counter = test_server_->counter("listener.127.0.0.1_0.ssl.handshake");
-    EXPECT_EQ(expected_handshakes, counter->value());
-    counter->reset();
-  } else {
-    // ':' is a reserved char in statsd.
-    Stats::CounterSharedPtr counter = test_server_->counter("listener.[__1]_0.ssl.handshake");
-    EXPECT_EQ(expected_handshakes, counter->value());
-    counter->reset();
-  }
->>>>>>> 3c0984bd
+  Stats::CounterSharedPtr counter = test_server_->counter(listenerStatPrefix("ssl.handshake"));
+  EXPECT_EQ(expected_handshakes, counter->value());
+  counter->reset();
 }
 
 INSTANTIATE_TEST_CASE_P(IpVersions, SslIntegrationTest,

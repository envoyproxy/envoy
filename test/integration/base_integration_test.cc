#include "test/integration/base_integration_test.h"

#include <chrono>
#include <cstdint>
#include <functional>
#include <memory>
#include <string>
#include <vector>

#include "envoy/admin/v3/config_dump.pb.h"
#include "envoy/buffer/buffer.h"
#include "envoy/config/bootstrap/v3/bootstrap.pb.h"
#include "envoy/config/endpoint/v3/endpoint_components.pb.h"
#include "envoy/extensions/transport_sockets/quic/v3/quic_transport.pb.h"
#include "envoy/extensions/transport_sockets/tls/v3/cert.pb.h"
#include "envoy/service/discovery/v3/discovery.pb.h"

#include "source/common/common/assert.h"
#include "source/common/common/fmt.h"
#include "source/common/config/api_version.h"
#include "source/common/event/libevent.h"
#include "source/common/network/utility.h"
#include "source/extensions/transport_sockets/tls/context_config_impl.h"
#include "source/extensions/transport_sockets/tls/ssl_socket.h"

#include "test/integration/autonomous_upstream.h"
#include "test/integration/utility.h"
#include "test/test_common/environment.h"
#include "test/test_common/network_utility.h"

#include "absl/container/fixed_array.h"
#include "absl/strings/str_join.h"
#include "gtest/gtest.h"

namespace Envoy {
using ::testing::_;
using ::testing::AssertionFailure;
using ::testing::AssertionResult;
using ::testing::AssertionSuccess;
using ::testing::Invoke;
using ::testing::IsSubstring;
using ::testing::NiceMock;
using ::testing::ReturnRef;

BaseIntegrationTest::BaseIntegrationTest(const InstanceConstSharedPtrFn& upstream_address_fn,
                                         Network::Address::IpVersion version,
                                         const std::string& config)
    : api_(Api::createApiForTest(stats_store_, time_system_)),
      mock_buffer_factory_(new NiceMock<MockBufferFactory>),
      dispatcher_(api_->allocateDispatcher("test_thread",
                                           Buffer::WatermarkFactoryPtr{mock_buffer_factory_})),
      version_(version), upstream_address_fn_(upstream_address_fn),
      config_helper_(version, *api_, config),
      default_log_level_(TestEnvironment::getOptions().logLevel()) {
  // This is a hack, but there are situations where we disconnect fake upstream connections and
  // then we expect the server connection pool to get the disconnect before the next test starts.
  // This does not always happen. This pause should allow the server to pick up the disconnect
  // notification and clear the pool connection if necessary. A real fix would require adding fairly
  // complex test hooks to the server and/or spin waiting on stats, neither of which I think are
  // necessary right now.
  timeSystem().realSleepDoNotUseWithoutScrutiny(std::chrono::milliseconds(10));
  ON_CALL(*mock_buffer_factory_, createBuffer_(_, _, _))
      .WillByDefault(Invoke([](std::function<void()> below_low, std::function<void()> above_high,
                               std::function<void()> above_overflow) -> Buffer::Instance* {
        return new Buffer::WatermarkBuffer(below_low, above_high, above_overflow);
      }));
  ON_CALL(factory_context_, api()).WillByDefault(ReturnRef(*api_));
  ON_CALL(factory_context_, scope()).WillByDefault(ReturnRef(stats_store_));
}

BaseIntegrationTest::BaseIntegrationTest(Network::Address::IpVersion version,
                                         const std::string& config)
    : BaseIntegrationTest(
          [version](int) {
            return Network::Utility::parseInternetAddress(
                Network::Test::getLoopbackAddressString(version), 0);
          },
          version, config) {}

Network::ClientConnectionPtr BaseIntegrationTest::makeClientConnection(uint32_t port) {
  return makeClientConnectionWithOptions(port, nullptr);
}

Network::ClientConnectionPtr BaseIntegrationTest::makeClientConnectionWithOptions(
    uint32_t port, const Network::ConnectionSocket::OptionsSharedPtr& options) {
  Network::ClientConnectionPtr connection(dispatcher_->createClientConnection(
      Network::Utility::resolveUrl(
          fmt::format("tcp://{}:{}", Network::Test::getLoopbackAddressUrlString(version_), port)),
      Network::Address::InstanceConstSharedPtr(), Network::Test::createRawBufferSocket(), options));

  connection->enableHalfClose(enableHalfClose());
  return connection;
}

void BaseIntegrationTest::initialize() {
  RELEASE_ASSERT(!initialized_, "");
  RELEASE_ASSERT(Event::Libevent::Global::initialized(), "");
  initialized_ = true;

  createUpstreams();
  createXdsUpstream();
  createEnvoy();
}

Network::TransportSocketFactoryPtr
BaseIntegrationTest::createUpstreamTlsContext(const FakeUpstreamConfig& upstream_config) {
  envoy::extensions::transport_sockets::tls::v3::DownstreamTlsContext tls_context;
  const std::string yaml = absl::StrFormat(
      R"EOF(
common_tls_context:
  tls_certificates:
  - certificate_chain: { filename: "%s" }
    private_key: { filename: "%s" }
  validation_context:
    trusted_ca: { filename: "%s" }
)EOF",
      TestEnvironment::runfilesPath("test/config/integration/certs/upstreamcert.pem"),
      TestEnvironment::runfilesPath("test/config/integration/certs/upstreamkey.pem"),
      TestEnvironment::runfilesPath("test/config/integration/certs/cacert.pem"));
  TestUtility::loadFromYaml(yaml, tls_context);
  if (upstream_config.upstream_protocol_ == Http::CodecType::HTTP2) {
    tls_context.mutable_common_tls_context()->add_alpn_protocols("h2");
  } else if (upstream_config.upstream_protocol_ == Http::CodecType::HTTP1) {
    tls_context.mutable_common_tls_context()->add_alpn_protocols("http/1.1");
  }
  if (upstream_config.upstream_protocol_ != Http::CodecType::HTTP3) {
    auto cfg = std::make_unique<Extensions::TransportSockets::Tls::ServerContextConfigImpl>(
        tls_context, factory_context_);
    static Stats::Scope* upstream_stats_store = new Stats::IsolatedStoreImpl();
    return std::make_unique<Extensions::TransportSockets::Tls::ServerSslSocketFactory>(
        std::move(cfg), context_manager_, *upstream_stats_store, std::vector<std::string>{});
  } else {
    envoy::extensions::transport_sockets::quic::v3::QuicDownstreamTransport quic_config;
    quic_config.mutable_downstream_tls_context()->MergeFrom(tls_context);

    std::vector<std::string> server_names;
    auto& config_factory = Config::Utility::getAndCheckFactoryByName<
        Server::Configuration::DownstreamTransportSocketConfigFactory>(
        "envoy.transport_sockets.quic");
    return config_factory.createTransportSocketFactory(quic_config, factory_context_, server_names);
  }
}

void BaseIntegrationTest::createUpstreams() {
  for (uint32_t i = 0; i < fake_upstreams_count_; ++i) {
    Network::TransportSocketFactoryPtr factory =
        upstream_tls_ ? createUpstreamTlsContext(upstreamConfig())
                      : Network::Test::createRawBufferSocketFactory();
    auto endpoint = upstream_address_fn_(i);
    if (autonomous_upstream_) {
      fake_upstreams_.emplace_back(new AutonomousUpstream(
          std::move(factory), endpoint, upstreamConfig(), autonomous_allow_incomplete_streams_));
    } else {
      fake_upstreams_.emplace_back(
          new FakeUpstream(std::move(factory), endpoint, upstreamConfig()));
    }
  }
}

std::string BaseIntegrationTest::finalizeConfigWithPorts(ConfigHelper& config_helper,
                                                         std::vector<uint32_t>& ports,
                                                         bool use_lds) {
  if (use_lds) {
    ENVOY_LOG_MISC(debug, "Setting up file-based LDS");
    // Before finalization, set up a real lds path, replacing the default /dev/null
    std::string lds_path = TestEnvironment::temporaryPath(TestUtility::uniqueFilename());
    config_helper.addConfigModifier(
        [lds_path](envoy::config::bootstrap::v3::Bootstrap& bootstrap) -> void {
          bootstrap.mutable_dynamic_resources()->mutable_lds_config()->set_resource_api_version(
              envoy::config::core::v3::V3);
          bootstrap.mutable_dynamic_resources()
              ->mutable_lds_config()
              ->mutable_path_config_source()
              ->set_path(lds_path);
        });
  }

  // Note that finalize assumes that every fake_upstream_ must correspond to a bootstrap config
  // static entry. So, if you want to manually create a fake upstream without specifying it in the
  // config, you will need to do so *after* initialize() (which calls this function) is done.
  config_helper.finalize(ports);

  envoy::config::bootstrap::v3::Bootstrap bootstrap = config_helper.bootstrap();
  if (use_lds) {
    // After the config has been finalized, write the final listener config to the lds file.
<<<<<<< HEAD
    const std::string lds_path = config_helper.bootstrap().dynamic_resources().lds_config().path();
=======
    const std::string lds_path =
        config_helper_.bootstrap().dynamic_resources().lds_config().path_config_source().path();
>>>>>>> 8670309b
    envoy::service::discovery::v3::DiscoveryResponse lds;
    lds.set_version_info("0");
    for (auto& listener : config_helper.bootstrap().static_resources().listeners()) {
      ProtobufWkt::Any* resource = lds.add_resources();
      resource->PackFrom(listener);
    }
    TestEnvironment::writeStringToFileForTest(
        lds_path, MessageUtil::getJsonStringFromMessageOrDie(lds), true);

    // Now that the listeners have been written to the lds file, remove them from static resources
    // or they will not be reloadable.
    bootstrap.mutable_static_resources()->mutable_listeners()->Clear();
  }
  ENVOY_LOG_MISC(debug, "Running Envoy with configuration:\n{}",
                 MessageUtil::getYamlStringFromMessage(bootstrap));

  const std::string bootstrap_path = TestEnvironment::writeStringToFileForTest(
      "bootstrap.pb", TestUtility::getProtobufBinaryStringFromMessage(bootstrap));
  return bootstrap_path;
}

void BaseIntegrationTest::createEnvoy() {
  std::vector<uint32_t> ports;
  for (auto& upstream : fake_upstreams_) {
    if (upstream->localAddress()->ip()) {
      ports.push_back(upstream->localAddress()->ip()->port());
    }
  }

  const std::string bootstrap_path = finalizeConfigWithPorts(config_helper_, ports, use_lds_);

  std::vector<std::string> named_ports;
  const auto& static_resources = config_helper_.bootstrap().static_resources();
  named_ports.reserve(static_resources.listeners_size());
  for (int i = 0; i < static_resources.listeners_size(); ++i) {
    named_ports.push_back(static_resources.listeners(i).name());
  }
  createGeneratedApiTestServer(bootstrap_path, named_ports, {false, true, false}, false);
}

void BaseIntegrationTest::setUpstreamProtocol(Http::CodecType protocol) {
  upstream_config_.upstream_protocol_ = protocol;
  if (upstream_config_.upstream_protocol_ == Http::CodecType::HTTP2) {
    config_helper_.addConfigModifier(
        [&](envoy::config::bootstrap::v3::Bootstrap& bootstrap) -> void {
          RELEASE_ASSERT(bootstrap.mutable_static_resources()->clusters_size() >= 1, "");
          ConfigHelper::HttpProtocolOptions protocol_options;
          protocol_options.mutable_explicit_http_config()->mutable_http2_protocol_options();
          ConfigHelper::setProtocolOptions(
              *bootstrap.mutable_static_resources()->mutable_clusters(0), protocol_options);
        });
  } else if (upstream_config_.upstream_protocol_ == Http::CodecType::HTTP1) {
    config_helper_.addConfigModifier(
        [&](envoy::config::bootstrap::v3::Bootstrap& bootstrap) -> void {
          RELEASE_ASSERT(bootstrap.mutable_static_resources()->clusters_size() >= 1, "");
          ConfigHelper::HttpProtocolOptions protocol_options;
          protocol_options.mutable_explicit_http_config()->mutable_http_protocol_options();
          ConfigHelper::setProtocolOptions(
              *bootstrap.mutable_static_resources()->mutable_clusters(0), protocol_options);
        });
  } else {
    RELEASE_ASSERT(protocol == Http::CodecType::HTTP3, "");
    setUdpFakeUpstream(FakeUpstreamConfig::UdpConfig());
    upstream_tls_ = true;
    config_helper_.configureUpstreamTls(false, true);
    config_helper_.addConfigModifier(
        [&](envoy::config::bootstrap::v3::Bootstrap& bootstrap) -> void {
          // Docker doesn't allow writing to the v6 address returned by
          // Network::Utility::getLocalAddress.
          if (version_ == Network::Address::IpVersion::v6) {
            auto* bind_config_address = bootstrap.mutable_static_resources()
                                            ->mutable_clusters(0)
                                            ->mutable_upstream_bind_config()
                                            ->mutable_source_address();
            bind_config_address->set_address("::1");
            bind_config_address->set_port_value(0);
          }

          RELEASE_ASSERT(bootstrap.mutable_static_resources()->clusters_size() >= 1, "");
          ConfigHelper::HttpProtocolOptions protocol_options;
          protocol_options.mutable_explicit_http_config()->mutable_http3_protocol_options();
          ConfigHelper::setProtocolOptions(
              *bootstrap.mutable_static_resources()->mutable_clusters(0), protocol_options);
        });
  }
}

IntegrationTcpClientPtr
BaseIntegrationTest::makeTcpConnection(uint32_t port,
                                       const Network::ConnectionSocket::OptionsSharedPtr& options,
                                       Network::Address::InstanceConstSharedPtr source_address) {
  return std::make_unique<IntegrationTcpClient>(*dispatcher_, *mock_buffer_factory_, port, version_,
                                                enableHalfClose(), options, source_address);
}

void BaseIntegrationTest::registerPort(const std::string& key, uint32_t port) {
  port_map_[key] = port;
}

uint32_t BaseIntegrationTest::lookupPort(const std::string& key) {
  auto it = port_map_.find(key);
  if (it != port_map_.end()) {
    return it->second;
  }
  RELEASE_ASSERT(
      false,
      fmt::format("lookupPort() called on service type '{}', which has not been added to port_map_",
                  key));
}

void BaseIntegrationTest::setUpstreamAddress(
    uint32_t upstream_index, envoy::config::endpoint::v3::LbEndpoint& endpoint) const {
  auto* socket_address = endpoint.mutable_endpoint()->mutable_address()->mutable_socket_address();
  socket_address->set_address(Network::Test::getLoopbackAddressString(version_));
  socket_address->set_port_value(fake_upstreams_[upstream_index]->localAddress()->ip()->port());
}

void BaseIntegrationTest::registerTestServerPorts(const std::vector<std::string>& port_names,
                                                  IntegrationTestServerPtr& test_server) {
  bool listeners_ready = false;
  absl::Mutex l;
  std::vector<std::reference_wrapper<Network::ListenerConfig>> listeners;
  test_server->server().dispatcher().post([&listeners, &listeners_ready, &l, &test_server]() {
    listeners = test_server->server().listenerManager().listeners();
    l.Lock();
    listeners_ready = true;
    l.Unlock();
  });
  l.LockWhen(absl::Condition(&listeners_ready));
  l.Unlock();

  auto listener_it = listeners.cbegin();
  auto port_it = port_names.cbegin();
  for (; port_it != port_names.end() && listener_it != listeners.end(); ++port_it, ++listener_it) {
    const auto listen_addr = listener_it->get().listenSocketFactory().localAddress();
    if (listen_addr->type() == Network::Address::Type::Ip) {
      ENVOY_LOG(debug, "registered '{}' as port {}.", *port_it, listen_addr->ip()->port());
      registerPort(*port_it, listen_addr->ip()->port());
    }
  }
  const auto admin_addr =
      test_server->server().admin().socket().connectionInfoProvider().localAddress();
  if (admin_addr->type() == Network::Address::Type::Ip) {
    registerPort("admin", admin_addr->ip()->port());
  }
}

std::string getListenerDetails(Envoy::Server::Instance& server) {
  const auto& cbs_maps = server.admin().getConfigTracker().getCallbacksMap();
  ProtobufTypes::MessagePtr details = cbs_maps.at("listeners")(Matchers::UniversalStringMatcher());
  auto listener_info = Protobuf::down_cast<envoy::admin::v3::ListenersConfigDump>(*details);
  return MessageUtil::getYamlStringFromMessage(listener_info.dynamic_listeners(0).error_state());
}

void BaseIntegrationTest::createGeneratedApiTestServer(
    const std::string& bootstrap_path, const std::vector<std::string>& port_names,
    Server::FieldValidationConfig validator_config, bool allow_lds_rejection) {
  createGeneratedApiTestServer(bootstrap_path, port_names, validator_config, allow_lds_rejection,
                               test_server_);
}

void BaseIntegrationTest::createGeneratedApiTestServer(
    const std::string& bootstrap_path, const std::vector<std::string>& port_names,
    Server::FieldValidationConfig validator_config, bool allow_lds_rejection,
    IntegrationTestServerPtr& test_server) {
  test_server = IntegrationTestServer::create(
      bootstrap_path, version_, on_server_ready_function_, on_server_init_function_,
      deterministic_value_, timeSystem(), *api_, defer_listener_finalization_, process_object_,
      validator_config, concurrency_, drain_time_, drain_strategy_, proxy_buffer_factory_,
      use_real_stats_);
  if (config_helper_.bootstrap().static_resources().listeners_size() > 0 &&
      !defer_listener_finalization_) {

    // Wait for listeners to be created before invoking registerTestServerPorts() below, as that
    // needs to know about the bound listener ports.
    // Using 2x default timeout to cover for slow TLS implementations (no inline asm) on slow
    // computers (e.g., Raspberry Pi) that sometimes time out on TLS listeners here.
    Event::TestTimeSystem::RealTimeBound bound(2 * TestUtility::DefaultTimeout);
    const char* success = "listener_manager.listener_create_success";
    const char* rejected = "listener_manager.lds.update_rejected";
    for (Stats::CounterSharedPtr success_counter = test_server->counter(success),
                                 rejected_counter = test_server->counter(rejected);
         (success_counter == nullptr ||
          success_counter->value() <
              concurrency_ * config_helper_.bootstrap().static_resources().listeners_size()) &&
         (!allow_lds_rejection || rejected_counter == nullptr || rejected_counter->value() == 0);
         success_counter = test_server->counter(success),
                                 rejected_counter = test_server->counter(rejected)) {
      if (!bound.withinBound()) {
        RELEASE_ASSERT(0, "Timed out waiting for listeners.");
      }
      if (!allow_lds_rejection) {
        RELEASE_ASSERT(rejected_counter == nullptr || rejected_counter->value() == 0,
                       absl::StrCat("Lds update failed. Details\n",
                                    getListenerDetails(test_server->server())));
      }
      // TODO(mattklein123): Switch to events and waitFor().
      time_system_.realSleepDoNotUseWithoutScrutiny(std::chrono::milliseconds(10));
    }

    registerTestServerPorts(port_names, test_server);
  }
}

void BaseIntegrationTest::createApiTestServer(const ApiFilesystemConfig& api_filesystem_config,
                                              const std::vector<std::string>& port_names,
                                              Server::FieldValidationConfig validator_config,
                                              bool allow_lds_rejection) {
  const std::string eds_path = TestEnvironment::temporaryFileSubstitute(
      api_filesystem_config.eds_path_, port_map_, version_);
  const std::string cds_path = TestEnvironment::temporaryFileSubstitute(
      api_filesystem_config.cds_path_, {{"eds_json_path", eds_path}}, port_map_, version_);
  const std::string rds_path = TestEnvironment::temporaryFileSubstitute(
      api_filesystem_config.rds_path_, port_map_, version_);
  const std::string lds_path = TestEnvironment::temporaryFileSubstitute(
      api_filesystem_config.lds_path_, {{"rds_json_path", rds_path}}, port_map_, version_);
  createGeneratedApiTestServer(TestEnvironment::temporaryFileSubstitute(
                                   api_filesystem_config.bootstrap_path_,
                                   {{"cds_json_path", cds_path}, {"lds_json_path", lds_path}},
                                   port_map_, version_),
                               port_names, validator_config, allow_lds_rejection);
}

void BaseIntegrationTest::sendRawHttpAndWaitForResponse(
    int port, const char* raw_http, std::string* response, bool disconnect_after_headers_complete,
    Network::TransportSocketPtr transport_socket) {
  auto connection = createConnectionDriver(
      port, raw_http,
      [response, disconnect_after_headers_complete](Network::ClientConnection& client,
                                                    const Buffer::Instance& data) -> void {
        response->append(data.toString());
        if (disconnect_after_headers_complete && response->find("\r\n\r\n") != std::string::npos) {
          client.close(Network::ConnectionCloseType::NoFlush);
        }
      },
      std::move(transport_socket));

  connection->run();
}

void BaseIntegrationTest::useListenerAccessLog(absl::string_view format) {
  listener_access_log_name_ = TestEnvironment::temporaryPath(TestUtility::uniqueFilename());
  ASSERT_TRUE(config_helper_.setListenerAccessLog(listener_access_log_name_, format));
}

// Assuming logs are newline delineated, return the start index of the nth entry.
// If there are not n entries, it will return file.length() (end of the string
// index)
size_t entryIndex(const std::string& file, uint32_t entry) {
  size_t index = 0;
  for (uint32_t i = 0; i < entry; ++i) {
    index = file.find('\n', index);
    if (index == std::string::npos || index == file.length()) {
      return file.length();
    }
    ++index;
  }
  return index;
}

std::string BaseIntegrationTest::waitForAccessLog(const std::string& filename, uint32_t entry) {
  // Wait a max of 1s for logs to flush to disk.
  std::string contents;
  for (int i = 0; i < 1000; ++i) {
    contents = TestEnvironment::readFileToStringForTest(filename);
    size_t index = entryIndex(contents, entry);
    if (contents.length() > index) {
      return contents.substr(index);
    }
    absl::SleepFor(absl::Milliseconds(1));
  }
  RELEASE_ASSERT(0, absl::StrCat("Timed out waiting for access log. Found: ", contents));
  return "";
}

void BaseIntegrationTest::createXdsUpstream() {
  if (create_xds_upstream_ == false) {
    return;
  }
  if (tls_xds_upstream_ == false) {
    addFakeUpstream(Http::CodecType::HTTP2);
  } else {
    envoy::extensions::transport_sockets::tls::v3::DownstreamTlsContext tls_context;
    auto* common_tls_context = tls_context.mutable_common_tls_context();
    common_tls_context->add_alpn_protocols(Http::Utility::AlpnNames::get().Http2);
    auto* tls_cert = common_tls_context->add_tls_certificates();
    tls_cert->mutable_certificate_chain()->set_filename(
        TestEnvironment::runfilesPath("test/config/integration/certs/upstreamcert.pem"));
    tls_cert->mutable_private_key()->set_filename(
        TestEnvironment::runfilesPath("test/config/integration/certs/upstreamkey.pem"));
    auto cfg = std::make_unique<Extensions::TransportSockets::Tls::ServerContextConfigImpl>(
        tls_context, factory_context_);

    upstream_stats_store_ = std::make_unique<Stats::TestIsolatedStoreImpl>();
    auto context = std::make_unique<Extensions::TransportSockets::Tls::ServerSslSocketFactory>(
        std::move(cfg), context_manager_, *upstream_stats_store_, std::vector<std::string>{});
    addFakeUpstream(std::move(context), Http::CodecType::HTTP2);
  }
  xds_upstream_ = fake_upstreams_.back().get();
}

void BaseIntegrationTest::createXdsConnection() {
  AssertionResult result = xds_upstream_->waitForHttpConnection(*dispatcher_, xds_connection_);
  RELEASE_ASSERT(result, result.message());
}

void BaseIntegrationTest::cleanUpXdsConnection() {
  AssertionResult result = xds_connection_->close();
  RELEASE_ASSERT(result, result.message());
  result = xds_connection_->waitForDisconnect();
  RELEASE_ASSERT(result, result.message());
  xds_connection_.reset();
}

AssertionResult BaseIntegrationTest::compareDiscoveryRequest(
    const std::string& expected_type_url, const std::string& expected_version,
    const std::vector<std::string>& expected_resource_names,
    const std::vector<std::string>& expected_resource_names_added,
    const std::vector<std::string>& expected_resource_names_removed, bool expect_node,
    const Protobuf::int32 expected_error_code, const std::string& expected_error_substring) {
  if (sotw_or_delta_ == Grpc::SotwOrDelta::Sotw ||
      sotw_or_delta_ == Grpc::SotwOrDelta::UnifiedSotw) {
    return compareSotwDiscoveryRequest(expected_type_url, expected_version, expected_resource_names,
                                       expect_node, expected_error_code, expected_error_substring);
  } else {
    return compareDeltaDiscoveryRequest(expected_type_url, expected_resource_names_added,
                                        expected_resource_names_removed, expected_error_code,
                                        expected_error_substring, expect_node);
  }
}

AssertionResult compareSets(const std::set<std::string>& set1, const std::set<std::string>& set2,
                            absl::string_view name) {
  if (set1 == set2) {
    return AssertionSuccess();
  }
  auto failure = AssertionFailure() << name << " field not as expected.\nExpected: {";
  for (const auto& x : set1) {
    failure << x << ", ";
  }
  failure << "}\nActual: {";
  for (const auto& x : set2) {
    failure << x << ", ";
  }
  return failure << "}";
}

AssertionResult BaseIntegrationTest::compareSotwDiscoveryRequest(
    const std::string& expected_type_url, const std::string& expected_version,
    const std::vector<std::string>& expected_resource_names, bool expect_node,
    const Protobuf::int32 expected_error_code, const std::string& expected_error_substring) {
  envoy::service::discovery::v3::DiscoveryRequest discovery_request;
  VERIFY_ASSERTION(xds_stream_->waitForGrpcMessage(*dispatcher_, discovery_request));

  if (expect_node) {
    EXPECT_TRUE(discovery_request.has_node());
    EXPECT_FALSE(discovery_request.node().id().empty());
    EXPECT_FALSE(discovery_request.node().cluster().empty());
  } else {
    EXPECT_FALSE(discovery_request.has_node());
  }
  last_node_.CopyFrom(discovery_request.node());

  if (expected_type_url != discovery_request.type_url()) {
    return AssertionFailure() << fmt::format("type_url {} does not match expected {}",
                                             discovery_request.type_url(), expected_type_url);
  }
  if (!(expected_error_code == discovery_request.error_detail().code())) {
    return AssertionFailure() << fmt::format("error_code {} does not match expected {}",
                                             discovery_request.error_detail().code(),
                                             expected_error_code);
  }
  EXPECT_TRUE(
      IsSubstring("", "", expected_error_substring, discovery_request.error_detail().message()));
  const std::set<std::string> resource_names_in_request(discovery_request.resource_names().cbegin(),
                                                        discovery_request.resource_names().cend());
  if (auto resource_name_result = compareSets(
          std::set<std::string>(expected_resource_names.cbegin(), expected_resource_names.cend()),
          resource_names_in_request, "Sotw resource names")) {
    return resource_name_result;
  }
  if (expected_version != discovery_request.version_info()) {
    return AssertionFailure() << fmt::format("version {} does not match expected {} in {}",
                                             discovery_request.version_info(), expected_version,
                                             discovery_request.DebugString());
  }
  return AssertionSuccess();
}

AssertionResult BaseIntegrationTest::waitForPortAvailable(uint32_t port,
                                                          std::chrono::milliseconds timeout) {
  Event::TestTimeSystem::RealTimeBound bound(timeout);
  while (bound.withinBound()) {
    try {
      Network::TcpListenSocket(Network::Utility::getAddressWithPort(
                                   *Network::Test::getCanonicalLoopbackAddress(version_), port),
                               nullptr, true);
      return AssertionSuccess();
    } catch (const EnvoyException&) {
      // The nature of this function requires using a real sleep here.
      timeSystem().realSleepDoNotUseWithoutScrutiny(std::chrono::milliseconds(100));
    }
  }

  return AssertionFailure() << "Timeout waiting for port availability";
}

envoy::service::discovery::v3::DeltaDiscoveryResponse
BaseIntegrationTest::createExplicitResourcesDeltaDiscoveryResponse(
    const std::string& type_url,
    const std::vector<envoy::service::discovery::v3::Resource>& added_or_updated,
    const std::vector<std::string>& removed) {
  envoy::service::discovery::v3::DeltaDiscoveryResponse response;
  response.set_system_version_info("system_version_info_this_is_a_test");
  response.set_type_url(type_url);
  *response.mutable_resources() = {added_or_updated.begin(), added_or_updated.end()};
  *response.mutable_removed_resources() = {removed.begin(), removed.end()};
  static int next_nonce_counter = 0;
  response.set_nonce(absl::StrCat("nonce", next_nonce_counter++));
  return response;
}

AssertionResult BaseIntegrationTest::compareDeltaDiscoveryRequest(
    const std::string& expected_type_url,
    const std::vector<std::string>& expected_resource_subscriptions,
    const std::vector<std::string>& expected_resource_unsubscriptions, FakeStreamPtr& xds_stream,
    const Protobuf::int32 expected_error_code, const std::string& expected_error_substring,
    bool expect_node) {
  envoy::service::discovery::v3::DeltaDiscoveryRequest request;
  VERIFY_ASSERTION(xds_stream->waitForGrpcMessage(*dispatcher_, request));

  // Verify all we care about node.
  if (expect_node &&
      (!request.has_node() || request.node().id().empty() || request.node().cluster().empty())) {
    return AssertionFailure() << "Weird node field";
  }
  last_node_.CopyFrom(request.node());
  if (request.type_url() != expected_type_url) {
    return AssertionFailure() << fmt::format("type_url {} does not match expected {}.",
                                             request.type_url(), expected_type_url);
  }
  // Sort to ignore ordering.
  std::set<std::string> expected_sub{expected_resource_subscriptions.begin(),
                                     expected_resource_subscriptions.end()};
  std::set<std::string> expected_unsub{expected_resource_unsubscriptions.begin(),
                                       expected_resource_unsubscriptions.end()};
  std::set<std::string> actual_sub{request.resource_names_subscribe().begin(),
                                   request.resource_names_subscribe().end()};
  std::set<std::string> actual_unsub{request.resource_names_unsubscribe().begin(),
                                     request.resource_names_unsubscribe().end()};
  auto sub_result = compareSets(expected_sub, actual_sub, "expected_resource_subscriptions");
  if (!sub_result) {
    return sub_result;
  }
  auto unsub_result =
      compareSets(expected_unsub, actual_unsub, "expected_resource_unsubscriptions");
  if (!unsub_result) {
    return unsub_result;
  }
  // (We don't care about response_nonce or initial_resource_versions.)

  if (request.error_detail().code() != expected_error_code) {
    return AssertionFailure() << fmt::format(
               "error code {} does not match expected {}. (Error message is {}).",
               request.error_detail().code(), expected_error_code,
               request.error_detail().message());
  }
  if (expected_error_code != Grpc::Status::WellKnownGrpcStatus::Ok &&
      request.error_detail().message().find(expected_error_substring) == std::string::npos) {
    return AssertionFailure() << "\"" << expected_error_substring
                              << "\" is not a substring of actual error message \""
                              << request.error_detail().message() << "\"";
  }
  return AssertionSuccess();
}

} // namespace Envoy<|MERGE_RESOLUTION|>--- conflicted
+++ resolved
@@ -183,12 +183,8 @@
   envoy::config::bootstrap::v3::Bootstrap bootstrap = config_helper.bootstrap();
   if (use_lds) {
     // After the config has been finalized, write the final listener config to the lds file.
-<<<<<<< HEAD
-    const std::string lds_path = config_helper.bootstrap().dynamic_resources().lds_config().path();
-=======
     const std::string lds_path =
-        config_helper_.bootstrap().dynamic_resources().lds_config().path_config_source().path();
->>>>>>> 8670309b
+        config_helper.bootstrap().dynamic_resources().lds_config().path_config_source().path();
     envoy::service::discovery::v3::DiscoveryResponse lds;
     lds.set_version_info("0");
     for (auto& listener : config_helper.bootstrap().static_resources().listeners()) {

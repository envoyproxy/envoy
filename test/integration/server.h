--- conflicted
+++ resolved
@@ -85,18 +85,14 @@
     return wrapped_scope_->gaugeFromStatName(name);
   }
 
-<<<<<<< HEAD
   Histogram& histogramFromStatName(StatName name) override {
-=======
-  BoolIndicator& boolIndicator(const std::string& name) override {
-    Thread::LockGuard lock(lock_);
-    return wrapped_scope_->boolIndicator(name);
-  }
-
-  Histogram& histogram(const std::string& name) override {
->>>>>>> b3995b7c
     Thread::LockGuard lock(lock_);
     return wrapped_scope_->histogramFromStatName(name);
+  }
+
+  BoolIndicator& boolIndicatorFromStatName(StatName name) override {
+    Thread::LockGuard lock(lock_);
+    return wrapped_scope_->boolIndicatorFromStatName(name);
   }
 
   Counter& counter(const std::string& name) override {
@@ -106,6 +102,10 @@
   Gauge& gauge(const std::string& name) override {
     StatNameTempStorage storage(name, symbolTable());
     return gaugeFromStatName(storage.statName());
+  }
+  BoolIndicator& boolIndicator(const std::string& name) override {
+    StatNameTempStorage storage(name, symbolTable());
+    return boolIndicatorFromStatName(storage.statName());
   }
   Histogram& histogram(const std::string& name) override {
     StatNameTempStorage storage(name, symbolTable());
@@ -151,15 +151,17 @@
     Thread::LockGuard lock(lock_);
     return store_.gauge(name);
   }
-<<<<<<< HEAD
+  BoolIndicator& boolIndicator(const std::string& name) override {
+    Thread::LockGuard lock(lock_);
+    return store_.boolIndicator(name);
+  }
   Histogram& histogramFromStatName(StatName name) override {
     Thread::LockGuard lock(lock_);
     return store_.histogramFromStatName(name);
-=======
-  BoolIndicator& boolIndicator(const std::string& name) override {
-    Thread::LockGuard lock(lock_);
-    return store_.boolIndicator(name);
->>>>>>> b3995b7c
+  }
+  BoolIndicator& boolIndicatorFromStatName(StatName name) override {
+    Thread::LockGuard lock(lock_);
+    return store_.boolIndicatorFromStatName(name);
   }
   Histogram& histogram(const std::string& name) override {
     Thread::LockGuard lock(lock_);

#pragma once

#include <chrono>
#include <cstdint>
#include <list>
#include <memory>
#include <string>

#include "envoy/config/listener/v3/listener.pb.h"
#include "envoy/server/options.h"
#include "envoy/server/process_context.h"
#include "envoy/stats/stats.h"

#include "common/common/assert.h"
#include "common/common/lock_guard.h"
#include "common/common/logger.h"
#include "common/common/thread.h"
#include "common/stats/allocator_impl.h"

#include "server/drain_manager_impl.h"
#include "server/listener_hooks.h"
#include "server/options_impl.h"
#include "server/server.h"

#include "test/integration/server_stats.h"
#include "test/integration/tcp_dump.h"
#include "test/test_common/test_time_system.h"
#include "test/test_common/utility.h"

#include "absl/synchronization/notification.h"
#include "absl/types/optional.h"

namespace Envoy {
namespace Server {

struct FieldValidationConfig {
  bool allow_unknown_static_fields = false;
  bool reject_unknown_dynamic_fields = false;
  bool ignore_unknown_dynamic_fields = false;
};

// Create OptionsImpl structures suitable for tests. Disables hot restart.
OptionsImpl
createTestOptionsImpl(const std::string& config_path, const std::string& config_yaml,
                      Network::Address::IpVersion ip_version,
                      FieldValidationConfig validation_config = FieldValidationConfig(),
                      uint32_t concurrency = 1,
                      std::chrono::seconds drain_time = std::chrono::seconds(1),
                      Server::DrainStrategy drain_strategy = Server::DrainStrategy::Gradual);

class TestComponentFactory : public ComponentFactory {
public:
  Server::DrainManagerPtr createDrainManager(Server::Instance& server) override {
    return Server::DrainManagerPtr{
        new Server::DrainManagerImpl(server, envoy::config::listener::v3::Listener::MODIFY_ONLY)};
  }
  Runtime::LoaderPtr createRuntime(Server::Instance& server,
                                   Server::Configuration::Initial& config) override {
    return Server::InstanceUtil::createRuntime(server, config);
  }
};

} // namespace Server

namespace Stats {

/**
 * This is a wrapper for Scopes for the TestIsolatedStoreImpl to ensure new scopes do
 * not interact with the store without grabbing the lock from TestIsolatedStoreImpl.
 */
class TestScopeWrapper : public Scope {
public:
  TestScopeWrapper(Thread::MutexBasicLockable& lock, ScopePtr wrapped_scope)
      : lock_(lock), wrapped_scope_(std::move(wrapped_scope)) {}

  ScopePtr createScope(const std::string& name) override {
    Thread::LockGuard lock(lock_);
    return ScopePtr{new TestScopeWrapper(lock_, wrapped_scope_->createScope(name))};
  }

  void deliverHistogramToSinks(const Histogram& histogram, uint64_t value) override {
    Thread::LockGuard lock(lock_);
    wrapped_scope_->deliverHistogramToSinks(histogram, value);
  }

  Counter& counterFromStatNameWithTags(const StatName& name,
                                       StatNameTagVectorOptConstRef tags) override {
    Thread::LockGuard lock(lock_);
    return wrapped_scope_->counterFromStatNameWithTags(name, tags);
  }

  Gauge& gaugeFromStatNameWithTags(const StatName& name, StatNameTagVectorOptConstRef tags,
                                   Gauge::ImportMode import_mode) override {
    Thread::LockGuard lock(lock_);
    return wrapped_scope_->gaugeFromStatNameWithTags(name, tags, import_mode);
  }

  Histogram& histogramFromStatNameWithTags(const StatName& name, StatNameTagVectorOptConstRef tags,
                                           Histogram::Unit unit) override {
    Thread::LockGuard lock(lock_);
    return wrapped_scope_->histogramFromStatNameWithTags(name, tags, unit);
  }

  TextReadout& textReadoutFromStatNameWithTags(const StatName& name,
                                               StatNameTagVectorOptConstRef tags) override {
    Thread::LockGuard lock(lock_);
    return wrapped_scope_->textReadoutFromStatNameWithTags(name, tags);
  }

  NullGaugeImpl& nullGauge(const std::string& str) override {
    return wrapped_scope_->nullGauge(str);
  }

  Counter& counterFromString(const std::string& name) override {
    StatNameManagedStorage storage(name, symbolTable());
    return counterFromStatName(storage.statName());
  }
  Gauge& gaugeFromString(const std::string& name, Gauge::ImportMode import_mode) override {
    StatNameManagedStorage storage(name, symbolTable());
    return gaugeFromStatName(storage.statName(), import_mode);
  }
  Histogram& histogramFromString(const std::string& name, Histogram::Unit unit) override {
    StatNameManagedStorage storage(name, symbolTable());
    return histogramFromStatName(storage.statName(), unit);
  }
  TextReadout& textReadoutFromString(const std::string& name) override {
    StatNameManagedStorage storage(name, symbolTable());
    return textReadoutFromStatName(storage.statName());
  }

  CounterOptConstRef findCounter(StatName name) const override {
    Thread::LockGuard lock(lock_);
    return wrapped_scope_->findCounter(name);
  }
  GaugeOptConstRef findGauge(StatName name) const override {
    Thread::LockGuard lock(lock_);
    return wrapped_scope_->findGauge(name);
  }
  HistogramOptConstRef findHistogram(StatName name) const override {
    Thread::LockGuard lock(lock_);
    return wrapped_scope_->findHistogram(name);
  }
  TextReadoutOptConstRef findTextReadout(StatName name) const override {
    Thread::LockGuard lock(lock_);
    return wrapped_scope_->findTextReadout(name);
  }

  const SymbolTable& constSymbolTable() const override {
    return wrapped_scope_->constSymbolTable();
  }
  SymbolTable& symbolTable() override { return wrapped_scope_->symbolTable(); }

  bool iterate(const IterateFn<Counter>& fn) const override { return wrapped_scope_->iterate(fn); }
  bool iterate(const IterateFn<Gauge>& fn) const override { return wrapped_scope_->iterate(fn); }
  bool iterate(const IterateFn<Histogram>& fn) const override {
    return wrapped_scope_->iterate(fn);
  }
  bool iterate(const IterateFn<TextReadout>& fn) const override {
    return wrapped_scope_->iterate(fn);
  }

private:
  Thread::MutexBasicLockable& lock_;
  ScopePtr wrapped_scope_;
};

// A counter which signals on a condition variable when it is incremented.
class NotifyingCounter : public Stats::Counter {
public:
  NotifyingCounter(Stats::Counter* counter, absl::Mutex& mutex, absl::CondVar& condvar)
      : counter_(counter), mutex_(mutex), condvar_(condvar) {}

  std::string name() const override { return counter_->name(); }
  StatName statName() const override { return counter_->statName(); }
  TagVector tags() const override { return counter_->tags(); }
  std::string tagExtractedName() const override { return counter_->tagExtractedName(); }
  void iterateTagStatNames(const TagStatNameIterFn& fn) const override {
    counter_->iterateTagStatNames(fn);
  }
  void add(uint64_t amount) override {
    counter_->add(amount);
    absl::MutexLock l(&mutex_);
    condvar_.Signal();
  }
  void inc() override { add(1); }
  uint64_t latch() override { return counter_->latch(); }
  void reset() override { return counter_->reset(); }
  uint64_t value() const override { return counter_->value(); }
  void incRefCount() override { counter_->incRefCount(); }
  bool decRefCount() override { return counter_->decRefCount(); }
  uint32_t use_count() const override { return counter_->use_count(); }
  StatName tagExtractedStatName() const override { return counter_->tagExtractedStatName(); }
  bool used() const override { return counter_->used(); }
  SymbolTable& symbolTable() override { return counter_->symbolTable(); }
  const SymbolTable& constSymbolTable() const override { return counter_->constSymbolTable(); }

private:
  std::unique_ptr<Stats::Counter> counter_;
  absl::Mutex& mutex_;
  absl::CondVar& condvar_;
};

// A stats allocator which creates NotifyingCounters rather than regular CounterImpls.
class NotifyingAllocatorImpl : public Stats::AllocatorImpl {
public:
  using Stats::AllocatorImpl::AllocatorImpl;

  void waitForCounterFromStringEq(const std::string& name, uint64_t value) {
    absl::MutexLock l(&mutex_);
    ENVOY_LOG_MISC(trace, "waiting for {} to be {}", name, value);
    while (getCounterLockHeld(name) == nullptr || getCounterLockHeld(name)->value() != value) {
      condvar_.Wait(&mutex_);
    }
    ENVOY_LOG_MISC(trace, "done waiting for {} to be {}", name, value);
  }

  void waitForCounterFromStringGe(const std::string& name, uint64_t value) {
    absl::MutexLock l(&mutex_);
    ENVOY_LOG_MISC(trace, "waiting for {} to be {}", name, value);
    while (getCounterLockHeld(name) == nullptr || getCounterLockHeld(name)->value() < value) {
      condvar_.Wait(&mutex_);
    }
    ENVOY_LOG_MISC(trace, "done waiting for {} to be {}", name, value);
  }

  void waitForCounterExists(const std::string& name) {
    absl::MutexLock l(&mutex_);
    ENVOY_LOG_MISC(trace, "waiting for {} to exist", name);
    while (getCounterLockHeld(name) == nullptr) {
      condvar_.Wait(&mutex_);
    }
    ENVOY_LOG_MISC(trace, "done waiting for {} to exist", name);
  }

protected:
  Stats::Counter* makeCounterInternal(StatName name, StatName tag_extracted_name,
                                      const StatNameTagVector& stat_name_tags) override {
    Stats::Counter* counter = new NotifyingCounter(
        Stats::AllocatorImpl::makeCounterInternal(name, tag_extracted_name, stat_name_tags), mutex_,
        condvar_);
    {
      absl::MutexLock l(&mutex_);
      // Allow getting the counter directly from the allocator, since it's harder to
      // signal when the counter has been added to a given stats store.
      counters_.emplace(counter->name(), counter);
      if (counter->name() == "cluster_manager.cluster_removed") {
      }
      condvar_.Signal();
    }
    return counter;
  }

  virtual Stats::Counter* getCounterLockHeld(const std::string& name)
      ABSL_EXCLUSIVE_LOCKS_REQUIRED(mutex_) {
    auto it = counters_.find(name);
    if (it != counters_.end()) {
      return it->second;
    }
    return nullptr;
  }

private:
  absl::flat_hash_map<std::string, Stats::Counter*> counters_;
  absl::Mutex mutex_;
  absl::CondVar condvar_;
};

/**
 * This is a variant of the isolated store that has locking across all operations so that it can
 * be used during the integration tests.
 */
class TestIsolatedStoreImpl : public StoreRoot {
public:
  // Stats::Scope
  Counter& counterFromStatNameWithTags(const StatName& name,
                                       StatNameTagVectorOptConstRef tags) override {
    Thread::LockGuard lock(lock_);
    return store_.counterFromStatNameWithTags(name, tags);
  }
  Counter& counterFromString(const std::string& name) override {
    Thread::LockGuard lock(lock_);
    return store_.counterFromString(name);
  }
  ScopePtr createScope(const std::string& name) override {
    Thread::LockGuard lock(lock_);
    return ScopePtr{new TestScopeWrapper(lock_, store_.createScope(name))};
  }
  void deliverHistogramToSinks(const Histogram&, uint64_t) override {}
  Gauge& gaugeFromStatNameWithTags(const StatName& name, StatNameTagVectorOptConstRef tags,
                                   Gauge::ImportMode import_mode) override {
    Thread::LockGuard lock(lock_);
    return store_.gaugeFromStatNameWithTags(name, tags, import_mode);
  }
  Gauge& gaugeFromString(const std::string& name, Gauge::ImportMode import_mode) override {
    Thread::LockGuard lock(lock_);
    return store_.gaugeFromString(name, import_mode);
  }
  Histogram& histogramFromStatNameWithTags(const StatName& name, StatNameTagVectorOptConstRef tags,
                                           Histogram::Unit unit) override {
    Thread::LockGuard lock(lock_);
    return store_.histogramFromStatNameWithTags(name, tags, unit);
  }
  NullGaugeImpl& nullGauge(const std::string& name) override { return store_.nullGauge(name); }
  Histogram& histogramFromString(const std::string& name, Histogram::Unit unit) override {
    Thread::LockGuard lock(lock_);
    return store_.histogramFromString(name, unit);
  }
  TextReadout& textReadoutFromStatNameWithTags(const StatName& name,
                                               StatNameTagVectorOptConstRef tags) override {
    Thread::LockGuard lock(lock_);
    return store_.textReadoutFromStatNameWithTags(name, tags);
  }
  TextReadout& textReadoutFromString(const std::string& name) override {
    Thread::LockGuard lock(lock_);
    return store_.textReadoutFromString(name);
  }
  CounterOptConstRef findCounter(StatName name) const override {
    Thread::LockGuard lock(lock_);
    return store_.findCounter(name);
  }
  GaugeOptConstRef findGauge(StatName name) const override {
    Thread::LockGuard lock(lock_);
    return store_.findGauge(name);
  }
  HistogramOptConstRef findHistogram(StatName name) const override {
    Thread::LockGuard lock(lock_);
    return store_.findHistogram(name);
  }
  TextReadoutOptConstRef findTextReadout(StatName name) const override {
    Thread::LockGuard lock(lock_);
    return store_.findTextReadout(name);
  }
  const SymbolTable& constSymbolTable() const override { return store_.constSymbolTable(); }
  SymbolTable& symbolTable() override { return store_.symbolTable(); }

  // Stats::Store
  std::vector<CounterSharedPtr> counters() const override {
    Thread::LockGuard lock(lock_);
    return store_.counters();
  }
  std::vector<GaugeSharedPtr> gauges() const override {
    Thread::LockGuard lock(lock_);
    return store_.gauges();
  }
  std::vector<ParentHistogramSharedPtr> histograms() const override {
    Thread::LockGuard lock(lock_);
    return store_.histograms();
  }
  std::vector<TextReadoutSharedPtr> textReadouts() const override {
    Thread::LockGuard lock(lock_);
    return store_.textReadouts();
  }

  bool iterate(const IterateFn<Counter>& fn) const override { return store_.iterate(fn); }
  bool iterate(const IterateFn<Gauge>& fn) const override { return store_.iterate(fn); }
  bool iterate(const IterateFn<Histogram>& fn) const override { return store_.iterate(fn); }
  bool iterate(const IterateFn<TextReadout>& fn) const override { return store_.iterate(fn); }

  // Stats::StoreRoot
  void addSink(Sink&) override {}
  void setTagProducer(TagProducerPtr&&) override {}
  void setStatsMatcher(StatsMatcherPtr&&) override {}
  void setHistogramSettings(HistogramSettingsConstPtr&&) override {}
  void initializeThreading(Event::Dispatcher&, ThreadLocal::Instance&) override {}
  void shutdownThreading() override {}
  void mergeHistograms(PostMergeCb) override {}

private:
  mutable Thread::MutexBasicLockable lock_;
  IsolatedStoreImpl store_;
};

} // namespace Stats

class IntegrationTestServer;
using IntegrationTestServerPtr = std::unique_ptr<IntegrationTestServer>;

/**
 * Wrapper for running the real server for the purpose of integration tests.
 * This class is an Abstract Base Class and delegates ownership and management
 * of the actual envoy server to a derived class. See the documentation for
 * createAndRunEnvoyServer().
 */
class IntegrationTestServer : public Logger::Loggable<Logger::Id::testing>,
                              public ListenerHooks,
                              public IntegrationTestServerStats,
                              public Server::ComponentFactory {
public:
  static IntegrationTestServerPtr
  create(const std::string& config_path, const Network::Address::IpVersion version,
         std::function<void(IntegrationTestServer&)> on_server_ready_function,
         std::function<void()> on_server_init_function, bool deterministic,
         Event::TestTimeSystem& time_system, Api::Api& api,
         bool defer_listener_finalization = false,
         ProcessObjectOptRef process_object = absl::nullopt,
         Server::FieldValidationConfig validation_config = Server::FieldValidationConfig(),
         uint32_t concurrency = 1, std::chrono::seconds drain_time = std::chrono::seconds(1),
         Server::DrainStrategy drain_strategy = Server::DrainStrategy::Gradual,
         bool use_real_stats = false);
  // Note that the derived class is responsible for tearing down the server in its
  // destructor.
  ~IntegrationTestServer() override;

  void waitUntilListenersReady();

  Server::DrainManagerImpl& drainManager() { return *drain_manager_; }
  void setOnWorkerListenerAddedCb(std::function<void()> on_worker_listener_added) {
    on_worker_listener_added_cb_ = std::move(on_worker_listener_added);
  }
  void setOnWorkerListenerRemovedCb(std::function<void()> on_worker_listener_removed) {
    on_worker_listener_removed_cb_ = std::move(on_worker_listener_removed);
  }
  void setOnServerReadyCb(std::function<void(IntegrationTestServer&)> on_server_ready) {
    on_server_ready_cb_ = std::move(on_server_ready);
  }
  void onRuntimeCreated() override {}

  void start(const Network::Address::IpVersion version,
             std::function<void()> on_server_init_function, bool deterministic,
             bool defer_listener_finalization, ProcessObjectOptRef process_object,
             Server::FieldValidationConfig validation_config, uint32_t concurrency,
             std::chrono::seconds drain_time, Server::DrainStrategy drain_strategy);

  void
  waitForCounterEq(const std::string& name, uint64_t value,
                   std::chrono::milliseconds timeout = std::chrono::milliseconds::zero()) override {
    ASSERT_TRUE(TestUtility::waitForCounterGe(statStore(), name, value, time_system_, timeout));
  }

  void
  waitForCounterGe(const std::string& name, uint64_t value,
                   std::chrono::milliseconds timeout = std::chrono::milliseconds::zero()) override {
    ASSERT_TRUE(TestUtility::waitForCounterGe(statStore(), name, value, time_system_, timeout));
  }

<<<<<<< HEAD
  void
  waitForGaugeGe(const std::string& name, uint64_t value,
                 std::chrono::milliseconds timeout = std::chrono::milliseconds::zero()) override {
    ASSERT_TRUE(TestUtility::waitForGaugeGe(statStore(), name, value, time_system_, timeout));
=======
  void waitForCounterExists(const std::string& name) override {
    notifyingStatsAllocator().waitForCounterExists(name);
  }

  void waitForGaugeGe(const std::string& name, uint64_t value) override {
    TestUtility::waitForGaugeGe(statStore(), name, value, time_system_);
>>>>>>> 4dfa844f
  }

  void
  waitForGaugeEq(const std::string& name, uint64_t value,
                 std::chrono::milliseconds timeout = std::chrono::milliseconds::zero()) override {
    ASSERT_TRUE(TestUtility::waitForGaugeEq(statStore(), name, value, time_system_, timeout));
  }

  Stats::CounterSharedPtr counter(const std::string& name) override {
    // When using the thread local store, only counters() is thread safe. This also allows us
    // to test if a counter exists at all versus just defaulting to zero.
    return TestUtility::findCounter(statStore(), name);
  }

  Stats::GaugeSharedPtr gauge(const std::string& name) override {
    // When using the thread local store, only gauges() is thread safe. This also allows us
    // to test if a counter exists at all versus just defaulting to zero.
    return TestUtility::findGauge(statStore(), name);
  }

  std::vector<Stats::CounterSharedPtr> counters() override { return statStore().counters(); }

  std::vector<Stats::GaugeSharedPtr> gauges() override { return statStore().gauges(); }

  // ListenerHooks
  void onWorkerListenerAdded() override;
  void onWorkerListenerRemoved() override;

  // Server::ComponentFactory
  Server::DrainManagerPtr createDrainManager(Server::Instance& server) override {
    drain_manager_ =
        new Server::DrainManagerImpl(server, envoy::config::listener::v3::Listener::MODIFY_ONLY);
    return Server::DrainManagerPtr{drain_manager_};
  }
  Runtime::LoaderPtr createRuntime(Server::Instance& server,
                                   Server::Configuration::Initial& config) override {
    return Server::InstanceUtil::createRuntime(server, config);
  }

  // Should not be called until createAndRunEnvoyServer() is called.
  virtual Server::Instance& server() PURE;
  virtual Stats::Store& statStore() PURE;
  virtual Network::Address::InstanceConstSharedPtr adminAddress() PURE;
  virtual Stats::NotifyingAllocatorImpl& notifyingStatsAllocator() PURE;
  void useAdminInterfaceToQuit(bool use) { use_admin_interface_to_quit_ = use; }
  bool useAdminInterfaceToQuit() { return use_admin_interface_to_quit_; }

protected:
  IntegrationTestServer(Event::TestTimeSystem& time_system, Api::Api& api,
                        const std::string& config_path)
      : time_system_(time_system), api_(api), config_path_(config_path) {}

  // Create the running envoy server. This function will call serverReady() when the virtual
  // functions server(), statStore(), and adminAddress() may be called, but before the server
  // has been started.
  // The subclass is also responsible for tearing down this server in its destructor.
  virtual void createAndRunEnvoyServer(OptionsImpl& options, Event::TimeSystem& time_system,
                                       Network::Address::InstanceConstSharedPtr local_address,
                                       ListenerHooks& hooks, Thread::BasicLockable& access_log_lock,
                                       Server::ComponentFactory& component_factory,
                                       Random::RandomGeneratorPtr&& random_generator,
                                       ProcessObjectOptRef process_object) PURE;

  // Will be called by subclass on server thread when the server is ready to be accessed. The
  // server may not have been run yet, but all server access methods (server(), statStore(),
  // adminAddress()) will be available.
  void serverReady();

private:
  /**
   * Runs the real server on a thread.
   */
  void threadRoutine(const Network::Address::IpVersion version, bool deterministic,
                     ProcessObjectOptRef process_object,
                     Server::FieldValidationConfig validation_config, uint32_t concurrency,
                     std::chrono::seconds drain_time, Server::DrainStrategy drain_strategy);

  Event::TestTimeSystem& time_system_;
  Api::Api& api_;
  const std::string config_path_;
  Thread::ThreadPtr thread_;
  Thread::CondVar listeners_cv_;
  Thread::MutexBasicLockable listeners_mutex_;
  uint64_t pending_listeners_;
  ConditionalInitializer server_set_;
  Server::DrainManagerImpl* drain_manager_{};
  std::function<void()> on_worker_listener_added_cb_;
  std::function<void()> on_worker_listener_removed_cb_;
  TcpDumpPtr tcp_dump_;
  std::function<void(IntegrationTestServer&)> on_server_ready_cb_;
  bool use_admin_interface_to_quit_{};
};

// Default implementation of IntegrationTestServer
class IntegrationTestServerImpl : public IntegrationTestServer {
public:
  IntegrationTestServerImpl(Event::TestTimeSystem& time_system, Api::Api& api,
                            const std::string& config_path, bool real_stats = false);

  ~IntegrationTestServerImpl() override;

  Server::Instance& server() override {
    RELEASE_ASSERT(server_ != nullptr, "");
    return *server_;
  }
  Stats::Store& statStore() override {
    RELEASE_ASSERT(stat_store_ != nullptr, "");
    return *stat_store_;
  }
  Network::Address::InstanceConstSharedPtr adminAddress() override { return admin_address_; }

  Stats::NotifyingAllocatorImpl& notifyingStatsAllocator() override {
    auto* ret = dynamic_cast<Stats::NotifyingAllocatorImpl*>(stats_allocator_.get());
    RELEASE_ASSERT(ret != nullptr,
                   "notifyingStatsAllocator() is not created when real_stats is true");
    return *ret;
  }

private:
  void createAndRunEnvoyServer(OptionsImpl& options, Event::TimeSystem& time_system,
                               Network::Address::InstanceConstSharedPtr local_address,
                               ListenerHooks& hooks, Thread::BasicLockable& access_log_lock,
                               Server::ComponentFactory& component_factory,
                               Random::RandomGeneratorPtr&& random_generator,
                               ProcessObjectOptRef process_object) override;

  // Owned by this class. An owning pointer is not used because the actual allocation is done
  // on a stack in a non-main thread.
  Server::Instance* server_{};
  Stats::Store* stat_store_{};
  Network::Address::InstanceConstSharedPtr admin_address_;
  absl::Notification server_gone_;
  Stats::SymbolTablePtr symbol_table_;
  std::unique_ptr<Stats::AllocatorImpl> stats_allocator_;
};

} // namespace Envoy<|MERGE_RESOLUTION|>--- conflicted
+++ resolved
@@ -433,25 +433,20 @@
     ASSERT_TRUE(TestUtility::waitForCounterGe(statStore(), name, value, time_system_, timeout));
   }
 
-<<<<<<< HEAD
+  void
+  waitForGaugeEq(const std::string& name, uint64_t value,
+                 std::chrono::milliseconds timeout = std::chrono::milliseconds::zero()) override {
+    ASSERT_TRUE(TestUtility::waitForGaugeEq(statStore(), name, value, time_system_, timeout));
+  }
+
   void
   waitForGaugeGe(const std::string& name, uint64_t value,
                  std::chrono::milliseconds timeout = std::chrono::milliseconds::zero()) override {
     ASSERT_TRUE(TestUtility::waitForGaugeGe(statStore(), name, value, time_system_, timeout));
-=======
+  }
+
   void waitForCounterExists(const std::string& name) override {
     notifyingStatsAllocator().waitForCounterExists(name);
-  }
-
-  void waitForGaugeGe(const std::string& name, uint64_t value) override {
-    TestUtility::waitForGaugeGe(statStore(), name, value, time_system_);
->>>>>>> 4dfa844f
-  }
-
-  void
-  waitForGaugeEq(const std::string& name, uint64_t value,
-                 std::chrono::milliseconds timeout = std::chrono::milliseconds::zero()) override {
-    ASSERT_TRUE(TestUtility::waitForGaugeEq(statStore(), name, value, time_system_, timeout));
   }
 
   Stats::CounterSharedPtr counter(const std::string& name) override {

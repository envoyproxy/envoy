--- conflicted
+++ resolved
@@ -6,13 +6,13 @@
 #include <memory>
 #include <string>
 
-#include "envoy/api/api.h"
 #include "envoy/server/options.h"
 #include "envoy/stats/stats.h"
 
 #include "common/common/assert.h"
 #include "common/common/lock_guard.h"
 #include "common/common/logger.h"
+#include "common/common/thread.h"
 #include "common/stats/source_impl.h"
 
 #include "server/options_impl.h"
@@ -175,17 +175,17 @@
   static IntegrationTestServerPtr create(const std::string& config_path,
                                          const Network::Address::IpVersion version,
                                          std::function<void()> pre_worker_start_test_steps,
-<<<<<<< HEAD
                                          bool deterministic, Event::TestTimeSystem& time_system,
                                          Api::Api& api);
-=======
-                                         bool deterministic, Event::TestTimeSystem& time_system);
   // Note that the derived class is responsible for tearing down the server in its
   // destructor.
->>>>>>> e2091213
   ~IntegrationTestServer();
 
   Server::TestDrainManager& drainManager() { return *drain_manager_; }
+  Server::InstanceImpl& server() {
+    RELEASE_ASSERT(server_ != nullptr, "");
+    return *server_;
+  }
   void setOnWorkerListenerAddedCb(std::function<void()> on_worker_listener_added) {
     on_worker_listener_added_cb_ = on_worker_listener_added;
   }
@@ -275,14 +275,15 @@
   void threadRoutine(const Network::Address::IpVersion version, bool deterministic);
 
   Event::TestTimeSystem& time_system_;
-  Api::Api& api_;
   const std::string config_path_;
   Thread::ThreadPtr thread_;
   Thread::CondVar listeners_cv_;
   Thread::MutexBasicLockable listeners_mutex_;
   uint64_t pending_listeners_;
   ConditionalInitializer server_set_;
+  std::unique_ptr<Server::InstanceImpl> server_;
   Server::TestDrainManager* drain_manager_{};
+  Stats::Store* stat_store_{};
   std::function<void()> on_worker_listener_added_cb_;
   std::function<void()> on_worker_listener_removed_cb_;
   TcpDumpPtr tcp_dump_;
@@ -318,6 +319,7 @@
   Server::Instance* server_{};
   Stats::Store* stat_store_{};
   Network::Address::InstanceConstSharedPtr admin_address_;
+  TcpDumpPtr tcp_dump_;
 };
 
 } // namespace Envoy
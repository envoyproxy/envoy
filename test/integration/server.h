#pragma once

#include <chrono>
#include <cstdint>
#include <list>
#include <memory>
#include <string>

#include "envoy/config/listener/v3/listener.pb.h"
#include "envoy/server/options.h"
#include "envoy/server/process_context.h"
#include "envoy/stats/stats.h"

#include "common/common/assert.h"
#include "common/common/lock_guard.h"
#include "common/common/logger.h"
#include "common/common/thread.h"
#include "common/stats/allocator_impl.h"

#include "server/drain_manager_impl.h"
#include "server/listener_hooks.h"
#include "server/options_impl.h"
#include "server/server.h"

#include "test/integration/server_stats.h"
#include "test/integration/tcp_dump.h"
#include "test/test_common/test_time_system.h"
#include "test/test_common/utility.h"

#include "absl/synchronization/notification.h"
#include "absl/types/optional.h"

namespace Envoy {
namespace Server {

struct FieldValidationConfig {
  bool allow_unknown_static_fields = false;
  bool reject_unknown_dynamic_fields = false;
  bool ignore_unknown_dynamic_fields = false;
};

// Create OptionsImpl structures suitable for tests. Disables hot restart.
OptionsImpl
createTestOptionsImpl(const std::string& config_path, const std::string& config_yaml,
                      Network::Address::IpVersion ip_version,
                      FieldValidationConfig validation_config = FieldValidationConfig(),
                      uint32_t concurrency = 1,
                      std::chrono::seconds drain_time = std::chrono::seconds(1),
                      Server::DrainStrategy drain_strategy = Server::DrainStrategy::Gradual);

class TestComponentFactory : public ComponentFactory {
public:
  Server::DrainManagerPtr createDrainManager(Server::Instance& server) override {
    return Server::DrainManagerPtr{
        new Server::DrainManagerImpl(server, envoy::config::listener::v3::Listener::MODIFY_ONLY)};
  }
  Runtime::LoaderPtr createRuntime(Server::Instance& server,
                                   Server::Configuration::Initial& config) override {
    return Server::InstanceUtil::createRuntime(server, config);
  }
};

} // namespace Server

namespace Stats {

/**
 * This is a wrapper for Scopes for the TestIsolatedStoreImpl to ensure new scopes do
 * not interact with the store without grabbing the lock from TestIsolatedStoreImpl.
 */
class TestScopeWrapper : public Scope {
public:
  TestScopeWrapper(Thread::MutexBasicLockable& lock, ScopePtr wrapped_scope)
      : lock_(lock), wrapped_scope_(std::move(wrapped_scope)) {}

  ScopePtr createScope(const std::string& name) override {
    Thread::LockGuard lock(lock_);
    return ScopePtr{new TestScopeWrapper(lock_, wrapped_scope_->createScope(name))};
  }

  void deliverHistogramToSinks(const Histogram& histogram, uint64_t value) override {
    Thread::LockGuard lock(lock_);
    wrapped_scope_->deliverHistogramToSinks(histogram, value);
  }

  Counter& counterFromStatNameWithTags(const StatName& name,
                                       StatNameTagVectorOptConstRef tags) override {
    Thread::LockGuard lock(lock_);
    return wrapped_scope_->counterFromStatNameWithTags(name, tags);
  }

  Gauge& gaugeFromStatNameWithTags(const StatName& name, StatNameTagVectorOptConstRef tags,
                                   Gauge::ImportMode import_mode) override {
    Thread::LockGuard lock(lock_);
    return wrapped_scope_->gaugeFromStatNameWithTags(name, tags, import_mode);
  }

  Histogram& histogramFromStatNameWithTags(const StatName& name, StatNameTagVectorOptConstRef tags,
                                           Histogram::Unit unit) override {
    Thread::LockGuard lock(lock_);
    return wrapped_scope_->histogramFromStatNameWithTags(name, tags, unit);
  }

  TextReadout& textReadoutFromStatNameWithTags(const StatName& name,
                                               StatNameTagVectorOptConstRef tags) override {
    Thread::LockGuard lock(lock_);
    return wrapped_scope_->textReadoutFromStatNameWithTags(name, tags);
  }

  NullGaugeImpl& nullGauge(const std::string& str) override {
    return wrapped_scope_->nullGauge(str);
  }

  Counter& counterFromString(const std::string& name) override {
    StatNameManagedStorage storage(name, symbolTable());
    return counterFromStatName(storage.statName());
  }
  Gauge& gaugeFromString(const std::string& name, Gauge::ImportMode import_mode) override {
    StatNameManagedStorage storage(name, symbolTable());
    return gaugeFromStatName(storage.statName(), import_mode);
  }
  Histogram& histogramFromString(const std::string& name, Histogram::Unit unit) override {
    StatNameManagedStorage storage(name, symbolTable());
    return histogramFromStatName(storage.statName(), unit);
  }
  TextReadout& textReadoutFromString(const std::string& name) override {
    StatNameManagedStorage storage(name, symbolTable());
    return textReadoutFromStatName(storage.statName());
  }

  CounterOptConstRef findCounter(StatName name) const override {
    Thread::LockGuard lock(lock_);
    return wrapped_scope_->findCounter(name);
  }
  GaugeOptConstRef findGauge(StatName name) const override {
    Thread::LockGuard lock(lock_);
    return wrapped_scope_->findGauge(name);
  }
  HistogramOptConstRef findHistogram(StatName name) const override {
    Thread::LockGuard lock(lock_);
    return wrapped_scope_->findHistogram(name);
  }
  TextReadoutOptConstRef findTextReadout(StatName name) const override {
    Thread::LockGuard lock(lock_);
    return wrapped_scope_->findTextReadout(name);
  }

  const SymbolTable& constSymbolTable() const override {
    return wrapped_scope_->constSymbolTable();
  }
  SymbolTable& symbolTable() override { return wrapped_scope_->symbolTable(); }

private:
  Thread::MutexBasicLockable& lock_;
  ScopePtr wrapped_scope_;
};

// A counter which signals on a condition variable when it is incremented.
class NotifyingCounter : public Stats::Counter {
public:
  NotifyingCounter(Stats::Counter* counter, absl::Mutex& mutex, absl::CondVar& condvar)
      : counter_(counter), mutex_(mutex), condvar_(condvar) {}

  std::string name() const override { return counter_->name(); }
  StatName statName() const override { return counter_->statName(); }
  TagVector tags() const override { return counter_->tags(); }
  std::string tagExtractedName() const override { return counter_->tagExtractedName(); }
  void iterateTagStatNames(const TagStatNameIterFn& fn) const override {
    counter_->iterateTagStatNames(fn);
  }
  void add(uint64_t amount) override {
    counter_->add(amount);
    absl::MutexLock l(&mutex_);
    condvar_.Signal();
  }
  void inc() override { add(1); }
  uint64_t latch() override { return counter_->latch(); }
  void reset() override { return counter_->reset(); }
  uint64_t value() const override { return counter_->value(); }
  void incRefCount() override { counter_->incRefCount(); }
  bool decRefCount() override { return counter_->decRefCount(); }
  uint32_t use_count() const override { return counter_->use_count(); }
  StatName tagExtractedStatName() const override { return counter_->tagExtractedStatName(); }
  bool used() const override { return counter_->used(); }
  SymbolTable& symbolTable() override { return counter_->symbolTable(); }
  const SymbolTable& constSymbolTable() const override { return counter_->constSymbolTable(); }

private:
  std::unique_ptr<Stats::Counter> counter_;
  absl::Mutex& mutex_;
  absl::CondVar& condvar_;
};

// A stats allocator which creates NotifyingCounters rather than regular CounterImpls.
class NotifyingAllocatorImpl : public Stats::AllocatorImpl {
public:
  using Stats::AllocatorImpl::AllocatorImpl;

  virtual void waitForCounterFromStringEq(const std::string& name, uint64_t value) {
    absl::MutexLock l(&mutex_);
    ENVOY_LOG_MISC(trace, "waiting for {} to be {}", name, value);
    while (getCounterLockHeld(name) == nullptr || getCounterLockHeld(name)->value() != value) {
      condvar_.Wait(&mutex_);
    }
    ENVOY_LOG_MISC(trace, "done waiting for {} to be {}", name, value);
  }

  virtual void waitForCounterFromStringGe(const std::string& name, uint64_t value) {
    absl::MutexLock l(&mutex_);
    ENVOY_LOG_MISC(trace, "waiting for {} to be {}", name, value);
    while (getCounterLockHeld(name) == nullptr || getCounterLockHeld(name)->value() < value) {
      condvar_.Wait(&mutex_);
    }
    ENVOY_LOG_MISC(trace, "done waiting for {} to be {}", name, value);
  }

protected:
  Stats::Counter* makeCounterInternal(StatName name, StatName tag_extracted_name,
                                      const StatNameTagVector& stat_name_tags) override {
    Stats::Counter* counter = new NotifyingCounter(
        Stats::AllocatorImpl::makeCounterInternal(name, tag_extracted_name, stat_name_tags), mutex_,
        condvar_);
    {
      absl::MutexLock l(&mutex_);
      // Allow getting the counter directly from the allocator, since it's harder to
      // signal when the counter has been added to a given stats store.
      counters_.emplace(counter->name(), counter);
      if (counter->name() == "cluster_manager.cluster_removed") {
      }
      condvar_.Signal();
    }
    return counter;
  }

  virtual Stats::Counter* getCounterLockHeld(const std::string& name)
      EXCLUSIVE_LOCKS_REQUIRED(mutex_) {
    auto it = counters_.find(name);
    if (it != counters_.end()) {
      return it->second;
    }
    return nullptr;
  }

private:
  absl::flat_hash_map<std::string, Stats::Counter*> counters_;
  absl::Mutex mutex_;
  absl::CondVar condvar_;
};

/**
 * This is a variant of the isolated store that has locking across all operations so that it can
 * be used during the integration tests.
 */
class TestIsolatedStoreImpl : public StoreRoot {
public:
  // Stats::Scope
  Counter& counterFromStatNameWithTags(const StatName& name,
                                       StatNameTagVectorOptConstRef tags) override {
    Thread::LockGuard lock(lock_);
    return store_.counterFromStatNameWithTags(name, tags);
  }
  Counter& counterFromString(const std::string& name) override {
    Thread::LockGuard lock(lock_);
    return store_.counterFromString(name);
  }
  ScopePtr createScope(const std::string& name) override {
    Thread::LockGuard lock(lock_);
    return ScopePtr{new TestScopeWrapper(lock_, store_.createScope(name))};
  }
  void deliverHistogramToSinks(const Histogram&, uint64_t) override {}
  Gauge& gaugeFromStatNameWithTags(const StatName& name, StatNameTagVectorOptConstRef tags,
                                   Gauge::ImportMode import_mode) override {
    Thread::LockGuard lock(lock_);
    return store_.gaugeFromStatNameWithTags(name, tags, import_mode);
  }
  Gauge& gaugeFromString(const std::string& name, Gauge::ImportMode import_mode) override {
    Thread::LockGuard lock(lock_);
    return store_.gaugeFromString(name, import_mode);
  }
  Histogram& histogramFromStatNameWithTags(const StatName& name, StatNameTagVectorOptConstRef tags,
                                           Histogram::Unit unit) override {
    Thread::LockGuard lock(lock_);
    return store_.histogramFromStatNameWithTags(name, tags, unit);
  }
  NullGaugeImpl& nullGauge(const std::string& name) override { return store_.nullGauge(name); }
  Histogram& histogramFromString(const std::string& name, Histogram::Unit unit) override {
    Thread::LockGuard lock(lock_);
    return store_.histogramFromString(name, unit);
  }
  TextReadout& textReadoutFromStatNameWithTags(const StatName& name,
                                               StatNameTagVectorOptConstRef tags) override {
    Thread::LockGuard lock(lock_);
    return store_.textReadoutFromStatNameWithTags(name, tags);
  }
  TextReadout& textReadoutFromString(const std::string& name) override {
    Thread::LockGuard lock(lock_);
    return store_.textReadoutFromString(name);
  }
  CounterOptConstRef findCounter(StatName name) const override {
    Thread::LockGuard lock(lock_);
    return store_.findCounter(name);
  }
  GaugeOptConstRef findGauge(StatName name) const override {
    Thread::LockGuard lock(lock_);
    return store_.findGauge(name);
  }
  HistogramOptConstRef findHistogram(StatName name) const override {
    Thread::LockGuard lock(lock_);
    return store_.findHistogram(name);
  }
  TextReadoutOptConstRef findTextReadout(StatName name) const override {
    Thread::LockGuard lock(lock_);
    return store_.findTextReadout(name);
  }
  const SymbolTable& constSymbolTable() const override { return store_.constSymbolTable(); }
  SymbolTable& symbolTable() override { return store_.symbolTable(); }

  // Stats::Store
  std::vector<CounterSharedPtr> counters() const override {
    Thread::LockGuard lock(lock_);
    return store_.counters();
  }
  std::vector<GaugeSharedPtr> gauges() const override {
    Thread::LockGuard lock(lock_);
    return store_.gauges();
  }
  std::vector<ParentHistogramSharedPtr> histograms() const override {
    Thread::LockGuard lock(lock_);
    return store_.histograms();
  }
  std::vector<TextReadoutSharedPtr> textReadouts() const override {
    Thread::LockGuard lock(lock_);
    return store_.textReadouts();
  }

  // Stats::StoreRoot
  void addSink(Sink&) override {}
  void setTagProducer(TagProducerPtr&&) override {}
  void setStatsMatcher(StatsMatcherPtr&&) override {}
  void initializeThreading(Event::Dispatcher&, ThreadLocal::Instance&) override {}
  void shutdownThreading() override {}
  void mergeHistograms(PostMergeCb) override {}

private:
  mutable Thread::MutexBasicLockable lock_;
  IsolatedStoreImpl store_;
};

} // namespace Stats

class IntegrationTestServer;
using IntegrationTestServerPtr = std::unique_ptr<IntegrationTestServer>;

/**
 * Wrapper for running the real server for the purpose of integration tests.
 * This class is an Abstract Base Class and delegates ownership and management
 * of the actual envoy server to a derived class. See the documentation for
 * createAndRunEnvoyServer().
 */
class IntegrationTestServer : public Logger::Loggable<Logger::Id::testing>,
                              public ListenerHooks,
                              public IntegrationTestServerStats,
                              public Server::ComponentFactory {
public:
  static IntegrationTestServerPtr
  create(const std::string& config_path, const Network::Address::IpVersion version,
         std::function<void(IntegrationTestServer&)> on_server_ready_function,
         std::function<void()> on_server_init_function, bool deterministic,
         Event::TestTimeSystem& time_system, Api::Api& api,
         bool defer_listener_finalization = false,
         ProcessObjectOptRef process_object = absl::nullopt,
         Server::FieldValidationConfig validation_config = Server::FieldValidationConfig(),
         uint32_t concurrency = 1, std::chrono::seconds drain_time = std::chrono::seconds(1),
<<<<<<< HEAD
         Server::DrainStrategy drain_strategy = Server::DrainStrategy::Gradual);
=======
         bool use_real_stats = false);
>>>>>>> 68591592
  // Note that the derived class is responsible for tearing down the server in its
  // destructor.
  ~IntegrationTestServer() override;

  void waitUntilListenersReady();

  Server::DrainManagerImpl& drainManager() { return *drain_manager_; }
  void setOnWorkerListenerAddedCb(std::function<void()> on_worker_listener_added) {
    on_worker_listener_added_cb_ = std::move(on_worker_listener_added);
  }
  void setOnWorkerListenerRemovedCb(std::function<void()> on_worker_listener_removed) {
    on_worker_listener_removed_cb_ = std::move(on_worker_listener_removed);
  }
  void setOnServerReadyCb(std::function<void(IntegrationTestServer&)> on_server_ready) {
    on_server_ready_cb_ = std::move(on_server_ready);
  }
  void onRuntimeCreated() override {}

  void start(const Network::Address::IpVersion version,
             std::function<void()> on_server_init_function, bool deterministic,
             bool defer_listener_finalization, ProcessObjectOptRef process_object,
             Server::FieldValidationConfig validation_config, uint32_t concurrency,
             std::chrono::seconds drain_time, Server::DrainStrategy drain_strategy);

  void waitForCounterEq(const std::string& name, uint64_t value) override {
    notifyingStatsAllocator().waitForCounterFromStringEq(name, value);
  }

  void waitForCounterGe(const std::string& name, uint64_t value) override {
    notifyingStatsAllocator().waitForCounterFromStringGe(name, value);
  }

  void waitForGaugeGe(const std::string& name, uint64_t value) override {
    TestUtility::waitForGaugeGe(statStore(), name, value, time_system_);
  }

  void waitForGaugeEq(const std::string& name, uint64_t value) override {
    TestUtility::waitForGaugeEq(statStore(), name, value, time_system_);
  }

  Stats::CounterSharedPtr counter(const std::string& name) override {
    // When using the thread local store, only counters() is thread safe. This also allows us
    // to test if a counter exists at all versus just defaulting to zero.
    return TestUtility::findCounter(statStore(), name);
  }

  Stats::GaugeSharedPtr gauge(const std::string& name) override {
    // When using the thread local store, only gauges() is thread safe. This also allows us
    // to test if a counter exists at all versus just defaulting to zero.
    return TestUtility::findGauge(statStore(), name);
  }

  std::vector<Stats::CounterSharedPtr> counters() override { return statStore().counters(); }

  std::vector<Stats::GaugeSharedPtr> gauges() override { return statStore().gauges(); }

  // ListenerHooks
  void onWorkerListenerAdded() override;
  void onWorkerListenerRemoved() override;

  // Server::ComponentFactory
  Server::DrainManagerPtr createDrainManager(Server::Instance& server) override {
    drain_manager_ =
        new Server::DrainManagerImpl(server, envoy::config::listener::v3::Listener::MODIFY_ONLY);
    return Server::DrainManagerPtr{drain_manager_};
  }
  Runtime::LoaderPtr createRuntime(Server::Instance& server,
                                   Server::Configuration::Initial& config) override {
    return Server::InstanceUtil::createRuntime(server, config);
  }

  // Should not be called until createAndRunEnvoyServer() is called.
  virtual Server::Instance& server() PURE;
  virtual Stats::Store& statStore() PURE;
  virtual Network::Address::InstanceConstSharedPtr adminAddress() PURE;
  virtual Stats::NotifyingAllocatorImpl& notifyingStatsAllocator() PURE;
  void useAdminInterfaceToQuit(bool use) { use_admin_interface_to_quit_ = use; }
  bool useAdminInterfaceToQuit() { return use_admin_interface_to_quit_; }

protected:
  IntegrationTestServer(Event::TestTimeSystem& time_system, Api::Api& api,
                        const std::string& config_path)
      : time_system_(time_system), api_(api), config_path_(config_path) {}

  // Create the running envoy server. This function will call serverReady() when the virtual
  // functions server(), statStore(), and adminAddress() may be called, but before the server
  // has been started.
  // The subclass is also responsible for tearing down this server in its destructor.
  virtual void createAndRunEnvoyServer(OptionsImpl& options, Event::TimeSystem& time_system,
                                       Network::Address::InstanceConstSharedPtr local_address,
                                       ListenerHooks& hooks, Thread::BasicLockable& access_log_lock,
                                       Server::ComponentFactory& component_factory,
                                       Runtime::RandomGeneratorPtr&& random_generator,
                                       ProcessObjectOptRef process_object) PURE;

  // Will be called by subclass on server thread when the server is ready to be accessed. The
  // server may not have been run yet, but all server access methods (server(), statStore(),
  // adminAddress()) will be available.
  void serverReady();

private:
  /**
   * Runs the real server on a thread.
   */
  void threadRoutine(const Network::Address::IpVersion version, bool deterministic,
                     ProcessObjectOptRef process_object,
                     Server::FieldValidationConfig validation_config, uint32_t concurrency,
                     std::chrono::seconds drain_time, Server::DrainStrategy drain_strategy);

  Event::TestTimeSystem& time_system_;
  Api::Api& api_;
  const std::string config_path_;
  Thread::ThreadPtr thread_;
  Thread::CondVar listeners_cv_;
  Thread::MutexBasicLockable listeners_mutex_;
  uint64_t pending_listeners_;
  ConditionalInitializer server_set_;
  Server::DrainManagerImpl* drain_manager_{};
  std::function<void()> on_worker_listener_added_cb_;
  std::function<void()> on_worker_listener_removed_cb_;
  TcpDumpPtr tcp_dump_;
  std::function<void(IntegrationTestServer&)> on_server_ready_cb_;
  bool use_admin_interface_to_quit_{};
};

// Default implementation of IntegrationTestServer
class IntegrationTestServerImpl : public IntegrationTestServer {
public:
  IntegrationTestServerImpl(Event::TestTimeSystem& time_system, Api::Api& api,
                            const std::string& config_path, bool real_stats = false);

  ~IntegrationTestServerImpl() override;

  Server::Instance& server() override {
    RELEASE_ASSERT(server_ != nullptr, "");
    return *server_;
  }
  Stats::Store& statStore() override {
    RELEASE_ASSERT(stat_store_ != nullptr, "");
    return *stat_store_;
  }
  Network::Address::InstanceConstSharedPtr adminAddress() override { return admin_address_; }

  Stats::NotifyingAllocatorImpl& notifyingStatsAllocator() override {
    auto* ret = dynamic_cast<Stats::NotifyingAllocatorImpl*>(stats_allocator_.get());
    RELEASE_ASSERT(ret != nullptr,
                   "notifyingStatsAllocator() is not created when real_stats is true");
    return *ret;
  }

private:
  void createAndRunEnvoyServer(OptionsImpl& options, Event::TimeSystem& time_system,
                               Network::Address::InstanceConstSharedPtr local_address,
                               ListenerHooks& hooks, Thread::BasicLockable& access_log_lock,
                               Server::ComponentFactory& component_factory,
                               Runtime::RandomGeneratorPtr&& random_generator,
                               ProcessObjectOptRef process_object) override;

  // Owned by this class. An owning pointer is not used because the actual allocation is done
  // on a stack in a non-main thread.
  Server::Instance* server_{};
  Stats::Store* stat_store_{};
  Network::Address::InstanceConstSharedPtr admin_address_;
  absl::Notification server_gone_;
  Stats::SymbolTablePtr symbol_table_;
  std::unique_ptr<Stats::AllocatorImpl> stats_allocator_;
};

} // namespace Envoy<|MERGE_RESOLUTION|>--- conflicted
+++ resolved
@@ -371,11 +371,8 @@
          ProcessObjectOptRef process_object = absl::nullopt,
          Server::FieldValidationConfig validation_config = Server::FieldValidationConfig(),
          uint32_t concurrency = 1, std::chrono::seconds drain_time = std::chrono::seconds(1),
-<<<<<<< HEAD
-         Server::DrainStrategy drain_strategy = Server::DrainStrategy::Gradual);
-=======
+         Server::DrainStrategy drain_strategy = Server::DrainStrategy::Gradual,
          bool use_real_stats = false);
->>>>>>> 68591592
   // Note that the derived class is responsible for tearing down the server in its
   // destructor.
   ~IntegrationTestServer() override;

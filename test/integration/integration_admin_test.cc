--- conflicted
+++ resolved
@@ -450,14 +450,9 @@
 // Testing the behavior of StatsMatcher, which allows/denies the  instantiation of stats based on
 // restrictions on their names.
 class StatsMatcherIntegrationTest
-<<<<<<< HEAD
     : public Event::SimulatedTimeSystem,
       public HttpIntegrationTest,
-      public testing::Test,
-=======
-    : public HttpIntegrationTest,
       public TestBase,
->>>>>>> cb3ac04e
       public testing::WithParamInterface<Network::Address::IpVersion> {
 public:
   StatsMatcherIntegrationTest() : HttpIntegrationTest(Http::CodecClient::Type::HTTP1, GetParam()) {}

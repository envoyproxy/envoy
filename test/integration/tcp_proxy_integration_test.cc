--- conflicted
+++ resolved
@@ -31,11 +31,6 @@
   BaseIntegrationTest::initialize();
 }
 
-<<<<<<< HEAD
-namespace {
-
-=======
->>>>>>> a4f0af55
 INSTANTIATE_TEST_SUITE_P(IpVersions, TcpProxyIntegrationTest,
                          testing::ValuesIn(TestEnvironment::getIpVersionsForTest()),
                          TestUtility::ipTestParamsToString);

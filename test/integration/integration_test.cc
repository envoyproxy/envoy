--- conflicted
+++ resolved
@@ -1255,7 +1255,32 @@
   EXPECT_EQ(0, test_server_->counter("http1.response_flood")->value());
 }
 
-<<<<<<< HEAD
+// Regression test for https://github.com/envoyproxy/envoy/issues/10566
+TEST_P(IntegrationTest, TestUpgradeHeaderInResponse) {
+  initialize();
+
+  codec_client_ = makeHttpConnection(lookupPort("http"));
+  auto response = codec_client_->makeHeaderOnlyRequest(default_request_headers_);
+
+  FakeRawConnectionPtr fake_upstream_connection;
+  ASSERT_TRUE(fake_upstreams_[0]->waitForRawConnection(fake_upstream_connection));
+  ASSERT(fake_upstream_connection != nullptr);
+  ASSERT_TRUE(fake_upstream_connection->write("HTTP/1.1 200 OK\r\n"
+                                              "connection: upgrade\r\n"
+                                              "upgrade: h2\r\n"
+                                              "Transfer-encoding: chunked\r\n\r\n"
+                                              "b\r\nHello World\r\n0\r\n\r\n",
+                                              false));
+
+  response->waitForHeaders();
+  EXPECT_EQ(nullptr, response->headers().Upgrade());
+  EXPECT_EQ(nullptr, response->headers().Connection());
+  response->waitForEndStream();
+  EXPECT_TRUE(response->complete());
+  EXPECT_EQ("Hello World", response->body());
+  cleanupUpstreamAndDownstream();
+}
+
 TEST_P(IntegrationTest, ConnectWithNoBody) {
   config_helper_.addConfigModifier(
       [&](envoy::extensions::filters::network::http_connection_manager::v3::HttpConnectionManager&
@@ -1335,63 +1360,4 @@
   ASSERT_TRUE(fake_upstream_connection->waitForDisconnect());
 }
 
-TEST_P(IntegrationTest, DISABLED_ConnectRejectionWithChunkedBody) {
-  config_helper_.addConfigModifier(
-      [&](envoy::extensions::filters::network::http_connection_manager::v3::HttpConnectionManager&
-              hcm) -> void {
-        hcm.add_upgrade_configs()->set_upgrade_type("CONNECT");
-        hcm.mutable_http2_protocol_options()->set_allow_connect(true);
-      });
-  initialize();
-
-  IntegrationTcpClientPtr tcp_client = makeTcpConnection(lookupPort("http"));
-  tcp_client->write("CONNECT / HTTP/1.1\r\nHost: host\r\n\r\n", false);
-
-  FakeRawConnectionPtr fake_upstream_connection;
-  ASSERT_TRUE(fake_upstreams_[0]->waitForRawConnection(fake_upstream_connection));
-  std::string data;
-  ASSERT_TRUE(fake_upstream_connection->waitForData(
-      FakeRawConnection::waitForInexactMatch("\r\n\r\n"), &data));
-  EXPECT_TRUE(absl::StartsWith(data, "CONNECT / HTTP/1.1"));
-  // No transfer-encoding: chunked or connection: close
-  EXPECT_FALSE(absl::StrContains(data, "hunked")) << data;
-  EXPECT_FALSE(absl::StrContains(data, "onnection")) << data;
-
-  ASSERT_TRUE(fake_upstream_connection->write(
-      "HTTP/1.1 403 NO\r\ntransfer-encoding: chunked\r\n\r\nb\r\nNo connects\r\n0\r\n\r\n"));
-  tcp_client->waitForData("0\r\n\r\n", false);
-  EXPECT_TRUE(absl::StartsWith(tcp_client->data(), "HTTP/1.1 403 Forbidden\r\n"));
-  EXPECT_TRUE(absl::StrContains(tcp_client->data(), "hunked")) << tcp_client->data();
-  EXPECT_TRUE(absl::StrContains(tcp_client->data(), "\r\n\r\nb\r\nNo connects\r\n0\r\n\r\n"))
-      << tcp_client->data();
-
-  tcp_client->waitForDisconnect();
-=======
-// Regression test for https://github.com/envoyproxy/envoy/issues/10566
-TEST_P(IntegrationTest, TestUpgradeHeaderInResponse) {
-  initialize();
-
-  codec_client_ = makeHttpConnection(lookupPort("http"));
-  auto response = codec_client_->makeHeaderOnlyRequest(default_request_headers_);
-
-  FakeRawConnectionPtr fake_upstream_connection;
-  ASSERT_TRUE(fake_upstreams_[0]->waitForRawConnection(fake_upstream_connection));
-  ASSERT(fake_upstream_connection != nullptr);
-  ASSERT_TRUE(fake_upstream_connection->write("HTTP/1.1 200 OK\r\n"
-                                              "connection: upgrade\r\n"
-                                              "upgrade: h2\r\n"
-                                              "Transfer-encoding: chunked\r\n\r\n"
-                                              "b\r\nHello World\r\n0\r\n\r\n",
-                                              false));
-
-  response->waitForHeaders();
-  EXPECT_EQ(nullptr, response->headers().Upgrade());
-  EXPECT_EQ(nullptr, response->headers().Connection());
-  response->waitForEndStream();
-  EXPECT_TRUE(response->complete());
-  EXPECT_EQ("Hello World", response->body());
-  cleanupUpstreamAndDownstream();
->>>>>>> 44eedc79
-}
-
 } // namespace Envoy
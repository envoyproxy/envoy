--- conflicted
+++ resolved
@@ -261,13 +261,6 @@
     // Latch quic_transport_socket_factory_ which is instantiated in initialize().
     transport_socket_factory_ =
         static_cast<QuicClientTransportSocketFactory*>(quic_transport_socket_factory_.get());
-<<<<<<< HEAD
-    crypto_config_ = std::make_shared<quic::QuicCryptoClientConfig>(
-        std::make_unique<Quic::EnvoyQuicProofVerifier>(transport_socket_factory_->sslCtx()),
-        dynamic_cast<Quic::PersistentQuicInfoImpl&>(*quic_connection_persistent_info_)
-            .getQuicSessionCacheDelegate());
-=======
->>>>>>> ef941bb8
     registerTestServerPorts({"http"});
 
     ASSERT(&transport_socket_factory_->clientContextConfig());

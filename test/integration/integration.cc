--- conflicted
+++ resolved
@@ -222,16 +222,9 @@
                                          TestTimeSystemPtr time_system, const std::string& config)
     : api_(Api::createApiForTest(stats_store_)),
       mock_buffer_factory_(new NiceMock<MockBufferFactory>), time_system_(std::move(time_system)),
-<<<<<<< HEAD
-      dispatcher_(new Event::DispatcherImpl(*time_system_,
-                                            Buffer::WatermarkFactoryPtr{mock_buffer_factory_})),
-      /*api_(new Api::Impl(std::chrono::milliseconds(10000), stats_store_))*,*/ version_(version),
-      config_helper_(version, config),
-=======
       dispatcher_(new Event::DispatcherImpl(
           *time_system_, Buffer::WatermarkFactoryPtr{mock_buffer_factory_}, *api_)),
       version_(version), config_helper_(version, config),
->>>>>>> 3555dcb6
       default_log_level_(TestEnvironment::getOptions().logLevel()) {
   // This is a hack, but there are situations where we disconnect fake upstream connections and
   // then we expect the server connection pool to get the disconnect before the next test starts.

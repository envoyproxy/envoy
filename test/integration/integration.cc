--- conflicted
+++ resolved
@@ -204,13 +204,10 @@
   Network::ClientConnectionPtr connection(dispatcher_->createClientConnection(
       Network::Utility::resolveUrl(
           fmt::format("tcp://{}:{}", Network::Test::getLoopbackAddressUrlString(version_), port)),
-<<<<<<< HEAD
-      Network::Address::InstanceConstSharedPtr(), Network::Test::createRawBufferSocket()));
+      Network::Address::InstanceConstSharedPtr(), Network::Test::createRawBufferSocket(), nullptr));
+
   connection->enableHalfClose(enable_half_close_);
   return connection;
-=======
-      Network::Address::InstanceConstSharedPtr(), Network::Test::createRawBufferSocket(), nullptr);
->>>>>>> d67729bb
 }
 
 void BaseIntegrationTest::initialize() {

--- conflicted
+++ resolved
@@ -254,590 +254,6 @@
   registerTestServerPorts(port_names);
 }
 
-<<<<<<< HEAD
-=======
-void BaseIntegrationTest::sendRequestAndWaitForResponse(Http::TestHeaderMapImpl& request_headers,
-                                                        uint32_t request_body_size,
-                                                        Http::TestHeaderMapImpl& response_headers,
-                                                        uint32_t response_size) {
-
-  // Send the request to Envoy.
-  if (request_body_size) {
-    codec_client_->makeRequestWithBody(request_headers, request_body_size, *response_);
-  } else {
-    codec_client_->makeHeaderOnlyRequest(request_headers, *response_);
-  }
-  waitForNextUpstreamRequest();
-  // Send response headers, and end_stream if there is no respone body.
-  upstream_request_->encodeHeaders(response_headers, response_size == 0);
-  // Send any response data, with end_stream true.
-  if (response_size) {
-    upstream_request_->encodeData(response_size, true);
-  }
-  // Wait for the response to be read by the codec client.
-  response_->waitForEndStream();
-}
-
-void BaseIntegrationTest::cleanupUpstreamAndDownstream() {
-  codec_client_->close();
-  if (fake_upstream_connection_) {
-    fake_upstream_connection_->close();
-    fake_upstream_connection_->waitForDisconnect();
-  }
-}
-
-void BaseIntegrationTest::waitForNextUpstreamRequest() {
-  // If there is no upstream connection, wait for it to be established.
-  if (!fake_upstream_connection_) {
-    fake_upstream_connection_ = fake_upstreams_[0]->waitForHttpConnection(*dispatcher_);
-  }
-  // Wait for the next stream on the upstream connection.
-  upstream_request_ = fake_upstream_connection_->waitForNewStream();
-  // Wait for the stream to be completely received.
-  upstream_request_->waitForEndStream(*dispatcher_);
-}
-
-void BaseIntegrationTest::testRouterRequestAndResponseWithBody(Network::ClientConnectionPtr&& conn,
-                                                               Http::CodecClient::Type type,
-                                                               uint64_t request_size,
-                                                               uint64_t response_size,
-                                                               bool big_header) {
-  executeActions({[&]() -> void { codec_client_ = makeHttpConnection(std::move(conn), type); },
-
-                  [&]() -> void {
-                    Http::TestHeaderMapImpl request_headers{
-                        {":method", "POST"},       {":path", "/test/long/url"},
-                        {":scheme", "http"},       {":authority", "host"},
-                        {"x-lyft-user-id", "123"}, {"x-forwarded-for", "10.0.0.1"}};
-                    if (big_header) {
-                      request_headers.addCopy("big", std::string(4096, 'a'));
-                    }
-                    sendRequestAndWaitForResponse(request_headers, request_size,
-                                                  default_response_headers_, response_size);
-                  },
-                  [&]() -> void { cleanupUpstreamAndDownstream(); }});
-
-  EXPECT_TRUE(upstream_request_->complete());
-  EXPECT_EQ(request_size, upstream_request_->bodyLength());
-
-  EXPECT_TRUE(response_->complete());
-  EXPECT_STREQ("200", response_->headers().Status()->value().c_str());
-  EXPECT_EQ(response_size, response_->body().size());
-}
-
-void BaseIntegrationTest::testRouterHeaderOnlyRequestAndResponse(
-    Network::ClientConnectionPtr&& conn, Http::CodecClient::Type type, bool close_upstream) {
-
-  executeActions({[&]() -> void { codec_client_ = makeHttpConnection(std::move(conn), type); },
-                  [&]() -> void {
-                    Http::TestHeaderMapImpl request_headers{{":method", "GET"},
-                                                            {":path", "/test/long/url"},
-                                                            {":scheme", "http"},
-                                                            {":authority", "host"},
-                                                            {"x-lyft-user-id", "123"}};
-                    sendRequestAndWaitForResponse(request_headers, 0, default_response_headers_, 0);
-                  },
-                  // Clean up downstream.
-                  [&]() -> void { codec_client_->close(); }});
-
-  // The following allows us to test shutting down the server with active connection pool
-  // connections. Either way we need to clean up the upstream connections to avoid race conditions.
-  if (!close_upstream) {
-    test_server_.reset();
-  }
-
-  // Clean up upstream.
-  fake_upstream_connection_->close();
-  fake_upstream_connection_->waitForDisconnect();
-
-  EXPECT_TRUE(upstream_request_->complete());
-  EXPECT_EQ(0U, upstream_request_->bodyLength());
-
-  EXPECT_TRUE(response_->complete());
-  EXPECT_STREQ("200", response_->headers().Status()->value().c_str());
-  EXPECT_EQ(0U, response_->body().size());
-}
-
-void BaseIntegrationTest::testRouterNotFound(Http::CodecClient::Type type) {
-  BufferingStreamDecoderPtr response = IntegrationUtil::makeSingleRequest(
-      lookupPort("http"), "GET", "/notfound", "", type, version_);
-  EXPECT_TRUE(response->complete());
-  EXPECT_STREQ("404", response->headers().Status()->value().c_str());
-}
-
-void BaseIntegrationTest::testRouterNotFoundWithBody(uint32_t port, Http::CodecClient::Type type) {
-  BufferingStreamDecoderPtr response =
-      IntegrationUtil::makeSingleRequest(port, "POST", "/notfound", "foo", type, version_);
-  EXPECT_TRUE(response->complete());
-  EXPECT_STREQ("404", response->headers().Status()->value().c_str());
-}
-
-void BaseIntegrationTest::testRouterRedirect(Http::CodecClient::Type type) {
-  BufferingStreamDecoderPtr response = IntegrationUtil::makeSingleRequest(
-      lookupPort("http"), "GET", "/foo", "", type, version_, "www.redirect.com");
-  EXPECT_TRUE(response->complete());
-  EXPECT_STREQ("301", response->headers().Status()->value().c_str());
-  EXPECT_STREQ("https://www.redirect.com/foo",
-               response->headers().get(Http::Headers::get().Location)->value().c_str());
-}
-
-void BaseIntegrationTest::testDrainClose(Http::CodecClient::Type type) {
-  test_server_->drainManager().draining_ = true;
-
-  executeActions({[&]() -> void { codec_client_ = makeHttpConnection(lookupPort("http"), type); },
-                  [&]() -> void {
-                    codec_client_->makeHeaderOnlyRequest(
-                        Http::TestHeaderMapImpl{{":method", "GET"},
-                                                {":path", "/healthcheck"},
-                                                {":scheme", "http"},
-                                                {":authority", "host"}},
-                        *response_);
-                  },
-                  [&]() -> void { response_->waitForEndStream(); },
-                  [&]() -> void { codec_client_->waitForDisconnect(); }});
-
-  EXPECT_TRUE(response_->complete());
-  EXPECT_STREQ("200", response_->headers().Status()->value().c_str());
-  if (type == Http::CodecClient::Type::HTTP2) {
-    EXPECT_TRUE(codec_client_->sawGoAway());
-  }
-
-  test_server_->drainManager().draining_ = false;
-}
-
-void BaseIntegrationTest::testRouterUpstreamDisconnectBeforeRequestComplete(
-    Network::ClientConnectionPtr&& conn, Http::CodecClient::Type type) {
-  std::list<std::function<void()>> actions = {
-      [&]() -> void { codec_client_ = makeHttpConnection(std::move(conn), type); },
-      [&]() -> void {
-        codec_client_->startRequest(Http::TestHeaderMapImpl{{":method", "GET"},
-                                                            {":path", "/test/long/url"},
-                                                            {":scheme", "http"},
-                                                            {":authority", "host"}},
-                                    *response_);
-      },
-      [&]() -> void {
-        fake_upstream_connection_ = fake_upstreams_[0]->waitForHttpConnection(*dispatcher_);
-      },
-      [&]() -> void { upstream_request_ = fake_upstream_connection_->waitForNewStream(); },
-      [&]() -> void { upstream_request_->waitForHeadersComplete(); },
-      [&]() -> void { fake_upstream_connection_->close(); },
-      [&]() -> void { fake_upstream_connection_->waitForDisconnect(); },
-      [&]() -> void { response_->waitForEndStream(); }};
-
-  if (type == Http::CodecClient::Type::HTTP1) {
-    actions.push_back([&]() -> void { codec_client_->waitForDisconnect(); });
-  } else {
-    actions.push_back([&]() -> void { codec_client_->close(); });
-  }
-
-  executeActions(actions);
-
-  EXPECT_FALSE(upstream_request_->complete());
-  EXPECT_EQ(0U, upstream_request_->bodyLength());
-
-  EXPECT_TRUE(response_->complete());
-  EXPECT_STREQ("503", response_->headers().Status()->value().c_str());
-  EXPECT_EQ("upstream connect error or disconnect/reset before headers", response_->body());
-}
-
-void BaseIntegrationTest::testRouterUpstreamDisconnectBeforeResponseComplete(
-    Network::ClientConnectionPtr&& conn, Http::CodecClient::Type type) {
-  std::list<std::function<void()>> actions = {
-      [&]() -> void { codec_client_ = makeHttpConnection(std::move(conn), type); },
-      [&]() -> void {
-        codec_client_->makeHeaderOnlyRequest(Http::TestHeaderMapImpl{{":method", "GET"},
-                                                                     {":path", "/test/long/url"},
-                                                                     {":scheme", "http"},
-                                                                     {":authority", "host"}},
-                                             *response_);
-      },
-      [&]() -> void { waitForNextUpstreamRequest(); },
-      [&]() -> void {
-        upstream_request_->encodeHeaders(Http::TestHeaderMapImpl{{":status", "200"}}, false);
-      },
-      [&]() -> void { fake_upstream_connection_->close(); },
-      [&]() -> void { fake_upstream_connection_->waitForDisconnect(); }};
-
-  if (type == Http::CodecClient::Type::HTTP1) {
-    actions.push_back([&]() -> void { codec_client_->waitForDisconnect(); });
-  } else {
-    actions.push_back([&]() -> void { response_->waitForReset(); });
-    actions.push_back([&]() -> void { codec_client_->close(); });
-  }
-
-  executeActions(actions);
-
-  EXPECT_TRUE(upstream_request_->complete());
-  EXPECT_EQ(0U, upstream_request_->bodyLength());
-
-  EXPECT_FALSE(response_->complete());
-  EXPECT_STREQ("200", response_->headers().Status()->value().c_str());
-  EXPECT_EQ(0U, response_->body().size());
-}
-
-void BaseIntegrationTest::testRouterDownstreamDisconnectBeforeRequestComplete(
-    Network::ClientConnectionPtr&& conn, Http::CodecClient::Type type) {
-  std::list<std::function<void()>> actions = {
-      [&]() -> void { codec_client_ = makeHttpConnection(std::move(conn), type); },
-      [&]() -> void {
-        codec_client_->startRequest(Http::TestHeaderMapImpl{{":method", "GET"},
-                                                            {":path", "/test/long/url"},
-                                                            {":scheme", "http"},
-                                                            {":authority", "host"}},
-                                    *response_);
-      },
-      [&]() -> void {
-        fake_upstream_connection_ = fake_upstreams_[0]->waitForHttpConnection(*dispatcher_);
-      },
-      [&]() -> void { upstream_request_ = fake_upstream_connection_->waitForNewStream(); },
-      [&]() -> void { upstream_request_->waitForHeadersComplete(); },
-      [&]() -> void { codec_client_->close(); }};
-
-  if (fake_upstreams_[0]->httpType() == FakeHttpConnection::Type::HTTP1) {
-    actions.push_back([&]() -> void { fake_upstream_connection_->waitForDisconnect(); });
-  } else {
-    actions.push_back([&]() -> void { upstream_request_->waitForReset(); });
-    actions.push_back([&]() -> void { fake_upstream_connection_->close(); });
-    actions.push_back([&]() -> void { fake_upstream_connection_->waitForDisconnect(); });
-  }
-
-  executeActions(actions);
-
-  EXPECT_FALSE(upstream_request_->complete());
-  EXPECT_EQ(0U, upstream_request_->bodyLength());
-
-  EXPECT_FALSE(response_->complete());
-}
-
-void BaseIntegrationTest::testRouterDownstreamDisconnectBeforeResponseComplete(
-    Network::ClientConnectionPtr&& conn, Http::CodecClient::Type type) {
-  std::list<std::function<void()>> actions = {
-      [&]() -> void { codec_client_ = makeHttpConnection(std::move(conn), type); },
-      [&]() -> void {
-        codec_client_->makeHeaderOnlyRequest(Http::TestHeaderMapImpl{{":method", "GET"},
-                                                                     {":path", "/test/long/url"},
-                                                                     {":scheme", "http"},
-                                                                     {":authority", "host"}},
-                                             *response_);
-      },
-      [&]() -> void { waitForNextUpstreamRequest(); },
-      [&]() -> void {
-        upstream_request_->encodeHeaders(Http::TestHeaderMapImpl{{":status", "200"}}, false);
-        upstream_request_->encodeData(512, false);
-      },
-      [&]() -> void { response_->waitForBodyData(512); },
-      [&]() -> void { codec_client_->close(); }};
-
-  if (fake_upstreams_[0]->httpType() == FakeHttpConnection::Type::HTTP1) {
-    actions.push_back([&]() -> void { fake_upstream_connection_->waitForDisconnect(); });
-  } else {
-    actions.push_back([&]() -> void { upstream_request_->waitForReset(); });
-    actions.push_back([&]() -> void { fake_upstream_connection_->close(); });
-    actions.push_back([&]() -> void { fake_upstream_connection_->waitForDisconnect(); });
-  }
-
-  executeActions(actions);
-
-  EXPECT_TRUE(upstream_request_->complete());
-  EXPECT_EQ(0U, upstream_request_->bodyLength());
-
-  EXPECT_FALSE(response_->complete());
-  EXPECT_STREQ("200", response_->headers().Status()->value().c_str());
-  EXPECT_EQ(512U, response_->body().size());
-}
-
-void BaseIntegrationTest::testRouterUpstreamResponseBeforeRequestComplete(
-    Network::ClientConnectionPtr&& conn, Http::CodecClient::Type type) {
-  std::list<std::function<void()>> actions = {
-      [&]() -> void { codec_client_ = makeHttpConnection(std::move(conn), type); },
-      [&]() -> void {
-        codec_client_->startRequest(Http::TestHeaderMapImpl{{":method", "GET"},
-                                                            {":path", "/test/long/url"},
-                                                            {":scheme", "http"},
-                                                            {":authority", "host"}},
-                                    *response_);
-      },
-      [&]() -> void {
-        fake_upstream_connection_ = fake_upstreams_[0]->waitForHttpConnection(*dispatcher_);
-      },
-      [&]() -> void { upstream_request_ = fake_upstream_connection_->waitForNewStream(); },
-      [&]() -> void { upstream_request_->waitForHeadersComplete(); },
-      [&]() -> void {
-        upstream_request_->encodeHeaders(Http::TestHeaderMapImpl{{":status", "200"}}, false);
-        upstream_request_->encodeData(512, true);
-      },
-      [&]() -> void { response_->waitForEndStream(); }};
-
-  if (fake_upstreams_[0]->httpType() == FakeHttpConnection::Type::HTTP1) {
-    actions.push_back([&]() -> void { fake_upstream_connection_->waitForDisconnect(); });
-  } else {
-    actions.push_back([&]() -> void { upstream_request_->waitForReset(); });
-    actions.push_back([&]() -> void { fake_upstream_connection_->close(); });
-    actions.push_back([&]() -> void { fake_upstream_connection_->waitForDisconnect(); });
-  }
-
-  if (type == Http::CodecClient::Type::HTTP1) {
-    actions.push_back([&]() -> void { codec_client_->waitForDisconnect(); });
-  } else {
-    actions.push_back([&]() -> void { codec_client_->close(); });
-  }
-
-  executeActions(actions);
-
-  EXPECT_FALSE(upstream_request_->complete());
-  EXPECT_EQ(0U, upstream_request_->bodyLength());
-
-  EXPECT_TRUE(response_->complete());
-  EXPECT_STREQ("200", response_->headers().Status()->value().c_str());
-  EXPECT_EQ(512U, response_->body().size());
-}
-
-void BaseIntegrationTest::testRetry(Http::CodecClient::Type type) {
-  executeActions(
-      {[&]() -> void { codec_client_ = makeHttpConnection(lookupPort("http"), type); },
-       [&]() -> void {
-         codec_client_->makeRequestWithBody(Http::TestHeaderMapImpl{{":method", "POST"},
-                                                                    {":path", "/test/long/url"},
-                                                                    {":scheme", "http"},
-                                                                    {":authority", "host"},
-                                                                    {"x-forwarded-for", "10.0.0.1"},
-                                                                    {"x-envoy-retry-on", "5xx"}},
-                                            1024, *response_);
-       },
-       [&]() -> void { waitForNextUpstreamRequest(); },
-       [&]() -> void {
-         upstream_request_->encodeHeaders(Http::TestHeaderMapImpl{{":status", "503"}}, false);
-       },
-       [&]() -> void {
-         if (fake_upstreams_[0]->httpType() == FakeHttpConnection::Type::HTTP1) {
-           fake_upstream_connection_->waitForDisconnect();
-           fake_upstream_connection_ = fake_upstreams_[0]->waitForHttpConnection(*dispatcher_);
-         } else {
-           upstream_request_->waitForReset();
-         }
-       },
-       [&]() -> void { waitForNextUpstreamRequest(); },
-       [&]() -> void {
-         upstream_request_->encodeHeaders(Http::TestHeaderMapImpl{{":status", "200"}}, false);
-         upstream_request_->encodeData(512, true);
-       },
-       [&]() -> void {
-         response_->waitForEndStream();
-         EXPECT_TRUE(upstream_request_->complete());
-         EXPECT_EQ(1024U, upstream_request_->bodyLength());
-
-         EXPECT_TRUE(response_->complete());
-         EXPECT_STREQ("200", response_->headers().Status()->value().c_str());
-         EXPECT_EQ(512U, response_->body().size());
-       },
-       [&]() -> void { cleanupUpstreamAndDownstream(); }});
-}
-
-void BaseIntegrationTest::testGrpcRetry() {
-  Http::TestHeaderMapImpl response_trailers{{"response1", "trailer1"}, {"grpc-status", "0"}};
-  executeActions(
-      {[&]() -> void {
-         codec_client_ = makeHttpConnection(lookupPort("http"), Http::CodecClient::Type::HTTP2);
-       },
-       [&]() -> void {
-         request_encoder_ = &codec_client_->startRequest(
-             Http::TestHeaderMapImpl{{":method", "POST"},
-                                     {":path", "/test/long/url"},
-                                     {":scheme", "http"},
-                                     {":authority", "host"},
-                                     {"x-forwarded-for", "10.0.0.1"},
-                                     {"x-envoy-retry-grpc-on", "cancelled"}},
-             *response_);
-         codec_client_->sendData(*request_encoder_, 1024, true);
-       },
-       [&]() -> void { waitForNextUpstreamRequest(); },
-       [&]() -> void {
-         upstream_request_->encodeHeaders(
-             Http::TestHeaderMapImpl{{":status", "200"}, {"grpc-status", "1"}}, false);
-       },
-       [&]() -> void {
-         if (fake_upstreams_[0]->httpType() == FakeHttpConnection::Type::HTTP1) {
-           fake_upstream_connection_->waitForDisconnect();
-           fake_upstream_connection_ = fake_upstreams_[0]->waitForHttpConnection(*dispatcher_);
-         } else {
-           upstream_request_->waitForReset();
-         }
-       },
-       [&]() -> void { waitForNextUpstreamRequest(); },
-       [&]() -> void {
-         upstream_request_->encodeHeaders(Http::TestHeaderMapImpl{{":status", "200"}}, false);
-         upstream_request_->encodeData(512, fake_upstreams_[0]->httpType() !=
-                                                FakeHttpConnection::Type::HTTP2);
-         if (fake_upstreams_[0]->httpType() == FakeHttpConnection::Type::HTTP2) {
-           upstream_request_->encodeTrailers(response_trailers);
-         }
-       },
-       [&]() -> void {
-         response_->waitForEndStream();
-         EXPECT_TRUE(upstream_request_->complete());
-         EXPECT_EQ(1024U, upstream_request_->bodyLength());
-
-         EXPECT_TRUE(response_->complete());
-         EXPECT_STREQ("200", response_->headers().Status()->value().c_str());
-         EXPECT_EQ(512U, response_->body().size());
-         if (fake_upstreams_[0]->httpType() == FakeHttpConnection::Type::HTTP2) {
-           EXPECT_THAT(*response_->trailers(), HeaderMapEqualRef(&response_trailers));
-         }
-       },
-       [&]() -> void { cleanupUpstreamAndDownstream(); }});
-}
-
-// Very similar set-up to testRetry but with a 16k request the request will not
-// be buffered and the 503 will be returned to the user.
-void BaseIntegrationTest::testRetryHittingBufferLimit(Http::CodecClient::Type type) {
-  executeActions(
-      {[&]() -> void {
-         codec_client_ = makeHttpConnection(lookupPort("http_with_buffer_limits"), type);
-       },
-       [&]() -> void {
-         codec_client_->makeRequestWithBody(Http::TestHeaderMapImpl{{":method", "POST"},
-                                                                    {":path", "/test/long/url"},
-                                                                    {":scheme", "http"},
-                                                                    {":authority", "host"},
-                                                                    {"x-forwarded-for", "10.0.0.1"},
-                                                                    {"x-envoy-retry-on", "5xx"}},
-                                            1024 * 65, *response_);
-       },
-       [&]() -> void { waitForNextUpstreamRequest(); },
-       [&]() -> void {
-         upstream_request_->encodeHeaders(Http::TestHeaderMapImpl{{":status", "503"}}, true);
-       },
-       [&]() -> void {
-         response_->waitForEndStream();
-         EXPECT_TRUE(upstream_request_->complete());
-         EXPECT_EQ(66560U, upstream_request_->bodyLength());
-
-         EXPECT_TRUE(response_->complete());
-         EXPECT_STREQ("503", response_->headers().Status()->value().c_str());
-       },
-       [&]() -> void { cleanupUpstreamAndDownstream(); }});
-}
-
-// Test hitting the dynamo filter with too many request bytes to buffer.  Ensure the connection
-// manager sends a 413.
-void BaseIntegrationTest::testHittingDecoderFilterLimit(Http::CodecClient::Type type) {
-  executeActions(
-      {[&]() -> void {
-         codec_client_ = makeHttpConnection(lookupPort("dynamo_with_buffer_limits"), type);
-       },
-       [&]() -> void {
-         codec_client_->makeRequestWithBody(Http::TestHeaderMapImpl{{":method", "POST"},
-                                                                    {":path", "/dynamo/url"},
-                                                                    {":scheme", "http"},
-                                                                    {":authority", "host"},
-                                                                    {"x-forwarded-for", "10.0.0.1"},
-                                                                    {"x-envoy-retry-on", "5xx"}},
-                                            1024 * 65, *response_);
-       },
-       [&]() -> void {
-         fake_upstream_connection_ = fake_upstreams_[0]->waitForHttpConnection(*dispatcher_);
-       },
-       [&]() -> void {
-         response_->waitForEndStream();
-         EXPECT_TRUE(response_->complete());
-         EXPECT_STREQ("413", response_->headers().Status()->value().c_str());
-       },
-       [&]() -> void { cleanupUpstreamAndDownstream(); }});
-}
-
-// Test hitting the dynamo filter with too many response bytes to buffer.  Given the request headers
-// are sent on early, the stream/connection will be reset.
-void BaseIntegrationTest::testHittingEncoderFilterLimit(Http::CodecClient::Type type) {
-  executeActions(
-      {[&]() -> void {
-         codec_client_ = makeHttpConnection(lookupPort("dynamo_with_buffer_limits"), type);
-       },
-       [&]() -> void {
-         auto downstream_request =
-             &codec_client_->startRequest(Http::TestHeaderMapImpl{{":method", "GET"},
-                                                                  {":path", "/dynamo/url"},
-                                                                  {":scheme", "http"},
-                                                                  {":authority", "host"}},
-                                          *response_);
-
-         Buffer::OwnedImpl data("{\"TableName\":\"locations\"}");
-         codec_client_->sendData(*downstream_request, data, true);
-       },
-       [&]() -> void { waitForNextUpstreamRequest(); },
-       [&]() -> void {
-         upstream_request_->encodeHeaders(Http::TestHeaderMapImpl{{":status", "200"}}, false);
-         // Make sure the headers are received before the body is sent.
-         response_->waitForHeaders();
-         upstream_request_->encodeData(1024 * 65, false);
-       },
-       [&]() -> void {
-         if (type == Http::CodecClient::Type::HTTP2) {
-           response_->waitForReset();
-         } else {
-           response_->waitForEndStream();
-         }
-         EXPECT_FALSE(response_->complete());
-         EXPECT_STREQ("200", response_->headers().Status()->value().c_str());
-       },
-       [&]() -> void { cleanupUpstreamAndDownstream(); }});
-}
-
-void BaseIntegrationTest::testTwoRequests(Http::CodecClient::Type type) {
-  executeActions(
-      {[&]() -> void { codec_client_ = makeHttpConnection(lookupPort("http"), type); },
-       // Request 1.
-       [&]() -> void {
-         codec_client_->makeRequestWithBody(Http::TestHeaderMapImpl{{":method", "GET"},
-                                                                    {":path", "/test/long/url"},
-                                                                    {":scheme", "http"},
-                                                                    {":authority", "host"}},
-                                            1024, *response_);
-       },
-       [&]() -> void { waitForNextUpstreamRequest(); },
-       [&]() -> void {
-         upstream_request_->encodeHeaders(Http::TestHeaderMapImpl{{":status", "200"}}, false);
-         upstream_request_->encodeData(512, true);
-       },
-       [&]() -> void {
-         response_->waitForEndStream();
-         EXPECT_TRUE(upstream_request_->complete());
-         EXPECT_EQ(1024U, upstream_request_->bodyLength());
-
-         EXPECT_TRUE(response_->complete());
-         EXPECT_STREQ("200", response_->headers().Status()->value().c_str());
-         EXPECT_EQ(512U, response_->body().size());
-       },
-       // Request 2.
-       [&]() -> void {
-         response_.reset(new IntegrationStreamDecoder(*dispatcher_));
-         codec_client_->makeRequestWithBody(Http::TestHeaderMapImpl{{":method", "GET"},
-                                                                    {":path", "/test/long/url"},
-                                                                    {":scheme", "http"},
-                                                                    {":authority", "host"}},
-                                            512, *response_);
-       },
-       [&]() -> void { waitForNextUpstreamRequest(); },
-       [&]() -> void {
-         upstream_request_->encodeHeaders(Http::TestHeaderMapImpl{{":status", "200"}}, false);
-         upstream_request_->encodeData(1024, true);
-       },
-       [&]() -> void {
-         response_->waitForEndStream();
-         EXPECT_TRUE(upstream_request_->complete());
-         EXPECT_EQ(512U, upstream_request_->bodyLength());
-
-         EXPECT_TRUE(response_->complete());
-         EXPECT_STREQ("200", response_->headers().Status()->value().c_str());
-         EXPECT_EQ(1024U, response_->body().size());
-       },
-       // Cleanup both downstream and upstream
-       [&]() -> void { codec_client_->close(); },
-       [&]() -> void { fake_upstream_connection_->close(); },
-       [&]() -> void { fake_upstream_connection_->waitForDisconnect(); }});
-}
-
->>>>>>> f0cadd75
 void BaseIntegrationTest::sendRawHttpAndWaitForResponse(const char* raw_http,
                                                         std::string* response) {
   Buffer::OwnedImpl buffer(raw_http);

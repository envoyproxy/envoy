#include "test/integration/integration.h"

#include <chrono>
#include <cstdint>
#include <functional>
#include <list>
#include <memory>
#include <string>
#include <vector>

#include "envoy/admin/v3/config_dump.pb.h"
#include "envoy/api/v2/discovery.pb.h"
#include "envoy/buffer/buffer.h"
#include "envoy/config/bootstrap/v3/bootstrap.pb.h"
#include "envoy/config/endpoint/v3/endpoint_components.pb.h"
#include "envoy/extensions/transport_sockets/tls/v3/cert.pb.h"
#include "envoy/http/header_map.h"

#include "common/api/api_impl.h"
#include "common/buffer/buffer_impl.h"
#include "common/common/assert.h"
#include "common/common/fmt.h"
#include "common/config/api_version.h"
#include "common/event/dispatcher_impl.h"
#include "common/event/libevent.h"
#include "common/network/connection_impl.h"
#include "common/network/utility.h"
#include "common/upstream/upstream_impl.h"

#include "extensions/transport_sockets/tls/context_config_impl.h"
#include "extensions/transport_sockets/tls/context_manager_impl.h"
#include "extensions/transport_sockets/tls/ssl_socket.h"

#include "test/integration/autonomous_upstream.h"
#include "test/integration/utility.h"
#include "test/test_common/environment.h"
#include "test/test_common/network_utility.h"

#include "absl/container/fixed_array.h"
#include "absl/strings/str_join.h"
#include "gtest/gtest.h"

using testing::_;
using testing::AnyNumber;
using testing::AssertionFailure;
using testing::AssertionResult;
using testing::AssertionSuccess;
using testing::AtLeast;
using testing::Invoke;
using testing::IsSubstring;
using testing::NiceMock;
using testing::ReturnRef;

namespace Envoy {

IntegrationStreamDecoder::IntegrationStreamDecoder(Event::Dispatcher& dispatcher)
    : dispatcher_(dispatcher) {}

void IntegrationStreamDecoder::waitForContinueHeaders() {
  if (!continue_headers_.get()) {
    waiting_for_continue_headers_ = true;
    dispatcher_.run(Event::Dispatcher::RunType::Block);
  }
}

void IntegrationStreamDecoder::waitForHeaders() {
  if (!headers_.get()) {
    waiting_for_headers_ = true;
    dispatcher_.run(Event::Dispatcher::RunType::Block);
  }
}

void IntegrationStreamDecoder::waitForBodyData(uint64_t size) {
  ASSERT(body_data_waiting_length_ == 0);
  body_data_waiting_length_ = size;
  body_data_waiting_length_ -=
      std::min(body_data_waiting_length_, static_cast<uint64_t>(body_.size()));
  if (body_data_waiting_length_ > 0) {
    dispatcher_.run(Event::Dispatcher::RunType::Block);
  }
}

void IntegrationStreamDecoder::waitForEndStream() {
  if (!saw_end_stream_) {
    waiting_for_end_stream_ = true;
    dispatcher_.run(Event::Dispatcher::RunType::Block);
  }
}

void IntegrationStreamDecoder::waitForReset() {
  if (!saw_reset_) {
    waiting_for_reset_ = true;
    dispatcher_.run(Event::Dispatcher::RunType::Block);
  }
}

void IntegrationStreamDecoder::decode100ContinueHeaders(Http::ResponseHeaderMapPtr&& headers) {
  continue_headers_ = std::move(headers);
  if (waiting_for_continue_headers_) {
    dispatcher_.exit();
  }
}

void IntegrationStreamDecoder::decodeHeaders(Http::ResponseHeaderMapPtr&& headers,
                                             bool end_stream) {
  saw_end_stream_ = end_stream;
  headers_ = std::move(headers);
  if ((end_stream && waiting_for_end_stream_) || waiting_for_headers_) {
    dispatcher_.exit();
  }
}

void IntegrationStreamDecoder::decodeData(Buffer::Instance& data, bool end_stream) {
  saw_end_stream_ = end_stream;
  body_ += data.toString();

  if (end_stream && waiting_for_end_stream_) {
    dispatcher_.exit();
  } else if (body_data_waiting_length_ > 0) {
    body_data_waiting_length_ -= std::min(body_data_waiting_length_, data.length());
    if (body_data_waiting_length_ == 0) {
      dispatcher_.exit();
    }
  }
}

void IntegrationStreamDecoder::decodeTrailers(Http::ResponseTrailerMapPtr&& trailers) {
  saw_end_stream_ = true;
  trailers_ = std::move(trailers);
  if (waiting_for_end_stream_) {
    dispatcher_.exit();
  }
}

void IntegrationStreamDecoder::decodeMetadata(Http::MetadataMapPtr&& metadata_map) {
  // Combines newly received metadata with the existing metadata.
  for (const auto& metadata : *metadata_map) {
    duplicated_metadata_key_count_[metadata.first]++;
    metadata_map_->insert(metadata);
  }
}

void IntegrationStreamDecoder::onResetStream(Http::StreamResetReason reason, absl::string_view) {
  saw_reset_ = true;
  reset_reason_ = reason;
  if (waiting_for_reset_) {
    dispatcher_.exit();
  }
}

IntegrationTcpClient::IntegrationTcpClient(Event::Dispatcher& dispatcher,
                                           MockBufferFactory& factory, uint32_t port,
                                           Network::Address::IpVersion version,
                                           bool enable_half_close)
    : payload_reader_(new WaitForPayloadReader(dispatcher)),
      callbacks_(new ConnectionCallbacks(*this)) {
  EXPECT_CALL(factory, create_(_, _))
      .WillOnce(Invoke([&](std::function<void()> below_low,
                           std::function<void()> above_high) -> Buffer::Instance* {
        client_write_buffer_ = new NiceMock<MockWatermarkBuffer>(below_low, above_high);
        return client_write_buffer_;
      }));

  connection_ = dispatcher.createClientConnection(
      Network::Utility::resolveUrl(
          fmt::format("tcp://{}:{}", Network::Test::getLoopbackAddressUrlString(version), port)),
      Network::Address::InstanceConstSharedPtr(), Network::Test::createRawBufferSocket(), nullptr);

  ON_CALL(*client_write_buffer_, drain(_))
      .WillByDefault(testing::Invoke(client_write_buffer_, &MockWatermarkBuffer::baseDrain));
  EXPECT_CALL(*client_write_buffer_, drain(_)).Times(AnyNumber());

  connection_->enableHalfClose(enable_half_close);
  connection_->addConnectionCallbacks(*callbacks_);
  connection_->addReadFilter(payload_reader_);
  connection_->connect();
}

void IntegrationTcpClient::close() { connection_->close(Network::ConnectionCloseType::NoFlush); }

void IntegrationTcpClient::waitForData(const std::string& data, bool exact_match) {
  auto found = payload_reader_->data().find(data);
  if (found == 0 || (!exact_match && found != std::string::npos)) {
    return;
  }

  payload_reader_->set_data_to_wait_for(data, exact_match);
  connection_->dispatcher().run(Event::Dispatcher::RunType::Block);
}

void IntegrationTcpClient::waitForData(size_t length) {
  if (payload_reader_->data().size() >= length) {
    return;
  }

  payload_reader_->setLengthToWaitFor(length);
  connection_->dispatcher().run(Event::Dispatcher::RunType::Block);
}

void IntegrationTcpClient::waitForDisconnect(bool ignore_spurious_events) {
  if (ignore_spurious_events) {
    while (!disconnected_) {
      connection_->dispatcher().run(Event::Dispatcher::RunType::Block);
    }
  } else {
    connection_->dispatcher().run(Event::Dispatcher::RunType::Block);
    EXPECT_TRUE(disconnected_);
  }
}

void IntegrationTcpClient::waitForHalfClose() {
  if (payload_reader_->readLastByte()) {
    return;
  }
  connection_->dispatcher().run(Event::Dispatcher::RunType::Block);
  EXPECT_TRUE(payload_reader_->readLastByte());
}

void IntegrationTcpClient::readDisable(bool disabled) { connection_->readDisable(disabled); }

void IntegrationTcpClient::write(const std::string& data, bool end_stream, bool verify) {
  Buffer::OwnedImpl buffer(data);
  if (verify) {
    EXPECT_CALL(*client_write_buffer_, move(_));
    if (!data.empty()) {
      EXPECT_CALL(*client_write_buffer_, write(_)).Times(AtLeast(1));
    }
  }

  int bytes_expected = client_write_buffer_->bytes_written() + data.size();

  connection_->write(buffer, end_stream);
  do {
    connection_->dispatcher().run(Event::Dispatcher::RunType::NonBlock);
  } while (client_write_buffer_->bytes_written() != bytes_expected && !disconnected_);
  if (verify) {
    // If we disconnect part way through the write, then we should fail, since write() is always
    // expected to succeed.
    EXPECT_TRUE(!disconnected_ || client_write_buffer_->bytes_written() == bytes_expected);
  }
}

void IntegrationTcpClient::ConnectionCallbacks::onEvent(Network::ConnectionEvent event) {
  if (event == Network::ConnectionEvent::RemoteClose) {
    parent_.disconnected_ = true;
    parent_.connection_->dispatcher().exit();
  }
}

BaseIntegrationTest::BaseIntegrationTest(const InstanceConstSharedPtrFn& upstream_address_fn,
                                         Network::Address::IpVersion version,
                                         const std::string& config)
    : api_(Api::createApiForTest(stats_store_)),
      mock_buffer_factory_(new NiceMock<MockBufferFactory>),
      dispatcher_(api_->allocateDispatcher(Buffer::WatermarkFactoryPtr{mock_buffer_factory_})),
      version_(version), upstream_address_fn_(upstream_address_fn),
      config_helper_(version, *api_, config),
      default_log_level_(TestEnvironment::getOptions().logLevel()) {
  // This is a hack, but there are situations where we disconnect fake upstream connections and
  // then we expect the server connection pool to get the disconnect before the next test starts.
  // This does not always happen. This pause should allow the server to pick up the disconnect
  // notification and clear the pool connection if necessary. A real fix would require adding fairly
  // complex test hooks to the server and/or spin waiting on stats, neither of which I think are
  // necessary right now.
  timeSystem().sleep(std::chrono::milliseconds(10));
  ON_CALL(*mock_buffer_factory_, create_(_, _))
      .WillByDefault(Invoke([](std::function<void()> below_low,
                               std::function<void()> above_high) -> Buffer::Instance* {
        return new Buffer::WatermarkBuffer(below_low, above_high);
      }));
  ON_CALL(factory_context_, api()).WillByDefault(ReturnRef(*api_));
}

BaseIntegrationTest::BaseIntegrationTest(Network::Address::IpVersion version,
                                         const std::string& config)
    : BaseIntegrationTest(
          [version](int) {
            return Network::Utility::parseInternetAddress(
                Network::Test::getAnyAddressString(version), 0);
          },
          version, config) {}

Network::ClientConnectionPtr BaseIntegrationTest::makeClientConnection(uint32_t port) {
  return makeClientConnectionWithOptions(port, nullptr);
}

Network::ClientConnectionPtr BaseIntegrationTest::makeClientConnectionWithOptions(
    uint32_t port, const Network::ConnectionSocket::OptionsSharedPtr& options) {
  Network::ClientConnectionPtr connection(dispatcher_->createClientConnection(
      Network::Utility::resolveUrl(
          fmt::format("tcp://{}:{}", Network::Test::getLoopbackAddressUrlString(version_), port)),
      Network::Address::InstanceConstSharedPtr(), Network::Test::createRawBufferSocket(), options));

  connection->enableHalfClose(enable_half_close_);
  return connection;
}

void BaseIntegrationTest::initialize() {
  RELEASE_ASSERT(!initialized_, "");
  RELEASE_ASSERT(Event::Libevent::Global::initialized(), "");
  initialized_ = true;

  createUpstreams();
  createXdsUpstream();
  createEnvoy();
}

void BaseIntegrationTest::createUpstreams() {
  for (uint32_t i = 0; i < fake_upstreams_count_; ++i) {
    auto endpoint = upstream_address_fn_(i);
    if (autonomous_upstream_) {
      fake_upstreams_.emplace_back(new AutonomousUpstream(
          endpoint, upstream_protocol_, *time_system_, autonomous_allow_incomplete_streams_));
    } else {
      fake_upstreams_.emplace_back(new FakeUpstream(endpoint, upstream_protocol_, *time_system_,
                                                    enable_half_close_, udp_fake_upstream_));
    }
  }
}

void BaseIntegrationTest::createEnvoy() {
  std::vector<uint32_t> ports;
  for (auto& upstream : fake_upstreams_) {
    if (upstream->localAddress()->ip()) {
      ports.push_back(upstream->localAddress()->ip()->port());
    }
  }

  if (use_lds_) {
    ENVOY_LOG_MISC(debug, "Setting up file-based LDS");
    // Before finalization, set up a real lds path, replacing the default /dev/null
    std::string lds_path = TestEnvironment::temporaryPath(TestUtility::uniqueFilename());
    config_helper_.addConfigModifier(
        [lds_path](envoy::config::bootstrap::v3::Bootstrap& bootstrap) -> void {
          bootstrap.mutable_dynamic_resources()->mutable_lds_config()->set_path(lds_path);
        });
  }

  // Note that finalize assumes that every fake_upstream_ must correspond to a bootstrap config
  // static entry. So, if you want to manually create a fake upstream without specifying it in the
  // config, you will need to do so *after* initialize() (which calls this function) is done.
  config_helper_.finalize(ports);

  envoy::config::bootstrap::v3::Bootstrap bootstrap = config_helper_.bootstrap();
  if (use_lds_) {
    // After the config has been finalized, write the final listener config to the lds file.
    const std::string lds_path = config_helper_.bootstrap().dynamic_resources().lds_config().path();
    API_NO_BOOST(envoy::api::v2::DiscoveryResponse) lds;
    lds.set_version_info("0");
    for (auto& listener : config_helper_.bootstrap().static_resources().listeners()) {
      ProtobufWkt::Any* resource = lds.add_resources();
      resource->PackFrom(listener);
    }
    TestEnvironment::writeStringToFileForTest(lds_path, MessageUtil::getJsonStringFromMessage(lds),
                                              true);

    // Now that the listeners have been written to the lds file, remove them from static resources
    // or they will not be reloadable.
    bootstrap.mutable_static_resources()->mutable_listeners()->Clear();
  }
  ENVOY_LOG_MISC(debug, "Running Envoy with configuration:\n{}",
                 MessageUtil::getYamlStringFromMessage(bootstrap));

  const std::string bootstrap_path = TestEnvironment::writeStringToFileForTest(
      "bootstrap.json", MessageUtil::getJsonStringFromMessage(bootstrap));

  std::vector<std::string> named_ports;
  const auto& static_resources = config_helper_.bootstrap().static_resources();
  named_ports.reserve(static_resources.listeners_size());
  for (int i = 0; i < static_resources.listeners_size(); ++i) {
    named_ports.push_back(static_resources.listeners(i).name());
  }
  createGeneratedApiTestServer(bootstrap_path, named_ports, false, true, false);
}

void BaseIntegrationTest::setUpstreamProtocol(FakeHttpConnection::Type protocol) {
  upstream_protocol_ = protocol;
  if (upstream_protocol_ == FakeHttpConnection::Type::HTTP2) {
    config_helper_.addConfigModifier(
        [&](envoy::config::bootstrap::v3::Bootstrap& bootstrap) -> void {
          RELEASE_ASSERT(bootstrap.mutable_static_resources()->clusters_size() >= 1, "");
          auto* cluster = bootstrap.mutable_static_resources()->mutable_clusters(0);
          cluster->mutable_http2_protocol_options();
        });
  } else {
    RELEASE_ASSERT(protocol == FakeHttpConnection::Type::HTTP1, "");
  }
}

IntegrationTcpClientPtr BaseIntegrationTest::makeTcpConnection(uint32_t port) {
  return std::make_unique<IntegrationTcpClient>(*dispatcher_, *mock_buffer_factory_, port, version_,
                                                enable_half_close_);
}

void BaseIntegrationTest::registerPort(const std::string& key, uint32_t port) {
  port_map_[key] = port;
}

uint32_t BaseIntegrationTest::lookupPort(const std::string& key) {
  auto it = port_map_.find(key);
  if (it != port_map_.end()) {
    return it->second;
  }
  RELEASE_ASSERT(
      false,
      fmt::format("lookupPort() called on service type '{}', which has not been added to port_map_",
                  key));
}

void BaseIntegrationTest::setUpstreamAddress(
    uint32_t upstream_index, envoy::config::endpoint::v3::LbEndpoint& endpoint) const {
  auto* socket_address = endpoint.mutable_endpoint()->mutable_address()->mutable_socket_address();
  socket_address->set_address(Network::Test::getLoopbackAddressString(version_));
  socket_address->set_port_value(fake_upstreams_[upstream_index]->localAddress()->ip()->port());
}

namespace {
bool read_flag(bool* flag) { return *flag; }
} // namespace

void BaseIntegrationTest::registerTestServerPorts(const std::vector<std::string>& port_names) {
  bool listeners_ready = false;
  absl::Mutex l;
  std::vector<std::reference_wrapper<Network::ListenerConfig>> listeners;
  test_server_->server().dispatcher().post([this, &listeners, &listeners_ready, &l]() {
    listeners = test_server_->server().listenerManager().listeners();
    l.Lock();
    listeners_ready = true;
    l.Unlock();
  });
<<<<<<< HEAD
  l.LockWhen(absl::Condition(read_flag, &listeners_ready));
=======
  l.LockWhen(absl::Condition(&listeners_ready));
>>>>>>> 6aacca31
  l.Unlock();

  auto listener_it = listeners.cbegin();
  auto port_it = port_names.cbegin();
  for (; port_it != port_names.end() && listener_it != listeners.end(); ++port_it, ++listener_it) {
    const auto listen_addr = listener_it->get().listenSocketFactory().localAddress();
    if (listen_addr->type() == Network::Address::Type::Ip) {
      ENVOY_LOG(debug, "registered '{}' as port {}.", *port_it, listen_addr->ip()->port());
      registerPort(*port_it, listen_addr->ip()->port());
    }
  }
  const auto admin_addr = test_server_->server().admin().socket().localAddress();
  if (admin_addr->type() == Network::Address::Type::Ip) {
    registerPort("admin", admin_addr->ip()->port());
  }
}

std::string getListenerDetails(Envoy::Server::Instance& server) {
  const auto& cbs_maps = server.admin().getConfigTracker().getCallbacksMap();
  ProtobufTypes::MessagePtr details = cbs_maps.at("listeners")();
  auto listener_info = Protobuf::down_cast<envoy::admin::v3::ListenersConfigDump>(*details);
  return MessageUtil::getYamlStringFromMessage(listener_info.dynamic_listeners(0).error_state());
}

void BaseIntegrationTest::createGeneratedApiTestServer(const std::string& bootstrap_path,
                                                       const std::vector<std::string>& port_names,
                                                       bool allow_unknown_static_fields,
                                                       bool reject_unknown_dynamic_fields,
                                                       bool allow_lds_rejection) {
  test_server_ = IntegrationTestServer::create(
      bootstrap_path, version_, on_server_ready_function_, on_server_init_function_, deterministic_,
      timeSystem(), *api_, defer_listener_finalization_, process_object_,
      allow_unknown_static_fields, reject_unknown_dynamic_fields, concurrency_);
  if (config_helper_.bootstrap().static_resources().listeners_size() > 0 &&
      !defer_listener_finalization_) {

    // Wait for listeners to be created before invoking registerTestServerPorts() below, as that
    // needs to know about the bound listener ports.
    auto end_time = time_system_.monotonicTime() + TestUtility::DefaultTimeout;
    const char* success = "listener_manager.listener_create_success";
    const char* rejected = "listener_manager.lds.update_rejected";
    while ((test_server_->counter(success) == nullptr ||
            test_server_->counter(success)->value() < concurrency_) &&
           (!allow_lds_rejection || test_server_->counter(rejected) == nullptr ||
            test_server_->counter(rejected)->value() == 0)) {
      if (time_system_.monotonicTime() >= end_time) {
        RELEASE_ASSERT(0, "Timed out waiting for listeners.");
      }
      if (!allow_lds_rejection) {
        RELEASE_ASSERT(test_server_->counter(rejected) == nullptr ||
                           test_server_->counter(rejected)->value() == 0,
                       absl::StrCat("Lds update failed. Details\n",
                                    getListenerDetails(test_server_->server())));
      }
      time_system_.sleep(std::chrono::milliseconds(10));
    }

    registerTestServerPorts(port_names);
  }
}

void BaseIntegrationTest::createApiTestServer(const ApiFilesystemConfig& api_filesystem_config,
                                              const std::vector<std::string>& port_names,
                                              bool allow_unknown_static_fields,
                                              bool reject_unknown_dynamic_fields,
                                              bool allow_lds_rejection) {
  const std::string eds_path = TestEnvironment::temporaryFileSubstitute(
      api_filesystem_config.eds_path_, port_map_, version_);
  const std::string cds_path = TestEnvironment::temporaryFileSubstitute(
      api_filesystem_config.cds_path_, {{"eds_json_path", eds_path}}, port_map_, version_);
  const std::string rds_path = TestEnvironment::temporaryFileSubstitute(
      api_filesystem_config.rds_path_, port_map_, version_);
  const std::string lds_path = TestEnvironment::temporaryFileSubstitute(
      api_filesystem_config.lds_path_, {{"rds_json_path", rds_path}}, port_map_, version_);
  createGeneratedApiTestServer(
      TestEnvironment::temporaryFileSubstitute(
          api_filesystem_config.bootstrap_path_,
          {{"cds_json_path", cds_path}, {"lds_json_path", lds_path}}, port_map_, version_),
      port_names, allow_unknown_static_fields, reject_unknown_dynamic_fields, allow_lds_rejection);
}

void BaseIntegrationTest::createTestServer(const std::string& json_path,
                                           const std::vector<std::string>& port_names) {
  test_server_ = createIntegrationTestServer(
      TestEnvironment::temporaryFileSubstitute(json_path, port_map_, version_), nullptr, nullptr,
      timeSystem());
  registerTestServerPorts(port_names);
}

void BaseIntegrationTest::sendRawHttpAndWaitForResponse(int port, const char* raw_http,
                                                        std::string* response,
                                                        bool disconnect_after_headers_complete) {
  Buffer::OwnedImpl buffer(raw_http);
  RawConnectionDriver connection(
      port, buffer,
      [&](Network::ClientConnection& client, const Buffer::Instance& data) -> void {
        response->append(data.toString());
        if (disconnect_after_headers_complete && response->find("\r\n\r\n") != std::string::npos) {
          client.close(Network::ConnectionCloseType::NoFlush);
        }
      },
      version_);

  connection.run();
}

IntegrationTestServerPtr BaseIntegrationTest::createIntegrationTestServer(
    const std::string& bootstrap_path,
    std::function<void(IntegrationTestServer&)> on_server_ready_function,
    std::function<void()> on_server_init_function, Event::TestTimeSystem& time_system) {
  return IntegrationTestServer::create(bootstrap_path, version_, on_server_ready_function,
                                       on_server_init_function, deterministic_, time_system, *api_,
                                       defer_listener_finalization_);
}

void BaseIntegrationTest::useListenerAccessLog(absl::string_view format) {
  listener_access_log_name_ = TestEnvironment::temporaryPath(TestUtility::uniqueFilename());
  ASSERT_TRUE(config_helper_.setListenerAccessLog(listener_access_log_name_, format));
}

std::string BaseIntegrationTest::waitForAccessLog(const std::string& filename) {
  // Wait a max of 1s for logs to flush to disk.
  for (int i = 0; i < 1000; ++i) {
    std::string contents = TestEnvironment::readFileToStringForTest(filename, false);
    if (contents.length() > 0) {
      return contents;
    }
    absl::SleepFor(absl::Milliseconds(1));
  }
  RELEASE_ASSERT(0, "Timed out waiting for access log");
  return "";
}

void BaseIntegrationTest::createXdsUpstream() {
  if (create_xds_upstream_ == false) {
    return;
  }
  if (tls_xds_upstream_ == false) {
    fake_upstreams_.emplace_back(
        new FakeUpstream(0, FakeHttpConnection::Type::HTTP2, version_, timeSystem()));
  } else {
    envoy::extensions::transport_sockets::tls::v3::DownstreamTlsContext tls_context;
    auto* common_tls_context = tls_context.mutable_common_tls_context();
    common_tls_context->add_alpn_protocols("h2");
    auto* tls_cert = common_tls_context->add_tls_certificates();
    tls_cert->mutable_certificate_chain()->set_filename(
        TestEnvironment::runfilesPath("test/config/integration/certs/upstreamcert.pem"));
    tls_cert->mutable_private_key()->set_filename(
        TestEnvironment::runfilesPath("test/config/integration/certs/upstreamkey.pem"));
    auto cfg = std::make_unique<Extensions::TransportSockets::Tls::ServerContextConfigImpl>(
        tls_context, factory_context_);

    upstream_stats_store_ = std::make_unique<Stats::TestIsolatedStoreImpl>();
    auto context = std::make_unique<Extensions::TransportSockets::Tls::ServerSslSocketFactory>(
        std::move(cfg), context_manager_, *upstream_stats_store_, std::vector<std::string>{});
    fake_upstreams_.emplace_back(new FakeUpstream(
        std::move(context), 0, FakeHttpConnection::Type::HTTP2, version_, timeSystem()));
  }
  xds_upstream_ = fake_upstreams_[1].get();
  // Don't ASSERT fail if an xDS reconnect ends up unparented.
  xds_upstream_->set_allow_unexpected_disconnects(true);
}

void BaseIntegrationTest::createXdsConnection() {
  AssertionResult result = xds_upstream_->waitForHttpConnection(*dispatcher_, xds_connection_);
  RELEASE_ASSERT(result, result.message());
}

void BaseIntegrationTest::cleanUpXdsConnection() {
  AssertionResult result = xds_connection_->close();
  RELEASE_ASSERT(result, result.message());
  result = xds_connection_->waitForDisconnect();
  RELEASE_ASSERT(result, result.message());
  xds_connection_.reset();
}

AssertionResult BaseIntegrationTest::compareDiscoveryRequest(
    const std::string& expected_type_url, const std::string& expected_version,
    const std::vector<std::string>& expected_resource_names,
    const std::vector<std::string>& expected_resource_names_added,
    const std::vector<std::string>& expected_resource_names_removed, bool expect_node,
    const Protobuf::int32 expected_error_code, const std::string& expected_error_substring) {
  if (sotw_or_delta_ == Grpc::SotwOrDelta::Sotw) {
    return compareSotwDiscoveryRequest(expected_type_url, expected_version, expected_resource_names,
                                       expect_node, expected_error_code, expected_error_substring);
  } else {
    return compareDeltaDiscoveryRequest(expected_type_url, expected_resource_names_added,
                                        expected_resource_names_removed, expected_error_code,
                                        expected_error_substring);
  }
}

AssertionResult BaseIntegrationTest::compareSotwDiscoveryRequest(
    const std::string& expected_type_url, const std::string& expected_version,
    const std::vector<std::string>& expected_resource_names, bool expect_node,
    const Protobuf::int32 expected_error_code, const std::string& expected_error_substring) {
  API_NO_BOOST(envoy::api::v2::DiscoveryRequest) discovery_request;
  VERIFY_ASSERTION(xds_stream_->waitForGrpcMessage(*dispatcher_, discovery_request));

  if (expect_node) {
    EXPECT_TRUE(discovery_request.has_node());
    EXPECT_FALSE(discovery_request.node().id().empty());
    EXPECT_FALSE(discovery_request.node().cluster().empty());
  } else {
    EXPECT_FALSE(discovery_request.has_node());
  }

  if (expected_type_url != discovery_request.type_url()) {
    return AssertionFailure() << fmt::format("type_url {} does not match expected {}",
                                             discovery_request.type_url(), expected_type_url);
  }
  if (!(expected_error_code == discovery_request.error_detail().code())) {
    return AssertionFailure() << fmt::format("error_code {} does not match expected {}",
                                             discovery_request.error_detail().code(),
                                             expected_error_code);
  }
  EXPECT_TRUE(
      IsSubstring("", "", expected_error_substring, discovery_request.error_detail().message()));
  const std::vector<std::string> resource_names(discovery_request.resource_names().cbegin(),
                                                discovery_request.resource_names().cend());
  if (expected_resource_names != resource_names) {
    return AssertionFailure() << fmt::format(
               "resources {} do not match expected {} in {}", absl::StrJoin(resource_names, ","),
               absl::StrJoin(expected_resource_names, ","), discovery_request.DebugString());
  }
  if (expected_version != discovery_request.version_info()) {
    return AssertionFailure() << fmt::format("version {} does not match expected {} in {}",
                                             discovery_request.version_info(), expected_version,
                                             discovery_request.DebugString());
  }
  return AssertionSuccess();
}

AssertionResult compareSets(const std::set<std::string>& set1, const std::set<std::string>& set2,
                            absl::string_view name) {
  if (set1 == set2) {
    return AssertionSuccess();
  }
  auto failure = AssertionFailure() << name << " field not as expected.\nExpected: {";
  for (const auto& x : set1) {
    failure << x << ", ";
  }
  failure << "}\nActual: {";
  for (const auto& x : set2) {
    failure << x << ", ";
  }
  return failure << "}";
}

AssertionResult BaseIntegrationTest::compareDeltaDiscoveryRequest(
    const std::string& expected_type_url,
    const std::vector<std::string>& expected_resource_subscriptions,
    const std::vector<std::string>& expected_resource_unsubscriptions, FakeStreamPtr& xds_stream,
    const Protobuf::int32 expected_error_code, const std::string& expected_error_substring) {
  API_NO_BOOST(envoy::api::v2::DeltaDiscoveryRequest) request;
  VERIFY_ASSERTION(xds_stream->waitForGrpcMessage(*dispatcher_, request));

  // Verify all we care about node.
  if (!request.has_node() || request.node().id().empty() || request.node().cluster().empty()) {
    return AssertionFailure() << "Weird node field";
  }
  if (request.type_url() != expected_type_url) {
    return AssertionFailure() << fmt::format("type_url {} does not match expected {}.",
                                             request.type_url(), expected_type_url);
  }
  // Sort to ignore ordering.
  std::set<std::string> expected_sub{expected_resource_subscriptions.begin(),
                                     expected_resource_subscriptions.end()};
  std::set<std::string> expected_unsub{expected_resource_unsubscriptions.begin(),
                                       expected_resource_unsubscriptions.end()};
  std::set<std::string> actual_sub{request.resource_names_subscribe().begin(),
                                   request.resource_names_subscribe().end()};
  std::set<std::string> actual_unsub{request.resource_names_unsubscribe().begin(),
                                     request.resource_names_unsubscribe().end()};
  auto sub_result = compareSets(expected_sub, actual_sub, "expected_resource_subscriptions");
  if (!sub_result) {
    return sub_result;
  }
  auto unsub_result =
      compareSets(expected_unsub, actual_unsub, "expected_resource_unsubscriptions");
  if (!unsub_result) {
    return unsub_result;
  }
  // (We don't care about response_nonce or initial_resource_versions.)

  if (request.error_detail().code() != expected_error_code) {
    return AssertionFailure() << fmt::format(
               "error code {} does not match expected {}. (Error message is {}).",
               request.error_detail().code(), expected_error_code,
               request.error_detail().message());
  }
  if (expected_error_code != Grpc::Status::WellKnownGrpcStatus::Ok &&
      request.error_detail().message().find(expected_error_substring) == std::string::npos) {
    return AssertionFailure() << "\"" << expected_error_substring
                              << "\" is not a substring of actual error message \""
                              << request.error_detail().message() << "\"";
  }
  return AssertionSuccess();
}

} // namespace Envoy<|MERGE_RESOLUTION|>--- conflicted
+++ resolved
@@ -414,10 +414,6 @@
   socket_address->set_port_value(fake_upstreams_[upstream_index]->localAddress()->ip()->port());
 }
 
-namespace {
-bool read_flag(bool* flag) { return *flag; }
-} // namespace
-
 void BaseIntegrationTest::registerTestServerPorts(const std::vector<std::string>& port_names) {
   bool listeners_ready = false;
   absl::Mutex l;
@@ -428,11 +424,7 @@
     listeners_ready = true;
     l.Unlock();
   });
-<<<<<<< HEAD
-  l.LockWhen(absl::Condition(read_flag, &listeners_ready));
-=======
   l.LockWhen(absl::Condition(&listeners_ready));
->>>>>>> 6aacca31
   l.Unlock();
 
   auto listener_it = listeners.cbegin();

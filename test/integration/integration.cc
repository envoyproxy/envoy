#include "test/integration/integration.h"

#include <chrono>
#include <cstdint>
#include <functional>
#include <list>
#include <memory>
#include <string>
#include <vector>

#include "envoy/buffer/buffer.h"
#include "envoy/http/header_map.h"

#include "common/api/api_impl.h"
#include "common/buffer/buffer_impl.h"
#include "common/common/assert.h"
#include "common/common/fmt.h"
#include "common/event/dispatcher_impl.h"
#include "common/event/libevent.h"
#include "common/network/connection_impl.h"
#include "common/network/utility.h"
#include "common/upstream/upstream_impl.h"

#include "test/integration/autonomous_upstream.h"
#include "test/integration/utility.h"
#include "test/test_common/environment.h"
#include "test/test_common/network_utility.h"

#include "gtest/gtest.h"

using testing::AnyNumber;
using testing::AtLeast;
using testing::Invoke;
using testing::NiceMock;
using testing::_;

namespace Envoy {

IntegrationStreamDecoder::IntegrationStreamDecoder(Event::Dispatcher& dispatcher)
    : dispatcher_(dispatcher) {}

void IntegrationStreamDecoder::waitForHeaders() {
  if (!headers_.get()) {
    waiting_for_headers_ = true;
    dispatcher_.run(Event::Dispatcher::RunType::Block);
  }
}

void IntegrationStreamDecoder::waitForBodyData(uint64_t size) {
  ASSERT(body_data_waiting_length_ == 0);
  body_data_waiting_length_ = size;
  dispatcher_.run(Event::Dispatcher::RunType::Block);
}

void IntegrationStreamDecoder::waitForEndStream() {
  if (!saw_end_stream_) {
    waiting_for_end_stream_ = true;
    dispatcher_.run(Event::Dispatcher::RunType::Block);
  }
}

void IntegrationStreamDecoder::waitForReset() {
  if (!saw_reset_) {
    waiting_for_reset_ = true;
    dispatcher_.run(Event::Dispatcher::RunType::Block);
  }
}

void IntegrationStreamDecoder::decodeHeaders(Http::HeaderMapPtr&& headers, bool end_stream) {
  saw_end_stream_ = end_stream;
  headers_ = std::move(headers);
  if ((end_stream && waiting_for_end_stream_) || waiting_for_headers_) {
    dispatcher_.exit();
  }
}

void IntegrationStreamDecoder::decodeData(Buffer::Instance& data, bool end_stream) {
  saw_end_stream_ = end_stream;
  uint64_t num_slices = data.getRawSlices(nullptr, 0);
  Buffer::RawSlice slices[num_slices];
  data.getRawSlices(slices, num_slices);
  for (Buffer::RawSlice& slice : slices) {
    body_.append(static_cast<const char*>(slice.mem_), slice.len_);
  }

  if (end_stream && waiting_for_end_stream_) {
    dispatcher_.exit();
  } else if (body_data_waiting_length_ > 0) {
    body_data_waiting_length_ -= std::min(body_data_waiting_length_, data.length());
    if (body_data_waiting_length_ == 0) {
      dispatcher_.exit();
    }
  }
}

void IntegrationStreamDecoder::decodeTrailers(Http::HeaderMapPtr&& trailers) {
  saw_end_stream_ = true;
  trailers_ = std::move(trailers);
  if (waiting_for_end_stream_) {
    dispatcher_.exit();
  }
}

void IntegrationStreamDecoder::onResetStream(Http::StreamResetReason reason) {
  saw_reset_ = true;
  reset_reason_ = reason;
  if (waiting_for_reset_) {
    dispatcher_.exit();
  }
}

IntegrationTcpClient::IntegrationTcpClient(Event::Dispatcher& dispatcher,
                                           MockBufferFactory& factory, uint32_t port,
                                           Network::Address::IpVersion version,
                                           bool enable_half_close)
    : payload_reader_(new WaitForPayloadReader(dispatcher)),
      callbacks_(new ConnectionCallbacks(*this)) {
  EXPECT_CALL(factory, create_(_, _))
      .WillOnce(Invoke([&](std::function<void()> below_low,
                           std::function<void()> above_high) -> Buffer::Instance* {
        client_write_buffer_ = new MockWatermarkBuffer(below_low, above_high);
        return client_write_buffer_;
      }));

  connection_ = dispatcher.createClientConnection(
      Network::Utility::resolveUrl(
          fmt::format("tcp://{}:{}", Network::Test::getLoopbackAddressUrlString(version), port)),
      Network::Address::InstanceConstSharedPtr(), Network::Test::createRawBufferSocket(), nullptr);

  ON_CALL(*client_write_buffer_, drain(_))
      .WillByDefault(testing::Invoke(client_write_buffer_, &MockWatermarkBuffer::baseDrain));
  EXPECT_CALL(*client_write_buffer_, drain(_)).Times(AnyNumber());

  connection_->enableHalfClose(enable_half_close);
  connection_->addConnectionCallbacks(*callbacks_);
  connection_->addReadFilter(payload_reader_);
  connection_->connect();
}

void IntegrationTcpClient::close() { connection_->close(Network::ConnectionCloseType::NoFlush); }

void IntegrationTcpClient::waitForData(const std::string& data) {
  if (payload_reader_->data().find(data) == 0) {
    return;
  }

  payload_reader_->set_data_to_wait_for(data);
  connection_->dispatcher().run(Event::Dispatcher::RunType::Block);
}

void IntegrationTcpClient::waitForDisconnect() {
  connection_->dispatcher().run(Event::Dispatcher::RunType::Block);
  EXPECT_TRUE(disconnected_);
}

void IntegrationTcpClient::waitForHalfClose() {
  connection_->dispatcher().run(Event::Dispatcher::RunType::Block);
  EXPECT_TRUE(payload_reader_->readLastByte());
}

void IntegrationTcpClient::write(const std::string& data, bool end_stream) {
  Buffer::OwnedImpl buffer(data);
  EXPECT_CALL(*client_write_buffer_, move(_));
<<<<<<< HEAD
  if (!data.empty()) {
    EXPECT_CALL(*client_write_buffer_, write(_));
  }
=======
  EXPECT_CALL(*client_write_buffer_, write(_)).Times(AtLeast(1));
>>>>>>> f8bb43f0

  int bytes_expected = client_write_buffer_->bytes_written() + data.size();

  connection_->write(buffer, end_stream);
  do {
    connection_->dispatcher().run(Event::Dispatcher::RunType::NonBlock);
  } while (client_write_buffer_->bytes_written() != bytes_expected);
}

void IntegrationTcpClient::ConnectionCallbacks::onEvent(Network::ConnectionEvent event) {
  if (event == Network::ConnectionEvent::RemoteClose) {
    parent_.disconnected_ = true;
    parent_.connection_->dispatcher().exit();
  }
}

BaseIntegrationTest::BaseIntegrationTest(Network::Address::IpVersion version,
                                         const std::string& config)
    : api_(new Api::Impl(std::chrono::milliseconds(10000))),
      mock_buffer_factory_(new NiceMock<MockBufferFactory>),
      dispatcher_(new Event::DispatcherImpl(Buffer::WatermarkFactoryPtr{mock_buffer_factory_})),
      version_(version), config_helper_(version, config),
      default_log_level_(TestEnvironment::getOptions().logLevel()) {
  // This is a hack, but there are situations where we disconnect fake upstream connections and
  // then we expect the server connection pool to get the disconnect before the next test starts.
  // This does not always happen. This pause should allow the server to pick up the disconnect
  // notification and clear the pool connection if necessary. A real fix would require adding fairly
  // complex test hooks to the server and/or spin waiting on stats, neither of which I think are
  // necessary right now.
  std::this_thread::sleep_for(std::chrono::milliseconds(10));
  ON_CALL(*mock_buffer_factory_, create_(_, _))
      .WillByDefault(Invoke([](std::function<void()> below_low,
                               std::function<void()> above_high) -> Buffer::Instance* {
        return new Buffer::WatermarkBuffer(below_low, above_high);
      }));
}

Network::ClientConnectionPtr BaseIntegrationTest::makeClientConnection(uint32_t port) {
  Network::ClientConnectionPtr connection(dispatcher_->createClientConnection(
      Network::Utility::resolveUrl(
          fmt::format("tcp://{}:{}", Network::Test::getLoopbackAddressUrlString(version_), port)),
      Network::Address::InstanceConstSharedPtr(), Network::Test::createRawBufferSocket(), nullptr));

  connection->enableHalfClose(enable_half_close_);
  return connection;
}

void BaseIntegrationTest::initialize() {
  RELEASE_ASSERT(!initialized_);
  RELEASE_ASSERT(Event::Libevent::Global::initialized());
  initialized_ = true;

  createUpstreams();
  createEnvoy();
}

void BaseIntegrationTest::createUpstreams() {
  if (autonomous_upstream_) {
    fake_upstreams_.emplace_back(new AutonomousUpstream(0, upstream_protocol_, version_));
  } else {
    fake_upstreams_.emplace_back(
        new FakeUpstream(0, upstream_protocol_, version_, enable_half_close_));
  }
}

void BaseIntegrationTest::createEnvoy() {
  std::vector<uint32_t> ports;
  for (auto& upstream : fake_upstreams_) {
    if (upstream->localAddress()->ip()) {
      ports.push_back(upstream->localAddress()->ip()->port());
    }
  }
  config_helper_.finalize(ports);

  ENVOY_LOG_MISC(debug, "Running Envoy with configuration {}",
                 config_helper_.bootstrap().DebugString());

  const std::string bootstrap_path = TestEnvironment::writeStringToFileForTest(
      "bootstrap.json", MessageUtil::getJsonStringFromMessage(config_helper_.bootstrap()));
  createGeneratedApiTestServer(bootstrap_path, named_ports_);
}

void BaseIntegrationTest::setUpstreamProtocol(FakeHttpConnection::Type protocol) {
  upstream_protocol_ = protocol;
  if (upstream_protocol_ == FakeHttpConnection::Type::HTTP2) {
    config_helper_.addConfigModifier(
        [&](envoy::config::bootstrap::v2::Bootstrap& bootstrap) -> void {
          RELEASE_ASSERT(bootstrap.mutable_static_resources()->clusters_size() == 1);
          auto* cluster = bootstrap.mutable_static_resources()->mutable_clusters(0);
          cluster->mutable_http2_protocol_options();
        });
  } else {
    RELEASE_ASSERT(protocol == FakeHttpConnection::Type::HTTP1);
  }
}

IntegrationTcpClientPtr BaseIntegrationTest::makeTcpConnection(uint32_t port) {
  return IntegrationTcpClientPtr{new IntegrationTcpClient(*dispatcher_, *mock_buffer_factory_, port,
                                                          version_, enable_half_close_)};
}

void BaseIntegrationTest::registerPort(const std::string& key, uint32_t port) {
  port_map_[key] = port;
}

uint32_t BaseIntegrationTest::lookupPort(const std::string& key) {
  auto it = port_map_.find(key);
  if (it != port_map_.end()) {
    return it->second;
  }
  RELEASE_ASSERT(false);
}

void BaseIntegrationTest::registerTestServerPorts(const std::vector<std::string>& port_names) {
  auto port_it = port_names.cbegin();
  auto listeners = test_server_->server().listenerManager().listeners();
  auto listener_it = listeners.cbegin();
  for (; port_it != port_names.end() && listener_it != listeners.end(); ++port_it, ++listener_it) {
    registerPort(*port_it, listener_it->get().socket().localAddress()->ip()->port());
  }
  registerPort("admin", test_server_->server().admin().socket().localAddress()->ip()->port());
}

void BaseIntegrationTest::createGeneratedApiTestServer(const std::string& bootstrap_path,
                                                       const std::vector<std::string>& port_names) {
  test_server_ =
      IntegrationTestServer::create(bootstrap_path, version_, pre_worker_start_test_steps_);
  if (config_helper_.bootstrap().static_resources().listeners_size() > 0) {
    // Wait for listeners to be created before invoking registerTestServerPorts() below, as that
    // needs to know about the bound listener ports.
    test_server_->waitForCounterGe("listener_manager.listener_create_success", 1);
    registerTestServerPorts(port_names);
  }
}

void BaseIntegrationTest::createApiTestServer(const ApiFilesystemConfig& api_filesystem_config,
                                              const std::vector<std::string>& port_names) {
  const std::string eds_path = TestEnvironment::temporaryFileSubstitute(
      api_filesystem_config.eds_path_, port_map_, version_);
  const std::string cds_path = TestEnvironment::temporaryFileSubstitute(
      api_filesystem_config.cds_path_, {{"eds_json_path", eds_path}}, port_map_, version_);
  const std::string rds_path = TestEnvironment::temporaryFileSubstitute(
      api_filesystem_config.rds_path_, port_map_, version_);
  const std::string lds_path = TestEnvironment::temporaryFileSubstitute(
      api_filesystem_config.lds_path_, {{"rds_json_path", rds_path}}, port_map_, version_);
  createGeneratedApiTestServer(TestEnvironment::temporaryFileSubstitute(
                                   api_filesystem_config.bootstrap_path_,
                                   {{"cds_json_path", cds_path}, {"lds_json_path", lds_path}},
                                   port_map_, version_),
                               port_names);
}

void BaseIntegrationTest::createTestServer(const std::string& json_path,
                                           const std::vector<std::string>& port_names) {
  test_server_ = IntegrationTestServer::create(
      TestEnvironment::temporaryFileSubstitute(json_path, port_map_, version_), version_, nullptr);
  registerTestServerPorts(port_names);
}

void BaseIntegrationTest::sendRawHttpAndWaitForResponse(const char* raw_http,
                                                        std::string* response) {
  Buffer::OwnedImpl buffer(raw_http);
  RawConnectionDriver connection(
      lookupPort("http"), buffer,
      [&](Network::ClientConnection&, const Buffer::Instance& data) -> void {
        response->append(TestUtility::bufferToString(data));
      },
      version_);

  connection.run();
}

} // namespace Envoy<|MERGE_RESOLUTION|>--- conflicted
+++ resolved
@@ -161,13 +161,9 @@
 void IntegrationTcpClient::write(const std::string& data, bool end_stream) {
   Buffer::OwnedImpl buffer(data);
   EXPECT_CALL(*client_write_buffer_, move(_));
-<<<<<<< HEAD
   if (!data.empty()) {
-    EXPECT_CALL(*client_write_buffer_, write(_));
-  }
-=======
-  EXPECT_CALL(*client_write_buffer_, write(_)).Times(AtLeast(1));
->>>>>>> f8bb43f0
+    EXPECT_CALL(*client_write_buffer_, write(_)).Times(AtLeast(1));
+  }
 
   int bytes_expected = client_write_buffer_->bytes_written() + data.size();
 

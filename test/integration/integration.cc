#include "test/integration/integration.h"

#include <chrono>
#include <cstdint>
#include <functional>
#include <list>
#include <memory>
#include <string>
#include <vector>

#include "envoy/admin/v3/config_dump.pb.h"
#include "envoy/api/v2/discovery.pb.h"
#include "envoy/buffer/buffer.h"
#include "envoy/config/bootstrap/v3/bootstrap.pb.h"
#include "envoy/config/endpoint/v3/endpoint_components.pb.h"
#include "envoy/extensions/transport_sockets/tls/v3/cert.pb.h"
#include "envoy/http/header_map.h"

#include "common/api/api_impl.h"
#include "common/buffer/buffer_impl.h"
#include "common/common/assert.h"
#include "common/common/fmt.h"
#include "common/config/api_version.h"
#include "common/event/dispatcher_impl.h"
#include "common/event/libevent.h"
#include "common/network/connection_impl.h"
#include "common/network/utility.h"
#include "common/upstream/upstream_impl.h"

#include "extensions/transport_sockets/tls/context_config_impl.h"
#include "extensions/transport_sockets/tls/context_manager_impl.h"
#include "extensions/transport_sockets/tls/ssl_socket.h"

#include "test/integration/autonomous_upstream.h"
#include "test/integration/utility.h"
#include "test/test_common/environment.h"
#include "test/test_common/network_utility.h"

#include "absl/container/fixed_array.h"
#include "absl/strings/str_join.h"
#include "gtest/gtest.h"

using testing::_;
using testing::AnyNumber;
using testing::AssertionFailure;
using testing::AssertionResult;
using testing::AssertionSuccess;
using testing::AtLeast;
using testing::Invoke;
using testing::IsSubstring;
using testing::NiceMock;
using testing::ReturnRef;

namespace Envoy {

IntegrationStreamDecoder::IntegrationStreamDecoder(Event::Dispatcher& dispatcher)
    : dispatcher_(dispatcher) {}

void IntegrationStreamDecoder::waitForContinueHeaders() {
  if (!continue_headers_.get()) {
    waiting_for_continue_headers_ = true;
    dispatcher_.run(Event::Dispatcher::RunType::Block);
  }
}

void IntegrationStreamDecoder::waitForHeaders() {
  if (!headers_.get()) {
    waiting_for_headers_ = true;
    dispatcher_.run(Event::Dispatcher::RunType::Block);
  }
}

void IntegrationStreamDecoder::waitForBodyData(uint64_t size) {
  ASSERT(body_data_waiting_length_ == 0);
  body_data_waiting_length_ = size;
  body_data_waiting_length_ -=
      std::min(body_data_waiting_length_, static_cast<uint64_t>(body_.size()));
  if (body_data_waiting_length_ > 0) {
    dispatcher_.run(Event::Dispatcher::RunType::Block);
  }
}

void IntegrationStreamDecoder::waitForEndStream() {
  if (!saw_end_stream_) {
    waiting_for_end_stream_ = true;
    dispatcher_.run(Event::Dispatcher::RunType::Block);
  }
}

void IntegrationStreamDecoder::waitForReset() {
  if (!saw_reset_) {
    waiting_for_reset_ = true;
    dispatcher_.run(Event::Dispatcher::RunType::Block);
  }
}

void IntegrationStreamDecoder::decode100ContinueHeaders(Http::ResponseHeaderMapPtr&& headers) {
  continue_headers_ = std::move(headers);
  if (waiting_for_continue_headers_) {
    dispatcher_.exit();
  }
}

void IntegrationStreamDecoder::decodeHeaders(Http::ResponseHeaderMapPtr&& headers,
                                             bool end_stream) {
  saw_end_stream_ = end_stream;
  headers_ = std::move(headers);
  if ((end_stream && waiting_for_end_stream_) || waiting_for_headers_) {
    dispatcher_.exit();
  }
}

void IntegrationStreamDecoder::decodeData(Buffer::Instance& data, bool end_stream) {
  saw_end_stream_ = end_stream;
  body_ += data.toString();

  if (end_stream && waiting_for_end_stream_) {
    dispatcher_.exit();
  } else if (body_data_waiting_length_ > 0) {
    body_data_waiting_length_ -= std::min(body_data_waiting_length_, data.length());
    if (body_data_waiting_length_ == 0) {
      dispatcher_.exit();
    }
  }
}

void IntegrationStreamDecoder::decodeTrailers(Http::ResponseTrailerMapPtr&& trailers) {
  saw_end_stream_ = true;
  trailers_ = std::move(trailers);
  if (waiting_for_end_stream_) {
    dispatcher_.exit();
  }
}

void IntegrationStreamDecoder::decodeMetadata(Http::MetadataMapPtr&& metadata_map) {
  // Combines newly received metadata with the existing metadata.
  for (const auto& metadata : *metadata_map) {
    duplicated_metadata_key_count_[metadata.first]++;
    metadata_map_->insert(metadata);
  }
}

void IntegrationStreamDecoder::onResetStream(Http::StreamResetReason reason, absl::string_view) {
  saw_reset_ = true;
  reset_reason_ = reason;
  if (waiting_for_reset_) {
    dispatcher_.exit();
  }
}

IntegrationTcpClient::IntegrationTcpClient(Event::Dispatcher& dispatcher,
                                           MockBufferFactory& factory, uint32_t port,
                                           Network::Address::IpVersion version,
                                           bool enable_half_close)
    : payload_reader_(new WaitForPayloadReader(dispatcher)),
      callbacks_(new ConnectionCallbacks(*this)) {
  EXPECT_CALL(factory, create_(_, _, _))
      .WillOnce(Invoke([&](std::function<void()> below_low, std::function<void()> above_high,
                           std::function<void()> above_overflow) -> Buffer::Instance* {
        client_write_buffer_ =
            new NiceMock<MockWatermarkBuffer>(below_low, above_high, above_overflow);
        return client_write_buffer_;
      }));

  connection_ = dispatcher.createClientConnection(
      Network::Utility::resolveUrl(
          fmt::format("tcp://{}:{}", Network::Test::getLoopbackAddressUrlString(version), port)),
      Network::Address::InstanceConstSharedPtr(), Network::Test::createRawBufferSocket(), nullptr);

  ON_CALL(*client_write_buffer_, drain(_))
      .WillByDefault(testing::Invoke(client_write_buffer_, &MockWatermarkBuffer::baseDrain));
  EXPECT_CALL(*client_write_buffer_, drain(_)).Times(AnyNumber());

  connection_->enableHalfClose(enable_half_close);
  connection_->addConnectionCallbacks(*callbacks_);
  connection_->addReadFilter(payload_reader_);
  connection_->connect();
}

void IntegrationTcpClient::close() { connection_->close(Network::ConnectionCloseType::NoFlush); }

void IntegrationTcpClient::waitForData(const std::string& data, bool exact_match) {
  auto found = payload_reader_->data().find(data);
  if (found == 0 || (!exact_match && found != std::string::npos)) {
    return;
  }

  payload_reader_->set_data_to_wait_for(data, exact_match);
  connection_->dispatcher().run(Event::Dispatcher::RunType::Block);
}

void IntegrationTcpClient::waitForData(size_t length) {
  if (payload_reader_->data().size() >= length) {
    return;
  }

  payload_reader_->setLengthToWaitFor(length);
  connection_->dispatcher().run(Event::Dispatcher::RunType::Block);
}

void IntegrationTcpClient::waitForDisconnect(bool ignore_spurious_events) {
  if (ignore_spurious_events) {
    while (!disconnected_) {
      connection_->dispatcher().run(Event::Dispatcher::RunType::Block);
    }
  } else {
    connection_->dispatcher().run(Event::Dispatcher::RunType::Block);
    EXPECT_TRUE(disconnected_);
  }
}

void IntegrationTcpClient::waitForHalfClose() {
  if (payload_reader_->readLastByte()) {
    return;
  }
  connection_->dispatcher().run(Event::Dispatcher::RunType::Block);
  EXPECT_TRUE(payload_reader_->readLastByte());
}

void IntegrationTcpClient::readDisable(bool disabled) { connection_->readDisable(disabled); }

void IntegrationTcpClient::write(const std::string& data, bool end_stream, bool verify) {
  Buffer::OwnedImpl buffer(data);
  if (verify) {
    EXPECT_CALL(*client_write_buffer_, move(_));
    if (!data.empty()) {
      EXPECT_CALL(*client_write_buffer_, write(_)).Times(AtLeast(1));
    }
  }

  int bytes_expected = client_write_buffer_->bytes_written() + data.size();

  connection_->write(buffer, end_stream);
  do {
    connection_->dispatcher().run(Event::Dispatcher::RunType::NonBlock);
  } while (client_write_buffer_->bytes_written() != bytes_expected && !disconnected_);
  if (verify) {
    // If we disconnect part way through the write, then we should fail, since write() is always
    // expected to succeed.
    EXPECT_TRUE(!disconnected_ || client_write_buffer_->bytes_written() == bytes_expected);
  }
}

void IntegrationTcpClient::ConnectionCallbacks::onEvent(Network::ConnectionEvent event) {
  if (event == Network::ConnectionEvent::RemoteClose) {
    parent_.disconnected_ = true;
    parent_.connection_->dispatcher().exit();
  }
}

BaseIntegrationTest::BaseIntegrationTest(const InstanceConstSharedPtrFn& upstream_address_fn,
                                         Network::Address::IpVersion version,
                                         const std::string& config)
    : api_(Api::createApiForTest(stats_store_)),
      mock_buffer_factory_(new NiceMock<MockBufferFactory>),
      dispatcher_(api_->allocateDispatcher("test_thread",
                                           Buffer::WatermarkFactoryPtr{mock_buffer_factory_})),
      version_(version), upstream_address_fn_(upstream_address_fn),
      config_helper_(version, *api_, config),
      default_log_level_(TestEnvironment::getOptions().logLevel()) {
  // This is a hack, but there are situations where we disconnect fake upstream connections and
  // then we expect the server connection pool to get the disconnect before the next test starts.
  // This does not always happen. This pause should allow the server to pick up the disconnect
  // notification and clear the pool connection if necessary. A real fix would require adding fairly
  // complex test hooks to the server and/or spin waiting on stats, neither of which I think are
  // necessary right now.
  timeSystem().advanceTimeWait(std::chrono::milliseconds(10));
  ON_CALL(*mock_buffer_factory_, create_(_, _, _))
      .WillByDefault(Invoke([](std::function<void()> below_low, std::function<void()> above_high,
                               std::function<void()> above_overflow) -> Buffer::Instance* {
        return new Buffer::WatermarkBuffer(below_low, above_high, above_overflow);
      }));
  ON_CALL(factory_context_, api()).WillByDefault(ReturnRef(*api_));
}

BaseIntegrationTest::BaseIntegrationTest(Network::Address::IpVersion version,
                                         const std::string& config)
    : BaseIntegrationTest(
          [version](int) {
            return Network::Utility::parseInternetAddress(
                Network::Test::getAnyAddressString(version), 0);
          },
          version, config) {}

Network::ClientConnectionPtr BaseIntegrationTest::makeClientConnection(uint32_t port) {
  return makeClientConnectionWithOptions(port, nullptr);
}

Network::ClientConnectionPtr BaseIntegrationTest::makeClientConnectionWithOptions(
    uint32_t port, const Network::ConnectionSocket::OptionsSharedPtr& options) {
  Network::ClientConnectionPtr connection(dispatcher_->createClientConnection(
      Network::Utility::resolveUrl(
          fmt::format("tcp://{}:{}", Network::Test::getLoopbackAddressUrlString(version_), port)),
      Network::Address::InstanceConstSharedPtr(), Network::Test::createRawBufferSocket(), options));

  connection->enableHalfClose(enable_half_close_);
  return connection;
}

void BaseIntegrationTest::initialize() {
  RELEASE_ASSERT(!initialized_, "");
  RELEASE_ASSERT(Event::Libevent::Global::initialized(), "");
  initialized_ = true;

  createUpstreams();
  createXdsUpstream();
  createEnvoy();
}

void BaseIntegrationTest::createUpstreams() {
  for (uint32_t i = 0; i < fake_upstreams_count_; ++i) {
    auto endpoint = upstream_address_fn_(i);
    if (autonomous_upstream_) {
      fake_upstreams_.emplace_back(new AutonomousUpstream(
          endpoint, upstream_protocol_, *time_system_, autonomous_allow_incomplete_streams_));
    } else {
      fake_upstreams_.emplace_back(new FakeUpstream(endpoint, upstream_protocol_, *time_system_,
                                                    enable_half_close_, udp_fake_upstream_));
    }
  }
}

void BaseIntegrationTest::createEnvoy() {
  std::vector<uint32_t> ports;
  for (auto& upstream : fake_upstreams_) {
    if (upstream->localAddress()->ip()) {
      ports.push_back(upstream->localAddress()->ip()->port());
    }
  }

  if (use_lds_) {
    ENVOY_LOG_MISC(debug, "Setting up file-based LDS");
    // Before finalization, set up a real lds path, replacing the default /dev/null
    std::string lds_path = TestEnvironment::temporaryPath(TestUtility::uniqueFilename());
    config_helper_.addConfigModifier(
        [lds_path](envoy::config::bootstrap::v3::Bootstrap& bootstrap) -> void {
          bootstrap.mutable_dynamic_resources()->mutable_lds_config()->set_path(lds_path);
        });
  }

  // Note that finalize assumes that every fake_upstream_ must correspond to a bootstrap config
  // static entry. So, if you want to manually create a fake upstream without specifying it in the
  // config, you will need to do so *after* initialize() (which calls this function) is done.
  config_helper_.finalize(ports);

  envoy::config::bootstrap::v3::Bootstrap bootstrap = config_helper_.bootstrap();
  if (use_lds_) {
    // After the config has been finalized, write the final listener config to the lds file.
    const std::string lds_path = config_helper_.bootstrap().dynamic_resources().lds_config().path();
    API_NO_BOOST(envoy::api::v2::DiscoveryResponse) lds;
    lds.set_version_info("0");
    for (auto& listener : config_helper_.bootstrap().static_resources().listeners()) {
      ProtobufWkt::Any* resource = lds.add_resources();
      resource->PackFrom(listener);
    }
    TestEnvironment::writeStringToFileForTest(lds_path, MessageUtil::getJsonStringFromMessage(lds),
                                              true);

    // Now that the listeners have been written to the lds file, remove them from static resources
    // or they will not be reloadable.
    bootstrap.mutable_static_resources()->mutable_listeners()->Clear();
  }
  ENVOY_LOG_MISC(debug, "Running Envoy with configuration:\n{}",
                 MessageUtil::getYamlStringFromMessage(bootstrap));

  const std::string bootstrap_path = TestEnvironment::writeStringToFileForTest(
      "bootstrap.json", MessageUtil::getJsonStringFromMessage(bootstrap));

  std::vector<std::string> named_ports;
  const auto& static_resources = config_helper_.bootstrap().static_resources();
  named_ports.reserve(static_resources.listeners_size());
  for (int i = 0; i < static_resources.listeners_size(); ++i) {
    named_ports.push_back(static_resources.listeners(i).name());
  }
  createGeneratedApiTestServer(bootstrap_path, named_ports, {false, true, false}, false);
}

void BaseIntegrationTest::setUpstreamProtocol(FakeHttpConnection::Type protocol) {
  upstream_protocol_ = protocol;
  if (upstream_protocol_ == FakeHttpConnection::Type::HTTP2) {
    config_helper_.addConfigModifier(
        [&](envoy::config::bootstrap::v3::Bootstrap& bootstrap) -> void {
          RELEASE_ASSERT(bootstrap.mutable_static_resources()->clusters_size() >= 1, "");
          auto* cluster = bootstrap.mutable_static_resources()->mutable_clusters(0);
          cluster->mutable_http2_protocol_options();
        });
  } else {
    RELEASE_ASSERT(protocol == FakeHttpConnection::Type::HTTP1, "");
  }
}

IntegrationTcpClientPtr BaseIntegrationTest::makeTcpConnection(uint32_t port) {
  return std::make_unique<IntegrationTcpClient>(*dispatcher_, *mock_buffer_factory_, port, version_,
                                                enable_half_close_);
}

void BaseIntegrationTest::registerPort(const std::string& key, uint32_t port) {
  port_map_[key] = port;
}

uint32_t BaseIntegrationTest::lookupPort(const std::string& key) {
  auto it = port_map_.find(key);
  if (it != port_map_.end()) {
    return it->second;
  }
  RELEASE_ASSERT(
      false,
      fmt::format("lookupPort() called on service type '{}', which has not been added to port_map_",
                  key));
}

void BaseIntegrationTest::setUpstreamAddress(
    uint32_t upstream_index, envoy::config::endpoint::v3::LbEndpoint& endpoint) const {
  auto* socket_address = endpoint.mutable_endpoint()->mutable_address()->mutable_socket_address();
  socket_address->set_address(Network::Test::getLoopbackAddressString(version_));
  socket_address->set_port_value(fake_upstreams_[upstream_index]->localAddress()->ip()->port());
}

void BaseIntegrationTest::registerTestServerPorts(const std::vector<std::string>& port_names) {
  bool listeners_ready = false;
  absl::Mutex l;
  std::vector<std::reference_wrapper<Network::ListenerConfig>> listeners;
  test_server_->server().dispatcher().post([this, &listeners, &listeners_ready, &l]() {
    listeners = test_server_->server().listenerManager().listeners();
    l.Lock();
    listeners_ready = true;
    l.Unlock();
  });
  l.LockWhen(absl::Condition(&listeners_ready));
  l.Unlock();

  auto listener_it = listeners.cbegin();
  auto port_it = port_names.cbegin();
  for (; port_it != port_names.end() && listener_it != listeners.end(); ++port_it, ++listener_it) {
    const auto listen_addr = listener_it->get().listenSocketFactory().localAddress();
    if (listen_addr->type() == Network::Address::Type::Ip) {
      ENVOY_LOG(debug, "registered '{}' as port {}.", *port_it, listen_addr->ip()->port());
      registerPort(*port_it, listen_addr->ip()->port());
    }
  }
  const auto admin_addr = test_server_->server().admin().socket().localAddress();
  if (admin_addr->type() == Network::Address::Type::Ip) {
    registerPort("admin", admin_addr->ip()->port());
  }
}

std::string getListenerDetails(Envoy::Server::Instance& server) {
  const auto& cbs_maps = server.admin().getConfigTracker().getCallbacksMap();
  ProtobufTypes::MessagePtr details = cbs_maps.at("listeners")();
  auto listener_info = Protobuf::down_cast<envoy::admin::v3::ListenersConfigDump>(*details);
  return MessageUtil::getYamlStringFromMessage(listener_info.dynamic_listeners(0).error_state());
}

void BaseIntegrationTest::createGeneratedApiTestServer(
    const std::string& bootstrap_path, const std::vector<std::string>& port_names,
    Server::FieldValidationConfig validator_config, bool allow_lds_rejection) {
  test_server_ = IntegrationTestServer::create(
      bootstrap_path, version_, on_server_ready_function_, on_server_init_function_, deterministic_,
      timeSystem(), *api_, defer_listener_finalization_, process_object_, validator_config,
<<<<<<< HEAD
      concurrency_, drain_time_);
=======
      concurrency_, drain_time_, use_real_stats_);
>>>>>>> 2b83bc99
  if (config_helper_.bootstrap().static_resources().listeners_size() > 0 &&
      !defer_listener_finalization_) {

    // Wait for listeners to be created before invoking registerTestServerPorts() below, as that
    // needs to know about the bound listener ports.
    auto end_time = time_system_.monotonicTime() + TestUtility::DefaultTimeout;
    const char* success = "listener_manager.listener_create_success";
    const char* rejected = "listener_manager.lds.update_rejected";
    while ((test_server_->counter(success) == nullptr ||
            test_server_->counter(success)->value() < concurrency_) &&
           (!allow_lds_rejection || test_server_->counter(rejected) == nullptr ||
            test_server_->counter(rejected)->value() == 0)) {
      if (time_system_.monotonicTime() >= end_time) {
        RELEASE_ASSERT(0, "Timed out waiting for listeners.");
      }
      if (!allow_lds_rejection) {
        RELEASE_ASSERT(test_server_->counter(rejected) == nullptr ||
                           test_server_->counter(rejected)->value() == 0,
                       absl::StrCat("Lds update failed. Details\n",
                                    getListenerDetails(test_server_->server())));
      }
      time_system_.advanceTimeWait(std::chrono::milliseconds(10));
    }

    registerTestServerPorts(port_names);
  }
}

void BaseIntegrationTest::createApiTestServer(const ApiFilesystemConfig& api_filesystem_config,
                                              const std::vector<std::string>& port_names,
                                              Server::FieldValidationConfig validator_config,
                                              bool allow_lds_rejection) {
  const std::string eds_path = TestEnvironment::temporaryFileSubstitute(
      api_filesystem_config.eds_path_, port_map_, version_);
  const std::string cds_path = TestEnvironment::temporaryFileSubstitute(
      api_filesystem_config.cds_path_, {{"eds_json_path", eds_path}}, port_map_, version_);
  const std::string rds_path = TestEnvironment::temporaryFileSubstitute(
      api_filesystem_config.rds_path_, port_map_, version_);
  const std::string lds_path = TestEnvironment::temporaryFileSubstitute(
      api_filesystem_config.lds_path_, {{"rds_json_path", rds_path}}, port_map_, version_);
  createGeneratedApiTestServer(TestEnvironment::temporaryFileSubstitute(
                                   api_filesystem_config.bootstrap_path_,
                                   {{"cds_json_path", cds_path}, {"lds_json_path", lds_path}},
                                   port_map_, version_),
                               port_names, validator_config, allow_lds_rejection);
}

void BaseIntegrationTest::createTestServer(const std::string& json_path,
                                           const std::vector<std::string>& port_names) {
  test_server_ = createIntegrationTestServer(
      TestEnvironment::temporaryFileSubstitute(json_path, port_map_, version_), nullptr, nullptr,
      timeSystem());
  registerTestServerPorts(port_names);
}

void BaseIntegrationTest::sendRawHttpAndWaitForResponse(int port, const char* raw_http,
                                                        std::string* response,
                                                        bool disconnect_after_headers_complete) {
  auto connection = createConnectionDriver(
      port, raw_http,
      [response, disconnect_after_headers_complete](Network::ClientConnection& client,
                                                    const Buffer::Instance& data) -> void {
        response->append(data.toString());
        if (disconnect_after_headers_complete && response->find("\r\n\r\n") != std::string::npos) {
          client.close(Network::ConnectionCloseType::NoFlush);
        }
      });

  connection->run();
}

IntegrationTestServerPtr BaseIntegrationTest::createIntegrationTestServer(
    const std::string& bootstrap_path,
    std::function<void(IntegrationTestServer&)> on_server_ready_function,
    std::function<void()> on_server_init_function, Event::TestTimeSystem& time_system) {
  return IntegrationTestServer::create(bootstrap_path, version_, on_server_ready_function,
                                       on_server_init_function, deterministic_, time_system, *api_,
                                       defer_listener_finalization_);
}

void BaseIntegrationTest::useListenerAccessLog(absl::string_view format) {
  listener_access_log_name_ = TestEnvironment::temporaryPath(TestUtility::uniqueFilename());
  ASSERT_TRUE(config_helper_.setListenerAccessLog(listener_access_log_name_, format));
}

// Assuming logs are newline delineated, return the start index of the nth entry.
// If there are not n entries, it will return file.length() (end of the string
// index)
size_t entryIndex(const std::string& file, uint32_t entry) {
  size_t index = 0;
  for (uint32_t i = 0; i < entry; ++i) {
    index = file.find('\n', index);
    if (index == std::string::npos || index == file.length()) {
      return file.length();
    }
    ++index;
  }
  return index;
}

std::string BaseIntegrationTest::waitForAccessLog(const std::string& filename, uint32_t entry) {
  // Wait a max of 1s for logs to flush to disk.
  for (int i = 0; i < 1000; ++i) {
    std::string contents = TestEnvironment::readFileToStringForTest(filename, false);
    size_t index = entryIndex(contents, entry);
    if (contents.length() > index) {
      return contents.substr(index);
    }
    absl::SleepFor(absl::Milliseconds(1));
  }
  RELEASE_ASSERT(0, "Timed out waiting for access log");
  return "";
}

void BaseIntegrationTest::createXdsUpstream() {
  if (create_xds_upstream_ == false) {
    return;
  }
  if (tls_xds_upstream_ == false) {
    fake_upstreams_.emplace_back(
        new FakeUpstream(0, FakeHttpConnection::Type::HTTP2, version_, timeSystem()));
  } else {
    envoy::extensions::transport_sockets::tls::v3::DownstreamTlsContext tls_context;
    auto* common_tls_context = tls_context.mutable_common_tls_context();
    common_tls_context->add_alpn_protocols("h2");
    auto* tls_cert = common_tls_context->add_tls_certificates();
    tls_cert->mutable_certificate_chain()->set_filename(
        TestEnvironment::runfilesPath("test/config/integration/certs/upstreamcert.pem"));
    tls_cert->mutable_private_key()->set_filename(
        TestEnvironment::runfilesPath("test/config/integration/certs/upstreamkey.pem"));
    auto cfg = std::make_unique<Extensions::TransportSockets::Tls::ServerContextConfigImpl>(
        tls_context, factory_context_);

    upstream_stats_store_ = std::make_unique<Stats::TestIsolatedStoreImpl>();
    auto context = std::make_unique<Extensions::TransportSockets::Tls::ServerSslSocketFactory>(
        std::move(cfg), context_manager_, *upstream_stats_store_, std::vector<std::string>{});
    fake_upstreams_.emplace_back(new FakeUpstream(
        std::move(context), 0, FakeHttpConnection::Type::HTTP2, version_, timeSystem()));
  }
  xds_upstream_ = fake_upstreams_[1].get();
  // Don't ASSERT fail if an xDS reconnect ends up unparented.
  xds_upstream_->set_allow_unexpected_disconnects(true);
}

void BaseIntegrationTest::createXdsConnection() {
  AssertionResult result = xds_upstream_->waitForHttpConnection(*dispatcher_, xds_connection_);
  RELEASE_ASSERT(result, result.message());
}

void BaseIntegrationTest::cleanUpXdsConnection() {
  AssertionResult result = xds_connection_->close();
  RELEASE_ASSERT(result, result.message());
  result = xds_connection_->waitForDisconnect();
  RELEASE_ASSERT(result, result.message());
  xds_connection_.reset();
}

AssertionResult BaseIntegrationTest::compareDiscoveryRequest(
    const std::string& expected_type_url, const std::string& expected_version,
    const std::vector<std::string>& expected_resource_names,
    const std::vector<std::string>& expected_resource_names_added,
    const std::vector<std::string>& expected_resource_names_removed, bool expect_node,
    const Protobuf::int32 expected_error_code, const std::string& expected_error_substring) {
  if (sotw_or_delta_ == Grpc::SotwOrDelta::Sotw) {
    return compareSotwDiscoveryRequest(expected_type_url, expected_version, expected_resource_names,
                                       expect_node, expected_error_code, expected_error_substring);
  } else {
    return compareDeltaDiscoveryRequest(expected_type_url, expected_resource_names_added,
                                        expected_resource_names_removed, expected_error_code,
                                        expected_error_substring);
  }
}

AssertionResult BaseIntegrationTest::compareSotwDiscoveryRequest(
    const std::string& expected_type_url, const std::string& expected_version,
    const std::vector<std::string>& expected_resource_names, bool expect_node,
    const Protobuf::int32 expected_error_code, const std::string& expected_error_substring) {
  API_NO_BOOST(envoy::api::v2::DiscoveryRequest) discovery_request;
  VERIFY_ASSERTION(xds_stream_->waitForGrpcMessage(*dispatcher_, discovery_request));

  if (expect_node) {
    EXPECT_TRUE(discovery_request.has_node());
    EXPECT_FALSE(discovery_request.node().id().empty());
    EXPECT_FALSE(discovery_request.node().cluster().empty());
  } else {
    EXPECT_FALSE(discovery_request.has_node());
  }

  if (expected_type_url != discovery_request.type_url()) {
    return AssertionFailure() << fmt::format("type_url {} does not match expected {}",
                                             discovery_request.type_url(), expected_type_url);
  }
  if (!(expected_error_code == discovery_request.error_detail().code())) {
    return AssertionFailure() << fmt::format("error_code {} does not match expected {}",
                                             discovery_request.error_detail().code(),
                                             expected_error_code);
  }
  EXPECT_TRUE(
      IsSubstring("", "", expected_error_substring, discovery_request.error_detail().message()));
  const std::vector<std::string> resource_names(discovery_request.resource_names().cbegin(),
                                                discovery_request.resource_names().cend());
  if (expected_resource_names != resource_names) {
    return AssertionFailure() << fmt::format(
               "resources {} do not match expected {} in {}", absl::StrJoin(resource_names, ","),
               absl::StrJoin(expected_resource_names, ","), discovery_request.DebugString());
  }
  if (expected_version != discovery_request.version_info()) {
    return AssertionFailure() << fmt::format("version {} does not match expected {} in {}",
                                             discovery_request.version_info(), expected_version,
                                             discovery_request.DebugString());
  }
  return AssertionSuccess();
}

AssertionResult compareSets(const std::set<std::string>& set1, const std::set<std::string>& set2,
                            absl::string_view name) {
  if (set1 == set2) {
    return AssertionSuccess();
  }
  auto failure = AssertionFailure() << name << " field not as expected.\nExpected: {";
  for (const auto& x : set1) {
    failure << x << ", ";
  }
  failure << "}\nActual: {";
  for (const auto& x : set2) {
    failure << x << ", ";
  }
  return failure << "}";
}

AssertionResult BaseIntegrationTest::compareDeltaDiscoveryRequest(
    const std::string& expected_type_url,
    const std::vector<std::string>& expected_resource_subscriptions,
    const std::vector<std::string>& expected_resource_unsubscriptions, FakeStreamPtr& xds_stream,
    const Protobuf::int32 expected_error_code, const std::string& expected_error_substring) {
  API_NO_BOOST(envoy::api::v2::DeltaDiscoveryRequest) request;
  VERIFY_ASSERTION(xds_stream->waitForGrpcMessage(*dispatcher_, request));

  // Verify all we care about node.
  if (!request.has_node() || request.node().id().empty() || request.node().cluster().empty()) {
    return AssertionFailure() << "Weird node field";
  }
  if (request.type_url() != expected_type_url) {
    return AssertionFailure() << fmt::format("type_url {} does not match expected {}.",
                                             request.type_url(), expected_type_url);
  }
  // Sort to ignore ordering.
  std::set<std::string> expected_sub{expected_resource_subscriptions.begin(),
                                     expected_resource_subscriptions.end()};
  std::set<std::string> expected_unsub{expected_resource_unsubscriptions.begin(),
                                       expected_resource_unsubscriptions.end()};
  std::set<std::string> actual_sub{request.resource_names_subscribe().begin(),
                                   request.resource_names_subscribe().end()};
  std::set<std::string> actual_unsub{request.resource_names_unsubscribe().begin(),
                                     request.resource_names_unsubscribe().end()};
  auto sub_result = compareSets(expected_sub, actual_sub, "expected_resource_subscriptions");
  if (!sub_result) {
    return sub_result;
  }
  auto unsub_result =
      compareSets(expected_unsub, actual_unsub, "expected_resource_unsubscriptions");
  if (!unsub_result) {
    return unsub_result;
  }
  // (We don't care about response_nonce or initial_resource_versions.)

  if (request.error_detail().code() != expected_error_code) {
    return AssertionFailure() << fmt::format(
               "error code {} does not match expected {}. (Error message is {}).",
               request.error_detail().code(), expected_error_code,
               request.error_detail().message());
  }
  if (expected_error_code != Grpc::Status::WellKnownGrpcStatus::Ok &&
      request.error_detail().message().find(expected_error_substring) == std::string::npos) {
    return AssertionFailure() << "\"" << expected_error_substring
                              << "\" is not a substring of actual error message \""
                              << request.error_detail().message() << "\"";
  }
  return AssertionSuccess();
}

} // namespace Envoy<|MERGE_RESOLUTION|>--- conflicted
+++ resolved
@@ -457,11 +457,7 @@
   test_server_ = IntegrationTestServer::create(
       bootstrap_path, version_, on_server_ready_function_, on_server_init_function_, deterministic_,
       timeSystem(), *api_, defer_listener_finalization_, process_object_, validator_config,
-<<<<<<< HEAD
-      concurrency_, drain_time_);
-=======
       concurrency_, drain_time_, use_real_stats_);
->>>>>>> 2b83bc99
   if (config_helper_.bootstrap().static_resources().listeners_size() > 0 &&
       !defer_listener_finalization_) {
 

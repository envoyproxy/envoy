#include "test/integration/integration.h"

#include <chrono>
#include <cstdint>
#include <functional>
#include <list>
#include <memory>
#include <string>
#include <vector>

#include "envoy/buffer/buffer.h"
#include "envoy/http/header_map.h"

#include "common/api/api_impl.h"
#include "common/buffer/buffer_impl.h"
#include "common/common/assert.h"
#include "common/common/fmt.h"
#include "common/common/stack_array.h"
#include "common/event/dispatcher_impl.h"
#include "common/event/libevent.h"
#include "common/network/connection_impl.h"
#include "common/network/utility.h"
#include "common/upstream/upstream_impl.h"

#include "extensions/transport_sockets/tls/context_config_impl.h"
#include "extensions/transport_sockets/tls/context_manager_impl.h"
#include "extensions/transport_sockets/tls/ssl_socket.h"

#include "test/integration/autonomous_upstream.h"
#include "test/integration/utility.h"
#include "test/test_common/environment.h"
#include "test/test_common/network_utility.h"

#include "gtest/gtest.h"

using testing::_;
using testing::AnyNumber;
using testing::AssertionFailure;
using testing::AssertionResult;
using testing::AssertionSuccess;
using testing::AtLeast;
using testing::Invoke;
using testing::IsSubstring;
using testing::NiceMock;
using testing::ReturnRef;

namespace Envoy {

IntegrationStreamDecoder::IntegrationStreamDecoder(Event::Dispatcher& dispatcher)
    : dispatcher_(dispatcher) {}

void IntegrationStreamDecoder::waitForContinueHeaders() {
  if (!continue_headers_.get()) {
    waiting_for_continue_headers_ = true;
    dispatcher_.run(Event::Dispatcher::RunType::Block);
  }
}

void IntegrationStreamDecoder::waitForHeaders() {
  if (!headers_.get()) {
    waiting_for_headers_ = true;
    dispatcher_.run(Event::Dispatcher::RunType::Block);
  }
}

void IntegrationStreamDecoder::waitForBodyData(uint64_t size) {
  ASSERT(body_data_waiting_length_ == 0);
  body_data_waiting_length_ = size;
  body_data_waiting_length_ -=
      std::min(body_data_waiting_length_, static_cast<uint64_t>(body_.size()));
  if (body_data_waiting_length_ > 0) {
    dispatcher_.run(Event::Dispatcher::RunType::Block);
  }
}

void IntegrationStreamDecoder::waitForEndStream() {
  if (!saw_end_stream_) {
    waiting_for_end_stream_ = true;
    dispatcher_.run(Event::Dispatcher::RunType::Block);
  }
}

void IntegrationStreamDecoder::waitForReset() {
  if (!saw_reset_) {
    waiting_for_reset_ = true;
    dispatcher_.run(Event::Dispatcher::RunType::Block);
  }
}

void IntegrationStreamDecoder::decode100ContinueHeaders(Http::HeaderMapPtr&& headers) {
  continue_headers_ = std::move(headers);
  if (waiting_for_continue_headers_) {
    dispatcher_.exit();
  }
}

void IntegrationStreamDecoder::decodeHeaders(Http::HeaderMapPtr&& headers, bool end_stream) {
  saw_end_stream_ = end_stream;
  headers_ = std::move(headers);
  if ((end_stream && waiting_for_end_stream_) || waiting_for_headers_) {
    dispatcher_.exit();
  }
}

void IntegrationStreamDecoder::decodeData(Buffer::Instance& data, bool end_stream) {
  saw_end_stream_ = end_stream;
  body_ += data.toString();

  if (end_stream && waiting_for_end_stream_) {
    dispatcher_.exit();
  } else if (body_data_waiting_length_ > 0) {
    body_data_waiting_length_ -= std::min(body_data_waiting_length_, data.length());
    if (body_data_waiting_length_ == 0) {
      dispatcher_.exit();
    }
  }
}

void IntegrationStreamDecoder::decodeTrailers(Http::HeaderMapPtr&& trailers) {
  saw_end_stream_ = true;
  trailers_ = std::move(trailers);
  if (waiting_for_end_stream_) {
    dispatcher_.exit();
  }
}

void IntegrationStreamDecoder::decodeMetadata(Http::MetadataMapPtr&& metadata_map) {
  // Combines newly received metadata with the existing metadata.
  for (const auto& metadata : *metadata_map) {
    duplicated_metadata_key_count_[metadata.first]++;
    metadata_map_->insert(metadata);
  }
}

void IntegrationStreamDecoder::onResetStream(Http::StreamResetReason reason, absl::string_view) {
  saw_reset_ = true;
  reset_reason_ = reason;
  if (waiting_for_reset_) {
    dispatcher_.exit();
  }
}

IntegrationTcpClient::IntegrationTcpClient(Event::Dispatcher& dispatcher,
                                           MockBufferFactory& factory, uint32_t port,
                                           Network::Address::IpVersion version,
                                           bool enable_half_close)
    : payload_reader_(new WaitForPayloadReader(dispatcher)),
      callbacks_(new ConnectionCallbacks(*this)) {
  EXPECT_CALL(factory, create_(_, _))
      .WillOnce(Invoke([&](std::function<void()> below_low,
                           std::function<void()> above_high) -> Buffer::Instance* {
        client_write_buffer_ = new NiceMock<MockWatermarkBuffer>(below_low, above_high);
        return client_write_buffer_;
      }));

  connection_ = dispatcher.createClientConnection(
      Network::Utility::resolveUrl(
          fmt::format("tcp://{}:{}", Network::Test::getLoopbackAddressUrlString(version), port)),
      Network::Address::InstanceConstSharedPtr(), Network::Test::createRawBufferSocket(), nullptr);

  ON_CALL(*client_write_buffer_, drain(_))
      .WillByDefault(testing::Invoke(client_write_buffer_, &MockWatermarkBuffer::baseDrain));
  EXPECT_CALL(*client_write_buffer_, drain(_)).Times(AnyNumber());

  connection_->enableHalfClose(enable_half_close);
  connection_->addConnectionCallbacks(*callbacks_);
  connection_->addReadFilter(payload_reader_);
  connection_->connect();
}

void IntegrationTcpClient::close() { connection_->close(Network::ConnectionCloseType::NoFlush); }

void IntegrationTcpClient::waitForData(const std::string& data, bool exact_match) {
  auto found = payload_reader_->data().find(data);
  if (found == 0 || (!exact_match && found != std::string::npos)) {
    return;
  }

  payload_reader_->set_data_to_wait_for(data, exact_match);
  connection_->dispatcher().run(Event::Dispatcher::RunType::Block);
}

void IntegrationTcpClient::waitForData(size_t length) {
  if (payload_reader_->data().size() >= length) {
    return;
  }

  payload_reader_->setLengthToWaitFor(length);
  connection_->dispatcher().run(Event::Dispatcher::RunType::Block);
}

void IntegrationTcpClient::waitForDisconnect(bool ignore_spurious_events) {
  if (ignore_spurious_events) {
    while (!disconnected_) {
      connection_->dispatcher().run(Event::Dispatcher::RunType::Block);
    }
  } else {
    connection_->dispatcher().run(Event::Dispatcher::RunType::Block);
    EXPECT_TRUE(disconnected_);
  }
}

void IntegrationTcpClient::waitForHalfClose() {
  connection_->dispatcher().run(Event::Dispatcher::RunType::Block);
  EXPECT_TRUE(payload_reader_->readLastByte());
}

void IntegrationTcpClient::readDisable(bool disabled) { connection_->readDisable(disabled); }

void IntegrationTcpClient::write(const std::string& data, bool end_stream, bool verify) {
  Buffer::OwnedImpl buffer(data);
  if (verify) {
    EXPECT_CALL(*client_write_buffer_, move(_));
    if (!data.empty()) {
      EXPECT_CALL(*client_write_buffer_, write(_)).Times(AtLeast(1));
    }
  }

  int bytes_expected = client_write_buffer_->bytes_written() + data.size();

  connection_->write(buffer, end_stream);
  do {
    connection_->dispatcher().run(Event::Dispatcher::RunType::NonBlock);
  } while (client_write_buffer_->bytes_written() != bytes_expected && !disconnected_);
  if (verify) {
    // If we disconnect part way through the write, then we should fail, since write() is always
    // expected to succeed.
    EXPECT_TRUE(!disconnected_ || client_write_buffer_->bytes_written() == bytes_expected);
  }
}

void IntegrationTcpClient::ConnectionCallbacks::onEvent(Network::ConnectionEvent event) {
  if (event == Network::ConnectionEvent::RemoteClose) {
    parent_.disconnected_ = true;
    parent_.connection_->dispatcher().exit();
  }
}

BaseIntegrationTest::BaseIntegrationTest(const InstanceConstSharedPtrFn& upstream_address_fn,
                                         Network::Address::IpVersion version,
                                         const std::string& config)
    : api_(Api::createApiForTest(stats_store_)),
      mock_buffer_factory_(new NiceMock<MockBufferFactory>),
      dispatcher_(api_->allocateDispatcher(Buffer::WatermarkFactoryPtr{mock_buffer_factory_})),
      version_(version), upstream_address_fn_(upstream_address_fn),
      config_helper_(version, *api_, config),
      default_log_level_(TestEnvironment::getOptions().logLevel()) {
  // This is a hack, but there are situations where we disconnect fake upstream connections and
  // then we expect the server connection pool to get the disconnect before the next test starts.
  // This does not always happen. This pause should allow the server to pick up the disconnect
  // notification and clear the pool connection if necessary. A real fix would require adding fairly
  // complex test hooks to the server and/or spin waiting on stats, neither of which I think are
  // necessary right now.
  timeSystem().sleep(std::chrono::milliseconds(10));
  ON_CALL(*mock_buffer_factory_, create_(_, _))
      .WillByDefault(Invoke([](std::function<void()> below_low,
                               std::function<void()> above_high) -> Buffer::Instance* {
        return new Buffer::WatermarkBuffer(below_low, above_high);
      }));
  ON_CALL(factory_context_, api()).WillByDefault(ReturnRef(*api_));
}

BaseIntegrationTest::BaseIntegrationTest(Network::Address::IpVersion version,
                                         const std::string& config)
    : BaseIntegrationTest(
          [version](int) {
            return Network::Utility::parseInternetAddress(
                Network::Test::getAnyAddressString(version), 0);
          },
          version, config) {}

Network::ClientConnectionPtr BaseIntegrationTest::makeClientConnection(uint32_t port) {
  Network::ClientConnectionPtr connection(dispatcher_->createClientConnection(
      Network::Utility::resolveUrl(
          fmt::format("tcp://{}:{}", Network::Test::getLoopbackAddressUrlString(version_), port)),
      Network::Address::InstanceConstSharedPtr(), Network::Test::createRawBufferSocket(), nullptr));

  connection->enableHalfClose(enable_half_close_);
  return connection;
}

void BaseIntegrationTest::initialize() {
  RELEASE_ASSERT(!initialized_, "");
  RELEASE_ASSERT(Event::Libevent::Global::initialized(), "");
  initialized_ = true;

  createUpstreams();
  createXdsUpstream();
  createEnvoy();
}

void BaseIntegrationTest::createUpstreams() {
  for (uint32_t i = 0; i < fake_upstreams_count_; ++i) {
    auto endpoint = upstream_address_fn_(i);
    if (autonomous_upstream_) {
      fake_upstreams_.emplace_back(
          new AutonomousUpstream(endpoint, upstream_protocol_, *time_system_));
    } else {
      fake_upstreams_.emplace_back(
          new FakeUpstream(endpoint, upstream_protocol_, *time_system_, enable_half_close_));
    }
  }
}

void BaseIntegrationTest::createEnvoy() {
  std::vector<uint32_t> ports;
  for (auto& upstream : fake_upstreams_) {
    if (upstream->localAddress()->ip()) {
      ports.push_back(upstream->localAddress()->ip()->port());
    }
  }

  if (use_lds_) {
    ENVOY_LOG_MISC(debug, "Setting up file-based LDS");
    // Before finalization, set up a real lds path, replacing the default /dev/null
    std::string lds_path = TestEnvironment::temporaryPath(TestUtility::uniqueFilename());
    config_helper_.addConfigModifier(
        [lds_path](envoy::config::bootstrap::v2::Bootstrap& bootstrap) -> void {
          bootstrap.mutable_dynamic_resources()->mutable_lds_config()->set_path(lds_path);
        });
  }

  // Note that finalize assumes that every fake_upstream_ must correspond to a bootstrap config
  // static entry. So, if you want to manually create a fake upstream without specifying it in the
  // config, you will need to do so *after* initialize() (which calls this function) is done.
  config_helper_.finalize(ports);

  envoy::config::bootstrap::v2::Bootstrap bootstrap = config_helper_.bootstrap();
  if (use_lds_) {
    // After the config has been finalized, write the final listener config to the lds file.
    const std::string lds_path = config_helper_.bootstrap().dynamic_resources().lds_config().path();
    envoy::api::v2::DiscoveryResponse lds;
    lds.set_version_info("0");
    for (auto& listener : config_helper_.bootstrap().static_resources().listeners()) {
      ProtobufWkt::Any* resource = lds.add_resources();
      resource->PackFrom(listener);
    }
    TestEnvironment::writeStringToFileForTest(lds_path, MessageUtil::getJsonStringFromMessage(lds),
                                              true);

    // Now that the listeners have been written to the lds file, remove them from static resources
    // or they will not be reloadable.
    bootstrap.mutable_static_resources()->mutable_listeners()->Clear();
  }
  ENVOY_LOG_MISC(debug, "Running Envoy with configuration:\n{}",
                 MessageUtil::getYamlStringFromMessage(bootstrap));

  const std::string bootstrap_path = TestEnvironment::writeStringToFileForTest(
      "bootstrap.json", MessageUtil::getJsonStringFromMessage(bootstrap));

  std::vector<std::string> named_ports;
  const auto& static_resources = config_helper_.bootstrap().static_resources();
  named_ports.reserve(static_resources.listeners_size());
  for (int i = 0; i < static_resources.listeners_size(); ++i) {
    named_ports.push_back(static_resources.listeners(i).name());
  }
  createGeneratedApiTestServer(bootstrap_path, named_ports);
}

void BaseIntegrationTest::setUpstreamProtocol(FakeHttpConnection::Type protocol) {
  upstream_protocol_ = protocol;
  if (upstream_protocol_ == FakeHttpConnection::Type::HTTP2) {
    config_helper_.addConfigModifier(
        [&](envoy::config::bootstrap::v2::Bootstrap& bootstrap) -> void {
          RELEASE_ASSERT(bootstrap.mutable_static_resources()->clusters_size() >= 1, "");
          auto* cluster = bootstrap.mutable_static_resources()->mutable_clusters(0);
          cluster->mutable_http2_protocol_options();
        });
  } else {
    RELEASE_ASSERT(protocol == FakeHttpConnection::Type::HTTP1, "");
  }
}

IntegrationTcpClientPtr BaseIntegrationTest::makeTcpConnection(uint32_t port) {
  return std::make_unique<IntegrationTcpClient>(*dispatcher_, *mock_buffer_factory_, port, version_,
                                                enable_half_close_);
}

void BaseIntegrationTest::registerPort(const std::string& key, uint32_t port) {
  port_map_[key] = port;
}

uint32_t BaseIntegrationTest::lookupPort(const std::string& key) {
  auto it = port_map_.find(key);
  if (it != port_map_.end()) {
    return it->second;
  }
  RELEASE_ASSERT(
      false,
      fmt::format("lookupPort() called on service type '{}', which has not been added to port_map_",
                  key));
}

void BaseIntegrationTest::setUpstreamAddress(uint32_t upstream_index,
                                             envoy::api::v2::endpoint::LbEndpoint& endpoint) const {
  auto* socket_address = endpoint.mutable_endpoint()->mutable_address()->mutable_socket_address();
  socket_address->set_address(Network::Test::getLoopbackAddressString(version_));
  socket_address->set_port_value(fake_upstreams_[upstream_index]->localAddress()->ip()->port());
}

void BaseIntegrationTest::registerTestServerPorts(const std::vector<std::string>& port_names) {
  auto port_it = port_names.cbegin();
  auto listeners = test_server_->server().listenerManager().listeners();
  auto listener_it = listeners.cbegin();
  for (; port_it != port_names.end() && listener_it != listeners.end(); ++port_it, ++listener_it) {
    const auto listen_addr = listener_it->get().socket().localAddress();
    if (listen_addr->type() == Network::Address::Type::Ip) {
      ENVOY_LOG(debug, "registered '{}' as port {}.", *port_it, listen_addr->ip()->port());
      registerPort(*port_it, listen_addr->ip()->port());
    }
  }
  const auto admin_addr = test_server_->server().admin().socket().localAddress();
  if (admin_addr->type() == Network::Address::Type::Ip) {
    registerPort("admin", admin_addr->ip()->port());
  }
}

void BaseIntegrationTest::createGeneratedApiTestServer(const std::string& bootstrap_path,
                                                       const std::vector<std::string>& port_names) {
  test_server_ = IntegrationTestServer::create(bootstrap_path, version_, on_server_init_function_,
                                               deterministic_, timeSystem(), *api_,
                                               defer_listener_finalization_, process_object_);
  if (config_helper_.bootstrap().static_resources().listeners_size() > 0 &&
      !defer_listener_finalization_) {

    // Wait for listeners to be created before invoking registerTestServerPorts() below, as that
    // needs to know about the bound listener ports.
    auto end_time = time_system_.monotonicTime() + TestUtility::DefaultTimeout;
    const char* success = "listener_manager.listener_create_success";
    const char* failure = "listener_manager.lds.update_rejected";
    while (test_server_->counter(success) == nullptr ||
           test_server_->counter(success)->value() == 0) {
      if (time_system_.monotonicTime() >= end_time) {
        RELEASE_ASSERT(0, "Timed out waiting for listeners.");
      }
      RELEASE_ASSERT(test_server_->counter(failure) == nullptr ||
                         test_server_->counter(failure)->value() == 0,
                     "Lds update failed");
      time_system_.sleep(std::chrono::milliseconds(10));
    }

    registerTestServerPorts(port_names);
  }
}

void BaseIntegrationTest::createApiTestServer(const ApiFilesystemConfig& api_filesystem_config,
                                              const std::vector<std::string>& port_names) {
  const std::string eds_path = TestEnvironment::temporaryFileSubstitute(
      api_filesystem_config.eds_path_, port_map_, version_);
  const std::string cds_path = TestEnvironment::temporaryFileSubstitute(
      api_filesystem_config.cds_path_, {{"eds_json_path", eds_path}}, port_map_, version_);
  const std::string rds_path = TestEnvironment::temporaryFileSubstitute(
      api_filesystem_config.rds_path_, port_map_, version_);
  const std::string lds_path = TestEnvironment::temporaryFileSubstitute(
      api_filesystem_config.lds_path_, {{"rds_json_path", rds_path}}, port_map_, version_);
  createGeneratedApiTestServer(TestEnvironment::temporaryFileSubstitute(
                                   api_filesystem_config.bootstrap_path_,
                                   {{"cds_json_path", cds_path}, {"lds_json_path", lds_path}},
                                   port_map_, version_),
                               port_names);
}

void BaseIntegrationTest::createTestServer(const std::string& json_path,
                                           const std::vector<std::string>& port_names) {
  test_server_ = createIntegrationTestServer(
      TestEnvironment::temporaryFileSubstitute(json_path, port_map_, version_), nullptr,
      timeSystem());
  registerTestServerPorts(port_names);
}

void BaseIntegrationTest::sendRawHttpAndWaitForResponse(int port, const char* raw_http,
                                                        std::string* response,
                                                        bool disconnect_after_headers_complete) {
  Buffer::OwnedImpl buffer(raw_http);
  RawConnectionDriver connection(
      port, buffer,
      [&](Network::ClientConnection& client, const Buffer::Instance& data) -> void {
        response->append(data.toString());
        if (disconnect_after_headers_complete && response->find("\r\n\r\n") != std::string::npos) {
          client.close(Network::ConnectionCloseType::NoFlush);
        }
      },
      version_);

  connection.run();
}

IntegrationTestServerPtr
BaseIntegrationTest::createIntegrationTestServer(const std::string& bootstrap_path,
                                                 std::function<void()> on_server_init_function,
                                                 Event::TestTimeSystem& time_system) {
  return IntegrationTestServer::create(bootstrap_path, version_, on_server_init_function,
                                       deterministic_, time_system, *api_,
                                       defer_listener_finalization_);
}

void BaseIntegrationTest::createXdsUpstream() {
  if (create_xds_upstream_ == false) {
    return;
  }
  if (tls_xds_upstream_ == false) {
    fake_upstreams_.emplace_back(
        new FakeUpstream(0, FakeHttpConnection::Type::HTTP2, version_, timeSystem()));
  } else {
    envoy::api::v2::auth::DownstreamTlsContext tls_context;
    auto* common_tls_context = tls_context.mutable_common_tls_context();
    common_tls_context->add_alpn_protocols("h2");
    auto* tls_cert = common_tls_context->add_tls_certificates();
    tls_cert->mutable_certificate_chain()->set_filename(
        TestEnvironment::runfilesPath("test/config/integration/certs/upstreamcert.pem"));
    tls_cert->mutable_private_key()->set_filename(
        TestEnvironment::runfilesPath("test/config/integration/certs/upstreamkey.pem"));
    auto cfg = std::make_unique<Extensions::TransportSockets::Tls::ServerContextConfigImpl>(
        tls_context, factory_context_);

    static Stats::Scope* upstream_stats_store = new Stats::TestIsolatedStoreImpl();
    auto context = std::make_unique<Extensions::TransportSockets::Tls::ServerSslSocketFactory>(
        std::move(cfg), context_manager_, *upstream_stats_store, std::vector<std::string>{});
    fake_upstreams_.emplace_back(new FakeUpstream(
        std::move(context), 0, FakeHttpConnection::Type::HTTP2, version_, timeSystem()));
  }
  xds_upstream_ = fake_upstreams_[1].get();
  // Don't ASSERT fail if an xDS reconnect ends up unparented.
  xds_upstream_->set_allow_unexpected_disconnects(true);
}

void BaseIntegrationTest::createXdsConnection() {
  AssertionResult result = xds_upstream_->waitForHttpConnection(*dispatcher_, xds_connection_);
  RELEASE_ASSERT(result, result.message());
}

void BaseIntegrationTest::cleanUpXdsConnection() {
  AssertionResult result = xds_connection_->close();
  RELEASE_ASSERT(result, result.message());
  result = xds_connection_->waitForDisconnect();
  RELEASE_ASSERT(result, result.message());
  xds_connection_.reset();
}

AssertionResult BaseIntegrationTest::compareDiscoveryRequest(
    const std::string& expected_type_url, const std::string& expected_version,
    const std::vector<std::string>& expected_resource_names,
    const std::vector<std::string>& expected_resource_names_added,
<<<<<<< HEAD
    const std::vector<std::string>& expected_resource_names_removed,
    const Protobuf::int32 expected_error_code, const std::string& expected_error_substring) {
  if (sotw_or_delta_ == Grpc::SotwOrDelta::Sotw) {
    return compareSotwDiscoveryRequest(expected_type_url, expected_version, expected_resource_names,
                                       expected_error_code, expected_error_substring);
=======
    const std::vector<std::string>& expected_resource_names_removed, bool expect_node,
    const Protobuf::int32 expected_error_code, const std::string& expected_error_message) {
  if (sotw_or_delta_ == Grpc::SotwOrDelta::Sotw) {
    return compareSotwDiscoveryRequest(expected_type_url, expected_version, expected_resource_names,
                                       expect_node, expected_error_code, expected_error_message);
>>>>>>> 261d4438
  } else {
    return compareDeltaDiscoveryRequest(expected_type_url, expected_resource_names_added,
                                        expected_resource_names_removed, expected_error_code,
                                        expected_error_substring);
  }
}

AssertionResult BaseIntegrationTest::compareSotwDiscoveryRequest(
    const std::string& expected_type_url, const std::string& expected_version,
<<<<<<< HEAD
    const std::vector<std::string>& expected_resource_names,
    const Protobuf::int32 expected_error_code, const std::string& expected_error_substring) {
=======
    const std::vector<std::string>& expected_resource_names, bool expect_node,
    const Protobuf::int32 expected_error_code, const std::string& expected_error_message) {
>>>>>>> 261d4438
  envoy::api::v2::DiscoveryRequest discovery_request;
  VERIFY_ASSERTION(xds_stream_->waitForGrpcMessage(*dispatcher_, discovery_request));

  if (expect_node) {
    EXPECT_TRUE(discovery_request.has_node());
    EXPECT_FALSE(discovery_request.node().id().empty());
    EXPECT_FALSE(discovery_request.node().cluster().empty());
  } else {
    EXPECT_FALSE(discovery_request.has_node());
  }

  if (expected_type_url != discovery_request.type_url()) {
    return AssertionFailure() << fmt::format("type_url {} does not match expected {}",
                                             discovery_request.type_url(), expected_type_url);
  }
  if (!(expected_error_code == discovery_request.error_detail().code())) {
    return AssertionFailure() << fmt::format("error_code {} does not match expected {}",
                                             discovery_request.error_detail().code(),
                                             expected_error_code);
  }
  EXPECT_TRUE(
      IsSubstring("", "", expected_error_substring, discovery_request.error_detail().message()));
  const std::vector<std::string> resource_names(discovery_request.resource_names().cbegin(),
                                                discovery_request.resource_names().cend());
  if (expected_resource_names != resource_names) {
    return AssertionFailure() << fmt::format(
               "resources {} do not match expected {} in {}",
               fmt::join(resource_names.begin(), resource_names.end(), ","),
               fmt::join(expected_resource_names.begin(), expected_resource_names.end(), ","),
               discovery_request.DebugString());
  }
  if (expected_version != discovery_request.version_info()) {
    return AssertionFailure() << fmt::format("version {} does not match expected {} in {}",
                                             discovery_request.version_info(), expected_version,
                                             discovery_request.DebugString());
  }
  return AssertionSuccess();
}

AssertionResult compareSets(std::set<std::string> set1, std::set<std::string> set2,
                            absl::string_view name) {
  if (set1 == set2) {
    return AssertionSuccess();
  }
  auto failure = AssertionFailure() << name << " field not as expected.\nExpected: {";
  for (auto x : set1) {
    failure << x << ", ";
  }
  failure << "}\nActual: {";
  for (auto x : set2) {
    failure << x << ", ";
  }
  return failure << "}";
}

AssertionResult BaseIntegrationTest::compareDeltaDiscoveryRequest(
    const std::string& expected_type_url,
    const std::vector<std::string>& expected_resource_subscriptions,
    const std::vector<std::string>& expected_resource_unsubscriptions, FakeStreamPtr& xds_stream,
    const Protobuf::int32 expected_error_code, const std::string& expected_error_substring) {
  envoy::api::v2::DeltaDiscoveryRequest request;
  VERIFY_ASSERTION(xds_stream->waitForGrpcMessage(*dispatcher_, request));

  // Verify all we care about node.
  if (!request.has_node() || request.node().id().empty() || request.node().cluster().empty()) {
    return AssertionFailure() << "Weird node field";
  }
  if (request.type_url() != expected_type_url) {
    return AssertionFailure() << fmt::format("type_url {} does not match expected {}.",
                                             request.type_url(), expected_type_url);
  }
  // Sort to ignore ordering.
  std::set<std::string> expected_sub{expected_resource_subscriptions.begin(),
                                     expected_resource_subscriptions.end()};
  std::set<std::string> expected_unsub{expected_resource_unsubscriptions.begin(),
                                       expected_resource_unsubscriptions.end()};
  std::set<std::string> actual_sub{request.resource_names_subscribe().begin(),
                                   request.resource_names_subscribe().end()};
  std::set<std::string> actual_unsub{request.resource_names_unsubscribe().begin(),
                                     request.resource_names_unsubscribe().end()};
  auto sub_result = compareSets(expected_sub, actual_sub, "expected_resource_subscriptions");
  if (!sub_result) {
    return sub_result;
  }
  auto unsub_result =
      compareSets(expected_unsub, actual_unsub, "expected_resource_unsubscriptions");
  if (!unsub_result) {
    return unsub_result;
  }
  // (We don't care about response_nonce or initial_resource_versions.)

  if (request.error_detail().code() != expected_error_code) {
    return AssertionFailure() << fmt::format(
               "error code {} does not match expected {}. (Error message is {}).",
               request.error_detail().code(), expected_error_code,
               request.error_detail().message());
  }
  if (expected_error_code != Grpc::Status::GrpcStatus::Ok &&
      request.error_detail().message().find(expected_error_substring) == std::string::npos) {
    return AssertionFailure() << "\"" << expected_error_substring
                              << "\" is not a substring of error message \""
                              << request.error_detail().message() << "\"";
  }
  return AssertionSuccess();
}

} // namespace Envoy<|MERGE_RESOLUTION|>--- conflicted
+++ resolved
@@ -541,19 +541,11 @@
     const std::string& expected_type_url, const std::string& expected_version,
     const std::vector<std::string>& expected_resource_names,
     const std::vector<std::string>& expected_resource_names_added,
-<<<<<<< HEAD
-    const std::vector<std::string>& expected_resource_names_removed,
+    const std::vector<std::string>& expected_resource_names_removed, bool expect_node,
     const Protobuf::int32 expected_error_code, const std::string& expected_error_substring) {
   if (sotw_or_delta_ == Grpc::SotwOrDelta::Sotw) {
     return compareSotwDiscoveryRequest(expected_type_url, expected_version, expected_resource_names,
-                                       expected_error_code, expected_error_substring);
-=======
-    const std::vector<std::string>& expected_resource_names_removed, bool expect_node,
-    const Protobuf::int32 expected_error_code, const std::string& expected_error_message) {
-  if (sotw_or_delta_ == Grpc::SotwOrDelta::Sotw) {
-    return compareSotwDiscoveryRequest(expected_type_url, expected_version, expected_resource_names,
-                                       expect_node, expected_error_code, expected_error_message);
->>>>>>> 261d4438
+                                       expect_node, expected_error_code, expected_error_substring);
   } else {
     return compareDeltaDiscoveryRequest(expected_type_url, expected_resource_names_added,
                                         expected_resource_names_removed, expected_error_code,
@@ -563,13 +555,8 @@
 
 AssertionResult BaseIntegrationTest::compareSotwDiscoveryRequest(
     const std::string& expected_type_url, const std::string& expected_version,
-<<<<<<< HEAD
-    const std::vector<std::string>& expected_resource_names,
+    const std::vector<std::string>& expected_resource_names, bool expect_node,
     const Protobuf::int32 expected_error_code, const std::string& expected_error_substring) {
-=======
-    const std::vector<std::string>& expected_resource_names, bool expect_node,
-    const Protobuf::int32 expected_error_code, const std::string& expected_error_message) {
->>>>>>> 261d4438
   envoy::api::v2::DiscoveryRequest discovery_request;
   VERIFY_ASSERTION(xds_stream_->waitForGrpcMessage(*dispatcher_, discovery_request));
 

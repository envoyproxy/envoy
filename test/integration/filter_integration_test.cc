#include "test/integration/http_protocol_integration.h"

namespace Envoy {
namespace {

using testing::HasSubstr;

// For end to end tests checking behaviors of the filter chain.
class FilterIntegrationTest : public UpstreamDownstreamIntegrationTest {
public:
  void prependFilter(const std::string& config) {
    config_helper_.prependFilter(config, testing_downstream_filter_);
  }

  void initialize() override { UpstreamDownstreamIntegrationTest::initialize(); }

  template <class T> void changeHeadersForStopAllTests(T& headers, bool set_buffer_limit) {
    headers.addCopy("content_size", std::to_string(count_ * size_));
    headers.addCopy("added_size", std::to_string(added_decoded_data_size_));
    headers.addCopy("is_first_trigger", "value");
    if (set_buffer_limit) {
      headers.addCopy("buffer_limit", std::to_string(buffer_limit_));
    }
  }

  void verifyUpStreamRequestAfterStopAllFilter() {
    if (downstreamProtocol() != Http::CodecType::HTTP1) {
      // decode-headers-return-stop-all-filter calls addDecodedData in decodeData and
      // decodeTrailers. 2 decoded data were added.
      EXPECT_EQ(count_ * size_ + added_decoded_data_size_ * 2, upstream_request_->bodyLength());
    } else {
      EXPECT_EQ(count_ * size_ + added_decoded_data_size_ * 1, upstream_request_->bodyLength());
    }
    EXPECT_EQ(true, upstream_request_->complete());
  }

  const int count_ = 70;
  const int size_ = 1000;
  const int added_decoded_data_size_ = 1;
  const int buffer_limit_ = 100;
};

using MultiProtocolFilterIntegrationTest = FilterIntegrationTest;

INSTANTIATE_TEST_SUITE_P(Protocols, FilterIntegrationTest,
                         testing::ValuesIn(UpstreamDownstreamIntegrationTest::getDefaultTestParams(
                             {Http::CodecType::HTTP2}, {Http::CodecType::HTTP2})),
                         UpstreamDownstreamIntegrationTest::testParamsToString);

INSTANTIATE_TEST_SUITE_P(
    Protocols, MultiProtocolFilterIntegrationTest,
    testing::ValuesIn(UpstreamDownstreamIntegrationTest::getDefaultTestParams(
        {Http::CodecType::HTTP1, Http::CodecType::HTTP2, Http::CodecType::HTTP3},
        {Http::CodecType::HTTP1, Http::CodecType::HTTP2, Http::CodecType::HTTP3})),
    UpstreamDownstreamIntegrationTest::testParamsToString);

static std::string on_local_reply_filter = R"EOF(
name: on-local-reply-filter
)EOF";

TEST_P(FilterIntegrationTest, OnLocalReply) {
  prependFilter(on_local_reply_filter);
  initialize();

  codec_client_ = makeHttpConnection(lookupPort("http"));
  // The filter will send a local reply when receiving headers, the client
  // should get a complete response.
  {
    auto response = codec_client_->makeHeaderOnlyRequest(default_request_headers_);
    ASSERT_TRUE(response->waitForEndStream());
    ASSERT_TRUE(response->complete());
    EXPECT_EQ("original_reply", response->body());
  }

  // The second two tests validate the filter intercepting local replies, but
  // upstream HTTP filters don't run on local replies.
  if (!testing_downstream_filter_) {
    return;
  }

  // The filter will send a local reply when receiving headers, and interrupt
  // that with a second reply sent from the encoder chain. The client will see
  // the second response.
  {
    default_request_headers_.addCopy("dual-local-reply", "yes");
    auto response = codec_client_->makeHeaderOnlyRequest(default_request_headers_);
    ASSERT_TRUE(response->waitForEndStream());
    ASSERT_TRUE(response->complete());
    EXPECT_EQ("second_reply", response->body());
  }
  // The filter will send a local reply when receiving headers and reset the
  // stream onLocalReply. The client will get a reset and no response even if
  // dual local replies are on (from the prior request).
  {
    default_request_headers_.addCopy("reset", "yes");
    auto response = codec_client_->makeHeaderOnlyRequest(default_request_headers_);
    ASSERT_TRUE(response->waitForReset());
    ASSERT_FALSE(response->complete());
  }
}

TEST_P(FilterIntegrationTest, AddInvalidDecodedData) {
  EXPECT_ENVOY_BUG(
      {
        useAccessLog("%RESPONSE_CODE_DETAILS%");
        prependFilter(R"EOF(
  name: add-invalid-data-filter
  )EOF");
        initialize();
        codec_client_ = makeHttpConnection(lookupPort("http"));
        auto response = codec_client_->makeHeaderOnlyRequest(default_request_headers_);
        waitForNextUpstreamRequest();
        upstream_request_->encodeHeaders(Http::TestResponseHeaderMapImpl{{":status", "200"}}, true);
        ASSERT_TRUE(response->waitForEndStream());
        EXPECT_EQ("502", response->headers().getStatusValue());
        EXPECT_THAT(waitForAccessLog(access_log_name_),
                    HasSubstr("filter_added_invalid_request_data"));
      },
      "Invalid request data");
}

// Verifies behavior for https://github.com/envoyproxy/envoy/pull/11248
TEST_P(FilterIntegrationTest, AddBodyToRequestAndWaitForIt) {
  prependFilter(R"EOF(
  name: wait-for-whole-request-and-response-filter
  )EOF");
  prependFilter(R"EOF(
  name: add-body-filter
  )EOF");
  initialize();
  codec_client_ = makeHttpConnection(lookupPort("http"));

  auto response = codec_client_->makeHeaderOnlyRequest(default_request_headers_);
  waitForNextUpstreamRequest();
  EXPECT_EQ("body", upstream_request_->body().toString());
  upstream_request_->encodeHeaders(Http::TestResponseHeaderMapImpl{{":status", "200"}}, false);
  // encode data, as we have a separate test for the transforming header only response.
  upstream_request_->encodeData(128, true);
  ASSERT_TRUE(response->waitForEndStream());

  EXPECT_TRUE(upstream_request_->complete());
  EXPECT_TRUE(response->complete());
  EXPECT_EQ("200", response->headers().getStatusValue());
}

TEST_P(FilterIntegrationTest, AddBodyToResponseAndWaitForIt) {
  prependFilter(R"EOF(
  name: add-body-filter
  )EOF");
  prependFilter(R"EOF(
  name: wait-for-whole-request-and-response-filter
  )EOF");
  initialize();
  codec_client_ = makeHttpConnection(lookupPort("http"));

  auto response = codec_client_->makeRequestWithBody(default_request_headers_, 128);
  waitForNextUpstreamRequest();
  upstream_request_->encodeHeaders(Http::TestResponseHeaderMapImpl{{":status", "200"}}, true);
  ASSERT_TRUE(response->waitForEndStream());

  EXPECT_TRUE(upstream_request_->complete());
  EXPECT_TRUE(response->complete());
  EXPECT_EQ("200", response->headers().getStatusValue());
  EXPECT_EQ("body", response->body());
}

TEST_P(FilterIntegrationTest, MissingHeadersLocalReplyDownstreamBytesCount) {
  useAccessLog("%DOWNSTREAM_WIRE_BYTES_SENT% %DOWNSTREAM_WIRE_BYTES_RECEIVED% "
               "%DOWNSTREAM_HEADER_BYTES_SENT% %DOWNSTREAM_HEADER_BYTES_RECEIVED%");
  prependFilter("{ name: invalid-header-filter }");
  initialize();
  codec_client_ = makeHttpConnection(lookupPort("http"));

  // Missing method
  auto response = codec_client_->makeHeaderOnlyRequest(
      Http::TestRequestHeaderMapImpl{{":method", "GET"},
                                     {":path", "/test/long/url"},
                                     {":scheme", "http"},
                                     {":authority", "sni.lyft.com"},
                                     {"remove-method", "yes"},
                                     {"send-reply", "yes"}});
  ASSERT_TRUE(response->waitForEndStream());
  EXPECT_TRUE(response->complete());
  EXPECT_EQ("200", response->headers().getStatusValue());

  if (testing_downstream_filter_) {
    expectDownstreamBytesSentAndReceived(BytesCountExpectation(90, 88, 71, 54),
                                         BytesCountExpectation(40, 58, 40, 58),
                                         BytesCountExpectation(7, 10, 7, 8));
  }
}

TEST_P(FilterIntegrationTest, RoundTripTimeForDownstreamConnection) {
  config_helper_.addRuntimeOverride("envoy.reloadable_features.refresh_rtt_after_request", "true");

  config_helper_.prependFilter(R"EOF(
  name: stream-info-to-headers-filter
  )EOF");
  initialize();

  codec_client_ = makeHttpConnection(lookupPort("http"));

  // Send first request.
  {
    // Send a headers only request.
    auto response = codec_client_->makeHeaderOnlyRequest(default_request_headers_);
    waitForNextUpstreamRequest();

    // Make sure that the body was injected to the request.
    EXPECT_TRUE(upstream_request_->complete());

    // Send a headers only response.
    upstream_request_->encodeHeaders(default_response_headers_, true);
    ASSERT_TRUE(response->waitForEndStream());

    // Make sure that round trip time was populated
    EXPECT_FALSE(response->headers().get(Http::LowerCaseString("round_trip_time")).empty());
  }

  // Send second request.
  {
    // Send a headers only request.
    auto response = codec_client_->makeHeaderOnlyRequest(default_request_headers_);
    waitForNextUpstreamRequest();

    // Make sure that the body was injected to the request.
    EXPECT_TRUE(upstream_request_->complete());

    // Send a headers only response.
    upstream_request_->encodeHeaders(default_response_headers_, true);
    ASSERT_TRUE(response->waitForEndStream());

    // Make sure that round trip time was populated
    EXPECT_FALSE(response->headers().get(Http::LowerCaseString("round_trip_time")).empty());
  }
}

TEST_P(FilterIntegrationTest, MissingHeadersLocalReplyUpstreamBytesCount) {
  useAccessLog("%UPSTREAM_WIRE_BYTES_SENT% %UPSTREAM_WIRE_BYTES_RECEIVED% "
               "%UPSTREAM_HEADER_BYTES_SENT% %UPSTREAM_HEADER_BYTES_RECEIVED%");
  prependFilter("{ name: invalid-header-filter }");
  initialize();
  codec_client_ = makeHttpConnection(lookupPort("http"));

  // Missing method
  auto response = codec_client_->makeHeaderOnlyRequest(
      Http::TestRequestHeaderMapImpl{{":method", "GET"},
                                     {":path", "/test/long/url"},
                                     {":scheme", "http"},
                                     {":authority", "sni.lyft.com"},
                                     {"remove-method", "yes"},
                                     {"send-reply", "yes"}});
  ASSERT_TRUE(response->waitForEndStream());
  EXPECT_TRUE(response->complete());
  EXPECT_EQ("200", response->headers().getStatusValue());
  expectUpstreamBytesSentAndReceived(BytesCountExpectation(0, 0, 0, 0),
                                     BytesCountExpectation(0, 0, 0, 0),
                                     BytesCountExpectation(0, 0, 0, 0));
}

TEST_P(FilterIntegrationTest, MissingHeadersLocalReplyWithBody) {
  useAccessLog("%RESPONSE_CODE_DETAILS%");
  prependFilter("{ name: invalid-header-filter }");
  initialize();
  codec_client_ = makeHttpConnection(lookupPort("http"));

  // Missing method
  auto response = codec_client_->makeRequestWithBody(
      Http::TestRequestHeaderMapImpl{{":method", "GET"},
                                     {":path", "/test/long/url"},
                                     {":scheme", "http"},
                                     {":authority", "sni.lyft.com"},
                                     {"remove-method", "yes"},
                                     {"send-reply", "yes"}},
      1024);
  ASSERT_TRUE(response->waitForEndStream());
  EXPECT_TRUE(response->complete());
  EXPECT_EQ("200", response->headers().getStatusValue());
  EXPECT_THAT(waitForAccessLog(access_log_name_), HasSubstr("invalid_header_filter_ready"));
}

TEST_P(FilterIntegrationTest, MissingHeadersLocalReplyWithBodyBytesCount) {
  useAccessLog("%DOWNSTREAM_WIRE_BYTES_SENT% %DOWNSTREAM_WIRE_BYTES_RECEIVED% "
               "%DOWNSTREAM_HEADER_BYTES_SENT% %DOWNSTREAM_HEADER_BYTES_RECEIVED%");
  prependFilter("{ name: invalid-header-filter }");
  initialize();
  codec_client_ = makeHttpConnection(lookupPort("http"));

  // Missing method
  auto response = codec_client_->makeRequestWithBody(
      Http::TestRequestHeaderMapImpl{{":method", "GET"},
                                     {":path", "/test/long/url"},
                                     {":scheme", "http"},
                                     {":authority", "sni.lyft.com"},
                                     {"remove-method", "yes"},
                                     {"send-reply", "yes"}},
      1024);
  ASSERT_TRUE(response->waitForEndStream());
  EXPECT_TRUE(response->complete());
  EXPECT_EQ("200", response->headers().getStatusValue());
  if (testing_downstream_filter_) {
    // When testing an upstream HTTP filters, we may receive body bytes before we
    // process headers, so don't set expectations.
    expectDownstreamBytesSentAndReceived(BytesCountExpectation(109, 1152, 90, 81),
                                         BytesCountExpectation(0, 58, 0, 58),
                                         BytesCountExpectation(7, 10, 7, 8));
  }
}

// Test buffering and then continuing after too many response bytes to buffer.
TEST_P(FilterIntegrationTest, BufferContinue) {
  // Bytes sent is configured for http/2 flow control windows.
  if (upstreamProtocol() != Http::CodecType::HTTP2) {
    return;
  }
  config_helper_.addConfigModifier(
      [&](envoy::extensions::filters::network::http_connection_manager::v3::HttpConnectionManager&
              hcm) -> void {
        auto* route_config = hcm.mutable_route_config();
        auto* virtual_host = route_config->mutable_virtual_hosts(0);
        auto* header = virtual_host->mutable_response_headers_to_add()->Add()->mutable_header();
        header->set_key("foo");
        header->set_value("bar");
      });

  useAccessLog();
  prependFilter("{ name: buffer-continue-filter }");
  config_helper_.setBufferLimits(1024, 1024);
  initialize();

  // Send the request.
  codec_client_ = makeHttpConnection(lookupPort("http"));
  auto encoder_decoder = codec_client_->startRequest(default_request_headers_);
  auto downstream_request = &encoder_decoder.first;
  auto response = std::move(encoder_decoder.second);
  Buffer::OwnedImpl data("HTTP body content goes here");
  codec_client_->sendData(*downstream_request, data, true);
  waitForNextUpstreamRequest();

  // Send the response headers.
  upstream_request_->encodeHeaders(default_response_headers_, false);

  // Now send an overly large response body. At some point, too much data will
  // be buffered, the stream will be reset, and the connection will disconnect.
  upstream_request_->encodeData(512, false);
  upstream_request_->encodeData(1024 * 100, false);

  if (upstreamProtocol() == Http::CodecType::HTTP1) {
    ASSERT_TRUE(fake_upstream_connection_->waitForDisconnect());
  } else {
    ASSERT_TRUE(upstream_request_->waitForReset());
    ASSERT_TRUE(fake_upstream_connection_->close());
    ASSERT_TRUE(fake_upstream_connection_->waitForDisconnect());
  }

  ASSERT_TRUE(response->waitForEndStream());
  EXPECT_TRUE(response->complete());
  EXPECT_EQ("500", response->headers().getStatusValue());
}

TEST_P(FilterIntegrationTest, ContinueHeadersOnlyInjectBodyFilter) {
  prependFilter(R"EOF(
  name: continue-headers-only-inject-body-filter
  )EOF");
  initialize();

  codec_client_ = makeHttpConnection(lookupPort("http"));

  // Send a headers only request.
  auto response = codec_client_->makeHeaderOnlyRequest(default_request_headers_);
  waitForNextUpstreamRequest();

  // Make sure that the body was injected to the request.
  EXPECT_TRUE(upstream_request_->complete());
  EXPECT_TRUE(upstream_request_->receivedData());
  EXPECT_EQ(upstream_request_->body().toString(), "body");

  // Send a headers only response.
  upstream_request_->encodeHeaders(default_response_headers_, true);
  ASSERT_TRUE(response->waitForEndStream());

  // Make sure that the body was injected to the response.
  EXPECT_TRUE(response->complete());
  EXPECT_EQ(response->body(), "body");
}

TEST_P(FilterIntegrationTest, StopIterationHeadersInjectBodyFilter) {
  prependFilter(R"EOF(
  name: stop-iteration-headers-inject-body-filter
  )EOF");
  initialize();

  codec_client_ = makeHttpConnection(lookupPort("http"));

  // Send a headers only request.
  auto response = codec_client_->makeHeaderOnlyRequest(default_request_headers_);
  waitForNextUpstreamRequest();

  // Make sure that the body was injected to the request.
  EXPECT_TRUE(upstream_request_->complete());
  EXPECT_TRUE(upstream_request_->receivedData());
  EXPECT_EQ(upstream_request_->body().toString(), "body");

  // Send a headers only response.
  upstream_request_->encodeHeaders(default_response_headers_, true);
  ASSERT_TRUE(response->waitForEndStream());

  // Make sure that the body was injected to the response.
  EXPECT_TRUE(response->complete());
  EXPECT_EQ(response->body(), "body");
}

TEST_P(FilterIntegrationTest, AddEncodedTrailers) {
  prependFilter(R"EOF(
name: add-trailers-filter
)EOF");
  initialize();

  codec_client_ = makeHttpConnection(lookupPort("http"));
  auto response = codec_client_->makeRequestWithBody(default_request_headers_, 128);
  waitForNextUpstreamRequest();
  upstream_request_->encodeHeaders(Http::TestResponseHeaderMapImpl{{":status", "503"}}, false);
  upstream_request_->encodeData(128, true);
  ASSERT_TRUE(response->waitForEndStream());

  if (upstreamProtocol() != Http::CodecType::HTTP1) {
    EXPECT_EQ("decode", upstream_request_->trailers()
                            ->get(Http::LowerCaseString("grpc-message"))[0]
                            ->value()
                            .getStringView());
  }
  EXPECT_TRUE(response->complete());
  EXPECT_EQ("503", response->headers().getStatusValue());
  if (downstream_protocol_ != Http::CodecType::HTTP1) {
    EXPECT_EQ("encode", response->trailers()->getGrpcMessageValue());
  }
}

// Tests missing headers needed for H/1 codec first line.
TEST_P(FilterIntegrationTest, DownstreamRequestWithFaultyFilter) {
  useAccessLog("%RESPONSE_CODE_DETAILS%");
  prependFilter("{ name: invalid-header-filter }");
  initialize();
  codec_client_ = makeHttpConnection(lookupPort("http"));

  // Missing method
  auto response = codec_client_->makeHeaderOnlyRequest(
      Http::TestRequestHeaderMapImpl{{":method", "GET"},
                                     {":path", "/test/long/url"},
                                     {":scheme", "http"},
                                     {":authority", "sni.lyft.com"},
                                     {"remove-method", "yes"}});
  ASSERT_TRUE(response->waitForEndStream());
  EXPECT_TRUE(response->complete());
  EXPECT_EQ("503", response->headers().getStatusValue());
  EXPECT_THAT(waitForAccessLog(access_log_name_), testing::MatchesRegex(".*required.*header.*"));

  // Missing path for non-CONNECT
  response = codec_client_->makeHeaderOnlyRequest(
      Http::TestRequestHeaderMapImpl{{":method", "GET"},
                                     {":path", "/test/long/url"},
                                     {":scheme", "http"},
                                     {":authority", "sni.lyft.com"},
                                     {"remove-path", "yes"}});
  ASSERT_TRUE(response->waitForEndStream());
  EXPECT_TRUE(response->complete());
  EXPECT_EQ("503", response->headers().getStatusValue());
  EXPECT_THAT(waitForAccessLog(access_log_name_, 1), testing::MatchesRegex(".*required.*header.*"));
}

TEST_P(FilterIntegrationTest, FaultyFilterWithConnect) {
  // Faulty filter that removed host in a CONNECT request.
  config_helper_.addConfigModifier(
      [&](envoy::extensions::filters::network::http_connection_manager::v3::HttpConnectionManager&
              hcm) -> void {
        ConfigHelper::setConnectConfig(hcm, false, false,
                                       downstreamProtocol() == Http::CodecType::HTTP3);
      });
  useAccessLog("%RESPONSE_CODE_DETAILS%");
  prependFilter("{ name: invalid-header-filter }");
  initialize();
  codec_client_ = makeHttpConnection(lookupPort("http"));

  // Missing host for CONNECT
  auto headers = Http::TestRequestHeaderMapImpl{
      {":method", "CONNECT"}, {":scheme", "http"}, {":authority", "www.host.com:80"}};

  auto response = std::move((codec_client_->startRequest(headers)).second);

  ASSERT_TRUE(response->waitForEndStream());
  EXPECT_TRUE(response->complete());
  EXPECT_EQ("503", response->headers().getStatusValue());
  EXPECT_THAT(waitForAccessLog(access_log_name_), testing::MatchesRegex(".*required.*header.*"));
}

// Test hitting the decoder buffer filter with too many request bytes to buffer. Ensure the
// connection manager sends a 413.
TEST_P(FilterIntegrationTest, HittingDecoderFilterLimit) {
  prependFilter("{ name: encoder-decoder-buffer-filter }");
  config_helper_.setBufferLimits(1024, 1024);
  initialize();

  codec_client_ = makeHttpConnection(lookupPort("http"));

  auto response = codec_client_->makeRequestWithBody(
      Http::TestRequestHeaderMapImpl{{":method", "POST"},
                                     {":path", "/dynamo/url"},
                                     {":scheme", "http"},
                                     {":authority", "sni.lyft.com"},
                                     {"x-forwarded-for", "10.0.0.1"},
                                     {"x-envoy-retry-on", "5xx"}},
      1024 * 65);

  ASSERT_TRUE(response->waitForEndStream());
  // With HTTP/1 there's a possible race where if the connection backs up early,
  // the 413-and-connection-close may be sent while the body is still being
  // sent, resulting in a write error and the connection being closed before the
  // response is read.
  if (downstream_protocol_ != Http::CodecType::HTTP1) {
    ASSERT_TRUE(response->complete());
  }
  if (response->complete()) {
    EXPECT_EQ("413", response->headers().getStatusValue());
  }
}

// Test hitting the encoder buffer filter with too many response bytes to buffer. Given the request
// headers are sent on early, the stream/connection will be reset.
TEST_P(FilterIntegrationTest, HittingEncoderFilterLimit) {
  config_helper_.addConfigModifier(
      [&](envoy::extensions::filters::network::http_connection_manager::v3::HttpConnectionManager&
              hcm) -> void {
        auto* route_config = hcm.mutable_route_config();
        auto* virtual_host = route_config->mutable_virtual_hosts(0);
        auto* header = virtual_host->mutable_response_headers_to_add()->Add()->mutable_header();
        header->set_key("foo");
        header->set_value("bar");
      });

  useAccessLog();
  prependFilter("{ name: encoder-decoder-buffer-filter }");
  config_helper_.setBufferLimits(1024, 1024);
  initialize();

  // Send the request.
  codec_client_ = makeHttpConnection(lookupPort("http"));
  auto encoder_decoder = codec_client_->startRequest(default_request_headers_);
  auto downstream_request = &encoder_decoder.first;
  auto response = std::move(encoder_decoder.second);
  Buffer::OwnedImpl data("HTTP body content goes here");
  codec_client_->sendData(*downstream_request, data, true);
  waitForNextUpstreamRequest();

  // Send the response headers.
  upstream_request_->encodeHeaders(default_response_headers_, false);

  // Now send an overly large response body. At some point, too much data will
  // be buffered, the stream will be reset, and the connection will disconnect.
  upstream_request_->encodeData(1024 * 65, false);
  if (upstreamProtocol() == Http::CodecType::HTTP1) {
    ASSERT_TRUE(fake_upstream_connection_->waitForDisconnect());
  } else {
    ASSERT_TRUE(upstream_request_->waitForReset());
    ASSERT_TRUE(fake_upstream_connection_->close());
    ASSERT_TRUE(fake_upstream_connection_->waitForDisconnect());
  }

  ASSERT_TRUE(response->waitForEndStream());
  EXPECT_TRUE(response->complete());
  EXPECT_EQ("500", response->headers().getStatusValue());
  // Regression test all sendLocalReply paths add route-requested headers.
  auto foo = Http::LowerCaseString("foo");
  ASSERT_FALSE(response->headers().get(foo).empty());
  EXPECT_EQ("bar", response->headers().get(foo)[0]->value().getStringView());

  // Regression test https://github.com/envoyproxy/envoy/issues/9881 by making
  // sure this path does standard HCM header transformations.
  EXPECT_TRUE(response->headers().Date() != nullptr);
  EXPECT_THAT(waitForAccessLog(access_log_name_), HasSubstr("500"));
  test_server_->waitForCounterEq("http.config_test.downstream_rq_5xx", 1);
}

TEST_P(FilterIntegrationTest, LocalReplyDuringEncoding) {
  prependFilter(R"EOF(
name: local-reply-during-encode
)EOF");
  initialize();

  codec_client_ = makeHttpConnection(lookupPort("http"));

  auto response = codec_client_->makeHeaderOnlyRequest(
      Http::TestRequestHeaderMapImpl{{":method", "GET"},
                                     {":path", "/test/long/url"},
                                     {":scheme", "http"},
                                     {":authority", "sni.lyft.com"}});

  // Wait for the upstream request and begin sending a response with end_stream = false.
  waitForNextUpstreamRequest();
  upstream_request_->encodeHeaders(Http::TestResponseHeaderMapImpl{{":status", "503"}}, true);

  ASSERT_TRUE(response->waitForEndStream());
  EXPECT_TRUE(response->complete());
  EXPECT_EQ("500", response->headers().getStatusValue());
  EXPECT_EQ(0, upstream_request_->body().length());
}

TEST_P(FilterIntegrationTest, LocalReplyDuringEncodingData) {
  prependFilter(R"EOF(
name: local-reply-during-encode-data
)EOF");
  initialize();

  codec_client_ = makeHttpConnection(lookupPort("http"));

  auto response = codec_client_->makeHeaderOnlyRequest(default_request_headers_);

  // Wait for the upstream request and begin sending a response with end_stream = false.
  waitForNextUpstreamRequest();
  upstream_request_->encodeHeaders(default_response_headers_, false);
  upstream_request_->encodeData(size_, false);
  Http::TestResponseTrailerMapImpl response_trailers{{"response", "trailer"}};
  upstream_request_->encodeTrailers(response_trailers);

  // Response was aborted after headers were sent to the client.
  // The stream was reset. Client does not receive body or trailers.
  ASSERT_TRUE(response->waitForReset());
  EXPECT_FALSE(response->complete());
  EXPECT_EQ("200", response->headers().getStatusValue());
  EXPECT_EQ(0, response->body().length());
  EXPECT_EQ(nullptr, response->trailers());
}

// Tests StopAllIterationAndBuffer. Verifies decode-headers-return-stop-all-filter calls decodeData
// once after iteration is resumed.
TEST_P(FilterIntegrationTest, TestDecodeHeadersReturnsStopAll) {
  prependFilter(R"EOF(
name: call-decodedata-once-filter
)EOF");
  prependFilter(R"EOF(
name: decode-headers-return-stop-all-filter
)EOF");
  prependFilter(R"EOF(
name: passthrough-filter
)EOF");

  initialize();
  codec_client_ = makeHttpConnection(lookupPort("http"));

  // Sends a request with headers and data.
  changeHeadersForStopAllTests(default_request_headers_, false);
  auto encoder_decoder = codec_client_->startRequest(default_request_headers_);
  request_encoder_ = &encoder_decoder.first;
  auto response = std::move(encoder_decoder.second);
  for (int i = 0; i < count_ - 1; i++) {
    codec_client_->sendData(*request_encoder_, size_, false);
  }
  // Sleeps for 1s in order to be consistent with testDecodeHeadersReturnsStopAllWatermark.
  absl::SleepFor(absl::Seconds(1));
  codec_client_->sendData(*request_encoder_, size_, true);
  waitForNextUpstreamRequest();

  upstream_request_->encodeHeaders(default_response_headers_, true);
  ASSERT_TRUE(response->waitForEndStream());
  ASSERT_TRUE(response->complete());
  EXPECT_EQ(count_ * size_ + added_decoded_data_size_, upstream_request_->bodyLength());
  EXPECT_EQ(true, upstream_request_->complete());

  // Sends a request with headers, data, and trailers.
  auto encoder_decoder_2 = codec_client_->startRequest(default_request_headers_);
  request_encoder_ = &encoder_decoder_2.first;
  response = std::move(encoder_decoder_2.second);
  for (int i = 0; i < count_; i++) {
    codec_client_->sendData(*request_encoder_, size_, false);
  }
  Http::TestRequestTrailerMapImpl request_trailers{{"trailer", "trailer"}};
  codec_client_->sendTrailers(*request_encoder_, request_trailers);
  waitForNextUpstreamRequest();

  upstream_request_->encodeHeaders(default_response_headers_, true);
  ASSERT_TRUE(response->waitForEndStream());
  verifyUpStreamRequestAfterStopAllFilter();
}

// Tests StopAllIterationAndWatermark. decode-headers-return-stop-all-filter sets buffer
// limit to 100. Verifies data pause when limit is reached, and resume after iteration continues.
TEST_P(FilterIntegrationTest, TestDecodeHeadersReturnsStopAllWatermark) {
  prependFilter(R"EOF(
name: decode-headers-return-stop-all-filter
)EOF");
  prependFilter(R"EOF(
name: passthrough-filter
)EOF");

  // Sets initial stream window to min value to make the client sensitive to a low watermark.
  config_helper_.addConfigModifier(
      [&](envoy::extensions::filters::network::http_connection_manager::v3::HttpConnectionManager&
              hcm) -> void {
        hcm.mutable_http2_protocol_options()->mutable_initial_stream_window_size()->set_value(
            ::Envoy::Http2::Utility::OptionsLimits::MIN_INITIAL_STREAM_WINDOW_SIZE);
      });

  initialize();
  codec_client_ = makeHttpConnection(lookupPort("http"));

  // Sends a request with headers and data.
  changeHeadersForStopAllTests(default_request_headers_, true);
  auto encoder_decoder = codec_client_->startRequest(default_request_headers_);
  request_encoder_ = &encoder_decoder.first;
  auto response = std::move(encoder_decoder.second);
  for (int i = 0; i < count_ - 1; i++) {
    codec_client_->sendData(*request_encoder_, size_, false);
  }
  // Gives buffer 1s to react to buffer limit.
  absl::SleepFor(absl::Seconds(1));
  codec_client_->sendData(*request_encoder_, size_, true);
  waitForNextUpstreamRequest();

  upstream_request_->encodeHeaders(default_response_headers_, true);
  ASSERT_TRUE(response->waitForEndStream());
  ASSERT_TRUE(response->complete());
  EXPECT_EQ(count_ * size_ + added_decoded_data_size_, upstream_request_->bodyLength());
  EXPECT_EQ(true, upstream_request_->complete());

  // Sends a request with headers, data, and trailers.
  auto encoder_decoder_2 = codec_client_->startRequest(default_request_headers_);
  request_encoder_ = &encoder_decoder_2.first;
  response = std::move(encoder_decoder_2.second);
  for (int i = 0; i < count_ - 1; i++) {
    codec_client_->sendData(*request_encoder_, size_, false);
  }
  // Gives buffer 1s to react to buffer limit.
  absl::SleepFor(absl::Seconds(1));
  codec_client_->sendData(*request_encoder_, size_, false);
  Http::TestRequestTrailerMapImpl request_trailers{{"trailer", "trailer"}};
  codec_client_->sendTrailers(*request_encoder_, request_trailers);
  waitForNextUpstreamRequest();

  upstream_request_->encodeHeaders(default_response_headers_, true);
  ASSERT_TRUE(response->waitForEndStream());
  verifyUpStreamRequestAfterStopAllFilter();
}

// Test two filters that return StopAllIterationAndBuffer back-to-back.
TEST_P(FilterIntegrationTest, TestTwoFiltersDecodeHeadersReturnsStopAll) {
  prependFilter(R"EOF(
name: decode-headers-return-stop-all-filter
)EOF");
  prependFilter(R"EOF(
name: decode-headers-return-stop-all-filter
)EOF");
  prependFilter(R"EOF(
name: passthrough-filter
)EOF");

  initialize();
  codec_client_ = makeHttpConnection(lookupPort("http"));

  // Sends a request with headers and data.
  changeHeadersForStopAllTests(default_request_headers_, false);
  auto encoder_decoder = codec_client_->startRequest(default_request_headers_);
  request_encoder_ = &encoder_decoder.first;
  auto response = std::move(encoder_decoder.second);
  for (int i = 0; i < count_ - 1; i++) {
    codec_client_->sendData(*request_encoder_, size_, false);
  }
  codec_client_->sendData(*request_encoder_, size_, true);
  waitForNextUpstreamRequest();

  upstream_request_->encodeHeaders(default_response_headers_, true);
  ASSERT_TRUE(response->waitForEndStream());
  ASSERT_TRUE(response->complete());
  EXPECT_EQ(count_ * size_ + added_decoded_data_size_, upstream_request_->bodyLength());
  EXPECT_EQ(true, upstream_request_->complete());

  // Sends a request with headers, data, and trailers.
  auto encoder_decoder_2 = codec_client_->startRequest(default_request_headers_);
  request_encoder_ = &encoder_decoder_2.first;
  response = std::move(encoder_decoder_2.second);
  for (int i = 0; i < count_; i++) {
    codec_client_->sendData(*request_encoder_, size_, false);
  }
  Http::TestRequestTrailerMapImpl request_trailers{{"trailer", "trailer"}};
  codec_client_->sendTrailers(*request_encoder_, request_trailers);
  waitForNextUpstreamRequest();

  upstream_request_->encodeHeaders(default_response_headers_, true);
  ASSERT_TRUE(response->waitForEndStream());
  verifyUpStreamRequestAfterStopAllFilter();
}

// Tests encodeHeaders() returns StopAllIterationAndBuffer.
TEST_P(FilterIntegrationTest, TestEncodeHeadersReturnsStopAll) {
  prependFilter(R"EOF(
name: encode-headers-return-stop-all-filter
)EOF");
  config_helper_.addConfigModifier(
      [&](envoy::extensions::filters::network::http_connection_manager::v3::HttpConnectionManager&
              hcm) -> void { hcm.mutable_http2_protocol_options()->set_allow_metadata(true); });

  initialize();
  codec_client_ = makeHttpConnection(lookupPort("http"));

  // Upstream responds with headers, data and trailers.
  auto response = codec_client_->makeRequestWithBody(default_request_headers_, 10);
  waitForNextUpstreamRequest();

  changeHeadersForStopAllTests(default_response_headers_, false);
  upstream_request_->encodeHeaders(default_response_headers_, false);
  for (int i = 0; i < count_ - 1; i++) {
    upstream_request_->encodeData(size_, false);
  }
  // Sleeps for 1s in order to be consistent with testEncodeHeadersReturnsStopAllWatermark.
  absl::SleepFor(absl::Seconds(1));
  upstream_request_->encodeData(size_, false);
  Http::TestResponseTrailerMapImpl response_trailers{{"response", "trailer"}};
  upstream_request_->encodeTrailers(response_trailers);

  ASSERT_TRUE(response->waitForEndStream());
  ASSERT_TRUE(response->complete());
  // Data is added in encodeData for all protocols, and encodeTrailers for HTTP/2 and above.
  int times_added = upstreamProtocol() == Http::CodecType::HTTP1 ? 1 : 2;
  EXPECT_EQ(count_ * size_ + added_decoded_data_size_ * times_added, response->body().size());
}

// Tests encodeHeaders() returns StopAllIterationAndWatermark.
TEST_P(MultiProtocolFilterIntegrationTest, TestEncodeHeadersReturnsStopAllWatermark) {
  prependFilter(R"EOF(
name: encode-headers-return-stop-all-filter
)EOF");
  config_helper_.setBufferLimits(1024, 1024);
  config_helper_.addConfigModifier(
      [&](envoy::extensions::filters::network::http_connection_manager::v3::HttpConnectionManager&
              hcm) -> void { hcm.mutable_http2_protocol_options()->set_allow_metadata(true); });

  // Sets initial stream window to min value to make the upstream sensitive to a low watermark.
  config_helper_.addConfigModifier(
      [&](envoy::extensions::filters::network::http_connection_manager::v3::HttpConnectionManager&
              hcm) -> void {
        hcm.mutable_http2_protocol_options()->mutable_initial_stream_window_size()->set_value(
            ::Envoy::Http2::Utility::OptionsLimits::MIN_INITIAL_STREAM_WINDOW_SIZE);
      });
  config_helper_.addConfigModifier(
      [&](envoy::extensions::filters::network::http_connection_manager::v3::HttpConnectionManager&
              hcm) -> void {
        hcm.mutable_http2_protocol_options()->mutable_initial_stream_window_size()->set_value(
            ::Envoy::Http2::Utility::OptionsLimits::MIN_INITIAL_STREAM_WINDOW_SIZE);
      });
  if (upstreamProtocol() == Http::CodecType::HTTP2) {
    config_helper_.addConfigModifier(
        [&](envoy::config::bootstrap::v3::Bootstrap& bootstrap) -> void {
          RELEASE_ASSERT(bootstrap.mutable_static_resources()->clusters_size() >= 1, "");
          ConfigHelper::HttpProtocolOptions protocol_options;
          protocol_options.mutable_explicit_http_config()
              ->mutable_http2_protocol_options()
              ->mutable_initial_stream_window_size()
              ->set_value(::Envoy::Http2::Utility::OptionsLimits::MIN_INITIAL_STREAM_WINDOW_SIZE);
          ConfigHelper::setProtocolOptions(
              *bootstrap.mutable_static_resources()->mutable_clusters(0), protocol_options);
        });
  }

  initialize();
  codec_client_ = makeHttpConnection(lookupPort("http"));

  // Upstream responds with headers, data and trailers.
  auto response = codec_client_->makeRequestWithBody(default_request_headers_, 10);
  waitForNextUpstreamRequest();

  changeHeadersForStopAllTests(default_response_headers_, true);
  upstream_request_->encodeHeaders(default_response_headers_, false);
  for (int i = 0; i < count_ - 1; i++) {
    upstream_request_->encodeData(size_, false);
  }
  // Gives buffer 1s to react to buffer limit.
  absl::SleepFor(absl::Seconds(1));
  upstream_request_->encodeData(size_, false);
  Http::TestResponseTrailerMapImpl response_trailers{{"response", "trailer"}};
  upstream_request_->encodeTrailers(response_trailers);

  ASSERT_TRUE(response->waitForEndStream());
  ASSERT_TRUE(response->complete());
  // Data is added in encodeData for all protocols, and encodeTrailers for HTTP/2 and above.
  int times_added = upstreamProtocol() == Http::CodecType::HTTP1 ? 1 : 2;
  EXPECT_EQ(count_ * size_ + added_decoded_data_size_ * times_added, response->body().size());
}

// Tests a filter that returns a FilterHeadersStatus::Continue after a local reply without
// processing new metadata generated in decodeHeader
TEST_P(FilterIntegrationTest, LocalReplyWithMetadata) {
  prependFilter(R"EOF(
  name: local-reply-with-metadata-filter
  )EOF");
  initialize();

  codec_client_ = makeHttpConnection(lookupPort("http"));
  // Send a headers only request.
  auto response = codec_client_->makeHeaderOnlyRequest(default_request_headers_);
  ASSERT_TRUE(response->waitForEndStream());
  ASSERT_TRUE(response->complete());
  ASSERT_EQ("200", response->headers().getStatusValue());
}

static std::string remove_response_headers_filter = R"EOF(
name: remove-response-headers-filter
)EOF";

TEST_P(FilterIntegrationTest, HeadersOnlyRequestWithRemoveResponseHeadersFilter) {
  prependFilter(remove_response_headers_filter);
  initialize();
  codec_client_ = makeHttpConnection(lookupPort("http"));

  IntegrationStreamDecoderPtr response =
      codec_client_->makeHeaderOnlyRequest(default_request_headers_);
  waitForNextUpstreamRequest();
  upstream_request_->encodeHeaders(default_response_headers_, false);
  ASSERT_TRUE(response->waitForEndStream());
  // If a filter chain removes :status from the response headers, then Envoy must reply with
  // BadGateway and must not crash.
  ASSERT_TRUE(codec_client_->connected());
  EXPECT_EQ("502", response->headers().getStatusValue());
  EXPECT_THAT(response->body(), HasSubstr("missing required header: :status"));
}

TEST_P(FilterIntegrationTest, RemoveResponseHeadersFilter) {
  prependFilter(remove_response_headers_filter);
  initialize();
  codec_client_ = makeHttpConnection(lookupPort("http"));

  IntegrationStreamDecoderPtr response =
      codec_client_->makeRequestWithBody(default_request_headers_, 10);
  waitForNextUpstreamRequest();
  upstream_request_->encodeHeaders(default_response_headers_, false);
  ASSERT_TRUE(response->waitForEndStream());
  // If a filter chain removes :status from the response headers, then Envoy must reply with
  // BadGateway and not crash.
  ASSERT_TRUE(codec_client_->connected());
  EXPECT_EQ("502", response->headers().getStatusValue());
  EXPECT_THAT(response->body(), HasSubstr("missing required header: :status"));
}
// Verify that when a filter encodeHeaders callback overflows response buffer in filter manager the
// filter chain is aborted and 500 is sent to the client.
TEST_P(FilterIntegrationTest, OverflowEncoderBufferFromEncodeHeaders) {
  config_helper_.setBufferLimits(64 * 1024, 64 * 1024);
  prependFilter(R"EOF(
  name: add-body-filter
  typed_config:
      "@type": type.googleapis.com/test.integration.filters.AddBodyFilterConfig
      where_to_add_body: ENCODE_HEADERS
      body_size: 70000
  )EOF");
  prependFilter(R"EOF(
  name: crash-filter
  typed_config:
      "@type": type.googleapis.com/test.integration.filters.CrashFilterConfig
      crash_in_encode_headers: false
      crash_in_encode_data: false
  )EOF");
  initialize();
  codec_client_ = makeHttpConnection(lookupPort("http"));

  Http::TestResponseHeaderMapImpl response_headers{{":status", "200"}};
  auto response = sendRequestAndWaitForResponse(default_request_headers_, 0, response_headers, 10,
                                                0, TestUtility::DefaultTimeout);
  ASSERT_TRUE(response->waitForEndStream());
  EXPECT_TRUE(response->complete());
  EXPECT_EQ("500", response->headers().getStatusValue());
}

// Verify that when a filter encodeData callback overflows response buffer in filter manager the
// filter chain is aborted and 500 is sent to the client in case where upstream response headers
// have not yet been sent.
TEST_P(FilterIntegrationTest, OverflowEncoderBufferFromEncodeDataWithResponseHeadersUnsent) {
  config_helper_.setBufferLimits(64 * 1024, 64 * 1024);
  // Buffer filter will stop iteration from encodeHeaders preventing response headers from being
  // sent downstream.
  prependFilter(R"EOF(
  name: encoder-decoder-buffer-filter
  )EOF");
  prependFilter(R"EOF(
  name: crash-filter
  typed_config:
      "@type": type.googleapis.com/test.integration.filters.CrashFilterConfig
      crash_in_encode_headers: true
      crash_in_encode_data: true
  )EOF");
  initialize();
  codec_client_ = makeHttpConnection(lookupPort("http"));

  IntegrationStreamDecoderPtr response =
      codec_client_->makeHeaderOnlyRequest(default_request_headers_);
  waitForNextUpstreamRequest(0);
  Http::TestResponseHeaderMapImpl response_headers{{":status", "200"}};
  upstream_request_->encodeHeaders(response_headers, false);
  // This much data should overflow the 64Kb response buffer.
  upstream_request_->encodeData(16 * 1024, false);
  upstream_request_->encodeData(64 * 1024, false);
  ASSERT_TRUE(response->waitForEndStream());
  EXPECT_TRUE(response->complete());
  EXPECT_EQ("500", response->headers().getStatusValue());
}

// Verify that when a filter encodeData callback overflows response buffer in filter manager the
// filter chain is aborted and stream is reset in case where upstream response headers have already
// been sent.
TEST_P(FilterIntegrationTest, OverflowEncoderBufferFromEncodeData) {
  config_helper_.setBufferLimits(64 * 1024, 64 * 1024);
  // Make the add-body-filter stop iteration from encodeData. Headers should be sent to the client.
  prependFilter(R"EOF(
  name: add-body-filter
  typed_config:
      "@type": type.googleapis.com/test.integration.filters.AddBodyFilterConfig
      where_to_add_body: ENCODE_DATA
      where_to_stop_and_buffer: ENCODE_DATA
      body_size: 16384
  )EOF");
  prependFilter(R"EOF(
  name: crash-filter
  typed_config:
      "@type": type.googleapis.com/test.integration.filters.CrashFilterConfig
      crash_in_encode_headers: false
      crash_in_encode_data: true
  )EOF");
  initialize();
  codec_client_ = makeHttpConnection(lookupPort("http"));

  IntegrationStreamDecoderPtr response =
      codec_client_->makeHeaderOnlyRequest(default_request_headers_);
  waitForNextUpstreamRequest(0);
  Http::TestResponseHeaderMapImpl response_headers{{":status", "200"}};
  upstream_request_->encodeHeaders(response_headers, false);
  // This much data should cause the add-body-filter to overflow response buffer
  upstream_request_->encodeData(16 * 1024, false);
  upstream_request_->encodeData(64 * 1024, false);
  ASSERT_TRUE(response->waitForReset());
  EXPECT_FALSE(response->complete());
  EXPECT_EQ("200", response->headers().getStatusValue());
}

// Verify that when a filter decodeHeaders callback overflows request buffer in filter manager the
// filter chain is aborted and 413 is sent to the client.
TEST_P(FilterIntegrationTest, OverflowDecoderBufferFromDecodeHeaders) {
  config_helper_.setBufferLimits(64 * 1024, 64 * 1024);
  prependFilter(R"EOF(
  name: crash-filter
  typed_config:
      "@type": type.googleapis.com/test.integration.filters.CrashFilterConfig
      crash_in_decode_headers: true
  )EOF");
  prependFilter(R"EOF(
  name: add-body-filter
  typed_config:
      "@type": type.googleapis.com/test.integration.filters.AddBodyFilterConfig
      where_to_add_body: DECODE_HEADERS
      body_size: 70000
  )EOF");
  initialize();
  codec_client_ = makeHttpConnection(lookupPort("http"));

  auto response = codec_client_->makeHeaderOnlyRequest(default_request_headers_);
  ASSERT_TRUE(response->waitForEndStream());
  EXPECT_TRUE(response->complete());
  EXPECT_EQ("413", response->headers().getStatusValue());
}

// Verify that when a filter decodeData callback overflows request buffer in filter manager the
// filter chain is aborted and 413 is sent to the client.
TEST_P(FilterIntegrationTest, OverflowDecoderBufferFromDecodeData) {
  config_helper_.setBufferLimits(64 * 1024, 64 * 1024);
  prependFilter(R"EOF(
  name: crash-filter
  typed_config:
      "@type": type.googleapis.com/test.integration.filters.CrashFilterConfig
      crash_in_decode_headers: true
      crash_in_decode_data: true
  )EOF");
  // Buffer filter causes filter manager to buffer data
  prependFilter(R"EOF(
  name: encoder-decoder-buffer-filter
  )EOF");
  initialize();
  codec_client_ = makeHttpConnection(lookupPort("http"));
  auto encoder_decoder =
      codec_client_->startRequest(Http::TestRequestHeaderMapImpl{{":method", "POST"},
                                                                 {":scheme", "http"},
                                                                 {":path", "/test/long/url"},
                                                                 {":authority", "sni.lyft.com"}});
  auto request_encoder = &encoder_decoder.first;
  auto response = std::move(encoder_decoder.second);

  // This much data should overflow request buffer in filter manager
  codec_client_->sendData(*request_encoder, 16 * 1024, false);
  codec_client_->sendData(*request_encoder, 64 * 1024, false);

  ASSERT_TRUE(response->waitForEndStream());
  EXPECT_TRUE(response->complete());
  EXPECT_EQ("413", response->headers().getStatusValue());
}

// Verify that when a filter decodeData callback overflows request buffer in filter manager the
// filter chain is aborted and 413 is sent to the client. In this test the overflow occurs after
// filter chain iteration was restarted. It is very similar to the test case above but some filter
// manager's internal state is slightly different.
TEST_P(FilterIntegrationTest, OverflowDecoderBufferFromDecodeDataContinueIteration) {
  config_helper_.setBufferLimits(64 * 1024, 64 * 1024);
  prependFilter(R"EOF(
  name: crash-filter
  typed_config:
      "@type": type.googleapis.com/test.integration.filters.CrashFilterConfig
      crash_in_decode_headers: false
      crash_in_decode_data: true
  )EOF");
  prependFilter(R"EOF(
  name: add-body-filter
  typed_config:
      "@type": type.googleapis.com/test.integration.filters.AddBodyFilterConfig
      where_to_add_body: DECODE_DATA
      body_size: 70000
  )EOF");
  prependFilter(R"EOF(
  name: encoder-decoder-buffer-filter
  )EOF");
  initialize();
  codec_client_ = makeHttpConnection(lookupPort("http"));
  auto encoder_decoder =
      codec_client_->startRequest(Http::TestRequestHeaderMapImpl{{":method", "POST"},
                                                                 {":scheme", "http"},
                                                                 {":path", "/test/long/url"},
                                                                 {":authority", "sni.lyft.com"}});
  auto request_encoder = &encoder_decoder.first;
  auto response = std::move(encoder_decoder.second);

  // This should cause some data to be buffered without overflowing request buffer.
  codec_client_->sendData(*request_encoder, 16 * 1024, false);
  // The buffer filter will resume filter chain iteration and the next add-body-filter filter
  // will overflow the request buffer.
  codec_client_->sendData(*request_encoder, 16 * 1024, true);

  ASSERT_TRUE(response->waitForEndStream());
  EXPECT_TRUE(response->complete());
  EXPECT_EQ("413", response->headers().getStatusValue());
}

// Adding data in decodeTrailers without any data in the filter manager's request buffer should work
// as it will overflow the pending_recv_data_ which will cause downstream window updates to stop.
TEST_P(FilterIntegrationTest, OverflowDecoderBufferFromDecodeTrailersWithContinuedIteration) {
  if (downstreamProtocol() == Http::CodecType::HTTP1) {
    return;
  }
  config_helper_.setBufferLimits(64 * 1024, 64 * 1024);
  prependFilter(R"EOF(
  name: add-body-filter
  typed_config:
      "@type": type.googleapis.com/test.integration.filters.AddBodyFilterConfig
      where_to_add_body: DECODE_TRAILERS
      body_size: 70000
  )EOF");
  initialize();
  codec_client_ = makeHttpConnection(lookupPort("http"));
  auto encoder_decoder =
      codec_client_->startRequest(Http::TestRequestHeaderMapImpl{{":method", "POST"},
                                                                 {":scheme", "http"},
                                                                 {":path", "/test/long/url"},
                                                                 {":authority", "sni.lyft.com"}});
  auto request_encoder = &encoder_decoder.first;
  auto response = std::move(encoder_decoder.second);

  codec_client_->sendData(*request_encoder, 1024, false);
  codec_client_->sendData(*request_encoder, 1024, false);

  if (std::get<0>(GetParam()).http2_implementation == Http2Impl::Oghttp2) {
<<<<<<< HEAD
    EXPECT_LOG_NOT_CONTAINS("error", "DataFrameSource will send fin, preventing trailers",
                            codec_client_->sendTrailers(*request_encoder,
                                                        Http::TestRequestTrailerMapImpl{{"some", "trailer"}}));
=======
    EXPECT_LOG_CONTAINS(
        "error", "DataFrameSource will send fin, preventing trailers",
        codec_client_->sendTrailers(*request_encoder,
                                    Http::TestRequestTrailerMapImpl{{"some", "trailer"}}));
>>>>>>> cd638d41
  } else {
    codec_client_->sendTrailers(*request_encoder,
                                Http::TestRequestTrailerMapImpl{{"some", "trailer"}});
  }

  waitForNextUpstreamRequest();
  upstream_request_->encodeHeaders(Http::TestResponseHeaderMapImpl{{":status", "200"}}, true);
  ASSERT_TRUE(response->waitForEndStream());

  EXPECT_TRUE(upstream_request_->complete());
  EXPECT_TRUE(response->complete());
  EXPECT_EQ("200", response->headers().getStatusValue());
}

// Adding data in decodeTrailers with some data in the filter manager's request buffer should case
// 413 as it will overflow the request buffer in filter manager.
TEST_P(FilterIntegrationTest, OverflowDecoderBufferFromDecodeTrailers) {
  if (downstreamProtocol() == Http::CodecType::HTTP1) {
    return;
  }
  config_helper_.setBufferLimits(64 * 1024, 64 * 1024);
  prependFilter(R"EOF(
  name: crash-filter
  typed_config:
      "@type": type.googleapis.com/test.integration.filters.CrashFilterConfig
      crash_in_decode_headers: false
      crash_in_decode_data: true
      crash_in_decode_trailers: true
  )EOF");
  prependFilter(R"EOF(
  name: add-body-filter
  typed_config:
      "@type": type.googleapis.com/test.integration.filters.AddBodyFilterConfig
      where_to_add_body: DECODE_TRAILERS
      where_to_stop_and_buffer: DECODE_DATA
      body_size: 70000
  )EOF");
  initialize();
  codec_client_ = makeHttpConnection(lookupPort("http"));
  auto encoder_decoder =
      codec_client_->startRequest(Http::TestRequestHeaderMapImpl{{":method", "POST"},
                                                                 {":scheme", "http"},
                                                                 {":path", "/test/long/url"},
                                                                 {":authority", "sni.lyft.com"}});
  auto request_encoder = &encoder_decoder.first;
  auto response = std::move(encoder_decoder.second);

  codec_client_->sendData(*request_encoder, 1024, false);
  codec_client_->sendData(*request_encoder, 1024, false);

  codec_client_->sendTrailers(*request_encoder,
                              Http::TestRequestTrailerMapImpl{{"some", "trailer"}});

  ASSERT_TRUE(response->waitForEndStream());
  EXPECT_TRUE(response->complete());
  EXPECT_EQ("413", response->headers().getStatusValue());
}

// Verify filters can reset the stream
TEST_P(FilterIntegrationTest, ResetFilter) {
  // Make the add-body-filter stop iteration from encodeData. Headers should be sent to the client.
  prependFilter(R"EOF(
  name: reset-stream-filter
  )EOF");
  initialize();
  codec_client_ = makeHttpConnection(lookupPort("http"));

  IntegrationStreamDecoderPtr response =
      codec_client_->makeHeaderOnlyRequest(default_request_headers_);
  ASSERT_TRUE(response->waitForReset());
  EXPECT_FALSE(response->complete());
}

TEST_P(FilterIntegrationTest, LocalReplyViaFilterChainDoesNotConcurrentlyInvokeFilter) {
  prependFilter(R"EOF(
  name: assert-non-reentrant-filter
  )EOF");
  initialize();
  codec_client_ = makeHttpConnection(lookupPort("http"));

  IntegrationStreamDecoderPtr response =
      codec_client_->makeHeaderOnlyRequest(default_request_headers_);
  ASSERT_TRUE(response->waitForEndStream());
  EXPECT_EQ("AssertNonReentrantFilter local reply during decodeHeaders.", response->body());
}

TEST_P(FilterIntegrationTest, LocalReplyFromDecodeMetadata) {
  prependFilter(R"EOF(
  name: crash-filter
  typed_config:
      "@type": type.googleapis.com/test.integration.filters.CrashFilterConfig
      crash_in_encode_headers: false
      crash_in_encode_data: false
      crash_in_decode_headers: true
      crash_in_decode_data: true
      crash_in_decode_metadata: true
  )EOF");
  prependFilter(R"EOF(
    name: metadata-control-filter
  )EOF");
  autonomous_upstream_ = true;
  config_helper_.addConfigModifier(
      [&](envoy::extensions::filters::network::http_connection_manager::v3::HttpConnectionManager&
              hcm) -> void { hcm.mutable_http2_protocol_options()->set_allow_metadata(true); });
  initialize();

  codec_client_ = makeHttpConnection(lookupPort("http"));
  // Send headers. We expect this to pause.
  auto encoder_decoder = codec_client_->startRequest(default_request_headers_);
  Http::RequestEncoder& encoder = encoder_decoder.first;
  IntegrationStreamDecoderPtr& decoder = encoder_decoder.second;
  codec_client_->sendData(encoder, "abc", false);
  Http::MetadataMap metadata;
  metadata["local_reply"] = "true";
  codec_client_->sendMetadata(encoder, metadata);

  ASSERT_TRUE(decoder->waitForEndStream());

  EXPECT_EQ("400", decoder->headers().getStatusValue());
}

TEST_P(FilterIntegrationTest, LocalReplyFromEncodeMetadata) {
  config_helper_.addConfigModifier([&](envoy::config::bootstrap::v3::Bootstrap& bootstrap) -> void {
    RELEASE_ASSERT(bootstrap.mutable_static_resources()->clusters_size() >= 1, "");
    ConfigHelper::HttpProtocolOptions protocol_options;
    protocol_options.mutable_explicit_http_config()
        ->mutable_http2_protocol_options()
        ->set_allow_metadata(true);
    ConfigHelper::setProtocolOptions(*bootstrap.mutable_static_resources()->mutable_clusters(0),
                                     protocol_options);
  });

  prependFilter(R"EOF(
  name: metadata-control-filter
  )EOF");
  autonomous_upstream_ = false;
  initialize();

  codec_client_ = makeHttpConnection(lookupPort("http"));
  auto response = codec_client_->makeHeaderOnlyRequest(default_request_headers_);
  waitForNextUpstreamRequest();
  upstream_request_->encodeHeaders(Http::TestResponseHeaderMapImpl{{":status", "200"}}, false);
  Http::MetadataMap metadata_map;
  metadata_map["local_reply"] = "true";
  auto metadata_map_ptr = std::make_unique<Http::MetadataMap>(metadata_map);
  Http::MetadataMapVector metadata_map_vector;
  metadata_map_vector.push_back(std::move(metadata_map_ptr));

  upstream_request_->encodeMetadata(metadata_map_vector);

  ASSERT_TRUE(response->waitForEndStream());
  EXPECT_EQ("400", response->headers().getStatusValue());

  cleanupUpstreamAndDownstream();
}
} // namespace
} // namespace Envoy<|MERGE_RESOLUTION|>--- conflicted
+++ resolved
@@ -1168,16 +1168,10 @@
   codec_client_->sendData(*request_encoder, 1024, false);
 
   if (std::get<0>(GetParam()).http2_implementation == Http2Impl::Oghttp2) {
-<<<<<<< HEAD
-    EXPECT_LOG_NOT_CONTAINS("error", "DataFrameSource will send fin, preventing trailers",
-                            codec_client_->sendTrailers(*request_encoder,
-                                                        Http::TestRequestTrailerMapImpl{{"some", "trailer"}}));
-=======
-    EXPECT_LOG_CONTAINS(
+    EXPECT_LOG_NOT_CONTAINS(
         "error", "DataFrameSource will send fin, preventing trailers",
         codec_client_->sendTrailers(*request_encoder,
                                     Http::TestRequestTrailerMapImpl{{"some", "trailer"}}));
->>>>>>> cd638d41
   } else {
     codec_client_->sendTrailers(*request_encoder,
                                 Http::TestRequestTrailerMapImpl{{"some", "trailer"}});

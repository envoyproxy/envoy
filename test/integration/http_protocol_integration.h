#pragma once

#include "test/integration/http_integration.h"

#include "gtest/gtest.h"

namespace Envoy {

struct HttpProtocolTestParams {
  Network::Address::IpVersion version;
  Http::CodecType downstream_protocol;
  Http::CodecType upstream_protocol;
  Http2Impl http2_implementation;
  bool defer_processing_backedup_streams;
};

// Allows easy testing of Envoy code for HTTP/HTTP2 upstream/downstream.
//
// Usage:
//
// using MyTest = HttpProtocolIntegrationTest;
//
// INSTANTIATE_TEST_SUITE_P(Protocols, MyTest,
//                         testing::ValuesIn(HttpProtocolIntegrationTest::getProtocolTestParams()),
//                         HttpProtocolIntegrationTest::protocolTestParamsToString);
//
//
// TEST_P(MyTest, TestInstance) {
// ....
// }
// TODO(#20996) consider switching to SimulatedTimeSystem instead of using real time.
class HttpProtocolIntegrationTest : public testing::TestWithParam<HttpProtocolTestParams>,
                                    public HttpIntegrationTest {
public:
  // By default returns 8 combinations of
  // [HTTP  upstream / HTTP  downstream] x [Ipv4, IPv6]
  // [HTTP  upstream / HTTP2 downstream] x [IPv4, Ipv6]
  // [HTTP2 upstream / HTTP  downstream] x [Ipv4, IPv6]
  // [HTTP2 upstream / HTTP2 downstream] x [IPv4, Ipv6]
  //
  // Upstream and downstream protocols may be changed via the input vectors.
  // Address combinations are propagated from TestEnvironment::getIpVersionsForTest()
  static std::vector<HttpProtocolTestParams> getProtocolTestParams(
      const std::vector<Http::CodecType>& downstream_protocols = {Http::CodecType::HTTP1,
                                                                  Http::CodecType::HTTP2},
      const std::vector<Http::CodecType>& upstream_protocols = {Http::CodecType::HTTP1,
                                                                Http::CodecType::HTTP2});

  // Allows pretty printed test names of the form
  // FooTestCase.BarInstance/IPv4_Http2Downstream_HttpUpstream
  static std::string
  protocolTestParamsToString(const ::testing::TestParamInfo<HttpProtocolTestParams>& p);

  HttpProtocolIntegrationTest()
      : HttpIntegrationTest(
            GetParam().downstream_protocol, GetParam().version,
            ConfigHelper::httpProxyConfig(/*downstream_is_quic=*/GetParam().downstream_protocol ==
                                          Http::CodecType::HTTP3)) {
    setupHttp2Overrides(GetParam().http2_implementation);
    config_helper_.addRuntimeOverride(Runtime::defer_processing_backedup_streams,
                                      GetParam().defer_processing_backedup_streams ? "true"
                                                                                   : "false");
  }

  void SetUp() override {
    setDownstreamProtocol(GetParam().downstream_protocol);
    setUpstreamProtocol(GetParam().upstream_protocol);
  }
};

class UpstreamDownstreamIntegrationTest
    : public testing::TestWithParam<std::tuple<HttpProtocolTestParams, bool>>,
      public HttpIntegrationTest {
public:
  UpstreamDownstreamIntegrationTest()
      : HttpIntegrationTest(
            std::get<0>(GetParam()).downstream_protocol, std::get<0>(GetParam()).version,
            ConfigHelper::httpProxyConfig(std::get<0>(GetParam()).downstream_protocol ==
                                          Http::CodecType::HTTP3)) {
    setupHttp2Overrides(std::get<0>(GetParam()).http2_implementation);
    config_helper_.addRuntimeOverride(
        Runtime::defer_processing_backedup_streams,
        std::get<0>(GetParam()).defer_processing_backedup_streams ? "true" : "false");
  }
  static std::string testParamsToString(
      const ::testing::TestParamInfo<std::tuple<HttpProtocolTestParams, bool>>& params) {
    return fmt::format(
        "{}_{}",
        HttpProtocolIntegrationTest::protocolTestParamsToString(
            ::testing::TestParamInfo<HttpProtocolTestParams>(std::get<0>(params.param), 0)),
        std::get<1>(params.param) ? "DownstreamFilter" : "UpstreamFilter");
  }

  static std::vector<std::tuple<HttpProtocolTestParams, bool>> getDefaultTestParams(
      const std::vector<Http::CodecType>& downstream_protocols = {Http::CodecType::HTTP1,
                                                                  Http::CodecType::HTTP2},
      const std::vector<Http::CodecType>& upstream_protocols = {Http::CodecType::HTTP1,
                                                                Http::CodecType::HTTP2}) {
    std::vector<std::tuple<HttpProtocolTestParams, bool>> ret;
    std::vector<HttpProtocolTestParams> protocol_defaults =
        HttpProtocolIntegrationTest::getProtocolTestParams(downstream_protocols,
                                                           upstream_protocols);
    for (auto& param : protocol_defaults) {
      ret.push_back(std::make_tuple(param, true));
      ret.push_back(std::make_tuple(param, false));
    }
    return ret;
  }

<<<<<<< HEAD
  void SetUp() override {
    setDownstreamProtocol(std::get<0>(GetParam()).downstream_protocol);
    setUpstreamProtocol(std::get<0>(GetParam()).upstream_protocol);
    testing_downstream_filter_ = std::get<1>(GetParam());
  }
  bool testing_downstream_filter_;
=======
  void expectDownstreamBytesSentAndReceived(BytesCountExpectation h1_expectation,
                                            BytesCountExpectation h2_expectation,
                                            BytesCountExpectation h3_expectation, const int id = 0);

  enum class SkipOnStream { Upstream, Downstream, AnyStream };

  bool skipForH2Uhv([[maybe_unused]] SkipOnStream stream) {
#ifdef ENVOY_ENABLE_UHV
    return GetParam().http2_implementation == Http2Impl::Oghttp2 &&
           (stream == SkipOnStream::AnyStream ||
            (stream == SkipOnStream::Downstream &&
             downstreamProtocol() == Http::CodecType::HTTP2) ||
            (stream == SkipOnStream::Upstream && upstreamProtocol() == Http::CodecType::HTTP2));
#endif

    return false;
  }
>>>>>>> fb04f39b
};

} // namespace Envoy<|MERGE_RESOLUTION|>--- conflicted
+++ resolved
@@ -66,6 +66,20 @@
     setDownstreamProtocol(GetParam().downstream_protocol);
     setUpstreamProtocol(GetParam().upstream_protocol);
   }
+
+  enum class SkipOnStream { Upstream, Downstream, AnyStream };
+
+  bool skipForH2Uhv([[maybe_unused]] SkipOnStream stream) {
+#ifdef ENVOY_ENABLE_UHV
+    return GetParam().http2_implementation == Http2Impl::Oghttp2 &&
+           (stream == SkipOnStream::AnyStream ||
+            (stream == SkipOnStream::Downstream &&
+             downstreamProtocol() == Http::CodecType::HTTP2) ||
+            (stream == SkipOnStream::Upstream && upstreamProtocol() == Http::CodecType::HTTP2));
+#endif
+
+    return false;
+  }
 };
 
 class UpstreamDownstreamIntegrationTest
@@ -107,32 +121,13 @@
     return ret;
   }
 
-<<<<<<< HEAD
   void SetUp() override {
     setDownstreamProtocol(std::get<0>(GetParam()).downstream_protocol);
     setUpstreamProtocol(std::get<0>(GetParam()).upstream_protocol);
     testing_downstream_filter_ = std::get<1>(GetParam());
   }
+
   bool testing_downstream_filter_;
-=======
-  void expectDownstreamBytesSentAndReceived(BytesCountExpectation h1_expectation,
-                                            BytesCountExpectation h2_expectation,
-                                            BytesCountExpectation h3_expectation, const int id = 0);
-
-  enum class SkipOnStream { Upstream, Downstream, AnyStream };
-
-  bool skipForH2Uhv([[maybe_unused]] SkipOnStream stream) {
-#ifdef ENVOY_ENABLE_UHV
-    return GetParam().http2_implementation == Http2Impl::Oghttp2 &&
-           (stream == SkipOnStream::AnyStream ||
-            (stream == SkipOnStream::Downstream &&
-             downstreamProtocol() == Http::CodecType::HTTP2) ||
-            (stream == SkipOnStream::Upstream && upstreamProtocol() == Http::CodecType::HTTP2));
-#endif
-
-    return false;
-  }
->>>>>>> fb04f39b
 };
 
 } // namespace Envoy
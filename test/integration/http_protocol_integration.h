--- conflicted
+++ resolved
@@ -61,26 +61,7 @@
             GetParam().downstream_protocol, GetParam().version,
             ConfigHelper::httpProxyConfig(/*downstream_is_quic=*/GetParam().downstream_protocol ==
                                           Http::CodecType::HTTP3)) {
-<<<<<<< HEAD
-    switch (GetParam().http2_implementation) {
-    case Http2Impl::Bare:
-      config_helper_.addRuntimeOverride("envoy.reloadable_features.http2_new_codec_wrapper",
-                                        "false");
-      break;
-    case Http2Impl::Wrapped:
-      config_helper_.addRuntimeOverride("envoy.reloadable_features.http2_new_codec_wrapper",
-                                        "true");
-      config_helper_.addRuntimeOverride("envoy.reloadable_features.http2_use_oghttp2", "false");
-      break;
-    case Http2Impl::Oghttp2:
-      config_helper_.addRuntimeOverride("envoy.reloadable_features.http2_new_codec_wrapper",
-                                        "true");
-      config_helper_.addRuntimeOverride("envoy.reloadable_features.http2_use_oghttp2", "true");
-      break;
-    }
-=======
     setupHttp2Overrides(GetParam().http2_implementation);
->>>>>>> 03efacf2
     config_helper_.addRuntimeOverride(Runtime::defer_processing_backedup_streams,
                                       GetParam().defer_processing_backedup_streams ? "true"
                                                                                    : "false");

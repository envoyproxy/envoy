--- conflicted
+++ resolved
@@ -50,31 +50,11 @@
     proxied_request_headers.removeForwardedProto();
   }
 
-<<<<<<< HEAD
   // Check for and remove headers added by default for HTTP requests.
   ASSERT_TRUE(proxied_request_headers.RequestId() != nullptr);
   ASSERT_TRUE(proxied_request_headers.EnvoyExpectedRequestTimeoutMs() != nullptr);
   proxied_request_headers.removeEnvoyExpectedRequestTimeoutMs();
 
-=======
-  if (!old_style_websockets_) {
-    // Check for and remove headers added by default for HTTP requests.
-    ASSERT_TRUE(proxied_request_headers.RequestId() != nullptr);
-    ASSERT_TRUE(proxied_request_headers.EnvoyExpectedRequestTimeoutMs() != nullptr);
-    proxied_request_headers.removeEnvoyExpectedRequestTimeoutMs();
-  } else {
-    // Check for and undo the path rewrite.
-    ASSERT_STREQ(proxied_request_headers.Path()->value().c_str(), "/websocket");
-    proxied_request_headers.Path()->value().append("/test", 5);
-    ASSERT_STREQ(proxied_request_headers.EnvoyOriginalPath()->value().c_str(), "/websocket/test");
-    proxied_request_headers.removeEnvoyOriginalPath();
-  }
-  if (proxied_request_headers.Scheme()) {
-    ASSERT_STREQ(proxied_request_headers.Scheme()->value().c_str(), "http");
-  } else {
-    proxied_request_headers.insertScheme().value().append("http", 4);
-  }
->>>>>>> 818ba868
   commonValidate(proxied_request_headers, original_request_headers);
   proxied_request_headers.removeRequestId();
 
@@ -158,15 +138,8 @@
   auto encoder_decoder = codec_client_->startRequest(upgrade_request_headers);
   request_encoder_ = &encoder_decoder.first;
   response_ = std::move(encoder_decoder.second);
-<<<<<<< HEAD
-=======
-  if (old_style_websockets_) {
-    test_server_->waitForCounterGe("tcp.websocket.downstream_cx_total", 1);
-  } else {
-    test_server_->waitForCounterGe("http.config_test.downstream_cx_upgrades_total", 1);
-    test_server_->waitForGaugeGe("http.config_test.downstream_cx_upgrades_active", 1);
-  }
->>>>>>> 818ba868
+  test_server_->waitForCounterGe("http.config_test.downstream_cx_upgrades_total", 1);
+  test_server_->waitForGaugeGe("http.config_test.downstream_cx_upgrades_active", 1);
 
   // Verify the upgrade was received upstream.
   ASSERT_TRUE(fake_upstreams_[0]->waitForHttpConnection(*dispatcher_, fake_upstream_connection_));
@@ -237,15 +210,11 @@
 }
 
 TEST_P(WebsocketIntegrationTest, EarlyData) {
-<<<<<<< HEAD
-  config_helper_.addConfigModifier(setRouteUsingWebsocket());
-=======
   if (downstreamProtocol() == Http::CodecClient::Type::HTTP2 ||
       upstreamProtocol() == FakeHttpConnection::Type::HTTP2) {
     return;
   }
-  config_helper_.addConfigModifier(setRouteUsingWebsocket(nullptr, old_style_websockets_));
->>>>>>> 818ba868
+  config_helper_.addConfigModifier(setRouteUsingWebsocket());
   initialize();
 
   // Establish the initial connection.
@@ -403,16 +372,12 @@
 }
 
 TEST_P(WebsocketIntegrationTest, BidirectionalChunkedData) {
-<<<<<<< HEAD
-  config_helper_.addConfigModifier(setRouteUsingWebsocket());
-=======
   if (downstreamProtocol() == Http::CodecClient::Type::HTTP2 ||
       upstreamProtocol() == FakeHttpConnection::Type::HTTP2) {
     return;
   }
 
-  config_helper_.addConfigModifier(setRouteUsingWebsocket(nullptr, old_style_websockets_));
->>>>>>> 818ba868
+  config_helper_.addConfigModifier(setRouteUsingWebsocket());
   initialize();
 
   auto request_headers = upgradeRequestHeaders();

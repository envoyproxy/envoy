#include <algorithm>
#include <memory>
#include <string>

#include "socket_interface_swap.h"

#ifdef ENVOY_ENABLE_QUIC
#include "source/common/quic/client_connection_factory_impl.h"
#endif

#include "absl/synchronization/mutex.h"

#include "envoy/config/bootstrap/v3/bootstrap.pb.h"
#include "envoy/config/cluster/v3/cluster.pb.h"
#include "envoy/extensions/filters/network/http_connection_manager/v3/http_connection_manager.pb.h"

#include "source/common/buffer/buffer_impl.h"
#include "source/common/common/random_generator.h"
#include "source/common/http/header_map_impl.h"

#include "test/integration/filters/stop_and_continue_filter_config.pb.h"
#include "test/integration/http_protocol_integration.h"
#include "test/integration/utility.h"
#include "test/mocks/http/mocks.h"
#include "test/test_common/network_utility.h"
#include "test/test_common/printers.h"
#include "test/test_common/utility.h"

#include "gtest/gtest.h"

using ::testing::HasSubstr;
using ::testing::MatchesRegex;

namespace Envoy {

#define EXCLUDE_DOWNSTREAM_HTTP3                                                                   \
  if (downstreamProtocol() == Http::CodecType::HTTP3) {                                            \
    return;                                                                                        \
  }

class MultiplexedIntegrationTest : public HttpProtocolIntegrationTest {
public:
  void simultaneousRequest(int32_t request1_bytes, int32_t request2_bytes);
};

INSTANTIATE_TEST_SUITE_P(IpVersions, MultiplexedIntegrationTest,
                         testing::ValuesIn(HttpProtocolIntegrationTest::getProtocolTestParams(
                             {Http::CodecType::HTTP2, Http::CodecType::HTTP3},
                             {Http::CodecType::HTTP1})),
                         HttpProtocolIntegrationTest::protocolTestParamsToString);

TEST_P(MultiplexedIntegrationTest, RouterRequestAndResponseWithBodyNoBuffer) {
  testRouterRequestAndResponseWithBody(1024, 512, false, false);
}

TEST_P(MultiplexedIntegrationTest, RouterRequestAndResponseWithGiantBodyNoBuffer) {
  ENVOY_LOG_MISC(warn, "manually lowering logs to error");
  LogLevelSetter save_levels(spdlog::level::err);
  config_helper_.addConfigModifier(ConfigHelper::adjustUpstreamTimeoutForTsan);
  testRouterRequestAndResponseWithBody(10 * 1024 * 1024, 10 * 1024 * 1024, false, false, nullptr,
                                       TSAN_TIMEOUT_FACTOR * TestUtility::DefaultTimeout);
}

TEST_P(MultiplexedIntegrationTest, FlowControlOnAndGiantBody) {
  config_helper_.addConfigModifier(ConfigHelper::adjustUpstreamTimeoutForTsan);
  config_helper_.setBufferLimits(1024, 1024); // Set buffer limits upstream and downstream.
  testRouterRequestAndResponseWithBody(10 * 1024 * 1024, 10 * 1024 * 1024, false, false, nullptr,
                                       TSAN_TIMEOUT_FACTOR * TestUtility::DefaultTimeout);
}

TEST_P(MultiplexedIntegrationTest, LargeFlowControlOnAndGiantBody) {
  config_helper_.addConfigModifier(ConfigHelper::adjustUpstreamTimeoutForTsan);
  config_helper_.setBufferLimits(128 * 1024,
                                 128 * 1024); // Set buffer limits upstream and downstream.
  testRouterRequestAndResponseWithBody(10 * 1024 * 1024, 10 * 1024 * 1024, false, false, nullptr,
                                       TSAN_TIMEOUT_FACTOR * TestUtility::DefaultTimeout);
}

TEST_P(MultiplexedIntegrationTest, RouterRequestAndResponseWithBodyAndContentLengthNoBuffer) {
  testRouterRequestAndResponseWithBody(1024, 512, false, true);
}

TEST_P(MultiplexedIntegrationTest, RouterRequestAndResponseWithGiantBodyAndContentLengthNoBuffer) {
  config_helper_.addConfigModifier(ConfigHelper::adjustUpstreamTimeoutForTsan);
  testRouterRequestAndResponseWithBody(10 * 1024 * 1024, 10 * 1024 * 1024, false, true, nullptr,
                                       TSAN_TIMEOUT_FACTOR * TestUtility::DefaultTimeout);
}

TEST_P(MultiplexedIntegrationTest, FlowControlOnAndGiantBodyWithContentLength) {
  config_helper_.addConfigModifier(ConfigHelper::adjustUpstreamTimeoutForTsan);
  config_helper_.setBufferLimits(1024, 1024); // Set buffer limits upstream and downstream.
  testRouterRequestAndResponseWithBody(10 * 1024 * 1024, 10 * 1024 * 1024, false, true, nullptr,
                                       TSAN_TIMEOUT_FACTOR * TestUtility::DefaultTimeout);
}

TEST_P(MultiplexedIntegrationTest, LargeFlowControlOnAndGiantBodyWithContentLength) {
  config_helper_.addConfigModifier(ConfigHelper::adjustUpstreamTimeoutForTsan);
  config_helper_.setBufferLimits(128 * 1024,
                                 128 * 1024); // Set buffer limits upstream and downstream.
  testRouterRequestAndResponseWithBody(10 * 1024 * 1024, 10 * 1024 * 1024, false, true, nullptr,
                                       TSAN_TIMEOUT_FACTOR * TestUtility::DefaultTimeout);
}

TEST_P(MultiplexedIntegrationTest, RouterHeaderOnlyRequestAndResponseNoBuffer) {
  testRouterHeaderOnlyRequestAndResponse();
}

TEST_P(MultiplexedIntegrationTest, RouterRequestAndResponseLargeHeaderNoBuffer) {
  testRouterRequestAndResponseWithBody(1024, 512, true);
}

TEST_P(MultiplexedIntegrationTest, RouterUpstreamDisconnectBeforeRequestcomplete) {
  testRouterUpstreamDisconnectBeforeRequestComplete();
}

TEST_P(MultiplexedIntegrationTest, RouterUpstreamDisconnectBeforeResponseComplete) {
  testRouterUpstreamDisconnectBeforeResponseComplete();
}

TEST_P(MultiplexedIntegrationTest, RouterDownstreamDisconnectBeforeRequestComplete) {
  testRouterDownstreamDisconnectBeforeRequestComplete();
}

TEST_P(MultiplexedIntegrationTest, RouterDownstreamDisconnectBeforeResponseComplete) {
  testRouterDownstreamDisconnectBeforeResponseComplete();
}

TEST_P(MultiplexedIntegrationTest, RouterUpstreamResponseBeforeRequestComplete) {
  testRouterUpstreamResponseBeforeRequestComplete();
}

TEST_P(MultiplexedIntegrationTest, Retry) { testRetry(); }

TEST_P(MultiplexedIntegrationTest, RetryAttemptCount) { testRetryAttemptCountHeader(); }

TEST_P(MultiplexedIntegrationTest, LargeRequestTrailersRejected) {
  testLargeRequestTrailers(66, 60);
}

// Verify downstream codec stream flush timeout.
TEST_P(MultiplexedIntegrationTest, CodecStreamIdleTimeout) {
  config_helper_.setBufferLimits(1024, 1024);
  config_helper_.addConfigModifier(
      [&](envoy::extensions::filters::network::http_connection_manager::v3::HttpConnectionManager&
              hcm) -> void {
        hcm.mutable_stream_idle_timeout()->set_seconds(0);
        constexpr uint64_t IdleTimeoutMs = 400;
        hcm.mutable_stream_idle_timeout()->set_nanos(IdleTimeoutMs * 1000 * 1000);
      });
  initialize();
  const size_t stream_flow_control_window =
      downstream_protocol_ == Http::CodecType::HTTP3 ? 32 * 1024 : 65535;
  envoy::config::core::v3::Http2ProtocolOptions http2_options =
      ::Envoy::Http2::Utility::initializeAndValidateOptions(
          envoy::config::core::v3::Http2ProtocolOptions());
  http2_options.mutable_initial_stream_window_size()->set_value(stream_flow_control_window);
#ifdef ENVOY_ENABLE_QUIC
  if (downstream_protocol_ == Http::CodecType::HTTP3) {
    dynamic_cast<Quic::PersistentQuicInfoImpl&>(*quic_connection_persistent_info_)
        .quic_config_.SetInitialStreamFlowControlWindowToSend(stream_flow_control_window);
    dynamic_cast<Quic::PersistentQuicInfoImpl&>(*quic_connection_persistent_info_)
        .quic_config_.SetInitialSessionFlowControlWindowToSend(stream_flow_control_window);
  }
#endif
  codec_client_ = makeRawHttpConnection(makeClientConnection(lookupPort("http")), http2_options);
  auto response = codec_client_->makeHeaderOnlyRequest(default_request_headers_);
  waitForNextUpstreamRequest();
  upstream_request_->encodeHeaders(default_response_headers_, false);
  upstream_request_->encodeData(stream_flow_control_window + 2000, true);
  std::string flush_timeout_counter(downstreamProtocol() == Http::CodecType::HTTP3
                                        ? "http3.tx_flush_timeout"
                                        : "http2.tx_flush_timeout");
  test_server_->waitForCounterEq(flush_timeout_counter, 1);
  ASSERT_TRUE(response->waitForReset());
}

TEST_P(MultiplexedIntegrationTest, Http2DownstreamKeepalive) {
  EXCLUDE_DOWNSTREAM_HTTP3; // Http3 keepalive doesn't timeout and close connection.
  constexpr uint64_t interval_ms = 1;
  constexpr uint64_t timeout_ms = 250;
  config_helper_.addConfigModifier(
      [&](envoy::extensions::filters::network::http_connection_manager::v3::HttpConnectionManager&
              hcm) -> void {
        hcm.mutable_http2_protocol_options()
            ->mutable_connection_keepalive()
            ->mutable_interval()
            ->set_nanos(interval_ms * 1000 * 1000);
        hcm.mutable_http2_protocol_options()
            ->mutable_connection_keepalive()
            ->mutable_timeout()
            ->set_nanos(timeout_ms * 1000 * 1000);
      });
  initialize();
  codec_client_ = makeHttpConnection(makeClientConnection(lookupPort("http")));
  auto response = codec_client_->makeHeaderOnlyRequest(default_request_headers_);
  waitForNextUpstreamRequest();

  // This call is NOT running the event loop of the client, so downstream PINGs will
  // not receive a response.
  test_server_->waitForCounterEq("http2.keepalive_timeout", 1,
                                 std::chrono::milliseconds(timeout_ms * 2));

  ASSERT_TRUE(response->waitForReset());
}

static std::string response_metadata_filter = R"EOF(
name: response-metadata-filter
)EOF";

class Http2MetadataIntegrationTest : public HttpProtocolIntegrationTest {
public:
  void SetUp() override {
    HttpProtocolIntegrationTest::SetUp();
    config_helper_.addConfigModifier(
        [&](envoy::config::bootstrap::v3::Bootstrap& bootstrap) -> void {
          RELEASE_ASSERT(bootstrap.mutable_static_resources()->clusters_size() >= 1, "");
          ConfigHelper::HttpProtocolOptions protocol_options;
          protocol_options.mutable_explicit_http_config()
              ->mutable_http2_protocol_options()
              ->set_allow_metadata(true);
          ConfigHelper::setProtocolOptions(
              *bootstrap.mutable_static_resources()->mutable_clusters(0), protocol_options);
        });
    config_helper_.addConfigModifier(
        [&](envoy::extensions::filters::network::http_connection_manager::v3::HttpConnectionManager&
                hcm) -> void { hcm.mutable_http2_protocol_options()->set_allow_metadata(true); });
  }

  void testRequestMetadataWithStopAllFilter();

  void verifyHeadersOnlyTest();

  void runHeaderOnlyTest(bool send_request_body, size_t body_size);

protected:
  // Utility function to prepend filters. Note that the filters
  // are added in reverse order.
  void prependFilters(std::vector<std::string> filters) {
    for (const auto& filter : filters) {
      config_helper_.prependFilter(filter);
    }
  }
};

// Verifies metadata can be sent at different locations of the responses.
TEST_P(Http2MetadataIntegrationTest, ProxyMetadataInResponse) {
  initialize();
  codec_client_ = makeHttpConnection(lookupPort("http"));

  // Sends the first request.
  auto response = codec_client_->makeRequestWithBody(default_request_headers_, 10);
  waitForNextUpstreamRequest();

  // Sends metadata before response header.
  const std::string key = "key";
  std::string value = std::string(80 * 1024, '1');
  Http::MetadataMap metadata_map = {{key, value}};
  Http::MetadataMapPtr metadata_map_ptr = std::make_unique<Http::MetadataMap>(metadata_map);
  Http::MetadataMapVector metadata_map_vector;
  metadata_map_vector.push_back(std::move(metadata_map_ptr));
  upstream_request_->encodeMetadata(metadata_map_vector);
  upstream_request_->encodeHeaders(default_response_headers_, false);
  upstream_request_->encodeData(12, true);

  // Verifies metadata is received by the client.
  ASSERT_TRUE(response->waitForEndStream());
  ASSERT_TRUE(response->complete());
  EXPECT_EQ(response->metadataMap().find(key)->second, value);
  EXPECT_EQ(1, response->metadataMapsDecodedCount());

  // Sends the second request.
  response = codec_client_->makeRequestWithBody(default_request_headers_, 10);
  waitForNextUpstreamRequest();

  // Sends metadata after response header followed by an empty data frame with end_stream true.
  value = std::string(10, '2');
  upstream_request_->encodeHeaders(default_response_headers_, false);
  metadata_map = {{key, value}};
  metadata_map_ptr = std::make_unique<Http::MetadataMap>(metadata_map);
  metadata_map_vector.erase(metadata_map_vector.begin());
  metadata_map_vector.push_back(std::move(metadata_map_ptr));
  upstream_request_->encodeMetadata(metadata_map_vector);
  upstream_request_->encodeData(0, true);

  // Verifies metadata is received by the client.
  ASSERT_TRUE(response->waitForEndStream());
  ASSERT_TRUE(response->complete());
  EXPECT_EQ(response->metadataMap().find(key)->second, value);
  EXPECT_EQ(1, response->metadataMapsDecodedCount());

  // Sends the third request.
  response = codec_client_->makeRequestWithBody(default_request_headers_, 10);
  waitForNextUpstreamRequest();

  // Sends metadata after response header and before data.
  value = std::string(10, '3');
  upstream_request_->encodeHeaders(default_response_headers_, false);
  metadata_map = {{key, value}};
  metadata_map_ptr = std::make_unique<Http::MetadataMap>(metadata_map);
  metadata_map_vector.erase(metadata_map_vector.begin());
  metadata_map_vector.push_back(std::move(metadata_map_ptr));
  upstream_request_->encodeMetadata(metadata_map_vector);
  upstream_request_->encodeData(10, true);

  // Verifies metadata is received by the client.
  ASSERT_TRUE(response->waitForEndStream());
  ASSERT_TRUE(response->complete());
  EXPECT_EQ(response->metadataMap().find(key)->second, value);
  EXPECT_EQ(1, response->metadataMapsDecodedCount());

  // Sends the fourth request.
  response = codec_client_->makeRequestWithBody(default_request_headers_, 10);
  waitForNextUpstreamRequest();

  // Sends metadata between data frames.
  value = std::string(10, '4');
  upstream_request_->encodeHeaders(default_response_headers_, false);
  upstream_request_->encodeData(10, false);
  metadata_map = {{key, value}};
  metadata_map_ptr = std::make_unique<Http::MetadataMap>(metadata_map);
  metadata_map_vector.erase(metadata_map_vector.begin());
  metadata_map_vector.push_back(std::move(metadata_map_ptr));
  upstream_request_->encodeMetadata(metadata_map_vector);
  upstream_request_->encodeData(10, true);

  // Verifies metadata is received by the client.
  ASSERT_TRUE(response->waitForEndStream());
  ASSERT_TRUE(response->complete());
  EXPECT_EQ(response->metadataMap().find(key)->second, value);
  EXPECT_EQ(1, response->metadataMapsDecodedCount());

  // Sends the fifth request.
  response = codec_client_->makeRequestWithBody(default_request_headers_, 10);
  waitForNextUpstreamRequest();

  // Sends metadata after the last non-empty data frames.
  value = std::string(10, '5');
  upstream_request_->encodeHeaders(default_response_headers_, false);
  upstream_request_->encodeData(10, false);
  metadata_map = {{key, value}};
  metadata_map_ptr = std::make_unique<Http::MetadataMap>(metadata_map);
  metadata_map_vector.erase(metadata_map_vector.begin());
  metadata_map_vector.push_back(std::move(metadata_map_ptr));
  upstream_request_->encodeMetadata(metadata_map_vector);
  upstream_request_->encodeData(0, true);

  // Verifies metadata is received by the client.
  ASSERT_TRUE(response->waitForEndStream());
  ASSERT_TRUE(response->complete());
  EXPECT_EQ(response->metadataMap().find(key)->second, value);
  EXPECT_EQ(1, response->metadataMapsDecodedCount());

  // Sends the sixth request.
  response = codec_client_->makeRequestWithBody(default_request_headers_, 10);
  waitForNextUpstreamRequest();

  // Sends metadata before reset.
  value = std::string(10, '6');
  upstream_request_->encodeHeaders(default_response_headers_, false);
  upstream_request_->encodeData(10, false);
  metadata_map = {{key, value}};
  metadata_map_ptr = std::make_unique<Http::MetadataMap>(metadata_map);
  metadata_map_vector.erase(metadata_map_vector.begin());
  metadata_map_vector.push_back(std::move(metadata_map_ptr));
  upstream_request_->encodeMetadata(metadata_map_vector);
  upstream_request_->encodeResetStream();

  // Verifies stream is reset.
  ASSERT_TRUE(response->waitForReset());
  ASSERT_FALSE(response->complete());

  // The cluster should have received the reset.
  // The downstream codec should send one.
  std::string counter =
      absl::StrCat("cluster.cluster_0.", upstreamProtocolStatsRoot(), ".rx_reset");
  test_server_->waitForCounterEq(counter, 1);
}

TEST_P(Http2MetadataIntegrationTest, ProxyMultipleMetadata) {
  initialize();
  codec_client_ = makeHttpConnection(lookupPort("http"));

  // Sends a request.
  auto response = codec_client_->makeRequestWithBody(default_request_headers_, 10);
  waitForNextUpstreamRequest();

  const int size = 4;
  std::vector<Http::MetadataMapVector> multiple_vecs(size);
  for (int i = 0; i < size; i++) {
    Random::RandomGeneratorImpl random;
    int value_size = random.random() % Http::METADATA_MAX_PAYLOAD_SIZE + 1;
    Http::MetadataMap metadata_map = {{std::string(i, 'a'), std::string(value_size, 'b')}};
    Http::MetadataMapPtr metadata_map_ptr = std::make_unique<Http::MetadataMap>(metadata_map);
    multiple_vecs[i].push_back(std::move(metadata_map_ptr));
  }
  upstream_request_->encodeMetadata(multiple_vecs[0]);
  upstream_request_->encodeHeaders(default_response_headers_, false);
  upstream_request_->encodeMetadata(multiple_vecs[1]);
  upstream_request_->encodeData(12, false);
  upstream_request_->encodeMetadata(multiple_vecs[2]);
  upstream_request_->encodeData(12, false);
  upstream_request_->encodeMetadata(multiple_vecs[3]);
  upstream_request_->encodeData(12, true);

  // Verifies multiple metadata are received by the client.
  ASSERT_TRUE(response->waitForEndStream());
  ASSERT_TRUE(response->complete());
  EXPECT_EQ(4, response->metadataMapsDecodedCount());
  for (int i = 0; i < size; i++) {
    for (const auto& metadata : *multiple_vecs[i][0]) {
      EXPECT_EQ(response->metadataMap().find(metadata.first)->second, metadata.second);
    }
  }
  EXPECT_EQ(response->metadataMap().size(), multiple_vecs.size());
}

// Disabled temporarily see #19040
#if 0
TEST_P(Http2MetadataIntegrationTest, ProxyInvalidMetadata) {
  initialize();
  codec_client_ = makeHttpConnection(lookupPort("http"));

  // Sends a request.
  auto response = codec_client_->makeRequestWithBody(default_request_headers_, 10);
  waitForNextUpstreamRequest();

  // Sends over-sized metadata before response header.
  const std::string key = "key";
  std::string value = std::string(1024 * 1024, 'a');
  Http::MetadataMap metadata_map = {{key, value}};
  Http::MetadataMapPtr metadata_map_ptr = std::make_unique<Http::MetadataMap>(metadata_map);
  Http::MetadataMapVector metadata_map_vector;
  metadata_map_vector.push_back(std::move(metadata_map_ptr));
  upstream_request_->encodeMetadata(metadata_map_vector);
  upstream_request_->encodeHeaders(default_response_headers_, false);
  upstream_request_->encodeMetadata(metadata_map_vector);
  upstream_request_->encodeData(12, false);
  upstream_request_->encodeMetadata(metadata_map_vector);
  upstream_request_->encodeData(12, true);

  // Verifies metadata is not received by the client.
  ASSERT_TRUE(response->waitForEndStream());
  ASSERT_TRUE(response->complete());
  EXPECT_EQ(0, response->metadataMapsDecodedCount());
  EXPECT_EQ(response->metadataMap().size(), 0);
}
#endif

void verifyExpectedMetadata(Http::MetadataMap metadata_map, std::set<std::string> keys) {
  for (const auto& key : keys) {
    // keys are the same as their corresponding values.
    EXPECT_EQ(metadata_map.find(key)->second, key);
  }
  EXPECT_EQ(metadata_map.size(), keys.size());
}

TEST_P(Http2MetadataIntegrationTest, TestResponseMetadata) {
  prependFilters({response_metadata_filter});
  config_helper_.addConfigModifier(
      [&](envoy::extensions::filters::network::http_connection_manager::v3::HttpConnectionManager&
              hcm) -> void { hcm.set_proxy_100_continue(true); });

  initialize();
  codec_client_ = makeHttpConnection(lookupPort("http"));

  // Upstream responds with headers.
  auto response = codec_client_->makeRequestWithBody(default_request_headers_, 10);
  waitForNextUpstreamRequest();
  upstream_request_->encodeHeaders(default_response_headers_, true);

  ASSERT_TRUE(response->waitForEndStream());
  ASSERT_TRUE(response->complete());
  std::set<std::string> expected_metadata_keys = {"headers", "duplicate"};
  verifyExpectedMetadata(response->metadataMap(), expected_metadata_keys);

  // Upstream responds with headers and data.
  response = codec_client_->makeRequestWithBody(default_request_headers_, 10);
  waitForNextUpstreamRequest();
  upstream_request_->encodeHeaders(default_response_headers_, false);
  upstream_request_->encodeData(100, true);

  ASSERT_TRUE(response->waitForEndStream());
  ASSERT_TRUE(response->complete());
  expected_metadata_keys.insert("data");
  verifyExpectedMetadata(response->metadataMap(), expected_metadata_keys);
  EXPECT_EQ(response->keyCount("duplicate"), 2);
  EXPECT_EQ(2, response->metadataMapsDecodedCount());

  // Upstream responds with headers, data and trailers.
  response = codec_client_->makeRequestWithBody(default_request_headers_, 10);
  waitForNextUpstreamRequest();
  upstream_request_->encodeHeaders(default_response_headers_, false);
  upstream_request_->encodeData(10, false);
  Http::TestResponseTrailerMapImpl response_trailers{{"response", "trailer"}};
  upstream_request_->encodeTrailers(response_trailers);

  ASSERT_TRUE(response->waitForEndStream());
  ASSERT_TRUE(response->complete());
  expected_metadata_keys.insert("trailers");
  verifyExpectedMetadata(response->metadataMap(), expected_metadata_keys);
  EXPECT_EQ(response->keyCount("duplicate"), 3);
  EXPECT_EQ(4, response->metadataMapsDecodedCount());

  // Upstream responds with headers, 100-continue and data.
  response =
      codec_client_->makeRequestWithBody(Http::TestRequestHeaderMapImpl{{":method", "GET"},
                                                                        {":path", "/dynamo/url"},
                                                                        {":scheme", "http"},
                                                                        {":authority", "host"},
                                                                        {"expect", "100-contINUE"}},
                                         10);

  waitForNextUpstreamRequest();
  upstream_request_->encode1xxHeaders(Http::TestResponseHeaderMapImpl{{":status", "100"}});
  response->waitFor1xxHeaders();
  upstream_request_->encodeHeaders(default_response_headers_, false);
  upstream_request_->encodeData(100, true);

  ASSERT_TRUE(response->waitForEndStream());
  ASSERT_TRUE(response->complete());
  expected_metadata_keys.erase("trailers");
  expected_metadata_keys.insert("100-continue");
  verifyExpectedMetadata(response->metadataMap(), expected_metadata_keys);
  EXPECT_EQ(response->keyCount("duplicate"), 4);
  EXPECT_EQ(4, response->metadataMapsDecodedCount());

  // Upstream responds with headers and metadata that will not be consumed.
  response = codec_client_->makeRequestWithBody(default_request_headers_, 10);
  waitForNextUpstreamRequest();
  Http::MetadataMap metadata_map = {{"aaa", "aaa"}};
  Http::MetadataMapPtr metadata_map_ptr = std::make_unique<Http::MetadataMap>(metadata_map);
  Http::MetadataMapVector metadata_map_vector;
  metadata_map_vector.push_back(std::move(metadata_map_ptr));
  upstream_request_->encodeMetadata(metadata_map_vector);
  upstream_request_->encodeHeaders(default_response_headers_, true);

  ASSERT_TRUE(response->waitForEndStream());
  ASSERT_TRUE(response->complete());
  expected_metadata_keys.erase("data");
  expected_metadata_keys.erase("100-continue");
  expected_metadata_keys.insert("aaa");
  expected_metadata_keys.insert("keep");
  verifyExpectedMetadata(response->metadataMap(), expected_metadata_keys);
  EXPECT_EQ(2, response->metadataMapsDecodedCount());

  // Upstream responds with headers, data and metadata that will be consumed.
  response = codec_client_->makeRequestWithBody(default_request_headers_, 10);
  waitForNextUpstreamRequest();
  metadata_map = {{"consume", "consume"}};
  metadata_map_ptr = std::make_unique<Http::MetadataMap>(metadata_map);
  metadata_map_vector.clear();
  metadata_map_vector.push_back(std::move(metadata_map_ptr));
  upstream_request_->encodeMetadata(metadata_map_vector);
  upstream_request_->encodeHeaders(default_response_headers_, false);
  upstream_request_->encodeData(100, true);

  ASSERT_TRUE(response->waitForEndStream());
  ASSERT_TRUE(response->complete());
  expected_metadata_keys.erase("aaa");
  expected_metadata_keys.insert("data");
  expected_metadata_keys.insert("replace");
  verifyExpectedMetadata(response->metadataMap(), expected_metadata_keys);
  EXPECT_EQ(response->keyCount("duplicate"), 2);
  EXPECT_EQ(3, response->metadataMapsDecodedCount());
}

TEST_P(Http2MetadataIntegrationTest, ProxyMultipleMetadataReachSizeLimit) {
  initialize();
  codec_client_ = makeHttpConnection(lookupPort("http"));

  // Sends a request.
  auto response = codec_client_->makeRequestWithBody(default_request_headers_, 10);
  waitForNextUpstreamRequest();

  // Sends multiple metadata after response header until max size limit is reached.
  upstream_request_->encodeHeaders(default_response_headers_, false);
  const int size = 200;
  std::vector<Http::MetadataMapVector> multiple_vecs(size);
  for (int i = 0; i < size; i++) {
    Http::MetadataMap metadata_map = {{"key", std::string(10000, 'a')}};
    Http::MetadataMapPtr metadata_map_ptr = std::make_unique<Http::MetadataMap>(metadata_map);
    multiple_vecs[i].push_back(std::move(metadata_map_ptr));
    upstream_request_->encodeMetadata(multiple_vecs[i]);
  }
  upstream_request_->encodeData(12, true);

  // Verifies reset is received.
  ASSERT_TRUE(response->waitForReset());
  ASSERT_FALSE(response->complete());
}

// Verifies small metadata can be sent at different locations of a request.
TEST_P(Http2MetadataIntegrationTest, ProxySmallMetadataInRequest) {
  initialize();
  codec_client_ = makeHttpConnection(lookupPort("http"));

  auto encoder_decoder = codec_client_->startRequest(default_request_headers_);
  request_encoder_ = &encoder_decoder.first;
  auto response = std::move(encoder_decoder.second);
  Http::MetadataMap metadata_map = {{"key", "value"}};
  codec_client_->sendMetadata(*request_encoder_, metadata_map);
  codec_client_->sendData(*request_encoder_, 1, false);
  codec_client_->sendMetadata(*request_encoder_, metadata_map);
  codec_client_->sendData(*request_encoder_, 1, false);
  codec_client_->sendMetadata(*request_encoder_, metadata_map);
  Http::TestRequestTrailerMapImpl request_trailers{{"request", "trailer"}};
  codec_client_->sendTrailers(*request_encoder_, request_trailers);

  waitForNextUpstreamRequest();

  // Verifies metadata is received by upstream.
  upstream_request_->encodeHeaders(default_response_headers_, true);
  EXPECT_EQ(upstream_request_->metadataMap().find("key")->second, "value");
  EXPECT_EQ(upstream_request_->metadataMap().size(), 1);
  EXPECT_EQ(upstream_request_->duplicatedMetadataKeyCount().find("key")->second, 3);

  ASSERT_TRUE(response->waitForEndStream());
  ASSERT_TRUE(response->complete());
}

// Verifies large metadata can be sent at different locations of a request.
TEST_P(Http2MetadataIntegrationTest, ProxyLargeMetadataInRequest) {
  initialize();
  codec_client_ = makeHttpConnection(lookupPort("http"));

  auto encoder_decoder = codec_client_->startRequest(default_request_headers_);
  request_encoder_ = &encoder_decoder.first;
  auto response = std::move(encoder_decoder.second);
  std::string value = std::string(80 * 1024, '1');
  Http::MetadataMap metadata_map = {{"key", value}};
  codec_client_->sendMetadata(*request_encoder_, metadata_map);
  codec_client_->sendData(*request_encoder_, 1, false);
  codec_client_->sendMetadata(*request_encoder_, metadata_map);
  codec_client_->sendData(*request_encoder_, 1, false);
  codec_client_->sendMetadata(*request_encoder_, metadata_map);
  Http::TestRequestTrailerMapImpl request_trailers{{"request", "trailer"}};
  codec_client_->sendTrailers(*request_encoder_, request_trailers);

  waitForNextUpstreamRequest();

  // Verifies metadata is received upstream.
  upstream_request_->encodeHeaders(default_response_headers_, true);
  EXPECT_EQ(upstream_request_->metadataMap().find("key")->second, value);
  EXPECT_EQ(upstream_request_->metadataMap().size(), 1);
  EXPECT_EQ(upstream_request_->duplicatedMetadataKeyCount().find("key")->second, 3);

  ASSERT_TRUE(response->waitForEndStream());
  ASSERT_TRUE(response->complete());
}

TEST_P(Http2MetadataIntegrationTest, RequestMetadataReachSizeLimit) {
  initialize();
  codec_client_ = makeHttpConnection(lookupPort("http"));

  auto encoder_decoder = codec_client_->startRequest(default_request_headers_);
  request_encoder_ = &encoder_decoder.first;
  auto response = std::move(encoder_decoder.second);
  std::string value = std::string(10 * 1024, '1');
  Http::MetadataMap metadata_map = {{"key", value}};
  codec_client_->sendMetadata(*request_encoder_, metadata_map);
  codec_client_->sendData(*request_encoder_, 1, false);
  codec_client_->sendMetadata(*request_encoder_, metadata_map);
  codec_client_->sendData(*request_encoder_, 1, false);
  for (int i = 0; i < 200; i++) {
    codec_client_->sendMetadata(*request_encoder_, metadata_map);
    if (codec_client_->disconnected()) {
      break;
    }
  }

  // Verifies client connection will be closed.
  ASSERT_TRUE(codec_client_->waitForDisconnect());
  ASSERT_FALSE(response->complete());
}

TEST_P(Http2MetadataIntegrationTest, RequestMetadataThenTrailers) {
  initialize();
  codec_client_ = makeHttpConnection(lookupPort("http"));

  auto encoder_decoder = codec_client_->startRequest(default_request_headers_);
  request_encoder_ = &encoder_decoder.first;
  auto response = std::move(encoder_decoder.second);
  Http::MetadataMap metadata_map = {{"key", "value"}};
  codec_client_->sendMetadata(*request_encoder_, metadata_map);
  Http::TestRequestTrailerMapImpl request_trailers{{"trailer", "trailer"}};
  codec_client_->sendTrailers(*request_encoder_, request_trailers);

  waitForNextUpstreamRequest();

  upstream_request_->encodeHeaders(default_response_headers_, true);
  ASSERT_TRUE(response->waitForEndStream());
  ASSERT_TRUE(response->complete());
}

static std::string request_metadata_filter = R"EOF(
name: request-metadata-filter
)EOF";

TEST_P(Http2MetadataIntegrationTest, ConsumeAndInsertRequestMetadata) {
  prependFilters({request_metadata_filter});
  config_helper_.addConfigModifier(
      [&](envoy::extensions::filters::network::http_connection_manager::v3::HttpConnectionManager&
              hcm) -> void { hcm.set_proxy_100_continue(true); });

  initialize();
  codec_client_ = makeHttpConnection(lookupPort("http"));

  // Sends a headers only request.
  auto response = codec_client_->makeHeaderOnlyRequest(default_request_headers_);
  waitForNextUpstreamRequest();

  upstream_request_->encodeHeaders(default_response_headers_, true);
  ASSERT_TRUE(response->waitForEndStream());
  ASSERT_TRUE(response->complete());
  // Verifies a headers metadata added.
  std::set<std::string> expected_metadata_keys = {"headers"};
  expected_metadata_keys.insert("metadata");
  verifyExpectedMetadata(upstream_request_->metadataMap(), expected_metadata_keys);

  // Sends a headers only request with metadata. An empty data frame carries end_stream.
  auto encoder_decoder = codec_client_->startRequest(default_request_headers_);
  request_encoder_ = &encoder_decoder.first;
  response = std::move(encoder_decoder.second);
  Http::MetadataMap metadata_map = {{"consume", "consume"}};
  codec_client_->sendMetadata(*request_encoder_, metadata_map);
  codec_client_->sendData(*request_encoder_, 0, true);
  waitForNextUpstreamRequest();

  upstream_request_->encodeHeaders(default_response_headers_, true);
  ASSERT_TRUE(response->waitForEndStream());
  ASSERT_TRUE(response->complete());
  expected_metadata_keys.insert("data");
  expected_metadata_keys.insert("metadata");
  expected_metadata_keys.insert("replace");
  verifyExpectedMetadata(upstream_request_->metadataMap(), expected_metadata_keys);
  EXPECT_EQ(upstream_request_->duplicatedMetadataKeyCount().find("metadata")->second, 3);
  // Verifies zero length data received, and end_stream is true.
  EXPECT_EQ(true, upstream_request_->receivedData());
  EXPECT_EQ(0, upstream_request_->bodyLength());
  EXPECT_EQ(true, upstream_request_->complete());

  // Sends headers, data, metadata and trailer.
  auto encoder_decoder_2 = codec_client_->startRequest(default_request_headers_);
  request_encoder_ = &encoder_decoder_2.first;
  response = std::move(encoder_decoder_2.second);
  codec_client_->sendData(*request_encoder_, 10, false);
  metadata_map = {{"consume", "consume"}};
  codec_client_->sendMetadata(*request_encoder_, metadata_map);
  Http::TestRequestTrailerMapImpl request_trailers{{"trailer", "trailer"}};
  codec_client_->sendTrailers(*request_encoder_, request_trailers);
  waitForNextUpstreamRequest();

  upstream_request_->encodeHeaders(default_response_headers_, true);
  ASSERT_TRUE(response->waitForEndStream());
  ASSERT_TRUE(response->complete());
  expected_metadata_keys.insert("trailers");
  verifyExpectedMetadata(upstream_request_->metadataMap(), expected_metadata_keys);
  EXPECT_EQ(upstream_request_->duplicatedMetadataKeyCount().find("metadata")->second, 4);

  // Sends headers, large data, metadata. Large data triggers decodeData() multiple times, and each
  // time, a "data" metadata is added.
  auto encoder_decoder_3 = codec_client_->startRequest(default_request_headers_);
  request_encoder_ = &encoder_decoder_3.first;
  response = std::move(encoder_decoder_3.second);
  codec_client_->sendData(*request_encoder_, 100000, false);
  codec_client_->sendMetadata(*request_encoder_, metadata_map);
  codec_client_->sendData(*request_encoder_, 100000, true);
  waitForNextUpstreamRequest();

  upstream_request_->encodeHeaders(default_response_headers_, true);
  ASSERT_TRUE(response->waitForEndStream());
  ASSERT_TRUE(response->complete());

  expected_metadata_keys.erase("trailers");
  verifyExpectedMetadata(upstream_request_->metadataMap(), expected_metadata_keys);
  EXPECT_GE(upstream_request_->duplicatedMetadataKeyCount().find("data")->second, 2);
  EXPECT_GE(upstream_request_->duplicatedMetadataKeyCount().find("metadata")->second, 3);

  // Sends multiple metadata.
  auto encoder_decoder_4 = codec_client_->startRequest(default_request_headers_);
  request_encoder_ = &encoder_decoder_4.first;
  response = std::move(encoder_decoder_4.second);
  metadata_map = {{"metadata1", "metadata1"}};
  codec_client_->sendMetadata(*request_encoder_, metadata_map);
  codec_client_->sendData(*request_encoder_, 10, false);
  metadata_map = {{"metadata2", "metadata2"}};
  codec_client_->sendMetadata(*request_encoder_, metadata_map);
  metadata_map = {{"consume", "consume"}};
  codec_client_->sendMetadata(*request_encoder_, metadata_map);
  codec_client_->sendTrailers(*request_encoder_, request_trailers);
  waitForNextUpstreamRequest();

  upstream_request_->encodeHeaders(default_response_headers_, true);
  ASSERT_TRUE(response->waitForEndStream());
  ASSERT_TRUE(response->complete());
  expected_metadata_keys.insert("metadata1");
  expected_metadata_keys.insert("metadata2");
  expected_metadata_keys.insert("trailers");
  verifyExpectedMetadata(upstream_request_->metadataMap(), expected_metadata_keys);
  EXPECT_EQ(upstream_request_->duplicatedMetadataKeyCount().find("metadata")->second, 6);
}

void Http2MetadataIntegrationTest::runHeaderOnlyTest(bool send_request_body, size_t body_size) {
  config_helper_.addConfigModifier(
      [&](envoy::extensions::filters::network::http_connection_manager::v3::HttpConnectionManager&
              hcm) -> void { hcm.set_proxy_100_continue(true); });

  initialize();
  codec_client_ = makeHttpConnection(lookupPort("http"));

  // Sends a request with body. Only headers will pass through filters.
  IntegrationStreamDecoderPtr response;
  if (send_request_body) {
    response = codec_client_->makeRequestWithBody(
        Http::TestRequestHeaderMapImpl{{":method", "POST"},
                                       {":path", "/test/long/url"},
                                       {":scheme", "http"},
                                       {":authority", "host"}},
        body_size);
  } else {
    response = codec_client_->makeHeaderOnlyRequest(
        Http::TestRequestHeaderMapImpl{{":method", "POST"},
                                       {":path", "/test/long/url"},
                                       {":scheme", "http"},
                                       {":authority", "host"}});
  }
  waitForNextUpstreamRequest();

  upstream_request_->encodeHeaders(default_response_headers_, true);
  ASSERT_TRUE(response->waitForEndStream());
  ASSERT_TRUE(response->complete());
}

void Http2MetadataIntegrationTest::verifyHeadersOnlyTest() {
  // Verifies a headers metadata added.
  std::set<std::string> expected_metadata_keys = {"headers"};
  expected_metadata_keys.insert("metadata");
  verifyExpectedMetadata(upstream_request_->metadataMap(), expected_metadata_keys);

  // Verifies zero length data received, and end_stream is true.
  EXPECT_EQ(true, upstream_request_->receivedData());
  EXPECT_EQ(0, upstream_request_->bodyLength());
  EXPECT_EQ(true, upstream_request_->complete());
}

TEST_P(Http2MetadataIntegrationTest, HeadersOnlyRequestWithRequestMetadata) {
  prependFilters({request_metadata_filter});
  // Send a headers only request.
  runHeaderOnlyTest(false, 0);
  verifyHeadersOnlyTest();
}

void Http2MetadataIntegrationTest::testRequestMetadataWithStopAllFilter() {
  initialize();
  codec_client_ = makeHttpConnection(lookupPort("http"));

  // Sends multiple metadata.
  const size_t size = 10;
  default_request_headers_.addCopy("content_size", std::to_string(size));
  auto encoder_decoder = codec_client_->startRequest(default_request_headers_);
  request_encoder_ = &encoder_decoder.first;
  auto response = std::move(encoder_decoder.second);
  Http::MetadataMap metadata_map = {{"metadata1", "metadata1"}};
  codec_client_->sendMetadata(*request_encoder_, metadata_map);
  codec_client_->sendData(*request_encoder_, size, false);
  metadata_map = {{"metadata2", "metadata2"}};
  codec_client_->sendMetadata(*request_encoder_, metadata_map);
  metadata_map = {{"consume", "consume"}};
  codec_client_->sendMetadata(*request_encoder_, metadata_map);
  Http::TestRequestTrailerMapImpl request_trailers{{"trailer", "trailer"}};
  codec_client_->sendTrailers(*request_encoder_, request_trailers);
  waitForNextUpstreamRequest();

  upstream_request_->encodeHeaders(default_response_headers_, true);
  ASSERT_TRUE(response->waitForEndStream());
  ASSERT_TRUE(response->complete());
  std::set<std::string> expected_metadata_keys = {"headers",   "data",    "metadata", "metadata1",
                                                  "metadata2", "replace", "trailers"};
  verifyExpectedMetadata(upstream_request_->metadataMap(), expected_metadata_keys);
  EXPECT_EQ(upstream_request_->duplicatedMetadataKeyCount().find("metadata")->second, 6);
}

static std::string metadata_stop_all_filter = R"EOF(
name: metadata-stop-all-filter
)EOF";

TEST_P(Http2MetadataIntegrationTest, RequestMetadataWithStopAllFilterBeforeMetadataFilter) {
  prependFilters({request_metadata_filter, metadata_stop_all_filter});
  testRequestMetadataWithStopAllFilter();
}

TEST_P(Http2MetadataIntegrationTest, RequestMetadataWithStopAllFilterAfterMetadataFilter) {
  prependFilters({metadata_stop_all_filter, request_metadata_filter});
  testRequestMetadataWithStopAllFilter();
}

TEST_P(Http2MetadataIntegrationTest, TestAddEncodedMetadata) {
  config_helper_.prependFilter(R"EOF(
name: encode-headers-return-stop-all-filter
)EOF");

  initialize();
  codec_client_ = makeHttpConnection(lookupPort("http"));

  // Upstream responds with headers, data and trailers.
  auto response = codec_client_->makeRequestWithBody(default_request_headers_, 10);
  waitForNextUpstreamRequest();

  const int count = 70;
  const int size = 1000;
  const int added_decoded_data_size = 1;

  default_response_headers_.addCopy("content_size", std::to_string(count * size));
  default_response_headers_.addCopy("added_size", std::to_string(added_decoded_data_size));
  default_response_headers_.addCopy("is_first_trigger", "value");

  upstream_request_->encodeHeaders(default_response_headers_, false);
  for (int i = 0; i < count - 1; i++) {
    upstream_request_->encodeData(size, false);
  }

  upstream_request_->encodeData(size, false);
  Http::TestResponseTrailerMapImpl response_trailers{{"response", "trailer"}};
  upstream_request_->encodeTrailers(response_trailers);

  ASSERT_TRUE(response->waitForEndStream());
  ASSERT_TRUE(response->complete());
  EXPECT_EQ(response->metadataMap().find("headers")->second, "headers");
  EXPECT_EQ(response->metadataMap().find("data")->second, "data");
  EXPECT_EQ(response->metadataMap().find("trailers")->second, "trailers");
  EXPECT_EQ(response->metadataMap().size(), 3);
  EXPECT_EQ(count * size + added_decoded_data_size * 2, response->body().size());
}

TEST_P(MultiplexedIntegrationTest, GrpcRouterNotFound) {
  config_helper_.setDefaultHostAndRoute("foo.com", "/found");
  initialize();

  BufferingStreamDecoderPtr response = IntegrationUtil::makeSingleRequest(
      lookupPort("http"), "POST", "/service/notfound", "", downstream_protocol_, version_, "host",
      Http::Headers::get().ContentTypeValues.Grpc);
  ASSERT_TRUE(response->complete());
  EXPECT_EQ("200", response->headers().getStatusValue());
  EXPECT_EQ(Http::Headers::get().ContentTypeValues.Grpc, response->headers().getContentTypeValue());
  EXPECT_EQ("12", response->headers().getGrpcStatusValue());
}

TEST_P(MultiplexedIntegrationTest, GrpcRetry) { testGrpcRetry(); }

// Verify the case where there is an HTTP/2 codec/protocol error with an active stream.
TEST_P(MultiplexedIntegrationTest, CodecErrorAfterStreamStart) {
  EXCLUDE_DOWNSTREAM_HTTP3; // The HTTP/3 client has no "bad frame" equivalent.
  initialize();
  codec_client_ = makeHttpConnection(lookupPort("http"));

  // Sends a request.
  auto response = codec_client_->makeRequestWithBody(default_request_headers_, 10);
  waitForNextUpstreamRequest();

  // Send bogus raw data on the connection.
  Buffer::OwnedImpl bogus_data("some really bogus data");
  codec_client_->rawConnection().write(bogus_data, false);

  // Verifies error is received.
  ASSERT_TRUE(response->waitForEndStream());
}

TEST_P(MultiplexedIntegrationTest, Http2BadMagic) {
  config_helper_.disableDelayClose();
  if (downstreamProtocol() == Http::CodecType::HTTP3) {
    // The "magic" payload is an HTTP/2 specific thing.
    return;
  }
  initialize();
  std::string response;
  auto connection = createConnectionDriver(
      lookupPort("http"), "hello",
      [&response](Network::ClientConnection&, const Buffer::Instance& data) -> void {
        response.append(data.toString());
      });
  ASSERT_TRUE(connection->run());
  EXPECT_EQ("", response);
}

TEST_P(MultiplexedIntegrationTest, BadFrame) {
  EXCLUDE_DOWNSTREAM_HTTP3; // The HTTP/3 client has no "bad frame" equivalent.

  initialize();
  std::string response;
  auto connection = createConnectionDriver(
      lookupPort("http"), "PRI * HTTP/2.0\r\n\r\nSM\r\n\r\nhelloworldcauseanerror",
      [&response](Network::ClientConnection&, const Buffer::Instance& data) -> void {
        response.append(data.toString());
      });
<<<<<<< HEAD
  connection->run();
=======
  ASSERT_TRUE(connection->run());
>>>>>>> 03efacf2
  if (GetParam().http2_implementation == Http2Impl::Oghttp2) {
    EXPECT_THAT(response, HasSubstr("ParseError"));
  } else {
    EXPECT_THAT(response, HasSubstr("SETTINGS expected"));
  }
}

// Send client headers, a GoAway and then a body and ensure the full request and
// response are received.
TEST_P(MultiplexedIntegrationTest, GoAway) {
  autonomous_upstream_ = true;
  initialize();

  codec_client_ = makeHttpConnection(lookupPort("http"));
  auto encoder_decoder = codec_client_->startRequest(Http::TestRequestHeaderMapImpl{
      {":method", "GET"}, {":path", "/healthcheck"}, {":scheme", "http"}, {":authority", "host"}});
  request_encoder_ = &encoder_decoder.first;
  auto response = std::move(encoder_decoder.second);
  codec_client_->goAway();
  codec_client_->sendData(*request_encoder_, 0, true);
  ASSERT_TRUE(response->waitForEndStream());
  codec_client_->close();

  EXPECT_TRUE(response->complete());
  EXPECT_EQ("200", response->headers().getStatusValue());
}

TEST_P(MultiplexedIntegrationTest, Trailers) { testTrailers(1024, 2048, false, false); }

TEST_P(MultiplexedIntegrationTest, TrailersGiantBody) {
  testTrailers(1024 * 1024, 1024 * 1024, false, false);
}

// Ensure if new timeouts are set, legacy timeouts do not apply.
TEST_P(MultiplexedIntegrationTest, DEPRECATED_FEATURE_TEST(GrpcRequestTimeoutMixedLegacy)) {
  config_helper_.addConfigModifier(
      [&](envoy::extensions::filters::network::http_connection_manager::v3::HttpConnectionManager&
              hcm) -> void {
        auto* route_config = hcm.mutable_route_config();
        auto* virtual_host = route_config->mutable_virtual_hosts(0);
        auto* route = virtual_host->mutable_routes(0);
        route->mutable_route()->mutable_max_grpc_timeout()->set_nanos(1000 * 1000);
        route->mutable_route()
            ->mutable_max_stream_duration()
            ->mutable_grpc_timeout_header_max()
            ->set_seconds(60 * 60);
      });

  useAccessLog("%RESPONSE_CODE_DETAILS%");
  autonomous_upstream_ = true;
  initialize();

  codec_client_ = makeHttpConnection(lookupPort("http"));
  auto response = codec_client_->makeHeaderOnlyRequest(
      Http::TestRequestHeaderMapImpl{{":method", "POST"},
                                     {":path", "/test/long/url"},
                                     {":scheme", "http"},
                                     {":authority", "host"},
                                     {"te", "trailers"},
                                     {"grpc-timeout", "2S"}, // 2 Second
                                     {"content-type", "application/grpc"}});
  ASSERT_TRUE(response->waitForEndStream());
  EXPECT_TRUE(response->complete());
  EXPECT_EQ("200", response->headers().getStatusValue());
  EXPECT_THAT(waitForAccessLog(access_log_name_), HasSubstr("via_upstream\n"));
}

TEST_P(MultiplexedIntegrationTest, GrpcRequestTimeout) {
  config_helper_.addConfigModifier(
      [&](envoy::extensions::filters::network::http_connection_manager::v3::HttpConnectionManager&
              hcm) -> void {
        auto* route_config = hcm.mutable_route_config();
        auto* virtual_host = route_config->mutable_virtual_hosts(0);
        auto* route = virtual_host->mutable_routes(0);
        route->mutable_route()
            ->mutable_max_stream_duration()
            ->mutable_grpc_timeout_header_max()
            ->set_seconds(60 * 60);
      });
  initialize();

  codec_client_ = makeHttpConnection(lookupPort("http"));
  auto response = codec_client_->makeHeaderOnlyRequest(
      Http::TestRequestHeaderMapImpl{{":method", "POST"},
                                     {":path", "/test/long/url"},
                                     {":scheme", "http"},
                                     {":authority", "host"},
                                     {"te", "trailers"},
                                     {"grpc-timeout", "1S"}, // 1 Second
                                     {"content-type", "application/grpc"}});
  ASSERT_TRUE(response->waitForEndStream());
  EXPECT_TRUE(response->complete());
  EXPECT_EQ("200", response->headers().getStatusValue());
  EXPECT_NE(response->headers().GrpcStatus(), nullptr);
  EXPECT_EQ("4", response->headers().getGrpcStatusValue()); // Deadline exceeded.
  EXPECT_LT(0,
            test_server_->counter("http.config_test.downstream_rq_max_duration_reached")->value());
}

// Interleave two requests and responses and make sure that idle timeout is handled correctly.
TEST_P(MultiplexedIntegrationTest, IdleTimeoutWithSimultaneousRequests) {
  FakeHttpConnectionPtr fake_upstream_connection1;
  FakeHttpConnectionPtr fake_upstream_connection2;
  Http::RequestEncoder* encoder1;
  Http::RequestEncoder* encoder2;
  FakeStreamPtr upstream_request1;
  FakeStreamPtr upstream_request2;
  int32_t request1_bytes = 1024;
  int32_t request2_bytes = 512;

  config_helper_.addConfigModifier([](envoy::config::bootstrap::v3::Bootstrap& bootstrap) {
    ConfigHelper::HttpProtocolOptions protocol_options;
    auto* http_protocol_options = protocol_options.mutable_common_http_protocol_options();
    protocol_options.mutable_explicit_http_config()->mutable_http_protocol_options();
    auto* idle_time_out = http_protocol_options->mutable_idle_timeout();
    std::chrono::milliseconds timeout(1000);
    auto seconds = std::chrono::duration_cast<std::chrono::seconds>(timeout);
    idle_time_out->set_seconds(seconds.count());

    ConfigHelper::setProtocolOptions(*bootstrap.mutable_static_resources()->mutable_clusters(0),
                                     protocol_options);
  });

  initialize();

  codec_client_ = makeHttpConnection(lookupPort("http"));

  // Start request 1
  auto encoder_decoder =
      codec_client_->startRequest(Http::TestRequestHeaderMapImpl{{":method", "POST"},
                                                                 {":path", "/test/long/url"},
                                                                 {":scheme", "http"},
                                                                 {":authority", "host"}});
  encoder1 = &encoder_decoder.first;
  auto response1 = std::move(encoder_decoder.second);

  ASSERT_TRUE(fake_upstreams_[0]->waitForHttpConnection(*dispatcher_, fake_upstream_connection1));
  ASSERT_TRUE(fake_upstream_connection1->waitForNewStream(*dispatcher_, upstream_request1));

  // Start request 2
  auto encoder_decoder2 =
      codec_client_->startRequest(Http::TestRequestHeaderMapImpl{{":method", "POST"},
                                                                 {":path", "/test/long/url"},
                                                                 {":scheme", "http"},
                                                                 {":authority", "host"}});
  encoder2 = &encoder_decoder2.first;
  auto response2 = std::move(encoder_decoder2.second);
  ASSERT_TRUE(fake_upstreams_[0]->waitForHttpConnection(*dispatcher_, fake_upstream_connection2));
  ASSERT_TRUE(fake_upstream_connection2->waitForNewStream(*dispatcher_, upstream_request2));

  // Finish request 1
  codec_client_->sendData(*encoder1, request1_bytes, true);
  ASSERT_TRUE(upstream_request1->waitForEndStream(*dispatcher_));

  // Finish request i2
  codec_client_->sendData(*encoder2, request2_bytes, true);
  ASSERT_TRUE(upstream_request2->waitForEndStream(*dispatcher_));

  // Respond to request 2
  upstream_request2->encodeHeaders(Http::TestResponseHeaderMapImpl{{":status", "200"}}, false);
  upstream_request2->encodeData(request2_bytes, true);
  ASSERT_TRUE(response2->waitForEndStream());
  EXPECT_TRUE(upstream_request2->complete());
  EXPECT_EQ(request2_bytes, upstream_request2->bodyLength());
  EXPECT_TRUE(response2->complete());
  EXPECT_EQ("200", response2->headers().getStatusValue());
  EXPECT_EQ(request2_bytes, response2->body().size());

  // Validate that idle time is not kicked in.
  EXPECT_EQ(0, test_server_->counter("cluster.cluster_0.upstream_cx_idle_timeout")->value());
  EXPECT_NE(0, test_server_->counter("cluster.cluster_0.upstream_cx_total")->value());

  // Respond to request 1
  upstream_request1->encodeHeaders(Http::TestResponseHeaderMapImpl{{":status", "200"}}, false);
  upstream_request1->encodeData(request1_bytes, true);
  ASSERT_TRUE(response1->waitForEndStream());
  EXPECT_TRUE(upstream_request1->complete());
  EXPECT_EQ(request1_bytes, upstream_request1->bodyLength());
  EXPECT_TRUE(response1->complete());
  EXPECT_EQ("200", response1->headers().getStatusValue());
  EXPECT_EQ(request1_bytes, response1->body().size());

  // Do not send any requests and validate idle timeout kicks in after both the requests are done.
  ASSERT_TRUE(fake_upstream_connection1->waitForDisconnect());
  ASSERT_TRUE(fake_upstream_connection2->waitForDisconnect());
  test_server_->waitForCounterGe("cluster.cluster_0.upstream_cx_idle_timeout", 2);
}

// Test request mirroring / shadowing with an HTTP/2 downstream and a request with a body.
TEST_P(MultiplexedIntegrationTest, RequestMirrorWithBody) {
  config_helper_.addConfigModifier(
      [&](envoy::extensions::filters::network::http_connection_manager::v3::HttpConnectionManager&
              hcm) -> void {
        auto* mirror_policy = hcm.mutable_route_config()
                                  ->mutable_virtual_hosts(0)
                                  ->mutable_routes(0)
                                  ->mutable_route()
                                  ->add_request_mirror_policies();
        mirror_policy->set_cluster("cluster_0");
      });

  initialize();
  codec_client_ = makeHttpConnection(lookupPort("http"));

  // Send request with body.
  IntegrationStreamDecoderPtr response =
      codec_client_->makeRequestWithBody(Http::TestRequestHeaderMapImpl{{":method", "POST"},
                                                                        {":path", "/test/long/url"},
                                                                        {":scheme", "http"},
                                                                        {":authority", "host"}},
                                         "hello");

  // Wait for the first request as well as the shadow.
  waitForNextUpstreamRequest();

  FakeHttpConnectionPtr fake_upstream_connection2;
  FakeStreamPtr upstream_request2;
  ASSERT_TRUE(fake_upstreams_[0]->waitForHttpConnection(*dispatcher_, fake_upstream_connection2));
  ASSERT_TRUE(fake_upstream_connection2->waitForNewStream(*dispatcher_, upstream_request2));
  ASSERT_TRUE(upstream_request2->waitForEndStream(*dispatcher_));

  // Make sure both requests have a body. Also check the shadow for the shadow headers.
  EXPECT_EQ("hello", upstream_request_->body().toString());
  EXPECT_EQ("hello", upstream_request2->body().toString());
  EXPECT_EQ("host-shadow", upstream_request2->headers().getHostValue());

  upstream_request_->encodeHeaders(Http::TestResponseHeaderMapImpl{{":status", "200"}}, true);
  upstream_request2->encodeHeaders(Http::TestResponseHeaderMapImpl{{":status", "200"}}, true);
  ASSERT_TRUE(response->waitForEndStream());
  EXPECT_EQ("200", response->headers().getStatusValue());

  // Cleanup.
  ASSERT_TRUE(fake_upstream_connection2->close());
  ASSERT_TRUE(fake_upstream_connection2->waitForDisconnect());
}

// Interleave two requests and responses and make sure the HTTP2 stack handles this correctly.
void MultiplexedIntegrationTest::simultaneousRequest(int32_t request1_bytes,
                                                     int32_t request2_bytes) {
  FakeHttpConnectionPtr fake_upstream_connection1;
  FakeHttpConnectionPtr fake_upstream_connection2;
  Http::RequestEncoder* encoder1;
  Http::RequestEncoder* encoder2;
  FakeStreamPtr upstream_request1;
  FakeStreamPtr upstream_request2;
  initialize();
  codec_client_ = makeHttpConnection(lookupPort("http"));

  // Start request 1
  auto encoder_decoder =
      codec_client_->startRequest(Http::TestRequestHeaderMapImpl{{":method", "POST"},
                                                                 {":path", "/test/long/url"},
                                                                 {":scheme", "http"},
                                                                 {":authority", "host"}});
  encoder1 = &encoder_decoder.first;
  auto response1 = std::move(encoder_decoder.second);

  ASSERT_TRUE(fake_upstreams_[0]->waitForHttpConnection(*dispatcher_, fake_upstream_connection1));
  ASSERT_TRUE(fake_upstream_connection1->waitForNewStream(*dispatcher_, upstream_request1));

  // Start request 2
  auto encoder_decoder2 =
      codec_client_->startRequest(Http::TestRequestHeaderMapImpl{{":method", "POST"},
                                                                 {":path", "/test/long/url"},
                                                                 {":scheme", "http"},
                                                                 {":authority", "host"}});
  encoder2 = &encoder_decoder2.first;
  auto response2 = std::move(encoder_decoder2.second);
  ASSERT_TRUE(fake_upstreams_[0]->waitForHttpConnection(*dispatcher_, fake_upstream_connection2));
  ASSERT_TRUE(fake_upstream_connection2->waitForNewStream(*dispatcher_, upstream_request2));

  // Finish request 1
  codec_client_->sendData(*encoder1, request1_bytes, true);
  ASSERT_TRUE(upstream_request1->waitForEndStream(*dispatcher_));

  // Finish request 2
  codec_client_->sendData(*encoder2, request2_bytes, true);
  ASSERT_TRUE(upstream_request2->waitForEndStream(*dispatcher_));

  // Respond to request 2
  upstream_request2->encodeHeaders(Http::TestResponseHeaderMapImpl{{":status", "200"}}, false);
  upstream_request2->encodeData(request2_bytes, true);
  ASSERT_TRUE(response2->waitForEndStream());
  EXPECT_TRUE(upstream_request2->complete());
  EXPECT_EQ(request2_bytes, upstream_request2->bodyLength());
  EXPECT_TRUE(response2->complete());
  EXPECT_EQ("200", response2->headers().getStatusValue());
  EXPECT_EQ(request2_bytes, response2->body().size());

  // Respond to request 1
  upstream_request1->encodeHeaders(Http::TestResponseHeaderMapImpl{{":status", "200"}}, false);
  upstream_request1->encodeData(request2_bytes, true);
  ASSERT_TRUE(response1->waitForEndStream());
  EXPECT_TRUE(upstream_request1->complete());
  EXPECT_EQ(request1_bytes, upstream_request1->bodyLength());
  EXPECT_TRUE(response1->complete());
  EXPECT_EQ("200", response1->headers().getStatusValue());
  EXPECT_EQ(request2_bytes, response1->body().size());

  // Cleanup both downstream and upstream
  ASSERT_TRUE(fake_upstream_connection1->close());
  ASSERT_TRUE(fake_upstream_connection1->waitForDisconnect());
  ASSERT_TRUE(fake_upstream_connection2->close());
  ASSERT_TRUE(fake_upstream_connection2->waitForDisconnect());
  codec_client_->close();
}

TEST_P(MultiplexedIntegrationTest, SimultaneousRequest) { simultaneousRequest(1024, 512); }

TEST_P(MultiplexedIntegrationTest, SimultaneousRequestWithBufferLimits) {
  config_helper_.setBufferLimits(1024, 1024); // Set buffer limits upstream and downstream.
  simultaneousRequest(1024 * 32, 1024 * 16);
}

// Test downstream connection delayed close processing.
TEST_P(MultiplexedIntegrationTest, DelayedCloseAfterBadFrame) {
  EXCLUDE_DOWNSTREAM_HTTP3; // Needs HTTP/3 "bad frame" equivalent.
  config_helper_.addConfigModifier(
      [](envoy::extensions::filters::network::http_connection_manager::v3::HttpConnectionManager&
             hcm) { hcm.mutable_delayed_close_timeout()->set_nanos(1000 * 1000); });
  initialize();
  std::string response;

  auto connection = createConnectionDriver(
      lookupPort("http"), "PRI * HTTP/2.0\r\n\r\nSM\r\n\r\nhelloworldcauseanerror",
      [&](Network::ClientConnection& connection, const Buffer::Instance& data) -> void {
        response.append(data.toString());
        connection.dispatcher().exit();
      });

<<<<<<< HEAD
  connection->run();
=======
  ASSERT_TRUE(connection->run());
>>>>>>> 03efacf2
  if (GetParam().http2_implementation == Http2Impl::Oghttp2) {
    EXPECT_THAT(response, HasSubstr("ParseError"));
  } else {
    EXPECT_THAT(response, HasSubstr("SETTINGS expected"));
  }
  // Due to the multiple dispatchers involved (one for the RawConnectionDriver and another for the
  // Envoy server), it's possible the delayed close timer could fire and close the server socket
  // prior to the data callback above firing. Therefore, we may either still be connected, or have
  // received a remote close.
  if (connection->lastConnectionEvent() == Network::ConnectionEvent::Connected) {
    ASSERT_TRUE(connection->run());
  }
  EXPECT_EQ(connection->lastConnectionEvent(), Network::ConnectionEvent::RemoteClose);
  EXPECT_EQ(test_server_->counter("http.config_test.downstream_cx_delayed_close_timeout")->value(),
            1);
}

// Test disablement of delayed close processing on downstream connections.
TEST_P(MultiplexedIntegrationTest, DelayedCloseDisabled) {
  EXCLUDE_DOWNSTREAM_HTTP3; // Needs HTTP/3 "bad frame" equivalent.
  config_helper_.addConfigModifier(
      [](envoy::extensions::filters::network::http_connection_manager::v3::HttpConnectionManager&
             hcm) { hcm.mutable_delayed_close_timeout()->set_nanos(0); });
  initialize();
  std::string response;
  auto connection = createConnectionDriver(
      lookupPort("http"), "PRI * HTTP/2.0\r\n\r\nSM\r\n\r\nhelloworldcauseanerror",
      [&](Network::ClientConnection& connection, const Buffer::Instance& data) -> void {
        response.append(data.toString());
        connection.dispatcher().exit();
      });

<<<<<<< HEAD
  connection->run();
=======
  ASSERT_TRUE(connection->run());
>>>>>>> 03efacf2
  if (GetParam().http2_implementation == Http2Impl::Oghttp2) {
    EXPECT_THAT(response, HasSubstr("ParseError"));
  } else {
    EXPECT_THAT(response, HasSubstr("SETTINGS expected"));
  }
  // Due to the multiple dispatchers involved (one for the RawConnectionDriver and another for the
  // Envoy server), it's possible for the 'connection' to receive the data and exit the dispatcher
  // prior to the FIN being received from the server.
  if (connection->lastConnectionEvent() == Network::ConnectionEvent::Connected) {
    ASSERT_TRUE(connection->run());
  }
  EXPECT_EQ(connection->lastConnectionEvent(), Network::ConnectionEvent::RemoteClose);
  EXPECT_EQ(test_server_->counter("http.config_test.downstream_cx_delayed_close_timeout")->value(),
            0);
}

TEST_P(MultiplexedIntegrationTest, PauseAndResume) {
  config_helper_.prependFilter(R"EOF(
  name: stop-iteration-and-continue-filter
  typed_config:
    "@type": type.googleapis.com/test.integration.filters.StopAndContinueConfig
  )EOF");
  initialize();

  // Send a request with a bit of data, to trigger the filter pausing.
  codec_client_ = makeHttpConnection(lookupPort("http"));
  auto encoder_decoder = codec_client_->startRequest(default_request_headers_);
  request_encoder_ = &encoder_decoder.first;
  codec_client_->sendData(*request_encoder_, 1, false);

  auto response = std::move(encoder_decoder.second);
  ASSERT_TRUE(fake_upstreams_[0]->waitForHttpConnection(*dispatcher_, fake_upstream_connection_));
  ASSERT_TRUE(fake_upstream_connection_->waitForNewStream(*dispatcher_, upstream_request_));
  ASSERT_TRUE(upstream_request_->waitForHeadersComplete());

  // Now send the final data frame and make sure it gets proxied.
  codec_client_->sendData(*request_encoder_, 0, true);
  ASSERT_TRUE(upstream_request_->waitForEndStream(*dispatcher_));
  upstream_request_->encodeHeaders(default_response_headers_, false);

  response->waitForHeaders();
  upstream_request_->encodeData(0, true);
  ASSERT_TRUE(response->waitForEndStream());
  ASSERT_TRUE(response->complete());
}

TEST_P(MultiplexedIntegrationTest, PauseAndResumeHeadersOnly) {
  config_helper_.prependFilter(R"EOF(
  name: stop-iteration-and-continue-filter
  typed_config:
    "@type": type.googleapis.com/test.integration.filters.StopAndContinueConfig
  )EOF");
  initialize();

  codec_client_ = makeHttpConnection(lookupPort("http"));
  auto response = codec_client_->makeHeaderOnlyRequest(default_request_headers_);

  ASSERT_TRUE(fake_upstreams_[0]->waitForHttpConnection(*dispatcher_, fake_upstream_connection_));
  ASSERT_TRUE(fake_upstream_connection_->waitForNewStream(*dispatcher_, upstream_request_));
  ASSERT_TRUE(upstream_request_->waitForEndStream(*dispatcher_));

  upstream_request_->encodeHeaders(default_response_headers_, true);
  ASSERT_TRUE(response->waitForEndStream());
  ASSERT_TRUE(response->complete());
}

// Verify the case when we have large pending data with empty trailers. It should not introduce
// stack-overflow (on ASan build). This is a regression test for
// https://bugs.chromium.org/p/oss-fuzz/issues/detail?id=24714.
TEST_P(MultiplexedIntegrationTest, EmptyTrailers) {
  initialize();
  codec_client_ = makeHttpConnection(lookupPort("http"));

  auto encoder_decoder = codec_client_->startRequest(default_request_headers_);
  request_encoder_ = &encoder_decoder.first;
  auto response = std::move(encoder_decoder.second);
  codec_client_->sendData(*request_encoder_, 100000, false);
  Http::TestRequestTrailerMapImpl request_trailers;
  codec_client_->sendTrailers(*request_encoder_, request_trailers);

  waitForNextUpstreamRequest();

  upstream_request_->encodeHeaders(default_response_headers_, true);
  ASSERT_TRUE(response->waitForEndStream());
  ASSERT_TRUE(response->complete());
}

class MultiplexedRingHashIntegrationTest : public HttpProtocolIntegrationTest {
public:
  MultiplexedRingHashIntegrationTest();

  ~MultiplexedRingHashIntegrationTest() override;

  void createUpstreams() override;

  void sendMultipleRequests(int request_bytes, Http::TestRequestHeaderMapImpl headers,
                            std::function<void(IntegrationStreamDecoder&)> cb);

  std::vector<FakeHttpConnectionPtr> fake_upstream_connections_;
  int num_upstreams_ = 5;
};

MultiplexedRingHashIntegrationTest::MultiplexedRingHashIntegrationTest() {
  config_helper_.addConfigModifier([&](envoy::config::bootstrap::v3::Bootstrap& bootstrap) -> void {
    auto* cluster = bootstrap.mutable_static_resources()->mutable_clusters(0);
    cluster->clear_load_assignment();
    cluster->mutable_load_assignment()->add_endpoints();
    cluster->mutable_load_assignment()->set_cluster_name(cluster->name());
    cluster->set_lb_policy(envoy::config::cluster::v3::Cluster::RING_HASH);
    for (int i = 0; i < num_upstreams_; i++) {
      auto* socket = cluster->mutable_load_assignment()
                         ->mutable_endpoints(0)
                         ->add_lb_endpoints()
                         ->mutable_endpoint()
                         ->mutable_address()
                         ->mutable_socket_address();
      socket->set_address(Network::Test::getLoopbackAddressString(version_));
    }
  });
}

MultiplexedRingHashIntegrationTest::~MultiplexedRingHashIntegrationTest() {
  if (codec_client_) {
    codec_client_->close();
    codec_client_ = nullptr;
  }
  for (auto& fake_upstream_connection : fake_upstream_connections_) {
    AssertionResult result = fake_upstream_connection->close();
    RELEASE_ASSERT(result, result.message());
    result = fake_upstream_connection->waitForDisconnect();
    RELEASE_ASSERT(result, result.message());
  }
}

void MultiplexedRingHashIntegrationTest::createUpstreams() {
  for (int i = 0; i < num_upstreams_; i++) {
    addFakeUpstream(Http::CodecType::HTTP1);
  }
}

INSTANTIATE_TEST_SUITE_P(IpVersions, MultiplexedRingHashIntegrationTest,
                         testing::ValuesIn(HttpProtocolIntegrationTest::getProtocolTestParams(
                             {Http::CodecType::HTTP2, Http::CodecType::HTTP3},
                             {Http::CodecType::HTTP1})),
                         HttpProtocolIntegrationTest::protocolTestParamsToString);

INSTANTIATE_TEST_SUITE_P(IpVersions, Http2MetadataIntegrationTest,
                         testing::ValuesIn(HttpProtocolIntegrationTest::getProtocolTestParams(
                             {Http::CodecType::HTTP2}, {Http::CodecType::HTTP2})),
                         HttpProtocolIntegrationTest::protocolTestParamsToString);

void MultiplexedRingHashIntegrationTest::sendMultipleRequests(
    int request_bytes, Http::TestRequestHeaderMapImpl headers,
    std::function<void(IntegrationStreamDecoder&)> cb) {
  TestRandomGenerator rand;
  const uint32_t num_requests = 50;
  std::vector<Http::RequestEncoder*> encoders;
  std::vector<IntegrationStreamDecoderPtr> responses;
  std::vector<FakeStreamPtr> upstream_requests;

  initialize();

  codec_client_ = makeHttpConnection(lookupPort("http"));
  for (uint32_t i = 0; i < num_requests; ++i) {
    auto encoder_decoder = codec_client_->startRequest(headers);
    encoders.push_back(&encoder_decoder.first);
    responses.push_back(std::move(encoder_decoder.second));
    codec_client_->sendData(*encoders[i], request_bytes, true);
  }

  for (uint32_t i = 0; i < num_requests; ++i) {
    FakeHttpConnectionPtr fake_upstream_connection;
    ASSERT_TRUE(FakeUpstream::waitForHttpConnection(*dispatcher_, fake_upstreams_,
                                                    fake_upstream_connection));
    // As data and streams are interwoven, make sure waitForNewStream()
    // ignores incoming data and waits for actual stream establishment.
    upstream_requests.emplace_back();
    ASSERT_TRUE(fake_upstream_connection->waitForNewStream(*dispatcher_, upstream_requests.back()));
    upstream_requests.back()->setAddServedByHeader(true);
    fake_upstream_connections_.push_back(std::move(fake_upstream_connection));
  }

  for (uint32_t i = 0; i < num_requests; ++i) {
    ASSERT_TRUE(upstream_requests[i]->waitForEndStream(*dispatcher_));
    upstream_requests[i]->encodeHeaders(Http::TestResponseHeaderMapImpl{{":status", "200"}}, false);
    upstream_requests[i]->encodeData(rand.random() % (1024 * 2), true);
  }

  for (uint32_t i = 0; i < num_requests; ++i) {
    ASSERT_TRUE(responses[i]->waitForEndStream());
    EXPECT_TRUE(upstream_requests[i]->complete());
    EXPECT_EQ(request_bytes, upstream_requests[i]->bodyLength());

    EXPECT_TRUE(responses[i]->complete());
    cb(*responses[i]);
  }
}

TEST_P(MultiplexedRingHashIntegrationTest, CookieRoutingNoCookieNoTtl) {
  config_helper_.addConfigModifier(
      [&](envoy::extensions::filters::network::http_connection_manager::v3::HttpConnectionManager&
              hcm) -> void {
        auto* hash_policy = hcm.mutable_route_config()
                                ->mutable_virtual_hosts(0)
                                ->mutable_routes(0)
                                ->mutable_route()
                                ->add_hash_policy();
        auto* cookie = hash_policy->mutable_cookie();
        cookie->set_name("foo");
      });

  // This test is non-deterministic, so make it extremely unlikely that not all
  // upstreams get hit.
  num_upstreams_ = 2;
  std::set<std::string> served_by;
  sendMultipleRequests(
      1024,
      Http::TestRequestHeaderMapImpl{{":method", "POST"},
                                     {":path", "/test/long/url"},
                                     {":scheme", "http"},
                                     {":authority", "host"}},
      [&](IntegrationStreamDecoder& response) {
        EXPECT_EQ("200", response.headers().getStatusValue());
        EXPECT_TRUE(response.headers().get(Http::Headers::get().SetCookie).empty());
        served_by.insert(std::string(response.headers()
                                         .get(Http::LowerCaseString("x-served-by"))[0]
                                         ->value()
                                         .getStringView()));
      });
  EXPECT_EQ(served_by.size(), num_upstreams_);
}

TEST_P(MultiplexedRingHashIntegrationTest, CookieRoutingNoCookieWithNonzeroTtlSet) {
  config_helper_.addConfigModifier(
      [&](envoy::extensions::filters::network::http_connection_manager::v3::HttpConnectionManager&
              hcm) -> void {
        auto* hash_policy = hcm.mutable_route_config()
                                ->mutable_virtual_hosts(0)
                                ->mutable_routes(0)
                                ->mutable_route()
                                ->add_hash_policy();
        auto* cookie = hash_policy->mutable_cookie();
        cookie->set_name("foo");
        cookie->mutable_ttl()->set_seconds(15);
      });

  std::set<std::string> set_cookies;
  sendMultipleRequests(
      1024,
      Http::TestRequestHeaderMapImpl{{":method", "POST"},
                                     {":path", "/test/long/url"},
                                     {":scheme", "http"},
                                     {":authority", "host"}},
      [&](IntegrationStreamDecoder& response) {
        EXPECT_EQ("200", response.headers().getStatusValue());
        std::string value(
            response.headers().get(Http::Headers::get().SetCookie)[0]->value().getStringView());
        set_cookies.insert(value);
        EXPECT_THAT(value, MatchesRegex("foo=.*; Max-Age=15; HttpOnly"));
      });
  EXPECT_EQ(set_cookies.size(), 1);
}

TEST_P(MultiplexedRingHashIntegrationTest, CookieRoutingNoCookieWithZeroTtlSet) {
  config_helper_.addConfigModifier(
      [&](envoy::extensions::filters::network::http_connection_manager::v3::HttpConnectionManager&
              hcm) -> void {
        auto* hash_policy = hcm.mutable_route_config()
                                ->mutable_virtual_hosts(0)
                                ->mutable_routes(0)
                                ->mutable_route()
                                ->add_hash_policy();
        auto* cookie = hash_policy->mutable_cookie();
        cookie->set_name("foo");
        cookie->mutable_ttl();
      });

  std::set<std::string> set_cookies;
  sendMultipleRequests(
      1024,
      Http::TestRequestHeaderMapImpl{{":method", "POST"},
                                     {":path", "/test/long/url"},
                                     {":scheme", "http"},
                                     {":authority", "host"}},
      [&](IntegrationStreamDecoder& response) {
        EXPECT_EQ("200", response.headers().getStatusValue());
        std::string value(
            response.headers().get(Http::Headers::get().SetCookie)[0]->value().getStringView());
        set_cookies.insert(value);
        EXPECT_THAT(value, MatchesRegex("^foo=.*$"));
      });
  EXPECT_EQ(set_cookies.size(), 1);
}

TEST_P(MultiplexedRingHashIntegrationTest, CookieRoutingWithCookieNoTtl) {
  config_helper_.addConfigModifier(
      [&](envoy::extensions::filters::network::http_connection_manager::v3::HttpConnectionManager&
              hcm) -> void {
        auto* hash_policy = hcm.mutable_route_config()
                                ->mutable_virtual_hosts(0)
                                ->mutable_routes(0)
                                ->mutable_route()
                                ->add_hash_policy();
        auto* cookie = hash_policy->mutable_cookie();
        cookie->set_name("foo");
      });

  std::set<std::string> served_by;
  sendMultipleRequests(
      1024,
      Http::TestRequestHeaderMapImpl{{":method", "POST"},
                                     {"cookie", "foo=bar"},
                                     {":path", "/test/long/url"},
                                     {":scheme", "http"},
                                     {":authority", "host"}},
      [&](IntegrationStreamDecoder& response) {
        EXPECT_EQ("200", response.headers().getStatusValue());
        EXPECT_TRUE(response.headers().get(Http::Headers::get().SetCookie).empty());
        served_by.insert(std::string(response.headers()
                                         .get(Http::LowerCaseString("x-served-by"))[0]
                                         ->value()
                                         .getStringView()));
      });
  EXPECT_EQ(served_by.size(), 1);
}

TEST_P(MultiplexedRingHashIntegrationTest, CookieRoutingWithCookieWithTtlSet) {
  config_helper_.addConfigModifier(
      [&](envoy::extensions::filters::network::http_connection_manager::v3::HttpConnectionManager&
              hcm) -> void {
        auto* hash_policy = hcm.mutable_route_config()
                                ->mutable_virtual_hosts(0)
                                ->mutable_routes(0)
                                ->mutable_route()
                                ->add_hash_policy();
        auto* cookie = hash_policy->mutable_cookie();
        cookie->set_name("foo");
        cookie->mutable_ttl()->set_seconds(15);
      });

  std::set<std::string> served_by;
  sendMultipleRequests(
      1024,
      Http::TestRequestHeaderMapImpl{{":method", "POST"},
                                     {"cookie", "foo=bar"},
                                     {":path", "/test/long/url"},
                                     {":scheme", "http"},
                                     {":authority", "host"}},
      [&](IntegrationStreamDecoder& response) {
        EXPECT_EQ("200", response.headers().getStatusValue());
        EXPECT_TRUE(response.headers().get(Http::Headers::get().SetCookie).empty());
        served_by.insert(std::string(response.headers()
                                         .get(Http::LowerCaseString("x-served-by"))[0]
                                         ->value()
                                         .getStringView()));
      });
  EXPECT_EQ(served_by.size(), 1);
}

struct FrameIntegrationTestParam {
  Network::Address::IpVersion ip_version;
  bool enable_new_codec_wrapper;
};

std::string
frameIntegrationTestParamToString(const testing::TestParamInfo<FrameIntegrationTestParam>& params) {
  const bool is_ipv4 = params.param.ip_version == Network::Address::IpVersion::v4;
  const bool new_codec_wrapper = params.param.enable_new_codec_wrapper;
  return absl::StrCat(is_ipv4 ? "IPv4" : "IPv6", new_codec_wrapper ? "WrappedNghttp2" : "Nghttp2");
}

class Http2FrameIntegrationTest : public testing::TestWithParam<FrameIntegrationTestParam>,
                                  public Http2RawFrameIntegrationTest {
public:
  Http2FrameIntegrationTest() : Http2RawFrameIntegrationTest(GetParam().ip_version) {
    config_helper_.addRuntimeOverride("envoy.reloadable_features.http2_new_codec_wrapper",
                                      GetParam().enable_new_codec_wrapper ? "true" : "false");
  }

  static std::vector<FrameIntegrationTestParam> testParams() {
    std::vector<FrameIntegrationTestParam> v;
    for (auto ip_version : TestEnvironment::getIpVersionsForTest()) {
      for (bool enable_new_codec_wrapper : {false, true}) {
        v.push_back({ip_version, enable_new_codec_wrapper});
      }
    }
    return v;
  }
};

// Regression test.
TEST_P(Http2FrameIntegrationTest, SetDetailsTwice) {
  autonomous_upstream_ = true;
  useAccessLog("%RESPONSE_FLAGS% %RESPONSE_CODE_DETAILS%");
  beginSession();

  // Send two concatenated frames, the first with too many headers, and the second an invalid frame
  // (push_promise)
  std::string bad_frame =
      "00006d0104000000014083a8749783ee3a3fbebebebebebebebebebebebebebebebebebebebebebebebebebebebe"
      "bebebebebebebebebebebebebebebebebebebebebebebebebebebebebebebebebebebebebebebebebebebebebebe"
      "bebebebebebebebebebebebebebebebebebebebebebebebebebe0001010500000000018800a065";
  Http2Frame request = Http2Frame::makeGenericFrameFromHexDump(bad_frame);
  sendFrame(request);
  tcp_client_->close();

  // Expect that the details for the first frame are kept.
  EXPECT_THAT(waitForAccessLog(access_log_name_), HasSubstr("too_many_headers"));
}

TEST_P(Http2FrameIntegrationTest, AdjustUpstreamSettingsMaxStreams) {
  // Configure max concurrent streams to 2.
  config_helper_.addConfigModifier([&](envoy::config::bootstrap::v3::Bootstrap& bootstrap) -> void {
    RELEASE_ASSERT(bootstrap.mutable_static_resources()->clusters_size() >= 1, "");
    ConfigHelper::HttpProtocolOptions protocol_options;
    protocol_options.mutable_explicit_http_config()
        ->mutable_http2_protocol_options()
        ->mutable_max_concurrent_streams()
        ->set_value(2);
    ConfigHelper::setProtocolOptions(*bootstrap.mutable_static_resources()->mutable_clusters(0),
                                     protocol_options);
  });

  beginSession();
  FakeRawConnectionPtr fake_upstream_connection1;

  // Start a request and wait for it to reach the upstream.
  sendFrame(Http2Frame::makePostRequest(1, "host", "/path/to/long/url"));
  ASSERT_TRUE(fake_upstreams_[0]->waitForRawConnection(fake_upstream_connection1));
  const Http2Frame settings_frame = Http2Frame::makeSettingsFrame(
      Http2Frame::SettingsFlags::None, {{NGHTTP2_SETTINGS_MAX_CONCURRENT_STREAMS, 1}});
  ASSERT_TRUE(fake_upstream_connection1->write(std::string(settings_frame)));
  test_server_->waitForGaugeEq("cluster.cluster_0.upstream_rq_active", 1);
  test_server_->waitForCounterEq("cluster.cluster_0.upstream_cx_total", 1);

  // Start another request, it should create another upstream connection because of the max
  // concurrent streams of upstream connection created above.
  FakeRawConnectionPtr fake_upstream_connection2;
  sendFrame(Http2Frame::makePostRequest(3, "host", "/path/to/long/url"));
  ASSERT_TRUE(fake_upstreams_[0]->waitForRawConnection(fake_upstream_connection2));
  ASSERT_TRUE(fake_upstream_connection2->write(std::string(settings_frame)));
  test_server_->waitForGaugeEq("cluster.cluster_0.upstream_rq_active", 2);
  test_server_->waitForCounterEq("cluster.cluster_0.upstream_cx_total", 2);

  // Start the third request and adjust the max concurrent streams of one connection created
  // above to 2.
  const Http2Frame settings_frame2 = Http2Frame::makeSettingsFrame(
      Http2Frame::SettingsFlags::None, {{NGHTTP2_SETTINGS_MAX_CONCURRENT_STREAMS, 3}});
  ASSERT_TRUE(fake_upstream_connection1->write(std::string(settings_frame2)));
  sendFrame(Http2Frame::makePostRequest(5, "host", "/path/to/long/url"));
  test_server_->waitForGaugeEq("cluster.cluster_0.upstream_rq_active", 3);
  test_server_->waitForCounterEq("cluster.cluster_0.upstream_cx_total", 2);

  // The configured max concurrent streams is 2, even the SETTINGS frame above wants to
  // set the max concurrent streams to 3, it still reaches the upper bound. So the new request
  // below should result in the third connection.
  sendFrame(Http2Frame::makePostRequest(7, "host", "/path/to/long/url"));
  test_server_->waitForGaugeEq("cluster.cluster_0.upstream_rq_active", 4);
  test_server_->waitForCounterEq("cluster.cluster_0.upstream_cx_total", 3);

  // Cleanup.
  tcp_client_->close();
}

TEST_P(Http2FrameIntegrationTest, UpstreamSettingsMaxStreamsAfterGoAway) {
  beginSession();
  FakeRawConnectionPtr fake_upstream_connection;

  const uint32_t client_stream_idx = 1;
  // Start a request and wait for it to reach the upstream.
  sendFrame(Http2Frame::makePostRequest(client_stream_idx, "host", "/path/to/long/url"));
  ASSERT_TRUE(fake_upstreams_[0]->waitForRawConnection(fake_upstream_connection));
  const Http2Frame settings_frame = Http2Frame::makeEmptySettingsFrame();
  ASSERT_TRUE(fake_upstream_connection->write(std::string(settings_frame)));
  test_server_->waitForGaugeEq("cluster.cluster_0.upstream_rq_active", 1);

  // Send RST_STREAM, GOAWAY and SETTINGS(0 max streams)
  const Http2Frame rst_stream =
      Http2Frame::makeResetStreamFrame(client_stream_idx, Http2Frame::ErrorCode::FlowControlError);
  const Http2Frame go_away_frame =
      Http2Frame::makeEmptyGoAwayFrame(12345, Http2Frame::ErrorCode::NoError);
  const Http2Frame settings_max_connections_frame = Http2Frame::makeSettingsFrame(
      Http2Frame::SettingsFlags::None, {{NGHTTP2_SETTINGS_MAX_CONCURRENT_STREAMS, 0}});
  ASSERT_TRUE(fake_upstream_connection->write(
      absl::StrCat(std::string(rst_stream), std::string(go_away_frame),
                   std::string(settings_max_connections_frame))));

  test_server_->waitForCounterGe("cluster.cluster_0.upstream_cx_close_notify", 1);

  // Cleanup.
  tcp_client_->close();
}

// Verify that receiving a WINDOW_UPDATE frame after a GOAWAY does not trigger an assertion failure
// complaining of continued dispatch after connection close.
TEST_P(Http2FrameIntegrationTest, UpstreamWindowUpdateAfterGoAway) {
  beginSession();
  FakeRawConnectionPtr fake_upstream_connection;

  const uint32_t client_stream_idx = Http2Frame::makeClientStreamId(0);
  // Start a request and wait for it to reach the upstream.
  sendFrame(Http2Frame::makePostRequest(client_stream_idx, "host", "/path/to/long/url"));
  ASSERT_TRUE(fake_upstreams_[0]->waitForRawConnection(fake_upstream_connection));
  const Http2Frame settings_frame = Http2Frame::makeEmptySettingsFrame();
  ASSERT_TRUE(fake_upstream_connection->write(std::string(settings_frame)));
  test_server_->waitForGaugeEq("cluster.cluster_0.upstream_rq_active", 1);

  // Start a second request and wait for it to reach the upstream. This is to exercise the case
  // where numActiveRequests > 0 at the time that GOAWAY is received from upstream, which is needed
  // to replicate the original assertion failure.
  sendFrame(
      Http2Frame::makePostRequest(Http2Frame::makeClientStreamId(1), "host", "/path/to/long/url"));
  test_server_->waitForGaugeEq("cluster.cluster_0.upstream_rq_active", 2);

  // Send RST_STREAM, GOAWAY followed by WINDOW_UPDATE
  const Http2Frame rst_stream =
      Http2Frame::makeResetStreamFrame(client_stream_idx, Http2Frame::ErrorCode::FlowControlError);
  // Since last_stream_index <= the stream IDs of all active streams, this
  // results in all active streams being closed, so the connection gets closed
  // as well.
  const Http2Frame go_away_frame = Http2Frame::makeEmptyGoAwayFrame(
      /*last_stream_index=*/client_stream_idx, Http2Frame::ErrorCode::NoError);
  const Http2Frame window_update_frame = Http2Frame::makeWindowUpdateFrame(0, 10);
  ASSERT_TRUE(fake_upstream_connection->write(absl::StrCat(
      std::string(rst_stream), std::string(go_away_frame), std::string(window_update_frame))));

  test_server_->waitForCounterGe("cluster.cluster_0.upstream_cx_close_notify", 1);

  // Cleanup.
  tcp_client_->close();
}

INSTANTIATE_TEST_SUITE_P(IpVersions, Http2FrameIntegrationTest,
                         testing::ValuesIn(Http2FrameIntegrationTest::testParams()),
                         frameIntegrationTestParamToString);

// Tests sending an empty metadata map from downstream.
TEST_P(Http2FrameIntegrationTest, DownstreamSendingEmptyMetadata) {
  // Allow metadata usage.
  config_helper_.addConfigModifier([&](envoy::config::bootstrap::v3::Bootstrap& bootstrap) -> void {
    RELEASE_ASSERT(bootstrap.mutable_static_resources()->clusters_size() >= 1, "");
    ConfigHelper::HttpProtocolOptions protocol_options;
    protocol_options.mutable_explicit_http_config()
        ->mutable_http2_protocol_options()
        ->set_allow_metadata(true);
    ConfigHelper::setProtocolOptions(*bootstrap.mutable_static_resources()->mutable_clusters(0),
                                     protocol_options);
  });
  config_helper_.addConfigModifier(
      [&](envoy::extensions::filters::network::http_connection_manager::v3::HttpConnectionManager&
              hcm) -> void { hcm.mutable_http2_protocol_options()->set_allow_metadata(true); });

  // This test uses an Http2Frame and not the encoder's encodeMetadata method,
  // because encodeMetadata fails when an empty metadata map is sent.
  beginSession();

  const uint32_t client_stream_idx = 1;
  // Send request.
  const Http2Frame request =
      Http2Frame::makePostRequest(client_stream_idx, "host", "/path/to/long/url");
  sendFrame(request);
  ASSERT_TRUE(fake_upstreams_[0]->waitForHttpConnection(*dispatcher_, fake_upstream_connection_));
  ASSERT_TRUE(fake_upstream_connection_->waitForNewStream(*dispatcher_, upstream_request_));

  // Send metadata frame with empty metadata map.
  const Http::MetadataMap empty_metadata_map;
  const Http2Frame empty_metadata_map_frame = Http2Frame::makeMetadataFrameFromMetadataMap(
      client_stream_idx, empty_metadata_map, Http2Frame::MetadataFlags::EndMetadata);
  sendFrame(empty_metadata_map_frame);

  // Send an empty data frame to close the stream.
  const Http2Frame empty_data_frame =
      Http2Frame::makeEmptyDataFrame(client_stream_idx, Http2Frame::DataFlags::EndStream);
  sendFrame(empty_data_frame);

  // Upstream sends a reply.
  ASSERT_TRUE(upstream_request_->waitForEndStream(*dispatcher_));
  const Http::TestResponseHeaderMapImpl response_headers{{":status", "200"}};
  upstream_request_->encodeHeaders(response_headers, true);

  // Make sure that a response from upstream is received by the client, and
  // close the connection.
  const auto response = readFrame();
  EXPECT_EQ(Http2Frame::Type::Headers, response.type());
  EXPECT_EQ(Http2Frame::ResponseStatus::Ok, response.responseStatus());
  EXPECT_EQ(1, test_server_->counter("http2.metadata_empty_frames")->value());

  // Cleanup. Closing upstream connection first to avoid a race between the
  // client FIN and the connection closure (see comment in
  // HttpIntegrationTest::cleanupUpstreamAndDownstream).
  cleanupUpstreamAndDownstream();
  tcp_client_->close();
}

// Tests that an empty metadata map from upstream is ignored.
TEST_P(Http2MetadataIntegrationTest, UpstreamSendingEmptyMetadata) {
  initialize();

  // Send a request and make sure an upstream connection is established.
  codec_client_ = makeHttpConnection(lookupPort("http"));
  auto response = codec_client_->makeHeaderOnlyRequest(default_request_headers_);
  waitForNextUpstreamRequest();
  auto* upstream = fake_upstreams_.front().get();

  // Send response headers.
  upstream_request_->encodeHeaders(default_response_headers_, false);
  // Send an empty metadata map back from upstream.
  const Http::MetadataMap empty_metadata_map;
  const Http2Frame empty_metadata_frame = Http2Frame::makeMetadataFrameFromMetadataMap(
      1, empty_metadata_map, Http2Frame::MetadataFlags::EndMetadata);
  ASSERT_TRUE(upstream->rawWriteConnection(
      0, std::string(empty_metadata_frame.begin(), empty_metadata_frame.end())));
  // Send an empty data frame after the metadata frame to end the stream.
  upstream_request_->encodeData(0, true);

  // Verifies that no metadata was received by the client.
  ASSERT_TRUE(response->waitForEndStream());
  ASSERT_TRUE(response->complete());
  EXPECT_EQ(0, response->metadataMapsDecodedCount());
  EXPECT_EQ(1, test_server_->counter("cluster.cluster_0.http2.metadata_empty_frames")->value());
}

// Tests upstream sending a metadata frame after ending a stream.
TEST_P(Http2MetadataIntegrationTest, UpstreamMetadataAfterEndStream) {
  initialize();
  codec_client_ = makeHttpConnection(lookupPort("http"));

  // Sends the first request.
  auto encoder_decoder = codec_client_->startRequest(default_request_headers_);
  auto response = std::move(encoder_decoder.second);

  // Wait for upstream to receive the request
  ASSERT_TRUE(fake_upstreams_[0]->waitForHttpConnection(*dispatcher_, fake_upstream_connection_));
  ASSERT_TRUE(fake_upstream_connection_->waitForNewStream(*dispatcher_, upstream_request_));
  ASSERT_TRUE(upstream_request_->waitForHeadersComplete());

  // Upstream sends headers and ends stream.
  const Http::TestResponseHeaderMapImpl response_headers{{":status", "200"}};
  upstream_request_->encodeHeaders(response_headers, true);

  // Upstream sends metadata.
  const Http::MetadataMap response_metadata_map = {{"resp_key1", "resp_value1"}};
  Http::MetadataMapPtr metadata_map_ptr =
      std::make_unique<Http::MetadataMap>(response_metadata_map);
  Http::MetadataMapVector metadata_map_vector;
  metadata_map_vector.push_back(std::move(metadata_map_ptr));
  upstream_request_->encodeMetadata(metadata_map_vector);

  // Cleanup.
  ASSERT_TRUE(response->waitForEndStream());
  ASSERT_TRUE(fake_upstream_connection_->close());
  ASSERT_TRUE(response->complete());
  EXPECT_EQ("200", response->headers().getStatusValue());
}

static std::string on_local_reply_filter = R"EOF(
name: on-local-reply-filter
)EOF";

TEST_P(MultiplexedIntegrationTest, OnLocalReply) {
  config_helper_.prependFilter(on_local_reply_filter);
  initialize();

  codec_client_ = makeHttpConnection(lookupPort("http"));
  // The filter will send a local reply when receiving headers, the client
  // should get a complete response.
  {
    auto response = codec_client_->makeHeaderOnlyRequest(default_request_headers_);
    ASSERT_TRUE(response->waitForEndStream());
    ASSERT_TRUE(response->complete());
    EXPECT_EQ("original_reply", response->body());
  }
  // The filter will send a local reply when receiving headers, and interrupt
  // that with a second reply sent from the encoder chain. The client will see
  // the second response.
  {
    default_request_headers_.addCopy("dual-local-reply", "yes");
    auto response = codec_client_->makeHeaderOnlyRequest(default_request_headers_);
    ASSERT_TRUE(response->waitForEndStream());
    ASSERT_TRUE(response->complete());
    EXPECT_EQ("second_reply", response->body());
  }
  // The filter will send a local reply when receiving headers and reset the
  // stream onLocalReply. The client will get a reset and no response even if
  // dual local replies are on (from the prior request).
  {
    default_request_headers_.addCopy("reset", "yes");
    auto response = codec_client_->makeHeaderOnlyRequest(default_request_headers_);
    ASSERT_TRUE(response->waitForReset());
    ASSERT_FALSE(response->complete());
  }
}

TEST_P(MultiplexedIntegrationTest, InvalidTrailers) {
  autonomous_allow_incomplete_streams_ = true;
  useAccessLog("%RESPONSE_CODE_DETAILS%");
  autonomous_upstream_ = true;
  initialize();
  codec_client_ = makeHttpConnection(lookupPort("http"));

  // Start the request.
  auto encoder_decoder = codec_client_->startRequest(default_request_headers_);
  auto response = std::move(encoder_decoder.second);
  request_encoder_ = &encoder_decoder.first;

  std::string value = std::string(1, 2);
  EXPECT_FALSE(Http::HeaderUtility::headerValueIsValid(value));
  codec_client_->sendTrailers(*request_encoder_,
                              Http::TestRequestTrailerMapImpl{{"trailer", value}});
  ASSERT_TRUE(response->waitForReset());
  // http2.invalid.header.field or http3.invalid_header_field
  EXPECT_THAT(waitForAccessLog(access_log_name_), HasSubstr("invalid"));
}

TEST_P(MultiplexedIntegrationTest, InconsistentContentLength) {
  useAccessLog("%RESPONSE_CODE_DETAILS%");
  initialize();
  codec_client_ = makeHttpConnection(lookupPort("http"));
  auto encoder_decoder =
      codec_client_->startRequest(Http::TestRequestHeaderMapImpl{{":method", "POST"},
                                                                 {":path", "/test/long/url"},
                                                                 {":scheme", "http"},
                                                                 {":authority", "host"},
                                                                 {"content-length", "1025"}});

  auto response = std::move(encoder_decoder.second);
  request_encoder_ = &encoder_decoder.first;
  codec_client_->sendData(*request_encoder_, 1024, false);
  codec_client_->sendTrailers(*request_encoder_,
                              Http::TestRequestTrailerMapImpl{{"trailer", "value"}});

  // Inconsistency in content-length header and the actually body length should be treated as a
  // stream error.
  ASSERT_TRUE(response->waitForReset());
  // http3.inconsistent_content_length.
  if (downstreamProtocol() == Http::CodecType::HTTP3) {
    EXPECT_EQ(Http::StreamResetReason::RemoteReset, response->resetReason());
    EXPECT_THAT(waitForAccessLog(access_log_name_), HasSubstr("inconsistent_content_length"));
  } else if (GetParam().http2_implementation == Http2Impl::Oghttp2) {
    EXPECT_EQ(Http::StreamResetReason::RemoteReset, response->resetReason());
    EXPECT_THAT(waitForAccessLog(access_log_name_), HasSubstr("http2.remote_reset"));
  } else {
    EXPECT_EQ(Http::StreamResetReason::ConnectionTermination, response->resetReason());
    // http2.violation.of.messaging.rule
    EXPECT_THAT(waitForAccessLog(access_log_name_), HasSubstr("violation"));
  }
}

// HTTP/2 and HTTP/3 don't support 101 SwitchProtocol response code, the client should
// reset the request.
TEST_P(MultiplexedIntegrationTest, Reset101SwitchProtocolResponse) {
  config_helper_.addConfigModifier(
      [&](envoy::extensions::filters::network::http_connection_manager::v3::HttpConnectionManager&
              hcm) -> void { hcm.set_proxy_100_continue(true); });
  initialize();

  codec_client_ = makeHttpConnection(lookupPort("http"));
  auto encoder_decoder =
      codec_client_->startRequest(Http::TestRequestHeaderMapImpl{{":method", "GET"},
                                                                 {":path", "/dynamo/url"},
                                                                 {":scheme", "http"},
                                                                 {":authority", "host"},
                                                                 {"expect", "100-continue"}});
  request_encoder_ = &encoder_decoder.first;
  auto response = std::move(encoder_decoder.second);

  // Wait for the request headers to be received upstream.
  ASSERT_TRUE(fake_upstreams_[0]->waitForHttpConnection(*dispatcher_, fake_upstream_connection_));
  ASSERT_TRUE(fake_upstream_connection_->waitForNewStream(*dispatcher_, upstream_request_));

  upstream_request_->encodeHeaders(Http::TestResponseHeaderMapImpl{{":status", "101"}}, false);
  ASSERT_TRUE(response->waitForReset());
  codec_client_->close();
  EXPECT_FALSE(response->complete());
}

// Ordering of inheritance is important here, SocketInterfaceSwap must be
// destroyed after HttpProtocolIntegrationTest.
class SocketSwappableMultiplexedIntegrationTest : public SocketInterfaceSwap,
                                                  public HttpProtocolIntegrationTest {};

INSTANTIATE_TEST_SUITE_P(IpVersions, SocketSwappableMultiplexedIntegrationTest,
                         testing::ValuesIn(HttpProtocolIntegrationTest::getProtocolTestParams(
                             {Http::CodecType::HTTP1, Http::CodecType::HTTP2},
                             {Http::CodecType::HTTP1, Http::CodecType::HTTP2})),
                         HttpProtocolIntegrationTest::protocolTestParamsToString);

TEST_P(SocketSwappableMultiplexedIntegrationTest, BackedUpDownstreamConnectionClose) {
  config_helper_.setBufferLimits(1000, 1000);
  autonomous_upstream_ = false;
  initialize();

  // Stop writes to the downstream.
  write_matcher_->setSourcePort(lookupPort("http"));
  codec_client_ = makeHttpConnection(lookupPort("http"));
  write_matcher_->setWriteReturnsEgain();

  auto response_decoder = codec_client_->makeRequestWithBody(default_request_headers_, 10);

  waitForNextUpstreamRequest();
  test_server_->waitForGaugeEq("cluster.cluster_0.upstream_rq_active", 1);

  upstream_request_->encodeHeaders(Http::TestResponseHeaderMapImpl{{":status", "200"}}, false);
  upstream_request_->encodeData(1000, false);

  // We should trigger pause at least once, and eventually have at least 1k
  // bytes buffered.
  test_server_->waitForCounterGe("cluster.cluster_0.upstream_flow_control_paused_reading_total", 1);
  test_server_->waitForGaugeGe("http.config_test.downstream_cx_tx_bytes_buffered", 1000);

  // Close downstream, check cleanup.
  codec_client_->close();

  test_server_->waitForGaugeEq("cluster.cluster_0.upstream_rq_active", 0);
  test_server_->waitForGaugeEq("http.config_test.downstream_rq_active", 0);
  test_server_->waitForGaugeEq("http.config_test.downstream_cx_tx_bytes_buffered", 0);
}

TEST_P(SocketSwappableMultiplexedIntegrationTest, BackedUpUpstreamConnectionClose) {
  config_helper_.setBufferLimits(1000, 1000);
  autonomous_upstream_ = false;
  initialize();

  // Stop writes to the upstream.
  write_matcher_->setDestinationPort(fake_upstreams_[0]->localAddress()->ip()->port());
  write_matcher_->setWriteReturnsEgain();

  codec_client_ = makeHttpConnection(lookupPort("http"));
  auto [request_encoder, response_decoder] = codec_client_->startRequest(default_request_headers_);
  codec_client_->sendData(request_encoder, 1000, false);

  // We should trigger pause at least once, and eventually have at least 1k
  // bytes buffered.
  test_server_->waitForGaugeEq("cluster.cluster_0.upstream_rq_active", 1);
  test_server_->waitForCounterGe("cluster.cluster_0.upstream_flow_control_backed_up_total", 1);
  test_server_->waitForCounterGe("http.config_test.downstream_flow_control_paused_reading_total",
                                 1);
  test_server_->waitForGaugeGe("cluster.cluster_0.upstream_cx_tx_bytes_buffered", 1000);

  // Close upstream, check cleanup.
  fake_upstreams_[0].reset();

  ASSERT_TRUE(response_decoder->waitForReset());
  test_server_->waitForGaugeEq("cluster.cluster_0.upstream_rq_active", 0);
  test_server_->waitForGaugeEq("http.config_test.downstream_rq_active", 0);
  test_server_->waitForGaugeGe("cluster.cluster_0.upstream_cx_tx_bytes_buffered", 0);
}

} // namespace Envoy<|MERGE_RESOLUTION|>--- conflicted
+++ resolved
@@ -992,11 +992,7 @@
       [&response](Network::ClientConnection&, const Buffer::Instance& data) -> void {
         response.append(data.toString());
       });
-<<<<<<< HEAD
-  connection->run();
-=======
   ASSERT_TRUE(connection->run());
->>>>>>> 03efacf2
   if (GetParam().http2_implementation == Http2Impl::Oghttp2) {
     EXPECT_THAT(response, HasSubstr("ParseError"));
   } else {
@@ -1327,11 +1323,7 @@
         connection.dispatcher().exit();
       });
 
-<<<<<<< HEAD
-  connection->run();
-=======
   ASSERT_TRUE(connection->run());
->>>>>>> 03efacf2
   if (GetParam().http2_implementation == Http2Impl::Oghttp2) {
     EXPECT_THAT(response, HasSubstr("ParseError"));
   } else {
@@ -1364,11 +1356,7 @@
         connection.dispatcher().exit();
       });
 
-<<<<<<< HEAD
-  connection->run();
-=======
   ASSERT_TRUE(connection->run());
->>>>>>> 03efacf2
   if (GetParam().http2_implementation == Http2Impl::Oghttp2) {
     EXPECT_THAT(response, HasSubstr("ParseError"));
   } else {

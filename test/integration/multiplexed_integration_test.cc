#include <algorithm>
#include <memory>
#include <string>

#include "socket_interface_swap.h"

#ifdef ENVOY_ENABLE_QUIC
#include "source/common/quic/client_connection_factory_impl.h"
#endif

#include "absl/synchronization/mutex.h"

#include "envoy/config/bootstrap/v3/bootstrap.pb.h"
#include "envoy/config/cluster/v3/cluster.pb.h"
#include "envoy/extensions/filters/network/http_connection_manager/v3/http_connection_manager.pb.h"

#include "source/common/buffer/buffer_impl.h"
#include "source/common/common/random_generator.h"
#include "source/common/http/header_map_impl.h"

#include "test/integration/filters/stop_and_continue_filter_config.pb.h"
#include "test/integration/http_protocol_integration.h"
#include "test/integration/utility.h"
#include "test/mocks/http/mocks.h"
#include "test/test_common/network_utility.h"
#include "test/test_common/printers.h"
#include "test/test_common/utility.h"

#include "gtest/gtest.h"

using ::testing::HasSubstr;
using ::testing::MatchesRegex;

namespace Envoy {

#define EXCLUDE_DOWNSTREAM_HTTP3                                                                   \
  if (downstreamProtocol() == Http::CodecType::HTTP3) {                                            \
    return;                                                                                        \
  }

class MultiplexedIntegrationTest : public HttpProtocolIntegrationTest {
public:
  void simultaneousRequest(int32_t request1_bytes, int32_t request2_bytes);
};

INSTANTIATE_TEST_SUITE_P(IpVersions, MultiplexedIntegrationTest,
                         testing::ValuesIn(HttpProtocolIntegrationTest::getProtocolTestParams(
                             {Http::CodecType::HTTP2, Http::CodecType::HTTP3},
                             {Http::CodecType::HTTP1})),
                         HttpProtocolIntegrationTest::protocolTestParamsToString);

TEST_P(MultiplexedIntegrationTest, RouterRequestAndResponseWithBodyNoBuffer) {
  testRouterRequestAndResponseWithBody(1024, 512, false, false);
}

TEST_P(MultiplexedIntegrationTest, RouterRequestAndResponseWithGiantBodyNoBuffer) {
  ENVOY_LOG_MISC(warn, "manually lowering logs to error");
  LogLevelSetter save_levels(spdlog::level::err);
  config_helper_.addConfigModifier(ConfigHelper::adjustUpstreamTimeoutForTsan);
  testRouterRequestAndResponseWithBody(10 * 1024 * 1024, 10 * 1024 * 1024, false, false, nullptr,
                                       TSAN_TIMEOUT_FACTOR * TestUtility::DefaultTimeout);
}

TEST_P(MultiplexedIntegrationTest, FlowControlOnAndGiantBody) {
  config_helper_.addConfigModifier(ConfigHelper::adjustUpstreamTimeoutForTsan);
  config_helper_.setBufferLimits(1024, 1024); // Set buffer limits upstream and downstream.
  testRouterRequestAndResponseWithBody(10 * 1024 * 1024, 10 * 1024 * 1024, false, false, nullptr,
                                       TSAN_TIMEOUT_FACTOR * TestUtility::DefaultTimeout);
}

TEST_P(MultiplexedIntegrationTest, LargeFlowControlOnAndGiantBody) {
  config_helper_.addConfigModifier(ConfigHelper::adjustUpstreamTimeoutForTsan);
  config_helper_.setBufferLimits(128 * 1024,
                                 128 * 1024); // Set buffer limits upstream and downstream.
  testRouterRequestAndResponseWithBody(10 * 1024 * 1024, 10 * 1024 * 1024, false, false, nullptr,
                                       TSAN_TIMEOUT_FACTOR * TestUtility::DefaultTimeout);
}

TEST_P(MultiplexedIntegrationTest, RouterRequestAndResponseWithBodyAndContentLengthNoBuffer) {
  testRouterRequestAndResponseWithBody(1024, 512, false, true);
}

TEST_P(MultiplexedIntegrationTest, RouterRequestAndResponseWithGiantBodyAndContentLengthNoBuffer) {
  config_helper_.addConfigModifier(ConfigHelper::adjustUpstreamTimeoutForTsan);
  testRouterRequestAndResponseWithBody(10 * 1024 * 1024, 10 * 1024 * 1024, false, true, nullptr,
                                       TSAN_TIMEOUT_FACTOR * TestUtility::DefaultTimeout);
}

TEST_P(MultiplexedIntegrationTest, FlowControlOnAndGiantBodyWithContentLength) {
  config_helper_.addConfigModifier(ConfigHelper::adjustUpstreamTimeoutForTsan);
  config_helper_.setBufferLimits(1024, 1024); // Set buffer limits upstream and downstream.
  testRouterRequestAndResponseWithBody(10 * 1024 * 1024, 10 * 1024 * 1024, false, true, nullptr,
                                       TSAN_TIMEOUT_FACTOR * TestUtility::DefaultTimeout);
}

TEST_P(MultiplexedIntegrationTest, LargeFlowControlOnAndGiantBodyWithContentLength) {
  config_helper_.addConfigModifier(ConfigHelper::adjustUpstreamTimeoutForTsan);
  config_helper_.setBufferLimits(128 * 1024,
                                 128 * 1024); // Set buffer limits upstream and downstream.
  testRouterRequestAndResponseWithBody(10 * 1024 * 1024, 10 * 1024 * 1024, false, true, nullptr,
                                       TSAN_TIMEOUT_FACTOR * TestUtility::DefaultTimeout);
}

TEST_P(MultiplexedIntegrationTest, RouterHeaderOnlyRequestAndResponseNoBuffer) {
  testRouterHeaderOnlyRequestAndResponse();
}

TEST_P(MultiplexedIntegrationTest, RouterRequestAndResponseLargeHeaderNoBuffer) {
  testRouterRequestAndResponseWithBody(1024, 512, true);
}

TEST_P(MultiplexedIntegrationTest, RouterUpstreamDisconnectBeforeRequestcomplete) {
  testRouterUpstreamDisconnectBeforeRequestComplete();
}

TEST_P(MultiplexedIntegrationTest, RouterUpstreamDisconnectBeforeResponseComplete) {
  testRouterUpstreamDisconnectBeforeResponseComplete();
}

TEST_P(MultiplexedIntegrationTest, RouterDownstreamDisconnectBeforeRequestComplete) {
  testRouterDownstreamDisconnectBeforeRequestComplete();
}

TEST_P(MultiplexedIntegrationTest, RouterDownstreamDisconnectBeforeResponseComplete) {
  testRouterDownstreamDisconnectBeforeResponseComplete();
}

TEST_P(MultiplexedIntegrationTest, RouterUpstreamResponseBeforeRequestComplete) {
  testRouterUpstreamResponseBeforeRequestComplete();
}

TEST_P(MultiplexedIntegrationTest, Retry) { testRetry(); }

TEST_P(MultiplexedIntegrationTest, RetryAttemptCount) { testRetryAttemptCountHeader(); }

TEST_P(MultiplexedIntegrationTest, LargeRequestTrailersRejected) {
  testLargeRequestTrailers(66, 60);
}

// Verify downstream codec stream flush timeout.
TEST_P(MultiplexedIntegrationTest, CodecStreamIdleTimeout) {
  config_helper_.setBufferLimits(1024, 1024);
  config_helper_.addConfigModifier(
      [&](envoy::extensions::filters::network::http_connection_manager::v3::HttpConnectionManager&
              hcm) -> void {
        hcm.mutable_stream_idle_timeout()->set_seconds(0);
        constexpr uint64_t IdleTimeoutMs = 400;
        hcm.mutable_stream_idle_timeout()->set_nanos(IdleTimeoutMs * 1000 * 1000);
      });
  initialize();
  const size_t stream_flow_control_window =
      downstream_protocol_ == Http::CodecType::HTTP3 ? 32 * 1024 : 65535;
  envoy::config::core::v3::Http2ProtocolOptions http2_options =
      ::Envoy::Http2::Utility::initializeAndValidateOptions(
          envoy::config::core::v3::Http2ProtocolOptions());
  http2_options.mutable_initial_stream_window_size()->set_value(stream_flow_control_window);
#ifdef ENVOY_ENABLE_QUIC
  if (downstream_protocol_ == Http::CodecType::HTTP3) {
    dynamic_cast<Quic::PersistentQuicInfoImpl&>(*quic_connection_persistent_info_)
        .quic_config_.SetInitialStreamFlowControlWindowToSend(stream_flow_control_window);
    dynamic_cast<Quic::PersistentQuicInfoImpl&>(*quic_connection_persistent_info_)
        .quic_config_.SetInitialSessionFlowControlWindowToSend(stream_flow_control_window);
  }
#endif
  codec_client_ = makeRawHttpConnection(makeClientConnection(lookupPort("http")), http2_options);
  auto response = codec_client_->makeHeaderOnlyRequest(default_request_headers_);
  waitForNextUpstreamRequest();
  upstream_request_->encodeHeaders(default_response_headers_, false);
  upstream_request_->encodeData(stream_flow_control_window + 2000, true);
  std::string flush_timeout_counter(downstreamProtocol() == Http::CodecType::HTTP3
                                        ? "http3.tx_flush_timeout"
                                        : "http2.tx_flush_timeout");
  test_server_->waitForCounterEq(flush_timeout_counter, 1);
  ASSERT_TRUE(response->waitForReset());
}

TEST_P(MultiplexedIntegrationTest, Http2DownstreamKeepalive) {
  EXCLUDE_DOWNSTREAM_HTTP3; // Http3 keepalive doesn't timeout and close connection.
  constexpr uint64_t interval_ms = 1;
  constexpr uint64_t timeout_ms = 250;
  config_helper_.addConfigModifier(
      [&](envoy::extensions::filters::network::http_connection_manager::v3::HttpConnectionManager&
              hcm) -> void {
        hcm.mutable_http2_protocol_options()
            ->mutable_connection_keepalive()
            ->mutable_interval()
            ->set_nanos(interval_ms * 1000 * 1000);
        hcm.mutable_http2_protocol_options()
            ->mutable_connection_keepalive()
            ->mutable_timeout()
            ->set_nanos(timeout_ms * 1000 * 1000);
      });
  initialize();
  codec_client_ = makeHttpConnection(makeClientConnection(lookupPort("http")));
  auto response = codec_client_->makeHeaderOnlyRequest(default_request_headers_);
  waitForNextUpstreamRequest();

  // This call is NOT running the event loop of the client, so downstream PINGs will
  // not receive a response.
  test_server_->waitForCounterEq("http2.keepalive_timeout", 1,
                                 std::chrono::milliseconds(timeout_ms * 2));

  ASSERT_TRUE(response->waitForReset());
}

static std::string response_metadata_filter = R"EOF(
name: response-metadata-filter
typed_config:
  "@type": type.googleapis.com/google.protobuf.Empty
)EOF";

class Http2MetadataIntegrationTest : public HttpProtocolIntegrationTest {
public:
  void SetUp() override {
    HttpProtocolIntegrationTest::SetUp();
    config_helper_.addConfigModifier(
        [&](envoy::config::bootstrap::v3::Bootstrap& bootstrap) -> void {
          RELEASE_ASSERT(bootstrap.mutable_static_resources()->clusters_size() >= 1, "");
          ConfigHelper::HttpProtocolOptions protocol_options;
          protocol_options.mutable_explicit_http_config()
              ->mutable_http2_protocol_options()
              ->set_allow_metadata(true);
          ConfigHelper::setProtocolOptions(
              *bootstrap.mutable_static_resources()->mutable_clusters(0), protocol_options);
        });
    config_helper_.addConfigModifier(
        [&](envoy::extensions::filters::network::http_connection_manager::v3::HttpConnectionManager&
                hcm) -> void { hcm.mutable_http2_protocol_options()->set_allow_metadata(true); });
  }

  void testRequestMetadataWithStopAllFilter();

  void verifyHeadersOnlyTest();

  void runHeaderOnlyTest(bool send_request_body, size_t body_size);

protected:
  // Utility function to prepend filters. Note that the filters
  // are added in reverse order.
  void prependFilters(std::vector<std::string> filters) {
    for (const auto& filter : filters) {
      config_helper_.prependFilter(filter);
    }
  }
};

// Verifies metadata can be sent at different locations of the responses.
TEST_P(Http2MetadataIntegrationTest, ProxyMetadataInResponse) {
  initialize();
  codec_client_ = makeHttpConnection(lookupPort("http"));

  // Sends the first request.
  auto response = codec_client_->makeRequestWithBody(default_request_headers_, 10);
  waitForNextUpstreamRequest();

  // Sends metadata before response header.
  const std::string key = "key";
  std::string value = std::string(80 * 1024, '1');
  Http::MetadataMap metadata_map = {{key, value}};
  Http::MetadataMapPtr metadata_map_ptr = std::make_unique<Http::MetadataMap>(metadata_map);
  Http::MetadataMapVector metadata_map_vector;
  metadata_map_vector.push_back(std::move(metadata_map_ptr));
  upstream_request_->encodeMetadata(metadata_map_vector);
  upstream_request_->encodeHeaders(default_response_headers_, false);
  upstream_request_->encodeData(12, true);

  // Verifies metadata is received by the client.
  ASSERT_TRUE(response->waitForEndStream());
  ASSERT_TRUE(response->complete());
  EXPECT_EQ(response->metadataMap().find(key)->second, value);
  EXPECT_EQ(1, response->metadataMapsDecodedCount());

  // Sends the second request.
  response = codec_client_->makeRequestWithBody(default_request_headers_, 10);
  waitForNextUpstreamRequest();

  // Sends metadata after response header followed by an empty data frame with end_stream true.
  value = std::string(10, '2');
  upstream_request_->encodeHeaders(default_response_headers_, false);
  metadata_map = {{key, value}};
  metadata_map_ptr = std::make_unique<Http::MetadataMap>(metadata_map);
  metadata_map_vector.erase(metadata_map_vector.begin());
  metadata_map_vector.push_back(std::move(metadata_map_ptr));
  upstream_request_->encodeMetadata(metadata_map_vector);
  upstream_request_->encodeData(0, true);

  // Verifies metadata is received by the client.
  ASSERT_TRUE(response->waitForEndStream());
  ASSERT_TRUE(response->complete());
  EXPECT_EQ(response->metadataMap().find(key)->second, value);
  EXPECT_EQ(1, response->metadataMapsDecodedCount());

  // Sends the third request.
  response = codec_client_->makeRequestWithBody(default_request_headers_, 10);
  waitForNextUpstreamRequest();

  // Sends metadata after response header and before data.
  value = std::string(10, '3');
  upstream_request_->encodeHeaders(default_response_headers_, false);
  metadata_map = {{key, value}};
  metadata_map_ptr = std::make_unique<Http::MetadataMap>(metadata_map);
  metadata_map_vector.erase(metadata_map_vector.begin());
  metadata_map_vector.push_back(std::move(metadata_map_ptr));
  upstream_request_->encodeMetadata(metadata_map_vector);
  upstream_request_->encodeData(10, true);

  // Verifies metadata is received by the client.
  ASSERT_TRUE(response->waitForEndStream());
  ASSERT_TRUE(response->complete());
  EXPECT_EQ(response->metadataMap().find(key)->second, value);
  EXPECT_EQ(1, response->metadataMapsDecodedCount());

  // Sends the fourth request.
  response = codec_client_->makeRequestWithBody(default_request_headers_, 10);
  waitForNextUpstreamRequest();

  // Sends metadata between data frames.
  value = std::string(10, '4');
  upstream_request_->encodeHeaders(default_response_headers_, false);
  upstream_request_->encodeData(10, false);
  metadata_map = {{key, value}};
  metadata_map_ptr = std::make_unique<Http::MetadataMap>(metadata_map);
  metadata_map_vector.erase(metadata_map_vector.begin());
  metadata_map_vector.push_back(std::move(metadata_map_ptr));
  upstream_request_->encodeMetadata(metadata_map_vector);
  upstream_request_->encodeData(10, true);

  // Verifies metadata is received by the client.
  ASSERT_TRUE(response->waitForEndStream());
  ASSERT_TRUE(response->complete());
  EXPECT_EQ(response->metadataMap().find(key)->second, value);
  EXPECT_EQ(1, response->metadataMapsDecodedCount());

  // Sends the fifth request.
  response = codec_client_->makeRequestWithBody(default_request_headers_, 10);
  waitForNextUpstreamRequest();

  // Sends metadata after the last non-empty data frames.
  value = std::string(10, '5');
  upstream_request_->encodeHeaders(default_response_headers_, false);
  upstream_request_->encodeData(10, false);
  metadata_map = {{key, value}};
  metadata_map_ptr = std::make_unique<Http::MetadataMap>(metadata_map);
  metadata_map_vector.erase(metadata_map_vector.begin());
  metadata_map_vector.push_back(std::move(metadata_map_ptr));
  upstream_request_->encodeMetadata(metadata_map_vector);
  upstream_request_->encodeData(0, true);

  // Verifies metadata is received by the client.
  ASSERT_TRUE(response->waitForEndStream());
  ASSERT_TRUE(response->complete());
  EXPECT_EQ(response->metadataMap().find(key)->second, value);
  EXPECT_EQ(1, response->metadataMapsDecodedCount());

  // Sends the sixth request.
  response = codec_client_->makeRequestWithBody(default_request_headers_, 10);
  waitForNextUpstreamRequest();

  // Sends metadata before reset.
  value = std::string(10, '6');
  upstream_request_->encodeHeaders(default_response_headers_, false);
  upstream_request_->encodeData(10, false);
  metadata_map = {{key, value}};
  metadata_map_ptr = std::make_unique<Http::MetadataMap>(metadata_map);
  metadata_map_vector.erase(metadata_map_vector.begin());
  metadata_map_vector.push_back(std::move(metadata_map_ptr));
  upstream_request_->encodeMetadata(metadata_map_vector);
  upstream_request_->encodeResetStream();

  // Verifies stream is reset.
  ASSERT_TRUE(response->waitForReset());
  ASSERT_FALSE(response->complete());

  // The cluster should have received the reset.
  // The downstream codec should send one.
  std::string counter =
      absl::StrCat("cluster.cluster_0.", upstreamProtocolStatsRoot(), ".rx_reset");
  test_server_->waitForCounterEq(counter, 1);
}

TEST_P(Http2MetadataIntegrationTest, ProxyMultipleMetadata) {
  initialize();
  codec_client_ = makeHttpConnection(lookupPort("http"));

  // Sends a request.
  auto response = codec_client_->makeRequestWithBody(default_request_headers_, 10);
  waitForNextUpstreamRequest();

  const int size = 4;
  std::vector<Http::MetadataMapVector> multiple_vecs(size);
  for (int i = 0; i < size; i++) {
    Random::RandomGeneratorImpl random;
    int value_size = random.random() % Http::METADATA_MAX_PAYLOAD_SIZE + 1;
    Http::MetadataMap metadata_map = {{std::string(i, 'a'), std::string(value_size, 'b')}};
    Http::MetadataMapPtr metadata_map_ptr = std::make_unique<Http::MetadataMap>(metadata_map);
    multiple_vecs[i].push_back(std::move(metadata_map_ptr));
  }
  upstream_request_->encodeMetadata(multiple_vecs[0]);
  upstream_request_->encodeHeaders(default_response_headers_, false);
  upstream_request_->encodeMetadata(multiple_vecs[1]);
  upstream_request_->encodeData(12, false);
  upstream_request_->encodeMetadata(multiple_vecs[2]);
  upstream_request_->encodeData(12, false);
  upstream_request_->encodeMetadata(multiple_vecs[3]);
  upstream_request_->encodeData(12, true);

  // Verifies multiple metadata are received by the client.
  ASSERT_TRUE(response->waitForEndStream());
  ASSERT_TRUE(response->complete());
  EXPECT_EQ(4, response->metadataMapsDecodedCount());
  for (int i = 0; i < size; i++) {
    for (const auto& metadata : *multiple_vecs[i][0]) {
      EXPECT_EQ(response->metadataMap().find(metadata.first)->second, metadata.second);
    }
  }
  EXPECT_EQ(response->metadataMap().size(), multiple_vecs.size());
}

// Disabled temporarily see #19040
#if 0
TEST_P(Http2MetadataIntegrationTest, ProxyInvalidMetadata) {
  initialize();
  codec_client_ = makeHttpConnection(lookupPort("http"));

  // Sends a request.
  auto response = codec_client_->makeRequestWithBody(default_request_headers_, 10);
  waitForNextUpstreamRequest();

  // Sends over-sized metadata before response header.
  const std::string key = "key";
  std::string value = std::string(1024 * 1024, 'a');
  Http::MetadataMap metadata_map = {{key, value}};
  Http::MetadataMapPtr metadata_map_ptr = std::make_unique<Http::MetadataMap>(metadata_map);
  Http::MetadataMapVector metadata_map_vector;
  metadata_map_vector.push_back(std::move(metadata_map_ptr));
  upstream_request_->encodeMetadata(metadata_map_vector);
  upstream_request_->encodeHeaders(default_response_headers_, false);
  upstream_request_->encodeMetadata(metadata_map_vector);
  upstream_request_->encodeData(12, false);
  upstream_request_->encodeMetadata(metadata_map_vector);
  upstream_request_->encodeData(12, true);

  // Verifies metadata is not received by the client.
  ASSERT_TRUE(response->waitForEndStream());
  ASSERT_TRUE(response->complete());
  EXPECT_EQ(0, response->metadataMapsDecodedCount());
  EXPECT_EQ(response->metadataMap().size(), 0);
}
#endif

void verifyExpectedMetadata(Http::MetadataMap metadata_map, std::set<std::string> keys) {
  for (const auto& key : keys) {
    // keys are the same as their corresponding values.
    EXPECT_EQ(metadata_map.find(key)->second, key);
  }
  EXPECT_EQ(metadata_map.size(), keys.size());
}

TEST_P(Http2MetadataIntegrationTest, TestResponseMetadata) {
  prependFilters({response_metadata_filter});
  config_helper_.addConfigModifier(
      [&](envoy::extensions::filters::network::http_connection_manager::v3::HttpConnectionManager&
              hcm) -> void { hcm.set_proxy_100_continue(true); });

  initialize();
  codec_client_ = makeHttpConnection(lookupPort("http"));

  // Upstream responds with headers.
  auto response = codec_client_->makeRequestWithBody(default_request_headers_, 10);
  waitForNextUpstreamRequest();
  upstream_request_->encodeHeaders(default_response_headers_, true);

  ASSERT_TRUE(response->waitForEndStream());
  ASSERT_TRUE(response->complete());
  std::set<std::string> expected_metadata_keys = {"headers", "duplicate"};
  verifyExpectedMetadata(response->metadataMap(), expected_metadata_keys);

  // Upstream responds with headers and data.
  response = codec_client_->makeRequestWithBody(default_request_headers_, 10);
  waitForNextUpstreamRequest();
  upstream_request_->encodeHeaders(default_response_headers_, false);
  upstream_request_->encodeData(100, true);

  ASSERT_TRUE(response->waitForEndStream());
  ASSERT_TRUE(response->complete());
  expected_metadata_keys.insert("data");
  verifyExpectedMetadata(response->metadataMap(), expected_metadata_keys);
  EXPECT_EQ(response->keyCount("duplicate"), 2);
  EXPECT_EQ(2, response->metadataMapsDecodedCount());

  // Upstream responds with headers, data and trailers.
  response = codec_client_->makeRequestWithBody(default_request_headers_, 10);
  waitForNextUpstreamRequest();
  upstream_request_->encodeHeaders(default_response_headers_, false);
  upstream_request_->encodeData(10, false);
  Http::TestResponseTrailerMapImpl response_trailers{{"response", "trailer"}};
  upstream_request_->encodeTrailers(response_trailers);

  ASSERT_TRUE(response->waitForEndStream());
  ASSERT_TRUE(response->complete());
  expected_metadata_keys.insert("trailers");
  verifyExpectedMetadata(response->metadataMap(), expected_metadata_keys);
  EXPECT_EQ(response->keyCount("duplicate"), 3);
  EXPECT_EQ(4, response->metadataMapsDecodedCount());

  // Upstream responds with headers, 100-continue and data.
  response =
      codec_client_->makeRequestWithBody(Http::TestRequestHeaderMapImpl{{":method", "GET"},
                                                                        {":path", "/dynamo/url"},
                                                                        {":scheme", "http"},
                                                                        {":authority", "host"},
                                                                        {"expect", "100-continue"}},
                                         10);

  waitForNextUpstreamRequest();
  upstream_request_->encode1xxHeaders(Http::TestResponseHeaderMapImpl{{":status", "100"}});
  response->waitFor1xxHeaders();
  upstream_request_->encodeHeaders(default_response_headers_, false);
  upstream_request_->encodeData(100, true);

  ASSERT_TRUE(response->waitForEndStream());
  ASSERT_TRUE(response->complete());
  expected_metadata_keys.erase("trailers");
  expected_metadata_keys.insert("100-continue");
  verifyExpectedMetadata(response->metadataMap(), expected_metadata_keys);
  EXPECT_EQ(response->keyCount("duplicate"), 4);
  EXPECT_EQ(4, response->metadataMapsDecodedCount());

  // Upstream responds with headers and metadata that will not be consumed.
  response = codec_client_->makeRequestWithBody(default_request_headers_, 10);
  waitForNextUpstreamRequest();
  Http::MetadataMap metadata_map = {{"aaa", "aaa"}};
  Http::MetadataMapPtr metadata_map_ptr = std::make_unique<Http::MetadataMap>(metadata_map);
  Http::MetadataMapVector metadata_map_vector;
  metadata_map_vector.push_back(std::move(metadata_map_ptr));
  upstream_request_->encodeMetadata(metadata_map_vector);
  upstream_request_->encodeHeaders(default_response_headers_, true);

  ASSERT_TRUE(response->waitForEndStream());
  ASSERT_TRUE(response->complete());
  expected_metadata_keys.erase("data");
  expected_metadata_keys.erase("100-continue");
  expected_metadata_keys.insert("aaa");
  expected_metadata_keys.insert("keep");
  verifyExpectedMetadata(response->metadataMap(), expected_metadata_keys);
  EXPECT_EQ(2, response->metadataMapsDecodedCount());

  // Upstream responds with headers, data and metadata that will be consumed.
  response = codec_client_->makeRequestWithBody(default_request_headers_, 10);
  waitForNextUpstreamRequest();
  metadata_map = {{"consume", "consume"}};
  metadata_map_ptr = std::make_unique<Http::MetadataMap>(metadata_map);
  metadata_map_vector.clear();
  metadata_map_vector.push_back(std::move(metadata_map_ptr));
  upstream_request_->encodeMetadata(metadata_map_vector);
  upstream_request_->encodeHeaders(default_response_headers_, false);
  upstream_request_->encodeData(100, true);

  ASSERT_TRUE(response->waitForEndStream());
  ASSERT_TRUE(response->complete());
  expected_metadata_keys.erase("aaa");
  expected_metadata_keys.insert("data");
  expected_metadata_keys.insert("replace");
  verifyExpectedMetadata(response->metadataMap(), expected_metadata_keys);
  EXPECT_EQ(response->keyCount("duplicate"), 2);
  EXPECT_EQ(3, response->metadataMapsDecodedCount());
}

TEST_P(Http2MetadataIntegrationTest, ProxyMultipleMetadataReachSizeLimit) {
  initialize();
  codec_client_ = makeHttpConnection(lookupPort("http"));

  // Sends a request.
  auto response = codec_client_->makeRequestWithBody(default_request_headers_, 10);
  waitForNextUpstreamRequest();

  // Sends multiple metadata after response header until max size limit is reached.
  upstream_request_->encodeHeaders(default_response_headers_, false);
  const int size = 200;
  std::vector<Http::MetadataMapVector> multiple_vecs(size);
  for (int i = 0; i < size; i++) {
    Http::MetadataMap metadata_map = {{"key", std::string(10000, 'a')}};
    Http::MetadataMapPtr metadata_map_ptr = std::make_unique<Http::MetadataMap>(metadata_map);
    multiple_vecs[i].push_back(std::move(metadata_map_ptr));
    upstream_request_->encodeMetadata(multiple_vecs[i]);
  }
  upstream_request_->encodeData(12, true);

  // Verifies reset is received.
  ASSERT_TRUE(response->waitForReset());
  ASSERT_FALSE(response->complete());
}

// Verifies small metadata can be sent at different locations of a request.
TEST_P(Http2MetadataIntegrationTest, ProxySmallMetadataInRequest) {
  initialize();
  codec_client_ = makeHttpConnection(lookupPort("http"));

  auto encoder_decoder = codec_client_->startRequest(default_request_headers_);
  request_encoder_ = &encoder_decoder.first;
  auto response = std::move(encoder_decoder.second);
  Http::MetadataMap metadata_map = {{"key", "value"}};
  codec_client_->sendMetadata(*request_encoder_, metadata_map);
  codec_client_->sendData(*request_encoder_, 1, false);
  codec_client_->sendMetadata(*request_encoder_, metadata_map);
  codec_client_->sendData(*request_encoder_, 1, false);
  codec_client_->sendMetadata(*request_encoder_, metadata_map);
  Http::TestRequestTrailerMapImpl request_trailers{{"request", "trailer"}};
  codec_client_->sendTrailers(*request_encoder_, request_trailers);

  waitForNextUpstreamRequest();

  // Verifies metadata is received by upstream.
  upstream_request_->encodeHeaders(default_response_headers_, true);
  EXPECT_EQ(upstream_request_->metadataMap().find("key")->second, "value");
  EXPECT_EQ(upstream_request_->metadataMap().size(), 1);
  EXPECT_EQ(upstream_request_->duplicatedMetadataKeyCount().find("key")->second, 3);

  ASSERT_TRUE(response->waitForEndStream());
  ASSERT_TRUE(response->complete());
}

// Verifies large metadata can be sent at different locations of a request.
TEST_P(Http2MetadataIntegrationTest, ProxyLargeMetadataInRequest) {
  initialize();
  codec_client_ = makeHttpConnection(lookupPort("http"));

  auto encoder_decoder = codec_client_->startRequest(default_request_headers_);
  request_encoder_ = &encoder_decoder.first;
  auto response = std::move(encoder_decoder.second);
  std::string value = std::string(80 * 1024, '1');
  Http::MetadataMap metadata_map = {{"key", value}};
  codec_client_->sendMetadata(*request_encoder_, metadata_map);
  codec_client_->sendData(*request_encoder_, 1, false);
  codec_client_->sendMetadata(*request_encoder_, metadata_map);
  codec_client_->sendData(*request_encoder_, 1, false);
  codec_client_->sendMetadata(*request_encoder_, metadata_map);
  Http::TestRequestTrailerMapImpl request_trailers{{"request", "trailer"}};
  codec_client_->sendTrailers(*request_encoder_, request_trailers);

  waitForNextUpstreamRequest();

  // Verifies metadata is received upstream.
  upstream_request_->encodeHeaders(default_response_headers_, true);
  EXPECT_EQ(upstream_request_->metadataMap().find("key")->second, value);
  EXPECT_EQ(upstream_request_->metadataMap().size(), 1);
  EXPECT_EQ(upstream_request_->duplicatedMetadataKeyCount().find("key")->second, 3);

  ASSERT_TRUE(response->waitForEndStream());
  ASSERT_TRUE(response->complete());
}

TEST_P(Http2MetadataIntegrationTest, RequestMetadataReachSizeLimit) {
  initialize();
  codec_client_ = makeHttpConnection(lookupPort("http"));

  auto encoder_decoder = codec_client_->startRequest(default_request_headers_);
  request_encoder_ = &encoder_decoder.first;
  auto response = std::move(encoder_decoder.second);
  std::string value = std::string(10 * 1024, '1');
  Http::MetadataMap metadata_map = {{"key", value}};
  codec_client_->sendMetadata(*request_encoder_, metadata_map);
  codec_client_->sendData(*request_encoder_, 1, false);
  codec_client_->sendMetadata(*request_encoder_, metadata_map);
  codec_client_->sendData(*request_encoder_, 1, false);
  for (int i = 0; i < 200; i++) {
    codec_client_->sendMetadata(*request_encoder_, metadata_map);
    if (codec_client_->disconnected()) {
      break;
    }
  }

  // Verifies client connection will be closed.
  ASSERT_TRUE(codec_client_->waitForDisconnect());
  ASSERT_FALSE(response->complete());
}

TEST_P(Http2MetadataIntegrationTest, RequestMetadataThenTrailers) {
  initialize();
  codec_client_ = makeHttpConnection(lookupPort("http"));

  auto encoder_decoder = codec_client_->startRequest(default_request_headers_);
  request_encoder_ = &encoder_decoder.first;
  auto response = std::move(encoder_decoder.second);
  Http::MetadataMap metadata_map = {{"key", "value"}};
  codec_client_->sendMetadata(*request_encoder_, metadata_map);
  Http::TestRequestTrailerMapImpl request_trailers{{"trailer", "trailer"}};
  codec_client_->sendTrailers(*request_encoder_, request_trailers);

  waitForNextUpstreamRequest();

  upstream_request_->encodeHeaders(default_response_headers_, true);
  ASSERT_TRUE(response->waitForEndStream());
  ASSERT_TRUE(response->complete());
}

static std::string request_metadata_filter = R"EOF(
name: request-metadata-filter
typed_config:
  "@type": type.googleapis.com/google.protobuf.Empty
)EOF";

TEST_P(Http2MetadataIntegrationTest, ConsumeAndInsertRequestMetadata) {
  prependFilters({request_metadata_filter});
  config_helper_.addConfigModifier(
      [&](envoy::extensions::filters::network::http_connection_manager::v3::HttpConnectionManager&
              hcm) -> void { hcm.set_proxy_100_continue(true); });

  initialize();
  codec_client_ = makeHttpConnection(lookupPort("http"));

  // Sends a headers only request.
  auto response = codec_client_->makeHeaderOnlyRequest(default_request_headers_);
  waitForNextUpstreamRequest();

  upstream_request_->encodeHeaders(default_response_headers_, true);
  ASSERT_TRUE(response->waitForEndStream());
  ASSERT_TRUE(response->complete());
  // Verifies a headers metadata added.
  std::set<std::string> expected_metadata_keys = {"headers"};
  expected_metadata_keys.insert("metadata");
  verifyExpectedMetadata(upstream_request_->metadataMap(), expected_metadata_keys);

  // Sends a headers only request with metadata. An empty data frame carries end_stream.
  auto encoder_decoder = codec_client_->startRequest(default_request_headers_);
  request_encoder_ = &encoder_decoder.first;
  response = std::move(encoder_decoder.second);
  Http::MetadataMap metadata_map = {{"consume", "consume"}};
  codec_client_->sendMetadata(*request_encoder_, metadata_map);
  codec_client_->sendData(*request_encoder_, 0, true);
  waitForNextUpstreamRequest();

  upstream_request_->encodeHeaders(default_response_headers_, true);
  ASSERT_TRUE(response->waitForEndStream());
  ASSERT_TRUE(response->complete());
  expected_metadata_keys.insert("data");
  expected_metadata_keys.insert("metadata");
  expected_metadata_keys.insert("replace");
  verifyExpectedMetadata(upstream_request_->metadataMap(), expected_metadata_keys);
  EXPECT_EQ(upstream_request_->duplicatedMetadataKeyCount().find("metadata")->second, 3);
  // Verifies zero length data received, and end_stream is true.
  EXPECT_EQ(true, upstream_request_->receivedData());
  EXPECT_EQ(0, upstream_request_->bodyLength());
  EXPECT_EQ(true, upstream_request_->complete());

  // Sends headers, data, metadata and trailer.
  auto encoder_decoder_2 = codec_client_->startRequest(default_request_headers_);
  request_encoder_ = &encoder_decoder_2.first;
  response = std::move(encoder_decoder_2.second);
  codec_client_->sendData(*request_encoder_, 10, false);
  metadata_map = {{"consume", "consume"}};
  codec_client_->sendMetadata(*request_encoder_, metadata_map);
  Http::TestRequestTrailerMapImpl request_trailers{{"trailer", "trailer"}};
  codec_client_->sendTrailers(*request_encoder_, request_trailers);
  waitForNextUpstreamRequest();

  upstream_request_->encodeHeaders(default_response_headers_, true);
  ASSERT_TRUE(response->waitForEndStream());
  ASSERT_TRUE(response->complete());
  expected_metadata_keys.insert("trailers");
  verifyExpectedMetadata(upstream_request_->metadataMap(), expected_metadata_keys);
  EXPECT_EQ(upstream_request_->duplicatedMetadataKeyCount().find("metadata")->second, 4);

  // Sends headers, large data, metadata. Large data triggers decodeData() multiple times, and each
  // time, a "data" metadata is added.
  auto encoder_decoder_3 = codec_client_->startRequest(default_request_headers_);
  request_encoder_ = &encoder_decoder_3.first;
  response = std::move(encoder_decoder_3.second);
  codec_client_->sendData(*request_encoder_, 100000, false);
  codec_client_->sendMetadata(*request_encoder_, metadata_map);
  codec_client_->sendData(*request_encoder_, 100000, true);
  waitForNextUpstreamRequest();

  upstream_request_->encodeHeaders(default_response_headers_, true);
  ASSERT_TRUE(response->waitForEndStream());
  ASSERT_TRUE(response->complete());

  expected_metadata_keys.erase("trailers");
  verifyExpectedMetadata(upstream_request_->metadataMap(), expected_metadata_keys);
  EXPECT_GE(upstream_request_->duplicatedMetadataKeyCount().find("data")->second, 2);
  EXPECT_GE(upstream_request_->duplicatedMetadataKeyCount().find("metadata")->second, 3);

  // Sends multiple metadata.
  auto encoder_decoder_4 = codec_client_->startRequest(default_request_headers_);
  request_encoder_ = &encoder_decoder_4.first;
  response = std::move(encoder_decoder_4.second);
  metadata_map = {{"metadata1", "metadata1"}};
  codec_client_->sendMetadata(*request_encoder_, metadata_map);
  codec_client_->sendData(*request_encoder_, 10, false);
  metadata_map = {{"metadata2", "metadata2"}};
  codec_client_->sendMetadata(*request_encoder_, metadata_map);
  metadata_map = {{"consume", "consume"}};
  codec_client_->sendMetadata(*request_encoder_, metadata_map);
  codec_client_->sendTrailers(*request_encoder_, request_trailers);
  waitForNextUpstreamRequest();

  upstream_request_->encodeHeaders(default_response_headers_, true);
  ASSERT_TRUE(response->waitForEndStream());
  ASSERT_TRUE(response->complete());
  expected_metadata_keys.insert("metadata1");
  expected_metadata_keys.insert("metadata2");
  expected_metadata_keys.insert("trailers");
  verifyExpectedMetadata(upstream_request_->metadataMap(), expected_metadata_keys);
  EXPECT_EQ(upstream_request_->duplicatedMetadataKeyCount().find("metadata")->second, 6);
}

void Http2MetadataIntegrationTest::runHeaderOnlyTest(bool send_request_body, size_t body_size) {
  config_helper_.addConfigModifier(
      [&](envoy::extensions::filters::network::http_connection_manager::v3::HttpConnectionManager&
              hcm) -> void { hcm.set_proxy_100_continue(true); });

  initialize();
  codec_client_ = makeHttpConnection(lookupPort("http"));

  // Sends a request with body. Only headers will pass through filters.
  IntegrationStreamDecoderPtr response;
  if (send_request_body) {
    response = codec_client_->makeRequestWithBody(
        Http::TestRequestHeaderMapImpl{{":method", "POST"},
                                       {":path", "/test/long/url"},
                                       {":scheme", "http"},
                                       {":authority", "host"}},
        body_size);
  } else {
    response = codec_client_->makeHeaderOnlyRequest(
        Http::TestRequestHeaderMapImpl{{":method", "POST"},
                                       {":path", "/test/long/url"},
                                       {":scheme", "http"},
                                       {":authority", "host"}});
  }
  waitForNextUpstreamRequest();

  upstream_request_->encodeHeaders(default_response_headers_, true);
  ASSERT_TRUE(response->waitForEndStream());
  ASSERT_TRUE(response->complete());
}

void Http2MetadataIntegrationTest::verifyHeadersOnlyTest() {
  // Verifies a headers metadata added.
  std::set<std::string> expected_metadata_keys = {"headers"};
  expected_metadata_keys.insert("metadata");
  verifyExpectedMetadata(upstream_request_->metadataMap(), expected_metadata_keys);

  // Verifies zero length data received, and end_stream is true.
  EXPECT_EQ(true, upstream_request_->receivedData());
  EXPECT_EQ(0, upstream_request_->bodyLength());
  EXPECT_EQ(true, upstream_request_->complete());
}

TEST_P(Http2MetadataIntegrationTest, HeadersOnlyRequestWithRequestMetadata) {
  prependFilters({request_metadata_filter});
  // Send a headers only request.
  runHeaderOnlyTest(false, 0);
  verifyHeadersOnlyTest();
}

void Http2MetadataIntegrationTest::testRequestMetadataWithStopAllFilter() {
  initialize();
  codec_client_ = makeHttpConnection(lookupPort("http"));

  // Sends multiple metadata.
  const size_t size = 10;
  default_request_headers_.addCopy("content_size", std::to_string(size));
  auto encoder_decoder = codec_client_->startRequest(default_request_headers_);
  request_encoder_ = &encoder_decoder.first;
  auto response = std::move(encoder_decoder.second);
  Http::MetadataMap metadata_map = {{"metadata1", "metadata1"}};
  codec_client_->sendMetadata(*request_encoder_, metadata_map);
  codec_client_->sendData(*request_encoder_, size, false);
  metadata_map = {{"metadata2", "metadata2"}};
  codec_client_->sendMetadata(*request_encoder_, metadata_map);
  metadata_map = {{"consume", "consume"}};
  codec_client_->sendMetadata(*request_encoder_, metadata_map);
  Http::TestRequestTrailerMapImpl request_trailers{{"trailer", "trailer"}};
  codec_client_->sendTrailers(*request_encoder_, request_trailers);
  waitForNextUpstreamRequest();

  upstream_request_->encodeHeaders(default_response_headers_, true);
  ASSERT_TRUE(response->waitForEndStream());
  ASSERT_TRUE(response->complete());
  std::set<std::string> expected_metadata_keys = {"headers",   "data",    "metadata", "metadata1",
                                                  "metadata2", "replace", "trailers"};
  verifyExpectedMetadata(upstream_request_->metadataMap(), expected_metadata_keys);
  EXPECT_EQ(upstream_request_->duplicatedMetadataKeyCount().find("metadata")->second, 6);
}

static std::string metadata_stop_all_filter = R"EOF(
name: metadata-stop-all-filter
typed_config:
  "@type": type.googleapis.com/google.protobuf.Empty
)EOF";

TEST_P(Http2MetadataIntegrationTest, RequestMetadataWithStopAllFilterBeforeMetadataFilter) {
  prependFilters({request_metadata_filter, metadata_stop_all_filter});
  testRequestMetadataWithStopAllFilter();
}

TEST_P(Http2MetadataIntegrationTest, RequestMetadataWithStopAllFilterAfterMetadataFilter) {
  prependFilters({metadata_stop_all_filter, request_metadata_filter});
  testRequestMetadataWithStopAllFilter();
}

TEST_P(Http2MetadataIntegrationTest, TestAddEncodedMetadata) {
  config_helper_.prependFilter(R"EOF(
name: encode-headers-return-stop-all-filter
)EOF");

  initialize();
  codec_client_ = makeHttpConnection(lookupPort("http"));

  // Upstream responds with headers, data and trailers.
  auto response = codec_client_->makeRequestWithBody(default_request_headers_, 10);
  waitForNextUpstreamRequest();

  const int count = 70;
  const int size = 1000;
  const int added_decoded_data_size = 1;

  default_response_headers_.addCopy("content_size", std::to_string(count * size));
  default_response_headers_.addCopy("added_size", std::to_string(added_decoded_data_size));
  default_response_headers_.addCopy("is_first_trigger", "value");

  upstream_request_->encodeHeaders(default_response_headers_, false);
  for (int i = 0; i < count - 1; i++) {
    upstream_request_->encodeData(size, false);
  }

  upstream_request_->encodeData(size, false);
  Http::TestResponseTrailerMapImpl response_trailers{{"response", "trailer"}};
  upstream_request_->encodeTrailers(response_trailers);

  ASSERT_TRUE(response->waitForEndStream());
  ASSERT_TRUE(response->complete());
  EXPECT_EQ(response->metadataMap().find("headers")->second, "headers");
  EXPECT_EQ(response->metadataMap().find("data")->second, "data");
  EXPECT_EQ(response->metadataMap().find("trailers")->second, "trailers");
  EXPECT_EQ(response->metadataMap().size(), 3);
  EXPECT_EQ(count * size + added_decoded_data_size * 2, response->body().size());
}

TEST_P(MultiplexedIntegrationTest, GrpcRouterNotFound) {
  config_helper_.setDefaultHostAndRoute("foo.com", "/found");
  initialize();

  BufferingStreamDecoderPtr response = IntegrationUtil::makeSingleRequest(
      lookupPort("http"), "POST", "/service/notfound", "", downstream_protocol_, version_, "host",
      Http::Headers::get().ContentTypeValues.Grpc);
  ASSERT_TRUE(response->complete());
  EXPECT_EQ("200", response->headers().getStatusValue());
  EXPECT_EQ(Http::Headers::get().ContentTypeValues.Grpc, response->headers().getContentTypeValue());
  EXPECT_EQ("12", response->headers().getGrpcStatusValue());
}

TEST_P(MultiplexedIntegrationTest, GrpcRetry) { testGrpcRetry(); }

// Verify the case where there is an HTTP/2 codec/protocol error with an active stream.
TEST_P(MultiplexedIntegrationTest, CodecErrorAfterStreamStart) {
  EXCLUDE_DOWNSTREAM_HTTP3; // The HTTP/3 client has no "bad frame" equivalent.
  initialize();
  codec_client_ = makeHttpConnection(lookupPort("http"));

  // Sends a request.
  auto response = codec_client_->makeRequestWithBody(default_request_headers_, 10);
  waitForNextUpstreamRequest();

  // Send bogus raw data on the connection.
  Buffer::OwnedImpl bogus_data("some really bogus data");
  codec_client_->rawConnection().write(bogus_data, false);

  // Verifies error is received.
  ASSERT_TRUE(response->waitForEndStream());
}

TEST_P(MultiplexedIntegrationTest, Http2BadMagic) {
  config_helper_.disableDelayClose();
  if (downstreamProtocol() == Http::CodecType::HTTP3) {
    // The "magic" payload is an HTTP/2 specific thing.
    return;
  }
  initialize();
  std::string response;
  auto connection = createConnectionDriver(
      lookupPort("http"), "hello",
      [&response](Network::ClientConnection&, const Buffer::Instance& data) -> void {
        response.append(data.toString());
      });
  ASSERT_TRUE(connection->run());
  EXPECT_EQ("", response);
}

TEST_P(MultiplexedIntegrationTest, BadFrame) {
  EXCLUDE_DOWNSTREAM_HTTP3; // The HTTP/3 client has no "bad frame" equivalent.

  initialize();
  std::string response;
  auto connection = createConnectionDriver(
      lookupPort("http"), "PRI * HTTP/2.0\r\n\r\nSM\r\n\r\nhelloworldcauseanerror",
      [&response](Network::ClientConnection&, const Buffer::Instance& data) -> void {
        response.append(data.toString());
      });
<<<<<<< HEAD
  connection->run();
  if (GetParam().http2_implementation == Http2Impl::Oghttp2) {
    EXPECT_THAT(response, HasSubstr("ParseError"));
  } else {
    EXPECT_THAT(response, HasSubstr("SETTINGS expected"));
  }
=======
  ASSERT_TRUE(connection->run());
  EXPECT_TRUE(response.find("SETTINGS expected") != std::string::npos);
>>>>>>> ff240177
}

// Send client headers, a GoAway and then a body and ensure the full request and
// response are received.
TEST_P(MultiplexedIntegrationTest, GoAway) {
  autonomous_upstream_ = true;
  initialize();

  codec_client_ = makeHttpConnection(lookupPort("http"));
  auto encoder_decoder = codec_client_->startRequest(Http::TestRequestHeaderMapImpl{
      {":method", "GET"}, {":path", "/healthcheck"}, {":scheme", "http"}, {":authority", "host"}});
  request_encoder_ = &encoder_decoder.first;
  auto response = std::move(encoder_decoder.second);
  codec_client_->goAway();
  codec_client_->sendData(*request_encoder_, 0, true);
  ASSERT_TRUE(response->waitForEndStream());
  codec_client_->close();

  EXPECT_TRUE(response->complete());
  EXPECT_EQ("200", response->headers().getStatusValue());
}

TEST_P(MultiplexedIntegrationTest, Trailers) { testTrailers(1024, 2048, false, false); }

TEST_P(MultiplexedIntegrationTest, TrailersGiantBody) {
  testTrailers(1024 * 1024, 1024 * 1024, false, false);
}

// Ensure if new timeouts are set, legacy timeouts do not apply.
TEST_P(MultiplexedIntegrationTest, DEPRECATED_FEATURE_TEST(GrpcRequestTimeoutMixedLegacy)) {
  config_helper_.addConfigModifier(
      [&](envoy::extensions::filters::network::http_connection_manager::v3::HttpConnectionManager&
              hcm) -> void {
        auto* route_config = hcm.mutable_route_config();
        auto* virtual_host = route_config->mutable_virtual_hosts(0);
        auto* route = virtual_host->mutable_routes(0);
        route->mutable_route()->mutable_max_grpc_timeout()->set_nanos(1000 * 1000);
        route->mutable_route()
            ->mutable_max_stream_duration()
            ->mutable_grpc_timeout_header_max()
            ->set_seconds(60 * 60);
      });

  useAccessLog("%RESPONSE_CODE_DETAILS%");
  autonomous_upstream_ = true;
  initialize();

  codec_client_ = makeHttpConnection(lookupPort("http"));
  auto response = codec_client_->makeHeaderOnlyRequest(
      Http::TestRequestHeaderMapImpl{{":method", "POST"},
                                     {":path", "/test/long/url"},
                                     {":scheme", "http"},
                                     {":authority", "host"},
                                     {"te", "trailers"},
                                     {"grpc-timeout", "2S"}, // 2 Second
                                     {"content-type", "application/grpc"}});
  ASSERT_TRUE(response->waitForEndStream());
  EXPECT_TRUE(response->complete());
  EXPECT_EQ("200", response->headers().getStatusValue());
  EXPECT_THAT(waitForAccessLog(access_log_name_), HasSubstr("via_upstream\n"));
}

TEST_P(MultiplexedIntegrationTest, GrpcRequestTimeout) {
  config_helper_.addConfigModifier(
      [&](envoy::extensions::filters::network::http_connection_manager::v3::HttpConnectionManager&
              hcm) -> void {
        auto* route_config = hcm.mutable_route_config();
        auto* virtual_host = route_config->mutable_virtual_hosts(0);
        auto* route = virtual_host->mutable_routes(0);
        route->mutable_route()
            ->mutable_max_stream_duration()
            ->mutable_grpc_timeout_header_max()
            ->set_seconds(60 * 60);
      });
  initialize();

  codec_client_ = makeHttpConnection(lookupPort("http"));
  auto response = codec_client_->makeHeaderOnlyRequest(
      Http::TestRequestHeaderMapImpl{{":method", "POST"},
                                     {":path", "/test/long/url"},
                                     {":scheme", "http"},
                                     {":authority", "host"},
                                     {"te", "trailers"},
                                     {"grpc-timeout", "1S"}, // 1 Second
                                     {"content-type", "application/grpc"}});
  ASSERT_TRUE(response->waitForEndStream());
  EXPECT_TRUE(response->complete());
  EXPECT_EQ("200", response->headers().getStatusValue());
  EXPECT_NE(response->headers().GrpcStatus(), nullptr);
  EXPECT_EQ("4", response->headers().getGrpcStatusValue()); // Deadline exceeded.
  EXPECT_LT(0,
            test_server_->counter("http.config_test.downstream_rq_max_duration_reached")->value());
}

// Interleave two requests and responses and make sure that idle timeout is handled correctly.
TEST_P(MultiplexedIntegrationTest, IdleTimeoutWithSimultaneousRequests) {
  FakeHttpConnectionPtr fake_upstream_connection1;
  FakeHttpConnectionPtr fake_upstream_connection2;
  Http::RequestEncoder* encoder1;
  Http::RequestEncoder* encoder2;
  FakeStreamPtr upstream_request1;
  FakeStreamPtr upstream_request2;
  int32_t request1_bytes = 1024;
  int32_t request2_bytes = 512;

  config_helper_.addConfigModifier([](envoy::config::bootstrap::v3::Bootstrap& bootstrap) {
    ConfigHelper::HttpProtocolOptions protocol_options;
    auto* http_protocol_options = protocol_options.mutable_common_http_protocol_options();
    protocol_options.mutable_explicit_http_config()->mutable_http_protocol_options();
    auto* idle_time_out = http_protocol_options->mutable_idle_timeout();
    std::chrono::milliseconds timeout(1000);
    auto seconds = std::chrono::duration_cast<std::chrono::seconds>(timeout);
    idle_time_out->set_seconds(seconds.count());

    ConfigHelper::setProtocolOptions(*bootstrap.mutable_static_resources()->mutable_clusters(0),
                                     protocol_options);
  });

  initialize();

  codec_client_ = makeHttpConnection(lookupPort("http"));

  // Start request 1
  auto encoder_decoder =
      codec_client_->startRequest(Http::TestRequestHeaderMapImpl{{":method", "POST"},
                                                                 {":path", "/test/long/url"},
                                                                 {":scheme", "http"},
                                                                 {":authority", "host"}});
  encoder1 = &encoder_decoder.first;
  auto response1 = std::move(encoder_decoder.second);

  ASSERT_TRUE(fake_upstreams_[0]->waitForHttpConnection(*dispatcher_, fake_upstream_connection1));
  ASSERT_TRUE(fake_upstream_connection1->waitForNewStream(*dispatcher_, upstream_request1));

  // Start request 2
  auto encoder_decoder2 =
      codec_client_->startRequest(Http::TestRequestHeaderMapImpl{{":method", "POST"},
                                                                 {":path", "/test/long/url"},
                                                                 {":scheme", "http"},
                                                                 {":authority", "host"}});
  encoder2 = &encoder_decoder2.first;
  auto response2 = std::move(encoder_decoder2.second);
  ASSERT_TRUE(fake_upstreams_[0]->waitForHttpConnection(*dispatcher_, fake_upstream_connection2));
  ASSERT_TRUE(fake_upstream_connection2->waitForNewStream(*dispatcher_, upstream_request2));

  // Finish request 1
  codec_client_->sendData(*encoder1, request1_bytes, true);
  ASSERT_TRUE(upstream_request1->waitForEndStream(*dispatcher_));

  // Finish request i2
  codec_client_->sendData(*encoder2, request2_bytes, true);
  ASSERT_TRUE(upstream_request2->waitForEndStream(*dispatcher_));

  // Respond to request 2
  upstream_request2->encodeHeaders(Http::TestResponseHeaderMapImpl{{":status", "200"}}, false);
  upstream_request2->encodeData(request2_bytes, true);
  ASSERT_TRUE(response2->waitForEndStream());
  EXPECT_TRUE(upstream_request2->complete());
  EXPECT_EQ(request2_bytes, upstream_request2->bodyLength());
  EXPECT_TRUE(response2->complete());
  EXPECT_EQ("200", response2->headers().getStatusValue());
  EXPECT_EQ(request2_bytes, response2->body().size());

  // Validate that idle time is not kicked in.
  EXPECT_EQ(0, test_server_->counter("cluster.cluster_0.upstream_cx_idle_timeout")->value());
  EXPECT_NE(0, test_server_->counter("cluster.cluster_0.upstream_cx_total")->value());

  // Respond to request 1
  upstream_request1->encodeHeaders(Http::TestResponseHeaderMapImpl{{":status", "200"}}, false);
  upstream_request1->encodeData(request1_bytes, true);
  ASSERT_TRUE(response1->waitForEndStream());
  EXPECT_TRUE(upstream_request1->complete());
  EXPECT_EQ(request1_bytes, upstream_request1->bodyLength());
  EXPECT_TRUE(response1->complete());
  EXPECT_EQ("200", response1->headers().getStatusValue());
  EXPECT_EQ(request1_bytes, response1->body().size());

  // Do not send any requests and validate idle timeout kicks in after both the requests are done.
  ASSERT_TRUE(fake_upstream_connection1->waitForDisconnect());
  ASSERT_TRUE(fake_upstream_connection2->waitForDisconnect());
  test_server_->waitForCounterGe("cluster.cluster_0.upstream_cx_idle_timeout", 2);
}

// Test request mirroring / shadowing with an HTTP/2 downstream and a request with a body.
TEST_P(MultiplexedIntegrationTest, RequestMirrorWithBody) {
  config_helper_.addConfigModifier(
      [&](envoy::extensions::filters::network::http_connection_manager::v3::HttpConnectionManager&
              hcm) -> void {
        auto* mirror_policy = hcm.mutable_route_config()
                                  ->mutable_virtual_hosts(0)
                                  ->mutable_routes(0)
                                  ->mutable_route()
                                  ->add_request_mirror_policies();
        mirror_policy->set_cluster("cluster_0");
      });

  initialize();
  codec_client_ = makeHttpConnection(lookupPort("http"));

  // Send request with body.
  IntegrationStreamDecoderPtr response =
      codec_client_->makeRequestWithBody(Http::TestRequestHeaderMapImpl{{":method", "POST"},
                                                                        {":path", "/test/long/url"},
                                                                        {":scheme", "http"},
                                                                        {":authority", "host"}},
                                         "hello");

  // Wait for the first request as well as the shadow.
  waitForNextUpstreamRequest();

  FakeHttpConnectionPtr fake_upstream_connection2;
  FakeStreamPtr upstream_request2;
  ASSERT_TRUE(fake_upstreams_[0]->waitForHttpConnection(*dispatcher_, fake_upstream_connection2));
  ASSERT_TRUE(fake_upstream_connection2->waitForNewStream(*dispatcher_, upstream_request2));
  ASSERT_TRUE(upstream_request2->waitForEndStream(*dispatcher_));

  // Make sure both requests have a body. Also check the shadow for the shadow headers.
  EXPECT_EQ("hello", upstream_request_->body().toString());
  EXPECT_EQ("hello", upstream_request2->body().toString());
  EXPECT_EQ("host-shadow", upstream_request2->headers().getHostValue());

  upstream_request_->encodeHeaders(Http::TestResponseHeaderMapImpl{{":status", "200"}}, true);
  upstream_request2->encodeHeaders(Http::TestResponseHeaderMapImpl{{":status", "200"}}, true);
  ASSERT_TRUE(response->waitForEndStream());
  EXPECT_EQ("200", response->headers().getStatusValue());

  // Cleanup.
  ASSERT_TRUE(fake_upstream_connection2->close());
  ASSERT_TRUE(fake_upstream_connection2->waitForDisconnect());
}

// Interleave two requests and responses and make sure the HTTP2 stack handles this correctly.
void MultiplexedIntegrationTest::simultaneousRequest(int32_t request1_bytes,
                                                     int32_t request2_bytes) {
  FakeHttpConnectionPtr fake_upstream_connection1;
  FakeHttpConnectionPtr fake_upstream_connection2;
  Http::RequestEncoder* encoder1;
  Http::RequestEncoder* encoder2;
  FakeStreamPtr upstream_request1;
  FakeStreamPtr upstream_request2;
  initialize();
  codec_client_ = makeHttpConnection(lookupPort("http"));

  // Start request 1
  auto encoder_decoder =
      codec_client_->startRequest(Http::TestRequestHeaderMapImpl{{":method", "POST"},
                                                                 {":path", "/test/long/url"},
                                                                 {":scheme", "http"},
                                                                 {":authority", "host"}});
  encoder1 = &encoder_decoder.first;
  auto response1 = std::move(encoder_decoder.second);

  ASSERT_TRUE(fake_upstreams_[0]->waitForHttpConnection(*dispatcher_, fake_upstream_connection1));
  ASSERT_TRUE(fake_upstream_connection1->waitForNewStream(*dispatcher_, upstream_request1));

  // Start request 2
  auto encoder_decoder2 =
      codec_client_->startRequest(Http::TestRequestHeaderMapImpl{{":method", "POST"},
                                                                 {":path", "/test/long/url"},
                                                                 {":scheme", "http"},
                                                                 {":authority", "host"}});
  encoder2 = &encoder_decoder2.first;
  auto response2 = std::move(encoder_decoder2.second);
  ASSERT_TRUE(fake_upstreams_[0]->waitForHttpConnection(*dispatcher_, fake_upstream_connection2));
  ASSERT_TRUE(fake_upstream_connection2->waitForNewStream(*dispatcher_, upstream_request2));

  // Finish request 1
  codec_client_->sendData(*encoder1, request1_bytes, true);
  ASSERT_TRUE(upstream_request1->waitForEndStream(*dispatcher_));

  // Finish request 2
  codec_client_->sendData(*encoder2, request2_bytes, true);
  ASSERT_TRUE(upstream_request2->waitForEndStream(*dispatcher_));

  // Respond to request 2
  upstream_request2->encodeHeaders(Http::TestResponseHeaderMapImpl{{":status", "200"}}, false);
  upstream_request2->encodeData(request2_bytes, true);
  ASSERT_TRUE(response2->waitForEndStream());
  EXPECT_TRUE(upstream_request2->complete());
  EXPECT_EQ(request2_bytes, upstream_request2->bodyLength());
  EXPECT_TRUE(response2->complete());
  EXPECT_EQ("200", response2->headers().getStatusValue());
  EXPECT_EQ(request2_bytes, response2->body().size());

  // Respond to request 1
  upstream_request1->encodeHeaders(Http::TestResponseHeaderMapImpl{{":status", "200"}}, false);
  upstream_request1->encodeData(request2_bytes, true);
  ASSERT_TRUE(response1->waitForEndStream());
  EXPECT_TRUE(upstream_request1->complete());
  EXPECT_EQ(request1_bytes, upstream_request1->bodyLength());
  EXPECT_TRUE(response1->complete());
  EXPECT_EQ("200", response1->headers().getStatusValue());
  EXPECT_EQ(request2_bytes, response1->body().size());

  // Cleanup both downstream and upstream
  ASSERT_TRUE(fake_upstream_connection1->close());
  ASSERT_TRUE(fake_upstream_connection1->waitForDisconnect());
  ASSERT_TRUE(fake_upstream_connection2->close());
  ASSERT_TRUE(fake_upstream_connection2->waitForDisconnect());
  codec_client_->close();
}

TEST_P(MultiplexedIntegrationTest, SimultaneousRequest) { simultaneousRequest(1024, 512); }

TEST_P(MultiplexedIntegrationTest, SimultaneousRequestWithBufferLimits) {
  config_helper_.setBufferLimits(1024, 1024); // Set buffer limits upstream and downstream.
  simultaneousRequest(1024 * 32, 1024 * 16);
}

// Test downstream connection delayed close processing.
TEST_P(MultiplexedIntegrationTest, DelayedCloseAfterBadFrame) {
  EXCLUDE_DOWNSTREAM_HTTP3; // Needs HTTP/3 "bad frame" equivalent.
  config_helper_.addConfigModifier(
      [](envoy::extensions::filters::network::http_connection_manager::v3::HttpConnectionManager&
             hcm) { hcm.mutable_delayed_close_timeout()->set_nanos(1000 * 1000); });
  initialize();
  std::string response;

  auto connection = createConnectionDriver(
      lookupPort("http"), "PRI * HTTP/2.0\r\n\r\nSM\r\n\r\nhelloworldcauseanerror",
      [&](Network::ClientConnection& connection, const Buffer::Instance& data) -> void {
        response.append(data.toString());
        connection.dispatcher().exit();
      });

<<<<<<< HEAD
  connection->run();
  if (GetParam().http2_implementation == Http2Impl::Oghttp2) {
    EXPECT_THAT(response, HasSubstr("ParseError"));
  } else {
    EXPECT_THAT(response, HasSubstr("SETTINGS expected"));
  }
=======
  ASSERT_TRUE(connection->run());
  EXPECT_THAT(response, HasSubstr("SETTINGS expected"));
>>>>>>> ff240177
  // Due to the multiple dispatchers involved (one for the RawConnectionDriver and another for the
  // Envoy server), it's possible the delayed close timer could fire and close the server socket
  // prior to the data callback above firing. Therefore, we may either still be connected, or have
  // received a remote close.
  if (connection->lastConnectionEvent() == Network::ConnectionEvent::Connected) {
    ASSERT_TRUE(connection->run());
  }
  EXPECT_EQ(connection->lastConnectionEvent(), Network::ConnectionEvent::RemoteClose);
  EXPECT_EQ(test_server_->counter("http.config_test.downstream_cx_delayed_close_timeout")->value(),
            1);
}

// Test disablement of delayed close processing on downstream connections.
TEST_P(MultiplexedIntegrationTest, DelayedCloseDisabled) {
  EXCLUDE_DOWNSTREAM_HTTP3; // Needs HTTP/3 "bad frame" equivalent.
  config_helper_.addConfigModifier(
      [](envoy::extensions::filters::network::http_connection_manager::v3::HttpConnectionManager&
             hcm) { hcm.mutable_delayed_close_timeout()->set_nanos(0); });
  initialize();
  std::string response;
  auto connection = createConnectionDriver(
      lookupPort("http"), "PRI * HTTP/2.0\r\n\r\nSM\r\n\r\nhelloworldcauseanerror",
      [&](Network::ClientConnection& connection, const Buffer::Instance& data) -> void {
        response.append(data.toString());
        connection.dispatcher().exit();
      });

<<<<<<< HEAD
  connection->run();
  if (GetParam().http2_implementation == Http2Impl::Oghttp2) {
    EXPECT_THAT(response, HasSubstr("ParseError"));
  } else {
    EXPECT_THAT(response, HasSubstr("SETTINGS expected"));
  }
=======
  ASSERT_TRUE(connection->run());
  EXPECT_THAT(response, HasSubstr("SETTINGS expected"));
>>>>>>> ff240177
  // Due to the multiple dispatchers involved (one for the RawConnectionDriver and another for the
  // Envoy server), it's possible for the 'connection' to receive the data and exit the dispatcher
  // prior to the FIN being received from the server.
  if (connection->lastConnectionEvent() == Network::ConnectionEvent::Connected) {
    ASSERT_TRUE(connection->run());
  }
  EXPECT_EQ(connection->lastConnectionEvent(), Network::ConnectionEvent::RemoteClose);
  EXPECT_EQ(test_server_->counter("http.config_test.downstream_cx_delayed_close_timeout")->value(),
            0);
}

TEST_P(MultiplexedIntegrationTest, PauseAndResume) {
  config_helper_.prependFilter(R"EOF(
  name: stop-iteration-and-continue-filter
  typed_config:
    "@type": type.googleapis.com/test.integration.filters.StopAndContinueConfig
  )EOF");
  initialize();

  // Send a request with a bit of data, to trigger the filter pausing.
  codec_client_ = makeHttpConnection(lookupPort("http"));
  auto encoder_decoder = codec_client_->startRequest(default_request_headers_);
  request_encoder_ = &encoder_decoder.first;
  codec_client_->sendData(*request_encoder_, 1, false);

  auto response = std::move(encoder_decoder.second);
  ASSERT_TRUE(fake_upstreams_[0]->waitForHttpConnection(*dispatcher_, fake_upstream_connection_));
  ASSERT_TRUE(fake_upstream_connection_->waitForNewStream(*dispatcher_, upstream_request_));
  ASSERT_TRUE(upstream_request_->waitForHeadersComplete());

  // Now send the final data frame and make sure it gets proxied.
  codec_client_->sendData(*request_encoder_, 0, true);
  ASSERT_TRUE(upstream_request_->waitForEndStream(*dispatcher_));
  upstream_request_->encodeHeaders(default_response_headers_, false);

  response->waitForHeaders();
  upstream_request_->encodeData(0, true);
  ASSERT_TRUE(response->waitForEndStream());
  ASSERT_TRUE(response->complete());
}

TEST_P(MultiplexedIntegrationTest, PauseAndResumeHeadersOnly) {
  config_helper_.prependFilter(R"EOF(
  name: stop-iteration-and-continue-filter
  typed_config:
    "@type": type.googleapis.com/test.integration.filters.StopAndContinueConfig
  )EOF");
  initialize();

  codec_client_ = makeHttpConnection(lookupPort("http"));
  auto response = codec_client_->makeHeaderOnlyRequest(default_request_headers_);

  ASSERT_TRUE(fake_upstreams_[0]->waitForHttpConnection(*dispatcher_, fake_upstream_connection_));
  ASSERT_TRUE(fake_upstream_connection_->waitForNewStream(*dispatcher_, upstream_request_));
  ASSERT_TRUE(upstream_request_->waitForEndStream(*dispatcher_));

  upstream_request_->encodeHeaders(default_response_headers_, true);
  ASSERT_TRUE(response->waitForEndStream());
  ASSERT_TRUE(response->complete());
}

// Verify the case when we have large pending data with empty trailers. It should not introduce
// stack-overflow (on ASan build). This is a regression test for
// https://bugs.chromium.org/p/oss-fuzz/issues/detail?id=24714.
TEST_P(MultiplexedIntegrationTest, EmptyTrailers) {
  initialize();
  codec_client_ = makeHttpConnection(lookupPort("http"));

  auto encoder_decoder = codec_client_->startRequest(default_request_headers_);
  request_encoder_ = &encoder_decoder.first;
  auto response = std::move(encoder_decoder.second);
  codec_client_->sendData(*request_encoder_, 100000, false);
  Http::TestRequestTrailerMapImpl request_trailers;
  codec_client_->sendTrailers(*request_encoder_, request_trailers);

  waitForNextUpstreamRequest();

  upstream_request_->encodeHeaders(default_response_headers_, true);
  ASSERT_TRUE(response->waitForEndStream());
  ASSERT_TRUE(response->complete());
}

class MultiplexedRingHashIntegrationTest : public HttpProtocolIntegrationTest {
public:
  MultiplexedRingHashIntegrationTest();

  ~MultiplexedRingHashIntegrationTest() override;

  void createUpstreams() override;

  void sendMultipleRequests(int request_bytes, Http::TestRequestHeaderMapImpl headers,
                            std::function<void(IntegrationStreamDecoder&)> cb);

  std::vector<FakeHttpConnectionPtr> fake_upstream_connections_;
  int num_upstreams_ = 5;
};

MultiplexedRingHashIntegrationTest::MultiplexedRingHashIntegrationTest() {
  config_helper_.addConfigModifier([&](envoy::config::bootstrap::v3::Bootstrap& bootstrap) -> void {
    auto* cluster = bootstrap.mutable_static_resources()->mutable_clusters(0);
    cluster->clear_load_assignment();
    cluster->mutable_load_assignment()->add_endpoints();
    cluster->mutable_load_assignment()->set_cluster_name(cluster->name());
    cluster->set_lb_policy(envoy::config::cluster::v3::Cluster::RING_HASH);
    for (int i = 0; i < num_upstreams_; i++) {
      auto* socket = cluster->mutable_load_assignment()
                         ->mutable_endpoints(0)
                         ->add_lb_endpoints()
                         ->mutable_endpoint()
                         ->mutable_address()
                         ->mutable_socket_address();
      socket->set_address(Network::Test::getLoopbackAddressString(version_));
    }
  });
}

MultiplexedRingHashIntegrationTest::~MultiplexedRingHashIntegrationTest() {
  if (codec_client_) {
    codec_client_->close();
    codec_client_ = nullptr;
  }
  for (auto& fake_upstream_connection : fake_upstream_connections_) {
    AssertionResult result = fake_upstream_connection->close();
    RELEASE_ASSERT(result, result.message());
    result = fake_upstream_connection->waitForDisconnect();
    RELEASE_ASSERT(result, result.message());
  }
}

void MultiplexedRingHashIntegrationTest::createUpstreams() {
  for (int i = 0; i < num_upstreams_; i++) {
    addFakeUpstream(Http::CodecType::HTTP1);
  }
}

INSTANTIATE_TEST_SUITE_P(IpVersions, MultiplexedRingHashIntegrationTest,
                         testing::ValuesIn(HttpProtocolIntegrationTest::getProtocolTestParams(
                             {Http::CodecType::HTTP2, Http::CodecType::HTTP3},
                             {Http::CodecType::HTTP1})),
                         HttpProtocolIntegrationTest::protocolTestParamsToString);

INSTANTIATE_TEST_SUITE_P(IpVersions, Http2MetadataIntegrationTest,
                         testing::ValuesIn(HttpProtocolIntegrationTest::getProtocolTestParams(
                             {Http::CodecType::HTTP2}, {Http::CodecType::HTTP2})),
                         HttpProtocolIntegrationTest::protocolTestParamsToString);

void MultiplexedRingHashIntegrationTest::sendMultipleRequests(
    int request_bytes, Http::TestRequestHeaderMapImpl headers,
    std::function<void(IntegrationStreamDecoder&)> cb) {
  TestRandomGenerator rand;
  const uint32_t num_requests = 50;
  std::vector<Http::RequestEncoder*> encoders;
  std::vector<IntegrationStreamDecoderPtr> responses;
  std::vector<FakeStreamPtr> upstream_requests;

  initialize();

  codec_client_ = makeHttpConnection(lookupPort("http"));
  for (uint32_t i = 0; i < num_requests; ++i) {
    auto encoder_decoder = codec_client_->startRequest(headers);
    encoders.push_back(&encoder_decoder.first);
    responses.push_back(std::move(encoder_decoder.second));
    codec_client_->sendData(*encoders[i], request_bytes, true);
  }

  for (uint32_t i = 0; i < num_requests; ++i) {
    FakeHttpConnectionPtr fake_upstream_connection;
    ASSERT_TRUE(FakeUpstream::waitForHttpConnection(*dispatcher_, fake_upstreams_,
                                                    fake_upstream_connection));
    // As data and streams are interwoven, make sure waitForNewStream()
    // ignores incoming data and waits for actual stream establishment.
    upstream_requests.emplace_back();
    ASSERT_TRUE(fake_upstream_connection->waitForNewStream(*dispatcher_, upstream_requests.back()));
    upstream_requests.back()->setAddServedByHeader(true);
    fake_upstream_connections_.push_back(std::move(fake_upstream_connection));
  }

  for (uint32_t i = 0; i < num_requests; ++i) {
    ASSERT_TRUE(upstream_requests[i]->waitForEndStream(*dispatcher_));
    upstream_requests[i]->encodeHeaders(Http::TestResponseHeaderMapImpl{{":status", "200"}}, false);
    upstream_requests[i]->encodeData(rand.random() % (1024 * 2), true);
  }

  for (uint32_t i = 0; i < num_requests; ++i) {
    ASSERT_TRUE(responses[i]->waitForEndStream());
    EXPECT_TRUE(upstream_requests[i]->complete());
    EXPECT_EQ(request_bytes, upstream_requests[i]->bodyLength());

    EXPECT_TRUE(responses[i]->complete());
    cb(*responses[i]);
  }
}

TEST_P(MultiplexedRingHashIntegrationTest, CookieRoutingNoCookieNoTtl) {
  config_helper_.addConfigModifier(
      [&](envoy::extensions::filters::network::http_connection_manager::v3::HttpConnectionManager&
              hcm) -> void {
        auto* hash_policy = hcm.mutable_route_config()
                                ->mutable_virtual_hosts(0)
                                ->mutable_routes(0)
                                ->mutable_route()
                                ->add_hash_policy();
        auto* cookie = hash_policy->mutable_cookie();
        cookie->set_name("foo");
      });

  // This test is non-deterministic, so make it extremely unlikely that not all
  // upstreams get hit.
  num_upstreams_ = 2;
  std::set<std::string> served_by;
  sendMultipleRequests(
      1024,
      Http::TestRequestHeaderMapImpl{{":method", "POST"},
                                     {":path", "/test/long/url"},
                                     {":scheme", "http"},
                                     {":authority", "host"}},
      [&](IntegrationStreamDecoder& response) {
        EXPECT_EQ("200", response.headers().getStatusValue());
        EXPECT_TRUE(response.headers().get(Http::Headers::get().SetCookie).empty());
        served_by.insert(std::string(response.headers()
                                         .get(Http::LowerCaseString("x-served-by"))[0]
                                         ->value()
                                         .getStringView()));
      });
  EXPECT_EQ(served_by.size(), num_upstreams_);
}

TEST_P(MultiplexedRingHashIntegrationTest, CookieRoutingNoCookieWithNonzeroTtlSet) {
  config_helper_.addConfigModifier(
      [&](envoy::extensions::filters::network::http_connection_manager::v3::HttpConnectionManager&
              hcm) -> void {
        auto* hash_policy = hcm.mutable_route_config()
                                ->mutable_virtual_hosts(0)
                                ->mutable_routes(0)
                                ->mutable_route()
                                ->add_hash_policy();
        auto* cookie = hash_policy->mutable_cookie();
        cookie->set_name("foo");
        cookie->mutable_ttl()->set_seconds(15);
      });

  std::set<std::string> set_cookies;
  sendMultipleRequests(
      1024,
      Http::TestRequestHeaderMapImpl{{":method", "POST"},
                                     {":path", "/test/long/url"},
                                     {":scheme", "http"},
                                     {":authority", "host"}},
      [&](IntegrationStreamDecoder& response) {
        EXPECT_EQ("200", response.headers().getStatusValue());
        std::string value(
            response.headers().get(Http::Headers::get().SetCookie)[0]->value().getStringView());
        set_cookies.insert(value);
        EXPECT_THAT(value, MatchesRegex("foo=.*; Max-Age=15; HttpOnly"));
      });
  EXPECT_EQ(set_cookies.size(), 1);
}

TEST_P(MultiplexedRingHashIntegrationTest, CookieRoutingNoCookieWithZeroTtlSet) {
  config_helper_.addConfigModifier(
      [&](envoy::extensions::filters::network::http_connection_manager::v3::HttpConnectionManager&
              hcm) -> void {
        auto* hash_policy = hcm.mutable_route_config()
                                ->mutable_virtual_hosts(0)
                                ->mutable_routes(0)
                                ->mutable_route()
                                ->add_hash_policy();
        auto* cookie = hash_policy->mutable_cookie();
        cookie->set_name("foo");
        cookie->mutable_ttl();
      });

  std::set<std::string> set_cookies;
  sendMultipleRequests(
      1024,
      Http::TestRequestHeaderMapImpl{{":method", "POST"},
                                     {":path", "/test/long/url"},
                                     {":scheme", "http"},
                                     {":authority", "host"}},
      [&](IntegrationStreamDecoder& response) {
        EXPECT_EQ("200", response.headers().getStatusValue());
        std::string value(
            response.headers().get(Http::Headers::get().SetCookie)[0]->value().getStringView());
        set_cookies.insert(value);
        EXPECT_THAT(value, MatchesRegex("^foo=.*$"));
      });
  EXPECT_EQ(set_cookies.size(), 1);
}

TEST_P(MultiplexedRingHashIntegrationTest, CookieRoutingWithCookieNoTtl) {
  config_helper_.addConfigModifier(
      [&](envoy::extensions::filters::network::http_connection_manager::v3::HttpConnectionManager&
              hcm) -> void {
        auto* hash_policy = hcm.mutable_route_config()
                                ->mutable_virtual_hosts(0)
                                ->mutable_routes(0)
                                ->mutable_route()
                                ->add_hash_policy();
        auto* cookie = hash_policy->mutable_cookie();
        cookie->set_name("foo");
      });

  std::set<std::string> served_by;
  sendMultipleRequests(
      1024,
      Http::TestRequestHeaderMapImpl{{":method", "POST"},
                                     {"cookie", "foo=bar"},
                                     {":path", "/test/long/url"},
                                     {":scheme", "http"},
                                     {":authority", "host"}},
      [&](IntegrationStreamDecoder& response) {
        EXPECT_EQ("200", response.headers().getStatusValue());
        EXPECT_TRUE(response.headers().get(Http::Headers::get().SetCookie).empty());
        served_by.insert(std::string(response.headers()
                                         .get(Http::LowerCaseString("x-served-by"))[0]
                                         ->value()
                                         .getStringView()));
      });
  EXPECT_EQ(served_by.size(), 1);
}

TEST_P(MultiplexedRingHashIntegrationTest, CookieRoutingWithCookieWithTtlSet) {
  config_helper_.addConfigModifier(
      [&](envoy::extensions::filters::network::http_connection_manager::v3::HttpConnectionManager&
              hcm) -> void {
        auto* hash_policy = hcm.mutable_route_config()
                                ->mutable_virtual_hosts(0)
                                ->mutable_routes(0)
                                ->mutable_route()
                                ->add_hash_policy();
        auto* cookie = hash_policy->mutable_cookie();
        cookie->set_name("foo");
        cookie->mutable_ttl()->set_seconds(15);
      });

  std::set<std::string> served_by;
  sendMultipleRequests(
      1024,
      Http::TestRequestHeaderMapImpl{{":method", "POST"},
                                     {"cookie", "foo=bar"},
                                     {":path", "/test/long/url"},
                                     {":scheme", "http"},
                                     {":authority", "host"}},
      [&](IntegrationStreamDecoder& response) {
        EXPECT_EQ("200", response.headers().getStatusValue());
        EXPECT_TRUE(response.headers().get(Http::Headers::get().SetCookie).empty());
        served_by.insert(std::string(response.headers()
                                         .get(Http::LowerCaseString("x-served-by"))[0]
                                         ->value()
                                         .getStringView()));
      });
  EXPECT_EQ(served_by.size(), 1);
}

class Http2FrameIntegrationTest : public testing::TestWithParam<Network::Address::IpVersion>,
                                  public Http2RawFrameIntegrationTest {
public:
  Http2FrameIntegrationTest() : Http2RawFrameIntegrationTest(GetParam()) {}
};

// Regression test.
TEST_P(Http2FrameIntegrationTest, SetDetailsTwice) {
  autonomous_upstream_ = true;
  useAccessLog("%RESPONSE_FLAGS% %RESPONSE_CODE_DETAILS%");
  beginSession();

  // Send two concatenated frames, the first with too many headers, and the second an invalid frame
  // (push_promise)
  std::string bad_frame =
      "00006d0104000000014083a8749783ee3a3fbebebebebebebebebebebebebebebebebebebebebebebebebebebebe"
      "bebebebebebebebebebebebebebebebebebebebebebebebebebebebebebebebebebebebebebebebebebebebebebe"
      "bebebebebebebebebebebebebebebebebebebebebebebebebebe0001010500000000018800a065";
  Http2Frame request = Http2Frame::makeGenericFrameFromHexDump(bad_frame);
  sendFrame(request);
  tcp_client_->close();

  // Expect that the details for the first frame are kept.
  EXPECT_THAT(waitForAccessLog(access_log_name_), HasSubstr("too_many_headers"));
}

TEST_P(Http2FrameIntegrationTest, AdjustUpstreamSettingsMaxStreams) {
  // Configure max concurrent streams to 2.
  config_helper_.addConfigModifier([&](envoy::config::bootstrap::v3::Bootstrap& bootstrap) -> void {
    RELEASE_ASSERT(bootstrap.mutable_static_resources()->clusters_size() >= 1, "");
    ConfigHelper::HttpProtocolOptions protocol_options;
    protocol_options.mutable_explicit_http_config()
        ->mutable_http2_protocol_options()
        ->mutable_max_concurrent_streams()
        ->set_value(2);
    ConfigHelper::setProtocolOptions(*bootstrap.mutable_static_resources()->mutable_clusters(0),
                                     protocol_options);
  });

  beginSession();
  FakeRawConnectionPtr fake_upstream_connection1;

  // Start a request and wait for it to reach the upstream.
  sendFrame(Http2Frame::makePostRequest(1, "host", "/path/to/long/url"));
  ASSERT_TRUE(fake_upstreams_[0]->waitForRawConnection(fake_upstream_connection1));
  const Http2Frame settings_frame = Http2Frame::makeSettingsFrame(
      Http2Frame::SettingsFlags::None, {{NGHTTP2_SETTINGS_MAX_CONCURRENT_STREAMS, 1}});
  ASSERT_TRUE(fake_upstream_connection1->write(std::string(settings_frame)));
  test_server_->waitForGaugeEq("cluster.cluster_0.upstream_rq_active", 1);
  test_server_->waitForCounterEq("cluster.cluster_0.upstream_cx_total", 1);

  // Start another request, it should create another upstream connection because of the max
  // concurrent streams of upstream connection created above.
  FakeRawConnectionPtr fake_upstream_connection2;
  sendFrame(Http2Frame::makePostRequest(3, "host", "/path/to/long/url"));
  ASSERT_TRUE(fake_upstreams_[0]->waitForRawConnection(fake_upstream_connection2));
  ASSERT_TRUE(fake_upstream_connection2->write(std::string(settings_frame)));
  test_server_->waitForGaugeEq("cluster.cluster_0.upstream_rq_active", 2);
  test_server_->waitForCounterEq("cluster.cluster_0.upstream_cx_total", 2);

  // Start the third request and adjust the max concurrent streams of one connection created
  // above to 2.
  const Http2Frame settings_frame2 = Http2Frame::makeSettingsFrame(
      Http2Frame::SettingsFlags::None, {{NGHTTP2_SETTINGS_MAX_CONCURRENT_STREAMS, 3}});
  ASSERT_TRUE(fake_upstream_connection1->write(std::string(settings_frame2)));
  sendFrame(Http2Frame::makePostRequest(5, "host", "/path/to/long/url"));
  test_server_->waitForGaugeEq("cluster.cluster_0.upstream_rq_active", 3);
  test_server_->waitForCounterEq("cluster.cluster_0.upstream_cx_total", 2);

  // The configured max concurrent streams is 2, even the SETTINGS frame above wants to
  // set the max concurrent streams to 3, it still reaches the upper bound. So the new request
  // below should result in the third connection.
  sendFrame(Http2Frame::makePostRequest(7, "host", "/path/to/long/url"));
  test_server_->waitForGaugeEq("cluster.cluster_0.upstream_rq_active", 4);
  test_server_->waitForCounterEq("cluster.cluster_0.upstream_cx_total", 3);

  // Cleanup.
  tcp_client_->close();
}

TEST_P(Http2FrameIntegrationTest, UpstreamSettingsMaxStreamsAfterGoAway) {
  beginSession();
  FakeRawConnectionPtr fake_upstream_connection;

  const uint32_t client_stream_idx = 1;
  // Start a request and wait for it to reach the upstream.
  sendFrame(Http2Frame::makePostRequest(client_stream_idx, "host", "/path/to/long/url"));
  ASSERT_TRUE(fake_upstreams_[0]->waitForRawConnection(fake_upstream_connection));
  const Http2Frame settings_frame = Http2Frame::makeEmptySettingsFrame();
  ASSERT_TRUE(fake_upstream_connection->write(std::string(settings_frame)));
  test_server_->waitForGaugeEq("cluster.cluster_0.upstream_rq_active", 1);

  // Send RST_STREAM, GOAWAY and SETTINGS(0 max streams)
  const Http2Frame rst_stream =
      Http2Frame::makeResetStreamFrame(client_stream_idx, Http2Frame::ErrorCode::FlowControlError);
  const Http2Frame go_away_frame =
      Http2Frame::makeEmptyGoAwayFrame(12345, Http2Frame::ErrorCode::NoError);
  const Http2Frame settings_max_connections_frame = Http2Frame::makeSettingsFrame(
      Http2Frame::SettingsFlags::None, {{NGHTTP2_SETTINGS_MAX_CONCURRENT_STREAMS, 0}});
  ASSERT_TRUE(fake_upstream_connection->write(std::string(rst_stream) + std::string(go_away_frame) +
                                              std::string(settings_max_connections_frame)));

  test_server_->waitForCounterGe("cluster.cluster_0.upstream_cx_close_notify", 1);

  // Cleanup.
  tcp_client_->close();
}

INSTANTIATE_TEST_SUITE_P(IpVersions, Http2FrameIntegrationTest,
                         testing::ValuesIn(TestEnvironment::getIpVersionsForTest()),
                         TestUtility::ipTestParamsToString);

// Tests sending an empty metadata map from downstream.
TEST_P(Http2FrameIntegrationTest, DownstreamSendingEmptyMetadata) {
  // Allow metadata usage.
  config_helper_.addConfigModifier([&](envoy::config::bootstrap::v3::Bootstrap& bootstrap) -> void {
    RELEASE_ASSERT(bootstrap.mutable_static_resources()->clusters_size() >= 1, "");
    ConfigHelper::HttpProtocolOptions protocol_options;
    protocol_options.mutable_explicit_http_config()
        ->mutable_http2_protocol_options()
        ->set_allow_metadata(true);
    ConfigHelper::setProtocolOptions(*bootstrap.mutable_static_resources()->mutable_clusters(0),
                                     protocol_options);
  });
  config_helper_.addConfigModifier(
      [&](envoy::extensions::filters::network::http_connection_manager::v3::HttpConnectionManager&
              hcm) -> void { hcm.mutable_http2_protocol_options()->set_allow_metadata(true); });

  // This test uses an Http2Frame and not the encoder's encodeMetadata method,
  // because encodeMetadata fails when an empty metadata map is sent.
  beginSession();

  const uint32_t client_stream_idx = 1;
  // Send request.
  const Http2Frame request =
      Http2Frame::makePostRequest(client_stream_idx, "host", "/path/to/long/url");
  sendFrame(request);
  ASSERT_TRUE(fake_upstreams_[0]->waitForHttpConnection(*dispatcher_, fake_upstream_connection_));
  ASSERT_TRUE(fake_upstream_connection_->waitForNewStream(*dispatcher_, upstream_request_));

  // Send metadata frame with empty metadata map.
  const Http::MetadataMap empty_metadata_map;
  const Http2Frame empty_metadata_map_frame = Http2Frame::makeMetadataFrameFromMetadataMap(
      client_stream_idx, empty_metadata_map, Http2Frame::MetadataFlags::EndMetadata);
  sendFrame(empty_metadata_map_frame);

  // Send an empty data frame to close the stream.
  const Http2Frame empty_data_frame =
      Http2Frame::makeEmptyDataFrame(client_stream_idx, Http2Frame::DataFlags::EndStream);
  sendFrame(empty_data_frame);

  // Upstream sends a reply.
  ASSERT_TRUE(upstream_request_->waitForEndStream(*dispatcher_));
  const Http::TestResponseHeaderMapImpl response_headers{{":status", "200"}};
  upstream_request_->encodeHeaders(response_headers, true);

  // Make sure that a response from upstream is received by the client, and
  // close the connection.
  const auto response = readFrame();
  EXPECT_EQ(Http2Frame::Type::Headers, response.type());
  EXPECT_EQ(Http2Frame::ResponseStatus::Ok, response.responseStatus());
  EXPECT_EQ(1, test_server_->counter("http2.metadata_empty_frames")->value());

  // Cleanup. Closing upstream connection first to avoid a race between the
  // client FIN and the connection closure (see comment in
  // HttpIntegrationTest::cleanupUpstreamAndDownstream).
  cleanupUpstreamAndDownstream();
  tcp_client_->close();
}

// Tests that an empty metadata map from upstream is ignored.
TEST_P(Http2MetadataIntegrationTest, UpstreamSendingEmptyMetadata) {
  initialize();

  // Send a request and make sure an upstream connection is established.
  codec_client_ = makeHttpConnection(lookupPort("http"));
  auto response = codec_client_->makeHeaderOnlyRequest(default_request_headers_);
  waitForNextUpstreamRequest();
  auto* upstream = fake_upstreams_.front().get();

  // Send response headers.
  upstream_request_->encodeHeaders(default_response_headers_, false);
  // Send an empty metadata map back from upstream.
  const Http::MetadataMap empty_metadata_map;
  const Http2Frame empty_metadata_frame = Http2Frame::makeMetadataFrameFromMetadataMap(
      1, empty_metadata_map, Http2Frame::MetadataFlags::EndMetadata);
  ASSERT_TRUE(upstream->rawWriteConnection(
      0, std::string(empty_metadata_frame.begin(), empty_metadata_frame.end())));
  // Send an empty data frame after the metadata frame to end the stream.
  upstream_request_->encodeData(0, true);

  // Verifies that no metadata was received by the client.
  ASSERT_TRUE(response->waitForEndStream());
  ASSERT_TRUE(response->complete());
  EXPECT_EQ(0, response->metadataMapsDecodedCount());
  EXPECT_EQ(1, test_server_->counter("cluster.cluster_0.http2.metadata_empty_frames")->value());
}

// Tests upstream sending a metadata frame after ending a stream.
TEST_P(Http2MetadataIntegrationTest, UpstreamMetadataAfterEndStream) {
  initialize();
  codec_client_ = makeHttpConnection(lookupPort("http"));

  // Sends the first request.
  auto encoder_decoder = codec_client_->startRequest(default_request_headers_);
  auto response = std::move(encoder_decoder.second);

  // Wait for upstream to receive the request
  ASSERT_TRUE(fake_upstreams_[0]->waitForHttpConnection(*dispatcher_, fake_upstream_connection_));
  ASSERT_TRUE(fake_upstream_connection_->waitForNewStream(*dispatcher_, upstream_request_));
  ASSERT_TRUE(upstream_request_->waitForHeadersComplete());

  // Upstream sends headers and ends stream.
  const Http::TestResponseHeaderMapImpl response_headers{{":status", "200"}};
  upstream_request_->encodeHeaders(response_headers, true);

  // Upstream sends metadata.
  const Http::MetadataMap response_metadata_map = {{"resp_key1", "resp_value1"}};
  Http::MetadataMapPtr metadata_map_ptr =
      std::make_unique<Http::MetadataMap>(response_metadata_map);
  Http::MetadataMapVector metadata_map_vector;
  metadata_map_vector.push_back(std::move(metadata_map_ptr));
  upstream_request_->encodeMetadata(metadata_map_vector);

  // Cleanup.
  ASSERT_TRUE(response->waitForEndStream());
  ASSERT_TRUE(fake_upstream_connection_->close());
  ASSERT_TRUE(response->complete());
  EXPECT_EQ("200", response->headers().getStatusValue());
}

static std::string on_local_reply_filter = R"EOF(
name: on-local-reply-filter
typed_config:
  "@type": type.googleapis.com/google.protobuf.Empty
)EOF";

TEST_P(MultiplexedIntegrationTest, OnLocalReply) {
  config_helper_.prependFilter(on_local_reply_filter);
  initialize();

  codec_client_ = makeHttpConnection(lookupPort("http"));
  // The filter will send a local reply when receiving headers, the client
  // should get a complete response.
  {
    auto response = codec_client_->makeHeaderOnlyRequest(default_request_headers_);
    ASSERT_TRUE(response->waitForEndStream());
    ASSERT_TRUE(response->complete());
    EXPECT_EQ("original_reply", response->body());
  }
  // The filter will send a local reply when receiving headers, and interrupt
  // that with a second reply sent from the encoder chain. The client will see
  // the second response.
  {
    default_request_headers_.addCopy("dual-local-reply", "yes");
    auto response = codec_client_->makeHeaderOnlyRequest(default_request_headers_);
    ASSERT_TRUE(response->waitForEndStream());
    ASSERT_TRUE(response->complete());
    EXPECT_EQ("second_reply", response->body());
  }
  // The filter will send a local reply when receiving headers and reset the
  // stream onLocalReply. The client will get a reset and no response even if
  // dual local replies are on (from the prior request).
  {
    default_request_headers_.addCopy("reset", "yes");
    auto response = codec_client_->makeHeaderOnlyRequest(default_request_headers_);
    ASSERT_TRUE(response->waitForReset());
    ASSERT_FALSE(response->complete());
  }
}

TEST_P(MultiplexedIntegrationTest, InvalidTrailers) {
  autonomous_allow_incomplete_streams_ = true;
  useAccessLog("%RESPONSE_CODE_DETAILS%");
  autonomous_upstream_ = true;
  initialize();
  codec_client_ = makeHttpConnection(lookupPort("http"));

  // Start the request.
  auto encoder_decoder = codec_client_->startRequest(default_request_headers_);
  auto response = std::move(encoder_decoder.second);
  request_encoder_ = &encoder_decoder.first;

  std::string value = std::string(1, 2);
  EXPECT_FALSE(Http::HeaderUtility::headerValueIsValid(value));
  codec_client_->sendTrailers(*request_encoder_,
                              Http::TestRequestTrailerMapImpl{{"trailer", value}});
  ASSERT_TRUE(response->waitForReset());
  // http2.invalid.header.field or http3.invalid_header_field
  EXPECT_THAT(waitForAccessLog(access_log_name_), HasSubstr("invalid"));
}

TEST_P(MultiplexedIntegrationTest, InconsistentContentLength) {
  useAccessLog("%RESPONSE_CODE_DETAILS%");
  initialize();
  codec_client_ = makeHttpConnection(lookupPort("http"));
  auto encoder_decoder =
      codec_client_->startRequest(Http::TestRequestHeaderMapImpl{{":method", "POST"},
                                                                 {":path", "/test/long/url"},
                                                                 {":scheme", "http"},
                                                                 {":authority", "host"},
                                                                 {"content-length", "1025"}});

  auto response = std::move(encoder_decoder.second);
  request_encoder_ = &encoder_decoder.first;
  codec_client_->sendData(*request_encoder_, 1024, false);
  codec_client_->sendTrailers(*request_encoder_,
                              Http::TestRequestTrailerMapImpl{{"trailer", "value"}});

  // Inconsistency in content-length header and the actually body length should be treated as a
  // stream error.
  ASSERT_TRUE(response->waitForReset());
  // http3.inconsistent_content_length.
  if (downstreamProtocol() == Http::CodecType::HTTP3) {
    EXPECT_EQ(Http::StreamResetReason::RemoteReset, response->resetReason());
    EXPECT_THAT(waitForAccessLog(access_log_name_), HasSubstr("inconsistent_content_length"));
  } else if (GetParam().http2_implementation == Http2Impl::Oghttp2) {
    EXPECT_EQ(Http::StreamResetReason::RemoteReset, response->resetReason());
    EXPECT_THAT(waitForAccessLog(access_log_name_), HasSubstr("http2.remote_reset"));
  } else {
    EXPECT_EQ(Http::StreamResetReason::ConnectionTermination, response->resetReason());
    // http2.violation.of.messaging.rule
    EXPECT_THAT(waitForAccessLog(access_log_name_), HasSubstr("violation"));
  }
}

// HTTP/2 and HTTP/3 don't support 101 SwitchProtocol response code, the client should
// reset the request.
TEST_P(MultiplexedIntegrationTest, Reset101SwitchProtocolResponse) {
  config_helper_.addConfigModifier(
      [&](envoy::extensions::filters::network::http_connection_manager::v3::HttpConnectionManager&
              hcm) -> void { hcm.set_proxy_100_continue(true); });
  initialize();

  codec_client_ = makeHttpConnection(lookupPort("http"));
  auto encoder_decoder =
      codec_client_->startRequest(Http::TestRequestHeaderMapImpl{{":method", "GET"},
                                                                 {":path", "/dynamo/url"},
                                                                 {":scheme", "http"},
                                                                 {":authority", "host"},
                                                                 {"expect", "100-continue"}});
  request_encoder_ = &encoder_decoder.first;
  auto response = std::move(encoder_decoder.second);

  // Wait for the request headers to be received upstream.
  ASSERT_TRUE(fake_upstreams_[0]->waitForHttpConnection(*dispatcher_, fake_upstream_connection_));
  ASSERT_TRUE(fake_upstream_connection_->waitForNewStream(*dispatcher_, upstream_request_));

  upstream_request_->encodeHeaders(Http::TestResponseHeaderMapImpl{{":status", "101"}}, false);
  ASSERT_TRUE(response->waitForReset());
  codec_client_->close();
  EXPECT_FALSE(response->complete());
}

// Ordering of inheritance is important here, SocketInterfaceSwap must be
// destroyed after HttpProtocolIntegrationTest.
class SocketSwappableMultiplexedIntegrationTest : public SocketInterfaceSwap,
                                                  public HttpProtocolIntegrationTest {};

INSTANTIATE_TEST_SUITE_P(IpVersions, SocketSwappableMultiplexedIntegrationTest,
                         testing::ValuesIn(HttpProtocolIntegrationTest::getProtocolTestParams(
                             {Http::CodecType::HTTP1, Http::CodecType::HTTP2},
                             {Http::CodecType::HTTP1, Http::CodecType::HTTP2})),
                         HttpProtocolIntegrationTest::protocolTestParamsToString);

TEST_P(SocketSwappableMultiplexedIntegrationTest, BackedUpDownstreamConnectionClose) {
  config_helper_.setBufferLimits(1000, 1000);
  autonomous_upstream_ = false;
  initialize();

  // Stop writes to the downstream.
  write_matcher_->setSourcePort(lookupPort("http"));
  codec_client_ = makeHttpConnection(lookupPort("http"));
  write_matcher_->setWriteReturnsEgain();

  auto response_decoder = codec_client_->makeRequestWithBody(default_request_headers_, 10);

  waitForNextUpstreamRequest();
  test_server_->waitForGaugeEq("cluster.cluster_0.upstream_rq_active", 1);

  upstream_request_->encodeHeaders(Http::TestResponseHeaderMapImpl{{":status", "200"}}, false);
  upstream_request_->encodeData(1000, false);

  // We should trigger pause at least once, and eventually have at least 1k
  // bytes buffered.
  test_server_->waitForCounterGe("cluster.cluster_0.upstream_flow_control_paused_reading_total", 1);
  test_server_->waitForGaugeGe("http.config_test.downstream_cx_tx_bytes_buffered", 1000);

  // Close downstream, check cleanup.
  codec_client_->close();

  test_server_->waitForGaugeEq("cluster.cluster_0.upstream_rq_active", 0);
  test_server_->waitForGaugeEq("http.config_test.downstream_rq_active", 0);
  test_server_->waitForGaugeEq("http.config_test.downstream_cx_tx_bytes_buffered", 0);
}

TEST_P(SocketSwappableMultiplexedIntegrationTest, BackedUpUpstreamConnectionClose) {
  config_helper_.setBufferLimits(1000, 1000);
  autonomous_upstream_ = false;
  initialize();

  // Stop writes to the upstream.
  write_matcher_->setDestinationPort(fake_upstreams_[0]->localAddress()->ip()->port());
  write_matcher_->setWriteReturnsEgain();

  codec_client_ = makeHttpConnection(lookupPort("http"));
  auto [request_encoder, response_decoder] = codec_client_->startRequest(default_request_headers_);
  codec_client_->sendData(request_encoder, 1000, false);

  // We should trigger pause at least once, and eventually have at least 1k
  // bytes buffered.
  test_server_->waitForGaugeEq("cluster.cluster_0.upstream_rq_active", 1);
  test_server_->waitForCounterGe("cluster.cluster_0.upstream_flow_control_backed_up_total", 1);
  test_server_->waitForCounterGe("http.config_test.downstream_flow_control_paused_reading_total",
                                 1);
  test_server_->waitForGaugeGe("cluster.cluster_0.upstream_cx_tx_bytes_buffered", 1000);

  // Close upstream, check cleanup.
  fake_upstreams_[0].reset();

  ASSERT_TRUE(response_decoder->waitForReset());
  test_server_->waitForGaugeEq("cluster.cluster_0.upstream_rq_active", 0);
  test_server_->waitForGaugeEq("http.config_test.downstream_rq_active", 0);
  test_server_->waitForGaugeGe("cluster.cluster_0.upstream_cx_tx_bytes_buffered", 0);
}

} // namespace Envoy<|MERGE_RESOLUTION|>--- conflicted
+++ resolved
@@ -998,17 +998,12 @@
       [&response](Network::ClientConnection&, const Buffer::Instance& data) -> void {
         response.append(data.toString());
       });
-<<<<<<< HEAD
-  connection->run();
+  ASSERT_TRUE(connection->run());
   if (GetParam().http2_implementation == Http2Impl::Oghttp2) {
     EXPECT_THAT(response, HasSubstr("ParseError"));
   } else {
     EXPECT_THAT(response, HasSubstr("SETTINGS expected"));
   }
-=======
-  ASSERT_TRUE(connection->run());
-  EXPECT_TRUE(response.find("SETTINGS expected") != std::string::npos);
->>>>>>> ff240177
 }
 
 // Send client headers, a GoAway and then a body and ensure the full request and
@@ -1334,17 +1329,12 @@
         connection.dispatcher().exit();
       });
 
-<<<<<<< HEAD
-  connection->run();
+  ASSERT_TRUE(connection->run());
   if (GetParam().http2_implementation == Http2Impl::Oghttp2) {
     EXPECT_THAT(response, HasSubstr("ParseError"));
   } else {
     EXPECT_THAT(response, HasSubstr("SETTINGS expected"));
   }
-=======
-  ASSERT_TRUE(connection->run());
-  EXPECT_THAT(response, HasSubstr("SETTINGS expected"));
->>>>>>> ff240177
   // Due to the multiple dispatchers involved (one for the RawConnectionDriver and another for the
   // Envoy server), it's possible the delayed close timer could fire and close the server socket
   // prior to the data callback above firing. Therefore, we may either still be connected, or have
@@ -1372,17 +1362,12 @@
         connection.dispatcher().exit();
       });
 
-<<<<<<< HEAD
-  connection->run();
+  ASSERT_TRUE(connection->run());
   if (GetParam().http2_implementation == Http2Impl::Oghttp2) {
     EXPECT_THAT(response, HasSubstr("ParseError"));
   } else {
     EXPECT_THAT(response, HasSubstr("SETTINGS expected"));
   }
-=======
-  ASSERT_TRUE(connection->run());
-  EXPECT_THAT(response, HasSubstr("SETTINGS expected"));
->>>>>>> ff240177
   // Due to the multiple dispatchers involved (one for the RawConnectionDriver and another for the
   // Envoy server), it's possible for the 'connection' to receive the data and exit the dispatcher
   // prior to the FIN being received from the server.

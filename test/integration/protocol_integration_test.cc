--- conflicted
+++ resolved
@@ -771,16 +771,7 @@
 // The retry priority will always target P1, which would otherwise never be hit due to P0 being
 // healthy.
 TEST_P(DownstreamProtocolIntegrationTest, RetryPriority) {
-<<<<<<< HEAD
-  EXCLUDE_UPSTREAM_HTTP3;
-=======
-  if (upstreamProtocol() == FakeHttpConnection::Type::HTTP2 &&
-      downstreamProtocol() == Http::CodecClient::Type::HTTP3) {
-    // TODO(alyssawilk) investigate why this combination doesn't work.
-    return;
-  }
   EXCLUDE_UPSTREAM_HTTP3; // Timed out waiting for new stream.
->>>>>>> 2026543d
   const Upstream::HealthyLoad healthy_priority_load({0u, 100u});
   const Upstream::DegradedLoad degraded_priority_load({0u, 100u});
   NiceMock<Upstream::MockRetryPriority> retry_priority(healthy_priority_load,

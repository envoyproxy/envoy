--- conflicted
+++ resolved
@@ -1282,10 +1282,6 @@
     default_response_headers_.setStatus(
         "11111111111111111111111111111111111111111111111111111111111111111");
     upstream_request_->encodeHeaders(default_response_headers_, false);
-<<<<<<< HEAD
-=======
-    ASSERT_TRUE(fake_upstream_connection_->waitForDisconnect());
->>>>>>> c93d486c
   }
 
   response->waitForEndStream();
@@ -1325,10 +1321,6 @@
     waitForNextUpstreamRequest();
     default_response_headers_.removeStatus();
     upstream_request_->encodeHeaders(default_response_headers_, false);
-<<<<<<< HEAD
-=======
-    ASSERT_TRUE(fake_upstream_connection_->waitForDisconnect());
->>>>>>> c93d486c
   }
 
   response->waitForEndStream();

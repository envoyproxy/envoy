--- conflicted
+++ resolved
@@ -1330,7 +1330,7 @@
 
 // Validate that lots of tiny cookies doesn't cause a DoS (single cookie header).
 TEST_P(DownstreamProtocolIntegrationTest, LargeCookieParsingConcatenated) {
-<<<<<<< HEAD
+  // TODO(alyssawilk) set upstream header size from config.
   EXCLUDE_UPSTREAM_HTTP3;
   if (downstream_protocol_ == Http::CodecClient::Type::HTTP3) {
     // QUICHE Qpack splits concatinated cookies into crumbs to increase
@@ -1341,11 +1341,6 @@
         [&](envoy::extensions::filters::network::http_connection_manager::v3::HttpConnectionManager&
                 hcm) -> void { hcm.mutable_max_request_headers_kb()->set_value(96); });
   }
-=======
-  // TODO(danzh) re-enable this test after quic headers size become configurable.
-  EXCLUDE_DOWNSTREAM_HTTP3
-  EXCLUDE_UPSTREAM_HTTP3; // QUIC_STREAM_EXCESSIVE_LOAD
->>>>>>> 375e211b
   initialize();
 
   codec_client_ = makeHttpConnection(lookupPort("http"));
@@ -1368,13 +1363,8 @@
 
 // Validate that lots of tiny cookies doesn't cause a DoS (many cookie headers).
 TEST_P(DownstreamProtocolIntegrationTest, LargeCookieParsingMany) {
-<<<<<<< HEAD
+  // TODO(alyssawilk) set upstream header size from config.
   EXCLUDE_UPSTREAM_HTTP3;
-=======
-  // TODO(danzh) re-enable this test after quic headers size become configurable.
-  EXCLUDE_DOWNSTREAM_HTTP3
-  EXCLUDE_UPSTREAM_HTTP3; // QUIC_STREAM_EXCESSIVE_LOAD
->>>>>>> 375e211b
   // Set header count limit to 2010.
   uint32_t max_count = 2010;
   config_helper_.addConfigModifier(
@@ -1583,13 +1573,8 @@
 }
 
 TEST_P(DownstreamProtocolIntegrationTest, LargeRequestUrlAccepted) {
-<<<<<<< HEAD
+  // TODO(alyssawilk) set upstream header size from config.
   EXCLUDE_UPSTREAM_HTTP3;
-=======
-  // TODO(danzh) re-enable this test after quic headers size become configurable.
-  EXCLUDE_DOWNSTREAM_HTTP3
-  EXCLUDE_UPSTREAM_HTTP3; // requires configurable header limits.
->>>>>>> 375e211b
   // Send one 95 kB URL with limit 96 kB headers.
   testLargeRequestUrl(95, 96);
 }
@@ -1600,12 +1585,8 @@
 }
 
 TEST_P(DownstreamProtocolIntegrationTest, LargeRequestHeadersAccepted) {
-<<<<<<< HEAD
+ // TODO(alyssawilk) set upstream header size from config.
   EXCLUDE_UPSTREAM_HTTP3;
-=======
-  EXCLUDE_DOWNSTREAM_HTTP3
-  EXCLUDE_UPSTREAM_HTTP3; // requires configurable header limits.
->>>>>>> 375e211b
   // Send one 95 kB header with limit 96 kB and 100 headers.
   testLargeRequestHeaders(95, 1, 96, 100);
 }

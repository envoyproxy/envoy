#include "test/integration/protocol_integration_test.h"

#include <functional>
#include <list>
#include <memory>
#include <regex>
#include <string>
#include <vector>

#include "envoy/buffer/buffer.h"
#include "envoy/config/bootstrap/v3/bootstrap.pb.h"
#include "envoy/config/route/v3/route_components.pb.h"
#include "envoy/event/dispatcher.h"
#include "envoy/extensions/filters/network/http_connection_manager/v3/http_connection_manager.pb.h"
#include "envoy/http/header_map.h"
#include "envoy/registry/registry.h"

#include "common/api/api_impl.h"
#include "common/buffer/buffer_impl.h"
#include "common/common/fmt.h"
#include "common/common/thread_annotations.h"
#include "common/http/headers.h"
#include "common/http/utility.h"
#include "common/network/utility.h"
#include "common/protobuf/utility.h"
#include "common/runtime/runtime_impl.h"
#include "common/upstream/upstream_impl.h"

#include "test/common/http/http2/http2_frame.h"
#include "test/common/upstream/utility.h"
#include "test/integration/autonomous_upstream.h"
#include "test/integration/http_integration.h"
#include "test/integration/test_host_predicate_config.h"
#include "test/integration/utility.h"
#include "test/mocks/upstream/retry_priority.h"
#include "test/mocks/upstream/retry_priority_factory.h"
#include "test/test_common/environment.h"
#include "test/test_common/logging.h"
#include "test/test_common/network_utility.h"
#include "test/test_common/registry.h"

#include "absl/time/time.h"
#include "gtest/gtest.h"

using testing::HasSubstr;
using testing::Not;

namespace Envoy {

void setDoNotValidateRouteConfig(
    envoy::extensions::filters::network::http_connection_manager::v3::HttpConnectionManager& hcm) {
  auto* route_config = hcm.mutable_route_config();
  route_config->mutable_validate_clusters()->set_value(false);
};

// TODO(#2557) fix all the failures.
#define EXCLUDE_DOWNSTREAM_HTTP3                                                                   \
  if (downstreamProtocol() == Http::CodecClient::Type::HTTP3) {                                    \
    return;                                                                                        \
  }

TEST_P(ProtocolIntegrationTest, TrailerSupportHttp1) {
  config_helper_.addConfigModifier(setEnableDownstreamTrailersHttp1());
  config_helper_.addConfigModifier(setEnableUpstreamTrailersHttp1());

  testTrailers(10, 20, true, true);
}

TEST_P(ProtocolIntegrationTest, ShutdownWithActiveConnPoolConnections) {
  auto response = makeHeaderOnlyRequest(nullptr, 0);
  // Shut down the server with active connection pool connections.
  test_server_.reset();
  checkSimpleRequestSuccess(0U, 0U, response.get());
}

// Change the default route to be restrictive, and send a request to an alternate route.
TEST_P(DownstreamProtocolIntegrationTest, RouterNotFound) { testRouterNotFound(); }

TEST_P(ProtocolIntegrationTest, RouterVirtualClusters) { testRouterVirtualClusters(); }

// Change the default route to be restrictive, and send a POST to an alternate route.
TEST_P(DownstreamProtocolIntegrationTest, RouterNotFoundBodyNoBuffer) {
  testRouterNotFoundWithBody();
}

// Add a route that uses unknown cluster (expect 404 Not Found).
TEST_P(DownstreamProtocolIntegrationTest, RouterClusterNotFound404) {
  config_helper_.addConfigModifier(&setDoNotValidateRouteConfig);
  auto host = config_helper_.createVirtualHost("foo.com", "/unknown", "unknown_cluster");
  host.mutable_routes(0)->mutable_route()->set_cluster_not_found_response_code(
      envoy::config::route::v3::RouteAction::NOT_FOUND);
  config_helper_.addVirtualHost(host);
  initialize();

  BufferingStreamDecoderPtr response = IntegrationUtil::makeSingleRequest(
      lookupPort("http"), "GET", "/unknown", "", downstream_protocol_, version_, "foo.com");
  ASSERT_TRUE(response->complete());
  EXPECT_EQ("404", response->headers().getStatusValue());
}

// Add a route that uses unknown cluster (expect 503 Service Unavailable).
TEST_P(DownstreamProtocolIntegrationTest, RouterClusterNotFound503) {
  config_helper_.addConfigModifier(&setDoNotValidateRouteConfig);
  auto host = config_helper_.createVirtualHost("foo.com", "/unknown", "unknown_cluster");
  host.mutable_routes(0)->mutable_route()->set_cluster_not_found_response_code(
      envoy::config::route::v3::RouteAction::SERVICE_UNAVAILABLE);
  config_helper_.addVirtualHost(host);
  initialize();

  BufferingStreamDecoderPtr response = IntegrationUtil::makeSingleRequest(
      lookupPort("http"), "GET", "/unknown", "", downstream_protocol_, version_, "foo.com");
  ASSERT_TRUE(response->complete());
  EXPECT_EQ("503", response->headers().getStatusValue());
}

// Add a route which redirects HTTP to HTTPS, and verify Envoy sends a 301
TEST_P(DownstreamProtocolIntegrationTest, RouterRedirect) {
  auto host = config_helper_.createVirtualHost("www.redirect.com", "/");
  host.set_require_tls(envoy::config::route::v3::VirtualHost::ALL);
  config_helper_.addVirtualHost(host);
  initialize();

  BufferingStreamDecoderPtr response = IntegrationUtil::makeSingleRequest(
      lookupPort("http"), "GET", "/foo", "", downstream_protocol_, version_, "www.redirect.com");
  ASSERT_TRUE(response->complete());
  EXPECT_EQ("301", response->headers().getStatusValue());
  EXPECT_EQ("https://www.redirect.com/foo",
            response->headers().get(Http::Headers::get().Location)[0]->value().getStringView());
}

TEST_P(ProtocolIntegrationTest, UnknownResponsecode) {
  config_helper_.addRuntimeOverride(
      "envoy.reloadable_features.dont_add_content_length_for_bodiless_requests", "true");
  initialize();

  codec_client_ = makeHttpConnection(lookupPort("http"));

  Http::TestResponseHeaderMapImpl response_headers{{":status", "600"}};
  auto response = sendRequestAndWaitForResponse(default_request_headers_, 0, response_headers, 0);

  // Regression test https://github.com/envoyproxy/envoy/issues/14890 - no content-length added.
  EXPECT_EQ(upstream_request_->headers().ContentLength(), nullptr);
  ASSERT_TRUE(response->complete());
  EXPECT_EQ("600", response->headers().getStatusValue());
}

// Add a health check filter and verify correct computation of health based on upstream status.
TEST_P(DownstreamProtocolIntegrationTest, ComputedHealthCheck) {
  config_helper_.addFilter(R"EOF(
name: health_check
typed_config:
    "@type": type.googleapis.com/envoy.extensions.filters.http.health_check.v3.HealthCheck
    pass_through_mode: false
    cluster_min_healthy_percentages:
        example_cluster_name: { value: 75 }
)EOF");
  initialize();

  codec_client_ = makeHttpConnection(lookupPort("http"));
  auto response = codec_client_->makeHeaderOnlyRequest(Http::TestRequestHeaderMapImpl{
      {":method", "GET"}, {":path", "/healthcheck"}, {":scheme", "http"}, {":authority", "host"}});
  ASSERT_TRUE(response->waitForEndStream());

  EXPECT_TRUE(response->complete());
  EXPECT_EQ("503", response->headers().getStatusValue());
}

// Add a health check filter and verify correct computation of health based on upstream status.
TEST_P(DownstreamProtocolIntegrationTest, ModifyBuffer) {
  config_helper_.addFilter(R"EOF(
name: health_check
typed_config:
    "@type": type.googleapis.com/envoy.extensions.filters.http.health_check.v3.HealthCheck
    pass_through_mode: false
    cluster_min_healthy_percentages:
        example_cluster_name: { value: 75 }
)EOF");
  initialize();

  codec_client_ = makeHttpConnection(lookupPort("http"));
  auto response = codec_client_->makeHeaderOnlyRequest(Http::TestRequestHeaderMapImpl{
      {":method", "GET"}, {":path", "/healthcheck"}, {":scheme", "http"}, {":authority", "host"}});
  ASSERT_TRUE(response->waitForEndStream());

  EXPECT_TRUE(response->complete());
  EXPECT_EQ("503", response->headers().getStatusValue());
}

// Verifies behavior for https://github.com/envoyproxy/envoy/pull/11248
TEST_P(ProtocolIntegrationTest, AddBodyToRequestAndWaitForIt) {
  // filters are prepended, so add them in reverse order
  config_helper_.addFilter(R"EOF(
  name: wait-for-whole-request-and-response-filter
  )EOF");
  config_helper_.addFilter(R"EOF(
  name: add-body-filter
  )EOF");
  initialize();
  codec_client_ = makeHttpConnection(lookupPort("http"));

  auto response = codec_client_->makeHeaderOnlyRequest(default_request_headers_);
  waitForNextUpstreamRequest();
  EXPECT_EQ("body", upstream_request_->body().toString());
  upstream_request_->encodeHeaders(Http::TestResponseHeaderMapImpl{{":status", "200"}}, false);
  // encode data, as we have a separate test for the transforming header only response.
  upstream_request_->encodeData(128, true);
  ASSERT_TRUE(response->waitForEndStream());

  EXPECT_TRUE(upstream_request_->complete());
  EXPECT_TRUE(response->complete());
  EXPECT_EQ("200", response->headers().getStatusValue());
}

TEST_P(ProtocolIntegrationTest, AddBodyToResponseAndWaitForIt) {
  // filters are prepended, so add them in reverse order
  config_helper_.addFilter(R"EOF(
  name: add-body-filter
  )EOF");
  config_helper_.addFilter(R"EOF(
  name: wait-for-whole-request-and-response-filter
  )EOF");
  initialize();
  codec_client_ = makeHttpConnection(lookupPort("http"));

  auto response = codec_client_->makeRequestWithBody(default_request_headers_, 128);
  waitForNextUpstreamRequest();
  upstream_request_->encodeHeaders(Http::TestResponseHeaderMapImpl{{":status", "200"}}, true);
  ASSERT_TRUE(response->waitForEndStream());

  EXPECT_TRUE(upstream_request_->complete());
  EXPECT_TRUE(response->complete());
  EXPECT_EQ("200", response->headers().getStatusValue());
  EXPECT_EQ("body", response->body());
}

TEST_P(ProtocolIntegrationTest, ContinueHeadersOnlyInjectBodyFilter) {
  config_helper_.addFilter(R"EOF(
  name: continue-headers-only-inject-body-filter
  typed_config:
    "@type": type.googleapis.com/google.protobuf.Empty
  )EOF");
  initialize();

  codec_client_ = makeHttpConnection(lookupPort("http"));

  // Send a headers only request.
  auto response = codec_client_->makeHeaderOnlyRequest(default_request_headers_);
  waitForNextUpstreamRequest();

  // Make sure that the body was injected to the request.
  EXPECT_TRUE(upstream_request_->complete());
  EXPECT_TRUE(upstream_request_->receivedData());
  EXPECT_EQ(upstream_request_->body().toString(), "body");

  // Send a headers only response.
  upstream_request_->encodeHeaders(default_response_headers_, true);
  ASSERT_TRUE(response->waitForEndStream());

  // Make sure that the body was injected to the response.
  EXPECT_TRUE(response->complete());
  EXPECT_EQ(response->body(), "body");
}

// Tests a filter that returns a FilterHeadersStatus::Continue after a local reply. In debug mode,
// this fails on ENVOY_BUG. In opt mode, the status is corrected and the failure is logged.
TEST_P(DownstreamProtocolIntegrationTest, ContinueAfterLocalReply) {
  config_helper_.addFilter(R"EOF(
  name: continue-after-local-reply-filter
  typed_config:
    "@type": type.googleapis.com/google.protobuf.Empty
  )EOF");
  initialize();

  codec_client_ = makeHttpConnection(lookupPort("http"));

  // Send a headers only request.
  IntegrationStreamDecoderPtr response;
  EXPECT_ENVOY_BUG(
      {
        response = codec_client_->makeHeaderOnlyRequest(default_request_headers_);
        ASSERT_TRUE(response->waitForEndStream());
        EXPECT_TRUE(response->complete());
        EXPECT_EQ("200", response->headers().getStatusValue());
      },
      "envoy bug failure: !continue_iteration || !state_.local_complete_. "
      "Details: Filter did not return StopAll or StopIteration after sending a local reply.");
}

TEST_P(ProtocolIntegrationTest, AddEncodedTrailers) {
  config_helper_.addFilter(R"EOF(
name: add-trailers-filter
typed_config:
  "@type": type.googleapis.com/google.protobuf.Empty
)EOF");
  initialize();

  codec_client_ = makeHttpConnection(lookupPort("http"));
  auto response = codec_client_->makeRequestWithBody(default_request_headers_, 128);
  waitForNextUpstreamRequest();
  upstream_request_->encodeHeaders(Http::TestResponseHeaderMapImpl{{":status", "503"}}, false);
  upstream_request_->encodeData(128, true);
  ASSERT_TRUE(response->waitForEndStream());

  if (upstreamProtocol() >= FakeHttpConnection::Type::HTTP2) {
    EXPECT_EQ("decode", upstream_request_->trailers()
                            ->get(Http::LowerCaseString("grpc-message"))[0]
                            ->value()
                            .getStringView());
  }
  EXPECT_TRUE(response->complete());
  EXPECT_EQ("503", response->headers().getStatusValue());
  if (downstream_protocol_ >= Http::CodecClient::Type::HTTP2) {
    EXPECT_EQ("encode", response->trailers()->getGrpcMessageValue());
  }
}

// Regression test for https://github.com/envoyproxy/envoy/issues/9873
TEST_P(ProtocolIntegrationTest, ResponseWithHostHeader) {
  initialize();
  codec_client_ = makeHttpConnection(lookupPort("http"));
  auto response = codec_client_->makeHeaderOnlyRequest(
      Http::TestRequestHeaderMapImpl{{":method", "GET"},
                                     {":path", "/test/long/url"},
                                     {":scheme", "http"},
                                     {":authority", "host"}});
  waitForNextUpstreamRequest();
  upstream_request_->encodeHeaders(
      Http::TestResponseHeaderMapImpl{{":status", "200"}, {"host", "host"}}, true);
  ASSERT_TRUE(response->waitForEndStream());
  EXPECT_TRUE(response->complete());
  EXPECT_EQ("200", response->headers().getStatusValue());
  EXPECT_EQ("host",
            response->headers().get(Http::LowerCaseString("host"))[0]->value().getStringView());
}

// Tests missing headers needed for H/1 codec first line.
TEST_P(DownstreamProtocolIntegrationTest, DownstreamRequestWithFaultyFilter) {
  if (upstreamProtocol() == FakeHttpConnection::Type::HTTP3) {
    // For QUIC, even through the headers are not sent upstream, the stream will
    // be created. Use the autonomous upstream and allow incomplete streams.
    autonomous_allow_incomplete_streams_ = true;
    autonomous_upstream_ = true;
  }
  useAccessLog("%RESPONSE_CODE_DETAILS%");
  config_helper_.addFilter("{ name: invalid-header-filter, typed_config: { \"@type\": "
                           "type.googleapis.com/google.protobuf.Empty } }");
  initialize();
  codec_client_ = makeHttpConnection(lookupPort("http"));

  // Missing method
  auto response = codec_client_->makeHeaderOnlyRequest(
      Http::TestRequestHeaderMapImpl{{":method", "GET"},
                                     {":path", "/test/long/url"},
                                     {":scheme", "http"},
                                     {":authority", "host"},
                                     {"remove-method", "yes"}});
  ASSERT_TRUE(response->waitForEndStream());
  EXPECT_TRUE(response->complete());
  EXPECT_EQ("503", response->headers().getStatusValue());
  EXPECT_THAT(waitForAccessLog(access_log_name_), HasSubstr("missing_required_header"));

  // Missing path for non-CONNECT
  response = codec_client_->makeHeaderOnlyRequest(
      Http::TestRequestHeaderMapImpl{{":method", "GET"},
                                     {":path", "/test/long/url"},
                                     {":scheme", "http"},
                                     {":authority", "host"},
                                     {"remove-path", "yes"}});
  ASSERT_TRUE(response->waitForEndStream());
  EXPECT_TRUE(response->complete());
  EXPECT_EQ("503", response->headers().getStatusValue());
  EXPECT_THAT(waitForAccessLog(access_log_name_), HasSubstr("missing_required_header"));
}

TEST_P(DownstreamProtocolIntegrationTest, FaultyFilterWithConnect) {
  // TODO(danzh) re-enable after adding http3 option "allow_connect".
  EXCLUDE_DOWNSTREAM_HTTP3;
  if (upstreamProtocol() == FakeHttpConnection::Type::HTTP3) {
    // For QUIC, even through the headers are not sent upstream, the stream will
    // be created. Use the autonomous upstream and allow incomplete streams.
    autonomous_allow_incomplete_streams_ = true;
    autonomous_upstream_ = true;
  }
  // Faulty filter that removed host in a CONNECT request.
  config_helper_.addConfigModifier(
      [&](envoy::extensions::filters::network::http_connection_manager::v3::HttpConnectionManager&
              hcm) -> void { ConfigHelper::setConnectConfig(hcm, false, false); });
  config_helper_.addConfigModifier([&](envoy::config::bootstrap::v3::Bootstrap& bootstrap) -> void {
    // Clone the whole listener.
    auto static_resources = bootstrap.mutable_static_resources();
    auto* old_listener = static_resources->mutable_listeners(0);
    auto* cloned_listener = static_resources->add_listeners();
    cloned_listener->CopyFrom(*old_listener);
    old_listener->set_name("http_forward");
  });
  useAccessLog("%RESPONSE_CODE_DETAILS%");
  config_helper_.addFilter("{ name: invalid-header-filter, typed_config: { \"@type\": "
                           "type.googleapis.com/google.protobuf.Empty } }");
  initialize();
  codec_client_ = makeHttpConnection(lookupPort("http"));

  // Missing host for CONNECT
  auto headers = Http::TestRequestHeaderMapImpl{
      {":method", "CONNECT"}, {":scheme", "http"}, {":authority", "www.host.com:80"}};

  auto response = (downstream_protocol_ == Http::CodecClient::Type::HTTP1)
                      ? std::move((codec_client_->startRequest(headers)).second)
                      : codec_client_->makeHeaderOnlyRequest(headers);

  ASSERT_TRUE(response->waitForEndStream());
  EXPECT_TRUE(response->complete());
  EXPECT_EQ("503", response->headers().getStatusValue());
  EXPECT_THAT(waitForAccessLog(access_log_name_), HasSubstr("missing_required_header"));
}

TEST_P(DownstreamProtocolIntegrationTest, MissingHeadersLocalReply) {
  useAccessLog("%RESPONSE_CODE_DETAILS%");
  config_helper_.addFilter("{ name: invalid-header-filter, typed_config: { \"@type\": "
                           "type.googleapis.com/google.protobuf.Empty } }");
  initialize();
  codec_client_ = makeHttpConnection(lookupPort("http"));

  // Missing method
  auto response = codec_client_->makeHeaderOnlyRequest(
      Http::TestRequestHeaderMapImpl{{":method", "GET"},
                                     {":path", "/test/long/url"},
                                     {":scheme", "http"},
                                     {":authority", "host"},
                                     {"remove-method", "yes"},
                                     {"send-reply", "yes"}});
  ASSERT_TRUE(response->waitForEndStream());
  EXPECT_TRUE(response->complete());
  EXPECT_EQ("200", response->headers().getStatusValue());
  EXPECT_THAT(waitForAccessLog(access_log_name_), HasSubstr("InvalidHeaderFilter_ready\n"));
}

TEST_P(DownstreamProtocolIntegrationTest, MissingHeadersLocalReplyWithBody) {
  useAccessLog("%RESPONSE_CODE_DETAILS%");
  config_helper_.addFilter("{ name: invalid-header-filter, typed_config: { \"@type\": "
                           "type.googleapis.com/google.protobuf.Empty } }");
  initialize();
  codec_client_ = makeHttpConnection(lookupPort("http"));

  // Missing method
  auto response =
      codec_client_->makeRequestWithBody(Http::TestRequestHeaderMapImpl{{":method", "GET"},
                                                                        {":path", "/test/long/url"},
                                                                        {":scheme", "http"},
                                                                        {":authority", "host"},
                                                                        {"remove-method", "yes"},
                                                                        {"send-reply", "yes"}},
                                         1024);
  ASSERT_TRUE(response->waitForEndStream());
  EXPECT_TRUE(response->complete());
  EXPECT_EQ("200", response->headers().getStatusValue());
  EXPECT_THAT(waitForAccessLog(access_log_name_), HasSubstr("InvalidHeaderFilter_ready\n"));
}

// Regression test for https://github.com/envoyproxy/envoy/issues/10270
TEST_P(ProtocolIntegrationTest, LongHeaderValueWithSpaces) {
  // Header with at least 20kb of spaces surrounded by non-whitespace characters to ensure that
  // dispatching is split across 2 dispatch calls. This threshold comes from Envoy preferring 16KB
  // reads, which the buffer rounds up to about 20KB when allocating slices in
  // Buffer::OwnedImpl::reserve().
  const std::string long_header_value_with_inner_lws = "v" + std::string(32 * 1024, ' ') + "v";
  initialize();
  codec_client_ = makeHttpConnection(lookupPort("http"));
  auto response = codec_client_->makeHeaderOnlyRequest(
      Http::TestRequestHeaderMapImpl{{":method", "GET"},
                                     {":path", "/test/long/url"},
                                     {":scheme", "http"},
                                     {":authority", "host"},
                                     {"longrequestvalue", long_header_value_with_inner_lws}});
  waitForNextUpstreamRequest();
  EXPECT_EQ(long_header_value_with_inner_lws, upstream_request_->headers()
                                                  .get(Http::LowerCaseString("longrequestvalue"))[0]
                                                  ->value()
                                                  .getStringView());
  upstream_request_->encodeHeaders(
      Http::TestResponseHeaderMapImpl{{":status", "200"},
                                      {"host", "host"},
                                      {"longresponsevalue", long_header_value_with_inner_lws}},
      true);
  ASSERT_TRUE(response->waitForEndStream());
  EXPECT_TRUE(response->complete());
  EXPECT_EQ("200", response->headers().getStatusValue());
  EXPECT_EQ("host",
            response->headers().get(Http::LowerCaseString("host"))[0]->value().getStringView());
  EXPECT_EQ(long_header_value_with_inner_lws,
            response->headers()
                .get(Http::LowerCaseString("longresponsevalue"))[0]
                ->value()
                .getStringView());
}

TEST_P(ProtocolIntegrationTest, Retry) {
  initialize();
  codec_client_ = makeHttpConnection(lookupPort("http"));
  auto response = codec_client_->makeRequestWithBody(
      Http::TestRequestHeaderMapImpl{{":method", "POST"},
                                     {":path", "/test/long/url"},
                                     {":scheme", "http"},
                                     {":authority", "host"},
                                     {"x-forwarded-for", "10.0.0.1"},
                                     {"x-envoy-retry-on", "5xx"}},
      1024);
  waitForNextUpstreamRequest();
  upstream_request_->encodeHeaders(Http::TestResponseHeaderMapImpl{{":status", "503"}}, false);

  if (fake_upstreams_[0]->httpType() == FakeHttpConnection::Type::HTTP1) {
    ASSERT_TRUE(fake_upstream_connection_->waitForDisconnect());
    ASSERT_TRUE(fake_upstreams_[0]->waitForHttpConnection(*dispatcher_, fake_upstream_connection_,
                                                          std::chrono::milliseconds(500)));
  } else {
    ASSERT_TRUE(upstream_request_->waitForReset());
  }
  waitForNextUpstreamRequest();
  upstream_request_->encodeHeaders(default_response_headers_, false);
  upstream_request_->encodeData(512, true);

  ASSERT_TRUE(response->waitForEndStream());
  EXPECT_TRUE(upstream_request_->complete());
  EXPECT_EQ(1024U, upstream_request_->bodyLength());

  EXPECT_TRUE(response->complete());
  EXPECT_EQ("200", response->headers().getStatusValue());
  EXPECT_EQ(512U, response->body().size());
  Stats::Store& stats = test_server_->server().stats();
  if (upstreamProtocol() == FakeHttpConnection::Type::HTTP2) {
    Stats::CounterSharedPtr counter =
        TestUtility::findCounter(stats, "cluster.cluster_0.http2.tx_reset");
    ASSERT_NE(nullptr, counter);
    EXPECT_EQ(1L, counter->value());
  } else if (upstreamProtocol() == FakeHttpConnection::Type::HTTP3) {
    // TODO(alyssawilk) http3 stats.
    Stats::CounterSharedPtr counter =
        TestUtility::findCounter(stats, "cluster.cluster_0.upstream_rq_tx_reset");
    ASSERT_NE(nullptr, counter);
    EXPECT_EQ(1L, counter->value());
  } else {
    Stats::CounterSharedPtr counter =
        TestUtility::findCounter(stats, "cluster.cluster_0.http1.dropped_headers_with_underscores");
    EXPECT_NE(nullptr, counter);
  }
}

TEST_P(ProtocolIntegrationTest, RetryStreaming) {
  initialize();
  codec_client_ = makeHttpConnection(lookupPort("http"));
  auto encoder_decoder =
      codec_client_->startRequest(Http::TestRequestHeaderMapImpl{{":method", "POST"},
                                                                 {":path", "/test/long/url"},
                                                                 {":scheme", "http"},
                                                                 {":authority", "host"},
                                                                 {"x-forwarded-for", "10.0.0.1"},
                                                                 {"x-envoy-retry-on", "5xx"}});
  auto& encoder = encoder_decoder.first;
  auto& response = encoder_decoder.second;

  // Send some data, but not the entire body.
  std::string data(1024, 'a');
  Buffer::OwnedImpl send1(data);
  encoder.encodeData(send1, false);

  ASSERT_TRUE(fake_upstreams_[0]->waitForHttpConnection(*dispatcher_, fake_upstream_connection_));
  ASSERT_TRUE(fake_upstream_connection_->waitForNewStream(*dispatcher_, upstream_request_));

  // Send back an upstream failure.
  upstream_request_->encodeHeaders(Http::TestResponseHeaderMapImpl{{":status", "503"}}, false);

  if (fake_upstreams_[0]->httpType() == FakeHttpConnection::Type::HTTP1) {
    ASSERT_TRUE(fake_upstream_connection_->waitForDisconnect());
    ASSERT_TRUE(fake_upstreams_[0]->waitForHttpConnection(*dispatcher_, fake_upstream_connection_));
  } else {
    ASSERT_TRUE(upstream_request_->waitForReset());
  }

  // Wait for a retry. Ensure all data, both before and after the retry, is received.
  ASSERT_TRUE(fake_upstream_connection_->waitForNewStream(*dispatcher_, upstream_request_));

  // Finish the request.
  std::string data2(512, 'b');
  Buffer::OwnedImpl send2(data2);
  encoder.encodeData(send2, true);
  std::string combined_request_data = data + data2;
  ASSERT_TRUE(upstream_request_->waitForData(*dispatcher_, combined_request_data));

  upstream_request_->encodeHeaders(default_response_headers_, false);
  upstream_request_->encodeData(512, true);

  ASSERT_TRUE(response->waitForEndStream());
  EXPECT_TRUE(upstream_request_->complete());
  EXPECT_EQ(combined_request_data.size(), upstream_request_->bodyLength());

  EXPECT_TRUE(response->complete());
  EXPECT_EQ("200", response->headers().getStatusValue());
  EXPECT_EQ(512U, response->body().size());
}

// Regression test https://github.com/envoyproxy/envoy/issues/11131
// Send complete response headers directing a retry and reset the stream to make
// sure that Envoy cleans up stream state correctly when doing a retry with
// complete response but incomplete request.
TEST_P(ProtocolIntegrationTest, RetryStreamingReset) {
  initialize();
  codec_client_ = makeHttpConnection(lookupPort("http"));
  auto encoder_decoder =
      codec_client_->startRequest(Http::TestRequestHeaderMapImpl{{":method", "POST"},
                                                                 {":path", "/test/long/url"},
                                                                 {":scheme", "http"},
                                                                 {":authority", "host"},
                                                                 {"x-forwarded-for", "10.0.0.1"},
                                                                 {"x-envoy-retry-on", "5xx"}});
  auto& encoder = encoder_decoder.first;
  auto& response = encoder_decoder.second;

  // Send some data, but not the entire body.
  std::string data(1024, 'a');
  Buffer::OwnedImpl send1(data);
  encoder.encodeData(send1, false);

  ASSERT_TRUE(fake_upstreams_[0]->waitForHttpConnection(*dispatcher_, fake_upstream_connection_));
  ASSERT_TRUE(fake_upstream_connection_->waitForNewStream(*dispatcher_, upstream_request_));

  // Send back an upstream failure and end stream. Make sure an immediate reset
  // doesn't cause problems. Schedule via the upstream_request_ dispatcher to ensure that the stream
  // still exists when encoding the reset stream.
  upstream_request_->postToConnectionThread([this]() {
    upstream_request_->encodeHeaders(Http::TestResponseHeaderMapImpl{{":status", "503"}}, true);
    upstream_request_->encodeResetStream();
  });

  // Make sure the fake stream is reset.
  if (fake_upstreams_[0]->httpType() == FakeHttpConnection::Type::HTTP1) {
    ASSERT_TRUE(fake_upstream_connection_->waitForDisconnect());
    ASSERT_TRUE(fake_upstreams_[0]->waitForHttpConnection(*dispatcher_, fake_upstream_connection_));
  } else {
    ASSERT_TRUE(upstream_request_->waitForReset());
  }

  // Wait for a retry. Ensure all data, both before and after the retry, is received.
  ASSERT_TRUE(fake_upstream_connection_->waitForNewStream(*dispatcher_, upstream_request_));

  // Finish the request.
  std::string data2(512, 'b');
  Buffer::OwnedImpl send2(data2);
  encoder.encodeData(send2, true);
  std::string combined_request_data = data + data2;
  ASSERT_TRUE(upstream_request_->waitForData(*dispatcher_, combined_request_data));

  upstream_request_->encodeHeaders(default_response_headers_, false);
  upstream_request_->encodeData(512, true);

  ASSERT_TRUE(response->waitForEndStream());
  EXPECT_TRUE(upstream_request_->complete());
  EXPECT_EQ(combined_request_data.size(), upstream_request_->bodyLength());

  EXPECT_TRUE(response->complete());
  EXPECT_EQ("200", response->headers().getStatusValue());
  EXPECT_EQ(512U, response->body().size());
}

TEST_P(ProtocolIntegrationTest, RetryStreamingCancelDueToBufferOverflow) {
  config_helper_.addConfigModifier(
      [](envoy::extensions::filters::network::http_connection_manager::v3::HttpConnectionManager&
             hcm) {
        auto* route = hcm.mutable_route_config()->mutable_virtual_hosts(0)->mutable_routes(0);

        route->mutable_per_request_buffer_limit_bytes()->set_value(1024);
        route->mutable_route()
            ->mutable_retry_policy()
            ->mutable_retry_back_off()
            ->mutable_base_interval()
            ->MergeFrom(
                ProtobufUtil::TimeUtil::MillisecondsToDuration(100000000)); // Effectively infinity.
      });
  initialize();

  codec_client_ = makeHttpConnection(lookupPort("http"));
  auto encoder_decoder =
      codec_client_->startRequest(Http::TestRequestHeaderMapImpl{{":method", "POST"},
                                                                 {":path", "/test/long/url"},
                                                                 {":scheme", "http"},
                                                                 {":authority", "host"},
                                                                 {"x-forwarded-for", "10.0.0.1"},
                                                                 {"x-envoy-retry-on", "5xx"}});
  auto& encoder = encoder_decoder.first;
  auto& response = encoder_decoder.second;

  // Send some data, but less than the buffer limit, and not end-stream
  std::string data(64, 'a');
  Buffer::OwnedImpl send1(data);
  encoder.encodeData(send1, false);

  ASSERT_TRUE(fake_upstreams_[0]->waitForHttpConnection(*dispatcher_, fake_upstream_connection_));
  ASSERT_TRUE(fake_upstream_connection_->waitForNewStream(*dispatcher_, upstream_request_));

  // Send back an upstream failure.
  upstream_request_->encodeHeaders(Http::TestResponseHeaderMapImpl{{":status", "503"}}, false);

  if (fake_upstreams_[0]->httpType() == FakeHttpConnection::Type::HTTP1) {
    ASSERT_TRUE(fake_upstream_connection_->waitForDisconnect());
  } else {
    ASSERT_TRUE(upstream_request_->waitForReset());
  }

  // Overflow the request buffer limit. Because the retry base interval is infinity, no
  // request will be in progress. This will cause the request to be aborted and an error
  // to be returned to the client.
  std::string data2(2048, 'b');
  Buffer::OwnedImpl send2(data2);
  encoder.encodeData(send2, false);

  ASSERT_TRUE(response->waitForEndStream());

  EXPECT_TRUE(response->complete());
  EXPECT_EQ("507", response->headers().getStatusValue());
  test_server_->waitForCounterEq("cluster.cluster_0.retry_or_shadow_abandoned", 1);
}

// Tests that the x-envoy-attempt-count header is properly set on the upstream request and the
// downstream response, and updated after the request is retried.
TEST_P(DownstreamProtocolIntegrationTest, RetryAttemptCountHeader) {
  auto host = config_helper_.createVirtualHost("host", "/test_retry");
  host.set_include_request_attempt_count(true);
  host.set_include_attempt_count_in_response(true);
  config_helper_.addVirtualHost(host);
  initialize();
  codec_client_ = makeHttpConnection(lookupPort("http"));
  auto response = codec_client_->makeRequestWithBody(
      Http::TestRequestHeaderMapImpl{{":method", "POST"},
                                     {":path", "/test_retry"},
                                     {":scheme", "http"},
                                     {":authority", "host"},
                                     {"x-forwarded-for", "10.0.0.1"},
                                     {"x-envoy-retry-on", "5xx"}},
      1024);
  waitForNextUpstreamRequest();
  upstream_request_->encodeHeaders(Http::TestResponseHeaderMapImpl{{":status", "503"}}, false);

  EXPECT_EQ(atoi(std::string(upstream_request_->headers().getEnvoyAttemptCountValue()).c_str()), 1);

  if (fake_upstreams_[0]->httpType() == FakeHttpConnection::Type::HTTP1) {
    ASSERT_TRUE(fake_upstream_connection_->waitForDisconnect());
    ASSERT_TRUE(fake_upstreams_[0]->waitForHttpConnection(*dispatcher_, fake_upstream_connection_));
  } else {
    ASSERT_TRUE(upstream_request_->waitForReset());
  }
  waitForNextUpstreamRequest();
  EXPECT_EQ(atoi(std::string(upstream_request_->headers().getEnvoyAttemptCountValue()).c_str()), 2);
  upstream_request_->encodeHeaders(default_response_headers_, false);
  upstream_request_->encodeData(512, true);

  ASSERT_TRUE(response->waitForEndStream());
  EXPECT_TRUE(upstream_request_->complete());
  EXPECT_EQ(1024U, upstream_request_->bodyLength());

  EXPECT_TRUE(response->complete());
  EXPECT_EQ("200", response->headers().getStatusValue());
  EXPECT_EQ(512U, response->body().size());
  EXPECT_EQ(2, atoi(std::string(response->headers().getEnvoyAttemptCountValue()).c_str()));
}

// Verifies that a retry priority can be configured and affect the host selected during retries.
// The retry priority will always target P1, which would otherwise never be hit due to P0 being
// healthy.
TEST_P(DownstreamProtocolIntegrationTest, RetryPriority) {
  const Upstream::HealthyLoad healthy_priority_load({0u, 100u});
  const Upstream::DegradedLoad degraded_priority_load({0u, 100u});
  NiceMock<Upstream::MockRetryPriority> retry_priority(healthy_priority_load,
                                                       degraded_priority_load);
  Upstream::MockRetryPriorityFactory factory(retry_priority);

  Registry::InjectFactory<Upstream::RetryPriorityFactory> inject_factory(factory);

  // Add route with custom retry policy
  auto host = config_helper_.createVirtualHost("host", "/test_retry");
  host.set_include_request_attempt_count(true);
  auto retry_policy = host.mutable_routes(0)->mutable_route()->mutable_retry_policy();
  retry_policy->mutable_retry_priority()->set_name(factory.name());
  config_helper_.addVirtualHost(host);
  // We want to work with a cluster with two hosts.
  config_helper_.addConfigModifier([this](envoy::config::bootstrap::v3::Bootstrap& bootstrap) {
    auto* cluster = bootstrap.mutable_static_resources()->mutable_clusters(0);
    auto* load_assignment = cluster->mutable_load_assignment();
    load_assignment->clear_endpoints();

    for (int i = 0; i < 2; ++i) {
      auto locality = load_assignment->add_endpoints();
      locality->set_priority(i);
      locality->mutable_locality()->set_region("region");
      locality->mutable_locality()->set_zone("zone");
      locality->mutable_locality()->set_sub_zone("sub_zone" + std::to_string(i));
      locality->add_lb_endpoints()->mutable_endpoint()->MergeFrom(
          ConfigHelper::buildEndpoint(Network::Test::getLoopbackAddressString(version_)));
    }
  });
  fake_upstreams_count_ = 2;
  initialize();
  codec_client_ = makeHttpConnection(lookupPort("http"));
  auto response = codec_client_->makeRequestWithBody(
      Http::TestRequestHeaderMapImpl{{":method", "POST"},
                                     {":path", "/test_retry"},
                                     {":scheme", "http"},
                                     {":authority", "host"},
                                     {"x-forwarded-for", "10.0.0.1"},
                                     {"x-envoy-retry-on", "5xx"}},
      1024);

  // Note how we're expecting each upstream request to hit the same upstream.
  waitForNextUpstreamRequest(0);
  upstream_request_->encodeHeaders(Http::TestResponseHeaderMapImpl{{":status", "503"}}, false);

  if (fake_upstreams_[0]->httpType() == FakeHttpConnection::Type::HTTP1) {
    ASSERT_TRUE(fake_upstream_connection_->waitForDisconnect());
    ASSERT_TRUE(fake_upstreams_[1]->waitForHttpConnection(*dispatcher_, fake_upstream_connection_));
  } else {
    ASSERT_TRUE(upstream_request_->waitForReset());
  }

  if (upstreamProtocol() == FakeHttpConnection::Type::HTTP3) {
    // Make sure waitForNextUpstreamRequest waits for a new connection.
    fake_upstream_connection_.reset();
  }
  waitForNextUpstreamRequest(1);
  upstream_request_->encodeHeaders(default_response_headers_, false);
  upstream_request_->encodeData(512, true);

  ASSERT_TRUE(response->waitForEndStream());
  EXPECT_TRUE(upstream_request_->complete());
  EXPECT_EQ(1024U, upstream_request_->bodyLength());

  EXPECT_TRUE(response->complete());
  EXPECT_EQ("200", response->headers().getStatusValue());
  EXPECT_EQ(512U, response->body().size());
}

//
// Verifies that a retry host filter can be configured and affect the host selected during retries.
// The predicate will keep track of the first host attempted, and attempt to route all requests to
// the same host. With a total of two upstream hosts, this should result in us continuously sending
// requests to the same host.
TEST_P(DownstreamProtocolIntegrationTest, RetryHostPredicateFilter) {
  TestHostPredicateFactory predicate_factory;
  Registry::InjectFactory<Upstream::RetryHostPredicateFactory> inject_factory(predicate_factory);

  // Add route with custom retry policy
  auto host = config_helper_.createVirtualHost("host", "/test_retry");
  host.set_include_request_attempt_count(true);
  auto retry_policy = host.mutable_routes(0)->mutable_route()->mutable_retry_policy();
  retry_policy->add_retry_host_predicate()->set_name(predicate_factory.name());
  config_helper_.addVirtualHost(host);

  // We want to work with a cluster with two hosts.
  config_helper_.addConfigModifier([this](envoy::config::bootstrap::v3::Bootstrap& bootstrap) {
    bootstrap.mutable_static_resources()
        ->mutable_clusters(0)
        ->mutable_load_assignment()
        ->mutable_endpoints(0)
        ->add_lb_endpoints()
        ->mutable_endpoint()
        ->MergeFrom(ConfigHelper::buildEndpoint(Network::Test::getLoopbackAddressString(version_)));
  });
  fake_upstreams_count_ = 2;
  initialize();
  codec_client_ = makeHttpConnection(lookupPort("http"));
  auto response = codec_client_->makeRequestWithBody(
      Http::TestRequestHeaderMapImpl{{":method", "POST"},
                                     {":path", "/test_retry"},
                                     {":scheme", "http"},
                                     {":authority", "host"},
                                     {"x-forwarded-for", "10.0.0.1"},
                                     {"x-envoy-retry-on", "5xx"}},
      1024);

  // Note how we're expecting each upstream request to hit the same upstream.
  auto upstream_idx = waitForNextUpstreamRequest({0, 1});
  ASSERT_TRUE(upstream_idx.has_value());
  upstream_request_->encodeHeaders(Http::TestResponseHeaderMapImpl{{":status", "503"}}, false);

  if (fake_upstreams_[*upstream_idx]->httpType() == FakeHttpConnection::Type::HTTP1) {
    ASSERT_TRUE(fake_upstream_connection_->waitForDisconnect());
    ASSERT_TRUE(fake_upstreams_[*upstream_idx]->waitForHttpConnection(*dispatcher_,
                                                                      fake_upstream_connection_));
  } else {
    ASSERT_TRUE(upstream_request_->waitForReset());
  }

  waitForNextUpstreamRequest(*upstream_idx);
  upstream_request_->encodeHeaders(default_response_headers_, false);
  upstream_request_->encodeData(512, true);

  ASSERT_TRUE(response->waitForEndStream());
  EXPECT_TRUE(upstream_request_->complete());
  EXPECT_EQ(1024U, upstream_request_->bodyLength());

  EXPECT_TRUE(response->complete());
  EXPECT_EQ("200", response->headers().getStatusValue());
  EXPECT_EQ(512U, response->body().size());
}

// Very similar set-up to testRetry but with a 16k request the request will not
// be buffered and the 503 will be returned to the user.
TEST_P(ProtocolIntegrationTest, RetryHittingBufferLimit) {
  config_helper_.setBufferLimits(1024, 1024); // Set buffer limits upstream and downstream.
  initialize();
  codec_client_ = makeHttpConnection(lookupPort("http"));

  auto response = codec_client_->makeRequestWithBody(
      Http::TestRequestHeaderMapImpl{{":method", "POST"},
                                     {":path", "/test/long/url"},
                                     {":scheme", "http"},
                                     {":authority", "host"},
                                     {"x-forwarded-for", "10.0.0.1"},
                                     {"x-envoy-retry-on", "5xx"}},
      1024 * 65);
  waitForNextUpstreamRequest();

  upstream_request_->encodeHeaders(Http::TestResponseHeaderMapImpl{{":status", "503"}}, true);

  ASSERT_TRUE(response->waitForEndStream());
  EXPECT_TRUE(upstream_request_->complete());
  EXPECT_EQ(66560U, upstream_request_->bodyLength());

  EXPECT_TRUE(response->complete());
  EXPECT_EQ("503", response->headers().getStatusValue());
}

// Very similar set-up to RetryHittingBufferLimits but using the route specific cap.
TEST_P(ProtocolIntegrationTest, RetryHittingRouteLimits) {
  auto host = config_helper_.createVirtualHost("nobody.com", "/");
  host.mutable_per_request_buffer_limit_bytes()->set_value(0);
  config_helper_.addVirtualHost(host);
  initialize();
  codec_client_ = makeHttpConnection(lookupPort("http"));

  auto response = codec_client_->makeRequestWithBody(
      Http::TestRequestHeaderMapImpl{{":method", "POST"},
                                     {":path", "/"},
                                     {":scheme", "http"},
                                     {":authority", "nobody.com"},
                                     {"x-forwarded-for", "10.0.0.1"},
                                     {"x-envoy-retry-on", "5xx"}},
      1);
  waitForNextUpstreamRequest();

  upstream_request_->encodeHeaders(Http::TestResponseHeaderMapImpl{{":status", "503"}}, true);

  ASSERT_TRUE(response->waitForEndStream());
  EXPECT_TRUE(upstream_request_->complete());
  EXPECT_EQ(1U, upstream_request_->bodyLength());

  EXPECT_TRUE(response->complete());
  EXPECT_EQ("503", response->headers().getStatusValue());
}

// Test hitting the decoder buffer filter with too many request bytes to buffer. Ensure the
// connection manager sends a 413.
TEST_P(DownstreamProtocolIntegrationTest, HittingDecoderFilterLimit) {
  config_helper_.addFilter("{ name: encoder-decoder-buffer-filter, typed_config: { \"@type\": "
                           "type.googleapis.com/google.protobuf.Empty } }");
  config_helper_.setBufferLimits(1024, 1024);
  initialize();

  codec_client_ = makeHttpConnection(lookupPort("http"));

  auto response = codec_client_->makeRequestWithBody(
      Http::TestRequestHeaderMapImpl{{":method", "POST"},
                                     {":path", "/dynamo/url"},
                                     {":scheme", "http"},
                                     {":authority", "host"},
                                     {"x-forwarded-for", "10.0.0.1"},
                                     {"x-envoy-retry-on", "5xx"}},
      1024 * 65);

  ASSERT_TRUE(response->waitForEndStream());
  // With HTTP/1 there's a possible race where if the connection backs up early,
  // the 413-and-connection-close may be sent while the body is still being
  // sent, resulting in a write error and the connection being closed before the
  // response is read.
  if (downstream_protocol_ >= Http::CodecClient::Type::HTTP2) {
    ASSERT_TRUE(response->complete());
  }
  if (response->complete()) {
    EXPECT_EQ("413", response->headers().getStatusValue());
  }
}

// Test hitting the encoder buffer filter with too many response bytes to buffer. Given the request
// headers are sent on early, the stream/connection will be reset.
TEST_P(ProtocolIntegrationTest, HittingEncoderFilterLimit) {
  config_helper_.addConfigModifier(
      [&](envoy::extensions::filters::network::http_connection_manager::v3::HttpConnectionManager&
              hcm) -> void {
        auto* route_config = hcm.mutable_route_config();
        auto* virtual_host = route_config->mutable_virtual_hosts(0);
        auto* header = virtual_host->mutable_response_headers_to_add()->Add()->mutable_header();
        header->set_key("foo");
        header->set_value("bar");
      });

  useAccessLog();
  config_helper_.addFilter("{ name: encoder-decoder-buffer-filter, typed_config: { \"@type\": "
                           "type.googleapis.com/google.protobuf.Empty } }");
  config_helper_.setBufferLimits(1024, 1024);
  initialize();

  // Send the request.
  codec_client_ = makeHttpConnection(lookupPort("http"));
  auto encoder_decoder = codec_client_->startRequest(default_request_headers_);
  auto downstream_request = &encoder_decoder.first;
  auto response = std::move(encoder_decoder.second);
  Buffer::OwnedImpl data("HTTP body content goes here");
  codec_client_->sendData(*downstream_request, data, true);
  waitForNextUpstreamRequest();

  // Send the response headers.
  upstream_request_->encodeHeaders(default_response_headers_, false);

  // Now send an overly large response body. At some point, too much data will
  // be buffered, the stream will be reset, and the connection will disconnect.
  upstream_request_->encodeData(1024 * 65, false);
  if (upstreamProtocol() == FakeHttpConnection::Type::HTTP1) {
    ASSERT_TRUE(fake_upstream_connection_->waitForDisconnect());
  } else {
    ASSERT_TRUE(upstream_request_->waitForReset());
    ASSERT_TRUE(fake_upstream_connection_->close());
    ASSERT_TRUE(fake_upstream_connection_->waitForDisconnect());
  }

  ASSERT_TRUE(response->waitForEndStream());
  EXPECT_TRUE(response->complete());
  EXPECT_EQ("500", response->headers().getStatusValue());
  // Regression test all sendLocalReply paths add route-requested headers.
  auto foo = Http::LowerCaseString("foo");
  ASSERT_FALSE(response->headers().get(foo).empty());
  EXPECT_EQ("bar", response->headers().get(foo)[0]->value().getStringView());

  // Regression test https://github.com/envoyproxy/envoy/issues/9881 by making
  // sure this path does standard HCM header transformations.
  EXPECT_TRUE(response->headers().Date() != nullptr);
  EXPECT_THAT(waitForAccessLog(access_log_name_), HasSubstr("500"));
  test_server_->waitForCounterEq("http.config_test.downstream_rq_5xx", 1);
}

// The downstream connection is closed when it is read disabled, and on OSX the
// connection error is not detected under these circumstances.
#if !defined(__APPLE__)
TEST_P(ProtocolIntegrationTest, 100ContinueAndClose) {
  testEnvoyHandling100Continue(false, "", true);
}
#endif

TEST_P(ProtocolIntegrationTest, EnvoyHandling100Continue) { testEnvoyHandling100Continue(); }

TEST_P(ProtocolIntegrationTest, EnvoyHandlingDuplicate100Continue) {
  testEnvoyHandling100Continue(true);
}

// 100-continue before the request completes.
TEST_P(ProtocolIntegrationTest, EnvoyProxyingEarly100Continue) { testEnvoyProxying1xx(true); }

// Multiple 1xx before the request completes.
TEST_P(ProtocolIntegrationTest, EnvoyProxyingEarlyMultiple1xx) {
  testEnvoyProxying1xx(true, false, true);
}

// 100-continue after the request completes.
TEST_P(ProtocolIntegrationTest, EnvoyProxyingLate100Continue) { testEnvoyProxying1xx(false); }

// Multiple 1xx after the request completes.
TEST_P(ProtocolIntegrationTest, EnvoyProxyingLateMultiple1xx) {
  testEnvoyProxying1xx(false, false, true);
}

TEST_P(ProtocolIntegrationTest, TwoRequests) { testTwoRequests(); }

TEST_P(ProtocolIntegrationTest, TwoRequestsWithForcedBackup) { testTwoRequests(true); }

TEST_P(ProtocolIntegrationTest, BasicMaxStreamDuration) { testMaxStreamDuration(); }

TEST_P(ProtocolIntegrationTest, MaxStreamDurationWithRetryPolicy) {
  testMaxStreamDurationWithRetry(false);
}

TEST_P(ProtocolIntegrationTest, MaxStreamDurationWithRetryPolicyWhenRetryUpstreamDisconnection) {
  testMaxStreamDurationWithRetry(true);
}

// Verify that headers with underscores in their names are dropped from client requests
// but remain in upstream responses.
TEST_P(ProtocolIntegrationTest, HeadersWithUnderscoresDropped) {
  config_helper_.addConfigModifier(
      [&](envoy::extensions::filters::network::http_connection_manager::v3::HttpConnectionManager&
              hcm) -> void {
        hcm.mutable_common_http_protocol_options()->set_headers_with_underscores_action(
            envoy::config::core::v3::HttpProtocolOptions::DROP_HEADER);
      });
  initialize();
  codec_client_ = makeHttpConnection(lookupPort("http"));
  auto response = codec_client_->makeHeaderOnlyRequest(
      Http::TestRequestHeaderMapImpl{{":method", "GET"},
                                     {":path", "/test/long/url"},
                                     {":scheme", "http"},
                                     {":authority", "host"},
                                     {"foo_bar", "baz"}});
  waitForNextUpstreamRequest();

  EXPECT_THAT(upstream_request_->headers(), Not(HeaderHasValueRef("foo_bar", "baz")));
  upstream_request_->encodeHeaders(
      Http::TestResponseHeaderMapImpl{{":status", "200"}, {"bar_baz", "fooz"}}, true);
  ASSERT_TRUE(response->waitForEndStream());
  EXPECT_TRUE(response->complete());
  EXPECT_EQ("200", response->headers().getStatusValue());
  EXPECT_THAT(response->headers(), HeaderHasValueRef("bar_baz", "fooz"));
  Stats::Store& stats = test_server_->server().stats();
  std::string stat_name;
  switch (downstreamProtocol()) {
  case Http::CodecClient::Type::HTTP1:
    stat_name = "http1.dropped_headers_with_underscores";
    break;
  case Http::CodecClient::Type::HTTP2:
    stat_name = "http2.dropped_headers_with_underscores";
    break;
  case Http::CodecClient::Type::HTTP3:
    stat_name = "http3.dropped_headers_with_underscores";
    break;
  default:
    RELEASE_ASSERT(false, fmt::format("Unknown downstream protocol {}", downstream_protocol_));
  };
  EXPECT_EQ(1L, TestUtility::findCounter(stats, stat_name)->value());
}

// Verify that by default headers with underscores in their names remain in both requests and
// responses when allowed in configuration.
TEST_P(ProtocolIntegrationTest, HeadersWithUnderscoresRemainByDefault) {
  initialize();
  codec_client_ = makeHttpConnection(lookupPort("http"));
  auto response = codec_client_->makeHeaderOnlyRequest(
      Http::TestRequestHeaderMapImpl{{":method", "GET"},
                                     {":path", "/test/long/url"},
                                     {":scheme", "http"},
                                     {":authority", "host"},
                                     {"foo_bar", "baz"}});
  waitForNextUpstreamRequest();

  EXPECT_THAT(upstream_request_->headers(), HeaderHasValueRef("foo_bar", "baz"));
  upstream_request_->encodeHeaders(
      Http::TestResponseHeaderMapImpl{{":status", "200"}, {"bar_baz", "fooz"}}, true);
  ASSERT_TRUE(response->waitForEndStream());
  EXPECT_TRUE(response->complete());
  EXPECT_EQ("200", response->headers().getStatusValue());
  EXPECT_THAT(response->headers(), HeaderHasValueRef("bar_baz", "fooz"));
}

// Verify that request with headers containing underscores is rejected when configured.
TEST_P(DownstreamProtocolIntegrationTest, HeadersWithUnderscoresCauseRequestRejectedByDefault) {
  useAccessLog("%RESPONSE_FLAGS% %RESPONSE_CODE_DETAILS%");
  config_helper_.addConfigModifier(
      [&](envoy::extensions::filters::network::http_connection_manager::v3::HttpConnectionManager&
              hcm) -> void {
        hcm.mutable_common_http_protocol_options()->set_headers_with_underscores_action(
            envoy::config::core::v3::HttpProtocolOptions::REJECT_REQUEST);
      });
  initialize();
  codec_client_ = makeHttpConnection(lookupPort("http"));
  auto response = codec_client_->makeHeaderOnlyRequest(
      Http::TestRequestHeaderMapImpl{{":method", "GET"},
                                     {":path", "/test/long/url"},
                                     {":scheme", "http"},
                                     {":authority", "host"},
                                     {"foo_bar", "baz"}});

  if (downstream_protocol_ == Http::CodecClient::Type::HTTP1) {
    ASSERT_TRUE(codec_client_->waitForDisconnect());
    ASSERT_TRUE(response->complete());
    EXPECT_EQ("400", response->headers().getStatusValue());
  } else {
    ASSERT_TRUE(response->waitForReset());
    codec_client_->close();
    ASSERT_TRUE(response->reset());
    EXPECT_EQ(Http::StreamResetReason::RemoteReset, response->resetReason());
  }
  EXPECT_THAT(waitForAccessLog(access_log_name_), HasSubstr("unexpected_underscore"));
}

TEST_P(DownstreamProtocolIntegrationTest, ValidZeroLengthContent) {
  initialize();

  codec_client_ = makeHttpConnection(lookupPort("http"));

  Http::TestRequestHeaderMapImpl request_headers{{":method", "POST"},
                                                 {":path", "/test/long/url"},
                                                 {":scheme", "http"},
                                                 {":authority", "host"},
                                                 {"content-length", "0"}};
  auto response = sendRequestAndWaitForResponse(request_headers, 0, default_response_headers_, 0);

  ASSERT_TRUE(response->complete());
  EXPECT_EQ("200", response->headers().getStatusValue());
}

// Test we're following https://tools.ietf.org/html/rfc7230#section-3.3.2
// as best we can.
TEST_P(ProtocolIntegrationTest, 304WithBody) {
  initialize();

  codec_client_ = makeHttpConnection(lookupPort("http"));

  auto response = codec_client_->makeHeaderOnlyRequest(default_request_headers_);

  waitForNextUpstreamRequest();
  Http::TestResponseHeaderMapImpl response_headers{{":status", "304"}, {"content-length", "2"}};
  ASSERT(upstream_request_ != nullptr);
  upstream_request_->encodeHeaders(response_headers, false);
  response->waitForHeaders();
  EXPECT_EQ("304", response->headers().getStatusValue());

  // For HTTP/1.1 http_parser is explicitly told that 304s are header-only
  // requests.
  if (downstream_protocol_ == Http::CodecClient::Type::HTTP1 ||
      upstreamProtocol() == FakeHttpConnection::Type::HTTP1) {
    ASSERT_TRUE(response->complete());
  } else {
    ASSERT_FALSE(response->complete());
  }

  upstream_request_->encodeData(2, true);
  if (upstreamProtocol() == FakeHttpConnection::Type::HTTP1) {
    // Any body sent after the request is considered complete will not be handled as part of the
    // active request, but will be flagged as a protocol error for the no-longer-associated
    // connection.
    // Ideally if we got the body with the headers we would instead reset the
    // stream, but it turns out that's complicated so instead we consistently
    // forward the headers and error out after.
    test_server_->waitForCounterGe("cluster.cluster_0.upstream_cx_protocol_error", 1);
  }

  // Only for HTTP/2 and Http/3, where streams are ended with an explicit end-stream so we
  // can differentiate between 304-with-advertised-but-absent-body and
  // 304-with-body, is there a protocol error on the active stream.
  if (downstream_protocol_ >= Http::CodecClient::Type::HTTP2 &&
      upstreamProtocol() >= FakeHttpConnection::Type::HTTP2) {
    ASSERT_TRUE(response->waitForReset());
  }
}

TEST_P(ProtocolIntegrationTest, OverflowingResponseCode) {
  useAccessLog("%RESPONSE_CODE_DETAILS%");
  initialize();

  codec_client_ = makeHttpConnection(lookupPort("http"));
  auto response = codec_client_->makeHeaderOnlyRequest(default_request_headers_);
  if (upstreamProtocol() == FakeHttpConnection::Type::HTTP1) {
    // The http1 codec won't send illegal status codes so send raw HTTP/1.1
    FakeRawConnectionPtr fake_upstream_connection;
    ASSERT_TRUE(fake_upstreams_[0]->waitForRawConnection(fake_upstream_connection));
    ASSERT(fake_upstream_connection != nullptr);
    ASSERT_TRUE(fake_upstream_connection->write(
        "HTTP/1.1 11111111111111111111111111111111111111111111111111111111111111111 OK\r\n",
        false));
    ASSERT_TRUE(fake_upstream_connection->waitForDisconnect());
  } else {
    waitForNextUpstreamRequest();
    default_response_headers_.setStatus(
        "11111111111111111111111111111111111111111111111111111111111111111");
    upstream_request_->encodeHeaders(default_response_headers_, false);
    ASSERT_TRUE(fake_upstream_connection_->waitForDisconnect());
  }

  ASSERT_TRUE(response->waitForEndStream());
  EXPECT_EQ("502", response->headers().getStatusValue());
  EXPECT_THAT(waitForAccessLog(access_log_name_), HasSubstr("protocol_error"));
}

TEST_P(ProtocolIntegrationTest, MissingStatus) {
  initialize();

  // HTTP1, uses a defined protocol which doesn't split up messages into raw byte frames
  codec_client_ = makeHttpConnection(lookupPort("http"));
  auto response = codec_client_->makeHeaderOnlyRequest(default_request_headers_);

  if (upstreamProtocol() == FakeHttpConnection::Type::HTTP1) {
    FakeRawConnectionPtr fake_upstream_connection;
    ASSERT_TRUE(fake_upstreams_[0]->waitForRawConnection(fake_upstream_connection));
    ASSERT(fake_upstream_connection != nullptr);
    ASSERT_TRUE(fake_upstream_connection->write("HTTP/1.1 OK\r\n", false));
    ASSERT_TRUE(fake_upstream_connection->waitForDisconnect());
  } else if (upstreamProtocol() == FakeHttpConnection::Type::HTTP2) {
    FakeRawConnectionPtr fake_upstream_connection;
    ASSERT_TRUE(fake_upstreams_[0]->waitForRawConnection(fake_upstream_connection));
    Http::Http2::Http2Frame::SettingsFlags settings_flags =
        static_cast<Http::Http2::Http2Frame::SettingsFlags>(0);
    Http2Frame setting_frame = Http::Http2::Http2Frame::makeEmptySettingsFrame(settings_flags);
    // Ack settings
    settings_flags = static_cast<Http::Http2::Http2Frame::SettingsFlags>(1); // ack
    Http2Frame ack_frame = Http::Http2::Http2Frame::makeEmptySettingsFrame(settings_flags);
    ASSERT(fake_upstream_connection->write(std::string(setting_frame))); // empty settings
    ASSERT(fake_upstream_connection->write(std::string(ack_frame)));     // ack setting
    Http::Http2::Http2Frame missing_status = Http::Http2::Http2Frame::makeHeadersFrameNoStatus(0);
    ASSERT_TRUE(fake_upstream_connection->write(std::string(missing_status)));
    ASSERT_TRUE(fake_upstream_connection->waitForDisconnect());
  } else {
    ASSERT_TRUE(fake_upstreams_[0]->waitForHttpConnection(*dispatcher_, fake_upstream_connection_));
    waitForNextUpstreamRequest();
    default_response_headers_.removeStatus();
    upstream_request_->encodeHeaders(default_response_headers_, false);
    ASSERT_TRUE(fake_upstream_connection_->waitForDisconnect());
  }

  ASSERT_TRUE(response->waitForEndStream());
  EXPECT_EQ("502", response->headers().getStatusValue());
}

// Validate that lots of tiny cookies doesn't cause a DoS (single cookie header).
TEST_P(DownstreamProtocolIntegrationTest, LargeCookieParsingConcatenated) {
  if (downstreamProtocol() == Http::CodecClient::Type::HTTP3) {
    // QUICHE Qpack splits concatenated cookies into crumbs to increase
    // compression ratio. On the receiver side, the total size of these crumbs
    // may be larger than coalesced cookie headers. Increase the max request
    // header size to avoid QUIC_HEADERS_TOO_LARGE stream error.
    config_helper_.addConfigModifier(
        [&](envoy::extensions::filters::network::http_connection_manager::v3::HttpConnectionManager&
                hcm) -> void {
          hcm.mutable_max_request_headers_kb()->set_value(96);
          hcm.mutable_common_http_protocol_options()->mutable_max_headers_count()->set_value(8000);
        });
  }
  if (upstreamProtocol() == FakeHttpConnection::Type::HTTP3) {
    setMaxRequestHeadersKb(96);
    setMaxRequestHeadersCount(8000);
  }
  initialize();

  codec_client_ = makeHttpConnection(lookupPort("http"));
  Http::TestRequestHeaderMapImpl request_headers{{":method", "POST"},
                                                 {":path", "/test/long/url"},
                                                 {":scheme", "http"},
                                                 {":authority", "host"},
                                                 {"content-length", "0"}};
  std::vector<std::string> cookie_pieces;
  cookie_pieces.reserve(7000);
  for (int i = 0; i < 7000; i++) {
    cookie_pieces.push_back(fmt::sprintf("a%x=b", i));
  }
  request_headers.addCopy("cookie", absl::StrJoin(cookie_pieces, "; "));
  auto response = sendRequestAndWaitForResponse(request_headers, 0, default_response_headers_, 0);

  ASSERT_TRUE(response->complete());
  EXPECT_EQ("200", response->headers().getStatusValue());
}

// Validate that lots of tiny cookies doesn't cause a DoS (many cookie headers).
TEST_P(DownstreamProtocolIntegrationTest, LargeCookieParsingMany) {
  // Set header count limit to 2010.
  uint32_t max_count = 2010;
  config_helper_.addConfigModifier(
      [&](envoy::extensions::filters::network::http_connection_manager::v3::HttpConnectionManager&
              hcm) -> void {
        hcm.mutable_common_http_protocol_options()->mutable_max_headers_count()->set_value(
            max_count);
      });
  setMaxRequestHeadersCount(max_count);

  initialize();

  codec_client_ = makeHttpConnection(lookupPort("http"));
  Http::TestRequestHeaderMapImpl request_headers{{":method", "POST"},
                                                 {":path", "/test/long/url"},
                                                 {":scheme", "http"},
                                                 {":authority", "host"},
                                                 {"content-length", "0"}};
  for (int i = 0; i < 2000; i++) {
    request_headers.addCopy("cookie", fmt::sprintf("a%x=b", i));
  }
  auto response = sendRequestAndWaitForResponse(request_headers, 0, default_response_headers_, 0);

  ASSERT_TRUE(response->complete());
  EXPECT_EQ("200", response->headers().getStatusValue());
}

TEST_P(DownstreamProtocolIntegrationTest, InvalidContentLength) {
  initialize();

  codec_client_ = makeHttpConnection(lookupPort("http"));

  auto encoder_decoder =
      codec_client_->startRequest(Http::TestRequestHeaderMapImpl{{":method", "POST"},
                                                                 {":path", "/test/long/url"},
                                                                 {":authority", "host"},
                                                                 {"content-length", "-1"}});
  auto response = std::move(encoder_decoder.second);

  ASSERT_TRUE(codec_client_->waitForDisconnect());

  if (downstream_protocol_ == Http::CodecClient::Type::HTTP1) {
    ASSERT_TRUE(response->complete());
    EXPECT_EQ("400", response->headers().getStatusValue());
    test_server_->waitForCounterGe("http.config_test.downstream_rq_4xx", 1);
  } else {
    ASSERT_TRUE(response->reset());
    EXPECT_EQ(Http::StreamResetReason::ConnectionTermination, response->resetReason());
  }
}

TEST_P(DownstreamProtocolIntegrationTest, InvalidContentLengthAllowed) {
  config_helper_.addConfigModifier(
      [](envoy::extensions::filters::network::http_connection_manager::v3::HttpConnectionManager&
             hcm) -> void {
        hcm.mutable_http3_protocol_options()
            ->mutable_override_stream_error_on_invalid_http_message()
            ->set_value(true);
        hcm.mutable_http2_protocol_options()
            ->mutable_override_stream_error_on_invalid_http_message()
            ->set_value(true);
        hcm.mutable_http_protocol_options()
            ->mutable_override_stream_error_on_invalid_http_message()
            ->set_value(true);
      });

  initialize();

  codec_client_ = makeHttpConnection(lookupPort("http"));

  auto encoder_decoder =
      codec_client_->startRequest(Http::TestRequestHeaderMapImpl{{":method", "POST"},
                                                                 {":path", "/test/long/url"},
                                                                 {":authority", "host"},
                                                                 {"content-length", "-1"}});
  auto response = std::move(encoder_decoder.second);

  if (downstream_protocol_ == Http::CodecClient::Type::HTTP1) {
    ASSERT_TRUE(codec_client_->waitForDisconnect());
  } else {
    ASSERT_TRUE(response->waitForReset());
    codec_client_->close();
  }

  if (downstream_protocol_ == Http::CodecClient::Type::HTTP1) {
    ASSERT_TRUE(response->complete());
    EXPECT_EQ("400", response->headers().getStatusValue());
  } else {
    ASSERT_TRUE(response->reset());
    EXPECT_EQ(Http::StreamResetReason::RemoteReset, response->resetReason());
  }
}

TEST_P(DownstreamProtocolIntegrationTest, MultipleContentLengths) {
  initialize();
  codec_client_ = makeHttpConnection(lookupPort("http"));
  auto encoder_decoder =
      codec_client_->startRequest(Http::TestRequestHeaderMapImpl{{":method", "POST"},
                                                                 {":path", "/test/long/url"},
                                                                 {":authority", "host"},
                                                                 {"content-length", "3,2"}});
  auto response = std::move(encoder_decoder.second);

  ASSERT_TRUE(codec_client_->waitForDisconnect());

  if (downstream_protocol_ == Http::CodecClient::Type::HTTP1) {
    ASSERT_TRUE(response->complete());
    EXPECT_EQ("400", response->headers().getStatusValue());
  } else {
    ASSERT_TRUE(response->reset());
    EXPECT_EQ(Http::StreamResetReason::ConnectionTermination, response->resetReason());
  }
}

// TODO(PiotrSikora): move this HTTP/2 only variant to http2_integration_test.cc.
TEST_P(DownstreamProtocolIntegrationTest, MultipleContentLengthsAllowed) {
  config_helper_.addConfigModifier(
      [](envoy::extensions::filters::network::http_connection_manager::v3::HttpConnectionManager&
             hcm) -> void {
        hcm.mutable_http3_protocol_options()
            ->mutable_override_stream_error_on_invalid_http_message()
            ->set_value(true);
        hcm.mutable_http2_protocol_options()
            ->mutable_override_stream_error_on_invalid_http_message()
            ->set_value(true);
      });

  initialize();
  codec_client_ = makeHttpConnection(lookupPort("http"));
  auto encoder_decoder =
      codec_client_->startRequest(Http::TestRequestHeaderMapImpl{{":method", "POST"},
                                                                 {":path", "/test/long/url"},
                                                                 {":authority", "host"},
                                                                 {"content-length", "3,2"}});
  auto response = std::move(encoder_decoder.second);

  if (downstream_protocol_ == Http::CodecClient::Type::HTTP1) {
    ASSERT_TRUE(codec_client_->waitForDisconnect());
  } else {
    ASSERT_TRUE(response->waitForReset());
    codec_client_->close();
  }

  if (downstream_protocol_ == Http::CodecClient::Type::HTTP1) {
    ASSERT_TRUE(response->complete());
    EXPECT_EQ("400", response->headers().getStatusValue());
  } else {
    ASSERT_TRUE(response->reset());
    EXPECT_EQ(Http::StreamResetReason::RemoteReset, response->resetReason());
  }
}

TEST_P(DownstreamProtocolIntegrationTest, LocalReplyDuringEncoding) {
  config_helper_.addFilter(R"EOF(
name: local-reply-during-encode
)EOF");
  initialize();

  codec_client_ = makeHttpConnection(lookupPort("http"));

  auto response = codec_client_->makeHeaderOnlyRequest(
      Http::TestRequestHeaderMapImpl{{":method", "GET"},
                                     {":path", "/test/long/url"},
                                     {":scheme", "http"},
                                     {":authority", "host"}});

  // Wait for the upstream request and begin sending a response with end_stream = false.
  waitForNextUpstreamRequest();
  upstream_request_->encodeHeaders(Http::TestResponseHeaderMapImpl{{":status", "503"}}, true);

  ASSERT_TRUE(response->waitForEndStream());
  EXPECT_TRUE(response->complete());
  EXPECT_EQ("500", response->headers().getStatusValue());
  EXPECT_EQ(0, upstream_request_->body().length());
}

TEST_P(DownstreamProtocolIntegrationTest, LocalReplyDuringEncodingData) {
  config_helper_.addFilter(R"EOF(
name: local-reply-during-encode-data
)EOF");
  initialize();

  codec_client_ = makeHttpConnection(lookupPort("http"));

  auto response = codec_client_->makeHeaderOnlyRequest(default_request_headers_);

  // Wait for the upstream request and begin sending a response with end_stream = false.
  waitForNextUpstreamRequest();
  upstream_request_->encodeHeaders(default_response_headers_, false);
  upstream_request_->encodeData(size_, false);
  Http::TestResponseTrailerMapImpl response_trailers{{"response", "trailer"}};
  upstream_request_->encodeTrailers(response_trailers);

  // Response was aborted after headers were sent to the client.
  // The stream was reset. Client does not receive body or trailers.
  ASSERT_TRUE(response->waitForReset());
  EXPECT_FALSE(response->complete());
  EXPECT_EQ("200", response->headers().getStatusValue());
  EXPECT_EQ(0, response->body().length());
  EXPECT_EQ(nullptr, response->trailers());
}

TEST_P(DownstreamProtocolIntegrationTest, LargeRequestUrlRejected) {
  // Send one 95 kB URL with limit 60 kB headers.
  testLargeRequestUrl(95, 60);
}

TEST_P(DownstreamProtocolIntegrationTest, LargeRequestUrlAccepted) {
  // Send one 95 kB URL with limit 96 kB headers.
  testLargeRequestUrl(95, 96);
}

TEST_P(DownstreamProtocolIntegrationTest, LargeRequestHeadersRejected) {
  // Send one 95 kB header with limit 60 kB and 100 headers.
  testLargeRequestHeaders(95, 1, 60, 100);
}

TEST_P(DownstreamProtocolIntegrationTest, VeryLargeRequestHeadersRejected) {
#ifdef WIN32
  // TODO(alyssawilk, wrowe) debug.
  if (upstreamProtocol() == FakeHttpConnection::Type::HTTP3) {
    return;
  }
#endif
  // Send one very large 2048 kB (2 MB) header with limit 1024 kB (1 MB) and 100 headers.
  testLargeRequestHeaders(2048, 1, 1024, 100);
}

TEST_P(DownstreamProtocolIntegrationTest, LargeRequestHeadersAccepted) {
  // Send one 100 kB header with limit 8192 kB (8 MB) and 100 headers.
  testLargeRequestHeaders(100, 1, 8192, 100);
}

TEST_P(DownstreamProtocolIntegrationTest, ManyLargeRequestHeadersAccepted) {
  // Fail under TSAN. Quic blackhole detection fired and closed the connection with
  // QUIC_TOO_MANY_RTOS while waiting for upstream finishing transferring the large header. Observed
  // long event loop.
  EXCLUDE_DOWNSTREAM_HTTP3;
  // Send 70 headers each of size 100 kB with limit 8192 kB (8 MB) and 100 headers.
  testLargeRequestHeaders(100, 70, 8192, 100, TSAN_TIMEOUT_FACTOR * TestUtility::DefaultTimeout);
}

TEST_P(DownstreamProtocolIntegrationTest, ManyRequestHeadersRejected) {
  // Send 101 empty headers with limit 60 kB and 100 headers.
  testLargeRequestHeaders(0, 101, 60, 80);
}

TEST_P(DownstreamProtocolIntegrationTest, ManyRequestHeadersAccepted) {
  // Send 145 empty headers with limit 60 kB and 150 headers.
  testLargeRequestHeaders(0, 140, 60, 150);
}

TEST_P(DownstreamProtocolIntegrationTest, ManyRequestTrailersRejected) {
  // Default header (and trailer) count limit is 100.
  config_helper_.addConfigModifier(setEnableDownstreamTrailersHttp1());
  config_helper_.addConfigModifier(setEnableUpstreamTrailersHttp1());
  Http::TestRequestTrailerMapImpl request_trailers;
  for (int i = 0; i < 150; i++) {
    // TODO(alyssawilk) QUIC fails without the trailers being distinct because
    // the checks are done before transformation. Either make the transformation
    // use commas, or do QUIC checks before and after.
    request_trailers.addCopy(absl::StrCat("trailer", i), std::string(1, 'a'));
  }

  initialize();
  codec_client_ = makeHttpConnection(lookupPort("http"));
  auto encoder_decoder = codec_client_->startRequest(default_request_headers_);
  request_encoder_ = &encoder_decoder.first;
  auto response = std::move(encoder_decoder.second);
  ASSERT_TRUE(fake_upstreams_[0]->waitForHttpConnection(*dispatcher_, fake_upstream_connection_));
  EXPECT_TRUE(fake_upstream_connection_->waitForNewStream(*dispatcher_, upstream_request_));
  codec_client_->sendData(*request_encoder_, 1, false);
  codec_client_->sendTrailers(*request_encoder_, request_trailers);

  if (downstream_protocol_ == Http::CodecClient::Type::HTTP1) {
    ASSERT_TRUE(codec_client_->waitForDisconnect());
    EXPECT_TRUE(response->complete());
    EXPECT_EQ("431", response->headers().getStatusValue());
  } else {
    ASSERT_TRUE(response->waitForReset());
    codec_client_->close();
  }
}

TEST_P(DownstreamProtocolIntegrationTest, ManyRequestTrailersAccepted) {
  // Set header (and trailer) count limit to 200.
  uint32_t max_count = 200;
  config_helper_.addConfigModifier(
      [&](envoy::extensions::filters::network::http_connection_manager::v3::HttpConnectionManager&
              hcm) -> void {
        hcm.mutable_common_http_protocol_options()->mutable_max_headers_count()->set_value(
            max_count);
      });
  config_helper_.addConfigModifier(setEnableUpstreamTrailersHttp1());
  setMaxRequestHeadersCount(max_count);
  Http::TestRequestTrailerMapImpl request_trailers;
  for (int i = 0; i < 150; i++) {
    request_trailers.addCopy("trailer", std::string(1, 'a'));
  }

  initialize();
  codec_client_ = makeHttpConnection(lookupPort("http"));
  auto encoder_decoder = codec_client_->startRequest(default_request_headers_);
  request_encoder_ = &encoder_decoder.first;
  auto response = std::move(encoder_decoder.second);
  codec_client_->sendData(*request_encoder_, 1, false);
  codec_client_->sendTrailers(*request_encoder_, request_trailers);
  waitForNextUpstreamRequest();
  upstream_request_->encodeHeaders(default_response_headers_, true);
  ASSERT_TRUE(response->waitForEndStream());
  EXPECT_TRUE(response->complete());
  EXPECT_EQ("200", response->headers().getStatusValue());
}

// This test uses an Http::HeaderMapImpl instead of an Http::TestHeaderMapImpl to avoid
// time-consuming byte size validations that will cause this test to timeout.
TEST_P(DownstreamProtocolIntegrationTest, ManyRequestHeadersTimeout) {
  // Set timeout for 5 seconds, and ensure that a request with 10k+ headers can be sent.
  testManyRequestHeaders(std::chrono::milliseconds(5000));
}

TEST_P(DownstreamProtocolIntegrationTest, LargeRequestTrailersAccepted) {
  config_helper_.addConfigModifier(setEnableDownstreamTrailersHttp1());
  testLargeRequestTrailers(60, 96);
}

TEST_P(DownstreamProtocolIntegrationTest, LargeRequestTrailersRejected) {
  config_helper_.addConfigModifier(setEnableDownstreamTrailersHttp1());
  testLargeRequestTrailers(66, 60);
}

// This test uses an Http::HeaderMapImpl instead of an Http::TestHeaderMapImpl to avoid
// time-consuming byte size verification that will cause this test to timeout.
TEST_P(DownstreamProtocolIntegrationTest, ManyTrailerHeaders) {
  setMaxRequestHeadersKb(96);
  setMaxRequestHeadersCount(20005);

  config_helper_.addConfigModifier(setEnableDownstreamTrailersHttp1());
  config_helper_.addConfigModifier(
      [&](envoy::extensions::filters::network::http_connection_manager::v3::HttpConnectionManager&
              hcm) -> void {
        hcm.mutable_max_request_headers_kb()->set_value(upstreamConfig().max_request_headers_kb_);
        hcm.mutable_common_http_protocol_options()->mutable_max_headers_count()->set_value(
            upstreamConfig().max_request_headers_count_);
      });

  auto request_trailers = Http::RequestTrailerMapImpl::create();
  for (int i = 0; i < 20000; i++) {
    request_trailers->addCopy(Http::LowerCaseString(std::to_string(i)), "");
  }

  initialize();
  codec_client_ = makeHttpConnection(lookupPort("http"));
  auto encoder_decoder =
      codec_client_->startRequest(Http::TestRequestHeaderMapImpl{{":method", "POST"},
                                                                 {":path", "/test/long/url"},
                                                                 {":scheme", "http"},
                                                                 {":authority", "host"}});
  request_encoder_ = &encoder_decoder.first;
  auto response = std::move(encoder_decoder.second);
  codec_client_->sendTrailers(*request_encoder_, *request_trailers);
  waitForNextUpstreamRequest();
  upstream_request_->encodeHeaders(default_response_headers_, true);
  ASSERT_TRUE(response->waitForEndStream());

  EXPECT_TRUE(upstream_request_->complete());
  EXPECT_TRUE(response->complete());
  EXPECT_EQ("200", response->headers().getStatusValue());
}

// Regression tests for CVE-2019-18801. We only validate the behavior of large
// :method request headers, since the case of other large headers is
// covered in the various testLargeRequest-based integration tests here.
//
// The table below describes the expected behaviors (in addition we should never
// see an ASSERT or ASAN failure trigger).
//
// Downstream    Upstream   Behavior expected
// ------------------------------------------
// H1            H1         Envoy will reject (HTTP/1 codec behavior)
// H1            H2         Envoy will reject (HTTP/1 codec behavior)
// H2, H3        H1         Envoy will forward but backend will reject (HTTP/1
//                          codec behavior)
// H2, H3        H2         Success
TEST_P(ProtocolIntegrationTest, LargeRequestMethod) {
  // There will be no upstream connections for HTTP/1 downstream, we need to
  // test the full mesh regardless.
  testing_upstream_intentionally_ = true;
  const std::string long_method = std::string(48 * 1024, 'a');
  const Http::TestRequestHeaderMapImpl request_headers{{":method", long_method},
                                                       {":path", "/test/long/url"},
                                                       {":scheme", "http"},
                                                       {":authority", "host"}};

  initialize();
  codec_client_ = makeHttpConnection(lookupPort("http"));

  if (downstreamProtocol() == Http::CodecClient::Type::HTTP1) {
    auto encoder_decoder = codec_client_->startRequest(request_headers);
    request_encoder_ = &encoder_decoder.first;
    auto response = std::move(encoder_decoder.second);
    ASSERT_TRUE(codec_client_->waitForDisconnect());
    EXPECT_TRUE(response->complete());
    EXPECT_EQ("400", response->headers().getStatusValue());
  } else {
    ASSERT(downstreamProtocol() >= Http::CodecClient::Type::HTTP2);
    if (upstreamProtocol() == FakeHttpConnection::Type::HTTP1) {
      auto response = codec_client_->makeHeaderOnlyRequest(request_headers);
      ASSERT_TRUE(
          fake_upstreams_[0]->waitForHttpConnection(*dispatcher_, fake_upstream_connection_));
      ASSERT_TRUE(response->waitForEndStream());
      EXPECT_TRUE(response->complete());
      EXPECT_EQ("400", response->headers().getStatusValue());
    } else {
      ASSERT(upstreamProtocol() >= FakeHttpConnection::Type::HTTP2);
      auto response =
          sendRequestAndWaitForResponse(request_headers, 0, default_response_headers_, 0);
      EXPECT_TRUE(response->complete());
    }
  }
}

// Tests StopAllIterationAndBuffer. Verifies decode-headers-return-stop-all-filter calls decodeData
// once after iteration is resumed.
TEST_P(DownstreamProtocolIntegrationTest, TestDecodeHeadersReturnsStopAll) {
  config_helper_.addFilter(R"EOF(
name: call-decodedata-once-filter
)EOF");
  config_helper_.addFilter(R"EOF(
name: decode-headers-return-stop-all-filter
)EOF");
  config_helper_.addFilter(R"EOF(
name: passthrough-filter
)EOF");

  initialize();
  codec_client_ = makeHttpConnection(lookupPort("http"));

  // Sends a request with headers and data.
  changeHeadersForStopAllTests(default_request_headers_, false);
  auto encoder_decoder = codec_client_->startRequest(default_request_headers_);
  request_encoder_ = &encoder_decoder.first;
  auto response = std::move(encoder_decoder.second);
  for (int i = 0; i < count_ - 1; i++) {
    codec_client_->sendData(*request_encoder_, size_, false);
  }
  // Sleeps for 1s in order to be consistent with testDecodeHeadersReturnsStopAllWatermark.
  absl::SleepFor(absl::Seconds(1));
  codec_client_->sendData(*request_encoder_, size_, true);
  waitForNextUpstreamRequest();

  upstream_request_->encodeHeaders(default_response_headers_, true);
  ASSERT_TRUE(response->waitForEndStream());
  ASSERT_TRUE(response->complete());
  EXPECT_EQ(count_ * size_ + added_decoded_data_size_, upstream_request_->bodyLength());
  EXPECT_EQ(true, upstream_request_->complete());

  // Sends a request with headers, data, and trailers.
  auto encoder_decoder_2 = codec_client_->startRequest(default_request_headers_);
  request_encoder_ = &encoder_decoder_2.first;
  response = std::move(encoder_decoder_2.second);
  for (int i = 0; i < count_; i++) {
    codec_client_->sendData(*request_encoder_, size_, false);
  }
  Http::TestRequestTrailerMapImpl request_trailers{{"trailer", "trailer"}};
  codec_client_->sendTrailers(*request_encoder_, request_trailers);
  waitForNextUpstreamRequest();

  upstream_request_->encodeHeaders(default_response_headers_, true);
  ASSERT_TRUE(response->waitForEndStream());
  verifyUpStreamRequestAfterStopAllFilter();
}

// Tests StopAllIterationAndWatermark. decode-headers-return-stop-all-watermark-filter sets buffer
// limit to 100. Verifies data pause when limit is reached, and resume after iteration continues.
TEST_P(DownstreamProtocolIntegrationTest, TestDecodeHeadersReturnsStopAllWatermark) {
  config_helper_.addFilter(R"EOF(
name: decode-headers-return-stop-all-filter
)EOF");
  config_helper_.addFilter(R"EOF(
name: passthrough-filter
)EOF");

  // Sets initial stream window to min value to make the client sensitive to a low watermark.
  config_helper_.addConfigModifier(
      [&](envoy::extensions::filters::network::http_connection_manager::v3::HttpConnectionManager&
              hcm) -> void {
        hcm.mutable_http2_protocol_options()->mutable_initial_stream_window_size()->set_value(
            ::Envoy::Http2::Utility::OptionsLimits::MIN_INITIAL_STREAM_WINDOW_SIZE);
      });

  initialize();
  codec_client_ = makeHttpConnection(lookupPort("http"));

  // Sends a request with headers and data.
  changeHeadersForStopAllTests(default_request_headers_, true);
  auto encoder_decoder = codec_client_->startRequest(default_request_headers_);
  request_encoder_ = &encoder_decoder.first;
  auto response = std::move(encoder_decoder.second);
  for (int i = 0; i < count_ - 1; i++) {
    codec_client_->sendData(*request_encoder_, size_, false);
  }
  // Gives buffer 1s to react to buffer limit.
  absl::SleepFor(absl::Seconds(1));
  codec_client_->sendData(*request_encoder_, size_, true);
  waitForNextUpstreamRequest();

  upstream_request_->encodeHeaders(default_response_headers_, true);
  ASSERT_TRUE(response->waitForEndStream());
  ASSERT_TRUE(response->complete());
  EXPECT_EQ(count_ * size_ + added_decoded_data_size_, upstream_request_->bodyLength());
  EXPECT_EQ(true, upstream_request_->complete());

  // Sends a request with headers, data, and trailers.
  auto encoder_decoder_2 = codec_client_->startRequest(default_request_headers_);
  request_encoder_ = &encoder_decoder_2.first;
  response = std::move(encoder_decoder_2.second);
  for (int i = 0; i < count_ - 1; i++) {
    codec_client_->sendData(*request_encoder_, size_, false);
  }
  // Gives buffer 1s to react to buffer limit.
  absl::SleepFor(absl::Seconds(1));
  codec_client_->sendData(*request_encoder_, size_, false);
  Http::TestRequestTrailerMapImpl request_trailers{{"trailer", "trailer"}};
  codec_client_->sendTrailers(*request_encoder_, request_trailers);
  waitForNextUpstreamRequest();

  upstream_request_->encodeHeaders(default_response_headers_, true);
  ASSERT_TRUE(response->waitForEndStream());
  verifyUpStreamRequestAfterStopAllFilter();
}

// Test two filters that return StopAllIterationAndBuffer back-to-back.
TEST_P(DownstreamProtocolIntegrationTest, TestTwoFiltersDecodeHeadersReturnsStopAll) {
  config_helper_.addFilter(R"EOF(
name: decode-headers-return-stop-all-filter
)EOF");
  config_helper_.addFilter(R"EOF(
name: decode-headers-return-stop-all-filter
)EOF");
  config_helper_.addFilter(R"EOF(
name: passthrough-filter
)EOF");

  initialize();
  codec_client_ = makeHttpConnection(lookupPort("http"));

  // Sends a request with headers and data.
  changeHeadersForStopAllTests(default_request_headers_, false);
  auto encoder_decoder = codec_client_->startRequest(default_request_headers_);
  request_encoder_ = &encoder_decoder.first;
  auto response = std::move(encoder_decoder.second);
  for (int i = 0; i < count_ - 1; i++) {
    codec_client_->sendData(*request_encoder_, size_, false);
  }
  codec_client_->sendData(*request_encoder_, size_, true);
  waitForNextUpstreamRequest();

  upstream_request_->encodeHeaders(default_response_headers_, true);
  ASSERT_TRUE(response->waitForEndStream());
  ASSERT_TRUE(response->complete());
  EXPECT_EQ(count_ * size_ + added_decoded_data_size_, upstream_request_->bodyLength());
  EXPECT_EQ(true, upstream_request_->complete());

  // Sends a request with headers, data, and trailers.
  auto encoder_decoder_2 = codec_client_->startRequest(default_request_headers_);
  request_encoder_ = &encoder_decoder_2.first;
  response = std::move(encoder_decoder_2.second);
  for (int i = 0; i < count_; i++) {
    codec_client_->sendData(*request_encoder_, size_, false);
  }
  Http::TestRequestTrailerMapImpl request_trailers{{"trailer", "trailer"}};
  codec_client_->sendTrailers(*request_encoder_, request_trailers);
  waitForNextUpstreamRequest();

  upstream_request_->encodeHeaders(default_response_headers_, true);
  ASSERT_TRUE(response->waitForEndStream());
  verifyUpStreamRequestAfterStopAllFilter();
}

// Tests encodeHeaders() returns StopAllIterationAndBuffer.
TEST_P(DownstreamProtocolIntegrationTest, TestEncodeHeadersReturnsStopAll) {
  // encodeMetadata() not supported in QUICHE.
  EXCLUDE_DOWNSTREAM_HTTP3
  config_helper_.addFilter(R"EOF(
name: encode-headers-return-stop-all-filter
)EOF");
  config_helper_.addConfigModifier(
      [&](envoy::extensions::filters::network::http_connection_manager::v3::HttpConnectionManager&
              hcm) -> void { hcm.mutable_http2_protocol_options()->set_allow_metadata(true); });

  initialize();
  codec_client_ = makeHttpConnection(lookupPort("http"));

  // Upstream responds with headers, data and trailers.
  auto response = codec_client_->makeRequestWithBody(default_request_headers_, 10);
  waitForNextUpstreamRequest();

  changeHeadersForStopAllTests(default_response_headers_, false);
  upstream_request_->encodeHeaders(default_response_headers_, false);
  for (int i = 0; i < count_ - 1; i++) {
    upstream_request_->encodeData(size_, false);
  }
  // Sleeps for 1s in order to be consistent with testEncodeHeadersReturnsStopAllWatermark.
  absl::SleepFor(absl::Seconds(1));
  upstream_request_->encodeData(size_, false);
  Http::TestResponseTrailerMapImpl response_trailers{{"response", "trailer"}};
  upstream_request_->encodeTrailers(response_trailers);

  ASSERT_TRUE(response->waitForEndStream());
  ASSERT_TRUE(response->complete());
  // Data is added in encodeData for all protocols, and encodeTrailers for HTTP/2 and above.
  int times_added = (upstreamProtocol() == FakeHttpConnection::Type::HTTP1 ||
                     downstreamProtocol() == Http::CodecClient::Type::HTTP1)
                        ? 1
                        : 2;
  if (downstreamProtocol() == Http::CodecClient::Type::HTTP1 &&
      upstreamProtocol() == FakeHttpConnection::Type::HTTP3) {
    // TODO(alyssawilk) Figure out why the bytes mismatch with the test expectation below.
    return;
  }
  EXPECT_EQ(count_ * size_ + added_decoded_data_size_ * times_added, response->body().size());
}

// Tests encodeHeaders() returns StopAllIterationAndWatermark.
TEST_P(DownstreamProtocolIntegrationTest, TestEncodeHeadersReturnsStopAllWatermark) {
  // Metadata is not supported in QUICHE.
  EXCLUDE_DOWNSTREAM_HTTP3
  config_helper_.addFilter(R"EOF(
name: encode-headers-return-stop-all-filter
)EOF");
  config_helper_.addConfigModifier(
      [&](envoy::extensions::filters::network::http_connection_manager::v3::HttpConnectionManager&
              hcm) -> void { hcm.mutable_http2_protocol_options()->set_allow_metadata(true); });

  // Sets initial stream window to min value to make the upstream sensitive to a low watermark.
  config_helper_.addConfigModifier(
      [&](envoy::extensions::filters::network::http_connection_manager::v3::HttpConnectionManager&
              hcm) -> void {
        hcm.mutable_http2_protocol_options()->mutable_initial_stream_window_size()->set_value(
            ::Envoy::Http2::Utility::OptionsLimits::MIN_INITIAL_STREAM_WINDOW_SIZE);
      });

  initialize();
  codec_client_ = makeHttpConnection(lookupPort("http"));

  // Upstream responds with headers, data and trailers.
  auto response = codec_client_->makeRequestWithBody(default_request_headers_, 10);
  waitForNextUpstreamRequest();

  changeHeadersForStopAllTests(default_response_headers_, true);
  upstream_request_->encodeHeaders(default_response_headers_, false);
  for (int i = 0; i < count_ - 1; i++) {
    upstream_request_->encodeData(size_, false);
  }
  // Gives buffer 1s to react to buffer limit.
  absl::SleepFor(absl::Seconds(1));
  upstream_request_->encodeData(size_, false);
  Http::TestResponseTrailerMapImpl response_trailers{{"response", "trailer"}};
  upstream_request_->encodeTrailers(response_trailers);

  ASSERT_TRUE(response->waitForEndStream());
  ASSERT_TRUE(response->complete());
  // Data is added in encodeData for all protocols, and encodeTrailers for HTTP/2 and above.
  int times_added = (upstreamProtocol() == FakeHttpConnection::Type::HTTP1 ||
                     downstreamProtocol() == Http::CodecClient::Type::HTTP1)
                        ? 1
                        : 2;
  if (downstreamProtocol() == Http::CodecClient::Type::HTTP1 &&
      upstreamProtocol() == FakeHttpConnection::Type::HTTP3) {
    // TODO(alyssawilk) Figure out why the bytes mismatch with the test expectation below.
    return;
  }
  EXPECT_EQ(count_ * size_ + added_decoded_data_size_ * times_added, response->body().size());
}

// Per https://github.com/envoyproxy/envoy/issues/7488 make sure we don't
// combine set-cookie headers
TEST_P(ProtocolIntegrationTest, MultipleSetCookies) {
  initialize();

  codec_client_ = makeHttpConnection(lookupPort("http"));

  Http::TestResponseHeaderMapImpl response_headers{
      {":status", "200"}, {"set-cookie", "foo"}, {"set-cookie", "bar"}};

  auto response = sendRequestAndWaitForResponse(default_request_headers_, 0, response_headers, 0);

  ASSERT_TRUE(response->complete());
  EXPECT_EQ("200", response->headers().getStatusValue());

  const auto out = response->headers().get(Http::LowerCaseString("set-cookie"));
  ASSERT_EQ(out.size(), 2);
  ASSERT_EQ(out[0]->value().getStringView(), "foo");
  ASSERT_EQ(out[1]->value().getStringView(), "bar");
}

// Resets the downstream stream immediately and verifies that we clean up everything.
TEST_P(ProtocolIntegrationTest, TestDownstreamResetIdleTimeout) {
  useAccessLog("%RESPONSE_FLAGS% %RESPONSE_CODE_DETAILS%");
  config_helper_.setDownstreamHttpIdleTimeout(std::chrono::milliseconds(100));

  initialize();
  codec_client_ = makeHttpConnection(lookupPort("http"));

  auto encoder_decoder = codec_client_->startRequest(default_request_headers_);

  EXPECT_TRUE(fake_upstreams_[0]->waitForHttpConnection(*dispatcher_, fake_upstream_connection_));

  EXPECT_TRUE(fake_upstream_connection_->waitForNewStream(*dispatcher_, upstream_request_));

  if (downstreamProtocol() == Http::CodecClient::Type::HTTP1) {
    codec_client_->close();
  } else {
    codec_client_->sendReset(encoder_decoder.first);
  }

  if (upstreamProtocol() == FakeHttpConnection::Type::HTTP1) {
    ASSERT_TRUE(fake_upstream_connection_->waitForDisconnect());
  } else {
    ASSERT_TRUE(upstream_request_->waitForReset());
    ASSERT_TRUE(fake_upstream_connection_->close());
    ASSERT_TRUE(fake_upstream_connection_->waitForDisconnect());
  }

  ASSERT_TRUE(codec_client_->waitForDisconnect());
  EXPECT_THAT(waitForAccessLog(access_log_name_), Not(HasSubstr("DPE")));
}

// Test connection is closed after single request processed.
TEST_P(ProtocolIntegrationTest, ConnDurationTimeoutBasic) {
  config_helper_.setDownstreamMaxConnectionDuration(std::chrono::milliseconds(500));
  config_helper_.addConfigModifier(
      [](envoy::extensions::filters::network::http_connection_manager::v3::HttpConnectionManager&
             hcm) { hcm.mutable_drain_timeout()->set_seconds(1); });
  initialize();

  codec_client_ = makeHttpConnection(lookupPort("http"));
  auto response = codec_client_->makeRequestWithBody(default_request_headers_, 1024);
  waitForNextUpstreamRequest();

  upstream_request_->encodeHeaders(default_response_headers_, false);
  upstream_request_->encodeData(512, true);
  ASSERT_TRUE(response->waitForEndStream());

  EXPECT_TRUE(upstream_request_->complete());
  EXPECT_TRUE(response->complete());
  test_server_->waitForCounterGe("cluster.cluster_0.upstream_cx_total", 1);
  test_server_->waitForCounterGe("cluster.cluster_0.upstream_rq_200", 1);

  ASSERT_TRUE(codec_client_->waitForDisconnect(std::chrono::milliseconds(10000)));
  test_server_->waitForCounterGe("http.config_test.downstream_cx_max_duration_reached", 1);
}

// Test inflight request is processed correctly when timeout fires during request processing.
TEST_P(ProtocolIntegrationTest, ConnDurationInflightRequest) {
  config_helper_.setDownstreamMaxConnectionDuration(std::chrono::milliseconds(500));
  config_helper_.addConfigModifier(
      [](envoy::extensions::filters::network::http_connection_manager::v3::HttpConnectionManager&
             hcm) { hcm.mutable_drain_timeout()->set_seconds(1); });
  initialize();

  codec_client_ = makeHttpConnection(lookupPort("http"));
  auto response = codec_client_->makeRequestWithBody(default_request_headers_, 1024);
  waitForNextUpstreamRequest();

  // block and wait for counter to increase
  test_server_->waitForCounterGe("http.config_test.downstream_cx_max_duration_reached", 1);

  // ensure request processed correctly
  upstream_request_->encodeHeaders(default_response_headers_, false);
  upstream_request_->encodeData(512, true);
  ASSERT_TRUE(response->waitForEndStream());

  EXPECT_TRUE(upstream_request_->complete());
  EXPECT_TRUE(response->complete());
  test_server_->waitForCounterGe("cluster.cluster_0.upstream_cx_total", 1);
  test_server_->waitForCounterGe("cluster.cluster_0.upstream_rq_200", 1);

  ASSERT_TRUE(codec_client_->waitForDisconnect(std::chrono::milliseconds(10000)));
}

// Test connection is closed if no http requests were processed
TEST_P(DownstreamProtocolIntegrationTest, ConnDurationTimeoutNoHttpRequest) {
  config_helper_.setDownstreamMaxConnectionDuration(std::chrono::milliseconds(500));
  config_helper_.addConfigModifier(
      [](envoy::extensions::filters::network::http_connection_manager::v3::HttpConnectionManager&
             hcm) { hcm.mutable_drain_timeout()->set_seconds(1); });
  initialize();

  codec_client_ = makeHttpConnection(lookupPort("http"));
  ASSERT_TRUE(codec_client_->waitForDisconnect(std::chrono::milliseconds(10000)));
  test_server_->waitForCounterGe("http.config_test.downstream_cx_max_duration_reached", 1);
}

TEST_P(DownstreamProtocolIntegrationTest, TestPreconnect) {
  config_helper_.addConfigModifier([](envoy::config::bootstrap::v3::Bootstrap& bootstrap) {
    auto* cluster = bootstrap.mutable_static_resources()->mutable_clusters(0);
    cluster->mutable_preconnect_policy()->mutable_per_upstream_preconnect_ratio()->set_value(1.5);
  });
  initialize();
  codec_client_ = makeHttpConnection(lookupPort("http"));
  auto response =
      sendRequestAndWaitForResponse(default_request_headers_, 0, default_response_headers_, 0);
  FakeHttpConnectionPtr fake_upstream_connection_two;
  if (upstreamProtocol() == FakeHttpConnection::Type::HTTP1) {
    // For HTTP/1.1 there should be a preconnected connection.
    ASSERT_TRUE(
        fake_upstreams_[0]->waitForHttpConnection(*dispatcher_, fake_upstream_connection_two));
  } else {
    // For HTTP/2, the original connection can accommodate two requests.
    ASSERT_FALSE(fake_upstreams_[0]->waitForHttpConnection(
        *dispatcher_, fake_upstream_connection_two, std::chrono::milliseconds(5)));
  }
}

TEST_P(DownstreamProtocolIntegrationTest, BasicMaxStreamTimeout) {
  config_helper_.setDownstreamMaxStreamDuration(std::chrono::milliseconds(500));
  initialize();
  codec_client_ = makeHttpConnection(lookupPort("http"));

  auto encoder_decoder = codec_client_->startRequest(default_request_headers_);
  request_encoder_ = &encoder_decoder.first;
  auto response = std::move(encoder_decoder.second);

  ASSERT_TRUE(fake_upstreams_[0]->waitForHttpConnection(*dispatcher_, fake_upstream_connection_));
  ASSERT_TRUE(fake_upstream_connection_->waitForNewStream(*dispatcher_, upstream_request_));
  ASSERT_TRUE(upstream_request_->waitForHeadersComplete());

  test_server_->waitForCounterGe("http.config_test.downstream_rq_max_duration_reached", 1);
  ASSERT_TRUE(response->waitForEndStream());
}

TEST_P(DownstreamProtocolIntegrationTest, BasicMaxStreamTimeoutLegacy) {
  useAccessLog("%RESPONSE_FLAGS% %RESPONSE_CODE_DETAILS%");
  config_helper_.addRuntimeOverride("envoy.reloadable_features.allow_response_for_timeout",
                                    "false");
  config_helper_.setDownstreamMaxStreamDuration(std::chrono::milliseconds(500));
  initialize();
  codec_client_ = makeHttpConnection(lookupPort("http"));

  auto encoder_decoder = codec_client_->startRequest(default_request_headers_);
  request_encoder_ = &encoder_decoder.first;
  auto response = std::move(encoder_decoder.second);

  ASSERT_TRUE(fake_upstreams_[0]->waitForHttpConnection(*dispatcher_, fake_upstream_connection_));
  ASSERT_TRUE(fake_upstream_connection_->waitForNewStream(*dispatcher_, upstream_request_));
  ASSERT_TRUE(upstream_request_->waitForHeadersComplete());

  test_server_->waitForCounterGe("http.config_test.downstream_rq_max_duration_reached", 1);
  ASSERT_TRUE(response->waitForReset());
  EXPECT_FALSE(response->complete());
  EXPECT_THAT(waitForAccessLog(access_log_name_), HasSubstr("max_duration_timeout"));
}

// Make sure that invalid authority headers get blocked at or before the HCM.
TEST_P(DownstreamProtocolIntegrationTest, InvalidAuthority) {
  initialize();

  codec_client_ = makeHttpConnection(lookupPort("http"));

  Http::TestRequestHeaderMapImpl request_headers{{":method", "POST"},
                                                 {":path", "/test/long/url"},
                                                 {":scheme", "http"},
                                                 {":authority", "ho|st|"}};

  auto response = codec_client_->makeHeaderOnlyRequest(request_headers);
  if (downstreamProtocol() == Http::CodecClient::Type::HTTP1) {
    // For HTTP/1 this is handled by the HCM, which sends a full 400 response.
    ASSERT_TRUE(response->waitForEndStream());
    ASSERT_TRUE(response->complete());
    EXPECT_EQ("400", response->headers().getStatusValue());
  } else {
    // For HTTP/2 this is handled by nghttp2 which resets the connection without
    // sending an HTTP response.
    ASSERT_TRUE(codec_client_->waitForDisconnect());
    ASSERT_FALSE(response->complete());
  }
}

TEST_P(DownstreamProtocolIntegrationTest, ConnectIsBlocked) {
  initialize();
  codec_client_ = makeHttpConnection(lookupPort("http"));
  auto encoder_decoder = codec_client_->startRequest(
      Http::TestRequestHeaderMapImpl{{":method", "CONNECT"}, {":authority", "host.com:80"}});
  request_encoder_ = &encoder_decoder.first;
  auto response = std::move(encoder_decoder.second);

  if (downstreamProtocol() == Http::CodecClient::Type::HTTP1) {
    // Because CONNECT requests for HTTP/1 do not include a path, they will fail
    // to find a route match and return a 404.
    ASSERT_TRUE(response->waitForEndStream());
    EXPECT_EQ("404", response->headers().getStatusValue());
    EXPECT_TRUE(response->complete());
  } else {
    ASSERT_TRUE(response->waitForReset());
    ASSERT_TRUE(codec_client_->waitForDisconnect());
  }
}

// Make sure that with override_stream_error_on_invalid_http_message true, CONNECT
// results in stream teardown not connection teardown.
TEST_P(DownstreamProtocolIntegrationTest, ConnectStreamRejection) {
  // TODO(danzh) add "allow_connect" to http3 options.
  EXCLUDE_DOWNSTREAM_HTTP3;
  if (downstreamProtocol() == Http::CodecClient::Type::HTTP1) {
    return;
  }
  config_helper_.addConfigModifier(
      [](envoy::extensions::filters::network::http_connection_manager::v3::HttpConnectionManager&
             hcm) -> void {
        hcm.mutable_http3_protocol_options()
            ->mutable_override_stream_error_on_invalid_http_message()
            ->set_value(true);
        hcm.mutable_http2_protocol_options()
            ->mutable_override_stream_error_on_invalid_http_message()
            ->set_value(true);
      });

  initialize();
  codec_client_ = makeHttpConnection(lookupPort("http"));
  auto response = codec_client_->makeHeaderOnlyRequest(Http::TestRequestHeaderMapImpl{
      {":method", "CONNECT"}, {":path", "/"}, {":authority", "host"}});

  ASSERT_TRUE(response->waitForReset());
  EXPECT_FALSE(codec_client_->disconnected());
}

// Regression test for https://github.com/envoyproxy/envoy/issues/12131
TEST_P(DownstreamProtocolIntegrationTest, Test100AndDisconnect) {
  initialize();
  codec_client_ = makeHttpConnection(lookupPort("http"));
  auto response = codec_client_->makeHeaderOnlyRequest(default_request_headers_);
  waitForNextUpstreamRequest();
  upstream_request_->encode100ContinueHeaders(Http::TestResponseHeaderMapImpl{{":status", "100"}});
  ASSERT_TRUE(fake_upstream_connection_->close());

  // Make sure that a disconnect results in valid 5xx response headers even when preceded by a 100.
  ASSERT_TRUE(response->waitForEndStream());
  EXPECT_TRUE(response->complete());
  EXPECT_EQ("503", response->headers().getStatusValue());
}

<<<<<<< HEAD
// Verify that host's trailing dot is removed and matches the domain for routing request.
TEST_P(ProtocolIntegrationTest, EnableStripTrailingHostDot) {
  config_helper_.addConfigModifier(
      [&](envoy::extensions::filters::network::http_connection_manager::v3::HttpConnectionManager&
              hcm) -> void {
        hcm.set_strip_trailing_host_dot(true);
        // clear existing domains and add new domain
        auto* route_config = hcm.mutable_route_config();
        auto* virtual_host = route_config->mutable_virtual_hosts(0);
        virtual_host->clear_domains();
        virtual_host->add_domains("host");
=======
TEST_P(DownstreamProtocolIntegrationTest, HeaderNormalizationRejection) {
  config_helper_.addConfigModifier(
      [](envoy::extensions::filters::network::http_connection_manager::v3::HttpConnectionManager&
             hcm) -> void {
        hcm.set_path_with_escaped_slashes_action(
            envoy::extensions::filters::network::http_connection_manager::v3::
                HttpConnectionManager::REJECT_REQUEST);
>>>>>>> 5333b928
      });

  initialize();
  codec_client_ = makeHttpConnection(lookupPort("http"));
<<<<<<< HEAD
  auto response = codec_client_->makeHeaderOnlyRequest(
      Http::TestRequestHeaderMapImpl{{":method", "GET"},
                                     {":path", "/test/long/url"},
                                     {":scheme", "http"},
                                     {":authority", "host."}});
  waitForNextUpstreamRequest();

  upstream_request_->encodeHeaders(Http::TestResponseHeaderMapImpl{{":status", "200"}}, true);
  ASSERT_TRUE(response->waitForEndStream());
  EXPECT_TRUE(response->complete());
  EXPECT_EQ("200", response->headers().getStatusValue());
}

// Verify that host's trailing dot is not removed and thus fails to match configured domains for
// routing request.
TEST_P(DownstreamProtocolIntegrationTest, DisableStripTrailingHostDot) {
  config_helper_.addConfigModifier(
      [&](envoy::extensions::filters::network::http_connection_manager::v3::HttpConnectionManager&
              hcm) -> void {
        hcm.set_strip_trailing_host_dot(false);
        // clear existing domains and add new domain
        auto* route_config = hcm.mutable_route_config();
        auto* virtual_host = route_config->mutable_virtual_hosts(0);
        virtual_host->clear_domains();
        virtual_host->add_domains("host");
      });

  initialize();
  codec_client_ = makeHttpConnection(lookupPort("http"));
  auto response = codec_client_->makeHeaderOnlyRequest(
      Http::TestRequestHeaderMapImpl{{":method", "GET"},
                                     {":path", "/test/long/url"},
                                     {":scheme", "http"},
                                     {":authority", "host."}});
  // Expect local reply as request host fails to match configured domains.
  ASSERT_TRUE(response->waitForEndStream());
  EXPECT_TRUE(response->complete());
  EXPECT_EQ("404", response->headers().getStatusValue());
=======
  default_request_headers_.setPath("/test/long%2Furl");
  auto response = codec_client_->makeHeaderOnlyRequest(default_request_headers_);

  EXPECT_TRUE(response->waitForEndStream());
  EXPECT_TRUE(response->complete());
  EXPECT_EQ("400", response->headers().getStatusValue());
>>>>>>> 5333b928
}

} // namespace Envoy<|MERGE_RESOLUTION|>--- conflicted
+++ resolved
@@ -2295,7 +2295,25 @@
   EXPECT_EQ("503", response->headers().getStatusValue());
 }
 
-<<<<<<< HEAD
+TEST_P(DownstreamProtocolIntegrationTest, HeaderNormalizationRejection) {
+  config_helper_.addConfigModifier(
+      [](envoy::extensions::filters::network::http_connection_manager::v3::HttpConnectionManager&
+             hcm) -> void {
+        hcm.set_path_with_escaped_slashes_action(
+            envoy::extensions::filters::network::http_connection_manager::v3::
+                HttpConnectionManager::REJECT_REQUEST);
+      });
+
+  initialize();
+  codec_client_ = makeHttpConnection(lookupPort("http"));
+  default_request_headers_.setPath("/test/long%2Furl");
+  auto response = codec_client_->makeHeaderOnlyRequest(default_request_headers_);
+
+  EXPECT_TRUE(response->waitForEndStream());
+  EXPECT_TRUE(response->complete());
+  EXPECT_EQ("400", response->headers().getStatusValue());
+}
+
 // Verify that host's trailing dot is removed and matches the domain for routing request.
 TEST_P(ProtocolIntegrationTest, EnableStripTrailingHostDot) {
   config_helper_.addConfigModifier(
@@ -2307,20 +2325,10 @@
         auto* virtual_host = route_config->mutable_virtual_hosts(0);
         virtual_host->clear_domains();
         virtual_host->add_domains("host");
-=======
-TEST_P(DownstreamProtocolIntegrationTest, HeaderNormalizationRejection) {
-  config_helper_.addConfigModifier(
-      [](envoy::extensions::filters::network::http_connection_manager::v3::HttpConnectionManager&
-             hcm) -> void {
-        hcm.set_path_with_escaped_slashes_action(
-            envoy::extensions::filters::network::http_connection_manager::v3::
-                HttpConnectionManager::REJECT_REQUEST);
->>>>>>> 5333b928
       });
 
   initialize();
   codec_client_ = makeHttpConnection(lookupPort("http"));
-<<<<<<< HEAD
   auto response = codec_client_->makeHeaderOnlyRequest(
       Http::TestRequestHeaderMapImpl{{":method", "GET"},
                                      {":path", "/test/long/url"},
@@ -2359,14 +2367,6 @@
   ASSERT_TRUE(response->waitForEndStream());
   EXPECT_TRUE(response->complete());
   EXPECT_EQ("404", response->headers().getStatusValue());
-=======
-  default_request_headers_.setPath("/test/long%2Furl");
-  auto response = codec_client_->makeHeaderOnlyRequest(default_request_headers_);
-
-  EXPECT_TRUE(response->waitForEndStream());
-  EXPECT_TRUE(response->complete());
-  EXPECT_EQ("400", response->headers().getStatusValue());
->>>>>>> 5333b928
 }
 
 } // namespace Envoy
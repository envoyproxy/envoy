--- conflicted
+++ resolved
@@ -5186,18 +5186,12 @@
   config_helper_.addRuntimeOverride(
       "envoy.reloadable_features.allow_multiplexed_upstream_half_close", "true");
   config_helper_.addRuntimeOverride("envoy.reloadable_features.quic_defer_logging_to_ack_listener",
-<<<<<<< HEAD
                                     "true");
   config_helper_.addRuntimeOverride(
       "envoy.reloadable_features.quic_fix_defer_logging_miss_for_half_closed_stream", "true");
 
   useAccessLog("%DURATION% %ROUNDTRIP_DURATION% %REQUEST_DURATION% %REQUEST_TX_DURATION% "
-               "%RESPONSE_DURATION% "
-=======
-                                    "false");
-  useAccessLog("%DURATION% %REQUEST_DURATION% %REQUEST_TX_DURATION% %RESPONSE_DURATION% "
->>>>>>> 1cec2b32
-               "%RESPONSE_TX_DURATION%");
+               "%RESPONSE_DURATION% %RESPONSE_TX_DURATION%");
   constexpr uint32_t kStreamWindowSize = 64 * 1024;
   // Set buffer limit large enough to accommodate H/2 stream window, so we can cause downstream
   // codec to buffer data without pushing back on upstream.

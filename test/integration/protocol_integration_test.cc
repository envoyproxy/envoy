--- conflicted
+++ resolved
@@ -243,15 +243,6 @@
 }
 
 TEST_P(ProtocolIntegrationTest, ContinueHeadersOnlyInjectBodyFilter) {
-<<<<<<< HEAD
-  // Headers-only request is translated into headers and empty body by QUICHE
-  // because FIN bit in IETF QUIC stream is decoupled with http HEADERS frame.
-  // decodeHeaders() is always called with end_stream = false if QUICHE is
-  // using IETF version.
-  EXCLUDE_DOWNSTREAM_HTTP3
-  EXCLUDE_UPSTREAM_HTTP3;
-=======
->>>>>>> c53c32fc
   config_helper_.addFilter(R"EOF(
   name: continue-headers-only-inject-body-filter
   typed_config:
@@ -387,13 +378,10 @@
 }
 
 TEST_P(DownstreamProtocolIntegrationTest, FaultyFilterWithConnect) {
-<<<<<<< HEAD
   // TODO(danzh) re-enable after plumbing through http2 option
   // "allow_connect".
   EXCLUDE_DOWNSTREAM_HTTP3;
-=======
   EXCLUDE_UPSTREAM_HTTP3; // buffer bug.
->>>>>>> c53c32fc
   // Faulty filter that removed host in a CONNECT request.
   config_helper_.addConfigModifier(
       [&](envoy::extensions::filters::network::http_connection_manager::v3::HttpConnectionManager&
@@ -449,11 +437,6 @@
 
 // Regression test for https://github.com/envoyproxy/envoy/issues/10270
 TEST_P(ProtocolIntegrationTest, LongHeaderValueWithSpaces) {
-<<<<<<< HEAD
-  EXCLUDE_DOWNSTREAM_HTTP3
-  EXCLUDE_UPSTREAM_HTTP3;
-=======
->>>>>>> c53c32fc
   // Header with at least 20kb of spaces surrounded by non-whitespace characters to ensure that
   // dispatching is split across 2 dispatch calls. This threshold comes from Envoy preferring 16KB
   // reads, which the buffer rounds up to about 20KB when allocating slices in
@@ -765,14 +748,11 @@
 // The retry priority will always target P1, which would otherwise never be hit due to P0 being
 // healthy.
 TEST_P(DownstreamProtocolIntegrationTest, RetryPriority) {
-<<<<<<< HEAD
   if (upstreamProtocol() == FakeHttpConnection::Type::HTTP2 &&
       downstreamProtocol() == Http::CodecClient::Type::HTTP3) {
     return;
   }
-=======
   EXCLUDE_UPSTREAM_HTTP3;
->>>>>>> c53c32fc
   const Upstream::HealthyLoad healthy_priority_load({0u, 100u});
   const Upstream::DegradedLoad degraded_priority_load({0u, 100u});
   NiceMock<Upstream::MockRetryPriority> retry_priority(healthy_priority_load,
@@ -1329,11 +1309,8 @@
 
 // Validate that lots of tiny cookies doesn't cause a DoS (single cookie header).
 TEST_P(DownstreamProtocolIntegrationTest, LargeCookieParsingConcatenated) {
-<<<<<<< HEAD
-  EXCLUDE_DOWNSTREAM_HTTP3
-=======
+  EXCLUDE_DOWNSTREAM_HTTP3
   EXCLUDE_UPSTREAM_HTTP3;
->>>>>>> c53c32fc
   initialize();
   codec_client_ = makeHttpConnection(lookupPort("http"));
   Http::TestRequestHeaderMapImpl request_headers{{":method", "POST"},
@@ -1355,11 +1332,8 @@
 
 // Validate that lots of tiny cookies doesn't cause a DoS (many cookie headers).
 TEST_P(DownstreamProtocolIntegrationTest, LargeCookieParsingMany) {
-<<<<<<< HEAD
-  EXCLUDE_DOWNSTREAM_HTTP3
-=======
+  EXCLUDE_DOWNSTREAM_HTTP3
   EXCLUDE_UPSTREAM_HTTP3;
->>>>>>> c53c32fc
   // Set header count limit to 2010.
   uint32_t max_count = 2010;
   config_helper_.addConfigModifier(
@@ -1544,11 +1518,8 @@
 }
 
 TEST_P(DownstreamProtocolIntegrationTest, LargeRequestUrlAccepted) {
-<<<<<<< HEAD
-  EXCLUDE_DOWNSTREAM_HTTP3
-=======
+  EXCLUDE_DOWNSTREAM_HTTP3
   EXCLUDE_UPSTREAM_HTTP3;
->>>>>>> c53c32fc
   // Send one 95 kB URL with limit 96 kB headers.
   testLargeRequestUrl(95, 96);
 }
@@ -1560,11 +1531,8 @@
 }
 
 TEST_P(DownstreamProtocolIntegrationTest, LargeRequestHeadersAccepted) {
-<<<<<<< HEAD
-  EXCLUDE_DOWNSTREAM_HTTP3
-=======
+  EXCLUDE_DOWNSTREAM_HTTP3
   EXCLUDE_UPSTREAM_HTTP3;
->>>>>>> c53c32fc
   // Send one 95 kB header with limit 96 kB and 100 headers.
   testLargeRequestHeaders(95, 1, 96, 100);
 }
@@ -1582,12 +1550,9 @@
 }
 
 TEST_P(DownstreamProtocolIntegrationTest, ManyRequestTrailersRejected) {
-<<<<<<< HEAD
   // QUICHE doesn't limit number of headers.
   EXCLUDE_DOWNSTREAM_HTTP3
-=======
   EXCLUDE_UPSTREAM_HTTP3; // buffer bug.
->>>>>>> c53c32fc
   // Default header (and trailer) count limit is 100.
   config_helper_.addConfigModifier(setEnableDownstreamTrailersHttp1());
   config_helper_.addConfigModifier(setEnableUpstreamTrailersHttp1());
@@ -1648,31 +1613,22 @@
 // This test uses an Http::HeaderMapImpl instead of an Http::TestHeaderMapImpl to avoid
 // time-consuming byte size validations that will cause this test to timeout.
 TEST_P(DownstreamProtocolIntegrationTest, ManyRequestHeadersTimeout) {
-<<<<<<< HEAD
-  EXCLUDE_DOWNSTREAM_HTTP3
-=======
+  EXCLUDE_DOWNSTREAM_HTTP3
   EXCLUDE_UPSTREAM_HTTP3;
->>>>>>> c53c32fc
   // Set timeout for 5 seconds, and ensure that a request with 10k+ headers can be sent.
   testManyRequestHeaders(std::chrono::milliseconds(5000));
 }
 
 TEST_P(DownstreamProtocolIntegrationTest, LargeRequestTrailersAccepted) {
-<<<<<<< HEAD
-  EXCLUDE_DOWNSTREAM_HTTP3
-=======
+  EXCLUDE_DOWNSTREAM_HTTP3
   EXCLUDE_UPSTREAM_HTTP3;
->>>>>>> c53c32fc
   config_helper_.addConfigModifier(setEnableDownstreamTrailersHttp1());
   testLargeRequestTrailers(60, 96);
 }
 
 TEST_P(DownstreamProtocolIntegrationTest, LargeRequestTrailersRejected) {
-<<<<<<< HEAD
-  EXCLUDE_DOWNSTREAM_HTTP3
-=======
-  EXCLUDE_UPSTREAM_HTTP3; // TODO(danzh) QuicMemSliceImpl flake
->>>>>>> c53c32fc
+  EXCLUDE_DOWNSTREAM_HTTP3
+  EXCLUDE_UPSTREAM_HTTP3;
   config_helper_.addConfigModifier(setEnableDownstreamTrailersHttp1());
   testLargeRequestTrailers(66, 60);
 }
@@ -1680,13 +1636,10 @@
 // This test uses an Http::HeaderMapImpl instead of an Http::TestHeaderMapImpl to avoid
 // time-consuming byte size verification that will cause this test to timeout.
 TEST_P(DownstreamProtocolIntegrationTest, ManyTrailerHeaders) {
-<<<<<<< HEAD
   // Enable after setting QUICHE max_inbound_header_list_size_ from HCM
   // config.
   EXCLUDE_DOWNSTREAM_HTTP3
-=======
   EXCLUDE_UPSTREAM_HTTP3;
->>>>>>> c53c32fc
   max_request_headers_kb_ = 96;
   max_request_headers_count_ = 20005;
 
@@ -1741,11 +1694,6 @@
   // There will be no upstream connections for HTTP/1 downstream, we need to
   // test the full mesh regardless.
   testing_upstream_intentionally_ = true;
-<<<<<<< HEAD
-  EXCLUDE_DOWNSTREAM_HTTP3
-  EXCLUDE_UPSTREAM_HTTP3; // TODO(#14829) Rejected with QUIC_STREAM_EXCESSIVE_LOAD
-=======
->>>>>>> c53c32fc
   const std::string long_method = std::string(48 * 1024, 'a');
   const Http::TestRequestHeaderMapImpl request_headers{{":method", long_method},
                                                        {":path", "/test/long/url"},
@@ -1947,7 +1895,7 @@
 
 // Tests encodeHeaders() returns StopAllIterationAndBuffer.
 TEST_P(DownstreamProtocolIntegrationTest, TestEncodeHeadersReturnsStopAll) {
-  // TODO(danzh) Re-enable after codec buffer can be set according to quic options.
+  // encodeMetadata() not supported in QUICHE.
   EXCLUDE_DOWNSTREAM_HTTP3
   config_helper_.addFilter(R"EOF(
 name: encode-headers-return-stop-all-filter
@@ -1981,6 +1929,11 @@
                      downstreamProtocol() == Http::CodecClient::Type::HTTP1)
                         ? 1
                         : 2;
+  if (downstreamProtocol() == Http::CodecClient::Type::HTTP1 &&
+      upstreamProtocol() == FakeHttpConnection::Type::HTTP3) {
+    // TODO(alyssawilk) Figure out why the bytes mismatch with the test expectation below.
+    return;
+  }
   EXPECT_EQ(count_ * size_ + added_decoded_data_size_ * times_added, response->body().size());
 }
 
@@ -2027,6 +1980,11 @@
                      downstreamProtocol() == Http::CodecClient::Type::HTTP1)
                         ? 1
                         : 2;
+  if (downstreamProtocol() == Http::CodecClient::Type::HTTP1 &&
+      upstreamProtocol() == FakeHttpConnection::Type::HTTP3) {
+    // TODO(alyssawilk) Figure out why the bytes mismatch with the test expectation below.
+    return;
+  }
   EXPECT_EQ(count_ * size_ + added_decoded_data_size_ * times_added, response->body().size());
 }
 

--- conflicted
+++ resolved
@@ -1570,15 +1570,6 @@
 }
 
 TEST_P(DownstreamProtocolIntegrationTest, VeryLargeRequestHeadersRejected) {
-<<<<<<< HEAD
-#ifdef WIN32
-  // TODO(alyssawilk, wrowe) debug.
-  if (upstreamProtocol() == Http::CodecType::HTTP3) {
-    return;
-  }
-#endif
-=======
->>>>>>> e7622b39
   // Send one very large 2048 kB (2 MB) header with limit 1024 kB (1 MB) and 100 headers.
   testLargeRequestHeaders(2048, 1, 1024, 100);
 }
@@ -1963,19 +1954,7 @@
   ASSERT_TRUE(response->waitForEndStream());
   ASSERT_TRUE(response->complete());
   // Data is added in encodeData for all protocols, and encodeTrailers for HTTP/2 and above.
-<<<<<<< HEAD
-  int times_added = (upstreamProtocol() == Http::CodecType::HTTP1 ||
-                     downstreamProtocol() == Http::CodecType::HTTP1)
-                        ? 1
-                        : 2;
-  if (downstreamProtocol() == Http::CodecType::HTTP1 &&
-      upstreamProtocol() == Http::CodecType::HTTP3) {
-    // TODO(alyssawilk) Figure out why the bytes mismatch with the test expectation below.
-    return;
-  }
-=======
-  int times_added = upstreamProtocol() == FakeHttpConnection::Type::HTTP1 ? 1 : 2;
->>>>>>> e7622b39
+  int times_added = upstreamProtocol() == Http::CodecType::HTTP1 ? 1 : 2;
   EXPECT_EQ(count_ * size_ + added_decoded_data_size_ * times_added, response->body().size());
 }
 
@@ -2019,19 +1998,7 @@
   ASSERT_TRUE(response->waitForEndStream());
   ASSERT_TRUE(response->complete());
   // Data is added in encodeData for all protocols, and encodeTrailers for HTTP/2 and above.
-<<<<<<< HEAD
-  int times_added = (upstreamProtocol() == Http::CodecType::HTTP1 ||
-                     downstreamProtocol() == Http::CodecType::HTTP1)
-                        ? 1
-                        : 2;
-  if (downstreamProtocol() == Http::CodecType::HTTP1 &&
-      upstreamProtocol() == Http::CodecType::HTTP3) {
-    // TODO(alyssawilk) Figure out why the bytes mismatch with the test expectation below.
-    return;
-  }
-=======
-  int times_added = upstreamProtocol() == FakeHttpConnection::Type::HTTP1 ? 1 : 2;
->>>>>>> e7622b39
+  int times_added = upstreamProtocol() == Http::CodecType::HTTP1 ? 1 : 2;
   EXPECT_EQ(count_ * size_ + added_decoded_data_size_ * times_added, response->body().size());
 }
 

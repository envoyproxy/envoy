#pragma once

#include "envoy/config/core/v3/base.pb.h"

#include "common/common/empty_string.h"
#include "common/network/resolver_impl.h"
#include "common/network/utility.h"

#include "test/common/stream_info/test_util.h"
#include "test/fuzz/common.pb.h"
#include "test/mocks/ssl/mocks.h"
#include "test/mocks/upstream/host.h"
#include "test/test_common/utility.h"

// Strong assertion that applies across all compilation modes and doesn't rely
// on gtest, which only provides soft fails that don't trip oss-fuzz failures.
#define FUZZ_ASSERT(x) RELEASE_ASSERT(x, "")

namespace Envoy {
namespace Fuzz {

// The HeaderMap code assumes that input does not contain certain characters, and
// this is validated by the HTTP parser. Some fuzzers will create strings with
// these characters, however, and this creates not very interesting fuzz test
// failures as an assertion is rapidly hit in the LowerCaseString constructor
// before we get to anything interesting.
//
// This method will replace any of those characters found with spaces.
inline std::string replaceInvalidCharacters(absl::string_view string) {
  std::string filtered;
  filtered.reserve(string.length());
  for (const char& c : string) {
    switch (c) {
    case '\0':
      FALLTHRU;
    case '\r':
      FALLTHRU;
    case '\n':
      filtered.push_back(' ');
      break;
    default:
      filtered.push_back(c);
    }
  }
  return filtered;
}

// Replace invalid host characters.
inline std::string replaceInvalidHostCharacters(absl::string_view string) {
  std::string filtered;
  filtered.reserve(string.length());
  for (const char& c : string) {
    switch (c) {
    case ' ':
      filtered.push_back('0');
      break;
    default:
      filtered.push_back(c);
    }
  }
  return filtered;
}

inline envoy::config::core::v3::Metadata
replaceInvalidStringValues(const envoy::config::core::v3::Metadata& upstream_metadata) {
  envoy::config::core::v3::Metadata processed = upstream_metadata;
  for (auto& metadata_struct : *processed.mutable_filter_metadata()) {
    // Metadata fields consist of keyed Structs, which is a map of dynamically typed values. These
    // values can be null, a number, a string, a boolean, a list of values, or a recursive struct.
    // This clears any invalid characters in string values. It may not be likely a coverage-driven
    // fuzzer will explore recursive structs, so this case is not handled here.
    for (auto& field : *metadata_struct.second.mutable_fields()) {
      if (field.second.kind_case() == ProtobufWkt::Value::kStringValue) {
        field.second.set_string_value(replaceInvalidCharacters(field.second.string_value()));
      }
    }
  }
  return processed;
}

// Convert from test proto Headers to a variant of TestHeaderMapImpl. Validate proto if you intend
// to sanitize for invalid header characters.
template <class T>
inline T fromHeaders(
    const test::fuzz::Headers& headers,
    const std::unordered_set<std::string>& ignore_headers = std::unordered_set<std::string>()) {
  T header_map;
  for (const auto& header : headers.headers()) {
<<<<<<< HEAD
    if (ignore_headers.find(StringUtil::toLower(header.key())) == ignore_headers.end()) {
      header_map.addCopy(header.key(), header.value());
=======
    // HeaderMapImpl and places such as the route lookup should never see strings with embedded
    // {NULL, CR, LF} values, the HTTP codecs should reject them. So, don't inject any such strings
    // into the fuzz tests and replace these invalid characters with spaces.
    // When we are injecting headers, we don't allow the key to ever be empty, since calling code is
    // not supposed to do this.
    const std::string key =
        header.key().empty() ? "not-empty" : replaceInvalidCharacters(header.key());
    if (ignore_headers.find(absl::AsciiStrToLower(key)) == ignore_headers.end()) {
      header_map.addCopy(key, replaceInvalidCharacters(header.value()));
>>>>>>> 58723abf
    }
  }
  return header_map;
}

// Convert from HeaderMap to test proto Headers.
inline test::fuzz::Headers toHeaders(const Http::HeaderMap& headers) {
  test::fuzz::Headers fuzz_headers;
  headers.iterate(
      [](const Http::HeaderEntry& header, void* ctxt) -> Http::HeaderMap::Iterate {
        auto* fuzz_header = static_cast<test::fuzz::Headers*>(ctxt)->add_headers();
        fuzz_header->set_key(std::string(header.key().getStringView()));
        fuzz_header->set_value(std::string(header.value().getStringView()));
        return Http::HeaderMap::Iterate::Continue;
      },
      &fuzz_headers);
  return fuzz_headers;
}

const std::string TestSubjectPeer =
    "CN=Test Server,OU=Lyft Engineering,O=Lyft,L=San Francisco,ST=California,C=US";

inline TestStreamInfo fromStreamInfo(const test::fuzz::StreamInfo& stream_info) {
  // Set mocks' default string return value to be an empty string.
  // TODO(asraa): Speed up this function, which is slowed because of the use of mocks.
  testing::DefaultValue<const std::string&>::Set(EMPTY_STRING);
  TestStreamInfo test_stream_info;
  test_stream_info.metadata_ = stream_info.dynamic_metadata();
  // Truncate recursive filter metadata fields.
  // TODO(asraa): Resolve MessageToJsonString failure on recursive filter metadata.
  for (auto& pair : *test_stream_info.metadata_.mutable_filter_metadata()) {
    std::string value;
    pair.second.SerializeToString(&value);
    pair.second.ParseFromString(value.substr(0, 128));
  }
  // libc++ clocks don't track at nanosecond on macOS.
  const auto start_time =
      static_cast<uint64_t>(std::numeric_limits<std::chrono::nanoseconds::rep>::max()) <
              stream_info.start_time()
          ? 0
          : stream_info.start_time() / 1000;
  test_stream_info.start_time_ = SystemTime(std::chrono::microseconds(start_time));
  if (stream_info.has_response_code()) {
    test_stream_info.response_code_ = stream_info.response_code().value();
  }
  test_stream_info.setRequestedServerName(stream_info.requested_server_name());
  auto upstream_host = std::make_shared<NiceMock<Upstream::MockHostDescription>>();
  auto upstream_metadata = std::make_shared<envoy::config::core::v3::Metadata>(
      replaceInvalidStringValues(stream_info.upstream_metadata()));
  ON_CALL(*upstream_host, metadata()).WillByDefault(testing::Return(upstream_metadata));
  test_stream_info.upstream_host_ = upstream_host;
  auto address = stream_info.has_address()
                     ? Envoy::Network::Address::resolveProtoAddress(stream_info.address())
                     : Network::Utility::resolveUrl("tcp://10.0.0.1:443");
  auto upstream_local_address =
      stream_info.has_upstream_local_address()
          ? Envoy::Network::Address::resolveProtoAddress(stream_info.upstream_local_address())
          : Network::Utility::resolveUrl("tcp://10.0.0.1:10000");
  test_stream_info.upstream_local_address_ = upstream_local_address;
  test_stream_info.downstream_local_address_ = address;
  test_stream_info.downstream_direct_remote_address_ = address;
  test_stream_info.downstream_remote_address_ = address;
  auto connection_info = std::make_shared<NiceMock<Ssl::MockConnectionInfo>>();
  ON_CALL(*connection_info, subjectPeerCertificate())
      .WillByDefault(testing::ReturnRef(TestSubjectPeer));
  test_stream_info.setDownstreamSslConnection(connection_info);
  return test_stream_info;
}

} // namespace Fuzz
} // namespace Envoy<|MERGE_RESOLUTION|>--- conflicted
+++ resolved
@@ -86,20 +86,8 @@
     const std::unordered_set<std::string>& ignore_headers = std::unordered_set<std::string>()) {
   T header_map;
   for (const auto& header : headers.headers()) {
-<<<<<<< HEAD
-    if (ignore_headers.find(StringUtil::toLower(header.key())) == ignore_headers.end()) {
+    if (ignore_headers.find(absl::AsciiStrToLower(header.key())) == ignore_headers.end()) {
       header_map.addCopy(header.key(), header.value());
-=======
-    // HeaderMapImpl and places such as the route lookup should never see strings with embedded
-    // {NULL, CR, LF} values, the HTTP codecs should reject them. So, don't inject any such strings
-    // into the fuzz tests and replace these invalid characters with spaces.
-    // When we are injecting headers, we don't allow the key to ever be empty, since calling code is
-    // not supposed to do this.
-    const std::string key =
-        header.key().empty() ? "not-empty" : replaceInvalidCharacters(header.key());
-    if (ignore_headers.find(absl::AsciiStrToLower(key)) == ignore_headers.end()) {
-      header_map.addCopy(key, replaceInvalidCharacters(header.value()));
->>>>>>> 58723abf
     }
   }
   return header_map;

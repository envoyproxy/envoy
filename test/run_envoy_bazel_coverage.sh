#!/bin/bash

set -e

[[ -z "${SRCDIR}" ]] && SRCDIR="${PWD}"
[[ -z "${VALIDATE_COVERAGE}" ]] && VALIDATE_COVERAGE=true
[[ -z "${FUZZ_COVERAGE}" ]] && FUZZ_COVERAGE=false

echo "Starting run_envoy_bazel_coverage.sh..."
echo "    PWD=$(pwd)"
echo "    SRCDIR=${SRCDIR}"
echo "    VALIDATE_COVERAGE=${VALIDATE_COVERAGE}"
echo "    FUZZ_COVERAGE=${FUZZ_COVERAGE}"

# This is the target that will be run to generate coverage data. It can be overridden by consumer
# projects that want to run coverage on a different/combined target.
# Command-line arguments take precedence over ${COVERAGE_TARGET}.
if [[ $# -gt 0 ]]; then
  COVERAGE_TARGETS=$*
elif [[ -n "${COVERAGE_TARGET}" ]]; then
  COVERAGE_TARGETS=${COVERAGE_TARGET}
else
  # For fuzz builds, this overrides to just fuzz targets.
  COVERAGE_TARGETS=//test/... && [[ ${FUZZ_COVERAGE} == "true" ]] &&
    COVERAGE_TARGETS="$(bazel query 'attr("tags", "fuzz_target", //test/...)')"
fi

SCRIPT_DIR="$(realpath "$(dirname "$0")")"
TEMP_CORPORA=""
if [ "$FUZZ_COVERAGE" == "true" ]
then
  # Build and run libfuzzer linked target, grab collect temp directories.
  FUZZ_TEMPDIR="$(mktemp -d)"
  FUZZ_TEMPDIR=${FUZZ_TEMPDIR} "${SCRIPT_DIR}"/build_and_run_fuzz_targets.sh ${COVERAGE_TARGETS}
else
  # Make sure //test/coverage:coverage_tests is up-to-date.
  "${SCRIPT_DIR}"/coverage/gen_build.sh ${COVERAGE_TARGETS}
fi

# Set the bazel targets to run.
BAZEL_TARGET=//test/coverage:coverage_tests && [[ ${FUZZ_COVERAGE} == "true" ]] && BAZEL_TARGET=${COVERAGE_TARGETS}

<<<<<<< HEAD
# Using GTEST_SHUFFLE here to workaround https://github.com/envoyproxy/envoy/issues/10108
# Add binaries to OBJECTS to pass in to llvm-cov
OBJECTS=""
# For nornaml builds, BAZEL_TARGET only contains //test/coverage:coverage_tests
for t in ${BAZEL_TARGET}
do
  # Set test args. If normal coverage run, this is --log-path /dev/null
  if [ "$FUZZ_COVERAGE" == "true" ]
  then
    # If this is a fuzz target, set args to be the temp corpus.
    TARGET_BINARY="${t/://}"
    CORPUS_LOCATION="${TARGET_BINARY:2}"
    TEST_ARGS=(--test_arg="${FUZZ_TEMPDIR}/${CORPUS_LOCATION////_}_corpus" --test_arg="-runs=0")
    if [[ -z "${OBJECTS}" ]]; then
      # The first object needs to be passed without -object= flag.
      OBJECTS="bazel-bin/${TARGET_BINARY:2}_with_libfuzzer"
    else
      OBJECTS="$OBJECTS -object=bazel-bin/${TARGET_BINARY:2}_with_libfuzzer"
    fi
    TARGET="${t}_with_libfuzzer"
  else
    TEST_ARGS=(--test_arg="--log-path /dev/null" --test_arg="-l trace")
    OBJECTS="bazel-bin/test/coverage/coverage_tests"
    TARGET="${t}"
  fi

  BAZEL_USE_LLVM_NATIVE_COVERAGE=1 GCOV=llvm-profdata /usr/local/bin/bazel coverage ${BAZEL_BUILD_OPTIONS} \
    -c fastbuild --copt=-DNDEBUG --instrumentation_filter=//source/...,//include/... \
    --test_timeout=2000 --cxxopt="-DENVOY_CONFIG_COVERAGE=1" --test_output=errors \
    "${TEST_ARGS[@]}" --test_env=HEAPCHECK= --test_env=GTEST_SHUFFLE=1 ${TARGET}
done
=======
BAZEL_USE_LLVM_NATIVE_COVERAGE=1 GCOV=llvm-profdata bazel coverage ${BAZEL_BUILD_OPTIONS} \
    -c fastbuild --copt=-DNDEBUG --instrumentation_filter=//source/...,//include/... \
    --test_timeout=2000 --cxxopt="-DENVOY_CONFIG_COVERAGE=1" --test_output=errors \
    --test_arg="--log-path /dev/null" --test_arg="-l trace" --test_env=HEAPCHECK= \
    //test/coverage:coverage_tests
>>>>>>> 6aee6036

COVERAGE_DIR="${SRCDIR}"/generated/coverage
mkdir -p "${COVERAGE_DIR}"

COVERAGE_IGNORE_REGEX="(/external/|pb\.(validate\.)?(h|cc)|/chromium_url/|/test/|/tmp|/tools/|/third_party/|/source/extensions/quic_listeners/quiche/)"
COVERAGE_BINARY="bazel-bin/test/coverage/coverage_tests"
COVERAGE_DATA="${COVERAGE_DIR}/coverage.dat"

echo "Merging coverage data..."
BAZEL_OUT=test/coverage/coverage_tests/ && [[ ${FUZZ_COVERAGE} ]] && BAZEL_OUT=test/
llvm-profdata merge -sparse -o ${COVERAGE_DATA} $(find -L bazel-out/k8-fastbuild/testlogs/${BAZEL_OUT} -name coverage.dat)

echo "Generating report..."
llvm-cov show -instr-profile="${COVERAGE_DATA}" ${OBJECTS} -Xdemangler=c++filt \
  -ignore-filename-regex="${COVERAGE_IGNORE_REGEX}" -output-dir=${COVERAGE_DIR} -format=html
sed -i -e 's|>proc/self/cwd/|>|g' "${COVERAGE_DIR}/index.html"
sed -i -e 's|>bazel-out/[^/]*/bin/\([^/]*\)/[^<]*/_virtual_includes/[^/]*|>\1|g' "${COVERAGE_DIR}/index.html"

[[ -z "${ENVOY_COVERAGE_DIR}" ]] || rsync -av "${COVERAGE_DIR}"/ "${ENVOY_COVERAGE_DIR}"

if [ "$VALIDATE_COVERAGE" == "true" ]
then
  COVERAGE_VALUE=$(llvm-cov export "${OBJECTS}" -instr-profile="${COVERAGE_DATA}" \
    -ignore-filename-regex="${COVERAGE_IGNORE_REGEX}" -summary-only | \
    python3 -c "import sys, json; print(json.load(sys.stdin)['data'][0]['totals']['lines']['percent'])")
  COVERAGE_THRESHOLD=97.0
  COVERAGE_FAILED=$(echo "${COVERAGE_VALUE}<${COVERAGE_THRESHOLD}" | bc)
  if test ${COVERAGE_FAILED} -eq 1; then
      echo Code coverage ${COVERAGE_VALUE} is lower than limit of ${COVERAGE_THRESHOLD}
      exit 1
  else
      echo Code coverage ${COVERAGE_VALUE} is good and higher than limit of ${COVERAGE_THRESHOLD}
  fi
fi
echo "HTML coverage report is in ${COVERAGE_DIR}/index.html"<|MERGE_RESOLUTION|>--- conflicted
+++ resolved
@@ -40,8 +40,6 @@
 # Set the bazel targets to run.
 BAZEL_TARGET=//test/coverage:coverage_tests && [[ ${FUZZ_COVERAGE} == "true" ]] && BAZEL_TARGET=${COVERAGE_TARGETS}
 
-<<<<<<< HEAD
-# Using GTEST_SHUFFLE here to workaround https://github.com/envoyproxy/envoy/issues/10108
 # Add binaries to OBJECTS to pass in to llvm-cov
 OBJECTS=""
 # For nornaml builds, BAZEL_TARGET only contains //test/coverage:coverage_tests
@@ -67,18 +65,11 @@
     TARGET="${t}"
   fi
 
-  BAZEL_USE_LLVM_NATIVE_COVERAGE=1 GCOV=llvm-profdata /usr/local/bin/bazel coverage ${BAZEL_BUILD_OPTIONS} \
+  BAZEL_USE_LLVM_NATIVE_COVERAGE=1 GCOV=llvm-profdata bazel coverage ${BAZEL_BUILD_OPTIONS} \
     -c fastbuild --copt=-DNDEBUG --instrumentation_filter=//source/...,//include/... \
     --test_timeout=2000 --cxxopt="-DENVOY_CONFIG_COVERAGE=1" --test_output=errors \
-    "${TEST_ARGS[@]}" --test_env=HEAPCHECK= --test_env=GTEST_SHUFFLE=1 ${TARGET}
+    "${TEST_ARGS[@]}" --test_env=HEAPCHECK=  ${TARGET}
 done
-=======
-BAZEL_USE_LLVM_NATIVE_COVERAGE=1 GCOV=llvm-profdata bazel coverage ${BAZEL_BUILD_OPTIONS} \
-    -c fastbuild --copt=-DNDEBUG --instrumentation_filter=//source/...,//include/... \
-    --test_timeout=2000 --cxxopt="-DENVOY_CONFIG_COVERAGE=1" --test_output=errors \
-    --test_arg="--log-path /dev/null" --test_arg="-l trace" --test_env=HEAPCHECK= \
-    //test/coverage:coverage_tests
->>>>>>> 6aee6036
 
 COVERAGE_DIR="${SRCDIR}"/generated/coverage
 mkdir -p "${COVERAGE_DIR}"

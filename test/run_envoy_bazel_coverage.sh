--- conflicted
+++ resolved
@@ -19,18 +19,9 @@
 elif [[ -n "${COVERAGE_TARGET}" ]]; then
   COVERAGE_TARGETS=${COVERAGE_TARGET}
 else
-<<<<<<< HEAD
-  COVERAGE_TARGETS=//test/...
-fi
-
-# For fuzz builds, filter out only libFuzzer linked targets.
-if [ "${FUZZ_COVERAGE}" == "true" ]; then
-  COVERAGE_TARGETS="$(bazel query ${BAZEL_QUERY_OPTIONS} "attr('tags', 'fuzzer', ${COVERAGE_TARGETS})")"
-=======
   # For fuzz builds, this overrides to just fuzz targets.
   COVERAGE_TARGETS=//test/... && [[ ${FUZZ_COVERAGE} == "true" ]] &&
     COVERAGE_TARGETS="$(bazel query 'attr("tags", "fuzz_target", //test/...)')"
->>>>>>> 84affaad
 fi
 
 if [[ "${FUZZ_COVERAGE}" == "true" ]]; then

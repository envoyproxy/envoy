#!/bin/bash

set -e

[[ -z "${SRCDIR}" ]] && SRCDIR="${PWD}"
[[ -z "${VALIDATE_COVERAGE}" ]] && VALIDATE_COVERAGE=true
[[ -z "${FUZZ_COVERAGE}" ]] && FUZZ_COVERAGE=false

echo "Starting run_envoy_bazel_coverage.sh..."
echo "    PWD=$(pwd)"
echo "    SRCDIR=${SRCDIR}"
echo "    VALIDATE_COVERAGE=${VALIDATE_COVERAGE}"
echo "    FUZZ_COVERAGE=${FUZZ_COVERAGE}"

# This is the target that will be run to generate coverage data. It can be overridden by consumer
# projects that want to run coverage on a different/combined target.
# Command-line arguments take precedence over ${COVERAGE_TARGET}.
if [[ $# -gt 0 ]]; then
  COVERAGE_TARGETS=$*
elif [[ -n "${COVERAGE_TARGET}" ]]; then
  COVERAGE_TARGETS=${COVERAGE_TARGET}
else
  # For fuzz builds, this overrides to just fuzz targets.
  COVERAGE_TARGETS=//test/... && [[ ${FUZZ_COVERAGE} == "true" ]] &&
    COVERAGE_TARGETS="$(bazel query 'attr("tags", "fuzz_target", //test/...)')"
fi

<<<<<<< HEAD
bazel coverage ${BAZEL_BUILD_OPTIONS} --test_output=errors \
    --test_tag_filters=-nocoverage --build_tests_only \
    --combined_report=lcov "${COVERAGE_TARGETS}"
=======
SCRIPT_DIR="$(realpath "$(dirname "$0")")"
TEMP_CORPORA=""
if [ "$FUZZ_COVERAGE" == "true" ]
then
  # Build and run libfuzzer linked target, grab collect temp directories.
  FUZZ_TEMPDIR="$(mktemp -d)"
  FUZZ_TEMPDIR=${FUZZ_TEMPDIR} "${SCRIPT_DIR}"/build_and_run_fuzz_targets.sh ${COVERAGE_TARGETS}
else
  # Make sure //test/coverage:coverage_tests is up-to-date.
  "${SCRIPT_DIR}"/coverage/gen_build.sh ${COVERAGE_TARGETS}
fi

# Set the bazel targets to run.
BAZEL_TARGET=//test/coverage:coverage_tests && [[ ${FUZZ_COVERAGE} == "true" ]] && BAZEL_TARGET=${COVERAGE_TARGETS}

# Add binaries to OBJECTS to pass in to llvm-cov
OBJECTS=""
# For nornaml builds, BAZEL_TARGET only contains //test/coverage:coverage_tests
for t in ${BAZEL_TARGET}
do
  # Set test args. If normal coverage run, this is --log-path /dev/null
  if [ "$FUZZ_COVERAGE" == "true" ]
  then
    # If this is a fuzz target, set args to be the temp corpus.
    TARGET_BINARY="${t/://}"
    CORPUS_LOCATION="${TARGET_BINARY:2}"
    TEST_ARGS=(--test_arg="${FUZZ_TEMPDIR}/${CORPUS_LOCATION////_}_corpus" --test_arg="-runs=0")
    if [[ -z "${OBJECTS}" ]]; then
      # The first object needs to be passed without -object= flag.
      OBJECTS="bazel-bin/${TARGET_BINARY:2}_with_libfuzzer"
    else
      OBJECTS="$OBJECTS -object=bazel-bin/${TARGET_BINARY:2}_with_libfuzzer"
    fi
    TARGET="${t}_with_libfuzzer"
  else
    TEST_ARGS=(--test_arg="--log-path /dev/null" --test_arg="-l trace")
    OBJECTS="bazel-bin/test/coverage/coverage_tests"
    TARGET="${t}"
  fi

  BAZEL_USE_LLVM_NATIVE_COVERAGE=1 GCOV=llvm-profdata bazel coverage ${BAZEL_BUILD_OPTIONS} \
    -c fastbuild --copt=-DNDEBUG --instrumentation_filter=//source/...,//include/... \
    --test_timeout=2000 --cxxopt="-DENVOY_CONFIG_COVERAGE=1" --test_output=errors \
    "${TEST_ARGS[@]}" --test_env=HEAPCHECK=  ${TARGET}
done
>>>>>>> 4abe6854

COVERAGE_DIR="${SRCDIR}"/generated/coverage
mkdir -p "${COVERAGE_DIR}"

COVERAGE_DATA="${COVERAGE_DIR}/coverage.dat"

<<<<<<< HEAD
cp bazel-out/_coverage/_coverage_report.dat "${COVERAGE_DATA}"

COVERAGE_VALUE=$(genhtml --prefix ${PWD} --output "${COVERAGE_DIR}" "${COVERAGE_DATA}" | tee /dev/stderr | grep lines... | cut -d ' ' -f 4)
COVERAGE_VALUE=${COVERAGE_VALUE%?}
=======
echo "Merging coverage data..."
BAZEL_OUT=test/coverage/coverage_tests/ && [[ ${FUZZ_COVERAGE} ]] && BAZEL_OUT=test/
llvm-profdata merge -sparse -o ${COVERAGE_DATA} $(find -L bazel-out/k8-fastbuild/testlogs/${BAZEL_OUT} -name coverage.dat)

echo "Generating report..."
llvm-cov show -instr-profile="${COVERAGE_DATA}" ${OBJECTS} -Xdemangler=c++filt \
  -ignore-filename-regex="${COVERAGE_IGNORE_REGEX}" -output-dir=${COVERAGE_DIR} -format=html
sed -i -e 's|>proc/self/cwd/|>|g' "${COVERAGE_DIR}/index.html"
sed -i -e 's|>bazel-out/[^/]*/bin/\([^/]*\)/[^<]*/_virtual_includes/[^/]*|>\1|g' "${COVERAGE_DIR}/index.html"
>>>>>>> 4abe6854

[[ -z "${ENVOY_COVERAGE_DIR}" ]] || rsync -av "${COVERAGE_DIR}"/ "${ENVOY_COVERAGE_DIR}"

if [ "$VALIDATE_COVERAGE" == "true" ]
then
<<<<<<< HEAD
=======
  COVERAGE_VALUE=$(llvm-cov export "${OBJECTS}" -instr-profile="${COVERAGE_DATA}" \
    -ignore-filename-regex="${COVERAGE_IGNORE_REGEX}" -summary-only | \
    python3 -c "import sys, json; print(json.load(sys.stdin)['data'][0]['totals']['lines']['percent'])")
>>>>>>> 4abe6854
  COVERAGE_THRESHOLD=97.0
  COVERAGE_FAILED=$(echo "${COVERAGE_VALUE}<${COVERAGE_THRESHOLD}" | bc)
  if test ${COVERAGE_FAILED} -eq 1; then
      echo Code coverage ${COVERAGE_VALUE} is lower than limit of ${COVERAGE_THRESHOLD}
      exit 1
  else
      echo Code coverage ${COVERAGE_VALUE} is good and higher than limit of ${COVERAGE_THRESHOLD}
  fi
fi
echo "HTML coverage report is in ${COVERAGE_DIR}/index.html"<|MERGE_RESOLUTION|>--- conflicted
+++ resolved
@@ -4,13 +4,11 @@
 
 [[ -z "${SRCDIR}" ]] && SRCDIR="${PWD}"
 [[ -z "${VALIDATE_COVERAGE}" ]] && VALIDATE_COVERAGE=true
-[[ -z "${FUZZ_COVERAGE}" ]] && FUZZ_COVERAGE=false
 
 echo "Starting run_envoy_bazel_coverage.sh..."
 echo "    PWD=$(pwd)"
 echo "    SRCDIR=${SRCDIR}"
 echo "    VALIDATE_COVERAGE=${VALIDATE_COVERAGE}"
-echo "    FUZZ_COVERAGE=${FUZZ_COVERAGE}"
 
 # This is the target that will be run to generate coverage data. It can be overridden by consumer
 # projects that want to run coverage on a different/combined target.
@@ -20,95 +18,27 @@
 elif [[ -n "${COVERAGE_TARGET}" ]]; then
   COVERAGE_TARGETS=${COVERAGE_TARGET}
 else
-  # For fuzz builds, this overrides to just fuzz targets.
-  COVERAGE_TARGETS=//test/... && [[ ${FUZZ_COVERAGE} == "true" ]] &&
-    COVERAGE_TARGETS="$(bazel query 'attr("tags", "fuzz_target", //test/...)')"
+  COVERAGE_TARGETS=//test/...
 fi
 
-<<<<<<< HEAD
 bazel coverage ${BAZEL_BUILD_OPTIONS} --test_output=errors \
-    --test_tag_filters=-nocoverage --build_tests_only \
+    --test_tag_filters=-nocoverage,-fuzz_target --build_tests_only \
     --combined_report=lcov "${COVERAGE_TARGETS}"
-=======
-SCRIPT_DIR="$(realpath "$(dirname "$0")")"
-TEMP_CORPORA=""
-if [ "$FUZZ_COVERAGE" == "true" ]
-then
-  # Build and run libfuzzer linked target, grab collect temp directories.
-  FUZZ_TEMPDIR="$(mktemp -d)"
-  FUZZ_TEMPDIR=${FUZZ_TEMPDIR} "${SCRIPT_DIR}"/build_and_run_fuzz_targets.sh ${COVERAGE_TARGETS}
-else
-  # Make sure //test/coverage:coverage_tests is up-to-date.
-  "${SCRIPT_DIR}"/coverage/gen_build.sh ${COVERAGE_TARGETS}
-fi
-
-# Set the bazel targets to run.
-BAZEL_TARGET=//test/coverage:coverage_tests && [[ ${FUZZ_COVERAGE} == "true" ]] && BAZEL_TARGET=${COVERAGE_TARGETS}
-
-# Add binaries to OBJECTS to pass in to llvm-cov
-OBJECTS=""
-# For nornaml builds, BAZEL_TARGET only contains //test/coverage:coverage_tests
-for t in ${BAZEL_TARGET}
-do
-  # Set test args. If normal coverage run, this is --log-path /dev/null
-  if [ "$FUZZ_COVERAGE" == "true" ]
-  then
-    # If this is a fuzz target, set args to be the temp corpus.
-    TARGET_BINARY="${t/://}"
-    CORPUS_LOCATION="${TARGET_BINARY:2}"
-    TEST_ARGS=(--test_arg="${FUZZ_TEMPDIR}/${CORPUS_LOCATION////_}_corpus" --test_arg="-runs=0")
-    if [[ -z "${OBJECTS}" ]]; then
-      # The first object needs to be passed without -object= flag.
-      OBJECTS="bazel-bin/${TARGET_BINARY:2}_with_libfuzzer"
-    else
-      OBJECTS="$OBJECTS -object=bazel-bin/${TARGET_BINARY:2}_with_libfuzzer"
-    fi
-    TARGET="${t}_with_libfuzzer"
-  else
-    TEST_ARGS=(--test_arg="--log-path /dev/null" --test_arg="-l trace")
-    OBJECTS="bazel-bin/test/coverage/coverage_tests"
-    TARGET="${t}"
-  fi
-
-  BAZEL_USE_LLVM_NATIVE_COVERAGE=1 GCOV=llvm-profdata bazel coverage ${BAZEL_BUILD_OPTIONS} \
-    -c fastbuild --copt=-DNDEBUG --instrumentation_filter=//source/...,//include/... \
-    --test_timeout=2000 --cxxopt="-DENVOY_CONFIG_COVERAGE=1" --test_output=errors \
-    "${TEST_ARGS[@]}" --test_env=HEAPCHECK=  ${TARGET}
-done
->>>>>>> 4abe6854
 
 COVERAGE_DIR="${SRCDIR}"/generated/coverage
 mkdir -p "${COVERAGE_DIR}"
 
 COVERAGE_DATA="${COVERAGE_DIR}/coverage.dat"
 
-<<<<<<< HEAD
 cp bazel-out/_coverage/_coverage_report.dat "${COVERAGE_DATA}"
 
 COVERAGE_VALUE=$(genhtml --prefix ${PWD} --output "${COVERAGE_DIR}" "${COVERAGE_DATA}" | tee /dev/stderr | grep lines... | cut -d ' ' -f 4)
 COVERAGE_VALUE=${COVERAGE_VALUE%?}
-=======
-echo "Merging coverage data..."
-BAZEL_OUT=test/coverage/coverage_tests/ && [[ ${FUZZ_COVERAGE} ]] && BAZEL_OUT=test/
-llvm-profdata merge -sparse -o ${COVERAGE_DATA} $(find -L bazel-out/k8-fastbuild/testlogs/${BAZEL_OUT} -name coverage.dat)
-
-echo "Generating report..."
-llvm-cov show -instr-profile="${COVERAGE_DATA}" ${OBJECTS} -Xdemangler=c++filt \
-  -ignore-filename-regex="${COVERAGE_IGNORE_REGEX}" -output-dir=${COVERAGE_DIR} -format=html
-sed -i -e 's|>proc/self/cwd/|>|g' "${COVERAGE_DIR}/index.html"
-sed -i -e 's|>bazel-out/[^/]*/bin/\([^/]*\)/[^<]*/_virtual_includes/[^/]*|>\1|g' "${COVERAGE_DIR}/index.html"
->>>>>>> 4abe6854
 
 [[ -z "${ENVOY_COVERAGE_DIR}" ]] || rsync -av "${COVERAGE_DIR}"/ "${ENVOY_COVERAGE_DIR}"
 
 if [ "$VALIDATE_COVERAGE" == "true" ]
 then
-<<<<<<< HEAD
-=======
-  COVERAGE_VALUE=$(llvm-cov export "${OBJECTS}" -instr-profile="${COVERAGE_DATA}" \
-    -ignore-filename-regex="${COVERAGE_IGNORE_REGEX}" -summary-only | \
-    python3 -c "import sys, json; print(json.load(sys.stdin)['data'][0]['totals']['lines']['percent'])")
->>>>>>> 4abe6854
   COVERAGE_THRESHOLD=97.0
   COVERAGE_FAILED=$(echo "${COVERAGE_VALUE}<${COVERAGE_THRESHOLD}" | bc)
   if test ${COVERAGE_FAILED} -eq 1; then

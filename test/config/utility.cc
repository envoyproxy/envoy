--- conflicted
+++ resolved
@@ -1422,12 +1422,7 @@
       }
       if (options.max_verify_depth_.has_value()) {
         cert_yaml += R"EOF(
-<<<<<<< HEAD
-        max_verify_depth:
-      )EOF" + std::to_string(options.max_verify_depth_.value());
-=======
         max_verify_depth: )EOF" + std::to_string(options.max_verify_depth_.value());
->>>>>>> 5cd93f03
       }
       TestUtility::loadFromYaml(TestEnvironment::substitute(cert_yaml), *validation_context);
     } else {

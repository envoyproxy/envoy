// NOLINT(namespace-envoy)
<<<<<<< HEAD
constexpr char TEST_UPSTREAM_CERT_HASH[] = "62:1B:B1:0C:FA:15:C7:AB:B3:DE:AB:96:3A:CD:C7:A3:43:BF:"
                                           "38:C5:C7:C4:FA:80:36:C0:71:5A:37:B0:BA:57";
=======
constexpr char TEST_UPSTREAM_CERT_HASH[] = "9E:4B:E7:83:5B:DE:82:A6:E5:CE:24:8D:DB:91:C1:0C:20:0F:"
                                           "25:3A:D4:4C:5E:13:AB:CD:53:00:93:85:F3:BE";
>>>>>>> baaa610f
<|MERGE_RESOLUTION|>--- conflicted
+++ resolved
@@ -1,8 +1,3 @@
 // NOLINT(namespace-envoy)
-<<<<<<< HEAD
-constexpr char TEST_UPSTREAM_CERT_HASH[] = "62:1B:B1:0C:FA:15:C7:AB:B3:DE:AB:96:3A:CD:C7:A3:43:BF:"
-                                           "38:C5:C7:C4:FA:80:36:C0:71:5A:37:B0:BA:57";
-=======
 constexpr char TEST_UPSTREAM_CERT_HASH[] = "9E:4B:E7:83:5B:DE:82:A6:E5:CE:24:8D:DB:91:C1:0C:20:0F:"
-                                           "25:3A:D4:4C:5E:13:AB:CD:53:00:93:85:F3:BE";
->>>>>>> baaa610f
+                                           "25:3A:D4:4C:5E:13:AB:CD:53:00:93:85:F3:BE";
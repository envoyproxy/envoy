// NOLINT(namespace-envoy)
<<<<<<< HEAD
constexpr char TEST_CLIENT_ECDSA_CERT_HASH[] = "FE:37:9A:CD:C8:98:FC:9A:24:98:96:11:73:CE:9B:2A:58:"
                                               "6A:3C:31:2E:BC:8A:CD:2D:9B:20:10:BE:98:9A:8B";
=======
constexpr char TEST_CLIENT_ECDSA_CERT_HASH[] = "9F:F2:B4:5A:72:E4:79:82:F4:5C:B1:49:8A:EF:12:53:9C:"
                                               "A7:AB:0A:61:DF:79:2F:D8:8D:4E:29:89:28:03:07";
>>>>>>> 656bd6f9
<|MERGE_RESOLUTION|>--- conflicted
+++ resolved
@@ -1,8 +1,3 @@
 // NOLINT(namespace-envoy)
-<<<<<<< HEAD
-constexpr char TEST_CLIENT_ECDSA_CERT_HASH[] = "FE:37:9A:CD:C8:98:FC:9A:24:98:96:11:73:CE:9B:2A:58:"
-                                               "6A:3C:31:2E:BC:8A:CD:2D:9B:20:10:BE:98:9A:8B";
-=======
 constexpr char TEST_CLIENT_ECDSA_CERT_HASH[] = "9F:F2:B4:5A:72:E4:79:82:F4:5C:B1:49:8A:EF:12:53:9C:"
-                                               "A7:AB:0A:61:DF:79:2F:D8:8D:4E:29:89:28:03:07";
->>>>>>> 656bd6f9
+                                               "A7:AB:0A:61:DF:79:2F:D8:8D:4E:29:89:28:03:07";
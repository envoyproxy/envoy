// NOLINT(namespace-envoy)
<<<<<<< HEAD
constexpr char TEST_CLIENT_CERT_HASH[] = "E1:D3:88:DF:FC:56:B6:1A:74:BC:31:CE:EB:6E:1C:2E:4C:2A:E1:"
                                         "09:BD:6B:0E:84:3F:48:31:A4:92:6A:9C:46";
=======
constexpr char TEST_CLIENT_CERT_HASH[] = "0E:80:B9:1F:11:3F:FB:43:9B:CB:5A:70:2D:04:C5:00:D6:81:68:"
                                         "8C:CA:F8:91:92:21:CA:0F:91:61:A5:FB:01";
>>>>>>> 656bd6f9
<|MERGE_RESOLUTION|>--- conflicted
+++ resolved
@@ -1,8 +1,3 @@
 // NOLINT(namespace-envoy)
-<<<<<<< HEAD
-constexpr char TEST_CLIENT_CERT_HASH[] = "E1:D3:88:DF:FC:56:B6:1A:74:BC:31:CE:EB:6E:1C:2E:4C:2A:E1:"
-                                         "09:BD:6B:0E:84:3F:48:31:A4:92:6A:9C:46";
-=======
 constexpr char TEST_CLIENT_CERT_HASH[] = "0E:80:B9:1F:11:3F:FB:43:9B:CB:5A:70:2D:04:C5:00:D6:81:68:"
-                                         "8C:CA:F8:91:92:21:CA:0F:91:61:A5:FB:01";
->>>>>>> 656bd6f9
+                                         "8C:CA:F8:91:92:21:CA:0F:91:61:A5:FB:01";
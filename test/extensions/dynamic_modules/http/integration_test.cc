--- conflicted
+++ resolved
@@ -245,38 +245,6 @@
       response->headers().get(Http::LowerCaseString("some_header"))[0]->value().getStringView());
 }
 
-<<<<<<< HEAD
-TEST_P(DynamicModulesIntegrationTest, HttpCalloutsNonExistentCluster) {
-  initializeFilter("http_callouts", "missing");
-  codec_client_ = makeHttpConnection(makeClientConnection((lookupPort("http"))));
-
-  auto encoder_decoder = codec_client_->startRequest(default_request_headers_);
-  auto response = std::move(encoder_decoder.second);
-  ASSERT_TRUE(response->waitForEndStream());
-  EXPECT_TRUE(response->complete());
-  EXPECT_EQ("500", response->headers().Status()->value().getStringView());
-  EXPECT_EQ("bar",
-            response->headers().get(Http::LowerCaseString("foo"))[0]->value().getStringView());
-}
-
-TEST_P(DynamicModulesIntegrationTest, HttpCalloutsOK) {
-  initializeFilter("http_callouts", "cluster_0");
-  codec_client_ = makeHttpConnection(makeClientConnection((lookupPort("http"))));
-
-  auto encoder_decoder = codec_client_->startRequest(default_request_headers_);
-  auto response = std::move(encoder_decoder.second);
-  waitForNextUpstreamRequest();
-
-  Http::TestRequestHeaderMapImpl response_headers{{"some_header", "some_value"},
-                                                  {":status", "200"}};
-  upstream_request_->encodeHeaders(response_headers, false);
-  upstream_request_->encodeData("response_body_from_callout", true);
-  ASSERT_TRUE(response->waitForEndStream());
-
-  EXPECT_TRUE(response->complete());
-  EXPECT_EQ("200", response->headers().Status()->value().getStringView());
-  EXPECT_EQ("local_response_body", response->body());
-=======
 TEST_P(DynamicModulesIntegrationTest, SendResponseFromOnResponseHeaders) {
   initializeFilter("send_response", "on_response_headers");
   codec_client_ = makeHttpConnection(makeClientConnection((lookupPort("http"))));
@@ -295,7 +263,38 @@
   EXPECT_EQ(
       "some_value",
       response->headers().get(Http::LowerCaseString("some_header"))[0]->value().getStringView());
->>>>>>> f59f957f
+}
+
+TEST_P(DynamicModulesIntegrationTest, HttpCalloutsNonExistentCluster) {
+  initializeFilter("http_callouts", "missing");
+  codec_client_ = makeHttpConnection(makeClientConnection((lookupPort("http"))));
+
+  auto encoder_decoder = codec_client_->startRequest(default_request_headers_);
+  auto response = std::move(encoder_decoder.second);
+  ASSERT_TRUE(response->waitForEndStream());
+  EXPECT_TRUE(response->complete());
+  EXPECT_EQ("500", response->headers().Status()->value().getStringView());
+  EXPECT_EQ("bar",
+            response->headers().get(Http::LowerCaseString("foo"))[0]->value().getStringView());
+}
+
+TEST_P(DynamicModulesIntegrationTest, HttpCalloutsOK) {
+  initializeFilter("http_callouts", "cluster_0");
+  codec_client_ = makeHttpConnection(makeClientConnection((lookupPort("http"))));
+
+  auto encoder_decoder = codec_client_->startRequest(default_request_headers_);
+  auto response = std::move(encoder_decoder.second);
+  waitForNextUpstreamRequest();
+
+  Http::TestRequestHeaderMapImpl response_headers{{"some_header", "some_value"},
+                                                  {":status", "200"}};
+  upstream_request_->encodeHeaders(response_headers, false);
+  upstream_request_->encodeData("response_body_from_callout", true);
+  ASSERT_TRUE(response->waitForEndStream());
+
+  EXPECT_TRUE(response->complete());
+  EXPECT_EQ("200", response->headers().Status()->value().getStringView());
+  EXPECT_EQ("local_response_body", response->body());
 }
 
 } // namespace Envoy
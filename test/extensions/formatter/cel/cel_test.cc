#include "envoy/config/core/v3/substitution_format_string.pb.validate.h"

#include "source/common/formatter/substitution_format_string.h"
#include "source/common/formatter/substitution_formatter.h"
#include "source/extensions/formatter/cel/cel.h"

#include "test/mocks/server/factory_context.h"
#include "test/mocks/stream_info/mocks.h"
#include "test/test_common/utility.h"

#include "gmock/gmock.h"
#include "gtest/gtest.h"

namespace Envoy {
namespace Extensions {
namespace Formatter {

class CELFormatterTest : public ::testing::Test {
public:
  Http::TestRequestHeaderMapImpl request_headers_{
      {":method", "GET"},
      {":path", "/request/path?secret=parameter"},
      {"x-envoy-original-path", "/original/path?secret=parameter"}};
  Http::TestResponseHeaderMapImpl response_headers_;
  Http::TestResponseTrailerMapImpl response_trailers_;
  StreamInfo::MockStreamInfo stream_info_;
  std::string body_;

  Envoy::Formatter::HttpFormatterContext formatter_context_{&request_headers_, &response_headers_,
                                                            &response_trailers_, body_};

  envoy::config::core::v3::SubstitutionFormatString config_;
  NiceMock<Server::Configuration::MockFactoryContext> context_;
  ScopedThreadLocalServerContextSetter server_context_singleton_setter_{
      context_.server_factory_context_};
};

#ifdef USE_CEL_PARSER
TEST_F(CELFormatterTest, TestNodeId) {
  auto cel_parser = std::make_unique<CELFormatterCommandParser>();
  absl::optional<size_t> max_length = absl::nullopt;
  auto formatter = cel_parser->parse("CEL", "xds.node.id", max_length);
  EXPECT_THAT(formatter->formatValueWithContext(formatter_context_, stream_info_),
              ProtoEq(ValueUtil::stringValue("node_name")));

  auto typed_formatter = cel_parser->parse("TYPED_CEL", "xds.node.id", max_length);
  EXPECT_THAT(typed_formatter->formatValueWithContext(formatter_context_, stream_info_),
              ProtoEq(ValueUtil::stringValue("node_name")));
}

TEST_F(CELFormatterTest, TestFormatWithContext) {
  auto cel_parser = std::make_unique<CELFormatterCommandParser>();
  absl::optional<size_t> max_length = absl::nullopt;
  auto formatter = cel_parser->parse("CEL", "xds.node.id", max_length);
  EXPECT_THAT(formatter->formatWithContext(formatter_context_, stream_info_), "node_name");

  auto typed_formatter = cel_parser->parse("TYPED_CEL", "xds.node.id", max_length);
  EXPECT_THAT(typed_formatter->formatWithContext(formatter_context_, stream_info_), "node_name");
}

TEST_F(CELFormatterTest, TestFormatStringValue) {
  auto cel_parser = std::make_unique<CELFormatterCommandParser>();
  absl::optional<size_t> max_length = absl::nullopt;
  auto formatter = cel_parser->parse("CEL", "request.headers[':method']", max_length);
  EXPECT_THAT(formatter->formatValueWithContext(formatter_context_, stream_info_),
              ProtoEq(ValueUtil::stringValue("GET")));

  auto typed_formatter = cel_parser->parse("TYPED_CEL", "request.headers[':method']", max_length);
  EXPECT_THAT(typed_formatter->formatValueWithContext(formatter_context_, stream_info_),
              ProtoEq(ValueUtil::stringValue("GET")));
}

TEST_F(CELFormatterTest, TestFormatNumberValue) {
  auto cel_parser = std::make_unique<CELFormatterCommandParser>();
  absl::optional<size_t> max_length = absl::nullopt;
  auto formatter = cel_parser->parse("CEL", "request.headers[':method'].size()", max_length);
  EXPECT_THAT(formatter->formatValueWithContext(formatter_context_, stream_info_),
              ProtoEq(ValueUtil::stringValue("3")));

  auto typed_formatter =
      cel_parser->parse("TYPED_CEL", "request.headers[':method'].size()", max_length);
  EXPECT_THAT(typed_formatter->formatValueWithContext(formatter_context_, stream_info_),
              ProtoEq(ValueUtil::numberValue(3)));
}

TEST_F(CELFormatterTest, TestFormatNullValue) {
  auto cel_parser = std::make_unique<CELFormatterCommandParser>();
  absl::optional<size_t> max_length = absl::nullopt;
  auto formatter = cel_parser->parse("CEL", "request.headers.nope", max_length);
  EXPECT_THAT(formatter->formatValueWithContext(formatter_context_, stream_info_),
              ProtoEq(ValueUtil::nullValue()));

  auto typed_formatter = cel_parser->parse("TYPED_CEL", "request.headers.nope", max_length);
  EXPECT_THAT(typed_formatter->formatValueWithContext(formatter_context_, stream_info_),
              ProtoEq(ValueUtil::nullValue()));
}

TEST_F(CELFormatterTest, TestFormatBoolValue) {
  auto cel_parser = std::make_unique<CELFormatterCommandParser>();
  absl::optional<size_t> max_length = absl::nullopt;
  auto formatter = cel_parser->parse("CEL", "request.headers[':method'] == 'GET'", max_length);
  EXPECT_THAT(formatter->formatValueWithContext(formatter_context_, stream_info_),
              ProtoEq(ValueUtil::stringValue("true")));

  auto typed_formatter =
      cel_parser->parse("TYPED_CEL", "request.headers[':method'] == 'GET'", max_length);
  EXPECT_THAT(typed_formatter->formatValueWithContext(formatter_context_, stream_info_),
              ProtoEq(ValueUtil::boolValue(true)));
}

TEST_F(CELFormatterTest, TestFormatDurationValue) {
  auto cel_parser = std::make_unique<CELFormatterCommandParser>();
  absl::optional<size_t> max_length = absl::nullopt;
  auto formatter = cel_parser->parse("CEL", "duration(\"1h30m\")", max_length);
  EXPECT_THAT(formatter->formatValueWithContext(formatter_context_, stream_info_),
              ProtoEq(ValueUtil::stringValue("1h30m")));

  auto typed_formatter = cel_parser->parse("TYPED_CEL", "duration(\"1h30m\")", max_length);
  EXPECT_THAT(typed_formatter->formatValueWithContext(formatter_context_, stream_info_),
              ProtoEq(ValueUtil::stringValue("5400s")));
}

TEST_F(CELFormatterTest, TestFormatTimestampValue) {
  auto cel_parser = std::make_unique<CELFormatterCommandParser>();
  absl::optional<size_t> max_length = absl::nullopt;
  auto formatter = cel_parser->parse("CEL", "timestamp(\"2023-08-26T12:39:00-07:00\")", max_length);
  EXPECT_THAT(formatter->formatValueWithContext(formatter_context_, stream_info_),
              ProtoEq(ValueUtil::stringValue("2023-08-26T19:39:00+00:00")));

  auto typed_formatter =
      cel_parser->parse("TYPED_CEL", "timestamp(\"2023-08-26T12:39:00-07:00\")", max_length);
  EXPECT_THAT(typed_formatter->formatValueWithContext(formatter_context_, stream_info_),
              ProtoEq(ValueUtil::stringValue("2023-08-26T19:39:00Z")));
}

TEST_F(CELFormatterTest, TestFormatBytesValue) {
  auto cel_parser = std::make_unique<CELFormatterCommandParser>();
  absl::optional<size_t> max_length = absl::nullopt;
  auto formatter = cel_parser->parse("CEL", "bytes(\"hello\")", max_length);
  EXPECT_THAT(formatter->formatValueWithContext(formatter_context_, stream_info_),
              ProtoEq(ValueUtil::stringValue("hello")));

  auto typed_formatter = cel_parser->parse("TYPED_CEL", "bytes(\"hello\")", max_length);
  EXPECT_THAT(typed_formatter->formatValueWithContext(formatter_context_, stream_info_),
              ProtoEq(ValueUtil::stringValue("aGVsbG8=")));
}

TEST_F(CELFormatterTest, TestFormatListValue) {
  auto cel_parser = std::make_unique<CELFormatterCommandParser>();
  absl::optional<size_t> max_length = absl::nullopt;
  auto formatter = cel_parser->parse("CEL", "[\"foo\", 42, true]", max_length);
  EXPECT_THAT(formatter->formatValueWithContext(formatter_context_, stream_info_),
              ProtoEq(ValueUtil::stringValue("CelList value")));

  auto typed_formatter = cel_parser->parse("TYPED_CEL", "[\"foo\", 42, true]", max_length);
  EXPECT_THAT(
      typed_formatter->formatValueWithContext(formatter_context_, stream_info_),
      ProtoEq(ValueUtil::listValue({ValueUtil::stringValue("foo"), ValueUtil::numberValue(42),
                                    ValueUtil::boolValue(true)})));
}

TEST_F(CELFormatterTest, TestFormatMapValue) {
  auto cel_parser = std::make_unique<CELFormatterCommandParser>();
  absl::optional<size_t> max_length = absl::nullopt;
  auto formatter = cel_parser->parse("CEL", "{\"foo\": \"42\"}", max_length);
  EXPECT_THAT(formatter->formatValueWithContext(formatter_context_, stream_info_),
              ProtoEq(ValueUtil::stringValue("CelMap value")));

  auto typed_formatter = cel_parser->parse("TYPED_CEL", "{\"foo\": \"42\"}", max_length);
  EXPECT_THAT(typed_formatter->formatValueWithContext(formatter_context_, stream_info_),
              ProtoEq(ValueUtil::structValue(MessageUtil::keyValueStruct("foo", "42"))));

  // Test something that fails to format. For whatever reason,
  // ExportAsProtoValue will not tolerate boolean keys.
  auto invalid_typed_formatter = cel_parser->parse("TYPED_CEL", "{true: \"42\"}", max_length);
  EXPECT_THAT(invalid_typed_formatter->formatValueWithContext(formatter_context_, stream_info_),
              ProtoEq(ValueUtil::nullValue()));
}

TEST_F(CELFormatterTest, TestTruncation) {
  auto cel_parser = std::make_unique<CELFormatterCommandParser>();
  absl::optional<size_t> max_length = 2;
  auto formatter = cel_parser->parse("CEL", "request.headers[':method']", max_length);
  EXPECT_THAT(formatter->formatValueWithContext(formatter_context_, stream_info_),
              ProtoEq(ValueUtil::stringValue("GE")));

  auto typed_formatter = cel_parser->parse("TYPED_CEL", "request.headers[':method']", max_length);
  EXPECT_THAT(typed_formatter->formatValueWithContext(formatter_context_, stream_info_),
              ProtoEq(ValueUtil::stringValue("GE")));
}

TEST_F(CELFormatterTest, TestParseFail) {
  auto cel_parser = std::make_unique<CELFormatterCommandParser>();
  absl::optional<size_t> max_length = absl::nullopt;
  EXPECT_EQ(nullptr,
            cel_parser->parse("INVALID_CMD", "requests.headers['missing_headers']", max_length));
}

TEST_F(CELFormatterTest, TestNullFormatValue) {
  auto cel_parser = std::make_unique<CELFormatterCommandParser>();
  absl::optional<size_t> max_length = absl::nullopt;
  auto formatter = cel_parser->parse("CEL", "requests.headers['missing_headers']", max_length);
  EXPECT_THAT(formatter->formatValueWithContext(formatter_context_, stream_info_),
              ProtoEq(ValueUtil::nullValue()));
}

TEST_F(CELFormatterTest, TestFormatConversionV1AlphaToDevCel) {
  auto cel_parser = std::make_unique<CELFormatterCommandParser>();
  absl::optional<size_t> max_length = absl::nullopt;

  // Test with a basic path expression
  auto formatter1 = cel_parser->parse("CEL", "request.path", max_length);
  EXPECT_THAT(formatter1->formatValueWithContext(formatter_context_, stream_info_),
              ProtoEq(ValueUtil::stringValue("/request/path?secret=parameter")));

  // Test with a more complex expression
  auto formatter2 = cel_parser->parse("CEL", "request.headers[':method'] == 'GET'", max_length);
  // The formatter returns boolean expressions as strings
  EXPECT_THAT(formatter2->formatValueWithContext(formatter_context_, stream_info_),
              ProtoEq(ValueUtil::stringValue("true")));

  // Test with string operations
  auto formatter3 = cel_parser->parse("CEL", "request.path.startsWith('/request')", max_length);
  // The formatter returns boolean expressions as strings
  EXPECT_THAT(formatter3->formatValueWithContext(formatter_context_, stream_info_),
              ProtoEq(ValueUtil::stringValue("true")));
}

TEST_F(CELFormatterTest, TestRequestHeaderWithLegacyConfiguration) {
  const std::string yaml = R"EOF(
  text_format_source:
    inline_string: "%CEL(request.headers[':method'])%"
  formatters:
    - name: envoy.formatter.cel
      typed_config:
        "@type": type.googleapis.com/envoy.extensions.formatter.cel.v3.Cel
)EOF";
  TestUtility::loadFromYaml(yaml, config_);

  auto formatter =
      *Envoy::Formatter::SubstitutionFormatStringUtils::fromProtoConfig(config_, context_);
  EXPECT_EQ("GET", formatter->formatWithContext(formatter_context_, stream_info_));
}

TEST_F(CELFormatterTest, TestRequestHeader) {
  const std::string yaml = R"EOF(
  text_format_source:
    inline_string: "%CEL(request.headers[':method'])%"
)EOF";
  TestUtility::loadFromYaml(yaml, config_);

  auto formatter =
      *Envoy::Formatter::SubstitutionFormatStringUtils::fromProtoConfig(config_, context_);
  EXPECT_EQ("GET", formatter->formatWithContext(formatter_context_, stream_info_));
}

TEST_F(CELFormatterTest, TestMissingRequestHeader) {
  const std::string yaml = R"EOF(
  text_format_source:
    inline_string: "%CEL(request.headers['missing-header'])%"
)EOF";
  TestUtility::loadFromYaml(yaml, config_);

  auto formatter =
      *Envoy::Formatter::SubstitutionFormatStringUtils::fromProtoConfig(config_, context_);
  EXPECT_EQ("-", formatter->formatWithContext(formatter_context_, stream_info_));
}

TEST_F(CELFormatterTest, TestWithoutMaxLength) {
  const std::string yaml = R"EOF(
  text_format_source:
    inline_string: "%CEL(request.headers['x-envoy-original-path'])%"
)EOF";
  TestUtility::loadFromYaml(yaml, config_);

  auto formatter =
      *Envoy::Formatter::SubstitutionFormatStringUtils::fromProtoConfig(config_, context_);
  EXPECT_EQ("/original/path?secret=parameter",
            formatter->formatWithContext(formatter_context_, stream_info_));
}

TEST_F(CELFormatterTest, TestMaxLength) {
  const std::string yaml = R"EOF(
  text_format_source:
    inline_string: "%CEL(request.headers['x-envoy-original-path']):9%"
)EOF";
  TestUtility::loadFromYaml(yaml, config_);

  auto formatter =
      *Envoy::Formatter::SubstitutionFormatStringUtils::fromProtoConfig(config_, context_);
  EXPECT_EQ("/original", formatter->formatWithContext(formatter_context_, stream_info_));
}

TEST_F(CELFormatterTest, TestContains) {
  const std::string yaml = R"EOF(
  text_format_source:
    inline_string: "%CEL(request.url_path.contains('request'))%"
)EOF";
  TestUtility::loadFromYaml(yaml, config_);

  auto formatter =
      *Envoy::Formatter::SubstitutionFormatStringUtils::fromProtoConfig(config_, context_);
  EXPECT_EQ("true", formatter->formatWithContext(formatter_context_, stream_info_));
}

TEST_F(CELFormatterTest, TestComplexCelExpression) {
  const std::string yaml = R"EOF(
  text_format_source:
    inline_string: "%CEL(request.url_path.contains('request'))% %CEL(request.headers['x-envoy-original-path']):9% %CEL(request.url_path.contains('%)'))%"
)EOF";
  TestUtility::loadFromYaml(yaml, config_);

  auto formatter =
      *Envoy::Formatter::SubstitutionFormatStringUtils::fromProtoConfig(config_, context_);
  EXPECT_EQ("true /original false", formatter->formatWithContext(formatter_context_, stream_info_));
}

<<<<<<< HEAD
TEST_F(CELFormatterTest, TestInvalidSyntaxExpression) {
=======
TEST_F(CELFormatterTest, TestUntypedInvalidExpression) {
>>>>>>> 33ad5baf
  const std::string yaml = R"EOF(
  text_format_source:
    inline_string: "%CEL(+++++)%"
)EOF";
  TestUtility::loadFromYaml(yaml, config_);

  EXPECT_THROW_WITH_REGEX(
      *Envoy::Formatter::SubstitutionFormatStringUtils::fromProtoConfig(config_, context_),
      EnvoyException, "Not able to parse expression: .*");
}

TEST_F(CELFormatterTest, TestTypedInvalidExpression) {
  const std::string yaml = R"EOF(
  text_format_source:
    inline_string: "%TYPED_CEL(+++++)%"
)EOF";
  TestUtility::loadFromYaml(yaml, config_);

  EXPECT_THROW_WITH_REGEX(
      *Envoy::Formatter::SubstitutionFormatStringUtils::fromProtoConfig(config_, context_),
      EnvoyException, "Not able to parse expression: .*");
}

TEST_F(CELFormatterTest, TestInvalidSemanticExpression) {
  const std::string yaml = R"EOF(
  text_format_source:
    inline_string: "%CEL(f())%"
)EOF";
  TestUtility::loadFromYaml(yaml, config_);

  EXPECT_THROW_WITH_REGEX(
      *Envoy::Formatter::SubstitutionFormatStringUtils::fromProtoConfig(config_, context_),
      EnvoyException, "failed to create an expression: .*");
}

TEST_F(CELFormatterTest, TestRegexExtFunctions) {
  const std::string yaml = R"EOF(
  text_format_source:
    inline_string: "%CEL(request.url_path.contains('request'))% %CEL(re.extract('', '', ''))%"
)EOF";
  TestUtility::loadFromYaml(yaml, config_);

  auto formatter =
      *Envoy::Formatter::SubstitutionFormatStringUtils::fromProtoConfig(config_, context_);
  EXPECT_EQ("true ", formatter->formatWithContext(formatter_context_, stream_info_));
}

TEST_F(CELFormatterTest, TestUntypedJsonFormat) {
  const std::string yaml = R"EOF(
  json_format:
    methodSize: "%CEL(request.headers[':method'].size())%"
    shortMethod: "%CEL(request.headers[':method']):2%"
    missingHeaderUnusedMaxLength: "%CEL(request.headers.missing):2%"
)EOF";
  TestUtility::loadFromYaml(yaml, config_);

  auto formatter =
      *Envoy::Formatter::SubstitutionFormatStringUtils::fromProtoConfig(config_, context_);
  EXPECT_EQ("{\"methodSize\":\"3\",\"missingHeaderUnusedMaxLength\":null,\"shortMethod\":\"GE\"}\n",
            formatter->formatWithContext(formatter_context_, stream_info_));
}

TEST_F(CELFormatterTest, TestTypedJsonFormat) {
  const std::string yaml = R"EOF(
  json_format:
    methodSize: "%TYPED_CEL(request.headers[':method'].size())%"
    shortMethod: "%TYPED_CEL(request.headers[':method']):2%"
    missingHeaderUnusedMaxLength: "%TYPED_CEL(request.headers.missing):2%"
)EOF";
  TestUtility::loadFromYaml(yaml, config_);

  auto formatter =
      *Envoy::Formatter::SubstitutionFormatStringUtils::fromProtoConfig(config_, context_);
  EXPECT_EQ("{\"methodSize\":3,\"missingHeaderUnusedMaxLength\":null,\"shortMethod\":\"GE\"}\n",
            formatter->formatWithContext(formatter_context_, stream_info_));
}
#endif

} // namespace Formatter
} // namespace Extensions
} // namespace Envoy<|MERGE_RESOLUTION|>--- conflicted
+++ resolved
@@ -315,11 +315,7 @@
   EXPECT_EQ("true /original false", formatter->formatWithContext(formatter_context_, stream_info_));
 }
 
-<<<<<<< HEAD
-TEST_F(CELFormatterTest, TestInvalidSyntaxExpression) {
-=======
 TEST_F(CELFormatterTest, TestUntypedInvalidExpression) {
->>>>>>> 33ad5baf
   const std::string yaml = R"EOF(
   text_format_source:
     inline_string: "%CEL(+++++)%"

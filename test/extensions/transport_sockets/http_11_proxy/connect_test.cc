#include "source/common/buffer/buffer_impl.h"
#include "source/common/network/address_impl.h"
#include "source/common/network/filter_state_proxy_info.h"
#include "source/common/network/transport_socket_options_impl.h"
#include "source/extensions/transport_sockets/http_11_proxy/connect.h"

#include "test/mocks/buffer/mocks.h"
#include "test/mocks/network/io_handle.h"
#include "test/mocks/network/mocks.h"
#include "test/mocks/network/transport_socket.h"
#include "test/mocks/ssl/mocks.h"
#include "test/test_common/environment.h"
#include "test/test_common/network_utility.h"
#include "test/test_common/test_runtime.h"
#include "test/test_common/utility.h"

#include "gmock/gmock.h"
#include "gtest/gtest.h"

using testing::_;
using testing::AnyNumber;
using testing::ByMove;
using testing::Const;
using testing::InSequence;
using testing::NiceMock;
using testing::Optional;
using testing::Return;
using testing::ReturnRef;

namespace Envoy {
namespace Extensions {
namespace TransportSockets {
namespace Http11Connect {
namespace {

class Http11ConnectTest : public testing::TestWithParam<Network::Address::IpVersion> {
public:
  Http11ConnectTest() = default;
  void initialize(bool no_proxy_protocol = false) {
    std::string address_string =
        absl::StrCat(Network::Test::getLoopbackAddressUrlString(GetParam()), ":1234");
    Network::Address::InstanceConstSharedPtr address =
        Network::Utility::parseInternetAddressAndPort(address_string);
    auto info =
        std::make_unique<Network::TransportSocketOptions::Http11ProxyInfo>("www.foo.com", address);
    if (no_proxy_protocol) {
      info.reset();
    }

    options_ = std::make_shared<const Network::TransportSocketOptionsImpl>(
        "", std::vector<std::string>{}, std::vector<std::string>{}, std::vector<std::string>{},
        absl::nullopt, nullptr, std::move(info));

    setAddress();
    auto inner_socket = std::make_unique<NiceMock<Network::MockTransportSocket>>();
    inner_socket_ = inner_socket.get();
    EXPECT_CALL(*inner_socket_, ssl()).Times(AnyNumber()).WillRepeatedly(Return(ssl_));
    EXPECT_CALL(Const(*inner_socket_), ssl()).Times(AnyNumber()).WillRepeatedly(Return(ssl_));

    ON_CALL(transport_callbacks_, ioHandle()).WillByDefault(ReturnRef(io_handle_));
    connect_socket_ =
        std::make_unique<UpstreamHttp11ConnectSocket>(std::move(inner_socket), options_);
    connect_socket_->setTransportSocketCallbacks(transport_callbacks_);
    connect_socket_->onConnected();
  }

  void setAddress() {
    std::string address_string =
        absl::StrCat(Network::Test::getLoopbackAddressUrlString(GetParam()), ":1234");
    auto address = Network::Utility::parseInternetAddressAndPort(address_string);
    transport_callbacks_.connection_.stream_info_.filterState()->setData(
        "envoy.network.transport_socket.http_11_proxy.address",
        std::make_unique<Network::Http11ProxyInfoFilterState>("www.foo.com", address),
        StreamInfo::FilterState::StateType::ReadOnly,
        StreamInfo::FilterState::LifeSpan::FilterChain);
  }

  Network::TransportSocketOptionsConstSharedPtr options_;
  NiceMock<Network::MockTransportSocket>* inner_socket_;
  NiceMock<Network::MockIoHandle> io_handle_;
  std::unique_ptr<UpstreamHttp11ConnectSocket> connect_socket_;
  NiceMock<Network::MockTransportSocketCallbacks> transport_callbacks_;
  Buffer::OwnedImpl connect_data_{"CONNECT www.foo.com:443 HTTP/1.1\r\n\r\n"};
  Ssl::ConnectionInfoConstSharedPtr ssl_{
      std::make_shared<NiceMock<Envoy::Ssl::MockConnectionInfo>>()};
};

// Test injects CONNECT only once
TEST_P(Http11ConnectTest, InjectsHeaderOnlyOnce) {
  initialize();

  EXPECT_CALL(io_handle_, write(BufferStringEqual(connect_data_.toString())))
      .WillOnce(Invoke([&](Buffer::Instance& buffer) {
        auto length = buffer.length();
        buffer.drain(length);
        return Api::IoCallUint64Result(length, Api::IoError::none());
      }));
  Buffer::OwnedImpl msg("initial data");

  Network::IoResult rc1 = connect_socket_->doWrite(msg, false);
  // Only the connect will be written initially. All other writes should be
  // buffered in the Network::Connection buffer until the connect has been
  // processed.
  EXPECT_EQ(connect_data_.length(), rc1.bytes_processed_);
  Network::IoResult rc2 = connect_socket_->doWrite(msg, false);
  EXPECT_EQ(0, rc2.bytes_processed_);

  EXPECT_CALL(*inner_socket_, onConnected());
  connect_socket_->onConnected();
}

// Test the socket is a no-op if there's no header proto.
TEST_P(Http11ConnectTest, NoInjectHeaderProtoAbsent) {
  initialize(true);

  EXPECT_CALL(io_handle_, write(_)).Times(0);
  Buffer::OwnedImpl msg("initial data");
  Buffer::OwnedImpl msg2("new data");

  {
    InSequence s;
    EXPECT_CALL(*inner_socket_, doWrite(BufferEqual(&msg), false))
        .WillOnce(Return(Network::IoResult{Network::PostIoAction::KeepOpen, msg.length(), false}));
    EXPECT_CALL(*inner_socket_, doWrite(BufferEqual(&msg2), false))
        .WillOnce(Return(Network::IoResult{Network::PostIoAction::KeepOpen, msg2.length(), false}));
  }

  Network::IoResult rc1 = connect_socket_->doWrite(msg, false);
  EXPECT_EQ(msg.length(), rc1.bytes_processed_);
  Network::IoResult rc2 = connect_socket_->doWrite(msg2, false);
  EXPECT_EQ(msg2.length(), rc2.bytes_processed_);

  EXPECT_CALL(*inner_socket_, onConnected());
  connect_socket_->onConnected();

  // Make sure the response path is a no-op as well.
  EXPECT_CALL(io_handle_, recv(_, _, _)).Times(0);
  EXPECT_CALL(io_handle_, read(_, _)).Times(0);
  Buffer::OwnedImpl buffer("");
  connect_socket_->doRead(buffer);
}

TEST_P(Http11ConnectTest, NoInjectTlsAbsent) {
  ssl_.reset();
  initialize(false);

  EXPECT_CALL(io_handle_, write(_)).Times(0);
  Buffer::OwnedImpl msg("initial data");
  Buffer::OwnedImpl msg2("new data");

  {
    InSequence s;
    EXPECT_CALL(*inner_socket_, doWrite(BufferEqual(&msg), false))
        .WillOnce(Return(Network::IoResult{Network::PostIoAction::KeepOpen, msg.length(), false}));
    EXPECT_CALL(*inner_socket_, doWrite(BufferEqual(&msg2), false))
        .WillOnce(Return(Network::IoResult{Network::PostIoAction::KeepOpen, msg2.length(), false}));
  }

  Network::IoResult rc1 = connect_socket_->doWrite(msg, false);
  EXPECT_EQ(msg.length(), rc1.bytes_processed_);
  Network::IoResult rc2 = connect_socket_->doWrite(msg2, false);
  EXPECT_EQ(msg2.length(), rc2.bytes_processed_);

  EXPECT_CALL(*inner_socket_, onConnected());
  connect_socket_->onConnected();

  // Make sure the response path is a no-op as well.
  EXPECT_CALL(io_handle_, recv(_, _, _)).Times(0);
  EXPECT_CALL(io_handle_, read(_, _)).Times(0);
  Buffer::OwnedImpl buffer("");
  connect_socket_->doRead(buffer);
}

// Test returns KeepOpen action when write error is EAGAIN
TEST_P(Http11ConnectTest, ReturnsKeepOpenWhenWriteErrorIsAgain) {
  initialize();

  Buffer::OwnedImpl msg("initial data");
  {
    InSequence s;
    EXPECT_CALL(io_handle_, write(BufferStringEqual(connect_data_.toString())))
        .WillOnce(Invoke([&](Buffer::Instance&) {
          return Api::IoCallUint64Result(0, Network::IoSocketError::getIoSocketEagainError());
        }));
    EXPECT_CALL(io_handle_, write(BufferStringEqual(connect_data_.toString())))
        .WillOnce(Invoke([&](Buffer::Instance& buffer) {
          auto length = buffer.length();
          buffer.drain(length);
          return Api::IoCallUint64Result(length, Api::IoError::none());
        }));
  }

  Network::IoResult rc = connect_socket_->doWrite(msg, false);
  EXPECT_EQ(Network::PostIoAction::KeepOpen, rc.action_);
  rc = connect_socket_->doWrite(msg, false);
  EXPECT_EQ(Network::PostIoAction::KeepOpen, rc.action_);
}

// Test returns Close action when write error is not EAGAIN
TEST_P(Http11ConnectTest, ReturnsCloseWhenWriteErrorIsNotAgain) {
  initialize();

  Buffer::OwnedImpl msg("initial data");
  {
    InSequence s;
    EXPECT_CALL(io_handle_, write(_)).WillOnce(Invoke([&](Buffer::Instance&) {
      return Api::IoCallUint64Result(0, Network::IoSocketError::create(EADDRNOTAVAIL));
    }));
  }

  Network::IoResult rc = connect_socket_->doWrite(msg, false);
  EXPECT_EQ(Network::PostIoAction::Close, rc.action_);
}

// Test stripping the header.
TEST_P(Http11ConnectTest, StipsHeaderOnce) {
  initialize();

  std::string connect("HTTP/1.1 200 OK\r\n\r\n");
  std::string initial_data(connect + "follow up data");
  EXPECT_CALL(io_handle_, recv(_, 2000, MSG_PEEK))
      .WillOnce(Invoke([&initial_data](void* buffer, size_t, int) {
        memcpy(buffer, initial_data.data(), initial_data.length());
        return Api::IoCallUint64Result(initial_data.length(), Api::IoError::none());
      }));
  absl::optional<uint64_t> expected_bytes(connect.length());
  EXPECT_CALL(io_handle_, read(_, expected_bytes))
      .WillOnce(Invoke([&](Buffer::Instance& buffer, absl::optional<uint64_t>) {
        buffer.add(connect);
        return Api::IoCallUint64Result(connect.length(), Api::IoError::none());
      }));
  EXPECT_CALL(*inner_socket_, doRead(_))
      .WillOnce(Return(Network::IoResult{Network::PostIoAction::KeepOpen, 1, false}));
  Buffer::OwnedImpl buffer("");
  auto result = connect_socket_->doRead(buffer);
  EXPECT_EQ(Network::PostIoAction::KeepOpen, result.action_);
}

TEST_P(Http11ConnectTest, InsufficientData) {
  initialize();

  std::string connect("HTTP/1.1 200 OK\r\n\r");
  std::string initial_data(connect + "follow up data");
  EXPECT_CALL(io_handle_, recv(_, 2000, MSG_PEEK))
      .WillOnce(Invoke([&initial_data](void* buffer, size_t, int) {
        memcpy(buffer, initial_data.data(), initial_data.length());
        return Api::IoCallUint64Result(initial_data.length(), Api::IoError::none());
      }));
  absl::optional<uint64_t> expected_bytes(connect.length());
  Buffer::OwnedImpl buffer("");
  auto result = connect_socket_->doRead(buffer);
  EXPECT_EQ(Network::PostIoAction::KeepOpen, result.action_);
}

TEST_P(Http11ConnectTest, PeekFail) {
  initialize();

  std::string connect("HTTP/1.1 200 OK\r\n\r\n");
  std::string initial_data(connect + "follow up data");
  EXPECT_CALL(io_handle_, recv(_, 2000, MSG_PEEK))
      .WillOnce(Return(
          ByMove(Api::IoCallUint64Result({}, Network::IoSocketError::create(EADDRNOTAVAIL)))));
  EXPECT_CALL(io_handle_, read(_, _)).Times(0);
  EXPECT_CALL(*inner_socket_, doRead(_)).Times(0);

  Buffer::OwnedImpl buffer("");
  auto result = connect_socket_->doRead(buffer);
  EXPECT_EQ(Network::PostIoAction::Close, result.action_);
}

// Test read fail after successful peek
TEST_P(Http11ConnectTest, ReadFail) {
  initialize();

  std::string connect("HTTP/1.1 200 OK\r\n\r\n");
  std::string initial_data(connect + "follow up data");
  EXPECT_CALL(io_handle_, recv(_, 2000, MSG_PEEK))
      .WillOnce(Invoke([&initial_data](void* buffer, size_t, int) {
        memcpy(buffer, initial_data.data(), initial_data.length());
        return Api::IoCallUint64Result(initial_data.length(), Api::IoError::none());
      }));
  absl::optional<uint64_t> expected_bytes(connect.length());
  EXPECT_CALL(io_handle_, read(_, expected_bytes))
      .WillOnce(Return(ByMove(Api::IoCallUint64Result(
          connect.length(), Network::IoSocketError::create(EADDRNOTAVAIL)))));
  EXPECT_CALL(*inner_socket_, doRead(_)).Times(0);

  Buffer::OwnedImpl buffer("");
  auto result = connect_socket_->doRead(buffer);
  EXPECT_EQ(Network::PostIoAction::Close, result.action_);
}

// Test short read after successful peek.
TEST_P(Http11ConnectTest, ShortRead) {
  initialize();

  std::string connect("HTTP/1.1 200 OK\r\n\r\n");
  std::string initial_data(connect + "follow up data");
  EXPECT_CALL(io_handle_, recv(_, 2000, MSG_PEEK))
      .WillOnce(Invoke([&initial_data](void* buffer, size_t, int) {
        memcpy(buffer, initial_data.data(), initial_data.length());
        return Api::IoCallUint64Result(initial_data.length(), Api::IoError::none());
      }));
  absl::optional<uint64_t> expected_bytes(connect.length());
  EXPECT_CALL(io_handle_, read(_, expected_bytes))
      .WillOnce(
          Return(ByMove(Api::IoCallUint64Result(connect.length() - 1, Api::IoError::none()))));
  EXPECT_CALL(*inner_socket_, doRead(_)).Times(0);

  Buffer::OwnedImpl buffer("");
  auto result = connect_socket_->doRead(buffer);
  EXPECT_EQ(Network::PostIoAction::Close, result.action_);
}

// If headers exceed 2000 bytes, read fails.
TEST_P(Http11ConnectTest, LongHeaders) {
  initialize();

  EXPECT_CALL(io_handle_, recv(_, 2000, MSG_PEEK)).WillOnce(Invoke([](void* buffer, size_t, int) {
    memset(buffer, 0, 2000);
    return Api::IoCallUint64Result(2000, Api::IoError::none());
  }));
  EXPECT_CALL(io_handle_, read(_, _)).Times(0);
  EXPECT_CALL(*inner_socket_, doRead(_)).Times(0);

  Buffer::OwnedImpl buffer("");
  EXPECT_LOG_CONTAINS("trace", "failed to receive CONNECT headers within 2000 bytes", {
    auto result = connect_socket_->doRead(buffer);
    EXPECT_EQ(Network::PostIoAction::Close, result.action_);
  });
}

// If response is not 200 OK, read fails.
TEST_P(Http11ConnectTest, InvalidResponse) {
  initialize();

  std::string connect("HTTP/1.1 404 Not Found\r\n\r\n");
  std::string initial_data(connect + "follow up data");
  EXPECT_CALL(io_handle_, recv(_, 2000, MSG_PEEK))
      .WillOnce(Invoke([&initial_data](void* buffer, size_t, int) {
        memcpy(buffer, initial_data.data(), initial_data.length());
        return Api::IoCallUint64Result(initial_data.length(), Api::IoError::none());
      }));

  EXPECT_CALL(*inner_socket_, doRead(_)).Times(0);

  Buffer::OwnedImpl buffer("");
  EXPECT_LOG_CONTAINS("trace", "Response does not appear to be a successful CONNECT upgrade", {
    auto result = connect_socket_->doRead(buffer);
    EXPECT_EQ(Network::PostIoAction::Close, result.action_);
  });
}

INSTANTIATE_TEST_SUITE_P(IpVersions, Http11ConnectTest,
                         testing::ValuesIn(TestEnvironment::getIpVersionsForTest()),
                         TestUtility::ipTestParamsToString);

class SocketFactoryTest : public testing::Test {
public:
  void initialize() {
    auto inner_factory = std::make_unique<NiceMock<Network::MockTransportSocketFactory>>();
    inner_factory_ = inner_factory.get();
    factory_ = std::make_unique<UpstreamHttp11ConnectSocketFactory>(std::move(inner_factory));
  }

  NiceMock<Network::MockTransportSocketFactory>* inner_factory_;
  std::unique_ptr<UpstreamHttp11ConnectSocketFactory> factory_;
};

// Test createTransportSocket returns nullptr if inner call returns nullptr
TEST_F(SocketFactoryTest, CreateSocketReturnsNullWhenInnerFactoryReturnsNull) {
  initialize();
  EXPECT_CALL(*inner_factory_, createTransportSocket(_, _)).WillOnce(testing::ReturnNull());
  ASSERT_EQ(nullptr, factory_->createTransportSocket(nullptr, nullptr));
}

TEST(ParseTest, TestValidResponse) {
  size_t bytes_processed;
  bool headers_complete;
  {
    std::string response("HTTP/1.0 200 OK\r\n\r\n");
    ASSERT_TRUE(UpstreamHttp11ConnectSocket::isValidConnectResponse(response, headers_complete,
                                                                    bytes_processed));
    EXPECT_EQ(response.length(), bytes_processed);
  }
  {
    std::string response("HTTP/1.0 200 OK\n\r\n");
    ASSERT_TRUE(UpstreamHttp11ConnectSocket::isValidConnectResponse(response, headers_complete,
                                                                    bytes_processed));
    EXPECT_EQ(response.length(), bytes_processed);
  }
  {
    std::string response("HTTP/1.0 200 OK\n\n");
    ASSERT_TRUE(UpstreamHttp11ConnectSocket::isValidConnectResponse(response, headers_complete,
                                                                    bytes_processed));
    EXPECT_EQ(response.length(), bytes_processed);
  }
  {
    std::string response("HTTP/1.0 200 OK\r\n\n");
    ASSERT_TRUE(UpstreamHttp11ConnectSocket::isValidConnectResponse(response, headers_complete,
                                                                    bytes_processed));
    EXPECT_EQ(response.length(), bytes_processed);
  }
  {
    // Extra headers are OK.
    std::string response("HTTP/1.0 200 OK\r\nFoo: Bar\r\n\r\n");
    ASSERT_TRUE(UpstreamHttp11ConnectSocket::isValidConnectResponse(response, headers_complete,
                                                                    bytes_processed));
    EXPECT_EQ(response.length(), bytes_processed);
  }
  {
    // Extra whitespace and extra payload are OK.
    std::string response("HTTP/1.1   200  OK \r\n\r\nasdf");
    ASSERT_TRUE(UpstreamHttp11ConnectSocket::isValidConnectResponse(response, headers_complete,
                                                                    bytes_processed));
    EXPECT_EQ(response.length(), bytes_processed + 4);
  }
  {
    // 300 is not OK.
    std::string response("HTTP/1.0 300 OK\r\n\r\n");
    ASSERT_FALSE(UpstreamHttp11ConnectSocket::isValidConnectResponse(response, headers_complete,
                                                                     bytes_processed));
    EXPECT_TRUE(headers_complete);
  }
  {
    // Only one CRLF: incomplete headers.
    std::string response("HTTP/1.0 200 OK\r\n");
    ASSERT_FALSE(UpstreamHttp11ConnectSocket::isValidConnectResponse(response, headers_complete,
                                                                     bytes_processed));
    EXPECT_FALSE(headers_complete);
  }
}

// The SelfContainedParser is only intended for header parsing but for coverage,
// test a request with a body.
TEST(ParseTest, CoverResponseBodyHttp10) {
<<<<<<< HEAD
=======
  TestScopedRuntime scoped_runtime;
  scoped_runtime.mergeValues({{"envoy.reloadable_features.http1_balsa_delay_reset", "true"}});

>>>>>>> 5d2e518f
  std::string headers = "HTTP/1.0 200 OK\r\ncontent-length: 2\r\n\r\n";
  std::string body = "ab";

  SelfContainedParser parser;
  parser.parser().execute(headers.c_str(), headers.length());
  EXPECT_TRUE(parser.headersComplete());
  parser.parser().execute(body.c_str(), body.length());

  EXPECT_NE(parser.parser().getStatus(), Http::Http1::ParserStatus::Error);
  EXPECT_EQ(parser.parser().statusCode(), Http::Code::OK);
  EXPECT_FALSE(parser.parser().isHttp11());
  EXPECT_THAT(parser.parser().contentLength(), Optional(2));
  EXPECT_FALSE(parser.parser().isChunked());
  EXPECT_FALSE(parser.parser().hasTransferEncoding());
}

TEST(ParseTest, CoverResponseBodyHttp11) {
<<<<<<< HEAD
=======
  TestScopedRuntime scoped_runtime;
  scoped_runtime.mergeValues({{"envoy.reloadable_features.http1_balsa_delay_reset", "true"}});

>>>>>>> 5d2e518f
  std::string headers = "HTTP/1.1 200 OK\r\ncontent-length: 2\r\n\r\n";
  std::string body = "ab";

  SelfContainedParser parser;
  parser.parser().execute(headers.c_str(), headers.length());
  EXPECT_TRUE(parser.headersComplete());
  parser.parser().execute(body.c_str(), body.length());

  EXPECT_NE(parser.parser().getStatus(), Http::Http1::ParserStatus::Error);
  EXPECT_EQ(parser.parser().statusCode(), Http::Code::OK);
  EXPECT_TRUE(parser.parser().isHttp11());
  EXPECT_THAT(parser.parser().contentLength(), Optional(2));
  EXPECT_FALSE(parser.parser().isChunked());
  EXPECT_FALSE(parser.parser().hasTransferEncoding());
}

// Regression tests for #34096.
TEST(ParseTest, ContentLengthZeroHttp10) {
<<<<<<< HEAD
=======
  TestScopedRuntime scoped_runtime;
  scoped_runtime.mergeValues({{"envoy.reloadable_features.http1_balsa_delay_reset", "true"}});

>>>>>>> 5d2e518f
  constexpr absl::string_view headers = "HTTP/1.0 200 OK\r\ncontent-length: 0\r\n\r\n";

  SelfContainedParser parser;
  parser.parser().execute(headers.data(), headers.length());
  EXPECT_TRUE(parser.headersComplete());

  EXPECT_NE(parser.parser().getStatus(), Http::Http1::ParserStatus::Error);
  EXPECT_EQ(parser.parser().statusCode(), Http::Code::OK);
  EXPECT_FALSE(parser.parser().isHttp11());
  EXPECT_THAT(parser.parser().contentLength(), Optional(0));
  EXPECT_FALSE(parser.parser().isChunked());
  EXPECT_FALSE(parser.parser().hasTransferEncoding());
}

TEST(ParseTest, ContentLengthZeroHttp11) {
<<<<<<< HEAD
=======
  TestScopedRuntime scoped_runtime;
  scoped_runtime.mergeValues({{"envoy.reloadable_features.http1_balsa_delay_reset", "true"}});

>>>>>>> 5d2e518f
  constexpr absl::string_view headers = "HTTP/1.1 200 OK\r\ncontent-length: 0\r\n\r\n";

  SelfContainedParser parser;
  parser.parser().execute(headers.data(), headers.length());
  EXPECT_TRUE(parser.headersComplete());

  EXPECT_NE(parser.parser().getStatus(), Http::Http1::ParserStatus::Error);
  EXPECT_EQ(parser.parser().statusCode(), Http::Code::OK);
  EXPECT_TRUE(parser.parser().isHttp11());
  EXPECT_THAT(parser.parser().contentLength(), Optional(0));
  EXPECT_FALSE(parser.parser().isChunked());
  EXPECT_FALSE(parser.parser().hasTransferEncoding());
}

} // namespace
} // namespace Http11Connect
} // namespace TransportSockets
} // namespace Extensions
} // namespace Envoy<|MERGE_RESOLUTION|>--- conflicted
+++ resolved
@@ -434,12 +434,9 @@
 // The SelfContainedParser is only intended for header parsing but for coverage,
 // test a request with a body.
 TEST(ParseTest, CoverResponseBodyHttp10) {
-<<<<<<< HEAD
-=======
   TestScopedRuntime scoped_runtime;
   scoped_runtime.mergeValues({{"envoy.reloadable_features.http1_balsa_delay_reset", "true"}});
 
->>>>>>> 5d2e518f
   std::string headers = "HTTP/1.0 200 OK\r\ncontent-length: 2\r\n\r\n";
   std::string body = "ab";
 
@@ -457,12 +454,9 @@
 }
 
 TEST(ParseTest, CoverResponseBodyHttp11) {
-<<<<<<< HEAD
-=======
   TestScopedRuntime scoped_runtime;
   scoped_runtime.mergeValues({{"envoy.reloadable_features.http1_balsa_delay_reset", "true"}});
 
->>>>>>> 5d2e518f
   std::string headers = "HTTP/1.1 200 OK\r\ncontent-length: 2\r\n\r\n";
   std::string body = "ab";
 
@@ -481,12 +475,9 @@
 
 // Regression tests for #34096.
 TEST(ParseTest, ContentLengthZeroHttp10) {
-<<<<<<< HEAD
-=======
   TestScopedRuntime scoped_runtime;
   scoped_runtime.mergeValues({{"envoy.reloadable_features.http1_balsa_delay_reset", "true"}});
 
->>>>>>> 5d2e518f
   constexpr absl::string_view headers = "HTTP/1.0 200 OK\r\ncontent-length: 0\r\n\r\n";
 
   SelfContainedParser parser;
@@ -502,12 +493,9 @@
 }
 
 TEST(ParseTest, ContentLengthZeroHttp11) {
-<<<<<<< HEAD
-=======
   TestScopedRuntime scoped_runtime;
   scoped_runtime.mergeValues({{"envoy.reloadable_features.http1_balsa_delay_reset", "true"}});
 
->>>>>>> 5d2e518f
   constexpr absl::string_view headers = "HTTP/1.1 200 OK\r\ncontent-length: 0\r\n\r\n";
 
   SelfContainedParser parser;

--- conflicted
+++ resolved
@@ -42,24 +42,16 @@
   void initialize(std::string yaml, TimeSource& time_source) {
     envoy::config::core::v3::TypedExtensionConfig typed_conf;
     TestUtility::loadFromYaml(yaml, typed_conf);
-<<<<<<< HEAD
-    config_ = std::make_unique<TestCertificateValidationContextConfig>(typed_conf, san_matchers_);
-=======
-    config_ = std::make_unique<TestCertificateValidationContextConfig>(typed_conf,
-                                                                       allow_expired_certificate_);
->>>>>>> 9a89e312
+    config_ = std::make_unique<TestCertificateValidationContextConfig>(
+        typed_conf, allow_expired_certificate_, san_matchers_);
     validator_ = std::make_unique<SPIFFEValidator>(config_.get(), stats_, time_source);
   }
 
   void initialize(std::string yaml) {
     envoy::config::core::v3::TypedExtensionConfig typed_conf;
     TestUtility::loadFromYaml(yaml, typed_conf);
-<<<<<<< HEAD
-    config_ = std::make_unique<TestCertificateValidationContextConfig>(typed_conf, san_matchers_);
-=======
-    config_ = std::make_unique<TestCertificateValidationContextConfig>(typed_conf,
-                                                                       allow_expired_certificate_);
->>>>>>> 9a89e312
+    config_ = std::make_unique<TestCertificateValidationContextConfig>(
+        typed_conf, allow_expired_certificate_, san_matchers_);
     validator_ =
         std::make_unique<SPIFFEValidator>(config_.get(), stats_, config_->api().timeSource());
   };
@@ -71,13 +63,10 @@
   SslStats& stats() { return stats_; }
 
   // Setter.
-<<<<<<< HEAD
+  void setAllowExpiredCertificate(bool val) { allow_expired_certificate_ = val; }
   void setSanMatchers(std::vector<envoy::type::matcher::v3::StringMatcher> san_matchers) {
     san_matchers_ = san_matchers;
   };
-=======
-  void setAllowExpiredCertificate(bool val) { allow_expired_certificate_ = val; }
->>>>>>> 9a89e312
 
 private:
   bool allow_expired_certificate_{false};

#include <cstdint>
#include <memory>
#include <string>

#include "envoy/config/listener/v3/listener.pb.h"
#include "envoy/config/listener/v3/listener_components.pb.h"
#include "envoy/extensions/transport_sockets/tls/v3/cert.pb.h"
#include "envoy/network/transport_socket.h"

#include "common/buffer/buffer_impl.h"
#include "common/common/empty_string.h"
#include "common/event/dispatcher_impl.h"
#include "common/json/json_loader.h"
#include "common/network/address_impl.h"
#include "common/network/listen_socket_impl.h"
#include "common/network/transport_socket_options_impl.h"
#include "common/network/utility.h"
#include "common/stream_info/stream_info_impl.h"

#include "extensions/transport_sockets/tls/context_config_impl.h"
#include "extensions/transport_sockets/tls/context_impl.h"
#include "extensions/transport_sockets/tls/private_key/private_key_manager_impl.h"
#include "extensions/transport_sockets/tls/ssl_socket.h"

#include "test/extensions/transport_sockets/tls/ssl_certs_test.h"
#include "test/extensions/transport_sockets/tls/test_data/ca_cert_info.h"
#include "test/extensions/transport_sockets/tls/test_data/extensions_cert_info.h"
#include "test/extensions/transport_sockets/tls/test_data/no_san_cert_info.h"
#include "test/extensions/transport_sockets/tls/test_data/password_protected_cert_info.h"
#include "test/extensions/transport_sockets/tls/test_data/san_dns2_cert_info.h"
#include "test/extensions/transport_sockets/tls/test_data/san_dns3_cert_info.h"
#include "test/extensions/transport_sockets/tls/test_data/san_dns4_cert_info.h"
#include "test/extensions/transport_sockets/tls/test_data/san_dns_cert_info.h"
#include "test/extensions/transport_sockets/tls/test_data/san_uri_cert_info.h"
#include "test/extensions/transport_sockets/tls/test_data/selfsigned_ecdsa_p256_cert_info.h"
#include "test/extensions/transport_sockets/tls/test_private_key_method_provider.h"
#include "test/mocks/buffer/mocks.h"
#include "test/mocks/init/mocks.h"
#include "test/mocks/local_info/mocks.h"
#include "test/mocks/network/io_handle.h"
#include "test/mocks/network/mocks.h"
#include "test/mocks/secret/mocks.h"
#include "test/mocks/server/transport_socket_factory_context.h"
#include "test/mocks/ssl/mocks.h"
#include "test/mocks/stats/mocks.h"
#include "test/test_common/environment.h"
#include "test/test_common/network_utility.h"
#include "test/test_common/registry.h"
#include "test/test_common/test_runtime.h"
#include "test/test_common/utility.h"

#include "absl/strings/str_replace.h"
#include "gmock/gmock.h"
#include "gtest/gtest.h"
#include "openssl/ssl.h"

using testing::_;
using testing::ContainsRegex;
using testing::DoAll;
using testing::InSequence;
using testing::Invoke;
using testing::NiceMock;
using testing::Return;
using testing::ReturnRef;
using testing::StrictMock;

namespace Envoy {
namespace Extensions {
namespace TransportSockets {
namespace Tls {
namespace {

/**
 * A base class to hold the options for testUtil() and testUtilV2().
 */
class TestUtilOptionsBase {
public:
  const std::vector<std::string>& expectedClientCertUri() const {
    return expected_client_cert_uri_;
  }
  const std::string& expectedServerStats() const { return expected_server_stats_; }
  bool expectSuccess() const { return expect_success_; }
  Network::Address::IpVersion version() const { return version_; }

protected:
  TestUtilOptionsBase(bool expect_success, Network::Address::IpVersion version)
      : expect_success_(expect_success), version_(version) {}

  void setExpectedClientCertUri(const std::string& expected_client_cert_uri) {
    expected_client_cert_uri_ = {expected_client_cert_uri};
  }

  void setExpectedServerStats(const std::string& expected_server_stats) {
    expected_server_stats_ = expected_server_stats;
  }

private:
  const bool expect_success_;
  const Network::Address::IpVersion version_;

  std::string expected_server_stats_;
  std::vector<std::string> expected_client_cert_uri_;
};

/**
 * A class to hold the options for testUtil().
 */
class TestUtilOptions : public TestUtilOptionsBase {
public:
  TestUtilOptions(const std::string& client_ctx_yaml, const std::string& server_ctx_yaml,
                  bool expect_success, Network::Address::IpVersion version)
      : TestUtilOptionsBase(expect_success, version), client_ctx_yaml_(client_ctx_yaml),
        server_ctx_yaml_(server_ctx_yaml), expect_no_cert_(false), expect_no_cert_chain_(false),
        expect_private_key_method_(false),
        expected_server_close_event_(Network::ConnectionEvent::RemoteClose) {
    if (expect_success) {
      setExpectedServerStats("ssl.handshake");
    } else {
      setExpectedServerStats("ssl.fail_verify_error");
    }
  }

  const std::string& clientCtxYaml() const { return client_ctx_yaml_; }
  const std::string& serverCtxYaml() const { return server_ctx_yaml_; }

  TestUtilOptions& setExpectedServerStats(const std::string& expected_server_stats) {
    TestUtilOptionsBase::setExpectedServerStats(expected_server_stats);
    return *this;
  }

  bool expectNoCert() const { return expect_no_cert_; }

  TestUtilOptions& setExpectNoCert() {
    expect_no_cert_ = true;
    return *this;
  }

  bool expectNoCertChain() const { return expect_no_cert_chain_; }

  TestUtilOptions& setExpectNoCertChain() {
    expect_no_cert_chain_ = true;
    return *this;
  }

  TestUtilOptions& setExpectedClientCertUri(const std::string& expected_client_cert_uri) {
    TestUtilOptionsBase::setExpectedClientCertUri(expected_client_cert_uri);
    return *this;
  }

  TestUtilOptions& setExpectedSha256Digest(const std::string& expected_sha256_digest) {
    expected_sha256_digest_ = expected_sha256_digest;
    return *this;
  }

  const std::string& expectedSha256Digest() const { return expected_sha256_digest_; }

  TestUtilOptions& setExpectedSha1Digest(const std::string& expected_sha1_digest) {
    expected_sha1_digest_ = expected_sha1_digest;
    return *this;
  }

  const std::string& expectedSha1Digest() const { return expected_sha1_digest_; }

  TestUtilOptions& setExpectedLocalUri(const std::string& expected_local_uri) {
    expected_local_uri_ = {expected_local_uri};
    return *this;
  }

  const std::vector<std::string>& expectedLocalUri() const { return expected_local_uri_; }

  TestUtilOptions& setExpectedSerialNumber(const std::string& expected_serial_number) {
    expected_serial_number_ = expected_serial_number;
    return *this;
  }

  const std::string& expectedSerialNumber() const { return expected_serial_number_; }

  TestUtilOptions& setExpectedPeerIssuer(const std::string& expected_peer_issuer) {
    expected_peer_issuer_ = expected_peer_issuer;
    return *this;
  }

  const std::string& expectedPeerIssuer() const { return expected_peer_issuer_; }

  TestUtilOptions& setExpectedPeerSubject(const std::string& expected_peer_subject) {
    expected_peer_subject_ = expected_peer_subject;
    return *this;
  }

  const std::string& expectedPeerSubject() const { return expected_peer_subject_; }

  TestUtilOptions& setExpectedLocalSubject(const std::string& expected_local_subject) {
    expected_local_subject_ = expected_local_subject;
    return *this;
  }

  const std::string& expectedLocalSubject() const { return expected_local_subject_; }

  TestUtilOptions& setExpectedPeerCert(const std::string& expected_peer_cert) {
    expected_peer_cert_ = expected_peer_cert;
    return *this;
  }

  const std::string& expectedPeerCert() const { return expected_peer_cert_; }

  TestUtilOptions& setExpectedPeerCertChain(const std::string& expected_peer_cert_chain) {
    expected_peer_cert_chain_ = expected_peer_cert_chain;
    return *this;
  }

  const std::string& expectedPeerCertChain() const { return expected_peer_cert_chain_; }

  TestUtilOptions& setExpectedValidFromTimePeerCert(const std::string& expected_valid_from) {
    expected_valid_from_peer_cert_ = expected_valid_from;
    return *this;
  }

  const std::string& expectedValidFromTimePeerCert() const {
    return expected_valid_from_peer_cert_;
  }

  TestUtilOptions& setExpectedExpirationTimePeerCert(const std::string& expected_expiration) {
    expected_expiration_peer_cert_ = expected_expiration;
    return *this;
  }

  const std::string& expectedExpirationTimePeerCert() const {
    return expected_expiration_peer_cert_;
  }

  TestUtilOptions& setPrivateKeyMethodExpected(bool expected_method) {
    expect_private_key_method_ = expected_method;
    return *this;
  }

  bool expectedPrivateKeyMethod() const { return expect_private_key_method_; }

  TestUtilOptions& setExpectedServerCloseEvent(Network::ConnectionEvent expected_event) {
    expected_server_close_event_ = expected_event;
    return *this;
  }

  Network::ConnectionEvent expectedServerCloseEvent() const { return expected_server_close_event_; }

  TestUtilOptions& setExpectedOcspResponse(const std::string& expected_ocsp_response) {
    expected_ocsp_response_ = expected_ocsp_response;
    return *this;
  }

  const std::string& expectedOcspResponse() const { return expected_ocsp_response_; }

  TestUtilOptions& enableOcspStapling() {
    ocsp_stapling_enabled_ = true;
    return *this;
  }

  bool ocspStaplingEnabled() const { return ocsp_stapling_enabled_; }

private:
  const std::string client_ctx_yaml_;
  const std::string server_ctx_yaml_;

  bool expect_no_cert_;
  bool expect_no_cert_chain_;
  bool expect_private_key_method_;
  Network::ConnectionEvent expected_server_close_event_;
  std::string expected_sha256_digest_;
  std::string expected_sha1_digest_;
  std::vector<std::string> expected_local_uri_;
  std::string expected_serial_number_;
  std::string expected_peer_issuer_;
  std::string expected_peer_subject_;
  std::string expected_local_subject_;
  std::string expected_peer_cert_;
  std::string expected_peer_cert_chain_;
  std::string expected_valid_from_peer_cert_;
  std::string expected_expiration_peer_cert_;
  std::string expected_ocsp_response_;
  bool ocsp_stapling_enabled_{false};
};

void testUtil(const TestUtilOptions& options) {
  Event::SimulatedTimeSystem time_system;

  Stats::TestUtil::TestStore server_stats_store;
  Api::ApiPtr server_api = Api::createApiForTest(server_stats_store, time_system);
  testing::NiceMock<Server::Configuration::MockTransportSocketFactoryContext>
      server_factory_context;
  ON_CALL(server_factory_context, api()).WillByDefault(ReturnRef(*server_api));

  // For private key method testing.
  NiceMock<Ssl::MockContextManager> context_manager;
  Extensions::PrivateKeyMethodProvider::TestPrivateKeyMethodFactory test_factory;
  Registry::InjectFactory<Ssl::PrivateKeyMethodProviderInstanceFactory>
      test_private_key_method_factory(test_factory);
  PrivateKeyMethodManagerImpl private_key_method_manager;
  if (options.expectedPrivateKeyMethod()) {
    EXPECT_CALL(server_factory_context, sslContextManager())
        .WillOnce(ReturnRef(context_manager))
        .WillRepeatedly(ReturnRef(context_manager));
    EXPECT_CALL(context_manager, privateKeyMethodManager())
        .WillOnce(ReturnRef(private_key_method_manager))
        .WillRepeatedly(ReturnRef(private_key_method_manager));
  }

  envoy::extensions::transport_sockets::tls::v3::DownstreamTlsContext server_tls_context;
  TestUtility::loadFromYaml(TestEnvironment::substitute(options.serverCtxYaml()),
                            server_tls_context);
  auto server_cfg =
      std::make_unique<ServerContextConfigImpl>(server_tls_context, server_factory_context);
  ContextManagerImpl manager(*time_system);
  ServerSslSocketFactory server_ssl_socket_factory(std::move(server_cfg), manager,
                                                   server_stats_store, std::vector<std::string>{});

  Event::DispatcherPtr dispatcher = server_api->allocateDispatcher("test_thread");
  auto socket = std::make_shared<Network::TcpListenSocket>(
      Network::Test::getCanonicalLoopbackAddress(options.version()), nullptr, true);
  Network::MockTcpListenerCallbacks callbacks;
  Network::MockConnectionHandler connection_handler;
  Network::ListenerPtr listener =
      dispatcher->createListener(socket, callbacks, true, ENVOY_TCP_BACKLOG_SIZE);

  envoy::extensions::transport_sockets::tls::v3::UpstreamTlsContext client_tls_context;
  TestUtility::loadFromYaml(TestEnvironment::substitute(options.clientCtxYaml()),
                            client_tls_context);

  Stats::TestUtil::TestStore client_stats_store;
  Api::ApiPtr client_api = Api::createApiForTest(client_stats_store, time_system);
  testing::NiceMock<Server::Configuration::MockTransportSocketFactoryContext>
      client_factory_context;
  ON_CALL(client_factory_context, api()).WillByDefault(ReturnRef(*client_api));

  auto client_cfg =
      std::make_unique<ClientContextConfigImpl>(client_tls_context, client_factory_context);
  auto secret_manager = Secret::MockSecretManager();
  ClientSslSocketFactory client_ssl_socket_factory(secret_manager, std::move(client_cfg), manager,
                                                   client_stats_store);
  Network::ClientConnectionPtr client_connection = dispatcher->createClientConnection(
      socket->localAddress(), Network::Address::InstanceConstSharedPtr(),
      client_ssl_socket_factory.createTransportSocket(nullptr), nullptr);
  Network::ConnectionPtr server_connection;
  Network::MockConnectionCallbacks server_connection_callbacks;
  StreamInfo::MockStreamInfo stream_info;
  EXPECT_CALL(callbacks, onAccept_(_))
      .WillOnce(Invoke([&](Network::ConnectionSocketPtr& socket) -> void {
        server_connection = dispatcher->createServerConnection(
            std::move(socket), server_ssl_socket_factory.createTransportSocket(nullptr),
            stream_info);
        server_connection->addConnectionCallbacks(server_connection_callbacks);
      }));

  if (options.ocspStaplingEnabled()) {
    const SslHandshakerImpl* ssl_socket =
        dynamic_cast<const SslHandshakerImpl*>(client_connection->ssl().get());
    SSL_enable_ocsp_stapling(ssl_socket->ssl());
  }

  Network::MockConnectionCallbacks client_connection_callbacks;
  client_connection->addConnectionCallbacks(client_connection_callbacks);
  client_connection->connect();

  size_t connect_count = 0;
  auto connect_second_time = [&]() {
    if (++connect_count == 2) {
      if (!options.expectedSha256Digest().empty()) {
        // Assert twice to ensure a cached value is returned and still valid.
        EXPECT_EQ(options.expectedSha256Digest(),
                  server_connection->ssl()->sha256PeerCertificateDigest());
        EXPECT_EQ(options.expectedSha256Digest(),
                  server_connection->ssl()->sha256PeerCertificateDigest());
      }
      if (!options.expectedSha1Digest().empty()) {
        // Assert twice to ensure a cached value is returned and still valid.
        EXPECT_EQ(options.expectedSha1Digest(),
                  server_connection->ssl()->sha1PeerCertificateDigest());
        EXPECT_EQ(options.expectedSha1Digest(),
                  server_connection->ssl()->sha1PeerCertificateDigest());
      }
      // Assert twice to ensure a cached value is returned and still valid.
      EXPECT_EQ(options.expectedClientCertUri(), server_connection->ssl()->uriSanPeerCertificate());
      EXPECT_EQ(options.expectedClientCertUri(), server_connection->ssl()->uriSanPeerCertificate());

      if (!options.expectedLocalUri().empty()) {
        // Assert twice to ensure a cached value is returned and still valid.
        EXPECT_EQ(options.expectedLocalUri(), server_connection->ssl()->uriSanLocalCertificate());
        EXPECT_EQ(options.expectedLocalUri(), server_connection->ssl()->uriSanLocalCertificate());
      }
      EXPECT_EQ(options.expectedSerialNumber(),
                server_connection->ssl()->serialNumberPeerCertificate());
      if (!options.expectedPeerIssuer().empty()) {
        EXPECT_EQ(options.expectedPeerIssuer(), server_connection->ssl()->issuerPeerCertificate());
      }
      if (!options.expectedPeerSubject().empty()) {
        EXPECT_EQ(options.expectedPeerSubject(),
                  server_connection->ssl()->subjectPeerCertificate());
      }
      if (!options.expectedLocalSubject().empty()) {
        EXPECT_EQ(options.expectedLocalSubject(),
                  server_connection->ssl()->subjectLocalCertificate());
      }
      if (!options.expectedPeerCert().empty()) {
        std::string urlencoded = absl::StrReplaceAll(
            options.expectedPeerCert(),
            {{"\n", "%0A"}, {" ", "%20"}, {"+", "%2B"}, {"/", "%2F"}, {"=", "%3D"}});
        // Assert twice to ensure a cached value is returned and still valid.
        EXPECT_EQ(urlencoded, server_connection->ssl()->urlEncodedPemEncodedPeerCertificate());
        EXPECT_EQ(urlencoded, server_connection->ssl()->urlEncodedPemEncodedPeerCertificate());
      }
      if (!options.expectedPeerCertChain().empty()) {
        std::string cert_chain = absl::StrReplaceAll(
            options.expectedPeerCertChain(),
            {{"\n", "%0A"}, {" ", "%20"}, {"+", "%2B"}, {"/", "%2F"}, {"=", "%3D"}});
        // Assert twice to ensure a cached value is returned and still valid.
        EXPECT_EQ(cert_chain, server_connection->ssl()->urlEncodedPemEncodedPeerCertificateChain());
        EXPECT_EQ(cert_chain, server_connection->ssl()->urlEncodedPemEncodedPeerCertificateChain());
      }
      if (!options.expectedValidFromTimePeerCert().empty()) {
        const std::string formatted = TestUtility::formatTime(
            server_connection->ssl()->validFromPeerCertificate().value(), "%b %e %H:%M:%S %Y GMT");
        EXPECT_EQ(options.expectedValidFromTimePeerCert(), formatted);
      }
      if (!options.expectedExpirationTimePeerCert().empty()) {
        const std::string formatted = TestUtility::formatTime(
            server_connection->ssl()->expirationPeerCertificate().value(), "%b %e %H:%M:%S %Y GMT");
        EXPECT_EQ(options.expectedExpirationTimePeerCert(), formatted);
      }
      if (options.expectNoCert()) {
        EXPECT_FALSE(server_connection->ssl()->peerCertificatePresented());
        EXPECT_FALSE(server_connection->ssl()->validFromPeerCertificate().has_value());
        EXPECT_FALSE(server_connection->ssl()->expirationPeerCertificate().has_value());
        EXPECT_EQ(EMPTY_STRING, server_connection->ssl()->sha256PeerCertificateDigest());
        EXPECT_EQ(EMPTY_STRING, server_connection->ssl()->sha1PeerCertificateDigest());
        EXPECT_EQ(EMPTY_STRING, server_connection->ssl()->urlEncodedPemEncodedPeerCertificate());
        EXPECT_EQ(EMPTY_STRING, server_connection->ssl()->subjectPeerCertificate());
        EXPECT_EQ(std::vector<std::string>{}, server_connection->ssl()->dnsSansPeerCertificate());
      }
      if (options.expectNoCertChain()) {
        EXPECT_EQ(EMPTY_STRING,
                  server_connection->ssl()->urlEncodedPemEncodedPeerCertificateChain());
      }

      const SslHandshakerImpl* ssl_socket =
          dynamic_cast<const SslHandshakerImpl*>(client_connection->ssl().get());
      SSL* client_ssl_socket = ssl_socket->ssl();
      const uint8_t* response_head;
      size_t response_len;
      SSL_get0_ocsp_response(client_ssl_socket, &response_head, &response_len);
      std::string ocsp_response{reinterpret_cast<const char*>(response_head), response_len};
      EXPECT_EQ(options.expectedOcspResponse(), ocsp_response);

      // By default, the session is not created with session resumption. The
      // client should see a session ID but the server should not.
      EXPECT_EQ(EMPTY_STRING, server_connection->ssl()->sessionId());
      EXPECT_NE(EMPTY_STRING, client_connection->ssl()->sessionId());

      server_connection->close(Network::ConnectionCloseType::NoFlush);
      client_connection->close(Network::ConnectionCloseType::NoFlush);
      dispatcher->exit();
    }
  };

  size_t close_count = 0;
  auto close_second_time = [&close_count, &dispatcher]() {
    if (++close_count == 2) {
      dispatcher->exit();
    }
  };

  if (options.expectSuccess()) {
    EXPECT_CALL(client_connection_callbacks, onEvent(Network::ConnectionEvent::Connected))
        .WillOnce(Invoke([&](Network::ConnectionEvent) -> void { connect_second_time(); }));
    EXPECT_CALL(server_connection_callbacks, onEvent(Network::ConnectionEvent::Connected))
        .WillOnce(Invoke([&](Network::ConnectionEvent) -> void { connect_second_time(); }));
    EXPECT_CALL(client_connection_callbacks, onEvent(Network::ConnectionEvent::LocalClose));
    EXPECT_CALL(server_connection_callbacks, onEvent(Network::ConnectionEvent::LocalClose));
  } else {
    EXPECT_CALL(client_connection_callbacks, onEvent(Network::ConnectionEvent::RemoteClose))
        .WillOnce(Invoke([&](Network::ConnectionEvent) -> void { close_second_time(); }));
    EXPECT_CALL(server_connection_callbacks, onEvent(options.expectedServerCloseEvent()))
        .WillOnce(Invoke([&](Network::ConnectionEvent) -> void { close_second_time(); }));
  }

  dispatcher->run(Event::Dispatcher::RunType::Block);

  if (!options.expectedServerStats().empty()) {
    EXPECT_EQ(1UL, server_stats_store.counter(options.expectedServerStats()).value());
  }
}

/**
 * A class to hold the options for testUtilV2().
 */
class TestUtilOptionsV2 : public TestUtilOptionsBase {
public:
  TestUtilOptionsV2(
      const envoy::config::listener::v3::Listener& listener,
      const envoy::extensions::transport_sockets::tls::v3::UpstreamTlsContext& client_ctx_proto,
      bool expect_success, Network::Address::IpVersion version)
      : TestUtilOptionsBase(expect_success, version), listener_(listener),
        client_ctx_proto_(client_ctx_proto), transport_socket_options_(nullptr) {
    if (expect_success) {
      setExpectedServerStats("ssl.handshake").setExpectedClientStats("ssl.handshake");
    } else {
      setExpectedServerStats("ssl.fail_verify_error")
          .setExpectedClientStats("ssl.connection_error");
    }
  }

  const envoy::config::listener::v3::Listener& listener() const { return listener_; }
  const envoy::extensions::transport_sockets::tls::v3::UpstreamTlsContext& clientCtxProto() const {
    return client_ctx_proto_;
  }
  const std::string& expectedClientStats() const { return expected_client_stats_; }

  TestUtilOptionsV2& setExpectedServerStats(const std::string& expected_server_stats) {
    TestUtilOptionsBase::setExpectedServerStats(expected_server_stats);
    return *this;
  }

  TestUtilOptionsV2& setExpectedClientCertUri(const std::string& expected_client_cert_uri) {
    TestUtilOptionsBase::setExpectedClientCertUri(expected_client_cert_uri);
    return *this;
  }

  TestUtilOptionsV2& setExpectedClientStats(const std::string& expected_client_stats) {
    expected_client_stats_ = expected_client_stats;
    return *this;
  }

  TestUtilOptionsV2& setClientSession(const std::string& client_session) {
    client_session_ = client_session;
    return *this;
  }

  const std::string& clientSession() const { return client_session_; }

  TestUtilOptionsV2& setExpectedProtocolVersion(const std::string& expected_protocol_version) {
    expected_protocol_version_ = expected_protocol_version;
    return *this;
  }

  const std::string& expectedProtocolVersion() const { return expected_protocol_version_; }

  TestUtilOptionsV2& setExpectedCiphersuite(const std::string& expected_cipher_suite) {
    expected_cipher_suite_ = expected_cipher_suite;
    return *this;
  }

  const std::string& expectedCiphersuite() const { return expected_cipher_suite_; }

  TestUtilOptionsV2& setExpectedServerCertDigest(const std::string& expected_server_cert_digest) {
    expected_server_cert_digest_ = expected_server_cert_digest;
    return *this;
  }

  const std::string& expectedServerCertDigest() const { return expected_server_cert_digest_; }

  TestUtilOptionsV2&
  setExpectedRequestedServerName(const std::string& expected_requested_server_name) {
    expected_requested_server_name_ = expected_requested_server_name;
    return *this;
  }

  const std::string& expectedRequestedServerName() const { return expected_requested_server_name_; }

  TestUtilOptionsV2& setExpectedALPNProtocol(const std::string& expected_alpn_protocol) {
    expected_alpn_protocol_ = expected_alpn_protocol;
    return *this;
  }

  const std::string& expectedALPNProtocol() const { return expected_alpn_protocol_; }

  TestUtilOptionsV2&
  setTransportSocketOptions(Network::TransportSocketOptionsSharedPtr transport_socket_options) {
    transport_socket_options_ = transport_socket_options;
    return *this;
  }

  Network::TransportSocketOptionsSharedPtr transportSocketOptions() const {
    return transport_socket_options_;
  }

  TestUtilOptionsV2& setExpectedTransportFailureReasonContains(
      const std::string& expected_transport_failure_reason_contains) {
    expected_transport_failure_reason_contains_ = expected_transport_failure_reason_contains;
    return *this;
  }

  const std::string& expectedTransportFailureReasonContains() const {
    return expected_transport_failure_reason_contains_;
  }

private:
  const envoy::config::listener::v3::Listener& listener_;
  const envoy::extensions::transport_sockets::tls::v3::UpstreamTlsContext& client_ctx_proto_;
  std::string expected_client_stats_;

  std::string client_session_;
  std::string expected_cipher_suite_;
  std::string expected_protocol_version_;
  std::string expected_server_cert_digest_;
  std::string expected_requested_server_name_;
  std::string expected_alpn_protocol_;
  Network::TransportSocketOptionsSharedPtr transport_socket_options_;
  std::string expected_transport_failure_reason_contains_;
};

const std::string testUtilV2(const TestUtilOptionsV2& options) {
  Event::SimulatedTimeSystem time_system;
  ContextManagerImpl manager(*time_system);
  std::string new_session = EMPTY_STRING;

  // SNI-based selection logic isn't happening in SslSocket anymore.
  ASSERT(options.listener().filter_chains().size() == 1);
  const auto& filter_chain = options.listener().filter_chains(0);
  std::vector<std::string> server_names(filter_chain.filter_chain_match().server_names().begin(),
                                        filter_chain.filter_chain_match().server_names().end());
  Stats::TestUtil::TestStore server_stats_store;
  Api::ApiPtr server_api = Api::createApiForTest(server_stats_store, time_system);
  testing::NiceMock<Server::Configuration::MockTransportSocketFactoryContext>
      server_factory_context;
  ON_CALL(server_factory_context, api()).WillByDefault(ReturnRef(*server_api));

  auto server_cfg = std::make_unique<ServerContextConfigImpl>(
      filter_chain.hidden_envoy_deprecated_tls_context(), server_factory_context);
  ServerSslSocketFactory server_ssl_socket_factory(std::move(server_cfg), manager,
                                                   server_stats_store, server_names);

  Event::DispatcherPtr dispatcher(server_api->allocateDispatcher("test_thread"));
  auto socket = std::make_shared<Network::TcpListenSocket>(
      Network::Test::getCanonicalLoopbackAddress(options.version()), nullptr, true);
  NiceMock<Network::MockTcpListenerCallbacks> callbacks;
  Network::MockConnectionHandler connection_handler;
  Network::ListenerPtr listener =
      dispatcher->createListener(socket, callbacks, true, ENVOY_TCP_BACKLOG_SIZE);

  Stats::TestUtil::TestStore client_stats_store;
  Api::ApiPtr client_api = Api::createApiForTest(client_stats_store, time_system);
  testing::NiceMock<Server::Configuration::MockTransportSocketFactoryContext>
      client_factory_context;
  ON_CALL(client_factory_context, api()).WillByDefault(ReturnRef(*client_api));

  auto secret_manager = Secret::MockSecretManager();
  auto client_cfg =
      std::make_unique<ClientContextConfigImpl>(options.clientCtxProto(), client_factory_context);
  ClientSslSocketFactory client_ssl_socket_factory(secret_manager, std::move(client_cfg), manager,
                                                   client_stats_store);
  Network::ClientConnectionPtr client_connection = dispatcher->createClientConnection(
      socket->localAddress(), Network::Address::InstanceConstSharedPtr(),
      client_ssl_socket_factory.createTransportSocket(options.transportSocketOptions()), nullptr);

  if (!options.clientSession().empty()) {
    const SslHandshakerImpl* ssl_socket =
        dynamic_cast<const SslHandshakerImpl*>(client_connection->ssl().get());
    SSL* client_ssl_socket = ssl_socket->ssl();
    SSL_CTX* client_ssl_context = SSL_get_SSL_CTX(client_ssl_socket);
    SSL_SESSION* client_ssl_session =
        SSL_SESSION_from_bytes(reinterpret_cast<const uint8_t*>(options.clientSession().data()),
                               options.clientSession().size(), client_ssl_context);
    int rc = SSL_set_session(client_ssl_socket, client_ssl_session);
    ASSERT(rc == 1);
    SSL_SESSION_free(client_ssl_session);
  }

  Network::ConnectionPtr server_connection;
  Network::MockConnectionCallbacks server_connection_callbacks;
  StreamInfo::MockStreamInfo stream_info;
  EXPECT_CALL(callbacks, onAccept_(_))
      .WillOnce(Invoke([&](Network::ConnectionSocketPtr& socket) -> void {
        std::string sni = options.transportSocketOptions() != nullptr &&
                                  options.transportSocketOptions()->serverNameOverride().has_value()
                              ? options.transportSocketOptions()->serverNameOverride().value()
                              : options.clientCtxProto().sni();
        socket->setRequestedServerName(sni);
        server_connection = dispatcher->createServerConnection(
            std::move(socket), server_ssl_socket_factory.createTransportSocket(nullptr),
            stream_info);
        server_connection->addConnectionCallbacks(server_connection_callbacks);
      }));

  Network::MockConnectionCallbacks client_connection_callbacks;
  client_connection->addConnectionCallbacks(client_connection_callbacks);
  client_connection->connect();

  size_t connect_count = 0;
  auto connect_second_time = [&]() {
    if (++connect_count == 2) {
      if (!options.expectedServerCertDigest().empty()) {
        EXPECT_EQ(options.expectedServerCertDigest(),
                  client_connection->ssl()->sha256PeerCertificateDigest());
      }
      if (!options.expectedALPNProtocol().empty()) {
        EXPECT_EQ(options.expectedALPNProtocol(), client_connection->nextProtocol());
      }
      EXPECT_EQ(options.expectedClientCertUri(), server_connection->ssl()->uriSanPeerCertificate());
      const SslHandshakerImpl* ssl_socket =
          dynamic_cast<const SslHandshakerImpl*>(client_connection->ssl().get());
      SSL* client_ssl_socket = ssl_socket->ssl();
      if (!options.expectedProtocolVersion().empty()) {
        // Assert twice to ensure a cached value is returned and still valid.
        EXPECT_EQ(options.expectedProtocolVersion(), client_connection->ssl()->tlsVersion());
        EXPECT_EQ(options.expectedProtocolVersion(), client_connection->ssl()->tlsVersion());
      }
      if (!options.expectedCiphersuite().empty()) {
        EXPECT_EQ(options.expectedCiphersuite(), client_connection->ssl()->ciphersuiteString());
        const SSL_CIPHER* cipher =
            SSL_get_cipher_by_value(client_connection->ssl()->ciphersuiteId());
        EXPECT_NE(nullptr, cipher);
        EXPECT_EQ(options.expectedCiphersuite(), SSL_CIPHER_get_name(cipher));
      }

      absl::optional<std::string> server_ssl_requested_server_name;
      const SslHandshakerImpl* server_ssl_socket =
          dynamic_cast<const SslHandshakerImpl*>(server_connection->ssl().get());
      SSL* server_ssl = server_ssl_socket->ssl();
      auto requested_server_name = SSL_get_servername(server_ssl, TLSEXT_NAMETYPE_host_name);
      if (requested_server_name != nullptr) {
        server_ssl_requested_server_name = std::string(requested_server_name);
      }

      if (!options.expectedRequestedServerName().empty()) {
        EXPECT_TRUE(server_ssl_requested_server_name.has_value());
        EXPECT_EQ(options.expectedRequestedServerName(), server_ssl_requested_server_name.value());
      } else {
        EXPECT_FALSE(server_ssl_requested_server_name.has_value());
      }

      SSL_SESSION* client_ssl_session = SSL_get_session(client_ssl_socket);
      EXPECT_TRUE(SSL_SESSION_is_resumable(client_ssl_session));
      uint8_t* session_data;
      size_t session_len;
      int rc = SSL_SESSION_to_bytes(client_ssl_session, &session_data, &session_len);
      ASSERT(rc == 1);
      new_session = std::string(reinterpret_cast<char*>(session_data), session_len);
      OPENSSL_free(session_data);
      server_connection->close(Network::ConnectionCloseType::NoFlush);
      client_connection->close(Network::ConnectionCloseType::NoFlush);
      dispatcher->exit();
    }
  };

  size_t close_count = 0;
  auto close_second_time = [&close_count, &dispatcher]() {
    if (++close_count == 2) {
      dispatcher->exit();
    }
  };

  if (options.expectSuccess()) {
    EXPECT_CALL(client_connection_callbacks, onEvent(Network::ConnectionEvent::Connected))
        .WillOnce(Invoke([&](Network::ConnectionEvent) -> void { connect_second_time(); }));
    EXPECT_CALL(server_connection_callbacks, onEvent(Network::ConnectionEvent::Connected))
        .WillOnce(Invoke([&](Network::ConnectionEvent) -> void {
          EXPECT_EQ(options.expectedRequestedServerName(),
                    server_connection->requestedServerName());
          connect_second_time();
        }));
    EXPECT_CALL(client_connection_callbacks, onEvent(Network::ConnectionEvent::LocalClose));
    EXPECT_CALL(server_connection_callbacks, onEvent(Network::ConnectionEvent::LocalClose));
  } else {
    EXPECT_CALL(client_connection_callbacks, onEvent(Network::ConnectionEvent::RemoteClose))
        .WillOnce(Invoke([&](Network::ConnectionEvent) -> void { close_second_time(); }));
    EXPECT_CALL(server_connection_callbacks, onEvent(Network::ConnectionEvent::RemoteClose))
        .WillOnce(Invoke([&](Network::ConnectionEvent) -> void { close_second_time(); }));
  }

  dispatcher->run(Event::Dispatcher::RunType::Block);

  if (!options.expectedServerStats().empty()) {
    EXPECT_EQ(1UL, server_stats_store.counter(options.expectedServerStats()).value())
        << options.expectedServerStats();
  }

  if (!options.expectedClientStats().empty()) {
    EXPECT_EQ(1UL, client_stats_store.counter(options.expectedClientStats()).value());
  }

  if (options.expectSuccess()) {
    EXPECT_EQ("", client_connection->transportFailureReason());
    EXPECT_EQ("", server_connection->transportFailureReason());
  } else {
    EXPECT_THAT(std::string(client_connection->transportFailureReason()),
                ContainsRegex(options.expectedTransportFailureReasonContains()));
    EXPECT_NE("", server_connection->transportFailureReason());
  }

  return new_session;
}

// Configure the listener with unittest{cert,key}.pem and ca_cert.pem.
// Configure the client with expired_san_uri_{cert,key}.pem
void configureServerAndExpiredClientCertificate(
    envoy::config::listener::v3::Listener& listener,
    envoy::extensions::transport_sockets::tls::v3::UpstreamTlsContext& client) {
  envoy::config::listener::v3::FilterChain* filter_chain = listener.add_filter_chains();
  envoy::extensions::transport_sockets::tls::v3::TlsCertificate* server_cert =
      filter_chain->mutable_hidden_envoy_deprecated_tls_context()
          ->mutable_common_tls_context()
          ->add_tls_certificates();
  server_cert->mutable_certificate_chain()->set_filename(
      TestEnvironment::substitute("{{ test_tmpdir }}/unittestcert.pem"));
  server_cert->mutable_private_key()->set_filename(
      TestEnvironment::substitute("{{ test_tmpdir }}/unittestkey.pem"));
  envoy::extensions::transport_sockets::tls::v3::CertificateValidationContext*
      server_validation_ctx = filter_chain->mutable_hidden_envoy_deprecated_tls_context()
                                  ->mutable_common_tls_context()
                                  ->mutable_validation_context();
  server_validation_ctx->mutable_trusted_ca()->set_filename(TestEnvironment::substitute(
      "{{ test_rundir }}/test/extensions/transport_sockets/tls/test_data/ca_cert.pem"));

  envoy::extensions::transport_sockets::tls::v3::TlsCertificate* client_cert =
      client.mutable_common_tls_context()->add_tls_certificates();
  client_cert->mutable_certificate_chain()->set_filename(TestEnvironment::substitute(
      "{{ test_rundir "
      "}}/test/extensions/transport_sockets/tls/test_data/expired_san_uri_cert.pem"));
  client_cert->mutable_private_key()->set_filename(TestEnvironment::substitute(
      "{{ test_rundir }}/test/extensions/transport_sockets/tls/test_data/expired_san_uri_key.pem"));
}

} // namespace

class SslSocketTest : public SslCertsTest,
                      public testing::WithParamInterface<Network::Address::IpVersion> {
protected:
  SslSocketTest()
      : dispatcher_(api_->allocateDispatcher("test_thread")), stream_info_(api_->timeSource()) {}

  void testClientSessionResumption(const std::string& server_ctx_yaml,
                                   const std::string& client_ctx_yaml, bool expect_reuse,
                                   const Network::Address::IpVersion version);

  Event::DispatcherPtr dispatcher_;
  StreamInfo::StreamInfoImpl stream_info_;
  Secret::MockSecretManager secret_manager_;
};

INSTANTIATE_TEST_SUITE_P(IpVersions, SslSocketTest,
                         testing::ValuesIn(TestEnvironment::getIpVersionsForTest()),
                         TestUtility::ipTestParamsToString);

TEST_P(SslSocketTest, GetCertDigest) {
  const std::string client_ctx_yaml = R"EOF(
  common_tls_context:
    tls_certificates:
      certificate_chain:
        filename: "{{ test_rundir }}/test/extensions/transport_sockets/tls/test_data/no_san_cert.pem"
      private_key:
        filename: "{{ test_rundir }}/test/extensions/transport_sockets/tls/test_data/no_san_key.pem"
)EOF";

  const std::string server_ctx_yaml = R"EOF(
  common_tls_context:
    tls_certificates:
      certificate_chain:
        filename: "{{ test_rundir }}/test/extensions/transport_sockets/tls/test_data/no_san_cert.pem"
      private_key:
        filename: "{{ test_rundir }}/test/extensions/transport_sockets/tls/test_data/no_san_key.pem"
    validation_context:
      trusted_ca:
        filename: "{{ test_rundir }}/test/extensions/transport_sockets/tls/test_data/ca_cert.pem"
)EOF";

  TestUtilOptions test_options(client_ctx_yaml, server_ctx_yaml, true, GetParam());
  testUtil(test_options.setExpectedSha256Digest(TEST_NO_SAN_CERT_256_HASH)
               .setExpectedSha1Digest(TEST_NO_SAN_CERT_1_HASH)
               .setExpectedSerialNumber(TEST_NO_SAN_CERT_SERIAL));
}

TEST_P(SslSocketTest, GetCertDigestInvalidFiles) {
  const std::string client_ctx_yaml = R"EOF(
  common_tls_context:
    tls_certificates:
)EOF";

  const std::string server_ctx_yaml = R"EOF(
  common_tls_context:
    tls_certificates:
      certificate_chain:
        filename: "{{ test_rundir }}/test/extensions/transport_sockets/tls/test_data/san_dns_cert.pem"
      private_key:
        filename: "{{ test_rundir }}/test/extensions/transport_sockets/tls/test_data/san_dns_key.pem"
    validation_context:
      trusted_ca:
        filename: "{{ test_rundir }}/test/extensions/transport_sockets/tls/test_data/ca_cert.pem"
)EOF";

  TestUtilOptions test_options(client_ctx_yaml, server_ctx_yaml, true, GetParam());
  testUtil(
      test_options.setExpectedSha256Digest("").setExpectedSha1Digest("").setExpectedSerialNumber(
          ""));
}

TEST_P(SslSocketTest, GetCertDigestInline) {
  envoy::config::listener::v3::Listener listener;
  envoy::config::listener::v3::FilterChain* filter_chain = listener.add_filter_chains();
  envoy::extensions::transport_sockets::tls::v3::TlsCertificate* server_cert =
      filter_chain->mutable_hidden_envoy_deprecated_tls_context()
          ->mutable_common_tls_context()
          ->add_tls_certificates();

  // From test/extensions/transport_sockets/tls/test_data/san_dns_cert.pem.
  server_cert->mutable_certificate_chain()->set_inline_bytes(
      TestEnvironment::readFileToStringForTest(TestEnvironment::substitute(
          "{{ test_rundir }}/test/extensions/transport_sockets/tls/test_data/san_dns_cert.pem")));

  // From test/extensions/transport_sockets/tls/test_data/san_dns_key.pem.
  server_cert->mutable_private_key()->set_inline_bytes(
      TestEnvironment::readFileToStringForTest(TestEnvironment::substitute(
          "{{ test_rundir }}/test/extensions/transport_sockets/tls/test_data/san_dns_key.pem")));

  // From test/extensions/transport_sockets/tls/test_data/ca_certificates.pem.
  filter_chain->mutable_hidden_envoy_deprecated_tls_context()
      ->mutable_common_tls_context()
      ->mutable_validation_context()
      ->mutable_trusted_ca()
      ->set_inline_bytes(TestEnvironment::readFileToStringForTest(TestEnvironment::substitute(
          "{{ test_rundir "
          "}}/test/extensions/transport_sockets/tls/test_data/ca_certificates.pem")));

  envoy::extensions::transport_sockets::tls::v3::UpstreamTlsContext client_ctx;
  envoy::extensions::transport_sockets::tls::v3::TlsCertificate* client_cert =
      client_ctx.mutable_common_tls_context()->add_tls_certificates();

  // From test/extensions/transport_sockets/tls/test_data/san_uri_cert.pem.
  client_cert->mutable_certificate_chain()->set_inline_bytes(
      TestEnvironment::readFileToStringForTest(TestEnvironment::substitute(
          "{{ test_rundir }}/test/extensions/transport_sockets/tls/test_data/san_uri_cert.pem")));

  // From test/extensions/transport_sockets/tls/test_data/san_uri_key.pem.
  client_cert->mutable_private_key()->set_inline_bytes(
      TestEnvironment::readFileToStringForTest(TestEnvironment::substitute(
          "{{ test_rundir }}/test/extensions/transport_sockets/tls/test_data/san_uri_key.pem")));

  TestUtilOptionsV2 test_options(listener, client_ctx, true, GetParam());
  testUtilV2(test_options.setExpectedClientCertUri("spiffe://lyft.com/test-team")
                 .setExpectedServerCertDigest(TEST_SAN_DNS_CERT_256_HASH));
}

TEST_P(SslSocketTest, GetCertDigestServerCertWithIntermediateCA) {
  const std::string client_ctx_yaml = R"EOF(
  common_tls_context:
    tls_certificates:
      certificate_chain:
        filename: "{{ test_rundir }}/test/extensions/transport_sockets/tls/test_data/no_san_cert.pem"
      private_key:
        filename: "{{ test_rundir }}/test/extensions/transport_sockets/tls/test_data/no_san_key.pem"
)EOF";

  const std::string server_ctx_yaml = R"EOF(
  common_tls_context:
    tls_certificates:
      certificate_chain:
        filename: "{{ test_rundir }}/test/extensions/transport_sockets/tls/test_data/san_dns3_chain.pem"
      private_key:
        filename: "{{ test_rundir }}/test/extensions/transport_sockets/tls/test_data/san_dns3_key.pem"
    validation_context:
      trusted_ca:
        filename: "{{ test_rundir }}/test/extensions/transport_sockets/tls/test_data/ca_cert.pem"
)EOF";

  TestUtilOptions test_options(client_ctx_yaml, server_ctx_yaml, true, GetParam());
  testUtil(test_options.setExpectedSha256Digest(TEST_NO_SAN_CERT_256_HASH)
               .setExpectedSha1Digest(TEST_NO_SAN_CERT_1_HASH)
               .setExpectedSerialNumber(TEST_NO_SAN_CERT_SERIAL));
}

TEST_P(SslSocketTest, GetCertDigestServerCertWithoutCommonName) {
  const std::string client_ctx_yaml = R"EOF(
  common_tls_context:
    tls_certificates:
      certificate_chain:
        filename: "{{ test_rundir }}/test/extensions/transport_sockets/tls/test_data/no_san_cert.pem"
      private_key:
        filename: "{{ test_rundir }}/test/extensions/transport_sockets/tls/test_data/no_san_key.pem"
)EOF";

  const std::string server_ctx_yaml = R"EOF(
  common_tls_context:
    tls_certificates:
      certificate_chain:
        filename: "{{ test_rundir }}/test/extensions/transport_sockets/tls/test_data/san_only_dns_cert.pem"
      private_key:
        filename: "{{ test_rundir }}/test/extensions/transport_sockets/tls/test_data/san_only_dns_key.pem"
    validation_context:
      trusted_ca:
        filename: "{{ test_rundir }}/test/extensions/transport_sockets/tls/test_data/ca_cert.pem"
)EOF";

  TestUtilOptions test_options(client_ctx_yaml, server_ctx_yaml, true, GetParam());
  testUtil(test_options.setExpectedSha256Digest(TEST_NO_SAN_CERT_256_HASH)
               .setExpectedSha1Digest(TEST_NO_SAN_CERT_1_HASH)
               .setExpectedSerialNumber(TEST_NO_SAN_CERT_SERIAL));
}

TEST_P(SslSocketTest, GetUriWithUriSan) {
  const std::string client_ctx_yaml = R"EOF(
  common_tls_context:
    tls_certificates:
      certificate_chain:
        filename: "{{ test_rundir }}/test/extensions/transport_sockets/tls/test_data/san_uri_cert.pem"
      private_key:
        filename: "{{ test_rundir }}/test/extensions/transport_sockets/tls/test_data/san_uri_key.pem"
)EOF";

  const std::string server_ctx_yaml = R"EOF(
  common_tls_context:
    tls_certificates:
      certificate_chain:
        filename: "{{ test_tmpdir }}/unittestcert.pem"
      private_key:
        filename: "{{ test_tmpdir }}/unittestkey.pem"
    validation_context:
      trusted_ca:
        filename: "{{ test_rundir }}/test/extensions/transport_sockets/tls/test_data/ca_cert.pem"
      verify_subject_alt_name: "spiffe://lyft.com/test-team"
)EOF";

  TestUtilOptions test_options(client_ctx_yaml, server_ctx_yaml, true, GetParam());
  testUtil(test_options.setExpectedClientCertUri("spiffe://lyft.com/test-team")
               .setExpectedSerialNumber(TEST_SAN_URI_CERT_SERIAL));
}

// Verify that IP SANs work with an IPv4 address specified in the validation context.
TEST_P(SslSocketTest, Ipv4San) {
  const std::string client_ctx_yaml = R"EOF(
  common_tls_context:
    validation_context:
      trusted_ca:
        filename: "{{ test_rundir }}/test/config/integration/certs/upstreamcacert.pem"
      verify_subject_alt_name: "127.0.0.1"
)EOF";

  const std::string server_ctx_yaml = R"EOF(
  common_tls_context:
    tls_certificates:
      certificate_chain:
        filename: "{{ test_rundir }}/test/config/integration/certs/upstreamlocalhostcert.pem"
      private_key:
        filename: "{{ test_rundir }}/test/config/integration/certs/upstreamlocalhostkey.pem"
)EOF";

  TestUtilOptions test_options(client_ctx_yaml, server_ctx_yaml, true, GetParam());
  testUtil(test_options);
}

// Verify that IP SANs work with an IPv6 address specified in the validation context.
TEST_P(SslSocketTest, Ipv6San) {
  const std::string client_ctx_yaml = R"EOF(
  common_tls_context:
    validation_context:
      trusted_ca:
        filename: "{{ test_rundir }}/test/config/integration/certs/upstreamcacert.pem"
      verify_subject_alt_name: "::1"
)EOF";

  const std::string server_ctx_yaml = R"EOF(
  common_tls_context:
    tls_certificates:
      certificate_chain:
        filename: "{{ test_rundir }}/test/config/integration/certs/upstreamlocalhostcert.pem"
      private_key:
        filename: "{{ test_rundir }}/test/config/integration/certs/upstreamlocalhostkey.pem"
)EOF";

  TestUtilOptions test_options(client_ctx_yaml, server_ctx_yaml, true, GetParam());
  testUtil(test_options);
}

TEST_P(SslSocketTest, GetNoUriWithDnsSan) {
  const std::string client_ctx_yaml = R"EOF(
  common_tls_context:
    tls_certificates:
      certificate_chain:
        filename: "{{ test_rundir }}/test/extensions/transport_sockets/tls/test_data/san_dns_cert.pem"
      private_key:
        filename: "{{ test_rundir }}/test/extensions/transport_sockets/tls/test_data/san_dns_key.pem"
)EOF";

  const std::string server_ctx_yaml = R"EOF(
  common_tls_context:
    tls_certificates:
      certificate_chain:
        filename: "{{ test_tmpdir }}/unittestcert.pem"
      private_key:
        filename: "{{ test_tmpdir }}/unittestkey.pem"
    validation_context:
      trusted_ca:
        filename: "{{ test_rundir }}/test/extensions/transport_sockets/tls/test_data/ca_cert.pem"
)EOF";

  // The SAN field only has DNS, expect "" for uriSanPeerCertificate().
  TestUtilOptions test_options(client_ctx_yaml, server_ctx_yaml, true, GetParam());
  testUtil(test_options.setExpectedSerialNumber(TEST_SAN_DNS_CERT_SERIAL));
}

TEST_P(SslSocketTest, NoCert) {
  const std::string client_ctx_yaml = R"EOF(
    common_tls_context:
  )EOF";

  const std::string server_ctx_yaml = R"EOF(
  common_tls_context:
    tls_certificates:
      certificate_chain:
        filename: "{{ test_tmpdir }}/unittestcert.pem"
      private_key:
        filename: "{{ test_tmpdir }}/unittestkey.pem"
)EOF";

  TestUtilOptions test_options(client_ctx_yaml, server_ctx_yaml, true, GetParam());
  testUtil(test_options.setExpectedServerStats("ssl.no_certificate")
               .setExpectNoCert()
               .setExpectNoCertChain());
}

// Prefer ECDSA certificate when multiple RSA certificates are present and the
// client is RSA/ECDSA capable. We validate TLSv1.2 only here, since we validate
// the e2e behavior on TLSv1.2/1.3 in ssl_integration_test.
TEST_P(SslSocketTest, MultiCertPreferEcdsa) {
  const std::string client_ctx_yaml = absl::StrCat(R"EOF(
    common_tls_context:
      tls_params:
        tls_minimum_protocol_version: TLSv1_2
        tls_maximum_protocol_version: TLSv1_2
        cipher_suites:
        - ECDHE-ECDSA-AES128-GCM-SHA256
        - ECDHE-RSA-AES128-GCM-SHA256
      validation_context:
        verify_certificate_hash: )EOF",
                                                   TEST_SELFSIGNED_ECDSA_P256_CERT_256_HASH);

  const std::string server_ctx_yaml = R"EOF(
  common_tls_context:
    tls_certificates:
    - certificate_chain:
        filename: "{{ test_rundir }}/test/extensions/transport_sockets/tls/test_data/selfsigned_cert.pem"
      private_key:
        filename: "{{ test_rundir }}/test/extensions/transport_sockets/tls/test_data/selfsigned_key.pem"
    - certificate_chain:
        filename: "{{ test_rundir }}/test/extensions/transport_sockets/tls/test_data/selfsigned_ecdsa_p256_cert.pem"
      private_key:
        filename: "{{ test_rundir }}/test/extensions/transport_sockets/tls/test_data/selfsigned_ecdsa_p256_key.pem"
)EOF";

  TestUtilOptions test_options(client_ctx_yaml, server_ctx_yaml, true, GetParam());
  testUtil(test_options);
}

TEST_P(SslSocketTest, GetUriWithLocalUriSan) {
  const std::string client_ctx_yaml = R"EOF(
  common_tls_context:
    tls_certificates:
      certificate_chain:
        filename: "{{ test_rundir }}/test/extensions/transport_sockets/tls/test_data/no_san_cert.pem"
      private_key:
        filename: "{{ test_rundir }}/test/extensions/transport_sockets/tls/test_data/no_san_key.pem"
)EOF";

  const std::string server_ctx_yaml = R"EOF(
  common_tls_context:
    tls_certificates:
      certificate_chain:
        filename: "{{ test_rundir }}/test/extensions/transport_sockets/tls/test_data/san_uri_cert.pem"
      private_key:
        filename: "{{ test_rundir }}/test/extensions/transport_sockets/tls/test_data/san_uri_key.pem"
    validation_context:
      trusted_ca:
        filename: "{{ test_rundir }}/test/extensions/transport_sockets/tls/test_data/ca_cert.pem"
)EOF";

  TestUtilOptions test_options(client_ctx_yaml, server_ctx_yaml, true, GetParam());
  testUtil(test_options.setExpectedLocalUri("spiffe://lyft.com/test-team")
               .setExpectedSerialNumber(TEST_NO_SAN_CERT_SERIAL));
}

TEST_P(SslSocketTest, GetSubjectsWithBothCerts) {
  const std::string client_ctx_yaml = R"EOF(
  common_tls_context:
    tls_certificates:
      certificate_chain:
        filename: "{{ test_rundir }}/test/extensions/transport_sockets/tls/test_data/no_san_cert.pem"
      private_key:
        filename: "{{ test_rundir }}/test/extensions/transport_sockets/tls/test_data/no_san_key.pem"
)EOF";

  const std::string server_ctx_yaml = R"EOF(
  common_tls_context:
    tls_certificates:
      certificate_chain:
        filename: "{{ test_rundir }}/test/extensions/transport_sockets/tls/test_data/san_uri_cert.pem"
      private_key:
        filename: "{{ test_rundir }}/test/extensions/transport_sockets/tls/test_data/san_uri_key.pem"
    validation_context:
      trusted_ca:
        filename: "{{ test_rundir }}/test/extensions/transport_sockets/tls/test_data/ca_cert.pem"
  require_client_certificate: true
)EOF";

  TestUtilOptions test_options(client_ctx_yaml, server_ctx_yaml, true, GetParam());
  testUtil(test_options.setExpectedSerialNumber(TEST_NO_SAN_CERT_SERIAL)
               .setExpectedPeerIssuer(
                   "CN=Test CA,OU=Lyft Engineering,O=Lyft,L=San Francisco,ST=California,C=US")
               .setExpectedPeerSubject(
                   "CN=Test Server,OU=Lyft Engineering,O=Lyft,L=San Francisco,ST=California,C=US")
               .setExpectedLocalSubject(
                   "CN=Test Server,OU=Lyft Engineering,O=Lyft,L=San Francisco,ST=California,C=US"));
}

TEST_P(SslSocketTest, GetPeerCert) {
  const std::string client_ctx_yaml = R"EOF(
  common_tls_context:
    tls_certificates:
      certificate_chain:
        filename: "{{ test_rundir }}/test/extensions/transport_sockets/tls/test_data/no_san_cert.pem"
      private_key:
        filename: "{{ test_rundir }}/test/extensions/transport_sockets/tls/test_data/no_san_key.pem"
)EOF";

  const std::string server_ctx_yaml = R"EOF(
  common_tls_context:
    tls_certificates:
      certificate_chain:
        filename: "{{ test_rundir }}/test/extensions/transport_sockets/tls/test_data/san_uri_cert.pem"
      private_key:
        filename: "{{ test_rundir }}/test/extensions/transport_sockets/tls/test_data/san_uri_key.pem"
    validation_context:
      trusted_ca:
        filename: "{{ test_rundir }}/test/extensions/transport_sockets/tls/test_data/ca_cert.pem"
  require_client_certificate: true
)EOF";

  TestUtilOptions test_options(client_ctx_yaml, server_ctx_yaml, true, GetParam());
  std::string expected_peer_cert =
      TestEnvironment::readFileToStringForTest(TestEnvironment::substitute(
          "{{ test_rundir }}/test/extensions/transport_sockets/tls/test_data/no_san_cert.pem"));
  testUtil(test_options.setExpectedSerialNumber(TEST_NO_SAN_CERT_SERIAL)
               .setExpectedPeerIssuer(
                   "CN=Test CA,OU=Lyft Engineering,O=Lyft,L=San Francisco,ST=California,C=US")
               .setExpectedPeerSubject(
                   "CN=Test Server,OU=Lyft Engineering,O=Lyft,L=San Francisco,ST=California,C=US")
               .setExpectedLocalSubject(
                   "CN=Test Server,OU=Lyft Engineering,O=Lyft,L=San Francisco,ST=California,C=US")
               .setExpectedPeerCert(expected_peer_cert));
}

TEST_P(SslSocketTest, GetPeerCertAcceptUntrusted) {
  const std::string client_ctx_yaml = R"EOF(
  common_tls_context:
    tls_certificates:
      certificate_chain:
        filename: "{{ test_rundir }}/test/extensions/transport_sockets/tls/test_data/no_san_cert.pem"
      private_key:
        filename: "{{ test_rundir }}/test/extensions/transport_sockets/tls/test_data/no_san_key.pem"
)EOF";

  const std::string server_ctx_yaml = R"EOF(
  common_tls_context:
    tls_certificates:
      certificate_chain:
        filename: "{{ test_rundir }}/test/extensions/transport_sockets/tls/test_data/san_uri_cert.pem"
      private_key:
        filename: "{{ test_rundir }}/test/extensions/transport_sockets/tls/test_data/san_uri_key.pem"
    validation_context:
      trusted_ca:
        filename: "{{ test_rundir }}/test/extensions/transport_sockets/tls/test_data/fake_ca_cert.pem"
      trust_chain_verification: ACCEPT_UNTRUSTED
  require_client_certificate: true
)EOF";

  TestUtilOptions test_options(client_ctx_yaml, server_ctx_yaml, true, GetParam());
  std::string expected_peer_cert =
      TestEnvironment::readFileToStringForTest(TestEnvironment::substitute(
          "{{ test_rundir }}/test/extensions/transport_sockets/tls/test_data/no_san_cert.pem"));
  testUtil(test_options.setExpectedSerialNumber(TEST_NO_SAN_CERT_SERIAL)
               .setExpectedPeerIssuer(
                   "CN=Test CA,OU=Lyft Engineering,O=Lyft,L=San Francisco,ST=California,C=US")
               .setExpectedPeerSubject(
                   "CN=Test Server,OU=Lyft Engineering,O=Lyft,L=San Francisco,ST=California,C=US")
               .setExpectedLocalSubject(
                   "CN=Test Server,OU=Lyft Engineering,O=Lyft,L=San Francisco,ST=California,C=US")
               .setExpectedPeerCert(expected_peer_cert));
}

TEST_P(SslSocketTest, NoCertUntrustedNotPermitted) {
  const std::string client_ctx_yaml = R"EOF(
    common_tls_context:
  )EOF";

  const std::string server_ctx_yaml = R"EOF(
  common_tls_context:
    tls_certificates:
      certificate_chain:
        filename: "{{ test_tmpdir }}/unittestcert.pem"
      private_key:
        filename: "{{ test_tmpdir }}/unittestkey.pem"
    validation_context:
      trusted_ca:
        filename: "{{ test_rundir }}/test/extensions/transport_sockets/tls/test_data/fake_ca_cert.pem"
      trust_chain_verification: VERIFY_TRUST_CHAIN
      verify_certificate_hash: "0000000000000000000000000000000000000000000000000000000000000000"
)EOF";

  TestUtilOptions test_options(client_ctx_yaml, server_ctx_yaml, false, GetParam());
  testUtil(test_options.setExpectedServerStats("ssl.fail_verify_no_cert"));
}

TEST_P(SslSocketTest, NoCertUntrustedPermitted) {
  const std::string client_ctx_yaml = R"EOF(
    common_tls_context:
  )EOF";

  const std::string server_ctx_yaml = R"EOF(
  common_tls_context:
    tls_certificates:
      certificate_chain:
        filename: "{{ test_rundir }}/test/extensions/transport_sockets/tls/test_data/san_uri_cert.pem"
      private_key:
        filename: "{{ test_rundir }}/test/extensions/transport_sockets/tls/test_data/san_uri_key.pem"
    validation_context:
      trusted_ca:
        filename: "{{ test_rundir }}/test/extensions/transport_sockets/tls/test_data/fake_ca_cert.pem"
      trust_chain_verification: ACCEPT_UNTRUSTED
      verify_certificate_hash: "0000000000000000000000000000000000000000000000000000000000000000"
)EOF";

  TestUtilOptions test_options(client_ctx_yaml, server_ctx_yaml, true, GetParam());
  testUtil(test_options.setExpectedServerStats("ssl.no_certificate")
               .setExpectNoCert()
               .setExpectNoCertChain());
}

TEST_P(SslSocketTest, GetPeerCertChain) {
  const std::string client_ctx_yaml = R"EOF(
  common_tls_context:
    tls_certificates:
      certificate_chain:
        filename: "{{ test_rundir }}/test/extensions/transport_sockets/tls/test_data/no_san_chain.pem"
      private_key:
        filename: "{{ test_rundir }}/test/extensions/transport_sockets/tls/test_data/no_san_key.pem"
)EOF";

  const std::string server_ctx_yaml = R"EOF(
  common_tls_context:
    tls_certificates:
      certificate_chain:
        filename: "{{ test_rundir }}/test/extensions/transport_sockets/tls/test_data/san_dns_cert.pem"
      private_key:
        filename: "{{ test_rundir }}/test/extensions/transport_sockets/tls/test_data/san_dns_key.pem"
    validation_context:
      trusted_ca:
        filename: "{{ test_rundir }}/test/extensions/transport_sockets/tls/test_data/ca_cert.pem"
  require_client_certificate: true
)EOF";

  TestUtilOptions test_options(client_ctx_yaml, server_ctx_yaml, true, GetParam());
  std::string expected_peer_cert_chain =
      TestEnvironment::readFileToStringForTest(TestEnvironment::substitute(
          "{{ test_rundir "
          "}}/test/extensions/transport_sockets/tls/test_data/no_san_chain.pem"));
  testUtil(test_options.setExpectedSerialNumber(TEST_NO_SAN_CERT_SERIAL)
               .setExpectedPeerCertChain(expected_peer_cert_chain));
}

TEST_P(SslSocketTest, GetIssueExpireTimesPeerCert) {
  const std::string client_ctx_yaml = R"EOF(
  common_tls_context:
    tls_certificates:
      certificate_chain:
        filename: "{{ test_rundir }}/test/extensions/transport_sockets/tls/test_data/no_san_cert.pem"
      private_key:
        filename: "{{ test_rundir }}/test/extensions/transport_sockets/tls/test_data/no_san_key.pem"
)EOF";

  const std::string server_ctx_yaml = R"EOF(
  common_tls_context:
    tls_certificates:
      certificate_chain:
        filename: "{{ test_rundir }}/test/extensions/transport_sockets/tls/test_data/san_uri_cert.pem"
      private_key:
        filename: "{{ test_rundir }}/test/extensions/transport_sockets/tls/test_data/san_uri_key.pem"
    validation_context:
      trusted_ca:
        filename: "{{ test_rundir }}/test/extensions/transport_sockets/tls/test_data/ca_cert.pem"
  require_client_certificate: true
)EOF";
  TestUtilOptions test_options(client_ctx_yaml, server_ctx_yaml, true, GetParam());
  testUtil(test_options.setExpectedSerialNumber(TEST_NO_SAN_CERT_SERIAL)
               .setExpectedValidFromTimePeerCert(TEST_NO_SAN_CERT_NOT_BEFORE)
               .setExpectedExpirationTimePeerCert(TEST_NO_SAN_CERT_NOT_AFTER));
}

TEST_P(SslSocketTest, FailedClientAuthCaVerificationNoClientCert) {
  const std::string client_ctx_yaml = R"EOF(
    common_tls_context:
  )EOF";

  const std::string server_ctx_yaml = R"EOF(
  common_tls_context:
    tls_certificates:
      certificate_chain:
        filename: "{{ test_tmpdir }}/unittestcert.pem"
      private_key:
        filename: "{{ test_tmpdir }}/unittestkey.pem"
    validation_context:
      trusted_ca:
        filename: "{{ test_rundir }}/test/extensions/transport_sockets/tls/test_data/ca_cert.pem"
  require_client_certificate: true
)EOF";

  TestUtilOptions test_options(client_ctx_yaml, server_ctx_yaml, false, GetParam());
  testUtil(test_options.setExpectedServerStats("ssl.fail_verify_no_cert"));
}

TEST_P(SslSocketTest, FailedClientAuthCaVerification) {
  const std::string client_ctx_yaml = R"EOF(
  common_tls_context:
    tls_certificates:
      certificate_chain:
        filename: "{{ test_rundir }}/test/extensions/transport_sockets/tls/test_data/selfsigned_cert.pem"
      private_key:
        filename: "{{ test_rundir }}/test/extensions/transport_sockets/tls/test_data/selfsigned_key.pem"
)EOF";

  const std::string server_ctx_yaml = R"EOF(
  common_tls_context:
    tls_certificates:
      certificate_chain:
        filename: "{{ test_tmpdir }}/unittestcert.pem"
      private_key:
        filename: "{{ test_tmpdir }}/unittestkey.pem"
    validation_context:
      trusted_ca:
        filename: "{{ test_rundir }}/test/extensions/transport_sockets/tls/test_data/ca_cert.pem"
)EOF";

  TestUtilOptions test_options(client_ctx_yaml, server_ctx_yaml, false, GetParam());
  testUtil(test_options.setExpectedServerStats("ssl.fail_verify_error"));
}

TEST_P(SslSocketTest, FailedClientAuthSanVerificationNoClientCert) {
  const std::string client_ctx_yaml = R"EOF(
    common_tls_context:
  )EOF";

  const std::string server_ctx_yaml = R"EOF(
  common_tls_context:
    tls_certificates:
      certificate_chain:
        filename: "{{ test_tmpdir }}/unittestcert.pem"
      private_key:
        filename: "{{ test_tmpdir }}/unittestkey.pem"
    validation_context:
      trusted_ca:
        filename: "{{ test_rundir }}/test/extensions/transport_sockets/tls/test_data/ca_cert.pem"
      verify_subject_alt_name: "example.com"
)EOF";

  TestUtilOptions test_options(client_ctx_yaml, server_ctx_yaml, false, GetParam());
  testUtil(test_options.setExpectedServerStats("ssl.fail_verify_no_cert"));
}

TEST_P(SslSocketTest, FailedClientAuthSanVerification) {
  const std::string client_ctx_yaml = R"EOF(
  common_tls_context:
    tls_certificates:
      certificate_chain:
        filename: "{{ test_rundir }}/test/extensions/transport_sockets/tls/test_data/no_san_cert.pem"
      private_key:
        filename: "{{ test_rundir }}/test/extensions/transport_sockets/tls/test_data/no_san_key.pem"
)EOF";

  const std::string server_ctx_yaml = R"EOF(
  common_tls_context:
    tls_certificates:
      certificate_chain:
        filename: "{{ test_tmpdir }}/unittestcert.pem"
      private_key:
        filename: "{{ test_tmpdir }}/unittestkey.pem"
    validation_context:
      trusted_ca:
        filename: "{{ test_rundir }}/test/extensions/transport_sockets/tls/test_data/ca_cert.pem"
      verify_subject_alt_name: "example.com"
)EOF";

  TestUtilOptions test_options(client_ctx_yaml, server_ctx_yaml, false, GetParam());
  testUtil(test_options.setExpectedServerStats("ssl.fail_verify_san"));
}

TEST_P(SslSocketTest, X509ExtensionsCertificateSerialNumber) {
  const std::string client_ctx_yaml = R"EOF(
  common_tls_context:
    tls_certificates:
      certificate_chain:
        filename: "{{ test_rundir }}/test/extensions/transport_sockets/tls/test_data/extensions_cert.pem"
      private_key:
        filename: "{{ test_rundir }}/test/extensions/transport_sockets/tls/test_data/extensions_key.pem"
)EOF";

  const std::string server_ctx_yaml = R"EOF(
  common_tls_context:
    tls_certificates:
      certificate_chain:
        filename: "{{ test_rundir }}/test/extensions/transport_sockets/tls/test_data/extensions_cert.pem"
      private_key:
        filename: "{{ test_rundir }}/test/extensions/transport_sockets/tls/test_data/extensions_key.pem"
    validation_context:
      trusted_ca:
        filename: "{{ test_rundir }}/test/extensions/transport_sockets/tls/test_data/ca_cert.pem"
  require_client_certificate: true
)EOF";

  TestUtilOptions test_options(client_ctx_yaml, server_ctx_yaml, true, GetParam());
  testUtil(test_options.setExpectedSerialNumber(TEST_EXTENSIONS_CERT_SERIAL));
}

// By default, expired certificates are not permitted.
TEST_P(SslSocketTest, FailedClientCertificateDefaultExpirationVerification) {
  envoy::config::listener::v3::Listener listener;
  envoy::extensions::transport_sockets::tls::v3::UpstreamTlsContext client;

  configureServerAndExpiredClientCertificate(listener, client);

  TestUtilOptionsV2 test_options(listener, client, false, GetParam());
  testUtilV2(test_options.setExpectedClientCertUri("spiffe://lyft.com/test-team")
                 .setExpectedTransportFailureReasonContains("SSLV3_ALERT_CERTIFICATE_EXPIRED"));
}

// Expired certificates will not be accepted when explicitly disallowed via
// allow_expired_certificate.
TEST_P(SslSocketTest, FailedClientCertificateExpirationVerification) {
  envoy::config::listener::v3::Listener listener;
  envoy::extensions::transport_sockets::tls::v3::UpstreamTlsContext client;

  configureServerAndExpiredClientCertificate(listener, client);

  listener.mutable_filter_chains(0)
      ->mutable_hidden_envoy_deprecated_tls_context()
      ->mutable_common_tls_context()
      ->mutable_validation_context()
      ->set_allow_expired_certificate(false);

  TestUtilOptionsV2 test_options(listener, client, false, GetParam());
  testUtilV2(test_options.setExpectedClientCertUri("spiffe://lyft.com/test-team")
                 .setExpectedTransportFailureReasonContains("SSLV3_ALERT_CERTIFICATE_EXPIRED"));
}

// Expired certificates will be accepted when explicitly allowed via allow_expired_certificate.
TEST_P(SslSocketTest, ClientCertificateExpirationAllowedVerification) {
  envoy::config::listener::v3::Listener listener;
  envoy::extensions::transport_sockets::tls::v3::UpstreamTlsContext client;

  configureServerAndExpiredClientCertificate(listener, client);

  listener.mutable_filter_chains(0)
      ->mutable_hidden_envoy_deprecated_tls_context()
      ->mutable_common_tls_context()
      ->mutable_validation_context()
      ->set_allow_expired_certificate(true);

  TestUtilOptionsV2 test_options(listener, client, true, GetParam());
  testUtilV2(test_options.setExpectedClientCertUri("spiffe://lyft.com/test-team")
                 .setExpectedTransportFailureReasonContains("SSLV3_ALERT_CERTIFICATE_EXPIRED"));
}

// Allow expired certificates, but add a certificate hash requirement so it still fails.
TEST_P(SslSocketTest, FailedClientCertAllowExpiredBadHashVerification) {
  envoy::config::listener::v3::Listener listener;
  envoy::extensions::transport_sockets::tls::v3::UpstreamTlsContext client;

  configureServerAndExpiredClientCertificate(listener, client);

  envoy::extensions::transport_sockets::tls::v3::CertificateValidationContext*
      server_validation_ctx = listener.mutable_filter_chains(0)
                                  ->mutable_hidden_envoy_deprecated_tls_context()
                                  ->mutable_common_tls_context()
                                  ->mutable_validation_context();

  server_validation_ctx->set_allow_expired_certificate(true);
  server_validation_ctx->add_verify_certificate_hash(
      "0000000000000000000000000000000000000000000000000000000000000000");

  TestUtilOptionsV2 test_options(listener, client, false, GetParam());
  testUtilV2(test_options.setExpectedServerStats("ssl.fail_verify_cert_hash")
                 .setExpectedClientCertUri("spiffe://lyft.com/test-team")
                 .setExpectedTransportFailureReasonContains("SSLV3_ALERT_CERTIFICATE_EXPIRED"));
}

// Allow expired certificates, but use the wrong CA so it should fail still.
TEST_P(SslSocketTest, FailedClientCertAllowServerExpiredWrongCAVerification) {
  envoy::config::listener::v3::Listener listener;
  envoy::extensions::transport_sockets::tls::v3::UpstreamTlsContext client;

  configureServerAndExpiredClientCertificate(listener, client);

  envoy::extensions::transport_sockets::tls::v3::CertificateValidationContext*
      server_validation_ctx = listener.mutable_filter_chains(0)
                                  ->mutable_hidden_envoy_deprecated_tls_context()
                                  ->mutable_common_tls_context()
                                  ->mutable_validation_context();

  server_validation_ctx->set_allow_expired_certificate(true);

  // This fake CA was not used to sign the client's certificate.
  server_validation_ctx->mutable_trusted_ca()->set_filename(TestEnvironment::substitute(
      "{{ test_rundir }}/test/extensions/transport_sockets/tls/test_data/fake_ca_cert.pem"));

  TestUtilOptionsV2 test_options(listener, client, false, GetParam());
  testUtilV2(test_options.setExpectedClientCertUri("spiffe://lyft.com/test-team")
                 .setExpectedTransportFailureReasonContains("TLSV1_ALERT_UNKNOWN_CA"));
}

TEST_P(SslSocketTest, ClientCertificateHashVerification) {
  const std::string client_ctx_yaml = R"EOF(
  common_tls_context:
    tls_certificates:
      certificate_chain:
        filename: "{{ test_rundir }}/test/extensions/transport_sockets/tls/test_data/san_uri_cert.pem"
      private_key:
        filename: "{{ test_rundir }}/test/extensions/transport_sockets/tls/test_data/san_uri_key.pem"
)EOF";

  const std::string server_ctx_yaml = absl::StrCat(R"EOF(
  common_tls_context:
    tls_certificates:
      certificate_chain:
        filename: "{{ test_tmpdir }}/unittestcert.pem"
      private_key:
        filename: "{{ test_tmpdir }}/unittestkey.pem"
    validation_context:
      trusted_ca:
        filename: "{{ test_rundir }}/test/extensions/transport_sockets/tls/test_data/ca_cert.pem"
      verify_certificate_hash: ")EOF",
                                                   TEST_SAN_URI_CERT_256_HASH, "\"");

  TestUtilOptions test_options(client_ctx_yaml, server_ctx_yaml, true, GetParam());
  testUtil(test_options.setExpectedClientCertUri("spiffe://lyft.com/test-team")
               .setExpectedSerialNumber(TEST_SAN_URI_CERT_SERIAL));
}

TEST_P(SslSocketTest, ClientCertificateHashVerificationNoCA) {
  const std::string client_ctx_yaml = R"EOF(
  common_tls_context:
    tls_certificates:
      certificate_chain:
        filename: "{{ test_rundir }}/test/extensions/transport_sockets/tls/test_data/san_uri_cert.pem"
      private_key:
        filename: "{{ test_rundir }}/test/extensions/transport_sockets/tls/test_data/san_uri_key.pem"
)EOF";

  const std::string server_ctx_yaml = absl::StrCat(R"EOF(
  common_tls_context:
    tls_certificates:
      certificate_chain:
        filename: "{{ test_tmpdir }}/unittestcert.pem"
      private_key:
        filename: "{{ test_tmpdir }}/unittestkey.pem"
    validation_context:
      verify_certificate_hash: ")EOF",
                                                   TEST_SAN_URI_CERT_256_HASH, "\"");

  TestUtilOptions test_options(client_ctx_yaml, server_ctx_yaml, true, GetParam());
  testUtil(test_options.setExpectedClientCertUri("spiffe://lyft.com/test-team")
               .setExpectedSerialNumber(TEST_SAN_URI_CERT_SERIAL));
}

TEST_P(SslSocketTest, ClientCertificateHashListVerification) {
  envoy::config::listener::v3::Listener listener;
  envoy::config::listener::v3::FilterChain* filter_chain = listener.add_filter_chains();
  envoy::extensions::transport_sockets::tls::v3::TlsCertificate* server_cert =
      filter_chain->mutable_hidden_envoy_deprecated_tls_context()
          ->mutable_common_tls_context()
          ->add_tls_certificates();
  server_cert->mutable_certificate_chain()->set_filename(TestEnvironment::substitute(
      "{{ test_rundir }}/test/extensions/transport_sockets/tls/test_data/san_dns_cert.pem"));
  server_cert->mutable_private_key()->set_filename(TestEnvironment::substitute(
      "{{ test_rundir }}/test/extensions/transport_sockets/tls/test_data/san_dns_key.pem"));
  envoy::extensions::transport_sockets::tls::v3::CertificateValidationContext*
      server_validation_ctx = filter_chain->mutable_hidden_envoy_deprecated_tls_context()
                                  ->mutable_common_tls_context()
                                  ->mutable_validation_context();
  server_validation_ctx->mutable_trusted_ca()->set_filename(TestEnvironment::substitute(
      "{{ test_rundir }}/test/extensions/transport_sockets/tls/test_data/ca_cert.pem"));
  server_validation_ctx->add_verify_certificate_hash(
      "0000000000000000000000000000000000000000000000000000000000000000");
  server_validation_ctx->add_verify_certificate_hash(TEST_SAN_URI_CERT_256_HASH);

  envoy::extensions::transport_sockets::tls::v3::UpstreamTlsContext client;
  envoy::extensions::transport_sockets::tls::v3::TlsCertificate* client_cert =
      client.mutable_common_tls_context()->add_tls_certificates();
  client_cert->mutable_certificate_chain()->set_filename(TestEnvironment::substitute(
      "{{ test_rundir }}/test/extensions/transport_sockets/tls/test_data/san_uri_cert.pem"));
  client_cert->mutable_private_key()->set_filename(TestEnvironment::substitute(
      "{{ test_rundir }}/test/extensions/transport_sockets/tls/test_data/san_uri_key.pem"));

  TestUtilOptionsV2 test_options(listener, client, true, GetParam());
  testUtilV2(test_options.setExpectedClientCertUri("spiffe://lyft.com/test-team")
                 .setExpectedServerCertDigest(TEST_SAN_DNS_CERT_256_HASH));

  // Works even with client renegotiation.
  client.set_allow_renegotiation(true);
  testUtilV2(test_options);
}

TEST_P(SslSocketTest, ClientCertificateHashListVerificationNoCA) {
  envoy::config::listener::v3::Listener listener;
  envoy::config::listener::v3::FilterChain* filter_chain = listener.add_filter_chains();
  envoy::extensions::transport_sockets::tls::v3::TlsCertificate* server_cert =
      filter_chain->mutable_hidden_envoy_deprecated_tls_context()
          ->mutable_common_tls_context()
          ->add_tls_certificates();
  server_cert->mutable_certificate_chain()->set_filename(TestEnvironment::substitute(
      "{{ test_rundir }}/test/extensions/transport_sockets/tls/test_data/san_dns_cert.pem"));
  server_cert->mutable_private_key()->set_filename(TestEnvironment::substitute(
      "{{ test_rundir }}/test/extensions/transport_sockets/tls/test_data/san_dns_key.pem"));
  envoy::extensions::transport_sockets::tls::v3::CertificateValidationContext*
      server_validation_ctx = filter_chain->mutable_hidden_envoy_deprecated_tls_context()
                                  ->mutable_common_tls_context()
                                  ->mutable_validation_context();
  server_validation_ctx->add_verify_certificate_hash(
      "0000000000000000000000000000000000000000000000000000000000000000");
  server_validation_ctx->add_verify_certificate_hash(TEST_SAN_URI_CERT_256_HASH);

  envoy::extensions::transport_sockets::tls::v3::UpstreamTlsContext client;
  envoy::extensions::transport_sockets::tls::v3::TlsCertificate* client_cert =
      client.mutable_common_tls_context()->add_tls_certificates();
  client_cert->mutable_certificate_chain()->set_filename(TestEnvironment::substitute(
      "{{ test_rundir }}/test/extensions/transport_sockets/tls/test_data/san_uri_cert.pem"));
  client_cert->mutable_private_key()->set_filename(TestEnvironment::substitute(
      "{{ test_rundir }}/test/extensions/transport_sockets/tls/test_data/san_uri_key.pem"));

  TestUtilOptionsV2 test_options(listener, client, true, GetParam());
  testUtilV2(test_options.setExpectedClientCertUri("spiffe://lyft.com/test-team")
                 .setExpectedServerCertDigest(TEST_SAN_DNS_CERT_256_HASH));

  // Works even with client renegotiation.
  client.set_allow_renegotiation(true);
  testUtilV2(test_options);
}

TEST_P(SslSocketTest, FailedClientCertificateHashVerificationNoClientCertificate) {
  const std::string client_ctx_yaml = R"EOF(
    common_tls_context:
  )EOF";

  const std::string server_ctx_yaml = absl::StrCat(R"EOF(
  common_tls_context:
    tls_certificates:
      certificate_chain:
        filename: "{{ test_tmpdir }}/unittestcert.pem"
      private_key:
        filename: "{{ test_tmpdir }}/unittestkey.pem"
    validation_context:
      trusted_ca:
        filename: "{{ test_rundir }}/test/extensions/transport_sockets/tls/test_data/ca_cert.pem"
      verify_certificate_hash: ")EOF",
                                                   TEST_SAN_URI_CERT_256_HASH, "\"");

  TestUtilOptions test_options(client_ctx_yaml, server_ctx_yaml, false, GetParam());
  testUtil(test_options.setExpectedServerStats("ssl.fail_verify_no_cert"));
}

TEST_P(SslSocketTest, FailedClientCertificateHashVerificationNoCANoClientCertificate) {
  const std::string client_ctx_yaml = R"EOF(
    common_tls_context:
  )EOF";

  const std::string server_ctx_yaml = absl::StrCat(R"EOF(
  common_tls_context:
    tls_certificates:
      certificate_chain:
        filename: "{{ test_tmpdir }}/unittestcert.pem"
      private_key:
        filename: "{{ test_tmpdir }}/unittestkey.pem"
    validation_context:
      verify_certificate_hash: ")EOF",
                                                   TEST_SAN_URI_CERT_256_HASH, "\"");

  TestUtilOptions test_options(client_ctx_yaml, server_ctx_yaml, false, GetParam());
  testUtil(test_options.setExpectedServerStats("ssl.fail_verify_no_cert"));
}

TEST_P(SslSocketTest, FailedClientCertificateHashVerificationWrongClientCertificate) {
  const std::string client_ctx_yaml = R"EOF(
  common_tls_context:
    tls_certificates:
      certificate_chain:
        filename: "{{ test_rundir }}/test/extensions/transport_sockets/tls/test_data/no_san_cert.pem"
      private_key:
        filename: "{{ test_rundir }}/test/extensions/transport_sockets/tls/test_data/no_san_key.pem"
)EOF";

  const std::string server_ctx_yaml = absl::StrCat(R"EOF(
  common_tls_context:
    tls_certificates:
      certificate_chain:
        filename: "{{ test_tmpdir }}/unittestcert.pem"
      private_key:
        filename: "{{ test_tmpdir }}/unittestkey.pem"
    validation_context:
      trusted_ca:
        filename: "{{ test_rundir }}/test/extensions/transport_sockets/tls/test_data/ca_cert.pem"
      verify_certificate_hash: ")EOF",
                                                   TEST_SAN_URI_CERT_256_HASH, "\"");

  TestUtilOptions test_options(client_ctx_yaml, server_ctx_yaml, false, GetParam());
  testUtil(test_options.setExpectedServerStats("ssl.fail_verify_cert_hash"));
}

TEST_P(SslSocketTest, FailedClientCertificateHashVerificationNoCAWrongClientCertificate) {
  const std::string client_ctx_yaml = R"EOF(
  common_tls_context:
    tls_certificates:
      certificate_chain:
        filename: "{{ test_rundir }}/test/extensions/transport_sockets/tls/test_data/no_san_cert.pem"
      private_key:
        filename: "{{ test_rundir }}/test/extensions/transport_sockets/tls/test_data/no_san_key.pem"
)EOF";

  const std::string server_ctx_yaml = absl::StrCat(R"EOF(
  common_tls_context:
    tls_certificates:
      certificate_chain:
        filename: "{{ test_tmpdir }}/unittestcert.pem"
      private_key:
        filename: "{{ test_tmpdir }}/unittestkey.pem"
    validation_context:
      verify_certificate_hash: ")EOF",
                                                   TEST_SAN_URI_CERT_256_HASH, "\"");

  TestUtilOptions test_options(client_ctx_yaml, server_ctx_yaml, false, GetParam());
  testUtil(test_options.setExpectedServerStats("ssl.fail_verify_cert_hash"));
}

TEST_P(SslSocketTest, FailedClientCertificateHashVerificationWrongCA) {
  const std::string client_ctx_yaml = R"EOF(
  common_tls_context:
    tls_certificates:
      certificate_chain:
        filename: "{{ test_rundir }}/test/extensions/transport_sockets/tls/test_data/san_uri_cert.pem"
      private_key:
        filename: "{{ test_rundir }}/test/extensions/transport_sockets/tls/test_data/san_uri_key.pem"
)EOF";

  const std::string server_ctx_yaml = absl::StrCat(R"EOF(
  common_tls_context:
    tls_certificates:
      certificate_chain:
        filename: "{{ test_tmpdir }}/unittestcert.pem"
      private_key:
        filename: "{{ test_tmpdir }}/unittestkey.pem"
    validation_context:
      trusted_ca:
        filename: "{{ test_rundir }}/test/extensions/transport_sockets/tls/test_data/fake_ca_cert.pem"
      verify_certificate_hash: ")EOF",
                                                   TEST_SAN_URI_CERT_256_HASH, "\"");

  TestUtilOptions test_options(client_ctx_yaml, server_ctx_yaml, false, GetParam());
  testUtil(test_options.setExpectedServerStats("ssl.fail_verify_error"));
}

TEST_P(SslSocketTest, CertificatesWithPassword) {
  envoy::config::listener::v3::Listener listener;
  envoy::config::listener::v3::FilterChain* filter_chain = listener.add_filter_chains();
  envoy::extensions::transport_sockets::tls::v3::TlsCertificate* server_cert =
      filter_chain->mutable_hidden_envoy_deprecated_tls_context()
          ->mutable_common_tls_context()
          ->add_tls_certificates();
  server_cert->mutable_certificate_chain()->set_filename(TestEnvironment::substitute(
      "{{ test_rundir "
      "}}/test/extensions/transport_sockets/tls/test_data/password_protected_cert.pem"));
  server_cert->mutable_private_key()->set_filename(TestEnvironment::substitute(
      "{{ test_rundir "
      "}}/test/extensions/transport_sockets/tls/test_data/password_protected_key.pem"));
  server_cert->mutable_password()->set_filename(TestEnvironment::substitute(
      "{{ test_rundir "
      "}}/test/extensions/transport_sockets/tls/test_data/password_protected_password.txt"));
  envoy::extensions::transport_sockets::tls::v3::CertificateValidationContext*
      server_validation_ctx = filter_chain->mutable_hidden_envoy_deprecated_tls_context()
                                  ->mutable_common_tls_context()
                                  ->mutable_validation_context();
  server_validation_ctx->mutable_trusted_ca()->set_filename(TestEnvironment::substitute(
      "{{ test_rundir }}/test/extensions/transport_sockets/tls/test_data/ca_cert.pem"));
  server_validation_ctx->add_verify_certificate_hash(
      "0000000000000000000000000000000000000000000000000000000000000000");
  server_validation_ctx->add_verify_certificate_hash(TEST_PASSWORD_PROTECTED_CERT_256_HASH);

  envoy::extensions::transport_sockets::tls::v3::UpstreamTlsContext client;
  envoy::extensions::transport_sockets::tls::v3::TlsCertificate* client_cert =
      client.mutable_common_tls_context()->add_tls_certificates();
  client_cert->mutable_certificate_chain()->set_filename(TestEnvironment::substitute(
      "{{ test_rundir "
      "}}/test/extensions/transport_sockets/tls/test_data/password_protected_cert.pem"));
  client_cert->mutable_private_key()->set_filename(TestEnvironment::substitute(
      "{{ test_rundir "
      "}}/test/extensions/transport_sockets/tls/test_data/password_protected_key.pem"));
  client_cert->mutable_password()->set_inline_string(
      TestEnvironment::readFileToStringForTest(TestEnvironment::substitute(
          "{{ test_rundir "
          "}}/test/extensions/transport_sockets/tls/test_data/password_protected_password.txt")));

  TestUtilOptionsV2 test_options(listener, client, true, GetParam());
  testUtilV2(test_options.setExpectedClientCertUri("spiffe://lyft.com/test-team")
                 .setExpectedServerCertDigest(TEST_PASSWORD_PROTECTED_CERT_256_HASH));

  // Works even with client renegotiation.
  client.set_allow_renegotiation(true);
  testUtilV2(test_options);
}

TEST_P(SslSocketTest, ClientCertificateSpkiVerification) {
  envoy::config::listener::v3::Listener listener;
  envoy::config::listener::v3::FilterChain* filter_chain = listener.add_filter_chains();
  envoy::extensions::transport_sockets::tls::v3::TlsCertificate* server_cert =
      filter_chain->mutable_hidden_envoy_deprecated_tls_context()
          ->mutable_common_tls_context()
          ->add_tls_certificates();
  server_cert->mutable_certificate_chain()->set_filename(TestEnvironment::substitute(
      "{{ test_rundir }}/test/extensions/transport_sockets/tls/test_data/san_dns_cert.pem"));
  server_cert->mutable_private_key()->set_filename(TestEnvironment::substitute(
      "{{ test_rundir }}/test/extensions/transport_sockets/tls/test_data/san_dns_key.pem"));
  envoy::extensions::transport_sockets::tls::v3::CertificateValidationContext*
      server_validation_ctx = filter_chain->mutable_hidden_envoy_deprecated_tls_context()
                                  ->mutable_common_tls_context()
                                  ->mutable_validation_context();
  server_validation_ctx->mutable_trusted_ca()->set_filename(TestEnvironment::substitute(
      "{{ test_rundir }}/test/extensions/transport_sockets/tls/test_data/ca_cert.pem"));
  server_validation_ctx->add_verify_certificate_spki(TEST_SAN_DNS_CERT_SPKI);
  server_validation_ctx->add_verify_certificate_spki(TEST_SAN_URI_CERT_SPKI);

  envoy::extensions::transport_sockets::tls::v3::UpstreamTlsContext client;
  envoy::extensions::transport_sockets::tls::v3::TlsCertificate* client_cert =
      client.mutable_common_tls_context()->add_tls_certificates();
  client_cert->mutable_certificate_chain()->set_filename(TestEnvironment::substitute(
      "{{ test_rundir }}/test/extensions/transport_sockets/tls/test_data/san_uri_cert.pem"));
  client_cert->mutable_private_key()->set_filename(TestEnvironment::substitute(
      "{{ test_rundir }}/test/extensions/transport_sockets/tls/test_data/san_uri_key.pem"));

  TestUtilOptionsV2 test_options(listener, client, true, GetParam());
  testUtilV2(test_options.setExpectedClientCertUri("spiffe://lyft.com/test-team")
                 .setExpectedServerCertDigest(TEST_SAN_DNS_CERT_256_HASH));

  // Works even with client renegotiation.
  client.set_allow_renegotiation(true);
  testUtilV2(test_options);
}

TEST_P(SslSocketTest, ClientCertificateSpkiVerificationNoCA) {
  envoy::config::listener::v3::Listener listener;
  envoy::config::listener::v3::FilterChain* filter_chain = listener.add_filter_chains();
  envoy::extensions::transport_sockets::tls::v3::TlsCertificate* server_cert =
      filter_chain->mutable_hidden_envoy_deprecated_tls_context()
          ->mutable_common_tls_context()
          ->add_tls_certificates();
  server_cert->mutable_certificate_chain()->set_filename(TestEnvironment::substitute(
      "{{ test_rundir }}/test/extensions/transport_sockets/tls/test_data/san_dns_cert.pem"));
  server_cert->mutable_private_key()->set_filename(TestEnvironment::substitute(
      "{{ test_rundir }}/test/extensions/transport_sockets/tls/test_data/san_dns_key.pem"));
  envoy::extensions::transport_sockets::tls::v3::CertificateValidationContext*
      server_validation_ctx = filter_chain->mutable_hidden_envoy_deprecated_tls_context()
                                  ->mutable_common_tls_context()
                                  ->mutable_validation_context();
  server_validation_ctx->add_verify_certificate_spki(TEST_SAN_DNS_CERT_SPKI);
  server_validation_ctx->add_verify_certificate_spki(TEST_SAN_URI_CERT_SPKI);

  envoy::extensions::transport_sockets::tls::v3::UpstreamTlsContext client;
  envoy::extensions::transport_sockets::tls::v3::TlsCertificate* client_cert =
      client.mutable_common_tls_context()->add_tls_certificates();
  client_cert->mutable_certificate_chain()->set_filename(TestEnvironment::substitute(
      "{{ test_rundir }}/test/extensions/transport_sockets/tls/test_data/san_uri_cert.pem"));
  client_cert->mutable_private_key()->set_filename(TestEnvironment::substitute(
      "{{ test_rundir }}/test/extensions/transport_sockets/tls/test_data/san_uri_key.pem"));

  TestUtilOptionsV2 test_options(listener, client, true, GetParam());
  testUtilV2(test_options.setExpectedClientCertUri("spiffe://lyft.com/test-team")
                 .setExpectedServerCertDigest(TEST_SAN_DNS_CERT_256_HASH));

  // Works even with client renegotiation.
  client.set_allow_renegotiation(true);
  testUtilV2(test_options);
}

TEST_P(SslSocketTest, FailedClientCertificateSpkiVerificationNoClientCertificate) {
  envoy::config::listener::v3::Listener listener;
  envoy::config::listener::v3::FilterChain* filter_chain = listener.add_filter_chains();
  envoy::extensions::transport_sockets::tls::v3::TlsCertificate* server_cert =
      filter_chain->mutable_hidden_envoy_deprecated_tls_context()
          ->mutable_common_tls_context()
          ->add_tls_certificates();
  server_cert->mutable_certificate_chain()->set_filename(TestEnvironment::substitute(
      "{{ test_rundir }}/test/extensions/transport_sockets/tls/test_data/san_dns_cert.pem"));
  server_cert->mutable_private_key()->set_filename(TestEnvironment::substitute(
      "{{ test_rundir }}/test/extensions/transport_sockets/tls/test_data/san_dns_key.pem"));
  envoy::extensions::transport_sockets::tls::v3::CertificateValidationContext*
      server_validation_ctx = filter_chain->mutable_hidden_envoy_deprecated_tls_context()
                                  ->mutable_common_tls_context()
                                  ->mutable_validation_context();
  server_validation_ctx->mutable_trusted_ca()->set_filename(TestEnvironment::substitute(
      "{{ test_rundir }}/test/extensions/transport_sockets/tls/test_data/ca_cert.pem"));
  server_validation_ctx->add_verify_certificate_spki(TEST_SAN_DNS_CERT_SPKI);
  server_validation_ctx->add_verify_certificate_spki(TEST_SAN_URI_CERT_SPKI);

  envoy::extensions::transport_sockets::tls::v3::UpstreamTlsContext client;
  TestUtilOptionsV2 test_options(listener, client, false, GetParam());
  testUtilV2(test_options.setExpectedServerStats("ssl.fail_verify_no_cert")
                 .setExpectedTransportFailureReasonContains("SSLV3_ALERT_HANDSHAKE_FAILURE"));

  // Fails even with client renegotiation.
  client.set_allow_renegotiation(true);
  testUtilV2(test_options);
}

TEST_P(SslSocketTest, FailedClientCertificateSpkiVerificationNoCANoClientCertificate) {
  envoy::config::listener::v3::Listener listener;
  envoy::config::listener::v3::FilterChain* filter_chain = listener.add_filter_chains();
  envoy::extensions::transport_sockets::tls::v3::TlsCertificate* server_cert =
      filter_chain->mutable_hidden_envoy_deprecated_tls_context()
          ->mutable_common_tls_context()
          ->add_tls_certificates();
  server_cert->mutable_certificate_chain()->set_filename(TestEnvironment::substitute(
      "{{ test_rundir }}/test/extensions/transport_sockets/tls/test_data/san_dns_cert.pem"));
  server_cert->mutable_private_key()->set_filename(TestEnvironment::substitute(
      "{{ test_rundir }}/test/extensions/transport_sockets/tls/test_data/san_dns_key.pem"));
  envoy::extensions::transport_sockets::tls::v3::CertificateValidationContext*
      server_validation_ctx = filter_chain->mutable_hidden_envoy_deprecated_tls_context()
                                  ->mutable_common_tls_context()
                                  ->mutable_validation_context();
  server_validation_ctx->add_verify_certificate_spki(TEST_SAN_DNS_CERT_SPKI);
  server_validation_ctx->add_verify_certificate_spki(TEST_SAN_URI_CERT_SPKI);

  envoy::extensions::transport_sockets::tls::v3::UpstreamTlsContext client;

  TestUtilOptionsV2 test_options(listener, client, false, GetParam());
  testUtilV2(test_options.setExpectedServerStats("ssl.fail_verify_no_cert")
                 .setExpectedTransportFailureReasonContains("SSLV3_ALERT_HANDSHAKE_FAILURE"));

  // Fails even with client renegotiation.
  client.set_allow_renegotiation(true);
  testUtilV2(test_options);
}

TEST_P(SslSocketTest, FailedClientCertificateSpkiVerificationWrongClientCertificate) {
  envoy::config::listener::v3::Listener listener;
  envoy::config::listener::v3::FilterChain* filter_chain = listener.add_filter_chains();
  envoy::extensions::transport_sockets::tls::v3::TlsCertificate* server_cert =
      filter_chain->mutable_hidden_envoy_deprecated_tls_context()
          ->mutable_common_tls_context()
          ->add_tls_certificates();
  server_cert->mutable_certificate_chain()->set_filename(TestEnvironment::substitute(
      "{{ test_rundir }}/test/extensions/transport_sockets/tls/test_data/san_dns_cert.pem"));
  server_cert->mutable_private_key()->set_filename(TestEnvironment::substitute(
      "{{ test_rundir }}/test/extensions/transport_sockets/tls/test_data/san_dns_key.pem"));
  envoy::extensions::transport_sockets::tls::v3::CertificateValidationContext*
      server_validation_ctx = filter_chain->mutable_hidden_envoy_deprecated_tls_context()
                                  ->mutable_common_tls_context()
                                  ->mutable_validation_context();
  server_validation_ctx->mutable_trusted_ca()->set_filename(TestEnvironment::substitute(
      "{{ test_rundir }}/test/extensions/transport_sockets/tls/test_data/ca_cert.pem"));
  server_validation_ctx->add_verify_certificate_spki(TEST_SAN_DNS_CERT_SPKI);
  server_validation_ctx->add_verify_certificate_spki(TEST_SAN_URI_CERT_SPKI);

  envoy::extensions::transport_sockets::tls::v3::UpstreamTlsContext client;
  envoy::extensions::transport_sockets::tls::v3::TlsCertificate* client_cert =
      client.mutable_common_tls_context()->add_tls_certificates();
  client_cert->mutable_certificate_chain()->set_filename(TestEnvironment::substitute(
      "{{ test_rundir }}/test/extensions/transport_sockets/tls/test_data/no_san_cert.pem"));
  client_cert->mutable_private_key()->set_filename(TestEnvironment::substitute(
      "{{ test_rundir }}/test/extensions/transport_sockets/tls/test_data/no_san_key.pem"));

  TestUtilOptionsV2 test_options(listener, client, false, GetParam());
  testUtilV2(test_options.setExpectedServerStats("ssl.fail_verify_cert_hash")
                 .setExpectedTransportFailureReasonContains("SSLV3_ALERT_CERTIFICATE_UNKNOWN"));

  // Fails even with client renegotiation.
  client.set_allow_renegotiation(true);
  testUtilV2(test_options);
}

TEST_P(SslSocketTest, FailedClientCertificateSpkiVerificationNoCAWrongClientCertificate) {
  envoy::config::listener::v3::Listener listener;
  envoy::config::listener::v3::FilterChain* filter_chain = listener.add_filter_chains();
  envoy::extensions::transport_sockets::tls::v3::TlsCertificate* server_cert =
      filter_chain->mutable_hidden_envoy_deprecated_tls_context()
          ->mutable_common_tls_context()
          ->add_tls_certificates();
  server_cert->mutable_certificate_chain()->set_filename(TestEnvironment::substitute(
      "{{ test_rundir }}/test/extensions/transport_sockets/tls/test_data/san_dns_cert.pem"));
  server_cert->mutable_private_key()->set_filename(TestEnvironment::substitute(
      "{{ test_rundir }}/test/extensions/transport_sockets/tls/test_data/san_dns_key.pem"));
  envoy::extensions::transport_sockets::tls::v3::CertificateValidationContext*
      server_validation_ctx = filter_chain->mutable_hidden_envoy_deprecated_tls_context()
                                  ->mutable_common_tls_context()
                                  ->mutable_validation_context();
  server_validation_ctx->add_verify_certificate_spki(TEST_SAN_DNS_CERT_SPKI);
  server_validation_ctx->add_verify_certificate_spki(TEST_SAN_URI_CERT_SPKI);

  envoy::extensions::transport_sockets::tls::v3::UpstreamTlsContext client;
  envoy::extensions::transport_sockets::tls::v3::TlsCertificate* client_cert =
      client.mutable_common_tls_context()->add_tls_certificates();
  client_cert->mutable_certificate_chain()->set_filename(TestEnvironment::substitute(
      "{{ test_rundir }}/test/extensions/transport_sockets/tls/test_data/no_san_cert.pem"));
  client_cert->mutable_private_key()->set_filename(TestEnvironment::substitute(
      "{{ test_rundir }}/test/extensions/transport_sockets/tls/test_data/no_san_key.pem"));

  TestUtilOptionsV2 test_options(listener, client, false, GetParam());
  testUtilV2(test_options.setExpectedServerStats("ssl.fail_verify_cert_hash")
                 .setExpectedTransportFailureReasonContains("SSLV3_ALERT_CERTIFICATE_UNKNOWN"));

  // Fails even with client renegotiation.
  client.set_allow_renegotiation(true);
  testUtilV2(test_options);
}

TEST_P(SslSocketTest, FailedClientCertificateSpkiVerificationWrongCA) {
  envoy::config::listener::v3::Listener listener;
  envoy::config::listener::v3::FilterChain* filter_chain = listener.add_filter_chains();
  envoy::extensions::transport_sockets::tls::v3::TlsCertificate* server_cert =
      filter_chain->mutable_hidden_envoy_deprecated_tls_context()
          ->mutable_common_tls_context()
          ->add_tls_certificates();
  server_cert->mutable_certificate_chain()->set_filename(TestEnvironment::substitute(
      "{{ test_rundir }}/test/extensions/transport_sockets/tls/test_data/san_dns_cert.pem"));
  server_cert->mutable_private_key()->set_filename(TestEnvironment::substitute(
      "{{ test_rundir }}/test/extensions/transport_sockets/tls/test_data/san_dns_key.pem"));
  envoy::extensions::transport_sockets::tls::v3::CertificateValidationContext*
      server_validation_ctx = filter_chain->mutable_hidden_envoy_deprecated_tls_context()
                                  ->mutable_common_tls_context()
                                  ->mutable_validation_context();
  server_validation_ctx->mutable_trusted_ca()->set_filename(TestEnvironment::substitute(
      "{{ test_rundir }}/test/extensions/transport_sockets/tls/test_data/fake_ca_cert.pem"));
  server_validation_ctx->add_verify_certificate_spki(TEST_SAN_DNS_CERT_SPKI);
  server_validation_ctx->add_verify_certificate_spki(TEST_SAN_URI_CERT_SPKI);

  envoy::extensions::transport_sockets::tls::v3::UpstreamTlsContext client;
  envoy::extensions::transport_sockets::tls::v3::TlsCertificate* client_cert =
      client.mutable_common_tls_context()->add_tls_certificates();
  client_cert->mutable_certificate_chain()->set_filename(TestEnvironment::substitute(
      "{{ test_rundir }}/test/extensions/transport_sockets/tls/test_data/san_uri_cert.pem"));
  client_cert->mutable_private_key()->set_filename(TestEnvironment::substitute(
      "{{ test_rundir }}/test/extensions/transport_sockets/tls/test_data/san_uri_key.pem"));

  TestUtilOptionsV2 test_options(listener, client, false, GetParam());
  testUtilV2(test_options.setExpectedTransportFailureReasonContains("TLSV1_ALERT_UNKNOWN_CA"));

  // Fails even with client renegotiation.
  client.set_allow_renegotiation(true);
  testUtilV2(test_options);
}

TEST_P(SslSocketTest, ClientCertificateHashAndSpkiVerification) {
  envoy::config::listener::v3::Listener listener;
  envoy::config::listener::v3::FilterChain* filter_chain = listener.add_filter_chains();
  envoy::extensions::transport_sockets::tls::v3::TlsCertificate* server_cert =
      filter_chain->mutable_hidden_envoy_deprecated_tls_context()
          ->mutable_common_tls_context()
          ->add_tls_certificates();
  server_cert->mutable_certificate_chain()->set_filename(TestEnvironment::substitute(
      "{{ test_rundir }}/test/extensions/transport_sockets/tls/test_data/san_dns_cert.pem"));
  server_cert->mutable_private_key()->set_filename(TestEnvironment::substitute(
      "{{ test_rundir }}/test/extensions/transport_sockets/tls/test_data/san_dns_key.pem"));
  envoy::extensions::transport_sockets::tls::v3::CertificateValidationContext*
      server_validation_ctx = filter_chain->mutable_hidden_envoy_deprecated_tls_context()
                                  ->mutable_common_tls_context()
                                  ->mutable_validation_context();
  server_validation_ctx->mutable_trusted_ca()->set_filename(TestEnvironment::substitute(
      "{{ test_rundir }}/test/extensions/transport_sockets/tls/test_data/ca_cert.pem"));
  server_validation_ctx->add_verify_certificate_hash(
      "0000000000000000000000000000000000000000000000000000000000000000");
  server_validation_ctx->add_verify_certificate_spki(TEST_SAN_DNS_CERT_SPKI);
  server_validation_ctx->add_verify_certificate_spki(TEST_SAN_URI_CERT_SPKI);

  envoy::extensions::transport_sockets::tls::v3::UpstreamTlsContext client;
  envoy::extensions::transport_sockets::tls::v3::TlsCertificate* client_cert =
      client.mutable_common_tls_context()->add_tls_certificates();
  client_cert->mutable_certificate_chain()->set_filename(TestEnvironment::substitute(
      "{{ test_rundir }}/test/extensions/transport_sockets/tls/test_data/san_uri_cert.pem"));
  client_cert->mutable_private_key()->set_filename(TestEnvironment::substitute(
      "{{ test_rundir }}/test/extensions/transport_sockets/tls/test_data/san_uri_key.pem"));

  TestUtilOptionsV2 test_options(listener, client, true, GetParam());
  testUtilV2(test_options.setExpectedClientCertUri("spiffe://lyft.com/test-team")
                 .setExpectedServerCertDigest(TEST_SAN_DNS_CERT_256_HASH));

  // Works even with client renegotiation.
  client.set_allow_renegotiation(true);
  testUtilV2(test_options);
}

TEST_P(SslSocketTest, ClientCertificateHashAndSpkiVerificationNoCA) {
  envoy::config::listener::v3::Listener listener;
  envoy::config::listener::v3::FilterChain* filter_chain = listener.add_filter_chains();
  envoy::extensions::transport_sockets::tls::v3::TlsCertificate* server_cert =
      filter_chain->mutable_hidden_envoy_deprecated_tls_context()
          ->mutable_common_tls_context()
          ->add_tls_certificates();
  server_cert->mutable_certificate_chain()->set_filename(TestEnvironment::substitute(
      "{{ test_rundir }}/test/extensions/transport_sockets/tls/test_data/san_dns_cert.pem"));
  server_cert->mutable_private_key()->set_filename(TestEnvironment::substitute(
      "{{ test_rundir }}/test/extensions/transport_sockets/tls/test_data/san_dns_key.pem"));
  envoy::extensions::transport_sockets::tls::v3::CertificateValidationContext*
      server_validation_ctx = filter_chain->mutable_hidden_envoy_deprecated_tls_context()
                                  ->mutable_common_tls_context()
                                  ->mutable_validation_context();
  server_validation_ctx->add_verify_certificate_hash(
      "0000000000000000000000000000000000000000000000000000000000000000");
  server_validation_ctx->add_verify_certificate_spki(TEST_SAN_DNS_CERT_SPKI);
  server_validation_ctx->add_verify_certificate_spki(TEST_SAN_URI_CERT_SPKI);

  envoy::extensions::transport_sockets::tls::v3::UpstreamTlsContext client;
  envoy::extensions::transport_sockets::tls::v3::TlsCertificate* client_cert =
      client.mutable_common_tls_context()->add_tls_certificates();
  client_cert->mutable_certificate_chain()->set_filename(TestEnvironment::substitute(
      "{{ test_rundir }}/test/extensions/transport_sockets/tls/test_data/san_uri_cert.pem"));
  client_cert->mutable_private_key()->set_filename(TestEnvironment::substitute(
      "{{ test_rundir }}/test/extensions/transport_sockets/tls/test_data/san_uri_key.pem"));

  TestUtilOptionsV2 test_options(listener, client, true, GetParam());
  testUtilV2(test_options.setExpectedClientCertUri("spiffe://lyft.com/test-team")
                 .setExpectedServerCertDigest(TEST_SAN_DNS_CERT_256_HASH));

  // Works even with client renegotiation.
  client.set_allow_renegotiation(true);
  testUtilV2(test_options);
}

TEST_P(SslSocketTest, FailedClientCertificateHashAndSpkiVerificationNoClientCertificate) {
  envoy::config::listener::v3::Listener listener;
  envoy::config::listener::v3::FilterChain* filter_chain = listener.add_filter_chains();
  envoy::extensions::transport_sockets::tls::v3::TlsCertificate* server_cert =
      filter_chain->mutable_hidden_envoy_deprecated_tls_context()
          ->mutable_common_tls_context()
          ->add_tls_certificates();
  server_cert->mutable_certificate_chain()->set_filename(TestEnvironment::substitute(
      "{{ test_rundir }}/test/extensions/transport_sockets/tls/test_data/san_dns_cert.pem"));
  server_cert->mutable_private_key()->set_filename(TestEnvironment::substitute(
      "{{ test_rundir }}/test/extensions/transport_sockets/tls/test_data/san_dns_key.pem"));
  envoy::extensions::transport_sockets::tls::v3::CertificateValidationContext*
      server_validation_ctx = filter_chain->mutable_hidden_envoy_deprecated_tls_context()
                                  ->mutable_common_tls_context()
                                  ->mutable_validation_context();
  server_validation_ctx->mutable_trusted_ca()->set_filename(TestEnvironment::substitute(
      "{{ test_rundir }}/test/extensions/transport_sockets/tls/test_data/ca_cert.pem"));
  server_validation_ctx->add_verify_certificate_hash(
      "0000000000000000000000000000000000000000000000000000000000000000");
  server_validation_ctx->add_verify_certificate_spki(TEST_SAN_URI_CERT_SPKI);

  envoy::extensions::transport_sockets::tls::v3::UpstreamTlsContext client;

  TestUtilOptionsV2 test_options(listener, client, false, GetParam());
  testUtilV2(test_options.setExpectedServerStats("ssl.fail_verify_no_cert")
                 .setExpectedTransportFailureReasonContains("SSLV3_ALERT_HANDSHAKE_FAILURE"));

  // Fails even with client renegotiation.
  client.set_allow_renegotiation(true);
  testUtilV2(test_options);
}

TEST_P(SslSocketTest, FailedClientCertificateHashAndSpkiVerificationNoCANoClientCertificate) {
  envoy::config::listener::v3::Listener listener;
  envoy::config::listener::v3::FilterChain* filter_chain = listener.add_filter_chains();
  envoy::extensions::transport_sockets::tls::v3::TlsCertificate* server_cert =
      filter_chain->mutable_hidden_envoy_deprecated_tls_context()
          ->mutable_common_tls_context()
          ->add_tls_certificates();
  server_cert->mutable_certificate_chain()->set_filename(TestEnvironment::substitute(
      "{{ test_rundir }}/test/extensions/transport_sockets/tls/test_data/san_dns_cert.pem"));
  server_cert->mutable_private_key()->set_filename(TestEnvironment::substitute(
      "{{ test_rundir }}/test/extensions/transport_sockets/tls/test_data/san_dns_key.pem"));
  envoy::extensions::transport_sockets::tls::v3::CertificateValidationContext*
      server_validation_ctx = filter_chain->mutable_hidden_envoy_deprecated_tls_context()
                                  ->mutable_common_tls_context()
                                  ->mutable_validation_context();
  server_validation_ctx->add_verify_certificate_hash(
      "0000000000000000000000000000000000000000000000000000000000000000");
  server_validation_ctx->add_verify_certificate_spki(TEST_SAN_URI_CERT_SPKI);

  envoy::extensions::transport_sockets::tls::v3::UpstreamTlsContext client;

  TestUtilOptionsV2 test_options(listener, client, false, GetParam());
  testUtilV2(test_options.setExpectedServerStats("ssl.fail_verify_no_cert")
                 .setExpectedTransportFailureReasonContains("SSLV3_ALERT_HANDSHAKE_FAILURE"));

  // Fails even with client renegotiation.
  client.set_allow_renegotiation(true);
  testUtilV2(test_options);
}

TEST_P(SslSocketTest, FailedClientCertificateHashAndSpkiVerificationWrongClientCertificate) {
  envoy::config::listener::v3::Listener listener;
  envoy::config::listener::v3::FilterChain* filter_chain = listener.add_filter_chains();
  envoy::extensions::transport_sockets::tls::v3::TlsCertificate* server_cert =
      filter_chain->mutable_hidden_envoy_deprecated_tls_context()
          ->mutable_common_tls_context()
          ->add_tls_certificates();
  server_cert->mutable_certificate_chain()->set_filename(TestEnvironment::substitute(
      "{{ test_rundir }}/test/extensions/transport_sockets/tls/test_data/san_dns_cert.pem"));
  server_cert->mutable_private_key()->set_filename(TestEnvironment::substitute(
      "{{ test_rundir }}/test/extensions/transport_sockets/tls/test_data/san_dns_key.pem"));
  envoy::extensions::transport_sockets::tls::v3::CertificateValidationContext*
      server_validation_ctx = filter_chain->mutable_hidden_envoy_deprecated_tls_context()
                                  ->mutable_common_tls_context()
                                  ->mutable_validation_context();
  server_validation_ctx->mutable_trusted_ca()->set_filename(TestEnvironment::substitute(
      "{{ test_rundir }}/test/extensions/transport_sockets/tls/test_data/ca_cert.pem"));
  server_validation_ctx->add_verify_certificate_hash(
      "0000000000000000000000000000000000000000000000000000000000000000");
  server_validation_ctx->add_verify_certificate_spki(TEST_SAN_URI_CERT_SPKI);

  envoy::extensions::transport_sockets::tls::v3::UpstreamTlsContext client;
  envoy::extensions::transport_sockets::tls::v3::TlsCertificate* client_cert =
      client.mutable_common_tls_context()->add_tls_certificates();
  client_cert->mutable_certificate_chain()->set_filename(TestEnvironment::substitute(
      "{{ test_rundir }}/test/extensions/transport_sockets/tls/test_data/no_san_cert.pem"));
  client_cert->mutable_private_key()->set_filename(TestEnvironment::substitute(
      "{{ test_rundir }}/test/extensions/transport_sockets/tls/test_data/no_san_key.pem"));

  TestUtilOptionsV2 test_options(listener, client, false, GetParam());
  testUtilV2(test_options.setExpectedServerStats("ssl.fail_verify_cert_hash")
                 .setExpectedTransportFailureReasonContains("SSLV3_ALERT_CERTIFICATE_UNKNOWN"));

  // Fails even with client renegotiation.
  client.set_allow_renegotiation(true);
  testUtilV2(test_options);
}

TEST_P(SslSocketTest, FailedClientCertificateHashAndSpkiVerificationNoCAWrongClientCertificate) {
  envoy::config::listener::v3::Listener listener;
  envoy::config::listener::v3::FilterChain* filter_chain = listener.add_filter_chains();
  envoy::extensions::transport_sockets::tls::v3::TlsCertificate* server_cert =
      filter_chain->mutable_hidden_envoy_deprecated_tls_context()
          ->mutable_common_tls_context()
          ->add_tls_certificates();
  server_cert->mutable_certificate_chain()->set_filename(TestEnvironment::substitute(
      "{{ test_rundir }}/test/extensions/transport_sockets/tls/test_data/san_dns_cert.pem"));
  server_cert->mutable_private_key()->set_filename(TestEnvironment::substitute(
      "{{ test_rundir }}/test/extensions/transport_sockets/tls/test_data/san_dns_key.pem"));
  envoy::extensions::transport_sockets::tls::v3::CertificateValidationContext*
      server_validation_ctx = filter_chain->mutable_hidden_envoy_deprecated_tls_context()
                                  ->mutable_common_tls_context()
                                  ->mutable_validation_context();
  server_validation_ctx->add_verify_certificate_hash(
      "0000000000000000000000000000000000000000000000000000000000000000");
  server_validation_ctx->add_verify_certificate_spki(TEST_SAN_URI_CERT_SPKI);

  envoy::extensions::transport_sockets::tls::v3::UpstreamTlsContext client;
  envoy::extensions::transport_sockets::tls::v3::TlsCertificate* client_cert =
      client.mutable_common_tls_context()->add_tls_certificates();
  client_cert->mutable_certificate_chain()->set_filename(TestEnvironment::substitute(
      "{{ test_rundir }}/test/extensions/transport_sockets/tls/test_data/no_san_cert.pem"));
  client_cert->mutable_private_key()->set_filename(TestEnvironment::substitute(
      "{{ test_rundir }}/test/extensions/transport_sockets/tls/test_data/no_san_key.pem"));

  TestUtilOptionsV2 test_options(listener, client, false, GetParam());
  testUtilV2(test_options.setExpectedServerStats("ssl.fail_verify_cert_hash")
                 .setExpectedTransportFailureReasonContains("SSLV3_ALERT_CERTIFICATE_UNKNOWN"));

  // Fails even with client renegotiation.
  client.set_allow_renegotiation(true);
  testUtilV2(test_options);
}

TEST_P(SslSocketTest, FailedClientCertificateHashAndSpkiVerificationWrongCA) {
  envoy::config::listener::v3::Listener listener;
  envoy::config::listener::v3::FilterChain* filter_chain = listener.add_filter_chains();
  envoy::extensions::transport_sockets::tls::v3::TlsCertificate* server_cert =
      filter_chain->mutable_hidden_envoy_deprecated_tls_context()
          ->mutable_common_tls_context()
          ->add_tls_certificates();
  server_cert->mutable_certificate_chain()->set_filename(TestEnvironment::substitute(
      "{{ test_rundir }}/test/extensions/transport_sockets/tls/test_data/san_dns_cert.pem"));
  server_cert->mutable_private_key()->set_filename(TestEnvironment::substitute(
      "{{ test_rundir }}/test/extensions/transport_sockets/tls/test_data/san_dns_key.pem"));
  envoy::extensions::transport_sockets::tls::v3::CertificateValidationContext*
      server_validation_ctx = filter_chain->mutable_hidden_envoy_deprecated_tls_context()
                                  ->mutable_common_tls_context()
                                  ->mutable_validation_context();
  server_validation_ctx->mutable_trusted_ca()->set_filename(TestEnvironment::substitute(
      "{{ test_rundir }}/test/extensions/transport_sockets/tls/test_data/fake_ca_cert.pem"));
  server_validation_ctx->add_verify_certificate_hash(
      "0000000000000000000000000000000000000000000000000000000000000000");
  server_validation_ctx->add_verify_certificate_spki(TEST_SAN_URI_CERT_SPKI);

  envoy::extensions::transport_sockets::tls::v3::UpstreamTlsContext client;
  envoy::extensions::transport_sockets::tls::v3::TlsCertificate* client_cert =
      client.mutable_common_tls_context()->add_tls_certificates();
  client_cert->mutable_certificate_chain()->set_filename(TestEnvironment::substitute(
      "{{ test_rundir }}/test/extensions/transport_sockets/tls/test_data/san_uri_cert.pem"));
  client_cert->mutable_private_key()->set_filename(TestEnvironment::substitute(
      "{{ test_rundir }}/test/extensions/transport_sockets/tls/test_data/san_uri_key.pem"));

  TestUtilOptionsV2 test_options(listener, client, false, GetParam());
  testUtilV2(test_options.setExpectedTransportFailureReasonContains("TLSV1_ALERT_UNKNOWN_CA"));

  // Fails even with client renegotiation.
  client.set_allow_renegotiation(true);
  testUtilV2(test_options);
}

// Make sure that we do not flush code and do an immediate close if we have not completed the
// handshake.
TEST_P(SslSocketTest, FlushCloseDuringHandshake) {
  const std::string server_ctx_yaml = R"EOF(
  common_tls_context:
    tls_certificates:
      certificate_chain:
        filename: "{{ test_tmpdir }}/unittestcert.pem"
      private_key:
        filename: "{{ test_tmpdir }}/unittestkey.pem"
    validation_context:
      trusted_ca:
        filename: "{{ test_rundir }}/test/extensions/transport_sockets/tls/test_data/ca_certificates.pem"
)EOF";

  envoy::extensions::transport_sockets::tls::v3::DownstreamTlsContext tls_context;
  TestUtility::loadFromYaml(TestEnvironment::substitute(server_ctx_yaml), tls_context);
  auto server_cfg = std::make_unique<ServerContextConfigImpl>(tls_context, factory_context_);
  ContextManagerImpl manager(time_system_);
  Stats::TestUtil::TestStore server_stats_store;
  ServerSslSocketFactory server_ssl_socket_factory(std::move(server_cfg), manager,
                                                   server_stats_store, std::vector<std::string>{});

  auto socket = std::make_shared<Network::TcpListenSocket>(
      Network::Test::getCanonicalLoopbackAddress(GetParam()), nullptr, true);
  Network::MockTcpListenerCallbacks callbacks;
  Network::MockConnectionHandler connection_handler;
  Network::ListenerPtr listener =
      dispatcher_->createListener(socket, callbacks, true, ENVOY_TCP_BACKLOG_SIZE);

  Network::ClientConnectionPtr client_connection = dispatcher_->createClientConnection(
      socket->localAddress(), Network::Address::InstanceConstSharedPtr(),
      Network::Test::createRawBufferSocket(), nullptr);
  client_connection->connect();
  Network::MockConnectionCallbacks client_connection_callbacks;
  client_connection->addConnectionCallbacks(client_connection_callbacks);

  Network::ConnectionPtr server_connection;
  Network::MockConnectionCallbacks server_connection_callbacks;
  EXPECT_CALL(callbacks, onAccept_(_))
      .WillOnce(Invoke([&](Network::ConnectionSocketPtr& socket) -> void {
        server_connection = dispatcher_->createServerConnection(
            std::move(socket), server_ssl_socket_factory.createTransportSocket(nullptr),
            stream_info_);
        server_connection->addConnectionCallbacks(server_connection_callbacks);
        Buffer::OwnedImpl data("hello");
        server_connection->write(data, false);
        server_connection->close(Network::ConnectionCloseType::FlushWrite);
      }));

  EXPECT_CALL(server_connection_callbacks, onEvent(Network::ConnectionEvent::LocalClose));
  EXPECT_CALL(client_connection_callbacks, onEvent(Network::ConnectionEvent::Connected));
  EXPECT_CALL(client_connection_callbacks, onEvent(Network::ConnectionEvent::RemoteClose))
      .WillOnce(Invoke([&](Network::ConnectionEvent) -> void { dispatcher_->exit(); }));

  dispatcher_->run(Event::Dispatcher::RunType::Block);
}

// Test that half-close is sent and received correctly
TEST_P(SslSocketTest, HalfClose) {
  const std::string server_ctx_yaml = R"EOF(
  common_tls_context:
    tls_certificates:
      certificate_chain:
        filename: "{{ test_tmpdir }}/unittestcert.pem"
      private_key:
        filename: "{{ test_tmpdir }}/unittestkey.pem"
    validation_context:
      trusted_ca:
        filename: "{{ test_rundir }}/test/extensions/transport_sockets/tls/test_data/ca_certificates.pem"
)EOF";

  envoy::extensions::transport_sockets::tls::v3::DownstreamTlsContext server_tls_context;
  TestUtility::loadFromYaml(TestEnvironment::substitute(server_ctx_yaml), server_tls_context);
  auto server_cfg = std::make_unique<ServerContextConfigImpl>(server_tls_context, factory_context_);
  ContextManagerImpl manager(time_system_);
  Stats::TestUtil::TestStore server_stats_store;
  ServerSslSocketFactory server_ssl_socket_factory(std::move(server_cfg), manager,
                                                   server_stats_store, std::vector<std::string>{});

  auto socket = std::make_shared<Network::TcpListenSocket>(
      Network::Test::getCanonicalLoopbackAddress(GetParam()), nullptr, true);
  Network::MockTcpListenerCallbacks listener_callbacks;
  Network::MockConnectionHandler connection_handler;
  Network::ListenerPtr listener =
      dispatcher_->createListener(socket, listener_callbacks, true, ENVOY_TCP_BACKLOG_SIZE);
  std::shared_ptr<Network::MockReadFilter> server_read_filter(new Network::MockReadFilter());
  std::shared_ptr<Network::MockReadFilter> client_read_filter(new Network::MockReadFilter());

  const std::string client_ctx_yaml = R"EOF(
    common_tls_context:
  )EOF";

  envoy::extensions::transport_sockets::tls::v3::UpstreamTlsContext tls_context;
  TestUtility::loadFromYaml(TestEnvironment::substitute(client_ctx_yaml), tls_context);
  auto client_cfg = std::make_unique<ClientContextConfigImpl>(tls_context, factory_context_);
  Stats::TestUtil::TestStore client_stats_store;
  ClientSslSocketFactory client_ssl_socket_factory(secret_manager_, std::move(client_cfg), manager,
                                                   client_stats_store);
  Network::ClientConnectionPtr client_connection = dispatcher_->createClientConnection(
      socket->localAddress(), Network::Address::InstanceConstSharedPtr(),
      client_ssl_socket_factory.createTransportSocket(nullptr), nullptr);
  client_connection->enableHalfClose(true);
  client_connection->addReadFilter(client_read_filter);
  client_connection->connect();
  Network::MockConnectionCallbacks client_connection_callbacks;
  client_connection->addConnectionCallbacks(client_connection_callbacks);

  Network::ConnectionPtr server_connection;
  Network::MockConnectionCallbacks server_connection_callbacks;
  EXPECT_CALL(listener_callbacks, onAccept_(_))
      .WillOnce(Invoke([&](Network::ConnectionSocketPtr& socket) -> void {
        server_connection = dispatcher_->createServerConnection(
            std::move(socket), server_ssl_socket_factory.createTransportSocket(nullptr),
            stream_info_);
        server_connection->enableHalfClose(true);
        server_connection->addReadFilter(server_read_filter);
        server_connection->addConnectionCallbacks(server_connection_callbacks);
        Buffer::OwnedImpl data("hello");
        server_connection->write(data, true);
      }));

  EXPECT_CALL(*server_read_filter, onNewConnection())
      .WillOnce(Return(Network::FilterStatus::Continue));
  EXPECT_CALL(*client_read_filter, onNewConnection())
      .WillOnce(Return(Network::FilterStatus::Continue));
  EXPECT_CALL(server_connection_callbacks, onEvent(Network::ConnectionEvent::Connected));
  EXPECT_CALL(client_connection_callbacks, onEvent(Network::ConnectionEvent::Connected));
  EXPECT_CALL(*client_read_filter, onData(BufferStringEqual("hello"), true))
      .WillOnce(Invoke([&](Buffer::Instance&, bool) -> Network::FilterStatus {
        Buffer::OwnedImpl buffer("world");
        client_connection->write(buffer, true);
        return Network::FilterStatus::Continue;
      }));
  EXPECT_CALL(client_connection_callbacks, onEvent(Network::ConnectionEvent::LocalClose));
  EXPECT_CALL(*server_read_filter, onData(BufferStringEqual("world"), true));
  EXPECT_CALL(server_connection_callbacks, onEvent(Network::ConnectionEvent::RemoteClose))
      .WillOnce(Invoke([&](Network::ConnectionEvent) -> void { dispatcher_->exit(); }));

  dispatcher_->run(Event::Dispatcher::RunType::Block);
}

TEST_P(SslSocketTest, ClientAuthMultipleCAs) {
  const std::string server_ctx_yaml = R"EOF(
  common_tls_context:
    tls_certificates:
      certificate_chain:
        filename: "{{ test_tmpdir }}/unittestcert.pem"
      private_key:
        filename: "{{ test_tmpdir }}/unittestkey.pem"
    validation_context:
      trusted_ca:
        filename: "{{ test_rundir }}/test/extensions/transport_sockets/tls/test_data/ca_certificates.pem"
)EOF";

  envoy::extensions::transport_sockets::tls::v3::DownstreamTlsContext server_tls_context;
  TestUtility::loadFromYaml(TestEnvironment::substitute(server_ctx_yaml), server_tls_context);
  auto server_cfg = std::make_unique<ServerContextConfigImpl>(server_tls_context, factory_context_);
  ContextManagerImpl manager(time_system_);
  Stats::TestUtil::TestStore server_stats_store;
  ServerSslSocketFactory server_ssl_socket_factory(std::move(server_cfg), manager,
                                                   server_stats_store, std::vector<std::string>{});

  auto socket = std::make_shared<Network::TcpListenSocket>(
      Network::Test::getCanonicalLoopbackAddress(GetParam()), nullptr, true);
  Network::MockTcpListenerCallbacks callbacks;
  Network::MockConnectionHandler connection_handler;
  Network::ListenerPtr listener =
      dispatcher_->createListener(socket, callbacks, true, ENVOY_TCP_BACKLOG_SIZE);

  const std::string client_ctx_yaml = R"EOF(
  common_tls_context:
    tls_certificates:
      certificate_chain:
        filename: "{{ test_rundir }}/test/extensions/transport_sockets/tls/test_data/no_san_cert.pem"
      private_key:
        filename: "{{ test_rundir }}/test/extensions/transport_sockets/tls/test_data/no_san_key.pem"
)EOF";

  envoy::extensions::transport_sockets::tls::v3::UpstreamTlsContext tls_context;
  TestUtility::loadFromYaml(TestEnvironment::substitute(client_ctx_yaml), tls_context);
  auto client_cfg = std::make_unique<ClientContextConfigImpl>(tls_context, factory_context_);
  Stats::TestUtil::TestStore client_stats_store;
  ClientSslSocketFactory ssl_socket_factory(secret_manager_, std::move(client_cfg), manager,
                                            client_stats_store);
  Network::ClientConnectionPtr client_connection = dispatcher_->createClientConnection(
      socket->localAddress(), Network::Address::InstanceConstSharedPtr(),
      ssl_socket_factory.createTransportSocket(nullptr), nullptr);

  // Verify that server sent list with 2 acceptable client certificate CA names.
  const SslHandshakerImpl* ssl_socket =
      dynamic_cast<const SslHandshakerImpl*>(client_connection->ssl().get());
  SSL_set_cert_cb(
      ssl_socket->ssl(),
      [](SSL* ssl, void*) -> int {
        STACK_OF(X509_NAME)* list = SSL_get_client_CA_list(ssl);
        EXPECT_NE(nullptr, list);
        EXPECT_EQ(2U, sk_X509_NAME_num(list));
        return 1;
      },
      nullptr);

  client_connection->connect();

  Network::ConnectionPtr server_connection;
  Network::MockConnectionCallbacks server_connection_callbacks;
  EXPECT_CALL(callbacks, onAccept_(_))
      .WillOnce(Invoke([&](Network::ConnectionSocketPtr& socket) -> void {
        server_connection = dispatcher_->createServerConnection(
            std::move(socket), server_ssl_socket_factory.createTransportSocket(nullptr),
            stream_info_);
        server_connection->addConnectionCallbacks(server_connection_callbacks);
      }));

  EXPECT_CALL(server_connection_callbacks, onEvent(Network::ConnectionEvent::Connected))
      .WillOnce(Invoke([&](Network::ConnectionEvent) -> void {
        server_connection->close(Network::ConnectionCloseType::NoFlush);
        client_connection->close(Network::ConnectionCloseType::NoFlush);
        dispatcher_->exit();
      }));
  EXPECT_CALL(server_connection_callbacks, onEvent(Network::ConnectionEvent::LocalClose));

  dispatcher_->run(Event::Dispatcher::RunType::Block);

  EXPECT_EQ(1UL, server_stats_store.counter("ssl.handshake").value());
}

namespace {

// Test connecting with a client to server1, then trying to reuse the session on server2
void testTicketSessionResumption(const std::string& server_ctx_yaml1,
                                 const std::vector<std::string>& server_names1,
                                 const std::string& server_ctx_yaml2,
                                 const std::vector<std::string>& server_names2,
                                 const std::string& client_ctx_yaml, bool expect_reuse,
                                 const Network::Address::IpVersion ip_version,
                                 const uint32_t expected_lifetime_hint = 0) {
  Event::SimulatedTimeSystem time_system;
  ContextManagerImpl manager(*time_system);

  Stats::TestUtil::TestStore server_stats_store;
  Api::ApiPtr server_api = Api::createApiForTest(server_stats_store, time_system);
  testing::NiceMock<Server::Configuration::MockTransportSocketFactoryContext>
      server_factory_context;
  ON_CALL(server_factory_context, api()).WillByDefault(ReturnRef(*server_api));

  envoy::extensions::transport_sockets::tls::v3::DownstreamTlsContext server_tls_context1;
  TestUtility::loadFromYaml(TestEnvironment::substitute(server_ctx_yaml1), server_tls_context1);
  auto server_cfg1 =
      std::make_unique<ServerContextConfigImpl>(server_tls_context1, server_factory_context);

  envoy::extensions::transport_sockets::tls::v3::DownstreamTlsContext server_tls_context2;
  TestUtility::loadFromYaml(TestEnvironment::substitute(server_ctx_yaml2), server_tls_context2);
  auto server_cfg2 =
      std::make_unique<ServerContextConfigImpl>(server_tls_context2, server_factory_context);
  ServerSslSocketFactory server_ssl_socket_factory1(std::move(server_cfg1), manager,
                                                    server_stats_store, server_names1);
  ServerSslSocketFactory server_ssl_socket_factory2(std::move(server_cfg2), manager,
                                                    server_stats_store, server_names2);

  auto socket1 = std::make_shared<Network::TcpListenSocket>(
      Network::Test::getCanonicalLoopbackAddress(ip_version), nullptr, true);
  auto socket2 = std::make_shared<Network::TcpListenSocket>(
      Network::Test::getCanonicalLoopbackAddress(ip_version), nullptr, true);
  NiceMock<Network::MockTcpListenerCallbacks> callbacks;
  Network::MockConnectionHandler connection_handler;
  Event::DispatcherPtr dispatcher(server_api->allocateDispatcher("test_thread"));
  Network::ListenerPtr listener1 =
      dispatcher->createListener(socket1, callbacks, true, ENVOY_TCP_BACKLOG_SIZE);
  Network::ListenerPtr listener2 =
      dispatcher->createListener(socket2, callbacks, true, ENVOY_TCP_BACKLOG_SIZE);

  envoy::extensions::transport_sockets::tls::v3::UpstreamTlsContext client_tls_context;
  TestUtility::loadFromYaml(TestEnvironment::substitute(client_ctx_yaml), client_tls_context);

  Stats::TestUtil::TestStore client_stats_store;
  Api::ApiPtr client_api = Api::createApiForTest(client_stats_store, time_system);
  testing::NiceMock<Server::Configuration::MockTransportSocketFactoryContext>
      client_factory_context;
  ON_CALL(client_factory_context, api()).WillByDefault(ReturnRef(*client_api));

  auto secret_manager = Secret::MockSecretManager();
  auto client_cfg =
      std::make_unique<ClientContextConfigImpl>(client_tls_context, client_factory_context);
  ClientSslSocketFactory ssl_socket_factory(secret_manager, std::move(client_cfg), manager,
                                            client_stats_store);
  Network::ClientConnectionPtr client_connection = dispatcher->createClientConnection(
      socket1->localAddress(), Network::Address::InstanceConstSharedPtr(),
      ssl_socket_factory.createTransportSocket(nullptr), nullptr);

  Network::MockConnectionCallbacks client_connection_callbacks;
  client_connection->addConnectionCallbacks(client_connection_callbacks);
  client_connection->connect();

  SSL_SESSION* ssl_session = nullptr;
  Network::ConnectionPtr server_connection;
  StreamInfo::StreamInfoImpl stream_info(time_system);
  EXPECT_CALL(callbacks, onAccept_(_))
      .WillOnce(Invoke([&](Network::ConnectionSocketPtr& socket) -> void {
        Network::TransportSocketFactory& tsf = socket->localAddress() == socket1->localAddress()
                                                   ? server_ssl_socket_factory1
                                                   : server_ssl_socket_factory2;
        server_connection = dispatcher->createServerConnection(
            std::move(socket), tsf.createTransportSocket(nullptr), stream_info);
      }));

  EXPECT_CALL(client_connection_callbacks, onEvent(Network::ConnectionEvent::Connected))
      .WillOnce(Invoke([&](Network::ConnectionEvent) -> void {
        const SslHandshakerImpl* ssl_socket =
            dynamic_cast<const SslHandshakerImpl*>(client_connection->ssl().get());
        ssl_session = SSL_get1_session(ssl_socket->ssl());
        EXPECT_TRUE(SSL_SESSION_is_resumable(ssl_session));
        if (expected_lifetime_hint) {
          auto lifetime_hint = SSL_SESSION_get_ticket_lifetime_hint(ssl_session);
          EXPECT_TRUE(lifetime_hint <= expected_lifetime_hint);
        }
        client_connection->close(Network::ConnectionCloseType::NoFlush);
        server_connection->close(Network::ConnectionCloseType::NoFlush);
        dispatcher->exit();
      }));
  EXPECT_CALL(client_connection_callbacks, onEvent(Network::ConnectionEvent::LocalClose));

  dispatcher->run(Event::Dispatcher::RunType::Block);

  EXPECT_EQ(0UL, server_stats_store.counter("ssl.session_reused").value());
  EXPECT_EQ(0UL, client_stats_store.counter("ssl.session_reused").value());

  client_connection = dispatcher->createClientConnection(
      socket2->localAddress(), Network::Address::InstanceConstSharedPtr(),
      ssl_socket_factory.createTransportSocket(nullptr), nullptr);
  client_connection->addConnectionCallbacks(client_connection_callbacks);
  const SslHandshakerImpl* ssl_socket =
      dynamic_cast<const SslHandshakerImpl*>(client_connection->ssl().get());
  SSL_set_session(ssl_socket->ssl(), ssl_session);
  SSL_SESSION_free(ssl_session);

  client_connection->connect();

  Network::MockConnectionCallbacks server_connection_callbacks;
  StreamInfo::StreamInfoImpl stream_info2(time_system);
  EXPECT_CALL(callbacks, onAccept_(_))
      .WillOnce(Invoke([&](Network::ConnectionSocketPtr& socket) -> void {
        Network::TransportSocketFactory& tsf = socket->localAddress() == socket1->localAddress()
                                                   ? server_ssl_socket_factory1
                                                   : server_ssl_socket_factory2;
        server_connection = dispatcher->createServerConnection(
            std::move(socket), tsf.createTransportSocket(nullptr), stream_info2);
        server_connection->addConnectionCallbacks(server_connection_callbacks);
      }));

  // Different tests have different order of whether client or server gets Connected event
  // first, so always wait until both have happened.
  size_t connect_count = 0;
  auto connect_second_time = [&connect_count, &dispatcher, &server_connection, &client_connection,
                              expect_reuse]() {
    connect_count++;
    if (connect_count == 2) {
      if (expect_reuse) {
        EXPECT_NE(EMPTY_STRING, server_connection->ssl()->sessionId());
        EXPECT_EQ(server_connection->ssl()->sessionId(), client_connection->ssl()->sessionId());
      } else {
        EXPECT_EQ(EMPTY_STRING, server_connection->ssl()->sessionId());
      }
      client_connection->close(Network::ConnectionCloseType::NoFlush);
      server_connection->close(Network::ConnectionCloseType::NoFlush);
      dispatcher->exit();
    }
  };

  EXPECT_CALL(server_connection_callbacks, onEvent(Network::ConnectionEvent::Connected))
      .WillOnce(Invoke([&](Network::ConnectionEvent) -> void { connect_second_time(); }));
  EXPECT_CALL(client_connection_callbacks, onEvent(Network::ConnectionEvent::Connected))
      .WillOnce(Invoke([&](Network::ConnectionEvent) -> void { connect_second_time(); }));
  EXPECT_CALL(client_connection_callbacks, onEvent(Network::ConnectionEvent::LocalClose));
  EXPECT_CALL(server_connection_callbacks, onEvent(Network::ConnectionEvent::LocalClose));

  dispatcher->run(Event::Dispatcher::RunType::Block);

  EXPECT_EQ(expect_reuse ? 1UL : 0UL, server_stats_store.counter("ssl.session_reused").value());
  EXPECT_EQ(expect_reuse ? 1UL : 0UL, client_stats_store.counter("ssl.session_reused").value());
}

void testSupportForStatelessSessionResumption(const std::string& server_ctx_yaml,
                                              const std::string& client_ctx_yaml,
                                              bool expect_support,
                                              const Network::Address::IpVersion ip_version) {
  Event::SimulatedTimeSystem time_system;
  ContextManagerImpl manager(*time_system);

  Stats::IsolatedStoreImpl server_stats_store;
  Api::ApiPtr server_api = Api::createApiForTest(server_stats_store, time_system);
  testing::NiceMock<Server::Configuration::MockTransportSocketFactoryContext>
      server_factory_context;
  ON_CALL(server_factory_context, api()).WillByDefault(ReturnRef(*server_api));

  envoy::extensions::transport_sockets::tls::v3::DownstreamTlsContext server_tls_context;
  TestUtility::loadFromYaml(TestEnvironment::substitute(server_ctx_yaml), server_tls_context);
  auto server_cfg =
      std::make_unique<ServerContextConfigImpl>(server_tls_context, server_factory_context);

  ServerSslSocketFactory server_ssl_socket_factory(std::move(server_cfg), manager,
                                                   server_stats_store, {});
  auto tcp_socket = std::make_shared<Network::TcpListenSocket>(
      Network::Test::getCanonicalLoopbackAddress(ip_version), nullptr, true);
  NiceMock<Network::MockTcpListenerCallbacks> callbacks;
  Network::MockConnectionHandler connection_handler;
  Event::DispatcherPtr dispatcher(server_api->allocateDispatcher("test_thread"));
  Network::ListenerPtr listener =
      dispatcher->createListener(tcp_socket, callbacks, true, ENVOY_TCP_BACKLOG_SIZE);

  envoy::extensions::transport_sockets::tls::v3::UpstreamTlsContext client_tls_context;
  TestUtility::loadFromYaml(TestEnvironment::substitute(client_ctx_yaml), client_tls_context);

  Stats::IsolatedStoreImpl client_stats_store;
  Api::ApiPtr client_api = Api::createApiForTest(client_stats_store, time_system);
  testing::NiceMock<Server::Configuration::MockTransportSocketFactoryContext>
      client_factory_context;
  ON_CALL(client_factory_context, api()).WillByDefault(ReturnRef(*client_api));

  auto secret_manager = Secret::MockSecretManager();
  auto client_cfg =
      std::make_unique<ClientContextConfigImpl>(client_tls_context, client_factory_context);
  ClientSslSocketFactory ssl_socket_factory(secret_manager, std::move(client_cfg), manager,
                                            client_stats_store);
  Network::ClientConnectionPtr client_connection = dispatcher->createClientConnection(
      tcp_socket->localAddress(), Network::Address::InstanceConstSharedPtr(),
      ssl_socket_factory.createTransportSocket(nullptr), nullptr);

  Network::MockConnectionCallbacks client_connection_callbacks;
  client_connection->addConnectionCallbacks(client_connection_callbacks);
  client_connection->connect();

  StreamInfo::StreamInfoImpl stream_info(time_system);
  Network::ConnectionPtr server_connection;
  EXPECT_CALL(callbacks, onAccept_(_))
      .WillOnce(Invoke([&](Network::ConnectionSocketPtr& socket) -> void {
        server_connection = dispatcher->createServerConnection(
            std::move(socket), server_ssl_socket_factory.createTransportSocket(nullptr),
            stream_info);

        const SslHandshakerImpl* ssl_socket =
            dynamic_cast<const SslHandshakerImpl*>(server_connection->ssl().get());
        SSL* server_ssl_socket = ssl_socket->ssl();
        SSL_CTX* server_ssl_context = SSL_get_SSL_CTX(server_ssl_socket);
        if (expect_support) {
          EXPECT_EQ(0, (SSL_CTX_get_options(server_ssl_context) & SSL_OP_NO_TICKET));
        } else {
          EXPECT_EQ(SSL_OP_NO_TICKET, (SSL_CTX_get_options(server_ssl_context) & SSL_OP_NO_TICKET));
        }
      }));

  EXPECT_CALL(client_connection_callbacks, onEvent(Network::ConnectionEvent::Connected))
      .WillOnce(Invoke([&](Network::ConnectionEvent) -> void {
        client_connection->close(Network::ConnectionCloseType::NoFlush);
        server_connection->close(Network::ConnectionCloseType::NoFlush);
        dispatcher->exit();
      }));

  EXPECT_CALL(client_connection_callbacks, onEvent(Network::ConnectionEvent::LocalClose));
  dispatcher->run(Event::Dispatcher::RunType::Block);
}

} // namespace

TEST_P(SslSocketTest, TicketSessionResumption) {
  const std::string server_ctx_yaml = R"EOF(
  common_tls_context:
    tls_certificates:
      certificate_chain:
        filename: "{{ test_tmpdir }}/unittestcert.pem"
      private_key:
        filename: "{{ test_tmpdir }}/unittestkey.pem"
  session_ticket_keys:
    keys:
      filename: "{{ test_rundir }}/test/extensions/transport_sockets/tls/test_data/ticket_key_a"
)EOF";

  const std::string client_ctx_yaml = R"EOF(
    common_tls_context:
  )EOF";

  testTicketSessionResumption(server_ctx_yaml, {}, server_ctx_yaml, {}, client_ctx_yaml, true,
                              GetParam());
}

TEST_P(SslSocketTest, TicketSessionResumptionCustomTimeout) {
  const std::string server_ctx_yaml = R"EOF(
  common_tls_context:
    tls_params:
      tls_minimum_protocol_version: TLSv1_0
      tls_maximum_protocol_version: TLSv1_2
    tls_certificates:
      certificate_chain:
        filename: "{{ test_tmpdir }}/unittestcert.pem"
      private_key:
        filename: "{{ test_tmpdir }}/unittestkey.pem"
  session_ticket_keys:
    keys:
      filename: "{{ test_rundir }}/test/extensions/transport_sockets/tls/test_data/ticket_key_a"
  session_timeout: 2307s
)EOF";

  const std::string client_ctx_yaml = R"EOF(
    common_tls_context:
  )EOF";

  testTicketSessionResumption(server_ctx_yaml, {}, server_ctx_yaml, {}, client_ctx_yaml, true,
                              GetParam(), 2307);
}

TEST_P(SslSocketTest, TicketSessionResumptionWithClientCA) {
  const std::string server_ctx_yaml = R"EOF(
  common_tls_context:
    tls_certificates:
      certificate_chain:
        filename: "{{ test_tmpdir }}/unittestcert.pem"
      private_key:
        filename: "{{ test_tmpdir }}/unittestkey.pem"
    validation_context:
      trusted_ca:
        filename: "{{ test_rundir }}/test/extensions/transport_sockets/tls/test_data/ca_cert.pem"
  session_ticket_keys:
    keys:
      filename: "{{ test_rundir }}/test/extensions/transport_sockets/tls/test_data/ticket_key_a"
)EOF";

  const std::string client_ctx_yaml = R"EOF(
  common_tls_context:
    tls_certificates:
      certificate_chain:
        filename: "{{ test_rundir }}/test/extensions/transport_sockets/tls/test_data/no_san_cert.pem"
      private_key:
        filename: "{{ test_rundir }}/test/extensions/transport_sockets/tls/test_data/no_san_key.pem"
)EOF";

  testTicketSessionResumption(server_ctx_yaml, {}, server_ctx_yaml, {}, client_ctx_yaml, true,
                              GetParam());
}

TEST_P(SslSocketTest, TicketSessionResumptionRotateKey) {
  const std::string server_ctx_yaml1 = R"EOF(
  common_tls_context:
    tls_certificates:
      certificate_chain:
        filename: "{{ test_tmpdir }}/unittestcert.pem"
      private_key:
        filename: "{{ test_tmpdir }}/unittestkey.pem"
  session_ticket_keys:
    keys:
      filename: "{{ test_rundir }}/test/extensions/transport_sockets/tls/test_data/ticket_key_a"
)EOF";

  const std::string server_ctx_yaml2 = R"EOF(
  common_tls_context:
    tls_certificates:
      certificate_chain:
        filename: "{{ test_tmpdir }}/unittestcert.pem"
      private_key:
        filename: "{{ test_tmpdir }}/unittestkey.pem"
  session_ticket_keys:
    keys:
      filename: "{{ test_rundir }}/test/extensions/transport_sockets/tls/test_data/ticket_key_b"
      filename: "{{ test_rundir }}/test/extensions/transport_sockets/tls/test_data/ticket_key_a"
)EOF";

  const std::string client_ctx_yaml = R"EOF(
    common_tls_context:
  )EOF";

  testTicketSessionResumption(server_ctx_yaml1, {}, server_ctx_yaml2, {}, client_ctx_yaml, true,
                              GetParam());
}

TEST_P(SslSocketTest, TicketSessionResumptionWrongKey) {
  const std::string server_ctx_yaml1 = R"EOF(
  common_tls_context:
    tls_certificates:
      certificate_chain:
        filename: "{{ test_tmpdir }}/unittestcert.pem"
      private_key:
        filename: "{{ test_tmpdir }}/unittestkey.pem"
  session_ticket_keys:
    keys:
      filename: "{{ test_rundir }}/test/extensions/transport_sockets/tls/test_data/ticket_key_a"
)EOF";

  const std::string server_ctx_yaml2 = R"EOF(
  common_tls_context:
    tls_certificates:
      certificate_chain:
        filename: "{{ test_tmpdir }}/unittestcert.pem"
      private_key:
        filename: "{{ test_tmpdir }}/unittestkey.pem"
  session_ticket_keys:
    keys:
      filename: "{{ test_rundir }}/test/extensions/transport_sockets/tls/test_data/ticket_key_b"
)EOF";

  const std::string client_ctx_yaml = R"EOF(
    common_tls_context:
  )EOF";

  testTicketSessionResumption(server_ctx_yaml1, {}, server_ctx_yaml2, {}, client_ctx_yaml, false,
                              GetParam());
}

// Sessions cannot be resumed even though the server certificates are the same,
// because of the different SNI requirements.
TEST_P(SslSocketTest, TicketSessionResumptionDifferentServerNames) {
  const std::string server_ctx_yaml1 = R"EOF(
  common_tls_context:
    tls_certificates:
      certificate_chain:
        filename: "{{ test_rundir }}/test/extensions/transport_sockets/tls/test_data/san_dns_cert.pem"
      private_key:
        filename: "{{ test_rundir }}/test/extensions/transport_sockets/tls/test_data/san_dns_key.pem"
  session_ticket_keys:
    keys:
      filename: "{{ test_rundir }}/test/extensions/transport_sockets/tls/test_data/ticket_key_a"
)EOF";

  const std::string server_ctx_yaml2 = R"EOF(
  common_tls_context:
    tls_certificates:
      certificate_chain:
        filename: "{{ test_rundir }}/test/extensions/transport_sockets/tls/test_data/san_dns_cert.pem"
      private_key:
        filename: "{{ test_rundir }}/test/extensions/transport_sockets/tls/test_data/san_dns_key.pem"
  session_ticket_keys:
    keys:
      filename: "{{ test_rundir }}/test/extensions/transport_sockets/tls/test_data/ticket_key_a"
)EOF";

  std::vector<std::string> server_names1 = {"server1.example.com"};

  const std::string client_ctx_yaml = R"EOF(
    common_tls_context:
  )EOF";

  testTicketSessionResumption(server_ctx_yaml1, server_names1, server_ctx_yaml2, {},
                              client_ctx_yaml, false, GetParam());
}

// Sessions can be resumed because the server certificates are different but the CN/SANs and
// issuer are identical
TEST_P(SslSocketTest, TicketSessionResumptionDifferentServerCert) {
  const std::string server_ctx_yaml1 = R"EOF(
  common_tls_context:
    tls_certificates:
      certificate_chain:
        filename: "{{ test_rundir }}/test/extensions/transport_sockets/tls/test_data/san_dns_cert.pem"
      private_key:
        filename: "{{ test_rundir }}/test/extensions/transport_sockets/tls/test_data/san_dns_key.pem"
  session_ticket_keys:
    keys:
      filename: "{{ test_rundir }}/test/extensions/transport_sockets/tls/test_data/ticket_key_a"
)EOF";

  const std::string server_ctx_yaml2 = R"EOF(
  common_tls_context:
    tls_certificates:
      certificate_chain:
        filename: "{{ test_rundir }}/test/extensions/transport_sockets/tls/test_data/san_dns2_cert.pem"
      private_key:
        filename: "{{ test_rundir }}/test/extensions/transport_sockets/tls/test_data/san_dns2_key.pem"
  session_ticket_keys:
    keys:
      filename: "{{ test_rundir }}/test/extensions/transport_sockets/tls/test_data/ticket_key_a"
)EOF";

  const std::string client_ctx_yaml = R"EOF(
    common_tls_context:
  )EOF";

  testTicketSessionResumption(server_ctx_yaml1, {}, server_ctx_yaml2, {}, client_ctx_yaml, true,
                              GetParam());
}

// Sessions cannot be resumed because the server certificates are different, CN/SANs are identical,
// but the issuer is different.
TEST_P(SslSocketTest, TicketSessionResumptionDifferentServerCertIntermediateCA) {
  const std::string server_ctx_yaml1 = R"EOF(
  common_tls_context:
    tls_certificates:
      certificate_chain:
        filename: "{{ test_rundir }}/test/extensions/transport_sockets/tls/test_data/san_dns_cert.pem"
      private_key:
        filename: "{{ test_rundir }}/test/extensions/transport_sockets/tls/test_data/san_dns_key.pem"
  session_ticket_keys:
    keys:
      filename: "{{ test_rundir }}/test/extensions/transport_sockets/tls/test_data/ticket_key_a"
)EOF";

  const std::string server_ctx_yaml2 = R"EOF(
  common_tls_context:
    tls_certificates:
      certificate_chain:
        filename: "{{ test_rundir }}/test/extensions/transport_sockets/tls/test_data/san_dns3_chain.pem"
      private_key:
        filename: "{{ test_rundir }}/test/extensions/transport_sockets/tls/test_data/san_dns3_key.pem"
  session_ticket_keys:
    keys:
      filename: "{{ test_rundir }}/test/extensions/transport_sockets/tls/test_data/ticket_key_a"
)EOF";

  const std::string client_ctx_yaml = R"EOF(
    common_tls_context:
  )EOF";

  testTicketSessionResumption(server_ctx_yaml1, {}, server_ctx_yaml2, {}, client_ctx_yaml, false,
                              GetParam());
}

// Sessions cannot be resumed because the server certificates are different and the SANs
// are not identical
TEST_P(SslSocketTest, TicketSessionResumptionDifferentServerCertDifferentSAN) {
  const std::string server_ctx_yaml1 = R"EOF(
  common_tls_context:
    tls_certificates:
      certificate_chain:
        filename: "{{ test_rundir }}/test/extensions/transport_sockets/tls/test_data/san_dns_cert.pem"
      private_key:
        filename: "{{ test_rundir }}/test/extensions/transport_sockets/tls/test_data/san_dns_key.pem"
  session_ticket_keys:
    keys:
      filename: "{{ test_rundir }}/test/extensions/transport_sockets/tls/test_data/ticket_key_a"
)EOF";

  const std::string server_ctx_yaml2 = R"EOF(
  common_tls_context:
    tls_certificates:
      certificate_chain:
        filename: "{{ test_rundir }}/test/extensions/transport_sockets/tls/test_data/san_multiple_dns_cert.pem"
      private_key:
        filename: "{{ test_rundir }}/test/extensions/transport_sockets/tls/test_data/san_multiple_dns_key.pem"
  session_ticket_keys:
    keys:
      filename: "{{ test_rundir }}/test/extensions/transport_sockets/tls/test_data/ticket_key_a"
)EOF";

  const std::string client_ctx_yaml = R"EOF(
    common_tls_context:
  )EOF";

  testTicketSessionResumption(server_ctx_yaml1, {}, server_ctx_yaml2, {}, client_ctx_yaml, false,
                              GetParam());
}

TEST_P(SslSocketTest, StatelessSessionResumptionDisabled) {
  const std::string server_ctx_yaml = R"EOF(
  common_tls_context:
    tls_certificates:
      certificate_chain:
        filename: "{{ test_tmpdir }}/unittestcert.pem"
      private_key:
        filename: "{{ test_tmpdir }}/unittestkey.pem"
  disable_stateless_session_resumption: true
)EOF";

  const std::string client_ctx_yaml = R"EOF(
    common_tls_context:
  )EOF";

  testSupportForStatelessSessionResumption(server_ctx_yaml, client_ctx_yaml, false, GetParam());
}

TEST_P(SslSocketTest, SatelessSessionResumptionEnabledExplicitly) {
  const std::string server_ctx_yaml = R"EOF(
  common_tls_context:
    tls_certificates:
      certificate_chain:
        filename: "{{ test_tmpdir }}/unittestcert.pem"
      private_key:
        filename: "{{ test_tmpdir }}/unittestkey.pem"
  disable_stateless_session_resumption: false
)EOF";

  const std::string client_ctx_yaml = R"EOF(
    common_tls_context:
  )EOF";

  testSupportForStatelessSessionResumption(server_ctx_yaml, client_ctx_yaml, true, GetParam());
}

TEST_P(SslSocketTest, StatelessSessionResumptionEnabledByDefault) {
  const std::string server_ctx_yaml = R"EOF(
  common_tls_context:
    tls_certificates:
      certificate_chain:
        filename: "{{ test_tmpdir }}/unittestcert.pem"
      private_key:
        filename: "{{ test_tmpdir }}/unittestkey.pem"
)EOF";

  const std::string client_ctx_yaml = R"EOF(
    common_tls_context:
  )EOF";

  testSupportForStatelessSessionResumption(server_ctx_yaml, client_ctx_yaml, true, GetParam());
}

// Test that if two listeners use the same cert and session ticket key, but
// different client CA, that sessions cannot be resumed.
TEST_P(SslSocketTest, ClientAuthCrossListenerSessionResumption) {
  const std::string server_ctx_yaml = R"EOF(
  common_tls_context:
    tls_certificates:
      certificate_chain:
        filename: "{{ test_tmpdir }}/unittestcert.pem"
      private_key:
        filename: "{{ test_tmpdir }}/unittestkey.pem"
    validation_context:
      trusted_ca:
        filename: "{{ test_rundir }}/test/extensions/transport_sockets/tls/test_data/ca_cert.pem"
  require_client_certificate: true
)EOF";

  const std::string server2_ctx_yaml = R"EOF(
  common_tls_context:
    tls_certificates:
      certificate_chain:
        filename: "{{ test_tmpdir }}/unittestcert.pem"
      private_key:
        filename: "{{ test_tmpdir }}/unittestkey.pem"
    validation_context:
      trusted_ca:
        filename: "{{ test_rundir }}/test/extensions/transport_sockets/tls/test_data/fake_ca_cert.pem"
  require_client_certificate: true
  session_ticket_keys:
    keys:
      filename: "{{ test_rundir }}/test/extensions/transport_sockets/tls/test_data/ticket_key_a"
)EOF";

  envoy::extensions::transport_sockets::tls::v3::DownstreamTlsContext tls_context1;
  TestUtility::loadFromYaml(TestEnvironment::substitute(server_ctx_yaml), tls_context1);
  auto server_cfg = std::make_unique<ServerContextConfigImpl>(tls_context1, factory_context_);
  envoy::extensions::transport_sockets::tls::v3::DownstreamTlsContext tls_context2;
  TestUtility::loadFromYaml(TestEnvironment::substitute(server2_ctx_yaml), tls_context2);
  auto server2_cfg = std::make_unique<ServerContextConfigImpl>(tls_context2, factory_context_);
  ContextManagerImpl manager(time_system_);
  Stats::TestUtil::TestStore server_stats_store;
  ServerSslSocketFactory server_ssl_socket_factory(std::move(server_cfg), manager,
                                                   server_stats_store, std::vector<std::string>{});
  ServerSslSocketFactory server2_ssl_socket_factory(std::move(server2_cfg), manager,
                                                    server_stats_store, std::vector<std::string>{});

  auto socket = std::make_shared<Network::TcpListenSocket>(
      Network::Test::getCanonicalLoopbackAddress(GetParam()), nullptr, true);
  auto socket2 = std::make_shared<Network::TcpListenSocket>(
      Network::Test::getCanonicalLoopbackAddress(GetParam()), nullptr, true);
  Network::MockTcpListenerCallbacks callbacks;
  Network::MockConnectionHandler connection_handler;
  Network::ListenerPtr listener =
      dispatcher_->createListener(socket, callbacks, true, ENVOY_TCP_BACKLOG_SIZE);
  Network::ListenerPtr listener2 =
      dispatcher_->createListener(socket2, callbacks, true, ENVOY_TCP_BACKLOG_SIZE);
  const std::string client_ctx_yaml = R"EOF(
  common_tls_context:
    tls_certificates:
      certificate_chain:
        filename: "{{ test_rundir }}/test/extensions/transport_sockets/tls/test_data/no_san_cert.pem"
      private_key:
        filename: "{{ test_rundir }}/test/extensions/transport_sockets/tls/test_data/no_san_key.pem"
)EOF";

  envoy::extensions::transport_sockets::tls::v3::UpstreamTlsContext tls_context;
  TestUtility::loadFromYaml(TestEnvironment::substitute(client_ctx_yaml), tls_context);

  auto client_cfg = std::make_unique<ClientContextConfigImpl>(tls_context, factory_context_);
  Stats::TestUtil::TestStore client_stats_store;
  ClientSslSocketFactory ssl_socket_factory(secret_manager_, std::move(client_cfg), manager,
                                            client_stats_store);
  Network::ClientConnectionPtr client_connection = dispatcher_->createClientConnection(
      socket->localAddress(), Network::Address::InstanceConstSharedPtr(),
      ssl_socket_factory.createTransportSocket(nullptr), nullptr);

  Network::MockConnectionCallbacks client_connection_callbacks;
  client_connection->addConnectionCallbacks(client_connection_callbacks);
  client_connection->connect();

  SSL_SESSION* ssl_session = nullptr;
  Network::ConnectionPtr server_connection;
  Network::MockConnectionCallbacks server_connection_callbacks;
  EXPECT_CALL(callbacks, onAccept_(_))
      .WillOnce(Invoke([&](Network::ConnectionSocketPtr& accepted_socket) -> void {
        Network::TransportSocketFactory& tsf =
            accepted_socket->localAddress() == socket->localAddress() ? server_ssl_socket_factory
                                                                      : server2_ssl_socket_factory;
        server_connection = dispatcher_->createServerConnection(
            std::move(accepted_socket), tsf.createTransportSocket(nullptr), stream_info_);
        server_connection->addConnectionCallbacks(server_connection_callbacks);
      }));

  EXPECT_CALL(server_connection_callbacks, onEvent(Network::ConnectionEvent::Connected));
  EXPECT_CALL(server_connection_callbacks, onEvent(Network::ConnectionEvent::LocalClose));
  EXPECT_CALL(client_connection_callbacks, onEvent(Network::ConnectionEvent::Connected))
      .WillOnce(Invoke([&](Network::ConnectionEvent) -> void {
        const SslHandshakerImpl* ssl_socket =
            dynamic_cast<const SslHandshakerImpl*>(client_connection->ssl().get());
        ssl_session = SSL_get1_session(ssl_socket->ssl());
        EXPECT_TRUE(SSL_SESSION_is_resumable(ssl_session));
        server_connection->close(Network::ConnectionCloseType::NoFlush);
        client_connection->close(Network::ConnectionCloseType::NoFlush);
        dispatcher_->exit();
      }));
  EXPECT_CALL(client_connection_callbacks, onEvent(Network::ConnectionEvent::LocalClose));

  dispatcher_->run(Event::Dispatcher::RunType::Block);

  EXPECT_EQ(1UL, server_stats_store.counter("ssl.handshake").value());
  EXPECT_EQ(1UL, client_stats_store.counter("ssl.handshake").value());

  client_connection = dispatcher_->createClientConnection(
      socket2->localAddress(), Network::Address::InstanceConstSharedPtr(),
      ssl_socket_factory.createTransportSocket(nullptr), nullptr);
  client_connection->addConnectionCallbacks(client_connection_callbacks);
  const SslHandshakerImpl* ssl_socket =
      dynamic_cast<const SslHandshakerImpl*>(client_connection->ssl().get());
  SSL_set_session(ssl_socket->ssl(), ssl_session);
  SSL_SESSION_free(ssl_session);

  client_connection->connect();

  EXPECT_CALL(callbacks, onAccept_(_))
      .WillOnce(Invoke([&](Network::ConnectionSocketPtr& accepted_socket) -> void {
        Network::TransportSocketFactory& tsf =
            accepted_socket->localAddress() == socket->localAddress() ? server_ssl_socket_factory
                                                                      : server2_ssl_socket_factory;
        server_connection = dispatcher_->createServerConnection(
            std::move(accepted_socket), tsf.createTransportSocket(nullptr), stream_info_);
        server_connection->addConnectionCallbacks(server_connection_callbacks);
      }));
  EXPECT_CALL(server_connection_callbacks, onEvent(Network::ConnectionEvent::RemoteClose));
  EXPECT_CALL(client_connection_callbacks, onEvent(Network::ConnectionEvent::RemoteClose))
      .WillOnce(Invoke([&](Network::ConnectionEvent) -> void { dispatcher_->exit(); }));

  dispatcher_->run(Event::Dispatcher::RunType::Block);

  EXPECT_EQ(1UL, client_stats_store.counter("ssl.connection_error").value());
  EXPECT_EQ(0UL, server_stats_store.counter("ssl.session_reused").value());
  EXPECT_EQ(0UL, client_stats_store.counter("ssl.session_reused").value());
}

void SslSocketTest::testClientSessionResumption(const std::string& server_ctx_yaml,
                                                const std::string& client_ctx_yaml,
                                                bool expect_reuse,
                                                const Network::Address::IpVersion version) {
  InSequence s;

  ContextManagerImpl manager(time_system_);

  Stats::TestUtil::TestStore server_stats_store;
  Api::ApiPtr server_api = Api::createApiForTest(server_stats_store, time_system_);
  testing::NiceMock<Server::Configuration::MockTransportSocketFactoryContext>
      server_factory_context;
  ON_CALL(server_factory_context, api()).WillByDefault(ReturnRef(*server_api));

  envoy::extensions::transport_sockets::tls::v3::DownstreamTlsContext server_ctx_proto;
  TestUtility::loadFromYaml(TestEnvironment::substitute(server_ctx_yaml), server_ctx_proto);
  auto server_cfg =
      std::make_unique<ServerContextConfigImpl>(server_ctx_proto, server_factory_context);
  ServerSslSocketFactory server_ssl_socket_factory(std::move(server_cfg), manager,
                                                   server_stats_store, std::vector<std::string>{});

  auto socket = std::make_shared<Network::TcpListenSocket>(
      Network::Test::getCanonicalLoopbackAddress(version), nullptr, true);
  NiceMock<Network::MockTcpListenerCallbacks> callbacks;
  Network::MockConnectionHandler connection_handler;
  Api::ApiPtr api = Api::createApiForTest(server_stats_store, time_system_);
  Event::DispatcherPtr dispatcher(server_api->allocateDispatcher("test_thread"));
  Network::ListenerPtr listener =
      dispatcher->createListener(socket, callbacks, true, ENVOY_TCP_BACKLOG_SIZE);

  Network::ConnectionPtr server_connection;
  Network::MockConnectionCallbacks server_connection_callbacks;

  envoy::extensions::transport_sockets::tls::v3::UpstreamTlsContext client_ctx_proto;
  TestUtility::loadFromYaml(TestEnvironment::substitute(client_ctx_yaml), client_ctx_proto);

  Stats::TestUtil::TestStore client_stats_store;
  Api::ApiPtr client_api = Api::createApiForTest(client_stats_store, time_system_);
  testing::NiceMock<Server::Configuration::MockTransportSocketFactoryContext>
      client_factory_context;
  ON_CALL(client_factory_context, api()).WillByDefault(ReturnRef(*client_api));

  auto client_cfg =
      std::make_unique<ClientContextConfigImpl>(client_ctx_proto, client_factory_context);
  ClientSslSocketFactory client_ssl_socket_factory(secret_manager_, std::move(client_cfg), manager,
                                                   client_stats_store);
  Network::ClientConnectionPtr client_connection = dispatcher->createClientConnection(
      socket->localAddress(), Network::Address::InstanceConstSharedPtr(),
      client_ssl_socket_factory.createTransportSocket(nullptr), nullptr);

  Network::MockConnectionCallbacks client_connection_callbacks;
  client_connection->addConnectionCallbacks(client_connection_callbacks);
  client_connection->connect();

  size_t connect_count = 0;
  auto connect_second_time = [&connect_count, &server_connection]() {
    if (++connect_count == 2) {
      server_connection->close(Network::ConnectionCloseType::NoFlush);
    }
  };

  size_t close_count = 0;
  auto close_second_time = [&close_count, &dispatcher]() {
    if (++close_count == 2) {
      dispatcher->exit();
    }
  };

  // WillRepeatedly doesn't work with InSequence.
  EXPECT_CALL(callbacks, onAccept_(_))
      .WillOnce(Invoke([&](Network::ConnectionSocketPtr& socket) -> void {
        server_connection = dispatcher->createServerConnection(
            std::move(socket), server_ssl_socket_factory.createTransportSocket(nullptr),
            stream_info_);
        server_connection->addConnectionCallbacks(server_connection_callbacks);
      }));

  const bool expect_tls13 =
      client_ctx_proto.common_tls_context().tls_params().tls_maximum_protocol_version() ==
          envoy::extensions::transport_sockets::tls::v3::TlsParameters::TLSv1_3 &&
      server_ctx_proto.common_tls_context().tls_params().tls_maximum_protocol_version() ==
          envoy::extensions::transport_sockets::tls::v3::TlsParameters::TLSv1_3;

  // The order of "Connected" events depends on the version of the TLS protocol (1.3 or older).
  if (expect_tls13) {
    EXPECT_CALL(client_connection_callbacks, onEvent(Network::ConnectionEvent::Connected))
        .WillOnce(Invoke([&](Network::ConnectionEvent) -> void { connect_second_time(); }));
    EXPECT_CALL(server_connection_callbacks, onEvent(Network::ConnectionEvent::Connected))
        .WillOnce(Invoke([&](Network::ConnectionEvent) -> void { connect_second_time(); }));
  } else {
    EXPECT_CALL(server_connection_callbacks, onEvent(Network::ConnectionEvent::Connected))
        .WillOnce(Invoke([&](Network::ConnectionEvent) -> void { connect_second_time(); }));
    EXPECT_CALL(client_connection_callbacks, onEvent(Network::ConnectionEvent::Connected))
        .WillOnce(Invoke([&](Network::ConnectionEvent) -> void { connect_second_time(); }));
  }
  EXPECT_CALL(server_connection_callbacks, onEvent(Network::ConnectionEvent::LocalClose))
      .WillOnce(Invoke([&](Network::ConnectionEvent) -> void { close_second_time(); }));
  EXPECT_CALL(client_connection_callbacks, onEvent(Network::ConnectionEvent::RemoteClose))
      .WillOnce(Invoke([&](Network::ConnectionEvent) -> void { close_second_time(); }));

  dispatcher->run(Event::Dispatcher::RunType::Block);

  EXPECT_EQ(0UL, server_stats_store.counter("ssl.session_reused").value());
  EXPECT_EQ(0UL, client_stats_store.counter("ssl.session_reused").value());

  connect_count = 0;
  close_count = 0;

  client_connection = dispatcher->createClientConnection(
      socket->localAddress(), Network::Address::InstanceConstSharedPtr(),
      client_ssl_socket_factory.createTransportSocket(nullptr), nullptr);
  client_connection->addConnectionCallbacks(client_connection_callbacks);
  client_connection->connect();

  // WillRepeatedly doesn't work with InSequence.
  EXPECT_CALL(callbacks, onAccept_(_))
      .WillOnce(Invoke([&](Network::ConnectionSocketPtr& socket) -> void {
        server_connection = dispatcher->createServerConnection(
            std::move(socket), server_ssl_socket_factory.createTransportSocket(nullptr),
            stream_info_);
        server_connection->addConnectionCallbacks(server_connection_callbacks);
      }));

  // The order of "Connected" events depends on the version of the TLS protocol (1.3 or older),
  // and whether or not the session was successfully resumed.
  if (expect_tls13 || expect_reuse) {
    EXPECT_CALL(client_connection_callbacks, onEvent(Network::ConnectionEvent::Connected))
        .WillOnce(Invoke([&](Network::ConnectionEvent) -> void { connect_second_time(); }));
    EXPECT_CALL(server_connection_callbacks, onEvent(Network::ConnectionEvent::Connected))
        .WillOnce(Invoke([&](Network::ConnectionEvent) -> void { connect_second_time(); }));
  } else {
    EXPECT_CALL(server_connection_callbacks, onEvent(Network::ConnectionEvent::Connected))
        .WillOnce(Invoke([&](Network::ConnectionEvent) -> void { connect_second_time(); }));
    EXPECT_CALL(client_connection_callbacks, onEvent(Network::ConnectionEvent::Connected))
        .WillOnce(Invoke([&](Network::ConnectionEvent) -> void { connect_second_time(); }));
  }
  EXPECT_CALL(server_connection_callbacks, onEvent(Network::ConnectionEvent::LocalClose))
      .WillOnce(Invoke([&](Network::ConnectionEvent) -> void { close_second_time(); }));
  EXPECT_CALL(client_connection_callbacks, onEvent(Network::ConnectionEvent::RemoteClose))
      .WillOnce(Invoke([&](Network::ConnectionEvent) -> void { close_second_time(); }));

  dispatcher->run(Event::Dispatcher::RunType::Block);

  EXPECT_EQ(expect_reuse ? 1UL : 0UL, server_stats_store.counter("ssl.session_reused").value());
  EXPECT_EQ(expect_reuse ? 1UL : 0UL, client_stats_store.counter("ssl.session_reused").value());
}

// Test client session resumption using default settings (should be enabled).
TEST_P(SslSocketTest, ClientSessionResumptionDefault) {
  const std::string server_ctx_yaml = R"EOF(
  common_tls_context:
    tls_certificates:
      certificate_chain:
        filename: "{{ test_tmpdir }}/unittestcert.pem"
      private_key:
        filename: "{{ test_tmpdir }}/unittestkey.pem"
)EOF";

  const std::string client_ctx_yaml = R"EOF(
  common_tls_context:
)EOF";

  testClientSessionResumption(server_ctx_yaml, client_ctx_yaml, true, GetParam());
}

// Make sure client session resumption is not happening with TLS 1.0-1.2 when it's disabled.
TEST_P(SslSocketTest, ClientSessionResumptionDisabledTls12) {
  const std::string server_ctx_yaml = R"EOF(
  common_tls_context:
    tls_params:
      tls_minimum_protocol_version: TLSv1_0
      tls_maximum_protocol_version: TLSv1_2
    tls_certificates:
      certificate_chain:
        filename: "{{ test_tmpdir }}/unittestcert.pem"
      private_key:
        filename: "{{ test_tmpdir }}/unittestkey.pem"
)EOF";

  const std::string client_ctx_yaml = R"EOF(
  common_tls_context:
  max_session_keys: 0
)EOF";

  testClientSessionResumption(server_ctx_yaml, client_ctx_yaml, false, GetParam());
}

// Test client session resumption with TLS 1.0-1.2.
TEST_P(SslSocketTest, ClientSessionResumptionEnabledTls12) {
  const std::string server_ctx_yaml = R"EOF(
  common_tls_context:
    tls_params:
      tls_minimum_protocol_version: TLSv1_0
      tls_maximum_protocol_version: TLSv1_2
    tls_certificates:
      certificate_chain:
        filename: "{{ test_tmpdir }}/unittestcert.pem"
      private_key:
        filename: "{{ test_tmpdir }}/unittestkey.pem"
)EOF";

  const std::string client_ctx_yaml = R"EOF(
  common_tls_context:
    tls_params:
      tls_minimum_protocol_version: TLSv1_0
      tls_maximum_protocol_version: TLSv1_2
  max_session_keys: 2
)EOF";

  testClientSessionResumption(server_ctx_yaml, client_ctx_yaml, true, GetParam());
}

// Make sure client session resumption is not happening with TLS 1.3 when it's disabled.
TEST_P(SslSocketTest, ClientSessionResumptionDisabledTls13) {
  const std::string server_ctx_yaml = R"EOF(
  common_tls_context:
    tls_params:
      tls_minimum_protocol_version: TLSv1_3
      tls_maximum_protocol_version: TLSv1_3
    tls_certificates:
      certificate_chain:
        filename: "{{ test_tmpdir }}/unittestcert.pem"
      private_key:
        filename: "{{ test_tmpdir }}/unittestkey.pem"
)EOF";

  const std::string client_ctx_yaml = R"EOF(
  common_tls_context:
    tls_params:
      tls_minimum_protocol_version: TLSv1_3
      tls_maximum_protocol_version: TLSv1_3
  max_session_keys: 0
)EOF";

  testClientSessionResumption(server_ctx_yaml, client_ctx_yaml, false, GetParam());
}

// Test client session resumption with TLS 1.3 (it's different than in older versions of TLS).
TEST_P(SslSocketTest, ClientSessionResumptionEnabledTls13) {
  const std::string server_ctx_yaml = R"EOF(
  common_tls_context:
    tls_params:
      tls_minimum_protocol_version: TLSv1_3
      tls_maximum_protocol_version: TLSv1_3
    tls_certificates:
      certificate_chain:
        filename: "{{ test_tmpdir }}/unittestcert.pem"
      private_key:
        filename: "{{ test_tmpdir }}/unittestkey.pem"
)EOF";

  const std::string client_ctx_yaml = R"EOF(
  common_tls_context:
    tls_params:
      tls_minimum_protocol_version: TLSv1_3
      tls_maximum_protocol_version: TLSv1_3
  max_session_keys: 2
)EOF";

  testClientSessionResumption(server_ctx_yaml, client_ctx_yaml, true, GetParam());
}

TEST_P(SslSocketTest, SslError) {
  const std::string server_ctx_yaml = R"EOF(
  common_tls_context:
    tls_certificates:
      certificate_chain:
        filename: "{{ test_tmpdir }}/unittestcert.pem"
      private_key:
        filename: "{{ test_tmpdir }}/unittestkey.pem"
    validation_context:
      trusted_ca:
        filename: "{{ test_rundir }}/test/extensions/transport_sockets/tls/test_data/fake_ca_cert.pem"
      verify_certificate_hash: "7B:0C:3F:0D:97:0E:FC:16:70:11:7A:0C:35:75:54:6B:17:AB:CF:20:D8:AA:A0:ED:87:08:0F:FB:60:4C:40:77"
)EOF";

  envoy::extensions::transport_sockets::tls::v3::DownstreamTlsContext tls_context;
  TestUtility::loadFromYaml(TestEnvironment::substitute(server_ctx_yaml), tls_context);
  auto server_cfg = std::make_unique<ServerContextConfigImpl>(tls_context, factory_context_);
  ContextManagerImpl manager(time_system_);
  Stats::TestUtil::TestStore server_stats_store;
  ServerSslSocketFactory server_ssl_socket_factory(std::move(server_cfg), manager,
                                                   server_stats_store, std::vector<std::string>{});

  auto socket = std::make_shared<Network::TcpListenSocket>(
      Network::Test::getCanonicalLoopbackAddress(GetParam()), nullptr, true);
  Network::MockTcpListenerCallbacks callbacks;
  Network::MockConnectionHandler connection_handler;
  Network::ListenerPtr listener =
      dispatcher_->createListener(socket, callbacks, true, ENVOY_TCP_BACKLOG_SIZE);

  Network::ClientConnectionPtr client_connection = dispatcher_->createClientConnection(
      socket->localAddress(), Network::Address::InstanceConstSharedPtr(),
      Network::Test::createRawBufferSocket(), nullptr);
  client_connection->connect();
  Buffer::OwnedImpl bad_data("bad_handshake_data");
  client_connection->write(bad_data, false);

  Network::ConnectionPtr server_connection;
  Network::MockConnectionCallbacks server_connection_callbacks;
  EXPECT_CALL(callbacks, onAccept_(_))
      .WillOnce(Invoke([&](Network::ConnectionSocketPtr& socket) -> void {
        server_connection = dispatcher_->createServerConnection(
            std::move(socket), server_ssl_socket_factory.createTransportSocket(nullptr),
            stream_info_);
        server_connection->addConnectionCallbacks(server_connection_callbacks);
      }));

  EXPECT_CALL(server_connection_callbacks, onEvent(Network::ConnectionEvent::RemoteClose))
      .WillOnce(Invoke([&](Network::ConnectionEvent) -> void {
        client_connection->close(Network::ConnectionCloseType::NoFlush);
        dispatcher_->exit();
      }));

  dispatcher_->run(Event::Dispatcher::RunType::Block);

  EXPECT_EQ(1UL, server_stats_store.counter("ssl.connection_error").value());
}

static TestUtilOptionsV2 createProtocolTestOptions(
    const envoy::config::listener::v3::Listener& listener,
    const envoy::extensions::transport_sockets::tls::v3::UpstreamTlsContext& client_ctx,
    Network::Address::IpVersion version, std::string protocol) {
  std::string stats = "ssl.versions." + protocol;
  TestUtilOptionsV2 options(listener, client_ctx, true, version);
  options.setExpectedServerStats(stats).setExpectedClientStats(stats);
  return options.setExpectedProtocolVersion(protocol);
}

TEST_P(SslSocketTest, ProtocolVersions) {
  envoy::config::listener::v3::Listener listener;
  envoy::config::listener::v3::FilterChain* filter_chain = listener.add_filter_chains();
  envoy::extensions::transport_sockets::tls::v3::TlsCertificate* server_cert =
      filter_chain->mutable_hidden_envoy_deprecated_tls_context()
          ->mutable_common_tls_context()
          ->add_tls_certificates();
  server_cert->mutable_certificate_chain()->set_filename(TestEnvironment::substitute(
      "{{ test_rundir }}/test/extensions/transport_sockets/tls/test_data/san_dns_cert.pem"));
  server_cert->mutable_private_key()->set_filename(TestEnvironment::substitute(
      "{{ test_rundir }}/test/extensions/transport_sockets/tls/test_data/san_dns_key.pem"));
  envoy::extensions::transport_sockets::tls::v3::TlsParameters* server_params =
      filter_chain->mutable_hidden_envoy_deprecated_tls_context()
          ->mutable_common_tls_context()
          ->mutable_tls_params();

  envoy::extensions::transport_sockets::tls::v3::UpstreamTlsContext client;
  envoy::extensions::transport_sockets::tls::v3::TlsParameters* client_params =
      client.mutable_common_tls_context()->mutable_tls_params();

  // Connection using defaults (client & server) succeeds, negotiating TLSv1.2.
  TestUtilOptionsV2 tls_v1_2_test_options =
      createProtocolTestOptions(listener, client, GetParam(), "TLSv1.2");
  testUtilV2(tls_v1_2_test_options);

  // Connection using defaults (client & server) succeeds, negotiating TLSv1.2,
  // even with client renegotiation.
  client.set_allow_renegotiation(true);
  testUtilV2(tls_v1_2_test_options);
  client.set_allow_renegotiation(false);

  // Connection using TLSv1.0 (client) and defaults (server) succeeds.
  client_params->set_tls_minimum_protocol_version(
      envoy::extensions::transport_sockets::tls::v3::TlsParameters::TLSv1_0);
  client_params->set_tls_maximum_protocol_version(
      envoy::extensions::transport_sockets::tls::v3::TlsParameters::TLSv1_0);
  TestUtilOptionsV2 tls_v1_test_options =
      createProtocolTestOptions(listener, client, GetParam(), "TLSv1");
  testUtilV2(tls_v1_test_options);
  client_params->clear_tls_minimum_protocol_version();
  client_params->clear_tls_maximum_protocol_version();

  // Connection using TLSv1.1 (client) and defaults (server) succeeds.
  client_params->set_tls_minimum_protocol_version(
      envoy::extensions::transport_sockets::tls::v3::TlsParameters::TLSv1_1);
  client_params->set_tls_maximum_protocol_version(
      envoy::extensions::transport_sockets::tls::v3::TlsParameters::TLSv1_1);
  TestUtilOptionsV2 tls_v1_1_test_options =
      createProtocolTestOptions(listener, client, GetParam(), "TLSv1.1");
  testUtilV2(tls_v1_1_test_options);
  client_params->clear_tls_minimum_protocol_version();
  client_params->clear_tls_maximum_protocol_version();

  // Connection using TLSv1.2 (client) and defaults (server) succeeds.
  client_params->set_tls_minimum_protocol_version(
      envoy::extensions::transport_sockets::tls::v3::TlsParameters::TLSv1_2);
  client_params->set_tls_maximum_protocol_version(
      envoy::extensions::transport_sockets::tls::v3::TlsParameters::TLSv1_2);
  testUtilV2(tls_v1_2_test_options);
  client_params->clear_tls_minimum_protocol_version();
  client_params->clear_tls_maximum_protocol_version();

  // Connection using TLSv1.3 (client) and defaults (server) succeeds.
  client_params->set_tls_minimum_protocol_version(
      envoy::extensions::transport_sockets::tls::v3::TlsParameters::TLSv1_3);
  client_params->set_tls_maximum_protocol_version(
      envoy::extensions::transport_sockets::tls::v3::TlsParameters::TLSv1_3);
  TestUtilOptionsV2 tls_v1_3_test_options =
      createProtocolTestOptions(listener, client, GetParam(), "TLSv1.3");
  TestUtilOptionsV2 error_test_options(listener, client, false, GetParam());
  error_test_options.setExpectedServerStats("ssl.connection_error")
      .setExpectedTransportFailureReasonContains("TLSV1_ALERT_PROTOCOL_VERSION");
  testUtilV2(tls_v1_3_test_options);
  client_params->clear_tls_minimum_protocol_version();
  client_params->clear_tls_maximum_protocol_version();

  // Connection using TLSv1.0-1.3 (client) and defaults (server) succeeds.
  client_params->set_tls_minimum_protocol_version(
      envoy::extensions::transport_sockets::tls::v3::TlsParameters::TLSv1_0);
  client_params->set_tls_maximum_protocol_version(
      envoy::extensions::transport_sockets::tls::v3::TlsParameters::TLSv1_3);
  testUtilV2(tls_v1_3_test_options);
  client_params->clear_tls_minimum_protocol_version();
  client_params->clear_tls_maximum_protocol_version();

  // Connection using TLSv1.0 (client) and TLSv1.0-1.3 (server) succeeds.
  client_params->set_tls_minimum_protocol_version(
      envoy::extensions::transport_sockets::tls::v3::TlsParameters::TLSv1_0);
  client_params->set_tls_maximum_protocol_version(
      envoy::extensions::transport_sockets::tls::v3::TlsParameters::TLSv1_0);
  server_params->set_tls_minimum_protocol_version(
      envoy::extensions::transport_sockets::tls::v3::TlsParameters::TLSv1_0);
  server_params->set_tls_maximum_protocol_version(
      envoy::extensions::transport_sockets::tls::v3::TlsParameters::TLSv1_3);
  testUtilV2(tls_v1_test_options);
  client_params->clear_tls_minimum_protocol_version();
  client_params->clear_tls_maximum_protocol_version();
  server_params->clear_tls_minimum_protocol_version();
  server_params->clear_tls_maximum_protocol_version();

  // Connection using TLSv1.3 (client) and TLSv1.0-1.3 (server) succeeds.
  client_params->set_tls_minimum_protocol_version(
      envoy::extensions::transport_sockets::tls::v3::TlsParameters::TLSv1_3);
  client_params->set_tls_maximum_protocol_version(
      envoy::extensions::transport_sockets::tls::v3::TlsParameters::TLSv1_3);
  server_params->set_tls_minimum_protocol_version(
      envoy::extensions::transport_sockets::tls::v3::TlsParameters::TLSv1_0);
  server_params->set_tls_maximum_protocol_version(
      envoy::extensions::transport_sockets::tls::v3::TlsParameters::TLSv1_3);
  testUtilV2(tls_v1_3_test_options);
  client_params->clear_tls_minimum_protocol_version();
  client_params->clear_tls_maximum_protocol_version();
  server_params->clear_tls_minimum_protocol_version();
  server_params->clear_tls_maximum_protocol_version();

  TestUtilOptionsV2 unsupported_protocol_test_options(listener, client, false, GetParam());
  unsupported_protocol_test_options.setExpectedServerStats("ssl.connection_error")
      .setExpectedTransportFailureReasonContains("UNSUPPORTED_PROTOCOL");

  // Connection using defaults (client) and TLSv1.0 (server) fails.
  server_params->set_tls_minimum_protocol_version(
      envoy::extensions::transport_sockets::tls::v3::TlsParameters::TLSv1_0);
  server_params->set_tls_maximum_protocol_version(
      envoy::extensions::transport_sockets::tls::v3::TlsParameters::TLSv1_0);
  testUtilV2(unsupported_protocol_test_options);
  server_params->clear_tls_minimum_protocol_version();
  server_params->clear_tls_maximum_protocol_version();

  // Connection using defaults (client) and TLSv1.1 (server) fails.
  server_params->set_tls_minimum_protocol_version(
      envoy::extensions::transport_sockets::tls::v3::TlsParameters::TLSv1_1);
  server_params->set_tls_maximum_protocol_version(
      envoy::extensions::transport_sockets::tls::v3::TlsParameters::TLSv1_1);
  testUtilV2(unsupported_protocol_test_options);
  server_params->clear_tls_minimum_protocol_version();
  server_params->clear_tls_maximum_protocol_version();

  // Connection using defaults (client) and TLSv1.2 (server) succeeds.
  server_params->set_tls_minimum_protocol_version(
      envoy::extensions::transport_sockets::tls::v3::TlsParameters::TLSv1_2);
  server_params->set_tls_maximum_protocol_version(
      envoy::extensions::transport_sockets::tls::v3::TlsParameters::TLSv1_2);
  testUtilV2(tls_v1_2_test_options);
  server_params->clear_tls_minimum_protocol_version();
  server_params->clear_tls_maximum_protocol_version();

  // Connection using defaults (client) and TLSv1.3 (server) fails.
  server_params->set_tls_minimum_protocol_version(
      envoy::extensions::transport_sockets::tls::v3::TlsParameters::TLSv1_3);
  server_params->set_tls_maximum_protocol_version(
      envoy::extensions::transport_sockets::tls::v3::TlsParameters::TLSv1_3);
  testUtilV2(error_test_options);
  server_params->clear_tls_minimum_protocol_version();
  server_params->clear_tls_maximum_protocol_version();

  // Connection using defaults (client) and TLSv1.0-1.3 (server) succeeds.
  server_params->set_tls_minimum_protocol_version(
      envoy::extensions::transport_sockets::tls::v3::TlsParameters::TLSv1_0);
  server_params->set_tls_maximum_protocol_version(
      envoy::extensions::transport_sockets::tls::v3::TlsParameters::TLSv1_3);
  testUtilV2(tls_v1_2_test_options);
  server_params->clear_tls_minimum_protocol_version();
  server_params->clear_tls_maximum_protocol_version();

  // Connection using TLSv1.0-TLSv1.3 (client) and TLSv1.0 (server) succeeds.
  client_params->set_tls_minimum_protocol_version(
      envoy::extensions::transport_sockets::tls::v3::TlsParameters::TLSv1_0);
  client_params->set_tls_maximum_protocol_version(
      envoy::extensions::transport_sockets::tls::v3::TlsParameters::TLSv1_3);
  server_params->set_tls_minimum_protocol_version(
      envoy::extensions::transport_sockets::tls::v3::TlsParameters::TLSv1_0);
  server_params->set_tls_maximum_protocol_version(
      envoy::extensions::transport_sockets::tls::v3::TlsParameters::TLSv1_0);
  testUtilV2(tls_v1_test_options);
  client_params->clear_tls_minimum_protocol_version();
  client_params->clear_tls_maximum_protocol_version();
  server_params->clear_tls_minimum_protocol_version();
  server_params->clear_tls_maximum_protocol_version();

  // Connection using TLSv1.0-TLSv1.3 (client) and TLSv1.3 (server) succeeds.
  client_params->set_tls_minimum_protocol_version(
      envoy::extensions::transport_sockets::tls::v3::TlsParameters::TLSv1_0);
  client_params->set_tls_maximum_protocol_version(
      envoy::extensions::transport_sockets::tls::v3::TlsParameters::TLSv1_3);
  server_params->set_tls_minimum_protocol_version(
      envoy::extensions::transport_sockets::tls::v3::TlsParameters::TLSv1_3);
  server_params->set_tls_maximum_protocol_version(
      envoy::extensions::transport_sockets::tls::v3::TlsParameters::TLSv1_3);
  testUtilV2(tls_v1_3_test_options);
  client_params->clear_tls_minimum_protocol_version();
  client_params->clear_tls_maximum_protocol_version();
  server_params->clear_tls_minimum_protocol_version();
  server_params->clear_tls_maximum_protocol_version();
}

TEST_P(SslSocketTest, ALPN) {
  envoy::config::listener::v3::Listener listener;
  envoy::config::listener::v3::FilterChain* filter_chain = listener.add_filter_chains();
  envoy::extensions::transport_sockets::tls::v3::TlsCertificate* server_cert =
      filter_chain->mutable_hidden_envoy_deprecated_tls_context()
          ->mutable_common_tls_context()
          ->add_tls_certificates();
  server_cert->mutable_certificate_chain()->set_filename(TestEnvironment::substitute(
      "{{ test_rundir }}/test/extensions/transport_sockets/tls/test_data/san_dns_cert.pem"));
  server_cert->mutable_private_key()->set_filename(TestEnvironment::substitute(
      "{{ test_rundir }}/test/extensions/transport_sockets/tls/test_data/san_dns_key.pem"));
  envoy::extensions::transport_sockets::tls::v3::CommonTlsContext* server_ctx =
      filter_chain->mutable_hidden_envoy_deprecated_tls_context()->mutable_common_tls_context();

  envoy::extensions::transport_sockets::tls::v3::UpstreamTlsContext client;
  envoy::extensions::transport_sockets::tls::v3::CommonTlsContext* client_ctx =
      client.mutable_common_tls_context();

  // Connection using defaults (client & server) succeeds, no ALPN is negotiated.
  TestUtilOptionsV2 test_options(listener, client, true, GetParam());
  testUtilV2(test_options);

  // Connection using defaults (client & server) succeeds, no ALPN is negotiated,
  // even with client renegotiation.
  client.set_allow_renegotiation(true);
  testUtilV2(test_options);
  client.set_allow_renegotiation(false);

  // Client connects without ALPN to a server with "test" ALPN, no ALPN is negotiated.
  server_ctx->add_alpn_protocols("test");
  testUtilV2(test_options);
  server_ctx->clear_alpn_protocols();

  // Client connects with "test" ALPN to a server without ALPN, no ALPN is negotiated.
  client_ctx->add_alpn_protocols("test");
  testUtilV2(test_options);

  client_ctx->clear_alpn_protocols();

  // Client connects with "test" ALPN to a server with "test" ALPN, "test" ALPN is negotiated.
  client_ctx->add_alpn_protocols("test");
  server_ctx->add_alpn_protocols("test");
  test_options.setExpectedALPNProtocol("test");
  testUtilV2(test_options);
  test_options.setExpectedALPNProtocol("");
  client_ctx->clear_alpn_protocols();
  server_ctx->clear_alpn_protocols();

  // Client connects with "test" ALPN to a server with "test" ALPN, "test" ALPN is negotiated,
  // even with client renegotiation.
  client.set_allow_renegotiation(true);
  client_ctx->add_alpn_protocols("test");
  server_ctx->add_alpn_protocols("test");
  test_options.setExpectedALPNProtocol("test");
  testUtilV2(test_options);
  test_options.setExpectedALPNProtocol("");
  client.set_allow_renegotiation(false);
  client_ctx->clear_alpn_protocols();
  server_ctx->clear_alpn_protocols();

  // Client connects with "test" ALPN to a server with "test2" ALPN, no ALPN is negotiated.
  client_ctx->add_alpn_protocols("test");
  server_ctx->add_alpn_protocols("test2");
  testUtilV2(test_options);
  client_ctx->clear_alpn_protocols();
  server_ctx->clear_alpn_protocols();

  // Client attempts to configure ALPN that is too large.
  client_ctx->add_alpn_protocols(std::string(100000, 'a'));
  EXPECT_THROW_WITH_MESSAGE(testUtilV2(test_options), EnvoyException,
                            "Invalid ALPN protocol string");
}

TEST_P(SslSocketTest, CipherSuites) {
  envoy::config::listener::v3::Listener listener;
  envoy::config::listener::v3::FilterChain* filter_chain = listener.add_filter_chains();
  envoy::extensions::transport_sockets::tls::v3::TlsCertificate* server_cert =
      filter_chain->mutable_hidden_envoy_deprecated_tls_context()
          ->mutable_common_tls_context()
          ->add_tls_certificates();
  server_cert->mutable_certificate_chain()->set_filename(TestEnvironment::substitute(
      "{{ test_rundir }}/test/extensions/transport_sockets/tls/test_data/san_dns_cert.pem"));
  server_cert->mutable_private_key()->set_filename(TestEnvironment::substitute(
      "{{ test_rundir }}/test/extensions/transport_sockets/tls/test_data/san_dns_key.pem"));
  envoy::extensions::transport_sockets::tls::v3::TlsParameters* server_params =
      filter_chain->mutable_hidden_envoy_deprecated_tls_context()
          ->mutable_common_tls_context()
          ->mutable_tls_params();

  envoy::extensions::transport_sockets::tls::v3::UpstreamTlsContext client;
  envoy::extensions::transport_sockets::tls::v3::TlsParameters* client_params =
      client.mutable_common_tls_context()->mutable_tls_params();

  // Connection using defaults (client & server) succeeds.
  TestUtilOptionsV2 test_options(listener, client, true, GetParam());
  testUtilV2(test_options);

  // Connection using defaults (client & server) succeeds, even with client renegotiation.
  client.set_allow_renegotiation(true);
  testUtilV2(test_options);
  client.set_allow_renegotiation(false);

  // Client connects with one of the supported cipher suites, connection succeeds.
  std::string common_cipher_suite = "ECDHE-RSA-CHACHA20-POLY1305";
  client_params->add_cipher_suites(common_cipher_suite);
  server_params->add_cipher_suites(common_cipher_suite);
  server_params->add_cipher_suites("ECDHE-RSA-AES128-GCM-SHA256");
  TestUtilOptionsV2 cipher_test_options(listener, client, true, GetParam());
  cipher_test_options.setExpectedCiphersuite(common_cipher_suite);
  std::string stats = "ssl.ciphers." + common_cipher_suite;
  cipher_test_options.setExpectedServerStats(stats).setExpectedClientStats(stats);
  testUtilV2(cipher_test_options);
  client_params->clear_cipher_suites();
  server_params->clear_cipher_suites();

  // Client connects with unsupported cipher suite, connection fails.
  client_params->add_cipher_suites("ECDHE-RSA-AES128-GCM-SHA256");
  server_params->add_cipher_suites("ECDHE-RSA-CHACHA20-POLY1305");
  TestUtilOptionsV2 error_test_options(listener, client, false, GetParam());
  error_test_options.setExpectedServerStats("ssl.connection_error");
  testUtilV2(error_test_options);
  client_params->clear_cipher_suites();
  server_params->clear_cipher_suites();

  // Verify that ECDHE-RSA-CHACHA20-POLY1305 is not offered by default in FIPS builds.
  client_params->add_cipher_suites(common_cipher_suite);
#ifdef BORINGSSL_FIPS
  testUtilV2(error_test_options);
#else
  testUtilV2(cipher_test_options);
#endif
  client_params->clear_cipher_suites();
}

TEST_P(SslSocketTest, EcdhCurves) {
  envoy::config::listener::v3::Listener listener;
  envoy::config::listener::v3::FilterChain* filter_chain = listener.add_filter_chains();
  envoy::extensions::transport_sockets::tls::v3::TlsCertificate* server_cert =
      filter_chain->mutable_hidden_envoy_deprecated_tls_context()
          ->mutable_common_tls_context()
          ->add_tls_certificates();
  server_cert->mutable_certificate_chain()->set_filename(TestEnvironment::substitute(
      "{{ test_rundir }}/test/extensions/transport_sockets/tls/test_data/san_dns_cert.pem"));
  server_cert->mutable_private_key()->set_filename(TestEnvironment::substitute(
      "{{ test_rundir }}/test/extensions/transport_sockets/tls/test_data/san_dns_key.pem"));
  envoy::extensions::transport_sockets::tls::v3::TlsParameters* server_params =
      filter_chain->mutable_hidden_envoy_deprecated_tls_context()
          ->mutable_common_tls_context()
          ->mutable_tls_params();

  envoy::extensions::transport_sockets::tls::v3::UpstreamTlsContext client;
  envoy::extensions::transport_sockets::tls::v3::TlsParameters* client_params =
      client.mutable_common_tls_context()->mutable_tls_params();

  // Connection using defaults (client & server) succeeds.
  TestUtilOptionsV2 test_options(listener, client, true, GetParam());
  testUtilV2(test_options);

  // Connection using defaults (client & server) succeeds, even with client renegotiation.
  client.set_allow_renegotiation(true);
  testUtilV2(test_options);
  client.set_allow_renegotiation(false);

  // Client connects with one of the supported ECDH curves, connection succeeds.
  client_params->add_ecdh_curves("X25519");
  server_params->add_ecdh_curves("X25519");
  server_params->add_ecdh_curves("P-256");
  server_params->add_cipher_suites("ECDHE-RSA-AES128-GCM-SHA256");
  TestUtilOptionsV2 ecdh_curves_test_options(listener, client, true, GetParam());
  std::string stats = "ssl.curves.X25519";
  ecdh_curves_test_options.setExpectedServerStats(stats).setExpectedClientStats(stats);
  testUtilV2(ecdh_curves_test_options);
  client_params->clear_ecdh_curves();
  server_params->clear_ecdh_curves();
  server_params->clear_cipher_suites();

  // Client connects with unsupported ECDH curve, connection fails.
  client_params->add_ecdh_curves("X25519");
  server_params->add_ecdh_curves("P-256");
  server_params->add_cipher_suites("ECDHE-RSA-AES128-GCM-SHA256");

  TestUtilOptionsV2 error_test_options(listener, client, false, GetParam());
  error_test_options.setExpectedServerStats("ssl.connection_error");
  testUtilV2(error_test_options);

  client_params->clear_ecdh_curves();
  server_params->clear_ecdh_curves();
  server_params->clear_cipher_suites();

  // Verify that X25519 is not offered by default in FIPS builds.
  client_params->add_ecdh_curves("X25519");
  server_params->add_cipher_suites("ECDHE-RSA-AES128-GCM-SHA256");
#ifdef BORINGSSL_FIPS
  testUtilV2(error_test_options);
#else
  testUtilV2(ecdh_curves_test_options);
#endif
  client_params->clear_ecdh_curves();
  server_params->clear_cipher_suites();
}

TEST_P(SslSocketTest, SignatureAlgorithms) {
  envoy::config::listener::v3::Listener listener;
  envoy::config::listener::v3::FilterChain* filter_chain = listener.add_filter_chains();
  envoy::extensions::transport_sockets::tls::v3::CertificateValidationContext*
      server_validation_ctx = filter_chain->mutable_hidden_envoy_deprecated_tls_context()
                                  ->mutable_common_tls_context()
                                  ->mutable_validation_context();
  server_validation_ctx->mutable_trusted_ca()->set_filename(TestEnvironment::substitute(
      "{{ test_rundir }}/test/extensions/transport_sockets/tls/test_data/ca_cert.pem"));
  // Server ECDSA certificate.
  envoy::extensions::transport_sockets::tls::v3::TlsCertificate* server_cert =
      filter_chain->mutable_hidden_envoy_deprecated_tls_context()
          ->mutable_common_tls_context()
          ->add_tls_certificates();
  server_cert->mutable_certificate_chain()->set_filename(TestEnvironment::substitute(
      "{{ test_rundir "
      "}}/test/extensions/transport_sockets/tls/test_data/selfsigned_ecdsa_p256_cert.pem"));
  server_cert->mutable_private_key()->set_filename(TestEnvironment::substitute(
      "{{ test_rundir "
      "}}/test/extensions/transport_sockets/tls/test_data/selfsigned_ecdsa_p256_key.pem"));

  envoy::extensions::transport_sockets::tls::v3::UpstreamTlsContext client;
  // Client RSA certificate.
  envoy::extensions::transport_sockets::tls::v3::TlsCertificate* client_cert =
      client.mutable_common_tls_context()->add_tls_certificates();
  client_cert->mutable_certificate_chain()->set_filename(TestEnvironment::substitute(
      "{{ test_rundir }}/test/extensions/transport_sockets/tls/test_data/san_uri_cert.pem"));
  client_cert->mutable_private_key()->set_filename(TestEnvironment::substitute(
      "{{ test_rundir }}/test/extensions/transport_sockets/tls/test_data/san_uri_key.pem"));

  // Connection using defaults (client & server) succeeds.
  TestUtilOptionsV2 algorithm_test_options(listener, client, true, GetParam());
  algorithm_test_options.setExpectedClientCertUri("spiffe://lyft.com/test-team")
      .setExpectedServerStats("ssl.sigalgs.rsa_pss_rsae_sha256")
      .setExpectedClientStats("ssl.sigalgs.ecdsa_secp256r1_sha256");
  testUtilV2(algorithm_test_options);

  // Connection using defaults (client & server) succeeds, even with client renegotiation.
  client.set_allow_renegotiation(true);
  testUtilV2(algorithm_test_options);
  client.set_allow_renegotiation(false);
}

TEST_P(SslSocketTest, RevokedCertificate) {

  const std::string server_ctx_yaml = R"EOF(
  common_tls_context:
    tls_certificates:
      certificate_chain:
        filename: "{{ test_tmpdir }}/unittestcert.pem"
      private_key:
        filename: "{{ test_tmpdir }}/unittestkey.pem"
    validation_context:
      trusted_ca:
        filename: "{{ test_rundir }}/test/extensions/transport_sockets/tls/test_data/ca_cert.pem"
      crl:
        filename: "{{ test_rundir }}/test/extensions/transport_sockets/tls/test_data/ca_cert.crl"
)EOF";

  // This should fail, since the certificate has been revoked.
  const std::string revoked_client_ctx_yaml = R"EOF(
  common_tls_context:
    tls_certificates:
      certificate_chain:
        filename: "{{ test_rundir }}/test/extensions/transport_sockets/tls/test_data/san_dns_cert.pem"
      private_key:
        filename: "{{ test_rundir }}/test/extensions/transport_sockets/tls/test_data/san_dns_key.pem"
)EOF";

  TestUtilOptions revoked_test_options(revoked_client_ctx_yaml, server_ctx_yaml, false, GetParam());
  testUtil(revoked_test_options.setExpectedServerStats("ssl.fail_verify_error"));

  // This should succeed, since the cert isn't revoked.
  const std::string successful_client_ctx_yaml = R"EOF(
  common_tls_context:
    tls_certificates:
      certificate_chain:
        filename: "{{ test_rundir }}/test/extensions/transport_sockets/tls/test_data/san_dns2_cert.pem"
      private_key:
        filename: "{{ test_rundir }}/test/extensions/transport_sockets/tls/test_data/san_dns2_key.pem"
)EOF";

  TestUtilOptions successful_test_options(successful_client_ctx_yaml, server_ctx_yaml, true,
                                          GetParam());
  testUtil(successful_test_options.setExpectedSerialNumber(TEST_SAN_DNS2_CERT_SERIAL));
}

TEST_P(SslSocketTest, RevokedCertificateCRLInTrustedCA) {

  const std::string server_ctx_yaml = R"EOF(
  common_tls_context:
    tls_certificates:
      certificate_chain:
        filename: "{{ test_tmpdir }}/unittestcert.pem"
      private_key:
        filename: "{{ test_tmpdir }}/unittestkey.pem"
    validation_context:
      trusted_ca:
        filename: "{{ test_rundir }}/test/extensions/transport_sockets/tls/test_data/ca_cert_with_crl.pem"
)EOF";

  // This should fail, since the certificate has been revoked.
  const std::string revoked_client_ctx_yaml = R"EOF(
  common_tls_context:
    tls_certificates:
      certificate_chain:
        filename: "{{ test_rundir }}/test/extensions/transport_sockets/tls/test_data/san_dns_cert.pem"
      private_key:
        filename: "{{ test_rundir }}/test/extensions/transport_sockets/tls/test_data/san_dns_key.pem"
)EOF";

  TestUtilOptions revoked_test_options(revoked_client_ctx_yaml, server_ctx_yaml, false, GetParam());
  testUtil(revoked_test_options.setExpectedServerStats("ssl.fail_verify_error"));

  // This should succeed, since the cert isn't revoked.
  const std::string successful_client_ctx_yaml = R"EOF(
  common_tls_context:
    tls_certificates:
      certificate_chain:
        filename: "{{ test_rundir }}/test/extensions/transport_sockets/tls/test_data/san_dns2_cert.pem"
      private_key:
        filename: "{{ test_rundir }}/test/extensions/transport_sockets/tls/test_data/san_dns2_key.pem"
)EOF";
  TestUtilOptions successful_test_options(successful_client_ctx_yaml, server_ctx_yaml, true,
                                          GetParam());
  testUtil(successful_test_options.setExpectedSerialNumber(TEST_SAN_DNS2_CERT_SERIAL));
}

TEST_P(SslSocketTest, RevokedIntermediateCertificate) {

  // This should succeed, since the crl chain is complete.
  //
  // Trust chain contains:
  //  - Root authority certificate (i.e., ca_cert.pem)
  //  - Intermediate authority certificate (i.e., intermediate_ca_cert.pem)
  //
  // Certificate revocation list contains:
  //  - Root authority certificate revocation list (i.e., ca_cert.crl)
  //  - Intermediate authority certificate revocation list (i.e., intermediate_ca_cert.crl)
  const std::string complete_server_ctx_yaml = R"EOF(
  common_tls_context:
    tls_certificates:
      certificate_chain:
        filename: "{{ test_tmpdir }}/unittestcert.pem"
      private_key:
        filename: "{{ test_tmpdir }}/unittestkey.pem"
    validation_context:
      trusted_ca:
        filename: "{{ test_rundir }}/test/extensions/transport_sockets/tls/test_data/intermediate_ca_cert_chain.pem"
      crl:
        filename: "{{ test_rundir }}/test/extensions/transport_sockets/tls/test_data/intermediate_ca_cert_chain.crl"
)EOF";

  // This should fail, since the crl chain is incomplete.
  //
  // Trust chain contains:
  //  - Root authority certificate (i.e., ca_cert.pem)
  //  - Intermediate authority certificate (i.e., intermediate_ca_cert.pem)
  //
  // Certificate revocation list contains:
  //  - Root authority certificate revocation list (i.e., ca_cert.crl)
  //
  // Certificate revocation list omits:
  //  - Root authority certificate revocation list (i.e., ca_cert.crl)
  const std::string incomplete_server_ctx_yaml = R"EOF(
  common_tls_context:
    tls_certificates:
      certificate_chain:
        filename: "{{ test_tmpdir }}/unittestcert.pem"
      private_key:
        filename: "{{ test_tmpdir }}/unittestkey.pem"
    validation_context:
      trusted_ca:
        filename: "{{ test_rundir }}/test/extensions/transport_sockets/tls/test_data/intermediate_ca_cert_chain.pem"
      crl:
        filename: "{{ test_rundir }}/test/extensions/transport_sockets/tls/test_data/intermediate_ca_cert.crl"
)EOF";

  // This should fail, since the certificate has been revoked.
  const std::string revoked_client_ctx_yaml = R"EOF(
  common_tls_context:
    tls_certificates:
      certificate_chain:
        filename: "{{ test_rundir }}/test/extensions/transport_sockets/tls/test_data/san_dns3_cert.pem"
      private_key:
        filename: "{{ test_rundir }}/test/extensions/transport_sockets/tls/test_data/san_dns3_key.pem"
)EOF";

  // This should succeed, since the certificate has not been revoked.
  const std::string unrevoked_client_ctx_yaml = R"EOF(
  common_tls_context:
    tls_certificates:
      certificate_chain:
        filename: "{{ test_rundir }}/test/extensions/transport_sockets/tls/test_data/san_dns4_cert.pem"
      private_key:
        filename: "{{ test_rundir }}/test/extensions/transport_sockets/tls/test_data/san_dns4_key.pem"
)EOF";

  // Ensure that incomplete crl chains fail with revoked certificates.
  TestUtilOptions incomplete_revoked_test_options(revoked_client_ctx_yaml,
                                                  incomplete_server_ctx_yaml, false, GetParam());
  testUtil(incomplete_revoked_test_options.setExpectedServerStats("ssl.fail_verify_error"));

  // Ensure that incomplete crl chains fail with unrevoked certificates.
  TestUtilOptions incomplete_unrevoked_test_options(unrevoked_client_ctx_yaml,
                                                    incomplete_server_ctx_yaml, false, GetParam());
  testUtil(incomplete_unrevoked_test_options.setExpectedServerStats("ssl.fail_verify_error"));

  // Ensure that complete crl chains fail with revoked certificates.
  TestUtilOptions complete_revoked_test_options(revoked_client_ctx_yaml, complete_server_ctx_yaml,
                                                false, GetParam());
  testUtil(complete_revoked_test_options.setExpectedServerStats("ssl.fail_verify_error"));

  // Ensure that complete crl chains succeed with unrevoked certificates.
  TestUtilOptions complete_unrevoked_test_options(unrevoked_client_ctx_yaml,
                                                  complete_server_ctx_yaml, true, GetParam());
  testUtil(complete_unrevoked_test_options.setExpectedSerialNumber(TEST_SAN_DNS4_CERT_SERIAL));
}

TEST_P(SslSocketTest, RevokedIntermediateCertificateCRLInTrustedCA) {

  // This should succeed, since the crl chain is complete.
  //
  // Trust chain contains:
  //  - Root authority certificate (i.e., ca_cert.pem)
  //  - Root authority certificate revocation list (i.e., ca_cert.crl)
  //  - Intermediate authority certificate (i.e., intermediate_ca_cert.pem)
  //  - Intermediate authority certificate revocation list (i.e., intermediate_ca_cert.crl)
  const std::string complete_server_ctx_yaml = R"EOF(
  common_tls_context:
    tls_certificates:
      certificate_chain:
        filename: "{{ test_tmpdir }}/unittestcert.pem"
      private_key:
        filename: "{{ test_tmpdir }}/unittestkey.pem"
    validation_context:
      trusted_ca:
        filename: "{{ test_rundir }}/test/extensions/transport_sockets/tls/test_data/intermediate_ca_cert_chain_with_crl_chain.pem"
)EOF";

  // This should fail, since the crl chain is incomplete.
  //
  // Trust chain contains:
  //  - Root authority certificate (i.e., ca_cert.pem)
  //  - Intermediate authority certificate (i.e., intermediate_ca_cert.pem)
  //  - Intermediate authority certificate revocation list (i.e., intermediate_ca_cert.crl)
  //
  // Trust chain omits:
  //  - Root authority certificate revocation list (i.e., ca_cert.crl)
  const std::string incomplete_server_ctx_yaml = R"EOF(
  common_tls_context:
    tls_certificates:
      certificate_chain:
        filename: "{{ test_tmpdir }}/unittestcert.pem"
      private_key:
        filename: "{{ test_tmpdir }}/unittestkey.pem"
    validation_context:
      trusted_ca:
        filename: "{{ test_rundir }}/test/extensions/transport_sockets/tls/test_data/intermediate_ca_cert_chain_with_crl.pem"
)EOF";

  // This should fail, since the certificate has been revoked.
  const std::string revoked_client_ctx_yaml = R"EOF(
  common_tls_context:
    tls_certificates:
      certificate_chain:
        filename: "{{ test_rundir }}/test/extensions/transport_sockets/tls/test_data/san_dns3_cert.pem"
      private_key:
        filename: "{{ test_rundir }}/test/extensions/transport_sockets/tls/test_data/san_dns3_key.pem"
)EOF";

  // This should succeed, since the certificate has not been revoked.
  const std::string unrevoked_client_ctx_yaml = R"EOF(
  common_tls_context:
    tls_certificates:
      certificate_chain:
        filename: "{{ test_rundir }}/test/extensions/transport_sockets/tls/test_data/san_dns4_cert.pem"
      private_key:
        filename: "{{ test_rundir }}/test/extensions/transport_sockets/tls/test_data/san_dns4_key.pem"
)EOF";

  // Ensure that incomplete crl chains fail with revoked certificates.
  TestUtilOptions incomplete_revoked_test_options(revoked_client_ctx_yaml,
                                                  incomplete_server_ctx_yaml, false, GetParam());
  testUtil(incomplete_revoked_test_options.setExpectedServerStats("ssl.fail_verify_error"));

  // Ensure that incomplete crl chains fail with unrevoked certificates.
  TestUtilOptions incomplete_unrevoked_test_options(unrevoked_client_ctx_yaml,
                                                    incomplete_server_ctx_yaml, false, GetParam());
  testUtil(incomplete_unrevoked_test_options.setExpectedServerStats("ssl.fail_verify_error"));

  // Ensure that complete crl chains fail with revoked certificates.
  TestUtilOptions complete_revoked_test_options(revoked_client_ctx_yaml, complete_server_ctx_yaml,
                                                false, GetParam());
  testUtil(complete_revoked_test_options.setExpectedServerStats("ssl.fail_verify_error"));

  // Ensure that complete crl chains succeed with unrevoked certificates.
  TestUtilOptions complete_unrevoked_test_options(unrevoked_client_ctx_yaml,
                                                  complete_server_ctx_yaml, true, GetParam());
  testUtil(complete_unrevoked_test_options.setExpectedSerialNumber(TEST_SAN_DNS4_CERT_SERIAL));
}

TEST_P(SslSocketTest, GetRequestedServerName) {
  envoy::config::listener::v3::Listener listener;
  envoy::config::listener::v3::FilterChain* filter_chain = listener.add_filter_chains();
  envoy::extensions::transport_sockets::tls::v3::TlsCertificate* server_cert =
      filter_chain->mutable_hidden_envoy_deprecated_tls_context()
          ->mutable_common_tls_context()
          ->add_tls_certificates();
  server_cert->mutable_certificate_chain()->set_filename(TestEnvironment::substitute(
      "{{ test_rundir }}/test/extensions/transport_sockets/tls/test_data/san_dns_cert.pem"));
  server_cert->mutable_private_key()->set_filename(TestEnvironment::substitute(
      "{{ test_rundir }}/test/extensions/transport_sockets/tls/test_data/san_dns_key.pem"));

  envoy::extensions::transport_sockets::tls::v3::UpstreamTlsContext client;
  client.set_sni("lyft.com");

  TestUtilOptionsV2 test_options(listener, client, true, GetParam());
  testUtilV2(test_options.setExpectedRequestedServerName("lyft.com"));
}

TEST_P(SslSocketTest, OverrideRequestedServerName) {
  envoy::config::listener::v3::Listener listener;
  envoy::config::listener::v3::FilterChain* filter_chain = listener.add_filter_chains();
  envoy::extensions::transport_sockets::tls::v3::TlsCertificate* server_cert =
      filter_chain->mutable_hidden_envoy_deprecated_tls_context()
          ->mutable_common_tls_context()
          ->add_tls_certificates();
  server_cert->mutable_certificate_chain()->set_filename(TestEnvironment::substitute(
      "{{ test_rundir }}/test/extensions/transport_sockets/tls/test_data/san_dns_cert.pem"));
  server_cert->mutable_private_key()->set_filename(TestEnvironment::substitute(
      "{{ test_rundir }}/test/extensions/transport_sockets/tls/test_data/san_dns_key.pem"));

  envoy::extensions::transport_sockets::tls::v3::UpstreamTlsContext client;
  client.set_sni("lyft.com");

  Network::TransportSocketOptionsSharedPtr transport_socket_options(
      new Network::TransportSocketOptionsImpl("example.com"));

  TestUtilOptionsV2 test_options(listener, client, true, GetParam());
  testUtilV2(test_options.setExpectedRequestedServerName("example.com")
                 .setTransportSocketOptions(transport_socket_options));
}

TEST_P(SslSocketTest, OverrideRequestedServerNameWithoutSniInUpstreamTlsContext) {
  envoy::config::listener::v3::Listener listener;
  envoy::config::listener::v3::FilterChain* filter_chain = listener.add_filter_chains();
  envoy::extensions::transport_sockets::tls::v3::TlsCertificate* server_cert =
      filter_chain->mutable_hidden_envoy_deprecated_tls_context()
          ->mutable_common_tls_context()
          ->add_tls_certificates();
  server_cert->mutable_certificate_chain()->set_filename(TestEnvironment::substitute(
      "{{ test_rundir }}/test/extensions/transport_sockets/tls/test_data/san_dns_cert.pem"));
  server_cert->mutable_private_key()->set_filename(TestEnvironment::substitute(
      "{{ test_rundir }}/test/extensions/transport_sockets/tls/test_data/san_dns_key.pem"));

  envoy::extensions::transport_sockets::tls::v3::UpstreamTlsContext client;

  Network::TransportSocketOptionsSharedPtr transport_socket_options(
      new Network::TransportSocketOptionsImpl("example.com"));
  TestUtilOptionsV2 test_options(listener, client, true, GetParam());
  testUtilV2(test_options.setExpectedRequestedServerName("example.com")
                 .setTransportSocketOptions(transport_socket_options));
}

TEST_P(SslSocketTest, OverrideApplicationProtocols) {
  envoy::config::listener::v3::Listener listener;
  envoy::config::listener::v3::FilterChain* filter_chain = listener.add_filter_chains();
  envoy::extensions::transport_sockets::tls::v3::TlsCertificate* server_cert =
      filter_chain->mutable_hidden_envoy_deprecated_tls_context()
          ->mutable_common_tls_context()
          ->add_tls_certificates();
  server_cert->mutable_certificate_chain()->set_filename(TestEnvironment::substitute(
      "{{ test_rundir }}/test/extensions/transport_sockets/tls/test_data/san_dns_cert.pem"));
  server_cert->mutable_private_key()->set_filename(TestEnvironment::substitute(
      "{{ test_rundir }}/test/extensions/transport_sockets/tls/test_data/san_dns_key.pem"));
  envoy::extensions::transport_sockets::tls::v3::CommonTlsContext* server_ctx =
      filter_chain->mutable_hidden_envoy_deprecated_tls_context()->mutable_common_tls_context();

  envoy::extensions::transport_sockets::tls::v3::UpstreamTlsContext client;
  TestUtilOptionsV2 test_options(listener, client, true, GetParam());

  // Client connects without ALPN to a server with "test" ALPN, no ALPN is negotiated.
  server_ctx->add_alpn_protocols("test");
  testUtilV2(test_options);
  server_ctx->clear_alpn_protocols();
  // Override client side ALPN, "test" ALPN is used.
  server_ctx->add_alpn_protocols("test");
  auto transport_socket_options = std::make_shared<Network::TransportSocketOptionsImpl>(
      "", std::vector<std::string>{}, std::vector<std::string>{"foo", "test", "bar"});

  testUtilV2(test_options.setExpectedALPNProtocol("test").setTransportSocketOptions(
      transport_socket_options));

  // Set fallback ALPN on the client side ALPN, "test" ALPN is used since no ALPN is specified
  // in the config.
  server_ctx->add_alpn_protocols("test");
  transport_socket_options = std::make_shared<Network::TransportSocketOptionsImpl>(
      "", std::vector<std::string>{}, std::vector<std::string>{}, "test");
  testUtilV2(test_options.setExpectedALPNProtocol("test").setTransportSocketOptions(
      transport_socket_options));

  // Update the client TLS config to specify ALPN. The fallback value should no longer be used.
  // Note that the server prefers "test" over "bar", but since the client only configures "bar",
  // the resulting ALPN will be "bar" even though "test" is included in the fallback.
  server_ctx->add_alpn_protocols("bar");
  client.mutable_common_tls_context()->add_alpn_protocols("bar");
  testUtilV2(test_options.setExpectedALPNProtocol("bar").setTransportSocketOptions(
      transport_socket_options));
}

// Validate that if downstream secrets are not yet downloaded from SDS server, Envoy creates
// NotReadySslSocket object to handle downstream connection.
TEST_P(SslSocketTest, DownstreamNotReadySslSocket) {
  Stats::TestUtil::TestStore stats_store;
  NiceMock<LocalInfo::MockLocalInfo> local_info;
  testing::NiceMock<Server::Configuration::MockTransportSocketFactoryContext> factory_context;
  NiceMock<Init::MockManager> init_manager;
  NiceMock<Event::MockDispatcher> dispatcher;
  EXPECT_CALL(factory_context, dispatcher()).WillRepeatedly(ReturnRef(dispatcher));
  EXPECT_CALL(factory_context, localInfo()).WillOnce(ReturnRef(local_info));
  EXPECT_CALL(factory_context, stats()).WillOnce(ReturnRef(stats_store));
  EXPECT_CALL(factory_context, initManager()).WillRepeatedly(ReturnRef(init_manager));

  envoy::extensions::transport_sockets::tls::v3::DownstreamTlsContext tls_context;
  auto sds_secret_configs =
      tls_context.mutable_common_tls_context()->mutable_tls_certificate_sds_secret_configs()->Add();
  sds_secret_configs->set_name("abc.com");
  sds_secret_configs->mutable_sds_config();
  auto server_cfg = std::make_unique<ServerContextConfigImpl>(tls_context, factory_context);
  EXPECT_TRUE(server_cfg->tlsCertificates().empty());
  EXPECT_FALSE(server_cfg->isReady());

  ContextManagerImpl manager(time_system_);
  ServerSslSocketFactory server_ssl_socket_factory(std::move(server_cfg), manager, stats_store,
                                                   std::vector<std::string>{});
  auto transport_socket = server_ssl_socket_factory.createTransportSocket(nullptr);
  EXPECT_EQ(EMPTY_STRING, transport_socket->protocol());
  EXPECT_EQ(nullptr, transport_socket->ssl());
  Buffer::OwnedImpl buffer;
  Network::IoResult result = transport_socket->doRead(buffer);
  EXPECT_EQ(Network::PostIoAction::Close, result.action_);
  result = transport_socket->doWrite(buffer, true);
  EXPECT_EQ(Network::PostIoAction::Close, result.action_);
  EXPECT_EQ("TLS error: Secret is not supplied by SDS", transport_socket->failureReason());
}

// Validate that if upstream secrets are not yet downloaded from SDS server, Envoy creates
// NotReadySslSocket object to handle upstream connection.
TEST_P(SslSocketTest, UpstreamNotReadySslSocket) {
  Stats::TestUtil::TestStore stats_store;
  NiceMock<LocalInfo::MockLocalInfo> local_info;
  testing::NiceMock<Server::Configuration::MockTransportSocketFactoryContext> factory_context;
  NiceMock<Init::MockManager> init_manager;
  NiceMock<Event::MockDispatcher> dispatcher;
  EXPECT_CALL(factory_context, localInfo()).WillOnce(ReturnRef(local_info));
  EXPECT_CALL(factory_context, stats()).WillOnce(ReturnRef(stats_store));
  EXPECT_CALL(factory_context, initManager()).WillRepeatedly(ReturnRef(init_manager));
  EXPECT_CALL(factory_context, dispatcher()).WillRepeatedly(ReturnRef(dispatcher));

  envoy::extensions::transport_sockets::tls::v3::UpstreamTlsContext tls_context;
  auto sds_secret_configs =
      tls_context.mutable_common_tls_context()->mutable_tls_certificate_sds_secret_configs()->Add();
  sds_secret_configs->set_name("abc.com");
  sds_secret_configs->mutable_sds_config();
  auto client_cfg = std::make_unique<ClientContextConfigImpl>(tls_context, factory_context);
  EXPECT_TRUE(client_cfg->tlsCertificates().empty());
  EXPECT_FALSE(client_cfg->isReady());

  ContextManagerImpl manager(time_system_);
<<<<<<< HEAD
  ClientSslSocketFactory client_ssl_socket_factory(secret_manager_, std::move(client_cfg), manager,
                                                   stats_store);

  // Add a secrets ready callback that should not be invoked.
  MockFunction<void()> mock_callback_;
  EXPECT_CALL(mock_callback_, Call()).Times(0);
  client_ssl_socket_factory.addReadyCb(mock_callback_.AsStdFunction());

=======
  ClientSslSocketFactory client_ssl_socket_factory(std::move(client_cfg), manager, stats_store);
>>>>>>> f95f5391
  auto transport_socket = client_ssl_socket_factory.createTransportSocket(nullptr);
  EXPECT_EQ(EMPTY_STRING, transport_socket->protocol());
  EXPECT_EQ(nullptr, transport_socket->ssl());
  Buffer::OwnedImpl buffer;
  Network::IoResult result = transport_socket->doRead(buffer);
  EXPECT_EQ(Network::PostIoAction::Close, result.action_);
  result = transport_socket->doWrite(buffer, true);
  EXPECT_EQ(Network::PostIoAction::Close, result.action_);
  EXPECT_EQ("TLS error: Secret is not supplied by SDS", transport_socket->failureReason());
}

<<<<<<< HEAD
TEST_P(SslSocketTest, TransportSocketNotReadyWhenNoTlsCertEntity) {
  Stats::TestUtil::TestStore stats_store;
  NiceMock<LocalInfo::MockLocalInfo> local_info;
  testing::NiceMock<Server::Configuration::MockTransportSocketFactoryContext> factory_context;
  NiceMock<Init::MockManager> init_manager;
  NiceMock<Event::MockDispatcher> dispatcher;
  EXPECT_CALL(factory_context, localInfo()).WillOnce(ReturnRef(local_info));
  EXPECT_CALL(factory_context, stats()).WillOnce(ReturnRef(stats_store));
  EXPECT_CALL(factory_context, initManager()).WillRepeatedly(ReturnRef(init_manager));
  EXPECT_CALL(factory_context, dispatcher()).WillRepeatedly(ReturnRef(dispatcher));

  envoy::extensions::transport_sockets::tls::v3::UpstreamTlsContext tls_context;
  auto sds_secret_configs =
      tls_context.mutable_common_tls_context()->mutable_tls_certificate_sds_secret_configs()->Add();
  sds_secret_configs->set_name("abc.com");
  sds_secret_configs->mutable_sds_config();
  auto client_cfg = std::make_unique<ClientContextConfigImpl>(tls_context, factory_context);
  EXPECT_TRUE(client_cfg->tlsCertificates().empty());
  EXPECT_FALSE(client_cfg->isReady());

  NiceMock<Ssl::MockContextManager> context_manager;
  ClientSslSocketFactory client_ssl_socket_factory(secret_manager_, std::move(client_cfg),
                                                   context_manager, stats_store);
  EXPECT_CALL(secret_manager_, checkTlsCertificateEntityExists(_, _)).WillOnce(Return(false));
  EXPECT_CALL(secret_manager_, checkCertificateValidationContextEntityExists(_, _)).Times(0);
  EXPECT_FALSE(client_ssl_socket_factory.secureTransportReady());
}

TEST_P(SslSocketTest, TransportSocketNotReadyWhenNoValidationContextEntity) {
  Stats::TestUtil::TestStore stats_store;
  NiceMock<LocalInfo::MockLocalInfo> local_info;
  testing::NiceMock<Server::Configuration::MockTransportSocketFactoryContext> factory_context;
  NiceMock<Init::MockManager> init_manager;
  NiceMock<Event::MockDispatcher> dispatcher;
  EXPECT_CALL(factory_context, localInfo()).WillOnce(ReturnRef(local_info));
  EXPECT_CALL(factory_context, stats()).WillOnce(ReturnRef(stats_store));
  EXPECT_CALL(factory_context, initManager()).WillRepeatedly(ReturnRef(init_manager));
  EXPECT_CALL(factory_context, dispatcher()).WillRepeatedly(ReturnRef(dispatcher));

  envoy::extensions::transport_sockets::tls::v3::UpstreamTlsContext tls_context;
  auto sds_secret_config =
      tls_context.mutable_common_tls_context()->mutable_validation_context_sds_secret_config();
  sds_secret_config->set_name("abc.com");
  sds_secret_config->mutable_sds_config();
  auto client_cfg = std::make_unique<ClientContextConfigImpl>(tls_context, factory_context);
  EXPECT_TRUE(client_cfg->tlsCertificates().empty());
  EXPECT_FALSE(client_cfg->isReady());

  NiceMock<Ssl::MockContextManager> context_manager;
  ClientSslSocketFactory client_ssl_socket_factory(secret_manager_, std::move(client_cfg),
                                                   context_manager, stats_store);
  EXPECT_CALL(secret_manager_, checkTlsCertificateEntityExists(_, _)).Times(0);
  EXPECT_CALL(secret_manager_, checkCertificateValidationContextEntityExists(_, _))
      .WillOnce(Return(false));
  EXPECT_FALSE(client_ssl_socket_factory.secureTransportReady());
}

// Validate that secrets callbacks are invoked when secrets become ready.
TEST_P(SslSocketTest, ClientAddSecretsReadyCallback) {
  Stats::TestUtil::TestStore stats_store;
  NiceMock<LocalInfo::MockLocalInfo> local_info;
  testing::NiceMock<Server::Configuration::MockTransportSocketFactoryContext> factory_context;
  NiceMock<Init::MockManager> init_manager;
  NiceMock<Event::MockDispatcher> dispatcher;
  EXPECT_CALL(factory_context, localInfo()).WillOnce(ReturnRef(local_info));
  EXPECT_CALL(factory_context, stats()).WillOnce(ReturnRef(stats_store));
  EXPECT_CALL(factory_context, initManager()).WillRepeatedly(ReturnRef(init_manager));
  EXPECT_CALL(factory_context, dispatcher()).WillRepeatedly(ReturnRef(dispatcher));

  envoy::extensions::transport_sockets::tls::v3::UpstreamTlsContext tls_context;
  auto sds_secret_configs =
      tls_context.mutable_common_tls_context()->mutable_tls_certificate_sds_secret_configs()->Add();
  sds_secret_configs->set_name("abc.com");
  sds_secret_configs->mutable_sds_config();
  auto client_cfg = std::make_unique<ClientContextConfigImpl>(tls_context, factory_context);
  EXPECT_TRUE(client_cfg->tlsCertificates().empty());
  EXPECT_FALSE(client_cfg->isReady());

  NiceMock<Ssl::MockContextManager> context_manager;
  ClientSslSocketFactory client_ssl_socket_factory(secret_manager_, std::move(client_cfg),
                                                   context_manager, stats_store);

  // Add a secrets ready callback. It should not be invoked until onAddOrUpdateSecret() is called.
  MockFunction<void()> mock_callback_;
  EXPECT_CALL(mock_callback_, Call()).Times(0);
  client_ssl_socket_factory.addReadyCb(mock_callback_.AsStdFunction());

  // Call onAddOrUpdateSecret, but return a null ssl_ctx. This should not invoke the callback.
  EXPECT_CALL(context_manager, createSslClientContext(_, _)).WillOnce(Return(nullptr));
  client_ssl_socket_factory.onAddOrUpdateSecret();

  EXPECT_CALL(mock_callback_, Call());
  Ssl::ClientContextSharedPtr mock_context = std::make_shared<Ssl::MockClientContext>();
  EXPECT_CALL(context_manager, createSslClientContext(_, _)).WillOnce(Return(mock_context));
  client_ssl_socket_factory.onAddOrUpdateSecret();

  // Add another callback, it should be invoked immediately.
  MockFunction<void()> second_callback_;
  EXPECT_CALL(second_callback_, Call());
  client_ssl_socket_factory.addReadyCb(second_callback_.AsStdFunction());
}

// Validate that secrets callbacks are invoked when secrets become ready.
TEST_P(SslSocketTest, ServerAddSecretsReadyCallback) {
  Stats::TestUtil::TestStore stats_store;
  NiceMock<LocalInfo::MockLocalInfo> local_info;
  testing::NiceMock<Server::Configuration::MockTransportSocketFactoryContext> factory_context;
  NiceMock<Init::MockManager> init_manager;
  NiceMock<Event::MockDispatcher> dispatcher;
  EXPECT_CALL(factory_context, localInfo()).WillOnce(ReturnRef(local_info));
  EXPECT_CALL(factory_context, stats()).WillOnce(ReturnRef(stats_store));
  EXPECT_CALL(factory_context, initManager()).WillRepeatedly(ReturnRef(init_manager));
  EXPECT_CALL(factory_context, dispatcher()).WillRepeatedly(ReturnRef(dispatcher));

  envoy::extensions::transport_sockets::tls::v3::DownstreamTlsContext tls_context;
  auto sds_secret_configs =
      tls_context.mutable_common_tls_context()->mutable_tls_certificate_sds_secret_configs()->Add();
  sds_secret_configs->set_name("abc.com");
  sds_secret_configs->mutable_sds_config();
  auto server_cfg = std::make_unique<ServerContextConfigImpl>(tls_context, factory_context);
  EXPECT_TRUE(server_cfg->tlsCertificates().empty());
  EXPECT_FALSE(server_cfg->isReady());

  NiceMock<Ssl::MockContextManager> context_manager;
  ServerSslSocketFactory server_ssl_socket_factory(std::move(server_cfg), context_manager,
                                                   stats_store, std::vector<std::string>{});

  // Add a secrets ready callback. It should not be invoked until onAddOrUpdateSecret() is called.
  MockFunction<void()> mock_callback_;
  EXPECT_CALL(mock_callback_, Call()).Times(0);
  server_ssl_socket_factory.addReadyCb(mock_callback_.AsStdFunction());

  // Call onAddOrUpdateSecret, but return a null ssl_ctx. This should not invoke the callback.
  EXPECT_CALL(context_manager, createSslServerContext(_, _, _)).WillOnce(Return(nullptr));
  server_ssl_socket_factory.onAddOrUpdateSecret();

  // Now return a ssl context which should result in the callback being invoked.
  EXPECT_CALL(mock_callback_, Call());
  Ssl::ServerContextSharedPtr mock_context = std::make_shared<Ssl::MockServerContext>();
  EXPECT_CALL(context_manager, createSslServerContext(_, _, _)).WillOnce(Return(mock_context));
  server_ssl_socket_factory.onAddOrUpdateSecret();

  // Add another callback, it should be invoked immediately.
  MockFunction<void()> second_callback_;
  EXPECT_CALL(second_callback_, Call());
  server_ssl_socket_factory.addReadyCb(second_callback_.AsStdFunction());
}

=======
>>>>>>> f95f5391
TEST_P(SslSocketTest, TestTransportSocketCallback) {
  // Make MockTransportSocketCallbacks.
  Network::MockIoHandle io_handle;
  NiceMock<Network::MockTransportSocketCallbacks> callbacks;
  ON_CALL(callbacks, ioHandle()).WillByDefault(ReturnRef(io_handle));

  // Make SslSocket.
  testing::NiceMock<Server::Configuration::MockTransportSocketFactoryContext> factory_context;
  Stats::TestUtil::TestStore stats_store;
  ON_CALL(factory_context, stats()).WillByDefault(ReturnRef(stats_store));
  NiceMock<LocalInfo::MockLocalInfo> local_info;
  ON_CALL(factory_context, localInfo()).WillByDefault(ReturnRef(local_info));

  envoy::extensions::transport_sockets::tls::v3::UpstreamTlsContext tls_context;
  auto client_cfg = std::make_unique<ClientContextConfigImpl>(tls_context, factory_context);

  ContextManagerImpl manager(time_system_);
  ClientSslSocketFactory client_ssl_socket_factory(secret_manager_, std::move(client_cfg), manager,
                                                   stats_store);

  Network::TransportSocketPtr transport_socket =
      client_ssl_socket_factory.createTransportSocket(nullptr);

  SslSocket* ssl_socket = dynamic_cast<SslSocket*>(transport_socket.get());

  // If no transport socket callbacks have been set, this method should return nullptr.
  EXPECT_EQ(ssl_socket->transportSocketCallbacks(), nullptr);

  // Otherwise, it should return a pointer to the set callbacks object.
  ssl_socket->setTransportSocketCallbacks(callbacks);
  EXPECT_EQ(ssl_socket->transportSocketCallbacks(), &callbacks);
}

class SslReadBufferLimitTest : public SslSocketTest {
protected:
  void initialize() {
    TestUtility::loadFromYaml(TestEnvironment::substitute(server_ctx_yaml_),
                              downstream_tls_context_);
    auto server_cfg =
        std::make_unique<ServerContextConfigImpl>(downstream_tls_context_, factory_context_);
    manager_ = std::make_unique<ContextManagerImpl>(time_system_);
    server_ssl_socket_factory_ = std::make_unique<ServerSslSocketFactory>(
        std::move(server_cfg), *manager_, server_stats_store_, std::vector<std::string>{});

    socket_ = std::make_shared<Network::TcpListenSocket>(
        Network::Test::getCanonicalLoopbackAddress(GetParam()), nullptr, true);
    listener_ =
        dispatcher_->createListener(socket_, listener_callbacks_, true, ENVOY_TCP_BACKLOG_SIZE);

    TestUtility::loadFromYaml(TestEnvironment::substitute(client_ctx_yaml_), upstream_tls_context_);
    auto client_cfg =
        std::make_unique<ClientContextConfigImpl>(upstream_tls_context_, factory_context_);

    client_ssl_socket_factory_ = std::make_unique<ClientSslSocketFactory>(
        secret_manager_, std::move(client_cfg), *manager_, client_stats_store_);
    auto transport_socket = client_ssl_socket_factory_->createTransportSocket(nullptr);
    client_transport_socket_ = transport_socket.get();
    client_connection_ = dispatcher_->createClientConnection(
        socket_->localAddress(), source_address_, std::move(transport_socket), nullptr);
    client_connection_->addConnectionCallbacks(client_callbacks_);
    client_connection_->connect();
    read_filter_ = std::make_shared<Network::MockReadFilter>();
  }

  void readBufferLimitTest(uint32_t read_buffer_limit, uint32_t expected_chunk_size,
                           uint32_t write_size, uint32_t num_writes, bool reserve_write_space) {
    initialize();

    EXPECT_CALL(listener_callbacks_, onAccept_(_))
        .WillOnce(Invoke([&](Network::ConnectionSocketPtr& socket) -> void {
          server_connection_ = dispatcher_->createServerConnection(
              std::move(socket), server_ssl_socket_factory_->createTransportSocket(nullptr),
              stream_info_);
          server_connection_->setBufferLimits(read_buffer_limit);
          server_connection_->addConnectionCallbacks(server_callbacks_);
          server_connection_->addReadFilter(read_filter_);
          EXPECT_EQ("", server_connection_->nextProtocol());
          EXPECT_EQ(read_buffer_limit, server_connection_->bufferLimit());
        }));

    EXPECT_CALL(client_callbacks_, onEvent(Network::ConnectionEvent::Connected))
        .WillOnce(Invoke([&](Network::ConnectionEvent) -> void { dispatcher_->exit(); }));
    dispatcher_->run(Event::Dispatcher::RunType::Block);

    uint32_t filter_seen = 0;

    EXPECT_CALL(*read_filter_, onNewConnection());
    EXPECT_CALL(*read_filter_, onData(_, _))
        .WillRepeatedly(Invoke([&](Buffer::Instance& data, bool) -> Network::FilterStatus {
          EXPECT_GE(expected_chunk_size, data.length());
          filter_seen += data.length();
          data.drain(data.length());
          if (filter_seen == (write_size * num_writes)) {
            server_connection_->close(Network::ConnectionCloseType::FlushWrite);
          }
          return Network::FilterStatus::StopIteration;
        }));

    EXPECT_CALL(client_callbacks_, onEvent(Network::ConnectionEvent::RemoteClose))
        .WillOnce(Invoke([&](Network::ConnectionEvent) -> void {
          EXPECT_EQ((write_size * num_writes), filter_seen);
          dispatcher_->exit();
        }));

    for (uint32_t i = 0; i < num_writes; i++) {
      Buffer::OwnedImpl data(std::string(write_size, 'a'));

      // Incredibly contrived way of making sure that the write buffer has an empty chain in it.
      if (reserve_write_space) {
        Buffer::RawSlice iovecs[2];
        EXPECT_EQ(2UL, data.reserve(16384, iovecs, 2));
        iovecs[0].len_ = 0;
        iovecs[1].len_ = 0;
        data.commit(iovecs, 2);
      }

      client_connection_->write(data, false);
    }

    dispatcher_->run(Event::Dispatcher::RunType::Block);

    EXPECT_EQ(0UL, server_stats_store_.counter("ssl.connection_error").value());
    EXPECT_EQ(0UL, client_stats_store_.counter("ssl.connection_error").value());
  }

  void singleWriteTest(uint32_t read_buffer_limit, uint32_t bytes_to_write) {
    MockWatermarkBuffer* client_write_buffer = nullptr;
    MockBufferFactory* factory = new StrictMock<MockBufferFactory>;
    dispatcher_ = api_->allocateDispatcher("test_thread", Buffer::WatermarkFactoryPtr{factory});

    // By default, expect 4 buffers to be created - the client and server read and write buffers.
    EXPECT_CALL(*factory, create_(_, _, _))
        .Times(2)
        .WillOnce(Invoke([&](std::function<void()> below_low, std::function<void()> above_high,
                             std::function<void()> above_overflow) -> Buffer::Instance* {
          client_write_buffer = new MockWatermarkBuffer(below_low, above_high, above_overflow);
          return client_write_buffer;
        }))
        .WillRepeatedly(Invoke([](std::function<void()> below_low, std::function<void()> above_high,
                                  std::function<void()> above_overflow) -> Buffer::Instance* {
          return new Buffer::WatermarkBuffer(below_low, above_high, above_overflow);
        }));

    initialize();

    EXPECT_CALL(client_callbacks_, onEvent(Network::ConnectionEvent::Connected))
        .WillOnce(Invoke([&](Network::ConnectionEvent) -> void { dispatcher_->exit(); }));

    EXPECT_CALL(listener_callbacks_, onAccept_(_))
        .WillOnce(Invoke([&](Network::ConnectionSocketPtr& socket) -> void {
          server_connection_ = dispatcher_->createServerConnection(
              std::move(socket), server_ssl_socket_factory_->createTransportSocket(nullptr),
              stream_info_);
          server_connection_->setBufferLimits(read_buffer_limit);
          server_connection_->addConnectionCallbacks(server_callbacks_);
          server_connection_->addReadFilter(read_filter_);
          EXPECT_EQ("", server_connection_->nextProtocol());
          EXPECT_EQ(read_buffer_limit, server_connection_->bufferLimit());
        }));

    dispatcher_->run(Event::Dispatcher::RunType::Block);

    EXPECT_CALL(*read_filter_, onNewConnection());
    EXPECT_CALL(*read_filter_, onData(_, _)).Times(testing::AnyNumber());

    std::string data_to_write(bytes_to_write, 'a');
    Buffer::OwnedImpl buffer_to_write(data_to_write);
    std::string data_written;
    EXPECT_CALL(*client_write_buffer, move(_))
        .WillRepeatedly(DoAll(AddBufferToStringWithoutDraining(&data_written),
                              Invoke(client_write_buffer, &MockWatermarkBuffer::baseMove)));
    EXPECT_CALL(*client_write_buffer, drain(_)).Times(2).WillOnce(Invoke([&](uint64_t n) -> void {
      client_write_buffer->baseDrain(n);
      dispatcher_->exit();
    }));
    client_connection_->write(buffer_to_write, false);
    dispatcher_->run(Event::Dispatcher::RunType::Block);
    EXPECT_EQ(data_to_write, data_written);

    disconnect();
  }

  void disconnect() {
    EXPECT_CALL(client_callbacks_, onEvent(Network::ConnectionEvent::LocalClose));
    EXPECT_CALL(server_callbacks_, onEvent(Network::ConnectionEvent::RemoteClose))
        .WillOnce(Invoke([&](Network::ConnectionEvent) -> void { dispatcher_->exit(); }));

    client_connection_->close(Network::ConnectionCloseType::NoFlush);
    dispatcher_->run(Event::Dispatcher::RunType::Block);
  }

  Stats::TestUtil::TestStore server_stats_store_;
  Stats::TestUtil::TestStore client_stats_store_;
  std::shared_ptr<Network::TcpListenSocket> socket_;
  Network::MockTcpListenerCallbacks listener_callbacks_;
  Network::MockConnectionHandler connection_handler_;
  const std::string server_ctx_yaml_ = R"EOF(
  common_tls_context:
    tls_certificates:
      certificate_chain:
        filename: "{{ test_tmpdir }}/unittestcert.pem"
      private_key:
        filename: "{{ test_tmpdir }}/unittestkey.pem"
    validation_context:
      trusted_ca:
        filename: "{{ test_rundir }}/test/extensions/transport_sockets/tls/test_data/ca_cert.pem"
)EOF";

  const std::string client_ctx_yaml_ = R"EOF(
  common_tls_context:
    tls_certificates:
      certificate_chain:
        filename: "{{ test_rundir }}/test/extensions/transport_sockets/tls/test_data/no_san_cert.pem"
      private_key:
        filename: "{{ test_rundir }}/test/extensions/transport_sockets/tls/test_data/no_san_key.pem"
)EOF";

  envoy::extensions::transport_sockets::tls::v3::DownstreamTlsContext downstream_tls_context_;
  std::unique_ptr<ContextManagerImpl> manager_;
  Network::TransportSocketFactoryPtr server_ssl_socket_factory_;
  Network::ListenerPtr listener_;
  envoy::extensions::transport_sockets::tls::v3::UpstreamTlsContext upstream_tls_context_;
  Envoy::Ssl::ClientContextSharedPtr client_ctx_;
  Network::TransportSocketFactoryPtr client_ssl_socket_factory_;
  Network::ClientConnectionPtr client_connection_;
  Network::TransportSocket* client_transport_socket_{};
  Network::ConnectionPtr server_connection_;
  NiceMock<Network::MockConnectionCallbacks> server_callbacks_;
  std::shared_ptr<Network::MockReadFilter> read_filter_;
  StrictMock<Network::MockConnectionCallbacks> client_callbacks_;
  Network::Address::InstanceConstSharedPtr source_address_;
  Secret::MockSecretManager secret_manager_;
};

INSTANTIATE_TEST_SUITE_P(IpVersions, SslReadBufferLimitTest,
                         testing::ValuesIn(TestEnvironment::getIpVersionsForTest()),
                         TestUtility::ipTestParamsToString);

TEST_P(SslReadBufferLimitTest, NoLimit) {
  readBufferLimitTest(0, 256 * 1024, 256 * 1024, 1, false);
}

TEST_P(SslReadBufferLimitTest, NoLimitReserveSpace) { readBufferLimitTest(0, 512, 512, 1, true); }

TEST_P(SslReadBufferLimitTest, NoLimitSmallWrites) {
  readBufferLimitTest(0, 256 * 1024, 1, 256 * 1024, false);
}

TEST_P(SslReadBufferLimitTest, SomeLimit) {
  readBufferLimitTest(32 * 1024, 32 * 1024, 256 * 1024, 1, false);
}

TEST_P(SslReadBufferLimitTest, WritesSmallerThanBufferLimit) { singleWriteTest(5 * 1024, 1024); }

TEST_P(SslReadBufferLimitTest, WritesLargerThanBufferLimit) { singleWriteTest(1024, 5 * 1024); }

TEST_P(SslReadBufferLimitTest, TestBind) {
  std::string address_string = TestUtility::getIpv4Loopback();
  if (GetParam() == Network::Address::IpVersion::v4) {
    source_address_ = Network::Address::InstanceConstSharedPtr{
        new Network::Address::Ipv4Instance(address_string, 0, nullptr)};
  } else {
    address_string = "::1";
    source_address_ = Network::Address::InstanceConstSharedPtr{
        new Network::Address::Ipv6Instance(address_string, 0, nullptr)};
  }

  initialize();

  EXPECT_CALL(listener_callbacks_, onAccept_(_))
      .WillOnce(Invoke([&](Network::ConnectionSocketPtr& socket) -> void {
        server_connection_ = dispatcher_->createServerConnection(
            std::move(socket), server_ssl_socket_factory_->createTransportSocket(nullptr),
            stream_info_);
        server_connection_->addConnectionCallbacks(server_callbacks_);
        server_connection_->addReadFilter(read_filter_);
        EXPECT_EQ("", server_connection_->nextProtocol());
      }));

  EXPECT_CALL(client_callbacks_, onEvent(Network::ConnectionEvent::Connected))
      .WillOnce(Invoke([&](Network::ConnectionEvent) -> void { dispatcher_->exit(); }));
  dispatcher_->run(Event::Dispatcher::RunType::Block);

  EXPECT_EQ(address_string, server_connection_->remoteAddress()->ip()->addressAsString());

  disconnect();
}

// Regression test for https://github.com/envoyproxy/envoy/issues/6617
TEST_P(SslReadBufferLimitTest, SmallReadsIntoSameSlice) {
  // write_size * num_writes must be large enough to cause buffer reserving fragmentation,
  // but smaller than one reservation so the expected slice to be 1.
  const uint32_t write_size = 1;
  const uint32_t num_writes = 12 * 1024;
  const uint32_t read_buffer_limit = write_size * num_writes;
  const uint32_t expected_chunk_size = write_size * num_writes;

  initialize();

  EXPECT_CALL(listener_callbacks_, onAccept_(_))
      .WillOnce(Invoke([&](Network::ConnectionSocketPtr& socket) -> void {
        server_connection_ = dispatcher_->createServerConnection(
            std::move(socket), server_ssl_socket_factory_->createTransportSocket(nullptr),
            stream_info_);
        server_connection_->setBufferLimits(read_buffer_limit);
        server_connection_->addConnectionCallbacks(server_callbacks_);
        server_connection_->addReadFilter(read_filter_);
        EXPECT_EQ("", server_connection_->nextProtocol());
        EXPECT_EQ(read_buffer_limit, server_connection_->bufferLimit());
      }));

  EXPECT_CALL(client_callbacks_, onEvent(Network::ConnectionEvent::Connected))
      .WillOnce(Invoke([&](Network::ConnectionEvent) -> void { dispatcher_->exit(); }));
  dispatcher_->run(Event::Dispatcher::RunType::Block);

  uint32_t filter_seen = 0;

  EXPECT_CALL(*read_filter_, onNewConnection());
  EXPECT_CALL(*read_filter_, onData(_, _))
      .WillRepeatedly(Invoke([&](Buffer::Instance& data, bool) -> Network::FilterStatus {
        EXPECT_GE(expected_chunk_size, data.length());
        EXPECT_EQ(1, data.getRawSlices().size());
        filter_seen += data.length();
        data.drain(data.length());
        if (filter_seen == (write_size * num_writes)) {
          server_connection_->close(Network::ConnectionCloseType::FlushWrite);
        }
        return Network::FilterStatus::StopIteration;
      }));

  EXPECT_CALL(client_callbacks_, onEvent(Network::ConnectionEvent::RemoteClose))
      .WillOnce(Invoke([&](Network::ConnectionEvent) -> void {
        EXPECT_EQ((write_size * num_writes), filter_seen);
        dispatcher_->exit();
      }));

  for (uint32_t i = 0; i < num_writes; i++) {
    Buffer::OwnedImpl data(std::string(write_size, 'a'));
    client_transport_socket_->doWrite(data, false);
  }

  dispatcher_->run(Event::Dispatcher::RunType::Block);
}

// Test asynchronous signing (ECDHE) using a private key provider.
TEST_P(SslSocketTest, RsaPrivateKeyProviderAsyncSignSuccess) {
  const std::string server_ctx_yaml = R"EOF(
  common_tls_context:
    tls_certificates:
      certificate_chain:
        filename: "{{ test_tmpdir }}/unittestcert.pem"
      private_key_provider:
        provider_name: test
        typed_config:
          "@type": type.googleapis.com/google.protobuf.Struct
          value:
            private_key_file: "{{ test_tmpdir }}/unittestkey.pem"
            expected_operation: sign
            sync_mode: false
            mode: rsa
    validation_context:
      trusted_ca:
        filename: "{{ test_rundir }}/test/extensions/transport_sockets/tls/test_data/ca_cert.pem"
      crl:
        filename: "{{ test_rundir }}/test/extensions/transport_sockets/tls/test_data/ca_cert.crl"
)EOF";
  const std::string successful_client_ctx_yaml = R"EOF(
  common_tls_context:
    tls_params:
      cipher_suites:
      - ECDHE-RSA-AES128-GCM-SHA256
)EOF";

  TestUtilOptions successful_test_options(successful_client_ctx_yaml, server_ctx_yaml, true,
                                          GetParam());
  testUtil(successful_test_options.setPrivateKeyMethodExpected(true));
}

// Test asynchronous decryption (RSA).
TEST_P(SslSocketTest, RsaPrivateKeyProviderAsyncDecryptSuccess) {
  const std::string server_ctx_yaml = R"EOF(
  common_tls_context:
    tls_certificates:
      certificate_chain:
        filename: "{{ test_tmpdir }}/unittestcert.pem"
      private_key_provider:
        provider_name: test
        typed_config:
          "@type": type.googleapis.com/google.protobuf.Struct
          value:
            private_key_file: "{{ test_tmpdir }}/unittestkey.pem"
            expected_operation: decrypt
            sync_mode: false
            mode: rsa
    validation_context:
      trusted_ca:
        filename: "{{ test_rundir }}/test/extensions/transport_sockets/tls/test_data/ca_cert.pem"
      crl:
        filename: "{{ test_rundir }}/test/extensions/transport_sockets/tls/test_data/ca_cert.crl"
)EOF";
  const std::string successful_client_ctx_yaml = R"EOF(
  common_tls_context:
    tls_params:
      cipher_suites:
      - TLS_RSA_WITH_AES_128_GCM_SHA256
)EOF";

  TestUtilOptions successful_test_options(successful_client_ctx_yaml, server_ctx_yaml, true,
                                          GetParam());
  testUtil(successful_test_options.setPrivateKeyMethodExpected(true));
}

// Test synchronous signing (ECDHE).
TEST_P(SslSocketTest, RsaPrivateKeyProviderSyncSignSuccess) {
  const std::string server_ctx_yaml = R"EOF(
  common_tls_context:
    tls_certificates:
      certificate_chain:
        filename: "{{ test_tmpdir }}/unittestcert.pem"
      private_key_provider:
        provider_name: test
        typed_config:
          "@type": type.googleapis.com/google.protobuf.Struct
          value:
            private_key_file: "{{ test_tmpdir }}/unittestkey.pem"
            expected_operation: sign
            sync_mode: true
            mode: rsa
    validation_context:
      trusted_ca:
        filename: "{{ test_rundir }}/test/extensions/transport_sockets/tls/test_data/ca_cert.pem"
      crl:
        filename: "{{ test_rundir }}/test/extensions/transport_sockets/tls/test_data/ca_cert.crl"
)EOF";
  const std::string successful_client_ctx_yaml = R"EOF(
  common_tls_context:
    tls_params:
      cipher_suites:
      - ECDHE-RSA-AES128-GCM-SHA256
)EOF";

  TestUtilOptions successful_test_options(successful_client_ctx_yaml, server_ctx_yaml, true,
                                          GetParam());
  testUtil(successful_test_options.setPrivateKeyMethodExpected(true));
}

// Test synchronous decryption (RSA).
TEST_P(SslSocketTest, RsaPrivateKeyProviderSyncDecryptSuccess) {
  const std::string server_ctx_yaml = R"EOF(
  common_tls_context:
    tls_certificates:
      certificate_chain:
        filename: "{{ test_tmpdir }}/unittestcert.pem"
      private_key_provider:
        provider_name: test
        typed_config:
          "@type": type.googleapis.com/google.protobuf.Struct
          value:
            private_key_file: "{{ test_tmpdir }}/unittestkey.pem"
            expected_operation: decrypt
            sync_mode: true
            mode: rsa
    validation_context:
      trusted_ca:
        filename: "{{ test_rundir }}/test/extensions/transport_sockets/tls/test_data/ca_cert.pem"
      crl:
        filename: "{{ test_rundir }}/test/extensions/transport_sockets/tls/test_data/ca_cert.crl"
)EOF";
  const std::string successful_client_ctx_yaml = R"EOF(
  common_tls_context:
    tls_params:
      cipher_suites:
      - TLS_RSA_WITH_AES_128_GCM_SHA256
)EOF";

  TestUtilOptions successful_test_options(successful_client_ctx_yaml, server_ctx_yaml, true,
                                          GetParam());
  testUtil(successful_test_options.setPrivateKeyMethodExpected(true));
}

// Test asynchronous signing (ECDHE) failure (invalid signature).
TEST_P(SslSocketTest, RsaPrivateKeyProviderAsyncSignFailure) {
  const std::string server_ctx_yaml = R"EOF(
  common_tls_context:
    tls_certificates:
      certificate_chain:
        filename: "{{ test_tmpdir }}/unittestcert.pem"
      private_key_provider:
        provider_name: test
        typed_config:
          "@type": type.googleapis.com/google.protobuf.Struct
          value:
            private_key_file: "{{ test_tmpdir }}/unittestkey.pem"
            expected_operation: sign
            sync_mode: false
            crypto_error: true
            mode: rsa
    validation_context:
      trusted_ca:
        filename: "{{ test_rundir }}/test/extensions/transport_sockets/tls/test_data/ca_cert.pem"
      crl:
        filename: "{{ test_rundir }}/test/extensions/transport_sockets/tls/test_data/ca_cert.crl"
)EOF";
  const std::string failing_client_ctx_yaml = R"EOF(
  common_tls_context:
    tls_params:
      cipher_suites:
      - ECDHE-RSA-AES128-GCM-SHA256
)EOF";

  TestUtilOptions failing_test_options(failing_client_ctx_yaml, server_ctx_yaml, false, GetParam());
  testUtil(failing_test_options.setPrivateKeyMethodExpected(true).setExpectedServerStats(
      "ssl.connection_error"));
}

// Test synchronous signing (ECDHE) failure (invalid signature).
TEST_P(SslSocketTest, RsaPrivateKeyProviderSyncSignFailure) {
  const std::string server_ctx_yaml = R"EOF(
  common_tls_context:
    tls_certificates:
      certificate_chain:
        filename: "{{ test_tmpdir }}/unittestcert.pem"
      private_key_provider:
        provider_name: test
        typed_config:
          "@type": type.googleapis.com/google.protobuf.Struct
          value:
            private_key_file: "{{ test_tmpdir }}/unittestkey.pem"
            expected_operation: sign
            sync_mode: true
            crypto_error: true
            mode: rsa
    validation_context:
      trusted_ca:
        filename: "{{ test_rundir }}/test/extensions/transport_sockets/tls/test_data/ca_cert.pem"
      crl:
        filename: "{{ test_rundir }}/test/extensions/transport_sockets/tls/test_data/ca_cert.crl"
)EOF";
  const std::string failing_client_ctx_yaml = R"EOF(
  common_tls_context:
    tls_params:
      cipher_suites:
      - ECDHE-RSA-AES128-GCM-SHA256
)EOF";

  TestUtilOptions failing_test_options(failing_client_ctx_yaml, server_ctx_yaml, false, GetParam());
  testUtil(failing_test_options.setPrivateKeyMethodExpected(true).setExpectedServerStats(
      "ssl.connection_error"));
}

// Test the sign operation return with an error.
TEST_P(SslSocketTest, RsaPrivateKeyProviderSignFailure) {
  const std::string server_ctx_yaml = R"EOF(
  common_tls_context:
    tls_certificates:
      certificate_chain:
        filename: "{{ test_tmpdir }}/unittestcert.pem"
      private_key_provider:
        provider_name: test
        typed_config:
          "@type": type.googleapis.com/google.protobuf.Struct
          value:
            private_key_file: "{{ test_tmpdir }}/unittestkey.pem"
            expected_operation: sign
            method_error: true
            mode: rsa
    validation_context:
      trusted_ca:
        filename: "{{ test_rundir }}/test/extensions/transport_sockets/tls/test_data/ca_cert.pem"
      crl:
        filename: "{{ test_rundir }}/test/extensions/transport_sockets/tls/test_data/ca_cert.crl"
)EOF";
  const std::string failing_client_ctx_yaml = R"EOF(
  common_tls_context:
    tls_params:
      cipher_suites:
      - ECDHE-RSA-AES128-GCM-SHA256
)EOF";

  TestUtilOptions failing_test_options(failing_client_ctx_yaml, server_ctx_yaml, false, GetParam());
  testUtil(failing_test_options.setPrivateKeyMethodExpected(true).setExpectedServerStats(
      "ssl.connection_error"));
}

// Test the decrypt operation return with an error.
TEST_P(SslSocketTest, RsaPrivateKeyProviderDecryptFailure) {
  const std::string server_ctx_yaml = R"EOF(
  common_tls_context:
    tls_certificates:
      certificate_chain:
        filename: "{{ test_tmpdir }}/unittestcert.pem"
      private_key_provider:
        provider_name: test
        typed_config:
          "@type": type.googleapis.com/google.protobuf.Struct
          value:
            private_key_file: "{{ test_tmpdir }}/unittestkey.pem"
            expected_operation: decrypt
            method_error: true
            mode: rsa
    validation_context:
      trusted_ca:
        filename: "{{ test_rundir }}/test/extensions/transport_sockets/tls/test_data/ca_cert.pem"
      crl:
        filename: "{{ test_rundir }}/test/extensions/transport_sockets/tls/test_data/ca_cert.crl"
)EOF";
  const std::string failing_client_ctx_yaml = R"EOF(
  common_tls_context:
    tls_params:
      cipher_suites:
      - TLS_RSA_WITH_AES_128_GCM_SHA256
)EOF";

  TestUtilOptions failing_test_options(failing_client_ctx_yaml, server_ctx_yaml, false, GetParam());
  testUtil(failing_test_options.setPrivateKeyMethodExpected(true).setExpectedServerStats(
      "ssl.connection_error"));
}

// Test the sign operation return with an error in complete.
TEST_P(SslSocketTest, RsaPrivateKeyProviderAsyncSignCompleteFailure) {
  const std::string server_ctx_yaml = R"EOF(
  common_tls_context:
    tls_certificates:
      certificate_chain:
        filename: "{{ test_tmpdir }}/unittestcert.pem"
      private_key_provider:
        provider_name: test
        typed_config:
          "@type": type.googleapis.com/google.protobuf.Struct
          value:
            private_key_file: "{{ test_tmpdir }}/unittestkey.pem"
            expected_operation: sign
            async_method_error: true
            mode: rsa
    validation_context:
      trusted_ca:
        filename: "{{ test_rundir }}/test/extensions/transport_sockets/tls/test_data/ca_cert.pem"
      crl:
        filename: "{{ test_rundir }}/test/extensions/transport_sockets/tls/test_data/ca_cert.crl"
)EOF";
  const std::string failing_client_ctx_yaml = R"EOF(
  common_tls_context:
    tls_params:
      cipher_suites:
      - ECDHE-RSA-AES128-GCM-SHA256
)EOF";

  TestUtilOptions failing_test_options(failing_client_ctx_yaml, server_ctx_yaml, false, GetParam());
  testUtil(failing_test_options.setPrivateKeyMethodExpected(true)
               .setExpectedServerCloseEvent(Network::ConnectionEvent::LocalClose)
               .setExpectedServerStats("ssl.connection_error"));
}

// Test the decrypt operation return with an error in complete.
TEST_P(SslSocketTest, RsaPrivateKeyProviderAsyncDecryptCompleteFailure) {
  const std::string server_ctx_yaml = R"EOF(
  common_tls_context:
    tls_certificates:
      certificate_chain:
        filename: "{{ test_tmpdir }}/unittestcert.pem"
      private_key_provider:
        provider_name: test
        typed_config:
          "@type": type.googleapis.com/google.protobuf.Struct
          value:
            private_key_file: "{{ test_tmpdir }}/unittestkey.pem"
            expected_operation: decrypt
            async_method_error: true
            mode: rsa
    validation_context:
      trusted_ca:
        filename: "{{ test_rundir }}/test/extensions/transport_sockets/tls/test_data/ca_cert.pem"
      crl:
        filename: "{{ test_rundir }}/test/extensions/transport_sockets/tls/test_data/ca_cert.crl"
)EOF";
  const std::string failing_client_ctx_yaml = R"EOF(
  common_tls_context:
    tls_params:
      cipher_suites:
      - TLS_RSA_WITH_AES_128_GCM_SHA256
)EOF";

  TestUtilOptions failing_test_options(failing_client_ctx_yaml, server_ctx_yaml, false, GetParam());
  testUtil(failing_test_options.setPrivateKeyMethodExpected(true)
               .setExpectedServerCloseEvent(Network::ConnectionEvent::LocalClose)
               .setExpectedServerStats("ssl.connection_error"));
}

// Test having one cert with private key method and another with just
// private key.
TEST_P(SslSocketTest, RsaPrivateKeyProviderMultiCertSuccess) {
  const std::string client_ctx_yaml = absl::StrCat(R"EOF(
    common_tls_context:
      tls_params:
        tls_minimum_protocol_version: TLSv1_2
        tls_maximum_protocol_version: TLSv1_2
        cipher_suites:
        - ECDHE-ECDSA-AES128-GCM-SHA256
        - ECDHE-RSA-AES128-GCM-SHA256
      validation_context:
        verify_certificate_hash: )EOF",
                                                   TEST_SELFSIGNED_ECDSA_P256_CERT_256_HASH);

  const std::string server_ctx_yaml = R"EOF(
  common_tls_context:
    tls_certificates:
    - certificate_chain:
        filename: "{{ test_rundir }}/test/extensions/transport_sockets/tls/test_data/selfsigned_cert.pem"
      private_key_provider:
        provider_name: test
        typed_config:
          "@type": type.googleapis.com/google.protobuf.Struct
          value:
            private_key_file: "{{ test_tmpdir }}/unittestkey.pem"
            expected_operation: sign
            sync_mode: false
            mode: rsa
    - certificate_chain:
        filename: "{{ test_rundir }}/test/extensions/transport_sockets/tls/test_data/selfsigned_ecdsa_p256_cert.pem"
      private_key:
        filename: "{{ test_rundir }}/test/extensions/transport_sockets/tls/test_data/selfsigned_ecdsa_p256_key.pem"
)EOF";

  TestUtilOptions test_options(client_ctx_yaml, server_ctx_yaml, true, GetParam());
  testUtil(test_options.setPrivateKeyMethodExpected(true));
}

// Test having two certs with private key methods. This will
// synchronously fail because the second certificate is a ECDSA one and
// the RSA method can't handle it.
TEST_P(SslSocketTest, RsaPrivateKeyProviderMultiCertFail) {
  const std::string client_ctx_yaml = absl::StrCat(R"EOF(
    common_tls_context:
      tls_params:
        tls_minimum_protocol_version: TLSv1_2
        tls_maximum_protocol_version: TLSv1_2
        cipher_suites:
        - ECDHE-ECDSA-AES128-GCM-SHA256
        - ECDHE-RSA-AES128-GCM-SHA256
      validation_context:
        verify_certificate_hash: )EOF",
                                                   TEST_SELFSIGNED_ECDSA_P256_CERT_256_HASH);

  const std::string server_ctx_yaml = R"EOF(
  common_tls_context:
    tls_certificates:
    - certificate_chain:
        filename: "{{ test_rundir }}/test/extensions/transport_sockets/tls/test_data/selfsigned_cert.pem"
      private_key_provider:
        provider_name: test
        typed_config:
          "@type": type.googleapis.com/google.protobuf.Struct
          value:
            private_key_file: "{{ test_tmpdir }}/unittestkey.pem"
            expected_operation: sign
            sync_mode: false
            mode: rsa
    - certificate_chain:
        filename: "{{ test_rundir }}/test/extensions/transport_sockets/tls/test_data/selfsigned_ecdsa_p256_cert.pem"
      private_key_provider:
        provider_name: test
        typed_config:
          "@type": type.googleapis.com/google.protobuf.Struct
          value:
            private_key_file: "{{ test_rundir }}/test/extensions/transport_sockets/tls/test_data/selfsigned_ecdsa_p256_key.pem"
            expected_operation: sign
            sync_mode: false
            mode: rsa
)EOF";

  TestUtilOptions failing_test_options(client_ctx_yaml, server_ctx_yaml, false, GetParam());
  EXPECT_THROW_WITH_MESSAGE(testUtil(failing_test_options.setPrivateKeyMethodExpected(true)),
                            EnvoyException, "Private key is not RSA.")
}

// Test ECDSA private key method provider mode.
TEST_P(SslSocketTest, EcdsaPrivateKeyProviderSuccess) {
  const std::string client_ctx_yaml = absl::StrCat(R"EOF(
    common_tls_context:
      tls_params:
        tls_minimum_protocol_version: TLSv1_2
        tls_maximum_protocol_version: TLSv1_2
        cipher_suites:
        - ECDHE-ECDSA-AES128-GCM-SHA256
      validation_context:
        verify_certificate_hash: )EOF",
                                                   TEST_SELFSIGNED_ECDSA_P256_CERT_256_HASH);

  const std::string server_ctx_yaml = R"EOF(
  common_tls_context:
    tls_certificates:
    - certificate_chain:
        filename: "{{ test_rundir }}/test/extensions/transport_sockets/tls/test_data/selfsigned_ecdsa_p256_cert.pem"
      private_key_provider:
        provider_name: test
        typed_config:
          "@type": type.googleapis.com/google.protobuf.Struct
          value:
            private_key_file: "{{ test_rundir }}/test/extensions/transport_sockets/tls/test_data/selfsigned_ecdsa_p256_key.pem"
            expected_operation: sign
            mode: ecdsa
)EOF";

  TestUtilOptions test_options(client_ctx_yaml, server_ctx_yaml, true, GetParam());
  testUtil(test_options.setPrivateKeyMethodExpected(true));
}

// Test having two certs with different private key method modes. It's expected that the ECDSA
// provider mode is being used. RSA provider mode is set to fail with "async_method_error", but
// that's not happening.
TEST_P(SslSocketTest, RsaAndEcdsaPrivateKeyProviderMultiCertSuccess) {
  const std::string client_ctx_yaml = absl::StrCat(R"EOF(
    common_tls_context:
      tls_params:
        tls_minimum_protocol_version: TLSv1_2
        tls_maximum_protocol_version: TLSv1_2
        cipher_suites:
        - ECDHE-ECDSA-AES128-GCM-SHA256
        - ECDHE-RSA-AES128-GCM-SHA256
      validation_context:
        verify_certificate_hash: )EOF",
                                                   TEST_SELFSIGNED_ECDSA_P256_CERT_256_HASH);

  const std::string server_ctx_yaml = R"EOF(
  common_tls_context:
    tls_certificates:
    - certificate_chain:
        filename: "{{ test_rundir }}/test/extensions/transport_sockets/tls/test_data/selfsigned_cert.pem"
      private_key_provider:
        provider_name: test
        typed_config:
          "@type": type.googleapis.com/google.protobuf.Struct
          value:
            private_key_file: "{{ test_tmpdir }}/unittestkey.pem"
            expected_operation: sign
            sync_mode: false
            async_method_error: true
            mode: rsa
    - certificate_chain:
        filename: "{{ test_rundir }}/test/extensions/transport_sockets/tls/test_data/selfsigned_ecdsa_p256_cert.pem"
      private_key_provider:
        provider_name: test
        typed_config:
          "@type": type.googleapis.com/google.protobuf.Struct
          value:
            private_key_file: "{{ test_rundir }}/test/extensions/transport_sockets/tls/test_data/selfsigned_ecdsa_p256_key.pem"
            expected_operation: sign
            mode: ecdsa
)EOF";
  TestUtilOptions test_options(client_ctx_yaml, server_ctx_yaml, true, GetParam());
  testUtil(test_options.setPrivateKeyMethodExpected(true));
}

// Test having two certs with different private key method modes. ECDSA provider is set to fail.
TEST_P(SslSocketTest, RsaAndEcdsaPrivateKeyProviderMultiCertFail) {
  const std::string client_ctx_yaml = absl::StrCat(R"EOF(
    common_tls_context:
      tls_params:
        tls_minimum_protocol_version: TLSv1_2
        tls_maximum_protocol_version: TLSv1_2
        cipher_suites:
        - ECDHE-ECDSA-AES128-GCM-SHA256
        - ECDHE-RSA-AES128-GCM-SHA256
      validation_context:
        verify_certificate_hash: )EOF",
                                                   TEST_SELFSIGNED_ECDSA_P256_CERT_256_HASH);

  const std::string server_ctx_yaml = R"EOF(
  common_tls_context:
    tls_certificates:
    - certificate_chain:
        filename: "{{ test_rundir }}/test/extensions/transport_sockets/tls/test_data/selfsigned_cert.pem"
      private_key_provider:
        provider_name: test
        typed_config:
          "@type": type.googleapis.com/google.protobuf.Struct
          value:
            private_key_file: "{{ test_tmpdir }}/unittestkey.pem"
            expected_operation: sign
            sync_mode: false
            mode: rsa
    - certificate_chain:
        filename: "{{ test_rundir }}/test/extensions/transport_sockets/tls/test_data/selfsigned_ecdsa_p256_cert.pem"
      private_key_provider:
        provider_name: test
        typed_config:
          "@type": type.googleapis.com/google.protobuf.Struct
          value:
            private_key_file: "{{ test_rundir }}/test/extensions/transport_sockets/tls/test_data/selfsigned_ecdsa_p256_key.pem"
            expected_operation: sign
            async_method_error: true
            mode: ecdsa
)EOF";
  TestUtilOptions failing_test_options(client_ctx_yaml, server_ctx_yaml, false, GetParam());
  testUtil(failing_test_options.setPrivateKeyMethodExpected(true)
               .setExpectedServerCloseEvent(Network::ConnectionEvent::LocalClose)
               .setExpectedServerStats("ssl.connection_error"));
}

TEST_P(SslSocketTest, TestStaplesOcspResponseSuccess) {
  const std::string server_ctx_yaml = R"EOF(
  common_tls_context:
    tls_certificates:
    - certificate_chain:
        filename: "{{ test_tmpdir }}/ocsp_test_data/good_cert.pem"
      private_key:
        filename: "{{ test_tmpdir }}/ocsp_test_data/good_key.pem"
      ocsp_staple:
        filename: "{{ test_tmpdir }}/ocsp_test_data/good_ocsp_resp.der"
  ocsp_staple_policy: lenient_stapling
  )EOF";

  const std::string client_ctx_yaml = R"EOF(
  common_tls_context:
    tls_params:
      cipher_suites:
      - TLS_RSA_WITH_AES_128_GCM_SHA256
)EOF";
  TestUtilOptions test_options(client_ctx_yaml, server_ctx_yaml, true, GetParam());

  std::string ocsp_response_path = "{{ test_tmpdir }}/ocsp_test_data/good_ocsp_resp.der";
  std::string expected_response =
      TestEnvironment::readFileToStringForTest(TestEnvironment::substitute(ocsp_response_path));

  testUtil(test_options.enableOcspStapling()
               .setExpectedOcspResponse(expected_response)
               .setExpectedServerStats("ssl.ocsp_staple_responses"));
}

TEST_P(SslSocketTest, TestNoOcspStapleWhenNotEnabledOnClient) {
  const std::string server_ctx_yaml = R"EOF(
  common_tls_context:
    tls_certificates:
    - certificate_chain:
        filename: "{{ test_tmpdir }}/ocsp_test_data/good_cert.pem"
      private_key:
        filename: "{{ test_tmpdir }}/ocsp_test_data/good_key.pem"
      ocsp_staple:
        filename: "{{ test_tmpdir }}/ocsp_test_data/good_ocsp_resp.der"
  ocsp_staple_policy: must_staple
  )EOF";

  const std::string client_ctx_yaml = R"EOF(
  common_tls_context:
    tls_params:
      cipher_suites:
      - TLS_RSA_WITH_AES_128_GCM_SHA256
)EOF";
  TestUtilOptions test_options(client_ctx_yaml, server_ctx_yaml, true, GetParam());
  testUtil(test_options);
}

TEST_P(SslSocketTest, TestOcspStapleOmittedOnSkipStaplingAndResponseExpired) {
  const std::string server_ctx_yaml = R"EOF(
  common_tls_context:
    tls_certificates:
    - certificate_chain:
        filename: "{{ test_tmpdir }}/ocsp_test_data/good_cert.pem"
      private_key:
        filename: "{{ test_tmpdir }}/ocsp_test_data/good_key.pem"
      ocsp_staple:
        filename: "{{ test_tmpdir }}/ocsp_test_data/unknown_ocsp_resp.der"
  ocsp_staple_policy: lenient_stapling
  )EOF";

  const std::string client_ctx_yaml = R"EOF(
  common_tls_context:
    tls_params:
      cipher_suites:
      - TLS_RSA_WITH_AES_128_GCM_SHA256
)EOF";
  TestUtilOptions test_options(client_ctx_yaml, server_ctx_yaml, true, GetParam());
  testUtil(test_options.setExpectedServerStats("ssl.ocsp_staple_omitted").enableOcspStapling());
}

TEST_P(SslSocketTest, TestConnectionFailsOnStapleRequiredAndOcspExpired) {
  const std::string server_ctx_yaml = R"EOF(
  common_tls_context:
    tls_certificates:
    - certificate_chain:
        filename: "{{ test_tmpdir }}/ocsp_test_data/good_cert.pem"
      private_key:
        filename: "{{ test_tmpdir }}/ocsp_test_data/good_key.pem"
      ocsp_staple:
        filename: "{{ test_tmpdir }}/ocsp_test_data/unknown_ocsp_resp.der"
  ocsp_staple_policy: must_staple
  )EOF";

  const std::string client_ctx_yaml = R"EOF(
  common_tls_context:
    tls_params:
      cipher_suites:
      - TLS_RSA_WITH_AES_128_GCM_SHA256
)EOF";
  TestUtilOptions test_options(client_ctx_yaml, server_ctx_yaml, false, GetParam());
  testUtil(test_options.setExpectedServerStats("ssl.ocsp_staple_failed").enableOcspStapling());
}

TEST_P(SslSocketTest, TestConnectionSucceedsWhenRejectOnExpiredNoOcspResponse) {
  const std::string server_ctx_yaml = R"EOF(
  common_tls_context:
    tls_certificates:
    - certificate_chain:
        filename: "{{ test_tmpdir }}/ocsp_test_data/good_cert.pem"
      private_key:
        filename: "{{ test_tmpdir }}/ocsp_test_data/good_key.pem"
  ocsp_staple_policy: strict_stapling
  )EOF";

  const std::string client_ctx_yaml = R"EOF(
  common_tls_context:
    tls_params:
      cipher_suites:
      - TLS_RSA_WITH_AES_128_GCM_SHA256
)EOF";
  TestUtilOptions test_options(client_ctx_yaml, server_ctx_yaml, true, GetParam());
  testUtil(test_options.setExpectedServerStats("ssl.ocsp_staple_omitted").enableOcspStapling());
}

TEST_P(SslSocketTest, TestConnectionFailsWhenRejectOnExpiredAndResponseExpired) {
  const std::string server_ctx_yaml = R"EOF(
  common_tls_context:
    tls_certificates:
    - certificate_chain:
        filename: "{{ test_tmpdir }}/ocsp_test_data/good_cert.pem"
      private_key:
        filename: "{{ test_tmpdir }}/ocsp_test_data/good_key.pem"
      ocsp_staple:
        filename: "{{ test_tmpdir }}/ocsp_test_data/unknown_ocsp_resp.der"
  ocsp_staple_policy: strict_stapling
  )EOF";

  const std::string client_ctx_yaml = R"EOF(
  common_tls_context:
    tls_params:
      cipher_suites:
      - TLS_RSA_WITH_AES_128_GCM_SHA256
)EOF";

  TestUtilOptions test_options(client_ctx_yaml, server_ctx_yaml, false, GetParam());
  testUtil(test_options.setExpectedServerStats("ssl.ocsp_staple_failed").enableOcspStapling());
}

TEST_P(SslSocketTest, TestConnectionFailsWhenCertIsMustStapleAndResponseExpired) {
  const std::string server_ctx_yaml = R"EOF(
  common_tls_context:
    tls_certificates:
    - certificate_chain:
        filename: "{{ test_tmpdir }}/ocsp_test_data/revoked_cert.pem"
      private_key:
        filename: "{{ test_tmpdir }}/ocsp_test_data/revoked_key.pem"
      ocsp_staple:
        filename: "{{ test_tmpdir }}/ocsp_test_data/revoked_ocsp_resp.der"
  ocsp_staple_policy: lenient_stapling
  )EOF";

  const std::string client_ctx_yaml = R"EOF(
  common_tls_context:
    tls_params:
      cipher_suites:
      - TLS_RSA_WITH_AES_128_GCM_SHA256
)EOF";

  TestUtilOptions test_options(client_ctx_yaml, server_ctx_yaml, false, GetParam());
  testUtil(test_options.setExpectedServerStats("ssl.ocsp_staple_failed").enableOcspStapling());
}

TEST_P(SslSocketTest, TestConnectionSucceedsForMustStapleCertExpirationValidationOff) {
  const std::string server_ctx_yaml = R"EOF(
  common_tls_context:
    tls_certificates:
    - certificate_chain:
        filename: "{{ test_tmpdir }}/ocsp_test_data/revoked_cert.pem"
      private_key:
        filename: "{{ test_tmpdir }}/ocsp_test_data/revoked_key.pem"
      ocsp_staple:
        filename: "{{ test_tmpdir }}/ocsp_test_data/revoked_ocsp_resp.der"
  ocsp_staple_policy: must_staple
  )EOF";

  const std::string client_ctx_yaml = R"EOF(
  common_tls_context:
    tls_params:
      cipher_suites:
      - TLS_RSA_WITH_AES_128_GCM_SHA256
)EOF";

  TestScopedRuntime scoped_runtime;
  Runtime::LoaderSingleton::getExisting()->mergeValues(
      {{"envoy.reloadable_features.check_ocsp_policy", "false"}});

  TestUtilOptions test_options(client_ctx_yaml, server_ctx_yaml, true, GetParam());
  std::string ocsp_response_path = "{{ test_tmpdir }}/ocsp_test_data/revoked_ocsp_resp.der";
  std::string expected_response =
      TestEnvironment::readFileToStringForTest(TestEnvironment::substitute(ocsp_response_path));
  testUtil(test_options.enableOcspStapling()
               .setExpectedServerStats("ssl.ocsp_staple_responses")
               .setExpectedOcspResponse(expected_response));
}

TEST_P(SslSocketTest, TestConnectionSucceedsForMustStapleCertNoValidationNoResponse) {
  const std::string server_ctx_yaml = R"EOF(
  common_tls_context:
    tls_certificates:
    - certificate_chain:
        filename: "{{ test_tmpdir }}/ocsp_test_data/revoked_cert.pem"
      private_key:
        filename: "{{ test_tmpdir }}/ocsp_test_data/revoked_key.pem"
  ocsp_staple_policy: lenient_stapling
  )EOF";

  const std::string client_ctx_yaml = R"EOF(
  common_tls_context:
    tls_params:
      cipher_suites:
      - TLS_RSA_WITH_AES_128_GCM_SHA256
)EOF";

  TestScopedRuntime scoped_runtime;
  Runtime::LoaderSingleton::getExisting()->mergeValues(
      {{"envoy.reloadable_features.require_ocsp_response_for_must_staple_certs", "false"},
       {"envoy.reloadable_features.check_ocsp_policy", "false"}});
  TestUtilOptions test_options(client_ctx_yaml, server_ctx_yaml, true, GetParam());
  testUtil(test_options.setExpectedServerStats("ssl.ocsp_staple_omitted")
               .enableOcspStapling()
               .setExpectedOcspResponse(""));
}

TEST_P(SslSocketTest, TestFilterMultipleCertsFilterByOcspPolicyFallbackOnFirst) {
  const std::string server_ctx_yaml = R"EOF(
  common_tls_context:
    tls_certificates:
    - certificate_chain:
        filename: "{{ test_tmpdir }}/ocsp_test_data/good_cert.pem"
      private_key:
        filename: "{{ test_tmpdir }}/ocsp_test_data/good_key.pem"
      ocsp_staple:
        filename: "{{ test_tmpdir }}/ocsp_test_data/good_ocsp_resp.der"
    - certificate_chain:
        filename: "{{ test_tmpdir }}/ocsp_test_data/ecdsa_cert.pem"
      private_key:
        filename: "{{ test_tmpdir }}/ocsp_test_data/ecdsa_key.pem"
      ocsp_staple:
        filename: "{{ test_tmpdir }}/ocsp_test_data/ecdsa_ocsp_resp.der"
  ocsp_staple_policy: must_staple
  )EOF";

  const std::string client_ctx_yaml = R"EOF(
  common_tls_context:
    tls_params:
      cipher_suites:
      - ECDHE-ECDSA-AES128-GCM-SHA256
      - TLS_RSA_WITH_AES_128_GCM_SHA256
)EOF";

  std::string ocsp_response_path = "{{ test_tmpdir }}/ocsp_test_data/good_ocsp_resp.der";
  std::string expected_response =
      TestEnvironment::readFileToStringForTest(TestEnvironment::substitute(ocsp_response_path));
  TestUtilOptions test_options(client_ctx_yaml, server_ctx_yaml, true, GetParam());
  testUtil(test_options.enableOcspStapling()
               .setExpectedServerStats("ssl.ocsp_staple_responses")
               .setExpectedOcspResponse(expected_response));
}

TEST_P(SslSocketTest, TestConnectionFailsOnMultipleCertificatesNonePassOcspPolicy) {
  const std::string server_ctx_yaml = R"EOF(
  common_tls_context:
    tls_certificates:
    - certificate_chain:
        filename: "{{ test_tmpdir }}/ocsp_test_data/revoked_cert.pem"
      private_key:
        filename: "{{ test_tmpdir }}/ocsp_test_data/revoked_key.pem"
      ocsp_staple:
        filename: "{{ test_tmpdir }}/ocsp_test_data/revoked_ocsp_resp.der"
    - certificate_chain:
        filename: "{{ test_tmpdir }}/ocsp_test_data/ecdsa_cert.pem"
      private_key:
        filename: "{{ test_tmpdir }}/ocsp_test_data/ecdsa_key.pem"
      ocsp_staple:
        filename: "{{ test_tmpdir }}/ocsp_test_data/ecdsa_ocsp_resp.der"
  ocsp_staple_policy: must_staple
  )EOF";

  const std::string client_ctx_yaml = R"EOF(
  common_tls_context:
    tls_params:
      cipher_suites:
      - ECDHE-ECDSA-AES128-GCM-SHA256
      - TLS_RSA_WITH_AES_128_GCM_SHA256
)EOF";

  TestUtilOptions test_options(client_ctx_yaml, server_ctx_yaml, false, GetParam());
  testUtil(test_options.setExpectedServerStats("ssl.ocsp_staple_failed").enableOcspStapling());
}

} // namespace Tls
} // namespace TransportSockets
} // namespace Extensions
} // namespace Envoy<|MERGE_RESOLUTION|>--- conflicted
+++ resolved
@@ -332,8 +332,7 @@
 
   auto client_cfg =
       std::make_unique<ClientContextConfigImpl>(client_tls_context, client_factory_context);
-  auto secret_manager = Secret::MockSecretManager();
-  ClientSslSocketFactory client_ssl_socket_factory(secret_manager, std::move(client_cfg), manager,
+  ClientSslSocketFactory client_ssl_socket_factory(std::move(client_cfg), manager,
                                                    client_stats_store);
   Network::ClientConnectionPtr client_connection = dispatcher->createClientConnection(
       socket->localAddress(), Network::Address::InstanceConstSharedPtr(),
@@ -640,10 +639,9 @@
       client_factory_context;
   ON_CALL(client_factory_context, api()).WillByDefault(ReturnRef(*client_api));
 
-  auto secret_manager = Secret::MockSecretManager();
   auto client_cfg =
       std::make_unique<ClientContextConfigImpl>(options.clientCtxProto(), client_factory_context);
-  ClientSslSocketFactory client_ssl_socket_factory(secret_manager, std::move(client_cfg), manager,
+  ClientSslSocketFactory client_ssl_socket_factory(std::move(client_cfg), manager,
                                                    client_stats_store);
   Network::ClientConnectionPtr client_connection = dispatcher->createClientConnection(
       socket->localAddress(), Network::Address::InstanceConstSharedPtr(),
@@ -831,7 +829,6 @@
 
   Event::DispatcherPtr dispatcher_;
   StreamInfo::StreamInfoImpl stream_info_;
-  Secret::MockSecretManager secret_manager_;
 };
 
 INSTANTIATE_TEST_SUITE_P(IpVersions, SslSocketTest,
@@ -2492,7 +2489,7 @@
   TestUtility::loadFromYaml(TestEnvironment::substitute(client_ctx_yaml), tls_context);
   auto client_cfg = std::make_unique<ClientContextConfigImpl>(tls_context, factory_context_);
   Stats::TestUtil::TestStore client_stats_store;
-  ClientSslSocketFactory client_ssl_socket_factory(secret_manager_, std::move(client_cfg), manager,
+  ClientSslSocketFactory client_ssl_socket_factory(std::move(client_cfg), manager,
                                                    client_stats_store);
   Network::ClientConnectionPtr client_connection = dispatcher_->createClientConnection(
       socket->localAddress(), Network::Address::InstanceConstSharedPtr(),
@@ -2578,8 +2575,7 @@
   TestUtility::loadFromYaml(TestEnvironment::substitute(client_ctx_yaml), tls_context);
   auto client_cfg = std::make_unique<ClientContextConfigImpl>(tls_context, factory_context_);
   Stats::TestUtil::TestStore client_stats_store;
-  ClientSslSocketFactory ssl_socket_factory(secret_manager_, std::move(client_cfg), manager,
-                                            client_stats_store);
+  ClientSslSocketFactory ssl_socket_factory(std::move(client_cfg), manager, client_stats_store);
   Network::ClientConnectionPtr client_connection = dispatcher_->createClientConnection(
       socket->localAddress(), Network::Address::InstanceConstSharedPtr(),
       ssl_socket_factory.createTransportSocket(nullptr), nullptr);
@@ -2676,11 +2672,9 @@
       client_factory_context;
   ON_CALL(client_factory_context, api()).WillByDefault(ReturnRef(*client_api));
 
-  auto secret_manager = Secret::MockSecretManager();
   auto client_cfg =
       std::make_unique<ClientContextConfigImpl>(client_tls_context, client_factory_context);
-  ClientSslSocketFactory ssl_socket_factory(secret_manager, std::move(client_cfg), manager,
-                                            client_stats_store);
+  ClientSslSocketFactory ssl_socket_factory(std::move(client_cfg), manager, client_stats_store);
   Network::ClientConnectionPtr client_connection = dispatcher->createClientConnection(
       socket1->localAddress(), Network::Address::InstanceConstSharedPtr(),
       ssl_socket_factory.createTransportSocket(nullptr), nullptr);
@@ -2814,11 +2808,9 @@
       client_factory_context;
   ON_CALL(client_factory_context, api()).WillByDefault(ReturnRef(*client_api));
 
-  auto secret_manager = Secret::MockSecretManager();
   auto client_cfg =
       std::make_unique<ClientContextConfigImpl>(client_tls_context, client_factory_context);
-  ClientSslSocketFactory ssl_socket_factory(secret_manager, std::move(client_cfg), manager,
-                                            client_stats_store);
+  ClientSslSocketFactory ssl_socket_factory(std::move(client_cfg), manager, client_stats_store);
   Network::ClientConnectionPtr client_connection = dispatcher->createClientConnection(
       tcp_socket->localAddress(), Network::Address::InstanceConstSharedPtr(),
       ssl_socket_factory.createTransportSocket(nullptr), nullptr);
@@ -3265,8 +3257,7 @@
 
   auto client_cfg = std::make_unique<ClientContextConfigImpl>(tls_context, factory_context_);
   Stats::TestUtil::TestStore client_stats_store;
-  ClientSslSocketFactory ssl_socket_factory(secret_manager_, std::move(client_cfg), manager,
-                                            client_stats_store);
+  ClientSslSocketFactory ssl_socket_factory(std::move(client_cfg), manager, client_stats_store);
   Network::ClientConnectionPtr client_connection = dispatcher_->createClientConnection(
       socket->localAddress(), Network::Address::InstanceConstSharedPtr(),
       ssl_socket_factory.createTransportSocket(nullptr), nullptr);
@@ -3382,7 +3373,7 @@
 
   auto client_cfg =
       std::make_unique<ClientContextConfigImpl>(client_ctx_proto, client_factory_context);
-  ClientSslSocketFactory client_ssl_socket_factory(secret_manager_, std::move(client_cfg), manager,
+  ClientSslSocketFactory client_ssl_socket_factory(std::move(client_cfg), manager,
                                                    client_stats_store);
   Network::ClientConnectionPtr client_connection = dispatcher->createClientConnection(
       socket->localAddress(), Network::Address::InstanceConstSharedPtr(),
@@ -4533,18 +4524,8 @@
   EXPECT_FALSE(client_cfg->isReady());
 
   ContextManagerImpl manager(time_system_);
-<<<<<<< HEAD
-  ClientSslSocketFactory client_ssl_socket_factory(secret_manager_, std::move(client_cfg), manager,
-                                                   stats_store);
-
-  // Add a secrets ready callback that should not be invoked.
-  MockFunction<void()> mock_callback_;
-  EXPECT_CALL(mock_callback_, Call()).Times(0);
-  client_ssl_socket_factory.addReadyCb(mock_callback_.AsStdFunction());
-
-=======
+
   ClientSslSocketFactory client_ssl_socket_factory(std::move(client_cfg), manager, stats_store);
->>>>>>> f95f5391
   auto transport_socket = client_ssl_socket_factory.createTransportSocket(nullptr);
   EXPECT_EQ(EMPTY_STRING, transport_socket->protocol());
   EXPECT_EQ(nullptr, transport_socket->ssl());
@@ -4556,157 +4537,6 @@
   EXPECT_EQ("TLS error: Secret is not supplied by SDS", transport_socket->failureReason());
 }
 
-<<<<<<< HEAD
-TEST_P(SslSocketTest, TransportSocketNotReadyWhenNoTlsCertEntity) {
-  Stats::TestUtil::TestStore stats_store;
-  NiceMock<LocalInfo::MockLocalInfo> local_info;
-  testing::NiceMock<Server::Configuration::MockTransportSocketFactoryContext> factory_context;
-  NiceMock<Init::MockManager> init_manager;
-  NiceMock<Event::MockDispatcher> dispatcher;
-  EXPECT_CALL(factory_context, localInfo()).WillOnce(ReturnRef(local_info));
-  EXPECT_CALL(factory_context, stats()).WillOnce(ReturnRef(stats_store));
-  EXPECT_CALL(factory_context, initManager()).WillRepeatedly(ReturnRef(init_manager));
-  EXPECT_CALL(factory_context, dispatcher()).WillRepeatedly(ReturnRef(dispatcher));
-
-  envoy::extensions::transport_sockets::tls::v3::UpstreamTlsContext tls_context;
-  auto sds_secret_configs =
-      tls_context.mutable_common_tls_context()->mutable_tls_certificate_sds_secret_configs()->Add();
-  sds_secret_configs->set_name("abc.com");
-  sds_secret_configs->mutable_sds_config();
-  auto client_cfg = std::make_unique<ClientContextConfigImpl>(tls_context, factory_context);
-  EXPECT_TRUE(client_cfg->tlsCertificates().empty());
-  EXPECT_FALSE(client_cfg->isReady());
-
-  NiceMock<Ssl::MockContextManager> context_manager;
-  ClientSslSocketFactory client_ssl_socket_factory(secret_manager_, std::move(client_cfg),
-                                                   context_manager, stats_store);
-  EXPECT_CALL(secret_manager_, checkTlsCertificateEntityExists(_, _)).WillOnce(Return(false));
-  EXPECT_CALL(secret_manager_, checkCertificateValidationContextEntityExists(_, _)).Times(0);
-  EXPECT_FALSE(client_ssl_socket_factory.secureTransportReady());
-}
-
-TEST_P(SslSocketTest, TransportSocketNotReadyWhenNoValidationContextEntity) {
-  Stats::TestUtil::TestStore stats_store;
-  NiceMock<LocalInfo::MockLocalInfo> local_info;
-  testing::NiceMock<Server::Configuration::MockTransportSocketFactoryContext> factory_context;
-  NiceMock<Init::MockManager> init_manager;
-  NiceMock<Event::MockDispatcher> dispatcher;
-  EXPECT_CALL(factory_context, localInfo()).WillOnce(ReturnRef(local_info));
-  EXPECT_CALL(factory_context, stats()).WillOnce(ReturnRef(stats_store));
-  EXPECT_CALL(factory_context, initManager()).WillRepeatedly(ReturnRef(init_manager));
-  EXPECT_CALL(factory_context, dispatcher()).WillRepeatedly(ReturnRef(dispatcher));
-
-  envoy::extensions::transport_sockets::tls::v3::UpstreamTlsContext tls_context;
-  auto sds_secret_config =
-      tls_context.mutable_common_tls_context()->mutable_validation_context_sds_secret_config();
-  sds_secret_config->set_name("abc.com");
-  sds_secret_config->mutable_sds_config();
-  auto client_cfg = std::make_unique<ClientContextConfigImpl>(tls_context, factory_context);
-  EXPECT_TRUE(client_cfg->tlsCertificates().empty());
-  EXPECT_FALSE(client_cfg->isReady());
-
-  NiceMock<Ssl::MockContextManager> context_manager;
-  ClientSslSocketFactory client_ssl_socket_factory(secret_manager_, std::move(client_cfg),
-                                                   context_manager, stats_store);
-  EXPECT_CALL(secret_manager_, checkTlsCertificateEntityExists(_, _)).Times(0);
-  EXPECT_CALL(secret_manager_, checkCertificateValidationContextEntityExists(_, _))
-      .WillOnce(Return(false));
-  EXPECT_FALSE(client_ssl_socket_factory.secureTransportReady());
-}
-
-// Validate that secrets callbacks are invoked when secrets become ready.
-TEST_P(SslSocketTest, ClientAddSecretsReadyCallback) {
-  Stats::TestUtil::TestStore stats_store;
-  NiceMock<LocalInfo::MockLocalInfo> local_info;
-  testing::NiceMock<Server::Configuration::MockTransportSocketFactoryContext> factory_context;
-  NiceMock<Init::MockManager> init_manager;
-  NiceMock<Event::MockDispatcher> dispatcher;
-  EXPECT_CALL(factory_context, localInfo()).WillOnce(ReturnRef(local_info));
-  EXPECT_CALL(factory_context, stats()).WillOnce(ReturnRef(stats_store));
-  EXPECT_CALL(factory_context, initManager()).WillRepeatedly(ReturnRef(init_manager));
-  EXPECT_CALL(factory_context, dispatcher()).WillRepeatedly(ReturnRef(dispatcher));
-
-  envoy::extensions::transport_sockets::tls::v3::UpstreamTlsContext tls_context;
-  auto sds_secret_configs =
-      tls_context.mutable_common_tls_context()->mutable_tls_certificate_sds_secret_configs()->Add();
-  sds_secret_configs->set_name("abc.com");
-  sds_secret_configs->mutable_sds_config();
-  auto client_cfg = std::make_unique<ClientContextConfigImpl>(tls_context, factory_context);
-  EXPECT_TRUE(client_cfg->tlsCertificates().empty());
-  EXPECT_FALSE(client_cfg->isReady());
-
-  NiceMock<Ssl::MockContextManager> context_manager;
-  ClientSslSocketFactory client_ssl_socket_factory(secret_manager_, std::move(client_cfg),
-                                                   context_manager, stats_store);
-
-  // Add a secrets ready callback. It should not be invoked until onAddOrUpdateSecret() is called.
-  MockFunction<void()> mock_callback_;
-  EXPECT_CALL(mock_callback_, Call()).Times(0);
-  client_ssl_socket_factory.addReadyCb(mock_callback_.AsStdFunction());
-
-  // Call onAddOrUpdateSecret, but return a null ssl_ctx. This should not invoke the callback.
-  EXPECT_CALL(context_manager, createSslClientContext(_, _)).WillOnce(Return(nullptr));
-  client_ssl_socket_factory.onAddOrUpdateSecret();
-
-  EXPECT_CALL(mock_callback_, Call());
-  Ssl::ClientContextSharedPtr mock_context = std::make_shared<Ssl::MockClientContext>();
-  EXPECT_CALL(context_manager, createSslClientContext(_, _)).WillOnce(Return(mock_context));
-  client_ssl_socket_factory.onAddOrUpdateSecret();
-
-  // Add another callback, it should be invoked immediately.
-  MockFunction<void()> second_callback_;
-  EXPECT_CALL(second_callback_, Call());
-  client_ssl_socket_factory.addReadyCb(second_callback_.AsStdFunction());
-}
-
-// Validate that secrets callbacks are invoked when secrets become ready.
-TEST_P(SslSocketTest, ServerAddSecretsReadyCallback) {
-  Stats::TestUtil::TestStore stats_store;
-  NiceMock<LocalInfo::MockLocalInfo> local_info;
-  testing::NiceMock<Server::Configuration::MockTransportSocketFactoryContext> factory_context;
-  NiceMock<Init::MockManager> init_manager;
-  NiceMock<Event::MockDispatcher> dispatcher;
-  EXPECT_CALL(factory_context, localInfo()).WillOnce(ReturnRef(local_info));
-  EXPECT_CALL(factory_context, stats()).WillOnce(ReturnRef(stats_store));
-  EXPECT_CALL(factory_context, initManager()).WillRepeatedly(ReturnRef(init_manager));
-  EXPECT_CALL(factory_context, dispatcher()).WillRepeatedly(ReturnRef(dispatcher));
-
-  envoy::extensions::transport_sockets::tls::v3::DownstreamTlsContext tls_context;
-  auto sds_secret_configs =
-      tls_context.mutable_common_tls_context()->mutable_tls_certificate_sds_secret_configs()->Add();
-  sds_secret_configs->set_name("abc.com");
-  sds_secret_configs->mutable_sds_config();
-  auto server_cfg = std::make_unique<ServerContextConfigImpl>(tls_context, factory_context);
-  EXPECT_TRUE(server_cfg->tlsCertificates().empty());
-  EXPECT_FALSE(server_cfg->isReady());
-
-  NiceMock<Ssl::MockContextManager> context_manager;
-  ServerSslSocketFactory server_ssl_socket_factory(std::move(server_cfg), context_manager,
-                                                   stats_store, std::vector<std::string>{});
-
-  // Add a secrets ready callback. It should not be invoked until onAddOrUpdateSecret() is called.
-  MockFunction<void()> mock_callback_;
-  EXPECT_CALL(mock_callback_, Call()).Times(0);
-  server_ssl_socket_factory.addReadyCb(mock_callback_.AsStdFunction());
-
-  // Call onAddOrUpdateSecret, but return a null ssl_ctx. This should not invoke the callback.
-  EXPECT_CALL(context_manager, createSslServerContext(_, _, _)).WillOnce(Return(nullptr));
-  server_ssl_socket_factory.onAddOrUpdateSecret();
-
-  // Now return a ssl context which should result in the callback being invoked.
-  EXPECT_CALL(mock_callback_, Call());
-  Ssl::ServerContextSharedPtr mock_context = std::make_shared<Ssl::MockServerContext>();
-  EXPECT_CALL(context_manager, createSslServerContext(_, _, _)).WillOnce(Return(mock_context));
-  server_ssl_socket_factory.onAddOrUpdateSecret();
-
-  // Add another callback, it should be invoked immediately.
-  MockFunction<void()> second_callback_;
-  EXPECT_CALL(second_callback_, Call());
-  server_ssl_socket_factory.addReadyCb(second_callback_.AsStdFunction());
-}
-
-=======
->>>>>>> f95f5391
 TEST_P(SslSocketTest, TestTransportSocketCallback) {
   // Make MockTransportSocketCallbacks.
   Network::MockIoHandle io_handle;
@@ -4724,8 +4554,7 @@
   auto client_cfg = std::make_unique<ClientContextConfigImpl>(tls_context, factory_context);
 
   ContextManagerImpl manager(time_system_);
-  ClientSslSocketFactory client_ssl_socket_factory(secret_manager_, std::move(client_cfg), manager,
-                                                   stats_store);
+  ClientSslSocketFactory client_ssl_socket_factory(std::move(client_cfg), manager, stats_store);
 
   Network::TransportSocketPtr transport_socket =
       client_ssl_socket_factory.createTransportSocket(nullptr);
@@ -4761,7 +4590,7 @@
         std::make_unique<ClientContextConfigImpl>(upstream_tls_context_, factory_context_);
 
     client_ssl_socket_factory_ = std::make_unique<ClientSslSocketFactory>(
-        secret_manager_, std::move(client_cfg), *manager_, client_stats_store_);
+        std::move(client_cfg), *manager_, client_stats_store_);
     auto transport_socket = client_ssl_socket_factory_->createTransportSocket(nullptr);
     client_transport_socket_ = transport_socket.get();
     client_connection_ = dispatcher_->createClientConnection(
@@ -4938,7 +4767,6 @@
   std::shared_ptr<Network::MockReadFilter> read_filter_;
   StrictMock<Network::MockConnectionCallbacks> client_callbacks_;
   Network::Address::InstanceConstSharedPtr source_address_;
-  Secret::MockSecretManager secret_manager_;
 };
 
 INSTANTIATE_TEST_SUITE_P(IpVersions, SslReadBufferLimitTest,

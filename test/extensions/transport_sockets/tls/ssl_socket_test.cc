--- conflicted
+++ resolved
@@ -170,7 +170,7 @@
 };
 
 void testUtil(const TestUtilOptions& options) {
-  Event::TestTime<Event::SimulatedTimeSystem> time_system;
+  Event::SimulatedTimeSystem time_system;
 
   testing::NiceMock<Server::Configuration::MockTransportSocketFactoryContext> factory_context;
 
@@ -184,11 +184,7 @@
                                                    server_stats_store, std::vector<std::string>{});
 
   Api::ApiPtr api = Api::createApiForTest(server_stats_store);
-<<<<<<< HEAD
   Event::DispatcherImpl dispatcher(*api);
-=======
-  Event::DispatcherImpl dispatcher(time_system, *api);
->>>>>>> 197acd8d
   Network::TcpListenSocket socket(Network::Test::getCanonicalLoopbackAddress(options.version()),
                                   nullptr, true);
   Network::MockListenerCallbacks callbacks;
@@ -387,7 +383,7 @@
 };
 
 const std::string testUtilV2(const TestUtilOptionsV2& options) {
-  Event::TestTime<Event::SimulatedTimeSystem> time_system;
+  Event::SimulatedTimeSystem time_system;
   testing::NiceMock<Server::Configuration::MockTransportSocketFactoryContext> factory_context;
   ContextManagerImpl manager(*time_system);
   std::string new_session = EMPTY_STRING;
@@ -404,11 +400,7 @@
                                                    server_stats_store, server_names);
 
   Api::ApiPtr api = Api::createApiForTest(server_stats_store);
-<<<<<<< HEAD
   Event::DispatcherImpl dispatcher(*api);
-=======
-  Event::DispatcherImpl dispatcher(time_system, *api);
->>>>>>> 197acd8d
   Network::TcpListenSocket socket(Network::Test::getCanonicalLoopbackAddress(options.version()),
                                   nullptr, true);
   NiceMock<Network::MockListenerCallbacks> callbacks;
@@ -580,19 +572,14 @@
 protected:
   SslSocketTest()
       : api_(Api::createApiForTest(stats_store_)),
-<<<<<<< HEAD
         dispatcher_(std::make_unique<Event::DispatcherImpl>(*api_)) {}
-=======
-        dispatcher_(std::make_unique<Event::DispatcherImpl>(time_system_, *api_)) {}
 
   void testClientSessionResumption(const std::string& server_ctx_yaml,
                                    const std::string& client_ctx_yaml, bool expect_reuse,
                                    const Network::Address::IpVersion version);
->>>>>>> 197acd8d
 
   Event::SimulatedTimeSystem time_system_;
   Stats::IsolatedStoreImpl stats_store_;
-  Event::TestTime<Event::SimulatedTimeSystem> time_system_;
   Api::ApiPtr api_;
   std::unique_ptr<Event::DispatcherImpl> dispatcher_;
 };
@@ -1876,12 +1863,7 @@
   envoy::api::v2::auth::DownstreamTlsContext tls_context;
   MessageUtil::loadFromYaml(TestEnvironment::substitute(server_ctx_yaml), tls_context);
   auto server_cfg = std::make_unique<ServerContextConfigImpl>(tls_context, factory_context_);
-<<<<<<< HEAD
-  Event::TestTime<Event::SimulatedTimeSystem> time_system;
-  ContextManagerImpl manager(*time_system);
-=======
   ContextManagerImpl manager(time_system_);
->>>>>>> 197acd8d
   Stats::IsolatedStoreImpl server_stats_store;
   ServerSslSocketFactory server_ssl_socket_factory(std::move(server_cfg), manager,
                                                    server_stats_store, std::vector<std::string>{});
@@ -1941,12 +1923,7 @@
   envoy::api::v2::auth::DownstreamTlsContext server_tls_context;
   MessageUtil::loadFromYaml(TestEnvironment::substitute(server_ctx_yaml), server_tls_context);
   auto server_cfg = std::make_unique<ServerContextConfigImpl>(server_tls_context, factory_context_);
-<<<<<<< HEAD
-  Event::TestTime<Event::SimulatedTimeSystem> time_system;
-  ContextManagerImpl manager(*time_system);
-=======
   ContextManagerImpl manager(time_system_);
->>>>>>> 197acd8d
   Stats::IsolatedStoreImpl server_stats_store;
   ServerSslSocketFactory server_ssl_socket_factory(std::move(server_cfg), manager,
                                                    server_stats_store, std::vector<std::string>{});
@@ -2035,12 +2012,7 @@
   envoy::api::v2::auth::DownstreamTlsContext server_tls_context;
   MessageUtil::loadFromYaml(TestEnvironment::substitute(server_ctx_yaml), server_tls_context);
   auto server_cfg = std::make_unique<ServerContextConfigImpl>(server_tls_context, factory_context);
-<<<<<<< HEAD
-  Event::TestTime<Event::SimulatedTimeSystem> time_system;
-  ContextManagerImpl manager(*time_system);
-=======
   ContextManagerImpl manager(time_system_);
->>>>>>> 197acd8d
   Stats::IsolatedStoreImpl server_stats_store;
   ServerSslSocketFactory server_ssl_socket_factory(std::move(server_cfg), manager,
                                                    server_stats_store, std::vector<std::string>{});
@@ -2119,7 +2091,7 @@
                                  const std::string& client_ctx_yaml, bool expect_reuse,
                                  const Network::Address::IpVersion ip_version) {
   testing::NiceMock<Server::Configuration::MockTransportSocketFactoryContext> factory_context;
-  Event::TestTime<Event::SimulatedTimeSystem> time_system;
+  Event::SimulatedTimeSystem time_system;
   ContextManagerImpl manager(*time_system);
 
   envoy::api::v2::auth::DownstreamTlsContext server_tls_context1;
@@ -2144,11 +2116,7 @@
   NiceMock<Network::MockListenerCallbacks> callbacks;
   Network::MockConnectionHandler connection_handler;
   Api::ApiPtr api = Api::createApiForTest(server_stats_store);
-<<<<<<< HEAD
   Event::DispatcherImpl dispatcher(*api);
-=======
-  Event::DispatcherImpl dispatcher(time_system, *api);
->>>>>>> 197acd8d
   Network::ListenerPtr listener1 = dispatcher.createListener(socket1, callbacks, true, false);
   Network::ListenerPtr listener2 = dispatcher.createListener(socket2, callbacks, true, false);
 
@@ -2537,12 +2505,7 @@
   envoy::api::v2::auth::DownstreamTlsContext tls_context2;
   MessageUtil::loadFromYaml(TestEnvironment::substitute(server2_ctx_yaml), tls_context2);
   auto server2_cfg = std::make_unique<ServerContextConfigImpl>(tls_context2, factory_context_);
-<<<<<<< HEAD
-  Event::TestTime<Event::SimulatedTimeSystem> time_system;
-  ContextManagerImpl manager(*time_system);
-=======
   ContextManagerImpl manager(time_system_);
->>>>>>> 197acd8d
   Stats::IsolatedStoreImpl server_stats_store;
   ServerSslSocketFactory server_ssl_socket_factory(std::move(server_cfg), manager,
                                                    server_stats_store, std::vector<std::string>{});
@@ -2650,12 +2613,7 @@
   InSequence s;
 
   testing::NiceMock<Server::Configuration::MockTransportSocketFactoryContext> factory_context;
-<<<<<<< HEAD
-  Event::TestTime<Event::SimulatedTimeSystem> time_system;
-  ContextManagerImpl manager(*time_system);
-=======
   ContextManagerImpl manager(time_system_);
->>>>>>> 197acd8d
 
   envoy::api::v2::auth::DownstreamTlsContext server_ctx_proto;
   MessageUtil::loadFromYaml(TestEnvironment::substitute(server_ctx_yaml), server_ctx_proto);
@@ -2669,11 +2627,7 @@
   NiceMock<Network::MockListenerCallbacks> callbacks;
   Network::MockConnectionHandler connection_handler;
   Api::ApiPtr api = Api::createApiForTest(server_stats_store);
-<<<<<<< HEAD
   Event::DispatcherImpl dispatcher(*api);
-=======
-  Event::DispatcherImpl dispatcher(time_system_, *api);
->>>>>>> 197acd8d
   Network::ListenerPtr listener = dispatcher.createListener(socket, callbacks, true, false);
 
   Network::ConnectionPtr server_connection;
@@ -2926,12 +2880,7 @@
   envoy::api::v2::auth::DownstreamTlsContext tls_context;
   MessageUtil::loadFromYaml(TestEnvironment::substitute(server_ctx_yaml), tls_context);
   auto server_cfg = std::make_unique<ServerContextConfigImpl>(tls_context, factory_context_);
-<<<<<<< HEAD
-  Event::TestTime<Event::SimulatedTimeSystem> time_system;
-  ContextManagerImpl manager(*time_system);
-=======
   ContextManagerImpl manager(time_system_);
->>>>>>> 197acd8d
   Stats::IsolatedStoreImpl server_stats_store;
   ServerSslSocketFactory server_ssl_socket_factory(std::move(server_cfg), manager,
                                                    server_stats_store, std::vector<std::string>{});
@@ -3533,12 +3482,7 @@
   EXPECT_TRUE(server_cfg->tlsCertificates().empty());
   EXPECT_FALSE(server_cfg->isReady());
 
-<<<<<<< HEAD
-  Event::TestTime<Event::SimulatedTimeSystem> time_system;
-  ContextManagerImpl manager(*time_system);
-=======
   ContextManagerImpl manager(time_system_);
->>>>>>> 197acd8d
   ServerSslSocketFactory server_ssl_socket_factory(std::move(server_cfg), manager, stats_store,
                                                    std::vector<std::string>{});
   auto transport_socket = server_ssl_socket_factory.createTransportSocket(nullptr);
@@ -3561,10 +3505,6 @@
   NiceMock<Runtime::MockRandomGenerator> random;
   NiceMock<Upstream::MockClusterManager> cluster_manager;
   NiceMock<Init::MockManager> init_manager;
-<<<<<<< HEAD
-  Event::TestTime<Event::SimulatedTimeSystem> time_system;
-=======
->>>>>>> 197acd8d
   EXPECT_CALL(factory_context, localInfo()).WillOnce(ReturnRef(local_info));
   EXPECT_CALL(factory_context, dispatcher()).WillOnce(ReturnRef(dispatcher));
   EXPECT_CALL(factory_context, random()).WillOnce(ReturnRef(random));
@@ -3581,11 +3521,7 @@
   EXPECT_TRUE(client_cfg->tlsCertificates().empty());
   EXPECT_FALSE(client_cfg->isReady());
 
-<<<<<<< HEAD
-  ContextManagerImpl manager(*time_system);
-=======
   ContextManagerImpl manager(time_system_);
->>>>>>> 197acd8d
   ClientSslSocketFactory client_ssl_socket_factory(std::move(client_cfg), manager, stats_store);
   auto transport_socket = client_ssl_socket_factory.createTransportSocket(nullptr);
   EXPECT_EQ(EMPTY_STRING, transport_socket->protocol());
@@ -3604,12 +3540,7 @@
                               downstream_tls_context_);
     auto server_cfg =
         std::make_unique<ServerContextConfigImpl>(downstream_tls_context_, factory_context_);
-<<<<<<< HEAD
-    Event::TestTime<Event::SimulatedTimeSystem> time_system;
-    manager_ = std::make_unique<ContextManagerImpl>(*time_system);
-=======
     manager_ = std::make_unique<ContextManagerImpl>(time_system_);
->>>>>>> 197acd8d
     server_ssl_socket_factory_ = std::make_unique<ServerSslSocketFactory>(
         std::move(server_cfg), *manager_, server_stats_store_, std::vector<std::string>{});
 
@@ -3697,13 +3628,8 @@
   void singleWriteTest(uint32_t read_buffer_limit, uint32_t bytes_to_write) {
     MockWatermarkBuffer* client_write_buffer = nullptr;
     MockBufferFactory* factory = new StrictMock<MockBufferFactory>;
-<<<<<<< HEAD
     dispatcher_ =
         std::make_unique<Event::DispatcherImpl>(Buffer::WatermarkFactoryPtr{factory}, *api_);
-=======
-    dispatcher_ = std::make_unique<Event::DispatcherImpl>(
-        time_system_, Buffer::WatermarkFactoryPtr{factory}, *api_);
->>>>>>> 197acd8d
 
     // By default, expect 4 buffers to be created - the client and server read and write buffers.
     EXPECT_CALL(*factory, create_(_, _))

#include "ssl_integration_test.h"

#include <memory>
#include <string>

#include "envoy/config/bootstrap/v3/bootstrap.pb.h"
#include "envoy/config/core/v3/address.pb.h"
#include "envoy/config/core/v3/base.pb.h"
#include "envoy/config/tap/v3/common.pb.h"
#include "envoy/data/tap/v3/wrapper.pb.h"
#include "envoy/extensions/filters/network/http_connection_manager/v3/http_connection_manager.pb.h"
#include "envoy/extensions/transport_sockets/tap/v3/tap.pb.h"
#include "envoy/extensions/transport_sockets/tls/v3/cert.pb.h"

#include "source/common/event/dispatcher_impl.h"
#include "source/common/network/connection_impl.h"
#include "source/common/network/utility.h"
#include "source/extensions/transport_sockets/tls/context_config_impl.h"
#include "source/extensions/transport_sockets/tls/context_impl.h"
#include "source/extensions/transport_sockets/tls/context_manager_impl.h"
#include "source/extensions/transport_sockets/tls/ssl_handshaker.h"
#include "source/extensions/transport_sockets/tls/ssl_socket.h"

#include "test/common/config/dummy_config.pb.h"
#include "test/extensions/common/tap/common.h"
#include "test/extensions/transport_sockets/tls/cert_validator/timed_cert_validator.h"
#include "test/integration/autonomous_upstream.h"
#include "test/integration/integration.h"
#include "test/integration/ssl_utility.h"
#include "test/integration/utility.h"
#include "test/test_common/network_utility.h"
#include "test/test_common/registry.h"
#include "test/test_common/utility.h"

#include "absl/strings/match.h"
#include "absl/time/clock.h"
#include "gmock/gmock.h"
#include "gtest/gtest.h"

namespace Envoy {

using Extensions::TransportSockets::Tls::ContextImplPeer;

namespace Ssl {

void SslIntegrationTestBase::initialize() {
  config_helper_.addSslConfig(ConfigHelper::ServerSslOptions()
                                  .setRsaCert(server_rsa_cert_)
                                  .setRsaCertOcspStaple(server_rsa_cert_ocsp_staple_)
                                  .setEcdsaCert(server_ecdsa_cert_)
                                  .setEcdsaCertOcspStaple(server_ecdsa_cert_ocsp_staple_)
                                  .setOcspStapleRequired(ocsp_staple_required_)
                                  .setTlsV13(server_tlsv1_3_)
                                  .setExpectClientEcdsaCert(client_ecdsa_cert_)
                                  .setTlsKeyLogFilter(keylog_local_, keylog_remote_,
                                                      keylog_local_negative_,
                                                      keylog_remote_negative_, keylog_path_,
                                                      keylog_multiple_ips_, version_));

  HttpIntegrationTest::initialize();

  context_manager_ =
      std::make_unique<Extensions::TransportSockets::Tls::ContextManagerImpl>(timeSystem());

  registerTestServerPorts({"http"});
}

void SslIntegrationTestBase::TearDown() {
  HttpIntegrationTest::cleanupUpstreamAndDownstream();
  codec_client_.reset();
  context_manager_.reset();
}

Network::ClientConnectionPtr
SslIntegrationTestBase::makeSslClientConnection(const ClientSslTransportOptions& options) {
  Network::Address::InstanceConstSharedPtr address = getSslAddress(version_, lookupPort("http"));
  if (debug_with_s_client_) {
    const std::string s_client_cmd = TestEnvironment::substitute(
        "openssl s_client -connect " + address->asString() +
            " -showcerts -debug -msg -CAfile "
            "{{ test_rundir }}/test/config/integration/certs/cacert.pem "
            "-servername lyft.com -cert "
            "{{ test_rundir }}/test/config/integration/certs/clientcert.pem "
            "-key "
            "{{ test_rundir }}/test/config/integration/certs/clientkey.pem ",
        version_);
    ENVOY_LOG_MISC(debug, "Executing {}", s_client_cmd);
    RELEASE_ASSERT(::system(s_client_cmd.c_str()) == 0, "");
  }
  auto client_transport_socket_factory_ptr =
      createClientSslTransportSocketFactory(options, *context_manager_, *api_);
  return dispatcher_->createClientConnection(
      address, Network::Address::InstanceConstSharedPtr(),
      client_transport_socket_factory_ptr->createTransportSocket({}, nullptr), nullptr, nullptr);
}

void SslIntegrationTestBase::checkStats() {
  const uint32_t expected_handshakes = debug_with_s_client_ ? 2 : 1;
  Stats::CounterSharedPtr counter = test_server_->counter(listenerStatPrefix("ssl.handshake"));
  EXPECT_EQ(expected_handshakes, counter->value());
  counter->reset();
}

class SslKeyLogTest : public SslIntegrationTest {
public:
  void setLogPath() {
    keylog_path_ = TestEnvironment::temporaryPath(TestUtility::uniqueFilename());
  }
  void setLocalFilter() {
    keylog_local_ = true;
    keylog_remote_ = false;
    keylog_local_negative_ = false;
    keylog_remote_negative_ = false;
  }
  void setRemoteFilter() {
    keylog_remote_ = true;
    keylog_local_ = false;
    keylog_local_negative_ = false;
    keylog_remote_negative_ = false;
  }
  void setBothLocalAndRemoteFilter() {
    keylog_local_ = true;
    keylog_remote_ = true;
    keylog_local_negative_ = false;
    keylog_remote_negative_ = false;
  }
  void setNeitherLocalNorRemoteFilter() {
    keylog_remote_ = false;
    keylog_local_ = false;
    keylog_local_negative_ = false;
    keylog_remote_negative_ = false;
  }
  void setNegative() {
    keylog_local_ = true;
    keylog_remote_ = true;
    keylog_local_negative_ = true;
    keylog_remote_negative_ = true;
  }
  void setLocalNegative() {
    keylog_local_ = true;
    keylog_remote_ = true;
    keylog_local_negative_ = false;
    keylog_remote_negative_ = true;
  }
  void setRemoteNegative() {
    keylog_local_ = true;
    keylog_remote_ = true;
    keylog_local_negative_ = true;
    keylog_remote_negative_ = false;
  }
  void setMultipleIps() {
    keylog_local_ = true;
    keylog_remote_ = true;
    keylog_local_negative_ = false;
    keylog_remote_negative_ = false;
    keylog_multiple_ips_ = true;
  }
  void logCheck() {
    EXPECT_TRUE(api_->fileSystem().fileExists(keylog_path_));
    std::string log = waitForAccessLog(keylog_path_);
    if (server_tlsv1_3_) {
      /** The key log for TLS1.3 is as follows:
       * CLIENT_HANDSHAKE_TRAFFIC_SECRET
         c62fe86cb3a714451abc7496062251e16862ca3dfc1487c97ab4b291b83a1787
         b335f2ce9079d824a7d2f5ef9af6572d43942d6803bac1ae9de1e840c15c993ae4efdf4ac087877031d1936d5bb858e3
         SERVER_HANDSHAKE_TRAFFIC_SECRET
         c62fe86cb3a714451abc7496062251e16862ca3dfc1487c97ab4b291b83a1787
         f498c03446c936d8a17f31669dd54cee2d9bc8d5b7e1a658f677b5cd6e0965111c2331fcc337c01895ec9a0ed12be34a
         CLIENT_TRAFFIC_SECRET_0 c62fe86cb3a714451abc7496062251e16862ca3dfc1487c97ab4b291b83a1787
         0bbbb2056f3d35a3b610c5cc8ae0b9b63a120912ff25054ee52b853fefc59e12e9fdfebc409347c737394457bfd36bde
         SERVER_TRAFFIC_SECRET_0 c62fe86cb3a714451abc7496062251e16862ca3dfc1487c97ab4b291b83a1787
         bd3e1757174d82c308515a0c02b981084edda53e546df551ddcf78043bff831c07ff93c7ab3e8ef9e2206c8319c25331
         EXPORTER_SECRET c62fe86cb3a714451abc7496062251e16862ca3dfc1487c97ab4b291b83a1787
         6bd19fbdd12e6710159bcb406fd42a580c41236e2d53072dba3064f9b3ff214662081f023e9b22325e31fee5bb11b172
       */
      EXPECT_THAT(log, testing::HasSubstr("CLIENT_TRAFFIC_SECRET"));
      EXPECT_THAT(log, testing::HasSubstr("SERVER_TRAFFIC_SECRET"));
      EXPECT_THAT(log, testing::HasSubstr("CLIENT_HANDSHAKE_TRAFFIC_SECRET"));
      EXPECT_THAT(log, testing::HasSubstr("SERVER_HANDSHAKE_TRAFFIC_SECRET"));
      EXPECT_THAT(log, testing::HasSubstr("EXPORTER_SECRET"));
    } else {
      /** The key log for TLS1.1/1.2 is as follows:
       * CLIENT_RANDOM 5a479a50fe3e85295840b84e298aeb184cecc34ced22d963e16b01dc48c9530f
         d6840f8100e4ceeb282946cdd72fe403b8d0724ee816ab2d0824b6d6b5033d333ec4b2e77f515226f5d829e137855ef1
       */
      EXPECT_THAT(log, testing::HasSubstr("CLIENT_RANDOM"));
    }
  }
  void negativeCheck() {
    EXPECT_TRUE(api_->fileSystem().fileExists(keylog_path_));
    auto size = api_->fileSystem().fileSize(keylog_path_);
    EXPECT_EQ(size, 0);
  }
};

INSTANTIATE_TEST_SUITE_P(IpVersions, SslIntegrationTest,
                         testing::ValuesIn(TestEnvironment::getIpVersionsForTest()),
                         TestUtility::ipTestParamsToString);

// Test that Envoy behaves correctly when receiving an SSLAlert for an unspecified code. The codes
// are defined in the standard, and assigned codes have a string associated with them in BoringSSL,
// which is included in logs. For an unknown code, verify that no crash occurs.
TEST_P(SslIntegrationTest, UnknownSslAlert) {
  initialize();
  Network::ClientConnectionPtr connection = makeSslClientConnection({});
  ConnectionStatusCallbacks callbacks;
  connection->addConnectionCallbacks(callbacks);
  connection->connect();
  while (!callbacks.connected()) {
    dispatcher_->run(Event::Dispatcher::RunType::NonBlock);
  }

  Ssl::ConnectionInfoConstSharedPtr ssl_info = connection->ssl();
  SSL* ssl =
      dynamic_cast<const Extensions::TransportSockets::Tls::SslHandshakerImpl*>(ssl_info.get())
          ->ssl();
  ASSERT_EQ(connection->state(), Network::Connection::State::Open);
  ASSERT_NE(ssl, nullptr);
  SSL_send_fatal_alert(ssl, 255);
  while (!callbacks.closed()) {
    dispatcher_->run(Event::Dispatcher::RunType::NonBlock);
  }

  const std::string counter_name = listenerStatPrefix("ssl.connection_error");
  Stats::CounterSharedPtr counter = test_server_->counter(counter_name);
  test_server_->waitForCounterGe(counter_name, 1);
  connection->close(Network::ConnectionCloseType::NoFlush);
}

TEST_P(SslIntegrationTest, RouterRequestAndResponseWithGiantBodyBuffer) {
  ConnectionCreationFunction creator = [&]() -> Network::ClientConnectionPtr {
    return makeSslClientConnection({});
  };
  testRouterRequestAndResponseWithBody(16 * 1024 * 1024, 16 * 1024 * 1024, false, false, &creator);
  checkStats();
}

TEST_P(SslIntegrationTest, RouterRequestAndResponseWithBodyNoBuffer) {
  ConnectionCreationFunction creator = [&]() -> Network::ClientConnectionPtr {
    return makeSslClientConnection({});
  };
  testRouterRequestAndResponseWithBody(1024, 512, false, false, &creator);
  checkStats();
}

TEST_P(SslIntegrationTest, RouterRequestAndResponseWithBodyNoBufferHttp2) {
  setDownstreamProtocol(Http::CodecType::HTTP2);
  config_helper_.setClientCodec(envoy::extensions::filters::network::http_connection_manager::v3::
                                    HttpConnectionManager::AUTO);
  ConnectionCreationFunction creator = [&]() -> Network::ClientConnectionPtr {
    return makeSslClientConnection(ClientSslTransportOptions().setAlpn(true));
  };
  testRouterRequestAndResponseWithBody(1024, 512, false, false, &creator);
  checkStats();
}

TEST_P(SslIntegrationTest, RouterRequestAndResponseWithBodyNoBufferVerifySAN) {
  ConnectionCreationFunction creator = [&]() -> Network::ClientConnectionPtr {
    return makeSslClientConnection(ClientSslTransportOptions().setSan(san_to_match_));
  };
  testRouterRequestAndResponseWithBody(1024, 512, false, false, &creator);
  checkStats();
}

TEST_P(SslIntegrationTest, RouterRequestAndResponseWithBodyNoBufferHttp2VerifySAN) {
  setDownstreamProtocol(Http::CodecType::HTTP2);
  ConnectionCreationFunction creator = [&]() -> Network::ClientConnectionPtr {
    return makeSslClientConnection(ClientSslTransportOptions().setAlpn(true).setSan(san_to_match_));
  };
  testRouterRequestAndResponseWithBody(1024, 512, false, false, &creator);
  checkStats();
}

TEST_P(SslIntegrationTest, RouterHeaderOnlyRequestAndResponse) {
  ConnectionCreationFunction creator = [&]() -> Network::ClientConnectionPtr {
    return makeSslClientConnection({});
  };
  testRouterHeaderOnlyRequestAndResponse(&creator);
  checkStats();
}

TEST_P(SslIntegrationTest, RouterUpstreamDisconnectBeforeResponseComplete) {
  ConnectionCreationFunction creator = [&]() -> Network::ClientConnectionPtr {
    return makeSslClientConnection({});
  };
  testRouterUpstreamDisconnectBeforeResponseComplete(&creator);
  checkStats();
}

TEST_P(SslIntegrationTest, RouterDownstreamDisconnectBeforeRequestComplete) {
  ConnectionCreationFunction creator = [&]() -> Network::ClientConnectionPtr {
    return makeSslClientConnection({});
  };
  testRouterDownstreamDisconnectBeforeRequestComplete(&creator);
  checkStats();
}

TEST_P(SslIntegrationTest, RouterDownstreamDisconnectBeforeResponseComplete) {
#if defined(__APPLE__) || defined(WIN32)
  // Skip this test on OS X + Windows: we can't detect the early close on non-Linux, and we
  // won't clean up the upstream connection until it times out. See #4294.
  if (downstream_protocol_ == Http::CodecType::HTTP1) {
    return;
  }
#endif
  ConnectionCreationFunction creator = [&]() -> Network::ClientConnectionPtr {
    return makeSslClientConnection({});
  };
  testRouterDownstreamDisconnectBeforeResponseComplete(&creator);
  checkStats();
}

// This test must be here vs integration_admin_test so that it tests a server with loaded certs.
TEST_P(SslIntegrationTest, AdminCertEndpoint) {
  initialize();
  BufferingStreamDecoderPtr response = IntegrationUtil::makeSingleRequest(
      lookupPort("admin"), "GET", "/certs", "", downstreamProtocol(), version_);
  EXPECT_TRUE(response->complete());
  EXPECT_EQ("200", response->headers().getStatusValue());
}

TEST_P(SslIntegrationTest, RouterHeaderOnlyRequestAndResponseWithSni) {
  config_helper_.addFilter("name: sni-to-header-filter");
  ConnectionCreationFunction creator = [&]() -> Network::ClientConnectionPtr {
    return makeSslClientConnection(ClientSslTransportOptions().setSni("host.com"));
  };
  initialize();
  codec_client_ = makeHttpConnection(
      makeSslClientConnection(ClientSslTransportOptions().setSni("www.host.com")));
  Http::TestRequestHeaderMapImpl request_headers{
      {":method", "GET"}, {":path", "/"}, {":scheme", "https"}, {":authority", "host.com"}};
  auto response = codec_client_->makeHeaderOnlyRequest(request_headers);
  waitForNextUpstreamRequest();

  EXPECT_EQ("www.host.com", upstream_request_->headers()
                                .get(Http::LowerCaseString("x-envoy-client-sni"))[0]
                                ->value()
                                .getStringView());

  Http::TestResponseHeaderMapImpl response_headers{{":status", "200"}};
  upstream_request_->encodeHeaders(response_headers, true);
  RELEASE_ASSERT(response->waitForEndStream(), "unexpected timeout");

  checkStats();
}

TEST_P(SslIntegrationTest, AsyncCertValidationSucceeds) {
  if (!Runtime::runtimeFeatureEnabled("envoy.reloadable_features.tls_async_cert_validation")) {
    return;
  }

  // Config client to use an async cert validator which defer the actual validation by 5ms.
  envoy::config::core::v3::TypedExtensionConfig* custom_validator_config =
      new envoy::config::core::v3::TypedExtensionConfig();
  TestUtility::loadFromYaml(TestEnvironment::substitute(R"EOF(
name: "envoy.tls.cert_validator.timed_cert_validator"
typed_config:
  "@type": type.googleapis.com/test.common.config.DummyConfig
  )EOF"),
                            *custom_validator_config);
  initialize();

  Network::ClientConnectionPtr connection = makeSslClientConnection(
      ClientSslTransportOptions().setCustomCertValidatorConfig(custom_validator_config));
  ConnectionStatusCallbacks callbacks;
  connection->addConnectionCallbacks(callbacks);
  connection->connect();
  const auto* socket = dynamic_cast<const Extensions::TransportSockets::Tls::SslHandshakerImpl*>(
      connection->ssl().get());
  ASSERT(socket);
  while (socket->state() != Ssl::SocketState::HandshakeInProgress) {
    dispatcher_->run(Event::Dispatcher::RunType::NonBlock);
  }
  ASSERT_EQ(connection->state(), Network::Connection::State::Open);
  while (!callbacks.connected()) {
    dispatcher_->run(Event::Dispatcher::RunType::NonBlock);
  }
  connection->close(Network::ConnectionCloseType::NoFlush);
}

TEST_P(SslIntegrationTest, AsyncCertValidationAfterTearDown) {
  if (!Runtime::runtimeFeatureEnabled("envoy.reloadable_features.tls_async_cert_validation")) {
    return;
  }

  envoy::config::core::v3::TypedExtensionConfig* custom_validator_config =
      new envoy::config::core::v3::TypedExtensionConfig();
  TestUtility::loadFromYaml(TestEnvironment::substitute(R"EOF(
name: "envoy.tls.cert_validator.timed_cert_validator"
typed_config:
  "@type": type.googleapis.com/test.common.config.DummyConfig
  )EOF"),
                            *custom_validator_config);
  initialize();
  Network::Address::InstanceConstSharedPtr address = getSslAddress(version_, lookupPort("http"));
  auto client_transport_socket_factory_ptr = createClientSslTransportSocketFactory(
      ClientSslTransportOptions().setCustomCertValidatorConfig(custom_validator_config),
      *context_manager_, *api_);
  Network::ClientConnectionPtr connection = dispatcher_->createClientConnection(
      address, Network::Address::InstanceConstSharedPtr(),
<<<<<<< HEAD
      client_transport_socket_factory_ptr->createTransportSocket({}), nullptr);
=======
      client_transport_socket_factory_ptr->createTransportSocket({}, nullptr), nullptr, nullptr);
>>>>>>> c4589506
  ConnectionStatusCallbacks callbacks;
  connection->addConnectionCallbacks(callbacks);
  connection->connect();
  const auto* socket = dynamic_cast<const Extensions::TransportSockets::Tls::SslHandshakerImpl*>(
      connection->ssl().get());
  ASSERT(socket);
  while (socket->state() != Ssl::SocketState::HandshakeInProgress) {
    dispatcher_->run(Event::Dispatcher::RunType::NonBlock);
  }
  Envoy::Ssl::ClientContextSharedPtr client_ssl_ctx =
      static_cast<Extensions::TransportSockets::Tls::ClientSslSocketFactory&>(
          *client_transport_socket_factory_ptr)
          .sslCtx();
  auto& cert_validator = static_cast<const Extensions::TransportSockets::Tls::TimedCertValidator&>(
      ContextImplPeer::getCertValidator(
          static_cast<Extensions::TransportSockets::Tls::ClientContextImpl&>(*client_ssl_ctx)));
  EXPECT_TRUE(cert_validator.validationPending());
  ASSERT_EQ(connection->state(), Network::Connection::State::Open);
  connection->close(Network::ConnectionCloseType::NoFlush);
  connection.reset();
  while (cert_validator.validationPending()) {
    dispatcher_->run(Event::Dispatcher::RunType::NonBlock);
  }
}

TEST_P(SslIntegrationTest, AsyncCertValidationAfterSslShutdown) {
  if (!Runtime::runtimeFeatureEnabled("envoy.reloadable_features.tls_async_cert_validation")) {
    return;
  }

  envoy::config::core::v3::TypedExtensionConfig* custom_validator_config =
      new envoy::config::core::v3::TypedExtensionConfig();
  TestUtility::loadFromYaml(TestEnvironment::substitute(R"EOF(
name: "envoy.tls.cert_validator.timed_cert_validator"
typed_config:
  "@type": type.googleapis.com/test.common.config.DummyConfig
  )EOF"),
                            *custom_validator_config);
  initialize();
  Network::Address::InstanceConstSharedPtr address = getSslAddress(version_, lookupPort("http"));
  auto client_transport_socket_factory_ptr = createClientSslTransportSocketFactory(
      ClientSslTransportOptions().setCustomCertValidatorConfig(custom_validator_config),
      *context_manager_, *api_);
  Network::ClientConnectionPtr connection = dispatcher_->createClientConnection(
      address, Network::Address::InstanceConstSharedPtr(),
<<<<<<< HEAD
      client_transport_socket_factory_ptr->createTransportSocket({}), nullptr);
=======
      client_transport_socket_factory_ptr->createTransportSocket({}, nullptr), nullptr, nullptr);
>>>>>>> c4589506
  ConnectionStatusCallbacks callbacks;
  connection->addConnectionCallbacks(callbacks);
  connection->connect();
  const auto* socket = dynamic_cast<const Extensions::TransportSockets::Tls::SslHandshakerImpl*>(
      connection->ssl().get());
  ASSERT(socket);
  while (socket->state() != Ssl::SocketState::HandshakeInProgress) {
    dispatcher_->run(Event::Dispatcher::RunType::NonBlock);
  }
  Envoy::Ssl::ClientContextSharedPtr client_ssl_ctx =
      static_cast<Extensions::TransportSockets::Tls::ClientSslSocketFactory&>(
          *client_transport_socket_factory_ptr)
          .sslCtx();
  auto& cert_validator = static_cast<const Extensions::TransportSockets::Tls::TimedCertValidator&>(
      ContextImplPeer::getCertValidator(
          static_cast<Extensions::TransportSockets::Tls::ClientContextImpl&>(*client_ssl_ctx)));
  EXPECT_TRUE(cert_validator.validationPending());
  ASSERT_EQ(connection->state(), Network::Connection::State::Open);
  connection->close(Network::ConnectionCloseType::NoFlush);
  while (cert_validator.validationPending()) {
    dispatcher_->run(Event::Dispatcher::RunType::NonBlock);
  }
  connection.reset();
}

class RawWriteSslIntegrationTest : public SslIntegrationTest {
protected:
  std::unique_ptr<Http::TestRequestHeaderMapImpl>
  testFragmentedRequestWithBufferLimit(std::list<std::string> request_chunks,
                                       uint32_t buffer_limit) {
    autonomous_upstream_ = true;
    config_helper_.setBufferLimits(buffer_limit, buffer_limit);
    initialize();

    // write_request_cb will write each of the items in request_chunks as a separate SSL_write.
    auto write_request_cb = [&request_chunks](Buffer::Instance& buffer) {
      if (!request_chunks.empty()) {
        buffer.add(request_chunks.front());
        request_chunks.pop_front();
      }
      return false;
    };

    auto client_transport_socket_factory_ptr =
        createClientSslTransportSocketFactory({}, *context_manager_, *api_);
    std::string response;
    auto connection = createConnectionDriver(
        lookupPort("http"), write_request_cb,
        [&](Network::ClientConnection&, const Buffer::Instance& data) -> void {
          response.append(data.toString());
        },
        client_transport_socket_factory_ptr->createTransportSocket({}, nullptr));

    // Drive the connection until we get a response.
    while (response.empty()) {
      EXPECT_TRUE(connection->run(Event::Dispatcher::RunType::NonBlock));
    }
    EXPECT_THAT(response, testing::HasSubstr("HTTP/1.1 200 OK\r\n"));

    connection->close();
    return reinterpret_cast<AutonomousUpstream*>(fake_upstreams_.front().get())
        ->lastRequestHeaders();
  }
};

INSTANTIATE_TEST_SUITE_P(IpVersions, RawWriteSslIntegrationTest,
                         testing::ValuesIn(TestEnvironment::getIpVersionsForTest()),
                         TestUtility::ipTestParamsToString);

// Regression test for https://github.com/envoyproxy/envoy/issues/12304
TEST_P(RawWriteSslIntegrationTest, HighWatermarkReadResumptionProcessingHeaders) {
  // The raw writer will perform a separate SSL_write for each of the chunks below. Chunk sizes were
  // picked such that the connection's high watermark will trigger while processing the last SSL
  // record containing the request headers. Verify that read resumption works correctly after
  // hitting the receive buffer high watermark.
  std::list<std::string> request_chunks = {
      "GET / HTTP/1.1\r\nHost: host\r\n",
      "key1:" + std::string(14000, 'a') + "\r\n",
      "key2:" + std::string(16000, 'b') + "\r\n\r\n",
  };

  std::unique_ptr<Http::TestRequestHeaderMapImpl> upstream_headers =
      testFragmentedRequestWithBufferLimit(request_chunks, 15 * 1024);
  ASSERT_TRUE(upstream_headers != nullptr);
  EXPECT_EQ(upstream_headers->Host()->value(), "host");
  EXPECT_EQ(
      std::string(14000, 'a'),
      upstream_headers->get(Envoy::Http::LowerCaseString("key1"))[0]->value().getStringView());
  EXPECT_EQ(
      std::string(16000, 'b'),
      upstream_headers->get(Envoy::Http::LowerCaseString("key2"))[0]->value().getStringView());
}

// Regression test for https://github.com/envoyproxy/envoy/issues/12304
TEST_P(RawWriteSslIntegrationTest, HighWatermarkReadResumptionProcesingBody) {
  // The raw writer will perform a separate SSL_write for each of the chunks below. Chunk sizes were
  // picked such that the connection's high watermark will trigger while processing the last SSL
  // record containing the POST body. Verify that read resumption works correctly after hitting the
  // receive buffer high watermark.
  std::list<std::string> request_chunks = {
      "POST / HTTP/1.1\r\nHost: host\r\ncontent-length: 30000\r\n\r\n",
      std::string(14000, 'a'),
      std::string(16000, 'a'),
  };

  std::unique_ptr<Http::TestRequestHeaderMapImpl> upstream_headers =
      testFragmentedRequestWithBufferLimit(request_chunks, 15 * 1024);
  ASSERT_TRUE(upstream_headers != nullptr);
}

// Regression test for https://github.com/envoyproxy/envoy/issues/12304
TEST_P(RawWriteSslIntegrationTest, HighWatermarkReadResumptionProcesingLargerBody) {
  std::list<std::string> request_chunks = {
      "POST / HTTP/1.1\r\nHost: host\r\ncontent-length: 150000\r\n\r\n",
  };
  for (int i = 0; i < 10; ++i) {
    request_chunks.push_back(std::string(15000, 'a'));
  }

  std::unique_ptr<Http::TestRequestHeaderMapImpl> upstream_headers =
      testFragmentedRequestWithBufferLimit(request_chunks, 16 * 1024);
  ASSERT_TRUE(upstream_headers != nullptr);
}

// Validate certificate selection across different certificate types and client TLS versions.
class SslCertficateIntegrationTest
    : public testing::TestWithParam<
          std::tuple<Network::Address::IpVersion,
                     envoy::extensions::transport_sockets::tls::v3::TlsParameters::TlsProtocol>>,
      public SslIntegrationTestBase {
public:
  SslCertficateIntegrationTest() : SslIntegrationTestBase(std::get<0>(GetParam())) {
    server_tlsv1_3_ = true;
  }

  Network::ClientConnectionPtr
  makeSslClientConnection(const ClientSslTransportOptions& options) override {
    ClientSslTransportOptions modified_options{options};
    modified_options.setTlsVersion(tls_version_);
    return SslIntegrationTestBase::makeSslClientConnection(modified_options);
  }

  void TearDown() override { SslIntegrationTestBase::TearDown(); };

  ClientSslTransportOptions rsaOnlyClientOptions() {
    if (tls_version_ == envoy::extensions::transport_sockets::tls::v3::TlsParameters::TLSv1_3) {
      return ClientSslTransportOptions().setSigningAlgorithmsForTest("rsa_pss_rsae_sha256");
    } else {
      return ClientSslTransportOptions().setCipherSuites({"ECDHE-RSA-AES128-GCM-SHA256"});
    }
  }

  ClientSslTransportOptions ecdsaOnlyClientOptions() {
    auto options = ClientSslTransportOptions().setClientEcdsaCert(true);
    if (tls_version_ == envoy::extensions::transport_sockets::tls::v3::TlsParameters::TLSv1_3) {
      return options.setSigningAlgorithmsForTest("ecdsa_secp256r1_sha256");
    } else {
      return options.setCipherSuites({"ECDHE-ECDSA-AES128-GCM-SHA256"});
    }
  }

  static std::string ipClientVersionTestParamsToString(
      const ::testing::TestParamInfo<
          std::tuple<Network::Address::IpVersion,
                     envoy::extensions::transport_sockets::tls::v3::TlsParameters::TlsProtocol>>&
          params) {
    return fmt::format("{}_TLSv1_{}",
                       std::get<0>(params.param) == Network::Address::IpVersion::v4 ? "IPv4"
                                                                                    : "IPv6",
                       std::get<1>(params.param) - 1);
  }

  const envoy::extensions::transport_sockets::tls::v3::TlsParameters::TlsProtocol tls_version_{
      std::get<1>(GetParam())};
};

INSTANTIATE_TEST_SUITE_P(
    IpVersionsClientVersions, SslCertficateIntegrationTest,
    testing::Combine(
        testing::ValuesIn(TestEnvironment::getIpVersionsForTest()),
        testing::Values(envoy::extensions::transport_sockets::tls::v3::TlsParameters::TLSv1_2,
                        envoy::extensions::transport_sockets::tls::v3::TlsParameters::TLSv1_3)),
    SslCertficateIntegrationTest::ipClientVersionTestParamsToString);

// Server with an RSA certificate and a client with RSA/ECDSA cipher suites works.
TEST_P(SslCertficateIntegrationTest, ServerRsa) {
  server_rsa_cert_ = true;
  server_ecdsa_cert_ = false;
  ConnectionCreationFunction creator = [&]() -> Network::ClientConnectionPtr {
    return makeSslClientConnection({});
  };
  testRouterRequestAndResponseWithBody(1024, 512, false, false, &creator);
  checkStats();
}

// Server with an ECDSA certificate and a client with RSA/ECDSA cipher suites works.
TEST_P(SslCertficateIntegrationTest, ServerEcdsa) {
  server_rsa_cert_ = false;
  server_ecdsa_cert_ = true;
  ConnectionCreationFunction creator = [&]() -> Network::ClientConnectionPtr {
    return makeSslClientConnection({});
  };
  testRouterRequestAndResponseWithBody(1024, 512, false, false, &creator);
  checkStats();
}

// Server with RSA/`ECDSAs` certificates and a client with RSA/ECDSA cipher suites works.
TEST_P(SslCertficateIntegrationTest, ServerRsaEcdsa) {
  server_rsa_cert_ = true;
  server_ecdsa_cert_ = true;
  ConnectionCreationFunction creator = [&]() -> Network::ClientConnectionPtr {
    return makeSslClientConnection({});
  };
  testRouterRequestAndResponseWithBody(1024, 512, false, false, &creator);
  checkStats();
}

// Server with an RSA certificate and a client with only RSA cipher suites works.
TEST_P(SslCertficateIntegrationTest, ClientRsaOnly) {
  server_rsa_cert_ = true;
  server_ecdsa_cert_ = false;
  ConnectionCreationFunction creator = [&]() -> Network::ClientConnectionPtr {
    return makeSslClientConnection(rsaOnlyClientOptions());
  };
  testRouterRequestAndResponseWithBody(1024, 512, false, false, &creator);
  checkStats();
}

// Server has only an ECDSA certificate, client is only RSA capable, leads to a connection fail.
TEST_P(SslCertficateIntegrationTest, ServerEcdsaClientRsaOnly) {
  server_rsa_cert_ = false;
  server_ecdsa_cert_ = true;
  initialize();
  auto codec_client =
      makeRawHttpConnection(makeSslClientConnection(rsaOnlyClientOptions()), absl::nullopt);
  EXPECT_FALSE(codec_client->connected());
  const std::string counter_name = listenerStatPrefix("ssl.connection_error");
  Stats::CounterSharedPtr counter = test_server_->counter(counter_name);
  test_server_->waitForCounterGe(counter_name, 1);
  EXPECT_EQ(1U, counter->value());
  counter->reset();
}

// Server with RSA/ECDSA certificates and a client with only RSA cipher suites works.
TEST_P(SslCertficateIntegrationTest, ServerRsaEcdsaClientRsaOnly) {
  server_rsa_cert_ = true;
  server_ecdsa_cert_ = true;
  ConnectionCreationFunction creator = [&]() -> Network::ClientConnectionPtr {
    return makeSslClientConnection(rsaOnlyClientOptions());
  };
  testRouterRequestAndResponseWithBody(1024, 512, false, false, &creator);
  checkStats();
}

// Server has only an RSA certificate, client is only ECDSA capable, leads to connection fail.
TEST_P(SslCertficateIntegrationTest, ServerRsaClientEcdsaOnly) {
  server_rsa_cert_ = true;
  server_ecdsa_cert_ = false;
  client_ecdsa_cert_ = true;
  initialize();
  EXPECT_FALSE(
      makeRawHttpConnection(makeSslClientConnection(ecdsaOnlyClientOptions()), absl::nullopt)
          ->connected());
  const std::string counter_name = listenerStatPrefix("ssl.connection_error");
  Stats::CounterSharedPtr counter = test_server_->counter(counter_name);
  test_server_->waitForCounterGe(counter_name, 1);
  EXPECT_EQ(1U, counter->value());
  counter->reset();
}

// Server has only an ECDSA certificate, client is only ECDSA capable works.
TEST_P(SslCertficateIntegrationTest, ServerEcdsaClientEcdsaOnly) {
  server_rsa_cert_ = false;
  server_ecdsa_cert_ = true;
  client_ecdsa_cert_ = true;
  ConnectionCreationFunction creator = [&]() -> Network::ClientConnectionPtr {
    return makeSslClientConnection(ecdsaOnlyClientOptions());
  };
  testRouterRequestAndResponseWithBody(1024, 512, false, false, &creator);
  checkStats();
}

// Server has RSA/ECDSA certificates, client is only ECDSA capable works.
TEST_P(SslCertficateIntegrationTest, ServerRsaEcdsaClientEcdsaOnly) {
  server_rsa_cert_ = true;
  server_ecdsa_cert_ = true;
  client_ecdsa_cert_ = true;
  ConnectionCreationFunction creator = [&]() -> Network::ClientConnectionPtr {
    return makeSslClientConnection(ecdsaOnlyClientOptions());
  };
  testRouterRequestAndResponseWithBody(1024, 512, false, false, &creator);
  checkStats();
}

// Server has an RSA certificate with an OCSP response works.
TEST_P(SslCertficateIntegrationTest, ServerRsaOnlyOcspResponse) {
  server_rsa_cert_ = true;
  server_rsa_cert_ocsp_staple_ = true;
  ConnectionCreationFunction creator = [&]() -> Network::ClientConnectionPtr {
    return makeSslClientConnection(rsaOnlyClientOptions());
  };
  testRouterRequestAndResponseWithBody(1024, 512, false, false, &creator);
  checkStats();
}

// Server has an ECDSA certificate with an OCSP response works.
TEST_P(SslCertficateIntegrationTest, ServerEcdsaOnlyOcspResponse) {
  server_ecdsa_cert_ = true;
  server_ecdsa_cert_ocsp_staple_ = true;
  client_ecdsa_cert_ = true;
  ConnectionCreationFunction creator = [&]() -> Network::ClientConnectionPtr {
    return makeSslClientConnection(ecdsaOnlyClientOptions());
  };
  testRouterRequestAndResponseWithBody(1024, 512, false, false, &creator);
  checkStats();
}

// Server has two certificates one with and one without OCSP response works under optional policy.
TEST_P(SslCertficateIntegrationTest, BothEcdsaAndRsaOnlyRsaOcspResponse) {
  server_rsa_cert_ = true;
  server_rsa_cert_ocsp_staple_ = true;
  server_ecdsa_cert_ = true;
  client_ecdsa_cert_ = true;
  ConnectionCreationFunction creator = [&]() -> Network::ClientConnectionPtr {
    return makeSslClientConnection(ecdsaOnlyClientOptions());
  };
  testRouterRequestAndResponseWithBody(1024, 512, false, false, &creator);
  checkStats();
}

// Server has two certificates, but only ECDSA has OCSP, which should be returned.
TEST_P(SslCertficateIntegrationTest, BothEcdsaAndRsaOnlyEcdsaOcspResponse) {
  server_rsa_cert_ = true;
  server_ecdsa_cert_ = true;
  server_ecdsa_cert_ocsp_staple_ = true;
  client_ecdsa_cert_ = true;
  ConnectionCreationFunction creator = [&]() -> Network::ClientConnectionPtr {
    // Enable OCSP
    auto client = makeSslClientConnection(ecdsaOnlyClientOptions());
    const auto* socket = dynamic_cast<const Extensions::TransportSockets::Tls::SslHandshakerImpl*>(
        client->ssl().get());
    SSL_enable_ocsp_stapling(socket->ssl());
    return client;
  };
  testRouterRequestAndResponseWithBody(1024, 512, false, false, &creator);
  checkStats();
  // Check that there is an OCSP response
  const auto* socket = dynamic_cast<const Extensions::TransportSockets::Tls::SslHandshakerImpl*>(
      codec_client_->connection()->ssl().get());
  const uint8_t* resp;
  size_t resp_len;
  SSL_get0_ocsp_response(socket->ssl(), &resp, &resp_len);
  EXPECT_NE(0, resp_len);
}

// Server has ECDSA and RSA certificates with OCSP responses and stapling required policy works.
TEST_P(SslCertficateIntegrationTest, BothEcdsaAndRsaWithOcspResponseStaplingRequired) {
  server_rsa_cert_ = true;
  server_rsa_cert_ocsp_staple_ = true;
  server_ecdsa_cert_ = true;
  server_ecdsa_cert_ocsp_staple_ = true;
  ocsp_staple_required_ = true;
  client_ecdsa_cert_ = true;
  ConnectionCreationFunction creator = [&]() -> Network::ClientConnectionPtr {
    return makeSslClientConnection(ecdsaOnlyClientOptions());
  };
  testRouterRequestAndResponseWithBody(1024, 512, false, false, &creator);
  checkStats();
}

// TODO(zuercher): write an additional OCSP integration test that validates behavior with an
// expired OCSP response. (Requires OCSP client-side support in upstream TLS.)

// TODO(mattklein123): Move this into a dedicated integration test for the tap transport socket as
// well as add more tests.
class SslTapIntegrationTest : public SslIntegrationTest {
public:
  void initialize() override {
    // TODO(mattklein123): Merge/use the code in ConfigHelper::setTapTransportSocket().
    config_helper_.addConfigModifier([this](envoy::config::bootstrap::v3::Bootstrap& bootstrap) {
      // The test supports tapping either the downstream or upstream connection, but not both.
      if (upstream_tap_) {
        setupUpstreamTap(bootstrap);
      } else {
        setupDownstreamTap(bootstrap);
      }
    });
    SslIntegrationTest::initialize();
    // This confuses our socket counting.
    debug_with_s_client_ = false;
  }

  void setupUpstreamTap(envoy::config::bootstrap::v3::Bootstrap& bootstrap) {
    auto* transport_socket =
        bootstrap.mutable_static_resources()->mutable_clusters(0)->mutable_transport_socket();
    transport_socket->set_name("envoy.transport_sockets.tap");
    envoy::config::core::v3::TransportSocket raw_transport_socket;
    raw_transport_socket.set_name("envoy.transport_sockets.raw_buffer");
    envoy::extensions::transport_sockets::tap::v3::Tap tap_config =
        createTapConfig(raw_transport_socket);
    tap_config.mutable_transport_socket()->MergeFrom(raw_transport_socket);
    transport_socket->mutable_typed_config()->PackFrom(tap_config);
  }

  void setupDownstreamTap(envoy::config::bootstrap::v3::Bootstrap& bootstrap) {
    auto* filter_chain =
        bootstrap.mutable_static_resources()->mutable_listeners(0)->mutable_filter_chains(0);
    // Configure inner SSL transport socket based on existing config.
    envoy::config::core::v3::TransportSocket ssl_transport_socket;
    auto* transport_socket = filter_chain->mutable_transport_socket();
    ssl_transport_socket.Swap(transport_socket);
    // Configure outer tap transport socket.
    transport_socket->set_name("envoy.transport_sockets.tap");
    envoy::extensions::transport_sockets::tap::v3::Tap tap_config =
        createTapConfig(ssl_transport_socket);
    tap_config.mutable_transport_socket()->MergeFrom(ssl_transport_socket);
    transport_socket->mutable_typed_config()->PackFrom(tap_config);
  }

  envoy::extensions::transport_sockets::tap::v3::Tap
  createTapConfig(const envoy::config::core::v3::TransportSocket& inner_transport) {
    envoy::extensions::transport_sockets::tap::v3::Tap tap_config;
    tap_config.mutable_common_config()->mutable_static_config()->mutable_match()->set_any_match(
        true);
    auto* output_config =
        tap_config.mutable_common_config()->mutable_static_config()->mutable_output_config();
    if (max_rx_bytes_.has_value()) {
      output_config->mutable_max_buffered_rx_bytes()->set_value(max_rx_bytes_.value());
    }
    if (max_tx_bytes_.has_value()) {
      output_config->mutable_max_buffered_tx_bytes()->set_value(max_tx_bytes_.value());
    }
    output_config->set_streaming(streaming_tap_);

    auto* output_sink = output_config->mutable_sinks()->Add();
    output_sink->set_format(format_);
    output_sink->mutable_file_per_tap()->set_path_prefix(path_prefix_);
    tap_config.mutable_transport_socket()->MergeFrom(inner_transport);
    return tap_config;
  }

  std::string path_prefix_ = TestEnvironment::temporaryPath("ssl_trace");
  envoy::config::tap::v3::OutputSink::Format format_{
      envoy::config::tap::v3::OutputSink::PROTO_BINARY};
  absl::optional<uint64_t> max_rx_bytes_;
  absl::optional<uint64_t> max_tx_bytes_;
  bool upstream_tap_{};
  bool streaming_tap_{};
};

INSTANTIATE_TEST_SUITE_P(IpVersions, SslTapIntegrationTest,
                         testing::ValuesIn(TestEnvironment::getIpVersionsForTest()),
                         TestUtility::ipTestParamsToString);

// Validate two back-to-back requests with binary proto output.
TEST_P(SslTapIntegrationTest, TwoRequestsWithBinaryProto) {
  initialize();
  ConnectionCreationFunction creator = [&]() -> Network::ClientConnectionPtr {
    return makeSslClientConnection({});
  };

  // First request (ID will be +1 since the client will also bump).
  const uint64_t first_id = Network::ConnectionImpl::nextGlobalIdForTest() + 1;
  codec_client_ = makeHttpConnection(creator());
  Http::TestRequestHeaderMapImpl post_request_headers{
      {":method", "POST"},       {":path", "/test/long/url"},
      {":scheme", "http"},       {":authority", "sni.lyft.com"},
      {"x-lyft-user-id", "123"}, {"x-forwarded-for", "10.0.0.1"}};
  auto response =
      sendRequestAndWaitForResponse(post_request_headers, 128, default_response_headers_, 256);
  EXPECT_TRUE(upstream_request_->complete());
  EXPECT_EQ(128, upstream_request_->bodyLength());
  ASSERT_TRUE(response->complete());
  EXPECT_EQ("200", response->headers().getStatusValue());
  EXPECT_EQ(256, response->body().size());
  checkStats();
  envoy::config::core::v3::Address expected_local_address;
  Network::Utility::addressToProtobufAddress(
      *codec_client_->connection()->connectionInfoProvider().remoteAddress(),
      expected_local_address);
  envoy::config::core::v3::Address expected_remote_address;
  Network::Utility::addressToProtobufAddress(
      *codec_client_->connection()->connectionInfoProvider().localAddress(),
      expected_remote_address);
  codec_client_->close();
  test_server_->waitForCounterGe("http.config_test.downstream_cx_destroy", 1);
  envoy::data::tap::v3::TraceWrapper trace;
  TestUtility::loadFromFile(fmt::format("{}_{}.pb", path_prefix_, first_id), trace, *api_);
  // Validate general expected properties in the trace.
  EXPECT_EQ(first_id, trace.socket_buffered_trace().trace_id());
  EXPECT_THAT(expected_local_address,
              ProtoEq(trace.socket_buffered_trace().connection().local_address()));
  EXPECT_THAT(expected_remote_address,
              ProtoEq(trace.socket_buffered_trace().connection().remote_address()));
  ASSERT_GE(trace.socket_buffered_trace().events().size(), 2);
  EXPECT_TRUE(absl::StartsWith(trace.socket_buffered_trace().events(0).read().data().as_bytes(),
                               "POST /test/long/url HTTP/1.1"));
  EXPECT_TRUE(absl::StartsWith(trace.socket_buffered_trace().events(1).write().data().as_bytes(),
                               "HTTP/1.1 200 OK"));
  EXPECT_FALSE(trace.socket_buffered_trace().read_truncated());
  EXPECT_FALSE(trace.socket_buffered_trace().write_truncated());

  // Verify a second request hits a different file.
  const uint64_t second_id = Network::ConnectionImpl::nextGlobalIdForTest() + 1;
  codec_client_ = makeHttpConnection(creator());
  Http::TestRequestHeaderMapImpl get_request_headers{
      {":method", "GET"},        {":path", "/test/long/url"},
      {":scheme", "http"},       {":authority", "sni.lyft.com"},
      {"x-lyft-user-id", "123"}, {"x-forwarded-for", "10.0.0.1"}};
  response =
      sendRequestAndWaitForResponse(get_request_headers, 128, default_response_headers_, 256);
  EXPECT_TRUE(upstream_request_->complete());
  EXPECT_EQ(128, upstream_request_->bodyLength());
  ASSERT_TRUE(response->complete());
  EXPECT_EQ("200", response->headers().getStatusValue());
  EXPECT_EQ(256, response->body().size());
  checkStats();
  codec_client_->close();
  test_server_->waitForCounterGe("http.config_test.downstream_cx_destroy", 2);
  TestUtility::loadFromFile(fmt::format("{}_{}.pb", path_prefix_, second_id), trace, *api_);
  // Validate second connection ID.
  EXPECT_EQ(second_id, trace.socket_buffered_trace().trace_id());
  ASSERT_GE(trace.socket_buffered_trace().events().size(), 2);
  EXPECT_TRUE(absl::StartsWith(trace.socket_buffered_trace().events(0).read().data().as_bytes(),
                               "GET /test/long/url HTTP/1.1"));
  EXPECT_TRUE(absl::StartsWith(trace.socket_buffered_trace().events(1).write().data().as_bytes(),
                               "HTTP/1.1 200 OK"));
  EXPECT_FALSE(trace.socket_buffered_trace().read_truncated());
  EXPECT_FALSE(trace.socket_buffered_trace().write_truncated());
}

// Verify that truncation works correctly across multiple transport socket frames.
TEST_P(SslTapIntegrationTest, TruncationWithMultipleDataFrames) {
  max_rx_bytes_ = 4;
  max_tx_bytes_ = 5;

  initialize();
  ConnectionCreationFunction creator = [&]() -> Network::ClientConnectionPtr {
    return makeSslClientConnection({});
  };

  const uint64_t id = Network::ConnectionImpl::nextGlobalIdForTest() + 1;
  codec_client_ = makeHttpConnection(creator());
  const Http::TestRequestHeaderMapImpl request_headers{{":method", "GET"},
                                                       {":path", "/test/long/url"},
                                                       {":scheme", "http"},
                                                       {":authority", "sni.lyft.com"}};
  auto result = codec_client_->startRequest(request_headers);
  auto response = std::move(result.second);
  Buffer::OwnedImpl data1("one");
  result.first.encodeData(data1, false);
  Buffer::OwnedImpl data2("two");
  result.first.encodeData(data2, true);
  waitForNextUpstreamRequest();
  const Http::TestResponseHeaderMapImpl response_headers{{":status", "200"}};
  upstream_request_->encodeHeaders(response_headers, false);
  Buffer::OwnedImpl data3("three");
  upstream_request_->encodeData(data3, false);
  response->waitForBodyData(5);
  Buffer::OwnedImpl data4("four");
  upstream_request_->encodeData(data4, true);
  ASSERT_TRUE(response->waitForEndStream());

  checkStats();
  codec_client_->close();
  test_server_->waitForCounterGe("http.config_test.downstream_cx_destroy", 1);

  envoy::data::tap::v3::TraceWrapper trace;
  TestUtility::loadFromFile(fmt::format("{}_{}.pb", path_prefix_, id), trace, *api_);

  ASSERT_EQ(trace.socket_buffered_trace().events().size(), 2);
  EXPECT_TRUE(trace.socket_buffered_trace().events(0).read().data().truncated());
  EXPECT_TRUE(trace.socket_buffered_trace().events(1).write().data().truncated());
  EXPECT_TRUE(trace.socket_buffered_trace().read_truncated());
  EXPECT_TRUE(trace.socket_buffered_trace().write_truncated());
}

// Validate a single request with text proto output.
TEST_P(SslTapIntegrationTest, RequestWithTextProto) {
  format_ = envoy::config::tap::v3::OutputSink::PROTO_TEXT;
  ConnectionCreationFunction creator = [&]() -> Network::ClientConnectionPtr {
    return makeSslClientConnection({});
  };

  // Disable for this test because it uses connection IDs, which disrupts the accounting below
  // leading to the wrong path for the `pb_text` being used.
  skip_tag_extraction_rule_check_ = true;

  const uint64_t id = Network::ConnectionImpl::nextGlobalIdForTest() + 1;
  testRouterRequestAndResponseWithBody(1024, 512, false, false, &creator);
  checkStats();
  codec_client_->close();
  test_server_->waitForCounterGe("http.config_test.downstream_cx_destroy", 1);
  envoy::data::tap::v3::TraceWrapper trace;
  TestUtility::loadFromFile(fmt::format("{}_{}.pb_text", path_prefix_, id), trace, *api_);
  // Test some obvious properties.
  EXPECT_TRUE(absl::StartsWith(trace.socket_buffered_trace().events(0).read().data().as_bytes(),
                               "GET /test/long/url HTTP/1.1"));
  EXPECT_TRUE(absl::StartsWith(trace.socket_buffered_trace().events(1).write().data().as_bytes(),
                               "HTTP/1.1 200 OK"));
  EXPECT_TRUE(trace.socket_buffered_trace().read_truncated());
  EXPECT_FALSE(trace.socket_buffered_trace().write_truncated());
}

// Validate a single request with JSON (body as string) output. This test uses an upstream tap.
TEST_P(SslTapIntegrationTest, RequestWithJsonBodyAsStringUpstreamTap) {
  upstream_tap_ = true;
  max_rx_bytes_ = 5;
  max_tx_bytes_ = 4;

  format_ = envoy::config::tap::v3::OutputSink::JSON_BODY_AS_STRING;
  ConnectionCreationFunction creator = [&]() -> Network::ClientConnectionPtr {
    return makeSslClientConnection({});
  };

  // Disable for this test because it uses connection IDs, which disrupts the accounting below
  // leading to the wrong path for the `pb_text` being used.
  skip_tag_extraction_rule_check_ = true;

  const uint64_t id = Network::ConnectionImpl::nextGlobalIdForTest() + 2;
  testRouterRequestAndResponseWithBody(512, 1024, false, false, &creator);
  checkStats();
  codec_client_->close();
  test_server_->waitForCounterGe("http.config_test.downstream_cx_destroy", 1);
  test_server_.reset();

  // This must be done after server shutdown so that connection pool connections are closed and
  // the tap written.
  envoy::data::tap::v3::TraceWrapper trace;
  TestUtility::loadFromFile(fmt::format("{}_{}.json", path_prefix_, id), trace, *api_);

  // Test some obvious properties.
  EXPECT_EQ(trace.socket_buffered_trace().events(0).write().data().as_string(), "GET ");
  EXPECT_EQ(trace.socket_buffered_trace().events(1).read().data().as_string(), "HTTP/");
  EXPECT_TRUE(trace.socket_buffered_trace().read_truncated());
  EXPECT_TRUE(trace.socket_buffered_trace().write_truncated());
}

// Validate a single request with length delimited binary proto output. This test uses an upstream
// tap.
TEST_P(SslTapIntegrationTest, RequestWithStreamingUpstreamTap) {
  upstream_tap_ = true;
  streaming_tap_ = true;
  max_rx_bytes_ = 5;
  max_tx_bytes_ = 4;

  format_ = envoy::config::tap::v3::OutputSink::PROTO_BINARY_LENGTH_DELIMITED;
  ConnectionCreationFunction creator = [&]() -> Network::ClientConnectionPtr {
    return makeSslClientConnection({});
  };

  // Disable for this test because it uses connection IDs, which disrupts the accounting below
  // leading to the wrong path for the `pb_text` being used.
  skip_tag_extraction_rule_check_ = true;

  const uint64_t id = Network::ConnectionImpl::nextGlobalIdForTest() + 2;
  testRouterRequestAndResponseWithBody(512, 1024, false, false, &creator);
  checkStats();
  codec_client_->close();
  test_server_->waitForCounterGe("http.config_test.downstream_cx_destroy", 1);
  test_server_.reset();

  // This must be done after server shutdown so that connection pool connections are closed and
  // the tap written.
  std::vector<envoy::data::tap::v3::TraceWrapper> traces =
      Extensions::Common::Tap::readTracesFromFile(
          fmt::format("{}_{}.pb_length_delimited", path_prefix_, id));
  ASSERT_GE(traces.size(), 4);

  // The initial connection message has no local address, but has a remote address (not connected
  // yet).
  EXPECT_TRUE(traces[0].socket_streamed_trace_segment().has_connection());
  EXPECT_FALSE(traces[0].socket_streamed_trace_segment().connection().has_local_address());
  EXPECT_TRUE(traces[0].socket_streamed_trace_segment().connection().has_remote_address());

  // Verify truncated request/response data.
  EXPECT_EQ(traces[1].socket_streamed_trace_segment().event().write().data().as_bytes(), "GET ");
  EXPECT_TRUE(traces[1].socket_streamed_trace_segment().event().write().data().truncated());
  EXPECT_EQ(traces[2].socket_streamed_trace_segment().event().read().data().as_bytes(), "HTTP/");
  EXPECT_TRUE(traces[2].socket_streamed_trace_segment().event().read().data().truncated());
}

INSTANTIATE_TEST_SUITE_P(IpVersions, SslKeyLogTest,
                         testing::ValuesIn(TestEnvironment::getIpVersionsForTest()),
                         TestUtility::ipTestParamsToString);

TEST_P(SslKeyLogTest, SetLocalFilter) {
  setLogPath();
  setLocalFilter();
  initialize();
  ConnectionCreationFunction creator = [&]() -> Network::ClientConnectionPtr {
    return makeSslClientConnection({});
  };
  codec_client_ = makeHttpConnection(creator());
  const Http::TestRequestHeaderMapImpl request_headers{
      {":method", "GET"}, {":path", "/test/long/url"}, {":scheme", "http"}, {":authority", "host"}};
  auto result = codec_client_->startRequest(request_headers);
  codec_client_->close();
  logCheck();
}

TEST_P(SslKeyLogTest, SetRemoteFilter) {
  setLogPath();
  setRemoteFilter();
  initialize();
  ConnectionCreationFunction creator = [&]() -> Network::ClientConnectionPtr {
    return makeSslClientConnection({});
  };
  codec_client_ = makeHttpConnection(creator());
  const Http::TestRequestHeaderMapImpl request_headers{
      {":method", "GET"}, {":path", "/test/long/url"}, {":scheme", "http"}, {":authority", "host"}};
  auto result = codec_client_->startRequest(request_headers);
  codec_client_->close();
  logCheck();
}

TEST_P(SslKeyLogTest, SetLocalAndRemoteFilter) {
  setLogPath();
  setBothLocalAndRemoteFilter();
  initialize();
  ConnectionCreationFunction creator = [&]() -> Network::ClientConnectionPtr {
    return makeSslClientConnection({});
  };
  codec_client_ = makeHttpConnection(creator());
  const Http::TestRequestHeaderMapImpl request_headers{
      {":method", "GET"}, {":path", "/test/long/url"}, {":scheme", "http"}, {":authority", "host"}};
  auto result = codec_client_->startRequest(request_headers);
  codec_client_->close();
  logCheck();
}

TEST_P(SslKeyLogTest, SetNeitherLocalNorRemoteFilter) {
  setLogPath();
  setNeitherLocalNorRemoteFilter();
  initialize();
  ConnectionCreationFunction creator = [&]() -> Network::ClientConnectionPtr {
    return makeSslClientConnection({});
  };
  codec_client_ = makeHttpConnection(creator());
  const Http::TestRequestHeaderMapImpl request_headers{
      {":method", "GET"}, {":path", "/test/long/url"}, {":scheme", "http"}, {":authority", "host"}};
  auto result = codec_client_->startRequest(request_headers);
  codec_client_->close();
  logCheck();
}

TEST_P(SslKeyLogTest, SetLocalAndRemoteFilterNegative) {
  setLogPath();
  setNegative();
  initialize();
  ConnectionCreationFunction creator = [&]() -> Network::ClientConnectionPtr {
    return makeSslClientConnection({});
  };
  codec_client_ = makeHttpConnection(creator());
  const Http::TestRequestHeaderMapImpl request_headers{
      {":method", "GET"}, {":path", "/test/long/url"}, {":scheme", "http"}, {":authority", "host"}};
  auto result = codec_client_->startRequest(request_headers);
  codec_client_->close();
  negativeCheck();
}

TEST_P(SslKeyLogTest, SetLocalNegative) {
  setLogPath();
  setLocalNegative();
  initialize();
  ConnectionCreationFunction creator = [&]() -> Network::ClientConnectionPtr {
    return makeSslClientConnection({});
  };
  codec_client_ = makeHttpConnection(creator());
  const Http::TestRequestHeaderMapImpl request_headers{
      {":method", "GET"}, {":path", "/test/long/url"}, {":scheme", "http"}, {":authority", "host"}};
  auto result = codec_client_->startRequest(request_headers);
  codec_client_->close();
  negativeCheck();
}

TEST_P(SslKeyLogTest, SetRemoteNegative) {
  setLogPath();
  setRemoteNegative();
  initialize();
  ConnectionCreationFunction creator = [&]() -> Network::ClientConnectionPtr {
    return makeSslClientConnection({});
  };
  codec_client_ = makeHttpConnection(creator());
  const Http::TestRequestHeaderMapImpl request_headers{
      {":method", "GET"}, {":path", "/test/long/url"}, {":scheme", "http"}, {":authority", "host"}};
  auto result = codec_client_->startRequest(request_headers);
  codec_client_->close();
  negativeCheck();
}

TEST_P(SslKeyLogTest, SetMultipleIps) {
  setLogPath();
  setMultipleIps();
  initialize();
  ConnectionCreationFunction creator = [&]() -> Network::ClientConnectionPtr {
    return makeSslClientConnection({});
  };
  codec_client_ = makeHttpConnection(creator());
  const Http::TestRequestHeaderMapImpl request_headers{
      {":method", "GET"}, {":path", "/test/long/url"}, {":scheme", "http"}, {":authority", "host"}};
  auto result = codec_client_->startRequest(request_headers);
  codec_client_->close();
  logCheck();
}

} // namespace Ssl
} // namespace Envoy<|MERGE_RESOLUTION|>--- conflicted
+++ resolved
@@ -398,11 +398,7 @@
       *context_manager_, *api_);
   Network::ClientConnectionPtr connection = dispatcher_->createClientConnection(
       address, Network::Address::InstanceConstSharedPtr(),
-<<<<<<< HEAD
-      client_transport_socket_factory_ptr->createTransportSocket({}), nullptr);
-=======
       client_transport_socket_factory_ptr->createTransportSocket({}, nullptr), nullptr, nullptr);
->>>>>>> c4589506
   ConnectionStatusCallbacks callbacks;
   connection->addConnectionCallbacks(callbacks);
   connection->connect();
@@ -448,11 +444,7 @@
       *context_manager_, *api_);
   Network::ClientConnectionPtr connection = dispatcher_->createClientConnection(
       address, Network::Address::InstanceConstSharedPtr(),
-<<<<<<< HEAD
-      client_transport_socket_factory_ptr->createTransportSocket({}), nullptr);
-=======
       client_transport_socket_factory_ptr->createTransportSocket({}, nullptr), nullptr, nullptr);
->>>>>>> c4589506
   ConnectionStatusCallbacks callbacks;
   connection->addConnectionCallbacks(callbacks);
   connection->connect();

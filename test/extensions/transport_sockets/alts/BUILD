--- conflicted
+++ resolved
@@ -34,7 +34,6 @@
 )
 
 envoy_extension_cc_test(
-<<<<<<< HEAD
     name = "tsi_socket_test",
     srcs = ["tsi_socket_test.cc"],
     extension_name = "envoy.transport_sockets.alts",
@@ -43,13 +42,16 @@
         "//source/extensions/transport_sockets/alts:tsi_socket",
         "//test/mocks/buffer:buffer_mocks",
         "//test/mocks/event:event_mocks",
-=======
+        "//test/mocks/network:network_mocks",
+    ],
+)
+
+envoy_extension_cc_test(
     name = "noop_transport_socket_callbacks_test",
     srcs = ["noop_transport_socket_callbacks_test.cc"],
     extension_name = "envoy.transport_sockets.alts",
     deps = [
         "//source/extensions/transport_sockets/alts:noop_transport_socket_callbacks_lib",
->>>>>>> f218185c
         "//test/mocks/network:network_mocks",
     ],
 )
--- conflicted
+++ resolved
@@ -14,11 +14,8 @@
 namespace {
 
 using ::Envoy::Http::HeaderString;
-<<<<<<< HEAD
 using ::Envoy::Http::HeaderValidatorBase;
-=======
 using ::Envoy::Http::LowerCaseString;
->>>>>>> 51e30981
 using ::Envoy::Http::Protocol;
 using ::Envoy::Http::TestRequestHeaderMapImpl;
 using ::Envoy::Http::TestRequestTrailerMapImpl;
@@ -73,15 +70,8 @@
                              "uhv.http1.invalid_transfer_encoding");
 }
 
-<<<<<<< HEAD
-TEST_F(Http1HeaderValidatorTest, ValidateRequestHeaderEntryEmpty) {
-  HeaderString empty{""};
-  HeaderString value{"foo"};
-  auto uhv = createH1Client(empty_config);
-=======
 TEST_F(Http1HeaderValidatorTest, ValidateTransferEncodingInResponse) {
   auto uhv = createH1(empty_config);
->>>>>>> 51e30981
 
   TestResponseHeaderMapImpl request_headers = makeGoodResponseHeaders();
   request_headers.setCopy(LowerCaseString("transfer-encoding"), "ChuNKeD");
@@ -158,16 +148,6 @@
                              UhvResponseCodeDetail::get().InvalidValueCharacters);
 }
 
-<<<<<<< HEAD
-TEST_F(Http1HeaderValidatorTest, ValidateResponseHeaderEntryStatus) {
-  HeaderString name{":status"};
-  HeaderString valid{"200"};
-  HeaderString invalid{"1024"};
-  auto uhv = createH1Client(empty_config);
-  EXPECT_ACCEPT(uhv->validateResponseHeaderEntry(name, valid));
-  EXPECT_REJECT_WITH_DETAILS(uhv->validateResponseHeaderEntry(name, invalid),
-                             UhvResponseCodeDetail::get().InvalidStatus);
-=======
 TEST_F(Http1HeaderValidatorTest, InvalidResponseHeaderNameRejected) {
   auto uhv = createH1(empty_config);
   TestResponseHeaderMapImpl response_headers = makeGoodResponseHeaders();
@@ -179,7 +159,6 @@
   response_headers.addCopy("foo oo", "bar");
   EXPECT_REJECT_WITH_DETAILS(uhv->validateResponseHeaders(response_headers),
                              UhvResponseCodeDetail::get().InvalidNameCharacters);
->>>>>>> 51e30981
 }
 
 TEST_F(Http1HeaderValidatorTest, InvalidResponseHeaderValueRejected) {
@@ -193,22 +172,12 @@
                              UhvResponseCodeDetail::get().InvalidValueCharacters);
 }
 
-<<<<<<< HEAD
-  auto uhv = createH1Client(empty_config);
-
-  EXPECT_ACCEPT(uhv->validateResponseHeaderEntry(valid_name, valid_value));
-  EXPECT_REJECT_WITH_DETAILS(uhv->validateResponseHeaderEntry(invalid_name, valid_value),
-                             UhvResponseCodeDetail::get().InvalidNameCharacters);
-  EXPECT_REJECT_WITH_DETAILS(uhv->validateResponseHeaderEntry(valid_name, invalid_value),
-                             UhvResponseCodeDetail::get().InvalidValueCharacters);
-=======
 TEST_F(Http1HeaderValidatorTest, InvalidResponseStatusRejected) {
   auto uhv = createH1(empty_config);
   TestResponseHeaderMapImpl response_headers = makeGoodResponseHeaders();
   response_headers.setStatus("1024");
   EXPECT_REJECT_WITH_DETAILS(uhv->validateResponseHeaders(response_headers),
                              UhvResponseCodeDetail::get().InvalidStatus);
->>>>>>> 51e30981
 }
 
 TEST_F(Http1HeaderValidatorTest, ValidateRequestHeaderMapAllowed) {
@@ -572,17 +541,6 @@
                              "uhv.http1.invalid_transfer_encoding");
 }
 
-<<<<<<< HEAD
-TEST_F(Http1HeaderValidatorTest, ValidateResponseHeaderMapDropUnderscoreHeaders) {
-  ::Envoy::Http::TestResponseHeaderMapImpl headers{{":status", "200"}, {"x_foo", "bar"}};
-  auto uhv = createH1Client(drop_headers_with_underscores_config);
-
-  EXPECT_ACCEPT(uhv->validateResponseHeaderMap(headers));
-  EXPECT_EQ(headers, ::Envoy::Http::TestResponseHeaderMapImpl({{":status", "200"}}));
-}
-
-=======
->>>>>>> 51e30981
 TEST_F(Http1HeaderValidatorTest, ValidateRequestHeaderMapNormalizePath) {
   ::Envoy::Http::TestRequestHeaderMapImpl headers{{":scheme", "https"},
                                                   {":method", "GET"},
@@ -600,16 +558,10 @@
   ::Envoy::Http::TestRequestHeaderMapImpl headers{
       {":scheme", "https"}, {":method", "GET"}, {":path", "/.."}, {":authority", "envoy.com"}};
   auto uhv = createH1(empty_config);
-<<<<<<< HEAD
-  auto result = uhv->validateRequestHeaderMap(headers);
-  EXPECT_EQ(result.action(), HeaderValidatorBase::RejectOrRedirectAction::Reject);
-=======
   EXPECT_TRUE(uhv->validateRequestHeaders(headers).ok());
   // Path normalization should fail
-  auto result = uhv->transformRequestHeaders(headers);
-  EXPECT_EQ(result.action(), HeaderValidator::RejectOrRedirectAction::Reject);
->>>>>>> 51e30981
-  EXPECT_EQ(result.details(), UhvResponseCodeDetail::get().InvalidUrl);
+  EXPECT_REJECT_WITH_DETAILS(uhv->transformRequestHeaders(headers),
+                             UhvResponseCodeDetail::get().InvalidUrl);
 }
 
 TEST_F(Http1HeaderValidatorTest, ValidateRequestHeaderMapRedirectPath) {
@@ -618,14 +570,10 @@
                                                   {":path", "/dir1%2fdir2"},
                                                   {":authority", "envoy.com"}};
   auto uhv = createH1(redirect_encoded_slash_config);
-<<<<<<< HEAD
-  auto result = uhv->validateRequestHeaderMap(headers);
-  EXPECT_EQ(result.action(), HeaderValidatorBase::RejectOrRedirectAction::Redirect);
-=======
   EXPECT_TRUE(uhv->validateRequestHeaders(headers).ok());
   auto result = uhv->transformRequestHeaders(headers);
-  EXPECT_EQ(result.action(), HeaderValidator::RejectOrRedirectAction::Redirect);
->>>>>>> 51e30981
+  EXPECT_EQ(result.action(),
+            ::Envoy::Http::HeaderValidator::RequestHeadersTransformationResult::Action::Redirect);
   EXPECT_EQ(result.details(), "uhv.path_noramlization_redirect");
   EXPECT_EQ(headers.path(), "/dir1/dir2");
 }
@@ -724,16 +672,15 @@
   EXPECT_EQ(result.details(), "uhv.invalid_value_characters");
 }
 
-<<<<<<< HEAD
 TEST_F(Http1HeaderValidatorTest, InvalidRequestHeaderBeforeSendingUpstream) {
   auto uhv = createH1Client(empty_config);
   // The DEL (0x7F) character is illegal in header values
   ::Envoy::Http::TestRequestHeaderMapImpl headers{
       {":scheme", "https"},        {":method", "GET"},          {":path", "/dir1%2fdir2"},
       {":authority", "envoy.com"}, {"header0", "abcd\x7F\\ef"}, {"header1", "value1"}};
-  auto result = uhv->validateRequestHeaderMap(headers);
-  // TODO(yanavlasov): this is not implemented yet. Adding for coverage
-  EXPECT_TRUE(result.status.ok());
+  auto result = uhv->validateRequestHeaders(headers);
+  EXPECT_FALSE(result);
+  EXPECT_EQ(result.details(), "uhv.invalid_value_characters");
 }
 
 TEST_F(Http1HeaderValidatorTest, InvalidResponseHeaderBeforeSendingDownstream) {
@@ -741,11 +688,11 @@
   // The DEL (0x7F) character is illegal in header values
   ::Envoy::Http::TestResponseHeaderMapImpl headers{
       {":status", "200"}, {"header0", "abcd\x7F\\ef"}, {"header1", "value1"}};
-  auto result = uhv->validateResponseHeaderMap(headers);
-  // TODO(yanavlasov): this is not implemented yet. Adding for coverage
-  EXPECT_TRUE(result.status.ok());
-}
-=======
+  auto result = uhv->validateResponseHeaders(headers);
+  EXPECT_FALSE(result);
+  EXPECT_EQ(result.details(), "uhv.invalid_value_characters");
+}
+
 TEST_F(Http1HeaderValidatorTest, BackslashInPathIsTranslatedToSlash) {
   scoped_runtime_.mergeValues(
       {{"envoy.reloadable_features.uhv_translate_backslash_to_slash", "true"}});
@@ -772,7 +719,6 @@
   EXPECT_REJECT_WITH_DETAILS(uhv->validateRequestHeaders(headers), "uhv.invalid_url");
 }
 
->>>>>>> 51e30981
 } // namespace
 } // namespace EnvoyDefault
 } // namespace HeaderValidators

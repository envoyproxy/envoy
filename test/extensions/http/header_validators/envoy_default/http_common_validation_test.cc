#include "envoy/http/header_validator_errors.h"

#include "source/extensions/http/header_validators/envoy_default/character_tables.h"
#include "source/extensions/http/header_validators/envoy_default/http1_header_validator.h"
#include "source/extensions/http/header_validators/envoy_default/http2_header_validator.h"

#include "test/extensions/http/header_validators/envoy_default/header_validator_test.h"
#include "test/test_common/test_runtime.h"
#include "test/test_common/utility.h"

namespace Envoy {
namespace Extensions {
namespace Http {
namespace HeaderValidators {
namespace EnvoyDefault {
namespace {

using ::Envoy::Http::HeaderString;
using ::Envoy::Http::Protocol;
using ::Envoy::Http::TestRequestHeaderMapImpl;
using ::Envoy::Http::UhvResponseCodeDetail;

// This test suite runs the same tests against both H/1 and H/2 header validators.
class HttpCommonValidationTest : public HeaderValidatorTest,
                                 public testing::TestWithParam<Protocol> {
protected:
  ::Envoy::Http::ServerHeaderValidatorPtr createUhv(absl::string_view config_yaml) {
    envoy::extensions::http::header_validators::envoy_default::v3::HeaderValidatorConfig
        typed_config;
    TestUtility::loadFromYaml(std::string(config_yaml), typed_config);

    HeaderValidatorConfigOverrides config_overrides{scoped_runtime_.loader().snapshot().getBoolean(
        "envoy.uhv.allow_non_compliant_characters_in_path", true)};
    if (GetParam() == Protocol::Http11) {
      return std::make_unique<ServerHttp1HeaderValidator>(typed_config, Protocol::Http11, stats_,
                                                          config_overrides);
    }
    return std::make_unique<ServerHttp2HeaderValidator>(typed_config, GetParam(), stats_,
                                                        config_overrides);
  }

  void validateAllCharacters(absl::string_view path,
                             absl::string_view additionally_allowed_characters) {
    auto uhv = createUhv(empty_config);

    for (uint32_t ascii = 0x0; ascii <= 0xff; ++ascii) {
      std::string copy(path);
      copy[12] = static_cast<char>(ascii);
      HeaderString invalid_value{};
      setHeaderStringUnvalidated(invalid_value, copy);
      ::Envoy::Http::TestRequestHeaderMapImpl headers{
          {":scheme", "https"}, {":authority", "envoy.com"}, {":method", "GET"}};
      headers.addViaMove(HeaderString(absl::string_view(":path")), std::move(invalid_value));
      if (::Envoy::Http::testCharInTable(kPathHeaderCharTable, static_cast<char>(ascii)) ||
          absl::StrContains(additionally_allowed_characters, static_cast<char>(ascii))) {
        EXPECT_ACCEPT(uhv->validateRequestHeaders(headers));
      } else {
        EXPECT_REJECT_WITH_DETAILS(uhv->validateRequestHeaders(headers), "uhv.invalid_url");
      }
    }
  }

  TestScopedRuntime scoped_runtime_;
};

std::string protocolTestParamsToString(const ::testing::TestParamInfo<Protocol>& params) {
  return params.param == Protocol::Http11  ? "Http1"
         : params.param == Protocol::Http2 ? "Http2"
                                           : "Http3";
}

INSTANTIATE_TEST_SUITE_P(Protocols, HttpCommonValidationTest,
                         testing::Values(Protocol::Http11, Protocol::Http2, Protocol::Http3),
                         protocolTestParamsToString);

TEST_P(HttpCommonValidationTest, MalformedUrlEncodingAllowed) {
  scoped_runtime_.mergeValues(
      {{"envoy.reloadable_features.uhv_allow_malformed_url_encoding", "true"}});
  TestRequestHeaderMapImpl headers{{":scheme", "https"},
                                   {":path", "/path%Z%30with%xYbad%7Jencoding%"},
                                   {":authority", "envoy.com"},
                                   {":method", "GET"}};
  auto uhv = createUhv(empty_config);

  EXPECT_ACCEPT(uhv->validateRequestHeaders(headers));
  EXPECT_ACCEPT(uhv->transformRequestHeaders(headers));
  EXPECT_EQ(headers.path(), "/path%Z0with%xYbad%7Jencoding%");
}

TEST_P(HttpCommonValidationTest, MalformedUrlEncodingRejectedWithOverride) {
  scoped_runtime_.mergeValues(
      {{"envoy.reloadable_features.uhv_allow_malformed_url_encoding", "false"}});
  TestRequestHeaderMapImpl headers{{":scheme", "https"},
                                   {":path", "/path%Z%30with%xYbad%7Jencoding%A"},
                                   {":authority", "envoy.com"},
                                   {":method", "GET"}};
  auto uhv = createUhv(empty_config);

  EXPECT_ACCEPT(uhv->validateRequestHeaders(headers));
  EXPECT_REJECT_WITH_DETAILS(uhv->transformRequestHeaders(headers), "uhv.invalid_url");
}

<<<<<<< HEAD
TEST_P(HttpCommonValidationTest, DelInPathRejected) {
  scoped_runtime_.mergeValues({{"envoy.uhv.allow_non_compliant_characters_in_path", "true"}});
  ::Envoy::Http::TestRequestHeaderMapImpl headers{{":scheme", "https"},
                                                  {":authority", "envoy.com"},
                                                  {":path", "/path/with/DE\x7FL"},
                                                  {":method", "GET"}};
  auto uhv = createUhv(empty_config);
  EXPECT_REJECT_WITH_DETAILS(uhv->validateRequestHeaders(headers), "uhv.invalid_url");

  scoped_runtime_.mergeValues({{"envoy.uhv.allow_non_compliant_characters_in_path", "false"}});
  uhv = createUhv(empty_config);
  EXPECT_REJECT_WITH_DETAILS(uhv->validateRequestHeaders(headers), "uhv.invalid_url");
}

TEST_P(HttpCommonValidationTest, DelInQueryRejected) {
  scoped_runtime_.mergeValues({{"envoy.uhv.allow_non_compliant_characters_in_path", "true"}});
  ::Envoy::Http::TestRequestHeaderMapImpl headers{{":scheme", "https"},
                                                  {":authority", "envoy.com"},
                                                  {":path", "/query?with=DE\x7FL"},
                                                  {":method", "GET"}};
  auto uhv = createUhv(empty_config);
  EXPECT_REJECT_WITH_DETAILS(uhv->validateRequestHeaders(headers), "uhv.invalid_url");

  scoped_runtime_.mergeValues({{"envoy.uhv.allow_non_compliant_characters_in_path", "false"}});
  uhv = createUhv(empty_config);
  EXPECT_REJECT_WITH_DETAILS(uhv->validateRequestHeaders(headers), "uhv.invalid_url");
}

TEST_P(HttpCommonValidationTest, BackslashInPathIsTranslatedToSlash) {
  scoped_runtime_.mergeValues({{"envoy.uhv.allow_non_compliant_characters_in_path", "true"}});
  ::Envoy::Http::TestRequestHeaderMapImpl headers{{":scheme", "https"},
                                                  {":path", "/path\\with/back\\/slash%5C"},
                                                  {":authority", "envoy.com"},
                                                  {":method", "GET"}};
  auto uhv = createUhv(empty_config);

  EXPECT_ACCEPT(uhv->validateRequestHeaders(headers));
  EXPECT_ACCEPT(uhv->transformRequestHeaders(headers));
  EXPECT_EQ(headers.path(), "/path/with/back/slash%5C");
}

TEST_P(HttpCommonValidationTest, BackslashInPathIsRejectedWithOverride) {
  scoped_runtime_.mergeValues({{"envoy.uhv.allow_non_compliant_characters_in_path", "false"}});
  ::Envoy::Http::TestRequestHeaderMapImpl headers{{":scheme", "https"},
                                                  {":path", "/path\\with/back\\/slash%5c"},
                                                  {":authority", "envoy.com"},
                                                  {":method", "GET"}};
  auto uhv = createUhv(empty_config);

  EXPECT_REJECT_WITH_DETAILS(uhv->validateRequestHeaders(headers), "uhv.invalid_url");
}

// With the allow_non_compliant_characters_in_path set to false a request with URL path containing
// characters not allowed in https://datatracker.ietf.org/doc/html/rfc3986#section-3.3 RFC is
// rejected.
TEST_P(HttpCommonValidationTest, PathCharacterSetValidation) {
  scoped_runtime_.mergeValues({{"envoy.uhv.allow_non_compliant_characters_in_path", "false"}});
  // ? and # start query and fragment
  // validateAllCharacters modifies 12th character in the `path` parameter
  validateAllCharacters("/path/with/additional/characters", "?#");
}

TEST_P(HttpCommonValidationTest, QueryCharacterSetValidation) {
  scoped_runtime_.mergeValues({{"envoy.uhv.allow_non_compliant_characters_in_path", "false"}});
  // # starts fragment
  validateAllCharacters("/query?key=additional/characters", "?#");
}

TEST_P(HttpCommonValidationTest, FragmentCharacterSetValidation) {
  scoped_runtime_.mergeValues({{"envoy.uhv.allow_non_compliant_characters_in_path", "false"}});
  validateAllCharacters("/q?k=v#fragment/additional/characters", "?");
}

namespace {
std::string generateExtendedAsciiString() {
  std::string extended_ascii_string;
  for (uint32_t ascii = 0x80; ascii <= 0xff; ++ascii) {
    extended_ascii_string.push_back(static_cast<char>(ascii));
  }
  return extended_ascii_string;
}
} // namespace

// The AdditionalCharacters* tests validate behavior with respect to allowing additional characters
// in URL path: For H/1 and H/3 the additional characters are "<>[]^`{}\| For H/2 additional
// characters also include space, TAB and all extended ASCII
TEST_P(HttpCommonValidationTest, AdditionalCharactersInPathAllowed) {
  scoped_runtime_.mergeValues({{"envoy.uhv.allow_non_compliant_characters_in_path", "true"}});
  std::string additionally_allowed_characters("\"<>[]^`{}\\|");
  if (GetParam() == Protocol::Http2) {
    additionally_allowed_characters += generateExtendedAsciiString() + "\t ";
  }
  validateAllCharacters("/path/with/additional/characters",
                        absl::StrCat("?#", additionally_allowed_characters));
  /*
  auto uhv = createUhv(empty_config);

  ::Envoy::Http::TestRequestHeaderMapImpl headers{
      {":scheme", "https"}, {":authority", "envoy.com"}, {":method", "GET"}, {":path",
  R"EOF(/some/path/with/characters)EOF"}}; EXPECT_ACCEPT(uhv->validateRequestHeaders(headers));
  EXPECT_ACCEPT(uhv->transformRequestHeaders(headers));
  // Note that \ is translated to / and [] remain unencoded
  EXPECT_EQ(headers.path(), "/some/path/with%22%3C%3E[]%5E%60%7B%7D/%7C/characters");
  */
}

TEST_P(HttpCommonValidationTest, AdditionalCharactersInPathAllowedWithoutPathNormalization) {
  scoped_runtime_.mergeValues({{"envoy.uhv.allow_non_compliant_characters_in_path", "true"}});
  auto uhv = createUhv(no_path_normalization);

  ::Envoy::Http::TestRequestHeaderMapImpl headers{
      {":scheme", "https"},
      {":authority", "envoy.com"},
      {":method", "GET"},
      {":path", R"EOF(/some/path/with"<>[]^`{}\|/characters)EOF"}};
  EXPECT_ACCEPT(uhv->validateRequestHeaders(headers));
  EXPECT_ACCEPT(uhv->transformRequestHeaders(headers));
  // Note that \ is translated to / and [] remain unencoded
  EXPECT_EQ(headers.path(), "/some/path/with\"<>[]^`{}\\|/characters");
}

TEST_P(HttpCommonValidationTest, AdditionalCharactersInQueryAllowed) {
  scoped_runtime_.mergeValues({{"envoy.uhv.allow_non_compliant_characters_in_path", "true"}});
  auto uhv = createUhv(empty_config);

  ::Envoy::Http::TestRequestHeaderMapImpl headers{
      {":scheme", "https"},
      {":authority", "envoy.com"},
      {":method", "GET"},
      {":path", R"EOF(/some/path/with?value="<>[]^`{}\|/characters)EOF"}};
  EXPECT_ACCEPT(uhv->validateRequestHeaders(headers));
  EXPECT_ACCEPT(uhv->transformRequestHeaders(headers));
  EXPECT_EQ(headers.path(), "/some/path/with?value=\"<>[]^`{}\\|/characters");
}

TEST_P(HttpCommonValidationTest, AdditionalCharactersInFragmentAllowed) {
  scoped_runtime_.mergeValues({{"envoy.uhv.allow_non_compliant_characters_in_path", "true"}});
  auto uhv = createUhv(empty_config);

  ::Envoy::Http::TestRequestHeaderMapImpl headers{
      {":scheme", "https"},
      {":authority", "envoy.com"},
      {":method", "GET"},
      {":path", R"EOF(/some/path/with?value=aaa#"<>[]^`{}\|/characters)EOF"}};
  EXPECT_ACCEPT(uhv->validateRequestHeaders(headers));
  EXPECT_ACCEPT(uhv->transformRequestHeaders(headers));
  EXPECT_EQ(headers.path(), "/some/path/with?value=aaa#\"<>[]^`{}\\|/characters");
}

// With the allow_non_compliant_characters_in_path set to false a request with URL path with the
// "<>[]^`{}\| additional characters is rejected.
TEST_P(HttpCommonValidationTest, AdditionalCharactersInPathRejected) {
  scoped_runtime_.mergeValues({{"envoy.uhv.allow_non_compliant_characters_in_path", "false"}});
  auto uhv = createUhv(empty_config);
  constexpr absl::string_view additional_characters = R"EOF("<>[]^`{}\|)EOF";

  for (char c : additional_characters) {
    std::string path("/path/with/additional/characters");
    path[12] = c;
    HeaderString invalid_value{};
    setHeaderStringUnvalidated(invalid_value, path);
    ::Envoy::Http::TestRequestHeaderMapImpl headers{
        {":scheme", "https"}, {":authority", "envoy.com"}, {":method", "GET"}};
    headers.addViaMove(HeaderString(absl::string_view(":path")), std::move(invalid_value));
    EXPECT_REJECT_WITH_DETAILS(uhv->validateRequestHeaders(headers), "uhv.invalid_url");
  }
=======
TEST_P(HttpCommonValidationTest, PathWithFragmentRejectedByDefault) {
  TestRequestHeaderMapImpl headers{{":scheme", "https"},
                                   {":path", "/path/with?query=and#fragment"},
                                   {":authority", "envoy.com"},
                                   {":method", "GET"}};
  auto uhv = createUhv(empty_config);

  EXPECT_REJECT_WITH_DETAILS(uhv->validateRequestHeaders(headers),
                             UhvResponseCodeDetail::get().FragmentInUrlPath);
}

TEST_P(HttpCommonValidationTest, FragmentStrippedFromPathWhenConfigured) {
  TestRequestHeaderMapImpl headers{{":scheme", "https"},
                                   {":path", "/path/with?query=and#fragment"},
                                   {":authority", "envoy.com"},
                                   {":method", "GET"}};
  auto uhv = createUhv(fragment_in_path_allowed);

  EXPECT_ACCEPT(uhv->validateRequestHeaders(headers));
  EXPECT_ACCEPT(uhv->transformRequestHeaders(headers));
  EXPECT_EQ(headers.path(), "/path/with?query=and");
}

TEST_P(HttpCommonValidationTest, ValidateRequestHeaderMapRedirectPath) {
  ::Envoy::Http::TestRequestHeaderMapImpl headers{{":scheme", "https"},
                                                  {":method", "GET"},
                                                  {":path", "/dir1%2fdir2%5Cdir3%2F..%5Cdir4"},
                                                  {":authority", "envoy.com"}};
  auto uhv = createUhv(redirect_encoded_slash_config);
  EXPECT_ACCEPT(uhv->validateRequestHeaders(headers));
  // Path normalization should result in redirect
  auto result = uhv->transformRequestHeaders(headers);
  EXPECT_EQ(
      result.action(),
      ::Envoy::Http::ServerHeaderValidator::RequestHeadersTransformationResult::Action::Redirect);
  EXPECT_EQ(result.details(), "uhv.path_normalization_redirect");
  // By default decoded backslash (%5C) is converted to forward slash.
  EXPECT_EQ(headers.path(), "/dir1/dir2/dir4");
}

TEST_P(HttpCommonValidationTest, ValidateRequestHeadersNoPathNormalization) {
  ::Envoy::Http::TestRequestHeaderMapImpl headers{{":scheme", "https"},
                                                  {":method", "GET"},
                                                  {":path", "/dir1%2fdir2%5C.."},
                                                  {":authority", "envoy.com"}};
  auto uhv = createUhv(no_path_normalization);
  EXPECT_ACCEPT(uhv->validateRequestHeaders(headers));
  auto result = uhv->transformRequestHeaders(headers);
  // Even with path normalization tuned off, the path_with_escaped_slashes_action option
  // still takes effect.
  EXPECT_EQ(
      result.action(),
      ::Envoy::Http::ServerHeaderValidator::RequestHeadersTransformationResult::Action::Redirect);
  EXPECT_EQ(headers.path(), "/dir1/dir2\\..");
}

TEST_P(HttpCommonValidationTest, NoPathNormalizationNoSlashDecoding) {
  ::Envoy::Http::TestRequestHeaderMapImpl headers{{":scheme", "https"},
                                                  {":method", "GET"},
                                                  {":path", "/dir1%2Fdir2%5cdir3"},
                                                  {":authority", "envoy.com"}};
  auto uhv = createUhv(no_path_normalization_no_decoding_slashes);
  EXPECT_ACCEPT(uhv->validateRequestHeaders(headers));
  auto result = uhv->transformRequestHeaders(headers);
  EXPECT_ACCEPT(result);
  EXPECT_EQ(headers.path(), "/dir1%2Fdir2%5cdir3");
}

TEST_P(HttpCommonValidationTest, NoPathNormalizationDecodeSlashesAndForward) {
  ::Envoy::Http::TestRequestHeaderMapImpl headers{{":scheme", "https"},
                                                  {":method", "GET"},
                                                  {":path", "/dir1%2Fdir2%5c../dir3"},
                                                  {":authority", "envoy.com"}};
  auto uhv = createUhv(decode_slashes_and_forward);
  EXPECT_ACCEPT(uhv->validateRequestHeaders(headers));
  auto result = uhv->transformRequestHeaders(headers);
  EXPECT_ACCEPT(result);
  EXPECT_EQ(headers.path(), "/dir1/dir2\\../dir3");
}

TEST_P(HttpCommonValidationTest, RejectEncodedSlashes) {
  ::Envoy::Http::TestRequestHeaderMapImpl headers{{":scheme", "https"},
                                                  {":method", "GET"},
                                                  {":path", "/dir1%2Fdir2%5c../dir3"},
                                                  {":authority", "envoy.com"}};
  auto uhv = createUhv(reject_encoded_slashes);
  EXPECT_ACCEPT(uhv->validateRequestHeaders(headers));
  EXPECT_REJECT_WITH_DETAILS(uhv->transformRequestHeaders(headers),
                             "uhv.escaped_slashes_in_url_path");
>>>>>>> 2df5a5d0
}

} // namespace
} // namespace EnvoyDefault
} // namespace HeaderValidators
} // namespace Http
} // namespace Extensions
} // namespace Envoy<|MERGE_RESOLUTION|>--- conflicted
+++ resolved
@@ -100,7 +100,6 @@
   EXPECT_REJECT_WITH_DETAILS(uhv->transformRequestHeaders(headers), "uhv.invalid_url");
 }
 
-<<<<<<< HEAD
 TEST_P(HttpCommonValidationTest, DelInPathRejected) {
   scoped_runtime_.mergeValues({{"envoy.uhv.allow_non_compliant_characters_in_path", "true"}});
   ::Envoy::Http::TestRequestHeaderMapImpl headers{{":scheme", "https"},
@@ -267,7 +266,8 @@
     headers.addViaMove(HeaderString(absl::string_view(":path")), std::move(invalid_value));
     EXPECT_REJECT_WITH_DETAILS(uhv->validateRequestHeaders(headers), "uhv.invalid_url");
   }
-=======
+}
+
 TEST_P(HttpCommonValidationTest, PathWithFragmentRejectedByDefault) {
   TestRequestHeaderMapImpl headers{{":scheme", "https"},
                                    {":path", "/path/with?query=and#fragment"},
@@ -357,7 +357,6 @@
   EXPECT_ACCEPT(uhv->validateRequestHeaders(headers));
   EXPECT_REJECT_WITH_DETAILS(uhv->transformRequestHeaders(headers),
                              "uhv.escaped_slashes_in_url_path");
->>>>>>> 2df5a5d0
 }
 
 } // namespace

#include "envoy/http/header_validator_errors.h"

#include "source/extensions/http/header_validators/envoy_default/character_tables.h"
#include "source/extensions/http/header_validators/envoy_default/http2_header_validator.h"

#include "test/extensions/http/header_validators/envoy_default/header_validator_test.h"
#include "test/test_common/test_runtime.h"
#include "test/test_common/utility.h"

namespace Envoy {
namespace Extensions {
namespace Http {
namespace HeaderValidators {
namespace EnvoyDefault {
namespace {

using ::Envoy::Extensions::Http::HeaderValidators::EnvoyDefault::Http2HeaderValidator;
using ::Envoy::Http::HeaderString;
using ::Envoy::Http::HeaderValidatorBase;
using ::Envoy::Http::Protocol;
using ::Envoy::Http::TestRequestHeaderMapImpl;
using ::Envoy::Http::TestRequestTrailerMapImpl;
using ::Envoy::Http::TestResponseHeaderMapImpl;
using ::Envoy::Http::UhvResponseCodeDetail;

class Http2HeaderValidatorTest : public HeaderValidatorTest {
protected:
  ::Envoy::Http::HeaderValidatorPtr createH2ServerUhv(absl::string_view config_yaml) {
    envoy::extensions::http::header_validators::envoy_default::v3::HeaderValidatorConfig
        typed_config;
    TestUtility::loadFromYaml(std::string(config_yaml), typed_config);

    return std::make_unique<ServerHttp2HeaderValidator>(typed_config, Protocol::Http2, stats_);
  }

  ::Envoy::Http::ClientHeaderValidatorPtr createH2ClientUhv(absl::string_view config_yaml) {
    envoy::extensions::http::header_validators::envoy_default::v3::HeaderValidatorConfig
        typed_config;
    TestUtility::loadFromYaml(std::string(config_yaml), typed_config);

    return std::make_unique<ClientHttp2HeaderValidator>(typed_config, Protocol::Http2, stats_);
  }

  std::unique_ptr<Http2HeaderValidator> createH2BaseUhv(absl::string_view config_yaml) {
    envoy::extensions::http::header_validators::envoy_default::v3::HeaderValidatorConfig
        typed_config;
    TestUtility::loadFromYaml(std::string(config_yaml), typed_config);

    return std::make_unique<Http2HeaderValidator>(typed_config, Protocol::Http2, stats_);
  }

  TestRequestHeaderMapImpl makeGoodRequestHeaders() {
    return TestRequestHeaderMapImpl{
        {":scheme", "https"}, {":method", "GET"}, {":authority", "envoy.com"}, {":path", "/"}};
  }

  TestResponseHeaderMapImpl makeGoodResponseHeaders() {
    return TestResponseHeaderMapImpl{{":status", "200"}};
  }

  TestScopedRuntime scoped_runtime_;
};

TEST_F(Http2HeaderValidatorTest, GoodHeadersAccepted) {
  auto uhv = createH2(empty_config);
  EXPECT_ACCEPT(uhv->validateRequestHeaders(makeGoodRequestHeaders()));
  EXPECT_ACCEPT(uhv->validateResponseHeaders(makeGoodResponseHeaders()));
}

TEST_F(Http2HeaderValidatorTest, ValidateRequestHeaderMapAllowed) {
  ::Envoy::Http::TestRequestHeaderMapImpl headers{{":scheme", "https"},
                                                  {":method", "GET"},
                                                  {":path", "/"},
                                                  {":authority", "envoy.com"},
                                                  {"x-foo", "bar"}};
  auto uhv = createH2ServerUhv(empty_config);

  EXPECT_ACCEPT(uhv->validateRequestHeaders(headers));
}

TEST_F(Http2HeaderValidatorTest, ValidateRequestHeaderMapMissingPath) {
  ::Envoy::Http::TestRequestHeaderMapImpl headers{
      {":scheme", "https"}, {":method", "GET"}, {"x-foo", "bar"}};
  auto uhv = createH2ServerUhv(empty_config);

  EXPECT_REJECT_WITH_DETAILS(uhv->validateRequestHeaders(headers),
                             UhvResponseCodeDetail::get().InvalidUrl);
}

TEST_F(Http2HeaderValidatorTest, ValidateRequestHeaderMapMissingMethod) {
  ::Envoy::Http::TestRequestHeaderMapImpl headers{
      {":scheme", "https"}, {":path", "/"}, {"x-foo", "bar"}};
  auto uhv = createH2ServerUhv(empty_config);

  EXPECT_REJECT_WITH_DETAILS(uhv->validateRequestHeaders(headers),
                             UhvResponseCodeDetail::get().InvalidMethod);
}

TEST_F(Http2HeaderValidatorTest, ValidateRequestHeaderMapMissingScheme) {
  ::Envoy::Http::TestRequestHeaderMapImpl headers{
      {":method", "GET"}, {":path", "/"}, {"x-foo", "bar"}};
  auto uhv = createH2ServerUhv(empty_config);

  EXPECT_REJECT_WITH_DETAILS(uhv->validateRequestHeaders(headers),
                             UhvResponseCodeDetail::get().InvalidScheme);
}

TEST_F(Http2HeaderValidatorTest, ValidateRequestHeaderMapExtraPseudoHeader) {
  ::Envoy::Http::TestRequestHeaderMapImpl headers{
      {":scheme", "https"}, {":method", "GET"}, {":path", "/"}, {":foo", "bar"}};
  auto uhv = createH2ServerUhv(empty_config);

  EXPECT_REJECT_WITH_DETAILS(uhv->validateRequestHeaders(headers),
                             UhvResponseCodeDetail::get().InvalidPseudoHeader);
}

TEST_F(Http2HeaderValidatorTest, ValidateRequestHeaderMapNoAuthorityIsOk) {
  ::Envoy::Http::TestRequestHeaderMapImpl headers{
      {":scheme", "https"}, {":method", "GET"}, {":path", "/"}, {"x-foo", "bar"}};
  auto uhv = createH2ServerUhv(empty_config);

  EXPECT_ACCEPT(uhv->validateRequestHeaders(headers));
}

TEST_F(Http2HeaderValidatorTest, ValidateRequestHeaderMapConnect) {
  ::Envoy::Http::TestRequestHeaderMapImpl headers{
      {":method", "CONNECT"}, {":authority", "envoy.com"}, {"x-foo", "bar"}};
  auto uhv = createH2ServerUhv(empty_config);

<<<<<<< HEAD
  EXPECT_ACCEPT(uhv->validateRequestHeaderMap(headers));

  // Check that UHV does not modify plain vanilla CONNECT method
  EXPECT_EQ(headers, ::Envoy::Http::TestRequestHeaderMapImpl(
                         {{":method", "CONNECT"}, {":authority", "envoy.com"}, {"x-foo", "bar"}}));
=======
  EXPECT_ACCEPT(uhv->validateRequestHeaders(headers));
>>>>>>> 51e30981
}

TEST_F(Http2HeaderValidatorTest, ValidateRequestHeaderMapConnectExtraPseudoHeader) {
  ::Envoy::Http::TestRequestHeaderMapImpl headers{
      {":method", "CONNECT"}, {":scheme", "https"}, {":authority", "envoy.com"}, {"x-foo", "bar"}};
  auto uhv = createH2ServerUhv(empty_config);

  EXPECT_REJECT_WITH_DETAILS(uhv->validateRequestHeaders(headers),
                             UhvResponseCodeDetail::get().InvalidScheme);
}

TEST_F(Http2HeaderValidatorTest, ValidateRequestHeaderMapConnectMissingAuthority) {
  ::Envoy::Http::TestRequestHeaderMapImpl headers{{":method", "CONNECT"}, {"x-foo", "bar"}};
  auto uhv = createH2ServerUhv(empty_config);

  EXPECT_REJECT_WITH_DETAILS(uhv->validateRequestHeaders(headers),
                             UhvResponseCodeDetail::get().InvalidHost);
}

TEST_F(Http2HeaderValidatorTest, ValidateRequestHeaderMapConnectWithPath) {
  ::Envoy::Http::TestRequestHeaderMapImpl headers{
      {":method", "CONNECT"}, {":authority", "envoy.com"}, {":path", "/bar"}};
  auto uhv = createH2ServerUhv(empty_config);

  EXPECT_REJECT_WITH_DETAILS(uhv->validateRequestHeaders(headers),
                             UhvResponseCodeDetail::get().InvalidUrl);
}

TEST_F(Http2HeaderValidatorTest, ValidateRequestHeaderMapConnectWithScheme) {
  ::Envoy::Http::TestRequestHeaderMapImpl headers{
      {":method", "CONNECT"}, {":authority", "envoy.com"}, {":scheme", "https"}};
  auto uhv = createH2ServerUhv(empty_config);

  EXPECT_REJECT_WITH_DETAILS(uhv->validateRequestHeaders(headers),
                             UhvResponseCodeDetail::get().InvalidScheme);
}

TEST_F(Http2HeaderValidatorTest, ValidateRequestHeaderMapOptionsAsterisk) {
  ::Envoy::Http::TestRequestHeaderMapImpl headers{{":scheme", "https"},
                                                  {":method", "OPTIONS"},
                                                  {":path", "*"},
                                                  {":authority", "envoy.com"},
                                                  {"x-foo", "bar"}};
  auto uhv = createH2ServerUhv(empty_config);

  EXPECT_ACCEPT(uhv->validateRequestHeaders(headers));
}

TEST_F(Http2HeaderValidatorTest, ValidateRequestHeaderMapNotOptionsAsterisk) {
  ::Envoy::Http::TestRequestHeaderMapImpl headers{{":scheme", "https"},
                                                  {":method", "GET"},
                                                  {":path", "*"},
                                                  {":authority", "envoy.com"},
                                                  {"x-foo", "bar"}};
  auto uhv = createH2ServerUhv(empty_config);

  EXPECT_REJECT_WITH_DETAILS(uhv->validateRequestHeaders(headers),
                             UhvResponseCodeDetail::get().InvalidUrl);
}

TEST_F(Http2HeaderValidatorTest, ValidateRequestHeaderMapInvalidAuthority) {
  ::Envoy::Http::TestRequestHeaderMapImpl headers{{":scheme", "https"},
                                                  {":method", "GET"},
                                                  {":path", "/"},
                                                  {":authority", "user:pass@envoy.com"},
                                                  {"x-foo", "bar"}};
  auto uhv = createH2ServerUhv(empty_config);

  EXPECT_REJECT_WITH_DETAILS(uhv->validateRequestHeaders(headers),
                             UhvResponseCodeDetail::get().InvalidHostDeprecatedUserInfo);
}

TEST_F(Http2HeaderValidatorTest, ValidateRequestHeaderMapEmptyGenericName) {
  ::Envoy::Http::TestRequestHeaderMapImpl headers{{":scheme", "https"},
                                                  {":method", "GET"},
                                                  {":path", "/"},
                                                  {":authority", "envoy.com"},
                                                  {"", "bar"}};
  auto uhv = createH2ServerUhv(empty_config);

  EXPECT_REJECT_WITH_DETAILS(uhv->validateRequestHeaders(headers),
                             UhvResponseCodeDetail::get().EmptyHeaderName);
}

TEST_F(Http2HeaderValidatorTest, ValidateRequestHeaderMapUnderscoreHeadersAllowedByDefault) {
  ::Envoy::Http::TestRequestHeaderMapImpl headers{{":scheme", "https"},
                                                  {":method", "GET"},
                                                  {":path", "/"},
                                                  {":authority", "envoy.com"},
                                                  {"x_foo", "bar"}};
  auto uhv = createH2(empty_config);

  EXPECT_ACCEPT(uhv->validateRequestHeaders(headers));
  EXPECT_ACCEPT(uhv->transformRequestHeaders(headers));
  EXPECT_EQ(headers, ::Envoy::Http::TestRequestHeaderMapImpl({{":scheme", "https"},
                                                              {":method", "GET"},
                                                              {":path", "/"},
                                                              {":authority", "envoy.com"},
                                                              {"x_foo", "bar"}}));
}

TEST_F(Http2HeaderValidatorTest, ValidateRequestHeaderMapDropUnderscoreHeaders) {
  ::Envoy::Http::TestRequestHeaderMapImpl headers{{":scheme", "https"},
                                                  {":method", "GET"},
                                                  {":path", "/"},
                                                  {":authority", "envoy.com"},
                                                  {"x_foo", "bar"}};
  auto uhv = createH2ServerUhv(drop_headers_with_underscores_config);

  EXPECT_ACCEPT(uhv->validateRequestHeaders(headers));
  // Headers with underscores are dropped by the transform method
  EXPECT_ACCEPT(uhv->transformRequestHeaders(headers));
  EXPECT_EQ(
      headers,
      ::Envoy::Http::TestRequestHeaderMapImpl(
          {{":scheme", "https"}, {":method", "GET"}, {":path", "/"}, {":authority", "envoy.com"}}));
}

TEST_F(Http2HeaderValidatorTest, ValidateRequestHeaderMapRejectUnderscoreHeaders) {
  ::Envoy::Http::TestRequestHeaderMapImpl headers{{":scheme", "https"},
                                                  {":method", "GET"},
                                                  {":path", "/"},
                                                  {":authority", "envoy.com"},
                                                  {"x_foo", "bar"}};
  auto uhv = createH2(reject_headers_with_underscores_config);

  EXPECT_REJECT_WITH_DETAILS(uhv->validateRequestHeaders(headers),
                             UhvResponseCodeDetail::get().InvalidUnderscore);
}

TEST_F(Http2HeaderValidatorTest, RequestExtendedConnect) {
  ::Envoy::Http::TestRequestHeaderMapImpl headers{
      {":scheme", "https"},  {":method", "CONNECT"},      {":protocol", "websocket"},
      {":path", "/foo/bar"}, {":authority", "envoy.com"}, {"x-foo", "bar"}};
<<<<<<< HEAD
  auto uhv = createH2ServerUhv(empty_config);
  EXPECT_ACCEPT(uhv->validateRequestHeaderMap(headers));
  // Extended CONNECT is transformed to H/1 upgrade
  EXPECT_EQ(headers.method(), "GET");
  EXPECT_EQ(headers.getUpgradeValue(), "websocket");
  EXPECT_EQ(headers.getConnectionValue(), "upgrade");
  EXPECT_EQ(headers.protocol(), "");
=======
  auto uhv = createH2(empty_config);
  EXPECT_ACCEPT(uhv->validateRequestHeaders(headers));
>>>>>>> 51e30981
}

TEST_F(Http2HeaderValidatorTest, RequestExtendedConnectNoScheme) {
  ::Envoy::Http::TestRequestHeaderMapImpl headers{{":method", "CONNECT"},
                                                  {":protocol", "websocket"},
                                                  {":path", "/foo/bar"},
                                                  {":authority", "envoy.com"}};
<<<<<<< HEAD
  auto uhv = createH2ServerUhv(empty_config);
  EXPECT_REJECT_WITH_DETAILS(uhv->validateRequestHeaderMap(headers),
=======
  auto uhv = createH2(empty_config);
  EXPECT_REJECT_WITH_DETAILS(uhv->validateRequestHeaders(headers),
>>>>>>> 51e30981
                             UhvResponseCodeDetail::get().InvalidScheme);
  // If validation failed, the extended CONNECT request should not be transformed to H/1 upgrade
  EXPECT_EQ(headers.method(), "CONNECT");
}

TEST_F(Http2HeaderValidatorTest, RequestExtendedConnectNoPath) {
  ::Envoy::Http::TestRequestHeaderMapImpl headers{{":scheme", "https"},
                                                  {":method", "CONNECT"},
                                                  {":protocol", "websocket"},
                                                  {":authority", "envoy.com"}};
<<<<<<< HEAD
  auto uhv = createH2ServerUhv(empty_config);
  EXPECT_REJECT_WITH_DETAILS(uhv->validateRequestHeaderMap(headers),
=======
  auto uhv = createH2(empty_config);
  EXPECT_REJECT_WITH_DETAILS(uhv->validateRequestHeaders(headers),
>>>>>>> 51e30981
                             UhvResponseCodeDetail::get().InvalidUrl);
}

TEST_F(Http2HeaderValidatorTest, RequestExtendedConnectInvalidPath) {
  // Character with value 0x7F is invalid in URI path
  ::Envoy::Http::TestRequestHeaderMapImpl headers{{":scheme", "https"},
                                                  {":method", "CONNECT"},
                                                  {":protocol", "websocket"},
                                                  {":path", "/fo\x7fo/bar"},
                                                  {":authority", "envoy.com"}};
<<<<<<< HEAD
  auto uhv = createH2ServerUhv(empty_config);
  EXPECT_REJECT_WITH_DETAILS(uhv->validateRequestHeaderMap(headers),
=======
  auto uhv = createH2(empty_config);
  EXPECT_REJECT_WITH_DETAILS(uhv->validateRequestHeaders(headers),
>>>>>>> 51e30981
                             UhvResponseCodeDetail::get().InvalidUrl);
}

TEST_F(Http2HeaderValidatorTest, RequestExtendedConnectPathNormalization) {
  ::Envoy::Http::TestRequestHeaderMapImpl headers{{":scheme", "https"},
                                                  {":method", "CONNECT"},
                                                  {":protocol", "websocket"},
                                                  {":path", "/./dir1/../dir2"},
                                                  {":authority", "envoy.com"}};
  auto uhv = createH2ServerUhv(empty_config);

  EXPECT_ACCEPT(uhv->validateRequestHeaders(headers));
  EXPECT_ACCEPT(uhv->transformRequestHeaders(headers));
  EXPECT_EQ(headers.path(), "/dir2");
  // Expect transformation to H/1 upgrade as well
  EXPECT_EQ(headers.method(), "GET");
  EXPECT_EQ(headers.getUpgradeValue(), "websocket");
  EXPECT_EQ(headers.getConnectionValue(), "upgrade");
  EXPECT_EQ(headers.protocol(), "");
}

TEST_F(Http2HeaderValidatorTest, RequestExtendedConnectNoAuthorityIsOk) {
  ::Envoy::Http::TestRequestHeaderMapImpl headers{{":scheme", "https"},
                                                  {":method", "CONNECT"},
                                                  {":path", "/foo/bar"},
                                                  {":protocol", "websocket"}};
<<<<<<< HEAD
  auto uhv = createH2ServerUhv(empty_config);
  EXPECT_ACCEPT(uhv->validateRequestHeaderMap(headers));
=======
  auto uhv = createH2(empty_config);
  EXPECT_ACCEPT(uhv->validateRequestHeaders(headers));
>>>>>>> 51e30981
}

TEST_F(Http2HeaderValidatorTest, DownstreamUpgradeResponseTransformedToExtendedConnectResponse) {
  ::Envoy::Http::TestResponseHeaderMapImpl headers{
      {":status", "101"}, {"connection", "keep-alive, upgrade"}, {"upgrade", "websocket"}};
  auto uhv = createH2ServerUhv(empty_config);
  auto result = uhv->validateResponseHeaderMap(headers);
  EXPECT_ACCEPT(result.status);
  // Expect the extended CONNECT response
  EXPECT_EQ(result.new_headers->getStatusValue(), "200");
  EXPECT_EQ(result.new_headers->Upgrade(), nullptr);
  EXPECT_EQ(result.new_headers->Connection(), nullptr);
}

TEST_F(Http2HeaderValidatorTest, UpstreamUpgradeRequestTransformedToExtendedConnect) {
  ::Envoy::Http::TestRequestHeaderMapImpl headers{
      {":scheme", "https"},        {":method", "GET"},       {":path", "/./dir1/../dir2"},
      {":authority", "envoy.com"}, {"upgrade", "websocket"}, {"connection", "upgrade,keep-alive"}};
  auto uhv = createH2ClientUhv(empty_config);
  auto result = uhv->validateRequestHeaderMap(headers);
  EXPECT_TRUE(result.status.ok());
  // Expect the extended CONNECT request
  EXPECT_EQ(result.new_headers->method(), "CONNECT");
  EXPECT_EQ(result.new_headers->protocol(), "websocket");
  EXPECT_EQ(result.new_headers->Upgrade(), nullptr);
  EXPECT_EQ(result.new_headers->Connection(), nullptr);
  // No path normalization is expected at the client codec
  EXPECT_EQ(result.new_headers->path(), "/./dir1/../dir2");
  EXPECT_EQ(result.new_headers->host(), "envoy.com");
  EXPECT_EQ(result.new_headers->getSchemeValue(), "https");
}

TEST_F(Http2HeaderValidatorTest, UpstreamExtendedConnectResponseTransformedToUpgradeResponse) {
  // The response transformation is expected when the request was H/1 upgrade
  ::Envoy::Http::TestRequestHeaderMapImpl headers{
      {":scheme", "https"},        {":method", "GET"},       {":path", "/./dir1/../dir2"},
      {":authority", "envoy.com"}, {"upgrade", "websocket"}, {"connection", "upgrade,keep-alive"}};
  auto uhv = createH2ClientUhv(empty_config);
  auto result = uhv->validateRequestHeaderMap(headers);
  EXPECT_TRUE(result.status.ok());

  ::Envoy::Http::TestResponseHeaderMapImpl response_headers{{":status", "200"}};
  EXPECT_TRUE(uhv->validateResponseHeaderMap(response_headers).ok());
  // Expect the upgrade response
  EXPECT_EQ(response_headers.getStatusValue(), "101");
  EXPECT_EQ(response_headers.getUpgradeValue(), "websocket");
  EXPECT_EQ(response_headers.getConnectionValue(), "upgrade");
}

TEST_F(Http2HeaderValidatorTest, ValidateResponseHeaderMapValid) {
  ::Envoy::Http::TestResponseHeaderMapImpl headers{{":status", "200"}, {"x-foo", "bar"}};
  auto uhv = createH2ClientUhv(empty_config);

  EXPECT_ACCEPT(uhv->validateResponseHeaders(headers));
}

TEST_F(Http2HeaderValidatorTest, ValidateResponseHeaderMapMissingStatus) {
  ::Envoy::Http::TestResponseHeaderMapImpl headers{{"x-foo", "bar"}};
<<<<<<< HEAD
  auto uhv = createH2ClientUhv(empty_config);
  EXPECT_REJECT_WITH_DETAILS(uhv->validateResponseHeaderMap(headers),
=======
  auto uhv = createH2(empty_config);
  EXPECT_REJECT_WITH_DETAILS(uhv->validateResponseHeaders(headers),
>>>>>>> 51e30981
                             UhvResponseCodeDetail::get().InvalidStatus);
}

TEST_F(Http2HeaderValidatorTest, ValidateResponseHeaderMapExtraPseudoHeader) {
  ::Envoy::Http::TestResponseHeaderMapImpl headers{
      {":status", "200"}, {":foo", "bar"}, {"x-foo", "bar"}};
<<<<<<< HEAD
  auto uhv = createH2ClientUhv(empty_config);
  EXPECT_REJECT_WITH_DETAILS(uhv->validateResponseHeaderMap(headers),
=======
  auto uhv = createH2(empty_config);
  EXPECT_REJECT_WITH_DETAILS(uhv->validateResponseHeaders(headers),
>>>>>>> 51e30981
                             UhvResponseCodeDetail::get().InvalidPseudoHeader);
}

TEST_F(Http2HeaderValidatorTest, ValidateResponseHeaderMapInvalidStatus) {
  ::Envoy::Http::TestResponseHeaderMapImpl headers{{":status", "1024"}, {"x-foo", "bar"}};
<<<<<<< HEAD
  auto uhv = createH2ClientUhv(empty_config);
  EXPECT_REJECT_WITH_DETAILS(uhv->validateResponseHeaderMap(headers),
=======
  auto uhv = createH2(empty_config);
  EXPECT_REJECT_WITH_DETAILS(uhv->validateResponseHeaders(headers),
>>>>>>> 51e30981
                             UhvResponseCodeDetail::get().InvalidStatus);
}

TEST_F(Http2HeaderValidatorTest, ValidateResponseHeaderMapEmptyGenericName) {
  ::Envoy::Http::TestResponseHeaderMapImpl headers{{":status", "200"}, {"", "bar"}};
<<<<<<< HEAD
  auto uhv = createH2ClientUhv(empty_config);
  EXPECT_REJECT_WITH_DETAILS(uhv->validateResponseHeaderMap(headers),
                             UhvResponseCodeDetail::get().EmptyHeaderName);
}

TEST_F(Http2HeaderValidatorTest, ValidateResponseHeaderMapDropUnderscoreHeaders) {
  ::Envoy::Http::TestResponseHeaderMapImpl headers{{":status", "200"}, {"x_foo", "bar"}};
  auto uhv = createH2ClientUhv(drop_headers_with_underscores_config);

  EXPECT_ACCEPT(uhv->validateResponseHeaderMap(headers));
  EXPECT_EQ(headers, ::Envoy::Http::TestResponseHeaderMapImpl({{":status", "200"}}));
}

TEST_F(Http2HeaderValidatorTest, ValidateTE) {
  HeaderString trailers{"trailers"};
  HeaderString deflate{"deflate"};
  auto uhv = createH2BaseUhv(empty_config);
  EXPECT_ACCEPT(uhv->validateTEHeader(trailers));
  EXPECT_REJECT_WITH_DETAILS(uhv->validateTEHeader(deflate), "uhv.http2.invalid_te");
}

TEST_F(Http2HeaderValidatorTest, ValidateGenericHeaderNameRejectConnectionHeaders) {
  HeaderString transfer_encodings[] = {HeaderString("transfer-encoding"),
                                       HeaderString("connection"), HeaderString("keep-alive"),
                                       HeaderString("upgrade"), HeaderString("proxy-connection")};
  auto uhv = createH2BaseUhv(empty_config);
=======
  auto uhv = createH2(empty_config);
  EXPECT_REJECT_WITH_DETAILS(uhv->validateResponseHeaders(headers),
                             UhvResponseCodeDetail::get().EmptyHeaderName);
}

TEST_F(Http2HeaderValidatorTest, ValidateRequestTrailersAllowUnderscoreHeadersByDefault) {
  TestRequestTrailerMapImpl trailers{{"trailer1", "value1"}, {"x_foo", "bar"}};
  auto uhv = createH2(empty_config);

  EXPECT_ACCEPT(uhv->validateRequestTrailers(trailers));
  EXPECT_ACCEPT(uhv->transformRequestTrailers(trailers));
  EXPECT_EQ(trailers, TestRequestTrailerMapImpl({{"trailer1", "value1"}, {"x_foo", "bar"}}));
}

TEST_F(Http2HeaderValidatorTest, ValidateGenericHeaderNameRejectConnectionHeaders) {
  std::string connection_headers[] = {"transfer-encoding", "connection", "keep-alive", "upgrade",
                                      "proxy-connection"};
  auto uhv = createH2(empty_config);
>>>>>>> 51e30981

  for (auto& header : connection_headers) {
    TestRequestHeaderMapImpl request_headers = makeGoodRequestHeaders();
    request_headers.addCopy(header, "some-value");
    EXPECT_REJECT_WITH_DETAILS(uhv->validateRequestHeaders(request_headers),
                               "uhv.http2.connection_header_rejected");
  }
}

<<<<<<< HEAD
TEST_F(Http2HeaderValidatorTest, ValidateRequestHeaderAuthority) {
  HeaderString authority{":authority"};
  HeaderString valid{"envoy.com"};
  HeaderString invalid{"user:pass@envoy.com"};
  auto uhv = createH2BaseUhv(empty_config);
=======
TEST_F(Http2HeaderValidatorTest, ValidateRequestHeaderPath) {
  auto uhv = createH2(empty_config);
  TestRequestHeaderMapImpl request_headers = makeGoodRequestHeaders();
  request_headers.setPath("/ bad path");
>>>>>>> 51e30981

  EXPECT_REJECT_WITH_DETAILS(uhv->validateRequestHeaders(request_headers),
                             UhvResponseCodeDetail::get().InvalidUrl);
}

<<<<<<< HEAD
TEST_F(Http2HeaderValidatorTest, ValidateRequestHeaderPath) {
  HeaderString path{":path"};
  HeaderString valid{"/"};
  HeaderString invalid{"/ bad path"};
  auto uhv = createH2BaseUhv(empty_config);
=======
TEST_F(Http2HeaderValidatorTest, ValidateRequestHeaderTETrailersAllowed) {
  auto uhv = createH2(empty_config);
  TestRequestHeaderMapImpl request_headers = makeGoodRequestHeaders();
  request_headers.addCopy("te", "trailers");
>>>>>>> 51e30981

  EXPECT_ACCEPT(uhv->validateRequestHeaders(request_headers));
}

<<<<<<< HEAD
TEST_F(Http2HeaderValidatorTest, ValidateRequestHeaderTE) {
  HeaderString name{"te"};
  HeaderString valid{"trailers"};
  HeaderString invalid{"chunked"};
  auto uhv = createH2BaseUhv(empty_config);
=======
TEST_F(Http2HeaderValidatorTest, ValidateRequestHeaderInvalidTERejected) {
  auto uhv = createH2(empty_config);
  TestRequestHeaderMapImpl request_headers = makeGoodRequestHeaders();
  request_headers.addCopy("te", "chunked");
>>>>>>> 51e30981

  EXPECT_REJECT_WITH_DETAILS(uhv->validateRequestHeaders(request_headers), "uhv.http2.invalid_te");
}

<<<<<<< HEAD
TEST_F(Http2HeaderValidatorTest, ValidateRequestHeaderMethod) {
  HeaderString method{":method"};
  HeaderString valid{"GET"};
  HeaderString invalid{"CUSTOM-METHOD"};
  auto uhv = createH2BaseUhv(empty_config);
=======
TEST_F(Http2HeaderValidatorTest, ValidateRequestHeaderCustomMethod) {
  auto uhv = createH2(empty_config);
  TestRequestHeaderMapImpl request_headers = makeGoodRequestHeaders();
  request_headers.setMethod("CUSTOM-METHOD");
>>>>>>> 51e30981

  EXPECT_ACCEPT(uhv->validateRequestHeaders(request_headers));
}

TEST_F(Http2HeaderValidatorTest, ValidateRequestHeaderContentLength) {
<<<<<<< HEAD
  HeaderString content_length{"content-length"};
  HeaderString valid{"100"};
  HeaderString invalid{"10a2"};
  auto uhv = createH2BaseUhv(empty_config);
=======
  auto uhv = createH2(empty_config);
  TestRequestHeaderMapImpl request_headers = makeGoodRequestHeaders();
  request_headers.setContentLength("100");
  EXPECT_ACCEPT(uhv->validateRequestHeaders(request_headers));
>>>>>>> 51e30981

  request_headers.setContentLength("10a2");
  EXPECT_REJECT_WITH_DETAILS(uhv->validateRequestHeaders(request_headers),
                             UhvResponseCodeDetail::get().InvalidContentLength);
}

<<<<<<< HEAD
TEST_F(Http2HeaderValidatorTest, ValidateRequestHeaderScheme) {
  HeaderString scheme{":scheme"};
  HeaderString valid{"https"};
  HeaderString invalid{"http_ssh"};
  auto uhv = createH2BaseUhv(empty_config);
=======
TEST_F(Http2HeaderValidatorTest, ValidateResponseHeaderContentLength) {
  auto uhv = createH2(empty_config);
  TestResponseHeaderMapImpl response_headers = makeGoodResponseHeaders();
  response_headers.setContentLength("100");
  EXPECT_ACCEPT(uhv->validateResponseHeaders(response_headers));

  response_headers.setContentLength("10a2");
  EXPECT_REJECT_WITH_DETAILS(uhv->validateResponseHeaders(response_headers),
                             UhvResponseCodeDetail::get().InvalidContentLength);
}
>>>>>>> 51e30981

TEST_F(Http2HeaderValidatorTest, ValidateRequestHeaderInvalidScheme) {
  auto uhv = createH2(empty_config);
  TestRequestHeaderMapImpl request_headers = makeGoodRequestHeaders();
  request_headers.setScheme("http_ssh");
  EXPECT_REJECT_WITH_DETAILS(uhv->validateRequestHeaders(request_headers),
                             UhvResponseCodeDetail::get().InvalidScheme);
}

<<<<<<< HEAD
TEST_F(Http2HeaderValidatorTest, ValidateRequestHeaderProtocol) {
  HeaderString scheme{":protocol"};
  HeaderString valid{"websocket"};
  HeaderString invalid{"something \x7F bad"};
  auto uhv = createH2BaseUhv(empty_config);
=======
TEST_F(Http2HeaderValidatorTest, ValidateRequestHeaderInvalidProtocol) {
  auto uhv = createH2(empty_config);
  TestRequestHeaderMapImpl headers{{":scheme", "https"},
                                   {":method", "CONNECT"},
                                   {":protocol", "something \x7F bad"},
                                   {":path", "/foo/bar"},
                                   {":authority", "envoy.com"}};
>>>>>>> 51e30981

  EXPECT_REJECT_WITH_DETAILS(uhv->validateRequestHeaders(headers),
                             UhvResponseCodeDetail::get().InvalidValueCharacters);
}

TEST_F(Http2HeaderValidatorTest, InvalidRequestHeaderNameRejected) {
  auto uhv = createH2(empty_config);
  TestRequestHeaderMapImpl request_headers = makeGoodRequestHeaders();
  // This header name is valid
  request_headers.addCopy("x-foo", "bar");
  EXPECT_ACCEPT(uhv->validateRequestHeaders(request_headers));

  // Reject invalid name
  request_headers.addCopy("foo oo", "bar");
  EXPECT_REJECT_WITH_DETAILS(uhv->validateRequestHeaders(request_headers),
                             UhvResponseCodeDetail::get().InvalidNameCharacters);
}

<<<<<<< HEAD
  auto uhv = createH2ClientUhv(empty_config);

  EXPECT_ACCEPT(uhv->validateRequestHeaderEntry(valid_name, valid_value));
  EXPECT_REJECT_WITH_DETAILS(uhv->validateRequestHeaderEntry(invalid_name, valid_value),
                             UhvResponseCodeDetail::get().EmptyHeaderName);
  EXPECT_REJECT_WITH_DETAILS(uhv->validateRequestHeaderEntry(valid_name, invalid_value),
                             UhvResponseCodeDetail::get().InvalidValueCharacters);
}

TEST_F(Http2HeaderValidatorTest, ValidateRequestHeaderAllowUnderscores) {
  HeaderString name{"x_foo"};
  HeaderString value{"bar"};
  auto uhv = createH2ServerUhv(empty_config);
=======
TEST_F(Http2HeaderValidatorTest, InvalidRequestHeaderValueRejected) {
  auto uhv = createH2(empty_config);
  TestRequestHeaderMapImpl request_headers = makeGoodRequestHeaders();
  HeaderString invalid_value{};
  setHeaderStringUnvalidated(invalid_value, "hello\nworld");
  request_headers.addViaMove(HeaderString(absl::string_view("x-foo")), std::move(invalid_value));
  EXPECT_REJECT_WITH_DETAILS(uhv->validateRequestHeaders(request_headers),
                             UhvResponseCodeDetail::get().InvalidValueCharacters);
}

TEST_F(Http2HeaderValidatorTest, InvalidResponseHeaderNameRejected) {
  auto uhv = createH2(empty_config);
  TestResponseHeaderMapImpl response_headers = makeGoodResponseHeaders();
  // This header name is valid
  response_headers.addCopy("x-foo", "bar");
  EXPECT_ACCEPT(uhv->validateResponseHeaders(response_headers));
>>>>>>> 51e30981

  // Reject invalid name
  response_headers.addCopy("foo oo", "bar");
  EXPECT_REJECT_WITH_DETAILS(uhv->validateResponseHeaders(response_headers),
                             UhvResponseCodeDetail::get().InvalidNameCharacters);
}

<<<<<<< HEAD
TEST_F(Http2HeaderValidatorTest, ValidateResponseHeaderStatus) {
  HeaderString status{":status"};
  HeaderString valid{"200"};
  HeaderString invalid{"1024"};
  auto uhv = createH2ClientUhv(empty_config);
=======
TEST_F(Http2HeaderValidatorTest, InvalidResponseHeaderValueRejected) {

  auto uhv = createH2(empty_config);
  TestResponseHeaderMapImpl response_headers = makeGoodResponseHeaders();
  HeaderString invalid_value{};
  setHeaderStringUnvalidated(invalid_value, "hello\nworld");
  response_headers.addViaMove(HeaderString(absl::string_view("x-foo")), std::move(invalid_value));
  EXPECT_REJECT_WITH_DETAILS(uhv->validateResponseHeaders(response_headers),
                             UhvResponseCodeDetail::get().InvalidValueCharacters);
}
>>>>>>> 51e30981

TEST_F(Http2HeaderValidatorTest, ValidateResponseHeaderInvalidStatusRejected) {
  auto uhv = createH2(empty_config);
  TestResponseHeaderMapImpl response_headers = makeGoodResponseHeaders();
  response_headers.setStatus("1024");

  EXPECT_REJECT_WITH_DETAILS(uhv->validateResponseHeaders(response_headers),
                             UhvResponseCodeDetail::get().InvalidStatus);
}

TEST_F(Http2HeaderValidatorTest, ValidateUppercaseRequestHeaderRejected) {
  auto uhv = createH2(empty_config);

  HeaderString invalid_name_uppercase;
  setHeaderStringUnvalidated(invalid_name_uppercase, "X-Foo");
  TestRequestHeaderMapImpl request_headers = makeGoodRequestHeaders();
  request_headers.addViaMove(std::move(invalid_name_uppercase),
                             HeaderString(absl::string_view("some value")));

  EXPECT_REJECT_WITH_DETAILS(uhv->validateRequestHeaders(request_headers),
                             UhvResponseCodeDetail::get().InvalidNameCharacters);
}

<<<<<<< HEAD
  auto uhv = createH2ServerUhv(empty_config);
=======
TEST_F(Http2HeaderValidatorTest, ValidateUppercaseResponseHeaderRejected) {
  auto uhv = createH2(empty_config);
>>>>>>> 51e30981

  HeaderString invalid_name_uppercase;
  setHeaderStringUnvalidated(invalid_name_uppercase, "X-Foo");
  TestResponseHeaderMapImpl headers = makeGoodResponseHeaders();
  headers.addViaMove(std::move(invalid_name_uppercase),
                     HeaderString(absl::string_view("some value")));

  EXPECT_REJECT_WITH_DETAILS(uhv->validateResponseHeaders(headers),
                             UhvResponseCodeDetail::get().InvalidNameCharacters);
}

<<<<<<< HEAD
TEST_F(Http2HeaderValidatorTest, ValidateGenericHeaderName) {
  auto uhv = createH2BaseUhv(empty_config);
=======
TEST_F(Http2HeaderValidatorTest, ValidateRequestGenericHeaderName) {
  auto uhv = createH2(empty_config);
>>>>>>> 51e30981
  std::string name{"aaaaa"};
  for (int i = 0; i < 0xff; ++i) {
    char c = static_cast<char>(i);
    HeaderString header_string{"x"};
    name[2] = c;

    setHeaderStringUnvalidated(header_string, name);
    TestRequestHeaderMapImpl request_headers = makeGoodRequestHeaders();
    request_headers.addViaMove(std::move(header_string),
                               HeaderString(absl::string_view("some value")));

    auto result = uhv->validateRequestHeaders(request_headers);
    if (testChar(kGenericHeaderNameCharTable, c) && (c < 'A' || c > 'Z')) {
      EXPECT_ACCEPT(result);
    } else if (c != '_') {
      EXPECT_REJECT_WITH_DETAILS(result, UhvResponseCodeDetail::get().InvalidNameCharacters);
    } else {
      EXPECT_REJECT_WITH_DETAILS(result, UhvResponseCodeDetail::get().InvalidUnderscore);
    }
  }
}

<<<<<<< HEAD
TEST_F(Http2HeaderValidatorTest, ValidateGenericHeaderKeyStrictInvalidEmpty) {
  HeaderString invalid_empty{""};
  auto uhv = createH2BaseUhv(empty_config);

  EXPECT_REJECT_WITH_DETAILS(uhv->validateGenericHeaderName(invalid_empty),
                             UhvResponseCodeDetail::get().EmptyHeaderName);
}

TEST_F(Http2HeaderValidatorTest, ValidateGenericHeaderKeyDropUnderscores) {
  HeaderString drop_underscore{"x_foo"};
  auto uhv = createH2BaseUhv(drop_headers_with_underscores_config);
=======
TEST_F(Http2HeaderValidatorTest, ValidateResponseGenericHeaderName) {
  auto uhv = createH2(empty_config);
  std::string name{"aaaaa"};
  for (int i = 0; i < 0xff; ++i) {
    char c = static_cast<char>(i);
    HeaderString header_string{"x"};
    name[2] = c;

    setHeaderStringUnvalidated(header_string, name);
    TestResponseHeaderMapImpl headers = makeGoodResponseHeaders();
    headers.addViaMove(std::move(header_string), HeaderString(absl::string_view("some value")));
>>>>>>> 51e30981

    auto result = uhv->validateResponseHeaders(headers);
    if (testChar(kGenericHeaderNameCharTable, c) && (c < 'A' || c > 'Z')) {
      EXPECT_ACCEPT(result);
    } else if (c != '_') {
      EXPECT_REJECT_WITH_DETAILS(result, UhvResponseCodeDetail::get().InvalidNameCharacters);
    } else {
      EXPECT_REJECT_WITH_DETAILS(result, UhvResponseCodeDetail::get().InvalidUnderscore);
    }
  }
}

TEST_F(Http2HeaderValidatorTest, ValidateRequestHeaderMapNormalizePath) {
  ::Envoy::Http::TestRequestHeaderMapImpl headers{{":scheme", "https"},
                                                  {":method", "GET"},
                                                  {":path", "/./dir1/../dir2"},
                                                  {":authority", "envoy.com"}};
  auto uhv = createH2ServerUhv(empty_config);

  EXPECT_TRUE(uhv->validateRequestHeaders(headers).ok());
  EXPECT_TRUE(uhv->transformRequestHeaders(headers).ok());
  EXPECT_EQ(headers.path(), "/dir2");
}

TEST_F(Http2HeaderValidatorTest, ValidateRequestHeaderMapRejectPath) {
  ::Envoy::Http::TestRequestHeaderMapImpl headers{
      {":scheme", "https"}, {":method", "GET"}, {":path", "/.."}, {":authority", "envoy.com"}};
<<<<<<< HEAD
  auto uhv = createH2ServerUhv(empty_config);
  auto result = uhv->validateRequestHeaderMap(headers);
  EXPECT_EQ(result.action(), HeaderValidatorBase::RejectOrRedirectAction::Reject);
=======
  auto uhv = createH2(empty_config);
  EXPECT_ACCEPT(uhv->validateRequestHeaders(headers));
  // Path normalization should fail due to /.. path
  auto result = uhv->transformRequestHeaders(headers);
  EXPECT_EQ(result.action(), HeaderValidator::RejectOrRedirectAction::Reject);
>>>>>>> 51e30981
  EXPECT_EQ(result.details(), UhvResponseCodeDetail::get().InvalidUrl);
}

TEST_F(Http2HeaderValidatorTest, ValidateRequestHeaderMapRedirectPath) {
  ::Envoy::Http::TestRequestHeaderMapImpl headers{{":scheme", "https"},
                                                  {":method", "GET"},
                                                  {":path", "/dir1%2fdir2"},
                                                  {":authority", "envoy.com"}};
<<<<<<< HEAD
  auto uhv = createH2ServerUhv(redirect_encoded_slash_config);
  auto result = uhv->validateRequestHeaderMap(headers);
  EXPECT_EQ(result.action(), HeaderValidatorBase::RejectOrRedirectAction::Redirect);
=======
  auto uhv = createH2(redirect_encoded_slash_config);
  EXPECT_ACCEPT(uhv->validateRequestHeaders(headers));
  // Path normalization should result in redirect
  auto result = uhv->transformRequestHeaders(headers);
  EXPECT_EQ(result.action(), HeaderValidator::RejectOrRedirectAction::Redirect);
>>>>>>> 51e30981
  EXPECT_EQ(result.details(), "uhv.path_noramlization_redirect");
  EXPECT_EQ(headers.path(), "/dir1/dir2");
}

TEST_F(Http2HeaderValidatorTest, ValidateRequestHeadersPathNormalizationDisabled) {
  ::Envoy::Http::TestRequestHeaderMapImpl headers{{":scheme", "https"},
                                                  {":method", "GET"},
                                                  {":path", "/./dir1%2f../dir2"},
                                                  {":authority", "envoy.com"}};
  auto uhv = createH2(no_path_normalization);

  EXPECT_TRUE(uhv->validateRequestHeaders(headers).ok());
  EXPECT_TRUE(uhv->transformRequestHeaders(headers).ok());
  EXPECT_EQ(headers.path(), "/./dir1%2f../dir2");
}

TEST_F(Http2HeaderValidatorTest, ValidateRequestTrailerMap) {
  auto uhv = createH2ServerUhv(empty_config);
  ::Envoy::Http::TestRequestTrailerMapImpl request_trailer_map{{"trailer1", "value1"},
                                                               {"trailer2", "values"}};
  EXPECT_TRUE(uhv->validateRequestTrailers(request_trailer_map));
}

TEST_F(Http2HeaderValidatorTest, ValidateInvalidRequestTrailerMap) {
  auto uhv = createH2ServerUhv(empty_config);
  // H/2 trailers must not contain pseudo headers
  ::Envoy::Http::TestRequestTrailerMapImpl request_trailer_map{{":path", "value1"},
                                                               {"trailer2", "values"}};
  auto result = uhv->validateRequestTrailers(request_trailer_map);
  EXPECT_FALSE(result);
  EXPECT_EQ(result.details(), "uhv.invalid_name_characters");
}

TEST_F(Http2HeaderValidatorTest, ValidateInvalidValueRequestTrailerMap) {
  auto uhv = createH2ServerUhv(empty_config);
  ::Envoy::Http::TestRequestTrailerMapImpl request_trailer_map{{"trailer1", "value1"},
                                                               {"trailer2", "values"}};
  ::Envoy::Http::HeaderString invalid_value;
  // \n must not be present in header values
  invalid_value.setCopyUnvalidatedForTestOnly("invalid\nvalue");
  request_trailer_map.addViaMove(::Envoy::Http::HeaderString("trailer3"), std::move(invalid_value));
  auto result = uhv->validateRequestTrailers(request_trailer_map);
  EXPECT_FALSE(result);
  EXPECT_EQ(result.details(), "uhv.invalid_value_characters");
}

TEST_F(Http2HeaderValidatorTest, UnderscoreHeadersAllowedInRequestTrailersByDefault) {
  ::Envoy::Http::TestRequestTrailerMapImpl trailers{{"trailer1", "value1"}, {"x_foo", "bar"}};
  auto uhv = createH2(empty_config);

  EXPECT_ACCEPT(uhv->validateRequestTrailers(trailers));
  EXPECT_ACCEPT(uhv->transformRequestTrailers(trailers));
  EXPECT_EQ(trailers,
            ::Envoy::Http::TestRequestTrailerMapImpl({{"trailer1", "value1"}, {"x_foo", "bar"}}));
}

TEST_F(Http2HeaderValidatorTest, ValidateRequestTrailersDropUnderscoreHeaders) {
  ::Envoy::Http::TestRequestTrailerMapImpl trailers{{"trailer1", "value1"}, {"x_foo", "bar"}};
  auto uhv = createH2(drop_headers_with_underscores_config);

  EXPECT_ACCEPT(uhv->validateRequestTrailers(trailers));
  EXPECT_ACCEPT(uhv->transformRequestTrailers(trailers));
  EXPECT_EQ(trailers, ::Envoy::Http::TestRequestTrailerMapImpl({{"trailer1", "value1"}}));
}

TEST_F(Http2HeaderValidatorTest, ValidateRequestTrailersRejectUnderscoreHeaders) {
  ::Envoy::Http::TestRequestTrailerMapImpl trailers{{"trailer1", "value1"}, {"x_foo", "bar"}};
  auto uhv = createH2(reject_headers_with_underscores_config);

  EXPECT_REJECT_WITH_DETAILS(uhv->validateRequestTrailers(trailers),
                             UhvResponseCodeDetail::get().InvalidUnderscore);
}

TEST_F(Http2HeaderValidatorTest, ValidateResponseTrailerMap) {
  auto uhv = createH2ClientUhv(empty_config);
  ::Envoy::Http::TestResponseTrailerMapImpl response_trailer_map{{"trailer1", "value1"}};
  EXPECT_TRUE(uhv->validateResponseTrailers(response_trailer_map).ok());
}

TEST_F(Http2HeaderValidatorTest, ValidateInvalidResponseTrailerMap) {
  auto uhv = createH2ClientUhv(empty_config);
  // H/2 trailers must not contain pseudo headers
  ::Envoy::Http::TestResponseTrailerMapImpl response_trailer_map{{":status", "200"},
                                                                 {"trailer1", "value1"}};
  auto result = uhv->validateResponseTrailers(response_trailer_map);
  EXPECT_FALSE(result);
  EXPECT_EQ(result.details(), "uhv.invalid_name_characters");
}

TEST_F(Http2HeaderValidatorTest, ValidateInvalidValueResponseTrailerMap) {
  auto uhv = createH2ClientUhv(empty_config);
  // The DEL (0x7F) character is illegal in header values
  ::Envoy::Http::TestResponseTrailerMapImpl response_trailer_map{{"trailer0", "abcd\x7F\\ef"},
                                                                 {"trailer1", "value1"}};
  auto result = uhv->validateResponseTrailers(response_trailer_map);
  EXPECT_FALSE(result);
  EXPECT_EQ(result.details(), "uhv.invalid_value_characters");
}

TEST_F(Http2HeaderValidatorTest, BackslashInPathIsTranslatedToSlash) {
  scoped_runtime_.mergeValues(
      {{"envoy.reloadable_features.uhv_translate_backslash_to_slash", "true"}});
  ::Envoy::Http::TestRequestHeaderMapImpl headers{{":scheme", "https"},
                                                  {":path", "/path\\with/back\\/slash%5C"},
                                                  {":authority", "envoy.com"},
                                                  {":method", "GET"}};
  auto uhv = createH2(empty_config);

  EXPECT_ACCEPT(uhv->validateRequestHeaders(headers));
  EXPECT_ACCEPT(uhv->transformRequestHeaders(headers));
  EXPECT_EQ(headers.path(), "/path/with/back/slash%5C");
}

TEST_F(Http2HeaderValidatorTest, BackslashInPathIsRejectedWithOverride) {
  scoped_runtime_.mergeValues(
      {{"envoy.reloadable_features.uhv_translate_backslash_to_slash", "false"}});
  ::Envoy::Http::TestRequestHeaderMapImpl headers{{":scheme", "https"},
                                                  {":path", "/path\\with/back\\/slash%5c"},
                                                  {":authority", "envoy.com"},
                                                  {":method", "GET"}};
  auto uhv = createH2(empty_config);

  EXPECT_REJECT_WITH_DETAILS(uhv->validateRequestHeaders(headers), "uhv.invalid_url");
}

} // namespace
} // namespace EnvoyDefault
} // namespace HeaderValidators
} // namespace Http
} // namespace Extensions
} // namespace Envoy<|MERGE_RESOLUTION|>--- conflicted
+++ resolved
@@ -62,9 +62,12 @@
 };
 
 TEST_F(Http2HeaderValidatorTest, GoodHeadersAccepted) {
-  auto uhv = createH2(empty_config);
-  EXPECT_ACCEPT(uhv->validateRequestHeaders(makeGoodRequestHeaders()));
-  EXPECT_ACCEPT(uhv->validateResponseHeaders(makeGoodResponseHeaders()));
+  auto server_uhv = createH2ServerUhv(empty_config);
+  auto client_uhv = createH2ClientUhv(empty_config);
+  EXPECT_ACCEPT(server_uhv->validateRequestHeaders(makeGoodRequestHeaders()));
+  EXPECT_ACCEPT(server_uhv->validateResponseHeaders(makeGoodResponseHeaders()));
+  EXPECT_ACCEPT(client_uhv->validateRequestHeaders(makeGoodRequestHeaders()));
+  EXPECT_ACCEPT(client_uhv->validateResponseHeaders(makeGoodResponseHeaders()));
 }
 
 TEST_F(Http2HeaderValidatorTest, ValidateRequestHeaderMapAllowed) {
@@ -127,15 +130,12 @@
       {":method", "CONNECT"}, {":authority", "envoy.com"}, {"x-foo", "bar"}};
   auto uhv = createH2ServerUhv(empty_config);
 
-<<<<<<< HEAD
-  EXPECT_ACCEPT(uhv->validateRequestHeaderMap(headers));
+  EXPECT_ACCEPT(uhv->validateRequestHeaders(headers));
+  EXPECT_ACCEPT(uhv->transformRequestHeaders(headers));
 
   // Check that UHV does not modify plain vanilla CONNECT method
   EXPECT_EQ(headers, ::Envoy::Http::TestRequestHeaderMapImpl(
                          {{":method", "CONNECT"}, {":authority", "envoy.com"}, {"x-foo", "bar"}}));
-=======
-  EXPECT_ACCEPT(uhv->validateRequestHeaders(headers));
->>>>>>> 51e30981
 }
 
 TEST_F(Http2HeaderValidatorTest, ValidateRequestHeaderMapConnectExtraPseudoHeader) {
@@ -226,7 +226,7 @@
                                                   {":path", "/"},
                                                   {":authority", "envoy.com"},
                                                   {"x_foo", "bar"}};
-  auto uhv = createH2(empty_config);
+  auto uhv = createH2ServerUhv(empty_config);
 
   EXPECT_ACCEPT(uhv->validateRequestHeaders(headers));
   EXPECT_ACCEPT(uhv->transformRequestHeaders(headers));
@@ -260,7 +260,7 @@
                                                   {":path", "/"},
                                                   {":authority", "envoy.com"},
                                                   {"x_foo", "bar"}};
-  auto uhv = createH2(reject_headers_with_underscores_config);
+  auto uhv = createH2ServerUhv(reject_headers_with_underscores_config);
 
   EXPECT_REJECT_WITH_DETAILS(uhv->validateRequestHeaders(headers),
                              UhvResponseCodeDetail::get().InvalidUnderscore);
@@ -270,18 +270,14 @@
   ::Envoy::Http::TestRequestHeaderMapImpl headers{
       {":scheme", "https"},  {":method", "CONNECT"},      {":protocol", "websocket"},
       {":path", "/foo/bar"}, {":authority", "envoy.com"}, {"x-foo", "bar"}};
-<<<<<<< HEAD
-  auto uhv = createH2ServerUhv(empty_config);
-  EXPECT_ACCEPT(uhv->validateRequestHeaderMap(headers));
+  auto uhv = createH2ServerUhv(empty_config);
+  EXPECT_ACCEPT(uhv->validateRequestHeaders(headers));
+  EXPECT_ACCEPT(uhv->transformRequestHeaders(headers));
   // Extended CONNECT is transformed to H/1 upgrade
   EXPECT_EQ(headers.method(), "GET");
   EXPECT_EQ(headers.getUpgradeValue(), "websocket");
   EXPECT_EQ(headers.getConnectionValue(), "upgrade");
   EXPECT_EQ(headers.protocol(), "");
-=======
-  auto uhv = createH2(empty_config);
-  EXPECT_ACCEPT(uhv->validateRequestHeaders(headers));
->>>>>>> 51e30981
 }
 
 TEST_F(Http2HeaderValidatorTest, RequestExtendedConnectNoScheme) {
@@ -289,13 +285,8 @@
                                                   {":protocol", "websocket"},
                                                   {":path", "/foo/bar"},
                                                   {":authority", "envoy.com"}};
-<<<<<<< HEAD
-  auto uhv = createH2ServerUhv(empty_config);
-  EXPECT_REJECT_WITH_DETAILS(uhv->validateRequestHeaderMap(headers),
-=======
-  auto uhv = createH2(empty_config);
-  EXPECT_REJECT_WITH_DETAILS(uhv->validateRequestHeaders(headers),
->>>>>>> 51e30981
+  auto uhv = createH2ServerUhv(empty_config);
+  EXPECT_REJECT_WITH_DETAILS(uhv->validateRequestHeaders(headers),
                              UhvResponseCodeDetail::get().InvalidScheme);
   // If validation failed, the extended CONNECT request should not be transformed to H/1 upgrade
   EXPECT_EQ(headers.method(), "CONNECT");
@@ -306,13 +297,8 @@
                                                   {":method", "CONNECT"},
                                                   {":protocol", "websocket"},
                                                   {":authority", "envoy.com"}};
-<<<<<<< HEAD
-  auto uhv = createH2ServerUhv(empty_config);
-  EXPECT_REJECT_WITH_DETAILS(uhv->validateRequestHeaderMap(headers),
-=======
-  auto uhv = createH2(empty_config);
-  EXPECT_REJECT_WITH_DETAILS(uhv->validateRequestHeaders(headers),
->>>>>>> 51e30981
+  auto uhv = createH2ServerUhv(empty_config);
+  EXPECT_REJECT_WITH_DETAILS(uhv->validateRequestHeaders(headers),
                              UhvResponseCodeDetail::get().InvalidUrl);
 }
 
@@ -323,13 +309,8 @@
                                                   {":protocol", "websocket"},
                                                   {":path", "/fo\x7fo/bar"},
                                                   {":authority", "envoy.com"}};
-<<<<<<< HEAD
-  auto uhv = createH2ServerUhv(empty_config);
-  EXPECT_REJECT_WITH_DETAILS(uhv->validateRequestHeaderMap(headers),
-=======
-  auto uhv = createH2(empty_config);
-  EXPECT_REJECT_WITH_DETAILS(uhv->validateRequestHeaders(headers),
->>>>>>> 51e30981
+  auto uhv = createH2ServerUhv(empty_config);
+  EXPECT_REJECT_WITH_DETAILS(uhv->validateRequestHeaders(headers),
                              UhvResponseCodeDetail::get().InvalidUrl);
 }
 
@@ -356,25 +337,22 @@
                                                   {":method", "CONNECT"},
                                                   {":path", "/foo/bar"},
                                                   {":protocol", "websocket"}};
-<<<<<<< HEAD
-  auto uhv = createH2ServerUhv(empty_config);
-  EXPECT_ACCEPT(uhv->validateRequestHeaderMap(headers));
-=======
-  auto uhv = createH2(empty_config);
-  EXPECT_ACCEPT(uhv->validateRequestHeaders(headers));
->>>>>>> 51e30981
+  auto uhv = createH2ServerUhv(empty_config);
+  EXPECT_ACCEPT(uhv->validateRequestHeaders(headers));
 }
 
 TEST_F(Http2HeaderValidatorTest, DownstreamUpgradeResponseTransformedToExtendedConnectResponse) {
   ::Envoy::Http::TestResponseHeaderMapImpl headers{
       {":status", "101"}, {"connection", "keep-alive, upgrade"}, {"upgrade", "websocket"}};
   auto uhv = createH2ServerUhv(empty_config);
-  auto result = uhv->validateResponseHeaderMap(headers);
+  auto result = uhv->transformResponseHeaders(headers);
   EXPECT_ACCEPT(result.status);
   // Expect the extended CONNECT response
   EXPECT_EQ(result.new_headers->getStatusValue(), "200");
   EXPECT_EQ(result.new_headers->Upgrade(), nullptr);
   EXPECT_EQ(result.new_headers->Connection(), nullptr);
+  // New headers should be valid H/2 response headers
+  EXPECT_ACCEPT(uhv->validateResponseHeaders(*result.new_headers));
 }
 
 TEST_F(Http2HeaderValidatorTest, UpstreamUpgradeRequestTransformedToExtendedConnect) {
@@ -382,7 +360,7 @@
       {":scheme", "https"},        {":method", "GET"},       {":path", "/./dir1/../dir2"},
       {":authority", "envoy.com"}, {"upgrade", "websocket"}, {"connection", "upgrade,keep-alive"}};
   auto uhv = createH2ClientUhv(empty_config);
-  auto result = uhv->validateRequestHeaderMap(headers);
+  auto result = uhv->transformRequestHeaders(headers);
   EXPECT_TRUE(result.status.ok());
   // Expect the extended CONNECT request
   EXPECT_EQ(result.new_headers->method(), "CONNECT");
@@ -393,6 +371,9 @@
   EXPECT_EQ(result.new_headers->path(), "/./dir1/../dir2");
   EXPECT_EQ(result.new_headers->host(), "envoy.com");
   EXPECT_EQ(result.new_headers->getSchemeValue(), "https");
+
+  // New headers must be valid H/2 extended CONNECT headers
+  EXPECT_ACCEPT(uhv->validateRequestHeaders(*result.new_headers));
 }
 
 TEST_F(Http2HeaderValidatorTest, UpstreamExtendedConnectResponseTransformedToUpgradeResponse) {
@@ -401,11 +382,14 @@
       {":scheme", "https"},        {":method", "GET"},       {":path", "/./dir1/../dir2"},
       {":authority", "envoy.com"}, {"upgrade", "websocket"}, {"connection", "upgrade,keep-alive"}};
   auto uhv = createH2ClientUhv(empty_config);
-  auto result = uhv->validateRequestHeaderMap(headers);
+  auto result = uhv->transformRequestHeaders(headers);
   EXPECT_TRUE(result.status.ok());
+  // Make sure transformation produced valid H/2 extended CONNECT
+  EXPECT_ACCEPT(uhv->validateRequestHeaders(*result.new_headers));
 
   ::Envoy::Http::TestResponseHeaderMapImpl response_headers{{":status", "200"}};
-  EXPECT_TRUE(uhv->validateResponseHeaderMap(response_headers).ok());
+  EXPECT_ACCEPT(uhv->validateResponseHeaders(response_headers));
+  EXPECT_ACCEPT(uhv->transformResponseHeaders(response_headers));
   // Expect the upgrade response
   EXPECT_EQ(response_headers.getStatusValue(), "101");
   EXPECT_EQ(response_headers.getUpgradeValue(), "websocket");
@@ -421,79 +405,36 @@
 
 TEST_F(Http2HeaderValidatorTest, ValidateResponseHeaderMapMissingStatus) {
   ::Envoy::Http::TestResponseHeaderMapImpl headers{{"x-foo", "bar"}};
-<<<<<<< HEAD
-  auto uhv = createH2ClientUhv(empty_config);
-  EXPECT_REJECT_WITH_DETAILS(uhv->validateResponseHeaderMap(headers),
-=======
-  auto uhv = createH2(empty_config);
+  auto uhv = createH2ClientUhv(empty_config);
   EXPECT_REJECT_WITH_DETAILS(uhv->validateResponseHeaders(headers),
->>>>>>> 51e30981
                              UhvResponseCodeDetail::get().InvalidStatus);
 }
 
 TEST_F(Http2HeaderValidatorTest, ValidateResponseHeaderMapExtraPseudoHeader) {
   ::Envoy::Http::TestResponseHeaderMapImpl headers{
       {":status", "200"}, {":foo", "bar"}, {"x-foo", "bar"}};
-<<<<<<< HEAD
-  auto uhv = createH2ClientUhv(empty_config);
-  EXPECT_REJECT_WITH_DETAILS(uhv->validateResponseHeaderMap(headers),
-=======
-  auto uhv = createH2(empty_config);
+  auto uhv = createH2ClientUhv(empty_config);
   EXPECT_REJECT_WITH_DETAILS(uhv->validateResponseHeaders(headers),
->>>>>>> 51e30981
                              UhvResponseCodeDetail::get().InvalidPseudoHeader);
 }
 
 TEST_F(Http2HeaderValidatorTest, ValidateResponseHeaderMapInvalidStatus) {
   ::Envoy::Http::TestResponseHeaderMapImpl headers{{":status", "1024"}, {"x-foo", "bar"}};
-<<<<<<< HEAD
-  auto uhv = createH2ClientUhv(empty_config);
-  EXPECT_REJECT_WITH_DETAILS(uhv->validateResponseHeaderMap(headers),
-=======
-  auto uhv = createH2(empty_config);
+  auto uhv = createH2ClientUhv(empty_config);
   EXPECT_REJECT_WITH_DETAILS(uhv->validateResponseHeaders(headers),
->>>>>>> 51e30981
                              UhvResponseCodeDetail::get().InvalidStatus);
 }
 
 TEST_F(Http2HeaderValidatorTest, ValidateResponseHeaderMapEmptyGenericName) {
   ::Envoy::Http::TestResponseHeaderMapImpl headers{{":status", "200"}, {"", "bar"}};
-<<<<<<< HEAD
-  auto uhv = createH2ClientUhv(empty_config);
-  EXPECT_REJECT_WITH_DETAILS(uhv->validateResponseHeaderMap(headers),
-                             UhvResponseCodeDetail::get().EmptyHeaderName);
-}
-
-TEST_F(Http2HeaderValidatorTest, ValidateResponseHeaderMapDropUnderscoreHeaders) {
-  ::Envoy::Http::TestResponseHeaderMapImpl headers{{":status", "200"}, {"x_foo", "bar"}};
-  auto uhv = createH2ClientUhv(drop_headers_with_underscores_config);
-
-  EXPECT_ACCEPT(uhv->validateResponseHeaderMap(headers));
-  EXPECT_EQ(headers, ::Envoy::Http::TestResponseHeaderMapImpl({{":status", "200"}}));
-}
-
-TEST_F(Http2HeaderValidatorTest, ValidateTE) {
-  HeaderString trailers{"trailers"};
-  HeaderString deflate{"deflate"};
-  auto uhv = createH2BaseUhv(empty_config);
-  EXPECT_ACCEPT(uhv->validateTEHeader(trailers));
-  EXPECT_REJECT_WITH_DETAILS(uhv->validateTEHeader(deflate), "uhv.http2.invalid_te");
-}
-
-TEST_F(Http2HeaderValidatorTest, ValidateGenericHeaderNameRejectConnectionHeaders) {
-  HeaderString transfer_encodings[] = {HeaderString("transfer-encoding"),
-                                       HeaderString("connection"), HeaderString("keep-alive"),
-                                       HeaderString("upgrade"), HeaderString("proxy-connection")};
-  auto uhv = createH2BaseUhv(empty_config);
-=======
-  auto uhv = createH2(empty_config);
+  auto uhv = createH2ClientUhv(empty_config);
   EXPECT_REJECT_WITH_DETAILS(uhv->validateResponseHeaders(headers),
                              UhvResponseCodeDetail::get().EmptyHeaderName);
 }
 
 TEST_F(Http2HeaderValidatorTest, ValidateRequestTrailersAllowUnderscoreHeadersByDefault) {
   TestRequestTrailerMapImpl trailers{{"trailer1", "value1"}, {"x_foo", "bar"}};
-  auto uhv = createH2(empty_config);
+  auto uhv = createH2ServerUhv(empty_config);
 
   EXPECT_ACCEPT(uhv->validateRequestTrailers(trailers));
   EXPECT_ACCEPT(uhv->transformRequestTrailers(trailers));
@@ -503,8 +444,7 @@
 TEST_F(Http2HeaderValidatorTest, ValidateGenericHeaderNameRejectConnectionHeaders) {
   std::string connection_headers[] = {"transfer-encoding", "connection", "keep-alive", "upgrade",
                                       "proxy-connection"};
-  auto uhv = createH2(empty_config);
->>>>>>> 51e30981
+  auto uhv = createH2ServerUhv(empty_config);
 
   for (auto& header : connection_headers) {
     TestRequestHeaderMapImpl request_headers = makeGoodRequestHeaders();
@@ -514,98 +454,52 @@
   }
 }
 
-<<<<<<< HEAD
-TEST_F(Http2HeaderValidatorTest, ValidateRequestHeaderAuthority) {
-  HeaderString authority{":authority"};
-  HeaderString valid{"envoy.com"};
-  HeaderString invalid{"user:pass@envoy.com"};
-  auto uhv = createH2BaseUhv(empty_config);
-=======
 TEST_F(Http2HeaderValidatorTest, ValidateRequestHeaderPath) {
-  auto uhv = createH2(empty_config);
+  auto uhv = createH2ServerUhv(empty_config);
   TestRequestHeaderMapImpl request_headers = makeGoodRequestHeaders();
   request_headers.setPath("/ bad path");
->>>>>>> 51e30981
 
   EXPECT_REJECT_WITH_DETAILS(uhv->validateRequestHeaders(request_headers),
                              UhvResponseCodeDetail::get().InvalidUrl);
 }
 
-<<<<<<< HEAD
-TEST_F(Http2HeaderValidatorTest, ValidateRequestHeaderPath) {
-  HeaderString path{":path"};
-  HeaderString valid{"/"};
-  HeaderString invalid{"/ bad path"};
-  auto uhv = createH2BaseUhv(empty_config);
-=======
 TEST_F(Http2HeaderValidatorTest, ValidateRequestHeaderTETrailersAllowed) {
-  auto uhv = createH2(empty_config);
+  auto uhv = createH2ServerUhv(empty_config);
   TestRequestHeaderMapImpl request_headers = makeGoodRequestHeaders();
   request_headers.addCopy("te", "trailers");
->>>>>>> 51e30981
 
   EXPECT_ACCEPT(uhv->validateRequestHeaders(request_headers));
 }
 
-<<<<<<< HEAD
-TEST_F(Http2HeaderValidatorTest, ValidateRequestHeaderTE) {
-  HeaderString name{"te"};
-  HeaderString valid{"trailers"};
-  HeaderString invalid{"chunked"};
-  auto uhv = createH2BaseUhv(empty_config);
-=======
 TEST_F(Http2HeaderValidatorTest, ValidateRequestHeaderInvalidTERejected) {
-  auto uhv = createH2(empty_config);
+  auto uhv = createH2ServerUhv(empty_config);
   TestRequestHeaderMapImpl request_headers = makeGoodRequestHeaders();
   request_headers.addCopy("te", "chunked");
->>>>>>> 51e30981
 
   EXPECT_REJECT_WITH_DETAILS(uhv->validateRequestHeaders(request_headers), "uhv.http2.invalid_te");
 }
 
-<<<<<<< HEAD
-TEST_F(Http2HeaderValidatorTest, ValidateRequestHeaderMethod) {
-  HeaderString method{":method"};
-  HeaderString valid{"GET"};
-  HeaderString invalid{"CUSTOM-METHOD"};
-  auto uhv = createH2BaseUhv(empty_config);
-=======
 TEST_F(Http2HeaderValidatorTest, ValidateRequestHeaderCustomMethod) {
-  auto uhv = createH2(empty_config);
+  auto uhv = createH2ServerUhv(empty_config);
   TestRequestHeaderMapImpl request_headers = makeGoodRequestHeaders();
   request_headers.setMethod("CUSTOM-METHOD");
->>>>>>> 51e30981
 
   EXPECT_ACCEPT(uhv->validateRequestHeaders(request_headers));
 }
 
 TEST_F(Http2HeaderValidatorTest, ValidateRequestHeaderContentLength) {
-<<<<<<< HEAD
-  HeaderString content_length{"content-length"};
-  HeaderString valid{"100"};
-  HeaderString invalid{"10a2"};
-  auto uhv = createH2BaseUhv(empty_config);
-=======
-  auto uhv = createH2(empty_config);
+  auto uhv = createH2ServerUhv(empty_config);
   TestRequestHeaderMapImpl request_headers = makeGoodRequestHeaders();
   request_headers.setContentLength("100");
   EXPECT_ACCEPT(uhv->validateRequestHeaders(request_headers));
->>>>>>> 51e30981
 
   request_headers.setContentLength("10a2");
   EXPECT_REJECT_WITH_DETAILS(uhv->validateRequestHeaders(request_headers),
                              UhvResponseCodeDetail::get().InvalidContentLength);
 }
 
-<<<<<<< HEAD
-TEST_F(Http2HeaderValidatorTest, ValidateRequestHeaderScheme) {
-  HeaderString scheme{":scheme"};
-  HeaderString valid{"https"};
-  HeaderString invalid{"http_ssh"};
-  auto uhv = createH2BaseUhv(empty_config);
-=======
 TEST_F(Http2HeaderValidatorTest, ValidateResponseHeaderContentLength) {
-  auto uhv = createH2(empty_config);
+  auto uhv = createH2ClientUhv(empty_config);
   TestResponseHeaderMapImpl response_headers = makeGoodResponseHeaders();
   response_headers.setContentLength("100");
   EXPECT_ACCEPT(uhv->validateResponseHeaders(response_headers));
@@ -614,38 +508,29 @@
   EXPECT_REJECT_WITH_DETAILS(uhv->validateResponseHeaders(response_headers),
                              UhvResponseCodeDetail::get().InvalidContentLength);
 }
->>>>>>> 51e30981
 
 TEST_F(Http2HeaderValidatorTest, ValidateRequestHeaderInvalidScheme) {
-  auto uhv = createH2(empty_config);
+  auto uhv = createH2ServerUhv(empty_config);
   TestRequestHeaderMapImpl request_headers = makeGoodRequestHeaders();
   request_headers.setScheme("http_ssh");
   EXPECT_REJECT_WITH_DETAILS(uhv->validateRequestHeaders(request_headers),
                              UhvResponseCodeDetail::get().InvalidScheme);
 }
 
-<<<<<<< HEAD
-TEST_F(Http2HeaderValidatorTest, ValidateRequestHeaderProtocol) {
-  HeaderString scheme{":protocol"};
-  HeaderString valid{"websocket"};
-  HeaderString invalid{"something \x7F bad"};
-  auto uhv = createH2BaseUhv(empty_config);
-=======
 TEST_F(Http2HeaderValidatorTest, ValidateRequestHeaderInvalidProtocol) {
-  auto uhv = createH2(empty_config);
+  auto uhv = createH2ServerUhv(empty_config);
   TestRequestHeaderMapImpl headers{{":scheme", "https"},
                                    {":method", "CONNECT"},
                                    {":protocol", "something \x7F bad"},
                                    {":path", "/foo/bar"},
                                    {":authority", "envoy.com"}};
->>>>>>> 51e30981
 
   EXPECT_REJECT_WITH_DETAILS(uhv->validateRequestHeaders(headers),
                              UhvResponseCodeDetail::get().InvalidValueCharacters);
 }
 
 TEST_F(Http2HeaderValidatorTest, InvalidRequestHeaderNameRejected) {
-  auto uhv = createH2(empty_config);
+  auto uhv = createH2ServerUhv(empty_config);
   TestRequestHeaderMapImpl request_headers = makeGoodRequestHeaders();
   // This header name is valid
   request_headers.addCopy("x-foo", "bar");
@@ -657,23 +542,8 @@
                              UhvResponseCodeDetail::get().InvalidNameCharacters);
 }
 
-<<<<<<< HEAD
-  auto uhv = createH2ClientUhv(empty_config);
-
-  EXPECT_ACCEPT(uhv->validateRequestHeaderEntry(valid_name, valid_value));
-  EXPECT_REJECT_WITH_DETAILS(uhv->validateRequestHeaderEntry(invalid_name, valid_value),
-                             UhvResponseCodeDetail::get().EmptyHeaderName);
-  EXPECT_REJECT_WITH_DETAILS(uhv->validateRequestHeaderEntry(valid_name, invalid_value),
-                             UhvResponseCodeDetail::get().InvalidValueCharacters);
-}
-
-TEST_F(Http2HeaderValidatorTest, ValidateRequestHeaderAllowUnderscores) {
-  HeaderString name{"x_foo"};
-  HeaderString value{"bar"};
-  auto uhv = createH2ServerUhv(empty_config);
-=======
 TEST_F(Http2HeaderValidatorTest, InvalidRequestHeaderValueRejected) {
-  auto uhv = createH2(empty_config);
+  auto uhv = createH2ServerUhv(empty_config);
   TestRequestHeaderMapImpl request_headers = makeGoodRequestHeaders();
   HeaderString invalid_value{};
   setHeaderStringUnvalidated(invalid_value, "hello\nworld");
@@ -683,12 +553,11 @@
 }
 
 TEST_F(Http2HeaderValidatorTest, InvalidResponseHeaderNameRejected) {
-  auto uhv = createH2(empty_config);
+  auto uhv = createH2ClientUhv(empty_config);
   TestResponseHeaderMapImpl response_headers = makeGoodResponseHeaders();
   // This header name is valid
   response_headers.addCopy("x-foo", "bar");
   EXPECT_ACCEPT(uhv->validateResponseHeaders(response_headers));
->>>>>>> 51e30981
 
   // Reject invalid name
   response_headers.addCopy("foo oo", "bar");
@@ -696,16 +565,8 @@
                              UhvResponseCodeDetail::get().InvalidNameCharacters);
 }
 
-<<<<<<< HEAD
-TEST_F(Http2HeaderValidatorTest, ValidateResponseHeaderStatus) {
-  HeaderString status{":status"};
-  HeaderString valid{"200"};
-  HeaderString invalid{"1024"};
-  auto uhv = createH2ClientUhv(empty_config);
-=======
 TEST_F(Http2HeaderValidatorTest, InvalidResponseHeaderValueRejected) {
-
-  auto uhv = createH2(empty_config);
+  auto uhv = createH2ClientUhv(empty_config);
   TestResponseHeaderMapImpl response_headers = makeGoodResponseHeaders();
   HeaderString invalid_value{};
   setHeaderStringUnvalidated(invalid_value, "hello\nworld");
@@ -713,10 +574,9 @@
   EXPECT_REJECT_WITH_DETAILS(uhv->validateResponseHeaders(response_headers),
                              UhvResponseCodeDetail::get().InvalidValueCharacters);
 }
->>>>>>> 51e30981
 
 TEST_F(Http2HeaderValidatorTest, ValidateResponseHeaderInvalidStatusRejected) {
-  auto uhv = createH2(empty_config);
+  auto uhv = createH2ClientUhv(empty_config);
   TestResponseHeaderMapImpl response_headers = makeGoodResponseHeaders();
   response_headers.setStatus("1024");
 
@@ -725,7 +585,7 @@
 }
 
 TEST_F(Http2HeaderValidatorTest, ValidateUppercaseRequestHeaderRejected) {
-  auto uhv = createH2(empty_config);
+  auto uhv = createH2ServerUhv(empty_config);
 
   HeaderString invalid_name_uppercase;
   setHeaderStringUnvalidated(invalid_name_uppercase, "X-Foo");
@@ -737,12 +597,8 @@
                              UhvResponseCodeDetail::get().InvalidNameCharacters);
 }
 
-<<<<<<< HEAD
-  auto uhv = createH2ServerUhv(empty_config);
-=======
 TEST_F(Http2HeaderValidatorTest, ValidateUppercaseResponseHeaderRejected) {
-  auto uhv = createH2(empty_config);
->>>>>>> 51e30981
+  auto uhv = createH2ClientUhv(empty_config);
 
   HeaderString invalid_name_uppercase;
   setHeaderStringUnvalidated(invalid_name_uppercase, "X-Foo");
@@ -754,13 +610,8 @@
                              UhvResponseCodeDetail::get().InvalidNameCharacters);
 }
 
-<<<<<<< HEAD
-TEST_F(Http2HeaderValidatorTest, ValidateGenericHeaderName) {
-  auto uhv = createH2BaseUhv(empty_config);
-=======
 TEST_F(Http2HeaderValidatorTest, ValidateRequestGenericHeaderName) {
-  auto uhv = createH2(empty_config);
->>>>>>> 51e30981
+  auto uhv = createH2ServerUhv(empty_config);
   std::string name{"aaaaa"};
   for (int i = 0; i < 0xff; ++i) {
     char c = static_cast<char>(i);
@@ -783,21 +634,8 @@
   }
 }
 
-<<<<<<< HEAD
-TEST_F(Http2HeaderValidatorTest, ValidateGenericHeaderKeyStrictInvalidEmpty) {
-  HeaderString invalid_empty{""};
-  auto uhv = createH2BaseUhv(empty_config);
-
-  EXPECT_REJECT_WITH_DETAILS(uhv->validateGenericHeaderName(invalid_empty),
-                             UhvResponseCodeDetail::get().EmptyHeaderName);
-}
-
-TEST_F(Http2HeaderValidatorTest, ValidateGenericHeaderKeyDropUnderscores) {
-  HeaderString drop_underscore{"x_foo"};
-  auto uhv = createH2BaseUhv(drop_headers_with_underscores_config);
-=======
 TEST_F(Http2HeaderValidatorTest, ValidateResponseGenericHeaderName) {
-  auto uhv = createH2(empty_config);
+  auto uhv = createH2ClientUhv(empty_config);
   std::string name{"aaaaa"};
   for (int i = 0; i < 0xff; ++i) {
     char c = static_cast<char>(i);
@@ -807,7 +645,6 @@
     setHeaderStringUnvalidated(header_string, name);
     TestResponseHeaderMapImpl headers = makeGoodResponseHeaders();
     headers.addViaMove(std::move(header_string), HeaderString(absl::string_view("some value")));
->>>>>>> 51e30981
 
     auto result = uhv->validateResponseHeaders(headers);
     if (testChar(kGenericHeaderNameCharTable, c) && (c < 'A' || c > 'Z')) {
@@ -835,18 +672,12 @@
 TEST_F(Http2HeaderValidatorTest, ValidateRequestHeaderMapRejectPath) {
   ::Envoy::Http::TestRequestHeaderMapImpl headers{
       {":scheme", "https"}, {":method", "GET"}, {":path", "/.."}, {":authority", "envoy.com"}};
-<<<<<<< HEAD
-  auto uhv = createH2ServerUhv(empty_config);
-  auto result = uhv->validateRequestHeaderMap(headers);
-  EXPECT_EQ(result.action(), HeaderValidatorBase::RejectOrRedirectAction::Reject);
-=======
-  auto uhv = createH2(empty_config);
+  auto uhv = createH2ServerUhv(empty_config);
   EXPECT_ACCEPT(uhv->validateRequestHeaders(headers));
   // Path normalization should fail due to /.. path
-  auto result = uhv->transformRequestHeaders(headers);
-  EXPECT_EQ(result.action(), HeaderValidator::RejectOrRedirectAction::Reject);
->>>>>>> 51e30981
-  EXPECT_EQ(result.details(), UhvResponseCodeDetail::get().InvalidUrl);
+  EXPECT_REJECT_WITH_DETAILS(uhv->transformRequestHeaders(headers),
+                             UhvResponseCodeDetail::get().InvalidUrl);
+  ;
 }
 
 TEST_F(Http2HeaderValidatorTest, ValidateRequestHeaderMapRedirectPath) {
@@ -854,17 +685,12 @@
                                                   {":method", "GET"},
                                                   {":path", "/dir1%2fdir2"},
                                                   {":authority", "envoy.com"}};
-<<<<<<< HEAD
   auto uhv = createH2ServerUhv(redirect_encoded_slash_config);
-  auto result = uhv->validateRequestHeaderMap(headers);
-  EXPECT_EQ(result.action(), HeaderValidatorBase::RejectOrRedirectAction::Redirect);
-=======
-  auto uhv = createH2(redirect_encoded_slash_config);
   EXPECT_ACCEPT(uhv->validateRequestHeaders(headers));
   // Path normalization should result in redirect
   auto result = uhv->transformRequestHeaders(headers);
-  EXPECT_EQ(result.action(), HeaderValidator::RejectOrRedirectAction::Redirect);
->>>>>>> 51e30981
+  EXPECT_EQ(result.action(),
+            ::Envoy::Http::HeaderValidator::RequestHeadersTransformationResult::Action::Redirect);
   EXPECT_EQ(result.details(), "uhv.path_noramlization_redirect");
   EXPECT_EQ(headers.path(), "/dir1/dir2");
 }
@@ -874,7 +700,7 @@
                                                   {":method", "GET"},
                                                   {":path", "/./dir1%2f../dir2"},
                                                   {":authority", "envoy.com"}};
-  auto uhv = createH2(no_path_normalization);
+  auto uhv = createH2ServerUhv(no_path_normalization);
 
   EXPECT_TRUE(uhv->validateRequestHeaders(headers).ok());
   EXPECT_TRUE(uhv->transformRequestHeaders(headers).ok());
@@ -913,7 +739,7 @@
 
 TEST_F(Http2HeaderValidatorTest, UnderscoreHeadersAllowedInRequestTrailersByDefault) {
   ::Envoy::Http::TestRequestTrailerMapImpl trailers{{"trailer1", "value1"}, {"x_foo", "bar"}};
-  auto uhv = createH2(empty_config);
+  auto uhv = createH2ServerUhv(empty_config);
 
   EXPECT_ACCEPT(uhv->validateRequestTrailers(trailers));
   EXPECT_ACCEPT(uhv->transformRequestTrailers(trailers));
@@ -923,7 +749,7 @@
 
 TEST_F(Http2HeaderValidatorTest, ValidateRequestTrailersDropUnderscoreHeaders) {
   ::Envoy::Http::TestRequestTrailerMapImpl trailers{{"trailer1", "value1"}, {"x_foo", "bar"}};
-  auto uhv = createH2(drop_headers_with_underscores_config);
+  auto uhv = createH2ServerUhv(drop_headers_with_underscores_config);
 
   EXPECT_ACCEPT(uhv->validateRequestTrailers(trailers));
   EXPECT_ACCEPT(uhv->transformRequestTrailers(trailers));
@@ -932,7 +758,7 @@
 
 TEST_F(Http2HeaderValidatorTest, ValidateRequestTrailersRejectUnderscoreHeaders) {
   ::Envoy::Http::TestRequestTrailerMapImpl trailers{{"trailer1", "value1"}, {"x_foo", "bar"}};
-  auto uhv = createH2(reject_headers_with_underscores_config);
+  auto uhv = createH2ServerUhv(reject_headers_with_underscores_config);
 
   EXPECT_REJECT_WITH_DETAILS(uhv->validateRequestTrailers(trailers),
                              UhvResponseCodeDetail::get().InvalidUnderscore);
@@ -971,7 +797,7 @@
                                                   {":path", "/path\\with/back\\/slash%5C"},
                                                   {":authority", "envoy.com"},
                                                   {":method", "GET"}};
-  auto uhv = createH2(empty_config);
+  auto uhv = createH2ServerUhv(empty_config);
 
   EXPECT_ACCEPT(uhv->validateRequestHeaders(headers));
   EXPECT_ACCEPT(uhv->transformRequestHeaders(headers));
@@ -985,7 +811,7 @@
                                                   {":path", "/path\\with/back\\/slash%5c"},
                                                   {":authority", "envoy.com"},
                                                   {":method", "GET"}};
-  auto uhv = createH2(empty_config);
+  auto uhv = createH2ServerUhv(empty_config);
 
   EXPECT_REJECT_WITH_DETAILS(uhv->validateRequestHeaders(headers), "uhv.invalid_url");
 }

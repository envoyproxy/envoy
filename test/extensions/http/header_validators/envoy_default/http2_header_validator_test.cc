#include "envoy/http/header_validator_errors.h"

#include "source/extensions/http/header_validators/envoy_default/character_tables.h"
#include "source/extensions/http/header_validators/envoy_default/http2_header_validator.h"

#include "test/extensions/http/header_validators/envoy_default/header_validator_test.h"
#include "test/test_common/test_runtime.h"
#include "test/test_common/utility.h"

namespace Envoy {
namespace Extensions {
namespace Http {
namespace HeaderValidators {
namespace EnvoyDefault {
namespace {

using ::Envoy::Extensions::Http::HeaderValidators::EnvoyDefault::Http2HeaderValidator;
using ::Envoy::Http::HeaderString;
using ::Envoy::Http::Protocol;
using ::Envoy::Http::testCharInTable;
using ::Envoy::Http::TestRequestHeaderMapImpl;
using ::Envoy::Http::TestRequestTrailerMapImpl;
using ::Envoy::Http::TestResponseHeaderMapImpl;
using ::Envoy::Http::UhvResponseCodeDetail;

class Http2HeaderValidatorTest : public HeaderValidatorTest, public testing::Test {
protected:
  ::Envoy::Http::ServerHeaderValidatorPtr createH2ServerUhv(absl::string_view config_yaml) {
    envoy::extensions::http::header_validators::envoy_default::v3::HeaderValidatorConfig
        typed_config;
    TestUtility::loadFromYaml(std::string(config_yaml), typed_config);

<<<<<<< HEAD
    HeaderValidatorConfigOverrides config_overrides{scoped_runtime_.loader().snapshot().getBoolean(
        "envoy.uhv.allow_non_compliant_characters_in_path", true)};
    return std::make_unique<ServerHttp2HeaderValidator>(typed_config, Protocol::Http2, stats_,
                                                        config_overrides);
=======
    return std::make_unique<ServerHttp2HeaderValidator>(typed_config, Protocol::Http2, stats_,
                                                        overrides_);
>>>>>>> cae5358e
  }

  ::Envoy::Http::ClientHeaderValidatorPtr createH2ClientUhv(absl::string_view config_yaml) {
    envoy::extensions::http::header_validators::envoy_default::v3::HeaderValidatorConfig
        typed_config;
    TestUtility::loadFromYaml(std::string(config_yaml), typed_config);

<<<<<<< HEAD
    HeaderValidatorConfigOverrides config_overrides{scoped_runtime_.loader().snapshot().getBoolean(
        "envoy.uhv.allow_non_compliant_characters_in_path", true)};
    return std::make_unique<ClientHttp2HeaderValidator>(typed_config, Protocol::Http2, stats_,
                                                        config_overrides);
=======
    return std::make_unique<ClientHttp2HeaderValidator>(typed_config, Protocol::Http2, stats_,
                                                        overrides_);
>>>>>>> cae5358e
  }

  std::unique_ptr<Http2HeaderValidator> createH2BaseUhv(absl::string_view config_yaml) {
    envoy::extensions::http::header_validators::envoy_default::v3::HeaderValidatorConfig
        typed_config;
    TestUtility::loadFromYaml(std::string(config_yaml), typed_config);

<<<<<<< HEAD
    HeaderValidatorConfigOverrides config_overrides{scoped_runtime_.loader().snapshot().getBoolean(
        "envoy.uhv.allow_non_compliant_characters_in_path", true)};
    return std::make_unique<Http2HeaderValidator>(typed_config, Protocol::Http2, stats_,
                                                  config_overrides);
=======
    return std::make_unique<Http2HeaderValidator>(typed_config, Protocol::Http2, stats_,
                                                  overrides_);
>>>>>>> cae5358e
  }

  TestRequestHeaderMapImpl makeGoodRequestHeaders() {
    return TestRequestHeaderMapImpl{
        {":scheme", "https"}, {":method", "GET"}, {":authority", "envoy.com"}, {":path", "/"}};
  }

  TestResponseHeaderMapImpl makeGoodResponseHeaders() {
    return TestResponseHeaderMapImpl{{":status", "200"}};
  }

  TestScopedRuntime scoped_runtime_;
  ConfigOverrides overrides_;
};

TEST_F(Http2HeaderValidatorTest, GoodHeadersAccepted) {
  auto server_uhv = createH2ServerUhv(empty_config);
  auto client_uhv = createH2ClientUhv(empty_config);
  EXPECT_ACCEPT(server_uhv->validateRequestHeaders(makeGoodRequestHeaders()));
  EXPECT_ACCEPT(server_uhv->validateResponseHeaders(makeGoodResponseHeaders()));
  EXPECT_ACCEPT(client_uhv->validateRequestHeaders(makeGoodRequestHeaders()));
  EXPECT_ACCEPT(client_uhv->validateResponseHeaders(makeGoodResponseHeaders()));
}

TEST_F(Http2HeaderValidatorTest, ValidateRequestHeaderMapAllowed) {
  ::Envoy::Http::TestRequestHeaderMapImpl headers{{":scheme", "https"},
                                                  {":method", "GET"},
                                                  {":path", "/"},
                                                  {":authority", "envoy.com"},
                                                  {"x-foo", "bar"}};
  auto uhv = createH2ServerUhv(empty_config);

  EXPECT_ACCEPT(uhv->validateRequestHeaders(headers));
}

TEST_F(Http2HeaderValidatorTest, ValidateRequestHeaderMapMissingPath) {
  ::Envoy::Http::TestRequestHeaderMapImpl headers{
      {":scheme", "https"}, {":method", "GET"}, {"x-foo", "bar"}};
  auto uhv = createH2ServerUhv(empty_config);

  EXPECT_REJECT_WITH_DETAILS(uhv->validateRequestHeaders(headers),
                             UhvResponseCodeDetail::get().InvalidUrl);
}

TEST_F(Http2HeaderValidatorTest, ValidateRequestHeaderMapMissingMethod) {
  ::Envoy::Http::TestRequestHeaderMapImpl headers{
      {":scheme", "https"}, {":path", "/"}, {"x-foo", "bar"}};
  auto uhv = createH2ServerUhv(empty_config);

  EXPECT_REJECT_WITH_DETAILS(uhv->validateRequestHeaders(headers),
                             UhvResponseCodeDetail::get().InvalidMethod);
}

TEST_F(Http2HeaderValidatorTest, ValidateRequestHeaderMapMissingScheme) {
  ::Envoy::Http::TestRequestHeaderMapImpl headers{
      {":method", "GET"}, {":path", "/"}, {"x-foo", "bar"}};
  auto uhv = createH2ServerUhv(empty_config);

  EXPECT_REJECT_WITH_DETAILS(uhv->validateRequestHeaders(headers),
                             UhvResponseCodeDetail::get().InvalidScheme);
}

TEST_F(Http2HeaderValidatorTest, ValidateRequestHeaderMapExtraPseudoHeader) {
  ::Envoy::Http::TestRequestHeaderMapImpl headers{
      {":scheme", "https"}, {":method", "GET"}, {":path", "/"}, {":foo", "bar"}};
  auto uhv = createH2ServerUhv(empty_config);

  EXPECT_REJECT_WITH_DETAILS(uhv->validateRequestHeaders(headers),
                             UhvResponseCodeDetail::get().InvalidPseudoHeader);
}

TEST_F(Http2HeaderValidatorTest, ValidateRequestHeaderMapNoAuthorityIsOk) {
  ::Envoy::Http::TestRequestHeaderMapImpl headers{
      {":scheme", "https"}, {":method", "GET"}, {":path", "/"}, {"x-foo", "bar"}};
  auto uhv = createH2ServerUhv(empty_config);

  EXPECT_ACCEPT(uhv->validateRequestHeaders(headers));
}

TEST_F(Http2HeaderValidatorTest, ValidateRequestHeaderMapConnect) {
  ::Envoy::Http::TestRequestHeaderMapImpl headers{
      {":method", "CONNECT"}, {":authority", "envoy.com"}, {"x-foo", "bar"}};
  auto uhv = createH2ServerUhv(empty_config);

  EXPECT_ACCEPT(uhv->validateRequestHeaders(headers));
  EXPECT_ACCEPT(uhv->transformRequestHeaders(headers));

  // Check that UHV does not modify plain vanilla CONNECT method
  EXPECT_EQ(headers, ::Envoy::Http::TestRequestHeaderMapImpl(
                         {{":method", "CONNECT"}, {":authority", "envoy.com"}, {"x-foo", "bar"}}));
}

TEST_F(Http2HeaderValidatorTest, ValidateRequestHeaderMapConnectExtraPseudoHeader) {
  ::Envoy::Http::TestRequestHeaderMapImpl headers{
      {":method", "CONNECT"}, {":scheme", "https"}, {":authority", "envoy.com"}, {"x-foo", "bar"}};
  auto uhv = createH2ServerUhv(empty_config);

  EXPECT_REJECT_WITH_DETAILS(uhv->validateRequestHeaders(headers),
                             UhvResponseCodeDetail::get().InvalidScheme);
}

TEST_F(Http2HeaderValidatorTest, ValidateRequestHeaderMapConnectMissingAuthority) {
  ::Envoy::Http::TestRequestHeaderMapImpl headers{{":method", "CONNECT"}, {"x-foo", "bar"}};
  auto uhv = createH2ServerUhv(empty_config);

  EXPECT_REJECT_WITH_DETAILS(uhv->validateRequestHeaders(headers),
                             UhvResponseCodeDetail::get().InvalidHost);
}

TEST_F(Http2HeaderValidatorTest, ValidateRequestHeaderMapConnectWithPath) {
  ::Envoy::Http::TestRequestHeaderMapImpl headers{
      {":method", "CONNECT"}, {":authority", "envoy.com"}, {":path", "/bar"}};
  auto uhv = createH2ServerUhv(empty_config);

  EXPECT_REJECT_WITH_DETAILS(uhv->validateRequestHeaders(headers),
                             UhvResponseCodeDetail::get().InvalidUrl);
}

TEST_F(Http2HeaderValidatorTest, ValidateRequestHeaderMapConnectWithScheme) {
  ::Envoy::Http::TestRequestHeaderMapImpl headers{
      {":method", "CONNECT"}, {":authority", "envoy.com"}, {":scheme", "https"}};
  auto uhv = createH2ServerUhv(empty_config);

  EXPECT_REJECT_WITH_DETAILS(uhv->validateRequestHeaders(headers),
                             UhvResponseCodeDetail::get().InvalidScheme);
}

TEST_F(Http2HeaderValidatorTest, ValidateRequestHeaderMapOptionsAsterisk) {
  ::Envoy::Http::TestRequestHeaderMapImpl headers{{":scheme", "https"},
                                                  {":method", "OPTIONS"},
                                                  {":path", "*"},
                                                  {":authority", "envoy.com"},
                                                  {"x-foo", "bar"}};
  auto uhv = createH2ServerUhv(empty_config);

  EXPECT_ACCEPT(uhv->validateRequestHeaders(headers));
}

TEST_F(Http2HeaderValidatorTest, ValidateRequestHeaderMapNotOptionsAsterisk) {
  ::Envoy::Http::TestRequestHeaderMapImpl headers{{":scheme", "https"},
                                                  {":method", "GET"},
                                                  {":path", "*"},
                                                  {":authority", "envoy.com"},
                                                  {"x-foo", "bar"}};
  auto uhv = createH2ServerUhv(empty_config);

  EXPECT_REJECT_WITH_DETAILS(uhv->validateRequestHeaders(headers),
                             UhvResponseCodeDetail::get().InvalidUrl);
}

TEST_F(Http2HeaderValidatorTest, ValidateRequestHeaderMapInvalidAuthority) {
  ::Envoy::Http::TestRequestHeaderMapImpl headers{{":scheme", "https"},
                                                  {":method", "GET"},
                                                  {":path", "/"},
                                                  {":authority", "user:pass@envoy.com"},
                                                  {"x-foo", "bar"}};
  auto uhv = createH2ServerUhv(empty_config);

  EXPECT_REJECT_WITH_DETAILS(uhv->validateRequestHeaders(headers),
                             UhvResponseCodeDetail::get().InvalidHostDeprecatedUserInfo);
}

TEST_F(Http2HeaderValidatorTest, ValidateRequestHeaderMapEmptyGenericName) {
  ::Envoy::Http::TestRequestHeaderMapImpl headers{{":scheme", "https"},
                                                  {":method", "GET"},
                                                  {":path", "/"},
                                                  {":authority", "envoy.com"},
                                                  {"", "bar"}};
  auto uhv = createH2ServerUhv(empty_config);

  EXPECT_REJECT_WITH_DETAILS(uhv->validateRequestHeaders(headers),
                             UhvResponseCodeDetail::get().EmptyHeaderName);
}

TEST_F(Http2HeaderValidatorTest, ValidateRequestHeaderMapUnderscoreHeadersAllowedByDefault) {
  ::Envoy::Http::TestRequestHeaderMapImpl headers{{":scheme", "https"},
                                                  {":method", "GET"},
                                                  {":path", "/"},
                                                  {":authority", "envoy.com"},
                                                  {"x_foo", "bar"}};
  auto uhv = createH2ServerUhv(empty_config);

  EXPECT_ACCEPT(uhv->validateRequestHeaders(headers));
  EXPECT_ACCEPT(uhv->transformRequestHeaders(headers));
  EXPECT_EQ(headers, ::Envoy::Http::TestRequestHeaderMapImpl({{":scheme", "https"},
                                                              {":method", "GET"},
                                                              {":path", "/"},
                                                              {":authority", "envoy.com"},
                                                              {"x_foo", "bar"}}));
}

TEST_F(Http2HeaderValidatorTest, ValidateRequestHeaderMapDropUnderscoreHeaders) {
  ::Envoy::Http::TestRequestHeaderMapImpl headers{{":scheme", "https"},
                                                  {":method", "GET"},
                                                  {":path", "/"},
                                                  {":authority", "envoy.com"},
                                                  {"x_foo", "bar"}};
  auto uhv = createH2ServerUhv(drop_headers_with_underscores_config);

  EXPECT_ACCEPT(uhv->validateRequestHeaders(headers));
  // Headers with underscores are dropped by the transform method
  EXPECT_ACCEPT(uhv->transformRequestHeaders(headers));
  EXPECT_EQ(
      headers,
      ::Envoy::Http::TestRequestHeaderMapImpl(
          {{":scheme", "https"}, {":method", "GET"}, {":path", "/"}, {":authority", "envoy.com"}}));
}

TEST_F(Http2HeaderValidatorTest, ValidateRequestHeaderMapRejectUnderscoreHeaders) {
  ::Envoy::Http::TestRequestHeaderMapImpl headers{{":scheme", "https"},
                                                  {":method", "GET"},
                                                  {":path", "/"},
                                                  {":authority", "envoy.com"},
                                                  {"x_foo", "bar"}};
  auto uhv = createH2ServerUhv(reject_headers_with_underscores_config);

  EXPECT_REJECT_WITH_DETAILS(uhv->validateRequestHeaders(headers),
                             UhvResponseCodeDetail::get().InvalidUnderscore);
}

TEST_F(Http2HeaderValidatorTest, RequestExtendedConnect) {
  ::Envoy::Http::TestRequestHeaderMapImpl headers{
      {":scheme", "https"},  {":method", "CONNECT"},      {":protocol", "websocket"},
      {":path", "/foo/bar"}, {":authority", "envoy.com"}, {"x-foo", "bar"}};
  auto uhv = createH2ServerUhv(empty_config);
  EXPECT_ACCEPT(uhv->validateRequestHeaders(headers));
  EXPECT_ACCEPT(uhv->transformRequestHeaders(headers));
  // Extended CONNECT is transformed to H/1 upgrade
  EXPECT_EQ(headers.method(), "GET");
  EXPECT_EQ(headers.getUpgradeValue(), "websocket");
  EXPECT_EQ(headers.getConnectionValue(), "upgrade");
  EXPECT_EQ(headers.protocol(), "");
}

TEST_F(Http2HeaderValidatorTest, RequestExtendedConnectNoScheme) {
  ::Envoy::Http::TestRequestHeaderMapImpl headers{{":method", "CONNECT"},
                                                  {":protocol", "websocket"},
                                                  {":path", "/foo/bar"},
                                                  {":authority", "envoy.com"}};
  auto uhv = createH2ServerUhv(empty_config);
  EXPECT_REJECT_WITH_DETAILS(uhv->validateRequestHeaders(headers),
                             UhvResponseCodeDetail::get().InvalidScheme);
  // If validation failed, the extended CONNECT request should not be transformed to H/1 upgrade
  EXPECT_EQ(headers.method(), "CONNECT");
}

TEST_F(Http2HeaderValidatorTest, RequestExtendedConnectNoPath) {
  ::Envoy::Http::TestRequestHeaderMapImpl headers{{":scheme", "https"},
                                                  {":method", "CONNECT"},
                                                  {":protocol", "websocket"},
                                                  {":authority", "envoy.com"}};
  auto uhv = createH2ServerUhv(empty_config);
  EXPECT_REJECT_WITH_DETAILS(uhv->validateRequestHeaders(headers),
                             UhvResponseCodeDetail::get().InvalidUrl);
}

TEST_F(Http2HeaderValidatorTest, RequestExtendedConnectInvalidPath) {
  // Character with value 0x7F is invalid in URI path
  ::Envoy::Http::TestRequestHeaderMapImpl headers{{":scheme", "https"},
                                                  {":method", "CONNECT"},
                                                  {":protocol", "websocket"},
                                                  {":path", "/fo\x7fo/bar"},
                                                  {":authority", "envoy.com"}};
  auto uhv = createH2ServerUhv(empty_config);
  EXPECT_REJECT_WITH_DETAILS(uhv->validateRequestHeaders(headers),
                             UhvResponseCodeDetail::get().InvalidUrl);
}

TEST_F(Http2HeaderValidatorTest, RequestExtendedConnectPathNormalization) {
  ::Envoy::Http::TestRequestHeaderMapImpl headers{{":scheme", "https"},
                                                  {":method", "CONNECT"},
                                                  {":protocol", "websocket"},
                                                  {":path", "/./dir1/../dir2"},
                                                  {":authority", "envoy.com"}};
  auto uhv = createH2ServerUhv(empty_config);

  EXPECT_ACCEPT(uhv->validateRequestHeaders(headers));
  EXPECT_ACCEPT(uhv->transformRequestHeaders(headers));
  EXPECT_EQ(headers.path(), "/dir2");
  // Expect transformation to H/1 upgrade as well
  EXPECT_EQ(headers.method(), "GET");
  EXPECT_EQ(headers.getUpgradeValue(), "websocket");
  EXPECT_EQ(headers.getConnectionValue(), "upgrade");
  EXPECT_EQ(headers.protocol(), "");
}

TEST_F(Http2HeaderValidatorTest, RequestExtendedConnectNoAuthorityIsOk) {
  ::Envoy::Http::TestRequestHeaderMapImpl headers{{":scheme", "https"},
                                                  {":method", "CONNECT"},
                                                  {":path", "/foo/bar"},
                                                  {":protocol", "websocket"}};
  auto uhv = createH2ServerUhv(empty_config);
  EXPECT_ACCEPT(uhv->validateRequestHeaders(headers));
}

TEST_F(Http2HeaderValidatorTest, DownstreamUpgradeResponseTransformedToExtendedConnectResponse) {
  ::Envoy::Http::TestResponseHeaderMapImpl headers{
      {":status", "101"}, {"connection", "keep-alive, upgrade"}, {"upgrade", "websocket"}};
  auto uhv = createH2ServerUhv(empty_config);
  auto result = uhv->transformResponseHeaders(headers);
  EXPECT_ACCEPT(result.status);
  // Expect the extended CONNECT response
  EXPECT_EQ(result.new_headers->getStatusValue(), "200");
  EXPECT_EQ(result.new_headers->Upgrade(), nullptr);
  EXPECT_EQ(result.new_headers->Connection(), nullptr);
  // New headers should be valid H/2 response headers
  EXPECT_ACCEPT(uhv->validateResponseHeaders(*result.new_headers));
}

TEST_F(Http2HeaderValidatorTest, UpstreamUpgradeRequestTransformedToExtendedConnect) {
  ::Envoy::Http::TestRequestHeaderMapImpl headers{
      {":scheme", "https"},        {":method", "GET"},       {":path", "/./dir1/../dir2"},
      {":authority", "envoy.com"}, {"upgrade", "websocket"}, {"connection", "upgrade,keep-alive"}};
  auto uhv = createH2ClientUhv(empty_config);
  auto result = uhv->transformRequestHeaders(headers);
  EXPECT_TRUE(result.status.ok());
  // Expect the extended CONNECT request
  EXPECT_EQ(result.new_headers->method(), "CONNECT");
  EXPECT_EQ(result.new_headers->protocol(), "websocket");
  EXPECT_EQ(result.new_headers->Upgrade(), nullptr);
  EXPECT_EQ(result.new_headers->Connection(), nullptr);
  // No path normalization is expected at the client codec
  EXPECT_EQ(result.new_headers->path(), "/./dir1/../dir2");
  EXPECT_EQ(result.new_headers->host(), "envoy.com");
  EXPECT_EQ(result.new_headers->getSchemeValue(), "https");

  // New headers must be valid H/2 extended CONNECT headers
  EXPECT_ACCEPT(uhv->validateRequestHeaders(*result.new_headers));
}

TEST_F(Http2HeaderValidatorTest, UpstreamExtendedConnectResponseTransformedToUpgradeResponse) {
  // The response transformation is expected when the request was H/1 upgrade
  ::Envoy::Http::TestRequestHeaderMapImpl headers{
      {":scheme", "https"},        {":method", "GET"},       {":path", "/./dir1/../dir2"},
      {":authority", "envoy.com"}, {"upgrade", "websocket"}, {"connection", "upgrade,keep-alive"}};
  auto uhv = createH2ClientUhv(empty_config);
  auto result = uhv->transformRequestHeaders(headers);
  EXPECT_TRUE(result.status.ok());
  // Make sure transformation produced valid H/2 extended CONNECT
  EXPECT_ACCEPT(uhv->validateRequestHeaders(*result.new_headers));

  ::Envoy::Http::TestResponseHeaderMapImpl response_headers{{":status", "200"}};
  EXPECT_ACCEPT(uhv->validateResponseHeaders(response_headers));
  EXPECT_ACCEPT(uhv->transformResponseHeaders(response_headers));
  // Expect the upgrade response
  EXPECT_EQ(response_headers.getStatusValue(), "101");
  EXPECT_EQ(response_headers.getUpgradeValue(), "websocket");
  EXPECT_EQ(response_headers.getConnectionValue(), "upgrade");
}

TEST_F(Http2HeaderValidatorTest, ValidateResponseHeaderMapValid) {
  ::Envoy::Http::TestResponseHeaderMapImpl headers{{":status", "200"}, {"x-foo", "bar"}};
  auto uhv = createH2ClientUhv(empty_config);

  EXPECT_ACCEPT(uhv->validateResponseHeaders(headers));
}

TEST_F(Http2HeaderValidatorTest, ValidateResponseHeaderMapMissingStatus) {
  ::Envoy::Http::TestResponseHeaderMapImpl headers{{"x-foo", "bar"}};
  auto uhv = createH2ClientUhv(empty_config);
  EXPECT_REJECT_WITH_DETAILS(uhv->validateResponseHeaders(headers),
                             UhvResponseCodeDetail::get().InvalidStatus);
}

TEST_F(Http2HeaderValidatorTest, ValidateResponseHeaderMapExtraPseudoHeader) {
  ::Envoy::Http::TestResponseHeaderMapImpl headers{
      {":status", "200"}, {":foo", "bar"}, {"x-foo", "bar"}};
  auto uhv = createH2ClientUhv(empty_config);
  EXPECT_REJECT_WITH_DETAILS(uhv->validateResponseHeaders(headers),
                             UhvResponseCodeDetail::get().InvalidPseudoHeader);
}

TEST_F(Http2HeaderValidatorTest, ValidateResponseHeaderMapInvalidStatus) {
  ::Envoy::Http::TestResponseHeaderMapImpl headers{{":status", "1024"}, {"x-foo", "bar"}};
  auto uhv = createH2ClientUhv(empty_config);
  EXPECT_REJECT_WITH_DETAILS(uhv->validateResponseHeaders(headers),
                             UhvResponseCodeDetail::get().InvalidStatus);
}

TEST_F(Http2HeaderValidatorTest, ValidateResponseHeaderMapEmptyGenericName) {
  ::Envoy::Http::TestResponseHeaderMapImpl headers{{":status", "200"}, {"", "bar"}};
  auto uhv = createH2ClientUhv(empty_config);
  EXPECT_REJECT_WITH_DETAILS(uhv->validateResponseHeaders(headers),
                             UhvResponseCodeDetail::get().EmptyHeaderName);
}

TEST_F(Http2HeaderValidatorTest, ValidateRequestTrailersAllowUnderscoreHeadersByDefault) {
  TestRequestTrailerMapImpl trailers{{"trailer1", "value1"}, {"x_foo", "bar"}};
  auto uhv = createH2ServerUhv(empty_config);

  EXPECT_ACCEPT(uhv->validateRequestTrailers(trailers));
  EXPECT_ACCEPT(uhv->transformRequestTrailers(trailers));
  EXPECT_EQ(trailers, TestRequestTrailerMapImpl({{"trailer1", "value1"}, {"x_foo", "bar"}}));
}

TEST_F(Http2HeaderValidatorTest, ValidateGenericHeaderNameRejectConnectionHeaders) {
  std::string connection_headers[] = {"transfer-encoding", "connection", "keep-alive", "upgrade",
                                      "proxy-connection"};
  auto uhv = createH2ServerUhv(empty_config);

  for (auto& header : connection_headers) {
    TestRequestHeaderMapImpl request_headers = makeGoodRequestHeaders();
    request_headers.addCopy(header, "some-value");
    EXPECT_REJECT_WITH_DETAILS(uhv->validateRequestHeaders(request_headers),
                               "uhv.http2.connection_header_rejected");
  }
}

TEST_F(Http2HeaderValidatorTest, ValidateRequestHeaderPath) {
  auto uhv = createH2ServerUhv(empty_config);
  TestRequestHeaderMapImpl request_headers = makeGoodRequestHeaders();
  request_headers.setPath("/ bad\x7Fpath");

  EXPECT_REJECT_WITH_DETAILS(uhv->validateRequestHeaders(request_headers),
                             UhvResponseCodeDetail::get().InvalidUrl);
}

TEST_F(Http2HeaderValidatorTest, ValidateRequestHeaderTETrailersAllowed) {
  auto uhv = createH2ServerUhv(empty_config);
  TestRequestHeaderMapImpl request_headers = makeGoodRequestHeaders();
  request_headers.addCopy("te", "trailers");

  EXPECT_ACCEPT(uhv->validateRequestHeaders(request_headers));
}

TEST_F(Http2HeaderValidatorTest, ValidateRequestHeaderInvalidTERejected) {
  auto uhv = createH2ServerUhv(empty_config);
  TestRequestHeaderMapImpl request_headers = makeGoodRequestHeaders();
  request_headers.addCopy("te", "chunked");

  EXPECT_REJECT_WITH_DETAILS(uhv->validateRequestHeaders(request_headers), "uhv.http2.invalid_te");
}

TEST_F(Http2HeaderValidatorTest, ValidateRequestHeaderCustomMethod) {
  auto uhv = createH2ServerUhv(empty_config);
  TestRequestHeaderMapImpl request_headers = makeGoodRequestHeaders();
  request_headers.setMethod("CUSTOM-METHOD");

  EXPECT_ACCEPT(uhv->validateRequestHeaders(request_headers));
}

TEST_F(Http2HeaderValidatorTest, ValidateRequestHeaderContentLength) {
  auto uhv = createH2ServerUhv(empty_config);
  TestRequestHeaderMapImpl request_headers = makeGoodRequestHeaders();
  request_headers.setContentLength("100");
  EXPECT_ACCEPT(uhv->validateRequestHeaders(request_headers));

  request_headers.setContentLength("10a2");
  EXPECT_REJECT_WITH_DETAILS(uhv->validateRequestHeaders(request_headers),
                             UhvResponseCodeDetail::get().InvalidContentLength);
}

TEST_F(Http2HeaderValidatorTest, ValidateResponseHeaderContentLength) {
  auto uhv = createH2ClientUhv(empty_config);
  TestResponseHeaderMapImpl response_headers = makeGoodResponseHeaders();
  response_headers.setContentLength("100");
  EXPECT_ACCEPT(uhv->validateResponseHeaders(response_headers));

  response_headers.setContentLength("10a2");
  EXPECT_REJECT_WITH_DETAILS(uhv->validateResponseHeaders(response_headers),
                             UhvResponseCodeDetail::get().InvalidContentLength);
}

TEST_F(Http2HeaderValidatorTest, ValidateRequestHeaderInvalidScheme) {
  auto uhv = createH2ServerUhv(empty_config);
  TestRequestHeaderMapImpl request_headers = makeGoodRequestHeaders();
  request_headers.setScheme("http_ssh");
  EXPECT_REJECT_WITH_DETAILS(uhv->validateRequestHeaders(request_headers),
                             UhvResponseCodeDetail::get().InvalidScheme);
}

TEST_F(Http2HeaderValidatorTest, ValidateRequestHeaderInvalidProtocol) {
  auto uhv = createH2ServerUhv(empty_config);
  TestRequestHeaderMapImpl headers{{":scheme", "https"},
                                   {":method", "CONNECT"},
                                   {":protocol", "something \x7F bad"},
                                   {":path", "/foo/bar"},
                                   {":authority", "envoy.com"}};

  EXPECT_REJECT_WITH_DETAILS(uhv->validateRequestHeaders(headers),
                             UhvResponseCodeDetail::get().InvalidValueCharacters);
}

TEST_F(Http2HeaderValidatorTest, InvalidRequestHeaderNameRejected) {
  auto uhv = createH2ServerUhv(empty_config);
  TestRequestHeaderMapImpl request_headers = makeGoodRequestHeaders();
  // This header name is valid
  request_headers.addCopy("x-foo", "bar");
  EXPECT_ACCEPT(uhv->validateRequestHeaders(request_headers));

  // Reject invalid name
  request_headers.addCopy("foo oo", "bar");
  EXPECT_REJECT_WITH_DETAILS(uhv->validateRequestHeaders(request_headers),
                             UhvResponseCodeDetail::get().InvalidNameCharacters);
}

TEST_F(Http2HeaderValidatorTest, InvalidRequestHeaderValueRejected) {
  auto uhv = createH2ServerUhv(empty_config);
  TestRequestHeaderMapImpl request_headers = makeGoodRequestHeaders();
  HeaderString invalid_value{};
  setHeaderStringUnvalidated(invalid_value, "hello\nworld");
  request_headers.addViaMove(HeaderString(absl::string_view("x-foo")), std::move(invalid_value));
  EXPECT_REJECT_WITH_DETAILS(uhv->validateRequestHeaders(request_headers),
                             UhvResponseCodeDetail::get().InvalidValueCharacters);
}

TEST_F(Http2HeaderValidatorTest, InvalidResponseHeaderNameRejected) {
  auto uhv = createH2ClientUhv(empty_config);
  TestResponseHeaderMapImpl response_headers = makeGoodResponseHeaders();
  // This header name is valid
  response_headers.addCopy("x-foo", "bar");
  EXPECT_ACCEPT(uhv->validateResponseHeaders(response_headers));

  // Reject invalid name
  response_headers.addCopy("foo oo", "bar");
  EXPECT_REJECT_WITH_DETAILS(uhv->validateResponseHeaders(response_headers),
                             UhvResponseCodeDetail::get().InvalidNameCharacters);
}

TEST_F(Http2HeaderValidatorTest, InvalidResponseHeaderValueRejected) {
  auto uhv = createH2ClientUhv(empty_config);
  TestResponseHeaderMapImpl response_headers = makeGoodResponseHeaders();
  HeaderString invalid_value{};
  setHeaderStringUnvalidated(invalid_value, "hello\nworld");
  response_headers.addViaMove(HeaderString(absl::string_view("x-foo")), std::move(invalid_value));
  EXPECT_REJECT_WITH_DETAILS(uhv->validateResponseHeaders(response_headers),
                             UhvResponseCodeDetail::get().InvalidValueCharacters);
}

TEST_F(Http2HeaderValidatorTest, ValidateResponseHeaderInvalidStatusRejected) {
  auto uhv = createH2ClientUhv(empty_config);
  TestResponseHeaderMapImpl response_headers = makeGoodResponseHeaders();
  response_headers.setStatus("1024");

  EXPECT_REJECT_WITH_DETAILS(uhv->validateResponseHeaders(response_headers),
                             UhvResponseCodeDetail::get().InvalidStatus);
}

TEST_F(Http2HeaderValidatorTest, ValidateUppercaseRequestHeaderRejected) {
  auto uhv = createH2ServerUhv(empty_config);

  HeaderString invalid_name_uppercase;
  setHeaderStringUnvalidated(invalid_name_uppercase, "X-Foo");
  TestRequestHeaderMapImpl request_headers = makeGoodRequestHeaders();
  request_headers.addViaMove(std::move(invalid_name_uppercase),
                             HeaderString(absl::string_view("some value")));

  EXPECT_REJECT_WITH_DETAILS(uhv->validateRequestHeaders(request_headers),
                             UhvResponseCodeDetail::get().InvalidNameCharacters);
}

TEST_F(Http2HeaderValidatorTest, ValidateUppercaseResponseHeaderRejected) {
  auto uhv = createH2ClientUhv(empty_config);

  HeaderString invalid_name_uppercase;
  setHeaderStringUnvalidated(invalid_name_uppercase, "X-Foo");
  TestResponseHeaderMapImpl headers = makeGoodResponseHeaders();
  headers.addViaMove(std::move(invalid_name_uppercase),
                     HeaderString(absl::string_view("some value")));

  EXPECT_REJECT_WITH_DETAILS(uhv->validateResponseHeaders(headers),
                             UhvResponseCodeDetail::get().InvalidNameCharacters);
}

TEST_F(Http2HeaderValidatorTest, ValidateRequestGenericHeaderName) {
  auto uhv = createH2ServerUhv(empty_config);
  std::string name{"aaaaa"};
  for (int i = 0; i < 0xff; ++i) {
    char c = static_cast<char>(i);
    HeaderString header_string{"x"};
    name[2] = c;

    setHeaderStringUnvalidated(header_string, name);
    TestRequestHeaderMapImpl request_headers = makeGoodRequestHeaders();
    request_headers.addViaMove(std::move(header_string),
                               HeaderString(absl::string_view("some value")));

    auto result = uhv->validateRequestHeaders(request_headers);
    if (testCharInTable(::Envoy::Http::kGenericHeaderNameCharTable, c) && (c < 'A' || c > 'Z')) {
      EXPECT_ACCEPT(result);
    } else if (c != '_') {
      EXPECT_REJECT_WITH_DETAILS(result, UhvResponseCodeDetail::get().InvalidNameCharacters);
    } else {
      EXPECT_REJECT_WITH_DETAILS(result, UhvResponseCodeDetail::get().InvalidUnderscore);
    }
  }
}

TEST_F(Http2HeaderValidatorTest, ValidateResponseGenericHeaderName) {
  auto uhv = createH2ClientUhv(empty_config);
  std::string name{"aaaaa"};
  for (int i = 0; i < 0xff; ++i) {
    char c = static_cast<char>(i);
    HeaderString header_string{"x"};
    name[2] = c;

    setHeaderStringUnvalidated(header_string, name);
    TestResponseHeaderMapImpl headers = makeGoodResponseHeaders();
    headers.addViaMove(std::move(header_string), HeaderString(absl::string_view("some value")));

    auto result = uhv->validateResponseHeaders(headers);
    if (testCharInTable(::Envoy::Http::kGenericHeaderNameCharTable, c) && (c < 'A' || c > 'Z')) {
      EXPECT_ACCEPT(result);
    } else if (c != '_') {
      EXPECT_REJECT_WITH_DETAILS(result, UhvResponseCodeDetail::get().InvalidNameCharacters);
    } else {
      EXPECT_REJECT_WITH_DETAILS(result, UhvResponseCodeDetail::get().InvalidUnderscore);
    }
  }
}

TEST_F(Http2HeaderValidatorTest, ValidateRequestHeaderMapNormalizePath) {
  ::Envoy::Http::TestRequestHeaderMapImpl headers{{":scheme", "https"},
                                                  {":method", "GET"},
                                                  {":path", "/./dir1/../dir2"},
                                                  {":authority", "envoy.com"}};
  auto uhv = createH2ServerUhv(empty_config);

  EXPECT_TRUE(uhv->validateRequestHeaders(headers).ok());
  EXPECT_TRUE(uhv->transformRequestHeaders(headers).ok());
  EXPECT_EQ(headers.path(), "/dir2");
}

TEST_F(Http2HeaderValidatorTest, ValidateRequestHeaderMapRejectPath) {
  ::Envoy::Http::TestRequestHeaderMapImpl headers{
      {":scheme", "https"}, {":method", "GET"}, {":path", "/.."}, {":authority", "envoy.com"}};
  auto uhv = createH2ServerUhv(empty_config);
  EXPECT_ACCEPT(uhv->validateRequestHeaders(headers));
  // Path normalization should fail due to /.. path
  EXPECT_REJECT_WITH_DETAILS(uhv->transformRequestHeaders(headers),
                             UhvResponseCodeDetail::get().InvalidUrl);
  ;
}

TEST_F(Http2HeaderValidatorTest, ValidateRequestTrailerMap) {
  auto uhv = createH2ServerUhv(empty_config);
  ::Envoy::Http::TestRequestTrailerMapImpl request_trailer_map{{"trailer1", "value1"},
                                                               {"trailer2", "values"}};
  EXPECT_TRUE(uhv->validateRequestTrailers(request_trailer_map));
}

TEST_F(Http2HeaderValidatorTest, ValidateInvalidRequestTrailerMap) {
  auto uhv = createH2ServerUhv(empty_config);
  // H/2 trailers must not contain pseudo headers
  ::Envoy::Http::TestRequestTrailerMapImpl request_trailer_map{{":path", "value1"},
                                                               {"trailer2", "values"}};
  auto result = uhv->validateRequestTrailers(request_trailer_map);
  EXPECT_FALSE(result);
  EXPECT_EQ(result.details(), "uhv.invalid_name_characters");
}

TEST_F(Http2HeaderValidatorTest, ValidateInvalidRequestTrailerMapClientCodec) {
  auto uhv = createH2ClientUhv(empty_config);
  // H/2 trailers must not contain pseudo headers
  ::Envoy::Http::TestRequestTrailerMapImpl request_trailer_map{{":path", "value1"},
                                                               {"trailer2", "values"}};
  auto result = uhv->validateRequestTrailers(request_trailer_map);
  EXPECT_FALSE(result);
  EXPECT_EQ(result.details(), "uhv.invalid_name_characters");
}

TEST_F(Http2HeaderValidatorTest, ValidateInvalidValueRequestTrailerMap) {
  auto uhv = createH2ServerUhv(empty_config);
  ::Envoy::Http::TestRequestTrailerMapImpl request_trailer_map{{"trailer1", "value1"},
                                                               {"trailer2", "values"}};
  ::Envoy::Http::HeaderString invalid_value;
  // \n must not be present in header values
  invalid_value.setCopyUnvalidatedForTestOnly("invalid\nvalue");
  request_trailer_map.addViaMove(::Envoy::Http::HeaderString("trailer3"), std::move(invalid_value));
  auto result = uhv->validateRequestTrailers(request_trailer_map);
  EXPECT_FALSE(result);
  EXPECT_EQ(result.details(), "uhv.invalid_value_characters");
}

TEST_F(Http2HeaderValidatorTest, UnderscoreHeadersAllowedInRequestTrailersByDefault) {
  ::Envoy::Http::TestRequestTrailerMapImpl trailers{{"trailer1", "value1"}, {"x_foo", "bar"}};
  auto uhv = createH2ServerUhv(empty_config);

  EXPECT_ACCEPT(uhv->validateRequestTrailers(trailers));
  EXPECT_ACCEPT(uhv->transformRequestTrailers(trailers));
  EXPECT_EQ(trailers,
            ::Envoy::Http::TestRequestTrailerMapImpl({{"trailer1", "value1"}, {"x_foo", "bar"}}));
}

TEST_F(Http2HeaderValidatorTest, ValidateRequestTrailersDropUnderscoreHeaders) {
  ::Envoy::Http::TestRequestTrailerMapImpl trailers{{"trailer1", "value1"}, {"x_foo", "bar"}};
  auto uhv = createH2ServerUhv(drop_headers_with_underscores_config);

  EXPECT_ACCEPT(uhv->validateRequestTrailers(trailers));
  EXPECT_ACCEPT(uhv->transformRequestTrailers(trailers));
  EXPECT_EQ(trailers, ::Envoy::Http::TestRequestTrailerMapImpl({{"trailer1", "value1"}}));
}

TEST_F(Http2HeaderValidatorTest, ValidateRequestTrailersRejectUnderscoreHeaders) {
  ::Envoy::Http::TestRequestTrailerMapImpl trailers{{"trailer1", "value1"}, {"x_foo", "bar"}};
  auto uhv = createH2ServerUhv(reject_headers_with_underscores_config);

  EXPECT_REJECT_WITH_DETAILS(uhv->validateRequestTrailers(trailers),
                             UhvResponseCodeDetail::get().InvalidUnderscore);
}

TEST_F(Http2HeaderValidatorTest, ValidateResponseTrailerMap) {
  auto uhv = createH2ClientUhv(empty_config);
  ::Envoy::Http::TestResponseTrailerMapImpl response_trailer_map{{"trailer1", "value1"}};
  EXPECT_TRUE(uhv->validateResponseTrailers(response_trailer_map).ok());
}

TEST_F(Http2HeaderValidatorTest, ValidateInvalidResponseTrailerMap) {
  auto uhv = createH2ClientUhv(empty_config);
  // H/2 trailers must not contain pseudo headers
  ::Envoy::Http::TestResponseTrailerMapImpl response_trailer_map{{":status", "200"},
                                                                 {"trailer1", "value1"}};
  auto result = uhv->validateResponseTrailers(response_trailer_map);
  EXPECT_FALSE(result);
  EXPECT_EQ(result.details(), "uhv.invalid_name_characters");
}

TEST_F(Http2HeaderValidatorTest, ValidateInvalidValueResponseTrailerMap) {
  auto uhv = createH2ClientUhv(empty_config);
  // The DEL (0x7F) character is illegal in header values
  ::Envoy::Http::TestResponseTrailerMapImpl response_trailer_map{{"trailer0", "abcd\x7F\\ef"},
                                                                 {"trailer1", "value1"}};
  auto result = uhv->validateResponseTrailers(response_trailer_map);
  EXPECT_FALSE(result);
  EXPECT_EQ(result.details(), "uhv.invalid_value_characters");
}

TEST_F(Http2HeaderValidatorTest, ValidateInvalidValueResponseTrailerMapServerCodec) {
  auto uhv = createH2ServerUhv(empty_config);
  // The DEL (0x7F) character is illegal in header values
  ::Envoy::Http::TestResponseTrailerMapImpl response_trailer_map{{"trailer0", "abcd\x7F\\ef"},
                                                                 {"trailer1", "value1"}};
  auto result = uhv->validateResponseTrailers(response_trailer_map);
  EXPECT_FALSE(result);
  EXPECT_EQ(result.details(), "uhv.invalid_value_characters");
}

TEST_F(Http2HeaderValidatorTest, ExtendedAsciiInPathEncoded) {
  scoped_runtime_.mergeValues({{"envoy.uhv.allow_non_compliant_characters_in_path", "true"}});
  ::Envoy::Http::TestRequestHeaderMapImpl headers{
      {":scheme", "https"}, {":authority", "envoy.com"}, {":method", "GET"}};
  auto uhv = createH2ServerUhv(empty_config);

  for (uint32_t extended_ascii = 0x80; extended_ascii < 0x100; ++extended_ascii) {
    std::string path_with_extended_ascii("/path/with/extended/ascii");
    path_with_extended_ascii[12] = static_cast<char>(extended_ascii);
    headers.setPath(path_with_extended_ascii);
    EXPECT_ACCEPT(uhv->validateRequestHeaders(headers));
    EXPECT_ACCEPT(uhv->transformRequestHeaders(headers));
    EXPECT_EQ(headers.path(),
              absl::StrCat("/path/with/e", fmt::format("%{:02X}", extended_ascii), "tended/ascii"));
  }
}

TEST_F(Http2HeaderValidatorTest, ExtendedAsciiInQueryAndFragmentAllowed) {
  scoped_runtime_.mergeValues({{"envoy.uhv.allow_non_compliant_characters_in_path", "true"}});
  ::Envoy::Http::TestRequestHeaderMapImpl headers{
      {":scheme", "https"}, {":authority", "envoy.com"}, {":method", "GET"}};
  auto uhv = createH2ServerUhv(empty_config);

  for (uint32_t extended_ascii = 0x80; extended_ascii < 0x100; ++extended_ascii) {
    std::string query_with_extended_ascii("/query?with=extended#ascii");
    query_with_extended_ascii[13] = static_cast<char>(extended_ascii);
    query_with_extended_ascii[23] = static_cast<char>(extended_ascii);
    headers.setPath(query_with_extended_ascii);
    EXPECT_ACCEPT(uhv->validateRequestHeaders(headers));
    EXPECT_ACCEPT(uhv->transformRequestHeaders(headers));
    // Extended ASCII in query remains unencoded
    EXPECT_EQ(headers.path(), query_with_extended_ascii);
  }
}

TEST_F(Http2HeaderValidatorTest, ExtendedAsciiInPathQueryAllowed) {
  scoped_runtime_.mergeValues({{"envoy.uhv.allow_non_compliant_characters_in_path", "true"}});
  ::Envoy::Http::TestRequestHeaderMapImpl headers{
      {":scheme", "https"}, {":authority", "envoy.com"}, {":method", "GET"}};
  auto uhv = createH2ServerUhv(empty_config);

  for (uint32_t extended_ascii = 0x80; extended_ascii < 0x100; ++extended_ascii) {
    std::string query_with_extended_ascii("/query?with=extended");
    query_with_extended_ascii[2] = static_cast<char>(extended_ascii);
    query_with_extended_ascii[13] = static_cast<char>(extended_ascii);
    headers.setPath(query_with_extended_ascii);
    EXPECT_ACCEPT(uhv->validateRequestHeaders(headers));
    EXPECT_ACCEPT(uhv->transformRequestHeaders(headers));
    std::string expected =
        absl::StrCat("/q", fmt::format("%{:02X}", extended_ascii), "ery?with=extended");
    expected[15] = static_cast<char>(extended_ascii);
    EXPECT_EQ(headers.path(), expected);
  }
}

TEST_F(Http2HeaderValidatorTest, ExtendedAsciiInPathRejectedWithOverride) {
  scoped_runtime_.mergeValues({{"envoy.uhv.allow_non_compliant_characters_in_path", "false"}});
  ::Envoy::Http::TestRequestHeaderMapImpl headers{
      {":scheme", "https"}, {":authority", "envoy.com"}, {":method", "GET"}};
  auto uhv = createH2ServerUhv(empty_config);

  for (uint32_t extended_ascii = 0x80; extended_ascii < 0x100; ++extended_ascii) {
    std::string path_with_extended_ascii("/path/with/extended/ascii");
    path_with_extended_ascii[12] = static_cast<char>(extended_ascii);
    headers.setPath(path_with_extended_ascii);
    EXPECT_REJECT_WITH_DETAILS(uhv->validateRequestHeaders(headers), "uhv.invalid_url");
  }
}

TEST_F(Http2HeaderValidatorTest, ExtendedAsciiInQueryRejectedWithOverride) {
  scoped_runtime_.mergeValues({{"envoy.uhv.allow_non_compliant_characters_in_path", "false"}});
  ::Envoy::Http::TestRequestHeaderMapImpl headers{
      {":scheme", "https"}, {":authority", "envoy.com"}, {":method", "GET"}};
  auto uhv = createH2ServerUhv(empty_config);

  for (uint32_t extended_ascii = 0x80; extended_ascii < 0x100; ++extended_ascii) {
    std::string query_with_extended_ascii("/query?with=extended");
    query_with_extended_ascii[13] = static_cast<char>(extended_ascii);
    headers.setPath(query_with_extended_ascii);
    EXPECT_REJECT_WITH_DETAILS(uhv->validateRequestHeaders(headers), "uhv.invalid_url");
  }
}

TEST_F(Http2HeaderValidatorTest, ControlAsciiInPath) {
  scoped_runtime_.mergeValues({{"envoy.uhv.allow_non_compliant_characters_in_path", "true"}});
  auto uhv = createH2ServerUhv(empty_config);

  for (char control_ascii = 0; control_ascii <= 0x20; ++control_ascii) {
#ifndef NDEBUG
    // In debug builds this test triggers ASSERT for NUL, CR and LF characters
    // in header value
    if (control_ascii == 0 || control_ascii == '\r' || control_ascii == '\n') {
      continue;
    }
#endif
    std::string path_with_control_ascii("/path/with/extended/ascii");
    path_with_control_ascii[12] = control_ascii;
    HeaderString invalid_value{};
    setHeaderStringUnvalidated(invalid_value, path_with_control_ascii);
    ::Envoy::Http::TestRequestHeaderMapImpl headers{
        {":scheme", "https"}, {":authority", "envoy.com"}, {":method", "GET"}};
    headers.addViaMove(HeaderString(absl::string_view(":path")), std::move(invalid_value));
    // For HTTP/2 TAB and space are allowed with the
    // envoy.uhv.allow_non_compliant_characters_in_path == true
    if (control_ascii == 9 || control_ascii == ' ') {
      EXPECT_ACCEPT(uhv->validateRequestHeaders(headers));
      EXPECT_ACCEPT(uhv->transformRequestHeaders(headers));
      EXPECT_EQ(headers.path(), absl::StrCat("/path/with/e", fmt::format("%{:02X}", control_ascii),
                                             "tended/ascii"));
    } else {
      EXPECT_REJECT_WITH_DETAILS(uhv->validateRequestHeaders(headers), "uhv.invalid_url");
    }
  }
}

TEST_F(Http2HeaderValidatorTest, ControlAsciiInQuery) {
  scoped_runtime_.mergeValues({{"envoy.uhv.allow_non_compliant_characters_in_path", "true"}});
  auto uhv = createH2ServerUhv(empty_config);

  for (uint32_t control_ascii = 0; control_ascii <= 0x20; ++control_ascii) {
#ifndef NDEBUG
    // In debug builds this test triggers ASSERT for NUL, CR and LF characters
    // in header value
    if (control_ascii == 0 || control_ascii == '\r' || control_ascii == '\n') {
      continue;
    }
#endif
    std::string query_with_control_ascii("/query?with=extended&ascii");
    query_with_control_ascii[13] = static_cast<char>(control_ascii);
    HeaderString invalid_value{};
    setHeaderStringUnvalidated(invalid_value, query_with_control_ascii);
    ::Envoy::Http::TestRequestHeaderMapImpl headers{
        {":scheme", "https"}, {":authority", "envoy.com"}, {":method", "GET"}};
    headers.addViaMove(HeaderString(absl::string_view(":path")), std::move(invalid_value));
    // For HTTP/2 TAB and space are allowed with the
    // envoy.uhv.allow_non_compliant_characters_in_path == true
    if (control_ascii == 9 || control_ascii == ' ') {
      EXPECT_ACCEPT(uhv->validateRequestHeaders(headers));
      EXPECT_ACCEPT(uhv->transformRequestHeaders(headers));
      EXPECT_EQ(headers.path(), query_with_control_ascii);
    } else {
      EXPECT_REJECT_WITH_DETAILS(uhv->validateRequestHeaders(headers), "uhv.invalid_url");
    }
  }
}

} // namespace
} // namespace EnvoyDefault
} // namespace HeaderValidators
} // namespace Http
} // namespace Extensions
} // namespace Envoy<|MERGE_RESOLUTION|>--- conflicted
+++ resolved
@@ -30,15 +30,8 @@
         typed_config;
     TestUtility::loadFromYaml(std::string(config_yaml), typed_config);
 
-<<<<<<< HEAD
-    HeaderValidatorConfigOverrides config_overrides{scoped_runtime_.loader().snapshot().getBoolean(
-        "envoy.uhv.allow_non_compliant_characters_in_path", true)};
-    return std::make_unique<ServerHttp2HeaderValidator>(typed_config, Protocol::Http2, stats_,
-                                                        config_overrides);
-=======
     return std::make_unique<ServerHttp2HeaderValidator>(typed_config, Protocol::Http2, stats_,
                                                         overrides_);
->>>>>>> cae5358e
   }
 
   ::Envoy::Http::ClientHeaderValidatorPtr createH2ClientUhv(absl::string_view config_yaml) {
@@ -46,15 +39,8 @@
         typed_config;
     TestUtility::loadFromYaml(std::string(config_yaml), typed_config);
 
-<<<<<<< HEAD
-    HeaderValidatorConfigOverrides config_overrides{scoped_runtime_.loader().snapshot().getBoolean(
-        "envoy.uhv.allow_non_compliant_characters_in_path", true)};
-    return std::make_unique<ClientHttp2HeaderValidator>(typed_config, Protocol::Http2, stats_,
-                                                        config_overrides);
-=======
     return std::make_unique<ClientHttp2HeaderValidator>(typed_config, Protocol::Http2, stats_,
                                                         overrides_);
->>>>>>> cae5358e
   }
 
   std::unique_ptr<Http2HeaderValidator> createH2BaseUhv(absl::string_view config_yaml) {
@@ -62,15 +48,8 @@
         typed_config;
     TestUtility::loadFromYaml(std::string(config_yaml), typed_config);
 
-<<<<<<< HEAD
-    HeaderValidatorConfigOverrides config_overrides{scoped_runtime_.loader().snapshot().getBoolean(
-        "envoy.uhv.allow_non_compliant_characters_in_path", true)};
-    return std::make_unique<Http2HeaderValidator>(typed_config, Protocol::Http2, stats_,
-                                                  config_overrides);
-=======
     return std::make_unique<Http2HeaderValidator>(typed_config, Protocol::Http2, stats_,
                                                   overrides_);
->>>>>>> cae5358e
   }
 
   TestRequestHeaderMapImpl makeGoodRequestHeaders() {

--- conflicted
+++ resolved
@@ -348,13 +348,8 @@
                std::chrono::milliseconds buffer_flush_interval_msec, uint64_t max_buffer_size_bytes,
                Event::Dispatcher& dispatcher) override {
     return std::make_shared<MockGrpcAccessLoggerImpl>(
-<<<<<<< HEAD
         std::move(client), config, buffer_flush_interval_msec, max_buffer_size_bytes, dispatcher,
-        scope, "mock_access_log_prefix.", mockMethodDescriptor());
-=======
-        std::move(client), buffer_flush_interval_msec, max_buffer_size_bytes, dispatcher, scope_,
-        "mock_access_log_prefix.", mockMethodDescriptor());
->>>>>>> e7f2db4e
+        scope_, "mock_access_log_prefix.", mockMethodDescriptor());
   }
 };
 

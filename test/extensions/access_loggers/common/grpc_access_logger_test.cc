#include <memory>

#include "envoy/config/core/v3/grpc_service.pb.h"
#include "envoy/data/accesslog/v3/accesslog.pb.h"
#include "envoy/extensions/access_loggers/grpc/v3/als.pb.h"
#include "envoy/service/accesslog/v3/als.pb.h"

#include "source/common/buffer/zero_copy_input_stream_impl.h"
#include "source/common/grpc/typed_async_client.h"
#include "source/common/network/address_impl.h"
#include "source/common/protobuf/protobuf.h"
#include "source/extensions/access_loggers/common/grpc_access_logger.h"

#include "test/mocks/access_log/mocks.h"
#include "test/mocks/grpc/mocks.h"
#include "test/mocks/ssl/mocks.h"
#include "test/mocks/stream_info/mocks.h"
#include "test/mocks/thread_local/mocks.h"
#include "test/test_common/test_runtime.h"

using testing::_;
using testing::InSequence;
using testing::Invoke;
using testing::NiceMock;
using testing::Return;

namespace Envoy {
namespace Extensions {
namespace AccessLoggers {
namespace GrpcCommon {
namespace {

constexpr std::chrono::milliseconds FlushInterval(10);
constexpr char MOCK_HTTP_LOG_FIELD_NAME[] = "http_log_entry";
constexpr char MOCK_TCP_LOG_FIELD_NAME[] = "tcp_log_entry";

const Protobuf::MethodDescriptor& mockMethodDescriptor() {
  // The mock logger doesn't have its own API, but we only care about the method descriptor so we
  // use the ALS protos.
  return *Protobuf::DescriptorPool::generated_pool()->FindMethodByName(
      "envoy.service.accesslog.v3.AccessLogService.StreamAccessLogs");
}

// We don't care about the actual log entries, as this logger just adds them to the proto, but we
// need to use a proto type because the ByteSizeLong() is used to determine the log size, so we use
// standard Struct and Empty protos.
class MockGrpcAccessLoggerImpl
    : public Common::GrpcAccessLogger<ProtobufWkt::Struct, ProtobufWkt::Empty, ProtobufWkt::Struct,
                                      ProtobufWkt::Struct> {
public:
<<<<<<< HEAD
  MockGrpcAccessLoggerImpl(
      const Grpc::RawAsyncClientSharedPtr& client,
      const envoy::extensions::access_loggers::grpc::v3::CommonGrpcAccessLogConfig& config,
      std::chrono::milliseconds buffer_flush_interval_msec, uint64_t max_buffer_size_bytes,
      Event::Dispatcher& dispatcher, Stats::Scope& scope, std::string access_log_prefix,
      const Protobuf::MethodDescriptor& service_method,
      envoy::config::core::v3::ApiVersion transport_api_version)
      : GrpcAccessLogger(std::move(client), buffer_flush_interval_msec, max_buffer_size_bytes,
                         dispatcher, scope, access_log_prefix, service_method,
                         config.grpc_stream_retry_policy(), transport_api_version) {}
=======
  MockGrpcAccessLoggerImpl(const Grpc::RawAsyncClientSharedPtr& client,
                           std::chrono::milliseconds buffer_flush_interval_msec,
                           uint64_t max_buffer_size_bytes, Event::Dispatcher& dispatcher,
                           Stats::Scope& scope, std::string access_log_prefix,
                           const Protobuf::MethodDescriptor& service_method)
      : GrpcAccessLogger(std::move(client), buffer_flush_interval_msec, max_buffer_size_bytes,
                         dispatcher, scope, access_log_prefix, service_method) {}
>>>>>>> 1ba355b5

  int numInits() const { return num_inits_; }

  int numClears() const { return num_clears_; }

private:
  void mockAddEntry(const std::string& key) {
    if (!message_.fields().contains(key)) {
      ProtobufWkt::Value default_value;
      default_value.set_number_value(0);
      message_.mutable_fields()->insert({key, default_value});
    }
    message_.mutable_fields()->at(key).set_number_value(message_.fields().at(key).number_value() +
                                                        1);
  }

  // Extensions::AccessLoggers::GrpcCommon::GrpcAccessLogger
  // For testing purposes, we don't really care how each of these virtual methods is implemented, as
  // it's up to each logger implementation. We test whether they were called in the regular flow of
  // logging or not. For example, we count how many entries were added, but don't add the log entry
  // itself to the message.
  void addEntry(ProtobufWkt::Struct&& entry) override {
    (void)entry;
    mockAddEntry(MOCK_HTTP_LOG_FIELD_NAME);
  }

  void addEntry(ProtobufWkt::Empty&& entry) override {
    (void)entry;
    mockAddEntry(MOCK_TCP_LOG_FIELD_NAME);
  }

  bool isEmpty() override { return message_.fields().empty(); }

  void initMessage() override { ++num_inits_; }

  void clearMessage() override {
    message_.Clear();
    num_clears_++;
  }

  int num_inits_ = 0;
  int num_clears_ = 0;
};

class GrpcAccessLogTest : public testing::Test {
public:
  using MockAccessLogStream = Grpc::MockAsyncStream;
  using AccessLogCallbacks = Grpc::AsyncStreamCallbacks<ProtobufWkt::Struct>;

  // We log a non empty entry (even though not used) so that we can trigger buffering mechanisms,
  // which are based on the entry size.
  ProtobufWkt::Struct mockHttpEntry() {
    ProtobufWkt::Struct entry;
    entry.mutable_fields()->insert({"test-key", ProtobufWkt::Value()});
    return entry;
  }

  void initLogger(std::chrono::milliseconds buffer_flush_interval_msec, size_t buffer_size_bytes) {
    timer_ = new Event::MockTimer(&dispatcher_);
    EXPECT_CALL(*timer_, enableTimer(buffer_flush_interval_msec, _));
    logger_ = std::make_unique<MockGrpcAccessLoggerImpl>(
<<<<<<< HEAD
        Grpc::RawAsyncClientPtr{async_client_}, config_, buffer_flush_interval_msec,
        buffer_size_bytes, dispatcher_, stats_store_, "mock_access_log_prefix.",
        mockMethodDescriptor(), TRANSPORT_API_VERSION);
=======
        Grpc::RawAsyncClientPtr{async_client_}, buffer_flush_interval_msec, buffer_size_bytes,
        dispatcher_, stats_store_, "mock_access_log_prefix.", mockMethodDescriptor());
>>>>>>> 1ba355b5
  }

  void expectStreamStart(MockAccessLogStream& stream, AccessLogCallbacks** callbacks_to_set) {
    EXPECT_CALL(*async_client_, startRaw(_, _, _, _))
        .WillOnce(Invoke([&stream, callbacks_to_set](absl::string_view, absl::string_view,
                                                     Grpc::RawAsyncStreamCallbacks& callbacks,
                                                     const Http::AsyncClient::StreamOptions&) {
          *callbacks_to_set = dynamic_cast<AccessLogCallbacks*>(&callbacks);
          return &stream;
        }));
  }

  void expectFlushedLogEntriesCount(MockAccessLogStream& stream, const std::string& key,
                                    int count) {
    EXPECT_CALL(stream, isAboveWriteBufferHighWatermark()).WillOnce(Return(false));
    EXPECT_CALL(stream, sendMessageRaw_(_, false))
        .WillOnce(Invoke([key, count](Buffer::InstancePtr& request, bool) {
          ProtobufWkt::Struct message;
          Buffer::ZeroCopyInputStreamImpl request_stream(std::move(request));
          EXPECT_TRUE(message.ParseFromZeroCopyStream(&request_stream));
          EXPECT_TRUE(message.fields().contains(key));
          EXPECT_EQ(message.fields().at(key).number_value(), count);
        }));
  }

  Stats::IsolatedStoreImpl stats_store_;
  Event::MockTimer* timer_ = nullptr;
  Event::MockDispatcher dispatcher_;
  Grpc::MockAsyncClient* async_client_{new Grpc::MockAsyncClient};
  std::unique_ptr<MockGrpcAccessLoggerImpl> logger_;
  envoy::extensions::access_loggers::grpc::v3::CommonGrpcAccessLogConfig config_;
};

// Test basic stream logging flow.
TEST_F(GrpcAccessLogTest, BasicFlow) {
  initLogger(FlushInterval, 0);

  // Start a stream for the first log.
  MockAccessLogStream stream;
  AccessLogCallbacks* callbacks;
  expectStreamStart(stream, &callbacks);
  // Log an HTTP entry.
  expectFlushedLogEntriesCount(stream, MOCK_HTTP_LOG_FIELD_NAME, 1);
  logger_->log(mockHttpEntry());
  EXPECT_EQ(1, logger_->numInits());
  // Messages should be cleared after each flush.
  EXPECT_EQ(1, logger_->numClears());
  EXPECT_EQ(1,
            TestUtility::findCounter(stats_store_, "mock_access_log_prefix.logs_written")->value());

  // Log a TCP entry.
  expectFlushedLogEntriesCount(stream, MOCK_TCP_LOG_FIELD_NAME, 1);
  logger_->log(ProtobufWkt::Empty());
  EXPECT_EQ(2, logger_->numClears());
  // TCP logging doesn't change the logs_written counter.
  EXPECT_EQ(1,
            TestUtility::findCounter(stats_store_, "mock_access_log_prefix.logs_written")->value());

  // Verify that sending an empty response message doesn't do anything bad.
  callbacks->onReceiveMessage(std::make_unique<ProtobufWkt::Struct>());

  // Close the stream and make sure we make a new one.
  callbacks->onRemoteClose(Grpc::Status::Internal, "bad");

  expectStreamStart(stream, &callbacks);
  // Log an HTTP entry.
  expectFlushedLogEntriesCount(stream, MOCK_HTTP_LOG_FIELD_NAME, 1);
  logger_->log(mockHttpEntry());
  // Message should be initialized again.
  EXPECT_EQ(2, logger_->numInits());
  EXPECT_EQ(3, logger_->numClears());
  EXPECT_EQ(0,
            TestUtility::findCounter(stats_store_, "mock_access_log_prefix.logs_dropped")->value());
  EXPECT_EQ(2,
            TestUtility::findCounter(stats_store_, "mock_access_log_prefix.logs_written")->value());
}

TEST_F(GrpcAccessLogTest, WatermarksOverrun) {
  InSequence s;
  initLogger(FlushInterval, 1);

  // Start a stream for the first log.
  MockAccessLogStream stream;
  AccessLogCallbacks* callbacks;
  expectStreamStart(stream, &callbacks);

  // Fail to flush, so the log stays buffered up.
  EXPECT_CALL(stream, isAboveWriteBufferHighWatermark()).WillOnce(Return(true));
  EXPECT_CALL(stream, sendMessageRaw_(_, false)).Times(0);
  logger_->log(mockHttpEntry());
  // No entry was logged so no clear expected.
  EXPECT_EQ(0, logger_->numClears());
  EXPECT_EQ(1,
            TestUtility::findCounter(stats_store_, "mock_access_log_prefix.logs_written")->value());
  EXPECT_EQ(0,
            TestUtility::findCounter(stats_store_, "mock_access_log_prefix.logs_dropped")->value());

  // Now canLogMore will fail, and the next log will be dropped.
  EXPECT_CALL(stream, isAboveWriteBufferHighWatermark()).WillOnce(Return(true));
  EXPECT_CALL(stream, sendMessageRaw_(_, _)).Times(0);
  logger_->log(mockHttpEntry());
  EXPECT_EQ(1, logger_->numInits());
  // Still no entry was logged so no clear expected.
  EXPECT_EQ(0, logger_->numClears());
  EXPECT_EQ(1,
            TestUtility::findCounter(stats_store_, "mock_access_log_prefix.logs_written")->value());
  EXPECT_EQ(1,
            TestUtility::findCounter(stats_store_, "mock_access_log_prefix.logs_dropped")->value());

  // Now allow the flush to happen. The stored log will get logged, and the next log will
  // succeed.
  EXPECT_CALL(stream, isAboveWriteBufferHighWatermark()).WillOnce(Return(false));
  EXPECT_CALL(stream, sendMessageRaw_(_, _));
  EXPECT_CALL(stream, isAboveWriteBufferHighWatermark()).WillOnce(Return(false));
  EXPECT_CALL(stream, sendMessageRaw_(_, _));
  logger_->log(mockHttpEntry());
  // Now both entries were logged separately so we expect 2 clears.
  EXPECT_EQ(2, logger_->numClears());
  EXPECT_EQ(2,
            TestUtility::findCounter(stats_store_, "mock_access_log_prefix.logs_written")->value());
  EXPECT_EQ(1,
            TestUtility::findCounter(stats_store_, "mock_access_log_prefix.logs_dropped")->value());
}

// Test that stream failure is handled correctly.
TEST_F(GrpcAccessLogTest, StreamFailure) {
  initLogger(FlushInterval, 0);

  EXPECT_CALL(*async_client_, startRaw(_, _, _, _))
      .WillOnce(
          Invoke([](absl::string_view, absl::string_view, Grpc::RawAsyncStreamCallbacks& callbacks,
                    const Http::AsyncClient::StreamOptions&) {
            callbacks.onRemoteClose(Grpc::Status::Internal, "bad");
            return nullptr;
          }));
  logger_->log(mockHttpEntry());
  EXPECT_EQ(1, logger_->numInits());
}

TEST_F(GrpcAccessLogTest, StreamFailureAndRetry) {
  config_.mutable_grpc_stream_retry_policy()->mutable_num_retries()->set_value(2);
  config_.mutable_grpc_stream_retry_policy()
      ->mutable_retry_back_off()
      ->mutable_base_interval()
      ->set_seconds(1);
  initLogger(FlushInterval, 1);

  EXPECT_CALL(*async_client_, startRaw(_, _, _, _))
      .WillOnce(
          Invoke([](absl::string_view, absl::string_view, Grpc::RawAsyncStreamCallbacks&,
                    const Http::AsyncClient::StreamOptions& options) -> Grpc::RawAsyncStream* {
            EXPECT_TRUE(options.retry_policy.has_value());
            EXPECT_TRUE(options.retry_policy.value().has_num_retries());
            EXPECT_EQ(PROTOBUF_GET_WRAPPED_REQUIRED(options.retry_policy.value(), num_retries), 2);
            return nullptr;
          }));
  logger_->log(mockHttpEntry());
}

// Test that log entries are batched.
TEST_F(GrpcAccessLogTest, Batching) {
  // The approximate log size for buffering is calculated based on each entry's byte size.
  const int max_buffer_size = 3 * mockHttpEntry().ByteSizeLong();
  initLogger(FlushInterval, max_buffer_size);

  MockAccessLogStream stream;
  AccessLogCallbacks* callbacks;
  expectStreamStart(stream, &callbacks);

  expectFlushedLogEntriesCount(stream, MOCK_HTTP_LOG_FIELD_NAME, 3);
  logger_->log(mockHttpEntry());
  logger_->log(mockHttpEntry());
  logger_->log(mockHttpEntry());
  EXPECT_EQ(1, logger_->numInits());
  // The entries were batched and logged together so we expect a single clear.
  EXPECT_EQ(1, logger_->numClears());

  // Logging an entry that's bigger than the buffer size should trigger another flush.
  expectFlushedLogEntriesCount(stream, MOCK_HTTP_LOG_FIELD_NAME, 1);
  ProtobufWkt::Struct big_entry = mockHttpEntry();
  const std::string big_key(max_buffer_size, 'a');
  big_entry.mutable_fields()->insert({big_key, ProtobufWkt::Value()});
  logger_->log(std::move(big_entry));
  EXPECT_EQ(2, logger_->numClears());
}

// Test that log entries are flushed periodically.
TEST_F(GrpcAccessLogTest, Flushing) {
  initLogger(FlushInterval, 100);

  // Nothing to do yet.
  EXPECT_CALL(*timer_, enableTimer(FlushInterval, _));
  timer_->invokeCallback();

  // Not enough data yet to trigger flush on batch size.
  logger_->log(mockHttpEntry());

  MockAccessLogStream stream;
  AccessLogCallbacks* callbacks;
  expectStreamStart(stream, &callbacks);
  expectFlushedLogEntriesCount(stream, MOCK_HTTP_LOG_FIELD_NAME, 1);
  EXPECT_CALL(*timer_, enableTimer(FlushInterval, _));
  timer_->invokeCallback();
  EXPECT_EQ(1, logger_->numInits());

  // Flush on empty message does nothing.
  EXPECT_CALL(*timer_, enableTimer(FlushInterval, _));
  timer_->invokeCallback();
}

class MockGrpcAccessLoggerCache
    : public Common::GrpcAccessLoggerCache<
          MockGrpcAccessLoggerImpl,
          envoy::extensions::access_loggers::grpc::v3::CommonGrpcAccessLogConfig> {
public:
  MockGrpcAccessLoggerCache(Grpc::AsyncClientManager& async_client_manager, Stats::Scope& scope,
                            ThreadLocal::SlotAllocator& tls)
      : GrpcAccessLoggerCache(async_client_manager, scope, tls) {}

private:
  // Common::GrpcAccessLoggerCache
  MockGrpcAccessLoggerImpl::SharedPtr
  createLogger(const envoy::extensions::access_loggers::grpc::v3::CommonGrpcAccessLogConfig&,
               const Grpc::RawAsyncClientSharedPtr& client,
               std::chrono::milliseconds buffer_flush_interval_msec, uint64_t max_buffer_size_bytes,
               Event::Dispatcher& dispatcher, Stats::Scope& scope) override {
    return std::make_shared<MockGrpcAccessLoggerImpl>(
<<<<<<< HEAD
        std::move(client), config, buffer_flush_interval_msec, max_buffer_size_bytes, dispatcher,
        scope, "mock_access_log_prefix.", mockMethodDescriptor(), config.transport_api_version());
=======
        std::move(client), buffer_flush_interval_msec, max_buffer_size_bytes, dispatcher, scope,
        "mock_access_log_prefix.", mockMethodDescriptor());
>>>>>>> 1ba355b5
  }
};

class GrpcAccessLoggerCacheTest : public testing::Test {
public:
  GrpcAccessLoggerCacheTest() : logger_cache_(async_client_manager_, scope_, tls_) {}

  void expectClientCreation() {
    factory_ = new Grpc::MockAsyncClientFactory;
    async_client_ = new Grpc::MockAsyncClient;
    EXPECT_CALL(async_client_manager_, factoryForGrpcService(_, _, true))
        .WillOnce(Invoke([this](const envoy::config::core::v3::GrpcService&, Stats::Scope&, bool) {
          EXPECT_CALL(*factory_, createUncachedRawAsyncClient()).WillOnce(Invoke([this] {
            return Grpc::RawAsyncClientPtr{async_client_};
          }));
          return Grpc::AsyncClientFactoryPtr{factory_};
        }));
  }

  NiceMock<ThreadLocal::MockInstance> tls_;
  Grpc::MockAsyncClientManager async_client_manager_;
  Grpc::MockAsyncClient* async_client_ = nullptr;
  Grpc::MockAsyncClientFactory* factory_ = nullptr;
  MockGrpcAccessLoggerCache logger_cache_;
  NiceMock<Stats::MockIsolatedStatsStore> scope_;
};

TEST_F(GrpcAccessLoggerCacheTest, Deduplication) {
  Stats::IsolatedStoreImpl scope;

  envoy::extensions::access_loggers::grpc::v3::CommonGrpcAccessLogConfig config;
  config.set_log_name("log-1");
  config.mutable_grpc_service()->mutable_envoy_grpc()->set_cluster_name("cluster-1");

  expectClientCreation();
  MockGrpcAccessLoggerImpl::SharedPtr logger1 =
      logger_cache_.getOrCreateLogger(config, Common::GrpcAccessLoggerType::HTTP, scope);
  EXPECT_EQ(logger1,
            logger_cache_.getOrCreateLogger(config, Common::GrpcAccessLoggerType::HTTP, scope));

  // Do not deduplicate different types of logger
  expectClientCreation();
  EXPECT_NE(logger1,
            logger_cache_.getOrCreateLogger(config, Common::GrpcAccessLoggerType::TCP, scope));

  // Changing log name leads to another logger.
  config.set_log_name("log-2");
  expectClientCreation();
  EXPECT_NE(logger1,
            logger_cache_.getOrCreateLogger(config, Common::GrpcAccessLoggerType::HTTP, scope));

  config.set_log_name("log-1");
  EXPECT_EQ(logger1,
            logger_cache_.getOrCreateLogger(config, Common::GrpcAccessLoggerType::HTTP, scope));

  // Changing cluster name leads to another logger.
  config.mutable_grpc_service()->mutable_envoy_grpc()->set_cluster_name("cluster-2");
  expectClientCreation();
  EXPECT_NE(logger1,
            logger_cache_.getOrCreateLogger(config, Common::GrpcAccessLoggerType::HTTP, scope));
}

} // namespace
} // namespace GrpcCommon
} // namespace AccessLoggers
} // namespace Extensions
} // namespace Envoy<|MERGE_RESOLUTION|>--- conflicted
+++ resolved
@@ -48,26 +48,15 @@
     : public Common::GrpcAccessLogger<ProtobufWkt::Struct, ProtobufWkt::Empty, ProtobufWkt::Struct,
                                       ProtobufWkt::Struct> {
 public:
-<<<<<<< HEAD
   MockGrpcAccessLoggerImpl(
       const Grpc::RawAsyncClientSharedPtr& client,
       const envoy::extensions::access_loggers::grpc::v3::CommonGrpcAccessLogConfig& config,
       std::chrono::milliseconds buffer_flush_interval_msec, uint64_t max_buffer_size_bytes,
       Event::Dispatcher& dispatcher, Stats::Scope& scope, std::string access_log_prefix,
-      const Protobuf::MethodDescriptor& service_method,
-      envoy::config::core::v3::ApiVersion transport_api_version)
+      const Protobuf::MethodDescriptor& service_method)
       : GrpcAccessLogger(std::move(client), buffer_flush_interval_msec, max_buffer_size_bytes,
                          dispatcher, scope, access_log_prefix, service_method,
-                         config.grpc_stream_retry_policy(), transport_api_version) {}
-=======
-  MockGrpcAccessLoggerImpl(const Grpc::RawAsyncClientSharedPtr& client,
-                           std::chrono::milliseconds buffer_flush_interval_msec,
-                           uint64_t max_buffer_size_bytes, Event::Dispatcher& dispatcher,
-                           Stats::Scope& scope, std::string access_log_prefix,
-                           const Protobuf::MethodDescriptor& service_method)
-      : GrpcAccessLogger(std::move(client), buffer_flush_interval_msec, max_buffer_size_bytes,
-                         dispatcher, scope, access_log_prefix, service_method) {}
->>>>>>> 1ba355b5
+                         config.grpc_stream_retry_policy()) {}
 
   int numInits() const { return num_inits_; }
 
@@ -129,14 +118,9 @@
     timer_ = new Event::MockTimer(&dispatcher_);
     EXPECT_CALL(*timer_, enableTimer(buffer_flush_interval_msec, _));
     logger_ = std::make_unique<MockGrpcAccessLoggerImpl>(
-<<<<<<< HEAD
         Grpc::RawAsyncClientPtr{async_client_}, config_, buffer_flush_interval_msec,
         buffer_size_bytes, dispatcher_, stats_store_, "mock_access_log_prefix.",
-        mockMethodDescriptor(), TRANSPORT_API_VERSION);
-=======
-        Grpc::RawAsyncClientPtr{async_client_}, buffer_flush_interval_msec, buffer_size_bytes,
-        dispatcher_, stats_store_, "mock_access_log_prefix.", mockMethodDescriptor());
->>>>>>> 1ba355b5
+        mockMethodDescriptor());
   }
 
   void expectStreamStart(MockAccessLogStream& stream, AccessLogCallbacks** callbacks_to_set) {
@@ -359,18 +343,13 @@
 private:
   // Common::GrpcAccessLoggerCache
   MockGrpcAccessLoggerImpl::SharedPtr
-  createLogger(const envoy::extensions::access_loggers::grpc::v3::CommonGrpcAccessLogConfig&,
+  createLogger(const envoy::extensions::access_loggers::grpc::v3::CommonGrpcAccessLogConfig& config,
                const Grpc::RawAsyncClientSharedPtr& client,
                std::chrono::milliseconds buffer_flush_interval_msec, uint64_t max_buffer_size_bytes,
                Event::Dispatcher& dispatcher, Stats::Scope& scope) override {
     return std::make_shared<MockGrpcAccessLoggerImpl>(
-<<<<<<< HEAD
         std::move(client), config, buffer_flush_interval_msec, max_buffer_size_bytes, dispatcher,
-        scope, "mock_access_log_prefix.", mockMethodDescriptor(), config.transport_api_version());
-=======
-        std::move(client), buffer_flush_interval_msec, max_buffer_size_bytes, dispatcher, scope,
-        "mock_access_log_prefix.", mockMethodDescriptor());
->>>>>>> 1ba355b5
+        scope, "mock_access_log_prefix.", mockMethodDescriptor());
   }
 };
 

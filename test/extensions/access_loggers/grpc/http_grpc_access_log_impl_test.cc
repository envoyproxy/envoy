#include <memory>

#include "envoy/data/accesslog/v3/accesslog.pb.h"
#include "envoy/extensions/access_loggers/grpc/v3/als.pb.h"

#include "common/buffer/zero_copy_input_stream_impl.h"
#include "common/network/address_impl.h"
#include "common/router/string_accessor_impl.h"

#include "extensions/access_loggers/grpc/http_grpc_access_log_impl.h"

#include "test/mocks/access_log/mocks.h"
#include "test/mocks/grpc/mocks.h"
#include "test/mocks/local_info/mocks.h"
#include "test/mocks/ssl/mocks.h"
#include "test/mocks/stream_info/mocks.h"
#include "test/mocks/thread_local/mocks.h"

using namespace std::chrono_literals;
using testing::_;
using testing::An;
using testing::InSequence;
using testing::Invoke;
using testing::NiceMock;
using testing::Return;
using testing::ReturnRef;

namespace Envoy {
namespace Extensions {
namespace AccessLoggers {
namespace HttpGrpc {
namespace {

using envoy::data::accesslog::v3::HTTPAccessLogEntry;

class MockGrpcAccessLogger : public GrpcCommon::GrpcAccessLogger {
public:
  // GrpcAccessLogger
<<<<<<< HEAD
  MOCK_METHOD(void, log, (HTTPAccessLogEntry && entry));
  MOCK_METHOD(void, log, (envoy::data::accesslog::v3alpha::TCPAccessLogEntry && entry));
=======
  MOCK_METHOD1(log, void(HTTPAccessLogEntry&& entry));
  MOCK_METHOD1(log, void(envoy::data::accesslog::v3::TCPAccessLogEntry&& entry));
>>>>>>> 9b6260fc
};

class MockGrpcAccessLoggerCache : public GrpcCommon::GrpcAccessLoggerCache {
public:
  // GrpcAccessLoggerCache
<<<<<<< HEAD
  MOCK_METHOD(
      GrpcCommon::GrpcAccessLoggerSharedPtr, getOrCreateLogger,
      (const envoy::extensions::access_loggers::grpc::v3alpha::CommonGrpcAccessLogConfig& config,
       GrpcCommon::GrpcAccessLoggerType logger_type));
=======
  MOCK_METHOD2(
      getOrCreateLogger,
      GrpcCommon::GrpcAccessLoggerSharedPtr(
          const envoy::extensions::access_loggers::grpc::v3::CommonGrpcAccessLogConfig& config,
          GrpcCommon::GrpcAccessLoggerType logger_type));
>>>>>>> 9b6260fc
};

class HttpGrpcAccessLogTest : public testing::Test {
public:
  void init() {
    ON_CALL(*filter_, evaluate(_, _, _, _)).WillByDefault(Return(true));
    config_.mutable_common_config()->set_log_name("hello_log");
    config_.mutable_common_config()->add_filter_state_objects_to_log("string_accessor");
    config_.mutable_common_config()->add_filter_state_objects_to_log("serialized");
    EXPECT_CALL(*logger_cache_, getOrCreateLogger(_, _))
        .WillOnce(
            [this](const envoy::extensions::access_loggers::grpc::v3::CommonGrpcAccessLogConfig&
                       config,
                   GrpcCommon::GrpcAccessLoggerType logger_type) {
              EXPECT_EQ(config.DebugString(), config_.common_config().DebugString());
              EXPECT_EQ(GrpcCommon::GrpcAccessLoggerType::HTTP, logger_type);
              return logger_;
            });
    access_log_ = std::make_unique<HttpGrpcAccessLog>(AccessLog::FilterPtr{filter_}, config_, tls_,
                                                      logger_cache_);
  }

  void expectLog(const std::string& expected_log_entry_yaml) {
    if (access_log_ == nullptr) {
      init();
    }

    HTTPAccessLogEntry expected_log_entry;
    TestUtility::loadFromYaml(expected_log_entry_yaml, expected_log_entry);
    EXPECT_CALL(*logger_, log(An<HTTPAccessLogEntry&&>()))
        .WillOnce(
            Invoke([expected_log_entry](envoy::data::accesslog::v3::HTTPAccessLogEntry&& entry) {
              EXPECT_EQ(entry.DebugString(), expected_log_entry.DebugString());
            }));
  }

  void expectLogRequestMethod(const std::string& request_method) {
    NiceMock<StreamInfo::MockStreamInfo> stream_info;
    stream_info.host_ = nullptr;

    Http::TestHeaderMapImpl request_headers{
        {":method", request_method},
    };

    expectLog(fmt::format(R"EOF(
common_properties:
  downstream_remote_address:
    socket_address:
      address: "127.0.0.1"
      port_value: 0
  downstream_direct_remote_address:
    socket_address:
      address: "127.0.0.1"
      port_value: 0
  downstream_local_address:
    socket_address:
      address: "127.0.0.2"
      port_value: 0
  start_time: {{}}
request:
  request_method: {}
  request_headers_bytes: {}
response: {{}}
    )EOF",
                          request_method, request_method.length() + 7));
    access_log_->log(&request_headers, nullptr, nullptr, stream_info);
  }

  AccessLog::MockFilter* filter_{new NiceMock<AccessLog::MockFilter>()};
  NiceMock<ThreadLocal::MockInstance> tls_;
  envoy::extensions::access_loggers::grpc::v3::HttpGrpcAccessLogConfig config_;
  std::shared_ptr<MockGrpcAccessLogger> logger_{new MockGrpcAccessLogger()};
  std::shared_ptr<MockGrpcAccessLoggerCache> logger_cache_{new MockGrpcAccessLoggerCache()};
  std::unique_ptr<HttpGrpcAccessLog> access_log_;
};

class TestSerializedFilterState : public StreamInfo::FilterState::Object {
public:
  ProtobufTypes::MessagePtr serializeAsProto() const override {
    auto any = std::make_unique<ProtobufWkt::Any>();
    ProtobufWkt::Duration value;
    value.set_seconds(10);
    any->PackFrom(value);
    return any;
  }
};

// Test HTTP log marshaling.
TEST_F(HttpGrpcAccessLogTest, Marshalling) {
  InSequence s;

  {
    NiceMock<StreamInfo::MockStreamInfo> stream_info;
    stream_info.host_ = nullptr;
    stream_info.start_time_ = SystemTime(1h);
    stream_info.start_time_monotonic_ = MonotonicTime(1h);
    stream_info.last_downstream_tx_byte_sent_ = 2ms;
    stream_info.setDownstreamLocalAddress(std::make_shared<Network::Address::PipeInstance>("/foo"));
    (*stream_info.metadata_.mutable_filter_metadata())["foo"] = ProtobufWkt::Struct();
    stream_info.filter_state_.setData("string_accessor",
                                      std::make_unique<Router::StringAccessorImpl>("test_value"),
                                      StreamInfo::FilterState::StateType::ReadOnly,
                                      StreamInfo::FilterState::LifeSpan::FilterChain);
    stream_info.filter_state_.setData("serialized", std::make_unique<TestSerializedFilterState>(),
                                      StreamInfo::FilterState::StateType::ReadOnly,
                                      StreamInfo::FilterState::LifeSpan::FilterChain);
    expectLog(R"EOF(
common_properties:
  downstream_remote_address:
    socket_address:
      address: "127.0.0.1"
      port_value: 0
  downstream_direct_remote_address:
    socket_address:
      address: "127.0.0.1"
      port_value: 0
  downstream_local_address:
    pipe:
      path: "/foo"
  start_time:
    seconds: 3600
  time_to_last_downstream_tx_byte:
    nanos: 2000000
  metadata:
    filter_metadata:
      foo: {}
  filter_state_objects:
    string_accessor:
      "@type": type.googleapis.com/google.protobuf.StringValue
      value: test_value
    serialized:
      "@type": type.googleapis.com/google.protobuf.Duration
      value: 10s
request: {}
response: {}
)EOF");
    access_log_->log(nullptr, nullptr, nullptr, stream_info);
  }

  {
    NiceMock<StreamInfo::MockStreamInfo> stream_info;
    stream_info.host_ = nullptr;
    stream_info.start_time_ = SystemTime(1h);
    stream_info.last_downstream_tx_byte_sent_ = std::chrono::nanoseconds(2000000);

    expectLog(R"EOF(
common_properties:
  downstream_remote_address:
    socket_address:
      address: "127.0.0.1"
      port_value: 0
  downstream_direct_remote_address:
    socket_address:
      address: "127.0.0.1"
      port_value: 0
  downstream_local_address:
    socket_address:
      address: "127.0.0.2"
      port_value: 0
  start_time:
    seconds: 3600
  time_to_last_downstream_tx_byte:
    nanos: 2000000
request: {}
response: {}
)EOF");
    access_log_->log(nullptr, nullptr, nullptr, stream_info);
  }

  {
    NiceMock<StreamInfo::MockStreamInfo> stream_info;
    stream_info.start_time_ = SystemTime(1h);

    stream_info.last_downstream_rx_byte_received_ = 2ms;
    stream_info.first_upstream_tx_byte_sent_ = 4ms;
    stream_info.last_upstream_tx_byte_sent_ = 6ms;
    stream_info.first_upstream_rx_byte_received_ = 8ms;
    stream_info.last_upstream_rx_byte_received_ = 10ms;
    stream_info.first_downstream_tx_byte_sent_ = 12ms;
    stream_info.last_downstream_tx_byte_sent_ = 14ms;

    stream_info.setUpstreamLocalAddress(
        std::make_shared<Network::Address::Ipv4Instance>("10.0.0.2"));
    stream_info.protocol_ = Http::Protocol::Http10;
    stream_info.addBytesReceived(10);
    stream_info.addBytesSent(20);
    stream_info.response_code_ = 200;
    stream_info.response_code_details_ = "via_upstream";
    absl::string_view route_name_view("route-name-test");
    stream_info.setRouteName(route_name_view);
    ON_CALL(stream_info, hasResponseFlag(StreamInfo::ResponseFlag::FaultInjected))
        .WillByDefault(Return(true));

    Http::TestHeaderMapImpl request_headers{
        {":scheme", "scheme_value"},
        {":authority", "authority_value"},
        {":path", "path_value"},
        {":method", "POST"},
        {"user-agent", "user-agent_value"},
        {"referer", "referer_value"},
        {"x-forwarded-for", "x-forwarded-for_value"},
        {"x-request-id", "x-request-id_value"},
        {"x-envoy-original-path", "x-envoy-original-path_value"},
    };
    Http::TestHeaderMapImpl response_headers{{":status", "200"}};

    expectLog(R"EOF(
common_properties:
  downstream_remote_address:
    socket_address:
      address: "127.0.0.1"
      port_value: 0
  downstream_direct_remote_address:
    socket_address:
      address: "127.0.0.1"
      port_value: 0
  downstream_local_address:
    socket_address:
      address: "127.0.0.2"
      port_value: 0
  start_time:
    seconds: 3600
  time_to_last_rx_byte:
    nanos: 2000000
  time_to_first_upstream_tx_byte:
    nanos: 4000000
  time_to_last_upstream_tx_byte:
    nanos:  6000000
  time_to_first_upstream_rx_byte:
    nanos: 8000000
  time_to_last_upstream_rx_byte:
    nanos: 10000000
  time_to_first_downstream_tx_byte:
    nanos: 12000000
  time_to_last_downstream_tx_byte:
    nanos: 14000000
  upstream_remote_address:
    socket_address:
      address: "10.0.0.1"
      port_value: 443
  upstream_local_address:
    socket_address:
      address: "10.0.0.2"
      port_value: 0
  upstream_cluster: "fake_cluster"
  response_flags:
    fault_injected: true
  route_name: "route-name-test"
protocol_version: HTTP10
request:
  scheme: "scheme_value"
  authority: "authority_value"
  path: "path_value"
  user_agent: "user-agent_value"
  referer: "referer_value"
  forwarded_for: "x-forwarded-for_value"
  request_id: "x-request-id_value"
  original_path: "x-envoy-original-path_value"
  request_headers_bytes: 230
  request_body_bytes: 10
  request_method: "POST"
response:
  response_code:
    value: 200
  response_headers_bytes: 10
  response_body_bytes: 20
  response_code_details: "via_upstream"
)EOF");
    access_log_->log(&request_headers, &response_headers, nullptr, stream_info);
  }

  {
    NiceMock<StreamInfo::MockStreamInfo> stream_info;
    stream_info.host_ = nullptr;
    stream_info.start_time_ = SystemTime(1h);
    stream_info.upstream_transport_failure_reason_ = "TLS error";

    Http::TestHeaderMapImpl request_headers{
        {":method", "WHACKADOO"},
    };

    expectLog(R"EOF(
common_properties:
  downstream_remote_address:
    socket_address:
      address: "127.0.0.1"
      port_value: 0
  downstream_direct_remote_address:
    socket_address:
      address: "127.0.0.1"
      port_value: 0
  downstream_local_address:
    socket_address:
      address: "127.0.0.2"
      port_value: 0
  start_time:
    seconds: 3600
  upstream_transport_failure_reason: "TLS error"
request:
  request_method: "METHOD_UNSPECIFIED"
  request_headers_bytes: 16
response: {}
)EOF");
    access_log_->log(&request_headers, nullptr, nullptr, stream_info);
  }

  {
    NiceMock<StreamInfo::MockStreamInfo> stream_info;
    stream_info.host_ = nullptr;
    stream_info.start_time_ = SystemTime(1h);

    auto connection_info = std::make_shared<NiceMock<Ssl::MockConnectionInfo>>();
    const std::vector<std::string> peerSans{"peerSan1", "peerSan2"};
    ON_CALL(*connection_info, uriSanPeerCertificate()).WillByDefault(Return(peerSans));
    const std::vector<std::string> localSans{"localSan1", "localSan2"};
    ON_CALL(*connection_info, uriSanLocalCertificate()).WillByDefault(Return(localSans));
    const std::string peerSubject = "peerSubject";
    ON_CALL(*connection_info, subjectPeerCertificate()).WillByDefault(ReturnRef(peerSubject));
    const std::string localSubject = "localSubject";
    ON_CALL(*connection_info, subjectLocalCertificate()).WillByDefault(ReturnRef(localSubject));
    const std::string sessionId =
        "D62A523A65695219D46FE1FFE285A4C371425ACE421B110B5B8D11D3EB4D5F0B";
    ON_CALL(*connection_info, sessionId()).WillByDefault(ReturnRef(sessionId));
    const std::string tlsVersion = "TLSv1.3";
    ON_CALL(*connection_info, tlsVersion()).WillByDefault(ReturnRef(tlsVersion));
    ON_CALL(*connection_info, ciphersuiteId()).WillByDefault(Return(0x2CC0));
    stream_info.setDownstreamSslConnection(connection_info);
    stream_info.requested_server_name_ = "sni";

    Http::TestHeaderMapImpl request_headers{
        {":method", "WHACKADOO"},
    };

    expectLog(R"EOF(
common_properties:
  downstream_remote_address:
    socket_address:
      address: "127.0.0.1"
      port_value: 0
  downstream_direct_remote_address:
    socket_address:
      address: "127.0.0.1"
      port_value: 0
  downstream_local_address:
    socket_address:
      address: "127.0.0.2"
      port_value: 0
  start_time:
    seconds: 3600
  tls_properties:
    tls_version: TLSv1_3
    tls_cipher_suite: 0x2cc0
    tls_sni_hostname: sni
    local_certificate_properties:
      subject_alt_name:
      - uri: localSan1
      - uri: localSan2
      subject: localSubject
    peer_certificate_properties:
      subject_alt_name:
      - uri: peerSan1
      - uri: peerSan2
      subject: peerSubject
    tls_session_id: D62A523A65695219D46FE1FFE285A4C371425ACE421B110B5B8D11D3EB4D5F0B
request:
  request_method: "METHOD_UNSPECIFIED"
  request_headers_bytes: 16
response: {}
)EOF");
    access_log_->log(&request_headers, nullptr, nullptr, stream_info);
  }

  // TLSv1.2
  {
    NiceMock<StreamInfo::MockStreamInfo> stream_info;
    stream_info.host_ = nullptr;
    stream_info.start_time_ = SystemTime(1h);

    auto connection_info = std::make_shared<NiceMock<Ssl::MockConnectionInfo>>();
    const std::string empty;
    ON_CALL(*connection_info, subjectPeerCertificate()).WillByDefault(ReturnRef(empty));
    ON_CALL(*connection_info, subjectLocalCertificate()).WillByDefault(ReturnRef(empty));
    ON_CALL(*connection_info, sessionId()).WillByDefault(ReturnRef(empty));
    const std::string tlsVersion = "TLSv1.2";
    ON_CALL(*connection_info, tlsVersion()).WillByDefault(ReturnRef(tlsVersion));
    ON_CALL(*connection_info, ciphersuiteId()).WillByDefault(Return(0x2F));
    stream_info.setDownstreamSslConnection(connection_info);
    stream_info.requested_server_name_ = "sni";

    Http::TestHeaderMapImpl request_headers{
        {":method", "WHACKADOO"},
    };

    expectLog(R"EOF(
common_properties:
  downstream_remote_address:
    socket_address:
      address: "127.0.0.1"
      port_value: 0
  downstream_direct_remote_address:
    socket_address:
      address: "127.0.0.1"
      port_value: 0
  downstream_local_address:
    socket_address:
      address: "127.0.0.2"
      port_value: 0
  start_time:
    seconds: 3600
  tls_properties:
    tls_version: TLSv1_2
    tls_cipher_suite: 0x2f
    tls_sni_hostname: sni
    local_certificate_properties: {}
    peer_certificate_properties: {}
request:
  request_method: "METHOD_UNSPECIFIED"
response: {}
)EOF");
    access_log_->log(nullptr, nullptr, nullptr, stream_info);
  }

  // TLSv1.1
  {
    NiceMock<StreamInfo::MockStreamInfo> stream_info;
    stream_info.host_ = nullptr;
    stream_info.start_time_ = SystemTime(1h);

    auto connection_info = std::make_shared<NiceMock<Ssl::MockConnectionInfo>>();
    const std::string empty;
    ON_CALL(*connection_info, subjectPeerCertificate()).WillByDefault(ReturnRef(empty));
    ON_CALL(*connection_info, subjectLocalCertificate()).WillByDefault(ReturnRef(empty));
    ON_CALL(*connection_info, sessionId()).WillByDefault(ReturnRef(empty));
    const std::string tlsVersion = "TLSv1.1";
    ON_CALL(*connection_info, tlsVersion()).WillByDefault(ReturnRef(tlsVersion));
    ON_CALL(*connection_info, ciphersuiteId()).WillByDefault(Return(0x2F));
    stream_info.setDownstreamSslConnection(connection_info);
    stream_info.requested_server_name_ = "sni";

    Http::TestHeaderMapImpl request_headers{
        {":method", "WHACKADOO"},
    };

    expectLog(R"EOF(
common_properties:
  downstream_remote_address:
    socket_address:
      address: "127.0.0.1"
      port_value: 0
  downstream_direct_remote_address:
    socket_address:
      address: "127.0.0.1"
      port_value: 0
  downstream_local_address:
    socket_address:
      address: "127.0.0.2"
      port_value: 0
  start_time:
    seconds: 3600
  tls_properties:
    tls_version: TLSv1_1
    tls_cipher_suite: 0x2f
    tls_sni_hostname: sni
    local_certificate_properties: {}
    peer_certificate_properties: {}
request:
  request_method: "METHOD_UNSPECIFIED"
response: {}
)EOF");
    access_log_->log(nullptr, nullptr, nullptr, stream_info);
  }

  // TLSv1
  {
    NiceMock<StreamInfo::MockStreamInfo> stream_info;
    stream_info.host_ = nullptr;
    stream_info.start_time_ = SystemTime(1h);

    auto connection_info = std::make_shared<NiceMock<Ssl::MockConnectionInfo>>();
    const std::string empty;
    ON_CALL(*connection_info, subjectPeerCertificate()).WillByDefault(ReturnRef(empty));
    ON_CALL(*connection_info, subjectLocalCertificate()).WillByDefault(ReturnRef(empty));
    ON_CALL(*connection_info, sessionId()).WillByDefault(ReturnRef(empty));
    const std::string tlsVersion = "TLSv1";
    ON_CALL(*connection_info, tlsVersion()).WillByDefault(ReturnRef(tlsVersion));
    ON_CALL(*connection_info, ciphersuiteId()).WillByDefault(Return(0x2F));
    stream_info.setDownstreamSslConnection(connection_info);
    stream_info.requested_server_name_ = "sni";

    Http::TestHeaderMapImpl request_headers{
        {":method", "WHACKADOO"},
    };

    expectLog(R"EOF(
common_properties:
  downstream_remote_address:
    socket_address:
      address: "127.0.0.1"
      port_value: 0
  downstream_direct_remote_address:
    socket_address:
      address: "127.0.0.1"
      port_value: 0
  downstream_local_address:
    socket_address:
      address: "127.0.0.2"
      port_value: 0
  start_time:
    seconds: 3600
  tls_properties:
    tls_version: TLSv1
    tls_cipher_suite: 0x2f
    tls_sni_hostname: sni
    local_certificate_properties: {}
    peer_certificate_properties: {}
request:
  request_method: "METHOD_UNSPECIFIED"
response: {}
)EOF");
    access_log_->log(nullptr, nullptr, nullptr, stream_info);
  }

  // Unknown TLS version (TLSv1.4)
  {
    NiceMock<StreamInfo::MockStreamInfo> stream_info;
    stream_info.host_ = nullptr;
    stream_info.start_time_ = SystemTime(1h);

    auto connection_info = std::make_shared<NiceMock<Ssl::MockConnectionInfo>>();
    const std::string empty;
    ON_CALL(*connection_info, subjectPeerCertificate()).WillByDefault(ReturnRef(empty));
    ON_CALL(*connection_info, subjectLocalCertificate()).WillByDefault(ReturnRef(empty));
    ON_CALL(*connection_info, sessionId()).WillByDefault(ReturnRef(empty));
    const std::string tlsVersion = "TLSv1.4";
    ON_CALL(*connection_info, tlsVersion()).WillByDefault(ReturnRef(tlsVersion));
    ON_CALL(*connection_info, ciphersuiteId()).WillByDefault(Return(0x2F));
    stream_info.setDownstreamSslConnection(connection_info);
    stream_info.requested_server_name_ = "sni";

    Http::TestHeaderMapImpl request_headers{
        {":method", "WHACKADOO"},
    };

    expectLog(R"EOF(
common_properties:
  downstream_remote_address:
    socket_address:
      address: "127.0.0.1"
      port_value: 0
  downstream_direct_remote_address:
    socket_address:
      address: "127.0.0.1"
      port_value: 0
  downstream_local_address:
    socket_address:
      address: "127.0.0.2"
      port_value: 0
  start_time:
    seconds: 3600
  tls_properties:
    tls_version: VERSION_UNSPECIFIED
    tls_cipher_suite: 0x2f
    tls_sni_hostname: sni
    local_certificate_properties: {}
    peer_certificate_properties: {}
request:
  request_method: "METHOD_UNSPECIFIED"
response: {}
)EOF");
    access_log_->log(nullptr, nullptr, nullptr, stream_info);
  }
}

// Test HTTP log marshaling with additional headers.
TEST_F(HttpGrpcAccessLogTest, MarshallingAdditionalHeaders) {
  InSequence s;

  config_.add_additional_request_headers_to_log("X-Custom-Request");
  config_.add_additional_request_headers_to_log("X-Custom-Empty");
  config_.add_additional_request_headers_to_log("X-Envoy-Max-Retries");
  config_.add_additional_request_headers_to_log("X-Envoy-Force-Trace");

  config_.add_additional_response_headers_to_log("X-Custom-Response");
  config_.add_additional_response_headers_to_log("X-Custom-Empty");
  config_.add_additional_response_headers_to_log("X-Envoy-Immediate-Health-Check-Fail");
  config_.add_additional_response_headers_to_log("X-Envoy-Upstream-Service-Time");

  config_.add_additional_response_trailers_to_log("X-Logged-Trailer");
  config_.add_additional_response_trailers_to_log("X-Missing-Trailer");
  config_.add_additional_response_trailers_to_log("X-Empty-Trailer");

  init();

  {
    NiceMock<StreamInfo::MockStreamInfo> stream_info;
    stream_info.host_ = nullptr;
    stream_info.start_time_ = SystemTime(1h);

    Http::TestHeaderMapImpl request_headers{
        {":scheme", "scheme_value"},
        {":authority", "authority_value"},
        {":path", "path_value"},
        {":method", "POST"},
        {"x-envoy-max-retries", "3"}, // test inline header not otherwise logged
        {"x-custom-request", "custom_value"},
        {"x-custom-empty", ""},
    };
    Http::TestHeaderMapImpl response_headers{
        {":status", "200"},
        {"x-envoy-immediate-health-check-fail", "true"}, // test inline header not otherwise logged
        {"x-custom-response", "custom_value"},
        {"x-custom-empty", ""},
    };

    Http::TestHeaderMapImpl response_trailers{
        {"x-logged-trailer", "value"},
        {"x-empty-trailer", ""},
        {"x-unlogged-trailer", "2"},
    };

    expectLog(R"EOF(
common_properties:
  downstream_remote_address:
    socket_address:
      address: "127.0.0.1"
      port_value: 0
  downstream_direct_remote_address:
    socket_address:
      address: "127.0.0.1"
      port_value: 0
  downstream_local_address:
    socket_address:
      address: "127.0.0.2"
      port_value: 0
  start_time:
    seconds: 3600
request:
  scheme: "scheme_value"
  authority: "authority_value"
  path: "path_value"
  request_method: "POST"
  request_headers_bytes: 132
  request_headers:
    "x-custom-request": "custom_value"
    "x-custom-empty": ""
    "x-envoy-max-retries": "3"
response:
  response_headers_bytes: 92
  response_headers:
    "x-custom-response": "custom_value"
    "x-custom-empty": ""
    "x-envoy-immediate-health-check-fail": "true"
  response_trailers:
    "x-logged-trailer": "value"
    "x-empty-trailer": ""
)EOF");
    access_log_->log(&request_headers, &response_headers, &response_trailers, stream_info);
  }
}

TEST_F(HttpGrpcAccessLogTest, LogWithRequestMethod) {
  InSequence s;
  expectLogRequestMethod("GET");
  expectLogRequestMethod("HEAD");
  expectLogRequestMethod("POST");
  expectLogRequestMethod("PUT");
  expectLogRequestMethod("DELETE");
  expectLogRequestMethod("CONNECT");
  expectLogRequestMethod("OPTIONS");
  expectLogRequestMethod("TRACE");
  expectLogRequestMethod("PATCH");
}

} // namespace
} // namespace HttpGrpc
} // namespace AccessLoggers
} // namespace Extensions
} // namespace Envoy<|MERGE_RESOLUTION|>--- conflicted
+++ resolved
@@ -36,30 +36,17 @@
 class MockGrpcAccessLogger : public GrpcCommon::GrpcAccessLogger {
 public:
   // GrpcAccessLogger
-<<<<<<< HEAD
   MOCK_METHOD(void, log, (HTTPAccessLogEntry && entry));
-  MOCK_METHOD(void, log, (envoy::data::accesslog::v3alpha::TCPAccessLogEntry && entry));
-=======
-  MOCK_METHOD1(log, void(HTTPAccessLogEntry&& entry));
-  MOCK_METHOD1(log, void(envoy::data::accesslog::v3::TCPAccessLogEntry&& entry));
->>>>>>> 9b6260fc
+  MOCK_METHOD(void, log, (envoy::data::accesslog::v3::TCPAccessLogEntry && entry));
 };
 
 class MockGrpcAccessLoggerCache : public GrpcCommon::GrpcAccessLoggerCache {
 public:
   // GrpcAccessLoggerCache
-<<<<<<< HEAD
   MOCK_METHOD(
       GrpcCommon::GrpcAccessLoggerSharedPtr, getOrCreateLogger,
-      (const envoy::extensions::access_loggers::grpc::v3alpha::CommonGrpcAccessLogConfig& config,
+      (const envoy::extensions::access_loggers::grpc::v3::CommonGrpcAccessLogConfig& config,
        GrpcCommon::GrpcAccessLoggerType logger_type));
-=======
-  MOCK_METHOD2(
-      getOrCreateLogger,
-      GrpcCommon::GrpcAccessLoggerSharedPtr(
-          const envoy::extensions::access_loggers::grpc::v3::CommonGrpcAccessLogConfig& config,
-          GrpcCommon::GrpcAccessLoggerType logger_type));
->>>>>>> 9b6260fc
 };
 
 class HttpGrpcAccessLogTest : public testing::Test {

#include <string>

#include "common/event/libevent_scheduler.h"
#include "common/http/headers.h"

#include "extensions/quic_listeners/quiche/envoy_quic_alarm_factory.h"
#include "extensions/quic_listeners/quiche/envoy_quic_connection_helper.h"
#include "extensions/quic_listeners/quiche/envoy_quic_server_connection.h"
#include "extensions/quic_listeners/quiche/envoy_quic_server_session.h"
#include "extensions/quic_listeners/quiche/envoy_quic_server_stream.h"

#include "test/extensions/quic_listeners/quiche/test_utils.h"
#include "test/mocks/http/mocks.h"
#include "test/mocks/http/stream_decoder.h"
#include "test/mocks/network/mocks.h"
#include "test/test_common/utility.h"

#include "gmock/gmock.h"
#include "gtest/gtest.h"

using testing::_;
using testing::Invoke;
using testing::Return;

namespace Envoy {
namespace Quic {

class EnvoyQuicServerStreamTest : public testing::TestWithParam<bool> {
public:
  EnvoyQuicServerStreamTest()
      : api_(Api::createApiForTest()), dispatcher_(api_->allocateDispatcher()),
        connection_helper_(*dispatcher_),
        alarm_factory_(*dispatcher_, *connection_helper_.GetClock()), quic_version_([]() {
          SetQuicReloadableFlag(quic_enable_version_99, GetParam());
          return quic::CurrentSupportedVersions()[0];
        }()),
        listener_stats_({ALL_LISTENER_STATS(POOL_COUNTER(listener_config_.listenerScope()),
                                            POOL_GAUGE(listener_config_.listenerScope()),
                                            POOL_HISTOGRAM(listener_config_.listenerScope()))}),
        quic_connection_(quic::test::TestConnectionId(),
                         quic::QuicSocketAddress(quic::QuicIpAddress::Any6(), 12345),
                         connection_helper_, alarm_factory_, &writer_,
                         /*owns_writer=*/false, {quic_version_}, listener_config_, listener_stats_),
        quic_session_(quic_config_, {quic_version_}, &quic_connection_, *dispatcher_,
                      quic_config_.GetInitialStreamFlowControlWindowToSend() * 2),
<<<<<<< HEAD
        stream_id_(quic_version_.transport_version == quic::QUIC_VERSION_99 ? 4u : 5u),
        quic_stream_(new EnvoyQuicServerStream(stream_id_, &quic_session_, quic::BIDIRECTIONAL)),
        response_headers_{{":status", "200"}} {
    quic::SetVerbosityLogThreshold(3);
=======
        stream_id_(VersionUsesQpack(quic_version_.transport_version) ? 4u : 5u),
        quic_stream_(new EnvoyQuicServerStream(stream_id_, &quic_session_, quic::BIDIRECTIONAL)),
        response_headers_{{":status", "200"}} {
>>>>>>> 2d7f6acf
    quic_stream_->setDecoder(stream_decoder_);
    quic_stream_->addCallbacks(stream_callbacks_);
    quic_session_.ActivateStream(std::unique_ptr<EnvoyQuicServerStream>(quic_stream_));
    EXPECT_CALL(quic_session_, WritevData(_, _, _, _, _))
        .WillRepeatedly(Invoke([](quic::QuicStream*, quic::QuicStreamId, size_t write_length,
<<<<<<< HEAD
                                  quic::QuicStreamOffset, quic::StreamSendingState state) {
          return quic::QuicConsumedData{write_length, state != quic::NO_FIN};
=======
                                  quic::QuicStreamOffset, quic::StreamSendingState) {
          return quic::QuicConsumedData{write_length, true};
>>>>>>> 2d7f6acf
        }));
    EXPECT_CALL(writer_, WritePacket(_, _, _, _, _))
        .WillRepeatedly(Invoke([](const char*, size_t buf_len, const quic::QuicIpAddress&,
                                  const quic::QuicSocketAddress&, quic::PerPacketOptions*) {
          return quic::WriteResult{quic::WRITE_STATUS_OK, static_cast<int>(buf_len)};
        }));
  }

  void SetUp() override {
    quic_session_.Initialize();
    request_headers_.OnHeaderBlockStart();
    request_headers_.OnHeader(":authority", host_);
<<<<<<< HEAD
    request_headers_.OnHeader(":method", "GET");
=======
    request_headers_.OnHeader(":method", "POST");
>>>>>>> 2d7f6acf
    request_headers_.OnHeader(":path", "/");
    request_headers_.OnHeaderBlockEnd(/*uncompressed_header_bytes=*/0,
                                      /*compressed_header_bytes=*/0);

    trailers_.OnHeaderBlockStart();
    trailers_.OnHeader("key1", "value1");
    if (!quic::VersionUsesQpack(quic_version_.transport_version)) {
      // ":final-offset" is required and stripped off by quic.
      trailers_.OnHeader(":final-offset", absl::StrCat("", request_body_.length()));
    }
    trailers_.OnHeaderBlockEnd(/*uncompressed_header_bytes=*/0, /*compressed_header_bytes=*/0);
  }

  void TearDown() override {
    if (quic_connection_.connected()) {
<<<<<<< HEAD
      quic_connection_.CloseConnection(quic::QUIC_NO_ERROR, "Closed by application",
                                       quic::ConnectionCloseBehavior::SEND_CONNECTION_CLOSE_PACKET);
    }
  }

=======
      quic_session_.close(Network::ConnectionCloseType::NoFlush);
    }
  }

  std::string bodyToStreamPayload(const std::string& body) {
    std::string data = body;
    if (quic::VersionUsesQpack(quic_version_.transport_version)) {
      std::unique_ptr<char[]> data_buffer;
      quic::HttpEncoder encoder;
      quic::QuicByteCount data_frame_header_length =
          encoder.SerializeDataFrameHeader(body.length(), &data_buffer);
      quic::QuicStringPiece data_frame_header(data_buffer.get(), data_frame_header_length);
      data = absl::StrCat(data_frame_header, body);
    }
    return data;
  }

  size_t sendRequest(const std::string& payload, bool fin, size_t decoder_buffer_high_watermark) {
    EXPECT_CALL(stream_decoder_, decodeHeaders_(_, /*end_stream=*/false))
        .WillOnce(Invoke([this](const Http::HeaderMapPtr& headers, bool) {
          EXPECT_EQ(host_, headers->Host()->value().getStringView());
          EXPECT_EQ("/", headers->Path()->value().getStringView());
          EXPECT_EQ(Http::Headers::get().MethodValues.Post,
                    headers->Method()->value().getStringView());
        }));
    if (quic::VersionUsesQpack(quic_version_.transport_version)) {
      quic_stream_->OnHeadersDecoded(request_headers_);
    } else {
      quic_stream_->OnStreamHeaderList(/*fin=*/false, request_headers_.uncompressed_header_bytes(),
                                       request_headers_);
    }
    EXPECT_TRUE(quic_stream_->FinishedReadingHeaders());

    EXPECT_CALL(stream_decoder_, decodeData(_, _))
        .WillOnce(Invoke([&](Buffer::Instance& buffer, bool finished_reading) {
          EXPECT_EQ(payload, buffer.toString());
          EXPECT_EQ(fin, finished_reading);
          if (!finished_reading && buffer.length() > decoder_buffer_high_watermark) {
            quic_stream_->readDisable(true);
          }
        }));
    std::string data = bodyToStreamPayload(payload);
    quic::QuicStreamFrame frame(stream_id_, fin, 0, data);
    quic_stream_->OnStreamFrame(frame);
    return data.length();
  }

>>>>>>> 2d7f6acf
protected:
  Api::ApiPtr api_;
  Event::DispatcherPtr dispatcher_;
  EnvoyQuicConnectionHelper connection_helper_;
  EnvoyQuicAlarmFactory alarm_factory_;
  testing::NiceMock<quic::test::MockPacketWriter> writer_;
  quic::ParsedQuicVersion quic_version_;
  quic::QuicConfig quic_config_;
  testing::NiceMock<Network::MockListenerConfig> listener_config_;
  Server::ListenerStats listener_stats_;
  EnvoyQuicServerConnection quic_connection_;
  MockEnvoyQuicSession quic_session_;
  quic::QuicStreamId stream_id_;
  EnvoyQuicServerStream* quic_stream_;
  Http::MockStreamDecoder stream_decoder_;
  Http::MockStreamCallbacks stream_callbacks_;
  quic::QuicHeaderList request_headers_;
  Http::TestHeaderMapImpl response_headers_;
  quic::QuicHeaderList trailers_;
  std::string host_{"www.abc.com"};
  std::string request_body_{"Hello world"};
};

INSTANTIATE_TEST_SUITE_P(EnvoyQuicServerStreamTests, EnvoyQuicServerStreamTest,
                         testing::ValuesIn({true, false}));

<<<<<<< HEAD
TEST_P(EnvoyQuicServerStreamTest, PostRequestAndResponse) {
  EXPECT_CALL(stream_decoder_, decodeHeaders_(_, /*end_stream=*/false))
=======
TEST_P(EnvoyQuicServerStreamTest, GetRequestAndResponse) {
  quic::QuicHeaderList request_headers;
  request_headers.OnHeaderBlockStart();
  request_headers.OnHeader(":authority", host_);
  request_headers.OnHeader(":method", "GET");
  request_headers.OnHeader(":path", "/");
  request_headers.OnHeaderBlockEnd(/*uncompressed_header_bytes=*/0,
                                   /*compressed_header_bytes=*/0);

  EXPECT_CALL(stream_decoder_, decodeHeaders_(_, /*end_stream=*/true))
>>>>>>> 2d7f6acf
      .WillOnce(Invoke([this](const Http::HeaderMapPtr& headers, bool) {
        EXPECT_EQ(host_, headers->Host()->value().getStringView());
        EXPECT_EQ("/", headers->Path()->value().getStringView());
        EXPECT_EQ(Http::Headers::get().MethodValues.Get,
                  headers->Method()->value().getStringView());
      }));
<<<<<<< HEAD
  if (quic_version_.transport_version == quic::QUIC_VERSION_99) {
    quic_stream_->OnHeadersDecoded(request_headers_);
  } else {
    quic_stream_->OnStreamHeaderList(/*fin=*/false, request_headers_.uncompressed_header_bytes(),
                                     request_headers_);
  }
  EXPECT_TRUE(quic_stream_->FinishedReadingHeaders());

  EXPECT_CALL(stream_decoder_, decodeData(_, _))
      .WillOnce(Invoke([this](Buffer::Instance& buffer, bool finished_reading) {
        EXPECT_EQ(request_body_, buffer.toString());
        EXPECT_TRUE(finished_reading);
      }));
  std::string data = request_body_;
  if (quic_version_.transport_version == quic::QUIC_VERSION_99) {
    std::unique_ptr<char[]> data_buffer;
    quic::HttpEncoder encoder;
    quic::QuicByteCount data_frame_header_length =
        encoder.SerializeDataFrameHeader(request_body_.length(), &data_buffer);
    quic::QuicStringPiece data_frame_header(data_buffer.get(), data_frame_header_length);
    data = absl::StrCat(data_frame_header, request_body_);
  }
  quic::QuicStreamFrame frame(stream_id_, true, 0, data);
  quic_stream_->OnStreamFrame(frame);

=======
  quic_stream_->OnStreamHeaderList(/*fin=*/true, request_headers.uncompressed_header_bytes(),
                                   request_headers);
  EXPECT_TRUE(quic_stream_->FinishedReadingHeaders());
  quic_stream_->encodeHeaders(response_headers_, /*end_stream=*/true);
}

TEST_P(EnvoyQuicServerStreamTest, PostRequestAndResponse) {
  sendRequest(request_body_, true, request_body_.size() * 2);
>>>>>>> 2d7f6acf
  quic_stream_->encodeHeaders(response_headers_, /*end_stream=*/true);
}

TEST_P(EnvoyQuicServerStreamTest, DecodeHeadersBodyAndTrailers) {
<<<<<<< HEAD
  EXPECT_CALL(stream_decoder_, decodeHeaders_(_, /*end_stream=*/false))
      .WillOnce(Invoke([this](const Http::HeaderMapPtr& headers, bool) {
        EXPECT_EQ(host_, headers->Host()->value().getStringView());
        EXPECT_EQ("/", headers->Path()->value().getStringView());
        EXPECT_EQ(Http::Headers::get().MethodValues.Get,
                  headers->Method()->value().getStringView());
      }));
  quic_stream_->OnStreamHeaderList(/*fin=*/false, request_headers_.uncompressed_header_bytes(),
                                   request_headers_);
  EXPECT_TRUE(quic_stream_->FinishedReadingHeaders());

  std::string data = request_body_;
  if (quic_version_.transport_version == quic::QUIC_VERSION_99) {
    std::unique_ptr<char[]> data_buffer;
    quic::HttpEncoder encoder;
    quic::QuicByteCount data_frame_header_length =
        encoder.SerializeDataFrameHeader(request_body_.length(), &data_buffer);
    quic::QuicStringPiece data_frame_header(data_buffer.get(), data_frame_header_length);
    data = absl::StrCat(data_frame_header, request_body_);
  }
  quic::QuicStreamFrame frame(stream_id_, false, 0, data);
  EXPECT_CALL(stream_decoder_, decodeData(_, _))
      .Times(testing::AtMost(2))
      .WillOnce(Invoke([this](Buffer::Instance& buffer, bool finished_reading) {
        EXPECT_EQ(request_body_, buffer.toString());
        EXPECT_FALSE(finished_reading);
      }))
      // Depends on QUIC version, there may be an empty STREAM_FRAME with FIN. But
      // since there is trailers, finished_reading should always be false.
      .WillOnce(Invoke([](Buffer::Instance& buffer, bool finished_reading) {
        EXPECT_FALSE(finished_reading);
        EXPECT_EQ(0, buffer.length());
      }));
  quic_stream_->OnStreamFrame(frame);

=======
  sendRequest(request_body_, false, request_body_.size() * 2);
>>>>>>> 2d7f6acf
  EXPECT_CALL(stream_decoder_, decodeTrailers_(_))
      .WillOnce(Invoke([](const Http::HeaderMapPtr& headers) {
        Http::LowerCaseString key1("key1");
        Http::LowerCaseString key2(":final-offset");
        EXPECT_EQ("value1", headers->get(key1)->value().getStringView());
        EXPECT_EQ(nullptr, headers->get(key2));
      }));
  quic_stream_->OnStreamHeaderList(/*fin=*/true, trailers_.uncompressed_header_bytes(), trailers_);
  EXPECT_CALL(stream_callbacks_, onResetStream(_, _));
}

TEST_P(EnvoyQuicServerStreamTest, OutOfOrderTrailers) {
  EXPECT_CALL(stream_callbacks_, onResetStream(_, _));
  if (quic::VersionUsesQpack(quic_version_.transport_version)) {
    return;
  }
  EXPECT_CALL(stream_decoder_, decodeHeaders_(_, /*end_stream=*/false))
      .WillOnce(Invoke([this](const Http::HeaderMapPtr& headers, bool) {
        EXPECT_EQ(host_, headers->Host()->value().getStringView());
        EXPECT_EQ("/", headers->Path()->value().getStringView());
        EXPECT_EQ(Http::Headers::get().MethodValues.Post,
                  headers->Method()->value().getStringView());
      }));
  quic_stream_->OnStreamHeaderList(/*fin=*/false, request_headers_.uncompressed_header_bytes(),
                                   request_headers_);
  EXPECT_TRUE(quic_stream_->FinishedReadingHeaders());

  // Trailer should be delivered to HCM later after body arrives.
  quic_stream_->OnStreamHeaderList(/*fin=*/true, trailers_.uncompressed_header_bytes(), trailers_);

<<<<<<< HEAD
  std::string data = request_body_;
  if (quic_version_.transport_version == quic::QUIC_VERSION_99) {
    std::unique_ptr<char[]> data_buffer;
    quic::HttpEncoder encoder;
    quic::QuicByteCount data_frame_header_length =
        encoder.SerializeDataFrameHeader(request_body_.length(), &data_buffer);
    quic::QuicStringPiece data_frame_header(data_buffer.get(), data_frame_header_length);
    data = absl::StrCat(data_frame_header, request_body_);
  }
=======
  std::string data = bodyToStreamPayload(request_body_);
>>>>>>> 2d7f6acf
  quic::QuicStreamFrame frame(stream_id_, false, 0, data);
  EXPECT_CALL(stream_decoder_, decodeData(_, _))
      .WillOnce(Invoke([this](Buffer::Instance& buffer, bool finished_reading) {
        EXPECT_EQ(request_body_, buffer.toString());
        EXPECT_FALSE(finished_reading);
      }));

  EXPECT_CALL(stream_decoder_, decodeTrailers_(_))
      .WillOnce(Invoke([](const Http::HeaderMapPtr& headers) {
        Http::LowerCaseString key1("key1");
        Http::LowerCaseString key2(":final-offset");
        EXPECT_EQ("value1", headers->get(key1)->value().getStringView());
        EXPECT_EQ(nullptr, headers->get(key2));
      }));
  quic_stream_->OnStreamFrame(frame);
}

<<<<<<< HEAD
TEST_P(EnvoyQuicServerStreamTest, WatermarkSendBuffer) {
=======
TEST_P(EnvoyQuicServerStreamTest, ReadDisableUponLargePost) {
  std::string large_request(1024, 'a');
  // Sending such large request will cause read to be disabled.
  size_t payload_offset = sendRequest(large_request, false, 512);
  EXPECT_FALSE(quic_stream_->HasBytesToRead());
  // Disable reading one more time.
  quic_stream_->readDisable(true);
  std::string second_part_request = bodyToStreamPayload("bbb");
  // Receiving more data shouldn't push the receiving pipe line as the stream
  // should have been marked blocked.
  quic::QuicStreamFrame frame(stream_id_, false, payload_offset, second_part_request);
  EXPECT_CALL(stream_decoder_, decodeData(_, _)).Times(0);
  quic_stream_->OnStreamFrame(frame);

  // Re-enable reading just once shouldn't unblock stream.
  quic_stream_->readDisable(false);

  // This data frame should also be buffered.
  std::string last_part_request = bodyToStreamPayload("ccc");
  quic::QuicStreamFrame frame2(stream_id_, true, payload_offset + second_part_request.length(),
                               last_part_request);
  quic_stream_->OnStreamFrame(frame2);

  // Unblock stream now. The remaining data in the receiving buffer should be
  // pushed to upstream.
  EXPECT_CALL(stream_decoder_, decodeData(_, _))
      .WillOnce(Invoke([](Buffer::Instance& buffer, bool finished_reading) {
        std::string rest_request = "bbbccc";
        EXPECT_EQ(rest_request.size(), buffer.length());
        EXPECT_EQ(rest_request, buffer.toString());
        EXPECT_TRUE(finished_reading);
      }));
  quic_stream_->readDisable(false);
  EXPECT_CALL(stream_callbacks_, onResetStream(_, _));
}

// Tests that ReadDisable() doesn't cause re-entry of OnBodyAvailable().
TEST_P(EnvoyQuicServerStreamTest, ReadDisableAndReEnableImmediately) {
>>>>>>> 2d7f6acf
  EXPECT_CALL(stream_decoder_, decodeHeaders_(_, /*end_stream=*/false))
      .WillOnce(Invoke([this](const Http::HeaderMapPtr& headers, bool) {
        EXPECT_EQ(host_, headers->Host()->value().getStringView());
        EXPECT_EQ("/", headers->Path()->value().getStringView());
<<<<<<< HEAD
        EXPECT_EQ(Http::Headers::get().MethodValues.Get,
                  headers->Method()->value().getStringView());
      }));
  if (quic_version_.transport_version == quic::QUIC_VERSION_99) {
=======
        EXPECT_EQ(Http::Headers::get().MethodValues.Post,
                  headers->Method()->value().getStringView());
      }));
  if (quic::VersionUsesQpack(quic_version_.transport_version)) {
>>>>>>> 2d7f6acf
    quic_stream_->OnHeadersDecoded(request_headers_);
  } else {
    quic_stream_->OnStreamHeaderList(/*fin=*/false, request_headers_.uncompressed_header_bytes(),
                                     request_headers_);
  }
  EXPECT_TRUE(quic_stream_->FinishedReadingHeaders());

<<<<<<< HEAD
  EXPECT_CALL(stream_decoder_, decodeData(_, _))
      .WillOnce(Invoke([this](Buffer::Instance& buffer, bool finished_reading) {
        EXPECT_EQ(request_body_, buffer.toString());
        EXPECT_TRUE(finished_reading);
      }));
  std::string data = request_body_;
  if (quic_version_.transport_version == quic::QUIC_VERSION_99) {
    std::unique_ptr<char[]> data_buffer;
    quic::HttpEncoder encoder;
    quic::QuicByteCount data_frame_header_length =
        encoder.SerializeDataFrameHeader(request_body_.length(), &data_buffer);
    quic::QuicStringPiece data_frame_header(data_buffer.get(), data_frame_header_length);
    data = absl::StrCat(data_frame_header, request_body_);
  }
  quic::QuicStreamFrame frame(stream_id_, true, 0, data);
  quic_stream_->OnStreamFrame(frame);

  // Bump connection flow control window large enough not to cause connection
  // level flow control blocked.
  quic::QuicWindowUpdateFrame window_update(
      quic::kInvalidControlFrameId,
      quic::QuicUtils::GetInvalidStreamId(quic_version_.transport_version), 1024 * 1024);
  quic_session_.OnWindowUpdateFrame(window_update);

  response_headers_.addCopy(":content-length", "32770"); // 32KB + 2 byte
  quic_stream_->encodeHeaders(response_headers_, /*end_stream=*/false);
  // Encode 32kB response body. first 16KB should be written out right away. The
=======
  std::string payload(1024, 'a');
  EXPECT_CALL(stream_decoder_, decodeData(_, _))
      .WillOnce(Invoke([&](Buffer::Instance& buffer, bool finished_reading) {
        EXPECT_EQ(payload, buffer.toString());
        EXPECT_FALSE(finished_reading);
        quic_stream_->readDisable(true);
        // Re-enable reading should not trigger another decodeData.
        quic_stream_->readDisable(false);
      }));
  std::string data = bodyToStreamPayload(payload);
  quic::QuicStreamFrame frame(stream_id_, false, 0, data);
  quic_stream_->OnStreamFrame(frame);

  std::string last_part_request = bodyToStreamPayload("bbb");
  quic::QuicStreamFrame frame2(stream_id_, true, data.length(), last_part_request);
  EXPECT_CALL(stream_decoder_, decodeData(_, _))
      .WillOnce(Invoke([&](Buffer::Instance& buffer, bool finished_reading) {
        EXPECT_EQ("bbb", buffer.toString());
        EXPECT_TRUE(finished_reading);
      }));

  quic_stream_->OnStreamFrame(frame2);
  EXPECT_CALL(stream_callbacks_, onResetStream(_, _));
}

// Tests that the stream with a send buffer whose high limit is 16k and low
// limit is 8k sends over 32kB response.
TEST_P(EnvoyQuicServerStreamTest, WatermarkSendBuffer) {
  sendRequest(request_body_, true, request_body_.size() * 2);

  // 32KB + 2 byte. The initial stream flow control window is 16k.
  response_headers_.addCopy(":content-length", "32770");
  quic_stream_->encodeHeaders(response_headers_, /*end_stream=*/false);
  // encode 32kB response body. first 16KB should be written out right away. The
>>>>>>> 2d7f6acf
  // rest should be buffered. The high watermark is 16KB, so this call should
  // make the send buffer reach its high watermark.
  std::string response(32 * 1024 + 1, 'a');
  Buffer::OwnedImpl buffer(response);
  EXPECT_CALL(stream_callbacks_, onAboveWriteBufferHighWatermark());
  quic_stream_->encodeData(buffer, false);

  EXPECT_EQ(0u, buffer.length());
  EXPECT_TRUE(quic_stream_->flow_controller()->IsBlocked());
<<<<<<< HEAD
=======
  // Bump connection flow control window large enough not to cause connection
  // level flow control blocked.
  quic::QuicWindowUpdateFrame window_update(
      quic::kInvalidControlFrameId,
      quic::QuicUtils::GetInvalidStreamId(quic_version_.transport_version), 1024 * 1024);
  quic_session_.OnWindowUpdateFrame(window_update);
>>>>>>> 2d7f6acf

  // Receive a WINDOW_UPDATE frame not large enough to drain half of the send
  // buffer.
  quic::QuicWindowUpdateFrame window_update1(quic::kInvalidControlFrameId, quic_stream_->id(),
                                             16 * 1024 + 8 * 1024);
  quic_stream_->OnWindowUpdateFrame(window_update1);
  EXPECT_FALSE(quic_stream_->flow_controller()->IsBlocked());
  quic_session_.OnCanWrite();
  EXPECT_TRUE(quic_stream_->flow_controller()->IsBlocked());

  // Receive another WINDOW_UPDATE frame to drain the send buffer till below low
  // watermark.
  quic::QuicWindowUpdateFrame window_update2(quic::kInvalidControlFrameId, quic_stream_->id(),
                                             16 * 1024 + 8 * 1024 + 1024);
  quic_stream_->OnWindowUpdateFrame(window_update2);
  EXPECT_FALSE(quic_stream_->flow_controller()->IsBlocked());
  EXPECT_CALL(stream_callbacks_, onBelowWriteBufferLowWatermark()).WillOnce(Invoke([this]() {
    std::string rest_response(1, 'a');
    Buffer::OwnedImpl buffer(rest_response);
    quic_stream_->encodeData(buffer, true);
  }));
  quic_session_.OnCanWrite();
  EXPECT_TRUE(quic_stream_->flow_controller()->IsBlocked());

  quic::QuicWindowUpdateFrame window_update3(quic::kInvalidControlFrameId, quic_stream_->id(),
                                             32 * 1024 + 1024);
  quic_stream_->OnWindowUpdateFrame(window_update3);
  quic_session_.OnCanWrite();

  EXPECT_TRUE(quic_stream_->local_end_stream_);
  EXPECT_TRUE(quic_stream_->write_side_closed());
}

} // namespace Quic
} // namespace Envoy<|MERGE_RESOLUTION|>--- conflicted
+++ resolved
@@ -43,28 +43,16 @@
                          /*owns_writer=*/false, {quic_version_}, listener_config_, listener_stats_),
         quic_session_(quic_config_, {quic_version_}, &quic_connection_, *dispatcher_,
                       quic_config_.GetInitialStreamFlowControlWindowToSend() * 2),
-<<<<<<< HEAD
-        stream_id_(quic_version_.transport_version == quic::QUIC_VERSION_99 ? 4u : 5u),
-        quic_stream_(new EnvoyQuicServerStream(stream_id_, &quic_session_, quic::BIDIRECTIONAL)),
-        response_headers_{{":status", "200"}} {
-    quic::SetVerbosityLogThreshold(3);
-=======
         stream_id_(VersionUsesQpack(quic_version_.transport_version) ? 4u : 5u),
         quic_stream_(new EnvoyQuicServerStream(stream_id_, &quic_session_, quic::BIDIRECTIONAL)),
         response_headers_{{":status", "200"}} {
->>>>>>> 2d7f6acf
     quic_stream_->setDecoder(stream_decoder_);
     quic_stream_->addCallbacks(stream_callbacks_);
     quic_session_.ActivateStream(std::unique_ptr<EnvoyQuicServerStream>(quic_stream_));
     EXPECT_CALL(quic_session_, WritevData(_, _, _, _, _))
         .WillRepeatedly(Invoke([](quic::QuicStream*, quic::QuicStreamId, size_t write_length,
-<<<<<<< HEAD
                                   quic::QuicStreamOffset, quic::StreamSendingState state) {
           return quic::QuicConsumedData{write_length, state != quic::NO_FIN};
-=======
-                                  quic::QuicStreamOffset, quic::StreamSendingState) {
-          return quic::QuicConsumedData{write_length, true};
->>>>>>> 2d7f6acf
         }));
     EXPECT_CALL(writer_, WritePacket(_, _, _, _, _))
         .WillRepeatedly(Invoke([](const char*, size_t buf_len, const quic::QuicIpAddress&,
@@ -77,11 +65,7 @@
     quic_session_.Initialize();
     request_headers_.OnHeaderBlockStart();
     request_headers_.OnHeader(":authority", host_);
-<<<<<<< HEAD
-    request_headers_.OnHeader(":method", "GET");
-=======
     request_headers_.OnHeader(":method", "POST");
->>>>>>> 2d7f6acf
     request_headers_.OnHeader(":path", "/");
     request_headers_.OnHeaderBlockEnd(/*uncompressed_header_bytes=*/0,
                                       /*compressed_header_bytes=*/0);
@@ -97,13 +81,6 @@
 
   void TearDown() override {
     if (quic_connection_.connected()) {
-<<<<<<< HEAD
-      quic_connection_.CloseConnection(quic::QUIC_NO_ERROR, "Closed by application",
-                                       quic::ConnectionCloseBehavior::SEND_CONNECTION_CLOSE_PACKET);
-    }
-  }
-
-=======
       quic_session_.close(Network::ConnectionCloseType::NoFlush);
     }
   }
@@ -151,7 +128,6 @@
     return data.length();
   }
 
->>>>>>> 2d7f6acf
 protected:
   Api::ApiPtr api_;
   Event::DispatcherPtr dispatcher_;
@@ -178,10 +154,6 @@
 INSTANTIATE_TEST_SUITE_P(EnvoyQuicServerStreamTests, EnvoyQuicServerStreamTest,
                          testing::ValuesIn({true, false}));
 
-<<<<<<< HEAD
-TEST_P(EnvoyQuicServerStreamTest, PostRequestAndResponse) {
-  EXPECT_CALL(stream_decoder_, decodeHeaders_(_, /*end_stream=*/false))
-=======
 TEST_P(EnvoyQuicServerStreamTest, GetRequestAndResponse) {
   quic::QuicHeaderList request_headers;
   request_headers.OnHeaderBlockStart();
@@ -192,40 +164,12 @@
                                    /*compressed_header_bytes=*/0);
 
   EXPECT_CALL(stream_decoder_, decodeHeaders_(_, /*end_stream=*/true))
->>>>>>> 2d7f6acf
       .WillOnce(Invoke([this](const Http::HeaderMapPtr& headers, bool) {
         EXPECT_EQ(host_, headers->Host()->value().getStringView());
         EXPECT_EQ("/", headers->Path()->value().getStringView());
         EXPECT_EQ(Http::Headers::get().MethodValues.Get,
                   headers->Method()->value().getStringView());
       }));
-<<<<<<< HEAD
-  if (quic_version_.transport_version == quic::QUIC_VERSION_99) {
-    quic_stream_->OnHeadersDecoded(request_headers_);
-  } else {
-    quic_stream_->OnStreamHeaderList(/*fin=*/false, request_headers_.uncompressed_header_bytes(),
-                                     request_headers_);
-  }
-  EXPECT_TRUE(quic_stream_->FinishedReadingHeaders());
-
-  EXPECT_CALL(stream_decoder_, decodeData(_, _))
-      .WillOnce(Invoke([this](Buffer::Instance& buffer, bool finished_reading) {
-        EXPECT_EQ(request_body_, buffer.toString());
-        EXPECT_TRUE(finished_reading);
-      }));
-  std::string data = request_body_;
-  if (quic_version_.transport_version == quic::QUIC_VERSION_99) {
-    std::unique_ptr<char[]> data_buffer;
-    quic::HttpEncoder encoder;
-    quic::QuicByteCount data_frame_header_length =
-        encoder.SerializeDataFrameHeader(request_body_.length(), &data_buffer);
-    quic::QuicStringPiece data_frame_header(data_buffer.get(), data_frame_header_length);
-    data = absl::StrCat(data_frame_header, request_body_);
-  }
-  quic::QuicStreamFrame frame(stream_id_, true, 0, data);
-  quic_stream_->OnStreamFrame(frame);
-
-=======
   quic_stream_->OnStreamHeaderList(/*fin=*/true, request_headers.uncompressed_header_bytes(),
                                    request_headers);
   EXPECT_TRUE(quic_stream_->FinishedReadingHeaders());
@@ -234,50 +178,11 @@
 
 TEST_P(EnvoyQuicServerStreamTest, PostRequestAndResponse) {
   sendRequest(request_body_, true, request_body_.size() * 2);
->>>>>>> 2d7f6acf
   quic_stream_->encodeHeaders(response_headers_, /*end_stream=*/true);
 }
 
 TEST_P(EnvoyQuicServerStreamTest, DecodeHeadersBodyAndTrailers) {
-<<<<<<< HEAD
-  EXPECT_CALL(stream_decoder_, decodeHeaders_(_, /*end_stream=*/false))
-      .WillOnce(Invoke([this](const Http::HeaderMapPtr& headers, bool) {
-        EXPECT_EQ(host_, headers->Host()->value().getStringView());
-        EXPECT_EQ("/", headers->Path()->value().getStringView());
-        EXPECT_EQ(Http::Headers::get().MethodValues.Get,
-                  headers->Method()->value().getStringView());
-      }));
-  quic_stream_->OnStreamHeaderList(/*fin=*/false, request_headers_.uncompressed_header_bytes(),
-                                   request_headers_);
-  EXPECT_TRUE(quic_stream_->FinishedReadingHeaders());
-
-  std::string data = request_body_;
-  if (quic_version_.transport_version == quic::QUIC_VERSION_99) {
-    std::unique_ptr<char[]> data_buffer;
-    quic::HttpEncoder encoder;
-    quic::QuicByteCount data_frame_header_length =
-        encoder.SerializeDataFrameHeader(request_body_.length(), &data_buffer);
-    quic::QuicStringPiece data_frame_header(data_buffer.get(), data_frame_header_length);
-    data = absl::StrCat(data_frame_header, request_body_);
-  }
-  quic::QuicStreamFrame frame(stream_id_, false, 0, data);
-  EXPECT_CALL(stream_decoder_, decodeData(_, _))
-      .Times(testing::AtMost(2))
-      .WillOnce(Invoke([this](Buffer::Instance& buffer, bool finished_reading) {
-        EXPECT_EQ(request_body_, buffer.toString());
-        EXPECT_FALSE(finished_reading);
-      }))
-      // Depends on QUIC version, there may be an empty STREAM_FRAME with FIN. But
-      // since there is trailers, finished_reading should always be false.
-      .WillOnce(Invoke([](Buffer::Instance& buffer, bool finished_reading) {
-        EXPECT_FALSE(finished_reading);
-        EXPECT_EQ(0, buffer.length());
-      }));
-  quic_stream_->OnStreamFrame(frame);
-
-=======
   sendRequest(request_body_, false, request_body_.size() * 2);
->>>>>>> 2d7f6acf
   EXPECT_CALL(stream_decoder_, decodeTrailers_(_))
       .WillOnce(Invoke([](const Http::HeaderMapPtr& headers) {
         Http::LowerCaseString key1("key1");
@@ -308,19 +213,7 @@
   // Trailer should be delivered to HCM later after body arrives.
   quic_stream_->OnStreamHeaderList(/*fin=*/true, trailers_.uncompressed_header_bytes(), trailers_);
 
-<<<<<<< HEAD
-  std::string data = request_body_;
-  if (quic_version_.transport_version == quic::QUIC_VERSION_99) {
-    std::unique_ptr<char[]> data_buffer;
-    quic::HttpEncoder encoder;
-    quic::QuicByteCount data_frame_header_length =
-        encoder.SerializeDataFrameHeader(request_body_.length(), &data_buffer);
-    quic::QuicStringPiece data_frame_header(data_buffer.get(), data_frame_header_length);
-    data = absl::StrCat(data_frame_header, request_body_);
-  }
-=======
   std::string data = bodyToStreamPayload(request_body_);
->>>>>>> 2d7f6acf
   quic::QuicStreamFrame frame(stream_id_, false, 0, data);
   EXPECT_CALL(stream_decoder_, decodeData(_, _))
       .WillOnce(Invoke([this](Buffer::Instance& buffer, bool finished_reading) {
@@ -338,9 +231,6 @@
   quic_stream_->OnStreamFrame(frame);
 }
 
-<<<<<<< HEAD
-TEST_P(EnvoyQuicServerStreamTest, WatermarkSendBuffer) {
-=======
 TEST_P(EnvoyQuicServerStreamTest, ReadDisableUponLargePost) {
   std::string large_request(1024, 'a');
   // Sending such large request will cause read to be disabled.
@@ -379,22 +269,14 @@
 
 // Tests that ReadDisable() doesn't cause re-entry of OnBodyAvailable().
 TEST_P(EnvoyQuicServerStreamTest, ReadDisableAndReEnableImmediately) {
->>>>>>> 2d7f6acf
   EXPECT_CALL(stream_decoder_, decodeHeaders_(_, /*end_stream=*/false))
       .WillOnce(Invoke([this](const Http::HeaderMapPtr& headers, bool) {
         EXPECT_EQ(host_, headers->Host()->value().getStringView());
         EXPECT_EQ("/", headers->Path()->value().getStringView());
-<<<<<<< HEAD
-        EXPECT_EQ(Http::Headers::get().MethodValues.Get,
-                  headers->Method()->value().getStringView());
-      }));
-  if (quic_version_.transport_version == quic::QUIC_VERSION_99) {
-=======
         EXPECT_EQ(Http::Headers::get().MethodValues.Post,
                   headers->Method()->value().getStringView());
       }));
   if (quic::VersionUsesQpack(quic_version_.transport_version)) {
->>>>>>> 2d7f6acf
     quic_stream_->OnHeadersDecoded(request_headers_);
   } else {
     quic_stream_->OnStreamHeaderList(/*fin=*/false, request_headers_.uncompressed_header_bytes(),
@@ -402,35 +284,6 @@
   }
   EXPECT_TRUE(quic_stream_->FinishedReadingHeaders());
 
-<<<<<<< HEAD
-  EXPECT_CALL(stream_decoder_, decodeData(_, _))
-      .WillOnce(Invoke([this](Buffer::Instance& buffer, bool finished_reading) {
-        EXPECT_EQ(request_body_, buffer.toString());
-        EXPECT_TRUE(finished_reading);
-      }));
-  std::string data = request_body_;
-  if (quic_version_.transport_version == quic::QUIC_VERSION_99) {
-    std::unique_ptr<char[]> data_buffer;
-    quic::HttpEncoder encoder;
-    quic::QuicByteCount data_frame_header_length =
-        encoder.SerializeDataFrameHeader(request_body_.length(), &data_buffer);
-    quic::QuicStringPiece data_frame_header(data_buffer.get(), data_frame_header_length);
-    data = absl::StrCat(data_frame_header, request_body_);
-  }
-  quic::QuicStreamFrame frame(stream_id_, true, 0, data);
-  quic_stream_->OnStreamFrame(frame);
-
-  // Bump connection flow control window large enough not to cause connection
-  // level flow control blocked.
-  quic::QuicWindowUpdateFrame window_update(
-      quic::kInvalidControlFrameId,
-      quic::QuicUtils::GetInvalidStreamId(quic_version_.transport_version), 1024 * 1024);
-  quic_session_.OnWindowUpdateFrame(window_update);
-
-  response_headers_.addCopy(":content-length", "32770"); // 32KB + 2 byte
-  quic_stream_->encodeHeaders(response_headers_, /*end_stream=*/false);
-  // Encode 32kB response body. first 16KB should be written out right away. The
-=======
   std::string payload(1024, 'a');
   EXPECT_CALL(stream_decoder_, decodeData(_, _))
       .WillOnce(Invoke([&](Buffer::Instance& buffer, bool finished_reading) {
@@ -461,11 +314,18 @@
 TEST_P(EnvoyQuicServerStreamTest, WatermarkSendBuffer) {
   sendRequest(request_body_, true, request_body_.size() * 2);
 
+  // Bump connection flow control window large enough not to cause connection
+  // level flow control blocked.
+  quic::QuicWindowUpdateFrame window_update(
+      quic::kInvalidControlFrameId,
+      quic::QuicUtils::GetInvalidStreamId(quic_version_.transport_version), 1024 * 1024);
+  quic_session_.OnWindowUpdateFrame(window_update);
+
   // 32KB + 2 byte. The initial stream flow control window is 16k.
   response_headers_.addCopy(":content-length", "32770");
   quic_stream_->encodeHeaders(response_headers_, /*end_stream=*/false);
-  // encode 32kB response body. first 16KB should be written out right away. The
->>>>>>> 2d7f6acf
+
+  // Encode 32kB response body. first 16KB should be written out right away. The
   // rest should be buffered. The high watermark is 16KB, so this call should
   // make the send buffer reach its high watermark.
   std::string response(32 * 1024 + 1, 'a');
@@ -475,15 +335,6 @@
 
   EXPECT_EQ(0u, buffer.length());
   EXPECT_TRUE(quic_stream_->flow_controller()->IsBlocked());
-<<<<<<< HEAD
-=======
-  // Bump connection flow control window large enough not to cause connection
-  // level flow control blocked.
-  quic::QuicWindowUpdateFrame window_update(
-      quic::kInvalidControlFrameId,
-      quic::QuicUtils::GetInvalidStreamId(quic_version_.transport_version), 1024 * 1024);
-  quic_session_.OnWindowUpdateFrame(window_update);
->>>>>>> 2d7f6acf
 
   // Receive a WINDOW_UPDATE frame not large enough to drain half of the send
   // buffer.

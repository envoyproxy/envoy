--- conflicted
+++ resolved
@@ -135,8 +135,6 @@
     return config_factory.createActiveUdpListenerFactory(*config_proto, /*concurrency=*/1);
   }
 
-<<<<<<< HEAD
-=======
   void maybeConfigureMocks(int connection_count) {
     if (quic_version_.UsesTls()) {
       return;
@@ -176,7 +174,6 @@
     }
   }
 
->>>>>>> 58fc9d2c
   void sendCHLO(quic::QuicConnectionId connection_id) {
     client_sockets_.push_back(std::make_unique<Socket>(local_address_, nullptr, /*bind*/ false));
     Buffer::OwnedImpl payload = generateChloPacketToSend(
@@ -262,14 +259,12 @@
   NiceMock<ProtobufMessage::MockValidationVisitor> validation_visitor_;
 
   std::list<std::unique_ptr<Socket>> client_sockets_;
+  std::list<std::shared_ptr<Network::MockReadFilter>> read_filters_;
   Network::MockFilterChainManager filter_chain_manager_;
-<<<<<<< HEAD
-=======
   // The following two containers must guarantee pointer stability as addresses
   // of elements are saved in expectations before new elements are added.
   std::list<std::vector<Network::FilterFactoryCb>> filter_factories_;
   const Network::MockFilterChain* filter_chain_;
->>>>>>> 58fc9d2c
   quic::ParsedQuicVersion quic_version_;
 };
 
@@ -294,10 +289,7 @@
 TEST_P(ActiveQuicListenerTest, ReceiveCHLO) {
   quic::QuicBufferedPacketStore* const buffered_packets =
       quic::test::QuicDispatcherPeer::GetBufferedPackets(quic_dispatcher_);
-<<<<<<< HEAD
-=======
   maybeConfigureMocks(/* connection_count = */ 1);
->>>>>>> 58fc9d2c
   sendCHLO(quic::test::TestConnectionId(1));
   dispatcher_->run(Event::Dispatcher::RunType::NonBlock);
   EXPECT_FALSE(buffered_packets->HasChlosBuffered());
@@ -308,10 +300,7 @@
 TEST_P(ActiveQuicListenerTest, ProcessBufferedChlos) {
   quic::QuicBufferedPacketStore* const buffered_packets =
       quic::test::QuicDispatcherPeer::GetBufferedPackets(quic_dispatcher_);
-<<<<<<< HEAD
-=======
   maybeConfigureMocks(ActiveQuicListener::kNumSessionsToCreatePerLoop + 2);
->>>>>>> 58fc9d2c
 
   // Generate one more CHLO than can be processed immediately.
   for (size_t i = 1; i <= ActiveQuicListener::kNumSessionsToCreatePerLoop + 1; ++i) {
@@ -351,10 +340,7 @@
   EXPECT_TRUE(quic_dispatcher_->session_map().empty());
   EXPECT_FALSE(ActiveQuicListenerPeer::enabled(*quic_listener_));
   Runtime::LoaderSingleton::getExisting()->mergeValues({{"quic.enabled", " true"}});
-<<<<<<< HEAD
-=======
   maybeConfigureMocks(/* connection_count = */ 1);
->>>>>>> 58fc9d2c
   sendCHLO(quic::test::TestConnectionId(1));
   dispatcher_->run(Event::Dispatcher::RunType::NonBlock);
   EXPECT_FALSE(quic_dispatcher_->session_map().empty());
@@ -378,10 +364,7 @@
 TEST_P(ActiveQuicListenerEmptyFlagConfigTest, ReceiveFullQuicCHLO) {
   quic::QuicBufferedPacketStore* const buffered_packets =
       quic::test::QuicDispatcherPeer::GetBufferedPackets(quic_dispatcher_);
-<<<<<<< HEAD
-=======
   maybeConfigureMocks(/* connection_count = */ 1);
->>>>>>> 58fc9d2c
   sendCHLO(quic::test::TestConnectionId(1));
   dispatcher_->run(Event::Dispatcher::RunType::NonBlock);
   EXPECT_FALSE(buffered_packets->HasChlosBuffered());

#pragma GCC diagnostic push
// QUICHE allows unused parameters.
#pragma GCC diagnostic ignored "-Wunused-parameter"
// QUICHE uses offsetof().
#pragma GCC diagnostic ignored "-Winvalid-offsetof"

#include <memory>

#include "quiche/quic/core/crypto/crypto_protocol.h"
#include "quiche/quic/test_tools/crypto_test_utils.h"
#include "quiche/quic/test_tools/quic_buffered_packet_store_peer.h"
#include "quiche/quic/test_tools/quic_dispatcher_peer.h"
#include "quiche/quic/test_tools/quic_test_utils.h"

#pragma GCC diagnostic pop

#include "server/configuration_impl.h"
#include "common/common/logger.h"
#include "common/network/listen_socket_impl.h"
#include "common/network/socket_option_factory.h"
#include "extensions/quic_listeners/quiche/active_quic_listener.h"
#include "test/test_common/simulated_time_system.h"
#include "test/test_common/environment.h"
#include "test/mocks/network/mocks.h"
#include "test/test_common/utility.h"
#include "test/test_common/network_utility.h"
#include "gtest/gtest.h"
#include "gmock/gmock.h"
#include "extensions/quic_listeners/quiche/platform/envoy_quic_clock.h"
#include "extensions/quic_listeners/quiche/envoy_quic_utils.h"

using testing::Return;
using testing::ReturnRef;

namespace Envoy {
namespace Quic {

class ActiveQuicListenerPeer {
public:
  static EnvoyQuicDispatcher* quic_dispatcher(ActiveQuicListener& listener) {
    return listener.quic_dispatcher_.get();
  }

  static quic::QuicCryptoServerConfig& crypto_config(ActiveQuicListener& listener) {
    return *listener.crypto_config_;
  }
};

class ActiveQuicListenerTest : public testing::TestWithParam<Network::Address::IpVersion> {
protected:
  using Socket = Network::NetworkListenSocket<
      Network::NetworkSocketTrait<Network::Address::SocketType::Datagram>>;

  ActiveQuicListenerTest()
      : version_(GetParam()), api_(Api::createApiForTest(simulated_time_system_)),
        dispatcher_(api_->allocateDispatcher()), clock_(*dispatcher_),
        connection_handler_(*dispatcher_, "test_thread") {}

  void SetUp() override {
<<<<<<< HEAD
    listen_socket_ = std::make_unique<Socket>(Network::Test::getCanonicalLoopbackAddress(version_),
                                              nullptr, /*bind*/ true);
    listen_socket_->addOptions(Network::SocketOptionFactory::buildIpPacketInfoOptions());
    listen_socket_->addOptions(Network::SocketOptionFactory::buildRxQueueOverFlowOptions());
    EXPECT_CALL(listener_config_, socket()).WillRepeatedly(ReturnRef(*listen_socket_));

    quic_listener_ = std::make_unique<ActiveQuicListener>(*dispatcher_, connection_handler_,
                                                          listener_config_, quic_config_);
    simulated_time_system_.sleep(std::chrono::milliseconds(100));
  }

  void ConfigureMocks(int connection_count) {
    EXPECT_CALL(listener_config_, filterChainManager())
        .Times(connection_count)
        .WillRepeatedly(ReturnRef(filter_chain_manager_));
    EXPECT_CALL(listener_config_, filterChainFactory()).Times(connection_count);
    EXPECT_CALL(listener_config_.filter_chain_factory_, createNetworkFilterChain(_, _))
        .Times(connection_count)
        .WillRepeatedly(Invoke([](Network::Connection& connection,
                                  const std::vector<Network::FilterFactoryCb>& filter_factories) {
=======
    listen_socket_ = std::make_shared<Network::UdpListenSocket>(
        Network::Test::getCanonicalLoopbackAddress(version_), nullptr, /*bind*/ true);
    listen_socket_->addOptions(Network::SocketOptionFactory::buildIpPacketInfoOptions());
    listen_socket_->addOptions(Network::SocketOptionFactory::buildRxQueueOverFlowOptions());
    client_socket_ = std::make_unique<Network::NetworkListenSocket<
        Network::NetworkSocketTrait<Network::Address::SocketType::Datagram>>>(
        Network::Test::getCanonicalLoopbackAddress(version_), nullptr, /*bind*/ false);
    ON_CALL(listener_config_, filterChainManager()).WillByDefault(ReturnRef(filter_chain_manager_));
    ON_CALL(filter_chain_manager_, findFilterChain(_)).WillByDefault(Return(&filter_chain_));
    ON_CALL(filter_chain_, networkFilterFactories()).WillByDefault(ReturnRef(filter_factory_));
    ON_CALL(listener_config_.filter_chain_factory_, createNetworkFilterChain(_, _))
        .WillByDefault(Invoke([](Network::Connection& connection,
                                 const std::vector<Network::FilterFactoryCb>& filter_factories) {
>>>>>>> 94533bec
          EXPECT_EQ(1u, filter_factories.size());
          Server::Configuration::FilterChainUtility::buildFilterChain(connection, filter_factories);
          return true;
        }));
    EXPECT_CALL(network_connection_callbacks_, onEvent(Network::ConnectionEvent::Connected))
        .Times(connection_count);
    EXPECT_CALL(network_connection_callbacks_, onEvent(Network::ConnectionEvent::LocalClose))
        .Times(connection_count);

<<<<<<< HEAD
    testing::Sequence seq;
    for (int i = 0; i < connection_count; ++i) {
      auto read_filter = std::make_shared<Network::MockReadFilter>();
      filter_factories_.push_back(
          {Network::FilterFactoryCb([read_filter, this](Network::FilterManager& filter_manager) {
            filter_manager.addReadFilter(read_filter);
            read_filter->callbacks_->connection().addConnectionCallbacks(
                network_connection_callbacks_);
          })});
      // Stop iteration to avoid calling getRead/WriteBuffer().
      EXPECT_CALL(*read_filter, onNewConnection()).WillOnce(Invoke([this]() {
        return Network::FilterStatus::StopIteration;
      }));
      read_filters_.push_back(std::move(read_filter));

      filter_chains_.emplace_back();
      EXPECT_CALL(filter_chains_.back(), networkFilterFactories())
          .WillOnce(ReturnRef(filter_factories_.back()));

      // A Sequence must be used to allow multiple EXPECT_CALL().WillOnce()
      // calls for the same object.
      EXPECT_CALL(filter_chain_manager_, findFilterChain(_))
          .InSequence(seq)
          .WillOnce(Return(&filter_chains_.back()));
    }
  }

  void GenerateCHLO(quic::QuicConnectionId connection_id) {
    client_sockets_.push_back(std::make_unique<Socket>(
        Network::Test::getCanonicalLoopbackAddress(version_), nullptr, /*bind*/
        false));
    quic::CryptoHandshakeMessage chlo = quic::test::crypto_test_utils::GenerateDefaultInchoateCHLO(
        &clock_, quic::AllSupportedVersions()[0].transport_version,
        &ActiveQuicListenerPeer::crypto_config(*quic_listener_));
    chlo.SetVector(quic::kCOPT, quic::QuicTagVector{quic::kREJ});
    quic::CryptoHandshakeMessage full_chlo;
    quic::QuicReferenceCountedPointer<quic::QuicSignedServerConfig> signed_config(
        new quic::QuicSignedServerConfig);
    quic::QuicCompressedCertsCache cache(
        quic::QuicCompressedCertsCache::kQuicCompressedCertsCacheSize);
    quic::test::crypto_test_utils::GenerateFullCHLO(
        chlo, &ActiveQuicListenerPeer::crypto_config(*quic_listener_),
        envoyAddressInstanceToQuicSocketAddress(listen_socket_->localAddress()),
        envoyAddressInstanceToQuicSocketAddress(client_sockets_.back()->localAddress()),
        quic::AllSupportedVersions()[0].transport_version, &clock_, signed_config, &cache,
        &full_chlo);
    // Overwrite version label to highest current supported version.
    full_chlo.SetVersion(quic::kVER, quic::CurrentSupportedVersions()[0]);
    quic::QuicConfig quic_config;
    quic_config.ToHandshakeMessage(&full_chlo,
                                   quic::CurrentSupportedVersions()[0].transport_version);

    std::string packet_content(full_chlo.GetSerialized().AsStringPiece());
    auto encrypted_packet = std::unique_ptr<quic::QuicEncryptedPacket>(
        quic::test::ConstructEncryptedPacket(connection_id, quic::EmptyQuicConnectionId(),
                                             /*version_flag=*/true, /*reset_flag*/ false,
                                             /*packet_number=*/1, packet_content));

    Buffer::RawSlice first_slice{
        reinterpret_cast<void*>(const_cast<char*>(encrypted_packet->data())),
        encrypted_packet->length()};
    // Send a full CHLO to finish 0-RTT handshake.
    auto send_rc = Network::Utility::writeToSocket(client_sockets_.back()->ioHandle(), &first_slice,
                                                   1, nullptr, *listen_socket_->localAddress());
    ASSERT_EQ(encrypted_packet->length(), send_rc.rc_);
  }

  void ReadFromClientSockets() {
    for (auto& client_socket : client_sockets_) {
      Buffer::InstancePtr result_buffer(new Buffer::OwnedImpl());
      const uint64_t bytes_to_read = 11;
      uint64_t bytes_read = 0;
      int retry = 0;

      do {
        Api::IoCallUint64Result result =
            result_buffer->read(client_socket->ioHandle(), bytes_to_read - bytes_read);

        if (result.ok()) {
          bytes_read += result.rc_;
        } else if (retry == 10 || result.err_->getErrorCode() != Api::IoError::IoErrorCode::Again) {
          break;
        }

        if (bytes_read == bytes_to_read) {
          break;
        }

        retry++;
        ::usleep(10000);
      } while (true);
    }
=======
    quic_listener_ = std::make_unique<ActiveQuicListener>(
        *dispatcher_, connection_handler_, listen_socket_, listener_config_, quic_config_);
    simulated_time_system_.sleep(std::chrono::milliseconds(100));
>>>>>>> 94533bec
  }

  void TearDown() override {
    quic_listener_->onListenerShutdown();
    // Trigger alarm to fire before listener destruction.
    dispatcher_->run(Event::Dispatcher::RunType::NonBlock);
  }

  Network::Address::IpVersion version_;
  Event::SimulatedTimeSystemHelper simulated_time_system_;
  Api::ApiPtr api_;
  Event::DispatcherPtr dispatcher_;
<<<<<<< HEAD
  EnvoyQuicClock clock_;
  Network::SocketPtr listen_socket_;
=======
  Network::SocketSharedPtr listen_socket_;
  Network::SocketPtr client_socket_;
  std::shared_ptr<Network::MockReadFilter> read_filter_;
>>>>>>> 94533bec
  Network::MockConnectionCallbacks network_connection_callbacks_;
  const quic::QuicConfig quic_config_;
  Server::ConnectionHandlerImpl connection_handler_;
  std::unique_ptr<ActiveQuicListener> quic_listener_;
  NiceMock<Network::MockListenerConfig> listener_config_;

  std::list<std::unique_ptr<Socket>> client_sockets_;
  std::list<std::shared_ptr<Network::MockReadFilter>> read_filters_;
  Network::MockFilterChainManager filter_chain_manager_;
  // The following two containers must guarantee pointer stability as addresses
  // of elements are saved in expectations before new elements are added.
  std::list<std::vector<Network::FilterFactoryCb>> filter_factories_;
  std::list<Network::MockFilterChain> filter_chains_;
};

INSTANTIATE_TEST_SUITE_P(IpVersions, ActiveQuicListenerTest,
                         testing::ValuesIn(TestEnvironment::getIpVersionsForTest()),
                         TestUtility::ipTestParamsToString);

TEST_P(ActiveQuicListenerTest, ReceiveFullQuicCHLO) {
  ConfigureMocks(/* connection_count = */ 1);
  GenerateCHLO(quic::test::TestConnectionId(1));
  dispatcher_->run(Event::Dispatcher::RunType::NonBlock);
  ReadFromClientSockets();
}

TEST_P(ActiveQuicListenerTest, ProcessBufferedChlos) {
  EnvoyQuicDispatcher* const envoy_quic_dispatcher =
      ActiveQuicListenerPeer::quic_dispatcher(*quic_listener_);
  quic::QuicBufferedPacketStore* const buffered_packets =
      quic::test::QuicDispatcherPeer::GetBufferedPackets(envoy_quic_dispatcher);

  ConfigureMocks(ActiveQuicListener::kNumSessionsToCreatePerEpoll + 2);

  // Generate one more CHLO than can be processed immediately.
  for (size_t i = 1; i <= ActiveQuicListener::kNumSessionsToCreatePerEpoll + 1; ++i) {
    GenerateCHLO(quic::test::TestConnectionId(i));
  }
  dispatcher_->run(Event::Dispatcher::RunType::NonBlock);

  // The first kNumSessionsToCreatePerEpoll CHLOs are processed,
  // the last one is buffered.
  for (size_t i = 1; i <= ActiveQuicListener::kNumSessionsToCreatePerEpoll; ++i) {
    EXPECT_FALSE(buffered_packets->HasBufferedPackets(quic::test::TestConnectionId(i)));
  }
  EXPECT_TRUE(buffered_packets->HasBufferedPackets(
      quic::test::TestConnectionId(ActiveQuicListener::kNumSessionsToCreatePerEpoll + 1)));
  EXPECT_TRUE(buffered_packets->HasChlosBuffered());

  // Generate more data to trigger a socket read during the next event loop.
  GenerateCHLO(quic::test::TestConnectionId(ActiveQuicListener::kNumSessionsToCreatePerEpoll + 2));
  dispatcher_->run(Event::Dispatcher::RunType::NonBlock);

  // The socket read results in processing all CHLOs.
  for (size_t i = 1; i <= ActiveQuicListener::kNumSessionsToCreatePerEpoll + 2; ++i) {
    EXPECT_FALSE(buffered_packets->HasBufferedPackets(quic::test::TestConnectionId(i)));
  }
  EXPECT_FALSE(buffered_packets->HasChlosBuffered());

  ReadFromClientSockets();

  // Cancel buffered packet expiration alarm to avoid failing assertion in
  // QuicBufferedPacketStore destructor.
  auto alarm = quic::test::QuicBufferedPacketStorePeer::expiration_alarm(buffered_packets);
  if (alarm) {
    alarm->Cancel();
  }
}

} // namespace Quic
} // namespace Envoy<|MERGE_RESOLUTION|>--- conflicted
+++ resolved
@@ -57,15 +57,20 @@
         connection_handler_(*dispatcher_, "test_thread") {}
 
   void SetUp() override {
-<<<<<<< HEAD
-    listen_socket_ = std::make_unique<Socket>(Network::Test::getCanonicalLoopbackAddress(version_),
-                                              nullptr, /*bind*/ true);
+    listen_socket_ = std::make_shared<Network::UdpListenSocket>(
+        Network::Test::getCanonicalLoopbackAddress(version_), nullptr, /*bind*/ true);
     listen_socket_->addOptions(Network::SocketOptionFactory::buildIpPacketInfoOptions());
     listen_socket_->addOptions(Network::SocketOptionFactory::buildRxQueueOverFlowOptions());
     EXPECT_CALL(listener_config_, socket()).WillRepeatedly(ReturnRef(*listen_socket_));
-
-    quic_listener_ = std::make_unique<ActiveQuicListener>(*dispatcher_, connection_handler_,
-                                                          listener_config_, quic_config_);
+    ON_CALL(listener_config_, filterChainManager()).WillByDefault(ReturnRef(filter_chain_manager_));
+    ON_CALL(filter_chain_manager_, findFilterChain(_)).WillByDefault(Return(&filter_chain_));
+    ON_CALL(filter_chain_, networkFilterFactories()).WillByDefault(ReturnRef(filter_factory_));
+    ON_CALL(listener_config_.filter_chain_factory_, createNetworkFilterChain(_, _))
+        .WillByDefault(Invoke([](Network::Connection& connection,
+                                 const std::vector<Network::FilterFactoryCb>& filter_factories) {
+
+    quic_listener_ = std::make_unique<ActiveQuicListener>(
+        *dispatcher_, connection_handler_, listen_socket_, listener_config_, quic_config_);
     simulated_time_system_.sleep(std::chrono::milliseconds(100));
   }
 
@@ -78,21 +83,6 @@
         .Times(connection_count)
         .WillRepeatedly(Invoke([](Network::Connection& connection,
                                   const std::vector<Network::FilterFactoryCb>& filter_factories) {
-=======
-    listen_socket_ = std::make_shared<Network::UdpListenSocket>(
-        Network::Test::getCanonicalLoopbackAddress(version_), nullptr, /*bind*/ true);
-    listen_socket_->addOptions(Network::SocketOptionFactory::buildIpPacketInfoOptions());
-    listen_socket_->addOptions(Network::SocketOptionFactory::buildRxQueueOverFlowOptions());
-    client_socket_ = std::make_unique<Network::NetworkListenSocket<
-        Network::NetworkSocketTrait<Network::Address::SocketType::Datagram>>>(
-        Network::Test::getCanonicalLoopbackAddress(version_), nullptr, /*bind*/ false);
-    ON_CALL(listener_config_, filterChainManager()).WillByDefault(ReturnRef(filter_chain_manager_));
-    ON_CALL(filter_chain_manager_, findFilterChain(_)).WillByDefault(Return(&filter_chain_));
-    ON_CALL(filter_chain_, networkFilterFactories()).WillByDefault(ReturnRef(filter_factory_));
-    ON_CALL(listener_config_.filter_chain_factory_, createNetworkFilterChain(_, _))
-        .WillByDefault(Invoke([](Network::Connection& connection,
-                                 const std::vector<Network::FilterFactoryCb>& filter_factories) {
->>>>>>> 94533bec
           EXPECT_EQ(1u, filter_factories.size());
           Server::Configuration::FilterChainUtility::buildFilterChain(connection, filter_factories);
           return true;
@@ -102,7 +92,6 @@
     EXPECT_CALL(network_connection_callbacks_, onEvent(Network::ConnectionEvent::LocalClose))
         .Times(connection_count);
 
-<<<<<<< HEAD
     testing::Sequence seq;
     for (int i = 0; i < connection_count; ++i) {
       auto read_filter = std::make_shared<Network::MockReadFilter>();
@@ -195,11 +184,6 @@
         ::usleep(10000);
       } while (true);
     }
-=======
-    quic_listener_ = std::make_unique<ActiveQuicListener>(
-        *dispatcher_, connection_handler_, listen_socket_, listener_config_, quic_config_);
-    simulated_time_system_.sleep(std::chrono::milliseconds(100));
->>>>>>> 94533bec
   }
 
   void TearDown() override {
@@ -212,14 +196,10 @@
   Event::SimulatedTimeSystemHelper simulated_time_system_;
   Api::ApiPtr api_;
   Event::DispatcherPtr dispatcher_;
-<<<<<<< HEAD
   EnvoyQuicClock clock_;
-  Network::SocketPtr listen_socket_;
-=======
   Network::SocketSharedPtr listen_socket_;
   Network::SocketPtr client_socket_;
   std::shared_ptr<Network::MockReadFilter> read_filter_;
->>>>>>> 94533bec
   Network::MockConnectionCallbacks network_connection_callbacks_;
   const quic::QuicConfig quic_config_;
   Server::ConnectionHandlerImpl connection_handler_;

--- conflicted
+++ resolved
@@ -1,3 +1,5 @@
+#include <cstdlib>
+
 #pragma GCC diagnostic push
 // QUICHE allows unused parameters.
 #pragma GCC diagnostic ignored "-Wunused-parameter"
@@ -53,32 +55,18 @@
 
   ActiveQuicListenerTest()
       : version_(GetParam()), api_(Api::createApiForTest(simulated_time_system_)),
-<<<<<<< HEAD
-        dispatcher_(api_->allocateDispatcher()), connection_handler_(*dispatcher_, "test_thread") {}
-=======
         dispatcher_(api_->allocateDispatcher()), clock_(*dispatcher_),
         local_address_(Network::Test::getCanonicalLoopbackAddress(version_)),
         connection_handler_(*dispatcher_, "test_thread") {}
->>>>>>> 0d9f2d59
 
   void SetUp() override {
     listen_socket_ =
         std::make_shared<Network::UdpListenSocket>(local_address_, nullptr, /*bind*/ true);
     listen_socket_->addOptions(Network::SocketOptionFactory::buildIpPacketInfoOptions());
     listen_socket_->addOptions(Network::SocketOptionFactory::buildRxQueueOverFlowOptions());
-<<<<<<< HEAD
-    client_socket_ = std::make_unique<Network::NetworkListenSocket<
-        Network::NetworkSocketTrait<Network::Address::SocketType::Datagram>>>(
-        Network::Test::getCanonicalLoopbackAddress(version_), nullptr, /*bind*/ false);
-    ON_CALL(listener_config_, filterChainManager()).WillByDefault(ReturnRef(filter_chain_manager_));
-    ON_CALL(filter_chain_manager_, findFilterChain(_)).WillByDefault(Return(&filter_chain_));
-    ON_CALL(listener_config_.filter_chain_factory_, createNetworkFilterChain(_, _))
-        .WillByDefault(Invoke([](Network::Connection& connection,
-                                 const std::vector<Network::FilterFactoryCb>& filter_factories) {
-=======
 
     quic_listener_ = std::make_unique<ActiveQuicListener>(
-        *dispatcher_, connection_handler_, listen_socket_, listener_config_, quic_config_);
+        *dispatcher_, connection_handler_, listen_socket_, listener_config_, quic_config_, nullptr);
     simulated_time_system_.sleep(std::chrono::milliseconds(100));
   }
 
@@ -91,7 +79,6 @@
         .Times(connection_count)
         .WillRepeatedly(Invoke([](Network::Connection& connection,
                                   const std::vector<Network::FilterFactoryCb>& filter_factories) {
->>>>>>> 0d9f2d59
           EXPECT_EQ(1u, filter_factories.size());
           Server::Configuration::FilterChainUtility::buildFilterChain(connection, filter_factories);
           return true;
@@ -101,11 +88,6 @@
     EXPECT_CALL(network_connection_callbacks_, onEvent(Network::ConnectionEvent::LocalClose))
         .Times(connection_count);
 
-<<<<<<< HEAD
-    quic_listener_ = std::make_unique<ActiveQuicListener>(
-        *dispatcher_, connection_handler_, listen_socket_, listener_config_, quic_config_, nullptr);
-    simulated_time_system_.sleep(std::chrono::milliseconds(100));
-=======
     testing::Sequence seq;
     for (int i = 0; i < connection_count; ++i) {
       auto read_filter = std::make_shared<Network::MockReadFilter>();
@@ -197,7 +179,6 @@
         absl::SleepFor(absl::Milliseconds(10));
       } while (true);
     }
->>>>>>> 0d9f2d59
   }
 
   void TearDown() override {
@@ -214,12 +195,8 @@
   Network::Address::InstanceConstSharedPtr local_address_;
   Network::SocketSharedPtr listen_socket_;
   Network::SocketPtr client_socket_;
+  std::shared_ptr<Network::MockReadFilter> read_filter_;
   Network::MockConnectionCallbacks network_connection_callbacks_;
-<<<<<<< HEAD
-  Network::MockFilterChain filter_chain_;
-  Network::MockFilterChainManager filter_chain_manager_;
-=======
->>>>>>> 0d9f2d59
   NiceMock<Network::MockListenerConfig> listener_config_;
   quic::QuicConfig quic_config_;
   Server::ConnectionHandlerImpl connection_handler_;
@@ -240,7 +217,7 @@
 
 TEST_P(ActiveQuicListenerTest, FailSocketOptionUponCreation) {
   auto option = std::make_unique<Network::MockSocketOption>();
-  EXPECT_CALL(*option, setOption(_, envoy::api::v2::core::SocketOption::STATE_BOUND))
+  EXPECT_CALL(*option, setOption(_, envoy::config::core::v3::SocketOption::STATE_BOUND))
       .WillOnce(Return(false));
   auto options = std::make_shared<std::vector<Network::Socket::OptionConstSharedPtr>>();
   options->emplace_back(std::move(option));
@@ -251,84 +228,11 @@
 }
 
 TEST_P(ActiveQuicListenerTest, ReceiveFullQuicCHLO) {
-<<<<<<< HEAD
-  auto read_filter = std::make_shared<Network::MockReadFilter>();
-  std::vector<Network::FilterFactoryCb> filter_factory{
-      [this, &read_filter](Network::FilterManager& filter_manager) {
-        filter_manager.addReadFilter(read_filter);
-        read_filter->callbacks_->connection().addConnectionCallbacks(network_connection_callbacks_);
-      }};
-
-  quic::QuicConnectionId connection_id = quic::test::TestConnectionId(1);
-  EnvoyQuicClock clock(*dispatcher_);
-  quic::CryptoHandshakeMessage chlo = quic::test::crypto_test_utils::GenerateDefaultInchoateCHLO(
-      &clock, quic::AllSupportedVersions()[0].transport_version,
-      &ActiveQuicListenerPeer::crypto_config(*quic_listener_));
-  chlo.SetVector(quic::kCOPT, quic::QuicTagVector{quic::kREJ});
-  quic::CryptoHandshakeMessage full_chlo;
-  quic::QuicReferenceCountedPointer<quic::QuicSignedServerConfig> signed_config(
-      new quic::QuicSignedServerConfig);
-  quic::QuicCompressedCertsCache cache(
-      quic::QuicCompressedCertsCache::kQuicCompressedCertsCacheSize);
-  quic::test::crypto_test_utils::GenerateFullCHLO(
-      chlo, &ActiveQuicListenerPeer::crypto_config(*quic_listener_),
-      envoyAddressInstanceToQuicSocketAddress(listen_socket_->localAddress()),
-      envoyAddressInstanceToQuicSocketAddress(client_socket_->localAddress()),
-      quic::AllSupportedVersions()[0].transport_version, &clock, signed_config, &cache, &full_chlo);
-  // Overwrite version label to highest current supported version.
-  full_chlo.SetVersion(quic::kVER, quic::CurrentSupportedVersions()[0]);
-  quic::QuicConfig quic_config;
-  quic_config.ToHandshakeMessage(&full_chlo, quic::CurrentSupportedVersions()[0].transport_version);
-
-  std::string packet_content(full_chlo.GetSerialized().AsStringPiece());
-  auto encrypted_packet =
-      std::unique_ptr<quic::QuicEncryptedPacket>(quic::test::ConstructEncryptedPacket(
-          connection_id, quic::EmptyQuicConnectionId(), /*version_flag=*/true, /*reset_flag*/ false,
-          /*packet_number=*/1, packet_content));
-
-  Buffer::RawSlice first_slice{reinterpret_cast<void*>(const_cast<char*>(encrypted_packet->data())),
-                               encrypted_packet->length()};
-  // Send a full CHLO to finish 0-RTT handshake.
-  auto send_rc = Network::Utility::writeToSocket(client_socket_->ioHandle(), &first_slice, 1,
-                                                 nullptr, *listen_socket_->localAddress());
-  ASSERT_EQ(encrypted_packet->length(), send_rc.rc_);
-
-  EXPECT_CALL(listener_config_, filterChainManager());
-  EXPECT_CALL(filter_chain_manager_, findFilterChain(_));
-  EXPECT_CALL(filter_chain_, networkFilterFactories()).WillOnce(ReturnRef(filter_factory));
-  EXPECT_CALL(listener_config_, filterChainFactory());
-  EXPECT_CALL(listener_config_.filter_chain_factory_, createNetworkFilterChain(_, _));
-  EXPECT_CALL(*read_filter, onNewConnection())
-      // Stop iteration to avoid calling getRead/WriteBuffer().
-      .WillOnce(Invoke([this]() {
-        dispatcher_->exit();
-        return Network::FilterStatus::StopIteration;
-      }));
-  EXPECT_CALL(network_connection_callbacks_, onEvent(Network::ConnectionEvent::Connected));
-
-  dispatcher_->run(Event::Dispatcher::RunType::Block);
-
-  Buffer::InstancePtr result_buffer(new Buffer::OwnedImpl());
-  const uint64_t bytes_to_read = 11;
-  uint64_t bytes_read = 0;
-  int retry = 0;
-
-  do {
-    Api::IoCallUint64Result result =
-        result_buffer->read(client_socket_->ioHandle(), bytes_to_read - bytes_read);
-
-    if (result.ok()) {
-      bytes_read += result.rc_;
-    } else if (retry == 10 || result.err_->getErrorCode() != Api::IoError::IoErrorCode::Again) {
-      break;
-    }
-=======
   ConfigureMocks(/* connection_count = */ 1);
   SendFullCHLO(quic::test::TestConnectionId(1));
   dispatcher_->run(Event::Dispatcher::RunType::NonBlock);
   ReadFromClientSockets();
 }
->>>>>>> 0d9f2d59
 
 TEST_P(ActiveQuicListenerTest, ProcessBufferedChlos) {
   EnvoyQuicDispatcher* const envoy_quic_dispatcher =

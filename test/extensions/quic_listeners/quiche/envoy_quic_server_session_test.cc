#pragma GCC diagnostic push
// QUICHE allows unused parameters.
#pragma GCC diagnostic ignored "-Wunused-parameter"
// QUICHE uses offsetof().
#pragma GCC diagnostic ignored "-Winvalid-offsetof"

#include "quiche/quic/core/quic_versions.h"
#include "quiche/quic/test_tools/crypto_test_utils.h"
#include "quiche/quic/test_tools/quic_test_utils.h"

#pragma GCC diagnostic pop

#include <string>

#include "extensions/quic_listeners/quiche/envoy_quic_server_session.h"
#include "extensions/quic_listeners/quiche/envoy_quic_server_connection.h"
#include "extensions/quic_listeners/quiche/codec_impl.h"
#include "extensions/quic_listeners/quiche/envoy_quic_connection_helper.h"
#include "extensions/quic_listeners/quiche/envoy_quic_alarm_factory.h"
#include "extensions/quic_listeners/quiche/envoy_quic_utils.h"
#include "extensions/quic_listeners/quiche/envoy_quic_fake_proof_source.h"
#include "extensions/transport_sockets/well_known_names.h"

#include "envoy/stats/stats_macros.h"
#include "common/event/libevent_scheduler.h"
#include "server/configuration_impl.h"
#include "test/mocks/event/mocks.h"
#include "test/mocks/http/stream_decoder.h"
#include "test/mocks/http/mocks.h"
#include "test/mocks/network/mocks.h"
#include "test/mocks/stats/mocks.h"
#include "test/test_common/global.h"
#include "test/test_common/logging.h"
#include "test/test_common/simulated_time_system.h"
#include "gmock/gmock.h"
#include "gtest/gtest.h"

using testing::_;
using testing::Invoke;
using testing::Return;
using testing::ReturnRef;

#include <iostream>

namespace Envoy {
namespace Quic {

class TestEnvoyQuicServerConnection : public EnvoyQuicServerConnection {
public:
  TestEnvoyQuicServerConnection(quic::QuicConnectionHelperInterface& helper,
                                quic::QuicAlarmFactory& alarm_factory,
                                quic::QuicPacketWriter& writer,
                                const quic::ParsedQuicVersionVector& supported_versions,
                                Network::ListenerConfig& listener_config,
                                Server::ListenerStats& stats)
      : EnvoyQuicServerConnection(quic::test::TestConnectionId(),
                                  quic::QuicSocketAddress(quic::QuicIpAddress::Loopback4(), 12345),
<<<<<<< HEAD
                                  helper, alarm_factory, writer, /*owns_writer=*/false,
=======
                                  helper, alarm_factory, &writer, /*owns_writer=*/false,
>>>>>>> 2d6b3a0c
                                  supported_versions, listener_config, stats) {}

  Network::Connection::ConnectionStats& connectionStats() const {
    return EnvoyQuicConnection::connectionStats();
  }

  MOCK_METHOD2(SendConnectionClosePacket, void(quic::QuicErrorCode, const std::string&));
  MOCK_METHOD1(SendControlFrame, bool(const quic::QuicFrame& frame));
};

class EnvoyQuicServerSessionTest : public testing::TestWithParam<bool> {
public:
  EnvoyQuicServerSessionTest()
      : api_(Api::createApiForTest(time_system_)), dispatcher_(api_->allocateDispatcher()),
        connection_helper_(*dispatcher_),
        alarm_factory_(*dispatcher_, *connection_helper_.GetClock()), quic_version_([]() {
          SetQuicReloadableFlag(quic_enable_version_99, GetParam());
          return quic::ParsedVersionOfIndex(quic::CurrentSupportedVersions(), 0);
        }()),
        listener_stats_({ALL_LISTENER_STATS(POOL_COUNTER(listener_config_.listenerScope()),
                                            POOL_GAUGE(listener_config_.listenerScope()),
                                            POOL_HISTOGRAM(listener_config_.listenerScope()))}),
        quic_connection_(new TestEnvoyQuicServerConnection(connection_helper_, alarm_factory_,
                                                           writer_, quic_version_, listener_config_,
                                                           listener_stats_)),
        crypto_config_(quic::QuicCryptoServerConfig::TESTING, quic::QuicRandom::GetInstance(),
                       std::make_unique<EnvoyQuicFakeProofSource>(),
                       quic::KeyExchangeSource::Default()),
<<<<<<< HEAD
        envoy_quic_session_(
            quic_config_, quic_version_, std::unique_ptr<TestEnvoyQuicConnection>(quic_connection_),
            /*visitor=*/nullptr, &crypto_stream_helper_, &crypto_config_, &compressed_certs_cache_,
            *dispatcher_, /*send_buffer_limit*/ 1024 * 1024),
=======
        envoy_quic_session_(quic_config_, quic_version_,
                            std::unique_ptr<TestEnvoyQuicServerConnection>(quic_connection_),
                            /*visitor=*/nullptr, &crypto_stream_helper_, &crypto_config_,
                            &compressed_certs_cache_, *dispatcher_),
>>>>>>> 2d6b3a0c
        read_filter_(new Network::MockReadFilter()) {
    EXPECT_EQ(time_system_.systemTime(), envoy_quic_session_.streamInfo().startTime());
    EXPECT_EQ(EMPTY_STRING, envoy_quic_session_.nextProtocol());
    time_system_.sleep(std::chrono::milliseconds(1));
    ON_CALL(writer_, WritePacket(_, _, _, _, _))
        .WillByDefault(testing::Return(quic::WriteResult(quic::WRITE_STATUS_OK, 1)));
    ON_CALL(crypto_stream_helper_, CanAcceptClientHello(_, _, _, _, _)).WillByDefault(Return(true));
  }

  void SetUp() override { envoy_quic_session_.Initialize(); }

  bool installReadFilter() {
    // Setup read filter.
    envoy_quic_session_.addReadFilter(read_filter_);
    EXPECT_EQ(Http::Protocol::Http3,
              read_filter_->callbacks_->connection().streamInfo().protocol().value());
    EXPECT_EQ(envoy_quic_session_.id(), read_filter_->callbacks_->connection().id());
    EXPECT_EQ(&envoy_quic_session_, &read_filter_->callbacks_->connection());
    read_filter_->callbacks_->connection().addConnectionCallbacks(network_connection_callbacks_);
    read_filter_->callbacks_->connection().setConnectionStats(
        {read_total_, read_current_, write_total_, write_current_, nullptr, nullptr});
    EXPECT_EQ(&read_total_, &quic_connection_->connectionStats().read_total_);
    EXPECT_CALL(*read_filter_, onNewConnection()).WillOnce(Invoke([this]() {
      // Create ServerConnection instance and setup callbacks for it.
      http_connection_ = std::make_unique<QuicHttpServerConnectionImpl>(envoy_quic_session_,
                                                                        http_connection_callbacks_);
      EXPECT_EQ(Http::Protocol::Http3, http_connection_->protocol());
      // Stop iteration to avoid calling getRead/WriteBuffer().
      return Network::FilterStatus::StopIteration;
    }));
    return envoy_quic_session_.initializeReadFilters();
  }

  void TearDown() override {
    if (quic_connection_->connected()) {
      EXPECT_CALL(*quic_connection_,
                  SendConnectionClosePacket(quic::QUIC_NO_ERROR, "Closed by application"));
      EXPECT_CALL(network_connection_callbacks_, onEvent(Network::ConnectionEvent::LocalClose));
      envoy_quic_session_.close(Network::ConnectionCloseType::NoFlush);
    }
  }

protected:
  Event::SimulatedTimeSystemHelper time_system_;
  Api::ApiPtr api_;
  Event::DispatcherPtr dispatcher_;
  EnvoyQuicConnectionHelper connection_helper_;
  EnvoyQuicAlarmFactory alarm_factory_;
  quic::ParsedQuicVersionVector quic_version_;
  testing::NiceMock<quic::test::MockPacketWriter> writer_;
  testing::NiceMock<Network::MockListenerConfig> listener_config_;
  Server::ListenerStats listener_stats_;
  TestEnvoyQuicServerConnection* quic_connection_;
  quic::QuicConfig quic_config_;
  quic::QuicCryptoServerConfig crypto_config_;
  testing::NiceMock<quic::test::MockQuicCryptoServerStreamHelper> crypto_stream_helper_;
  EnvoyQuicServerSession envoy_quic_session_;
  quic::QuicCompressedCertsCache compressed_certs_cache_{100};
  std::shared_ptr<Network::MockReadFilter> read_filter_;
  Network::MockConnectionCallbacks network_connection_callbacks_;
  Http::MockServerConnectionCallbacks http_connection_callbacks_;
  testing::StrictMock<Stats::MockCounter> read_total_;
  testing::StrictMock<Stats::MockGauge> read_current_;
  testing::StrictMock<Stats::MockCounter> write_total_;
  testing::StrictMock<Stats::MockGauge> write_current_;
  Http::ServerConnectionPtr http_connection_;
};

INSTANTIATE_TEST_SUITE_P(EnvoyQuicServerSessionTests, EnvoyQuicServerSessionTest,
                         testing::ValuesIn({true, false}));

TEST_P(EnvoyQuicServerSessionTest, NewStream) {
  installReadFilter();

  Http::MockStreamDecoder request_decoder;
  EXPECT_CALL(http_connection_callbacks_, newStream(_, false))
      .WillOnce(testing::ReturnRef(request_decoder));
  quic::QuicStreamId stream_id =
      quic_version_[0].transport_version == quic::QUIC_VERSION_99 ? 4u : 5u;
  auto stream =
      reinterpret_cast<quic::QuicSpdyStream*>(envoy_quic_session_.GetOrCreateStream(stream_id));
  // Receive a GET request on created stream.
  quic::QuicHeaderList headers;
  headers.OnHeaderBlockStart();
  std::string host("www.abc.com");
  headers.OnHeader(":authority", host);
  headers.OnHeader(":method", "GET");
  headers.OnHeader(":path", "/");
  headers.OnHeaderBlockEnd(/*uncompressed_header_bytes=*/0, /*compressed_header_bytes=*/0);
  // Request headers should be propagated to decoder.
  EXPECT_CALL(request_decoder, decodeHeaders_(_, /*end_stream=*/true))
      .WillOnce(Invoke([&host](const Http::HeaderMapPtr& decoded_headers, bool) {
        EXPECT_EQ(host, decoded_headers->Host()->value().getStringView());
        EXPECT_EQ("/", decoded_headers->Path()->value().getStringView());
        EXPECT_EQ(Http::Headers::get().MethodValues.Get,
                  decoded_headers->Method()->value().getStringView());
      }));
  EXPECT_CALL(request_decoder, decodeData(_, true))
      .Times(testing::AtMost(1))
      .WillOnce(Invoke([](Buffer::Instance& buffer, bool) { EXPECT_EQ(0, buffer.length()); }));
  stream->OnStreamHeaderList(/*fin=*/true, headers.uncompressed_header_bytes(), headers);
}

TEST_P(EnvoyQuicServerSessionTest, InvalidIncomingStreamId) {
  quic::SetVerbosityLogThreshold(1);
  installReadFilter();
  Http::MockStreamDecoder request_decoder;
  Http::MockStreamCallbacks stream_callbacks;
  // IETF stream 5 and G-Quic stream 2 are server initiated.
  quic::QuicStreamId stream_id =
      quic_version_[0].transport_version == quic::QUIC_VERSION_99 ? 5u : 2u;
  std::string data("aaaa");
  quic::QuicStreamFrame stream_frame(stream_id, false, 0, data);
  EXPECT_CALL(http_connection_callbacks_, newStream(_, false)).Times(0);
  EXPECT_CALL(*quic_connection_, SendConnectionClosePacket(quic::QUIC_INVALID_STREAM_ID,
                                                           "Data for nonexistent stream"));
  EXPECT_CALL(network_connection_callbacks_, onEvent(Network::ConnectionEvent::LocalClose));

  envoy_quic_session_.OnStreamFrame(stream_frame);
}

TEST_P(EnvoyQuicServerSessionTest, NoNewStreamForInvalidIncomingStream) {
  quic::SetVerbosityLogThreshold(1);
  installReadFilter();
  Http::MockStreamDecoder request_decoder;
  Http::MockStreamCallbacks stream_callbacks;
  // IETF stream 5 and G-Quic stream 2 are server initiated.
  quic::QuicStreamId stream_id =
      quic_version_[0].transport_version == quic::QUIC_VERSION_99 ? 5u : 2u;
  EXPECT_CALL(http_connection_callbacks_, newStream(_, false)).Times(0);
  EXPECT_CALL(*quic_connection_, SendConnectionClosePacket(quic::QUIC_INVALID_STREAM_ID,
                                                           "Data for nonexistent stream"));
  EXPECT_CALL(network_connection_callbacks_, onEvent(Network::ConnectionEvent::LocalClose));

  // Stream creation on closed connection should fail.
  EXPECT_EQ(nullptr, envoy_quic_session_.GetOrCreateStream(stream_id));
}

TEST_P(EnvoyQuicServerSessionTest, OnResetFrame) {
  installReadFilter();
  Http::MockStreamDecoder request_decoder;
  Http::MockStreamCallbacks stream_callbacks;
  EXPECT_CALL(http_connection_callbacks_, newStream(_, false))
      .WillRepeatedly(Invoke([&request_decoder, &stream_callbacks](Http::StreamEncoder& encoder,
                                                                   bool) -> Http::StreamDecoder& {
        encoder.getStream().addCallbacks(stream_callbacks);
        return request_decoder;
      }));

  // G-QUIC or IETF bi-directional stream.
  quic::QuicStreamId stream_id =
      quic_version_[0].transport_version == quic::QUIC_VERSION_99 ? 4u : 5u;

  quic::QuicStream* stream1 = envoy_quic_session_.GetOrCreateStream(stream_id);
  quic::QuicRstStreamFrame rst1(/*control_frame_id=*/1u, stream1->id(),
                                quic::QUIC_ERROR_PROCESSING_STREAM, /*bytes_written=*/0u);
  EXPECT_CALL(stream_callbacks, onResetStream(Http::StreamResetReason::RemoteReset, _));
  if (quic_version_[0].transport_version < quic::QUIC_VERSION_99) {
    EXPECT_CALL(*quic_connection_, SendControlFrame(_))
        .WillOnce(Invoke([stream_id](const quic::QuicFrame& frame) {
          EXPECT_EQ(stream_id, frame.rst_stream_frame->stream_id);
          EXPECT_EQ(quic::QUIC_RST_ACKNOWLEDGEMENT, frame.rst_stream_frame->error_code);
          return false;
        }));
  }
  stream1->OnStreamReset(rst1);

  // G-QUIC bi-directional stream or IETF read uni-directional stream.
  quic::QuicStream* stream2 = envoy_quic_session_.GetOrCreateStream(stream_id + 4u);
  quic::QuicRstStreamFrame rst2(/*control_frame_id=*/1u, stream2->id(), quic::QUIC_REFUSED_STREAM,
                                /*bytes_written=*/0u);
  EXPECT_CALL(stream_callbacks,
              onResetStream(Http::StreamResetReason::RemoteRefusedStreamReset, _));
  stream2->OnStreamReset(rst2);
}

TEST_P(EnvoyQuicServerSessionTest, ConnectionClose) {
  installReadFilter();

  std::string error_details("dummy details");
  quic::QuicErrorCode error(quic::QUIC_INVALID_FRAME_DATA);
  quic::QuicConnectionCloseFrame frame(error, error_details);
  EXPECT_CALL(network_connection_callbacks_, onEvent(Network::ConnectionEvent::RemoteClose));
  quic_connection_->OnConnectionCloseFrame(frame);
  EXPECT_EQ(absl::StrCat(quic::QuicErrorCodeToString(error), " with details: ", error_details),
            envoy_quic_session_.transportFailureReason());
  EXPECT_EQ(Network::Connection::State::Closed, envoy_quic_session_.state());
}

TEST_P(EnvoyQuicServerSessionTest, ConnectionCloseWithActiveStream) {
  installReadFilter();

  Http::MockStreamDecoder request_decoder;
  Http::MockStreamCallbacks stream_callbacks;
  EXPECT_CALL(http_connection_callbacks_, newStream(_, false))
      .WillOnce(Invoke([&request_decoder, &stream_callbacks](Http::StreamEncoder& encoder,
                                                             bool) -> Http::StreamDecoder& {
        encoder.getStream().addCallbacks(stream_callbacks);
        return request_decoder;
      }));
  quic::QuicStreamId stream_id =
      quic_version_[0].transport_version == quic::QUIC_VERSION_99 ? 4u : 5u;
  quic::QuicStream* stream = envoy_quic_session_.GetOrCreateStream(stream_id);
  EXPECT_CALL(*quic_connection_,
              SendConnectionClosePacket(quic::QUIC_NO_ERROR, "Closed by application"));
  EXPECT_CALL(network_connection_callbacks_, onEvent(Network::ConnectionEvent::LocalClose));
  EXPECT_CALL(stream_callbacks, onResetStream(Http::StreamResetReason::ConnectionTermination, _));
  envoy_quic_session_.close(Network::ConnectionCloseType::NoFlush);
  EXPECT_EQ(Network::Connection::State::Closed, envoy_quic_session_.state());
  EXPECT_TRUE(stream->write_side_closed() && stream->reading_stopped());
}

TEST_P(EnvoyQuicServerSessionTest, FlushCloseNotSupported) {
  installReadFilter();

  EXPECT_CALL(*quic_connection_,
              SendConnectionClosePacket(quic::QUIC_NO_ERROR, "Closed by application"));
  EXPECT_CALL(network_connection_callbacks_, onEvent(Network::ConnectionEvent::LocalClose));
  envoy_quic_session_.close(Network::ConnectionCloseType::FlushWrite);
}

TEST_P(EnvoyQuicServerSessionTest, ShutdownNotice) {
  installReadFilter();
  // Not verifying dummy implementation, just to have coverage.
<<<<<<< HEAD
  EXPECT_DEBUG_DEATH(envoy_quic_session_.enableHalfClose(true), "");
=======
  EXPECT_DEATH(envoy_quic_session_.enableHalfClose(true), "");
>>>>>>> 2d6b3a0c
  EXPECT_EQ(nullptr, envoy_quic_session_.ssl());
  EXPECT_DEATH(envoy_quic_session_.aboveHighWatermark(), "");
  EXPECT_DEATH(envoy_quic_session_.setDelayedCloseTimeout(std::chrono::milliseconds(1)), "");
  http_connection_->shutdownNotice();
}

TEST_P(EnvoyQuicServerSessionTest, GoAway) {
  installReadFilter();
  if (quic_version_[0].transport_version < quic::QUIC_VERSION_99) {
    EXPECT_CALL(*quic_connection_, SendControlFrame(_));
  }
  http_connection_->goAway();
}

TEST_P(EnvoyQuicServerSessionTest, InitializeFilterChain) {
  // Generate a CHLO packet.
  quic::CryptoHandshakeMessage chlo = quic::test::crypto_test_utils::GenerateDefaultInchoateCHLO(
      connection_helper_.GetClock(), quic::CurrentSupportedVersions()[0].transport_version,
      &crypto_config_);
  chlo.SetVector(quic::kCOPT, quic::QuicTagVector{quic::kREJ});
  std::string packet_content(chlo.GetSerialized().AsStringPiece());
  auto encrypted_packet =
      std::unique_ptr<quic::QuicEncryptedPacket>(quic::test::ConstructEncryptedPacket(
          quic_connection_->connection_id(), quic::EmptyQuicConnectionId(), /*version_flag=*/true,
          /*reset_flag*/ false, /*packet_number=*/1, packet_content));

  quic::QuicSocketAddress self_address(
      envoyAddressInstanceToQuicSocketAddress(listener_config_.socket().localAddress()));
  auto packet = std::unique_ptr<quic::QuicReceivedPacket>(
      quic::test::ConstructReceivedPacket(*encrypted_packet, connection_helper_.GetClock()->Now()));

  // Receiving above packet should trigger filter chain retrival.
  Network::MockFilterChainManager filter_chain_manager;
  EXPECT_CALL(listener_config_, filterChainManager()).WillOnce(ReturnRef(filter_chain_manager));
  Network::MockFilterChain filter_chain;
  EXPECT_CALL(filter_chain_manager, findFilterChain(_))
      .WillOnce(Invoke([&](const Network::ConnectionSocket& socket) {
        EXPECT_EQ(*quicAddressToEnvoyAddressInstance(quic_connection_->peer_address()),
                  *socket.remoteAddress());
        EXPECT_EQ(*quicAddressToEnvoyAddressInstance(self_address), *socket.localAddress());
        EXPECT_EQ(listener_config_.socket().ioHandle().fd(), socket.ioHandle().fd());
        EXPECT_EQ(Extensions::TransportSockets::TransportSocketNames::get().Quic,
                  socket.detectedTransportProtocol());
        return &filter_chain;
      }));
  std::vector<Network::FilterFactoryCb> filter_factory{[this](
                                                           Network::FilterManager& filter_manager) {
    filter_manager.addReadFilter(read_filter_);
    read_filter_->callbacks_->connection().addConnectionCallbacks(network_connection_callbacks_);
    read_filter_->callbacks_->connection().setConnectionStats(
        {read_total_, read_current_, write_total_, write_current_, nullptr, nullptr});
  }};
  EXPECT_CALL(filter_chain, networkFilterFactories()).WillOnce(ReturnRef(filter_factory));
  EXPECT_CALL(*read_filter_, onNewConnection())
      // Stop iteration to avoid calling getRead/WriteBuffer().
      .WillOnce(Return(Network::FilterStatus::StopIteration));
  EXPECT_CALL(listener_config_.filter_chain_factory_, createNetworkFilterChain(_, _))
      .WillOnce(Invoke([](Network::Connection& connection,
                          const std::vector<Network::FilterFactoryCb>& filter_factories) {
        EXPECT_EQ(1u, filter_factories.size());
        Server::Configuration::FilterChainUtility::buildFilterChain(connection, filter_factories);
        return true;
      }));
  // A reject should be sent because of the inchoate CHLO.
  EXPECT_CALL(writer_, WritePacket(_, _, _, _, _))
      .WillOnce(testing::Return(quic::WriteResult(quic::WRITE_STATUS_OK, 1)));
  quic_connection_->ProcessUdpPacket(self_address, quic_connection_->peer_address(), *packet);
  EXPECT_TRUE(quic_connection_->connected());
  EXPECT_EQ(nullptr, envoy_quic_session_.socketOptions());
  EXPECT_FALSE(envoy_quic_session_.IsEncryptionEstablished());
  EXPECT_TRUE(quic_connection_->connectionSocket()->ioHandle().isOpen());
  EXPECT_TRUE(quic_connection_->connectionSocket()->ioHandle().close().ok());
  EXPECT_FALSE(quic_connection_->connectionSocket()->ioHandle().isOpen());
}

TEST_P(EnvoyQuicServerSessionTest, NetworkConnectionInterface) {
  installReadFilter();
  EXPECT_EQ(dispatcher_.get(), &envoy_quic_session_.dispatcher());
  EXPECT_TRUE(envoy_quic_session_.readEnabled());
<<<<<<< HEAD
  EXPECT_FALSE(envoy_quic_session_.localAddressRestored());
  EXPECT_DEBUG_DEATH(envoy_quic_session_.unixSocketPeerCredentials(),
                     "Unix domain socket is not supported.");
  EXPECT_DEBUG_DEATH(envoy_quic_session_.readDisable(true), "not reached");
=======
>>>>>>> 2d6b3a0c
}

} // namespace Quic
} // namespace Envoy<|MERGE_RESOLUTION|>--- conflicted
+++ resolved
@@ -55,11 +55,7 @@
                                 Server::ListenerStats& stats)
       : EnvoyQuicServerConnection(quic::test::TestConnectionId(),
                                   quic::QuicSocketAddress(quic::QuicIpAddress::Loopback4(), 12345),
-<<<<<<< HEAD
-                                  helper, alarm_factory, writer, /*owns_writer=*/false,
-=======
                                   helper, alarm_factory, &writer, /*owns_writer=*/false,
->>>>>>> 2d6b3a0c
                                   supported_versions, listener_config, stats) {}
 
   Network::Connection::ConnectionStats& connectionStats() const {
@@ -88,17 +84,10 @@
         crypto_config_(quic::QuicCryptoServerConfig::TESTING, quic::QuicRandom::GetInstance(),
                        std::make_unique<EnvoyQuicFakeProofSource>(),
                        quic::KeyExchangeSource::Default()),
-<<<<<<< HEAD
         envoy_quic_session_(
-            quic_config_, quic_version_, std::unique_ptr<TestEnvoyQuicConnection>(quic_connection_),
+            quic_config_, quic_version_, std::unique_ptr<TestEnvoyQuicServerConnection>(quic_connection_),
             /*visitor=*/nullptr, &crypto_stream_helper_, &crypto_config_, &compressed_certs_cache_,
             *dispatcher_, /*send_buffer_limit*/ 1024 * 1024),
-=======
-        envoy_quic_session_(quic_config_, quic_version_,
-                            std::unique_ptr<TestEnvoyQuicServerConnection>(quic_connection_),
-                            /*visitor=*/nullptr, &crypto_stream_helper_, &crypto_config_,
-                            &compressed_certs_cache_, *dispatcher_),
->>>>>>> 2d6b3a0c
         read_filter_(new Network::MockReadFilter()) {
     EXPECT_EQ(time_system_.systemTime(), envoy_quic_session_.streamInfo().startTime());
     EXPECT_EQ(EMPTY_STRING, envoy_quic_session_.nextProtocol());
@@ -323,13 +312,8 @@
 TEST_P(EnvoyQuicServerSessionTest, ShutdownNotice) {
   installReadFilter();
   // Not verifying dummy implementation, just to have coverage.
-<<<<<<< HEAD
-  EXPECT_DEBUG_DEATH(envoy_quic_session_.enableHalfClose(true), "");
-=======
   EXPECT_DEATH(envoy_quic_session_.enableHalfClose(true), "");
->>>>>>> 2d6b3a0c
   EXPECT_EQ(nullptr, envoy_quic_session_.ssl());
-  EXPECT_DEATH(envoy_quic_session_.aboveHighWatermark(), "");
   EXPECT_DEATH(envoy_quic_session_.setDelayedCloseTimeout(std::chrono::milliseconds(1)), "");
   http_connection_->shutdownNotice();
 }
@@ -407,13 +391,6 @@
   installReadFilter();
   EXPECT_EQ(dispatcher_.get(), &envoy_quic_session_.dispatcher());
   EXPECT_TRUE(envoy_quic_session_.readEnabled());
-<<<<<<< HEAD
-  EXPECT_FALSE(envoy_quic_session_.localAddressRestored());
-  EXPECT_DEBUG_DEATH(envoy_quic_session_.unixSocketPeerCredentials(),
-                     "Unix domain socket is not supported.");
-  EXPECT_DEBUG_DEATH(envoy_quic_session_.readDisable(true), "not reached");
-=======
->>>>>>> 2d6b3a0c
 }
 
 } // namespace Quic

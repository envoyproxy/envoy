licenses(["notice"])  # Apache 2

load(
    "//bazel:envoy_build_system.bzl",
    "envoy_cc_fuzz_test",
    "envoy_cc_test",
    "envoy_cc_test_binary",
    "envoy_cc_test_library",
    "envoy_package",
    "envoy_proto_library",
)

envoy_package()

envoy_cc_test(
    name = "envoy_quic_alarm_test",
    srcs = ["envoy_quic_alarm_test.cc"],
    external_deps = ["quiche_quic_platform"],
    tags = ["nofips"],
    deps = [
        "//source/extensions/quic_listeners/quiche:envoy_quic_alarm_factory_lib",
        "//source/extensions/quic_listeners/quiche:envoy_quic_alarm_lib",
        "//source/extensions/quic_listeners/quiche/platform:envoy_quic_clock_lib",
        "//test/test_common:simulated_time_system_lib",
    ],
)

envoy_cc_test(
<<<<<<< HEAD
    name = "envoy_quic_writer_test",
    srcs = ["envoy_quic_writer_test.cc"],
    external_deps = ["quiche_quic_platform"],
    deps = [
        "//source/common/network:io_socket_error_lib",
        "//source/extensions/quic_listeners/quiche:envoy_quic_packet_writer_lib",
        "//test/mocks/network:network_mocks",
=======
    name = "envoy_quic_proof_source_test",
    srcs = ["envoy_quic_proof_source_test.cc"],
    external_deps = ["quiche_quic_platform"],
    tags = ["nofips"],
    deps = [
        "//source/extensions/quic_listeners/quiche:envoy_quic_proof_source_lib",
        "//source/extensions/quic_listeners/quiche:envoy_quic_proof_verifier_lib",
        "@com_googlesource_quiche//:quic_core_versions_lib",
>>>>>>> 3c8a1ef9
    ],
)<|MERGE_RESOLUTION|>--- conflicted
+++ resolved
@@ -26,7 +26,6 @@
 )
 
 envoy_cc_test(
-<<<<<<< HEAD
     name = "envoy_quic_writer_test",
     srcs = ["envoy_quic_writer_test.cc"],
     external_deps = ["quiche_quic_platform"],
@@ -34,7 +33,10 @@
         "//source/common/network:io_socket_error_lib",
         "//source/extensions/quic_listeners/quiche:envoy_quic_packet_writer_lib",
         "//test/mocks/network:network_mocks",
-=======
+            ],
+)
+
+envoy_cc_test(
     name = "envoy_quic_proof_source_test",
     srcs = ["envoy_quic_proof_source_test.cc"],
     external_deps = ["quiche_quic_platform"],
@@ -43,6 +45,5 @@
         "//source/extensions/quic_listeners/quiche:envoy_quic_proof_source_lib",
         "//source/extensions/quic_listeners/quiche:envoy_quic_proof_verifier_lib",
         "@com_googlesource_quiche//:quic_core_versions_lib",
->>>>>>> 3c8a1ef9
     ],
 )
--- conflicted
+++ resolved
@@ -91,7 +91,6 @@
 )
 
 envoy_cc_test(
-<<<<<<< HEAD
     name = "active_quic_listener_test",
     srcs = ["active_quic_listener_test.cc"],
     tags = ["nofips"],
@@ -103,7 +102,11 @@
         "//test/mocks/network:network_mocks",
         "//test/test_common:environment_lib",
         "//test/test_common:network_utility_lib",
-=======
+        "//test/test_common:simulated_time_system_lib",
+    ],
+)
+
+envoy_cc_test(
     name = "envoy_quic_dispatcher_test",
     srcs = ["envoy_quic_dispatcher_test.cc"],
     tags = ["nofips"],
@@ -122,7 +125,6 @@
         "//test/mocks/stats:stats_mocks",
         "//test/test_common:environment_lib",
         "//test/test_common:global_lib",
->>>>>>> 0641fba6
         "//test/test_common:simulated_time_system_lib",
     ],
 )

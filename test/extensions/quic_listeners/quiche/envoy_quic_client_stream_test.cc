--- conflicted
+++ resolved
@@ -218,14 +218,11 @@
         EXPECT_EQ("0", headers->get(Http::LowerCaseString("i"))[0]->value().getStringView());
         quic_stream_->encodeData(request_body_, true);
       }));
-<<<<<<< HEAD
-=======
   EXPECT_CALL(stream_decoder_, decodeHeaders_(_, /*end_stream=*/false))
       .WillOnce(Invoke([](const Http::ResponseHeaderMapPtr& headers, bool) {
         EXPECT_EQ("103", headers->getStatusValue());
         EXPECT_EQ("1", headers->get(Http::LowerCaseString("i"))[0]->value().getStringView());
       }));
->>>>>>> 53124e8b
   size_t offset = 0;
   size_t i = 0;
   // Receive several 10x headers, only the first 100 Continue header should be
@@ -253,8 +250,6 @@
   receiveResponse(response_body_, true, offset);
 }
 
-<<<<<<< HEAD
-=======
 TEST_P(EnvoyQuicClientStreamTest, ResetUpon101SwitchProtocol) {
   const auto result = quic_stream_->encodeHeaders(request_headers_, false);
   EXPECT_TRUE(result.ok());
@@ -278,7 +273,6 @@
   }
 }
 
->>>>>>> 53124e8b
 TEST_P(EnvoyQuicClientStreamTest, OutOfOrderTrailers) {
   if (quic::VersionUsesHttp3(quic_version_.transport_version)) {
     EXPECT_CALL(stream_callbacks_, onResetStream(_, _));

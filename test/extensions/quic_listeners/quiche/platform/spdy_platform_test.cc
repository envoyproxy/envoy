--- conflicted
+++ resolved
@@ -109,7 +109,13 @@
   EXPECT_EQ('b', sp[0]);
 }
 
-<<<<<<< HEAD
+TEST(SpdyPlatformTest, SpdyTestHelpers) {
+  auto bug = [](const char* error_message) { SPDY_BUG << error_message; };
+
+  EXPECT_SPDY_BUG(bug("bug one is expected"), "bug one");
+  EXPECT_SPDY_BUG(bug("bug two is expected"), "bug two");
+}
+
 TEST(SpdyPlatformTest, SpdyFlags) {
   auto& flag_registry = quiche::FlagRegistry::GetInstance();
   flag_registry.ResetFlags();
@@ -126,13 +132,6 @@
       ->SetValueFromString("yes");
   EXPECT_FALSE(GetSpdyReloadableFlag(spdy_testonly_default_false));
   EXPECT_TRUE(GetSpdyRestartFlag(spdy_testonly_default_false));
-=======
-TEST(SpdyPlatformTest, SpdyTestHelpers) {
-  auto bug = [](const char* error_message) { SPDY_BUG << error_message; };
-
-  EXPECT_SPDY_BUG(bug("bug one is expected"), "bug one");
-  EXPECT_SPDY_BUG(bug("bug two is expected"), "bug two");
->>>>>>> 74563b2b
 }
 
 } // namespace

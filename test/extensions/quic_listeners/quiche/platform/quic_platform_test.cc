#include "test/extensions/transport_sockets/tls/ssl_test_utility.h"
#include "test/test_common/environment.h"
#include "test/test_common/logging.h"

#include "gmock/gmock.h"
#include "gtest/gtest.h"
#include "quiche/quic/platform/api/quic_aligned.h"
#include "quiche/quic/platform/api/quic_arraysize.h"
#include "quiche/quic/platform/api/quic_cert_utils.h"
#include "quiche/quic/platform/api/quic_client_stats.h"
#include "quiche/quic/platform/api/quic_containers.h"
#include "quiche/quic/platform/api/quic_endian.h"
#include "quiche/quic/platform/api/quic_estimate_memory_usage.h"
#include "quiche/quic/platform/api/quic_exported_stats.h"
#include "quiche/quic/platform/api/quic_logging.h"
#include "quiche/quic/platform/api/quic_map_util.h"
#include "quiche/quic/platform/api/quic_mock_log.h"
#include "quiche/quic/platform/api/quic_mutex.h"
#include "quiche/quic/platform/api/quic_ptr_util.h"
#include "quiche/quic/platform/api/quic_server_stats.h"
#include "quiche/quic/platform/api/quic_sleep.h"
#include "quiche/quic/platform/api/quic_stack_trace.h"
#include "quiche/quic/platform/api/quic_string.h"
#include "quiche/quic/platform/api/quic_string_piece.h"
#include "quiche/quic/platform/api/quic_test_output.h"
#include "quiche/quic/platform/api/quic_uint128.h"

using testing::HasSubstr;

// Basic tests to validate functioning of the QUICHE quic platform
// implementation. For platform APIs in which the implementation is a simple
// typedef/passthrough to a std:: or absl:: construct, the tests are kept
// minimal, and serve primarily to verify the APIs compile and link without
// issue.

namespace Envoy {
namespace Extensions {
namespace QuicListeners {
namespace Quiche {
namespace {

TEST(QuicPlatformTest, QuicAlignOf) { EXPECT_LT(0, QUIC_ALIGN_OF(int)); }

TEST(QuicPlatformTest, QuicArraysize) {
  int array[] = {0, 1, 2, 3, 4};
  EXPECT_EQ(5, QUIC_ARRAYSIZE(array));
}

enum class TestEnum { ZERO = 0, ONE, TWO, COUNT };

TEST(QuicPlatformTest, QuicClientStats) {
  // Just make sure they compile.
  QUIC_CLIENT_HISTOGRAM_ENUM("my.enum.histogram", TestEnum::ONE, TestEnum::COUNT, "doc");
  QUIC_CLIENT_HISTOGRAM_BOOL("my.bool.histogram", false, "doc");
  QUIC_CLIENT_HISTOGRAM_TIMES("my.timing.histogram", quic::QuicTime::Delta::FromSeconds(5),
                              quic::QuicTime::Delta::FromSeconds(1),
                              quic::QuicTime::Delta::FromSecond(3600), 100, "doc");
  QUIC_CLIENT_HISTOGRAM_COUNTS("my.count.histogram", 123, 0, 1000, 100, "doc");
  quic::QuicClientSparseHistogram("my.sparse.histogram", 345);
}

TEST(QuicPlatformTest, QuicExportedStats) {
  // Just make sure they compile.
  QUIC_HISTOGRAM_ENUM("my.enum.histogram", TestEnum::ONE, TestEnum::COUNT, "doc");
  QUIC_HISTOGRAM_BOOL("my.bool.histogram", false, "doc");
  QUIC_HISTOGRAM_TIMES("my.timing.histogram", quic::QuicTime::Delta::FromSeconds(5),
                       quic::QuicTime::Delta::FromSeconds(1),
                       quic::QuicTime::Delta::FromSecond(3600), 100, "doc");
  QUIC_HISTOGRAM_COUNTS("my.count.histogram", 123, 0, 1000, 100, "doc");
}

TEST(QuicPlatformTest, QuicUnorderedMap) {
  quic::QuicUnorderedMap<quic::QuicString, int> umap;
  umap.insert({"foo", 2});
  EXPECT_EQ(2, umap["foo"]);
}

TEST(QuicPlatformTest, QuicUnorderedSet) {
  quic::QuicUnorderedSet<quic::QuicString> uset({"foo", "bar"});
  EXPECT_EQ(1, uset.count("bar"));
  EXPECT_EQ(0, uset.count("qux"));
}

TEST(QuicPlatformTest, QuicQueue) {
  quic::QuicQueue<int> queue;
  queue.push(10);
  EXPECT_EQ(10, queue.back());
}

TEST(QuicPlatformTest, QuicDeque) {
  quic::QuicDeque<int> deque;
  deque.push_back(10);
  EXPECT_EQ(10, deque.back());
}

TEST(QuicPlatformTest, QuicInlinedVector) {
  quic::QuicInlinedVector<int, 5> vec;
  vec.push_back(3);
  EXPECT_EQ(3, vec[0]);
}

TEST(QuicPlatformTest, QuicEndian) {
  EXPECT_EQ(0x1234, quic::QuicEndian::NetToHost16(quic::QuicEndian::HostToNet16(0x1234)));
  EXPECT_EQ(0x12345678, quic::QuicEndian::NetToHost32(quic::QuicEndian::HostToNet32(0x12345678)));
}

TEST(QuicPlatformTest, QuicEstimateMemoryUsage) {
  quic::QuicString s = "foo";
  // Stubbed out to always return 0.
  EXPECT_EQ(0, quic::QuicEstimateMemoryUsage(s));
}

TEST(QuicPlatformTest, QuicMapUtil) {
  std::map<std::string, int> stdmap = {{"one", 1}, {"two", 2}, {"three", 3}};
  EXPECT_TRUE(quic::QuicContainsKey(stdmap, "one"));
  EXPECT_FALSE(quic::QuicContainsKey(stdmap, "zero"));

  quic::QuicUnorderedMap<int, int> umap = {{1, 1}, {2, 4}, {3, 9}};
  EXPECT_TRUE(quic::QuicContainsKey(umap, 2));
  EXPECT_FALSE(quic::QuicContainsKey(umap, 10));

  quic::QuicUnorderedSet<quic::QuicString> uset({"foo", "bar"});
  EXPECT_TRUE(quic::QuicContainsKey(uset, "foo"));
  EXPECT_FALSE(quic::QuicContainsKey(uset, "abc"));

  std::vector<int> stdvec = {1, 2, 3};
  EXPECT_TRUE(quic::QuicContainsValue(stdvec, 1));
  EXPECT_FALSE(quic::QuicContainsValue(stdvec, 0));
}

TEST(QuicPlatformTest, QuicMockLog) {
  ASSERT_EQ(quic::ERROR, quic::GetLogger().level());

  {
    // Test a mock log that is not capturing logs.
    CREATE_QUIC_MOCK_LOG(log);
    EXPECT_QUIC_LOG_CALL(log).Times(0);
    QUIC_LOG(ERROR) << "This should be logged but not captured by the mock.";
  }

  // Test nested mock logs.
  CREATE_QUIC_MOCK_LOG(outer_log);
  outer_log.StartCapturingLogs();

  {
    // Test a mock log that captures logs.
    CREATE_QUIC_MOCK_LOG(inner_log);
    inner_log.StartCapturingLogs();

    EXPECT_QUIC_LOG_CALL_CONTAINS(inner_log, ERROR, "Inner log message");
    QUIC_LOG(ERROR) << "Inner log message should be captured.";

    // Destruction of inner_log should restore the QUIC log sink to outer_log.
  }

  EXPECT_QUIC_LOG_CALL_CONTAINS(outer_log, ERROR, "Outer log message");
  QUIC_LOG(ERROR) << "Outer log message should be captured.";
}

TEST(QuicPlatformTest, QuicServerStats) {
  // Just make sure they compile.
  QUIC_SERVER_HISTOGRAM_ENUM("my.enum.histogram", TestEnum::ONE, TestEnum::COUNT, "doc");
  QUIC_SERVER_HISTOGRAM_BOOL("my.bool.histogram", false, "doc");
  QUIC_SERVER_HISTOGRAM_TIMES("my.timing.histogram", quic::QuicTime::Delta::FromSeconds(5),
                              quic::QuicTime::Delta::FromSeconds(1),
                              quic::QuicTime::Delta::FromSecond(3600), 100, "doc");
  QUIC_SERVER_HISTOGRAM_COUNTS("my.count.histogram", 123, 0, 1000, 100, "doc");
}

TEST(QuicPlatformTest, QuicStackTraceTest) {
  EXPECT_THAT(quic::QuicStackTrace(), HasSubstr("QuicStackTraceTest"));
}

TEST(QuicPlatformTest, QuicSleep) { quic::QuicSleep(quic::QuicTime::Delta::FromMilliseconds(20)); }

TEST(QuicPlatformTest, QuicString) {
  quic::QuicString s = "foo";
  EXPECT_EQ('o', s[1]);
}

TEST(QuicPlatformTest, QuicStringPiece) {
  quic::QuicString s = "bar";
  quic::QuicStringPiece sp(s);
  EXPECT_EQ('b', sp[0]);
}

TEST(QuicPlatformTest, QuicUint128) {
  quic::QuicUint128 i = MakeQuicUint128(16777216, 315);
  EXPECT_EQ(315, QuicUint128Low64(i));
  EXPECT_EQ(16777216, QuicUint128High64(i));
}

TEST(QuicPlatformTest, QuicPtrUtil) {
  auto p = quic::QuicMakeUnique<quic::QuicString>("abc");
  EXPECT_EQ("abc", *p);

  p = quic::QuicWrapUnique(new quic::QuicString("aaa"));
  EXPECT_EQ("aaa", *p);
}

namespace {

class QuicLogThresholdSaver {
public:
  QuicLogThresholdSaver()
      : level_(quic::GetLogger().level()), verbosity_threshold_(quic::GetVerbosityLogThreshold()) {}

  ~QuicLogThresholdSaver() {
    quic::SetVerbosityLogThreshold(verbosity_threshold_);
    quic::GetLogger().set_level(level_);
  }

private:
  const quic::QuicLogLevel level_;
  const int verbosity_threshold_;
};

} // namespace

TEST(QuicPlatformTest, QuicLog) {
  QuicLogThresholdSaver saver;

  // By default, tests emit logs at level ERROR or higher.
  ASSERT_EQ(quic::ERROR, quic::GetLogger().level());

  int i = 0;

  QUIC_LOG(INFO) << (i = 10);
  QUIC_LOG_IF(INFO, false) << i++;
  QUIC_LOG_IF(INFO, true) << i++;
  EXPECT_EQ(0, i);

  EXPECT_LOG_CONTAINS("error", "i=11", QUIC_LOG(ERROR) << "i=" << (i = 11));
  EXPECT_EQ(11, i);

  QUIC_LOG_IF(ERROR, false) << i++;
  EXPECT_EQ(11, i);

  EXPECT_LOG_CONTAINS("error", "i=11", QUIC_LOG_IF(ERROR, true) << "i=" << i++);
  EXPECT_EQ(12, i);

  // Set QUIC log level to INFO, since VLOG is emitted at the INFO level.
  quic::GetLogger().set_level(quic::INFO);

  ASSERT_EQ(0, quic::GetVerbosityLogThreshold());

  QUIC_VLOG(1) << (i = 1);
  EXPECT_EQ(12, i);

  quic::SetVerbosityLogThreshold(1);

  EXPECT_LOG_CONTAINS("info", "i=1", QUIC_VLOG(1) << "i=" << (i = 1));
  EXPECT_EQ(1, i);

  errno = EINVAL;
  EXPECT_LOG_CONTAINS("info", "i=3:", QUIC_PLOG(INFO) << "i=" << (i = 3));
  EXPECT_EQ(3, i);
}

#ifdef NDEBUG
#define VALUE_BY_COMPILE_MODE(debug_mode_value, release_mode_value) release_mode_value
#else
#define VALUE_BY_COMPILE_MODE(debug_mode_value, release_mode_value) debug_mode_value
#endif

TEST(QuicPlatformTest, QuicDLog) {
  QuicLogThresholdSaver saver;

  int i = 0;

  quic::GetLogger().set_level(quic::ERROR);

  QUIC_DLOG(INFO) << (i = 10);
  QUIC_DLOG_IF(INFO, false) << i++;
  QUIC_DLOG_IF(INFO, true) << i++;
  EXPECT_EQ(0, i);

  quic::GetLogger().set_level(quic::INFO);

  QUIC_DLOG(INFO) << (i = 10);
  QUIC_DLOG_IF(INFO, false) << i++;
  EXPECT_EQ(VALUE_BY_COMPILE_MODE(10, 0), i);

  QUIC_DLOG_IF(INFO, true) << (i = 11);
  EXPECT_EQ(VALUE_BY_COMPILE_MODE(11, 0), i);

  ASSERT_EQ(0, quic::GetVerbosityLogThreshold());

  QUIC_DVLOG(1) << (i = 1);
  EXPECT_EQ(VALUE_BY_COMPILE_MODE(11, 0), i);

  quic::SetVerbosityLogThreshold(1);

  QUIC_DVLOG(1) << (i = 1);
  EXPECT_EQ(VALUE_BY_COMPILE_MODE(1, 0), i);

  QUIC_DVLOG_IF(1, false) << (i = 2);
  EXPECT_EQ(VALUE_BY_COMPILE_MODE(1, 0), i);

  QUIC_DVLOG_IF(1, true) << (i = 2);
  EXPECT_EQ(VALUE_BY_COMPILE_MODE(2, 0), i);
}

#undef VALUE_BY_COMPILE_MODE

// Test the behaviors of the cross products of
//
//   {QUIC_LOG, QUIC_DLOG} x {FATAL, DFATAL} x {debug, release}
TEST(QuicPlatformTest, QuicFatalLog) {
#ifdef NDEBUG
  // Release build
  EXPECT_DEATH(QUIC_LOG(FATAL) << "Should abort 0", "Should abort 0");
  QUIC_LOG(DFATAL) << "Should not abort";
  QUIC_DLOG(FATAL) << "Should compile out";
  QUIC_DLOG(DFATAL) << "Should compile out";
#else
  // Debug build
  EXPECT_DEATH(QUIC_LOG(FATAL) << "Should abort 1", "Should abort 1");
  EXPECT_DEATH(QUIC_LOG(DFATAL) << "Should abort 2", "Should abort 2");
  EXPECT_DEATH(QUIC_DLOG(FATAL) << "Should abort 3", "Should abort 3");
  EXPECT_DEATH(QUIC_DLOG(DFATAL) << "Should abort 4", "Should abort 4");
#endif
}

TEST(QuicPlatformTest, QuicBranchPrediction) {
  quic::GetLogger().set_level(quic::INFO);

  if (QUIC_PREDICT_FALSE(rand() % RAND_MAX == 123456789)) {
    QUIC_LOG(INFO) << "Go buy some lottery tickets.";
  } else {
    QUIC_LOG(INFO) << "As predicted.";
  }
}

TEST(QuicPlatformTest, QuicNotReached) {
#ifdef NDEBUG
  QUIC_NOTREACHED(); // Expect no-op.
#else
  EXPECT_DEATH(QUIC_NOTREACHED(), "not reached");
#endif
}

TEST(QuicPlatformTest, QuicMutex) {
  quic::QuicMutex mu;

  quic::QuicWriterMutexLock wmu(&mu);
  mu.AssertReaderHeld();
  mu.WriterUnlock();
  {
    quic::QuicReaderMutexLock rmu(&mu);
    mu.AssertReaderHeld();
  }
  mu.WriterLock();
}

TEST(QuicPlatformTest, QuicNotification) {
  quic::QuicNotification notification;
  EXPECT_FALSE(notification.HasBeenNotified());
  notification.Notify();
  notification.WaitForNotification();
  EXPECT_TRUE(notification.HasBeenNotified());
}

TEST(QuicPlatformTest, QuicCertUtils) {
  bssl::UniquePtr<X509> x509_cert =
      TransportSockets::Tls::readCertFromFile(TestEnvironment::substitute(
          "{{ test_rundir }}/test/extensions/transport_sockets/tls/test_data/san_dns_cert.pem"));
  // Encode X509 cert with DER encoding.
  unsigned char* der = nullptr;
  int len = i2d_X509(x509_cert.get(), &der);
  ASSERT_GT(len, 0);
  quic::QuicStringPiece out;
  quic::QuicCertUtils::ExtractSubjectNameFromDERCert(
      quic::QuicStringPiece(reinterpret_cast<const char*>(der), len), &out);
  EXPECT_EQ("0z1\v0\t\x6\x3U\x4\x6\x13\x2US1\x13"
            "0\x11\x6\x3U\x4\b\f\nCalifornia1\x16"
            "0\x14\x6\x3U\x4\a\f\rSan Francisco1\r"
            "0\v\x6\x3U\x4\n\f\x4Lyft1\x19"
            "0\x17\x6\x3U\x4\v\f\x10Lyft Engineering1\x14"
            "0\x12\x6\x3U\x4\x3\f\vTest Server",
            out);
  OPENSSL_free(static_cast<void*>(der));
}

<<<<<<< HEAD
TEST(QuicPlatformTest, QuicTestOutput) {
  QuicLogThresholdSaver saver;

  Envoy::TestEnvironment::setEnvVar("QUIC_TEST_OUTPUT_DIR", "/tmp", /*overwrite=*/false);

  // Set log level to INFO to see the test output path in log.
  quic::GetLogger().set_level(quic::INFO);

  quic::QuicRecordTestOutput("quic_test_output.1", "output 1 content\n");
  quic::QuicRecordTestOutput("quic_test_output.2", "output 2 content\n");
}

=======
} // namespace
>>>>>>> 8e3ca8bf
} // namespace Quiche
} // namespace QuicListeners
} // namespace Extensions
} // namespace Envoy<|MERGE_RESOLUTION|>--- conflicted
+++ resolved
@@ -382,7 +382,6 @@
   OPENSSL_free(static_cast<void*>(der));
 }
 
-<<<<<<< HEAD
 TEST(QuicPlatformTest, QuicTestOutput) {
   QuicLogThresholdSaver saver;
 
@@ -395,9 +394,7 @@
   quic::QuicRecordTestOutput("quic_test_output.2", "output 2 content\n");
 }
 
-=======
 } // namespace
->>>>>>> 8e3ca8bf
 } // namespace Quiche
 } // namespace QuicListeners
 } // namespace Extensions

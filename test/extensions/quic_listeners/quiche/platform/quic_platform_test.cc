#include "test/test_common/logging.h"
#include "test/test_common/test_base.h"

#include "quiche/quic/platform/api/quic_aligned.h"
#include "quiche/quic/platform/api/quic_arraysize.h"
#include "quiche/quic/platform/api/quic_client_stats.h"
#include "quiche/quic/platform/api/quic_containers.h"
#include "quiche/quic/platform/api/quic_endian.h"
#include "quiche/quic/platform/api/quic_estimate_memory_usage.h"
#include "quiche/quic/platform/api/quic_logging.h"
#include "quiche/quic/platform/api/quic_mutex.h"
#include "quiche/quic/platform/api/quic_ptr_util.h"
#include "quiche/quic/platform/api/quic_string.h"
#include "quiche/quic/platform/api/quic_string_piece.h"
#include "quiche/quic/platform/api/quic_uint128.h"

// Basic tests to validate functioning of the QUICHE quic platform
// implementation. For platform APIs in which the implementation is a simple
// typedef/passthrough to a std:: or absl:: construct, the tests are kept
// minimal, and serve primarily to verify the APIs compile and link without
// issue.

namespace Envoy {
namespace Extensions {
namespace QuicListeners {
namespace Quiche {

using QuicPlatformTest = TestBase;

TEST_F(QuicPlatformTest, QuicAlignOf) { EXPECT_LT(0, QUIC_ALIGN_OF(int)); }

TEST_F(QuicPlatformTest, QuicArraysize) {
  int array[] = {0, 1, 2, 3, 4};
  EXPECT_EQ(5, QUIC_ARRAYSIZE(array));
}

enum class TestEnum { ZERO = 0, ONE, TWO, COUNT };

TEST_F(QuicPlatformTest, QuicClientStats) {
  // Just make sure they compile.
  QUIC_CLIENT_HISTOGRAM_ENUM("my.enum.histogram", TestEnum::ONE, TestEnum::COUNT, "doc");
  QUIC_CLIENT_HISTOGRAM_BOOL("my.bool.histogram", false, "doc");
  QUIC_CLIENT_HISTOGRAM_TIMES("my.timing.histogram", quic::QuicTime::Delta::FromSeconds(5),
                              quic::QuicTime::Delta::FromSeconds(1),
                              quic::QuicTime::Delta::FromSecond(3600), 100, "doc");
  QUIC_CLIENT_HISTOGRAM_COUNTS("my.count.histogram", 123, 0, 1000, 100, "doc");
  quic::QuicClientSparseHistogram("my.sparse.histogram", 345);
}

TEST_F(QuicPlatformTest, QuicUnorderedMap) {
  quic::QuicUnorderedMap<quic::QuicString, int> umap;
  umap.insert({"foo", 2});
  EXPECT_EQ(2, umap["foo"]);
}

TEST_F(QuicPlatformTest, QuicUnorderedSet) {
  quic::QuicUnorderedSet<quic::QuicString> uset({"foo", "bar"});
  EXPECT_EQ(1, uset.count("bar"));
  EXPECT_EQ(0, uset.count("qux"));
}

TEST_F(QuicPlatformTest, QuicQueue) {
  quic::QuicQueue<int> queue;
  queue.push(10);
  EXPECT_EQ(10, queue.back());
}

TEST_F(QuicPlatformTest, QuicDeque) {
  quic::QuicDeque<int> deque;
  deque.push_back(10);
  EXPECT_EQ(10, deque.back());
}

TEST_F(QuicPlatformTest, QuicInlinedVector) {
  quic::QuicInlinedVector<int, 5> vec;
  vec.push_back(3);
  EXPECT_EQ(3, vec[0]);
}

TEST_F(QuicPlatformTest, QuicEndian) {
  EXPECT_EQ(0x1234, quic::QuicEndian::NetToHost16(quic::QuicEndian::HostToNet16(0x1234)));
  EXPECT_EQ(0x12345678, quic::QuicEndian::NetToHost32(quic::QuicEndian::HostToNet32(0x12345678)));
}

TEST_F(QuicPlatformTest, QuicEstimateMemoryUsage) {
  quic::QuicString s = "foo";
  // Stubbed out to always return 0.
  EXPECT_EQ(0, quic::QuicEstimateMemoryUsage(s));
}

TEST_F(QuicPlatformTest, QuicString) {
  quic::QuicString s = "foo";
  EXPECT_EQ('o', s[1]);
}

TEST_F(QuicPlatformTest, QuicStringPiece) {
  quic::QuicString s = "bar";
  quic::QuicStringPiece sp(s);
  EXPECT_EQ('b', sp[0]);
}

TEST_F(QuicPlatformTest, QuicUint128) {
  quic::QuicUint128 i = MakeQuicUint128(16777216, 315);
  EXPECT_EQ(315, QuicUint128Low64(i));
  EXPECT_EQ(16777216, QuicUint128High64(i));
}

TEST_F(QuicPlatformTest, QuicPtrUtil) {
  auto p = quic::QuicMakeUnique<quic::QuicString>("abc");
  EXPECT_EQ("abc", *p);

  p = quic::QuicWrapUnique(new quic::QuicString("aaa"));
  EXPECT_EQ("aaa", *p);
}

<<<<<<< HEAD
TEST_F(QuicPlatformTest, QuicMutex) {
=======
namespace {
class QuicLogThresholdSaver {
public:
  QuicLogThresholdSaver()
      : level_(quic::GetLogger().level()), verbosity_threshold_(quic::GetVerbosityLogThreshold()) {}

  ~QuicLogThresholdSaver() {
    quic::SetVerbosityLogThreshold(verbosity_threshold_);
    quic::GetLogger().set_level(level_);
  }

private:
  const quic::QuicLogLevel level_;
  const int verbosity_threshold_;
};
} // namespace

TEST(QuicPlatformTest, QuicLog) {
  QuicLogThresholdSaver saver;

  // By default, tests emit logs at level ERROR or higher.
  ASSERT_EQ(quic::ERROR, quic::GetLogger().level());

  int i = 0;

  QUIC_LOG(INFO) << (i = 10);
  QUIC_LOG_IF(INFO, false) << i++;
  QUIC_LOG_IF(INFO, true) << i++;
  EXPECT_EQ(0, i);

  EXPECT_LOG_CONTAINS("error", ": 11", QUIC_LOG(ERROR) << (i = 11));
  EXPECT_EQ(11, i);

  QUIC_LOG_IF(ERROR, false) << i++;
  EXPECT_EQ(11, i);

  EXPECT_LOG_CONTAINS("error", ": 11", QUIC_LOG_IF(ERROR, true) << i++);
  EXPECT_EQ(12, i);

  // Set QUIC log level to INFO, since VLOG is emitted at the INFO level.
  quic::GetLogger().set_level(quic::INFO);

  ASSERT_EQ(0, quic::GetVerbosityLogThreshold());

  QUIC_VLOG(1) << (i = 1);
  EXPECT_EQ(12, i);

  quic::SetVerbosityLogThreshold(1);

  EXPECT_LOG_CONTAINS("info", ": 1", QUIC_VLOG(1) << (i = 1));
  EXPECT_EQ(1, i);

  errno = EINVAL;
  EXPECT_LOG_CONTAINS("info", ": 3:", QUIC_PLOG(INFO) << (i = 3));
  EXPECT_EQ(3, i);
}

#ifdef NDEBUG
#define VALUE_BY_COMPILE_MODE(debug_mode_value, release_mode_value) release_mode_value
#else
#define VALUE_BY_COMPILE_MODE(debug_mode_value, release_mode_value) debug_mode_value
#endif

TEST(QuicPlatformTest, QuicDLog) {
  QuicLogThresholdSaver saver;

  int i = 0;

  quic::GetLogger().set_level(quic::ERROR);

  QUIC_DLOG(INFO) << (i = 10);
  QUIC_DLOG_IF(INFO, false) << i++;
  QUIC_DLOG_IF(INFO, true) << i++;
  EXPECT_EQ(0, i);

  quic::GetLogger().set_level(quic::INFO);

  QUIC_DLOG(INFO) << (i = 10);
  QUIC_DLOG_IF(INFO, false) << i++;
  EXPECT_EQ(VALUE_BY_COMPILE_MODE(10, 0), i);

  QUIC_DLOG_IF(INFO, true) << (i = 11);
  EXPECT_EQ(VALUE_BY_COMPILE_MODE(11, 0), i);

  ASSERT_EQ(0, quic::GetVerbosityLogThreshold());

  QUIC_DVLOG(1) << (i = 1);
  EXPECT_EQ(VALUE_BY_COMPILE_MODE(11, 0), i);

  quic::SetVerbosityLogThreshold(1);

  QUIC_DVLOG(1) << (i = 1);
  EXPECT_EQ(VALUE_BY_COMPILE_MODE(1, 0), i);

  QUIC_DVLOG_IF(1, false) << (i = 2);
  EXPECT_EQ(VALUE_BY_COMPILE_MODE(1, 0), i);

  QUIC_DVLOG_IF(1, true) << (i = 2);
  EXPECT_EQ(VALUE_BY_COMPILE_MODE(2, 0), i);
}

#undef VALUE_BY_COMPILE_MODE

// Test the behaviors of the cross products of
//
//   {QUIC_LOG, QUIC_DLOG} x {FATAL, DFATAL} x {debug, release}
TEST(QuicPlatformTest, QuicFatalLog) {
#ifdef NDEBUG
  // Release build
  EXPECT_DEATH(QUIC_LOG(FATAL) << "Should abort 0", "Should abort 0");
  QUIC_LOG(DFATAL) << "Should not abort";
  QUIC_DLOG(FATAL) << "Should compile out";
  QUIC_DLOG(DFATAL) << "Should compile out";
#else
  // Debug build
  EXPECT_DEATH(QUIC_LOG(FATAL) << "Should abort 1", "Should abort 1");
  EXPECT_DEATH(QUIC_LOG(DFATAL) << "Should abort 2", "Should abort 2");
  EXPECT_DEATH(QUIC_DLOG(FATAL) << "Should abort 3", "Should abort 3");
  EXPECT_DEATH(QUIC_DLOG(DFATAL) << "Should abort 4", "Should abort 4");
#endif
}

TEST(QuicPlatformTest, QuicBranchPrediction) {
  quic::GetLogger().set_level(quic::INFO);

  if (QUIC_PREDICT_FALSE(rand() % RAND_MAX == 123456789)) {
    QUIC_LOG(INFO) << "Go buy some lottery tickets.";
  } else {
    QUIC_LOG(INFO) << "As predicted.";
  }
}

TEST(QuicPlatformTest, QuicNotReached) {
#ifdef NDEBUG
  QUIC_NOTREACHED(); // Expect no-op.
#else
  EXPECT_DEATH(QUIC_NOTREACHED(), "not reached");
#endif
}

TEST(QuicPlatformTest, QuicMutex) {
>>>>>>> 39518611
  quic::QuicMutex mu;

  quic::QuicWriterMutexLock wmu(&mu);
  mu.AssertReaderHeld();
  mu.WriterUnlock();
  {
    quic::QuicReaderMutexLock rmu(&mu);
    mu.AssertReaderHeld();
  }
  mu.WriterLock();
}

TEST_F(QuicPlatformTest, QuicNotification) {
  quic::QuicNotification notification;
  EXPECT_FALSE(notification.HasBeenNotified());
  notification.Notify();
  notification.WaitForNotification();
  EXPECT_TRUE(notification.HasBeenNotified());
}

} // namespace Quiche
} // namespace QuicListeners
} // namespace Extensions
} // namespace Envoy<|MERGE_RESOLUTION|>--- conflicted
+++ resolved
@@ -113,9 +113,6 @@
   EXPECT_EQ("aaa", *p);
 }
 
-<<<<<<< HEAD
-TEST_F(QuicPlatformTest, QuicMutex) {
-=======
 namespace {
 class QuicLogThresholdSaver {
 public:
@@ -133,7 +130,7 @@
 };
 } // namespace
 
-TEST(QuicPlatformTest, QuicLog) {
+TEST_F(QuicPlatformTest, QuicLog) {
   QuicLogThresholdSaver saver;
 
   // By default, tests emit logs at level ERROR or higher.
@@ -179,7 +176,7 @@
 #define VALUE_BY_COMPILE_MODE(debug_mode_value, release_mode_value) debug_mode_value
 #endif
 
-TEST(QuicPlatformTest, QuicDLog) {
+TEST_F(QuicPlatformTest, QuicDLog) {
   QuicLogThresholdSaver saver;
 
   int i = 0;
@@ -222,7 +219,7 @@
 // Test the behaviors of the cross products of
 //
 //   {QUIC_LOG, QUIC_DLOG} x {FATAL, DFATAL} x {debug, release}
-TEST(QuicPlatformTest, QuicFatalLog) {
+TEST_F(QuicPlatformTest, QuicFatalLog) {
 #ifdef NDEBUG
   // Release build
   EXPECT_DEATH(QUIC_LOG(FATAL) << "Should abort 0", "Should abort 0");
@@ -238,7 +235,7 @@
 #endif
 }
 
-TEST(QuicPlatformTest, QuicBranchPrediction) {
+TEST_F(QuicPlatformTest, QuicBranchPrediction) {
   quic::GetLogger().set_level(quic::INFO);
 
   if (QUIC_PREDICT_FALSE(rand() % RAND_MAX == 123456789)) {
@@ -248,7 +245,7 @@
   }
 }
 
-TEST(QuicPlatformTest, QuicNotReached) {
+TEST_F(QuicPlatformTest, QuicNotReached) {
 #ifdef NDEBUG
   QUIC_NOTREACHED(); // Expect no-op.
 #else
@@ -256,8 +253,7 @@
 #endif
 }
 
-TEST(QuicPlatformTest, QuicMutex) {
->>>>>>> 39518611
+TEST_F(QuicPlatformTest, QuicMutex) {
   quic::QuicMutex mu;
 
   quic::QuicWriterMutexLock wmu(&mu);

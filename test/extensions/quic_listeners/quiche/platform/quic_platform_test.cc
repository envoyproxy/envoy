// NOLINT(namespace-envoy)

// This file is part of the QUICHE platform implementation, and is not to be
// consumed or referenced directly by other Envoy code. It serves purely as a
// porting layer for QUICHE.

#include <netinet/in.h>

#include <fstream>
#include <unordered_set>

#include "common/memory/stats.h"
#include "common/network/utility.h"

#include "extensions/quic_listeners/quiche/platform/flags_impl.h"

#include "test/common/stats/stat_test_utility.h"
#include "test/extensions/quic_listeners/quiche/platform/quic_epoll_clock.h"
#include "test/extensions/transport_sockets/tls/ssl_test_utility.h"
#include "test/mocks/api/mocks.h"
#include "test/test_common/environment.h"
#include "test/test_common/logging.h"
#include "test/test_common/network_utility.h"
#include "test/test_common/threadsafe_singleton_injector.h"
#include "test/test_common/utility.h"

#include "gmock/gmock.h"
#include "gtest/gtest.h"
#include "quiche/epoll_server/fake_simple_epoll_server.h"
#include "quiche/quic/platform/api/quic_aligned.h"
#include "quiche/quic/platform/api/quic_arraysize.h"
#include "quiche/quic/platform/api/quic_bug_tracker.h"
#include "quiche/quic/platform/api/quic_cert_utils.h"
#include "quiche/quic/platform/api/quic_client_stats.h"
#include "quiche/quic/platform/api/quic_containers.h"
#include "quiche/quic/platform/api/quic_endian.h"
#include "quiche/quic/platform/api/quic_estimate_memory_usage.h"
#include "quiche/quic/platform/api/quic_expect_bug.h"
#include "quiche/quic/platform/api/quic_exported_stats.h"
#include "quiche/quic/platform/api/quic_file_utils.h"
#include "quiche/quic/platform/api/quic_flags.h"
#include "quiche/quic/platform/api/quic_hostname_utils.h"
#include "quiche/quic/platform/api/quic_logging.h"
#include "quiche/quic/platform/api/quic_map_util.h"
#include "quiche/quic/platform/api/quic_mem_slice.h"
#include "quiche/quic/platform/api/quic_mock_log.h"
#include "quiche/quic/platform/api/quic_mutex.h"
#include "quiche/quic/platform/api/quic_pcc_sender.h"
#include "quiche/quic/platform/api/quic_port_utils.h"
#include "quiche/quic/platform/api/quic_ptr_util.h"
#include "quiche/quic/platform/api/quic_server_stats.h"
#include "quiche/quic/platform/api/quic_sleep.h"
#include "quiche/quic/platform/api/quic_stack_trace.h"
#include "quiche/quic/platform/api/quic_stream_buffer_allocator.h"
#include "quiche/quic/platform/api/quic_string_piece.h"
#include "quiche/quic/platform/api/quic_system_event_loop.h"
#include "quiche/quic/platform/api/quic_test.h"
#include "quiche/quic/platform/api/quic_test_output.h"
#include "quiche/quic/platform/api/quic_thread.h"
#include "quiche/quic/platform/api/quic_uint128.h"

// Basic tests to validate functioning of the QUICHE quic platform
// implementation. For platform APIs in which the implementation is a simple
// typedef/passthrough to a std:: or absl:: construct, the tests are kept
// minimal, and serve primarily to verify the APIs compile and link without
// issue.

using testing::_;
using testing::HasSubstr;
using testing::Return;

namespace quic {
namespace {

class QuicPlatformTest : public testing::Test {
protected:
  QuicPlatformTest()
      : log_level_(GetLogger().level()), verbosity_log_threshold_(GetVerbosityLogThreshold()) {
    SetVerbosityLogThreshold(0);
    GetLogger().set_level(ERROR);
  }

  ~QuicPlatformTest() {
    SetVerbosityLogThreshold(verbosity_log_threshold_);
    GetLogger().set_level(log_level_);
  }

  const QuicLogLevel log_level_;
  const int verbosity_log_threshold_;
};

TEST_F(QuicPlatformTest, QuicAlignOf) { EXPECT_LT(0, QUIC_ALIGN_OF(int)); }

TEST_F(QuicPlatformTest, QuicArraysize) {
  int array[] = {0, 1, 2, 3, 4};
  EXPECT_EQ(5, QUIC_ARRAYSIZE(array));
}

enum class TestEnum { ZERO = 0, ONE, TWO, COUNT };

TEST_F(QuicPlatformTest, QuicBugTracker) {
  EXPECT_DEBUG_DEATH(QUIC_BUG << "Here is a bug,", " bug");
  EXPECT_DEBUG_DEATH(QUIC_BUG_IF(true) << "There is a bug,", " bug");
  EXPECT_LOG_NOT_CONTAINS("error", "", QUIC_BUG_IF(false) << "A feature is not a bug.");

  EXPECT_LOG_CONTAINS("error", " bug", QUIC_PEER_BUG << "Everywhere's a bug,");
  EXPECT_LOG_CONTAINS("error", " here", QUIC_PEER_BUG_IF(true) << "Including here.");
  EXPECT_LOG_NOT_CONTAINS("error", "", QUIC_PEER_BUG_IF(false) << "But not there.");
}

TEST_F(QuicPlatformTest, QuicClientStats) {
  // Just make sure they compile.
  QUIC_CLIENT_HISTOGRAM_ENUM("my.enum.histogram", TestEnum::ONE, TestEnum::COUNT, "doc");
  QUIC_CLIENT_HISTOGRAM_BOOL("my.bool.histogram", false, "doc");
  QUIC_CLIENT_HISTOGRAM_TIMES("my.timing.histogram", QuicTime::Delta::FromSeconds(5),
                              QuicTime::Delta::FromSeconds(1), QuicTime::Delta::FromSecond(3600),
                              100, "doc");
  QUIC_CLIENT_HISTOGRAM_COUNTS("my.count.histogram", 123, 0, 1000, 100, "doc");
  QuicClientSparseHistogram("my.sparse.histogram", 345);
}

TEST_F(QuicPlatformTest, QuicExpectBug) {
  auto bug = [](const char* error_message) { QUIC_BUG << error_message; };

  auto peer_bug = [](const char* error_message) { QUIC_PEER_BUG << error_message; };

  EXPECT_QUIC_BUG(bug("bug one is expected"), "bug one");
  EXPECT_QUIC_BUG(bug("bug two is expected"), "bug two");

  EXPECT_QUIC_PEER_BUG(peer_bug("peer_bug_1 is expected"), "peer_bug_1");
  EXPECT_QUIC_PEER_BUG(peer_bug("peer_bug_2 is expected"), "peer_bug_2");
}

TEST_F(QuicPlatformTest, QuicExportedStats) {
  // Just make sure they compile.
  QUIC_HISTOGRAM_ENUM("my.enum.histogram", TestEnum::ONE, TestEnum::COUNT, "doc");
  QUIC_HISTOGRAM_BOOL("my.bool.histogram", false, "doc");
  QUIC_HISTOGRAM_TIMES("my.timing.histogram", QuicTime::Delta::FromSeconds(5),
                       QuicTime::Delta::FromSeconds(1), QuicTime::Delta::FromSecond(3600), 100,
                       "doc");
  QUIC_HISTOGRAM_COUNTS("my.count.histogram", 123, 0, 1000, 100, "doc");
}

TEST_F(QuicPlatformTest, QuicHostnameUtils) {
  EXPECT_FALSE(QuicHostnameUtils::IsValidSNI("!!"));
  EXPECT_FALSE(QuicHostnameUtils::IsValidSNI("envoyproxy"));
  EXPECT_TRUE(QuicHostnameUtils::IsValidSNI("www.envoyproxy.io"));
  EXPECT_EQ("lyft.com", QuicHostnameUtils::NormalizeHostname("lyft.com"));
  EXPECT_EQ("google.com", QuicHostnameUtils::NormalizeHostname("google.com..."));
  EXPECT_EQ("quicwg.org", QuicHostnameUtils::NormalizeHostname("QUICWG.ORG"));
}

TEST_F(QuicPlatformTest, QuicUnorderedMap) {
  QuicUnorderedMap<std::string, int> umap;
  umap.insert({"foo", 2});
  EXPECT_EQ(2, umap["foo"]);
}

TEST_F(QuicPlatformTest, QuicUnorderedSet) {
  QuicUnorderedSet<std::string> uset({"foo", "bar"});
  EXPECT_EQ(1, uset.count("bar"));
  EXPECT_EQ(0, uset.count("qux"));
}

TEST_F(QuicPlatformTest, QuicQueue) {
  QuicQueue<int> queue;
  queue.push(10);
  EXPECT_EQ(10, queue.back());
}

TEST_F(QuicPlatformTest, QuicDeque) {
  QuicDeque<int> deque;
  deque.push_back(10);
  EXPECT_EQ(10, deque.back());
}

TEST_F(QuicPlatformTest, QuicInlinedVector) {
  QuicInlinedVector<int, 5> vec;
  vec.push_back(3);
  EXPECT_EQ(3, vec[0]);
}

TEST_F(QuicPlatformTest, QuicEndian) {
  EXPECT_EQ(0x1234, QuicEndian::NetToHost16(QuicEndian::HostToNet16(0x1234)));
  EXPECT_EQ(0x12345678, QuicEndian::NetToHost32(QuicEndian::HostToNet32(0x12345678)));
}

TEST_F(QuicPlatformTest, QuicEstimateMemoryUsage) {
  std::string s = "foo";
  // Stubbed out to always return 0.
  EXPECT_EQ(0, QuicEstimateMemoryUsage(s));
}

TEST_F(QuicPlatformTest, QuicMapUtil) {
  std::map<std::string, int> stdmap = {{"one", 1}, {"two", 2}, {"three", 3}};
  EXPECT_TRUE(QuicContainsKey(stdmap, "one"));
  EXPECT_FALSE(QuicContainsKey(stdmap, "zero"));

  QuicUnorderedMap<int, int> umap = {{1, 1}, {2, 4}, {3, 9}};
  EXPECT_TRUE(QuicContainsKey(umap, 2));
  EXPECT_FALSE(QuicContainsKey(umap, 10));

  QuicUnorderedSet<std::string> uset({"foo", "bar"});
  EXPECT_TRUE(QuicContainsKey(uset, "foo"));
  EXPECT_FALSE(QuicContainsKey(uset, "abc"));

  std::vector<int> stdvec = {1, 2, 3};
  EXPECT_TRUE(QuicContainsValue(stdvec, 1));
  EXPECT_FALSE(QuicContainsValue(stdvec, 0));
}

TEST_F(QuicPlatformTest, QuicMockLog) {
  ASSERT_EQ(ERROR, GetLogger().level());

  {
    // Test a mock log that is not capturing logs.
    CREATE_QUIC_MOCK_LOG(log);
    EXPECT_QUIC_LOG_CALL(log).Times(0);
    QUIC_LOG(ERROR) << "This should be logged but not captured by the mock.";
  }

  // Test nested mock logs.
  CREATE_QUIC_MOCK_LOG(outer_log);
  outer_log.StartCapturingLogs();

  {
    // Test a mock log that captures logs.
    CREATE_QUIC_MOCK_LOG(inner_log);
    inner_log.StartCapturingLogs();

    EXPECT_QUIC_LOG_CALL_CONTAINS(inner_log, ERROR, "Inner log message");
    QUIC_LOG(ERROR) << "Inner log message should be captured.";

    // Destruction of inner_log should restore the QUIC log sink to outer_log.
  }

  EXPECT_QUIC_LOG_CALL_CONTAINS(outer_log, ERROR, "Outer log message");
  QUIC_LOG(ERROR) << "Outer log message should be captured.";
}

TEST_F(QuicPlatformTest, QuicServerStats) {
  // Just make sure they compile.
  QUIC_SERVER_HISTOGRAM_ENUM("my.enum.histogram", TestEnum::ONE, TestEnum::COUNT, "doc");
  QUIC_SERVER_HISTOGRAM_BOOL("my.bool.histogram", false, "doc");
  QUIC_SERVER_HISTOGRAM_TIMES("my.timing.histogram", QuicTime::Delta::FromSeconds(5),
                              QuicTime::Delta::FromSeconds(1), QuicTime::Delta::FromSecond(3600),
                              100, "doc");
  QUIC_SERVER_HISTOGRAM_COUNTS("my.count.histogram", 123, 0, 1000, 100, "doc");
}

TEST_F(QuicPlatformTest, QuicStackTraceTest) {
  EXPECT_THAT(QuicStackTrace(), HasSubstr("QuicStackTraceTest"));
}

TEST_F(QuicPlatformTest, QuicSleep) { QuicSleep(QuicTime::Delta::FromMilliseconds(20)); }

TEST_F(QuicPlatformTest, QuicStringPiece) {
  std::string s = "bar";
  QuicStringPiece sp(s);
  EXPECT_EQ('b', sp[0]);
}

TEST_F(QuicPlatformTest, QuicThread) {
  class AdderThread : public QuicThread {
  public:
    AdderThread(int* value, int increment)
        : QuicThread("adder_thread"), value_(value), increment_(increment) {}

    ~AdderThread() override = default;

  protected:
    void Run() override { *value_ += increment_; }

  private:
    int* value_;
    int increment_;
  };

  int value = 0;

  // A QuicThread that is never started, which is ok.
  { AdderThread t0(&value, 1); }
  EXPECT_EQ(0, value);

  // A QuicThread that is started and joined as usual.
  {
    AdderThread t1(&value, 1);
    t1.Start();
    t1.Join();
  }
  EXPECT_EQ(1, value);

  // QuicThread will panic if it's started but not joined.
  EXPECT_DEATH_LOG_TO_STDERR({ AdderThread(&value, 2).Start(); },
                             "QuicThread should be joined before destruction");
}

TEST_F(QuicPlatformTest, QuicUint128) {
  QuicUint128 i = MakeQuicUint128(16777216, 315);
  EXPECT_EQ(315, QuicUint128Low64(i));
  EXPECT_EQ(16777216, QuicUint128High64(i));
}

TEST_F(QuicPlatformTest, QuicPtrUtil) {
  auto p = QuicMakeUnique<std::string>("abc");
  EXPECT_EQ("abc", *p);

  p = QuicWrapUnique(new std::string("aaa"));
  EXPECT_EQ("aaa", *p);
}

TEST_F(QuicPlatformTest, QuicLog) {
  // By default, tests emit logs at level ERROR or higher.
  ASSERT_EQ(ERROR, GetLogger().level());

  int i = 0;

  QUIC_LOG(INFO) << (i = 10);
  QUIC_LOG_IF(INFO, false) << i++;
  QUIC_LOG_IF(INFO, true) << i++;
  EXPECT_EQ(0, i);

  EXPECT_LOG_CONTAINS("error", "i=11", QUIC_LOG(ERROR) << "i=" << (i = 11));
  EXPECT_EQ(11, i);

  QUIC_LOG_IF(ERROR, false) << i++;
  EXPECT_EQ(11, i);

  EXPECT_LOG_CONTAINS("error", "i=11", QUIC_LOG_IF(ERROR, true) << "i=" << i++);
  EXPECT_EQ(12, i);

  // Set QUIC log level to INFO, since VLOG is emitted at the INFO level.
  GetLogger().set_level(INFO);

  ASSERT_EQ(0, GetVerbosityLogThreshold());

  QUIC_VLOG(1) << (i = 1);
  EXPECT_EQ(12, i);

  SetVerbosityLogThreshold(1);

  EXPECT_LOG_CONTAINS("info", "i=1", QUIC_VLOG(1) << "i=" << (i = 1));
  EXPECT_EQ(1, i);

  errno = EINVAL;
  EXPECT_LOG_CONTAINS("info", "i=3:", QUIC_PLOG(INFO) << "i=" << (i = 3));
  EXPECT_EQ(3, i);
}

#ifdef NDEBUG
#define VALUE_BY_COMPILE_MODE(debug_mode_value, release_mode_value) release_mode_value
#else
#define VALUE_BY_COMPILE_MODE(debug_mode_value, release_mode_value) debug_mode_value
#endif

TEST_F(QuicPlatformTest, QuicDLog) {
  int i = 0;

  GetLogger().set_level(ERROR);

  QUIC_DLOG(INFO) << (i = 10);
  QUIC_DLOG_IF(INFO, false) << i++;
  QUIC_DLOG_IF(INFO, true) << i++;
  EXPECT_EQ(0, i);

  GetLogger().set_level(INFO);

  QUIC_DLOG(INFO) << (i = 10);
  QUIC_DLOG_IF(INFO, false) << i++;
  EXPECT_EQ(VALUE_BY_COMPILE_MODE(10, 0), i);

  QUIC_DLOG_IF(INFO, true) << (i = 11);
  EXPECT_EQ(VALUE_BY_COMPILE_MODE(11, 0), i);

  ASSERT_EQ(0, GetVerbosityLogThreshold());

  QUIC_DVLOG(1) << (i = 1);
  EXPECT_EQ(VALUE_BY_COMPILE_MODE(11, 0), i);

  SetVerbosityLogThreshold(1);

  QUIC_DVLOG(1) << (i = 1);
  EXPECT_EQ(VALUE_BY_COMPILE_MODE(1, 0), i);

  QUIC_DVLOG_IF(1, false) << (i = 2);
  EXPECT_EQ(VALUE_BY_COMPILE_MODE(1, 0), i);

  QUIC_DVLOG_IF(1, true) << (i = 2);
  EXPECT_EQ(VALUE_BY_COMPILE_MODE(2, 0), i);
}

#undef VALUE_BY_COMPILE_MODE

TEST_F(QuicPlatformTest, QuicCHECK) {
  CHECK(1 == 1);
  CHECK(1 == 1) << " 1 == 1 is forever true.";

  EXPECT_DEBUG_DEATH({ DCHECK(false) << " Supposed to fail in debug mode."; },
                     "CHECK failed:.* Supposed to fail in debug mode.");
  EXPECT_DEBUG_DEATH({ DCHECK(false); }, "CHECK failed");

  EXPECT_DEATH_LOG_TO_STDERR({ CHECK(false) << " Supposed to fail in all modes."; },
                             "CHECK failed:.* Supposed to fail in all modes.");
  EXPECT_DEATH_LOG_TO_STDERR({ CHECK(false); }, "CHECK failed");
}

// Test the behaviors of the cross products of
//
//   {QUIC_LOG, QUIC_DLOG} x {FATAL, DFATAL} x {debug, release}
TEST_F(QuicPlatformTest, QuicFatalLog) {
#ifdef NDEBUG
  // Release build
  EXPECT_DEATH_LOG_TO_STDERR(QUIC_LOG(FATAL) << "Should abort 0", "Should abort 0");
  QUIC_LOG(DFATAL) << "Should not abort";
  QUIC_DLOG(FATAL) << "Should compile out";
  QUIC_DLOG(DFATAL) << "Should compile out";
#else
  // Debug build
  EXPECT_DEATH_LOG_TO_STDERR(QUIC_LOG(FATAL) << "Should abort 1", "Should abort 1");
  EXPECT_DEATH_LOG_TO_STDERR(QUIC_LOG(DFATAL) << "Should abort 2", "Should abort 2");
  EXPECT_DEATH_LOG_TO_STDERR(QUIC_DLOG(FATAL) << "Should abort 3", "Should abort 3");
  EXPECT_DEATH_LOG_TO_STDERR(QUIC_DLOG(DFATAL) << "Should abort 4", "Should abort 4");
#endif
}

TEST_F(QuicPlatformTest, QuicBranchPrediction) {
  GetLogger().set_level(INFO);

  if (QUIC_PREDICT_FALSE(rand() % RAND_MAX == 123456789)) {
    QUIC_LOG(INFO) << "Go buy some lottery tickets.";
  } else {
    QUIC_LOG(INFO) << "As predicted.";
  }
}

TEST_F(QuicPlatformTest, QuicNotReached) {
#ifdef NDEBUG
  QUIC_NOTREACHED(); // Expect no-op.
#else
  EXPECT_DEATH_LOG_TO_STDERR(QUIC_NOTREACHED(), "not reached");
#endif
}

TEST_F(QuicPlatformTest, QuicMutex) {
  QuicMutex mu;

  QuicWriterMutexLock wmu(&mu);
  mu.AssertReaderHeld();
  mu.WriterUnlock();
  {
    QuicReaderMutexLock rmu(&mu);
    mu.AssertReaderHeld();
  }
  mu.WriterLock();
}

TEST_F(QuicPlatformTest, QuicNotification) {
  QuicNotification notification;
  EXPECT_FALSE(notification.HasBeenNotified());
  notification.Notify();
  notification.WaitForNotification();
  EXPECT_TRUE(notification.HasBeenNotified());
}

TEST_F(QuicPlatformTest, QuicCertUtils) {
  bssl::UniquePtr<X509> x509_cert =
      Envoy::Extensions::TransportSockets::Tls::readCertFromFile(Envoy::TestEnvironment::substitute(
          "{{ test_rundir }}/test/extensions/transport_sockets/tls/test_data/san_dns_cert.pem"));
  // Encode X509 cert with DER encoding.
  unsigned char* der = nullptr;
  int len = i2d_X509(x509_cert.get(), &der);
  ASSERT_GT(len, 0);
  QuicStringPiece out;
  QuicCertUtils::ExtractSubjectNameFromDERCert(
      QuicStringPiece(reinterpret_cast<const char*>(der), len), &out);
  EXPECT_EQ("0z1\v0\t\x6\x3U\x4\x6\x13\x2US1\x13"
            "0\x11\x6\x3U\x4\b\f\nCalifornia1\x16"
            "0\x14\x6\x3U\x4\a\f\rSan Francisco1\r"
            "0\v\x6\x3U\x4\n\f\x4Lyft1\x19"
            "0\x17\x6\x3U\x4\v\f\x10Lyft Engineering1\x14"
            "0\x12\x6\x3U\x4\x3\f\vTest Server",
            out);
  OPENSSL_free(static_cast<void*>(der));
}

TEST_F(QuicPlatformTest, QuicTestOutput) {
  Envoy::TestEnvironment::setEnvVar("QUIC_TEST_OUTPUT_DIR", "/tmp", /*overwrite=*/false);

  // Set log level to INFO to see the test output path in log.
  GetLogger().set_level(INFO);

  EXPECT_LOG_NOT_CONTAINS("warn", "",
                          QuicRecordTestOutput("quic_test_output.1", "output 1 content\n"));
  EXPECT_LOG_NOT_CONTAINS("error", "",
                          QuicRecordTestOutput("quic_test_output.2", "output 2 content\n"));
  EXPECT_LOG_CONTAINS("info", "Recorded test output into",
                      QuicRecordTestOutput("quic_test_output.3", "output 3 content\n"));
}

TEST_F(QuicPlatformTest, ApproximateNowInUsec) {
  epoll_server::test::FakeSimpleEpollServer epoll_server;
  QuicEpollClock clock(&epoll_server);

  epoll_server.set_now_in_usec(1000000);
  EXPECT_EQ(1000000, (clock.ApproximateNow() - QuicTime::Zero()).ToMicroseconds());
  EXPECT_EQ(1u, clock.WallNow().ToUNIXSeconds());
  EXPECT_EQ(1000000u, clock.WallNow().ToUNIXMicroseconds());

  epoll_server.AdvanceBy(5);
  EXPECT_EQ(1000005, (clock.ApproximateNow() - QuicTime::Zero()).ToMicroseconds());
  EXPECT_EQ(1u, clock.WallNow().ToUNIXSeconds());
  EXPECT_EQ(1000005u, clock.WallNow().ToUNIXMicroseconds());

  epoll_server.AdvanceBy(10 * 1000000);
  EXPECT_EQ(11u, clock.WallNow().ToUNIXSeconds());
  EXPECT_EQ(11000005u, clock.WallNow().ToUNIXMicroseconds());
}

TEST_F(QuicPlatformTest, NowInUsec) {
  epoll_server::test::FakeSimpleEpollServer epoll_server;
  QuicEpollClock clock(&epoll_server);

  epoll_server.set_now_in_usec(1000000);
  EXPECT_EQ(1000000, (clock.Now() - QuicTime::Zero()).ToMicroseconds());

  epoll_server.AdvanceBy(5);
  EXPECT_EQ(1000005, (clock.Now() - QuicTime::Zero()).ToMicroseconds());
}

TEST_F(QuicPlatformTest, MonotonicityWithRealEpollClock) {
  epoll_server::SimpleEpollServer epoll_server;
  QuicEpollClock clock(&epoll_server);

  quic::QuicTime last_now = clock.Now();
  for (int i = 0; i < 1e5; ++i) {
    quic::QuicTime now = clock.Now();

    ASSERT_LE(last_now, now);

    last_now = now;
  }
}

TEST_F(QuicPlatformTest, MonotonicityWithFakeEpollClock) {
  epoll_server::test::FakeSimpleEpollServer epoll_server;
  QuicEpollClock clock(&epoll_server);

  epoll_server.set_now_in_usec(100);
  quic::QuicTime last_now = clock.Now();

  epoll_server.set_now_in_usec(90);
  quic::QuicTime now = clock.Now();

  ASSERT_EQ(last_now, now);
}

<<<<<<< HEAD
TEST_F(QuicPlatformTest, ConstructMemSliceFromBuffer) {
  std::string str(512, 'b');
  // Fragment needs to out-live buffer.
  bool fragment_releaser_called = false;
  Envoy::Buffer::BufferFragmentImpl fragment(
      str.data(), str.length(),
      [&fragment_releaser_called](const void*, size_t, const Envoy::Buffer::BufferFragmentImpl*) {
        // Used to verify that mem slice release appropriately.
        fragment_releaser_called = true;
      });
  Envoy::Buffer::OwnedImpl buffer;
  EXPECT_DEBUG_DEATH(quic::QuicMemSlice slice0{quic::QuicMemSliceImpl(buffer, 0)}, "");
  std::string str2(1024, 'a');
  // str2 is copied.
  buffer.add(str2);
  EXPECT_EQ(1u, buffer.getRawSlices(nullptr, 0));
  buffer.addBufferFragment(fragment);

  quic::QuicMemSlice slice1{quic::QuicMemSliceImpl(buffer, str2.length())};
  EXPECT_EQ(str.length(), buffer.length());
  EXPECT_EQ(str2, std::string(slice1.data(), slice1.length()));
  std::string str2_old = str2;
  // slice1 is released, but str2 should not be affected.
  slice1.Reset();
  EXPECT_TRUE(slice1.empty());
  EXPECT_EQ(nullptr, slice1.data());
  EXPECT_EQ(str2_old, str2);

  quic::QuicMemSlice slice2{quic::QuicMemSliceImpl(buffer, str.length())};
  EXPECT_EQ(0, buffer.length());
  EXPECT_EQ(str.data(), slice2.data());
  EXPECT_EQ(str, std::string(slice2.data(), slice2.length()));
  slice2.Reset();
  EXPECT_TRUE(slice2.empty());
  EXPECT_EQ(nullptr, slice2.data());
  EXPECT_TRUE(fragment_releaser_called);
=======
TEST_F(QuicPlatformTest, QuicFlags) {
  auto& flag_registry = quiche::FlagRegistry::GetInstance();
  flag_registry.ResetFlags();

  EXPECT_FALSE(GetQuicReloadableFlag(quic_testonly_default_false));
  EXPECT_TRUE(GetQuicReloadableFlag(quic_testonly_default_true));
  SetQuicReloadableFlag(quic_testonly_default_false, true);
  EXPECT_TRUE(GetQuicReloadableFlag(quic_testonly_default_false));

  EXPECT_FALSE(GetQuicRestartFlag(quic_testonly_default_false));
  EXPECT_TRUE(GetQuicRestartFlag(quic_testonly_default_true));
  SetQuicRestartFlag(quic_testonly_default_false, true);
  EXPECT_TRUE(GetQuicRestartFlag(quic_testonly_default_false));

  EXPECT_EQ(200, GetQuicFlag(FLAGS_quic_time_wait_list_seconds));
  SetQuicFlag(FLAGS_quic_time_wait_list_seconds, 100);
  EXPECT_EQ(100, GetQuicFlag(FLAGS_quic_time_wait_list_seconds));

  flag_registry.ResetFlags();
  EXPECT_FALSE(GetQuicReloadableFlag(quic_testonly_default_false));
  EXPECT_TRUE(GetQuicRestartFlag(quic_testonly_default_true));
  EXPECT_EQ(200, GetQuicFlag(FLAGS_quic_time_wait_list_seconds));
  flag_registry.FindFlag("quic_reloadable_flag_quic_testonly_default_false")
      ->SetValueFromString("true");
  flag_registry.FindFlag("quic_restart_flag_quic_testonly_default_true")->SetValueFromString("0");
  flag_registry.FindFlag("quic_time_wait_list_seconds")->SetValueFromString("100");
  EXPECT_TRUE(GetQuicReloadableFlag(quic_testonly_default_false));
  EXPECT_FALSE(GetQuicRestartFlag(quic_testonly_default_true));
  EXPECT_EQ(100, GetQuicFlag(FLAGS_quic_time_wait_list_seconds));
}

TEST_F(QuicPlatformTest, QuicPccSender) {
  EXPECT_DEATH_LOG_TO_STDERR(quic::CreatePccSender(/*clock=*/nullptr, /*rtt_stats=*/nullptr,
                                                   /*unacked_packets=*/nullptr, /*random=*/nullptr,
                                                   /*stats=*/nullptr,
                                                   /*initial_congestion_window=*/0,
                                                   /*max_congestion_window=*/0),
                             "PccSender is not supported.");
>>>>>>> af6e1b66
}

class FileUtilsTest : public testing::Test {
public:
  FileUtilsTest() : dir_path_(Envoy::TestEnvironment::temporaryPath("quic_file_util_test")) {
    files_to_remove_.push(dir_path_);
  }

protected:
  void SetUp() override { Envoy::TestUtility::createDirectory(dir_path_); }

  void TearDown() override {
    while (!files_to_remove_.empty()) {
      const std::string& f = files_to_remove_.top();
      Envoy::TestEnvironment::removePath(f);
      files_to_remove_.pop();
    }
  }

  void addSubDirs(std::list<std::string> sub_dirs) {
    for (const std::string& dir_name : sub_dirs) {
      const std::string full_path = dir_path_ + "/" + dir_name;
      Envoy::TestUtility::createDirectory(full_path);
      files_to_remove_.push(full_path);
    }
  }

  void addFiles(std::list<std::string> files) {
    for (const std::string& file_name : files) {
      const std::string full_path = dir_path_ + "/" + file_name;
      { const std::ofstream file(full_path); }
      files_to_remove_.push(full_path);
    }
  }

  const std::string dir_path_;
  std::stack<std::string> files_to_remove_;
};

TEST_F(FileUtilsTest, ReadDirContents) {
  addSubDirs({"sub_dir1", "sub_dir2", "sub_dir1/sub_dir1_1"});
  addFiles({"file", "sub_dir1/sub_file1", "sub_dir1/sub_dir1_1/sub_file1_1", "sub_dir2/sub_file2"});

  EXPECT_THAT(ReadFileContents(dir_path_),
              testing::UnorderedElementsAre(dir_path_ + "/file", dir_path_ + "/sub_dir1/sub_file1",
                                            dir_path_ + "/sub_dir1/sub_dir1_1/sub_file1_1",
                                            dir_path_ + "/sub_dir2/sub_file2"));
}

TEST_F(FileUtilsTest, ReadFileContents) {
  const std::string data = "test string\ntest";
  const std::string file_path =
      Envoy::TestEnvironment::writeStringToFileForTest("test_envoy", data);
  std::string output;
  ReadFileContents(file_path, &output);
  EXPECT_EQ(data, output);
}

TEST_F(QuicPlatformTest, PickUnsedPort) {
  int port = QuicPickUnusedPortOrDie();
  std::vector<Envoy::Network::Address::IpVersion> supported_versions =
      Envoy::TestEnvironment::getIpVersionsForTest();
  for (auto ip_version : supported_versions) {
    Envoy::Network::Address::InstanceConstSharedPtr addr =
        Envoy::Network::Test::getCanonicalLoopbackAddress(ip_version);
    Envoy::Network::Address::InstanceConstSharedPtr addr_with_port =
        Envoy::Network::Utility::getAddressWithPort(*addr, port);
    Envoy::Network::IoHandlePtr io_handle =
        addr_with_port->socket(Envoy::Network::Address::SocketType::Datagram);
    // binding of given port should success.
    EXPECT_EQ(0, addr_with_port->bind(io_handle->fd()).rc_);
  }
}

TEST_F(QuicPlatformTest, FailToPickUnsedPort) {
  Envoy::Api::MockOsSysCalls os_sys_calls;
  Envoy::TestThreadsafeSingletonInjector<Envoy::Api::OsSysCallsImpl> os_calls(&os_sys_calls);
  // Actually create sockets.
  EXPECT_CALL(os_sys_calls, socket(_, _, _)).WillRepeatedly([](int domain, int type, int protocol) {
    int fd = ::socket(domain, type, protocol);
    return Envoy::Api::SysCallIntResult{fd, errno};
  });
  // Fail bind call's to mimic port exhaustion.
  EXPECT_CALL(os_sys_calls, bind(_, _, _))
      .WillRepeatedly(Return(Envoy::Api::SysCallIntResult{-1, EADDRINUSE}));
  EXPECT_DEATH_LOG_TO_STDERR(QuicPickUnusedPortOrDie(), "Failed to pick a port for test.");
}

TEST_F(QuicPlatformTest, TestEnvoyQuicBufferAllocator) {
  bool deterministic_stats = Envoy::Stats::TestUtil::hasDeterministicMallocStats();
  const size_t start_mem = Envoy::Memory::Stats::totalCurrentlyAllocated();
  QuicStreamBufferAllocator allocator;
  char* p = allocator.New(1024);
  if (deterministic_stats) {
    EXPECT_LT(start_mem, Envoy::Memory::Stats::totalCurrentlyAllocated());
  }
  EXPECT_NE(nullptr, p);
  memset(p, 'a', 1024);
  allocator.Delete(p);
  if (deterministic_stats) {
    EXPECT_EQ(start_mem, Envoy::Memory::Stats::totalCurrentlyAllocated());
  }
}

TEST_F(QuicPlatformTest, TestSystemEventLoop) {
  // These two interfaces are no-op in Envoy. The test just makes sure they
  // build.
  QuicRunSystemEventLoopIteration();
  QuicSystemEventLoop("dummy");
}

} // namespace
} // namespace quic<|MERGE_RESOLUTION|>--- conflicted
+++ resolved
@@ -554,7 +554,155 @@
   ASSERT_EQ(last_now, now);
 }
 
-<<<<<<< HEAD
+TEST_F(QuicPlatformTest, QuicFlags) {
+  auto& flag_registry = quiche::FlagRegistry::GetInstance();
+  flag_registry.ResetFlags();
+
+  EXPECT_FALSE(GetQuicReloadableFlag(quic_testonly_default_false));
+  EXPECT_TRUE(GetQuicReloadableFlag(quic_testonly_default_true));
+  SetQuicReloadableFlag(quic_testonly_default_false, true);
+  EXPECT_TRUE(GetQuicReloadableFlag(quic_testonly_default_false));
+
+  EXPECT_FALSE(GetQuicRestartFlag(quic_testonly_default_false));
+  EXPECT_TRUE(GetQuicRestartFlag(quic_testonly_default_true));
+  SetQuicRestartFlag(quic_testonly_default_false, true);
+  EXPECT_TRUE(GetQuicRestartFlag(quic_testonly_default_false));
+
+  EXPECT_EQ(200, GetQuicFlag(FLAGS_quic_time_wait_list_seconds));
+  SetQuicFlag(FLAGS_quic_time_wait_list_seconds, 100);
+  EXPECT_EQ(100, GetQuicFlag(FLAGS_quic_time_wait_list_seconds));
+
+  flag_registry.ResetFlags();
+  EXPECT_FALSE(GetQuicReloadableFlag(quic_testonly_default_false));
+  EXPECT_TRUE(GetQuicRestartFlag(quic_testonly_default_true));
+  EXPECT_EQ(200, GetQuicFlag(FLAGS_quic_time_wait_list_seconds));
+  flag_registry.FindFlag("quic_reloadable_flag_quic_testonly_default_false")
+      ->SetValueFromString("true");
+  flag_registry.FindFlag("quic_restart_flag_quic_testonly_default_true")->SetValueFromString("0");
+  flag_registry.FindFlag("quic_time_wait_list_seconds")->SetValueFromString("100");
+  EXPECT_TRUE(GetQuicReloadableFlag(quic_testonly_default_false));
+  EXPECT_FALSE(GetQuicRestartFlag(quic_testonly_default_true));
+  EXPECT_EQ(100, GetQuicFlag(FLAGS_quic_time_wait_list_seconds));
+}
+
+TEST_F(QuicPlatformTest, QuicPccSender) {
+  EXPECT_DEATH_LOG_TO_STDERR(quic::CreatePccSender(/*clock=*/nullptr, /*rtt_stats=*/nullptr,
+                                                   /*unacked_packets=*/nullptr, /*random=*/nullptr,
+                                                   /*stats=*/nullptr,
+                                                   /*initial_congestion_window=*/0,
+                                                   /*max_congestion_window=*/0),
+                             "PccSender is not supported.");
+}
+
+class FileUtilsTest : public testing::Test {
+public:
+  FileUtilsTest() : dir_path_(Envoy::TestEnvironment::temporaryPath("quic_file_util_test")) {
+    files_to_remove_.push(dir_path_);
+  }
+
+protected:
+  void SetUp() override { Envoy::TestUtility::createDirectory(dir_path_); }
+
+  void TearDown() override {
+    while (!files_to_remove_.empty()) {
+      const std::string& f = files_to_remove_.top();
+      Envoy::TestEnvironment::removePath(f);
+      files_to_remove_.pop();
+    }
+  }
+
+  void addSubDirs(std::list<std::string> sub_dirs) {
+    for (const std::string& dir_name : sub_dirs) {
+      const std::string full_path = dir_path_ + "/" + dir_name;
+      Envoy::TestUtility::createDirectory(full_path);
+      files_to_remove_.push(full_path);
+    }
+  }
+
+  void addFiles(std::list<std::string> files) {
+    for (const std::string& file_name : files) {
+      const std::string full_path = dir_path_ + "/" + file_name;
+      { const std::ofstream file(full_path); }
+      files_to_remove_.push(full_path);
+    }
+  }
+
+  const std::string dir_path_;
+  std::stack<std::string> files_to_remove_;
+};
+
+TEST_F(FileUtilsTest, ReadDirContents) {
+  addSubDirs({"sub_dir1", "sub_dir2", "sub_dir1/sub_dir1_1"});
+  addFiles({"file", "sub_dir1/sub_file1", "sub_dir1/sub_dir1_1/sub_file1_1", "sub_dir2/sub_file2"});
+
+  EXPECT_THAT(ReadFileContents(dir_path_),
+              testing::UnorderedElementsAre(dir_path_ + "/file", dir_path_ + "/sub_dir1/sub_file1",
+                                            dir_path_ + "/sub_dir1/sub_dir1_1/sub_file1_1",
+                                            dir_path_ + "/sub_dir2/sub_file2"));
+}
+
+TEST_F(FileUtilsTest, ReadFileContents) {
+  const std::string data = "test string\ntest";
+  const std::string file_path =
+      Envoy::TestEnvironment::writeStringToFileForTest("test_envoy", data);
+  std::string output;
+  ReadFileContents(file_path, &output);
+  EXPECT_EQ(data, output);
+}
+
+TEST_F(QuicPlatformTest, PickUnsedPort) {
+  int port = QuicPickUnusedPortOrDie();
+  std::vector<Envoy::Network::Address::IpVersion> supported_versions =
+      Envoy::TestEnvironment::getIpVersionsForTest();
+  for (auto ip_version : supported_versions) {
+    Envoy::Network::Address::InstanceConstSharedPtr addr =
+        Envoy::Network::Test::getCanonicalLoopbackAddress(ip_version);
+    Envoy::Network::Address::InstanceConstSharedPtr addr_with_port =
+        Envoy::Network::Utility::getAddressWithPort(*addr, port);
+    Envoy::Network::IoHandlePtr io_handle =
+        addr_with_port->socket(Envoy::Network::Address::SocketType::Datagram);
+    // binding of given port should success.
+    EXPECT_EQ(0, addr_with_port->bind(io_handle->fd()).rc_);
+  }
+}
+
+TEST_F(QuicPlatformTest, FailToPickUnsedPort) {
+  Envoy::Api::MockOsSysCalls os_sys_calls;
+  Envoy::TestThreadsafeSingletonInjector<Envoy::Api::OsSysCallsImpl> os_calls(&os_sys_calls);
+  // Actually create sockets.
+  EXPECT_CALL(os_sys_calls, socket(_, _, _)).WillRepeatedly([](int domain, int type, int protocol) {
+    int fd = ::socket(domain, type, protocol);
+    return Envoy::Api::SysCallIntResult{fd, errno};
+  });
+  // Fail bind call's to mimic port exhaustion.
+  EXPECT_CALL(os_sys_calls, bind(_, _, _))
+      .WillRepeatedly(Return(Envoy::Api::SysCallIntResult{-1, EADDRINUSE}));
+  EXPECT_DEATH_LOG_TO_STDERR(QuicPickUnusedPortOrDie(), "Failed to pick a port for test.");
+}
+
+TEST_F(QuicPlatformTest, TestEnvoyQuicBufferAllocator) {
+  bool deterministic_stats = Envoy::Stats::TestUtil::hasDeterministicMallocStats();
+  const size_t start_mem = Envoy::Memory::Stats::totalCurrentlyAllocated();
+  QuicStreamBufferAllocator allocator;
+  char* p = allocator.New(1024);
+  if (deterministic_stats) {
+    EXPECT_LT(start_mem, Envoy::Memory::Stats::totalCurrentlyAllocated());
+  }
+  EXPECT_NE(nullptr, p);
+  memset(p, 'a', 1024);
+  allocator.Delete(p);
+  if (deterministic_stats) {
+    EXPECT_EQ(start_mem, Envoy::Memory::Stats::totalCurrentlyAllocated());
+  }
+}
+
+TEST_F(QuicPlatformTest, TestSystemEventLoop) {
+  // These two interfaces are no-op in Envoy. The test just makes sure they
+  // build.
+  QuicRunSystemEventLoopIteration();
+  QuicSystemEventLoop("dummy");
+}
+
 TEST_F(QuicPlatformTest, ConstructMemSliceFromBuffer) {
   std::string str(512, 'b');
   // Fragment needs to out-live buffer.
@@ -591,156 +739,6 @@
   EXPECT_TRUE(slice2.empty());
   EXPECT_EQ(nullptr, slice2.data());
   EXPECT_TRUE(fragment_releaser_called);
-=======
-TEST_F(QuicPlatformTest, QuicFlags) {
-  auto& flag_registry = quiche::FlagRegistry::GetInstance();
-  flag_registry.ResetFlags();
-
-  EXPECT_FALSE(GetQuicReloadableFlag(quic_testonly_default_false));
-  EXPECT_TRUE(GetQuicReloadableFlag(quic_testonly_default_true));
-  SetQuicReloadableFlag(quic_testonly_default_false, true);
-  EXPECT_TRUE(GetQuicReloadableFlag(quic_testonly_default_false));
-
-  EXPECT_FALSE(GetQuicRestartFlag(quic_testonly_default_false));
-  EXPECT_TRUE(GetQuicRestartFlag(quic_testonly_default_true));
-  SetQuicRestartFlag(quic_testonly_default_false, true);
-  EXPECT_TRUE(GetQuicRestartFlag(quic_testonly_default_false));
-
-  EXPECT_EQ(200, GetQuicFlag(FLAGS_quic_time_wait_list_seconds));
-  SetQuicFlag(FLAGS_quic_time_wait_list_seconds, 100);
-  EXPECT_EQ(100, GetQuicFlag(FLAGS_quic_time_wait_list_seconds));
-
-  flag_registry.ResetFlags();
-  EXPECT_FALSE(GetQuicReloadableFlag(quic_testonly_default_false));
-  EXPECT_TRUE(GetQuicRestartFlag(quic_testonly_default_true));
-  EXPECT_EQ(200, GetQuicFlag(FLAGS_quic_time_wait_list_seconds));
-  flag_registry.FindFlag("quic_reloadable_flag_quic_testonly_default_false")
-      ->SetValueFromString("true");
-  flag_registry.FindFlag("quic_restart_flag_quic_testonly_default_true")->SetValueFromString("0");
-  flag_registry.FindFlag("quic_time_wait_list_seconds")->SetValueFromString("100");
-  EXPECT_TRUE(GetQuicReloadableFlag(quic_testonly_default_false));
-  EXPECT_FALSE(GetQuicRestartFlag(quic_testonly_default_true));
-  EXPECT_EQ(100, GetQuicFlag(FLAGS_quic_time_wait_list_seconds));
-}
-
-TEST_F(QuicPlatformTest, QuicPccSender) {
-  EXPECT_DEATH_LOG_TO_STDERR(quic::CreatePccSender(/*clock=*/nullptr, /*rtt_stats=*/nullptr,
-                                                   /*unacked_packets=*/nullptr, /*random=*/nullptr,
-                                                   /*stats=*/nullptr,
-                                                   /*initial_congestion_window=*/0,
-                                                   /*max_congestion_window=*/0),
-                             "PccSender is not supported.");
->>>>>>> af6e1b66
-}
-
-class FileUtilsTest : public testing::Test {
-public:
-  FileUtilsTest() : dir_path_(Envoy::TestEnvironment::temporaryPath("quic_file_util_test")) {
-    files_to_remove_.push(dir_path_);
-  }
-
-protected:
-  void SetUp() override { Envoy::TestUtility::createDirectory(dir_path_); }
-
-  void TearDown() override {
-    while (!files_to_remove_.empty()) {
-      const std::string& f = files_to_remove_.top();
-      Envoy::TestEnvironment::removePath(f);
-      files_to_remove_.pop();
-    }
-  }
-
-  void addSubDirs(std::list<std::string> sub_dirs) {
-    for (const std::string& dir_name : sub_dirs) {
-      const std::string full_path = dir_path_ + "/" + dir_name;
-      Envoy::TestUtility::createDirectory(full_path);
-      files_to_remove_.push(full_path);
-    }
-  }
-
-  void addFiles(std::list<std::string> files) {
-    for (const std::string& file_name : files) {
-      const std::string full_path = dir_path_ + "/" + file_name;
-      { const std::ofstream file(full_path); }
-      files_to_remove_.push(full_path);
-    }
-  }
-
-  const std::string dir_path_;
-  std::stack<std::string> files_to_remove_;
-};
-
-TEST_F(FileUtilsTest, ReadDirContents) {
-  addSubDirs({"sub_dir1", "sub_dir2", "sub_dir1/sub_dir1_1"});
-  addFiles({"file", "sub_dir1/sub_file1", "sub_dir1/sub_dir1_1/sub_file1_1", "sub_dir2/sub_file2"});
-
-  EXPECT_THAT(ReadFileContents(dir_path_),
-              testing::UnorderedElementsAre(dir_path_ + "/file", dir_path_ + "/sub_dir1/sub_file1",
-                                            dir_path_ + "/sub_dir1/sub_dir1_1/sub_file1_1",
-                                            dir_path_ + "/sub_dir2/sub_file2"));
-}
-
-TEST_F(FileUtilsTest, ReadFileContents) {
-  const std::string data = "test string\ntest";
-  const std::string file_path =
-      Envoy::TestEnvironment::writeStringToFileForTest("test_envoy", data);
-  std::string output;
-  ReadFileContents(file_path, &output);
-  EXPECT_EQ(data, output);
-}
-
-TEST_F(QuicPlatformTest, PickUnsedPort) {
-  int port = QuicPickUnusedPortOrDie();
-  std::vector<Envoy::Network::Address::IpVersion> supported_versions =
-      Envoy::TestEnvironment::getIpVersionsForTest();
-  for (auto ip_version : supported_versions) {
-    Envoy::Network::Address::InstanceConstSharedPtr addr =
-        Envoy::Network::Test::getCanonicalLoopbackAddress(ip_version);
-    Envoy::Network::Address::InstanceConstSharedPtr addr_with_port =
-        Envoy::Network::Utility::getAddressWithPort(*addr, port);
-    Envoy::Network::IoHandlePtr io_handle =
-        addr_with_port->socket(Envoy::Network::Address::SocketType::Datagram);
-    // binding of given port should success.
-    EXPECT_EQ(0, addr_with_port->bind(io_handle->fd()).rc_);
-  }
-}
-
-TEST_F(QuicPlatformTest, FailToPickUnsedPort) {
-  Envoy::Api::MockOsSysCalls os_sys_calls;
-  Envoy::TestThreadsafeSingletonInjector<Envoy::Api::OsSysCallsImpl> os_calls(&os_sys_calls);
-  // Actually create sockets.
-  EXPECT_CALL(os_sys_calls, socket(_, _, _)).WillRepeatedly([](int domain, int type, int protocol) {
-    int fd = ::socket(domain, type, protocol);
-    return Envoy::Api::SysCallIntResult{fd, errno};
-  });
-  // Fail bind call's to mimic port exhaustion.
-  EXPECT_CALL(os_sys_calls, bind(_, _, _))
-      .WillRepeatedly(Return(Envoy::Api::SysCallIntResult{-1, EADDRINUSE}));
-  EXPECT_DEATH_LOG_TO_STDERR(QuicPickUnusedPortOrDie(), "Failed to pick a port for test.");
-}
-
-TEST_F(QuicPlatformTest, TestEnvoyQuicBufferAllocator) {
-  bool deterministic_stats = Envoy::Stats::TestUtil::hasDeterministicMallocStats();
-  const size_t start_mem = Envoy::Memory::Stats::totalCurrentlyAllocated();
-  QuicStreamBufferAllocator allocator;
-  char* p = allocator.New(1024);
-  if (deterministic_stats) {
-    EXPECT_LT(start_mem, Envoy::Memory::Stats::totalCurrentlyAllocated());
-  }
-  EXPECT_NE(nullptr, p);
-  memset(p, 'a', 1024);
-  allocator.Delete(p);
-  if (deterministic_stats) {
-    EXPECT_EQ(start_mem, Envoy::Memory::Stats::totalCurrentlyAllocated());
-  }
-}
-
-TEST_F(QuicPlatformTest, TestSystemEventLoop) {
-  // These two interfaces are no-op in Envoy. The test just makes sure they
-  // build.
-  QuicRunSystemEventLoopIteration();
-  QuicSystemEventLoop("dummy");
-}
-
+}
 } // namespace
 } // namespace quic
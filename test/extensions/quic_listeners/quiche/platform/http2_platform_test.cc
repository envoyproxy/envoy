--- conflicted
+++ resolved
@@ -103,7 +103,11 @@
   EXPECT_EQ('b', sp[0]);
 }
 
-<<<<<<< HEAD
+TEST(Http2PlatformTest, Http2Macro) {
+  EXPECT_DEBUG_DEATH(HTTP2_UNREACHABLE(), "");
+  EXPECT_DEATH(HTTP2_DIE_IF_NULL(nullptr), "");
+}
+
 TEST(Http2PlatformTest, Http2Flags) {
   auto& flag_registry = quiche::FlagRegistry::GetInstance();
   flag_registry.ResetFlags();
@@ -132,11 +136,6 @@
                      ->SetValueFromString(s));
     EXPECT_FALSE(GetHttp2ReloadableFlag(http2_testonly_default_false));
   }
-=======
-TEST(Http2PlatformTest, Http2Macro) {
-  EXPECT_DEBUG_DEATH(HTTP2_UNREACHABLE(), "");
-  EXPECT_DEATH(HTTP2_DIE_IF_NULL(nullptr), "");
->>>>>>> 02ed57d6
 }
 
 } // namespace

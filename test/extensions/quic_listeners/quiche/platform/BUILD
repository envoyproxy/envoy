licenses(["notice"])  # Apache 2

load(
    "//bazel:envoy_build_system.bzl",
    "envoy_cc_fuzz_test",
    "envoy_cc_test",
    "envoy_cc_test_binary",
    "envoy_cc_test_library",
    "envoy_package",
    "envoy_proto_library",
    "envoy_select_quiche",
)

envoy_package()

envoy_cc_test(
    name = "http2_platform_test",
    srcs = envoy_select_quiche(["http2_platform_test.cc"]),
    external_deps = ["quiche_http2_platform"],
    deps = [
        "//test/test_common:logging_lib",
        "//test/test_common:utility_lib",
    ],
)

envoy_cc_test(
    name = "quic_platform_test",
    srcs = envoy_select_quiche(["quic_platform_test.cc"]),
    data = [
        "//test/extensions/transport_sockets/tls/test_data:certs",
    ],
    external_deps = ["quiche_quic_platform"],
    deps = [
        "//source/common/memory:stats_lib",
        "//test/common/stats:stat_test_utility_lib",
        "//test/extensions/transport_sockets/tls:ssl_test_utils",
        "//test/mocks/api:api_mocks",
        "//test/test_common:logging_lib",
        "//test/test_common:threadsafe_singleton_injector_lib",
        "//test/test_common:utility_lib",
        "@com_googlesource_quiche//:quic_platform_expect_bug",
        "@com_googlesource_quiche//:quic_platform_mock_log",
        "@com_googlesource_quiche//:quic_platform_port_utils",
        "@com_googlesource_quiche//:quic_platform_sleep",
        "@com_googlesource_quiche//:quic_platform_test_output",
        "@com_googlesource_quiche//:quic_platform_thread",
    ],
)

envoy_cc_test(
    name = "spdy_platform_test",
    srcs = envoy_select_quiche(["spdy_platform_test.cc"]),
    external_deps = ["quiche_spdy_platform"],
    deps = [
        "//test/test_common:logging_lib",
        "//test/test_common:utility_lib",
    ],
)

envoy_cc_test_library(
    name = "quic_platform_expect_bug_impl_lib",
    hdrs = ["quic_expect_bug_impl.h"],
    deps = [
        "@com_googlesource_quiche//:quic_platform_base",
        "@com_googlesource_quiche//:quic_platform_mock_log",
    ],
)

envoy_cc_test_library(
    name = "quic_platform_mock_log_impl_lib",
    hdrs = ["quic_mock_log_impl.h"],
    deps = ["@com_googlesource_quiche//:quic_platform_base"],
)

envoy_cc_test_library(
    name = "quic_platform_port_utils_impl_lib",
    srcs = ["quic_port_utils_impl.cc"],
    hdrs = ["quic_port_utils_impl.h"],
    deps = [
        "//source/common/network:utility_lib",
        "//test/test_common:environment_lib",
    ],
)

envoy_cc_test_library(
<<<<<<< HEAD
    name = "epoll_server_platform_impl_lib",
    hdrs = [
        "epoll_address_test_utils_impl.h",
        "epoll_bug_impl.h",
        "epoll_expect_bug_impl.h",
        "epoll_export_impl.h",
        "epoll_logging_impl.h",
        "epoll_ptr_util_impl.h",
        "epoll_test_impl.h",
        "epoll_thread_impl.h",
        "epoll_time_impl.h",
    ],
    external_deps = ["abseil_time"],
    deps = [
        "//include/envoy/network:address_interface",
        "//source/extensions/quic_listeners/quiche/platform:quic_platform_base_impl_lib",
        "//test/test_common:environment_lib",
=======
    name = "quic_platform_thread_impl_lib",
    hdrs = ["quic_thread_impl.h"],
    deps = [
        "//include/envoy/thread:thread_interface",
        "//source/common/common:assert_lib",
        "//test/test_common:thread_factory_for_test_lib",
    ],
)

envoy_cc_test_library(
    name = "quic_platform_test_impl_lib",
    hdrs = ["quic_test_impl.h"],
    deps = ["//source/common/common:assert_lib"],
)

envoy_cc_test_library(
    name = "quic_platform_test_output_impl_lib",
    srcs = ["quic_test_output_impl.cc"],
    hdrs = ["quic_test_output_impl.h"],
    deps = [
        "//source/common/filesystem:filesystem_lib",
        "@com_googlesource_quiche//:quic_platform_base",
>>>>>>> 5fd871d9
    ],
)<|MERGE_RESOLUTION|>--- conflicted
+++ resolved
@@ -83,25 +83,6 @@
 )
 
 envoy_cc_test_library(
-<<<<<<< HEAD
-    name = "epoll_server_platform_impl_lib",
-    hdrs = [
-        "epoll_address_test_utils_impl.h",
-        "epoll_bug_impl.h",
-        "epoll_expect_bug_impl.h",
-        "epoll_export_impl.h",
-        "epoll_logging_impl.h",
-        "epoll_ptr_util_impl.h",
-        "epoll_test_impl.h",
-        "epoll_thread_impl.h",
-        "epoll_time_impl.h",
-    ],
-    external_deps = ["abseil_time"],
-    deps = [
-        "//include/envoy/network:address_interface",
-        "//source/extensions/quic_listeners/quiche/platform:quic_platform_base_impl_lib",
-        "//test/test_common:environment_lib",
-=======
     name = "quic_platform_thread_impl_lib",
     hdrs = ["quic_thread_impl.h"],
     deps = [
@@ -118,12 +99,34 @@
 )
 
 envoy_cc_test_library(
+    name = "epoll_server_platform_impl_lib",
+    hdrs = [
+        "epoll_address_test_utils_impl.h",
+        "epoll_bug_impl.h",
+        "epoll_expect_bug_impl.h",
+        "epoll_export_impl.h",
+        "epoll_logging_impl.h",
+        "epoll_ptr_util_impl.h",
+        "epoll_test_impl.h",
+        "epoll_thread_impl.h",
+        "epoll_time_impl.h",
+    ],
+    external_deps = ["abseil_time"],
+    deps = [
+        ":quic_platform_expect_bug_impl_lib",
+        ":quic_platform_thread_impl_lib",
+        "//include/envoy/network:address_interface",
+        "//source/extensions/quic_listeners/quiche/platform:quic_platform_base_impl_lib",
+        "//test/test_common:environment_lib",
+    ],
+)
+
+envoy_cc_test_library(
     name = "quic_platform_test_output_impl_lib",
     srcs = ["quic_test_output_impl.cc"],
     hdrs = ["quic_test_output_impl.h"],
     deps = [
         "//source/common/filesystem:filesystem_lib",
         "@com_googlesource_quiche//:quic_platform_base",
->>>>>>> 5fd871d9
     ],
 )
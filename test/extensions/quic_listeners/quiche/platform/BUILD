licenses(["notice"])  # Apache 2

load(
    "//bazel:envoy_build_system.bzl",
    "envoy_cc_fuzz_test",
    "envoy_cc_test",
    "envoy_cc_test_binary",
    "envoy_cc_test_library",
    "envoy_package",
    "envoy_proto_library",
    "envoy_select_quiche",
)

envoy_package()

envoy_cc_test(
    name = "http2_platform_test",
    srcs = ["http2_platform_test.cc"],
    external_deps = ["quiche_http2_platform"],
    deps = [
        "//source/extensions/quic_listeners/quiche/platform:flags_impl_lib",
        "//test/test_common:logging_lib",
        "//test/test_common:utility_lib",
        "@com_googlesource_quiche//:http2_platform_reconstruct_object",
        "@com_googlesource_quiche//:http2_test_tools_random",
    ],
)

envoy_cc_test(
    name = "quic_platform_test",
    srcs = ["quic_platform_test.cc"],
    copts = ["-Wno-unused-parameter"],
    data = ["//test/extensions/transport_sockets/tls/test_data:certs"],
    external_deps = ["quiche_quic_platform"],
    deps = [
        ":quic_platform_epoll_clock_lib",
        "//source/common/memory:stats_lib",
        "//source/extensions/quic_listeners/quiche/platform:flags_impl_lib",
        "//test/common/stats:stat_test_utility_lib",
        "//test/extensions/transport_sockets/tls:ssl_test_utils",
        "//test/mocks/api:api_mocks",
        "//test/test_common:logging_lib",
        "//test/test_common:threadsafe_singleton_injector_lib",
        "//test/test_common:utility_lib",
        "@com_googlesource_quiche//:epoll_server_lib",
        "@com_googlesource_quiche//:quic_buffer_allocator_lib",
        "@com_googlesource_quiche//:quic_platform_expect_bug",
        "@com_googlesource_quiche//:quic_platform_mock_log",
        "@com_googlesource_quiche//:quic_platform_port_utils",
        "@com_googlesource_quiche//:quic_platform_sleep",
        "@com_googlesource_quiche//:quic_platform_system_event_loop",
        "@com_googlesource_quiche//:quic_platform_test",
        "@com_googlesource_quiche//:quic_platform_test_output",
        "@com_googlesource_quiche//:quic_platform_thread",
    ],
)

envoy_cc_test(
    name = "spdy_platform_test",
    srcs = ["spdy_platform_test.cc"],
    external_deps = ["quiche_spdy_platform"],
    deps = [
        "//source/extensions/quic_listeners/quiche/platform:flags_impl_lib",
        "//test/test_common:logging_lib",
        "//test/test_common:utility_lib",
        "@com_googlesource_quiche//:spdy_platform_test_helpers",
    ],
)

envoy_cc_test_library(
    name = "epoll_server_platform_impl_lib",
    hdrs = [
        "epoll_address_test_utils_impl.h",
        "epoll_bug_impl.h",
        "epoll_expect_bug_impl.h",
        "epoll_export_impl.h",
        "epoll_logging_impl.h",
        "epoll_ptr_util_impl.h",
        "epoll_test_impl.h",
        "epoll_thread_impl.h",
        "epoll_time_impl.h",
    ],
    external_deps = ["abseil_time"],
    deps = [
        ":quic_platform_expect_bug_impl_lib",
        ":quic_platform_thread_impl_lib",
        "//include/envoy/network:address_interface",
        "//source/extensions/quic_listeners/quiche/platform:quic_platform_base_impl_lib",
        "//test/test_common:environment_lib",
    ],
)

envoy_cc_test_library(
    name = "http2_platform_reconstruct_object_impl_lib",
    hdrs = ["http2_reconstruct_object_impl.h"],
)

envoy_cc_test_library(
    name = "quic_platform_epoll_clock_lib",
    srcs = ["quic_epoll_clock.cc"],
    hdrs = ["quic_epoll_clock.h"],
    deps = [
        "@com_googlesource_quiche//:quic_platform",
        "@com_googlesource_quiche//:quic_platform_epoll_lib",
    ],
)

envoy_cc_test_library(
    name = "quic_platform_epoll_impl_lib",
    hdrs = ["quic_epoll_impl.h"],
    deps = ["@com_googlesource_quiche//:epoll_server_lib"],
)

envoy_cc_test_library(
    name = "quic_platform_expect_bug_impl_lib",
    hdrs = ["quic_expect_bug_impl.h"],
    deps = [
        "@com_googlesource_quiche//:quic_platform_base",
        "@com_googlesource_quiche//:quic_platform_mock_log",
    ],
)

envoy_cc_test_library(
    name = "quic_platform_mock_log_impl_lib",
    hdrs = ["quic_mock_log_impl.h"],
    deps = ["@com_googlesource_quiche//:quic_platform_base"],
)

envoy_cc_test_library(
    name = "quic_platform_port_utils_impl_lib",
    srcs = ["quic_port_utils_impl.cc"],
    hdrs = ["quic_port_utils_impl.h"],
    deps = [
        "//source/common/network:utility_lib",
        "//test/test_common:environment_lib",
    ],
)

envoy_cc_test_library(
<<<<<<< HEAD
    name = "quic_platform_test_mem_slice_vector_impl_lib",
    hdrs = envoy_select_quiche(["quic_test_mem_slice_vector_impl.h"]),
    deps = envoy_select_quiche([
        "@com_googlesource_quiche//:quic_platform_mem_slice_span_lib",
        "//include/envoy/buffer:buffer_interface",
    ]),
=======
    name = "quic_platform_sleep_impl_lib",
    hdrs = ["quic_sleep_impl.h"],
    deps = ["@com_googlesource_quiche//:quic_core_time_lib"],
>>>>>>> af6e1b66
)

envoy_cc_test_library(
    name = "quic_platform_system_event_loop_impl_lib",
    hdrs = ["quic_system_event_loop_impl.h"],
)

envoy_cc_test_library(
    name = "quic_platform_thread_impl_lib",
    hdrs = ["quic_thread_impl.h"],
    deps = [
        "//include/envoy/thread:thread_interface",
        "//source/common/common:assert_lib",
        "//test/test_common:thread_factory_for_test_lib",
    ],
)

envoy_cc_test_library(
    name = "quic_platform_test_impl_lib",
    hdrs = ["quic_test_impl.h"],
    deps = ["//source/common/common:assert_lib"],
)

envoy_cc_test_library(
    name = "quic_platform_test_output_impl_lib",
    srcs = ["quic_test_output_impl.cc"],
    hdrs = ["quic_test_output_impl.h"],
    deps = [
        "//source/common/filesystem:filesystem_lib",
        "@com_googlesource_quiche//:quic_platform_base",
    ],
)

envoy_cc_test_library(
    name = "spdy_platform_test_helpers_impl_lib",
    hdrs = ["spdy_test_helpers_impl.h"],
    deps = [
        ":quic_platform_expect_bug_impl_lib",
    ],
)<|MERGE_RESOLUTION|>--- conflicted
+++ resolved
@@ -43,7 +43,7 @@
         "//test/test_common:threadsafe_singleton_injector_lib",
         "//test/test_common:utility_lib",
         "@com_googlesource_quiche//:epoll_server_lib",
-        "@com_googlesource_quiche//:quic_buffer_allocator_lib",
+        "@com_googlesource_quiche//:quic_core_buffer_allocator_lib",
         "@com_googlesource_quiche//:quic_platform_expect_bug",
         "@com_googlesource_quiche//:quic_platform_mock_log",
         "@com_googlesource_quiche//:quic_platform_port_utils",
@@ -137,18 +137,18 @@
 )
 
 envoy_cc_test_library(
-<<<<<<< HEAD
     name = "quic_platform_test_mem_slice_vector_impl_lib",
-    hdrs = envoy_select_quiche(["quic_test_mem_slice_vector_impl.h"]),
-    deps = envoy_select_quiche([
+    hdrs = ["quic_test_mem_slice_vector_impl.h"],
+    deps = [
+        "//include/envoy/buffer:buffer_interface",
         "@com_googlesource_quiche//:quic_platform_mem_slice_span_lib",
-        "//include/envoy/buffer:buffer_interface",
-    ]),
-=======
+    ],
+)
+
+envoy_cc_test_library(
     name = "quic_platform_sleep_impl_lib",
     hdrs = ["quic_sleep_impl.h"],
     deps = ["@com_googlesource_quiche//:quic_core_time_lib"],
->>>>>>> af6e1b66
 )
 
 envoy_cc_test_library(

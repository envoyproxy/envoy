licenses(["notice"])  # Apache 2

load(
    "//bazel:envoy_build_system.bzl",
    "envoy_cc_fuzz_test",
    "envoy_cc_test",
    "envoy_cc_test_binary",
    "envoy_cc_test_library",
    "envoy_package",
    "envoy_proto_library",
)

envoy_package()

envoy_cc_test(
    name = "http2_platform_test",
    srcs = ["http2_platform_test.cc"],
    external_deps = ["quiche_http2_platform"],
    deps = [
        "//source/extensions/quic_listeners/quiche/platform:flags_impl_lib",
        "//test/test_common:logging_lib",
        "//test/test_common:utility_lib",
        "@com_googlesource_quiche//:http2_platform_reconstruct_object",
        "@com_googlesource_quiche//:http2_test_tools_random",
    ],
)

envoy_cc_test(
    name = "quic_platform_test",
    srcs = ["quic_platform_test.cc"],
    copts = ["-Wno-unused-parameter"],
    data = ["//test/extensions/transport_sockets/tls/test_data:certs"],
    external_deps = ["quiche_quic_platform"],
    deps = [
        ":quic_platform_epoll_clock_lib",
        "//source/common/memory:stats_lib",
        "//source/extensions/quic_listeners/quiche/platform:flags_impl_lib",
        "//test/common/buffer:utility_lib",
        "//test/common/stats:stat_test_utility_lib",
        "//test/extensions/transport_sockets/tls:ssl_test_utils",
        "//test/mocks/api:api_mocks",
        "//test/test_common:logging_lib",
        "//test/test_common:threadsafe_singleton_injector_lib",
        "//test/test_common:utility_lib",
        "@com_googlesource_quiche//:epoll_server_lib",
<<<<<<< HEAD
        "@com_googlesource_quiche//:quic_core_buffer_allocator_lib",
=======
        "@com_googlesource_quiche//:quic_core_error_codes_lib",
        "@com_googlesource_quiche//:quic_core_types_lib",
>>>>>>> 4d4748ea
        "@com_googlesource_quiche//:quic_platform_expect_bug",
        "@com_googlesource_quiche//:quic_platform_mem_slice_span_lib",
        "@com_googlesource_quiche//:quic_platform_mem_slice_storage_lib",
        "@com_googlesource_quiche//:quic_platform_mock_log",
        "@com_googlesource_quiche//:quic_platform_port_utils",
        "@com_googlesource_quiche//:quic_platform_sleep",
        "@com_googlesource_quiche//:quic_platform_system_event_loop",
        "@com_googlesource_quiche//:quic_platform_test",
        "@com_googlesource_quiche//:quic_platform_test_output",
        "@com_googlesource_quiche//:quic_platform_thread",
    ],
)

envoy_cc_test(
    name = "spdy_platform_test",
    srcs = ["spdy_platform_test.cc"],
    external_deps = ["quiche_spdy_platform"],
    deps = [
        "//source/extensions/quic_listeners/quiche/platform:flags_impl_lib",
        "//test/test_common:logging_lib",
        "//test/test_common:utility_lib",
        "@com_googlesource_quiche//:spdy_platform",
        "@com_googlesource_quiche//:spdy_platform_test_helpers",
    ],
)

envoy_cc_test_library(
    name = "epoll_server_platform_impl_lib",
    hdrs = [
        "epoll_address_test_utils_impl.h",
        "epoll_bug_impl.h",
        "epoll_expect_bug_impl.h",
        "epoll_export_impl.h",
        "epoll_logging_impl.h",
        "epoll_ptr_util_impl.h",
        "epoll_test_impl.h",
        "epoll_thread_impl.h",
        "epoll_time_impl.h",
    ],
    external_deps = ["abseil_time"],
    deps = [
        ":quic_platform_expect_bug_impl_lib",
        ":quic_platform_thread_impl_lib",
        "//include/envoy/network:address_interface",
        "//source/extensions/quic_listeners/quiche/platform:quic_platform_base_impl_lib",
        "//test/test_common:environment_lib",
    ],
)

envoy_cc_test_library(
    name = "http2_platform_reconstruct_object_impl_lib",
    hdrs = ["http2_reconstruct_object_impl.h"],
)

envoy_cc_test_library(
    name = "quic_platform_epoll_clock_lib",
    srcs = ["quic_epoll_clock.cc"],
    hdrs = ["quic_epoll_clock.h"],
    deps = [
        "@com_googlesource_quiche//:quic_platform",
        "@com_googlesource_quiche//:quic_platform_epoll_lib",
    ],
)

envoy_cc_test_library(
    name = "quic_platform_epoll_impl_lib",
    hdrs = ["quic_epoll_impl.h"],
    deps = ["@com_googlesource_quiche//:epoll_server_lib"],
)

envoy_cc_test_library(
    name = "quic_platform_expect_bug_impl_lib",
    hdrs = ["quic_expect_bug_impl.h"],
    deps = [
        "@com_googlesource_quiche//:quic_platform_base",
        "@com_googlesource_quiche//:quic_platform_mock_log",
    ],
)

envoy_cc_test_library(
    name = "quic_platform_mock_log_impl_lib",
    hdrs = ["quic_mock_log_impl.h"],
    deps = ["@com_googlesource_quiche//:quic_platform_base"],
)

envoy_cc_test_library(
    name = "quic_platform_port_utils_impl_lib",
    srcs = ["quic_port_utils_impl.cc"],
    hdrs = ["quic_port_utils_impl.h"],
    deps = [
        "//source/common/network:utility_lib",
        "//test/test_common:environment_lib",
    ],
)

envoy_cc_test_library(
    name = "quic_platform_test_mem_slice_vector_impl_lib",
    hdrs = ["quic_test_mem_slice_vector_impl.h"],
    deps = [
        "//include/envoy/buffer:buffer_interface",
        "@com_googlesource_quiche//:quic_platform_mem_slice_span_lib",
    ],
)

envoy_cc_test_library(
    name = "quic_platform_sleep_impl_lib",
    hdrs = ["quic_sleep_impl.h"],
    deps = ["@com_googlesource_quiche//:quic_core_time_lib"],
)

envoy_cc_test_library(
    name = "quic_platform_system_event_loop_impl_lib",
    hdrs = ["quic_system_event_loop_impl.h"],
)

envoy_cc_test_library(
    name = "quic_platform_thread_impl_lib",
    hdrs = ["quic_thread_impl.h"],
    deps = [
        "//include/envoy/thread:thread_interface",
        "//source/common/common:assert_lib",
        "//test/test_common:thread_factory_for_test_lib",
    ],
)

envoy_cc_test_library(
    name = "quic_platform_test_impl_lib",
    hdrs = ["quic_test_impl.h"],
    deps = ["//source/common/common:assert_lib"],
)

envoy_cc_test_library(
    name = "quic_platform_test_output_impl_lib",
    srcs = ["quic_test_output_impl.cc"],
    hdrs = ["quic_test_output_impl.h"],
    deps = [
        "//source/common/filesystem:filesystem_lib",
        "@com_googlesource_quiche//:quic_platform_base",
    ],
)

envoy_cc_test_library(
    name = "quiche_common_platform_test_impl_lib",
    hdrs = ["quiche_test_impl.h"],
)

envoy_cc_test_library(
    name = "spdy_platform_test_helpers_impl_lib",
    hdrs = ["spdy_test_helpers_impl.h"],
    deps = [
        ":quic_platform_expect_bug_impl_lib",
    ],
)<|MERGE_RESOLUTION|>--- conflicted
+++ resolved
@@ -43,12 +43,9 @@
         "//test/test_common:threadsafe_singleton_injector_lib",
         "//test/test_common:utility_lib",
         "@com_googlesource_quiche//:epoll_server_lib",
-<<<<<<< HEAD
         "@com_googlesource_quiche//:quic_core_buffer_allocator_lib",
-=======
         "@com_googlesource_quiche//:quic_core_error_codes_lib",
         "@com_googlesource_quiche//:quic_core_types_lib",
->>>>>>> 4d4748ea
         "@com_googlesource_quiche//:quic_platform_expect_bug",
         "@com_googlesource_quiche//:quic_platform_mem_slice_span_lib",
         "@com_googlesource_quiche//:quic_platform_mem_slice_storage_lib",

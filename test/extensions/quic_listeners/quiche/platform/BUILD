licenses(["notice"])  # Apache 2

load(
    "//bazel:envoy_build_system.bzl",
    "envoy_cc_fuzz_test",
    "envoy_cc_test",
    "envoy_cc_test_binary",
    "envoy_cc_test_library",
    "envoy_package",
    "envoy_proto_library",
    "envoy_select_quiche",
)

envoy_package()

envoy_cc_test(
    name = "http2_platform_test",
    srcs = ["http2_platform_test.cc"],
    external_deps = ["quiche_http2_platform"],
    deps = [
        "//test/test_common:logging_lib",
        "//test/test_common:utility_lib",
        "@com_googlesource_quiche//:http2_platform_reconstruct_object",
        "@com_googlesource_quiche//:http2_test_tools_random",
    ],
)

envoy_cc_test(
    name = "quic_platform_test",
    srcs = ["quic_platform_test.cc"],
<<<<<<< HEAD
    data = ["//test/extensions/transport_sockets/tls/test_data:certs"],
=======
    copts = ["-Wno-unused-parameter"],
    data = [
        "//test/extensions/transport_sockets/tls/test_data:certs",
    ],
>>>>>>> f0aedf04
    external_deps = ["quiche_quic_platform"],
    deps = [
        ":quic_platform_epoll_clock_lib",
        "//source/common/memory:stats_lib",
        "//test/common/stats:stat_test_utility_lib",
        "//test/extensions/transport_sockets/tls:ssl_test_utils",
        "//test/mocks/api:api_mocks",
        "//test/test_common:logging_lib",
        "//test/test_common:threadsafe_singleton_injector_lib",
        "//test/test_common:utility_lib",
<<<<<<< HEAD
        "@com_googlesource_quiche//:quic_buffer_allocator_lib",
=======
        "@com_googlesource_quiche//:epoll_server_lib",
>>>>>>> f0aedf04
        "@com_googlesource_quiche//:quic_platform_expect_bug",
        "@com_googlesource_quiche//:quic_platform_mock_log",
        "@com_googlesource_quiche//:quic_platform_port_utils",
        "@com_googlesource_quiche//:quic_platform_sleep",
<<<<<<< HEAD
        "@com_googlesource_quiche//:quic_platform_test",
=======
        "@com_googlesource_quiche//:quic_platform_system_event_loop",
>>>>>>> f0aedf04
        "@com_googlesource_quiche//:quic_platform_test_output",
        "@com_googlesource_quiche//:quic_platform_thread",
    ],
)

envoy_cc_test(
    name = "spdy_platform_test",
    srcs = ["spdy_platform_test.cc"],
    external_deps = ["quiche_spdy_platform"],
    deps = [
        "//test/test_common:logging_lib",
        "//test/test_common:utility_lib",
        "@com_googlesource_quiche//:spdy_platform_test_helpers",
    ],
)

envoy_cc_test_library(
    name = "epoll_server_platform_impl_lib",
    hdrs = [
        "epoll_address_test_utils_impl.h",
        "epoll_bug_impl.h",
        "epoll_expect_bug_impl.h",
        "epoll_export_impl.h",
        "epoll_logging_impl.h",
        "epoll_ptr_util_impl.h",
        "epoll_test_impl.h",
        "epoll_thread_impl.h",
        "epoll_time_impl.h",
    ],
    external_deps = ["abseil_time"],
    deps = [
        ":quic_platform_expect_bug_impl_lib",
        ":quic_platform_thread_impl_lib",
        "//include/envoy/network:address_interface",
        "//source/extensions/quic_listeners/quiche/platform:quic_platform_base_impl_lib",
        "//test/test_common:environment_lib",
    ],
)

envoy_cc_test_library(
    name = "http2_platform_reconstruct_object_impl_lib",
    hdrs = ["http2_reconstruct_object_impl.h"],
)

envoy_cc_test_library(
    name = "quic_platform_epoll_clock_lib",
    srcs = ["quic_epoll_clock.cc"],
    hdrs = ["quic_epoll_clock.h"],
    deps = [
        "@com_googlesource_quiche//:quic_platform_clock_lib",
        "@com_googlesource_quiche//:quic_platform_epoll_lib",
    ],
)

envoy_cc_test_library(
    name = "quic_platform_epoll_impl_lib",
    hdrs = ["quic_epoll_impl.h"],
    deps = ["@com_googlesource_quiche//:epoll_server_lib"],
)

envoy_cc_test_library(
    name = "quic_platform_expect_bug_impl_lib",
    hdrs = ["quic_expect_bug_impl.h"],
    deps = [
        "@com_googlesource_quiche//:quic_platform_base",
        "@com_googlesource_quiche//:quic_platform_mock_log",
    ],
)

envoy_cc_test_library(
    name = "quic_platform_mock_log_impl_lib",
    hdrs = ["quic_mock_log_impl.h"],
    deps = ["@com_googlesource_quiche//:quic_platform_base"],
)

envoy_cc_test_library(
    name = "quic_platform_port_utils_impl_lib",
    srcs = ["quic_port_utils_impl.cc"],
    hdrs = ["quic_port_utils_impl.h"],
    deps = [
        "//source/common/network:utility_lib",
        "//test/test_common:environment_lib",
    ],
)

envoy_cc_test_library(
<<<<<<< HEAD
    name = "quic_platform_test_mem_slice_vector_impl_lib",
    hdrs = envoy_select_quiche(["quic_test_mem_slice_vector_impl.h"]),
    deps = envoy_select_quiche([
        "@com_googlesource_quiche//:quic_platform_mem_slice_span_lib",
        "//include/envoy/buffer:buffer_interface",
    ]),
=======
    name = "quic_platform_system_event_loop_impl_lib",
    hdrs = ["quic_system_event_loop_impl.h"],
>>>>>>> f0aedf04
)

envoy_cc_test_library(
    name = "quic_platform_thread_impl_lib",
    hdrs = ["quic_thread_impl.h"],
    deps = [
        "//include/envoy/thread:thread_interface",
        "//source/common/common:assert_lib",
        "//test/test_common:thread_factory_for_test_lib",
    ],
)

envoy_cc_test_library(
    name = "quic_platform_test_impl_lib",
    hdrs = ["quic_test_impl.h"],
    deps = ["//source/common/common:assert_lib"],
)

envoy_cc_test_library(
    name = "quic_platform_test_output_impl_lib",
    srcs = ["quic_test_output_impl.cc"],
    hdrs = ["quic_test_output_impl.h"],
    deps = [
        "//source/common/filesystem:filesystem_lib",
        "@com_googlesource_quiche//:quic_platform_base",
    ],
)

envoy_cc_test_library(
    name = "spdy_platform_test_helpers_impl_lib",
    hdrs = ["spdy_test_helpers_impl.h"],
    deps = [
        ":quic_platform_expect_bug_impl_lib",
    ],
)<|MERGE_RESOLUTION|>--- conflicted
+++ resolved
@@ -28,14 +28,8 @@
 envoy_cc_test(
     name = "quic_platform_test",
     srcs = ["quic_platform_test.cc"],
-<<<<<<< HEAD
+    copts = ["-Wno-unused-parameter"],
     data = ["//test/extensions/transport_sockets/tls/test_data:certs"],
-=======
-    copts = ["-Wno-unused-parameter"],
-    data = [
-        "//test/extensions/transport_sockets/tls/test_data:certs",
-    ],
->>>>>>> f0aedf04
     external_deps = ["quiche_quic_platform"],
     deps = [
         ":quic_platform_epoll_clock_lib",
@@ -46,20 +40,14 @@
         "//test/test_common:logging_lib",
         "//test/test_common:threadsafe_singleton_injector_lib",
         "//test/test_common:utility_lib",
-<<<<<<< HEAD
+        "@com_googlesource_quiche//:epoll_server_lib",
         "@com_googlesource_quiche//:quic_buffer_allocator_lib",
-=======
-        "@com_googlesource_quiche//:epoll_server_lib",
->>>>>>> f0aedf04
         "@com_googlesource_quiche//:quic_platform_expect_bug",
         "@com_googlesource_quiche//:quic_platform_mock_log",
         "@com_googlesource_quiche//:quic_platform_port_utils",
         "@com_googlesource_quiche//:quic_platform_sleep",
-<<<<<<< HEAD
+        "@com_googlesource_quiche//:quic_platform_system_event_loop",
         "@com_googlesource_quiche//:quic_platform_test",
-=======
-        "@com_googlesource_quiche//:quic_platform_system_event_loop",
->>>>>>> f0aedf04
         "@com_googlesource_quiche//:quic_platform_test_output",
         "@com_googlesource_quiche//:quic_platform_thread",
     ],
@@ -146,17 +134,17 @@
 )
 
 envoy_cc_test_library(
-<<<<<<< HEAD
     name = "quic_platform_test_mem_slice_vector_impl_lib",
     hdrs = envoy_select_quiche(["quic_test_mem_slice_vector_impl.h"]),
     deps = envoy_select_quiche([
         "@com_googlesource_quiche//:quic_platform_mem_slice_span_lib",
         "//include/envoy/buffer:buffer_interface",
     ]),
-=======
+)
+
+envoy_cc_test_library(
     name = "quic_platform_system_event_loop_impl_lib",
     hdrs = ["quic_system_event_loop_impl.h"],
->>>>>>> f0aedf04
 )
 
 envoy_cc_test_library(

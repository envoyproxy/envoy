--- conflicted
+++ resolved
@@ -38,11 +38,8 @@
         "//test/test_common:logging_lib",
         "//test/test_common:threadsafe_singleton_injector_lib",
         "//test/test_common:utility_lib",
-<<<<<<< HEAD
         "@com_googlesource_quiche//:quic_buffer_allocator_lib",
-=======
         "@com_googlesource_quiche//:quic_platform_port_utils",
->>>>>>> d3247311
         "@com_googlesource_quiche//:quic_platform_sleep",
     ],
 )
@@ -58,14 +55,6 @@
 )
 
 envoy_cc_test_library(
-<<<<<<< HEAD
-    name = "quic_platform_test_mem_slice_vector_test_impl_lib",
-    hdrs = envoy_select_quiche(["quic_test_mem_slice_vector_test_impl.h"]),
-    deps = envoy_select_quiche([
-        "@com_googlesource_quiche//:quic_platform_mem_slice_span_lib",
-        "//include/envoy/buffer:buffer_interface",
-    ]),
-=======
     name = "quic_platform_port_utils_test_impl_lib",
     srcs = ["quic_port_utils_test_impl.cc"],
     hdrs = ["quic_port_utils_test_impl.h"],
@@ -73,5 +62,13 @@
         "//source/common/network:utility_lib",
         "//test/test_common:environment_lib",
     ],
->>>>>>> d3247311
+)
+
+envoy_cc_test_library(
+    name = "quic_platform_test_mem_slice_vector_test_impl_lib",
+    hdrs = envoy_select_quiche(["quic_test_mem_slice_vector_test_impl.h"]),
+    deps = envoy_select_quiche([
+        "@com_googlesource_quiche//:quic_platform_mem_slice_span_lib",
+        "//include/envoy/buffer:buffer_interface",
+    ]),
 )
#pragma GCC diagnostic push
// QUICHE allows unused parameters.
#pragma GCC diagnostic ignored "-Wunused-parameter"
// QUICHE uses offsetof().
#pragma GCC diagnostic ignored "-Winvalid-offsetof"

#include "quiche/quic/core/crypto/null_encrypter.h"
#include "quiche/quic/test_tools/crypto_test_utils.h"
#include "quiche/quic/test_tools/quic_test_utils.h"

#pragma GCC diagnostic pop

#include "extensions/quic_listeners/quiche/envoy_quic_client_session.h"
#include "extensions/quic_listeners/quiche/envoy_quic_client_connection.h"
#include "extensions/quic_listeners/quiche/codec_impl.h"
#include "extensions/quic_listeners/quiche/envoy_quic_connection_helper.h"
#include "extensions/quic_listeners/quiche/envoy_quic_alarm_factory.h"
#include "extensions/quic_listeners/quiche/envoy_quic_utils.h"
#include "test/extensions/quic_listeners/quiche/test_utils.h"

#include "envoy/stats/stats_macros.h"
#include "test/mocks/event/mocks.h"
#include "test/mocks/http/stream_decoder.h"
#include "test/mocks/http/mocks.h"
#include "test/mocks/network/mocks.h"
#include "test/mocks/stats/mocks.h"
#include "test/test_common/logging.h"
#include "test/test_common/simulated_time_system.h"
#include "gmock/gmock.h"
#include "gtest/gtest.h"

using testing::_;
using testing::Invoke;
using testing::Return;

namespace Envoy {
namespace Quic {

class TestEnvoyQuicClientConnection : public EnvoyQuicClientConnection {
public:
  TestEnvoyQuicClientConnection(const quic::QuicConnectionId& server_connection_id,
                                quic::QuicConnectionHelperInterface& helper,
                                quic::QuicAlarmFactory& alarm_factory,
                                quic::QuicPacketWriter& writer,
                                const quic::ParsedQuicVersionVector& supported_versions,
                                Event::Dispatcher& dispatcher,
                                Network::ConnectionSocketPtr&& connection_socket)
      : EnvoyQuicClientConnection(server_connection_id, helper, alarm_factory, &writer, false,
                                  supported_versions, dispatcher, std::move(connection_socket)) {
    SetDefaultEncryptionLevel(quic::ENCRYPTION_FORWARD_SECURE);
    SetEncrypter(quic::ENCRYPTION_FORWARD_SECURE,
                 std::make_unique<quic::NullEncrypter>(quic::Perspective::IS_CLIENT));
  }

  MOCK_METHOD(void, SendConnectionClosePacket, (quic::QuicErrorCode, const std::string&));
  MOCK_METHOD(bool, SendControlFrame, (const quic::QuicFrame& frame));

  using EnvoyQuicClientConnection::connectionStats;
};

class TestQuicCryptoClientStream : public quic::QuicCryptoClientStream {
public:
  TestQuicCryptoClientStream(const quic::QuicServerId& server_id, quic::QuicSession* session,
                             std::unique_ptr<quic::ProofVerifyContext> verify_context,
                             quic::QuicCryptoClientConfig* crypto_config,
                             ProofHandler* proof_handler, bool has_application_state)
      : quic::QuicCryptoClientStream(server_id, session, std::move(verify_context), crypto_config,
                                     proof_handler, has_application_state) {}

  bool encryption_established() const override { return true; }
};

class TestEnvoyQuicClientSession : public EnvoyQuicClientSession {
public:
  TestEnvoyQuicClientSession(const quic::QuicConfig& config,
                             const quic::ParsedQuicVersionVector& supported_versions,
                             std::unique_ptr<EnvoyQuicClientConnection> connection,
                             const quic::QuicServerId& server_id,
                             quic::QuicCryptoClientConfig* crypto_config,
                             quic::QuicClientPushPromiseIndex* push_promise_index,
                             Event::Dispatcher& dispatcher, uint32_t send_buffer_limit)
      : EnvoyQuicClientSession(config, supported_versions, std::move(connection), server_id,
                               crypto_config, push_promise_index, dispatcher, send_buffer_limit) {}

  std::unique_ptr<quic::QuicCryptoClientStreamBase> CreateQuicCryptoStream() override {
    return std::make_unique<TestQuicCryptoClientStream>(
        server_id(), this, crypto_config()->proof_verifier()->CreateDefaultContext(),
        crypto_config(), this, true);
  }
};

class EnvoyQuicClientSessionTest : public testing::TestWithParam<bool> {
public:
  EnvoyQuicClientSessionTest()
      : api_(Api::createApiForTest(time_system_)),
        dispatcher_(api_->allocateDispatcher("test_thread")), connection_helper_(*dispatcher_),
        alarm_factory_(*dispatcher_, *connection_helper_.GetClock()), quic_version_([]() {
<<<<<<< HEAD
          const bool use_http3 = GetParam();
          SetQuicReloadableFlag(quic_enable_version_draft_29, use_http3);
          SetQuicReloadableFlag(quic_disable_version_draft_27, !use_http3);
          SetQuicReloadableFlag(quic_disable_version_draft_25, !use_http3);
=======
          SetQuicReloadableFlag(quic_disable_version_draft_29, !GetParam());
          SetQuicReloadableFlag(quic_disable_version_draft_27, !GetParam());
          SetQuicReloadableFlag(quic_disable_version_draft_25, !GetParam());
>>>>>>> 466245b5
          return quic::ParsedVersionOfIndex(quic::CurrentSupportedVersions(), 0);
        }()),
        peer_addr_(Network::Utility::getAddressWithPort(*Network::Utility::getIpv6LoopbackAddress(),
                                                        12345)),
        self_addr_(Network::Utility::getAddressWithPort(*Network::Utility::getIpv6LoopbackAddress(),
                                                        54321)),
        quic_connection_(new TestEnvoyQuicClientConnection(
            quic::test::TestConnectionId(), connection_helper_, alarm_factory_, writer_,
            quic_version_, *dispatcher_, createConnectionSocket(peer_addr_, self_addr_, nullptr))),
        crypto_config_(quic::test::crypto_test_utils::ProofVerifierForTesting()),
        envoy_quic_session_(quic_config_, quic_version_,
                            std::unique_ptr<TestEnvoyQuicClientConnection>(quic_connection_),
                            quic::QuicServerId("example.com", 443, false), &crypto_config_, nullptr,
                            *dispatcher_,
                            /*send_buffer_limit*/ 1024 * 1024),
        http_connection_(envoy_quic_session_, http_connection_callbacks_) {
    EXPECT_EQ(time_system_.systemTime(), envoy_quic_session_.streamInfo().startTime());
    EXPECT_EQ(EMPTY_STRING, envoy_quic_session_.nextProtocol());
    EXPECT_EQ(Http::Protocol::Http3, http_connection_.protocol());

    time_system_.advanceTimeWait(std::chrono::milliseconds(1));
    ON_CALL(writer_, WritePacket(_, _, _, _, _))
        .WillByDefault(testing::Return(quic::WriteResult(quic::WRITE_STATUS_OK, 1)));
  }

  void SetUp() override {
    envoy_quic_session_.Initialize();
    setQuicConfigWithDefaultValues(envoy_quic_session_.config());
    envoy_quic_session_.OnConfigNegotiated();
    envoy_quic_session_.addConnectionCallbacks(network_connection_callbacks_);
    envoy_quic_session_.setConnectionStats(
        {read_total_, read_current_, write_total_, write_current_, nullptr, nullptr});
    EXPECT_EQ(&read_total_, &quic_connection_->connectionStats().read_total_);
  }

  void TearDown() override {
    if (quic_connection_->connected()) {
      EXPECT_CALL(*quic_connection_,
                  SendConnectionClosePacket(quic::QUIC_NO_ERROR, "Closed by application"));
      EXPECT_CALL(network_connection_callbacks_, onEvent(Network::ConnectionEvent::LocalClose));
      envoy_quic_session_.close(Network::ConnectionCloseType::NoFlush);
    }
  }

  EnvoyQuicClientStream& sendGetRequest(Http::ResponseDecoder& response_decoder,
                                        Http::StreamCallbacks& stream_callbacks) {
    auto& stream =
        dynamic_cast<EnvoyQuicClientStream&>(http_connection_.newStream(response_decoder));
    stream.getStream().addCallbacks(stream_callbacks);

    std::string host("www.abc.com");
    Http::TestRequestHeaderMapImpl request_headers{
        {":authority", host}, {":method", "GET"}, {":path", "/"}};
    stream.encodeHeaders(request_headers, true);
    return stream;
  }

protected:
  Event::SimulatedTimeSystemHelper time_system_;
  Api::ApiPtr api_;
  Event::DispatcherPtr dispatcher_;
  EnvoyQuicConnectionHelper connection_helper_;
  EnvoyQuicAlarmFactory alarm_factory_;
  quic::ParsedQuicVersionVector quic_version_;
  testing::NiceMock<quic::test::MockPacketWriter> writer_;
  Network::Address::InstanceConstSharedPtr peer_addr_;
  Network::Address::InstanceConstSharedPtr self_addr_;
  TestEnvoyQuicClientConnection* quic_connection_;
  quic::QuicConfig quic_config_;
  quic::QuicCryptoClientConfig crypto_config_;
  TestEnvoyQuicClientSession envoy_quic_session_;
  Network::MockConnectionCallbacks network_connection_callbacks_;
  Http::MockServerConnectionCallbacks http_connection_callbacks_;
  testing::StrictMock<Stats::MockCounter> read_total_;
  testing::StrictMock<Stats::MockGauge> read_current_;
  testing::StrictMock<Stats::MockCounter> write_total_;
  testing::StrictMock<Stats::MockGauge> write_current_;
  QuicHttpClientConnectionImpl http_connection_;
};

INSTANTIATE_TEST_SUITE_P(EnvoyQuicClientSessionTests, EnvoyQuicClientSessionTest,
                         testing::ValuesIn({true, false}));

TEST_P(EnvoyQuicClientSessionTest, NewStream) {
  Http::MockResponseDecoder response_decoder;
  Http::MockStreamCallbacks stream_callbacks;
  EnvoyQuicClientStream& stream = sendGetRequest(response_decoder, stream_callbacks);

  quic::QuicHeaderList headers;
  headers.OnHeaderBlockStart();
  headers.OnHeader(":status", "200");
  headers.OnHeaderBlockEnd(/*uncompressed_header_bytes=*/0, /*compressed_header_bytes=*/0);
  // Response headers should be propagated to decoder.
  EXPECT_CALL(response_decoder, decodeHeaders_(_, /*end_stream=*/true))
      .WillOnce(Invoke([](const Http::ResponseHeaderMapPtr& decoded_headers, bool) {
        EXPECT_EQ("200", decoded_headers->getStatusValue());
      }));
  stream.OnStreamHeaderList(/*fin=*/true, headers.uncompressed_header_bytes(), headers);
}

TEST_P(EnvoyQuicClientSessionTest, OnResetFrame) {
  Http::MockResponseDecoder response_decoder;
  Http::MockStreamCallbacks stream_callbacks;
  EnvoyQuicClientStream& stream = sendGetRequest(response_decoder, stream_callbacks);

  // G-QUIC or IETF bi-directional stream.
  quic::QuicStreamId stream_id = stream.id();
  quic::QuicRstStreamFrame rst1(/*control_frame_id=*/1u, stream_id,
                                quic::QUIC_ERROR_PROCESSING_STREAM, /*bytes_written=*/0u);
  EXPECT_CALL(stream_callbacks, onResetStream(Http::StreamResetReason::RemoteReset, _));
  stream.OnStreamReset(rst1);
}

TEST_P(EnvoyQuicClientSessionTest, OnGoAwayFrame) {
  Http::MockResponseDecoder response_decoder;
  Http::MockStreamCallbacks stream_callbacks;

  quic::QuicGoAwayFrame goaway;
  EXPECT_CALL(http_connection_callbacks_, onGoAway(Http::GoAwayErrorCode::NoError));
  quic_connection_->OnGoAwayFrame(goaway);
}

TEST_P(EnvoyQuicClientSessionTest, ConnectionClose) {
  std::string error_details("dummy details");
  quic::QuicErrorCode error(quic::QUIC_INVALID_FRAME_DATA);
  quic::QuicConnectionCloseFrame frame(quic_version_[0].transport_version, error, error_details,
                                       /* transport_close_frame_type = */ 0);
  EXPECT_CALL(network_connection_callbacks_, onEvent(Network::ConnectionEvent::RemoteClose));
  quic_connection_->OnConnectionCloseFrame(frame);
  EXPECT_EQ(absl::StrCat(quic::QuicErrorCodeToString(error), " with details: ", error_details),
            envoy_quic_session_.transportFailureReason());
  EXPECT_EQ(Network::Connection::State::Closed, envoy_quic_session_.state());
}

TEST_P(EnvoyQuicClientSessionTest, ConnectionCloseWithActiveStream) {
  Http::MockResponseDecoder response_decoder;
  Http::MockStreamCallbacks stream_callbacks;
  EnvoyQuicClientStream& stream = sendGetRequest(response_decoder, stream_callbacks);
  EXPECT_CALL(*quic_connection_,
              SendConnectionClosePacket(quic::QUIC_NO_ERROR, "Closed by application"));
  EXPECT_CALL(network_connection_callbacks_, onEvent(Network::ConnectionEvent::LocalClose));
  EXPECT_CALL(stream_callbacks, onResetStream(Http::StreamResetReason::ConnectionTermination, _));
  envoy_quic_session_.close(Network::ConnectionCloseType::NoFlush);
  EXPECT_EQ(Network::Connection::State::Closed, envoy_quic_session_.state());
  EXPECT_TRUE(stream.write_side_closed() && stream.reading_stopped());
}

} // namespace Quic
} // namespace Envoy<|MERGE_RESOLUTION|>--- conflicted
+++ resolved
@@ -95,16 +95,9 @@
       : api_(Api::createApiForTest(time_system_)),
         dispatcher_(api_->allocateDispatcher("test_thread")), connection_helper_(*dispatcher_),
         alarm_factory_(*dispatcher_, *connection_helper_.GetClock()), quic_version_([]() {
-<<<<<<< HEAD
-          const bool use_http3 = GetParam();
-          SetQuicReloadableFlag(quic_enable_version_draft_29, use_http3);
-          SetQuicReloadableFlag(quic_disable_version_draft_27, !use_http3);
-          SetQuicReloadableFlag(quic_disable_version_draft_25, !use_http3);
-=======
           SetQuicReloadableFlag(quic_disable_version_draft_29, !GetParam());
           SetQuicReloadableFlag(quic_disable_version_draft_27, !GetParam());
           SetQuicReloadableFlag(quic_disable_version_draft_25, !GetParam());
->>>>>>> 466245b5
           return quic::ParsedVersionOfIndex(quic::CurrentSupportedVersions(), 0);
         }()),
         peer_addr_(Network::Utility::getAddressWithPort(*Network::Utility::getIpv6LoopbackAddress(),

--- conflicted
+++ resolved
@@ -33,12 +33,7 @@
 public:
   AggregateClusterTest()
       : stat_names_(stats_store_.symbolTable()),
-<<<<<<< HEAD
-        traffic_stats_(
-            Upstream::ClusterInfoImpl::generateStats(stats_store_.rootScope(), stat_names_, false)) {
-=======
-        stats_(Upstream::ClusterInfoImpl::generateStats(*stats_store_.rootScope(), stat_names_)) {
->>>>>>> 2ce96952
+        stats_(Upstream::ClusterInfoImpl::generateStats(stats_store_.rootScope(), stat_names_)) {
     ON_CALL(*primary_info_, name()).WillByDefault(ReturnRef(primary_name));
     ON_CALL(*secondary_info_, name()).WillByDefault(ReturnRef(secondary_name));
   }

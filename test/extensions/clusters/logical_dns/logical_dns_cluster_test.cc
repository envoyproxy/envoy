#include <chrono>
#include <limits>
#include <memory>
#include <string>
#include <tuple>
#include <vector>

#include "envoy/common/callback.h"
#include "envoy/config/cluster/v3/cluster.pb.h"
#include "envoy/config/core/v3/base.pb.h"
#include "envoy/stats/scope.h"
#include "envoy/upstream/health_check_host_monitor.h"

#include "source/common/network/utility.h"
#include "source/common/singleton/manager_impl.h"
#include "source/common/upstream/upstream_impl.h"
#include "source/extensions/clusters/common/dns_cluster_backcompat.h"
#include "source/extensions/clusters/dns/dns_cluster.h"
#include "source/extensions/clusters/logical_dns/logical_dns_cluster.h"
#include "source/server/transport_socket_config_impl.h"

#include "test/common/upstream/utility.h"
#include "test/mocks/common.h"
#include "test/mocks/local_info/mocks.h"
#include "test/mocks/network/mocks.h"
#include "test/mocks/protobuf/mocks.h"
#include "test/mocks/runtime/mocks.h"
#include "test/mocks/server/admin.h"
#include "test/mocks/server/instance.h"
#include "test/mocks/ssl/mocks.h"
#include "test/mocks/thread_local/mocks.h"
#include "test/mocks/upstream/cluster_manager.h"
#include "test/test_common/test_runtime.h"
#include "test/test_common/utility.h"

#include "gmock/gmock.h"
#include "gtest/gtest.h"

using testing::_;
using testing::AnyNumber;
using testing::Invoke;
using testing::NiceMock;
using testing::Return;
using testing::ReturnRef;

namespace Envoy {
namespace Upstream {

class LogicalDnsClusterTest : public Event::TestUsingSimulatedTime, public testing::Test {
protected:
  LogicalDnsClusterTest() : api_(Api::createApiForTest(stats_store_, random_)) {
    ON_CALL(server_context_, api()).WillByDefault(ReturnRef(*api_));
  }

  void setupFromV3Yaml(const std::string& yaml, bool expect_success = true) {
    ON_CALL(server_context_, api()).WillByDefault(ReturnRef(*api_));
    if (expect_success) {
      resolve_timer_ = new Event::MockTimer(&server_context_.dispatcher_);
    }
    NiceMock<MockClusterManager> cm;
    envoy::config::cluster::v3::Cluster cluster_config = parseClusterFromV3Yaml(yaml);
<<<<<<< HEAD
    Envoy::Upstream::ClusterFactoryContextImpl factory_context(
        server_context_, server_context_.cluster_manager_, nullptr, ssl_context_manager_, nullptr,
        false);
    absl::StatusOr<std::unique_ptr<ClusterImplBase>> status_or_cluster;
=======
    Envoy::Upstream::ClusterFactoryContextImpl factory_context(server_context_, nullptr, nullptr,
                                                               false);
    absl::StatusOr<std::unique_ptr<LogicalDnsCluster>> status_or_cluster;
>>>>>>> 208cef33

    envoy::extensions::clusters::dns::v3::DnsCluster dns_cluster{};
    if (cluster_config.has_cluster_type()) {
      ProtobufTypes::MessagePtr dns_cluster_msg =
          std::make_unique<envoy::extensions::clusters::dns::v3::DnsCluster>();
      ASSERT_TRUE(Config::Utility::translateOpaqueConfig(
                      cluster_config.cluster_type().typed_config(),
                      factory_context.messageValidationVisitor(), *dns_cluster_msg)
                      .ok());
      dns_cluster =
          MessageUtil::downcastAndValidate<const envoy::extensions::clusters::dns::v3::DnsCluster&>(
              *dns_cluster_msg, factory_context.messageValidationVisitor());
    } else {
      createDnsClusterFromLegacyFields(cluster_config, dns_cluster);
    }

    // Here we tell the DnsClusterImpl it's going to behave like a logic DNS cluster:
    dns_cluster.set_all_addresses_in_single_endpoint(true);
    status_or_cluster =
        DnsClusterImpl::create(cluster_config, dns_cluster, factory_context, dns_resolver_);
    THROW_IF_NOT_OK_REF(status_or_cluster.status());
    cluster_ = std::move(*status_or_cluster);
    priority_update_cb_ = cluster_->prioritySet().addPriorityUpdateCb(
        [&](uint32_t, const HostVector&, const HostVector&) {
          membership_updated_.ready();
          return absl::OkStatus();
        });
    cluster_->initialize([&]() {
      initialized_.ready();
      return absl::OkStatus();
    });
  }

  absl::Status factorySetupFromV3Yaml(const std::string& yaml) {
    ON_CALL(server_context_, api()).WillByDefault(ReturnRef(*api_));
    resolve_timer_ = new Event::MockTimer(&server_context_.dispatcher_);
    NiceMock<MockClusterManager> cm;
    envoy::config::cluster::v3::Cluster cluster_config = parseClusterFromV3Yaml(yaml);
    ClusterFactoryContextImpl::LazyCreateDnsResolver resolver_fn = [&]() { return dns_resolver_; };
    auto status_or_cluster = ClusterFactoryImplBase::create(cluster_config, server_context_,
                                                            resolver_fn, nullptr, false);
    if (status_or_cluster.ok()) {
      if (Runtime::runtimeFeatureEnabled(
              "envoy.reloadable_features.enable_new_dns_implementation")) {
        cluster_ = std::dynamic_pointer_cast<DnsClusterImpl>(status_or_cluster->first);
      } else {
        cluster_ = std::dynamic_pointer_cast<LogicalDnsCluster>(status_or_cluster->first);
      }
      priority_update_cb_ = cluster_->prioritySet().addPriorityUpdateCb(
          [&](uint32_t, const HostVector&, const HostVector&) {
            membership_updated_.ready();
            return absl::OkStatus();
          });
      cluster_->initialize([&]() {
        initialized_.ready();
        return absl::OkStatus();
      });
    } else {
      // the Event::MockTimer constructor creates EXPECT_CALL for the dispatcher.
      // If we want cluster creation to fail, there won't be a cluster to create the timer,
      // so we need to clear the expectation manually.
      server_context_.dispatcher_.createTimer([]() -> void {});
    }
    return status_or_cluster.status();
  }

  void expectResolve(Network::DnsLookupFamily dns_lookup_family,
                     const std::string& expected_address) {
    EXPECT_CALL(*dns_resolver_, resolve(expected_address, dns_lookup_family, _))
        .WillOnce(Invoke([&](const std::string&, Network::DnsLookupFamily,
                             Network::DnsResolver::ResolveCb cb) -> Network::ActiveDnsQuery* {
          dns_callback_ = cb;
          return &active_dns_query_;
        }));
  }

  void testBasicSetup(const std::string& config, const std::string& expected_address,
                      uint32_t expected_port, uint32_t expected_hc_port) {
    EXPECT_CALL(server_context_.dispatcher_, createTimer_(_)).Times(AnyNumber());
    expectResolve(Network::DnsLookupFamily::V4Only, expected_address);
    setupFromV3Yaml(config);

    EXPECT_CALL(membership_updated_, ready());
    EXPECT_CALL(initialized_, ready());
    EXPECT_CALL(*resolve_timer_, enableTimer(std::chrono::milliseconds(4000), _));
    dns_callback_(Network::DnsResolver::ResolutionStatus::Completed, "",
                  TestUtility::makeDnsResponse({"127.0.0.1", "127.0.0.2"}));

    EXPECT_EQ(1UL, cluster_->prioritySet().hostSetsPerPriority()[0]->hosts().size());
    EXPECT_EQ(1UL, cluster_->prioritySet().hostSetsPerPriority()[0]->healthyHosts().size());
    EXPECT_EQ(1UL,
              cluster_->prioritySet().hostSetsPerPriority()[0]->hostsPerLocality().get().size());
    EXPECT_EQ(
        1UL,
        cluster_->prioritySet().hostSetsPerPriority()[0]->healthyHostsPerLocality().get().size());
    EXPECT_EQ(cluster_->prioritySet().hostSetsPerPriority()[0]->hosts()[0],
              cluster_->prioritySet().hostSetsPerPriority()[0]->healthyHosts()[0]);
    HostSharedPtr logical_host = cluster_->prioritySet().hostSetsPerPriority()[0]->hosts()[0];

    EXPECT_EQ("127.0.0.1:" + std::to_string(expected_hc_port),
              logical_host->healthCheckAddress()->asString());
    EXPECT_EQ("127.0.0.1:" + std::to_string(expected_port), logical_host->address()->asString());

    EXPECT_CALL(server_context_.dispatcher_,
                createClientConnection_(
                    PointeesEq(*Network::Utility::resolveUrl("tcp://127.0.0.1:443")), _, _, _))
        .WillOnce(Return(new NiceMock<Network::MockClientConnection>()));
    logical_host->createConnection(server_context_.dispatcher_, nullptr, nullptr);
    logical_host->outlierDetector().putResult(Outlier::Result::ExtOriginRequestSuccess,
                                              absl::optional<uint64_t>(200));

    expectResolve(Network::DnsLookupFamily::V4Only, expected_address);
    resolve_timer_->invokeCallback();

    // Should not cause any changes.
    EXPECT_CALL(membership_updated_, ready());
    EXPECT_CALL(*resolve_timer_, enableTimer(_, _));
    dns_callback_(Network::DnsResolver::ResolutionStatus::Completed, "",
                  TestUtility::makeDnsResponse({"127.0.0.1", "127.0.0.2", "127.0.0.3"}));

    logical_host = cluster_->prioritySet().hostSetsPerPriority()[0]->hosts()[0];
    EXPECT_EQ("127.0.0.1:" + std::to_string(expected_hc_port),
              logical_host->healthCheckAddress()->asString());
    EXPECT_EQ("127.0.0.1:" + std::to_string(expected_port), logical_host->address()->asString());

    EXPECT_EQ(logical_host, cluster_->prioritySet().hostSetsPerPriority()[0]->hosts()[0]);
    EXPECT_CALL(server_context_.dispatcher_,
                createClientConnection_(
                    PointeesEq(*Network::Utility::resolveUrl("tcp://127.0.0.1:443")), _, _, _))
        .WillOnce(Return(new NiceMock<Network::MockClientConnection>()));
    Host::CreateConnectionData data =
        logical_host->createConnection(server_context_.dispatcher_, nullptr, nullptr);
    EXPECT_FALSE(data.host_description_->canary());
    EXPECT_EQ(&cluster_->prioritySet().hostSetsPerPriority()[0]->hosts()[0]->cluster(),
              &data.host_description_->cluster());
    EXPECT_EQ(&cluster_->prioritySet().hostSetsPerPriority()[0]->hosts()[0]->stats(),
              &data.host_description_->stats());
    EXPECT_EQ("127.0.0.1:443", data.host_description_->address()->asString());
    EXPECT_EQ("", data.host_description_->locality().region());
    EXPECT_EQ("", data.host_description_->locality().zone());
    EXPECT_EQ("", data.host_description_->locality().sub_zone());
    EXPECT_EQ("foo.bar.com", data.host_description_->hostname());
    EXPECT_FALSE(data.host_description_->lastHcPassTime());
    EXPECT_EQ("", data.host_description_->hostnameForHealthChecks());
    EXPECT_EQ(0, data.host_description_->priority());
    EXPECT_TRUE(TestUtility::protoEqual(envoy::config::core::v3::Metadata::default_instance(),
                                        *data.host_description_->metadata()));
    data.host_description_->outlierDetector().putResult(Outlier::Result::ExtOriginRequestSuccess,
                                                        absl::optional<uint64_t>(200));
    data.host_description_->healthChecker().setUnhealthy(
        HealthCheckHostMonitor::UnhealthyType::ImmediateHealthCheckFail);

    expectResolve(Network::DnsLookupFamily::V4Only, expected_address);
    resolve_timer_->invokeCallback();

    // Should cause a change.
    EXPECT_CALL(*resolve_timer_, enableTimer(_, _));
    EXPECT_CALL(membership_updated_, ready());
    dns_callback_(Network::DnsResolver::ResolutionStatus::Completed, "",
                  TestUtility::makeDnsResponse({"127.0.0.3", "127.0.0.1", "127.0.0.2"}));

    logical_host = cluster_->prioritySet().hostSetsPerPriority()[0]->hosts()[0];
    EXPECT_EQ("127.0.0.3:" + std::to_string(expected_hc_port),
              logical_host->healthCheckAddress()->asString());
    EXPECT_EQ("127.0.0.3:" + std::to_string(expected_port), logical_host->address()->asString());

    EXPECT_EQ(logical_host, cluster_->prioritySet().hostSetsPerPriority()[0]->hosts()[0]);
    EXPECT_CALL(server_context_.dispatcher_,
                createClientConnection_(
                    PointeesEq(*Network::Utility::resolveUrl("tcp://127.0.0.3:443")), _, _, _))
        .WillOnce(Return(new NiceMock<Network::MockClientConnection>()));
    logical_host->createConnection(server_context_.dispatcher_, nullptr, nullptr);

    expectResolve(Network::DnsLookupFamily::V4Only, expected_address);
    resolve_timer_->invokeCallback();

    // Failure should not cause any change.
    ON_CALL(random_, random()).WillByDefault(Return(6000));
    EXPECT_CALL(*resolve_timer_, enableTimer(std::chrono::milliseconds(6000), _));
    dns_callback_(Network::DnsResolver::ResolutionStatus::Failure, "", {});

    EXPECT_EQ(logical_host, cluster_->prioritySet().hostSetsPerPriority()[0]->hosts()[0]);
    EXPECT_CALL(server_context_.dispatcher_,
                createClientConnection_(
                    PointeesEq(*Network::Utility::resolveUrl("tcp://127.0.0.3:443")), _, _, _))
        .WillOnce(Return(new NiceMock<Network::MockClientConnection>()));
    logical_host->createConnection(server_context_.dispatcher_, nullptr, nullptr);

    // Empty Completed should not cause any change.
    ON_CALL(random_, random()).WillByDefault(Return(6000));
    EXPECT_CALL(*resolve_timer_, enableTimer(std::chrono::milliseconds(6000), _));
    dns_callback_(Network::DnsResolver::ResolutionStatus::Completed, "", {});

    EXPECT_EQ(logical_host, cluster_->prioritySet().hostSetsPerPriority()[0]->hosts()[0]);
    EXPECT_CALL(server_context_.dispatcher_,
                createClientConnection_(
                    PointeesEq(*Network::Utility::resolveUrl("tcp://127.0.0.3:443")), _, _, _))
        .WillOnce(Return(new NiceMock<Network::MockClientConnection>()));
    logical_host->createConnection(server_context_.dispatcher_, nullptr, nullptr);

    // Make sure we cancel.
    EXPECT_CALL(active_dns_query_, cancel(Network::ActiveDnsQuery::CancelReason::QueryAbandoned));
    expectResolve(Network::DnsLookupFamily::V4Only, expected_address);
    resolve_timer_->invokeCallback();
  }

  NiceMock<Server::Configuration::MockServerFactoryContext> server_context_;
  Stats::TestUtil::TestStore& stats_store_ = server_context_.store_;
  NiceMock<Random::MockRandomGenerator> random_;
  Api::ApiPtr api_;

  std::shared_ptr<NiceMock<Network::MockDnsResolver>> dns_resolver_{
      new NiceMock<Network::MockDnsResolver>};
  Network::MockActiveDnsQuery active_dns_query_;
  Network::DnsResolver::ResolveCb dns_callback_;
  Event::MockTimer* resolve_timer_;
  ReadyWatcher membership_updated_;
  ReadyWatcher initialized_;
  std::shared_ptr<ClusterImplBase> cluster_;
  TestScopedRuntime scoped_runtime_;
  NiceMock<ProtobufMessage::MockValidationVisitor> validation_visitor_;
  Common::CallbackHandlePtr priority_update_cb_;
  NiceMock<AccessLog::MockAccessLogManager> access_log_manager_;
};

namespace {
using LogicalDnsConfigTuple =
    std::tuple<std::string, Network::DnsLookupFamily, std::list<std::string>, std::string>;
std::vector<LogicalDnsConfigTuple> generateLogicalDnsParams() {
  std::vector<LogicalDnsConfigTuple> dns_config;
  {
    std::string family_yaml("");
    Network::DnsLookupFamily family(Network::DnsLookupFamily::Auto);
    std::list<std::string> dns_response{"127.0.0.1", "127.0.0.2"};
    dns_config.push_back(std::make_tuple(family_yaml, family, dns_response, "false"));
    dns_config.push_back(std::make_tuple(family_yaml, family, dns_response, "true"));
  }
  {
    std::string family_yaml(R"EOF(dns_lookup_family: v4_only
                            )EOF");
    Network::DnsLookupFamily family(Network::DnsLookupFamily::V4Only);
    std::list<std::string> dns_response{"127.0.0.1", "127.0.0.2"};
    dns_config.push_back(std::make_tuple(family_yaml, family, dns_response, "false"));
    dns_config.push_back(std::make_tuple(family_yaml, family, dns_response, "true"));
  }
  {
    std::string family_yaml(R"EOF(dns_lookup_family: v6_only
                            )EOF");
    Network::DnsLookupFamily family(Network::DnsLookupFamily::V6Only);
    std::list<std::string> dns_response{"::1", "::2"};
    dns_config.push_back(std::make_tuple(family_yaml, family, dns_response, "false"));
    dns_config.push_back(std::make_tuple(family_yaml, family, dns_response, "true"));
  }
  {
    std::string family_yaml(R"EOF(dns_lookup_family: auto
                            )EOF");
    Network::DnsLookupFamily family(Network::DnsLookupFamily::Auto);
    std::list<std::string> dns_response{"::1"};
    dns_config.push_back(std::make_tuple(family_yaml, family, dns_response, "false"));
    dns_config.push_back(std::make_tuple(family_yaml, family, dns_response, "true"));
  }
  return dns_config;
}

class LogicalDnsParamTest : public LogicalDnsClusterTest,
                            public testing::WithParamInterface<LogicalDnsConfigTuple> {};

INSTANTIATE_TEST_SUITE_P(DnsParam, LogicalDnsParamTest,
                         testing::ValuesIn(generateLogicalDnsParams()));

// Validate that if the DNS resolves immediately, during the LogicalDnsCluster
// constructor, we have the expected host state and initialization callback
// invocation.
TEST_P(LogicalDnsParamTest, ImmediateResolve) {
  scoped_runtime_.mergeValues(
      {{"envoy.reloadable_features.enable_new_dns_implementation", std::get<3>(GetParam())}});

  const std::string yaml = R"EOF(
  name: name
  connect_timeout: 0.25s
  type: logical_dns
  lb_policy: round_robin
  )EOF" + std::get<0>(GetParam()) +
                           R"EOF(
  load_assignment:
        endpoints:
          - lb_endpoints:
            - endpoint:
                address:
                  socket_address:
                    address: foo.bar.com
                    port_value: 443
  )EOF";

  EXPECT_CALL(membership_updated_, ready());
  EXPECT_CALL(initialized_, ready());
  EXPECT_CALL(*dns_resolver_, resolve("foo.bar.com", std::get<1>(GetParam()), _))
      .WillOnce(Invoke([&](const std::string&, Network::DnsLookupFamily,
                           Network::DnsResolver::ResolveCb cb) -> Network::ActiveDnsQuery* {
        EXPECT_CALL(*resolve_timer_, enableTimer(_, _));
        cb(Network::DnsResolver::ResolutionStatus::Completed, "",
           TestUtility::makeDnsResponse(std::get<2>(GetParam())));
        return nullptr;
      }));
  setupFromV3Yaml(yaml);
  EXPECT_EQ(1UL, cluster_->prioritySet().hostSetsPerPriority()[0]->hosts().size());
  EXPECT_EQ(1UL, cluster_->prioritySet().hostSetsPerPriority()[0]->healthyHosts().size());
  EXPECT_EQ("foo.bar.com",
            cluster_->prioritySet().hostSetsPerPriority()[0]->hosts()[0]->hostname());
  cluster_->prioritySet().hostSetsPerPriority()[0]->hosts()[0]->healthChecker().setUnhealthy(
      HealthCheckHostMonitor::UnhealthyType::ImmediateHealthCheckFail);
}

class LogicalDnsImplementationsTest : public LogicalDnsClusterTest,
                                      public testing::WithParamInterface<const char*> {};

INSTANTIATE_TEST_SUITE_P(DnsImplementations, LogicalDnsImplementationsTest,
                         testing::ValuesIn({"true", "false"}));

TEST_P(LogicalDnsImplementationsTest, FailureRefreshRateBackoffResetsWhenSuccessHappens) {
  scoped_runtime_.mergeValues(
      {{"envoy.reloadable_features.enable_new_dns_implementation", GetParam()}});

  const std::string yaml = R"EOF(
  name: name
  type: LOGICAL_DNS
  dns_refresh_rate: 4s
  dns_failure_refresh_rate:
    base_interval: 7s
    max_interval: 10s
  connect_timeout: 0.25s
  lb_policy: ROUND_ROBIN
  # Since the following expectResolve() requires Network::DnsLookupFamily::V4Only we need to set
  # dns_lookup_family to V4_ONLY explicitly for v2 .yaml config.
  dns_lookup_family: V4_ONLY
  load_assignment:
        endpoints:
          - lb_endpoints:
            - endpoint:
                hostname: foo
                address:
                  socket_address:
                    address: foo.bar.com
                    port_value: 443
  )EOF";

  expectResolve(Network::DnsLookupFamily::V4Only, "foo.bar.com");
  setupFromV3Yaml(yaml);

  // Failing response kicks the failure refresh backoff strategy.
  ON_CALL(random_, random()).WillByDefault(Return(8000));
  EXPECT_CALL(initialized_, ready());
  EXPECT_CALL(*resolve_timer_, enableTimer(std::chrono::milliseconds(1000), _));
  dns_callback_(Network::DnsResolver::ResolutionStatus::Failure, "", {});

  // Successful call should reset the failure backoff strategy.
  EXPECT_CALL(membership_updated_, ready());
  EXPECT_CALL(*resolve_timer_, enableTimer(std::chrono::milliseconds(4000), _));
  dns_callback_(Network::DnsResolver::ResolutionStatus::Completed, "",
                TestUtility::makeDnsResponse({"127.0.0.1", "127.0.0.2"}));
  EXPECT_EQ(1UL, cluster_->prioritySet().hostSetsPerPriority()[0]->hosts().size());
  EXPECT_EQ(1UL, cluster_->prioritySet().hostSetsPerPriority()[0]->healthyHosts().size());
  EXPECT_EQ("foo", cluster_->prioritySet().hostSetsPerPriority()[0]->hosts()[0]->hostname());

  // Therefore, a subsequent failure should get a [0,base * 1] refresh.
  ON_CALL(random_, random()).WillByDefault(Return(8000));
  EXPECT_CALL(*resolve_timer_, enableTimer(std::chrono::milliseconds(1000), _));
  dns_callback_(Network::DnsResolver::ResolutionStatus::Failure, "", {});
}

TEST_P(LogicalDnsImplementationsTest, TtlAsDnsRefreshRate) {
  scoped_runtime_.mergeValues(
      {{"envoy.reloadable_features.enable_new_dns_implementation", GetParam()}});

  const std::string yaml = R"EOF(
  name: name
  type: LOGICAL_DNS
  dns_refresh_rate: 4s
  respect_dns_ttl: true
  connect_timeout: 0.25s
  lb_policy: ROUND_ROBIN
  # Since the following expectResolve() requires Network::DnsLookupFamily::V4Only we need to set
  # dns_lookup_family to V4_ONLY explicitly for v2 .yaml config.
  dns_lookup_family: V4_ONLY
  load_assignment:
        endpoints:
          - lb_endpoints:
            - endpoint:
                address:
                  socket_address:
                     address: foo.bar.com
                     port_value: 443
  )EOF";

  expectResolve(Network::DnsLookupFamily::V4Only, "foo.bar.com");
  setupFromV3Yaml(yaml);

  // TTL is recorded when the DNS response is successful and not empty
  EXPECT_CALL(membership_updated_, ready());
  EXPECT_CALL(initialized_, ready());
  EXPECT_CALL(*resolve_timer_, enableTimer(std::chrono::milliseconds(5000), _));
  dns_callback_(Network::DnsResolver::ResolutionStatus::Completed, "",
                TestUtility::makeDnsResponse({"127.0.0.1", "127.0.0.2"}, std::chrono::seconds(5)));

  // If the response is successful but empty, the cluster uses the cluster configured refresh rate.
  EXPECT_CALL(*resolve_timer_, enableTimer(std::chrono::milliseconds(4000), _));
  dns_callback_(Network::DnsResolver::ResolutionStatus::Completed, "",
                TestUtility::makeDnsResponse({}, std::chrono::seconds(5)));

  // On failure, the cluster uses the cluster configured refresh rate.
  EXPECT_CALL(*resolve_timer_, enableTimer(std::chrono::milliseconds(4000), _));
  dns_callback_(Network::DnsResolver::ResolutionStatus::Failure, "",
                TestUtility::makeDnsResponse({}, std::chrono::seconds(5)));
}

TEST_P(LogicalDnsImplementationsTest, BadConfig) {
  const std::string multiple_hosts_yaml = R"EOF(
  name: name
  type: LOGICAL_DNS
  dns_refresh_rate: 4s
  connect_timeout: 0.25s
  lb_policy: ROUND_ROBIN
  load_assignment:
        cluster_name: name
        endpoints:
          - lb_endpoints:
            - endpoint:
                address:
                  socket_address:
                    address: foo.bar.com
                    port_value: 443
            - endpoint:
                address:
                  socket_address:
                    address: foo2.bar.com
                    port_value: 443
  )EOF";

  EXPECT_EQ(
      factorySetupFromV3Yaml(multiple_hosts_yaml).message(),
      "LOGICAL_DNS clusters must have a single locality_lb_endpoint and a single lb_endpoint");

  const std::string multiple_hosts_cluster_type_yaml = R"EOF(
  name: name
  cluster_type:
    name: envoy.cluster.strict_dns # (this is right, name shouldnt matter)
    typed_config:
      "@type": type.googleapis.com/envoy.extensions.clusters.dns.v3.DnsCluster
      dns_refresh_rate: 4s
      all_addresses_in_single_endpoint: true
      dns_lookup_family: V4_ONLY
  connect_timeout: 0.25s
  lb_policy: ROUND_ROBIN
  load_assignment:
    cluster_name: name
    endpoints:
      - lb_endpoints:
        - endpoint:
            address:
              socket_address:
                address: foo.bar.com
                port_value: 443
            health_check_config:
              port_value: 8000
        - endpoint:
            address:
              socket_address:
                address: hello.world.com
                port_value: 443
            health_check_config:
              port_value: 8000
  )EOF";

  EXPECT_EQ(
      factorySetupFromV3Yaml(multiple_hosts_cluster_type_yaml).message(),
      "LOGICAL_DNS clusters must have a single locality_lb_endpoint and a single lb_endpoint");

  const std::string multiple_lb_endpoints_yaml = R"EOF(
    name: name
    type: LOGICAL_DNS
    dns_refresh_rate: 4s
    connect_timeout: 0.25s
    lb_policy: ROUND_ROBIN
    dns_lookup_family: V4_ONLY
    load_assignment:
      cluster_name: name
      endpoints:
        - lb_endpoints:
          - endpoint:
              address:
                socket_address:
                  address: foo.bar.com
                  port_value: 443
              health_check_config:
                port_value: 8000
          - endpoint:
              address:
                socket_address:
                  address: hello.world.com
                  port_value: 443
              health_check_config:
                port_value: 8000
    )EOF";

  EXPECT_EQ(
      factorySetupFromV3Yaml(multiple_lb_endpoints_yaml).message(),
      "LOGICAL_DNS clusters must have a single locality_lb_endpoint and a single lb_endpoint");

  const std::string multiple_lb_endpoints_cluster_type_yaml = R"EOF(
    name: name
    cluster_type:
      name: envoy.cluster.logical_dns
      typed_config:
        "@type": type.googleapis.com/envoy.extensions.clusters.dns.v3.DnsCluster
        dns_refresh_rate: 4s
        all_addresses_in_single_endpoint: true
    connect_timeout: 0.25s
    lb_policy: ROUND_ROBIN
    dns_lookup_family: V4_ONLY
    load_assignment:
      cluster_name: name
      endpoints:
        - lb_endpoints:
          - endpoint:
              address:
                socket_address:
                  address: foo.bar.com
                  port_value: 443
              health_check_config:
                port_value: 8000
          - endpoint:
              address:
                socket_address:
                  address: hello.world.com
                  port_value: 443
              health_check_config:
                port_value: 8000
    )EOF";

  EXPECT_EQ(
      factorySetupFromV3Yaml(multiple_lb_endpoints_cluster_type_yaml).message(),
      "LOGICAL_DNS clusters must have a single locality_lb_endpoint and a single lb_endpoint");

  const std::string multiple_endpoints_yaml = R"EOF(
    name: name
    type: LOGICAL_DNS
    dns_refresh_rate: 4s
    connect_timeout: 0.25s
    lb_policy: ROUND_ROBIN
    dns_lookup_family: V4_ONLY
    load_assignment:
      cluster_name: name
      endpoints:
        - lb_endpoints:
          - endpoint:
              address:
                socket_address:
                  address: foo.bar.com
                  port_value: 443
              health_check_config:
                port_value: 8000

        - lb_endpoints:
          - endpoint:
              address:
                socket_address:
                  address: hello.world.com
                  port_value: 443
              health_check_config:
                port_value: 8000
    )EOF";

  EXPECT_EQ(
      factorySetupFromV3Yaml(multiple_endpoints_yaml).message(),
      "LOGICAL_DNS clusters must have a single locality_lb_endpoint and a single lb_endpoint");

  const std::string multiple_endpoints_cluster_type_yaml = R"EOF(
    name: name
    cluster_type:
      name: abc
      typed_config:
        "@type": type.googleapis.com/envoy.extensions.clusters.dns.v3.DnsCluster
        dns_lookup_family: V4_ONLY
        dns_refresh_rate: 4s
        all_addresses_in_single_endpoint: true
    connect_timeout: 0.25s
    lb_policy: ROUND_ROBIN
    load_assignment:
      cluster_name: name
      endpoints:
        - lb_endpoints:
          - endpoint:
              address:
                socket_address:
                  address: foo.bar.com
                  port_value: 443
              health_check_config:
                port_value: 8000
        - lb_endpoints:
          - endpoint:
              address:
                socket_address:
                  address: hello.world.com
                  port_value: 443
              health_check_config:
                port_value: 8000
    )EOF";

  EXPECT_EQ(
      factorySetupFromV3Yaml(multiple_endpoints_cluster_type_yaml).message(),
      "LOGICAL_DNS clusters must have a single locality_lb_endpoint and a single lb_endpoint");

  const std::string custom_resolver_yaml = R"EOF(
    name: name
    type: LOGICAL_DNS
    dns_refresh_rate: 4s
    connect_timeout: 0.25s
    lb_policy: ROUND_ROBIN
    dns_lookup_family: V4_ONLY
    load_assignment:
      cluster_name: name
      endpoints:
        - lb_endpoints:
          - endpoint:
              address:
                socket_address:
                  address: hello.world.com
                  port_value: 443
                  resolver_name: customresolver
              health_check_config:
                port_value: 8000
    )EOF";

  EXPECT_EQ(factorySetupFromV3Yaml(custom_resolver_yaml).message(),
            "LOGICAL_DNS clusters must NOT have a custom resolver name set");

  const std::string custom_resolver_cluster_type_yaml = R"EOF(
    name: name
    cluster_type:
      name: abc
      typed_config:
        "@type": type.googleapis.com/envoy.extensions.clusters.dns.v3.DnsCluster
        dns_lookup_family: V4_ONLY
        dns_refresh_rate: 4s
        all_addresses_in_single_endpoint: true
    connect_timeout: 0.25s
    lb_policy: ROUND_ROBIN
    load_assignment:
      cluster_name: name
      endpoints:
        - lb_endpoints:
          - endpoint:
              address:
                socket_address:
                  address: hello.world.com
                  port_value: 443
                  resolver_name: customresolver
              health_check_config:
                port_value: 8000
    )EOF";

  EXPECT_EQ(factorySetupFromV3Yaml(custom_resolver_cluster_type_yaml).message(),
            "LOGICAL_DNS clusters must NOT have a custom resolver name set");
}

// Test using both types of names in the cluster type.
TEST_P(LogicalDnsImplementationsTest, UseDnsExtension) {
  const std::string config = R"EOF(
  name: name
  cluster_type:
    name: arglegarble
    typed_config:
      "@type": type.googleapis.com/envoy.extensions.clusters.dns.v3.DnsCluster
      dns_refresh_rate: 4s
      dns_lookup_family: V4_ONLY
      all_addresses_in_single_endpoint: true
  connect_timeout: 0.25s
  lb_policy: ROUND_ROBIN
  # Since the following expectResolve() requires Network::DnsLookupFamily::V4Only we need to set
  # dns_lookup_family to V4_ONLY explicitly for v2 .yaml config.
  wait_for_warm_on_init: false
  load_assignment:
        endpoints:
          - lb_endpoints:
            - endpoint:
                address:
                  socket_address:
                    address: foo.bar.com
                    port_value: 443
  )EOF";

  EXPECT_CALL(initialized_, ready());
  expectResolve(Network::DnsLookupFamily::V4Only, "foo.bar.com");
  ASSERT_TRUE(factorySetupFromV3Yaml(config).ok());

  EXPECT_CALL(membership_updated_, ready());
  EXPECT_CALL(*resolve_timer_, enableTimer(std::chrono::milliseconds(4000), _));

  dns_callback_(
      Network::DnsResolver::ResolutionStatus::Completed, "",
      TestUtility::makeDnsResponse({"127.0.0.1", "127.0.0.2"}, std::chrono::seconds(3000)));
}

TEST_P(LogicalDnsImplementationsTest, TypedConfigBackcompat) {
  const std::string config = R"EOF(
  name: name
  cluster_type:
    name: envoy.cluster.logical_dns
  dns_refresh_rate: 4s
  dns_lookup_family: V4_ONLY
  connect_timeout: 0.25s
  lb_policy: ROUND_ROBIN
  # Since the following expectResolve() requires Network::DnsLookupFamily::V4Only we need to set
  # dns_lookup_family to V4_ONLY explicitly for v2 .yaml config.
  wait_for_warm_on_init: false
  load_assignment:
        endpoints:
          - lb_endpoints:
            - endpoint:
                address:
                  socket_address:
                    address: foo.bar.com
                    port_value: 443
  )EOF";

  EXPECT_CALL(initialized_, ready());
  expectResolve(Network::DnsLookupFamily::V4Only, "foo.bar.com");
  ASSERT_TRUE(factorySetupFromV3Yaml(config).ok());

  EXPECT_CALL(membership_updated_, ready());
  EXPECT_CALL(*resolve_timer_, enableTimer(std::chrono::milliseconds(4000), _));

  dns_callback_(
      Network::DnsResolver::ResolutionStatus::Completed, "",
      TestUtility::makeDnsResponse({"127.0.0.1", "127.0.0.2"}, std::chrono::seconds(3000)));
}

TEST_P(LogicalDnsImplementationsTest, Basic) {
  const std::string basic_yaml_hosts = R"EOF(
  name: name
  type: LOGICAL_DNS
  dns_refresh_rate: 4s
  dns_failure_refresh_rate:
    base_interval: 7s
    max_interval: 10s
  connect_timeout: 0.25s
  lb_policy: ROUND_ROBIN
  # Since the following expectResolve() requires Network::DnsLookupFamily::V4Only we need to set
  # dns_lookup_family to V4_ONLY explicitly for v2 .yaml config.
  dns_lookup_family: V4_ONLY
  load_assignment:
        endpoints:
          - lb_endpoints:
            - endpoint:
                address:
                  socket_address:
                    address: foo.bar.com
                    port_value: 443
  )EOF";

  const std::string basic_yaml_load_assignment = R"EOF(
  name: name
  type: LOGICAL_DNS
  dns_refresh_rate: 4s
  dns_failure_refresh_rate:
    base_interval: 7s
    max_interval: 10s
  connect_timeout: 0.25s
  lb_policy: ROUND_ROBIN
  # Since the following expectResolve() requires Network::DnsLookupFamily::V4Only we need to set
  # dns_lookup_family to V4_ONLY explicitly for v2 .yaml config.
  dns_lookup_family: V4_ONLY
  load_assignment:
    cluster_name: name
    endpoints:
      - lb_endpoints:
        - endpoint:
            address:
              socket_address:
                address: foo.bar.com
                port_value: 443
            health_check_config:
              port_value: 8000
  )EOF";

  testBasicSetup(basic_yaml_hosts, "foo.bar.com", 443, 443);
  // Expect to override the health check address port value.
  testBasicSetup(basic_yaml_load_assignment, "foo.bar.com", 443, 8000);
}

TEST_P(LogicalDnsImplementationsTest, DontWaitForDNSOnInit) {
  const std::string config = R"EOF(
  name: name
  type: LOGICAL_DNS
  dns_refresh_rate: 4s
  dns_failure_refresh_rate:
    base_interval: 7s
    max_interval: 10s
  connect_timeout: 0.25s
  lb_policy: ROUND_ROBIN
  # Since the following expectResolve() requires Network::DnsLookupFamily::V4Only we need to set
  # dns_lookup_family to V4_ONLY explicitly for v2 .yaml config.
  dns_lookup_family: V4_ONLY
  wait_for_warm_on_init: false
  load_assignment:
        endpoints:
          - lb_endpoints:
            - endpoint:
                address:
                  socket_address:
                    address: foo.bar.com
                    port_value: 443
  )EOF";

  EXPECT_CALL(initialized_, ready());
  expectResolve(Network::DnsLookupFamily::V4Only, "foo.bar.com");
  setupFromV3Yaml(config);

  EXPECT_CALL(membership_updated_, ready());
  EXPECT_CALL(*resolve_timer_, enableTimer(std::chrono::milliseconds(4000), _));
  dns_callback_(Network::DnsResolver::ResolutionStatus::Completed, "",
                TestUtility::makeDnsResponse({"127.0.0.1", "127.0.0.2"}));
}

TEST_P(LogicalDnsImplementationsTest, DNSRefreshHasJitter) {
  const std::string config = R"EOF(
  name: name
  type: LOGICAL_DNS
  dns_refresh_rate: 4s
  dns_jitter:
    seconds: 0
    nanos: 512000000
  connect_timeout: 0.25s
  lb_policy: ROUND_ROBIN
  # Since the following expectResolve() requires Network::DnsLookupFamily::V4Only we need to set
  # dns_lookup_family to V4_ONLY explicitly for v2 .yaml config.
  dns_lookup_family: V4_ONLY
  wait_for_warm_on_init: false
  load_assignment:
        endpoints:
          - lb_endpoints:
            - endpoint:
                address:
                  socket_address:
                    address: foo.bar.com
                    port_value: 443
  )EOF";

  uint64_t random_return = 8000;
  uint64_t jitter_ms = random_return % 512; // default value

  EXPECT_CALL(initialized_, ready());
  expectResolve(Network::DnsLookupFamily::V4Only, "foo.bar.com");
  setupFromV3Yaml(config);

  EXPECT_CALL(membership_updated_, ready());
  EXPECT_CALL(*resolve_timer_, enableTimer(std::chrono::milliseconds(4000 + jitter_ms), _));
  ON_CALL(random_, random()).WillByDefault(Return(random_return));

  dns_callback_(
      Network::DnsResolver::ResolutionStatus::Completed, "",
      TestUtility::makeDnsResponse({"127.0.0.1", "127.0.0.2"}, std::chrono::seconds(3000)));
}

TEST_P(LogicalDnsImplementationsTest, NegativeDnsJitter) {
  const std::string yaml = R"EOF(
  name: name
  type: LOGICAL_DNS
  dns_jitter: -1s
  lb_policy: ROUND_ROBIN
  dns_lookup_family: V4_ONLY
  load_assignment:
        endpoints:
          - lb_endpoints:
            - endpoint:
                address:
                  socket_address:
                    address: foo.bar.com
                    port_value: 443
  )EOF";
  EXPECT_THROW_WITH_REGEX(setupFromV3Yaml(yaml, false), EnvoyException,
                          "(?s)Invalid duration: Expected positive duration:.*seconds: -1\n");
}

TEST_P(LogicalDnsImplementationsTest, ExtremeJitter) {
  // When random returns large values, they were being reinterpreted as very negative values causing
  // negative refresh rates.
  const std::string jitter_yaml = R"EOF(
  name: name
  type: LOGICAL_DNS
  dns_refresh_rate: 1s
  dns_failure_refresh_rate:
    base_interval: 7s
    max_interval: 10s
  connect_timeout: 0.25s
  dns_jitter: 1000s
  lb_policy: ROUND_ROBIN
  # Since the following expectResolve() requires Network::DnsLookupFamily::V4Only we need to set
  # dns_lookup_family to V4_ONLY explicitly for v2 .yaml config.
  dns_lookup_family: V4_ONLY
  load_assignment:
        endpoints:
          - lb_endpoints:
            - endpoint:
                address:
                  socket_address:
                    address: foo.bar.com
                    port_value: 443
  )EOF";

  EXPECT_CALL(initialized_, ready());
  expectResolve(Network::DnsLookupFamily::V4Only, "foo.bar.com");
  setupFromV3Yaml(jitter_yaml);
  EXPECT_CALL(membership_updated_, ready());
  EXPECT_CALL(*resolve_timer_, enableTimer(testing::Ge(std::chrono::milliseconds(4000)), _));
  ON_CALL(random_, random()).WillByDefault(Return(std::numeric_limits<int64_t>::min()));
  dns_callback_(
      Network::DnsResolver::ResolutionStatus::Completed, "",
      TestUtility::makeDnsResponse({"127.0.0.1", "127.0.0.2"}, std::chrono::seconds(3000)));
}

// This test makes sure that the logical DNS cluster updates not only the
// primary address of a host, but also the following addresses returned by
// the DNS response. This is important for Happy Eyeballs.
TEST_P(LogicalDnsImplementationsTest, LogicalDnsUpdatesEntireAddressList) {
  const std::string config = R"EOF(
  name: name
  cluster_type:
    name: cluster1
    typed_config:
      "@type": type.googleapis.com/envoy.extensions.clusters.dns.v3.DnsCluster
      dns_refresh_rate: 4s
      dns_lookup_family: V4_ONLY
      all_addresses_in_single_endpoint: true # logical DNS
  lb_policy: ROUND_ROBIN
  load_assignment:
        endpoints:
          - lb_endpoints:
            - endpoint:
                address:
                  socket_address:
                    address: foo.bar.com
                    port_value: 443
  )EOF";

  EXPECT_CALL(initialized_, ready());
  expectResolve(Network::DnsLookupFamily::V4Only, "foo.bar.com");
  ASSERT_TRUE(factorySetupFromV3Yaml(config).ok());

  EXPECT_CALL(membership_updated_, ready());
  EXPECT_CALL(*resolve_timer_, enableTimer(testing::Ge(std::chrono::milliseconds(3000)), _))
      .Times(AnyNumber());

  dns_callback_(
      Network::DnsResolver::ResolutionStatus::Completed, "",
      TestUtility::makeDnsResponse({"127.0.0.1", "127.0.0.2"}, std::chrono::seconds(3000)));

  auto logical_host = cluster_->prioritySet().hostSetsPerPriority()[0]->hosts()[0];
  EXPECT_CALL(server_context_.dispatcher_,
              createClientConnection_(
                  PointeesEq(*Network::Utility::resolveUrl("tcp://127.0.0.1:443")), _, _, _))
      .WillOnce(Return(new NiceMock<Network::MockClientConnection>()));
  EXPECT_CALL(server_context_.dispatcher_, createTimer_(_)).Times(AnyNumber());

  auto data = logical_host->createConnection(server_context_.dispatcher_, nullptr, nullptr);
  ASSERT_NE(data.host_description_->addressListOrNull(), nullptr);
  std::vector<std::string> expected_addresses = {"127.0.0.1:443", "127.0.0.2:443"};
  std::vector<std::string> actual_addresses;
  for (const auto& addr : *data.host_description_->addressListOrNull()) {
    actual_addresses.push_back(addr->asString());
  }
  EXPECT_THAT(actual_addresses, ::testing::UnorderedElementsAreArray(expected_addresses));

  expectResolve(Network::DnsLookupFamily::V4Only, "foo.bar.com");
  resolve_timer_->invokeCallback();

  if (Runtime::runtimeFeatureEnabled("envoy.reloadable_features.enable_new_dns_implementation")) {
    EXPECT_CALL(membership_updated_, ready());
  }

  dns_callback_(
      Network::DnsResolver::ResolutionStatus::Completed, "",
      TestUtility::makeDnsResponse({"127.0.0.1", "127.0.0.3"}, std::chrono::seconds(3000)));

  logical_host = cluster_->prioritySet().hostSetsPerPriority()[0]->hosts()[0];
  EXPECT_CALL(server_context_.dispatcher_,
              createClientConnection_(
                  PointeesEq(*Network::Utility::resolveUrl("tcp://127.0.0.1:443")), _, _, _))
      .WillOnce(Return(new NiceMock<Network::MockClientConnection>()));
  EXPECT_CALL(server_context_.dispatcher_, createTimer_(_)).Times(AnyNumber());
  data = logical_host->createConnection(server_context_.dispatcher_, nullptr, nullptr);
  ASSERT_NE(data.host_description_->addressListOrNull(), nullptr);
  expected_addresses = {"127.0.0.1:443", "127.0.0.3:443"};
  actual_addresses.clear();
  for (const auto& addr : *data.host_description_->addressListOrNull()) {
    actual_addresses.push_back(addr->asString());
  }
  EXPECT_THAT(actual_addresses, ::testing::UnorderedElementsAreArray(expected_addresses));
}

} // namespace
} // namespace Upstream
} // namespace Envoy<|MERGE_RESOLUTION|>--- conflicted
+++ resolved
@@ -59,16 +59,10 @@
     }
     NiceMock<MockClusterManager> cm;
     envoy::config::cluster::v3::Cluster cluster_config = parseClusterFromV3Yaml(yaml);
-<<<<<<< HEAD
     Envoy::Upstream::ClusterFactoryContextImpl factory_context(
         server_context_, server_context_.cluster_manager_, nullptr, ssl_context_manager_, nullptr,
         false);
     absl::StatusOr<std::unique_ptr<ClusterImplBase>> status_or_cluster;
-=======
-    Envoy::Upstream::ClusterFactoryContextImpl factory_context(server_context_, nullptr, nullptr,
-                                                               false);
-    absl::StatusOr<std::unique_ptr<LogicalDnsCluster>> status_or_cluster;
->>>>>>> 208cef33
 
     envoy::extensions::clusters::dns::v3::DnsCluster dns_cluster{};
     if (cluster_config.has_cluster_type()) {

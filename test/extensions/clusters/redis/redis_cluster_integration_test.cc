#include <cstdint>
#include <sstream>
#include <vector>

#include "envoy/config/bootstrap/v3/bootstrap.pb.h"

#include "source/common/common/macros.h"
#include "source/extensions/filters/network/redis_proxy/command_splitter_impl.h"
#include "source/extensions/network/dns_resolver/getaddrinfo/getaddrinfo.h"

#include "test/integration/ads_integration.h"
#include "test/integration/integration.h"

using testing::Return;

namespace Envoy {
namespace {

// This is a basic redis_proxy configuration with a single host
// in the cluster. The load balancing policy must be set
// to random for proper test operation.
const std::string& listenerConfig() {
  CONSTRUCT_ON_FIRST_USE(std::string, fmt::format(R"EOF(
admin:
  access_log:
  - name: envoy.access_loggers.file
    typed_config:
      "@type": type.googleapis.com/envoy.extensions.access_loggers.file.v3.FileAccessLog
      path: "{}"
  address:
    socket_address:
      address: 127.0.0.1
      port_value: 0
static_resources:
  listeners:
    name: listener_0
    address:
      socket_address:
        address: 127.0.0.1
        port_value: 0
    filter_chains:
      filters:
        name: redis
        typed_config:
          "@type": type.googleapis.com/envoy.extensions.filters.network.redis_proxy.v3.RedisProxy
          stat_prefix: redis_stats
          prefix_routes:
            catch_all_route:
              cluster: cluster_0
          settings:
            op_timeout: 5s
            enable_redirection: true
)EOF",
                                                  Platform::null_device_path));
}

const std::string& clusterConfig() {
  CONSTRUCT_ON_FIRST_USE(std::string, R"EOF(
  clusters:
    - name: cluster_0
      lb_policy: CLUSTER_PROVIDED
      load_assignment:
        cluster_name: cluster_0
        endpoints:
        - lb_endpoints:
          - endpoint:
              address:
                socket_address:
                  address: 127.0.0.1
                  port_value: 0
      cluster_type:
        name: envoy.clusters.redis
        typed_config:
          "@type": type.googleapis.com/google.protobuf.Struct
          value:
            cluster_refresh_rate: 60s
            cluster_refresh_timeout: 4s
            redirect_refresh_interval: 0s
            redirect_refresh_threshold: 1
)EOF");
}

const std::string& testConfig() {
  CONSTRUCT_ON_FIRST_USE(std::string, listenerConfig() + clusterConfig());
}

const std::string& testConfigWithRefresh() {
  CONSTRUCT_ON_FIRST_USE(std::string, listenerConfig() + R"EOF(
  clusters:
    - name: cluster_0
      lb_policy: CLUSTER_PROVIDED
      load_assignment:
        cluster_name: cluser_0
        endpoints:
        - lb_endpoints:
          - endpoint:
              address:
                socket_address:
                  address: 127.0.0.1
                  port_value: 0
      cluster_type:
        name: envoy.clusters.redis
        typed_config:
          "@type": type.googleapis.com/google.protobuf.Struct
          value:
            cluster_refresh_rate: 3600s
            cluster_refresh_timeout: 4s
            redirect_refresh_interval: 100s
            redirect_refresh_threshold: 1
            failure_refresh_threshold: 1
)EOF");
}

const std::string& testConfigWithReadPolicy() {
  CONSTRUCT_ON_FIRST_USE(std::string, listenerConfig() + R"EOF(
            read_policy: REPLICA
)EOF" + clusterConfig());
}

// This is the basic redis_proxy configuration with an upstream
// authentication password specified.

const std::string& testConfigWithAuth() {
  CONSTRUCT_ON_FIRST_USE(std::string, testConfig() + R"EOF(
      typed_extension_protocol_options:
        envoy.filters.network.redis_proxy:
          "@type": type.googleapis.com/envoy.extensions.filters.network.redis_proxy.v3.RedisProtocolOptions
          auth_password: { inline_string: somepassword }
)EOF");
}

// This function encodes commands as an array of bulkstrings as transmitted by Redis clients to
// Redis servers, according to the Redis protocol.
std::string makeBulkStringArray(std::vector<std::string>&& command_strings) {
  std::stringstream result;

  result << "*" << command_strings.size() << "\r\n";
  for (auto& command_string : command_strings) {
    result << "$" << command_string.size() << "\r\n";
    result << command_string << "\r\n";
  }

  return result.str();
}

class RedisClusterIntegrationTest : public testing::TestWithParam<Network::Address::IpVersion>,
                                    public BaseIntegrationTest {
public:
  RedisClusterIntegrationTest(const std::string& config = testConfig(), int num_upstreams = 2)
      : BaseIntegrationTest(GetParam(), config), num_upstreams_(num_upstreams),
        version_(GetParam()) {}

  void initialize() override {
    setUpstreamCount(num_upstreams_);
    setDeterministicValue();
    config_helper_.renameListener("redis_proxy");

    // Change the port for each of the discovery host in cluster_0.
    config_helper_.addConfigModifier([this](envoy::config::bootstrap::v3::Bootstrap& bootstrap) {
<<<<<<< HEAD
=======
      // Add default DNS resolver config.
>>>>>>> d7e345b7
      auto* typed_dns_resolver_config = bootstrap.mutable_typed_dns_resolver_config();
      typed_dns_resolver_config->set_name("envoy.network.dns_resolver.getaddrinfo");
      envoy::extensions::network::dns_resolver::getaddrinfo::v3::GetAddrInfoDnsResolverConfig
          config;
      typed_dns_resolver_config->mutable_typed_config()->PackFrom(config);

      uint32_t upstream_idx = 0;
      auto* cluster_0 = bootstrap.mutable_static_resources()->mutable_clusters(0);
      if (version_ == Network::Address::IpVersion::v4) {
        cluster_0->set_dns_lookup_family(envoy::config::cluster::v3::Cluster::V4_ONLY);
      }
      for (int j = 0; j < cluster_0->load_assignment().endpoints_size(); ++j) {
        auto locality_lb = cluster_0->mutable_load_assignment()->mutable_endpoints(j);
        for (int k = 0; k < locality_lb->lb_endpoints_size(); ++k) {
          auto lb_endpoint = locality_lb->mutable_lb_endpoints(k);
          if (lb_endpoint->endpoint().address().has_socket_address()) {
            auto* host_socket_addr =
                lb_endpoint->mutable_endpoint()->mutable_address()->mutable_socket_address();
            RELEASE_ASSERT(fake_upstreams_.size() > upstream_idx, "");
            host_socket_addr->set_address(
                fake_upstreams_[upstream_idx]->localAddress()->ip()->addressAsString());
            host_socket_addr->set_port_value(
                fake_upstreams_[upstream_idx++]->localAddress()->ip()->port());
          }
        }
      }
    });

    on_server_ready_function_ = [this](Envoy::IntegrationTestServer& test_server) {
      mock_rng_ = dynamic_cast<Random::MockRandomGenerator*>(
          &(test_server.server().api().randomGenerator()));
      // Abort now if we cannot downcast the server's random number generator pointer.
      ASSERT_TRUE(mock_rng_ != nullptr);
      // Ensure that fake_upstreams_[0] is the load balancer's host of choice by default.
      ON_CALL(*mock_rng_, random()).WillByDefault(Return(random_index_));
    };

    BaseIntegrationTest::initialize();
  }

protected:
  /**
   * A single step of a larger test involving a fake Redis client and a specific Redis server.
   * @param upstream a handle to the server that will respond to the request.
   * @param request supplies Redis client data to transmit to the Redis server.
   * @param response supplies Redis server data to transmit to the client.
   * @param redis_client a handle to the fake redis client that sends the request.
   * @param fake_upstream_connection supplies a handle to connection from the proxy to the fake
   * server.
   * @param auth_password supplies the fake upstream's server password, if not an empty string.
   */
  void roundtripToUpstreamStep(FakeUpstreamPtr& upstream, const std::string& request,
                               const std::string& response, IntegrationTcpClientPtr& redis_client,
                               FakeRawConnectionPtr& fake_upstream_connection,
                               const std::string& auth_username, const std::string& auth_password,
                               const bool expect_readonly = false) {
    std::string proxy_to_server;
    bool expect_auth_command = false;
    std::string ok = "+OK\r\n";

    redis_client->clearData();
    ASSERT_TRUE(redis_client->write(request));

    if (fake_upstream_connection.get() == nullptr) {
      expect_auth_command = (!auth_password.empty());
      EXPECT_TRUE(upstream->waitForRawConnection(fake_upstream_connection));
    }

    if (expect_auth_command) {
      std::string auth_command = (auth_username.empty())
                                     ? makeBulkStringArray({"auth", auth_password})
                                     : makeBulkStringArray({"auth", auth_username, auth_password});

      EXPECT_TRUE(fake_upstream_connection->waitForData(auth_command.size() + request.size(),
                                                        &proxy_to_server));
      // The original request should be the same as the data received by the server.
      EXPECT_EQ(auth_command + request, proxy_to_server);
      // Send back an OK for the auth command.
      EXPECT_TRUE(fake_upstream_connection->write(ok));

    } else if (expect_readonly) {
      std::string readonly_command = makeBulkStringArray({"readonly"});
      EXPECT_TRUE(fake_upstream_connection->waitForData(readonly_command.size() + request.size(),
                                                        &proxy_to_server));
      EXPECT_EQ(readonly_command + request, proxy_to_server);
      // Send back an OK for the readonly command.
      EXPECT_TRUE(fake_upstream_connection->write(ok));
    } else {
      EXPECT_TRUE(fake_upstream_connection->waitForData(request.size(), &proxy_to_server));
      // The original request should be the same as the data received by the server.
      EXPECT_EQ(request, proxy_to_server);
    }

    EXPECT_TRUE(fake_upstream_connection->write(response));
    redis_client->waitForData(response);
    // The original response should be received by the fake Redis client.
    EXPECT_EQ(response, redis_client->data());
  }

  /**
   * Simple bi-directional test between a fake Redis client and Redis server.
   * @param request supplies Redis client data to transmit to the Redis server.
   * @param response supplies Redis server data to transmit to the client.
   */
  void simpleRequestAndResponse(const int stream_index, const std::string& request,
                                const std::string& response, const bool expect_readonly = false) {
    IntegrationTcpClientPtr redis_client = makeTcpConnection(lookupPort("redis_proxy"));
    FakeRawConnectionPtr fake_upstream_connection;

    roundtripToUpstreamStep(fake_upstreams_[stream_index], request, response, redis_client,
                            fake_upstream_connection, "", "", expect_readonly);

    redis_client->close();
    EXPECT_TRUE(fake_upstream_connection->close());
  }

  void expectCallClusterSlot(int stream_index, std::string& response,
                             const std::string& auth_username = "",
                             const std::string& auth_password = "") {
    std::string cluster_slot_request = makeBulkStringArray({"CLUSTER", "SLOTS"});

    std::string proxied_cluster_slot_request;

    FakeRawConnectionPtr fake_upstream_connection_;
    EXPECT_TRUE(fake_upstreams_[stream_index]->waitForRawConnection(fake_upstream_connection_));
    if (auth_password.empty()) {
      EXPECT_TRUE(fake_upstream_connection_->waitForData(cluster_slot_request.size(),
                                                         &proxied_cluster_slot_request));
      EXPECT_EQ(cluster_slot_request, proxied_cluster_slot_request);
    } else if (auth_username.empty()) {
      std::string auth_request = makeBulkStringArray({"auth", auth_password});
      std::string ok = "+OK\r\n";

      EXPECT_TRUE(fake_upstream_connection_->waitForData(
          auth_request.size() + cluster_slot_request.size(), &proxied_cluster_slot_request));
      EXPECT_EQ(auth_request + cluster_slot_request, proxied_cluster_slot_request);
      EXPECT_TRUE(fake_upstream_connection_->write(ok));
    } else {
      std::string auth_request = makeBulkStringArray({"auth", auth_username, auth_password});
      std::string ok = "+OK\r\n";

      EXPECT_TRUE(fake_upstream_connection_->waitForData(
          auth_request.size() + cluster_slot_request.size(), &proxied_cluster_slot_request));
      EXPECT_EQ(auth_request + cluster_slot_request, proxied_cluster_slot_request);
      EXPECT_TRUE(fake_upstream_connection_->write(ok));
    }

    EXPECT_TRUE(fake_upstream_connection_->write(response));
    EXPECT_TRUE(fake_upstream_connection_->close());
  }

  /**
   * Simple response for a single slot redis cluster with a primary and replica.
   * @param primary the ip of the primary node.
   * @param replica the ip of the replica node.
   * @return The cluster slot response.
   */
  std::string singleSlotPrimaryReplica(const Network::Address::Ip* primary,
                                       const Network::Address::Ip* replica) {
    int64_t start_slot = 0;
    int64_t end_slot = 16383;

    std::stringstream resp;
    resp << "*1\r\n"
         << "*4\r\n"
         << ":" << start_slot << "\r\n"
         << ":" << end_slot << "\r\n"
         << makeIp(primary->addressAsString(), primary->port())
         << makeIp(replica->addressAsString(), replica->port());

    return resp.str();
  }

  std::string singleSlotPrimaryReplicaHostnames(const std::string primary_hostname,
                                                const uint32_t primary_port,
                                                const std::string replica_hostname,
                                                const uint32_t replica_port) {
    int64_t start_slot = 0;
    int64_t end_slot = 16383;

    std::stringstream resp;
    resp << "*1\r\n"
         << "*4\r\n"
         << ":" << start_slot << "\r\n"
         << ":" << end_slot << "\r\n"
         << makeIp(primary_hostname, primary_port) << makeIp(replica_hostname, replica_port);
    return resp.str();
  }

  /**
   * Simple response for 2 slot redis cluster with 2 nodes.
   * @param slot1 the ip of the primary node of slot1.
   * @param slot2 the ip of the primary node of slot2.
   * @return The cluster slot response.
   */
  std::string twoSlots(const Network::Address::Ip* slot1, const Network::Address::Ip* slot2,
                       int64_t start_slot1 = 0, int64_t end_slot1 = 10000,
                       int64_t start_slot2 = 10000, int64_t end_slot2 = 16383) {
    std::stringstream resp;
    resp << "*2\r\n"
         << "*3\r\n"
         << ":" << start_slot1 << "\r\n"
         << ":" << end_slot1 << "\r\n"
         << makeIp(slot1->addressAsString(), slot1->port()) << "*3\r\n"
         << ":" << start_slot2 << "\r\n"
         << ":" << end_slot2 << "\r\n"
         << makeIp(slot2->addressAsString(), slot2->port());
    return resp.str();
  }

  std::string makeIp(const std::string& address, uint32_t port) {
    return fmt::format("*2\r\n${0}\r\n{1}\r\n:{2}\r\n", address.size(), address, port);
  }

  // This method encodes a fake upstream's IP address and TCP port in the
  // same format as one would expect from a Redis server in
  // an ask/moved redirection error.
  std::string redisAddressAndPortNoThrow(FakeUpstreamPtr& upstream) {
    std::stringstream result;
    if (version_ == Network::Address::IpVersion::v4) {
      result << "127.0.0.1"
             << ":";
    } else {
      result << "::1"
             << ":";
    }
    result << upstream->localAddress()->ip()->port();
    return result.str();
  }

  Random::MockRandomGenerator* mock_rng_{};
  const int num_upstreams_;
  const Network::Address::IpVersion version_;
  int random_index_;
};

class RedisClusterWithAuthIntegrationTest : public RedisClusterIntegrationTest {
public:
  RedisClusterWithAuthIntegrationTest(const std::string& config = testConfigWithAuth(),
                                      int num_upstreams = 2)
      : RedisClusterIntegrationTest(config, num_upstreams) {}
};

class RedisClusterWithReadPolicyIntegrationTest : public RedisClusterIntegrationTest {
public:
  RedisClusterWithReadPolicyIntegrationTest(const std::string& config = testConfigWithReadPolicy(),
                                            int num_upstreams = 3)
      : RedisClusterIntegrationTest(config, num_upstreams) {}
};

class RedisClusterWithRefreshIntegrationTest : public RedisClusterIntegrationTest {
public:
  RedisClusterWithRefreshIntegrationTest(const std::string& config = testConfigWithRefresh(),
                                         int num_upstreams = 3)
      : RedisClusterIntegrationTest(config, num_upstreams) {}
};

INSTANTIATE_TEST_SUITE_P(IpVersions, RedisClusterIntegrationTest,
                         testing::ValuesIn(TestEnvironment::getIpVersionsForTest()),
                         TestUtility::ipTestParamsToString);

INSTANTIATE_TEST_SUITE_P(IpVersions, RedisClusterWithAuthIntegrationTest,
                         testing::ValuesIn(TestEnvironment::getIpVersionsForTest()),
                         TestUtility::ipTestParamsToString);

INSTANTIATE_TEST_SUITE_P(IpVersions, RedisClusterWithReadPolicyIntegrationTest,
                         testing::ValuesIn(TestEnvironment::getIpVersionsForTest()),
                         TestUtility::ipTestParamsToString);

INSTANTIATE_TEST_SUITE_P(IpVersions, RedisClusterWithRefreshIntegrationTest,
                         testing::ValuesIn(TestEnvironment::getIpVersionsForTest()),
                         TestUtility::ipTestParamsToString);

// This test sends a simple "get foo" command from a fake
// downstream client through the proxy to a fake upstream
// Redis cluster with a single slot with primary and replica.
// The fake server sends a valid response back to the client.
// The request and response should make it through the envoy
// proxy server code unchanged.
TEST_P(RedisClusterIntegrationTest, SingleSlotPrimaryReplica) {
  random_index_ = 0;

  on_server_init_function_ = [this]() {
    std::string cluster_slot_response = singleSlotPrimaryReplica(
        fake_upstreams_[0]->localAddress()->ip(), fake_upstreams_[1]->localAddress()->ip());
    expectCallClusterSlot(random_index_, cluster_slot_response);
  };

  initialize();

  // foo hashes to slot 12182 which is in upstream 0
  simpleRequestAndResponse(0, makeBulkStringArray({"get", "foo"}), "$3\r\nbar\r\n");
}

// This test is the same as SingleSlotPrimaryReplica, the only
// difference being that it has the primary and replica identified
// by hostname instead of IP address.
TEST_P(RedisClusterIntegrationTest, SingleSlotPrimaryReplicaHostnames) {
  random_index_ = 0;

  on_server_init_function_ = [this]() {
    std::string cluster_slot_response = singleSlotPrimaryReplicaHostnames(
        "localhost", fake_upstreams_[0]->localAddress()->ip()->port(), "localhost",
        fake_upstreams_[1]->localAddress()->ip()->port());

    expectCallClusterSlot(random_index_, cluster_slot_response);
  };

  initialize();

  // foo hashes to slot 12182 which is in upstream 0
  simpleRequestAndResponse(0, makeBulkStringArray({"get", "foo"}), "$3\r\nbar\r\n");
}

// This test sends a simple "get foo" command from a fake
// This test sends a simple "get foo" command from a fake
// downstream client through the proxy to a fake upstream
// Redis cluster with 2 slots. The fake server sends a valid response
// back to the client. The request and response should
// make it through the envoy proxy server code unchanged.
TEST_P(RedisClusterIntegrationTest, TwoSlot) {
  random_index_ = 0;

  on_server_init_function_ = [this]() {
    std::string cluster_slot_response = twoSlots(fake_upstreams_[0]->localAddress()->ip(),
                                                 fake_upstreams_[1]->localAddress()->ip());
    expectCallClusterSlot(random_index_, cluster_slot_response);
  };

  initialize();

  // foobar hashes to slot 12325 which is in upstream 1
  simpleRequestAndResponse(1, makeBulkStringArray({"get", "foobar"}), "$3\r\nbar\r\n");
  // bar hashes to slot 5061 which is in upstream 0
  simpleRequestAndResponse(0, makeBulkStringArray({"get", "bar"}), "$3\r\nbar\r\n");
  // foo hashes to slot 12182 which is in upstream 1
  simpleRequestAndResponse(1, makeBulkStringArray({"get", "foo"}), "$3\r\nbar\r\n");
}

// This test show the test proxy's multi-stage response to a redirection error from an upstream fake
// redis server. The proxy will properly redirect the original "get foo" command to the second fake
// upstream server, and connect to the first fake upstream server to rediscover the cluster's
// topology using a "cluster slots" command.
TEST_P(RedisClusterIntegrationTest, ClusterSlotRequestAfterRedirection) {
  random_index_ = 0;

  on_server_init_function_ = [this]() {
    std::string cluster_slot_response = singleSlotPrimaryReplica(
        fake_upstreams_[0]->localAddress()->ip(), fake_upstreams_[1]->localAddress()->ip());
    expectCallClusterSlot(random_index_, cluster_slot_response);
  };

  initialize();

  // foo hashes to slot 12182 which the proxy believes is at the server reachable via
  // fake_upstreams_[0], based on the singleSlotPrimaryReplica() response above.
  std::string request = makeBulkStringArray({"get", "foo"});
  // The actual moved redirection error that redirects to the fake_upstreams_[1] server.
  std::string redirection_response =
      "-MOVED 12182 " + redisAddressAndPortNoThrow(fake_upstreams_[1]) + "\r\n";
  // The "get foo" response from fake_upstreams_[1].
  std::string response = "$3\r\nbar\r\n";
  std::string cluster_slots_request = makeBulkStringArray({"CLUSTER", "SLOTS"});
  std::string proxy_to_server;

  IntegrationTcpClientPtr redis_client = makeTcpConnection(lookupPort("redis_proxy"));
  ASSERT_TRUE(redis_client->write(request));

  FakeRawConnectionPtr fake_upstream_connection_1, fake_upstream_connection_2,
      fake_upstream_connection_3;

  // Data from the client should always be routed to fake_upstreams_[0] by the load balancer.
  EXPECT_TRUE(fake_upstreams_[0]->waitForRawConnection(fake_upstream_connection_1));
  EXPECT_TRUE(fake_upstream_connection_1->waitForData(request.size(), &proxy_to_server));
  // The data in request should be received by the first server, fake_upstreams_[0].
  EXPECT_EQ(request, proxy_to_server);
  proxy_to_server.clear();

  // Send the redirection_error response from the first fake Redis server back to the proxy.
  EXPECT_TRUE(fake_upstream_connection_1->write(redirection_response));
  // The proxy should initiate a new connection to the fake redis server, fake_upstreams_[1], in
  // response.
  EXPECT_TRUE(fake_upstreams_[1]->waitForRawConnection(fake_upstream_connection_2));

  // The server at fake_upstreams_[1] should receive the original request unchanged.
  EXPECT_TRUE(fake_upstream_connection_2->waitForData(request.size(), &proxy_to_server));
  EXPECT_EQ(request, proxy_to_server);

  // Send response from the second fake Redis server at fake_upstreams_[1] to the client.
  EXPECT_TRUE(fake_upstream_connection_2->write(response));
  redis_client->waitForData(response);
  // The client should receive response unchanged.
  EXPECT_EQ(response, redis_client->data());

  // A new connection should be created to fake_upstreams_[0] for topology discovery.
  proxy_to_server.clear();
  EXPECT_TRUE(fake_upstreams_[0]->waitForRawConnection(fake_upstream_connection_3));
  EXPECT_TRUE(
      fake_upstream_connection_3->waitForData(cluster_slots_request.size(), &proxy_to_server));
  EXPECT_EQ(cluster_slots_request, proxy_to_server);

  EXPECT_TRUE(fake_upstream_connection_1->close());
  EXPECT_TRUE(fake_upstream_connection_2->close());
  EXPECT_TRUE(fake_upstream_connection_3->close());
  redis_client->close();
}

// This test sends simple "set foo" and "get foo" command from a fake
// downstream client through the proxy to a fake upstream
// Redis cluster with a single slot with primary and replica.
// The envoy proxy is set with read_policy to read from replica, the expected result
// is that the set command will be sent to the primary and the get command will be sent
// to the replica

TEST_P(RedisClusterWithReadPolicyIntegrationTest, SingleSlotPrimaryReplicaReadReplica) {
  random_index_ = 0;

  on_server_init_function_ = [this]() {
    std::string cluster_slot_response = singleSlotPrimaryReplica(
        fake_upstreams_[0]->localAddress()->ip(), fake_upstreams_[1]->localAddress()->ip());
    expectCallClusterSlot(random_index_, cluster_slot_response);
  };

  initialize();

  // foo hashes to slot 12182 which has primary node in upstream 0 and replica in upstream 1
  simpleRequestAndResponse(0, makeBulkStringArray({"set", "foo", "bar"}), ":1\r\n", true);
  simpleRequestAndResponse(1, makeBulkStringArray({"get", "foo"}), "$3\r\nbar\r\n", true);
}

// This test sends a simple "get foo" command from a fake
// downstream client through the proxy to a fake upstream
// Redis cluster with a single slot with primary and replica.
// The fake server sends a valid response back to the client.
// The request and response should make it through the envoy
// proxy server code unchanged.
//
// In this scenario, the fake server will receive 2 auth commands:
// one as part of a topology discovery connection (before sending a
// "cluster slots" command), and one to authenticate the connection
// that carries the "get foo" request.

TEST_P(RedisClusterWithAuthIntegrationTest, SingleSlotPrimaryReplica) {
  random_index_ = 0;

  on_server_init_function_ = [this]() {
    std::string cluster_slot_response = singleSlotPrimaryReplica(
        fake_upstreams_[0]->localAddress()->ip(), fake_upstreams_[1]->localAddress()->ip());
    expectCallClusterSlot(0, cluster_slot_response, "", "somepassword");
  };

  initialize();

  IntegrationTcpClientPtr redis_client = makeTcpConnection(lookupPort("redis_proxy"));
  FakeRawConnectionPtr fake_upstream_connection;

  roundtripToUpstreamStep(fake_upstreams_[random_index_], makeBulkStringArray({"get", "foo"}),
                          "$3\r\nbar\r\n", redis_client, fake_upstream_connection, "",
                          "somepassword");

  redis_client->close();
  EXPECT_TRUE(fake_upstream_connection->close());
}

// This test show the test proxy's multi-stage response to an error from an upstream fake
// redis server. The proxy will connect to the first fake upstream server to rediscover the
// cluster's topology using a "cluster slots" command.
TEST_P(RedisClusterWithRefreshIntegrationTest, ClusterSlotRequestAfterFailure) {
  random_index_ = 0;

  on_server_init_function_ = [this]() {
    std::string cluster_slot_response = singleSlotPrimaryReplica(
        fake_upstreams_[0]->localAddress()->ip(), fake_upstreams_[1]->localAddress()->ip());
    expectCallClusterSlot(random_index_, cluster_slot_response);
  };

  initialize();

  // foo hashes to slot 12182 which the proxy believes is at the server reachable via
  // fake_upstreams_[0], based on the singleSlotPrimaryReplica() response above.
  std::string request = makeBulkStringArray({"get", "foo"});
  // The actual error response.
  std::string error_response = "-CLUSTERDOWN The cluster is down\r\n";
  std::string upstream_error_response = "-upstream failure\r\n";
  std::string cluster_slots_request = makeBulkStringArray({"CLUSTER", "SLOTS"});
  std::string proxy_to_server;

  IntegrationTcpClientPtr redis_client = makeTcpConnection(lookupPort("redis_proxy"));
  ASSERT_TRUE(redis_client->write(request));

  FakeRawConnectionPtr fake_upstream_connection_1, fake_upstream_connection_2;

  // Data from the client should always be routed to fake_upstreams_[0] by the load balancer.
  EXPECT_TRUE(fake_upstreams_[0]->waitForRawConnection(fake_upstream_connection_1));
  EXPECT_TRUE(fake_upstream_connection_1->waitForData(request.size(), &proxy_to_server));
  // The data in request should be received by the first server, fake_upstreams_[0].
  EXPECT_EQ(request, proxy_to_server);
  proxy_to_server.clear();

  // Send the server down error response from the first fake Redis server back to the proxy.
  EXPECT_TRUE(fake_upstream_connection_1->write(error_response));
  redis_client->waitForData(upstream_error_response);
  // The client should receive response unchanged.
  EXPECT_EQ(upstream_error_response, redis_client->data());

  // A new connection should be created to fake_upstreams_[0] for topology discovery.
  proxy_to_server.clear();
  EXPECT_TRUE(fake_upstreams_[0]->waitForRawConnection(fake_upstream_connection_2));
  EXPECT_TRUE(
      fake_upstream_connection_2->waitForData(cluster_slots_request.size(), &proxy_to_server));
  EXPECT_EQ(cluster_slots_request, proxy_to_server);

  EXPECT_TRUE(fake_upstream_connection_1->close());
  EXPECT_TRUE(fake_upstream_connection_2->close());
  redis_client->close();
}

// Reuse the code in AdsIntegrationTest but have a new test name so
// INSTANTIATE_TEST_SUITE_P works.
using RedisAdsIntegrationTest = AdsIntegrationTest;

// Validates that removing a redis cluster does not crash Envoy.
// Regression test for issue https://github.com/envoyproxy/envoy/issues/7990.
TEST_P(RedisAdsIntegrationTest, RedisClusterRemoval) {
  initialize();

  // Send initial configuration with a redis cluster and a redis proxy listener.
  EXPECT_TRUE(compareDiscoveryRequest(Config::TestTypeUrl::get().Cluster, "", {}, {}, {}, true));
  sendDiscoveryResponse<envoy::config::cluster::v3::Cluster>(
      Config::TestTypeUrl::get().Cluster, {buildRedisCluster("redis_cluster")},
      {buildRedisCluster("redis_cluster")}, {}, "1");

  EXPECT_TRUE(compareDiscoveryRequest(Config::TestTypeUrl::get().ClusterLoadAssignment, "",
                                      {"redis_cluster"}, {"redis_cluster"}, {}));
  sendDiscoveryResponse<envoy::config::endpoint::v3::ClusterLoadAssignment>(
      Config::TestTypeUrl::get().ClusterLoadAssignment,
      {buildClusterLoadAssignment("redis_cluster")}, {buildClusterLoadAssignment("redis_cluster")},
      {}, "1");

  EXPECT_TRUE(compareDiscoveryRequest(Config::TestTypeUrl::get().Cluster, "1", {}, {}, {}));
  EXPECT_TRUE(compareDiscoveryRequest(Config::TestTypeUrl::get().Listener, "", {}, {}, {}));
  sendDiscoveryResponse<envoy::config::listener::v3::Listener>(
      Config::TestTypeUrl::get().Listener, {buildRedisListener("listener_0", "redis_cluster")},
      {buildRedisListener("listener_0", "redis_cluster")}, {}, "1");

  EXPECT_TRUE(compareDiscoveryRequest(Config::TestTypeUrl::get().ClusterLoadAssignment, "1",
                                      {"redis_cluster"}, {}, {}));

  EXPECT_TRUE(compareDiscoveryRequest(Config::TestTypeUrl::get().Listener, "1", {}, {}, {}));

  // Validate that redis listener is successfully created.
  test_server_->waitForCounterGe("listener_manager.listener_create_success", 1);

  // Now send a CDS update, removing redis cluster added above.
  sendDiscoveryResponse<envoy::config::cluster::v3::Cluster>(
      Config::TestTypeUrl::get().Cluster, {buildCluster("cluster_2")}, {buildCluster("cluster_2")},
      {"redis_cluster"}, "2");

  // Validate that the cluster is removed successfully.
  test_server_->waitForCounterGe("cluster_manager.cluster_removed", 1);
}

INSTANTIATE_TEST_SUITE_P(IpVersionsClientTypeDeltaWildcard, RedisAdsIntegrationTest,
                         ADS_INTEGRATION_PARAMS);

} // namespace
} // namespace Envoy<|MERGE_RESOLUTION|>--- conflicted
+++ resolved
@@ -157,10 +157,7 @@
 
     // Change the port for each of the discovery host in cluster_0.
     config_helper_.addConfigModifier([this](envoy::config::bootstrap::v3::Bootstrap& bootstrap) {
-<<<<<<< HEAD
-=======
       // Add default DNS resolver config.
->>>>>>> d7e345b7
       auto* typed_dns_resolver_config = bootstrap.mutable_typed_dns_resolver_config();
       typed_dns_resolver_config->set_name("envoy.network.dns_resolver.getaddrinfo");
       envoy::extensions::network::dns_resolver::getaddrinfo::v3::GetAddrInfoDnsResolverConfig

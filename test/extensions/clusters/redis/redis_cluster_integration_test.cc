#include <sstream>
#include <vector>

#include "common/common/macros.h"

#include "extensions/filters/network/redis_proxy/command_splitter_impl.h"

#include "test/integration/integration.h"

using testing::Return;

namespace Envoy {
namespace {

// This is a basic redis_proxy configuration with a single host
// in the cluster. The load balancing policy must be set
// to random for proper test operation.
<<<<<<< HEAD
const std::string CONFIG = R"EOF(
=======
const std::string& listenerConfig() {
  CONSTRUCT_ON_FIRST_USE(std::string, R"EOF(
>>>>>>> 838eb20c
admin:
  access_log_path: /dev/null
  address:
    socket_address:
      address: 127.0.0.1
      port_value: 0
static_resources:
  listeners:
    name: listener_0
    address:
      socket_address:
        address: 127.0.0.1
        port_value: 0
    filter_chains:
      filters:
        name: envoy.redis_proxy
        config:
          stat_prefix: redis_stats
          prefix_routes:
            catch_all_route:
              cluster: cluster_0
          settings:
<<<<<<< HEAD
            op_timeout: 5s
            enable_redirection: true
=======
            op_timeout: 5s)EOF");
}

const std::string& clusterConfig() {
  CONSTRUCT_ON_FIRST_USE(std::string, R"EOF(
>>>>>>> 838eb20c
  clusters:
    - name: cluster_0
      lb_policy: CLUSTER_PROVIDED
      hosts:
      - socket_address:
          address: 127.0.0.1
          port_value: 0
      cluster_type:
        name: envoy.clusters.redis
        typed_config:
          "@type": type.googleapis.com/google.protobuf.Struct
          value:
            cluster_refresh_rate: 60s
            cluster_refresh_timeout: 4s
<<<<<<< HEAD
            redirect_refresh_interval: 0s
            redirect_per_minute_refresh_threshold: 0
)EOF";

// This is the basic redis_proxy configuration with an upstream
// authentication password specified.
const std::string CONFIG_WITH_AUTH = CONFIG + R"EOF(
=======
)EOF");
}

const std::string& testConfig() {
  CONSTRUCT_ON_FIRST_USE(std::string, listenerConfig() + clusterConfig());
}

const std::string& testConfigWithReadPolicy() {
  CONSTRUCT_ON_FIRST_USE(std::string, listenerConfig() + R"EOF(
            read_policy: REPLICA
)EOF" + clusterConfig());
}

// This is the basic redis_proxy configuration with an upstream
// authentication password specified.

const std::string& testConfigWithAuth() {
  CONSTRUCT_ON_FIRST_USE(std::string, testConfig() + R"EOF(
>>>>>>> 838eb20c
      extension_protocol_options:
        envoy.redis_proxy: { auth_password: { inline_string: somepassword }}
)EOF");
}

// This function encodes commands as an array of bulkstrings as transmitted by Redis clients to
// Redis servers, according to the Redis protocol.
std::string makeBulkStringArray(std::vector<std::string>&& command_strings) {
  std::stringstream result;

  result << "*" << command_strings.size() << "\r\n";
  for (auto& command_string : command_strings) {
    result << "$" << command_string.size() << "\r\n";
    result << command_string << "\r\n";
  }

  return result.str();
}

class RedisClusterIntegrationTest : public testing::TestWithParam<Network::Address::IpVersion>,
                                    public BaseIntegrationTest {
public:
  RedisClusterIntegrationTest(const std::string& config = testConfig(), int num_upstreams = 2)
      : BaseIntegrationTest(GetParam(), config), num_upstreams_(num_upstreams),
        version_(GetParam()) {}

  void TearDown() override {
    test_server_.reset();
    fake_upstreams_.clear();
  }

  void initialize() override {
    setUpstreamCount(num_upstreams_);
    setDeterministic();
    config_helper_.renameListener("redis_proxy");

    // Change the port for each of the discovery host in cluster_0.
    config_helper_.addConfigModifier([this](envoy::config::bootstrap::v2::Bootstrap& bootstrap) {
      uint32_t upstream_idx = 0;
      auto* cluster_0 = bootstrap.mutable_static_resources()->mutable_clusters(0);

      for (int j = 0; j < cluster_0->hosts_size(); ++j) {
        if (cluster_0->mutable_hosts(j)->has_socket_address()) {
          auto* host_socket_addr = cluster_0->mutable_hosts(j)->mutable_socket_address();
          RELEASE_ASSERT(fake_upstreams_.size() > upstream_idx, "");
          host_socket_addr->set_address(
              fake_upstreams_[upstream_idx]->localAddress()->ip()->addressAsString());
          host_socket_addr->set_port_value(
              fake_upstreams_[upstream_idx++]->localAddress()->ip()->port());
        }
      }
    });

    BaseIntegrationTest::initialize();

    mock_rng_ = dynamic_cast<Runtime::MockRandomGenerator*>(&test_server_->server().random());
    // Abort now if we cannot downcast the server's random number generator pointer.
    ASSERT_TRUE(mock_rng_ != nullptr);
    // Ensure that fake_upstreams_[0] is the load balancer's host of choice by default.
    ON_CALL(*mock_rng_, random()).WillByDefault(Return(random_index_));
  }

protected:
  /**
   * A single step of a larger test involving a fake Redis client and a specific Redis server.
   * @param upstream a handle to the server that will respond to the request.
   * @param request supplies Redis client data to transmit to the Redis server.
   * @param response supplies Redis server data to transmit to the client.
   * @param redis_client a handle to the fake redis client that sends the request.
   * @param fake_upstream_connection supplies a handle to connection from the proxy to the fake
   * server.
   * @param auth_password supplies the fake upstream's server password, if not an empty string.
   */
  void roundtripToUpstreamStep(FakeUpstreamPtr& upstream, const std::string& request,
                               const std::string& response, IntegrationTcpClientPtr& redis_client,
                               FakeRawConnectionPtr& fake_upstream_connection,
                               const std::string& auth_password) {
    std::string proxy_to_server;
    bool expect_auth_command = false;
    std::string ok = "+OK\r\n";

    redis_client->clearData();
    redis_client->write(request);

    if (fake_upstream_connection.get() == nullptr) {
      expect_auth_command = (!auth_password.empty());
      EXPECT_TRUE(upstream->waitForRawConnection(fake_upstream_connection));
    }

    if (expect_auth_command) {
      std::string auth_command = makeBulkStringArray({"auth", auth_password});
      EXPECT_TRUE(fake_upstream_connection->waitForData(auth_command.size() + request.size(),
                                                        &proxy_to_server));
      // The original request should be the same as the data received by the server.
      EXPECT_EQ(auth_command + request, proxy_to_server);
      // Send back an OK for the auth command.
      EXPECT_TRUE(fake_upstream_connection->write(ok));

    } else {
      EXPECT_TRUE(fake_upstream_connection->waitForData(request.size(), &proxy_to_server));
      // The original request should be the same as the data received by the server.
      EXPECT_EQ(request, proxy_to_server);
    }

    EXPECT_TRUE(fake_upstream_connection->write(response));
    redis_client->waitForData(response);
    // The original response should be received by the fake Redis client.
    EXPECT_EQ(response, redis_client->data());
  }

  /**
   * Simple bi-directional test between a fake Redis client and Redis server.
   * @param request supplies Redis client data to transmit to the Redis server.
   * @param response supplies Redis server data to transmit to the client.
   */
  void simpleRequestAndResponse(const int stream_index, const std::string& request,
                                const std::string& response) {
    IntegrationTcpClientPtr redis_client = makeTcpConnection(lookupPort("redis_proxy"));
    FakeRawConnectionPtr fake_upstream_connection;

    roundtripToUpstreamStep(fake_upstreams_[stream_index], request, response, redis_client,
                            fake_upstream_connection, "");

    redis_client->close();
    EXPECT_TRUE(fake_upstream_connection->close());
  }

  void expectCallClusterSlot(int stream_index, std::string& response,
                             const std::string& auth_password = "") {
    std::string cluster_slot_request = makeBulkStringArray({"CLUSTER", "SLOTS"});

    fake_upstreams_[stream_index]->set_allow_unexpected_disconnects(true);

    std::string proxied_cluster_slot_request;

    FakeRawConnectionPtr fake_upstream_connection_;
    EXPECT_TRUE(fake_upstreams_[stream_index]->waitForRawConnection(fake_upstream_connection_));
    if (auth_password.empty()) {
      EXPECT_TRUE(fake_upstream_connection_->waitForData(cluster_slot_request.size(),
                                                         &proxied_cluster_slot_request));
      EXPECT_EQ(cluster_slot_request, proxied_cluster_slot_request);
    } else {
      std::string auth_request = makeBulkStringArray({"auth", auth_password});
      std::string ok = "+OK\r\n";

      EXPECT_TRUE(fake_upstream_connection_->waitForData(
          auth_request.size() + cluster_slot_request.size(), &proxied_cluster_slot_request));
      EXPECT_EQ(auth_request + cluster_slot_request, proxied_cluster_slot_request);
      EXPECT_TRUE(fake_upstream_connection_->write(ok));
    }

    EXPECT_TRUE(fake_upstream_connection_->write(response));
    EXPECT_TRUE(fake_upstream_connection_->close());
  }

  /**
   * Simple response for a single slot redis cluster with a master and replica.
   * @param master the ip of the master node.
   * @param replica the ip of the replica node.
   * @return The cluster slot response.
   */
  std::string singleSlotMasterReplica(const Network::Address::Ip* master,
                                      const Network::Address::Ip* replica) {
    int64_t start_slot = 0;
    int64_t end_slot = 16383;

    std::stringstream resp;
    resp << "*1\r\n"
         << "*4\r\n"
         << ":" << start_slot << "\r\n"
         << ":" << end_slot << "\r\n"
         << makeIp(master->addressAsString(), master->port())
         << makeIp(replica->addressAsString(), replica->port());

    return resp.str();
  }

  /**
   * Simple response for 2 slot redis cluster with 2 nodes.
   * @param slot1 the ip of the master node of slot1.
   * @param slot2 the ip of the master node of slot2.
   * @return The cluster slot response.
   */
  std::string twoSlots(const Network::Address::Ip* slot1, const Network::Address::Ip* slot2,
                       int64_t start_slot1 = 0, int64_t end_slot1 = 10000,
                       int64_t start_slot2 = 10000, int64_t end_slot2 = 16383) {
    std::stringstream resp;
    resp << "*2\r\n"
         << "*3\r\n"
         << ":" << start_slot1 << "\r\n"
         << ":" << end_slot1 << "\r\n"
         << makeIp(slot1->addressAsString(), slot1->port()) << "*3\r\n"
         << ":" << start_slot2 << "\r\n"
         << ":" << end_slot2 << "\r\n"
         << makeIp(slot2->addressAsString(), slot2->port());
    return resp.str();
  }

  std::string makeIp(const std::string& address, uint32_t port) {
    return fmt::format("*2\r\n${0}\r\n{1}\r\n:{2}\r\n", address.size(), address, port);
  }

  // This method encodes a fake upstream's IP address and TCP port in the
  // same format as one would expect from a Redis server in
  // an ask/moved redirection error.
  std::string redisAddressAndPort(FakeUpstreamPtr& upstream) {
    std::stringstream result;
    if (version_ == Network::Address::IpVersion::v4) {
      result << "127.0.0.1"
             << ":";
    } else {
      result << "::1"
             << ":";
    }
    result << upstream->localAddress()->ip()->port();
    return result.str();
  }

  Runtime::MockRandomGenerator* mock_rng_{};
  const int num_upstreams_;
  const Network::Address::IpVersion version_;
  int random_index_;
};

class RedisClusterWithAuthIntegrationTest : public RedisClusterIntegrationTest {
public:
  RedisClusterWithAuthIntegrationTest(const std::string& config = testConfigWithAuth(),
                                      int num_upstreams = 2)
      : RedisClusterIntegrationTest(config, num_upstreams) {}
};

class RedisClusterWithReadPolicyIntegrationTest : public RedisClusterIntegrationTest {
public:
  RedisClusterWithReadPolicyIntegrationTest(const std::string& config = testConfigWithReadPolicy(),
                                            int num_upstreams = 3)
      : RedisClusterIntegrationTest(config, num_upstreams) {}
};

INSTANTIATE_TEST_SUITE_P(IpVersions, RedisClusterIntegrationTest,
                         testing::ValuesIn(TestEnvironment::getIpVersionsForTest()),
                         TestUtility::ipTestParamsToString);

INSTANTIATE_TEST_SUITE_P(IpVersions, RedisClusterWithAuthIntegrationTest,
                         testing::ValuesIn(TestEnvironment::getIpVersionsForTest()),
                         TestUtility::ipTestParamsToString);

// This test sends a simple "get foo" command from a fake
// downstream client through the proxy to a fake upstream
// Redis cluster with a single slot with master and replica.
// The fake server sends a valid response back to the client.
// The request and response should make it through the envoy
// proxy server code unchanged.
<<<<<<< HEAD
TEST_P(RedisClusterIntegrationTest, SingleSlotMasterSlave) {
=======

TEST_P(RedisClusterIntegrationTest, SingleSlotMasterReplica) {
>>>>>>> 838eb20c
  random_index_ = 0;

  on_server_init_function_ = [this]() {
    std::string cluster_slot_response = singleSlotMasterReplica(
        fake_upstreams_[0]->localAddress()->ip(), fake_upstreams_[1]->localAddress()->ip());
    expectCallClusterSlot(random_index_, cluster_slot_response);
  };

  initialize();

  // foo hashes to slot 12182 which is in upstream 0
  simpleRequestAndResponse(0, makeBulkStringArray({"get", "foo"}), "$3\r\nbar\r\n");
}

// This test sends a simple "get foo" command from a fake
// downstream client through the proxy to a fake upstream
// Redis cluster with 2 slots. The fake server sends a valid response
// back to the client. The request and response should
// make it through the envoy proxy server code unchanged.
TEST_P(RedisClusterIntegrationTest, TwoSlot) {
  random_index_ = 0;

  on_server_init_function_ = [this]() {
    std::string cluster_slot_response = twoSlots(fake_upstreams_[0]->localAddress()->ip(),
                                                 fake_upstreams_[1]->localAddress()->ip());
    expectCallClusterSlot(random_index_, cluster_slot_response);
  };

  initialize();

  // foobar hashes to slot 12325 which is in upstream 1
  simpleRequestAndResponse(1, makeBulkStringArray({"get", "foobar"}), "$3\r\nbar\r\n");
  // bar hashes to slot 5061 which is in upstream 0
  simpleRequestAndResponse(0, makeBulkStringArray({"get", "bar"}), "$3\r\nbar\r\n");
  // foo hashes to slot 12182 which is in upstream 1
  simpleRequestAndResponse(1, makeBulkStringArray({"get", "foo"}), "$3\r\nbar\r\n");
}

<<<<<<< HEAD
// This test show the test proxy's multi-stage response to a redirection error from an upstream fake
// redis server. The proxy will properly redirect the original "get foo" command to the second fake
// upstream server, and connect to the first fake upstream server to rediscover the cluster's
// topology using a "cluster slots" command.
TEST_P(RedisClusterIntegrationTest, ClusterSlotRequestAfterRedirection) {
  random_index_ = 0;

  on_server_init_function_ = [this]() {
    std::string cluster_slot_response = singleSlotMasterSlave(
=======
// This test sends simple "set foo" and "get foo" command from a fake
// downstream client through the proxy to a fake upstream
// Redis cluster with a single slot with master and replica.
// The envoy proxy is set with read_policy to read from replica, the expected result
// is that the set command will be sent to the master and the get command will be sent
// to the replica

TEST_P(RedisClusterWithReadPolicyIntegrationTest, SingleSlotMasterReplicaReadReplica) {
  random_index_ = 0;

  on_server_init_function_ = [this]() {
    std::string cluster_slot_response = singleSlotMasterReplica(
>>>>>>> 838eb20c
        fake_upstreams_[0]->localAddress()->ip(), fake_upstreams_[1]->localAddress()->ip());
    expectCallClusterSlot(random_index_, cluster_slot_response);
  };

  initialize();

<<<<<<< HEAD
  // foo hashes to slot 12182 which the proxy believes is at the server reachable via
  // fake_upstreams_[0], based on the singleSlotMasterSlave() response above.
  std::string request = makeBulkStringArray({"get", "foo"});
  // The actual moved redirection error that redirects to the fake_upstreams_[1] server.
  std::string redirection_response =
      "-MOVED 12182 " + redisAddressAndPort(fake_upstreams_[1]) + "\r\n";
  // The "get foo" response from fake_upstreams_[1].
  std::string response = "$3\r\nbar\r\n";
  std::string cluster_slots_request = makeBulkStringArray({"CLUSTER", "SLOTS"});
  std::string proxy_to_server;

  IntegrationTcpClientPtr redis_client = makeTcpConnection(lookupPort("redis_proxy"));
  redis_client->write(request);

  FakeRawConnectionPtr fake_upstream_connection_1, fake_upstream_connection_2,
      fake_upstream_connection_3;

  // Data from the client should always be routed to fake_upstreams_[0] by the load balancer.
  EXPECT_TRUE(fake_upstreams_[0]->waitForRawConnection(fake_upstream_connection_1));
  EXPECT_TRUE(fake_upstream_connection_1->waitForData(request.size(), &proxy_to_server));
  // The data in request should be received by the first server, fake_upstreams_[0].
  EXPECT_EQ(request, proxy_to_server);
  proxy_to_server.clear();

  // Send the redirection_error response from the first fake Redis server back to the proxy.
  EXPECT_TRUE(fake_upstream_connection_1->write(redirection_response));
  // The proxy should initiate a new connection to the fake redis server, fake_upstreams_[1], in
  // response.
  EXPECT_TRUE(fake_upstreams_[1]->waitForRawConnection(fake_upstream_connection_2));

  // The server at fake_upstreams_[1] should receive the original request unchanged.
  EXPECT_TRUE(fake_upstream_connection_2->waitForData(request.size(), &proxy_to_server));
  EXPECT_EQ(request, proxy_to_server);

  // Send response from the second fake Redis server at fake_upstreams_[1] to the client.
  EXPECT_TRUE(fake_upstream_connection_2->write(response));
  redis_client->waitForData(response);
  // The client should receive response unchanged.
  EXPECT_EQ(response, redis_client->data());

  // A new connection should be created to fake_upstreams_[0] for topology discovery.
  proxy_to_server.clear();
  EXPECT_TRUE(fake_upstreams_[0]->waitForRawConnection(fake_upstream_connection_3));
  EXPECT_TRUE(
      fake_upstream_connection_3->waitForData(cluster_slots_request.size(), &proxy_to_server));
  EXPECT_EQ(cluster_slots_request, proxy_to_server);

  EXPECT_TRUE(fake_upstream_connection_1->close());
  EXPECT_TRUE(fake_upstream_connection_2->close());
  EXPECT_TRUE(fake_upstream_connection_3->close());
  redis_client->close();
=======
  // foo hashes to slot 12182 which has master node in upstream 0 and replica in upstream 1
  simpleRequestAndResponse(0, makeBulkStringArray({"set", "foo", "bar"}), ":1\r\n");
  simpleRequestAndResponse(1, makeBulkStringArray({"get", "foo"}), "$3\r\nbar\r\n");
>>>>>>> 838eb20c
}

// This test sends a simple "get foo" command from a fake
// downstream client through the proxy to a fake upstream
// Redis cluster with a single slot with master and replica.
// The fake server sends a valid response back to the client.
// The request and response should make it through the envoy
// proxy server code unchanged.
//
// In this scenario, the fake server will receive 2 auth commands:
// one as part of a topology discovery connection (before sending a
// "cluster slots" command), and one to authenticate the connection
// that carries the "get foo" request.
<<<<<<< HEAD
TEST_P(RedisClusterWithAuthIntegrationTest, SingleSlotMasterSlave) {
=======

TEST_P(RedisClusterWithAuthIntegrationTest, SingleSlotMasterReplica) {
>>>>>>> 838eb20c
  random_index_ = 0;

  on_server_init_function_ = [this]() {
    std::string cluster_slot_response = singleSlotMasterReplica(
        fake_upstreams_[0]->localAddress()->ip(), fake_upstreams_[1]->localAddress()->ip());
    expectCallClusterSlot(0, cluster_slot_response, "somepassword");
  };

  initialize();

  IntegrationTcpClientPtr redis_client = makeTcpConnection(lookupPort("redis_proxy"));
  FakeRawConnectionPtr fake_upstream_connection;

  roundtripToUpstreamStep(fake_upstreams_[random_index_], makeBulkStringArray({"get", "foo"}),
                          "$3\r\nbar\r\n", redis_client, fake_upstream_connection, "somepassword");

  redis_client->close();
  EXPECT_TRUE(fake_upstream_connection->close());
}

} // namespace
} // namespace Envoy<|MERGE_RESOLUTION|>--- conflicted
+++ resolved
@@ -15,12 +15,8 @@
 // This is a basic redis_proxy configuration with a single host
 // in the cluster. The load balancing policy must be set
 // to random for proper test operation.
-<<<<<<< HEAD
-const std::string CONFIG = R"EOF(
-=======
 const std::string& listenerConfig() {
   CONSTRUCT_ON_FIRST_USE(std::string, R"EOF(
->>>>>>> 838eb20c
 admin:
   access_log_path: /dev/null
   address:
@@ -43,16 +39,13 @@
             catch_all_route:
               cluster: cluster_0
           settings:
-<<<<<<< HEAD
             op_timeout: 5s
             enable_redirection: true
-=======
-            op_timeout: 5s)EOF");
+)EOF");
 }
 
 const std::string& clusterConfig() {
   CONSTRUCT_ON_FIRST_USE(std::string, R"EOF(
->>>>>>> 838eb20c
   clusters:
     - name: cluster_0
       lb_policy: CLUSTER_PROVIDED
@@ -67,15 +60,8 @@
           value:
             cluster_refresh_rate: 60s
             cluster_refresh_timeout: 4s
-<<<<<<< HEAD
             redirect_refresh_interval: 0s
             redirect_per_minute_refresh_threshold: 0
-)EOF";
-
-// This is the basic redis_proxy configuration with an upstream
-// authentication password specified.
-const std::string CONFIG_WITH_AUTH = CONFIG + R"EOF(
-=======
 )EOF");
 }
 
@@ -94,7 +80,6 @@
 
 const std::string& testConfigWithAuth() {
   CONSTRUCT_ON_FIRST_USE(std::string, testConfig() + R"EOF(
->>>>>>> 838eb20c
       extension_protocol_options:
         envoy.redis_proxy: { auth_password: { inline_string: somepassword }}
 )EOF");
@@ -347,12 +332,7 @@
 // The fake server sends a valid response back to the client.
 // The request and response should make it through the envoy
 // proxy server code unchanged.
-<<<<<<< HEAD
-TEST_P(RedisClusterIntegrationTest, SingleSlotMasterSlave) {
-=======
-
 TEST_P(RedisClusterIntegrationTest, SingleSlotMasterReplica) {
->>>>>>> 838eb20c
   random_index_ = 0;
 
   on_server_init_function_ = [this]() {
@@ -391,7 +371,6 @@
   simpleRequestAndResponse(1, makeBulkStringArray({"get", "foo"}), "$3\r\nbar\r\n");
 }
 
-<<<<<<< HEAD
 // This test show the test proxy's multi-stage response to a redirection error from an upstream fake
 // redis server. The proxy will properly redirect the original "get foo" command to the second fake
 // upstream server, and connect to the first fake upstream server to rediscover the cluster's
@@ -400,30 +379,15 @@
   random_index_ = 0;
 
   on_server_init_function_ = [this]() {
-    std::string cluster_slot_response = singleSlotMasterSlave(
-=======
-// This test sends simple "set foo" and "get foo" command from a fake
-// downstream client through the proxy to a fake upstream
-// Redis cluster with a single slot with master and replica.
-// The envoy proxy is set with read_policy to read from replica, the expected result
-// is that the set command will be sent to the master and the get command will be sent
-// to the replica
-
-TEST_P(RedisClusterWithReadPolicyIntegrationTest, SingleSlotMasterReplicaReadReplica) {
-  random_index_ = 0;
-
-  on_server_init_function_ = [this]() {
     std::string cluster_slot_response = singleSlotMasterReplica(
->>>>>>> 838eb20c
         fake_upstreams_[0]->localAddress()->ip(), fake_upstreams_[1]->localAddress()->ip());
     expectCallClusterSlot(random_index_, cluster_slot_response);
   };
 
   initialize();
 
-<<<<<<< HEAD
   // foo hashes to slot 12182 which the proxy believes is at the server reachable via
-  // fake_upstreams_[0], based on the singleSlotMasterSlave() response above.
+  // fake_upstreams_[0], based on the singleSlotMasterReplica() response above.
   std::string request = makeBulkStringArray({"get", "foo"});
   // The actual moved redirection error that redirects to the fake_upstreams_[1] server.
   std::string redirection_response =
@@ -473,11 +437,29 @@
   EXPECT_TRUE(fake_upstream_connection_2->close());
   EXPECT_TRUE(fake_upstream_connection_3->close());
   redis_client->close();
-=======
+}
+
+// This test sends simple "set foo" and "get foo" command from a fake
+// downstream client through the proxy to a fake upstream
+// Redis cluster with a single slot with master and replica.
+// The envoy proxy is set with read_policy to read from replica, the expected result
+// is that the set command will be sent to the master and the get command will be sent
+// to the replica
+
+TEST_P(RedisClusterWithReadPolicyIntegrationTest, SingleSlotMasterReplicaReadReplica) {
+  random_index_ = 0;
+
+  on_server_init_function_ = [this]() {
+    std::string cluster_slot_response = singleSlotMasterReplica(
+        fake_upstreams_[0]->localAddress()->ip(), fake_upstreams_[1]->localAddress()->ip());
+    expectCallClusterSlot(random_index_, cluster_slot_response);
+  };
+
+  initialize();
+
   // foo hashes to slot 12182 which has master node in upstream 0 and replica in upstream 1
   simpleRequestAndResponse(0, makeBulkStringArray({"set", "foo", "bar"}), ":1\r\n");
   simpleRequestAndResponse(1, makeBulkStringArray({"get", "foo"}), "$3\r\nbar\r\n");
->>>>>>> 838eb20c
 }
 
 // This test sends a simple "get foo" command from a fake
@@ -491,12 +473,8 @@
 // one as part of a topology discovery connection (before sending a
 // "cluster slots" command), and one to authenticate the connection
 // that carries the "get foo" request.
-<<<<<<< HEAD
-TEST_P(RedisClusterWithAuthIntegrationTest, SingleSlotMasterSlave) {
-=======
 
 TEST_P(RedisClusterWithAuthIntegrationTest, SingleSlotMasterReplica) {
->>>>>>> 838eb20c
   random_index_ = 0;
 
   on_server_init_function_ = [this]() {

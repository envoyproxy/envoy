#include <sstream>
#include <vector>

#include "extensions/filters/network/redis_proxy/command_splitter_impl.h"

#include "test/integration/integration.h"

using testing::Return;

namespace Envoy {
namespace {

// This is a basic redis_proxy configuration with a single host
// in the cluster. The load balancing policy must be set
// to random for proper test operation.

const std::string CONFIG = R"EOF(
admin:
  access_log_path: /dev/null
  address:
    socket_address:
      address: 127.0.0.1
      port_value: 0
static_resources:
  listeners:
    name: listener_0
    address:
      socket_address:
        address: 127.0.0.1
        port_value: 0
    filter_chains:
      filters:
        name: envoy.redis_proxy
        config:
          stat_prefix: redis_stats
          cluster: cluster_0
          settings:
            op_timeout: 5s
  clusters:
    - name: cluster_0
      lb_policy: RANDOM
      hosts:
      - socket_address:
          address: 127.0.0.1
          port_value: 0
      cluster_type:
        name: envoy.clusters.redis
        typed_config:
          "@type": type.googleapis.com/google.protobuf.Struct
          value:
            cluster_refresh_rate: 1s
            cluster_refresh_timeout: 4s
)EOF";

// This is the basic redis_proxy configuration with an upstream
// authentication password specified.

const std::string CONFIG_WITH_AUTH = CONFIG + R"EOF(
      extension_protocol_options:
        envoy.redis_proxy: { auth_password: { inline_string: somepassword }}
)EOF";

// This function encodes commands as an array of bulkstrings as transmitted by Redis clients to
// Redis servers, according to the Redis protocol.
std::string makeBulkStringArray(std::vector<std::string>&& command_strings) {
  std::stringstream result;

  result << "*" << command_strings.size() << "\r\n";
  for (uint64_t i = 0; i < command_strings.size(); i++) {
    result << "$" << command_strings[i].size() << "\r\n";
    result << command_strings[i] << "\r\n";
  }

  return result.str();
}

class RedisClusterIntegrationTest : public testing::TestWithParam<Network::Address::IpVersion>,
                                    public BaseIntegrationTest {
public:
  RedisClusterIntegrationTest(const std::string& config = CONFIG, int num_upstreams = 2)
      : BaseIntegrationTest(GetParam(), config), num_upstreams_(num_upstreams),
        version_(GetParam()) {}

  void TearDown() override {
    test_server_.reset();
    fake_upstreams_.clear();
  }

  void initialize() override {
    setUpstreamCount(num_upstreams_);
    setDeterministic();
    config_helper_.renameListener("redis_proxy");

    // Change the port for each of the discovery host in cluster_0.
    config_helper_.addConfigModifier([this](envoy::config::bootstrap::v2::Bootstrap& bootstrap) {
      uint32_t upstream_idx = 0;
      auto* cluster_0 = bootstrap.mutable_static_resources()->mutable_clusters(0);

      for (int j = 0; j < cluster_0->hosts_size(); ++j) {
        if (cluster_0->mutable_hosts(j)->has_socket_address()) {
          auto* host_socket_addr = cluster_0->mutable_hosts(j)->mutable_socket_address();
          RELEASE_ASSERT(fake_upstreams_.size() > upstream_idx, "");
          host_socket_addr->set_address(
              fake_upstreams_[upstream_idx]->localAddress()->ip()->addressAsString());
          host_socket_addr->set_port_value(
              fake_upstreams_[upstream_idx++]->localAddress()->ip()->port());
        }
      }
    });

    BaseIntegrationTest::initialize();

    mock_rng_ = dynamic_cast<Runtime::MockRandomGenerator*>(&test_server_->server().random());
    // Abort now if we cannot downcast the server's random number generator pointer.
    ASSERT_TRUE(mock_rng_ != nullptr);
    // Ensure that fake_upstreams_[0] is the load balancer's host of choice by default.
    ON_CALL(*mock_rng_, random()).WillByDefault(Return(random_index_));
  }

protected:
  /**
   * A single step of a larger test involving a fake Redis client and a specific Redis server.
   * @param upstream a handle to the server that will respond to the request.
   * @param request supplies Redis client data to transmit to the Redis server.
   * @param response supplies Redis server data to transmit to the client.
   * @param redis_client a handle to the fake redis client that sends the request.
   * @param fake_upstream_connection supplies a handle to connection from the proxy to the fake
   * server.
   * @param auth_password supplies the fake upstream's server password, if not an empty string.
   */
  void roundtripToUpstreamStep(FakeUpstreamPtr& upstream, const std::string& request,
                               const std::string& response, IntegrationTcpClientPtr& redis_client,
                               FakeRawConnectionPtr& fake_upstream_connection,
                               const std::string& auth_password) {
    std::string proxy_to_server;
    bool expect_auth_command = false;
    std::string ok = "+OK\r\n";

    redis_client->clearData();
    redis_client->write(request);

    if (fake_upstream_connection.get() == nullptr) {
      expect_auth_command = (!auth_password.empty());
      EXPECT_TRUE(upstream->waitForRawConnection(fake_upstream_connection));
    }

    if (expect_auth_command) {
      std::string auth_command = makeBulkStringArray({"auth", auth_password});
      EXPECT_TRUE(fake_upstream_connection->waitForData(auth_command.size() + request.size(),
                                                        &proxy_to_server));
      // The original request should be the same as the data received by the server.
      EXPECT_EQ(auth_command + request, proxy_to_server);
      // Send back an OK for the auth command.
      EXPECT_TRUE(fake_upstream_connection->write(ok));

    } else {
      EXPECT_TRUE(fake_upstream_connection->waitForData(request.size(), &proxy_to_server));
      // The original request should be the same as the data received by the server.
      EXPECT_EQ(request, proxy_to_server);
    }

    EXPECT_TRUE(fake_upstream_connection->write(response));
    redis_client->waitForData(response);
    // The original response should be received by the fake Redis client.
    EXPECT_EQ(response, redis_client->data());
  }

  /**
   * Simple bi-directional test between a fake Redis client and Redis server.
   * @param request supplies Redis client data to transmit to the Redis server.
   * @param response supplies Redis server data to transmit to the client.
   */
  void simpleRequestAndResponse(const int stream_index, const std::string& request,
                                const std::string& response) {
    IntegrationTcpClientPtr redis_client = makeTcpConnection(lookupPort("redis_proxy"));
    FakeRawConnectionPtr fake_upstream_connection;

    roundtripToUpstreamStep(fake_upstreams_[stream_index], request, response, redis_client,
                            fake_upstream_connection, "");

    redis_client->close();
    EXPECT_TRUE(fake_upstream_connection->close());
  }

  void expectCallClusterSlot(int stream_index, std::string& response,
                             const std::string& auth_password = "") {
    std::string cluster_slot_request = makeBulkStringArray({"CLUSTER", "SLOTS"});

    fake_upstreams_[stream_index]->set_allow_unexpected_disconnects(true);

    std::string proxied_cluster_slot_request;

    FakeRawConnectionPtr fake_upstream_connection_;
    EXPECT_TRUE(fake_upstreams_[stream_index]->waitForRawConnection(fake_upstream_connection_));
    if (auth_password.empty()) {
      EXPECT_TRUE(fake_upstream_connection_->waitForData(cluster_slot_request.size(),
                                                         &proxied_cluster_slot_request));
      EXPECT_EQ(cluster_slot_request, proxied_cluster_slot_request);
    } else {
      std::string auth_request = makeBulkStringArray({"auth", auth_password});
      std::string ok = "+OK\r\n";

      EXPECT_TRUE(fake_upstream_connection_->waitForData(
          auth_request.size() + cluster_slot_request.size(), &proxied_cluster_slot_request));
      EXPECT_EQ(auth_request + cluster_slot_request, proxied_cluster_slot_request);
      EXPECT_TRUE(fake_upstream_connection_->write(ok));
    }

    EXPECT_TRUE(fake_upstream_connection_->write(response));
    EXPECT_TRUE(fake_upstream_connection_->close());
  }

  /**
   * Simple response for a single slot redis cluster with a master and slave.
   * @param master the ip of the master node.
   * @param slave the ip of the slave node.
   * @return The cluster slot response.
   */
  std::string singleSlotMasterSlave(const Network::Address::Ip* master,
                                    const Network::Address::Ip* slave) {
    int64_t start_slot = 0;
    int64_t end_slot = 16383;

    std::stringstream resp;
    resp << "*1\r\n"
         << "*4\r\n"
         << ":" << start_slot << "\r\n"
         << ":" << end_slot << "\r\n"
         << makeIp(master->addressAsString(), master->port())
         << makeIp(slave->addressAsString(), slave->port());

    return resp.str();
  }

  /**
   * Simple response for 2 slot redis cluster with 2 nodes.
   * @param slot1 the ip of the master node of slot1.
   * @param slot2 the ip of the master node of slot2.
   * @return The cluster slot response.
   */
  std::string twoSlots(const Network::Address::Ip* slot1, const Network::Address::Ip* slot2,
                       int64_t start_slot1 = 0, int64_t end_slot1 = 10000,
                       int64_t start_slot2 = 10000, int64_t end_slot2 = 16383) {
    std::stringstream resp;
    resp << "*2\r\n"
         << "*3\r\n"
         << ":" << start_slot1 << "\r\n"
         << ":" << end_slot1 << "\r\n"
         << makeIp(slot1->addressAsString(), slot1->port()) << "*3\r\n"
         << ":" << start_slot2 << "\r\n"
         << ":" << end_slot2 << "\r\n"
         << makeIp(slot2->addressAsString(), slot2->port());
    return resp.str();
  }

  std::string makeIp(const std::string& address, uint32_t port) {
    return fmt::format("*2\r\n${0}\r\n{1}\r\n:{2}\r\n", address.size(), address, port);
  }

  Runtime::MockRandomGenerator* mock_rng_{};
  const int num_upstreams_;
  const Network::Address::IpVersion version_;
  int random_index_;
};

class RedisClusterWithAuthIntegrationTest : public RedisClusterIntegrationTest {
public:
  RedisClusterWithAuthIntegrationTest(const std::string& config = CONFIG_WITH_AUTH,
                                      int num_upstreams = 2)
      : RedisClusterIntegrationTest(config, num_upstreams) {}
};

INSTANTIATE_TEST_SUITE_P(IpVersions, RedisClusterIntegrationTest,
                         testing::ValuesIn(TestEnvironment::getIpVersionsForTest()),
                         TestUtility::ipTestParamsToString);

INSTANTIATE_TEST_SUITE_P(IpVersions, RedisClusterWithAuthIntegrationTest,
                         testing::ValuesIn(TestEnvironment::getIpVersionsForTest()),
                         TestUtility::ipTestParamsToString);

// This test sends a simple "get foo" command from a fake
// downstream client through the proxy to a fake upstream
// Redis cluster with a single slot with master and slave.
// The fake server sends a valid response back to the client.
// The request and response should make it through the envoy
// proxy server code unchanged.

TEST_P(RedisClusterIntegrationTest, SingleSlotMasterSlave) {
  random_index_ = 0;

  on_server_init_function_ = [this]() {
    std::string cluster_slot_response = singleSlotMasterSlave(
        fake_upstreams_[0]->localAddress()->ip(), fake_upstreams_[1]->localAddress()->ip());
    expectCallClusterSlot(random_index_, cluster_slot_response);
  };

  initialize();

  // foo hashes to slot 12182 which is in upstream 0
  simpleRequestAndResponse(0, makeBulkStringArray({"get", "foo"}), "$3\r\nbar\r\n");
}

// This test sends a simple "get foo" command from a fake
// downstream client through the proxy to a fake upstream
// Redis cluster with 2 slots. The fake server sends a valid response
// back to the client. The request and response should
// make it through the envoy proxy server code unchanged.

TEST_P(RedisClusterIntegrationTest, TwoSlot) {
  random_index_ = 0;

  on_server_init_function_ = [this]() {
    std::string cluster_slot_response = twoSlots(fake_upstreams_[0]->localAddress()->ip(),
                                                 fake_upstreams_[1]->localAddress()->ip());
    expectCallClusterSlot(random_index_, cluster_slot_response);
  };

  initialize();

  // foobar hashes to slot 12325 which is in upstream 1
  simpleRequestAndResponse(1, makeBulkStringArray({"get", "foobar"}), "$3\r\nbar\r\n");
  // bar hashes to slot 5061 which is in upstream 0
  simpleRequestAndResponse(0, makeBulkStringArray({"get", "bar"}), "$3\r\nbar\r\n");
  // foo hashes to slot 12182 which is in upstream 1
  simpleRequestAndResponse(1, makeBulkStringArray({"get", "foo"}), "$3\r\nbar\r\n");
}

// This test sends a simple "get foo" command from a fake
// downstream client through the proxy to a fake upstream
<<<<<<< HEAD
// Redis cluster with 2 slots before and after the slot
// allocation are changed.

TEST_P(RedisClusterIntegrationTest, MigrateSlot) {
  random_index_ = 0;

  on_server_init_function_ = [this]() {
    std::string cluster_slot_response = twoSlots(fake_upstreams_[0]->localAddress()->ip(),
                                                 fake_upstreams_[1]->localAddress()->ip());
    expectCallClusterSlot(random_index_, cluster_slot_response);
=======
// Redis cluster with a single slot with master and slave.
// The fake server sends a valid response back to the client.
// The request and response should make it through the envoy
// proxy server code unchanged.
//
// In this scenario, the fake server will receive 2 auth commands:
// one as part of a topology discovery connection (before sending a
// "cluster slots" command), and one to authenticate the connection
// that carries the "get foo" request.

TEST_P(RedisClusterWithAuthIntegrationTest, SingleSlotMasterSlave) {
  random_index_ = 0;

  on_server_init_function_ = [this]() {
    std::string cluster_slot_response = singleSlotMasterSlave(
        fake_upstreams_[0]->localAddress()->ip(), fake_upstreams_[1]->localAddress()->ip());
    expectCallClusterSlot(0, cluster_slot_response, "somepassword");
>>>>>>> 47d3a529
  };

  initialize();

<<<<<<< HEAD
  // bar hashes to slot 5061 which is in upstream 0
  simpleRequestAndResponse(0, makeBulkStringArray({"get", "bar"}), "$3\r\nbar\r\n");

  std::string cluster_slot_response =
      twoSlots(fake_upstreams_[0]->localAddress()->ip(), fake_upstreams_[1]->localAddress()->ip(),
               0, 4999, 5000, 16383);
  expectCallClusterSlot(random_index_, cluster_slot_response);

  // bar hashes to slot 5061 which is in now upstream 1
  simpleRequestAndResponse(1, makeBulkStringArray({"get", "bar"}), "$3\r\nbar\r\n");
=======
  IntegrationTcpClientPtr redis_client = makeTcpConnection(lookupPort("redis_proxy"));
  FakeRawConnectionPtr fake_upstream_connection;

  roundtripToUpstreamStep(fake_upstreams_[random_index_], makeBulkStringArray({"get", "foo"}),
                          "$3\r\nbar\r\n", redis_client, fake_upstream_connection, "somepassword");

  redis_client->close();
  EXPECT_TRUE(fake_upstream_connection->close());
>>>>>>> 47d3a529
}

} // namespace
} // namespace Envoy<|MERGE_RESOLUTION|>--- conflicted
+++ resolved
@@ -327,7 +327,6 @@
 
 // This test sends a simple "get foo" command from a fake
 // downstream client through the proxy to a fake upstream
-<<<<<<< HEAD
 // Redis cluster with 2 slots before and after the slot
 // allocation are changed.
 
@@ -338,7 +337,24 @@
     std::string cluster_slot_response = twoSlots(fake_upstreams_[0]->localAddress()->ip(),
                                                  fake_upstreams_[1]->localAddress()->ip());
     expectCallClusterSlot(random_index_, cluster_slot_response);
-=======
+  };
+
+  initialize();
+
+  // bar hashes to slot 5061 which is in upstream 0
+  simpleRequestAndResponse(0, makeBulkStringArray({"get", "bar"}), "$3\r\nbar\r\n");
+
+  std::string cluster_slot_response =
+    twoSlots(fake_upstreams_[0]->localAddress()->ip(), fake_upstreams_[1]->localAddress()->ip(),
+             0, 4999, 5000, 16383);
+  expectCallClusterSlot(random_index_, cluster_slot_response);
+
+  // bar hashes to slot 5061 which is in now upstream 1
+  simpleRequestAndResponse(1, makeBulkStringArray({"get", "bar"}), "$3\r\nbar\r\n");
+}
+
+// This test sends a simple "get foo" command from a fake
+// downstream client through the proxy to a fake upstream
 // Redis cluster with a single slot with master and slave.
 // The fake server sends a valid response back to the client.
 // The request and response should make it through the envoy
@@ -356,23 +372,10 @@
     std::string cluster_slot_response = singleSlotMasterSlave(
         fake_upstreams_[0]->localAddress()->ip(), fake_upstreams_[1]->localAddress()->ip());
     expectCallClusterSlot(0, cluster_slot_response, "somepassword");
->>>>>>> 47d3a529
   };
 
   initialize();
 
-<<<<<<< HEAD
-  // bar hashes to slot 5061 which is in upstream 0
-  simpleRequestAndResponse(0, makeBulkStringArray({"get", "bar"}), "$3\r\nbar\r\n");
-
-  std::string cluster_slot_response =
-      twoSlots(fake_upstreams_[0]->localAddress()->ip(), fake_upstreams_[1]->localAddress()->ip(),
-               0, 4999, 5000, 16383);
-  expectCallClusterSlot(random_index_, cluster_slot_response);
-
-  // bar hashes to slot 5061 which is in now upstream 1
-  simpleRequestAndResponse(1, makeBulkStringArray({"get", "bar"}), "$3\r\nbar\r\n");
-=======
   IntegrationTcpClientPtr redis_client = makeTcpConnection(lookupPort("redis_proxy"));
   FakeRawConnectionPtr fake_upstream_connection;
 
@@ -381,7 +384,6 @@
 
   redis_client->close();
   EXPECT_TRUE(fake_upstream_connection->close());
->>>>>>> 47d3a529
 }
 
 } // namespace

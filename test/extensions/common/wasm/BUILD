--- conflicted
+++ resolved
@@ -41,11 +41,7 @@
         "//test/extensions/common/wasm/test_data:test_cpp.wasm",
         "//test/extensions/common/wasm/test_data:test_restriction_cpp.wasm",
     ]),
-<<<<<<< HEAD
-    rbe_pool = "4core",
-=======
     rbe_pool = "6gig",
->>>>>>> ef96ec4f
     tags = ["skip_on_windows"],
     deps = [
         "//source/common/common:hex_lib",

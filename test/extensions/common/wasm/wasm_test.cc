--- conflicted
+++ resolved
@@ -1474,7 +1474,6 @@
   EXPECT_EQ(proxy_wasm::FilterDataStatus::StopIterationNoBuffer, context().onRequestBody(1, false));
 }
 
-<<<<<<< HEAD
 class WasmLocalReplyTest : public WasmCommonContextTest {
 public:
   WasmLocalReplyTest() = default;
@@ -1592,7 +1591,8 @@
   filter_manager_->decodeHeaders(*request_headers_, false);
   filter_manager_->decodeData(request_data_, false);
   filter_manager_->destroyFilters();
-=======
+}
+
 class PluginConfigTest : public testing::TestWithParam<std::tuple<std::string, std::string>> {
 public:
   PluginConfigTest() = default;
@@ -1646,7 +1646,7 @@
     const std::string plugin_config_yaml = fmt::format(
         R"EOF(
 name: "{}_test_wasm_reload"
-root_id: "panic after sending local reply"
+root_id: "panic during request processing"
 failure_policy: FAIL_RELOAD
 vm_config:
   runtime: "envoy.wasm.runtime.{}"
@@ -1765,7 +1765,7 @@
     const std::string plugin_config_yaml = fmt::format(
         R"EOF(
 name: "{}_test_wasm_reload"
-root_id: "panic after sending local reply"
+root_id: "panic during request processing"
 failure_policy: FAIL_CLOSED
 vm_config:
   runtime: "envoy.wasm.runtime.{}"
@@ -1844,7 +1844,7 @@
     const std::string plugin_config_yaml = fmt::format(
         R"EOF(
 name: "{}_test_wasm_reload"
-root_id: "panic after sending local reply"
+root_id: "panic during request processing"
 vm_config:
   runtime: "envoy.wasm.runtime.{}"
   configuration:
@@ -1922,7 +1922,7 @@
     const std::string plugin_config_yaml = fmt::format(
         R"EOF(
 name: "{}_test_wasm_reload"
-root_id: "panic after sending local reply"
+root_id: "panic during request processing"
 failure_policy: FAIL_OPEN
 vm_config:
   runtime: "envoy.wasm.runtime.{}"
@@ -1973,7 +1973,6 @@
 
   test_func(false);
   test_func(true);
->>>>>>> e22739d9
 }
 
 } // namespace Wasm

load(
    "//bazel:envoy_build_system.bzl",
    "envoy_cc_mock",
    "envoy_cc_test",
    "envoy_package",
    "envoy_select_boringssl",
)

licenses(["notice"])  # Apache 2

envoy_package()

envoy_cc_mock(
    name = "aws_mocks",
    srcs = ["mocks.cc"],
    hdrs = ["mocks.h"],
    rbe_pool = "6gig",
    deps = [
        "//envoy/http:message_interface",
        "//source/common/http:message_lib",
        "//source/extensions/common/aws:aws_cluster_manager_lib",
        "//source/extensions/common/aws:credential_provider_chains_lib",
        "//source/extensions/common/aws:credentials_provider_base_lib",
        "//source/extensions/common/aws:credentials_provider_interface",
        "//source/extensions/common/aws:metadata_fetcher_lib",
        "//source/extensions/common/aws:signer_interface",
<<<<<<< HEAD
        "//source/extensions/common/aws/credential_providers:iam_roles_anywhere_credentials_provider_lib",
        "//source/extensions/common/aws/credential_providers:iam_roles_anywhere_x509_credentials_provider_lib",
        "//test/mocks/upstream:cluster_manager_mocks",
=======
        "//source/extensions/common/aws/signers:sigv4a_signer_impl_lib",
>>>>>>> 2568d6c1
    ],
)

envoy_cc_test(
    name = "credential_provider_chains_test",
    srcs = ["credential_provider_chains_test.cc"],
    rbe_pool = "6gig",
    deps = [
        "//source/extensions/common/aws:credential_provider_chains_lib",
        "//source/extensions/common/aws/credential_providers:inline_credentials_provider_lib",
        "//test/extensions/common/aws:aws_mocks",
        "//test/mocks/api:api_mocks",
        "//test/mocks/server:factory_context_mocks",
        "//test/mocks/upstream:cluster_manager_mocks",
        "//test/test_common:environment_lib",
        "//test/test_common:test_runtime_lib",
    ],
)

envoy_cc_test(
    name = "aws_cluster_manager_test",
    srcs = ["aws_cluster_manager_test.cc"],
    rbe_pool = "6gig",
    deps = [
        "//source/extensions/common/aws:aws_cluster_manager_lib",
        "//test/mocks/server:server_factory_context_mocks",
        "@envoy_api//envoy/config/cluster/v3:pkg_cc_proto",
    ],
)

envoy_cc_test(
    name = "utility_test",
    srcs = ["utility_test.cc"],
    copts = envoy_select_boringssl(
        [
            "-DENVOY_SSL_FIPS",
        ],
    ),
    rbe_pool = "6gig",
    deps = [
        "//source/extensions/common/aws:utility_lib",
        "//test/extensions/common/aws:aws_mocks",
        "//test/mocks/server:server_factory_context_mocks",
        "//test/test_common:utility_lib",
    ],
)

envoy_cc_test(
    name = "region_provider_impl_test",
    srcs = ["region_provider_impl_test.cc"],
    rbe_pool = "6gig",
    deps = [
        "//source/extensions/common/aws:region_provider_impl_lib",
        "//test/test_common:environment_lib",
    ],
)

envoy_cc_test(
    name = "metadata_fetcher_test",
    srcs = ["metadata_fetcher_test.cc"],
    rbe_pool = "6gig",
    deps = [
        "//source/common/http:headers_lib",
        "//source/common/http:message_lib",
        "//source/common/http:utility_lib",
        "//source/common/protobuf:utility_lib",
        "//source/extensions/common/aws:metadata_fetcher_lib",
        "//test/extensions/common/aws:aws_mocks",
        "//test/extensions/filters/http/common:mock_lib",
        "//test/mocks/api:api_mocks",
        "//test/mocks/event:event_mocks",
        "//test/mocks/server:factory_context_mocks",
        "//test/test_common:environment_lib",
        "//test/test_common:simulated_time_system_lib",
        "//test/test_common:utility_lib",
    ],
)

envoy_cc_test(
    name = "credentials_provider_test",
    srcs = ["credentials_provider_test.cc"],
    rbe_pool = "6gig",
    deps = [
        "//source/extensions/common/aws:credentials_provider_interface",
        "//source/extensions/common/aws:utility_lib",
        "//source/extensions/common/aws/signers:sigv4_signer_impl_lib",
        "//test/extensions/common/aws:aws_mocks",
        "//test/mocks/server:factory_context_mocks",
    ],
)

envoy_cc_test(
    name = "aws_metadata_fetcher_integration_test",
    size = "large",
    srcs = [
        "aws_metadata_fetcher_integration_test.cc",
    ],
    rbe_pool = "6gig",
    deps = [
        "//source/common/common:fmt_lib",
        "//source/extensions/common/aws:utility_lib",
        "//source/extensions/filters/http/fault:config",
        "//source/extensions/filters/http/fault:fault_filter_lib",
        "//source/extensions/filters/http/router:config",
        "//source/extensions/filters/network/echo:config",
        "//source/extensions/filters/network/http_connection_manager:config",
        "//test/integration:integration_lib",
        "//test/server:utility_lib",
        "//test/test_common:utility_lib",
    ],
)<|MERGE_RESOLUTION|>--- conflicted
+++ resolved
@@ -24,13 +24,10 @@
         "//source/extensions/common/aws:credentials_provider_interface",
         "//source/extensions/common/aws:metadata_fetcher_lib",
         "//source/extensions/common/aws:signer_interface",
-<<<<<<< HEAD
         "//source/extensions/common/aws/credential_providers:iam_roles_anywhere_credentials_provider_lib",
         "//source/extensions/common/aws/credential_providers:iam_roles_anywhere_x509_credentials_provider_lib",
         "//test/mocks/upstream:cluster_manager_mocks",
-=======
         "//source/extensions/common/aws/signers:sigv4a_signer_impl_lib",
->>>>>>> 2568d6c1
     ],
 )
 

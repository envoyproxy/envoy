#pragma once

#include "envoy/http/message.h"

#include "source/extensions/common/aws/aws_cluster_manager.h"
#include "source/extensions/common/aws/credential_provider_chains.h"
#include "source/extensions/common/aws/credential_providers/iam_roles_anywhere_x509_credentials_provider.h"
#include "source/extensions/common/aws/credentials_provider.h"
#include "source/extensions/common/aws/metadata_credentials_provider_base.h"
#include "source/extensions/common/aws/metadata_fetcher.h"
#include "source/extensions/common/aws/signer.h"
#include "source/extensions/common/aws/signers/iam_roles_anywhere_sigv4_signer_impl.h"
#include "source/extensions/common/aws/signers/sigv4a_key_derivation.h"

#include "gmock/gmock.h"

namespace Envoy {
namespace Extensions {
namespace Common {
namespace Aws {

class MockMetadataFetcher : public MetadataFetcher {
public:
  MOCK_METHOD(void, cancel, ());
  MOCK_METHOD(absl::string_view, failureToString, (MetadataFetcher::MetadataReceiver::Failure));
  MOCK_METHOD(void, fetch,
              (Http::RequestMessage & message, Tracing::Span& parent_span,
               MetadataFetcher::MetadataReceiver& receiver));
};

class MockMetadataReceiver : public MetadataFetcher::MetadataReceiver {
public:
  MOCK_METHOD(void, onMetadataSuccess, (const std::string&& body));
  MOCK_METHOD(void, onMetadataError, (MetadataFetcher::MetadataReceiver::Failure reason));
};

class MockCredentialsProvider : public CredentialsProvider {
public:
  MockCredentialsProvider();
  ~MockCredentialsProvider() override;

  MOCK_METHOD(Credentials, getCredentials, ());
  MOCK_METHOD(bool, credentialsPending, ());
  MOCK_METHOD(std::string, providerName, ());
};

class MockSigner : public Signer {
public:
  MockSigner();
  ~MockSigner() override;

  MOCK_METHOD(absl::Status, sign, (Http::RequestMessage&, bool, absl::string_view));
  MOCK_METHOD(absl::Status, sign, (Http::RequestHeaderMap&, const std::string&, absl::string_view));
  MOCK_METHOD(absl::Status, signEmptyPayload, (Http::RequestHeaderMap&, absl::string_view));
  MOCK_METHOD(absl::Status, signUnsignedPayload, (Http::RequestHeaderMap&, absl::string_view));
  MOCK_METHOD(bool, addCallbackIfCredentialsPending, (CredentialsPendingCallback&&));
};

class MockFetchMetadata {
public:
  virtual ~MockFetchMetadata() = default;

  MOCK_METHOD(absl::optional<std::string>, fetch, (Http::RequestMessage&), (const));
};

class MockAwsClusterManager : public AwsClusterManager {
public:
  ~MockAwsClusterManager() override = default;

  MOCK_METHOD(absl::Status, addManagedCluster,
              (absl::string_view cluster_name,
               const envoy::config::cluster::v3::Cluster::DiscoveryType cluster_type,
               absl::string_view uri));

  MOCK_METHOD(absl::StatusOr<AwsManagedClusterUpdateCallbacksHandlePtr>,
              addManagedClusterUpdateCallbacks,
              (absl::string_view cluster_name, AwsManagedClusterUpdateCallbacks& cb));
  MOCK_METHOD(absl::StatusOr<std::string>, getUriFromClusterName, (absl::string_view cluster_name));
  MOCK_METHOD(void, createQueuedClusters, ());
};

class MockAwsManagedClusterUpdateCallbacks : public AwsManagedClusterUpdateCallbacks {
public:
  MOCK_METHOD(void, onClusterAddOrUpdate, ());
};

class MockCredentialsProviderChain : public CredentialsProviderChain {
public:
  MOCK_METHOD(Credentials, chainGetCredentials, ());
  MOCK_METHOD(bool, addCallbackIfChainCredentialsPending, (CredentialsPendingCallback&&));
  MOCK_METHOD(void, onCredentialUpdate, ());
};

class MockCredentialsProviderChainFactories : public CredentialsProviderChainFactories {
public:
  MOCK_METHOD(CredentialsProviderSharedPtr, createEnvironmentCredentialsProvider, (), (const));
  MOCK_METHOD(
      CredentialsProviderSharedPtr, mockCreateCredentialsFileCredentialsProvider,
      (Server::Configuration::ServerFactoryContext&,
       (const envoy::extensions::common::aws::v3::CredentialsFileCredentialProvider& config)),
      (const));

  CredentialsProviderSharedPtr createCredentialsFileCredentialsProvider(
      Server::Configuration::ServerFactoryContext& context,
      const envoy::extensions::common::aws::v3::CredentialsFileCredentialProvider& config)
      const override {
    return mockCreateCredentialsFileCredentialsProvider(context, config);
  }

  MOCK_METHOD(
      CredentialsProviderSharedPtr, createWebIdentityCredentialsProvider,
      (Server::Configuration::ServerFactoryContext&, AwsClusterManagerPtr, absl::string_view,
       const envoy::extensions::common::aws::v3::AssumeRoleWithWebIdentityCredentialProvider&));

  MOCK_METHOD(CredentialsProviderSharedPtr, createContainerCredentialsProvider,
              (Server::Configuration::ServerFactoryContext&, AwsClusterManagerPtr,
               CreateMetadataFetcherCb, absl::string_view, absl::string_view,
               MetadataFetcher::MetadataReceiver::RefreshState, std::chrono::seconds,
               absl::string_view));

  MOCK_METHOD(CredentialsProviderSharedPtr, createInstanceProfileCredentialsProvider,
              (Server::Configuration::ServerFactoryContext&, AwsClusterManagerPtr,
               CreateMetadataFetcherCb, MetadataFetcher::MetadataReceiver::RefreshState,
               std::chrono::seconds, absl::string_view));

  MOCK_METHOD(CredentialsProviderSharedPtr, createIAMRolesAnywhereCredentialsProvider,
              (Server::Configuration::ServerFactoryContext & context,
               AwsClusterManagerPtr aws_cluster_manager, absl::string_view region,
               const envoy::extensions::common::aws::v3::IAMRolesAnywhereCredentialProvider&
                   iam_roles_anywhere_config),
              (const));
};

<<<<<<< HEAD
class MockCustomCredentialsProviderChainFactories : public CustomCredentialsProviderChainFactories {
public:
  MOCK_METHOD(
      CredentialsProviderSharedPtr, mockCreateCredentialsFileCredentialsProvider,
      (Server::Configuration::ServerFactoryContext&,
       (const envoy::extensions::common::aws::v3::CredentialsFileCredentialProvider& config)),
      (const));

  CredentialsProviderSharedPtr createCredentialsFileCredentialsProvider(
      Server::Configuration::ServerFactoryContext& context,
      const envoy::extensions::common::aws::v3::CredentialsFileCredentialProvider& config)
      const override {
    return mockCreateCredentialsFileCredentialsProvider(context, config);
  }

  MOCK_METHOD(
      CredentialsProviderSharedPtr, createWebIdentityCredentialsProvider,
      (Server::Configuration::ServerFactoryContext&, AwsClusterManagerPtr, absl::string_view,
       const envoy::extensions::common::aws::v3::AssumeRoleWithWebIdentityCredentialProvider&));

  MOCK_METHOD(CredentialsProviderSharedPtr, createIAMRolesAnywhereCredentialsProvider,
              (Server::Configuration::ServerFactoryContext & context,
               AwsClusterManagerPtr aws_cluster_manager, absl::string_view region,
               const envoy::extensions::common::aws::v3::IAMRolesAnywhereCredentialProvider&
                   iam_roles_anywhere_config),
              (const));
};

=======
>>>>>>> 5955972a
class MockSigV4AKeyDerivation : public SigV4AKeyDerivationBase {
public:
  MOCK_METHOD(absl::StatusOr<EC_KEY*>, derivePrivateKey,
              (absl::string_view access_key_id, absl::string_view secret_access_key));
  MOCK_METHOD(bool, derivePublicKey, (EC_KEY * ec_key));
};

// Friend class for testing callbacks
class MetadataCredentialsProviderBaseFriend {
public:
  MetadataCredentialsProviderBaseFriend(std::shared_ptr<MetadataCredentialsProviderBase> provider)
      : provider_(provider) {}

  void onClusterAddOrUpdate() { return provider_->onClusterAddOrUpdate(); }
  void setMetadataFetcher(MetadataFetcherPtr fetcher) {
    provider_->metadata_fetcher_ = std::move(fetcher);
  }
  std::shared_ptr<MetadataCredentialsProviderBase> provider_;
};

// Friend class for testing private pem functionality
class IAMRolesAnywhereX509CredentialsProviderFriend {
public:
  IAMRolesAnywhereX509CredentialsProviderFriend(
      std::unique_ptr<IAMRolesAnywhereX509CredentialsProvider> provider)
      : provider_(std::move(provider)) {}

  absl::Status pemToDerB64(absl::string_view pem, std::string& output, bool chain = false) {
    return provider_->pemToDerB64(pem, output, chain);
  }

  absl::Status
  pemToAlgorithmSerialExpiration(absl::string_view pem,
                                 X509Credentials::PublicKeySignatureAlgorithm& algorithm,
                                 std::string& serial, SystemTime& time) {
    return provider_->pemToAlgorithmSerialExpiration(pem, algorithm, serial, time);
  }

  std::chrono::seconds getCacheDuration() { return provider_->getCacheDuration(); }

  std::unique_ptr<IAMRolesAnywhereX509CredentialsProvider> provider_;
};

class MockIAMRolesAnywhereSigV4Signer : public IAMRolesAnywhereSigV4Signer {

public:
  MockIAMRolesAnywhereSigV4Signer(absl::string_view service_name, absl::string_view region,
                                  const X509CredentialsProviderSharedPtr& credentials_provider,
                                  TimeSource& timesource)
      : IAMRolesAnywhereSigV4Signer(service_name, region, credentials_provider, timesource) {}
  ~MockIAMRolesAnywhereSigV4Signer() override = default;
  MOCK_METHOD(absl::Status, sign,
              (Http::RequestMessage & message, bool sign_body,
               const absl::string_view override_region));

private:
  MOCK_METHOD(std::string, createCredentialScope,
              (const absl::string_view short_date, const absl::string_view override_region),
              (const));

  MOCK_METHOD(absl::StatusOr<std::string>, createSignature,
              (const X509Credentials& credentials, const absl::string_view string_to_sign),
              (const));

  MOCK_METHOD(std::string, createAuthorizationHeader,
              (const X509Credentials& x509_credentials, const absl::string_view credential_scope,
               (const std::map<std::string, std::string>& canonical_headers),
               const absl::string_view signature),
              (const));

  MOCK_METHOD(std::string, createStringToSign,
              (const X509Credentials& x509_credentials, const absl::string_view canonical_request,
               const absl::string_view long_date, const absl::string_view credential_scope),
              (const));
};

class MockX509CredentialsProvider : public X509CredentialsProvider {
public:
  ~MockX509CredentialsProvider() override = default;

  MOCK_METHOD(X509Credentials, getCredentials, ());
};

} // namespace Aws
} // namespace Common
} // namespace Extensions
} // namespace Envoy<|MERGE_RESOLUTION|>--- conflicted
+++ resolved
@@ -131,37 +131,6 @@
               (const));
 };
 
-<<<<<<< HEAD
-class MockCustomCredentialsProviderChainFactories : public CustomCredentialsProviderChainFactories {
-public:
-  MOCK_METHOD(
-      CredentialsProviderSharedPtr, mockCreateCredentialsFileCredentialsProvider,
-      (Server::Configuration::ServerFactoryContext&,
-       (const envoy::extensions::common::aws::v3::CredentialsFileCredentialProvider& config)),
-      (const));
-
-  CredentialsProviderSharedPtr createCredentialsFileCredentialsProvider(
-      Server::Configuration::ServerFactoryContext& context,
-      const envoy::extensions::common::aws::v3::CredentialsFileCredentialProvider& config)
-      const override {
-    return mockCreateCredentialsFileCredentialsProvider(context, config);
-  }
-
-  MOCK_METHOD(
-      CredentialsProviderSharedPtr, createWebIdentityCredentialsProvider,
-      (Server::Configuration::ServerFactoryContext&, AwsClusterManagerPtr, absl::string_view,
-       const envoy::extensions::common::aws::v3::AssumeRoleWithWebIdentityCredentialProvider&));
-
-  MOCK_METHOD(CredentialsProviderSharedPtr, createIAMRolesAnywhereCredentialsProvider,
-              (Server::Configuration::ServerFactoryContext & context,
-               AwsClusterManagerPtr aws_cluster_manager, absl::string_view region,
-               const envoy::extensions::common::aws::v3::IAMRolesAnywhereCredentialProvider&
-                   iam_roles_anywhere_config),
-              (const));
-};
-
-=======
->>>>>>> 5955972a
 class MockSigV4AKeyDerivation : public SigV4AKeyDerivationBase {
 public:
   MOCK_METHOD(absl::StatusOr<EC_KEY*>, derivePrivateKey,

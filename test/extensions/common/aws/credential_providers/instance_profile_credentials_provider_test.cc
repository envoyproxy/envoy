#include "envoy/extensions/common/aws/v3/credential_provider.pb.h"

#include "source/extensions/common/aws/credential_providers/instance_profile_credentials_provider.h"

#include "test/extensions/common/aws/mocks.h"
#include "test/mocks/server/factory_context.h"
#include "test/test_common/environment.h"
#include "test/test_common/test_runtime.h"

#include "gmock/gmock.h"
#include "gtest/gtest.h"

using testing::_;
using testing::Eq;
using testing::InSequence;
using testing::NiceMock;
using testing::Return;
namespace Envoy {
namespace Extensions {
namespace Common {
namespace Aws {
<<<<<<< HEAD
=======

>>>>>>> 2568d6c1
class MessageMatcher : public testing::MatcherInterface<Http::RequestMessage&> {
public:
  explicit MessageMatcher(const Http::TestRequestHeaderMapImpl& expected_headers)
      : expected_headers_(expected_headers) {}

  bool MatchAndExplain(Http::RequestMessage& message,
                       testing::MatchResultListener* result_listener) const override {
    const bool equal = TestUtility::headerMapEqualIgnoreOrder(message.headers(), expected_headers_);
    if (!equal) {
      *result_listener << "\n"
                       << TestUtility::addLeftAndRightPadding("Expected header map:") << "\n"
                       << expected_headers_
                       << TestUtility::addLeftAndRightPadding("is not equal to actual header map:")
                       << "\n"
                       << message.headers()
                       << TestUtility::addLeftAndRightPadding("") // line full of padding
                       << "\n";
    }
    return equal;
  }

  void DescribeTo(::std::ostream* os) const override { *os << "Message matches"; }

  void DescribeNegationTo(::std::ostream* os) const override { *os << "Message does not match"; }

private:
  const Http::TestRequestHeaderMapImpl expected_headers_;
};

testing::Matcher<Http::RequestMessage&>
messageMatches(const Http::TestRequestHeaderMapImpl& expected_headers) {
  return testing::MakeMatcher(new MessageMatcher(expected_headers));
}

// Begin unit test for new option via Http Async client.
class InstanceProfileCredentialsProviderTest : public testing::Test {
public:
  InstanceProfileCredentialsProviderTest()
      : api_(Api::createApiForTest(time_system_)), raw_metadata_fetcher_(new MockMetadataFetcher) {}

  void setupProvider(MetadataFetcher::MetadataReceiver::RefreshState refresh_state =
                         MetadataFetcher::MetadataReceiver::RefreshState::Ready,
                     std::chrono::seconds initialization_timer = std::chrono::seconds(2)) {
    ON_CALL(context_, clusterManager()).WillByDefault(ReturnRef(cluster_manager_));
    mock_manager_ = std::make_shared<MockAwsClusterManager>();
    base_manager_ = std::dynamic_pointer_cast<AwsClusterManager>(mock_manager_);

    manager_optref_.emplace(base_manager_);
    EXPECT_CALL(*mock_manager_, getUriFromClusterName(_))
        .WillRepeatedly(Return("169.254.170.2:80/path/to/doc"));

    provider_ = std::make_shared<InstanceProfileCredentialsProvider>(
        *api_, context_, manager_optref_, nullptr,
        [this](Upstream::ClusterManager&, absl::string_view) {
          metadata_fetcher_.reset(raw_metadata_fetcher_);
          return std::move(metadata_fetcher_);
        },
        refresh_state, initialization_timer, "credentials_provider_cluster");
  }

  void expectSessionToken(const uint64_t status_code, const std::string&& token) {
    Http::TestRequestHeaderMapImpl headers{{":path", "/latest/api/token"},
                                           {":authority", "169.254.169.254:80"},
                                           {":scheme", "http"},
                                           {":method", "PUT"},
                                           {"X-aws-ec2-metadata-token-ttl-seconds", "21600"}};
    EXPECT_CALL(*raw_metadata_fetcher_, fetch(messageMatches(headers), _, _))
        .WillRepeatedly(Invoke([this, status_code, token = std::move(token)](
                                   Http::RequestMessage&, Tracing::Span&,
                                   MetadataFetcher::MetadataReceiver& receiver) {
          if (status_code == enumToInt(Http::Code::OK)) {
            if (!token.empty()) {
              receiver.onMetadataSuccess(std::move(token));
            } else {
              EXPECT_CALL(
                  *raw_metadata_fetcher_,
                  failureToString(Eq(MetadataFetcher::MetadataReceiver::Failure::InvalidMetadata)))
                  .WillRepeatedly(testing::Return("InvalidMetadata"));
              receiver.onMetadataError(MetadataFetcher::MetadataReceiver::Failure::InvalidMetadata);
            }
          } else {
            EXPECT_CALL(*raw_metadata_fetcher_,
                        failureToString(Eq(MetadataFetcher::MetadataReceiver::Failure::Network)))
                .WillRepeatedly(testing::Return("Network"));
            receiver.onMetadataError(MetadataFetcher::MetadataReceiver::Failure::Network);
          }
        }));
  }

  void expectCredentialListing(const uint64_t status_code, const std::string&& instance_role) {
    Http::TestRequestHeaderMapImpl headers{{":path", "/latest/meta-data/iam/security-credentials"},
                                           {":authority", "169.254.169.254:80"},
                                           {":scheme", "http"},
                                           {":method", "GET"}};
    EXPECT_CALL(*raw_metadata_fetcher_, fetch(messageMatches(headers), _, _))
        .WillRepeatedly(Invoke([this, status_code, instance_role = std::move(instance_role)](
                                   Http::RequestMessage&, Tracing::Span&,
                                   MetadataFetcher::MetadataReceiver& receiver) {
          if (status_code == enumToInt(Http::Code::OK)) {
            if (!instance_role.empty()) {
              receiver.onMetadataSuccess(std::move(instance_role));
            } else {
              EXPECT_CALL(
                  *raw_metadata_fetcher_,
                  failureToString(Eq(MetadataFetcher::MetadataReceiver::Failure::InvalidMetadata)))
                  .WillRepeatedly(testing::Return("InvalidMetadata"));
              receiver.onMetadataError(MetadataFetcher::MetadataReceiver::Failure::InvalidMetadata);
            }
          } else {
            EXPECT_CALL(*raw_metadata_fetcher_,
                        failureToString(Eq(MetadataFetcher::MetadataReceiver::Failure::Network)))
                .WillRepeatedly(testing::Return("Network"));
            receiver.onMetadataError(MetadataFetcher::MetadataReceiver::Failure::Network);
          }
        }));
  }

  void expectCredentialListingIMDSv2(const uint64_t status_code,
                                     const std::string&& instance_role) {
    Http::TestRequestHeaderMapImpl headers{{":path", "/latest/meta-data/iam/security-credentials"},
                                           {":authority", "169.254.169.254:80"},
                                           {":scheme", "http"},
                                           {":method", "GET"},
                                           {"X-aws-ec2-metadata-token", "TOKEN"}};
    EXPECT_CALL(*raw_metadata_fetcher_, fetch(messageMatches(headers), _, _))
        .WillRepeatedly(Invoke([this, status_code, instance_role = std::move(instance_role)](
                                   Http::RequestMessage&, Tracing::Span&,
                                   MetadataFetcher::MetadataReceiver& receiver) {
          if (status_code == enumToInt(Http::Code::OK)) {
            if (!instance_role.empty()) {
              receiver.onMetadataSuccess(std::move(instance_role));
            } else {
              EXPECT_CALL(
                  *raw_metadata_fetcher_,
                  failureToString(Eq(MetadataFetcher::MetadataReceiver::Failure::InvalidMetadata)))
                  .WillRepeatedly(testing::Return("InvalidMetadata"));
              receiver.onMetadataError(MetadataFetcher::MetadataReceiver::Failure::InvalidMetadata);
            }
          } else {
            EXPECT_CALL(*raw_metadata_fetcher_,
                        failureToString(Eq(MetadataFetcher::MetadataReceiver::Failure::Network)))
                .WillRepeatedly(testing::Return("Network"));
            receiver.onMetadataError(MetadataFetcher::MetadataReceiver::Failure::Network);
          }
        }));
  }

  void expectDocument(const uint64_t status_code, const std::string&& credential_document_value) {
    Http::TestRequestHeaderMapImpl headers{
        {":path", "/latest/meta-data/iam/security-credentials/doc1"},
        {":authority", "169.254.169.254:80"},
        {":scheme", "http"},
        {":method", "GET"}};
    EXPECT_CALL(*raw_metadata_fetcher_, fetch(messageMatches(headers), _, _))
        .WillRepeatedly(Invoke([this, status_code,
                                credential_document_value = std::move(credential_document_value)](
                                   Http::RequestMessage&, Tracing::Span&,
                                   MetadataFetcher::MetadataReceiver& receiver) {
          if (status_code == enumToInt(Http::Code::OK)) {
            if (!credential_document_value.empty()) {
              receiver.onMetadataSuccess(std::move(credential_document_value));
            } else {
              EXPECT_CALL(
                  *raw_metadata_fetcher_,
                  failureToString(Eq(MetadataFetcher::MetadataReceiver::Failure::InvalidMetadata)))
                  .WillRepeatedly(testing::Return("InvalidMetadata"));
              receiver.onMetadataError(MetadataFetcher::MetadataReceiver::Failure::InvalidMetadata);
            }
          } else {
            EXPECT_CALL(*raw_metadata_fetcher_,
                        failureToString(Eq(MetadataFetcher::MetadataReceiver::Failure::Network)))
                .WillRepeatedly(testing::Return("Network"));
            receiver.onMetadataError(MetadataFetcher::MetadataReceiver::Failure::Network);
          }
        }));
  }

  void expectDocumentIMDSv2(const uint64_t status_code,
                            const std::string&& credential_document_value) {
    Http::TestRequestHeaderMapImpl headers{
        {":path", "/latest/meta-data/iam/security-credentials/doc1"},
        {":authority", "169.254.169.254:80"},
        {":scheme", "http"},
        {":method", "GET"},
        {"X-aws-ec2-metadata-token", "TOKEN"}};
    EXPECT_CALL(*raw_metadata_fetcher_, fetch(messageMatches(headers), _, _))
        .WillRepeatedly(Invoke([this, status_code,
                                credential_document_value = std::move(credential_document_value)](
                                   Http::RequestMessage&, Tracing::Span&,
                                   MetadataFetcher::MetadataReceiver& receiver) {
          if (status_code == enumToInt(Http::Code::OK)) {
            if (!credential_document_value.empty()) {
              receiver.onMetadataSuccess(std::move(credential_document_value));
            } else {
              EXPECT_CALL(
                  *raw_metadata_fetcher_,
                  failureToString(Eq(MetadataFetcher::MetadataReceiver::Failure::InvalidMetadata)))
                  .WillRepeatedly(testing::Return("InvalidMetadata"));
              receiver.onMetadataError(MetadataFetcher::MetadataReceiver::Failure::InvalidMetadata);
            }
          } else {
            EXPECT_CALL(*raw_metadata_fetcher_,
                        failureToString(Eq(MetadataFetcher::MetadataReceiver::Failure::Network)))
                .WillRepeatedly(testing::Return("Network"));
            receiver.onMetadataError(MetadataFetcher::MetadataReceiver::Failure::Network);
          }
        }));
  }

  TestScopedRuntime scoped_runtime_;
  Event::SimulatedTimeSystem time_system_;
  Api::ApiPtr api_;
  NiceMock<MockFetchMetadata> fetch_metadata_;
  MockMetadataFetcher* raw_metadata_fetcher_;
  MetadataFetcherPtr metadata_fetcher_;
  NiceMock<Upstream::MockClusterManager> cluster_manager_;
  NiceMock<Server::Configuration::MockServerFactoryContext> context_;
  InstanceProfileCredentialsProviderPtr provider_;
  Upstream::ClusterUpdateCallbacks* cluster_update_callbacks_{};
  Event::MockTimer* timer_{};
  std::chrono::milliseconds expected_duration_;
  OptRef<std::shared_ptr<AwsClusterManager>> manager_optref_;
  std::shared_ptr<MockAwsClusterManager> mock_manager_;
  std::shared_ptr<AwsClusterManager> base_manager_;
};

TEST_F(InstanceProfileCredentialsProviderTest, FailedCredentialListingIMDSv1) {
  // Setup timer.
  timer_ = new NiceMock<Event::MockTimer>(&context_.dispatcher_);
  expectSessionToken(403 /*Forbidden*/, std::move(std::string()));
  expectCredentialListing(403 /*Forbidden*/, std::move(std::string()));

  setupProvider();
  timer_->enableTimer(std::chrono::milliseconds(1), nullptr);

  EXPECT_CALL(*raw_metadata_fetcher_, cancel());
  EXPECT_CALL(*timer_, enableTimer(std::chrono::milliseconds(
                                       MetadataCredentialsProviderBase::getCacheDuration()),
                                   nullptr));

  // Kick off a refresh
  auto provider_friend = MetadataCredentialsProviderBaseFriend(provider_);
  provider_friend.onClusterAddOrUpdate();

  timer_->invokeCallback();

  const auto credentials = provider_->getCredentials();
  EXPECT_FALSE(credentials.accessKeyId().has_value());
  EXPECT_FALSE(credentials.secretAccessKey().has_value());
  EXPECT_FALSE(credentials.sessionToken().has_value());
}

TEST_F(InstanceProfileCredentialsProviderTest, FailedCredentialListingIMDSv2) {
  // Setup timer.
  timer_ = new NiceMock<Event::MockTimer>(&context_.dispatcher_);
  expectSessionToken(200, std::move("TOKEN"));
  // Unauthorized
  expectCredentialListingIMDSv2(401, std::move(std::string()));

  setupProvider();
  timer_->enableTimer(std::chrono::milliseconds(1), nullptr);

  EXPECT_CALL(*raw_metadata_fetcher_, cancel());
  EXPECT_CALL(*timer_, enableTimer(std::chrono::milliseconds(
                                       MetadataCredentialsProviderBase::getCacheDuration()),
                                   nullptr));

  // Kick off a refresh
  auto provider_friend = MetadataCredentialsProviderBaseFriend(provider_);
  provider_friend.onClusterAddOrUpdate();
  timer_->invokeCallback();

  const auto credentials = provider_->getCredentials();
  EXPECT_FALSE(credentials.accessKeyId().has_value());
  EXPECT_FALSE(credentials.secretAccessKey().has_value());
  EXPECT_FALSE(credentials.sessionToken().has_value());
}

TEST_F(InstanceProfileCredentialsProviderTest, EmptyCredentialListingIMDSv1) {
  // Setup timer.
  timer_ = new NiceMock<Event::MockTimer>(&context_.dispatcher_);
  expectSessionToken(200, std::move(std::string()));
  expectCredentialListing(200, std::move(std::string("")));

  setupProvider();
  timer_->enableTimer(std::chrono::milliseconds(1), nullptr);

  EXPECT_CALL(*raw_metadata_fetcher_, cancel());
  EXPECT_CALL(*timer_, enableTimer(std::chrono::milliseconds(
                                       MetadataCredentialsProviderBase::getCacheDuration()),
                                   nullptr));

  // Kick off a refresh
  auto provider_friend = MetadataCredentialsProviderBaseFriend(provider_);
  provider_friend.onClusterAddOrUpdate();
  timer_->invokeCallback();
  const auto credentials = provider_->getCredentials();
  EXPECT_FALSE(credentials.accessKeyId().has_value());
  EXPECT_FALSE(credentials.secretAccessKey().has_value());
  EXPECT_FALSE(credentials.sessionToken().has_value());
}

TEST_F(InstanceProfileCredentialsProviderTest, EmptyCredentialListingIMDSv2) {
  // Setup timer.
  timer_ = new NiceMock<Event::MockTimer>(&context_.dispatcher_);
  expectSessionToken(200, std::move("TOKEN"));
  expectCredentialListingIMDSv2(200, std::move(std::string("")));

  setupProvider();
  timer_->enableTimer(std::chrono::milliseconds(1), nullptr);

  EXPECT_CALL(*raw_metadata_fetcher_, cancel());
  EXPECT_CALL(*timer_, enableTimer(std::chrono::milliseconds(
                                       MetadataCredentialsProviderBase::getCacheDuration()),
                                   nullptr));

  // Kick off a refresh
  auto provider_friend = MetadataCredentialsProviderBaseFriend(provider_);
  provider_friend.onClusterAddOrUpdate();
  timer_->invokeCallback();

  const auto credentials = provider_->getCredentials();
  EXPECT_FALSE(credentials.accessKeyId().has_value());
  EXPECT_FALSE(credentials.secretAccessKey().has_value());
  EXPECT_FALSE(credentials.sessionToken().has_value());
}

TEST_F(InstanceProfileCredentialsProviderTest, EmptyListCredentialListingIMDSv1) {
  // Setup timer.
  timer_ = new NiceMock<Event::MockTimer>(&context_.dispatcher_);
  expectSessionToken(200, std::move(std::string()));
  expectCredentialListing(200, std::move(std::string("\n")));

  setupProvider();
  timer_->enableTimer(std::chrono::milliseconds(1), nullptr);

  EXPECT_CALL(*raw_metadata_fetcher_, cancel());
  EXPECT_CALL(*timer_, enableTimer(std::chrono::milliseconds(
                                       MetadataCredentialsProviderBase::getCacheDuration()),
                                   nullptr));

  // Kick off a refresh
  auto provider_friend = MetadataCredentialsProviderBaseFriend(provider_);
  provider_friend.onClusterAddOrUpdate();
  timer_->invokeCallback();

  const auto credentials = provider_->getCredentials();
  EXPECT_FALSE(credentials.accessKeyId().has_value());
  EXPECT_FALSE(credentials.secretAccessKey().has_value());
  EXPECT_FALSE(credentials.sessionToken().has_value());
}

TEST_F(InstanceProfileCredentialsProviderTest, EmptyListCredentialListingIMDSv2) {
  // Setup timer.
  timer_ = new NiceMock<Event::MockTimer>(&context_.dispatcher_);
  expectSessionToken(200, std::move("TOKEN"));
  expectCredentialListingIMDSv2(200, std::move(std::string("\n")));

  setupProvider();
  timer_->enableTimer(std::chrono::milliseconds(1), nullptr);

  EXPECT_CALL(*raw_metadata_fetcher_, cancel());
  EXPECT_CALL(*timer_, enableTimer(std::chrono::milliseconds(
                                       MetadataCredentialsProviderBase::getCacheDuration()),
                                   nullptr));

  // Kick off a refresh
  auto provider_friend = MetadataCredentialsProviderBaseFriend(provider_);
  provider_friend.onClusterAddOrUpdate();
  timer_->invokeCallback();

  const auto credentials = provider_->getCredentials();
  EXPECT_FALSE(credentials.accessKeyId().has_value());
  EXPECT_FALSE(credentials.secretAccessKey().has_value());
  EXPECT_FALSE(credentials.sessionToken().has_value());
}

TEST_F(InstanceProfileCredentialsProviderTest, FailedDocumentIMDSv1) {
  // Setup timer.
  timer_ = new NiceMock<Event::MockTimer>(&context_.dispatcher_);
  expectSessionToken(200, std::move(std::string()));
  expectCredentialListing(200, std::move(std::string("doc1\ndoc2\ndoc3")));
  // Unauthorized
  expectDocument(401, std::move(std::string()));

  setupProvider();
  timer_->enableTimer(std::chrono::milliseconds(1), nullptr);

  EXPECT_CALL(*raw_metadata_fetcher_, cancel()).Times(2);
  EXPECT_CALL(*timer_, enableTimer(std::chrono::milliseconds(
                                       MetadataCredentialsProviderBase::getCacheDuration()),
                                   nullptr));

  // Kick off a refresh
  auto provider_friend = MetadataCredentialsProviderBaseFriend(provider_);
  provider_friend.onClusterAddOrUpdate();
  timer_->invokeCallback();

  const auto credentials = provider_->getCredentials();
  EXPECT_FALSE(credentials.accessKeyId().has_value());
  EXPECT_FALSE(credentials.secretAccessKey().has_value());
  EXPECT_FALSE(credentials.sessionToken().has_value());
}

TEST_F(InstanceProfileCredentialsProviderTest, FailedDocumentIMDSv2) {
  // Setup timer.
  timer_ = new NiceMock<Event::MockTimer>(&context_.dispatcher_);
  expectSessionToken(200, std::move("TOKEN"));
  expectCredentialListingIMDSv2(200, std::move(std::string("doc1\ndoc2\ndoc3")));
  // Unauthorized
  expectDocumentIMDSv2(401, std::move(std::string()));

  setupProvider();
  timer_->enableTimer(std::chrono::milliseconds(1), nullptr);

  EXPECT_CALL(*raw_metadata_fetcher_, cancel()).Times(2);
  EXPECT_CALL(*timer_, enableTimer(std::chrono::milliseconds(
                                       MetadataCredentialsProviderBase::getCacheDuration()),
                                   nullptr));

  // Kick off a refresh
  auto provider_friend = MetadataCredentialsProviderBaseFriend(provider_);
  provider_friend.onClusterAddOrUpdate();
  timer_->invokeCallback();

  const auto credentials = provider_->getCredentials();
  EXPECT_FALSE(credentials.accessKeyId().has_value());
  EXPECT_FALSE(credentials.secretAccessKey().has_value());
  EXPECT_FALSE(credentials.sessionToken().has_value());
}

TEST_F(InstanceProfileCredentialsProviderTest, MissingDocumentIMDSv1) {
  // Setup timer.
  timer_ = new NiceMock<Event::MockTimer>(&context_.dispatcher_);
  expectSessionToken(200, std::move(std::string()));
  expectCredentialListing(200, std::move(std::string("doc1\ndoc2\ndoc3")));
  expectDocument(200, std::move(std::string()));

  setupProvider();
  timer_->enableTimer(std::chrono::milliseconds(1), nullptr);

  EXPECT_CALL(*raw_metadata_fetcher_, cancel()).Times(2);
  EXPECT_CALL(*timer_, enableTimer(std::chrono::milliseconds(
                                       MetadataCredentialsProviderBase::getCacheDuration()),
                                   nullptr));

  // Kick off a refresh
  auto provider_friend = MetadataCredentialsProviderBaseFriend(provider_);
  provider_friend.onClusterAddOrUpdate();
  timer_->invokeCallback();

  const auto credentials = provider_->getCredentials();
  EXPECT_FALSE(credentials.accessKeyId().has_value());
  EXPECT_FALSE(credentials.secretAccessKey().has_value());
  EXPECT_FALSE(credentials.sessionToken().has_value());
}

TEST_F(InstanceProfileCredentialsProviderTest, MissingDocumentIMDSv2) {
  // Setup timer.
  timer_ = new NiceMock<Event::MockTimer>(&context_.dispatcher_);
  expectSessionToken(200, std::move("TOKEN"));
  expectCredentialListingIMDSv2(200, std::move(std::string("doc1\ndoc2\ndoc3")));
  expectDocumentIMDSv2(200, std::move(std::string()));

  setupProvider();
  timer_->enableTimer(std::chrono::milliseconds(1), nullptr);

  EXPECT_CALL(*raw_metadata_fetcher_, cancel()).Times(2);
  EXPECT_CALL(*timer_, enableTimer(std::chrono::milliseconds(
                                       MetadataCredentialsProviderBase::getCacheDuration()),
                                   nullptr));

  // Kick off a refresh
  auto provider_friend = MetadataCredentialsProviderBaseFriend(provider_);
  provider_friend.onClusterAddOrUpdate();
  timer_->invokeCallback();

  const auto credentials = provider_->getCredentials();
  EXPECT_FALSE(credentials.accessKeyId().has_value());
  EXPECT_FALSE(credentials.secretAccessKey().has_value());
  EXPECT_FALSE(credentials.sessionToken().has_value());
}

TEST_F(InstanceProfileCredentialsProviderTest, MalformedDocumentIMDSv1) {
  // Setup timer.
  timer_ = new NiceMock<Event::MockTimer>(&context_.dispatcher_);
  expectSessionToken(200, std::move(std::string()));
  expectCredentialListing(200, std::move(std::string("doc1")));
  expectDocument(200, std::move(R"EOF(
 not json
 )EOF"));

  setupProvider();
  timer_->enableTimer(std::chrono::milliseconds(1), nullptr);

  EXPECT_CALL(*raw_metadata_fetcher_, cancel()).Times(2);
  EXPECT_CALL(*timer_, enableTimer(std::chrono::milliseconds(
                                       MetadataCredentialsProviderBase::getCacheDuration()),
                                   nullptr));

  // Kick off a refresh
  auto provider_friend = MetadataCredentialsProviderBaseFriend(provider_);
  provider_friend.onClusterAddOrUpdate();
  timer_->invokeCallback();

  const auto credentials = provider_->getCredentials();
  EXPECT_FALSE(credentials.accessKeyId().has_value());
  EXPECT_FALSE(credentials.secretAccessKey().has_value());
  EXPECT_FALSE(credentials.sessionToken().has_value());
}

TEST_F(InstanceProfileCredentialsProviderTest, MalformedDocumentIMDSv2) {
  // Setup timer.
  timer_ = new NiceMock<Event::MockTimer>(&context_.dispatcher_);
  expectSessionToken(200, std::move("TOKEN"));
  expectCredentialListingIMDSv2(200, std::move(std::string("doc1")));
  expectDocumentIMDSv2(200, std::move(R"EOF(
 not json
 )EOF"));

  setupProvider();
  timer_->enableTimer(std::chrono::milliseconds(1), nullptr);

  EXPECT_CALL(*raw_metadata_fetcher_, cancel()).Times(2);
  EXPECT_CALL(*timer_, enableTimer(std::chrono::milliseconds(
                                       MetadataCredentialsProviderBase::getCacheDuration()),
                                   nullptr));

  // Kick off a refresh
  auto provider_friend = MetadataCredentialsProviderBaseFriend(provider_);
  provider_friend.onClusterAddOrUpdate();
  timer_->invokeCallback();

  const auto credentials = provider_->getCredentials();
  EXPECT_FALSE(credentials.accessKeyId().has_value());
  EXPECT_FALSE(credentials.secretAccessKey().has_value());
  EXPECT_FALSE(credentials.sessionToken().has_value());
}

TEST_F(InstanceProfileCredentialsProviderTest, EmptyValuesIMDSv1) {
  // Setup timer.
  timer_ = new NiceMock<Event::MockTimer>(&context_.dispatcher_);
  expectSessionToken(200, std::move(std::string()));
  expectCredentialListing(200, std::move(std::string("doc1")));
  expectDocument(200, std::move(R"EOF(
 {
   "AccessKeyId": "",
   "SecretAccessKey": "",
   "Token": ""
 }
 )EOF"));

  setupProvider();
  timer_->enableTimer(std::chrono::milliseconds(1), nullptr);

  EXPECT_CALL(*raw_metadata_fetcher_, cancel()).Times(2);
  EXPECT_CALL(*timer_, enableTimer(std::chrono::milliseconds(
                                       MetadataCredentialsProviderBase::getCacheDuration()),
                                   nullptr));

  // Kick off a refresh
  auto provider_friend = MetadataCredentialsProviderBaseFriend(provider_);
  provider_friend.onClusterAddOrUpdate();
  timer_->invokeCallback();

  const auto credentials = provider_->getCredentials();
  EXPECT_FALSE(credentials.accessKeyId().has_value());
  EXPECT_FALSE(credentials.secretAccessKey().has_value());
  EXPECT_FALSE(credentials.sessionToken().has_value());
}

TEST_F(InstanceProfileCredentialsProviderTest, EmptyValuesIMDSv2) {
  // Setup timer.
  timer_ = new NiceMock<Event::MockTimer>(&context_.dispatcher_);
  expectSessionToken(200, std::move("TOKEN"));
  expectCredentialListingIMDSv2(200, std::move(std::string("doc1")));
  expectDocumentIMDSv2(200, std::move(R"EOF(
 {
   "AccessKeyId": "",
   "SecretAccessKey": "",
   "Token": ""
 }
 )EOF"));

  setupProvider();
  timer_->enableTimer(std::chrono::milliseconds(1), nullptr);

  EXPECT_CALL(*raw_metadata_fetcher_, cancel()).Times(2);
  EXPECT_CALL(*timer_, enableTimer(std::chrono::milliseconds(
                                       MetadataCredentialsProviderBase::getCacheDuration()),
                                   nullptr));

  // Kick off a refresh
  auto provider_friend = MetadataCredentialsProviderBaseFriend(provider_);
  provider_friend.onClusterAddOrUpdate();
  timer_->invokeCallback();

  const auto credentials = provider_->getCredentials();
  EXPECT_FALSE(credentials.accessKeyId().has_value());
  EXPECT_FALSE(credentials.secretAccessKey().has_value());
  EXPECT_FALSE(credentials.sessionToken().has_value());
}

TEST_F(InstanceProfileCredentialsProviderTest, RefreshOnCredentialExpirationIMDSv1) {
  // Setup timer.
  timer_ = new NiceMock<Event::MockTimer>(&context_.dispatcher_);
  expectSessionToken(200, std::move(std::string()));
  expectCredentialListing(200, std::move(std::string("doc1")));
  expectDocument(200, std::move(R"EOF(
 {
   "AccessKeyId": "akid",
   "SecretAccessKey": "secret",
   "Token": "token"
 }
 )EOF"));

  setupProvider();
  timer_->enableTimer(std::chrono::milliseconds(1), nullptr);

  EXPECT_CALL(*raw_metadata_fetcher_, cancel()).Times(2);
  EXPECT_CALL(*timer_, enableTimer(std::chrono::milliseconds(
                                       MetadataCredentialsProviderBase::getCacheDuration()),
                                   nullptr));

  // Kick off a refresh
  auto provider_friend = MetadataCredentialsProviderBaseFriend(provider_);
  provider_friend.onClusterAddOrUpdate();
  timer_->invokeCallback();

  const auto credentials = provider_->getCredentials();
  EXPECT_EQ("akid", credentials.accessKeyId().value());
  EXPECT_EQ("secret", credentials.secretAccessKey().value());
  EXPECT_EQ("token", credentials.sessionToken().value());
}

TEST_F(InstanceProfileCredentialsProviderTest, RefreshOnCredentialExpirationIMDSv2) {
  // Setup timer.
  timer_ = new NiceMock<Event::MockTimer>(&context_.dispatcher_);
  expectSessionToken(200, std::move("TOKEN"));
  expectCredentialListingIMDSv2(200, std::move(std::string("doc1")));
  expectDocumentIMDSv2(200, std::move(R"EOF(
 {
   "AccessKeyId": "akid",
   "SecretAccessKey": "secret",
   "Token": "token"
 }
 )EOF"));

  setupProvider();
  timer_->enableTimer(std::chrono::milliseconds(1), nullptr);

  EXPECT_CALL(*raw_metadata_fetcher_, cancel()).Times(2);
  EXPECT_CALL(*timer_, enableTimer(std::chrono::milliseconds(
                                       MetadataCredentialsProviderBase::getCacheDuration()),
                                   nullptr));

  // Kick off a refresh
  auto provider_friend = MetadataCredentialsProviderBaseFriend(provider_);
  provider_friend.onClusterAddOrUpdate();
  timer_->invokeCallback();

  const auto credentials = provider_->getCredentials();
  EXPECT_EQ("akid", credentials.accessKeyId().value());
  EXPECT_EQ("secret", credentials.secretAccessKey().value());
  EXPECT_EQ("token", credentials.sessionToken().value());

  expectSessionToken(200, std::move("TOKEN"));
  expectCredentialListingIMDSv2(200, std::move(std::string("doc1")));
  expectDocumentIMDSv2(200, std::move(R"EOF(
 {
   "AccessKeyId": "new_akid",
   "SecretAccessKey": "new_secret",
   "Token": "new_token1"
 }
 )EOF"));
}

TEST_F(InstanceProfileCredentialsProviderTest, FailedCredentialListingIMDSv1DuringStartup) {
  // Setup timer.
  timer_ = new NiceMock<Event::MockTimer>(&context_.dispatcher_);
  expectSessionToken(403 /*Forbidden*/, std::move(std::string()));
  expectCredentialListing(403 /*Forbidden*/, std::move(std::string()));

  setupProvider(MetadataFetcher::MetadataReceiver::RefreshState::FirstRefresh,
                std::chrono::seconds(2));
  timer_->enableTimer(std::chrono::milliseconds(1), nullptr);

  EXPECT_CALL(*raw_metadata_fetcher_, cancel());
  EXPECT_CALL(*timer_, enableTimer(std::chrono::milliseconds(std::chrono::seconds(2)), nullptr));

  // Kick off a refresh
  auto provider_friend = MetadataCredentialsProviderBaseFriend(provider_);
  provider_friend.onClusterAddOrUpdate();
  timer_->invokeCallback();

  const auto credentials = provider_->getCredentials();
  EXPECT_FALSE(credentials.accessKeyId().has_value());
  EXPECT_FALSE(credentials.secretAccessKey().has_value());
  EXPECT_FALSE(credentials.sessionToken().has_value());
}

TEST_F(InstanceProfileCredentialsProviderTest, FailedCredentialListingIMDSv2DuringStartup) {
  // Setup timer.
  timer_ = new NiceMock<Event::MockTimer>(&context_.dispatcher_);
  expectSessionToken(200, std::move("TOKEN"));
  // Unauthorized
  expectCredentialListingIMDSv2(401, std::move(std::string()));

  setupProvider(MetadataFetcher::MetadataReceiver::RefreshState::FirstRefresh,
                std::chrono::seconds(2));
  timer_->enableTimer(std::chrono::milliseconds(1), nullptr);

  EXPECT_CALL(*raw_metadata_fetcher_, cancel());
  EXPECT_CALL(*timer_, enableTimer(std::chrono::milliseconds(std::chrono::seconds(2)), nullptr));

  // Kick off a refresh
  auto provider_friend = MetadataCredentialsProviderBaseFriend(provider_);
  provider_friend.onClusterAddOrUpdate();
  timer_->invokeCallback();

  const auto credentials = provider_->getCredentials();
  EXPECT_FALSE(credentials.accessKeyId().has_value());
  EXPECT_FALSE(credentials.secretAccessKey().has_value());
  EXPECT_FALSE(credentials.sessionToken().has_value());
}

TEST_F(InstanceProfileCredentialsProviderTest,
       FailedCredentialListingIMDSv1DuringStartupMaxRetries30s) {
  // Setup timer.

  timer_ = new NiceMock<Event::MockTimer>(&context_.dispatcher_);
  expectSessionToken(403 /*Forbidden*/, std::move(std::string()));
  expectCredentialListing(403 /*Forbidden*/, std::move(std::string()));

  setupProvider(MetadataFetcher::MetadataReceiver::RefreshState::FirstRefresh,
                std::chrono::seconds(16));
  timer_->enableTimer(std::chrono::milliseconds(1), nullptr);

  EXPECT_CALL(*raw_metadata_fetcher_, cancel());
  EXPECT_CALL(*timer_, enableTimer(std::chrono::milliseconds(std::chrono::seconds(16)), nullptr));

  // Kick off a refresh
  auto provider_friend = MetadataCredentialsProviderBaseFriend(provider_);
  provider_friend.onClusterAddOrUpdate();
  timer_->invokeCallback();

  EXPECT_CALL(*raw_metadata_fetcher_, cancel()).Times(2);
  EXPECT_CALL(*timer_, enableTimer(std::chrono::milliseconds(std::chrono::seconds(32)), nullptr));

  // Kick off a refresh
  timer_->invokeCallback();

  EXPECT_CALL(*raw_metadata_fetcher_, cancel()).Times(2);
  // We max out at 32 seconds
  EXPECT_CALL(*timer_, enableTimer(std::chrono::milliseconds(std::chrono::seconds(32)), nullptr));

  // Kick off a refresh
  timer_->invokeCallback();

  const auto credentials = provider_->getCredentials();
  EXPECT_FALSE(credentials.accessKeyId().has_value());
  EXPECT_FALSE(credentials.secretAccessKey().has_value());
  EXPECT_FALSE(credentials.sessionToken().has_value());
}

// End unit test for new option via Http Async client.

// Begin unit test for deprecated option using Libcurl client.
// TODO(suniltheta): Remove this test class once libcurl is removed from Envoy.
class InstanceProfileCredentialsProviderUsingLibcurlTest : public testing::Test {
public:
  InstanceProfileCredentialsProviderUsingLibcurlTest()
      : api_(Api::createApiForTest(time_system_)) {}

  void setupProvider() {

    provider_ = std::make_shared<InstanceProfileCredentialsProvider>(
        *api_, absl::nullopt, absl::nullopt,
        [this](Http::RequestMessage& message) -> absl::optional<std::string> {
          return this->fetch_metadata_.fetch(message);
        },
        nullptr, MetadataFetcher::MetadataReceiver::RefreshState::Ready, std::chrono::seconds(2),
        "credentials_provider_cluster");
  }

  void expectSessionToken(const absl::optional<std::string>& token) {
    Http::TestRequestHeaderMapImpl headers{{":path", "/latest/api/token"},
                                           {":authority", "169.254.169.254:80"},
                                           {":scheme", "http"},
                                           {":method", "PUT"},
                                           {"X-aws-ec2-metadata-token-ttl-seconds", "21600"}};
    EXPECT_CALL(fetch_metadata_, fetch(messageMatches(headers))).WillOnce(Return(token));
  }

  void expectCredentialListing(const absl::optional<std::string>& listing) {
    Http::TestRequestHeaderMapImpl headers{{":path", "/latest/meta-data/iam/security-credentials"},
                                           {":authority", "169.254.169.254:80"},
                                           {":scheme", "http"},
                                           {":method", "GET"}};
    EXPECT_CALL(fetch_metadata_, fetch(messageMatches(headers))).WillOnce(Return(listing));
  }

  void expectCredentialListingIMDSv2(const absl::optional<std::string>& listing) {
    Http::TestRequestHeaderMapImpl headers{{":path", "/latest/meta-data/iam/security-credentials"},
                                           {":authority", "169.254.169.254:80"},
                                           {":scheme", "http"},
                                           {":method", "GET"},
                                           {"X-aws-ec2-metadata-token", "TOKEN"}};
    EXPECT_CALL(fetch_metadata_, fetch(messageMatches(headers))).WillOnce(Return(listing));
  }

  void expectDocument(const absl::optional<std::string>& document) {
    Http::TestRequestHeaderMapImpl headers{
        {":path", "/latest/meta-data/iam/security-credentials/doc1"},
        {":authority", "169.254.169.254:80"},
        {":scheme", "http"},
        {":method", "GET"}};
    EXPECT_CALL(fetch_metadata_, fetch(messageMatches(headers))).WillOnce(Return(document));
  }

  void expectDocumentIMDSv2(const absl::optional<std::string>& document) {
    Http::TestRequestHeaderMapImpl headers{
        {":path", "/latest/meta-data/iam/security-credentials/doc1"},
        {":authority", "169.254.169.254:80"},
        {":scheme", "http"},
        {":method", "GET"},
        {"X-aws-ec2-metadata-token", "TOKEN"}};
    EXPECT_CALL(fetch_metadata_, fetch(messageMatches(headers))).WillOnce(Return(document));
  }

  TestScopedRuntime scoped_runtime_;
  Event::SimulatedTimeSystem time_system_;
  Api::ApiPtr api_;
  NiceMock<MockFetchMetadata> fetch_metadata_;
  InstanceProfileCredentialsProviderPtr provider_;
};

TEST_F(InstanceProfileCredentialsProviderUsingLibcurlTest, FailedCredentialListingIMDSv1) {
  setupProvider();
  expectSessionToken(absl::optional<std::string>());
  expectCredentialListing(absl::optional<std::string>());
  const auto credentials = provider_->getCredentials();
  EXPECT_FALSE(credentials.accessKeyId().has_value());
  EXPECT_FALSE(credentials.secretAccessKey().has_value());
  EXPECT_FALSE(credentials.sessionToken().has_value());
}

TEST_F(InstanceProfileCredentialsProviderUsingLibcurlTest, FailedCredentialListingIMDSv2) {
  setupProvider();
  expectSessionToken("TOKEN");
  expectCredentialListingIMDSv2(absl::optional<std::string>());
  const auto credentials = provider_->getCredentials();
  EXPECT_FALSE(credentials.accessKeyId().has_value());
  EXPECT_FALSE(credentials.secretAccessKey().has_value());
  EXPECT_FALSE(credentials.sessionToken().has_value());
}

TEST_F(InstanceProfileCredentialsProviderUsingLibcurlTest, EmptyCredentialListingIMDSv1) {
  setupProvider();
  expectSessionToken(absl::optional<std::string>());
  expectCredentialListing("");
  const auto credentials = provider_->getCredentials();
  EXPECT_FALSE(credentials.accessKeyId().has_value());
  EXPECT_FALSE(credentials.secretAccessKey().has_value());
  EXPECT_FALSE(credentials.sessionToken().has_value());
}

TEST_F(InstanceProfileCredentialsProviderUsingLibcurlTest, EmptyCredentialListingIMDSv2) {
  setupProvider();
  expectSessionToken("TOKEN");
  expectCredentialListingIMDSv2("\n");
  const auto credentials = provider_->getCredentials();
  EXPECT_FALSE(credentials.accessKeyId().has_value());
  EXPECT_FALSE(credentials.secretAccessKey().has_value());
  EXPECT_FALSE(credentials.sessionToken().has_value());
}

TEST_F(InstanceProfileCredentialsProviderUsingLibcurlTest, EmptyListCredentialListingIMDSv1) {
  setupProvider();
  expectSessionToken(absl::optional<std::string>());
  expectCredentialListing("\n");
  const auto credentials = provider_->getCredentials();
  EXPECT_FALSE(credentials.accessKeyId().has_value());
  EXPECT_FALSE(credentials.secretAccessKey().has_value());
  EXPECT_FALSE(credentials.sessionToken().has_value());
}

TEST_F(InstanceProfileCredentialsProviderUsingLibcurlTest, EmptyListCredentialListingIMDSv2) {
  setupProvider();
  expectSessionToken("TOKEN");
  expectCredentialListingIMDSv2("");
  const auto credentials = provider_->getCredentials();
  EXPECT_FALSE(credentials.accessKeyId().has_value());
  EXPECT_FALSE(credentials.secretAccessKey().has_value());
  EXPECT_FALSE(credentials.sessionToken().has_value());
}

TEST_F(InstanceProfileCredentialsProviderUsingLibcurlTest, MissingDocumentIMDSv1) {
  setupProvider();
  expectSessionToken(absl::optional<std::string>());
  expectCredentialListing("doc1\ndoc2\ndoc3");
  expectDocument(absl::optional<std::string>());
  const auto credentials = provider_->getCredentials();
  EXPECT_FALSE(credentials.accessKeyId().has_value());
  EXPECT_FALSE(credentials.secretAccessKey().has_value());
  EXPECT_FALSE(credentials.sessionToken().has_value());
}

TEST_F(InstanceProfileCredentialsProviderUsingLibcurlTest, MissingDocumentIMDSv2) {
  setupProvider();
  expectSessionToken("TOKEN");
  expectCredentialListingIMDSv2("doc1\ndoc2\ndoc3");
  expectDocumentIMDSv2(absl::optional<std::string>());
  const auto credentials = provider_->getCredentials();
  EXPECT_FALSE(credentials.accessKeyId().has_value());
  EXPECT_FALSE(credentials.secretAccessKey().has_value());
  EXPECT_FALSE(credentials.sessionToken().has_value());
}

TEST_F(InstanceProfileCredentialsProviderUsingLibcurlTest, MalformedDocumentIMDSv1) {
  setupProvider();
  expectSessionToken(absl::optional<std::string>());
  expectCredentialListing("doc1");
  expectDocument(R"EOF(
not json
 )EOF");
  const auto credentials = provider_->getCredentials();
  EXPECT_FALSE(credentials.accessKeyId().has_value());
  EXPECT_FALSE(credentials.secretAccessKey().has_value());
  EXPECT_FALSE(credentials.sessionToken().has_value());
}

TEST_F(InstanceProfileCredentialsProviderUsingLibcurlTest, MalformedDocumentIMDSv2) {
  setupProvider();
  expectSessionToken("TOKEN");
  expectCredentialListingIMDSv2("doc1");
  expectDocumentIMDSv2(R"EOF(
not json
)EOF");
  const auto credentials = provider_->getCredentials();
  EXPECT_FALSE(credentials.accessKeyId().has_value());
  EXPECT_FALSE(credentials.secretAccessKey().has_value());
  EXPECT_FALSE(credentials.sessionToken().has_value());
}

TEST_F(InstanceProfileCredentialsProviderUsingLibcurlTest, EmptyValuesIMDSv1) {
  setupProvider();
  expectSessionToken(absl::optional<std::string>());
  expectCredentialListing("doc1");
  expectDocument(R"EOF(
{
  "AccessKeyId": "",
  "SecretAccessKey": "",
  "Token": ""
}
 )EOF");
  const auto credentials = provider_->getCredentials();
  EXPECT_FALSE(credentials.accessKeyId().has_value());
  EXPECT_FALSE(credentials.secretAccessKey().has_value());
  EXPECT_FALSE(credentials.sessionToken().has_value());
}

TEST_F(InstanceProfileCredentialsProviderUsingLibcurlTest, EmptyValuesIMDSv2) {
  setupProvider();
  expectSessionToken("TOKEN");
  expectCredentialListingIMDSv2("doc1");
  expectDocumentIMDSv2(R"EOF(
{
  "AccessKeyId": "",
  "SecretAccessKey": "",
  "Token": ""
}
)EOF");
  const auto credentials = provider_->getCredentials();
  EXPECT_FALSE(credentials.accessKeyId().has_value());
  EXPECT_FALSE(credentials.secretAccessKey().has_value());
  EXPECT_FALSE(credentials.sessionToken().has_value());
}

TEST_F(InstanceProfileCredentialsProviderUsingLibcurlTest, FullCachedCredentialsIMDSv1) {
  setupProvider();
  expectSessionToken(absl::optional<std::string>());
  expectCredentialListing("doc1");
  expectDocument(R"EOF(
{
  "AccessKeyId": "akid",
  "SecretAccessKey": "secret",
  "Token": "token"
}
 )EOF");
  const auto credentials = provider_->getCredentials();
  EXPECT_EQ("akid", credentials.accessKeyId().value());
  EXPECT_EQ("secret", credentials.secretAccessKey().value());
  EXPECT_EQ("token", credentials.sessionToken().value());
  const auto cached_credentials = provider_->getCredentials();
  EXPECT_EQ("akid", cached_credentials.accessKeyId().value());
  EXPECT_EQ("secret", cached_credentials.secretAccessKey().value());
  EXPECT_EQ("token", cached_credentials.sessionToken().value());
}

TEST_F(InstanceProfileCredentialsProviderUsingLibcurlTest, FullCachedCredentialsIMDSv2) {
  setupProvider();
  expectSessionToken("TOKEN");
  expectCredentialListingIMDSv2("doc1");
  expectDocumentIMDSv2(R"EOF(
{
  "AccessKeyId": "akid",
  "SecretAccessKey": "secret",
  "Token": "token"
}
)EOF");
  const auto credentials = provider_->getCredentials();
  EXPECT_EQ("akid", credentials.accessKeyId().value());
  EXPECT_EQ("secret", credentials.secretAccessKey().value());
  EXPECT_EQ("token", credentials.sessionToken().value());
  const auto cached_credentials = provider_->getCredentials();
  EXPECT_EQ("akid", cached_credentials.accessKeyId().value());
  EXPECT_EQ("secret", cached_credentials.secretAccessKey().value());
  EXPECT_EQ("token", cached_credentials.sessionToken().value());
}

TEST_F(InstanceProfileCredentialsProviderUsingLibcurlTest, CredentialExpirationIMDSv1) {
  setupProvider();
  InSequence sequence;
  expectSessionToken(absl::optional<std::string>());
  expectCredentialListing("doc1");
  expectDocument(R"EOF(
{
  "AccessKeyId": "akid",
  "SecretAccessKey": "secret",
  "Token": "token"
}
 )EOF");
  const auto credentials = provider_->getCredentials();
  EXPECT_EQ("akid", credentials.accessKeyId().value());
  EXPECT_EQ("secret", credentials.secretAccessKey().value());
  EXPECT_EQ("token", credentials.sessionToken().value());
  time_system_.advanceTimeWait(std::chrono::hours(2));
  expectSessionToken(absl::optional<std::string>());
  expectCredentialListing("doc1");
  expectDocument(R"EOF(
{
  "AccessKeyId": "new_akid",
  "SecretAccessKey": "new_secret",
  "Token": "new_token"
}
 )EOF");
  const auto new_credentials = provider_->getCredentials();
  EXPECT_EQ("new_akid", new_credentials.accessKeyId().value());
  EXPECT_EQ("new_secret", new_credentials.secretAccessKey().value());
  EXPECT_EQ("new_token", new_credentials.sessionToken().value());
}

TEST_F(InstanceProfileCredentialsProviderUsingLibcurlTest, CredentialExpirationIMDSv2) {
  setupProvider();
  InSequence sequence;
  expectSessionToken("TOKEN");
  expectCredentialListingIMDSv2("doc1");
  expectDocumentIMDSv2(R"EOF(
{
  "AccessKeyId": "akid",
  "SecretAccessKey": "secret",
  "Token": "token"
}
)EOF");
  const auto credentials = provider_->getCredentials();
  EXPECT_EQ("akid", credentials.accessKeyId().value());
  EXPECT_EQ("secret", credentials.secretAccessKey().value());
  EXPECT_EQ("token", credentials.sessionToken().value());
  time_system_.advanceTimeWait(std::chrono::hours(2));
  expectSessionToken("TOKEN");
  expectCredentialListingIMDSv2("doc1");
  expectDocumentIMDSv2(R"EOF(
{
  "AccessKeyId": "new_akid",
  "SecretAccessKey": "new_secret",
  "Token": "new_token"
}
)EOF");
  const auto new_credentials = provider_->getCredentials();
  EXPECT_EQ("new_akid", new_credentials.accessKeyId().value());
  EXPECT_EQ("new_secret", new_credentials.secretAccessKey().value());
  EXPECT_EQ("new_token", new_credentials.sessionToken().value());
}
// End unit test for deprecated option using Libcurl client.

} // namespace Aws
} // namespace Common
} // namespace Extensions
} // namespace Envoy<|MERGE_RESOLUTION|>--- conflicted
+++ resolved
@@ -19,10 +19,7 @@
 namespace Extensions {
 namespace Common {
 namespace Aws {
-<<<<<<< HEAD
-=======
-
->>>>>>> 2568d6c1
+
 class MessageMatcher : public testing::MatcherInterface<Http::RequestMessage&> {
 public:
   explicit MessageMatcher(const Http::TestRequestHeaderMapImpl& expected_headers)

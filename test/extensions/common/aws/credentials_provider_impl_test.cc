#include <chrono>
#include <cstddef>
#include <filesystem>
#include <fstream>
#include <ios>
#include <memory>
#include <string>

#include "envoy/extensions/common/aws/v3/credential_provider.pb.h"

#include "source/extensions/common/aws/credentials_provider_impl.h"
#include "source/extensions/common/aws/metadata_fetcher.h"

#include "test/extensions/common/aws/mocks.h"
#include "test/mocks/api/mocks.h"
#include "test/mocks/event/mocks.h"
#include "test/mocks/runtime/mocks.h"
#include "test/mocks/server/factory_context.h"
#include "test/mocks/server/listener_factory_context.h"
#include "test/mocks/upstream/cluster_update_callbacks.h"
#include "test/mocks/upstream/cluster_update_callbacks_handle.h"
#include "test/test_common/environment.h"
#include "test/test_common/simulated_time_system.h"
#include "test/test_common/test_runtime.h"

using Envoy::Extensions::Common::Aws::MetadataFetcherPtr;
using testing::_;
using testing::Eq;
using testing::InSequence;
using testing::NiceMock;
using testing::Ref;
using testing::Return;
using testing::WithArg;
namespace Envoy {
namespace Extensions {
namespace Common {
namespace Aws {

const char CREDENTIALS_FILE[] = "test-credentials.json";
const char CREDENTIALS_FILE_CONTENTS[] =
    R"(
[default]
aws_access_key_id=default_access_key
aws_secret_access_key=default_secret
aws_session_token=default_token

# This profile has leading spaces that should get trimmed.
  [profile1]
# The "=" in the value should not interfere with how this line is parsed.
aws_access_key_id=profile1_acc=ess_key
aws_secret_access_key=profile1_secret
foo=bar
aws_session_token=profile1_token

[profile2]
aws_access_key_id=profile2_access_key

[profile3]
aws_access_key_id=profile3_access_key
aws_secret_access_key=

[profile4]
aws_access_key_id = profile4_access_key
aws_secret_access_key = profile4_secret
aws_session_token = profile4_token
)";

MATCHER_P(WithName, expectedName, "") {
  *result_listener << "\nexpected { name: \"" << expectedName << "\"} but got {name: \""
                   << arg.name() << "\"}\n";
  return ExplainMatchResult(expectedName, arg.name(), result_listener);
}

MATCHER_P(WithAttribute, expectedCluster, "") {
  const auto argSocketAddress =
      arg.load_assignment().endpoints()[0].lb_endpoints()[0].endpoint().address().socket_address();
  const auto expectedSocketAddress = expectedCluster.load_assignment()
                                         .endpoints()[0]
                                         .lb_endpoints()[0]
                                         .endpoint()
                                         .address()
                                         .socket_address();

  *result_listener << "\nexpected {cluster name: \"" << expectedCluster.name() << "\", type: \""
                   << expectedCluster.type() << "\", socket address: \""
                   << expectedSocketAddress.address() << "\", port: \""
                   << expectedSocketAddress.port_value() << "\", transport socket enabled: \""
                   << expectedCluster.has_transport_socket() << "\"},\n but got {cluster name: \""
                   << arg.name() << "\", type: \"" << arg.type() << "\", socket address: \""
                   << argSocketAddress.address() << "\", port: \"" << argSocketAddress.port_value()
                   << "\", transport socket enabled: \"" << arg.has_transport_socket() << "\"}\n";
  return ExplainMatchResult(expectedCluster.name(), arg.name(), result_listener) &&
         ExplainMatchResult(expectedCluster.type(), arg.type(), result_listener) &&
         ExplainMatchResult(expectedSocketAddress.address(), argSocketAddress.address(),
                            result_listener) &&
         ExplainMatchResult(expectedSocketAddress.port_value(), argSocketAddress.port_value(),
                            result_listener) &&
         ExplainMatchResult(expectedCluster.has_transport_socket(), arg.has_transport_socket(),
                            result_listener);
}

// Friend class for testing callbacks
class MetadataCredentialsProviderBaseFriend {
public:
  MetadataCredentialsProviderBaseFriend(std::shared_ptr<MetadataCredentialsProviderBase> provider)
      : provider_(provider) {}

  void onClusterAddOrUpdate() { return provider_->onClusterAddOrUpdate(); }
  std::shared_ptr<MetadataCredentialsProviderBase> provider_;
};

class ConfigCredentialsProviderTest : public testing::Test {
public:
  ~ConfigCredentialsProviderTest() override = default;
};

TEST_F(ConfigCredentialsProviderTest, ConfigShouldBeHonored) {
  auto provider = ConfigCredentialsProvider("akid", "secret", "session_token");
  const auto credentials = provider.getCredentials();
  EXPECT_EQ("akid", credentials.accessKeyId().value());
  EXPECT_EQ("secret", credentials.secretAccessKey().value());
  EXPECT_EQ("session_token", credentials.sessionToken().value());
}

TEST_F(ConfigCredentialsProviderTest, SessionTokenIsOptional) {
  auto provider = ConfigCredentialsProvider("akid", "secret", "");
  const auto credentials = provider.getCredentials();
  EXPECT_EQ("akid", credentials.accessKeyId().value());
  EXPECT_EQ("secret", credentials.secretAccessKey().value());
  EXPECT_FALSE(credentials.sessionToken().has_value());
}

TEST_F(ConfigCredentialsProviderTest, AssessKeyIdIsRequired) {
  auto provider = ConfigCredentialsProvider("", "secret", "");
  const auto credentials = provider.getCredentials();
  EXPECT_FALSE(credentials.accessKeyId().has_value());
  EXPECT_FALSE(credentials.secretAccessKey().has_value());
  EXPECT_FALSE(credentials.sessionToken().has_value());
}

class EvironmentCredentialsProviderTest : public testing::Test {
public:
  ~EvironmentCredentialsProviderTest() override {
    TestEnvironment::unsetEnvVar("AWS_ACCESS_KEY_ID");
    TestEnvironment::unsetEnvVar("AWS_SECRET_ACCESS_KEY");
    TestEnvironment::unsetEnvVar("AWS_SESSION_TOKEN");
  }

  EnvironmentCredentialsProvider provider_;
};

TEST_F(EvironmentCredentialsProviderTest, AllEnvironmentVars) {
  TestEnvironment::setEnvVar("AWS_ACCESS_KEY_ID", "akid", 1);
  TestEnvironment::setEnvVar("AWS_SECRET_ACCESS_KEY", "secret", 1);
  TestEnvironment::setEnvVar("AWS_SESSION_TOKEN", "token", 1);
  const auto credentials = provider_.getCredentials();
  EXPECT_EQ("akid", credentials.accessKeyId().value());
  EXPECT_EQ("secret", credentials.secretAccessKey().value());
  EXPECT_EQ("token", credentials.sessionToken().value());
}

TEST_F(EvironmentCredentialsProviderTest, NoEnvironmentVars) {
  const auto credentials = provider_.getCredentials();
  EXPECT_FALSE(credentials.accessKeyId().has_value());
  EXPECT_FALSE(credentials.secretAccessKey().has_value());
  EXPECT_FALSE(credentials.sessionToken().has_value());
}

TEST_F(EvironmentCredentialsProviderTest, MissingAccessKeyId) {
  TestEnvironment::setEnvVar("AWS_SECRET_ACCESS_KEY", "secret", 1);
  const auto credentials = provider_.getCredentials();
  EXPECT_FALSE(credentials.accessKeyId().has_value());
  EXPECT_FALSE(credentials.secretAccessKey().has_value());
  EXPECT_FALSE(credentials.sessionToken().has_value());
}

TEST_F(EvironmentCredentialsProviderTest, NoSessionToken) {
  TestEnvironment::setEnvVar("AWS_ACCESS_KEY_ID", "akid", 1);
  TestEnvironment::setEnvVar("AWS_SECRET_ACCESS_KEY", "secret", 1);
  const auto credentials = provider_.getCredentials();
  EXPECT_EQ("akid", credentials.accessKeyId().value());
  EXPECT_EQ("secret", credentials.secretAccessKey().value());
  EXPECT_FALSE(credentials.sessionToken().has_value());
}

class CredentialsFileCredentialsProviderTest : public testing::Test {
public:
  CredentialsFileCredentialsProviderTest()
      : api_(Api::createApiForTest(time_system_)), provider_(context_) {}

  ~CredentialsFileCredentialsProviderTest() override {
    TestEnvironment::unsetEnvVar("AWS_SHARED_CREDENTIALS_FILE");
    TestEnvironment::unsetEnvVar("AWS_PROFILE");
  }

  void SetUp() override { EXPECT_CALL(context_, api()).WillRepeatedly(testing::ReturnRef(*api_)); }

  void setUpTest(std::string file_contents, std::string profile) {
    auto file_path = TestEnvironment::writeStringToFileForTest(CREDENTIALS_FILE, file_contents);
    TestEnvironment::setEnvVar("AWS_SHARED_CREDENTIALS_FILE", file_path, 1);
    TestEnvironment::setEnvVar("AWS_PROFILE", profile, 1);
  }

  Event::SimulatedTimeSystem time_system_;
  NiceMock<Server::Configuration::MockServerFactoryContext> context_;

  Api::ApiPtr api_;
  // Event::DispatcherPtr dispatcher_;
  // NiceMock<ThreadLocal::MockInstance> tls_;
  CredentialsFileCredentialsProvider provider_;
};

TEST_F(CredentialsFileCredentialsProviderTest, CustomProfileFromConfigShouldBeHonored) {
  auto file_path =
      TestEnvironment::writeStringToFileForTest(CREDENTIALS_FILE, CREDENTIALS_FILE_CONTENTS);
  TestEnvironment::setEnvVar("AWS_SHARED_CREDENTIALS_FILE", file_path, 1);
  envoy::extensions::common::aws::v3::CredentialsFileCredentialProvider config = {};
  config.set_profile("profile4");
  auto provider = CredentialsFileCredentialsProvider(context_, config);
  const auto credentials = provider.getCredentials();
  EXPECT_EQ("profile4_access_key", credentials.accessKeyId().value());
  EXPECT_EQ("profile4_secret", credentials.secretAccessKey().value());
  EXPECT_EQ("profile4_token", credentials.sessionToken().value());
}

TEST_F(CredentialsFileCredentialsProviderTest, CustomFilePathFromConfig) {
  auto file_path =
      TestEnvironment::writeStringToFileForTest(CREDENTIALS_FILE, CREDENTIALS_FILE_CONTENTS);

  envoy::extensions::common::aws::v3::CredentialsFileCredentialProvider config = {};
  config.mutable_credentials_data_source()->set_filename(file_path);
  auto provider = CredentialsFileCredentialsProvider(context_, config);
  const auto credentials = provider.getCredentials();
  EXPECT_EQ("default_access_key", credentials.accessKeyId().value());
  EXPECT_EQ("default_secret", credentials.secretAccessKey().value());
  EXPECT_EQ("default_token", credentials.sessionToken().value());
}

TEST_F(CredentialsFileCredentialsProviderTest, CustomFilePathAndProfileFromConfig) {
  auto file_path =
      TestEnvironment::writeStringToFileForTest(CREDENTIALS_FILE, CREDENTIALS_FILE_CONTENTS);

  envoy::extensions::common::aws::v3::CredentialsFileCredentialProvider config = {};
  config.mutable_credentials_data_source()->set_filename(file_path);
  config.set_profile("profile4");

  auto provider = CredentialsFileCredentialsProvider(context_, config);
  const auto credentials = provider.getCredentials();
  EXPECT_EQ("profile4_access_key", credentials.accessKeyId().value());
  EXPECT_EQ("profile4_secret", credentials.secretAccessKey().value());
  EXPECT_EQ("profile4_token", credentials.sessionToken().value());
}

TEST_F(CredentialsFileCredentialsProviderTest, UnexistingCustomProfileFomConfig) {
  auto file_path =
      TestEnvironment::writeStringToFileForTest(CREDENTIALS_FILE, CREDENTIALS_FILE_CONTENTS);
  TestEnvironment::setEnvVar("AWS_SHARED_CREDENTIALS_FILE", file_path, 1);

  envoy::extensions::common::aws::v3::CredentialsFileCredentialProvider config = {};
  config.set_profile("unexistening_profile");

  auto provider = CredentialsFileCredentialsProvider(context_, config);
  const auto credentials = provider.getCredentials();
  EXPECT_FALSE(credentials.accessKeyId().has_value());
  EXPECT_FALSE(credentials.secretAccessKey().has_value());
  EXPECT_FALSE(credentials.sessionToken().has_value());
}

TEST_F(CredentialsFileCredentialsProviderTest, FileDoesNotExist) {
  TestEnvironment::setEnvVar("AWS_SHARED_CREDENTIALS_FILE", "/file/does/not/exist", 1);
  const auto credentials = provider_.getCredentials();
  EXPECT_FALSE(credentials.accessKeyId().has_value());
  EXPECT_FALSE(credentials.secretAccessKey().has_value());
  EXPECT_FALSE(credentials.sessionToken().has_value());
}

TEST_F(CredentialsFileCredentialsProviderTest, DefaultCredentialsFile) {
  TestEnvironment::unsetEnvVar("AWS_SHARED_CREDENTIALS_FILE");
  auto temp = TestEnvironment::temporaryDirectory();
  std::filesystem::create_directory(temp + "/.aws");
  std::string credential_file(temp + "/.aws/credentials");

  auto file_path = TestEnvironment::writeStringToFileForTest(
      credential_file, CREDENTIALS_FILE_CONTENTS, true, false);

  TestEnvironment::setEnvVar("HOME", temp, 1);
  TestEnvironment::setEnvVar("AWS_PROFILE", "profile1", 1);

  const auto credentials = provider_.getCredentials();
  EXPECT_EQ("profile1_acc=ess_key", credentials.accessKeyId().value());
  EXPECT_EQ("profile1_secret", credentials.secretAccessKey().value());
  EXPECT_EQ("profile1_token", credentials.sessionToken().value());
}

TEST_F(CredentialsFileCredentialsProviderTest, ProfileDoesNotExist) {
  setUpTest(CREDENTIALS_FILE_CONTENTS, "invalid_profile");

  const auto credentials = provider_.getCredentials();
  EXPECT_FALSE(credentials.accessKeyId().has_value());
  EXPECT_FALSE(credentials.secretAccessKey().has_value());
  EXPECT_FALSE(credentials.sessionToken().has_value());
}

TEST_F(CredentialsFileCredentialsProviderTest, IncompleteProfile) {
  setUpTest(CREDENTIALS_FILE_CONTENTS, "profile2");

  const auto credentials = provider_.getCredentials();
  EXPECT_FALSE(credentials.accessKeyId().has_value());
  EXPECT_FALSE(credentials.secretAccessKey().has_value());
  EXPECT_FALSE(credentials.sessionToken().has_value());
}

TEST_F(CredentialsFileCredentialsProviderTest, DefaultProfile) {
  setUpTest(CREDENTIALS_FILE_CONTENTS, "");

  const auto credentials = provider_.getCredentials();
  EXPECT_EQ("default_access_key", credentials.accessKeyId().value());
  EXPECT_EQ("default_secret", credentials.secretAccessKey().value());
  EXPECT_EQ("default_token", credentials.sessionToken().value());
}

TEST_F(CredentialsFileCredentialsProviderTest, CompleteProfile) {
  setUpTest(CREDENTIALS_FILE_CONTENTS, "profile1");

  const auto credentials = provider_.getCredentials();
  EXPECT_EQ("profile1_acc=ess_key", credentials.accessKeyId().value());
  EXPECT_EQ("profile1_secret", credentials.secretAccessKey().value());
  EXPECT_EQ("profile1_token", credentials.sessionToken().value());
}

TEST_F(CredentialsFileCredentialsProviderTest, EmptySecret) {
  setUpTest(CREDENTIALS_FILE_CONTENTS, "profile3");

  const auto credentials = provider_.getCredentials();
  EXPECT_FALSE(credentials.accessKeyId().has_value());
  EXPECT_FALSE(credentials.secretAccessKey().has_value());
  EXPECT_FALSE(credentials.sessionToken().has_value());
}

TEST_F(CredentialsFileCredentialsProviderTest, SpacesBetweenParts) {
  setUpTest(CREDENTIALS_FILE_CONTENTS, "profile4");

  const auto credentials = provider_.getCredentials();
  EXPECT_EQ("profile4_access_key", credentials.accessKeyId().value());
  EXPECT_EQ("profile4_secret", credentials.secretAccessKey().value());
  EXPECT_EQ("profile4_token", credentials.sessionToken().value());
}

TEST_F(CredentialsFileCredentialsProviderTest, RefreshInterval) {
  InSequence sequence;
  TestEnvironment::setEnvVar("AWS_SHARED_CREDENTIALS_FILE", "/file/does/not/exist", 1);

  auto credentials = provider_.getCredentials();
  EXPECT_FALSE(credentials.accessKeyId().has_value());
  EXPECT_FALSE(credentials.secretAccessKey().has_value());
  EXPECT_FALSE(credentials.sessionToken().has_value());

  // Credentials won't be extracted even after we switch to a legitimate profile
  // with valid credentials.
  setUpTest(CREDENTIALS_FILE_CONTENTS, "profile1");
  credentials = provider_.getCredentials();
  EXPECT_FALSE(credentials.accessKeyId().has_value());
  EXPECT_FALSE(credentials.secretAccessKey().has_value());
  EXPECT_FALSE(credentials.sessionToken().has_value());

  // Credentials will be extracted again after the REFRESH_INTERVAL.
  time_system_.advanceTimeWait(std::chrono::hours(2));
  credentials = provider_.getCredentials();
  EXPECT_EQ("profile1_acc=ess_key", credentials.accessKeyId().value());
  EXPECT_EQ("profile1_secret", credentials.secretAccessKey().value());
  EXPECT_EQ("profile1_token", credentials.sessionToken().value());

  // Previously cached credentials will be used.
  setUpTest(CREDENTIALS_FILE_CONTENTS, "default");
  credentials = provider_.getCredentials();
  EXPECT_EQ("profile1_acc=ess_key", credentials.accessKeyId().value());
  EXPECT_EQ("profile1_secret", credentials.secretAccessKey().value());
  EXPECT_EQ("profile1_token", credentials.sessionToken().value());

  // Credentials will be extracted again after the REFRESH_INTERVAL.
  time_system_.advanceTimeWait(std::chrono::hours(2));
  credentials = provider_.getCredentials();
  EXPECT_EQ("default_access_key", credentials.accessKeyId().value());
  EXPECT_EQ("default_secret", credentials.secretAccessKey().value());
  EXPECT_EQ("default_token", credentials.sessionToken().value());
}

class MessageMatcher : public testing::MatcherInterface<Http::RequestMessage&> {
public:
  explicit MessageMatcher(const Http::TestRequestHeaderMapImpl& expected_headers)
      : expected_headers_(expected_headers) {}

  bool MatchAndExplain(Http::RequestMessage& message,
                       testing::MatchResultListener* result_listener) const override {
    const bool equal = TestUtility::headerMapEqualIgnoreOrder(message.headers(), expected_headers_);
    if (!equal) {
      *result_listener << "\n"
                       << TestUtility::addLeftAndRightPadding("Expected header map:") << "\n"
                       << expected_headers_
                       << TestUtility::addLeftAndRightPadding("is not equal to actual header map:")
                       << "\n"
                       << message.headers()
                       << TestUtility::addLeftAndRightPadding("") // line full of padding
                       << "\n";
    }
    return equal;
  }

  void DescribeTo(::std::ostream* os) const override { *os << "Message matches"; }

  void DescribeNegationTo(::std::ostream* os) const override { *os << "Message does not match"; }

private:
  const Http::TestRequestHeaderMapImpl expected_headers_;
};

testing::Matcher<Http::RequestMessage&>
messageMatches(const Http::TestRequestHeaderMapImpl& expected_headers) {
  return testing::MakeMatcher(new MessageMatcher(expected_headers));
}

// Begin unit test for new option via Http Async client.
class InstanceProfileCredentialsProviderTest : public testing::Test {
public:
  InstanceProfileCredentialsProviderTest()
      : api_(Api::createApiForTest(time_system_)), raw_metadata_fetcher_(new MockMetadataFetcher) {}

  void setupProvider(MetadataFetcher::MetadataReceiver::RefreshState refresh_state =
                         MetadataFetcher::MetadataReceiver::RefreshState::Ready,
                     std::chrono::seconds initialization_timer = std::chrono::seconds(2)) {
    ON_CALL(context_, clusterManager()).WillByDefault(ReturnRef(cluster_manager_));
    mock_manager_ = std::make_shared<MockAwsClusterManager>();
    base_manager_ = std::dynamic_pointer_cast<AwsClusterManager>(mock_manager_);

    manager_optref_.emplace(base_manager_);
    EXPECT_CALL(*mock_manager_, getUriFromClusterName(_))
        .WillRepeatedly(Return("169.254.170.2:80/path/to/doc"));

    provider_ = std::make_shared<InstanceProfileCredentialsProvider>(
        *api_, context_, manager_optref_, nullptr,
        [this](Upstream::ClusterManager&, absl::string_view) {
          metadata_fetcher_.reset(raw_metadata_fetcher_);
          return std::move(metadata_fetcher_);
        },
        refresh_state, initialization_timer, "credentials_provider_cluster");
  }

  void expectSessionToken(const uint64_t status_code, const std::string&& token) {
    Http::TestRequestHeaderMapImpl headers{{":path", "/latest/api/token"},
                                           {":authority", "169.254.169.254:80"},
                                           {":scheme", "http"},
                                           {":method", "PUT"},
                                           {"X-aws-ec2-metadata-token-ttl-seconds", "21600"}};
    EXPECT_CALL(*raw_metadata_fetcher_, fetch(messageMatches(headers), _, _))
        .WillRepeatedly(Invoke([this, status_code, token = std::move(token)](
                                   Http::RequestMessage&, Tracing::Span&,
                                   MetadataFetcher::MetadataReceiver& receiver) {
          if (status_code == enumToInt(Http::Code::OK)) {
            if (!token.empty()) {
              receiver.onMetadataSuccess(std::move(token));
            } else {
              EXPECT_CALL(
                  *raw_metadata_fetcher_,
                  failureToString(Eq(MetadataFetcher::MetadataReceiver::Failure::InvalidMetadata)))
                  .WillRepeatedly(testing::Return("InvalidMetadata"));
              receiver.onMetadataError(MetadataFetcher::MetadataReceiver::Failure::InvalidMetadata);
            }
          } else {
            EXPECT_CALL(*raw_metadata_fetcher_,
                        failureToString(Eq(MetadataFetcher::MetadataReceiver::Failure::Network)))
                .WillRepeatedly(testing::Return("Network"));
            receiver.onMetadataError(MetadataFetcher::MetadataReceiver::Failure::Network);
          }
        }));
  }

  void expectCredentialListing(const uint64_t status_code, const std::string&& instance_role) {
    Http::TestRequestHeaderMapImpl headers{{":path", "/latest/meta-data/iam/security-credentials"},
                                           {":authority", "169.254.169.254:80"},
                                           {":scheme", "http"},
                                           {":method", "GET"}};
    EXPECT_CALL(*raw_metadata_fetcher_, fetch(messageMatches(headers), _, _))
        .WillRepeatedly(Invoke([this, status_code, instance_role = std::move(instance_role)](
                                   Http::RequestMessage&, Tracing::Span&,
                                   MetadataFetcher::MetadataReceiver& receiver) {
          if (status_code == enumToInt(Http::Code::OK)) {
            if (!instance_role.empty()) {
              receiver.onMetadataSuccess(std::move(instance_role));
            } else {
              EXPECT_CALL(
                  *raw_metadata_fetcher_,
                  failureToString(Eq(MetadataFetcher::MetadataReceiver::Failure::InvalidMetadata)))
                  .WillRepeatedly(testing::Return("InvalidMetadata"));
              receiver.onMetadataError(MetadataFetcher::MetadataReceiver::Failure::InvalidMetadata);
            }
          } else {
            EXPECT_CALL(*raw_metadata_fetcher_,
                        failureToString(Eq(MetadataFetcher::MetadataReceiver::Failure::Network)))
                .WillRepeatedly(testing::Return("Network"));
            receiver.onMetadataError(MetadataFetcher::MetadataReceiver::Failure::Network);
          }
        }));
  }

  void expectCredentialListingIMDSv2(const uint64_t status_code,
                                     const std::string&& instance_role) {
    Http::TestRequestHeaderMapImpl headers{{":path", "/latest/meta-data/iam/security-credentials"},
                                           {":authority", "169.254.169.254:80"},
                                           {":scheme", "http"},
                                           {":method", "GET"},
                                           {"X-aws-ec2-metadata-token", "TOKEN"}};
    EXPECT_CALL(*raw_metadata_fetcher_, fetch(messageMatches(headers), _, _))
        .WillRepeatedly(Invoke([this, status_code, instance_role = std::move(instance_role)](
                                   Http::RequestMessage&, Tracing::Span&,
                                   MetadataFetcher::MetadataReceiver& receiver) {
          if (status_code == enumToInt(Http::Code::OK)) {
            if (!instance_role.empty()) {
              receiver.onMetadataSuccess(std::move(instance_role));
            } else {
              EXPECT_CALL(
                  *raw_metadata_fetcher_,
                  failureToString(Eq(MetadataFetcher::MetadataReceiver::Failure::InvalidMetadata)))
                  .WillRepeatedly(testing::Return("InvalidMetadata"));
              receiver.onMetadataError(MetadataFetcher::MetadataReceiver::Failure::InvalidMetadata);
            }
          } else {
            EXPECT_CALL(*raw_metadata_fetcher_,
                        failureToString(Eq(MetadataFetcher::MetadataReceiver::Failure::Network)))
                .WillRepeatedly(testing::Return("Network"));
            receiver.onMetadataError(MetadataFetcher::MetadataReceiver::Failure::Network);
          }
        }));
  }

  void expectDocument(const uint64_t status_code, const std::string&& credential_document_value) {
    Http::TestRequestHeaderMapImpl headers{
        {":path", "/latest/meta-data/iam/security-credentials/doc1"},
        {":authority", "169.254.169.254:80"},
        {":scheme", "http"},
        {":method", "GET"}};
    EXPECT_CALL(*raw_metadata_fetcher_, fetch(messageMatches(headers), _, _))
        .WillRepeatedly(Invoke([this, status_code,
                                credential_document_value = std::move(credential_document_value)](
                                   Http::RequestMessage&, Tracing::Span&,
                                   MetadataFetcher::MetadataReceiver& receiver) {
          if (status_code == enumToInt(Http::Code::OK)) {
            if (!credential_document_value.empty()) {
              receiver.onMetadataSuccess(std::move(credential_document_value));
            } else {
              EXPECT_CALL(
                  *raw_metadata_fetcher_,
                  failureToString(Eq(MetadataFetcher::MetadataReceiver::Failure::InvalidMetadata)))
                  .WillRepeatedly(testing::Return("InvalidMetadata"));
              receiver.onMetadataError(MetadataFetcher::MetadataReceiver::Failure::InvalidMetadata);
            }
          } else {
            EXPECT_CALL(*raw_metadata_fetcher_,
                        failureToString(Eq(MetadataFetcher::MetadataReceiver::Failure::Network)))
                .WillRepeatedly(testing::Return("Network"));
            receiver.onMetadataError(MetadataFetcher::MetadataReceiver::Failure::Network);
          }
        }));
  }

  void expectDocumentIMDSv2(const uint64_t status_code,
                            const std::string&& credential_document_value) {
    Http::TestRequestHeaderMapImpl headers{
        {":path", "/latest/meta-data/iam/security-credentials/doc1"},
        {":authority", "169.254.169.254:80"},
        {":scheme", "http"},
        {":method", "GET"},
        {"X-aws-ec2-metadata-token", "TOKEN"}};
    EXPECT_CALL(*raw_metadata_fetcher_, fetch(messageMatches(headers), _, _))
        .WillRepeatedly(Invoke([this, status_code,
                                credential_document_value = std::move(credential_document_value)](
                                   Http::RequestMessage&, Tracing::Span&,
                                   MetadataFetcher::MetadataReceiver& receiver) {
          if (status_code == enumToInt(Http::Code::OK)) {
            if (!credential_document_value.empty()) {
              receiver.onMetadataSuccess(std::move(credential_document_value));
            } else {
              EXPECT_CALL(
                  *raw_metadata_fetcher_,
                  failureToString(Eq(MetadataFetcher::MetadataReceiver::Failure::InvalidMetadata)))
                  .WillRepeatedly(testing::Return("InvalidMetadata"));
              receiver.onMetadataError(MetadataFetcher::MetadataReceiver::Failure::InvalidMetadata);
            }
          } else {
            EXPECT_CALL(*raw_metadata_fetcher_,
                        failureToString(Eq(MetadataFetcher::MetadataReceiver::Failure::Network)))
                .WillRepeatedly(testing::Return("Network"));
            receiver.onMetadataError(MetadataFetcher::MetadataReceiver::Failure::Network);
          }
        }));
  }

  TestScopedRuntime scoped_runtime_;
  Event::SimulatedTimeSystem time_system_;
  Api::ApiPtr api_;
  NiceMock<MockFetchMetadata> fetch_metadata_;
  MockMetadataFetcher* raw_metadata_fetcher_;
  MetadataFetcherPtr metadata_fetcher_;
  NiceMock<Upstream::MockClusterManager> cluster_manager_;
  NiceMock<Server::Configuration::MockServerFactoryContext> context_;
  InstanceProfileCredentialsProviderPtr provider_;
  Upstream::ClusterUpdateCallbacks* cluster_update_callbacks_{};
  Event::MockTimer* timer_{};
  std::chrono::milliseconds expected_duration_;
  OptRef<std::shared_ptr<AwsClusterManager>> manager_optref_;
  std::shared_ptr<MockAwsClusterManager> mock_manager_;
  std::shared_ptr<AwsClusterManager> base_manager_;
};

TEST_F(InstanceProfileCredentialsProviderTest, FailedCredentialListingIMDSv1) {
  // Setup timer.
  timer_ = new NiceMock<Event::MockTimer>(&context_.dispatcher_);
  expectSessionToken(403 /*Forbidden*/, std::move(std::string()));
  expectCredentialListing(403 /*Forbidden*/, std::move(std::string()));

  setupProvider();
  timer_->enableTimer(std::chrono::milliseconds(1), nullptr);

  EXPECT_CALL(*raw_metadata_fetcher_, cancel());
  EXPECT_CALL(*timer_, enableTimer(std::chrono::milliseconds(
                                       MetadataCredentialsProviderBase::getCacheDuration()),
                                   nullptr));

  // Kick off a refresh
  auto provider_friend = MetadataCredentialsProviderBaseFriend(provider_);
  provider_friend.onClusterAddOrUpdate();

  timer_->invokeCallback();

  const auto credentials = provider_->getCredentials();
  EXPECT_FALSE(credentials.accessKeyId().has_value());
  EXPECT_FALSE(credentials.secretAccessKey().has_value());
  EXPECT_FALSE(credentials.sessionToken().has_value());
}

TEST_F(InstanceProfileCredentialsProviderTest, FailedCredentialListingIMDSv2) {
  // Setup timer.
  timer_ = new NiceMock<Event::MockTimer>(&context_.dispatcher_);
  expectSessionToken(200, std::move("TOKEN"));
  // Unauthorized
  expectCredentialListingIMDSv2(401, std::move(std::string()));

  setupProvider();
  timer_->enableTimer(std::chrono::milliseconds(1), nullptr);

  EXPECT_CALL(*raw_metadata_fetcher_, cancel());
  EXPECT_CALL(*timer_, enableTimer(std::chrono::milliseconds(
                                       MetadataCredentialsProviderBase::getCacheDuration()),
                                   nullptr));

  // Kick off a refresh
  auto provider_friend = MetadataCredentialsProviderBaseFriend(provider_);
  provider_friend.onClusterAddOrUpdate();
  timer_->invokeCallback();

  const auto credentials = provider_->getCredentials();
  EXPECT_FALSE(credentials.accessKeyId().has_value());
  EXPECT_FALSE(credentials.secretAccessKey().has_value());
  EXPECT_FALSE(credentials.sessionToken().has_value());
}

TEST_F(InstanceProfileCredentialsProviderTest, EmptyCredentialListingIMDSv1) {
  // Setup timer.
  timer_ = new NiceMock<Event::MockTimer>(&context_.dispatcher_);
  expectSessionToken(200, std::move(std::string()));
  expectCredentialListing(200, std::move(std::string("")));

  setupProvider();
  timer_->enableTimer(std::chrono::milliseconds(1), nullptr);

  EXPECT_CALL(*raw_metadata_fetcher_, cancel());
  EXPECT_CALL(*timer_, enableTimer(std::chrono::milliseconds(
                                       MetadataCredentialsProviderBase::getCacheDuration()),
                                   nullptr));

  // Kick off a refresh
  auto provider_friend = MetadataCredentialsProviderBaseFriend(provider_);
  provider_friend.onClusterAddOrUpdate();
  timer_->invokeCallback();
  const auto credentials = provider_->getCredentials();
  EXPECT_FALSE(credentials.accessKeyId().has_value());
  EXPECT_FALSE(credentials.secretAccessKey().has_value());
  EXPECT_FALSE(credentials.sessionToken().has_value());
}

TEST_F(InstanceProfileCredentialsProviderTest, EmptyCredentialListingIMDSv2) {
  // Setup timer.
  timer_ = new NiceMock<Event::MockTimer>(&context_.dispatcher_);
  expectSessionToken(200, std::move("TOKEN"));
  expectCredentialListingIMDSv2(200, std::move(std::string("")));

  setupProvider();
  timer_->enableTimer(std::chrono::milliseconds(1), nullptr);

  EXPECT_CALL(*raw_metadata_fetcher_, cancel());
  EXPECT_CALL(*timer_, enableTimer(std::chrono::milliseconds(
                                       MetadataCredentialsProviderBase::getCacheDuration()),
                                   nullptr));

  // Kick off a refresh
  auto provider_friend = MetadataCredentialsProviderBaseFriend(provider_);
  provider_friend.onClusterAddOrUpdate();
  timer_->invokeCallback();

  const auto credentials = provider_->getCredentials();
  EXPECT_FALSE(credentials.accessKeyId().has_value());
  EXPECT_FALSE(credentials.secretAccessKey().has_value());
  EXPECT_FALSE(credentials.sessionToken().has_value());
}

TEST_F(InstanceProfileCredentialsProviderTest, EmptyListCredentialListingIMDSv1) {
  // Setup timer.
  timer_ = new NiceMock<Event::MockTimer>(&context_.dispatcher_);
  expectSessionToken(200, std::move(std::string()));
  expectCredentialListing(200, std::move(std::string("\n")));

  setupProvider();
  timer_->enableTimer(std::chrono::milliseconds(1), nullptr);

  EXPECT_CALL(*raw_metadata_fetcher_, cancel());
  EXPECT_CALL(*timer_, enableTimer(std::chrono::milliseconds(
                                       MetadataCredentialsProviderBase::getCacheDuration()),
                                   nullptr));

  // Kick off a refresh
  auto provider_friend = MetadataCredentialsProviderBaseFriend(provider_);
  provider_friend.onClusterAddOrUpdate();
  timer_->invokeCallback();

  const auto credentials = provider_->getCredentials();
  EXPECT_FALSE(credentials.accessKeyId().has_value());
  EXPECT_FALSE(credentials.secretAccessKey().has_value());
  EXPECT_FALSE(credentials.sessionToken().has_value());
}

TEST_F(InstanceProfileCredentialsProviderTest, EmptyListCredentialListingIMDSv2) {
  // Setup timer.
  timer_ = new NiceMock<Event::MockTimer>(&context_.dispatcher_);
  expectSessionToken(200, std::move("TOKEN"));
  expectCredentialListingIMDSv2(200, std::move(std::string("\n")));

  setupProvider();
  timer_->enableTimer(std::chrono::milliseconds(1), nullptr);

  EXPECT_CALL(*raw_metadata_fetcher_, cancel());
  EXPECT_CALL(*timer_, enableTimer(std::chrono::milliseconds(
                                       MetadataCredentialsProviderBase::getCacheDuration()),
                                   nullptr));

  // Kick off a refresh
  auto provider_friend = MetadataCredentialsProviderBaseFriend(provider_);
  provider_friend.onClusterAddOrUpdate();
  timer_->invokeCallback();

  const auto credentials = provider_->getCredentials();
  EXPECT_FALSE(credentials.accessKeyId().has_value());
  EXPECT_FALSE(credentials.secretAccessKey().has_value());
  EXPECT_FALSE(credentials.sessionToken().has_value());
}

TEST_F(InstanceProfileCredentialsProviderTest, FailedDocumentIMDSv1) {
  // Setup timer.
  timer_ = new NiceMock<Event::MockTimer>(&context_.dispatcher_);
  expectSessionToken(200, std::move(std::string()));
  expectCredentialListing(200, std::move(std::string("doc1\ndoc2\ndoc3")));
  // Unauthorized
  expectDocument(401, std::move(std::string()));

  setupProvider();
  timer_->enableTimer(std::chrono::milliseconds(1), nullptr);

  EXPECT_CALL(*raw_metadata_fetcher_, cancel()).Times(2);
  EXPECT_CALL(*timer_, enableTimer(std::chrono::milliseconds(
                                       MetadataCredentialsProviderBase::getCacheDuration()),
                                   nullptr));

  // Kick off a refresh
  auto provider_friend = MetadataCredentialsProviderBaseFriend(provider_);
  provider_friend.onClusterAddOrUpdate();
  timer_->invokeCallback();

  const auto credentials = provider_->getCredentials();
  EXPECT_FALSE(credentials.accessKeyId().has_value());
  EXPECT_FALSE(credentials.secretAccessKey().has_value());
  EXPECT_FALSE(credentials.sessionToken().has_value());
}

TEST_F(InstanceProfileCredentialsProviderTest, FailedDocumentIMDSv2) {
  // Setup timer.
  timer_ = new NiceMock<Event::MockTimer>(&context_.dispatcher_);
  expectSessionToken(200, std::move("TOKEN"));
  expectCredentialListingIMDSv2(200, std::move(std::string("doc1\ndoc2\ndoc3")));
  // Unauthorized
  expectDocumentIMDSv2(401, std::move(std::string()));

  setupProvider();
  timer_->enableTimer(std::chrono::milliseconds(1), nullptr);

  EXPECT_CALL(*raw_metadata_fetcher_, cancel()).Times(2);
  EXPECT_CALL(*timer_, enableTimer(std::chrono::milliseconds(
                                       MetadataCredentialsProviderBase::getCacheDuration()),
                                   nullptr));

  // Kick off a refresh
  auto provider_friend = MetadataCredentialsProviderBaseFriend(provider_);
  provider_friend.onClusterAddOrUpdate();
  timer_->invokeCallback();

  const auto credentials = provider_->getCredentials();
  EXPECT_FALSE(credentials.accessKeyId().has_value());
  EXPECT_FALSE(credentials.secretAccessKey().has_value());
  EXPECT_FALSE(credentials.sessionToken().has_value());
}

TEST_F(InstanceProfileCredentialsProviderTest, MissingDocumentIMDSv1) {
  // Setup timer.
  timer_ = new NiceMock<Event::MockTimer>(&context_.dispatcher_);
  expectSessionToken(200, std::move(std::string()));
  expectCredentialListing(200, std::move(std::string("doc1\ndoc2\ndoc3")));
  expectDocument(200, std::move(std::string()));

  setupProvider();
  timer_->enableTimer(std::chrono::milliseconds(1), nullptr);

  EXPECT_CALL(*raw_metadata_fetcher_, cancel()).Times(2);
  EXPECT_CALL(*timer_, enableTimer(std::chrono::milliseconds(
                                       MetadataCredentialsProviderBase::getCacheDuration()),
                                   nullptr));

  // Kick off a refresh
  auto provider_friend = MetadataCredentialsProviderBaseFriend(provider_);
  provider_friend.onClusterAddOrUpdate();
  timer_->invokeCallback();

  const auto credentials = provider_->getCredentials();
  EXPECT_FALSE(credentials.accessKeyId().has_value());
  EXPECT_FALSE(credentials.secretAccessKey().has_value());
  EXPECT_FALSE(credentials.sessionToken().has_value());
}

TEST_F(InstanceProfileCredentialsProviderTest, MissingDocumentIMDSv2) {
  // Setup timer.
  timer_ = new NiceMock<Event::MockTimer>(&context_.dispatcher_);
  expectSessionToken(200, std::move("TOKEN"));
  expectCredentialListingIMDSv2(200, std::move(std::string("doc1\ndoc2\ndoc3")));
  expectDocumentIMDSv2(200, std::move(std::string()));

  setupProvider();
  timer_->enableTimer(std::chrono::milliseconds(1), nullptr);

  EXPECT_CALL(*raw_metadata_fetcher_, cancel()).Times(2);
  EXPECT_CALL(*timer_, enableTimer(std::chrono::milliseconds(
                                       MetadataCredentialsProviderBase::getCacheDuration()),
                                   nullptr));

  // Kick off a refresh
  auto provider_friend = MetadataCredentialsProviderBaseFriend(provider_);
  provider_friend.onClusterAddOrUpdate();
  timer_->invokeCallback();

  const auto credentials = provider_->getCredentials();
  EXPECT_FALSE(credentials.accessKeyId().has_value());
  EXPECT_FALSE(credentials.secretAccessKey().has_value());
  EXPECT_FALSE(credentials.sessionToken().has_value());
}

TEST_F(InstanceProfileCredentialsProviderTest, MalformedDocumentIMDSv1) {
  // Setup timer.
  timer_ = new NiceMock<Event::MockTimer>(&context_.dispatcher_);
  expectSessionToken(200, std::move(std::string()));
  expectCredentialListing(200, std::move(std::string("doc1")));
  expectDocument(200, std::move(R"EOF(
 not json
 )EOF"));

  setupProvider();
  timer_->enableTimer(std::chrono::milliseconds(1), nullptr);

  EXPECT_CALL(*raw_metadata_fetcher_, cancel()).Times(2);
  EXPECT_CALL(*timer_, enableTimer(std::chrono::milliseconds(
                                       MetadataCredentialsProviderBase::getCacheDuration()),
                                   nullptr));

  // Kick off a refresh
  auto provider_friend = MetadataCredentialsProviderBaseFriend(provider_);
  provider_friend.onClusterAddOrUpdate();
  timer_->invokeCallback();

  const auto credentials = provider_->getCredentials();
  EXPECT_FALSE(credentials.accessKeyId().has_value());
  EXPECT_FALSE(credentials.secretAccessKey().has_value());
  EXPECT_FALSE(credentials.sessionToken().has_value());
}

TEST_F(InstanceProfileCredentialsProviderTest, MalformedDocumentIMDSv2) {
  // Setup timer.
  timer_ = new NiceMock<Event::MockTimer>(&context_.dispatcher_);
  expectSessionToken(200, std::move("TOKEN"));
  expectCredentialListingIMDSv2(200, std::move(std::string("doc1")));
  expectDocumentIMDSv2(200, std::move(R"EOF(
 not json
 )EOF"));

  setupProvider();
  timer_->enableTimer(std::chrono::milliseconds(1), nullptr);

  EXPECT_CALL(*raw_metadata_fetcher_, cancel()).Times(2);
  EXPECT_CALL(*timer_, enableTimer(std::chrono::milliseconds(
                                       MetadataCredentialsProviderBase::getCacheDuration()),
                                   nullptr));

  // Kick off a refresh
  auto provider_friend = MetadataCredentialsProviderBaseFriend(provider_);
  provider_friend.onClusterAddOrUpdate();
  timer_->invokeCallback();

  const auto credentials = provider_->getCredentials();
  EXPECT_FALSE(credentials.accessKeyId().has_value());
  EXPECT_FALSE(credentials.secretAccessKey().has_value());
  EXPECT_FALSE(credentials.sessionToken().has_value());
}

TEST_F(InstanceProfileCredentialsProviderTest, EmptyValuesIMDSv1) {
  // Setup timer.
  timer_ = new NiceMock<Event::MockTimer>(&context_.dispatcher_);
  expectSessionToken(200, std::move(std::string()));
  expectCredentialListing(200, std::move(std::string("doc1")));
  expectDocument(200, std::move(R"EOF(
 {
   "AccessKeyId": "",
   "SecretAccessKey": "",
   "Token": ""
 }
 )EOF"));

  setupProvider();
  timer_->enableTimer(std::chrono::milliseconds(1), nullptr);

  EXPECT_CALL(*raw_metadata_fetcher_, cancel()).Times(2);
  EXPECT_CALL(*timer_, enableTimer(std::chrono::milliseconds(
                                       MetadataCredentialsProviderBase::getCacheDuration()),
                                   nullptr));

  // Kick off a refresh
  auto provider_friend = MetadataCredentialsProviderBaseFriend(provider_);
  provider_friend.onClusterAddOrUpdate();
  timer_->invokeCallback();

  const auto credentials = provider_->getCredentials();
  EXPECT_FALSE(credentials.accessKeyId().has_value());
  EXPECT_FALSE(credentials.secretAccessKey().has_value());
  EXPECT_FALSE(credentials.sessionToken().has_value());
}

TEST_F(InstanceProfileCredentialsProviderTest, EmptyValuesIMDSv2) {
  // Setup timer.
  timer_ = new NiceMock<Event::MockTimer>(&context_.dispatcher_);
  expectSessionToken(200, std::move("TOKEN"));
  expectCredentialListingIMDSv2(200, std::move(std::string("doc1")));
  expectDocumentIMDSv2(200, std::move(R"EOF(
 {
   "AccessKeyId": "",
   "SecretAccessKey": "",
   "Token": ""
 }
 )EOF"));

  setupProvider();
  timer_->enableTimer(std::chrono::milliseconds(1), nullptr);

  EXPECT_CALL(*raw_metadata_fetcher_, cancel()).Times(2);
  EXPECT_CALL(*timer_, enableTimer(std::chrono::milliseconds(
                                       MetadataCredentialsProviderBase::getCacheDuration()),
                                   nullptr));

  // Kick off a refresh
  auto provider_friend = MetadataCredentialsProviderBaseFriend(provider_);
  provider_friend.onClusterAddOrUpdate();
  timer_->invokeCallback();

  const auto credentials = provider_->getCredentials();
  EXPECT_FALSE(credentials.accessKeyId().has_value());
  EXPECT_FALSE(credentials.secretAccessKey().has_value());
  EXPECT_FALSE(credentials.sessionToken().has_value());
}

TEST_F(InstanceProfileCredentialsProviderTest, RefreshOnCredentialExpirationIMDSv1) {
  // Setup timer.
  timer_ = new NiceMock<Event::MockTimer>(&context_.dispatcher_);
  expectSessionToken(200, std::move(std::string()));
  expectCredentialListing(200, std::move(std::string("doc1")));
  expectDocument(200, std::move(R"EOF(
 {
   "AccessKeyId": "akid",
   "SecretAccessKey": "secret",
   "Token": "token"
 }
 )EOF"));

  setupProvider();
  timer_->enableTimer(std::chrono::milliseconds(1), nullptr);

  EXPECT_CALL(*raw_metadata_fetcher_, cancel()).Times(2);
  EXPECT_CALL(*timer_, enableTimer(std::chrono::milliseconds(
                                       MetadataCredentialsProviderBase::getCacheDuration()),
                                   nullptr));

  // Kick off a refresh
  auto provider_friend = MetadataCredentialsProviderBaseFriend(provider_);
  provider_friend.onClusterAddOrUpdate();
  timer_->invokeCallback();

  const auto credentials = provider_->getCredentials();
  EXPECT_EQ("akid", credentials.accessKeyId().value());
  EXPECT_EQ("secret", credentials.secretAccessKey().value());
  EXPECT_EQ("token", credentials.sessionToken().value());
}

TEST_F(InstanceProfileCredentialsProviderTest, RefreshOnCredentialExpirationIMDSv2) {
  // Setup timer.
  timer_ = new NiceMock<Event::MockTimer>(&context_.dispatcher_);
  expectSessionToken(200, std::move("TOKEN"));
  expectCredentialListingIMDSv2(200, std::move(std::string("doc1")));
  expectDocumentIMDSv2(200, std::move(R"EOF(
 {
   "AccessKeyId": "akid",
   "SecretAccessKey": "secret",
   "Token": "token"
 }
 )EOF"));

  setupProvider();
  timer_->enableTimer(std::chrono::milliseconds(1), nullptr);

  EXPECT_CALL(*raw_metadata_fetcher_, cancel()).Times(2);
  EXPECT_CALL(*timer_, enableTimer(std::chrono::milliseconds(
                                       MetadataCredentialsProviderBase::getCacheDuration()),
                                   nullptr));

  // Kick off a refresh
  auto provider_friend = MetadataCredentialsProviderBaseFriend(provider_);
  provider_friend.onClusterAddOrUpdate();
  timer_->invokeCallback();

  const auto credentials = provider_->getCredentials();
  EXPECT_EQ("akid", credentials.accessKeyId().value());
  EXPECT_EQ("secret", credentials.secretAccessKey().value());
  EXPECT_EQ("token", credentials.sessionToken().value());

  expectSessionToken(200, std::move("TOKEN"));
  expectCredentialListingIMDSv2(200, std::move(std::string("doc1")));
  expectDocumentIMDSv2(200, std::move(R"EOF(
 {
   "AccessKeyId": "new_akid",
   "SecretAccessKey": "new_secret",
   "Token": "new_token1"
 }
 )EOF"));
}

TEST_F(InstanceProfileCredentialsProviderTest, FailedCredentialListingIMDSv1DuringStartup) {
  // Setup timer.
  timer_ = new NiceMock<Event::MockTimer>(&context_.dispatcher_);
  expectSessionToken(403 /*Forbidden*/, std::move(std::string()));
  expectCredentialListing(403 /*Forbidden*/, std::move(std::string()));

  setupProvider(MetadataFetcher::MetadataReceiver::RefreshState::FirstRefresh,
                std::chrono::seconds(2));
  timer_->enableTimer(std::chrono::milliseconds(1), nullptr);

  EXPECT_CALL(*raw_metadata_fetcher_, cancel());
  EXPECT_CALL(*timer_, enableTimer(std::chrono::milliseconds(std::chrono::seconds(2)), nullptr));

  // Kick off a refresh
  auto provider_friend = MetadataCredentialsProviderBaseFriend(provider_);
  provider_friend.onClusterAddOrUpdate();
  timer_->invokeCallback();

  const auto credentials = provider_->getCredentials();
  EXPECT_FALSE(credentials.accessKeyId().has_value());
  EXPECT_FALSE(credentials.secretAccessKey().has_value());
  EXPECT_FALSE(credentials.sessionToken().has_value());
}

TEST_F(InstanceProfileCredentialsProviderTest, FailedCredentialListingIMDSv2DuringStartup) {
  // Setup timer.
  timer_ = new NiceMock<Event::MockTimer>(&context_.dispatcher_);
  expectSessionToken(200, std::move("TOKEN"));
  // Unauthorized
  expectCredentialListingIMDSv2(401, std::move(std::string()));

  setupProvider(MetadataFetcher::MetadataReceiver::RefreshState::FirstRefresh,
                std::chrono::seconds(2));
  timer_->enableTimer(std::chrono::milliseconds(1), nullptr);

  EXPECT_CALL(*raw_metadata_fetcher_, cancel());
  EXPECT_CALL(*timer_, enableTimer(std::chrono::milliseconds(std::chrono::seconds(2)), nullptr));

  // Kick off a refresh
  auto provider_friend = MetadataCredentialsProviderBaseFriend(provider_);
  provider_friend.onClusterAddOrUpdate();
  timer_->invokeCallback();

  const auto credentials = provider_->getCredentials();
  EXPECT_FALSE(credentials.accessKeyId().has_value());
  EXPECT_FALSE(credentials.secretAccessKey().has_value());
  EXPECT_FALSE(credentials.sessionToken().has_value());
}

TEST_F(InstanceProfileCredentialsProviderTest,
       FailedCredentialListingIMDSv1DuringStartupMaxRetries30s) {
  // Setup timer.

  timer_ = new NiceMock<Event::MockTimer>(&context_.dispatcher_);
  expectSessionToken(403 /*Forbidden*/, std::move(std::string()));
  expectCredentialListing(403 /*Forbidden*/, std::move(std::string()));

  setupProvider(MetadataFetcher::MetadataReceiver::RefreshState::FirstRefresh,
                std::chrono::seconds(16));
  timer_->enableTimer(std::chrono::milliseconds(1), nullptr);

  EXPECT_CALL(*raw_metadata_fetcher_, cancel());
  EXPECT_CALL(*timer_, enableTimer(std::chrono::milliseconds(std::chrono::seconds(16)), nullptr));

  // Kick off a refresh
  auto provider_friend = MetadataCredentialsProviderBaseFriend(provider_);
  provider_friend.onClusterAddOrUpdate();
  timer_->invokeCallback();

  EXPECT_CALL(*raw_metadata_fetcher_, cancel()).Times(2);
  EXPECT_CALL(*timer_, enableTimer(std::chrono::milliseconds(std::chrono::seconds(32)), nullptr));

  // Kick off a refresh
  timer_->invokeCallback();

  EXPECT_CALL(*raw_metadata_fetcher_, cancel()).Times(2);
  // We max out at 32 seconds
  EXPECT_CALL(*timer_, enableTimer(std::chrono::milliseconds(std::chrono::seconds(32)), nullptr));

  // Kick off a refresh
  timer_->invokeCallback();

  const auto credentials = provider_->getCredentials();
  EXPECT_FALSE(credentials.accessKeyId().has_value());
  EXPECT_FALSE(credentials.secretAccessKey().has_value());
  EXPECT_FALSE(credentials.sessionToken().has_value());
}

// End unit test for new option via Http Async client.

// Begin unit test for deprecated option using Libcurl client.
// TODO(suniltheta): Remove this test class once libcurl is removed from Envoy.
class InstanceProfileCredentialsProviderUsingLibcurlTest : public testing::Test {
public:
  InstanceProfileCredentialsProviderUsingLibcurlTest()
      : api_(Api::createApiForTest(time_system_)) {}

  void setupProvider() {

    provider_ = std::make_shared<InstanceProfileCredentialsProvider>(
        *api_, absl::nullopt, absl::nullopt,
        [this](Http::RequestMessage& message) -> absl::optional<std::string> {
          return this->fetch_metadata_.fetch(message);
        },
        nullptr, MetadataFetcher::MetadataReceiver::RefreshState::Ready, std::chrono::seconds(2),
        "credentials_provider_cluster");
  }

  void expectSessionToken(const absl::optional<std::string>& token) {
    Http::TestRequestHeaderMapImpl headers{{":path", "/latest/api/token"},
                                           {":authority", "169.254.169.254:80"},
                                           {":scheme", "http"},
                                           {":method", "PUT"},
                                           {"X-aws-ec2-metadata-token-ttl-seconds", "21600"}};
    EXPECT_CALL(fetch_metadata_, fetch(messageMatches(headers))).WillOnce(Return(token));
  }

  void expectCredentialListing(const absl::optional<std::string>& listing) {
    Http::TestRequestHeaderMapImpl headers{{":path", "/latest/meta-data/iam/security-credentials"},
                                           {":authority", "169.254.169.254:80"},
                                           {":scheme", "http"},
                                           {":method", "GET"}};
    EXPECT_CALL(fetch_metadata_, fetch(messageMatches(headers))).WillOnce(Return(listing));
  }

  void expectCredentialListingIMDSv2(const absl::optional<std::string>& listing) {
    Http::TestRequestHeaderMapImpl headers{{":path", "/latest/meta-data/iam/security-credentials"},
                                           {":authority", "169.254.169.254:80"},
                                           {":scheme", "http"},
                                           {":method", "GET"},
                                           {"X-aws-ec2-metadata-token", "TOKEN"}};
    EXPECT_CALL(fetch_metadata_, fetch(messageMatches(headers))).WillOnce(Return(listing));
  }

  void expectDocument(const absl::optional<std::string>& document) {
    Http::TestRequestHeaderMapImpl headers{
        {":path", "/latest/meta-data/iam/security-credentials/doc1"},
        {":authority", "169.254.169.254:80"},
        {":scheme", "http"},
        {":method", "GET"}};
    EXPECT_CALL(fetch_metadata_, fetch(messageMatches(headers))).WillOnce(Return(document));
  }

  void expectDocumentIMDSv2(const absl::optional<std::string>& document) {
    Http::TestRequestHeaderMapImpl headers{
        {":path", "/latest/meta-data/iam/security-credentials/doc1"},
        {":authority", "169.254.169.254:80"},
        {":scheme", "http"},
        {":method", "GET"},
        {"X-aws-ec2-metadata-token", "TOKEN"}};
    EXPECT_CALL(fetch_metadata_, fetch(messageMatches(headers))).WillOnce(Return(document));
  }

  TestScopedRuntime scoped_runtime_;
  Event::SimulatedTimeSystem time_system_;
  Api::ApiPtr api_;
  NiceMock<MockFetchMetadata> fetch_metadata_;
  InstanceProfileCredentialsProviderPtr provider_;
};

TEST_F(InstanceProfileCredentialsProviderUsingLibcurlTest, FailedCredentialListingIMDSv1) {
  setupProvider();
  expectSessionToken(absl::optional<std::string>());
  expectCredentialListing(absl::optional<std::string>());
  const auto credentials = provider_->getCredentials();
  EXPECT_FALSE(credentials.accessKeyId().has_value());
  EXPECT_FALSE(credentials.secretAccessKey().has_value());
  EXPECT_FALSE(credentials.sessionToken().has_value());
}

TEST_F(InstanceProfileCredentialsProviderUsingLibcurlTest, FailedCredentialListingIMDSv2) {
  setupProvider();
  expectSessionToken("TOKEN");
  expectCredentialListingIMDSv2(absl::optional<std::string>());
  const auto credentials = provider_->getCredentials();
  EXPECT_FALSE(credentials.accessKeyId().has_value());
  EXPECT_FALSE(credentials.secretAccessKey().has_value());
  EXPECT_FALSE(credentials.sessionToken().has_value());
}

TEST_F(InstanceProfileCredentialsProviderUsingLibcurlTest, EmptyCredentialListingIMDSv1) {
  setupProvider();
  expectSessionToken(absl::optional<std::string>());
  expectCredentialListing("");
  const auto credentials = provider_->getCredentials();
  EXPECT_FALSE(credentials.accessKeyId().has_value());
  EXPECT_FALSE(credentials.secretAccessKey().has_value());
  EXPECT_FALSE(credentials.sessionToken().has_value());
}

TEST_F(InstanceProfileCredentialsProviderUsingLibcurlTest, EmptyCredentialListingIMDSv2) {
  setupProvider();
  expectSessionToken("TOKEN");
  expectCredentialListingIMDSv2("\n");
  const auto credentials = provider_->getCredentials();
  EXPECT_FALSE(credentials.accessKeyId().has_value());
  EXPECT_FALSE(credentials.secretAccessKey().has_value());
  EXPECT_FALSE(credentials.sessionToken().has_value());
}

TEST_F(InstanceProfileCredentialsProviderUsingLibcurlTest, EmptyListCredentialListingIMDSv1) {
  setupProvider();
  expectSessionToken(absl::optional<std::string>());
  expectCredentialListing("\n");
  const auto credentials = provider_->getCredentials();
  EXPECT_FALSE(credentials.accessKeyId().has_value());
  EXPECT_FALSE(credentials.secretAccessKey().has_value());
  EXPECT_FALSE(credentials.sessionToken().has_value());
}

TEST_F(InstanceProfileCredentialsProviderUsingLibcurlTest, EmptyListCredentialListingIMDSv2) {
  setupProvider();
  expectSessionToken("TOKEN");
  expectCredentialListingIMDSv2("");
  const auto credentials = provider_->getCredentials();
  EXPECT_FALSE(credentials.accessKeyId().has_value());
  EXPECT_FALSE(credentials.secretAccessKey().has_value());
  EXPECT_FALSE(credentials.sessionToken().has_value());
}

TEST_F(InstanceProfileCredentialsProviderUsingLibcurlTest, MissingDocumentIMDSv1) {
  setupProvider();
  expectSessionToken(absl::optional<std::string>());
  expectCredentialListing("doc1\ndoc2\ndoc3");
  expectDocument(absl::optional<std::string>());
  const auto credentials = provider_->getCredentials();
  EXPECT_FALSE(credentials.accessKeyId().has_value());
  EXPECT_FALSE(credentials.secretAccessKey().has_value());
  EXPECT_FALSE(credentials.sessionToken().has_value());
}

TEST_F(InstanceProfileCredentialsProviderUsingLibcurlTest, MissingDocumentIMDSv2) {
  setupProvider();
  expectSessionToken("TOKEN");
  expectCredentialListingIMDSv2("doc1\ndoc2\ndoc3");
  expectDocumentIMDSv2(absl::optional<std::string>());
  const auto credentials = provider_->getCredentials();
  EXPECT_FALSE(credentials.accessKeyId().has_value());
  EXPECT_FALSE(credentials.secretAccessKey().has_value());
  EXPECT_FALSE(credentials.sessionToken().has_value());
}

TEST_F(InstanceProfileCredentialsProviderUsingLibcurlTest, MalformedDocumentIMDSv1) {
  setupProvider();
  expectSessionToken(absl::optional<std::string>());
  expectCredentialListing("doc1");
  expectDocument(R"EOF(
not json
 )EOF");
  const auto credentials = provider_->getCredentials();
  EXPECT_FALSE(credentials.accessKeyId().has_value());
  EXPECT_FALSE(credentials.secretAccessKey().has_value());
  EXPECT_FALSE(credentials.sessionToken().has_value());
}

TEST_F(InstanceProfileCredentialsProviderUsingLibcurlTest, MalformedDocumentIMDSv2) {
  setupProvider();
  expectSessionToken("TOKEN");
  expectCredentialListingIMDSv2("doc1");
  expectDocumentIMDSv2(R"EOF(
not json
)EOF");
  const auto credentials = provider_->getCredentials();
  EXPECT_FALSE(credentials.accessKeyId().has_value());
  EXPECT_FALSE(credentials.secretAccessKey().has_value());
  EXPECT_FALSE(credentials.sessionToken().has_value());
}

TEST_F(InstanceProfileCredentialsProviderUsingLibcurlTest, EmptyValuesIMDSv1) {
  setupProvider();
  expectSessionToken(absl::optional<std::string>());
  expectCredentialListing("doc1");
  expectDocument(R"EOF(
{
  "AccessKeyId": "",
  "SecretAccessKey": "",
  "Token": ""
}
 )EOF");
  const auto credentials = provider_->getCredentials();
  EXPECT_FALSE(credentials.accessKeyId().has_value());
  EXPECT_FALSE(credentials.secretAccessKey().has_value());
  EXPECT_FALSE(credentials.sessionToken().has_value());
}

TEST_F(InstanceProfileCredentialsProviderUsingLibcurlTest, EmptyValuesIMDSv2) {
  setupProvider();
  expectSessionToken("TOKEN");
  expectCredentialListingIMDSv2("doc1");
  expectDocumentIMDSv2(R"EOF(
{
  "AccessKeyId": "",
  "SecretAccessKey": "",
  "Token": ""
}
)EOF");
  const auto credentials = provider_->getCredentials();
  EXPECT_FALSE(credentials.accessKeyId().has_value());
  EXPECT_FALSE(credentials.secretAccessKey().has_value());
  EXPECT_FALSE(credentials.sessionToken().has_value());
}

TEST_F(InstanceProfileCredentialsProviderUsingLibcurlTest, FullCachedCredentialsIMDSv1) {
  setupProvider();
  expectSessionToken(absl::optional<std::string>());
  expectCredentialListing("doc1");
  expectDocument(R"EOF(
{
  "AccessKeyId": "akid",
  "SecretAccessKey": "secret",
  "Token": "token"
}
 )EOF");
  const auto credentials = provider_->getCredentials();
  EXPECT_EQ("akid", credentials.accessKeyId().value());
  EXPECT_EQ("secret", credentials.secretAccessKey().value());
  EXPECT_EQ("token", credentials.sessionToken().value());
  const auto cached_credentials = provider_->getCredentials();
  EXPECT_EQ("akid", cached_credentials.accessKeyId().value());
  EXPECT_EQ("secret", cached_credentials.secretAccessKey().value());
  EXPECT_EQ("token", cached_credentials.sessionToken().value());
}

TEST_F(InstanceProfileCredentialsProviderUsingLibcurlTest, FullCachedCredentialsIMDSv2) {
  setupProvider();
  expectSessionToken("TOKEN");
  expectCredentialListingIMDSv2("doc1");
  expectDocumentIMDSv2(R"EOF(
{
  "AccessKeyId": "akid",
  "SecretAccessKey": "secret",
  "Token": "token"
}
)EOF");
  const auto credentials = provider_->getCredentials();
  EXPECT_EQ("akid", credentials.accessKeyId().value());
  EXPECT_EQ("secret", credentials.secretAccessKey().value());
  EXPECT_EQ("token", credentials.sessionToken().value());
  const auto cached_credentials = provider_->getCredentials();
  EXPECT_EQ("akid", cached_credentials.accessKeyId().value());
  EXPECT_EQ("secret", cached_credentials.secretAccessKey().value());
  EXPECT_EQ("token", cached_credentials.sessionToken().value());
}

TEST_F(InstanceProfileCredentialsProviderUsingLibcurlTest, CredentialExpirationIMDSv1) {
  setupProvider();
  InSequence sequence;
  expectSessionToken(absl::optional<std::string>());
  expectCredentialListing("doc1");
  expectDocument(R"EOF(
{
  "AccessKeyId": "akid",
  "SecretAccessKey": "secret",
  "Token": "token"
}
 )EOF");
  const auto credentials = provider_->getCredentials();
  EXPECT_EQ("akid", credentials.accessKeyId().value());
  EXPECT_EQ("secret", credentials.secretAccessKey().value());
  EXPECT_EQ("token", credentials.sessionToken().value());
  time_system_.advanceTimeWait(std::chrono::hours(2));
  expectSessionToken(absl::optional<std::string>());
  expectCredentialListing("doc1");
  expectDocument(R"EOF(
{
  "AccessKeyId": "new_akid",
  "SecretAccessKey": "new_secret",
  "Token": "new_token"
}
 )EOF");
  const auto new_credentials = provider_->getCredentials();
  EXPECT_EQ("new_akid", new_credentials.accessKeyId().value());
  EXPECT_EQ("new_secret", new_credentials.secretAccessKey().value());
  EXPECT_EQ("new_token", new_credentials.sessionToken().value());
}

TEST_F(InstanceProfileCredentialsProviderUsingLibcurlTest, CredentialExpirationIMDSv2) {
  setupProvider();
  InSequence sequence;
  expectSessionToken("TOKEN");
  expectCredentialListingIMDSv2("doc1");
  expectDocumentIMDSv2(R"EOF(
{
  "AccessKeyId": "akid",
  "SecretAccessKey": "secret",
  "Token": "token"
}
)EOF");
  const auto credentials = provider_->getCredentials();
  EXPECT_EQ("akid", credentials.accessKeyId().value());
  EXPECT_EQ("secret", credentials.secretAccessKey().value());
  EXPECT_EQ("token", credentials.sessionToken().value());
  time_system_.advanceTimeWait(std::chrono::hours(2));
  expectSessionToken("TOKEN");
  expectCredentialListingIMDSv2("doc1");
  expectDocumentIMDSv2(R"EOF(
{
  "AccessKeyId": "new_akid",
  "SecretAccessKey": "new_secret",
  "Token": "new_token"
}
)EOF");
  const auto new_credentials = provider_->getCredentials();
  EXPECT_EQ("new_akid", new_credentials.accessKeyId().value());
  EXPECT_EQ("new_secret", new_credentials.secretAccessKey().value());
  EXPECT_EQ("new_token", new_credentials.sessionToken().value());
}
// End unit test for deprecated option using Libcurl client.
// Begin unit test for new option via Http Async client.
class ContainerCredentialsProviderTest : public testing::Test {
public:
  ContainerCredentialsProviderTest()
      : api_(Api::createApiForTest(time_system_)), raw_metadata_fetcher_(new MockMetadataFetcher) {
    // Tue Jan  2 03:04:05 UTC 2018
    time_system_.setSystemTime(std::chrono::milliseconds(1514862245000));
  }

  void setupProvider(MetadataFetcher::MetadataReceiver::RefreshState refresh_state =
                         MetadataFetcher::MetadataReceiver::RefreshState::Ready,
                     std::chrono::seconds initialization_timer = std::chrono::seconds(2)) {
    ON_CALL(context_, clusterManager()).WillByDefault(ReturnRef(cluster_manager_));

    mock_manager_ = std::make_shared<MockAwsClusterManager>();
    base_manager_ = std::dynamic_pointer_cast<AwsClusterManager>(mock_manager_);

    manager_optref_.emplace(base_manager_);

    EXPECT_CALL(*mock_manager_, getUriFromClusterName(_))
        .WillRepeatedly(Return("169.254.170.23:80/v1/credentials"));

    auto cluster_name = "credentials_provider_cluster";
    auto credential_uri = "169.254.170.2:80/path/to/doc";

    provider_ = std::make_shared<ContainerCredentialsProvider>(
        *api_, context_, manager_optref_, nullptr,
        [this](Upstream::ClusterManager&, absl::string_view) {
          metadata_fetcher_.reset(raw_metadata_fetcher_);
          return std::move(metadata_fetcher_);
        },
        credential_uri, refresh_state, initialization_timer, "auth_token", cluster_name);
  }

  void expectDocument(const uint64_t status_code, const std::string&& document) {
    Http::TestRequestHeaderMapImpl headers{{":path", "/path/to/doc"},
                                           {":authority", "169.254.170.2:80"},
                                           {":scheme", "http"},
                                           {":method", "GET"},
                                           {"authorization", "auth_token"}};
    EXPECT_CALL(*raw_metadata_fetcher_, fetch(messageMatches(headers), _, _))
        .WillRepeatedly(Invoke([this, status_code, document = std::move(document)](
                                   Http::RequestMessage&, Tracing::Span&,
                                   MetadataFetcher::MetadataReceiver& receiver) {
          if (status_code == enumToInt(Http::Code::OK)) {
            if (!document.empty()) {
              receiver.onMetadataSuccess(std::move(document));
            } else {
              EXPECT_CALL(
                  *raw_metadata_fetcher_,
                  failureToString(Eq(MetadataFetcher::MetadataReceiver::Failure::InvalidMetadata)))
                  .WillRepeatedly(testing::Return("InvalidMetadata"));
              receiver.onMetadataError(MetadataFetcher::MetadataReceiver::Failure::InvalidMetadata);
            }
          } else {
            EXPECT_CALL(*raw_metadata_fetcher_,
                        failureToString(Eq(MetadataFetcher::MetadataReceiver::Failure::Network)))
                .WillRepeatedly(testing::Return("Network"));
            receiver.onMetadataError(MetadataFetcher::MetadataReceiver::Failure::Network);
          }
        }));
  }

  TestScopedRuntime scoped_runtime_;
  Event::SimulatedTimeSystem time_system_;
  Api::ApiPtr api_;
  NiceMock<MockFetchMetadata> fetch_metadata_;
  MockMetadataFetcher* raw_metadata_fetcher_;
  MetadataFetcherPtr metadata_fetcher_;
  NiceMock<Upstream::MockClusterManager> cluster_manager_;
  NiceMock<Server::Configuration::MockServerFactoryContext> context_;
  ContainerCredentialsProviderPtr provider_;
  Init::TargetHandlePtr init_target_handle_;
  Event::MockTimer* timer_{};
  std::chrono::milliseconds expected_duration_;
  MetadataFetcher::MetadataReceiver::RefreshState refresh_state_;
  OptRef<std::shared_ptr<AwsClusterManager>> manager_optref_;
  std::shared_ptr<MockAwsClusterManager> mock_manager_;
  std::shared_ptr<AwsClusterManager> base_manager_;
};

TEST_F(ContainerCredentialsProviderTest, FailedFetchingDocument) {

  // Setup timer.
  timer_ = new NiceMock<Event::MockTimer>(&context_.dispatcher_);
  // Forbidden
  expectDocument(403, std::move(std::string()));

  setupProvider();
  timer_->enableTimer(std::chrono::milliseconds(1), nullptr);

  EXPECT_CALL(*timer_, enableTimer(std::chrono::milliseconds(
                                       MetadataCredentialsProviderBase::getCacheDuration()),
                                   nullptr));

  // Kick off a refresh
  auto provider_friend = MetadataCredentialsProviderBaseFriend(provider_);
  provider_friend.onClusterAddOrUpdate();
  timer_->invokeCallback();

  const auto credentials = provider_->getCredentials();
  EXPECT_FALSE(credentials.accessKeyId().has_value());
  EXPECT_FALSE(credentials.secretAccessKey().has_value());
  EXPECT_FALSE(credentials.sessionToken().has_value());
}

TEST_F(ContainerCredentialsProviderTest, EmptyDocument) {
  // Setup timer.
  timer_ = new NiceMock<Event::MockTimer>(&context_.dispatcher_);
  expectDocument(200, std::move(std::string()));

  setupProvider();
  timer_->enableTimer(std::chrono::milliseconds(1), nullptr);

  EXPECT_CALL(*timer_, enableTimer(std::chrono::milliseconds(
                                       MetadataCredentialsProviderBase::getCacheDuration()),
                                   nullptr));

  // Kick off a refresh
  auto provider_friend = MetadataCredentialsProviderBaseFriend(provider_);
  provider_friend.onClusterAddOrUpdate();
  timer_->invokeCallback();

  const auto credentials = provider_->getCredentials();
  EXPECT_FALSE(credentials.accessKeyId().has_value());
  EXPECT_FALSE(credentials.secretAccessKey().has_value());
  EXPECT_FALSE(credentials.sessionToken().has_value());
}

TEST_F(ContainerCredentialsProviderTest, MalformedDocument) {
  // Setup timer.
  timer_ = new NiceMock<Event::MockTimer>(&context_.dispatcher_);

  expectDocument(200, std::move(R"EOF(
not json
)EOF"));

  setupProvider();
  timer_->enableTimer(std::chrono::milliseconds(1), nullptr);

  EXPECT_CALL(*timer_, enableTimer(std::chrono::milliseconds(
                                       MetadataCredentialsProviderBase::getCacheDuration()),
                                   nullptr));

  // Kick off a refresh
  auto provider_friend = MetadataCredentialsProviderBaseFriend(provider_);
  provider_friend.onClusterAddOrUpdate();
  timer_->invokeCallback();

  const auto credentials = provider_->getCredentials();
  EXPECT_FALSE(credentials.accessKeyId().has_value());
  EXPECT_FALSE(credentials.secretAccessKey().has_value());
  EXPECT_FALSE(credentials.sessionToken().has_value());
}

TEST_F(ContainerCredentialsProviderTest, EmptyValues) {
  // Setup timer.
  timer_ = new NiceMock<Event::MockTimer>(&context_.dispatcher_);

  expectDocument(200, std::move(R"EOF(
{
  "AccessKeyId": "",
  "SecretAccessKey": "",
  "Token": "",
  "Expiration": ""
}
)EOF"));

  setupProvider();
  timer_->enableTimer(std::chrono::milliseconds(1), nullptr);

  EXPECT_CALL(*timer_, enableTimer(std::chrono::milliseconds(
                                       MetadataCredentialsProviderBase::getCacheDuration()),
                                   nullptr));

  // Kick off a refresh
  auto provider_friend = MetadataCredentialsProviderBaseFriend(provider_);
  provider_friend.onClusterAddOrUpdate();
  timer_->invokeCallback();

  const auto credentials = provider_->getCredentials();
  EXPECT_FALSE(credentials.accessKeyId().has_value());
  EXPECT_FALSE(credentials.secretAccessKey().has_value());
  EXPECT_FALSE(credentials.sessionToken().has_value());
}

TEST_F(ContainerCredentialsProviderTest, RefreshOnNormalCredentialExpiration) {
  // Setup timer.
  timer_ = new NiceMock<Event::MockTimer>(&context_.dispatcher_);

  expectDocument(200, std::move(R"EOF(
{
  "AccessKeyId": "akid",
  "SecretAccessKey": "secret",
  "Token": "token",
  "Expiration": "2018-01-02T05:04:05Z"
}
)EOF"));

  setupProvider();
  timer_->enableTimer(std::chrono::milliseconds(1), nullptr);

  // System time is set to Tue Jan  2 03:04:05 UTC 2018, so this credential expiry is in 2hrs
  EXPECT_CALL(*timer_, enableTimer(std::chrono::milliseconds(std::chrono::hours(2)), nullptr));

  // Kick off a refresh
  auto provider_friend = MetadataCredentialsProviderBaseFriend(provider_);
  provider_friend.onClusterAddOrUpdate();
  timer_->invokeCallback();

  const auto credentials = provider_->getCredentials();
  EXPECT_EQ("akid", credentials.accessKeyId().value());
  EXPECT_EQ("secret", credentials.secretAccessKey().value());
  EXPECT_EQ("token", credentials.sessionToken().value());
}

TEST_F(ContainerCredentialsProviderTest, RefreshOnNormalCredentialExpirationNoExpirationProvided) {
  // Setup timer.
  timer_ = new NiceMock<Event::MockTimer>(&context_.dispatcher_);

  expectDocument(200, std::move(R"EOF(
{
  "AccessKeyId": "akid",
  "SecretAccessKey": "secret",
  "Token": "token"
}
)EOF"));

  setupProvider();
  timer_->enableTimer(std::chrono::milliseconds(1), nullptr);

  // No expiration so we will use the default cache duration timer
  EXPECT_CALL(*timer_, enableTimer(std::chrono::milliseconds(
                                       MetadataCredentialsProviderBase::getCacheDuration()),
                                   nullptr));

  // Kick off a refresh
  auto provider_friend = MetadataCredentialsProviderBaseFriend(provider_);
  provider_friend.onClusterAddOrUpdate();
  timer_->invokeCallback();

  const auto credentials = provider_->getCredentials();
  EXPECT_EQ("akid", credentials.accessKeyId().value());
  EXPECT_EQ("secret", credentials.secretAccessKey().value());
  EXPECT_EQ("token", credentials.sessionToken().value());
}

TEST_F(ContainerCredentialsProviderTest, FailedFetchingDocumentDuringStartup) {

  // Setup timer.
  timer_ = new NiceMock<Event::MockTimer>(&context_.dispatcher_);
  // Forbidden
  expectDocument(403, std::move(std::string()));

  setupProvider(MetadataFetcher::MetadataReceiver::RefreshState::FirstRefresh,
                std::chrono::seconds(2));
  timer_->enableTimer(std::chrono::milliseconds(1), nullptr);

  EXPECT_CALL(*timer_, enableTimer(std::chrono::milliseconds(std::chrono::seconds(2)), nullptr));

  // Kick off a refresh
  auto provider_friend = MetadataCredentialsProviderBaseFriend(provider_);
  provider_friend.onClusterAddOrUpdate();
  timer_->invokeCallback();

  const auto credentials = provider_->getCredentials();
  EXPECT_FALSE(credentials.accessKeyId().has_value());
  EXPECT_FALSE(credentials.secretAccessKey().has_value());
  EXPECT_FALSE(credentials.sessionToken().has_value());
}

// End unit test for new option via Http Async client.

// Begin unit test for deprecated option using Libcurl client.
// TODO(suniltheta): Remove this test class once libcurl is removed from Envoy.
class ContainerCredentialsProviderUsingLibcurlTest : public testing::Test {
public:
  ContainerCredentialsProviderUsingLibcurlTest() : api_(Api::createApiForTest(time_system_)) {
    // Tue Jan  2 03:04:05 UTC 2018
    time_system_.setSystemTime(std::chrono::milliseconds(1514862245000));
  }

  void setupProvider(MetadataFetcher::MetadataReceiver::RefreshState refresh_state =
                         MetadataFetcher::MetadataReceiver::RefreshState::Ready,
                     std::chrono::seconds initialization_timer = std::chrono::seconds(2)) {
    scoped_runtime_.mergeValues(
        {{"envoy.reloadable_features.use_http_client_to_fetch_aws_credentials", "false"}});

    provider_ = std::make_shared<ContainerCredentialsProvider>(
        *api_, absl::nullopt, absl::nullopt,
        [this](Http::RequestMessage& message) -> absl::optional<std::string> {
          return this->fetch_metadata_.fetch(message);
        },
        nullptr, "169.254.170.2:80/path/to/doc", refresh_state, initialization_timer, "auth_token",
        "credentials_provider_cluster");
  }

  void expectDocument(const absl::optional<std::string>& document) {
    Http::TestRequestHeaderMapImpl headers{{":path", "/path/to/doc"},
                                           {":authority", "169.254.170.2:80"},
                                           {":scheme", "http"},
                                           {":method", "GET"},
                                           {"authorization", "auth_token"}};
    EXPECT_CALL(fetch_metadata_, fetch(messageMatches(headers))).WillOnce(Return(document));
  }

  TestScopedRuntime scoped_runtime_;
  Event::SimulatedTimeSystem time_system_;
  Api::ApiPtr api_;
  NiceMock<MockFetchMetadata> fetch_metadata_;
  ContainerCredentialsProviderPtr provider_;
};

TEST_F(ContainerCredentialsProviderUsingLibcurlTest, FailedFetchingDocument) {
  setupProvider();
  expectDocument(absl::optional<std::string>());
  const auto credentials = provider_->getCredentials();
  EXPECT_FALSE(credentials.accessKeyId().has_value());
  EXPECT_FALSE(credentials.secretAccessKey().has_value());
  EXPECT_FALSE(credentials.sessionToken().has_value());
}

TEST_F(ContainerCredentialsProviderUsingLibcurlTest, EmptyDocument) {
  setupProvider();
  expectDocument("");
  const auto credentials = provider_->getCredentials();
  EXPECT_FALSE(credentials.accessKeyId().has_value());
  EXPECT_FALSE(credentials.secretAccessKey().has_value());
  EXPECT_FALSE(credentials.sessionToken().has_value());
}

TEST_F(ContainerCredentialsProviderUsingLibcurlTest, MalformedDocument) {
  setupProvider();
  expectDocument(R"EOF(
not json
)EOF");
  const auto credentials = provider_->getCredentials();
  EXPECT_FALSE(credentials.accessKeyId().has_value());
  EXPECT_FALSE(credentials.secretAccessKey().has_value());
  EXPECT_FALSE(credentials.sessionToken().has_value());
}

TEST_F(ContainerCredentialsProviderUsingLibcurlTest, EmptyValues) {
  setupProvider();
  expectDocument(R"EOF(
{
  "AccessKeyId": "",
  "SecretAccessKey": "",
  "Token": "",
  "Expiration": ""
}
)EOF");
  const auto credentials = provider_->getCredentials();
  EXPECT_FALSE(credentials.accessKeyId().has_value());
  EXPECT_FALSE(credentials.secretAccessKey().has_value());
  EXPECT_FALSE(credentials.sessionToken().has_value());
}

TEST_F(ContainerCredentialsProviderUsingLibcurlTest, FullCachedCredentials) {
  setupProvider();
  expectDocument(R"EOF(
{
  "AccessKeyId": "akid",
  "SecretAccessKey": "secret",
  "Token": "token",
  "Expiration": "2018-01-02T03:05:00Z"
}
)EOF");
  const auto credentials = provider_->getCredentials();
  EXPECT_EQ("akid", credentials.accessKeyId().value());
  EXPECT_EQ("secret", credentials.secretAccessKey().value());
  EXPECT_EQ("token", credentials.sessionToken().value());
  const auto cached_credentials = provider_->getCredentials();
  EXPECT_EQ("akid", cached_credentials.accessKeyId().value());
  EXPECT_EQ("secret", cached_credentials.secretAccessKey().value());
  EXPECT_EQ("token", cached_credentials.sessionToken().value());
}

TEST_F(ContainerCredentialsProviderUsingLibcurlTest, NormalCredentialExpiration) {
  setupProvider();
  InSequence sequence;
  expectDocument(R"EOF(
{
  "AccessKeyId": "akid",
  "SecretAccessKey": "secret",
  "Token": "token",
  "Expiration": "2019-01-02T03:04:05Z"
}
)EOF");
  const auto credentials = provider_->getCredentials();
  EXPECT_EQ("akid", credentials.accessKeyId().value());
  EXPECT_EQ("secret", credentials.secretAccessKey().value());
  EXPECT_EQ("token", credentials.sessionToken().value());
  time_system_.advanceTimeWait(std::chrono::hours(2));
  expectDocument(R"EOF(
{
  "AccessKeyId": "new_akid",
  "SecretAccessKey": "new_secret",
  "Token": "new_token",
  "Expiration": "2019-01-02T03:04:05Z"
}
)EOF");
  const auto cached_credentials = provider_->getCredentials();
  EXPECT_EQ("new_akid", cached_credentials.accessKeyId().value());
  EXPECT_EQ("new_secret", cached_credentials.secretAccessKey().value());
  EXPECT_EQ("new_token", cached_credentials.sessionToken().value());
}

TEST_F(ContainerCredentialsProviderUsingLibcurlTest, TimestampCredentialExpiration) {
  setupProvider();
  InSequence sequence;
  expectDocument(R"EOF(
{
  "AccessKeyId": "akid",
  "SecretAccessKey": "secret",
  "Token": "token",
  "Expiration": "2018-01-02T03:04:05Z"
}
)EOF");
  const auto credentials = provider_->getCredentials();
  EXPECT_EQ("akid", credentials.accessKeyId().value());
  EXPECT_EQ("secret", credentials.secretAccessKey().value());
  EXPECT_EQ("token", credentials.sessionToken().value());
  expectDocument(R"EOF(
{
  "AccessKeyId": "new_akid",
  "SecretAccessKey": "new_secret",
  "Token": "new_token",
  "Expiration": "2019-01-02T03:04:05Z"
}
)EOF");
  const auto cached_credentials = provider_->getCredentials();
  EXPECT_EQ("new_akid", cached_credentials.accessKeyId().value());
  EXPECT_EQ("new_secret", cached_credentials.secretAccessKey().value());
  EXPECT_EQ("new_token", cached_credentials.sessionToken().value());
}
// End unit test for deprecated option using Libcurl client.

// Specific test case for EKS Pod Identity, as Pod Identity auth token is only loaded at credential
// refresh time
class ContainerEKSPodIdentityCredentialsProviderTest : public testing::Test {
public:
  ContainerEKSPodIdentityCredentialsProviderTest()
      : api_(Api::createApiForTest(time_system_)), raw_metadata_fetcher_(new MockMetadataFetcher) {
    // Tue Jan  2 03:04:05 UTC 2018
    time_system_.setSystemTime(std::chrono::milliseconds(1514862245000));
  }

  void setupProvider(MetadataFetcher::MetadataReceiver::RefreshState refresh_state =
                         MetadataFetcher::MetadataReceiver::RefreshState::Ready,
                     std::chrono::seconds initialization_timer = std::chrono::seconds(2)) {

    mock_manager_ = std::make_shared<MockAwsClusterManager>();
    base_manager_ = std::dynamic_pointer_cast<AwsClusterManager>(mock_manager_);

    manager_optref_.emplace(base_manager_);
    EXPECT_CALL(*mock_manager_, getUriFromClusterName(_))
        .WillRepeatedly(Return("169.254.170.23:80/v1/credentials"));

    auto cluster_name = "credentials_provider_cluster";
    auto credential_uri = "169.254.170.23:80/v1/credentials";

    ON_CALL(context_, clusterManager()).WillByDefault(ReturnRef(cluster_manager_));

    provider_ = std::make_shared<ContainerCredentialsProvider>(
        *api_, context_, manager_optref_, nullptr,
        [this](Upstream::ClusterManager&, absl::string_view) {
          metadata_fetcher_.reset(raw_metadata_fetcher_);
          return std::move(metadata_fetcher_);
        },
        credential_uri, refresh_state, initialization_timer, "", cluster_name);
  }

  void expectDocument(const uint64_t status_code, const std::string&& document,
                      const std::string auth_token) {
    Http::TestRequestHeaderMapImpl headers{{":path", "/v1/credentials"},
                                           {":authority", "169.254.170.23:80"},
                                           {":scheme", "http"},
                                           {":method", "GET"},
                                           {"authorization", auth_token}};
    EXPECT_CALL(*raw_metadata_fetcher_, fetch(messageMatches(headers), _, _))
        .WillRepeatedly(Invoke([this, status_code, document = std::move(document)](
                                   Http::RequestMessage&, Tracing::Span&,
                                   MetadataFetcher::MetadataReceiver& receiver) {
          if (status_code == enumToInt(Http::Code::OK)) {
            if (!document.empty()) {
              receiver.onMetadataSuccess(std::move(document));
            } else {
              EXPECT_CALL(
                  *raw_metadata_fetcher_,
                  failureToString(Eq(MetadataFetcher::MetadataReceiver::Failure::InvalidMetadata)))
                  .WillRepeatedly(testing::Return("InvalidMetadata"));
              receiver.onMetadataError(MetadataFetcher::MetadataReceiver::Failure::InvalidMetadata);
            }
          } else {
            EXPECT_CALL(*raw_metadata_fetcher_,
                        failureToString(Eq(MetadataFetcher::MetadataReceiver::Failure::Network)))
                .WillRepeatedly(testing::Return("Network"));
            receiver.onMetadataError(MetadataFetcher::MetadataReceiver::Failure::Network);
          }
        }));
  }

  TestScopedRuntime scoped_runtime_;
  Event::SimulatedTimeSystem time_system_;
  Api::ApiPtr api_;
  NiceMock<MockFetchMetadata> fetch_metadata_;
  MockMetadataFetcher* raw_metadata_fetcher_;
  MetadataFetcherPtr metadata_fetcher_;
  NiceMock<Upstream::MockClusterManager> cluster_manager_;
  NiceMock<Server::Configuration::MockServerFactoryContext> context_;
  ContainerCredentialsProviderPtr provider_;
  Init::TargetHandlePtr init_target_handle_;
  Event::MockTimer* timer_{};
  std::chrono::milliseconds expected_duration_;
  OptRef<std::shared_ptr<AwsClusterManager>> manager_optref_;
  std::shared_ptr<MockAwsClusterManager> mock_manager_;
  std::shared_ptr<AwsClusterManager> base_manager_;
};

TEST_F(ContainerEKSPodIdentityCredentialsProviderTest, AuthTokenFromFile) {
  // Setup timer.
  timer_ = new NiceMock<Event::MockTimer>(&context_.dispatcher_);

  const char TOKEN_FILE_CONTENTS[] = R"(eyTESTtestTESTtest=)";
  auto temp = TestEnvironment::temporaryDirectory();
  std::string token_file(temp + "/tokenfile");

  TestEnvironment::setEnvVar("AWS_CONTAINER_CREDENTIALS_FULL_URI",
                             "http://169.254.170.23/v1/credentials", 1);
  auto token_file_path =
      TestEnvironment::writeStringToFileForTest(token_file, TOKEN_FILE_CONTENTS, true, false);
  TestEnvironment::setEnvVar("AWS_CONTAINER_AUTHORIZATION_TOKEN_FILE", token_file_path, 1);
  EXPECT_CALL(context_.api_.file_system_, fileReadToEnd(token_file_path))
      .WillRepeatedly(Return(TOKEN_FILE_CONTENTS));

  expectDocument(200, std::move(R"EOF(
{
  "AccessKeyId": "akid",
  "SecretAccessKey": "secret",
  "Token": "token",
  "Expiration": "2018-01-02T04:04:05Z"
}
)EOF"),
                 TOKEN_FILE_CONTENTS);

  setupProvider();
  timer_->enableTimer(std::chrono::milliseconds(1), nullptr);
  EXPECT_CALL(*timer_, enableTimer(std::chrono::milliseconds(std::chrono::hours(1)), nullptr));

  // Kick off a refresh
  auto provider_friend = MetadataCredentialsProviderBaseFriend(provider_);
  provider_friend.onClusterAddOrUpdate();
  timer_->invokeCallback();

  const auto credentials = provider_->getCredentials();
  EXPECT_EQ(credentials.accessKeyId().value(), "akid");
  EXPECT_EQ(credentials.secretAccessKey().value(), "secret");
  EXPECT_EQ(credentials.sessionToken().value(), "token");
}

class WebIdentityCredentialsProviderTest : public testing::Test {
public:
  WebIdentityCredentialsProviderTest()
      : api_(Api::createApiForTest(time_system_)), raw_metadata_fetcher_(new MockMetadataFetcher) {
    // Tue Jan  2 03:04:05 UTC 2018
    time_system_.setSystemTime(std::chrono::milliseconds(1514862245000));
  }

  void setupProvider(MetadataFetcher::MetadataReceiver::RefreshState refresh_state =
                         MetadataFetcher::MetadataReceiver::RefreshState::Ready,
                     std::chrono::seconds initialization_timer = std::chrono::seconds(2)) {
    ON_CALL(context_, clusterManager()).WillByDefault(ReturnRef(cluster_manager_));
    std::string token_file_path;
    envoy::extensions::common::aws::v3::AssumeRoleWithWebIdentityCredentialProvider cred_provider =
        {};

    if (token_.empty()) {
      token_file_path = TestEnvironment::writeStringToFileForTest("web_token_file", "web_token");
      cred_provider.mutable_web_identity_token_data_source()->set_inline_string("web_token");
    } else {
      cred_provider.mutable_web_identity_token_data_source()->set_inline_string(token_);
    }
    cred_provider.set_role_arn("aws:iam::123456789012:role/arn");
    cred_provider.set_role_session_name("role-session-name");

    mock_manager_ = std::make_shared<MockAwsClusterManager>();
    base_manager_ = std::dynamic_pointer_cast<AwsClusterManager>(mock_manager_);

    manager_optref_.emplace(base_manager_);

    EXPECT_CALL(*mock_manager_, getUriFromClusterName(_))
        .WillRepeatedly(Return("sts.region.amazonaws.com:443"));

    auto cluster_name = "credentials_provider_cluster";

    ON_CALL(context_, clusterManager()).WillByDefault(ReturnRef(cluster_manager_));
    provider_ = std::make_shared<WebIdentityCredentialsProvider>(
        context_, manager_optref_, cluster_name,
        [this](Upstream::ClusterManager&, absl::string_view) {
          metadata_fetcher_.reset(raw_metadata_fetcher_);
          return std::move(metadata_fetcher_);
        },
        refresh_state, initialization_timer, cred_provider);
  }

  void
  setupProviderWithLibcurl(MetadataFetcher::MetadataReceiver::RefreshState refresh_state =
                               MetadataFetcher::MetadataReceiver::RefreshState::Ready,
                           std::chrono::seconds initialization_timer = std::chrono::seconds(2)) {
    std::string token_file_path;
    envoy::extensions::common::aws::v3::AssumeRoleWithWebIdentityCredentialProvider cred_provider =
        {};

    if (token_.empty()) {
      token_file_path = TestEnvironment::writeStringToFileForTest("web_token_file", "web_token");
      cred_provider.mutable_web_identity_token_data_source()->set_inline_string("web_token");
    } else {
      cred_provider.mutable_web_identity_token_data_source()->set_inline_string(token_);
    }
    cred_provider.set_role_arn("aws:iam::123456789012:role/arn");
    cred_provider.set_role_session_name("role-session-name");

    ON_CALL(context_, clusterManager()).WillByDefault(ReturnRef(cluster_manager_));
    provider_ = std::make_shared<WebIdentityCredentialsProvider>(
        context_, absl::nullopt, "no_cluster",
        [this](Upstream::ClusterManager&, absl::string_view) {
          metadata_fetcher_.reset(raw_metadata_fetcher_);
          return std::move(metadata_fetcher_);
        },
        refresh_state, initialization_timer, cred_provider);
  }

  void expectDocument(const uint64_t status_code, const std::string&& document) {
    std::string exp_token = token_.empty() ? "web_token" : token_;
    Http::TestRequestHeaderMapImpl headers{
        {":path", "/?Action=AssumeRoleWithWebIdentity"
                  "&Version=2011-06-15&RoleSessionName=role-session-name"
                  "&RoleArn=aws:iam::123456789012:role/arn"
                  "&WebIdentityToken=" +
                      exp_token},
        {":authority", "sts.region.amazonaws.com"},
        {":scheme", "https"},
        {":method", "GET"},
        {"Accept", "application/json"}};
    EXPECT_CALL(*raw_metadata_fetcher_, fetch(messageMatches(headers), _, _))
        .WillRepeatedly(Invoke([this, status_code, document = std::move(document)](
                                   Http::RequestMessage&, Tracing::Span&,
                                   MetadataFetcher::MetadataReceiver& receiver) {
          if (status_code == enumToInt(Http::Code::OK)) {
            if (!document.empty()) {
              receiver.onMetadataSuccess(std::move(document));
            } else {
              EXPECT_CALL(
                  *raw_metadata_fetcher_,
                  failureToString(Eq(MetadataFetcher::MetadataReceiver::Failure::InvalidMetadata)))
                  .WillRepeatedly(testing::Return("InvalidMetadata"));
              receiver.onMetadataError(MetadataFetcher::MetadataReceiver::Failure::InvalidMetadata);
            }
          } else {
            EXPECT_CALL(*raw_metadata_fetcher_,
                        failureToString(Eq(MetadataFetcher::MetadataReceiver::Failure::Network)))
                .WillRepeatedly(testing::Return("Network"));
            receiver.onMetadataError(MetadataFetcher::MetadataReceiver::Failure::Network);
          }
        }));
  }

  TestScopedRuntime scoped_runtime_;
  Event::SimulatedTimeSystem time_system_;
  Api::ApiPtr api_;
  NiceMock<MockFetchMetadata> fetch_metadata_;
  MockMetadataFetcher* raw_metadata_fetcher_;
  MetadataFetcherPtr metadata_fetcher_;
  NiceMock<Upstream::MockClusterManager> cluster_manager_;
  NiceMock<Server::Configuration::MockServerFactoryContext> context_;
  WebIdentityCredentialsProviderPtr provider_;
  Init::TargetHandlePtr init_target_handle_;
  Event::MockTimer* timer_{};
  std::chrono::milliseconds expected_duration_;
  Upstream::ClusterUpdateCallbacks* cb_{};
  testing::NiceMock<Event::MockDispatcher> main_thread_dispatcher_;
  NiceMock<Upstream::MockThreadLocalCluster> test_cluster{};
  std::string token_ = "";
  OptRef<std::shared_ptr<AwsClusterManager>> manager_optref_;
  std::shared_ptr<MockAwsClusterManager> mock_manager_;
  std::shared_ptr<AwsClusterManager> base_manager_;
};

TEST_F(WebIdentityCredentialsProviderTest, FailedFetchingDocument) {
  // Setup timer.
  timer_ = new NiceMock<Event::MockTimer>(&context_.dispatcher_);
  // Forbidden
  expectDocument(403, std::move(std::string()));

  setupProvider();
  timer_->enableTimer(std::chrono::milliseconds(1), nullptr);

  EXPECT_CALL(*timer_, enableTimer(std::chrono::milliseconds(
                                       MetadataCredentialsProviderBase::getCacheDuration()),
                                   nullptr));

  // Kick off a refresh
  auto provider_friend = MetadataCredentialsProviderBaseFriend(provider_);
  provider_friend.onClusterAddOrUpdate();
  timer_->invokeCallback();

  const auto credentials = provider_->getCredentials();
  EXPECT_FALSE(credentials.accessKeyId().has_value());
  EXPECT_FALSE(credentials.secretAccessKey().has_value());
  EXPECT_FALSE(credentials.sessionToken().has_value());
}

TEST_F(WebIdentityCredentialsProviderTest, EmptyDocument) {
  // Test that the static prefetched token will be used instead of the local file.
  token_ = "prefetched_token";

  // Setup timer.
  timer_ = new NiceMock<Event::MockTimer>(&context_.dispatcher_);
  expectDocument(200, std::move(std::string()));

  setupProvider();
  timer_->enableTimer(std::chrono::milliseconds(1), nullptr);

  EXPECT_CALL(*timer_, enableTimer(std::chrono::milliseconds(
                                       MetadataCredentialsProviderBase::getCacheDuration()),
                                   nullptr));

  // Kick off a refresh
  auto provider_friend = MetadataCredentialsProviderBaseFriend(provider_);
  provider_friend.onClusterAddOrUpdate();
  timer_->invokeCallback();

  const auto credentials = provider_->getCredentials();
  EXPECT_FALSE(credentials.accessKeyId().has_value());
  EXPECT_FALSE(credentials.secretAccessKey().has_value());
  EXPECT_FALSE(credentials.sessionToken().has_value());
}

TEST_F(WebIdentityCredentialsProviderTest, MalformedDocument) {
  // Setup timer.
  timer_ = new NiceMock<Event::MockTimer>(&context_.dispatcher_);

  expectDocument(200, std::move(R"EOF(
not json
)EOF"));

  setupProvider();
  timer_->enableTimer(std::chrono::milliseconds(1), nullptr);

  EXPECT_CALL(*timer_, enableTimer(std::chrono::milliseconds(
                                       MetadataCredentialsProviderBase::getCacheDuration()),
                                   nullptr));

  // Kick off a refresh
  auto provider_friend = MetadataCredentialsProviderBaseFriend(provider_);
  provider_friend.onClusterAddOrUpdate();
  timer_->invokeCallback();

  const auto credentials = provider_->getCredentials();
  EXPECT_FALSE(credentials.accessKeyId().has_value());
  EXPECT_FALSE(credentials.secretAccessKey().has_value());
  EXPECT_FALSE(credentials.sessionToken().has_value());
}

TEST_F(WebIdentityCredentialsProviderTest, UnexpectedResponse) {
  // Setup timer.
  timer_ = new NiceMock<Event::MockTimer>(&context_.dispatcher_);
  expectDocument(200, std::move(R"EOF(
{
  "AssumeRoleWithWebIdentityResponse": {
    "UnexpectedResponse": ""
  }
}
)EOF"));

  setupProvider();
  timer_->enableTimer(std::chrono::milliseconds(1), nullptr);

  EXPECT_CALL(*timer_, enableTimer(std::chrono::milliseconds(
                                       MetadataCredentialsProviderBase::getCacheDuration()),
                                   nullptr));

  // Kick off a refresh
  auto provider_friend = MetadataCredentialsProviderBaseFriend(provider_);
  provider_friend.onClusterAddOrUpdate();
  timer_->invokeCallback();

  const auto credentials = provider_->getCredentials();
  EXPECT_FALSE(credentials.accessKeyId().has_value());
  EXPECT_FALSE(credentials.secretAccessKey().has_value());
  EXPECT_FALSE(credentials.sessionToken().has_value());
}

TEST_F(WebIdentityCredentialsProviderTest, NoCredentials) {
  // Setup timer.
  timer_ = new NiceMock<Event::MockTimer>(&context_.dispatcher_);
  expectDocument(200, std::move(R"EOF(
{
  "AssumeRoleWithWebIdentityResponse": {
    "AssumeRoleWithWebIdentityResult": ""
  }
}
)EOF"));

  setupProvider();
  timer_->enableTimer(std::chrono::milliseconds(1), nullptr);

  EXPECT_CALL(*timer_, enableTimer(std::chrono::milliseconds(
                                       MetadataCredentialsProviderBase::getCacheDuration()),
                                   nullptr));

  // Kick off a refresh
  auto provider_friend = MetadataCredentialsProviderBaseFriend(provider_);
  provider_friend.onClusterAddOrUpdate();
  timer_->invokeCallback();

  const auto credentials = provider_->getCredentials();
  EXPECT_FALSE(credentials.accessKeyId().has_value());
  EXPECT_FALSE(credentials.secretAccessKey().has_value());
  EXPECT_FALSE(credentials.sessionToken().has_value());
}

TEST_F(WebIdentityCredentialsProviderTest, EmptyCredentials) {
  // Setup timer.
  timer_ = new NiceMock<Event::MockTimer>(&context_.dispatcher_);
  expectDocument(200, std::move(R"EOF(
{
  "AssumeRoleWithWebIdentityResponse": {
    "AssumeRoleWithWebIdentityResult": {
      "Credentials": ""
    }
  }
}
)EOF"));

  setupProvider();
  timer_->enableTimer(std::chrono::milliseconds(1), nullptr);

  EXPECT_CALL(*timer_, enableTimer(std::chrono::milliseconds(
                                       MetadataCredentialsProviderBase::getCacheDuration()),
                                   nullptr));

  // Kick off a refresh
  auto provider_friend = MetadataCredentialsProviderBaseFriend(provider_);
  provider_friend.onClusterAddOrUpdate();
  timer_->invokeCallback();

  const auto credentials = provider_->getCredentials();
  EXPECT_FALSE(credentials.accessKeyId().has_value());
  EXPECT_FALSE(credentials.secretAccessKey().has_value());
  EXPECT_FALSE(credentials.sessionToken().has_value());
}

TEST_F(WebIdentityCredentialsProviderTest, CredentialsWithWrongFormat) {
  // Setup timer.
  timer_ = new NiceMock<Event::MockTimer>(&context_.dispatcher_);
  expectDocument(200, std::move(R"EOF(
{
  "AssumeRoleWithWebIdentityResponse": {
    "AssumeRoleWithWebIdentityResult": {
      "Credentials": {
        "AccessKeyId": 1,
        "SecretAccessKey": 2,
        "SessionToken": 3
      }
    }
  }
}
)EOF"));

  setupProvider();
  timer_->enableTimer(std::chrono::milliseconds(1), nullptr);

  EXPECT_CALL(*timer_, enableTimer(std::chrono::milliseconds(
                                       MetadataCredentialsProviderBase::getCacheDuration()),
                                   nullptr));

  // Kick off a refresh
  auto provider_friend = MetadataCredentialsProviderBaseFriend(provider_);
  provider_friend.onClusterAddOrUpdate();
  timer_->invokeCallback();

  const auto credentials = provider_->getCredentials();
  EXPECT_FALSE(credentials.accessKeyId().has_value());
  EXPECT_FALSE(credentials.secretAccessKey().has_value());
  EXPECT_FALSE(credentials.sessionToken().has_value());
}

TEST_F(WebIdentityCredentialsProviderTest, BadExpirationFormat) {
  // Setup timer.
  timer_ = new NiceMock<Event::MockTimer>(&context_.dispatcher_);
  // Time 2018-01-02T03:04:05Z in unix_timestamp is 1514862245
  // STS API call with "Accept: application/json" is expected to return Exception in `Integer` unix
  // timestamp format. However, if non integer is returned for Expiration field, then the value will
  // be ignored and instead the expiration is set to 1 hour in future.
  expectDocument(200, std::move(R"EOF(
{
  "AssumeRoleWithWebIdentityResponse": {
    "AssumeRoleWithWebIdentityResult": {
      "Credentials": {
        "AccessKeyId": "akid",
        "SecretAccessKey": "secret",
        "SessionToken": "token",
        "Expiration": "2018-01-02T03:04:05Z"
      }
    }
  }
}
)EOF"));

  // No need to restart timer since credentials are fetched from cache.
  // Even though as per `Expiration` field (in wrong format) the credentials are expired
  // the credentials won't be refreshed until the next refresh period (1hr) or new expiration
  // value implicitly set to a value same as refresh interval.

  setupProvider();
  timer_->enableTimer(std::chrono::milliseconds(1), nullptr);

  // bad expiration format will cause a refresh of 1 hour - 5s (3595 seconds) by default
  EXPECT_CALL(*timer_, enableTimer(std::chrono::milliseconds(std::chrono::seconds(3595)), nullptr));

  // Kick off a refresh
  auto provider_friend = MetadataCredentialsProviderBaseFriend(provider_);
  provider_friend.onClusterAddOrUpdate();
  timer_->invokeCallback();

  const auto credentials = provider_->getCredentials();
  EXPECT_EQ("akid", credentials.accessKeyId().value());
  EXPECT_EQ("secret", credentials.secretAccessKey().value());
  EXPECT_EQ("token", credentials.sessionToken().value());
}

TEST_F(WebIdentityCredentialsProviderTest, FullCachedCredentialsWithMissingExpiration) {
  // Setup timer.
  timer_ = new NiceMock<Event::MockTimer>(&context_.dispatcher_);
  // STS API call with "Accept: application/json" is expected to return Exception in `Integer` unix
  // timestamp format. However, if Expiration field is empty, then the expiration will set to 1 hour
  // in future.
  expectDocument(200, std::move(R"EOF(
{
  "AssumeRoleWithWebIdentityResponse": {
    "AssumeRoleWithWebIdentityResult": {
      "Credentials": {
        "AccessKeyId": "akid",
        "SecretAccessKey": "secret",
        "SessionToken": "token"
      }
    }
  }
}
)EOF"));

  setupProvider();
  timer_->enableTimer(std::chrono::milliseconds(1), nullptr);

  // No expiration should fall back to a one hour - 5s (3595s) refresh
  EXPECT_CALL(*timer_, enableTimer(std::chrono::milliseconds(std::chrono::seconds(3595)), nullptr));

  // Kick off a refresh
  auto provider_friend = MetadataCredentialsProviderBaseFriend(provider_);
  provider_friend.onClusterAddOrUpdate();
  timer_->invokeCallback();

  const auto credentials = provider_->getCredentials();
  EXPECT_EQ("akid", credentials.accessKeyId().value());
  EXPECT_EQ("secret", credentials.secretAccessKey().value());
  EXPECT_EQ("token", credentials.sessionToken().value());
}

TEST_F(WebIdentityCredentialsProviderTest, RefreshOnNormalCredentialExpiration) {
  // Setup timer.
  timer_ = new NiceMock<Event::MockTimer>(&context_.dispatcher_);
  // Time 2018-01-02T05:04:05Z in unix_timestamp is 1.514869445E9
  expectDocument(200, std::move(R"EOF(
{
  "AssumeRoleWithWebIdentityResponse": {
    "AssumeRoleWithWebIdentityResult": {
      "Credentials": {
        "AccessKeyId": "akid",
        "SecretAccessKey": "secret",
        "SessionToken": "token",
        "Expiration": 1.514869445E9
      }
    }
  }
}
)EOF"));
  setupProvider();
  timer_->enableTimer(std::chrono::milliseconds(1), nullptr);

  EXPECT_CALL(*timer_, enableTimer(std::chrono::milliseconds(std::chrono::hours(2)), nullptr));

  // Kick off a refresh
  auto provider_friend = MetadataCredentialsProviderBaseFriend(provider_);
  provider_friend.onClusterAddOrUpdate();
  timer_->invokeCallback();

  const auto credentials = provider_->getCredentials();
  EXPECT_EQ("akid", credentials.accessKeyId().value());
  EXPECT_EQ("secret", credentials.secretAccessKey().value());
  EXPECT_EQ("token", credentials.sessionToken().value());
}

TEST_F(WebIdentityCredentialsProviderTest, RefreshOnNormalCredentialExpirationIntegerFormat) {
  // Setup timer.
  timer_ = new NiceMock<Event::MockTimer>(&context_.dispatcher_);
  // Time 2018-01-02T05:04:05Z in unix_timestamp is 1514869445
  expectDocument(200, std::move(R"EOF(
{
  "AssumeRoleWithWebIdentityResponse": {
    "AssumeRoleWithWebIdentityResult": {
      "Credentials": {
        "AccessKeyId": "akid",
        "SecretAccessKey": "secret",
        "SessionToken": "token",
        "Expiration": 1514869445
      }
    }
  }
}
)EOF"));
  setupProvider();
  timer_->enableTimer(std::chrono::milliseconds(1), nullptr);

  EXPECT_CALL(*timer_, enableTimer(std::chrono::milliseconds(std::chrono::hours(2)), nullptr));

  // Kick off a refresh
  auto provider_friend = MetadataCredentialsProviderBaseFriend(provider_);
  provider_friend.onClusterAddOrUpdate();
  timer_->invokeCallback();

  const auto credentials = provider_->getCredentials();
  EXPECT_EQ("akid", credentials.accessKeyId().value());
  EXPECT_EQ("secret", credentials.secretAccessKey().value());
  EXPECT_EQ("token", credentials.sessionToken().value());
}

TEST_F(WebIdentityCredentialsProviderTest, FailedFetchingDocumentDuringStartup) {

  // Setup timer.
  timer_ = new NiceMock<Event::MockTimer>(&context_.dispatcher_);
  // Forbidden
  expectDocument(403, std::move(std::string()));

  setupProvider(MetadataFetcher::MetadataReceiver::RefreshState::FirstRefresh,
                std::chrono::seconds(2));
  timer_->enableTimer(std::chrono::milliseconds(1), nullptr);

  EXPECT_CALL(*timer_, enableTimer(std::chrono::milliseconds(std::chrono::seconds(2)), nullptr));

  // Kick off a refresh
  auto provider_friend = MetadataCredentialsProviderBaseFriend(provider_);
  provider_friend.onClusterAddOrUpdate();
  timer_->invokeCallback();

  const auto credentials = provider_->getCredentials();
  EXPECT_FALSE(credentials.accessKeyId().has_value());
  EXPECT_FALSE(credentials.secretAccessKey().has_value());
  EXPECT_FALSE(credentials.sessionToken().has_value());
}

TEST_F(WebIdentityCredentialsProviderTest, UnexpectedResponseDuringStartup) {

  // Setup timer.
  timer_ = new NiceMock<Event::MockTimer>(&context_.dispatcher_);
  expectDocument(200, std::move(R"EOF(
{
  "AssumeRoleWithWebIdentityResponse": {
    "UnexpectedResponse": ""
  }
}
)EOF"));

  setupProvider(MetadataFetcher::MetadataReceiver::RefreshState::FirstRefresh,
                std::chrono::seconds(2));
  timer_->enableTimer(std::chrono::milliseconds(1), nullptr);

  EXPECT_CALL(*timer_, enableTimer(std::chrono::milliseconds(std::chrono::seconds(2)), nullptr));

  // Kick off a refresh
  auto provider_friend = MetadataCredentialsProviderBaseFriend(provider_);
  provider_friend.onClusterAddOrUpdate();
  timer_->invokeCallback();

  const auto credentials = provider_->getCredentials();
  EXPECT_FALSE(credentials.accessKeyId().has_value());
  EXPECT_FALSE(credentials.secretAccessKey().has_value());
  EXPECT_FALSE(credentials.sessionToken().has_value());
}

TEST_F(WebIdentityCredentialsProviderTest, LibcurlEnabled) {
  setupProviderWithLibcurl();
  // Won't call fetch or cancel on metadata fetcher.
  EXPECT_CALL(*raw_metadata_fetcher_, fetch(_, _, _)).Times(0);
  EXPECT_CALL(*raw_metadata_fetcher_, cancel()).Times(0);

  const auto credentials = provider_->getCredentials();
  EXPECT_FALSE(credentials.accessKeyId().has_value());
  EXPECT_FALSE(credentials.secretAccessKey().has_value());
  EXPECT_FALSE(credentials.sessionToken().has_value());

  // Below line is not testing anything, will just avoid asan failure with memory leak.
  metadata_fetcher_.reset(raw_metadata_fetcher_);
}

class MockCredentialsProviderChainFactories : public CredentialsProviderChainFactories {
public:
  MOCK_METHOD(CredentialsProviderSharedPtr, createEnvironmentCredentialsProvider, (), (const));
  MOCK_METHOD(
      CredentialsProviderSharedPtr, mockCreateCredentialsFileCredentialsProvider,
      (Server::Configuration::ServerFactoryContext&,
       (const envoy::extensions::common::aws::v3::CredentialsFileCredentialProvider& config)),
      (const));

  CredentialsProviderSharedPtr createCredentialsFileCredentialsProvider(
      Server::Configuration::ServerFactoryContext& context,
      const envoy::extensions::common::aws::v3::CredentialsFileCredentialProvider& config)
      const override {
    return mockCreateCredentialsFileCredentialsProvider(context, config);
  }

  MOCK_METHOD(
      CredentialsProviderSharedPtr, createWebIdentityCredentialsProvider,
      (Server::Configuration::ServerFactoryContext&, AwsClusterManagerOptRef, absl::string_view,
       const envoy::extensions::common::aws::v3::AssumeRoleWithWebIdentityCredentialProvider&),
      (const));

  MOCK_METHOD(CredentialsProviderSharedPtr, createContainerCredentialsProvider,
              (Api::Api&, ServerFactoryContextOptRef, AwsClusterManagerOptRef,
               const MetadataCredentialsProviderBase::CurlMetadataFetcher&, CreateMetadataFetcherCb,
               absl::string_view, absl::string_view,
               MetadataFetcher::MetadataReceiver::RefreshState, std::chrono::seconds,
               absl::string_view),
              (const));

  MOCK_METHOD(CredentialsProviderSharedPtr, createInstanceProfileCredentialsProvider,
              (Api::Api&, ServerFactoryContextOptRef, AwsClusterManagerOptRef,
               const MetadataCredentialsProviderBase::CurlMetadataFetcher&, CreateMetadataFetcherCb,
               MetadataFetcher::MetadataReceiver::RefreshState, std::chrono::seconds,
               absl::string_view),
              (const));
};

class MockCustomCredentialsProviderChainFactories : public CustomCredentialsProviderChainFactories {
public:
  MOCK_METHOD(
      CredentialsProviderSharedPtr, mockCreateCredentialsFileCredentialsProvider,
      (Server::Configuration::ServerFactoryContext&,
       (const envoy::extensions::common::aws::v3::CredentialsFileCredentialProvider& config)),
      (const));

  CredentialsProviderSharedPtr createCredentialsFileCredentialsProvider(
      Server::Configuration::ServerFactoryContext& context,
      const envoy::extensions::common::aws::v3::CredentialsFileCredentialProvider& config)
      const override {
    return mockCreateCredentialsFileCredentialsProvider(context, config);
  }

  MOCK_METHOD(
      CredentialsProviderSharedPtr, createWebIdentityCredentialsProvider,
      (Server::Configuration::ServerFactoryContext&, AwsClusterManagerOptRef, absl::string_view,
       const envoy::extensions::common::aws::v3::AssumeRoleWithWebIdentityCredentialProvider&),
      (const));
};

class DefaultCredentialsProviderChainTest : public testing::Test {
public:
  DefaultCredentialsProviderChainTest() : api_(Api::createApiForTest(time_system_)) {
    ON_CALL(context_, clusterManager()).WillByDefault(ReturnRef(cluster_manager_));
    cluster_manager_.initializeThreadLocalClusters({"credentials_provider_cluster"});
    EXPECT_CALL(factories_, createEnvironmentCredentialsProvider());
  }

  void SetUp() override {
    // Implicit environment clear for each DefaultCredentialsProviderChainTest
    TestEnvironment::unsetEnvVar("AWS_CONTAINER_CREDENTIALS_RELATIVE_URI");
    TestEnvironment::unsetEnvVar("AWS_CONTAINER_CREDENTIALS_FULL_URI");
    TestEnvironment::unsetEnvVar("AWS_CONTAINER_AUTHORIZATION_TOKEN");
    TestEnvironment::unsetEnvVar("AWS_CONTAINER_AUTHORIZATION_TOKEN_FILE");
    TestEnvironment::unsetEnvVar("AWS_EC2_METADATA_DISABLED");
    TestEnvironment::unsetEnvVar("AWS_WEB_IDENTITY_TOKEN_FILE");
    TestEnvironment::unsetEnvVar("AWS_ROLE_ARN");
    TestEnvironment::unsetEnvVar("AWS_ROLE_SESSION_NAME");
  }

<<<<<<< HEAD
  class MockCredentialsProviderChainFactories : public CredentialsProviderChainFactories {
  public:
    MOCK_METHOD(CredentialsProviderSharedPtr, createEnvironmentCredentialsProvider, (), (const));
    MOCK_METHOD(CredentialsProviderSharedPtr, createCredentialsFileCredentialsProvider, (Api::Api&),
                (const));

    MOCK_METHOD(CredentialsProviderSharedPtr, createWebIdentityCredentialsProvider,
                (Api::Api&, ServerFactoryContextOptRef,
                 const MetadataCredentialsProviderBase::CurlMetadataFetcher&,
                 CreateMetadataFetcherCb, absl::string_view, absl::string_view, absl::string_view,
                 absl::string_view, absl::string_view, absl::string_view,
                 MetadataFetcher::MetadataReceiver::RefreshState, std::chrono::seconds),
                (const));
    MOCK_METHOD(CredentialsProviderSharedPtr, createContainerCredentialsProvider,
                (Api::Api&, ServerFactoryContextOptRef, Singleton::Manager&,
                 const MetadataCredentialsProviderBase::CurlMetadataFetcher&,
                 CreateMetadataFetcherCb, absl::string_view, absl::string_view,
                 MetadataFetcher::MetadataReceiver::RefreshState, std::chrono::seconds,
                 absl::string_view),
                (const));

    MOCK_METHOD(CredentialsProviderSharedPtr, createIAMRolesAnywhereCredentialsProvider,
                (Api::Api&, ServerFactoryContextOptRef, CreateMetadataFetcherCb,
                 MetadataFetcher::MetadataReceiver::RefreshState, std::chrono::seconds,
                 absl::string_view, absl::string_view, absl::string_view, absl::string_view,
                 absl::optional<uint16_t>, absl::string_view, absl::string_view,
                 const ::envoy::config::core::v3::DataSource&,
                 const ::envoy::config::core::v3::DataSource&,
                 absl::optional<const ::envoy::config::core::v3::DataSource>),
                (const));

    MOCK_METHOD(CredentialsProviderSharedPtr, createInstanceProfileCredentialsProvider,
                (Api::Api&, ServerFactoryContextOptRef, Singleton::Manager&,
                 const MetadataCredentialsProviderBase::CurlMetadataFetcher&,
                 CreateMetadataFetcherCb, MetadataFetcher::MetadataReceiver::RefreshState,
                 std::chrono::seconds, absl::string_view),
                (const));
  };

=======
>>>>>>> e9398d3e
  TestScopedRuntime scoped_runtime_;
  Event::SimulatedTimeSystem time_system_;
  Api::ApiPtr api_;
  NiceMock<Upstream::MockClusterManager> cluster_manager_;
  NiceMock<Server::Configuration::MockServerFactoryContext> context_;
  NiceMock<MockCredentialsProviderChainFactories> factories_;
};

TEST_F(DefaultCredentialsProviderChainTest, NoEnvironmentVars) {
  EXPECT_CALL(factories_, mockCreateCredentialsFileCredentialsProvider(Ref(context_), _));
  EXPECT_CALL(factories_,
              createInstanceProfileCredentialsProvider(Ref(*api_), _, _, _, _, _, _, _));
  envoy::extensions::common::aws::v3::AwsCredentialProvider credential_provider_config = {};

  DefaultCredentialsProviderChain chain(*api_, context_, "region", DummyMetadataFetcher(),
                                        credential_provider_config, factories_);
}

TEST_F(DefaultCredentialsProviderChainTest, MetadataDisabled) {
  TestEnvironment::setEnvVar("AWS_EC2_METADATA_DISABLED", "true", 1);
  EXPECT_CALL(factories_, mockCreateCredentialsFileCredentialsProvider(Ref(context_), _));
  EXPECT_CALL(factories_, createInstanceProfileCredentialsProvider(Ref(*api_), _, _, _, _, _, _, _))
      .Times(0);
  envoy::extensions::common::aws::v3::AwsCredentialProvider credential_provider_config = {};

  DefaultCredentialsProviderChain chain(*api_, context_, "region", DummyMetadataFetcher(),
                                        credential_provider_config, factories_);
}

TEST_F(DefaultCredentialsProviderChainTest, MetadataNotDisabled) {
  TestEnvironment::setEnvVar("AWS_EC2_METADATA_DISABLED", "false", 1);
  EXPECT_CALL(factories_, mockCreateCredentialsFileCredentialsProvider(Ref(context_), _));
  EXPECT_CALL(factories_,
              createInstanceProfileCredentialsProvider(Ref(*api_), _, _, _, _, _, _, _));
  envoy::extensions::common::aws::v3::AwsCredentialProvider credential_provider_config = {};

  DefaultCredentialsProviderChain chain(*api_, context_, "region", DummyMetadataFetcher(),
                                        credential_provider_config, factories_);
}

TEST_F(DefaultCredentialsProviderChainTest, RelativeUri) {
  TestEnvironment::setEnvVar("AWS_CONTAINER_CREDENTIALS_RELATIVE_URI", "/path/to/creds", 1);
  EXPECT_CALL(factories_, mockCreateCredentialsFileCredentialsProvider(Ref(context_), _));
  EXPECT_CALL(factories_,
              createContainerCredentialsProvider(Ref(*api_), _, _, _, _, _,
                                                 "169.254.170.2:80/path/to/creds", _, _, ""));
  envoy::extensions::common::aws::v3::AwsCredentialProvider credential_provider_config = {};

  DefaultCredentialsProviderChain chain(*api_, context_, "region", DummyMetadataFetcher(),
                                        credential_provider_config, factories_);
}

TEST_F(DefaultCredentialsProviderChainTest, FullUriNoAuthorizationToken) {
  TestEnvironment::setEnvVar("AWS_CONTAINER_CREDENTIALS_FULL_URI", "http://host/path/to/creds", 1);
  EXPECT_CALL(factories_, mockCreateCredentialsFileCredentialsProvider(Ref(context_), _));
  EXPECT_CALL(factories_, createContainerCredentialsProvider(
                              Ref(*api_), _, _, _, _, _, "http://host/path/to/creds", _, _, ""));
  envoy::extensions::common::aws::v3::AwsCredentialProvider credential_provider_config = {};

  DefaultCredentialsProviderChain chain(*api_, context_, "region", DummyMetadataFetcher(),
                                        credential_provider_config, factories_);
}

TEST_F(DefaultCredentialsProviderChainTest, FullUriWithAuthorizationToken) {
  TestEnvironment::setEnvVar("AWS_CONTAINER_CREDENTIALS_FULL_URI", "http://host/path/to/creds", 1);
  TestEnvironment::setEnvVar("AWS_CONTAINER_AUTHORIZATION_TOKEN", "auth_token", 1);
  EXPECT_CALL(factories_, mockCreateCredentialsFileCredentialsProvider(Ref(context_), _));
  EXPECT_CALL(factories_,
              createContainerCredentialsProvider(Ref(*api_), _, _, _, _, _,
                                                 "http://host/path/to/creds", _, _, "auth_token"));
  envoy::extensions::common::aws::v3::AwsCredentialProvider credential_provider_config = {};

  DefaultCredentialsProviderChain chain(*api_, context_, "region", DummyMetadataFetcher(),
                                        credential_provider_config, factories_);
}

TEST_F(DefaultCredentialsProviderChainTest, NoWebIdentityRoleArn) {
  TestEnvironment::setEnvVar("AWS_WEB_IDENTITY_TOKEN_FILE", "/path/to/web_token", 1);
  EXPECT_CALL(factories_, mockCreateCredentialsFileCredentialsProvider(Ref(context_), _));
  EXPECT_CALL(factories_,
              createInstanceProfileCredentialsProvider(Ref(*api_), _, _, _, _, _, _, _));
  envoy::extensions::common::aws::v3::AwsCredentialProvider credential_provider_config = {};

  DefaultCredentialsProviderChain chain(*api_, context_, "region", DummyMetadataFetcher(),
                                        credential_provider_config, factories_);
}

TEST_F(DefaultCredentialsProviderChainTest, NoWebIdentitySessionName) {
  TestEnvironment::setEnvVar("AWS_WEB_IDENTITY_TOKEN_FILE", "/path/to/web_token", 1);
  TestEnvironment::setEnvVar("AWS_ROLE_ARN", "aws:iam::123456789012:role/arn", 1);
  time_system_.setSystemTime(std::chrono::milliseconds(1234567890));
  EXPECT_CALL(factories_, mockCreateCredentialsFileCredentialsProvider(Ref(context_), _));
  EXPECT_CALL(factories_, createWebIdentityCredentialsProvider(Ref(context_), _, _, _));
  EXPECT_CALL(factories_,
              createInstanceProfileCredentialsProvider(Ref(*api_), _, _, _, _, _, _, _));
  envoy::extensions::common::aws::v3::AwsCredentialProvider credential_provider_config = {};

  DefaultCredentialsProviderChain chain(*api_, context_, "region", DummyMetadataFetcher(),
                                        credential_provider_config, factories_);
}

TEST_F(DefaultCredentialsProviderChainTest, WebIdentityWithSessionName) {
  TestEnvironment::setEnvVar("AWS_WEB_IDENTITY_TOKEN_FILE", "/path/to/web_token", 1);
  TestEnvironment::setEnvVar("AWS_ROLE_ARN", "aws:iam::123456789012:role/arn", 1);
  TestEnvironment::setEnvVar("AWS_ROLE_SESSION_NAME", "role-session-name", 1);
  EXPECT_CALL(factories_, mockCreateCredentialsFileCredentialsProvider(Ref(context_), _));
  EXPECT_CALL(factories_,
              createInstanceProfileCredentialsProvider(Ref(*api_), _, _, _, _, _, _, _));
  EXPECT_CALL(factories_, createWebIdentityCredentialsProvider(Ref(context_), _, _, _));

  envoy::extensions::common::aws::v3::AwsCredentialProvider credential_provider_config = {};

  DefaultCredentialsProviderChain chain(*api_, context_, "region", DummyMetadataFetcher(),
                                        credential_provider_config, factories_);
}

TEST_F(DefaultCredentialsProviderChainTest, NoWebIdentityWithBlankConfig) {
  TestEnvironment::unsetEnvVar("AWS_WEB_IDENTITY_TOKEN_FILE");
  TestEnvironment::unsetEnvVar("AWS_ROLE_ARN");
  EXPECT_CALL(factories_, mockCreateCredentialsFileCredentialsProvider(Ref(context_), _));
  EXPECT_CALL(factories_,
              createInstanceProfileCredentialsProvider(Ref(*api_), _, _, _, _, _, _, _));
  EXPECT_CALL(factories_, createWebIdentityCredentialsProvider(Ref(context_), _, _, _)).Times(0);

  envoy::extensions::common::aws::v3::AwsCredentialProvider credential_provider_config = {};

  DefaultCredentialsProviderChain chain(*api_, context_, "region", DummyMetadataFetcher(),
                                        credential_provider_config, factories_);
}
// These tests validate override of default credential provider with custom credential provider
// settings

TEST_F(DefaultCredentialsProviderChainTest, WebIdentityWithCustomSessionName) {
  TestEnvironment::setEnvVar("AWS_WEB_IDENTITY_TOKEN_FILE", "/path/to/web_token", 1);
  TestEnvironment::setEnvVar("AWS_ROLE_ARN", "aws:iam::123456789012:role/arn", 1);
  TestEnvironment::setEnvVar("AWS_ROLE_SESSION_NAME", "role-session-name", 1);
  EXPECT_CALL(factories_, mockCreateCredentialsFileCredentialsProvider(Ref(context_), _));
  EXPECT_CALL(factories_,
              createInstanceProfileCredentialsProvider(Ref(*api_), _, _, _, _, _, _, _));

  std::string role_session_name;

  EXPECT_CALL(factories_, createWebIdentityCredentialsProvider(Ref(context_), _, _, _))
      .WillOnce(Invoke(WithArg<3>(
          [&role_session_name](
              const envoy::extensions::common::aws::v3::AssumeRoleWithWebIdentityCredentialProvider&
                  provider) -> CredentialsProviderSharedPtr {
            role_session_name = provider.role_session_name();
            return nullptr;
          })));

  envoy::extensions::common::aws::v3::AwsCredentialProvider credential_provider_config = {};
  credential_provider_config.mutable_assume_role_with_web_identity_provider()
      ->set_role_session_name("custom-role-session-name");

  DefaultCredentialsProviderChain chain(*api_, context_, "region", DummyMetadataFetcher(),
                                        credential_provider_config, factories_);
  EXPECT_EQ(role_session_name, "custom-role-session-name");
}

TEST_F(DefaultCredentialsProviderChainTest, WebIdentityWithCustomRoleArn) {
  TestEnvironment::setEnvVar("AWS_WEB_IDENTITY_TOKEN_FILE", "/path/to/web_token", 1);
  TestEnvironment::setEnvVar("AWS_ROLE_ARN", "aws:iam::123456789012:role/arn", 1);
  TestEnvironment::setEnvVar("AWS_ROLE_SESSION_NAME", "role-session-name", 1);
  EXPECT_CALL(factories_, mockCreateCredentialsFileCredentialsProvider(Ref(context_), _));
  EXPECT_CALL(factories_,
              createInstanceProfileCredentialsProvider(Ref(*api_), _, _, _, _, _, _, _));

  std::string role_arn;

  EXPECT_CALL(factories_, createWebIdentityCredentialsProvider(Ref(context_), _, _, _))
      .WillOnce(Invoke(WithArg<3>(
          [&role_arn](
              const envoy::extensions::common::aws::v3::AssumeRoleWithWebIdentityCredentialProvider&
                  provider) -> CredentialsProviderSharedPtr {
            role_arn = provider.role_arn();
            return nullptr;
          })));

  envoy::extensions::common::aws::v3::AwsCredentialProvider credential_provider_config = {};
  credential_provider_config.mutable_assume_role_with_web_identity_provider()->set_role_arn(
      "custom-role-arn");

  DefaultCredentialsProviderChain chain(*api_, context_, "region", DummyMetadataFetcher(),
                                        credential_provider_config, factories_);
  EXPECT_EQ(role_arn, "custom-role-arn");
}

TEST_F(DefaultCredentialsProviderChainTest, WebIdentityWithCustomDataSource) {
  TestEnvironment::setEnvVar("AWS_WEB_IDENTITY_TOKEN_FILE", "/path/to/web_token", 1);
  TestEnvironment::setEnvVar("AWS_ROLE_ARN", "aws:iam::123456789012:role/arn", 1);
  TestEnvironment::setEnvVar("AWS_ROLE_SESSION_NAME", "role-session-name", 1);
  EXPECT_CALL(factories_, mockCreateCredentialsFileCredentialsProvider(Ref(context_), _));
  EXPECT_CALL(factories_,
              createInstanceProfileCredentialsProvider(Ref(*api_), _, _, _, _, _, _, _));

  std::string inline_string;

  EXPECT_CALL(factories_, createWebIdentityCredentialsProvider(Ref(context_), _, _, _))
      .WillOnce(Invoke(WithArg<3>(
          [&inline_string](
              const envoy::extensions::common::aws::v3::AssumeRoleWithWebIdentityCredentialProvider&
                  provider) -> CredentialsProviderSharedPtr {
            inline_string = provider.web_identity_token_data_source().inline_string();
            return nullptr;
          })));

  envoy::extensions::common::aws::v3::AwsCredentialProvider credential_provider_config = {};
  credential_provider_config.mutable_assume_role_with_web_identity_provider()
      ->mutable_web_identity_token_data_source()
      ->set_inline_string("custom_token_string");

  DefaultCredentialsProviderChain chain(*api_, context_, "region", DummyMetadataFetcher(),
                                        credential_provider_config, factories_);
  EXPECT_EQ(inline_string, "custom_token_string");
}

TEST_F(DefaultCredentialsProviderChainTest, CredentialsFileWithCustomDataSource) {
  TestEnvironment::setEnvVar("AWS_WEB_IDENTITY_TOKEN_FILE", "/path/to/web_token", 1);
  TestEnvironment::setEnvVar("AWS_ROLE_ARN", "aws:iam::123456789012:role/arn", 1);
  TestEnvironment::setEnvVar("AWS_ROLE_SESSION_NAME", "role-session-name", 1);

  std::string inline_string;

  EXPECT_CALL(factories_, mockCreateCredentialsFileCredentialsProvider(Ref(context_), _))
      .WillOnce(Invoke(WithArg<1>(
          [&inline_string](
              const envoy::extensions::common::aws::v3::CredentialsFileCredentialProvider& provider)
              -> CredentialsProviderSharedPtr {
            inline_string = provider.credentials_data_source().inline_string();
            return nullptr;
          })));

  EXPECT_CALL(factories_,
              createInstanceProfileCredentialsProvider(Ref(*api_), _, _, _, _, _, _, _));

  EXPECT_CALL(factories_, createWebIdentityCredentialsProvider(Ref(context_), _, _, _));

  envoy::extensions::common::aws::v3::AwsCredentialProvider credential_provider_config = {};
  credential_provider_config.mutable_credentials_file_provider()
      ->mutable_credentials_data_source()
      ->set_inline_string("custom_inline_string");

  DefaultCredentialsProviderChain chain(*api_, context_, "region", DummyMetadataFetcher(),
                                        credential_provider_config, factories_);
  EXPECT_EQ(inline_string, "custom_inline_string");
}

TEST(CredentialsProviderChainTest, getCredentials_noCredentials) {
  auto mock_provider1 = std::make_shared<MockCredentialsProvider>();
  auto mock_provider2 = std::make_shared<MockCredentialsProvider>();

  EXPECT_CALL(*mock_provider1, getCredentials());
  EXPECT_CALL(*mock_provider2, getCredentials());

  CredentialsProviderChain chain;
  chain.add(mock_provider1);
  chain.add(mock_provider2);

  const Credentials creds = chain.getCredentials();
  EXPECT_EQ(Credentials(), creds);
}

TEST(CredentialsProviderChainTest, getCredentials_firstProviderReturns) {
  auto mock_provider1 = std::make_shared<MockCredentialsProvider>();
  auto mock_provider2 = std::make_shared<MockCredentialsProvider>();

  const Credentials creds("access_key", "secret_key");

  EXPECT_CALL(*mock_provider1, getCredentials()).WillOnce(Return(creds));
  EXPECT_CALL(*mock_provider2, getCredentials()).Times(0);

  CredentialsProviderChain chain;
  chain.add(mock_provider1);
  chain.add(mock_provider2);

  const Credentials ret_creds = chain.getCredentials();
  EXPECT_EQ(creds, ret_creds);
}

TEST(CredentialsProviderChainTest, getCredentials_secondProviderReturns) {
  auto mock_provider1 = std::make_shared<MockCredentialsProvider>();
  auto mock_provider2 = std::make_shared<MockCredentialsProvider>();

  const Credentials creds("access_key", "secret_key");

  EXPECT_CALL(*mock_provider1, getCredentials());
  EXPECT_CALL(*mock_provider2, getCredentials()).WillOnce(Return(creds));

  CredentialsProviderChain chain;
  chain.add(mock_provider1);
  chain.add(mock_provider2);

  const Credentials ret_creds = chain.getCredentials();
  EXPECT_EQ(creds, ret_creds);
}

class CustomCredentialsProviderChainTest : public testing::Test {};

TEST_F(CustomCredentialsProviderChainTest, CreateFileCredentialProviderOnly) {
  NiceMock<MockCustomCredentialsProviderChainFactories> factories;
  NiceMock<Server::Configuration::MockServerFactoryContext> server_context;
  auto region = "ap-southeast-2";
  auto file_path = TestEnvironment::writeStringToFileForTest("credentials", "hello");

  envoy::extensions::common::aws::v3::AwsCredentialProvider cred_provider = {};
  cred_provider.mutable_credentials_file_provider()
      ->mutable_credentials_data_source()
      ->set_filename(file_path);

  EXPECT_CALL(factories, mockCreateCredentialsFileCredentialsProvider(Ref(server_context), _));
  EXPECT_CALL(factories, createWebIdentityCredentialsProvider(Ref(server_context), _, _, _))
      .Times(0);

  auto chain = std::make_shared<Extensions::Common::Aws::CustomCredentialsProviderChain>(
      server_context, region, cred_provider, factories);
}

TEST_F(CustomCredentialsProviderChainTest, CreateWebIdentityCredentialProviderOnly) {
  NiceMock<MockCustomCredentialsProviderChainFactories> factories;
  NiceMock<Server::Configuration::MockServerFactoryContext> server_context;
  auto region = "ap-southeast-2";
  auto file_path = TestEnvironment::writeStringToFileForTest("credentials", "hello");

  envoy::extensions::common::aws::v3::AwsCredentialProvider cred_provider = {};
  cred_provider.mutable_assume_role_with_web_identity_provider()->set_role_arn("arn://1234");
  cred_provider.mutable_assume_role_with_web_identity_provider()
      ->mutable_web_identity_token_data_source()
      ->set_filename(file_path);

  EXPECT_CALL(factories, mockCreateCredentialsFileCredentialsProvider(Ref(server_context), _))
      .Times(0);
  EXPECT_CALL(factories, createWebIdentityCredentialsProvider(Ref(server_context), _, _, _));

  auto chain = std::make_shared<Extensions::Common::Aws::CustomCredentialsProviderChain>(
      server_context, region, cred_provider, factories);
}

TEST_F(CustomCredentialsProviderChainTest, CreateFileAndWebProviders) {
  NiceMock<MockCustomCredentialsProviderChainFactories> factories;
  NiceMock<Server::Configuration::MockServerFactoryContext> server_context;
  auto region = "ap-southeast-2";
  auto file_path = TestEnvironment::writeStringToFileForTest("credentials", "hello");

  envoy::extensions::common::aws::v3::AwsCredentialProvider cred_provider = {};
  cred_provider.mutable_credentials_file_provider()
      ->mutable_credentials_data_source()
      ->set_filename(file_path);
  cred_provider.mutable_assume_role_with_web_identity_provider()->set_role_arn("arn://1234");
  cred_provider.mutable_assume_role_with_web_identity_provider()
      ->mutable_web_identity_token_data_source()
      ->set_filename(file_path);

  EXPECT_CALL(factories, mockCreateCredentialsFileCredentialsProvider(Ref(server_context), _));
  EXPECT_CALL(factories, createWebIdentityCredentialsProvider(Ref(server_context), _, _, _));

  auto chain = std::make_shared<Extensions::Common::Aws::CustomCredentialsProviderChain>(
      server_context, region, cred_provider, factories);
}

TEST(CreateCredentialsProviderFromConfig, InlineCredential) {
  NiceMock<Server::Configuration::MockServerFactoryContext> context;
  envoy::extensions::common::aws::v3::InlineCredentialProvider inline_credential;
  inline_credential.set_access_key_id("TestAccessKey");
  inline_credential.set_secret_access_key("TestSecret");
  inline_credential.set_session_token("TestSessionToken");

  envoy::extensions::common::aws::v3::AwsCredentialProvider base;
  base.mutable_inline_credential()->CopyFrom(inline_credential);

  auto provider = std::make_shared<Extensions::Common::Aws::InlineCredentialProvider>(
      inline_credential.access_key_id(), inline_credential.secret_access_key(),
      inline_credential.session_token());
  const Credentials creds = provider->getCredentials();
  EXPECT_EQ("TestAccessKey", creds.accessKeyId().value());
  EXPECT_EQ("TestSecret", creds.secretAccessKey().value());
  EXPECT_EQ("TestSessionToken", creds.sessionToken().value());
}

} // namespace Aws
} // namespace Common
} // namespace Extensions
} // namespace Envoy<|MERGE_RESOLUTION|>--- conflicted
+++ resolved
@@ -2656,7 +2656,6 @@
     TestEnvironment::unsetEnvVar("AWS_ROLE_SESSION_NAME");
   }
 
-<<<<<<< HEAD
   class MockCredentialsProviderChainFactories : public CredentialsProviderChainFactories {
   public:
     MOCK_METHOD(CredentialsProviderSharedPtr, createEnvironmentCredentialsProvider, (), (const));
@@ -2696,8 +2695,6 @@
                 (const));
   };
 
-=======
->>>>>>> e9398d3e
   TestScopedRuntime scoped_runtime_;
   Event::SimulatedTimeSystem time_system_;
   Api::ApiPtr api_;

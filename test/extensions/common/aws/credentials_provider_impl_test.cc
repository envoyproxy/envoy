--- conflicted
+++ resolved
@@ -2200,116 +2200,6 @@
   EXPECT_FALSE(credentials.sessionToken().has_value());
 }
 
-<<<<<<< HEAD
-TEST_F(WebIdentityCredentialsProviderTest, FullCachedCredentialsIntegerExpiration) {
-  // Setup timer.
-  timer_ = new NiceMock<Event::MockTimer>(&context_.dispatcher_);
-  // Time 2018-01-02T03:05:00Z in unix_timestamp is 1514862300
-  expectDocument(200, std::move(R"EOF(
-{
-  "AssumeRoleWithWebIdentityResponse": {
-    "AssumeRoleWithWebIdentityResult": {
-      "Credentials": {
-        "AccessKeyId": "akid",
-        "SecretAccessKey": "secret",
-        "SessionToken": "token",
-        "Expiration": 1514862300
-      }
-    }
-  }
-}
-)EOF"));
-  // init_watcher ready is called.
-  init_watcher_.expectReady();
-  // Expect refresh timer to be started.
-  EXPECT_CALL(*timer_, enableTimer(_, nullptr));
-  setupProviderWithContext();
-
-  // init_watcher ready is not called again.
-  init_watcher_.expectReady().Times(0);
-  // No need to restart timer since credentials are fetched from cache.
-  EXPECT_CALL(*timer_, disableTimer()).Times(0);
-  EXPECT_CALL(*timer_, enableTimer(expected_duration_, nullptr)).Times(0);
-  // We don't expect any more call to cancel or fetch again.
-  EXPECT_CALL(*raw_metadata_fetcher_, cancel()).Times(0);
-  EXPECT_CALL(*raw_metadata_fetcher_, fetch(_, _, _)).Times(0);
-
-  const auto credentials = provider_->getCredentials();
-  EXPECT_EQ("akid", credentials.accessKeyId().value());
-  EXPECT_EQ("secret", credentials.secretAccessKey().value());
-  EXPECT_EQ("token", credentials.sessionToken().value());
-
-  // init_watcher ready is not called again.
-  init_watcher_.expectReady().Times(0);
-  // No need to restart timer since credentials are fetched from cache.
-  EXPECT_CALL(*timer_, disableTimer()).Times(0);
-  EXPECT_CALL(*timer_, enableTimer(expected_duration_, nullptr)).Times(0);
-  // We don't expect any more call to cancel or fetch again.
-  EXPECT_CALL(*raw_metadata_fetcher_, cancel()).Times(0);
-  EXPECT_CALL(*raw_metadata_fetcher_, fetch(_, _, _)).Times(0);
-
-  const auto cached_credentials = provider_->getCredentials();
-  EXPECT_EQ("akid", cached_credentials.accessKeyId().value());
-  EXPECT_EQ("secret", cached_credentials.secretAccessKey().value());
-  EXPECT_EQ("token", cached_credentials.sessionToken().value());
-}
-
-TEST_F(WebIdentityCredentialsProviderTest, FullCachedCredentialsExpiration) {
-  // Setup timer.
-  timer_ = new NiceMock<Event::MockTimer>(&context_.dispatcher_);
-  // Time 2018-01-02T03:05:00Z in exponent format is 1.514862300E9
-  expectDocument(200, std::move(R"EOF(
-{
-  "AssumeRoleWithWebIdentityResponse": {
-    "AssumeRoleWithWebIdentityResult": {
-      "Credentials": {
-        "AccessKeyId": "akid",
-        "SecretAccessKey": "secret",
-        "SessionToken": "token",
-        "Expiration": 1.514862300E9
-
-      }
-    }
-  }
-}
-)EOF"));
-  // init_watcher ready is called.
-  init_watcher_.expectReady();
-  // Expect refresh timer to be started.
-  EXPECT_CALL(*timer_, enableTimer(_, nullptr));
-  setupProviderWithContext();
-
-  // init_watcher ready is not called again.
-  init_watcher_.expectReady().Times(0);
-  // No need to restart timer since credentials are fetched from cache.
-  EXPECT_CALL(*timer_, disableTimer()).Times(0);
-  EXPECT_CALL(*timer_, enableTimer(expected_duration_, nullptr)).Times(0);
-  // We don't expect any more call to cancel or fetch again.
-  EXPECT_CALL(*raw_metadata_fetcher_, cancel()).Times(0);
-  EXPECT_CALL(*raw_metadata_fetcher_, fetch(_, _, _)).Times(0);
-
-  const auto credentials = provider_->getCredentials();
-  EXPECT_EQ("akid", credentials.accessKeyId().value());
-  EXPECT_EQ("secret", credentials.secretAccessKey().value());
-  EXPECT_EQ("token", credentials.sessionToken().value());
-
-  // init_watcher ready is not called again.
-  init_watcher_.expectReady().Times(0);
-  // No need to restart timer since credentials are fetched from cache.
-  EXPECT_CALL(*timer_, disableTimer()).Times(0);
-  EXPECT_CALL(*timer_, enableTimer(expected_duration_, nullptr)).Times(0);
-  // We don't expect any more call to cancel or fetch again.
-  EXPECT_CALL(*raw_metadata_fetcher_, cancel()).Times(0);
-  EXPECT_CALL(*raw_metadata_fetcher_, fetch(_, _, _)).Times(0);
-
-  const auto cached_credentials = provider_->getCredentials();
-  EXPECT_EQ("akid", cached_credentials.accessKeyId().value());
-  EXPECT_EQ("secret", cached_credentials.secretAccessKey().value());
-  EXPECT_EQ("token", cached_credentials.sessionToken().value());
-}
-
-=======
->>>>>>> e543e1c5
 TEST_F(WebIdentityCredentialsProviderTest, CredentialsWithWrongFormat) {
   // Setup timer.
   timer_ = new NiceMock<Event::MockTimer>(&context_.dispatcher_);
@@ -2423,11 +2313,7 @@
 TEST_F(WebIdentityCredentialsProviderTest, RefreshOnNormalCredentialExpiration) {
   // Setup timer.
   timer_ = new NiceMock<Event::MockTimer>(&context_.dispatcher_);
-<<<<<<< HEAD
-  // Time 2018-01-02T04:04:05Z in unix_timestamp is 1514865845, exponent format is 1.514865845E9
-=======
-  // Time 2018-01-02T05:04:05Z in unix_timestamp is 1514869445
->>>>>>> e543e1c5
+  // Time 2018-01-02T05:04:05Z in unix_timestamp is 1.514869445E9
   expectDocument(200, std::move(R"EOF(
 {
   "AssumeRoleWithWebIdentityResponse": {
@@ -2436,11 +2322,7 @@
         "AccessKeyId": "akid",
         "SecretAccessKey": "secret",
         "SessionToken": "token",
-<<<<<<< HEAD
-        "Expiration": 1.514865845E9
-=======
-        "Expiration": 1514869445
->>>>>>> e543e1c5
+        "Expiration": 1.514869445E9
       }
     }
   }
@@ -2458,22 +2340,6 @@
   EXPECT_EQ("akid", credentials.accessKeyId().value());
   EXPECT_EQ("secret", credentials.secretAccessKey().value());
   EXPECT_EQ("token", credentials.sessionToken().value());
-<<<<<<< HEAD
-  // Time 2019-01-02T03:05:00Z in unix_timestamp is 1546398300, exponent format is 1.546398300E9
-  expectDocument(200, std::move(R"EOF(
-{
-  "AssumeRoleWithWebIdentityResponse": {
-    "AssumeRoleWithWebIdentityResult": {
-      "Credentials": {
-        "AccessKeyId": "new_akid",
-        "SecretAccessKey": "new_secret",
-        "SessionToken": "new_token",
-        "Expiration": 1.546398300E9
-      }
-    }
-  }
-=======
->>>>>>> e543e1c5
 }
 
 TEST_F(WebIdentityCredentialsProviderTest, FailedFetchingDocumentDuringStartup) {
@@ -2502,25 +2368,10 @@
 
   // Setup timer.
   timer_ = new NiceMock<Event::MockTimer>(&context_.dispatcher_);
-<<<<<<< HEAD
-  // Time 2018-01-02T03:04:05Z in unix_timestamp is 1514862245, exponent format is 1.514862245E9
-  expectDocument(200, std::move(R"EOF(
-{
-  "AssumeRoleWithWebIdentityResponse": {
-    "AssumeRoleWithWebIdentityResult": {
-      "Credentials": {
-        "AccessKeyId": "akid",
-        "SecretAccessKey": "secret",
-        "SessionToken": "token",
-        "Expiration": 1.514862245E9
-      }
-    }
-=======
   expectDocument(200, std::move(R"EOF(
 {
   "AssumeRoleWithWebIdentityResponse": {
     "UnexpectedResponse": ""
->>>>>>> e543e1c5
   }
 }
 )EOF"));
@@ -2531,40 +2382,13 @@
 
   EXPECT_CALL(*timer_, enableTimer(std::chrono::milliseconds(std::chrono::seconds(2)), nullptr));
 
-<<<<<<< HEAD
-  // Cancel is called once.
-  EXPECT_CALL(*raw_metadata_fetcher_, cancel());
-  // Time 2019-01-02T03:04:05Z in unix_timestamp is 1546398245, exponent format is 1.546398245E9
-  expectDocument(200, std::move(R"EOF(
-{
-  "AssumeRoleWithWebIdentityResponse": {
-    "AssumeRoleWithWebIdentityResult": {
-      "Credentials": {
-        "AccessKeyId": "new_akid",
-        "SecretAccessKey": "new_secret",
-        "SessionToken": "new_token",
-        "Expiration": 1.546398245E9
-      }
-    }
-  }
-}
-)EOF"));
-  // Expect refresh timer to be stopped and started.
-  EXPECT_CALL(*timer_, disableTimer());
-  EXPECT_CALL(*timer_, enableTimer(expected_duration_, nullptr));
-  const auto cached_credentials = provider_->getCredentials();
-  EXPECT_EQ("new_akid", cached_credentials.accessKeyId().value());
-  EXPECT_EQ("new_secret", cached_credentials.secretAccessKey().value());
-  EXPECT_EQ("new_token", cached_credentials.sessionToken().value());
-=======
-  // Kick off a refresh
-  timer_->invokeCallback();
-
-  const auto credentials = provider_->getCredentials();
-  EXPECT_FALSE(credentials.accessKeyId().has_value());
-  EXPECT_FALSE(credentials.secretAccessKey().has_value());
-  EXPECT_FALSE(credentials.sessionToken().has_value());
->>>>>>> e543e1c5
+  // Kick off a refresh
+  timer_->invokeCallback();
+
+  const auto credentials = provider_->getCredentials();
+  EXPECT_FALSE(credentials.accessKeyId().has_value());
+  EXPECT_FALSE(credentials.secretAccessKey().has_value());
+  EXPECT_FALSE(credentials.sessionToken().has_value());
 }
 
 TEST_F(WebIdentityCredentialsProviderTest, LibcurlEnabled) {

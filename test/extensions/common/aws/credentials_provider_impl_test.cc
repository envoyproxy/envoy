--- conflicted
+++ resolved
@@ -2619,7 +2619,6 @@
               (Api::Api&, ServerFactoryContextOptRef, AwsClusterManagerOptRef,
                const MetadataCredentialsProviderBase::CurlMetadataFetcher&, CreateMetadataFetcherCb,
                MetadataFetcher::MetadataReceiver::RefreshState, std::chrono::seconds,
-<<<<<<< HEAD
                absl::string_view),
               (const));
 
@@ -2629,9 +2628,6 @@
                const envoy::extensions::common::aws::v3::IAMRolesAnywhereCredentialProvider&
                    iam_roles_anywhere_config),
               (const));
-=======
-               absl::string_view));
->>>>>>> 8f6b405d
 };
 
 class MockCustomCredentialsProviderChainFactories : public CustomCredentialsProviderChainFactories {
@@ -2652,7 +2648,6 @@
   MOCK_METHOD(
       CredentialsProviderSharedPtr, createWebIdentityCredentialsProvider,
       (Server::Configuration::ServerFactoryContext&, AwsClusterManagerOptRef, absl::string_view,
-<<<<<<< HEAD
        const envoy::extensions::common::aws::v3::AssumeRoleWithWebIdentityCredentialProvider&),
       (const));
 
@@ -2662,9 +2657,6 @@
                const envoy::extensions::common::aws::v3::IAMRolesAnywhereCredentialProvider&
                    iam_roles_anywhere_config),
               (const));
-=======
-       const envoy::extensions::common::aws::v3::AssumeRoleWithWebIdentityCredentialProvider&));
->>>>>>> 8f6b405d
 };
 
 class DefaultCredentialsProviderChainTest : public testing::Test {

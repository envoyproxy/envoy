--- conflicted
+++ resolved
@@ -52,20 +52,13 @@
     plugin_config.mutable_vm_config()->mutable_configuration()->set_value(vm_configuration_);
     plugin_config.mutable_configuration()->set_value(plugin_configuration_);
     plugin_ = std::make_shared<Extensions::Common::Wasm::Plugin>(
-<<<<<<< HEAD
-        name_, root_id_, vm_id_, runtime, plugin_configuration_, false,
-        envoy::config::core::v3::TrafficDirection::UNSPECIFIED, local_info_, nullptr);
-    wasm_ = std::make_shared<Extensions::Common::Wasm::Wasm>(
-        absl::StrCat("envoy.wasm.runtime.", runtime), vm_id_, vm_configuration_, vm_key_, envs_,
-        allowed_capabilities_, scope_, cluster_manager, *dispatcher_);
-=======
         plugin_config, envoy::config::core::v3::TrafficDirection::UNSPECIFIED, local_info_,
         nullptr);
     auto config = plugin_->wasmConfig();
     config.allowedCapabilities() = allowed_capabilities_;
+    // TODO: envs_
     wasm_ = std::make_shared<Extensions::Common::Wasm::Wasm>(config, vm_key_, scope_,
                                                              cluster_manager, *dispatcher_);
->>>>>>> abba6e48
     EXPECT_NE(wasm_, nullptr);
     wasm_->setCreateContextForTesting(
         nullptr,
@@ -87,10 +80,7 @@
   std::string vm_configuration_;
   std::string vm_key_;
   proxy_wasm::AllowedCapabilitiesMap allowed_capabilities_;
-<<<<<<< HEAD
   Extensions::Common::Wasm::EnvironmentVariableMap envs_;
-=======
->>>>>>> abba6e48
   std::string plugin_configuration_;
   std::shared_ptr<Extensions::Common::Wasm::Plugin> plugin_;
   std::shared_ptr<Extensions::Common::Wasm::Wasm> wasm_;

--- conflicted
+++ resolved
@@ -16,15 +16,9 @@
     srcs = ["gzip_filter_test.cc"],
     extension_name = "envoy.filters.http.gzip",
     deps = [
-<<<<<<< HEAD
-        "//source/common/compressor:compressor_lib",
         "//source/common/protobuf:utility_lib",
         "//source/extensions/compression/gzip/decompressor:zlib_decompressor_impl_lib",
-=======
-        "//source/common/decompressor:decompressor_lib",
-        "//source/common/protobuf:utility_lib",
         "//source/extensions/compression/gzip/compressor:compressor_lib",
->>>>>>> 49efb984
         "//source/extensions/filters/http/gzip:config",
         "//source/extensions/filters/http/gzip:gzip_filter_lib",
         "//test/mocks/http:http_mocks",

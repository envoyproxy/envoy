--- conflicted
+++ resolved
@@ -59,11 +59,8 @@
   MOCK_METHOD(std::string&, username, (), (const));
   MOCK_METHOD(std::string&, token, (), (const));
   MOCK_METHOD(std::string&, refreshToken, (), (const));
-<<<<<<< HEAD
-=======
 
   MOCK_METHOD(bool, canUpdateTokenByRefreshToken, (), (const));
->>>>>>> ebb151ff
   MOCK_METHOD(bool, isValid, (), (const));
   MOCK_METHOD(void, setParams, (const Http::RequestHeaderMap& headers, const std::string& secret));
 };
@@ -109,8 +106,8 @@
 
   // Set up proto fields with standard config.
   FilterConfigSharedPtr
-  getConfig(bool forward_bearer_token = true, bool useRefreshToken = false,
-            ::envoy::extensions::filters::http::oauth2::v3::OAuth2Config_AuthType authType =
+  getConfig(bool forward_bearer_token = true, bool use_refresh_token = false,
+            ::envoy::extensions::filters::http::oauth2::v3::OAuth2Config_AuthType auth_type =
                 ::envoy::extensions::filters::http::oauth2::v3::OAuth2Config_AuthType::
                     OAuth2Config_AuthType_URL_ENCODED_BODY) {
     envoy::extensions::filters::http::oauth2::v3::OAuth2Config p;
@@ -123,8 +120,8 @@
     p.set_authorization_endpoint("https://auth.example.com/oauth/authorize/");
     p.mutable_signout_path()->mutable_path()->set_exact("/_signout");
     p.set_forward_bearer_token(forward_bearer_token);
-    p.set_use_refresh_token(useRefreshToken);
-    p.set_auth_type(authType);
+    p.set_use_refresh_token(use_refresh_token);
+    p.set_auth_type(auth_type);
     p.add_auth_scopes("user");
     p.add_auth_scopes("openid");
     p.add_auth_scopes("email");
@@ -1151,7 +1148,98 @@
   filter_->finishGetAccessTokenFlow();
 }
 
-<<<<<<< HEAD
+TEST_F(OAuth2Test, OAuthTestFullFlowPostWithParametersFillRefreshAndIdToken) {
+  // First construct the initial request to the oauth filter with URI parameters.
+  Http::TestRequestHeaderMapImpl first_request_headers{
+      {Http::Headers::get().Path.get(), "/test?name=admin&level=trace"},
+      {Http::Headers::get().Host.get(), "traffic.example.com"},
+      {Http::Headers::get().Method.get(), Http::Headers::get().MethodValues.Post},
+      {Http::Headers::get().Scheme.get(), "https"},
+  };
+
+  // This is the immediate response - a redirect to the auth cluster.
+  Http::TestResponseHeaderMapImpl first_response_headers{
+      {Http::Headers::get().Status.get(), "302"},
+      {Http::Headers::get().Location.get(),
+       "https://auth.example.com/oauth/"
+       "authorize/?client_id=" +
+           TEST_CLIENT_ID +
+           "&redirect_uri=https%3A%2F%2Ftraffic.example.com%2F_oauth"
+           "&response_type=code"
+           "&scope=" +
+           TEST_ENCODED_AUTH_SCOPES +
+           "&state=https%3A%2F%2Ftraffic.example.com%2Ftest%3Fname%3Dadmin%26level%3Dtrace"
+           "&resource=oauth2-resource&resource=http%3A%2F%2Fexample.com"
+           "&resource=https%3A%2F%2Fexample.com%2Fsome%2Fpath%252F..%252F%2Futf8%C3%83%3Bfoo%3Dbar%"
+           "3Fvar1%3D1%26var2%3D2"},
+  };
+
+  // Fail the validation to trigger the OAuth flow.
+
+  EXPECT_CALL(*validator_, setParams(_, _));
+  EXPECT_CALL(*validator_, isValid()).WillOnce(Return(false));
+
+  // Check that the redirect includes the escaped parameter characters, '?', '&' and '='.
+  EXPECT_CALL(decoder_callbacks_, encodeHeaders_(HeaderMapEqualRef(&first_response_headers), true));
+
+  // This represents the beginning of the OAuth filter.
+  EXPECT_EQ(Http::FilterHeadersStatus::StopIteration,
+            filter_->decodeHeaders(first_request_headers, false));
+
+  // This represents the callback request from the authorization server.
+  Http::TestRequestHeaderMapImpl second_request_headers{
+      {Http::Headers::get().Path.get(), "/_oauth?code=123&state=https%3A%2F%2Ftraffic.example.com%"
+                                        "2Ftest%3Fname%3Dadmin%26level%3Dtrace"},
+      {Http::Headers::get().Host.get(), "traffic.example.com"},
+      {Http::Headers::get().Method.get(), Http::Headers::get().MethodValues.Get},
+      {Http::Headers::get().Scheme.get(), "https"},
+  };
+
+  // Deliberately fail the HMAC validation check.
+  EXPECT_CALL(*validator_, setParams(_, _));
+  EXPECT_CALL(*validator_, isValid()).WillOnce(Return(false));
+
+  EXPECT_CALL(*oauth_client_, asyncGetAccessToken("123", TEST_CLIENT_ID, "asdf_client_secret_fdsa",
+                                                  "https://traffic.example.com" + TEST_CALLBACK,
+                                                  AuthType::UrlEncodedBody));
+
+  // Invoke the callback logic. As a side effect, state_ will be populated.
+  EXPECT_EQ(Http::FilterHeadersStatus::StopAllIterationAndBuffer,
+            filter_->decodeHeaders(second_request_headers, false));
+
+  EXPECT_EQ(1, config_->stats().oauth_unauthorized_rq_.value());
+  EXPECT_EQ(config_->clusterName(), "auth.example.com");
+
+  // Set SystemTime to a fixed point so we get consistent HMAC encodings between test runs.
+  test_time_.setSystemTime(SystemTime(std::chrono::seconds(0)));
+  const std::chrono::seconds expiredTime(10);
+  filter_->updateTokens("accessToken", "idToken", "refreshToken", expiredTime);
+
+  // Expected response after the callback & validation is complete - verifying we kept the
+  // state and method of the original request, including the query string parameters.
+  Http::TestRequestHeaderMapImpl second_response_headers{
+      {Http::Headers::get().Status.get(), "302"},
+      {Http::Headers::get().SetCookie.get(),
+       "OauthHMAC="
+       "M2M4Y2I1OGM4ODYzNGIwMWU1NmQ2MWU0ODA5Y2UyNWZhODk4MWI3YTJlMjAyOGJiM2YxNzdlNTdmYThmMzZmMA==;"
+       "version=1;path=/;Max-Age=10;secure;HttpOnly"},
+      {Http::Headers::get().SetCookie.get(),
+       "OauthExpires=10;version=1;path=/;Max-Age=10;secure;HttpOnly"},
+      {Http::Headers::get().SetCookie.get(),
+       "BearerToken=accessToken;version=1;path=/;Max-Age=10;secure"},
+      {Http::Headers::get().SetCookie.get(), "IdToken=idToken;version=1;path=/;Max-Age=10;secure"},
+      {Http::Headers::get().SetCookie.get(),
+       "RefreshToken=refreshToken;version=1;path=/;Max-Age=10;secure"},
+      {Http::Headers::get().Location.get(),
+       "https://traffic.example.com/test?name=admin&level=trace"},
+  };
+
+  EXPECT_CALL(decoder_callbacks_,
+              encodeHeaders_(HeaderMapEqualRef(&second_response_headers), true));
+
+  filter_->finishGetAccessTokenFlow();
+}
+
 // This test adds %-encoded UTF-8 characters to the URL and shows that
 // the new decoding correctly handles that case.
 TEST_F(OAuth2Test, OAuthTestFullFlowPostWithParameters) {
@@ -1163,12 +1251,6 @@
   // First construct the initial request to the oauth filter with URI parameters.
   Http::TestRequestHeaderMapImpl first_request_headers{
       {Http::Headers::get().Path.get(), "/test/utf8%C3%83?name=admin&level=trace"},
-=======
-TEST_F(OAuth2Test, OAuthTestFullFlowPostWithParametersFillRefreshAndIdToken) {
-  // First construct the initial request to the oauth filter with URI parameters.
-  Http::TestRequestHeaderMapImpl first_request_headers{
-      {Http::Headers::get().Path.get(), "/test?name=admin&level=trace"},
->>>>>>> ebb151ff
       {Http::Headers::get().Host.get(), "traffic.example.com"},
       {Http::Headers::get().Method.get(), Http::Headers::get().MethodValues.Post},
       {Http::Headers::get().Scheme.get(), "https"},
@@ -1185,7 +1267,6 @@
            "&response_type=code"
            "&scope=" +
            TEST_ENCODED_AUTH_SCOPES +
-<<<<<<< HEAD
            "&state=https%3A%2F%2Ftraffic.example.com%2Ftest%2Futf8%25C3%2583%3Fname%3Dadmin%"
            "26level%3Dtrace"
            "&resource=oauth2-resource&resource=http%3A%2F%2Fexample.com"
@@ -1198,19 +1279,6 @@
   EXPECT_CALL(*validator_, isValid()).WillOnce(Return(false));
 
   // Check that the redirect includes the escaped parameter characters using URL encoding.
-=======
-           "&state=https%3A%2F%2Ftraffic.example.com%2Ftest%3Fname%3Dadmin%26level%3Dtrace"
-           "&resource=oauth2-resource&resource=http%3A%2F%2Fexample.com"
-           "&resource=https%3A%2F%2Fexample.com"},
-  };
-
-  // Fail the validation to trigger the OAuth flow.
-
-  EXPECT_CALL(*validator_, setParams(_, _));
-  EXPECT_CALL(*validator_, isValid()).WillOnce(Return(false));
-
-  // Check that the redirect includes the escaped parameter characters, '?', '&' and '='.
->>>>>>> ebb151ff
   EXPECT_CALL(decoder_callbacks_, encodeHeaders_(HeaderMapEqualRef(&first_response_headers), true));
 
   // This represents the beginning of the OAuth filter.
@@ -1220,11 +1288,7 @@
   // This represents the callback request from the authorization server.
   Http::TestRequestHeaderMapImpl second_request_headers{
       {Http::Headers::get().Path.get(), "/_oauth?code=123&state=https%3A%2F%2Ftraffic.example.com%"
-<<<<<<< HEAD
                                         "2Ftest%2Futf8%25C3%2583%3Fname%3Dadmin%26level%3Dtrace"},
-=======
-                                        "2Ftest%3Fname%3Dadmin%26level%3Dtrace"},
->>>>>>> ebb151ff
       {Http::Headers::get().Host.get(), "traffic.example.com"},
       {Http::Headers::get().Method.get(), Http::Headers::get().MethodValues.Get},
       {Http::Headers::get().Scheme.get(), "https"},
@@ -1245,24 +1309,13 @@
   EXPECT_EQ(1, config_->stats().oauth_unauthorized_rq_.value());
   EXPECT_EQ(config_->clusterName(), "auth.example.com");
 
-<<<<<<< HEAD
   // Expected response after the callback & validation is complete - verifying we kept the
   // state and method of the original request, including the query string parameters and UTF8
   // sequences.
-=======
-  // Set SystemTime to a fixed point so we get consistent HMAC encodings between test runs.
-  test_time_.setSystemTime(SystemTime(std::chrono::seconds(0)));
-  const std::chrono::seconds expiredTime(10);
-  filter_->updateTokens("accessToken", "idToken", "refreshToken", expiredTime);
-
-  // Expected response after the callback & validation is complete - verifying we kept the
-  // state and method of the original request, including the query string parameters.
->>>>>>> ebb151ff
   Http::TestRequestHeaderMapImpl second_response_headers{
       {Http::Headers::get().Status.get(), "302"},
       {Http::Headers::get().SetCookie.get(),
        "OauthHMAC="
-<<<<<<< HEAD
        "NWUzNzE5MWQwYTg0ZjA2NjIyMjVjMzk3MzY3MzMyZmE0NjZmMWI2MjI1NWFhNDhkYjQ4NDFlZmRiMTVmMTk0MQ==;"
        "version=1;path=/;Max-Age=;secure;HttpOnly"},
       {Http::Headers::get().SetCookie.get(),
@@ -1270,19 +1323,6 @@
       {Http::Headers::get().SetCookie.get(), "BearerToken=;version=1;path=/;Max-Age=;secure"},
       {Http::Headers::get().Location.get(),
        "https://traffic.example.com/test/utf8%C3%83?name=admin&level=trace"},
-=======
-       "M2M4Y2I1OGM4ODYzNGIwMWU1NmQ2MWU0ODA5Y2UyNWZhODk4MWI3YTJlMjAyOGJiM2YxNzdlNTdmYThmMzZmMA==;"
-       "version=1;path=/;Max-Age=10;secure;HttpOnly"},
-      {Http::Headers::get().SetCookie.get(),
-       "OauthExpires=10;version=1;path=/;Max-Age=10;secure;HttpOnly"},
-      {Http::Headers::get().SetCookie.get(),
-       "BearerToken=accessToken;version=1;path=/;Max-Age=10;secure"},
-      {Http::Headers::get().SetCookie.get(), "IdToken=idToken;version=1;path=/;Max-Age=10;secure"},
-      {Http::Headers::get().SetCookie.get(),
-       "RefreshToken=refreshToken;version=1;path=/;Max-Age=10;secure"},
-      {Http::Headers::get().Location.get(),
-       "https://traffic.example.com/test?name=admin&level=trace"},
->>>>>>> ebb151ff
   };
 
   EXPECT_CALL(decoder_callbacks_,
@@ -1337,6 +1377,138 @@
 
   // This is the immediate response - a redirect to the auth cluster.
   Http::TestResponseHeaderMapImpl first_response_headers{
+      {Http::Headers::get().Status.get(), "302"},
+      {Http::Headers::get().Location.get(),
+       "https://auth.example.com/oauth/"
+       "authorize/?client_id=" +
+           TEST_CLIENT_ID +
+           "&redirect_uri=https%3A%2F%2Ftraffic.example.com%2F_oauth"
+           "&response_type=code"
+           "&scope=" +
+           TEST_ENCODED_AUTH_SCOPES +
+           "&state=https%3A%2F%2Ftraffic.example.com%2Ftest%3Fname%3Dadmin%26level%3Dtrace"
+           "&resource=oauth2-resource&resource=http%3A%2F%2Fexample.com"
+           "&resource=https%3A%2F%2Fexample.com%2Fsome%2Fpath%252F..%252F%2Futf8%C3%83%3Bfoo%3Dbar%"
+           "3Fvar1%3D1%26var2%3D2"},
+  };
+
+  // Fail the validation to trigger the OAuth flow.
+
+  EXPECT_CALL(*validator_, setParams(_, _));
+  EXPECT_CALL(*validator_, isValid()).WillOnce(Return(false));
+  EXPECT_CALL(*validator_, canUpdateTokenByRefreshToken()).WillOnce(Return(false));
+
+  // Check that the redirect includes the escaped parameter characters, '?', '&' and '='.
+  EXPECT_CALL(decoder_callbacks_, encodeHeaders_(HeaderMapEqualRef(&first_response_headers), true));
+
+  // This represents the beginning of the OAuth filter.
+  EXPECT_EQ(Http::FilterHeadersStatus::StopIteration,
+            filter_->decodeHeaders(first_request_headers, false));
+
+  // This represents the callback request from the authorization server.
+  Http::TestRequestHeaderMapImpl second_request_headers{
+      {Http::Headers::get().Path.get(), "/_oauth?code=123&state=https%3A%2F%2Ftraffic.example.com%"
+                                        "2Ftest%3Fname%3Dadmin%26level%3Dtrace"},
+      {Http::Headers::get().Host.get(), "traffic.example.com"},
+      {Http::Headers::get().Method.get(), Http::Headers::get().MethodValues.Get},
+      {Http::Headers::get().Scheme.get(), "https"},
+  };
+
+  // Deliberately fail the HMAC validation check.
+  EXPECT_CALL(*validator_, setParams(_, _));
+  EXPECT_CALL(*validator_, isValid()).WillOnce(Return(false));
+
+  EXPECT_CALL(*oauth_client_, asyncGetAccessToken("123", TEST_CLIENT_ID, "asdf_client_secret_fdsa",
+                                                  "https://traffic.example.com" + TEST_CALLBACK,
+                                                  AuthType::UrlEncodedBody));
+
+  // Invoke the callback logic. As a side effect, state_ will be populated.
+  EXPECT_EQ(Http::FilterHeadersStatus::StopAllIterationAndBuffer,
+            filter_->decodeHeaders(second_request_headers, false));
+
+  EXPECT_EQ(1, config_->stats().oauth_unauthorized_rq_.value());
+  EXPECT_EQ(config_->clusterName(), "auth.example.com");
+
+  // Expected response after the callback & validation is complete - verifying we kept the
+  // state and method of the original request, including the query string parameters.
+  Http::TestRequestHeaderMapImpl second_response_headers{
+      {Http::Headers::get().Status.get(), "302"},
+      {Http::Headers::get().SetCookie.get(),
+       "OauthHMAC="
+       "NWUzNzE5MWQwYTg0ZjA2NjIyMjVjMzk3MzY3MzMyZmE0NjZmMWI2MjI1NWFhNDhkYjQ4NDFlZmRiMTVmMTk0MQ==;"
+       "version=1;path=/;Max-Age=;secure;HttpOnly"},
+      {Http::Headers::get().SetCookie.get(),
+       "OauthExpires=;version=1;path=/;Max-Age=;secure;HttpOnly"},
+      {Http::Headers::get().SetCookie.get(), "BearerToken=;version=1;path=/;Max-Age=;secure"},
+      {Http::Headers::get().Location.get(),
+       "https://traffic.example.com/test?name=admin&level=trace"},
+  };
+
+  EXPECT_CALL(decoder_callbacks_,
+              encodeHeaders_(HeaderMapEqualRef(&second_response_headers), true));
+
+  filter_->finishGetAccessTokenFlow();
+
+  // the third request to the oauth filter with URI parameters.
+  Http::TestRequestHeaderMapImpl third_request_headers{
+      {Http::Headers::get().Path.get(), "/test?name=admin&level=trace"},
+      {Http::Headers::get().Host.get(), "traffic.example.com"},
+      {Http::Headers::get().Method.get(), Http::Headers::get().MethodValues.Post},
+      {Http::Headers::get().Scheme.get(), "https"},
+  };
+
+  std::string legit_refresh_token{"legit_refresh_token"};
+  EXPECT_CALL(*validator_, refreshToken()).WillRepeatedly(ReturnRef(legit_refresh_token));
+
+  EXPECT_CALL(*validator_, setParams(_, _));
+  EXPECT_CALL(*validator_, isValid()).WillOnce(Return(false));
+  EXPECT_CALL(*validator_, canUpdateTokenByRefreshToken()).WillOnce(Return(true));
+
+  EXPECT_CALL(*oauth_client_,
+              asyncUpdateAccessToken(legit_refresh_token, TEST_CLIENT_ID, "asdf_client_secret_fdsa",
+                                     AuthType::UrlEncodedBody));
+
+  EXPECT_EQ(Http::FilterHeadersStatus::StopAllIterationAndWatermark,
+            filter_->decodeHeaders(third_request_headers, false));
+
+  EXPECT_CALL(decoder_callbacks_, continueDecoding());
+
+  filter_->finishUpdateAccessTokenFlow();
+  EXPECT_EQ(1, config_->stats().oauth_refreshtoken_success_.value());
+  EXPECT_EQ(2, config_->stats().oauth_success_.value());
+}
+
+TEST_F(OAuth2Test, OAuthTestUpdateAccessTokenByRefreshTokenSuccess) {
+
+  init(getConfig(true /* forward_bearer_token */, true /* use_refresh_token */));
+  // First construct the initial request to the oauth filter with URI parameters.
+  Http::TestRequestHeaderMapImpl first_request_headers{
+      {Http::Headers::get().Path.get(), "/test?name=admin&level=trace"},
+      {Http::Headers::get().Host.get(), "traffic.example.com"},
+      {Http::Headers::get().Method.get(), Http::Headers::get().MethodValues.Post},
+      {Http::Headers::get().Scheme.get(), "https"},
+  };
+
+  std::string legit_token{"legit_token"};
+  EXPECT_CALL(*validator_, token()).WillRepeatedly(ReturnRef(legit_token));
+
+  std::string legit_refresh_token{"legit_refresh_token"};
+  EXPECT_CALL(*validator_, refreshToken()).WillRepeatedly(ReturnRef(legit_refresh_token));
+
+  // Fail the validation to trigger the OAuth flow with trying to get the access token using by
+  // refresh token.
+  EXPECT_CALL(*validator_, setParams(_, _));
+  EXPECT_CALL(*validator_, isValid()).WillOnce(Return(false));
+  EXPECT_CALL(*validator_, canUpdateTokenByRefreshToken()).WillOnce(Return(true));
+
+  EXPECT_CALL(*oauth_client_,
+              asyncUpdateAccessToken(legit_refresh_token, TEST_CLIENT_ID, "asdf_client_secret_fdsa",
+                                     AuthType::UrlEncodedBody));
+
+  EXPECT_EQ(Http::FilterHeadersStatus::StopAllIterationAndWatermark,
+            filter_->decodeHeaders(first_request_headers, false));
+
+  Http::TestResponseHeaderMapImpl redirect_response_headers{
       {Http::Headers::get().Status.get(), "302"},
       {Http::Headers::get().Location.get(),
        "https://auth.example.com/oauth/"
@@ -1351,93 +1523,16 @@
            "&resource=https%3A%2F%2Fexample.com"},
   };
 
-  // Fail the validation to trigger the OAuth flow.
-
-  EXPECT_CALL(*validator_, setParams(_, _));
-  EXPECT_CALL(*validator_, isValid()).WillOnce(Return(false));
-  EXPECT_CALL(*validator_, canUpdateTokenByRefreshToken()).WillOnce(Return(false));
-
   // Check that the redirect includes the escaped parameter characters, '?', '&' and '='.
-  EXPECT_CALL(decoder_callbacks_, encodeHeaders_(HeaderMapEqualRef(&first_response_headers), true));
-
-  // This represents the beginning of the OAuth filter.
-  EXPECT_EQ(Http::FilterHeadersStatus::StopIteration,
-            filter_->decodeHeaders(first_request_headers, false));
-
-  // This represents the callback request from the authorization server.
-  Http::TestRequestHeaderMapImpl second_request_headers{
-      {Http::Headers::get().Path.get(), "/_oauth?code=123&state=https%3A%2F%2Ftraffic.example.com%"
-                                        "2Ftest%3Fname%3Dadmin%26level%3Dtrace"},
-      {Http::Headers::get().Host.get(), "traffic.example.com"},
-      {Http::Headers::get().Method.get(), Http::Headers::get().MethodValues.Get},
-      {Http::Headers::get().Scheme.get(), "https"},
-  };
-
-  // Deliberately fail the HMAC validation check.
-  EXPECT_CALL(*validator_, setParams(_, _));
-  EXPECT_CALL(*validator_, isValid()).WillOnce(Return(false));
-
-  EXPECT_CALL(*oauth_client_, asyncGetAccessToken("123", TEST_CLIENT_ID, "asdf_client_secret_fdsa",
-                                                  "https://traffic.example.com" + TEST_CALLBACK,
-                                                  AuthType::UrlEncodedBody));
-
-  // Invoke the callback logic. As a side effect, state_ will be populated.
-  EXPECT_EQ(Http::FilterHeadersStatus::StopAllIterationAndBuffer,
-            filter_->decodeHeaders(second_request_headers, false));
-
-  EXPECT_EQ(1, config_->stats().oauth_unauthorized_rq_.value());
-  EXPECT_EQ(config_->clusterName(), "auth.example.com");
-
-  // Expected response after the callback & validation is complete - verifying we kept the
-  // state and method of the original request, including the query string parameters.
-  Http::TestRequestHeaderMapImpl second_response_headers{
-      {Http::Headers::get().Status.get(), "302"},
-      {Http::Headers::get().SetCookie.get(),
-       "OauthHMAC="
-       "NWUzNzE5MWQwYTg0ZjA2NjIyMjVjMzk3MzY3MzMyZmE0NjZmMWI2MjI1NWFhNDhkYjQ4NDFlZmRiMTVmMTk0MQ==;"
-       "version=1;path=/;Max-Age=;secure;HttpOnly"},
-      {Http::Headers::get().SetCookie.get(),
-       "OauthExpires=;version=1;path=/;Max-Age=;secure;HttpOnly"},
-      {Http::Headers::get().SetCookie.get(), "BearerToken=;version=1;path=/;Max-Age=;secure"},
-      {Http::Headers::get().Location.get(),
-       "https://traffic.example.com/test?name=admin&level=trace"},
-  };
-
-  EXPECT_CALL(decoder_callbacks_,
-              encodeHeaders_(HeaderMapEqualRef(&second_response_headers), true));
-
-  filter_->finishGetAccessTokenFlow();
-
-  // the third request to the oauth filter with URI parameters.
-  Http::TestRequestHeaderMapImpl third_request_headers{
-      {Http::Headers::get().Path.get(), "/test?name=admin&level=trace"},
-      {Http::Headers::get().Host.get(), "traffic.example.com"},
-      {Http::Headers::get().Method.get(), Http::Headers::get().MethodValues.Post},
-      {Http::Headers::get().Scheme.get(), "https"},
-  };
-
-  std::string legit_refresh_token{"legit_refresh_token"};
-  EXPECT_CALL(*validator_, refreshToken()).WillRepeatedly(ReturnRef(legit_refresh_token));
-
-  EXPECT_CALL(*validator_, setParams(_, _));
-  EXPECT_CALL(*validator_, isValid()).WillOnce(Return(false));
-  EXPECT_CALL(*validator_, canUpdateTokenByRefreshToken()).WillOnce(Return(true));
-
-  EXPECT_CALL(*oauth_client_,
-              asyncUpdateAccessToken(legit_refresh_token, TEST_CLIENT_ID, "asdf_client_secret_fdsa",
-                                     AuthType::UrlEncodedBody));
-
-  EXPECT_EQ(Http::FilterHeadersStatus::StopAllIterationAndWatermark,
-            filter_->decodeHeaders(third_request_headers, false));
-
   EXPECT_CALL(decoder_callbacks_, continueDecoding());
 
-  filter_->finishUpdateAccessTokenFlow();
+  filter_->onUpdateAccessTokenSuccess("", "", "", std::chrono::seconds(10));
+
   EXPECT_EQ(1, config_->stats().oauth_refreshtoken_success_.value());
-  EXPECT_EQ(2, config_->stats().oauth_success_.value());
-}
-
-TEST_F(OAuth2Test, OAuthTestUpdateAccessTokenByRefreshTokenSuccess) {
+  EXPECT_EQ(1, config_->stats().oauth_success_.value());
+}
+
+TEST_F(OAuth2Test, OAuthTestUpdateAccessTokenByRefreshTokenFail) {
 
   init(getConfig(true /* forward_bearer_token */, true /* use_refresh_token */));
   // First construct the initial request to the oauth filter with URI parameters.
@@ -1479,61 +1574,8 @@
            TEST_ENCODED_AUTH_SCOPES +
            "&state=https%3A%2F%2Ftraffic.example.com%2Ftest%3Fname%3Dadmin%26level%3Dtrace"
            "&resource=oauth2-resource&resource=http%3A%2F%2Fexample.com"
-           "&resource=https%3A%2F%2Fexample.com"},
-  };
-
-  // Check that the redirect includes the escaped parameter characters, '?', '&' and '='.
-  EXPECT_CALL(decoder_callbacks_, continueDecoding());
-
-  filter_->onUpdateAccessTokenSuccess("", "", "", std::chrono::seconds(10));
-
-  EXPECT_EQ(1, config_->stats().oauth_refreshtoken_success_.value());
-  EXPECT_EQ(1, config_->stats().oauth_success_.value());
-}
-
-TEST_F(OAuth2Test, OAuthTestUpdateAccessTokenByRefreshTokenFail) {
-
-  init(getConfig(true /* forward_bearer_token */, true /* use_refresh_token */));
-  // First construct the initial request to the oauth filter with URI parameters.
-  Http::TestRequestHeaderMapImpl first_request_headers{
-      {Http::Headers::get().Path.get(), "/test?name=admin&level=trace"},
-      {Http::Headers::get().Host.get(), "traffic.example.com"},
-      {Http::Headers::get().Method.get(), Http::Headers::get().MethodValues.Post},
-      {Http::Headers::get().Scheme.get(), "https"},
-  };
-
-  std::string legit_token{"legit_token"};
-  EXPECT_CALL(*validator_, token()).WillRepeatedly(ReturnRef(legit_token));
-
-  std::string legit_refresh_token{"legit_refresh_token"};
-  EXPECT_CALL(*validator_, refreshToken()).WillRepeatedly(ReturnRef(legit_refresh_token));
-
-  // Fail the validation to trigger the OAuth flow with trying to get the access token using by
-  // refresh token.
-  EXPECT_CALL(*validator_, setParams(_, _));
-  EXPECT_CALL(*validator_, isValid()).WillOnce(Return(false));
-  EXPECT_CALL(*validator_, canUpdateTokenByRefreshToken()).WillOnce(Return(true));
-
-  EXPECT_CALL(*oauth_client_,
-              asyncUpdateAccessToken(legit_refresh_token, TEST_CLIENT_ID, "asdf_client_secret_fdsa",
-                                     AuthType::UrlEncodedBody));
-
-  EXPECT_EQ(Http::FilterHeadersStatus::StopAllIterationAndWatermark,
-            filter_->decodeHeaders(first_request_headers, false));
-
-  Http::TestResponseHeaderMapImpl redirect_response_headers{
-      {Http::Headers::get().Status.get(), "302"},
-      {Http::Headers::get().Location.get(),
-       "https://auth.example.com/oauth/"
-       "authorize/?client_id=" +
-           TEST_CLIENT_ID +
-           "&redirect_uri=https%3A%2F%2Ftraffic.example.com%2F_oauth"
-           "&response_type=code"
-           "&scope=" +
-           TEST_ENCODED_AUTH_SCOPES +
-           "&state=https%3A%2F%2Ftraffic.example.com%2Ftest%3Fname%3Dadmin%26level%3Dtrace"
-           "&resource=oauth2-resource&resource=http%3A%2F%2Fexample.com"
-           "&resource=https%3A%2F%2Fexample.com"},
+           "&resource=https%3A%2F%2Fexample.com%2Fsome%2Fpath%252F..%252F%2Futf8%C3%83%3Bfoo%3Dbar%"
+           "3Fvar1%3D1%26var2%3D2"},
   };
 
   // Check that the redirect includes the escaped parameter characters, '?', '&' and '='.

#include <memory>
#include <string>

#include "envoy/extensions/filters/http/oauth2/v3/oauth.pb.h"
#include "envoy/extensions/filters/http/oauth2/v3/oauth.pb.validate.h"
#include "envoy/http/async_client.h"
#include "envoy/http/message.h"

#include "source/common/common/macros.h"
#include "source/common/http/message_impl.h"
#include "source/common/protobuf/message_validator_impl.h"
#include "source/common/protobuf/utility.h"
#include "source/common/runtime/runtime_protos.h"
#include "source/common/secret/secret_manager_impl.h"
#include "source/extensions/filters/http/oauth2/filter.h"

#include "test/mocks/http/mocks.h"
#include "test/mocks/server/mocks.h"
#include "test/mocks/upstream/mocks.h"
#include "test/test_common/test_runtime.h"
#include "test/test_common/utility.h"

#include "gmock/gmock.h"
#include "gtest/gtest.h"

namespace Envoy {
namespace Extensions {
namespace HttpFilters {
namespace Oauth2 {

using testing::_;
using testing::NiceMock;
using testing::Return;
using testing::ReturnRef;

static const std::string TEST_CALLBACK = "/_oauth";
static const std::string TEST_CLIENT_ID = "1";
static const std::string TEST_CLIENT_SECRET_ID = "MyClientSecretKnoxID";
static const std::string TEST_TOKEN_SECRET_ID = "MyTokenSecretKnoxID";
static const std::string TEST_DEFAULT_SCOPE = "user";
static const std::string TEST_ENCODED_AUTH_SCOPES = "user%20openid%20email";

namespace {
Http::RegisterCustomInlineHeader<Http::CustomInlineHeaderRegistry::Type::RequestHeaders>
    authorization_handle(Http::CustomHeaders::get().Authorization);
}

class MockSecretReader : public SecretReader {
public:
  const std::string& clientSecret() const override {
    CONSTRUCT_ON_FIRST_USE(std::string, "asdf_client_secret_fdsa");
  }
  const std::string& tokenSecret() const override {
    CONSTRUCT_ON_FIRST_USE(std::string, "asdf_token_secret_fdsa");
  }
};

class MockOAuth2CookieValidator : public CookieValidator {
public:
  MOCK_METHOD(std::string&, username, (), (const));
  MOCK_METHOD(std::string&, token, (), (const));
  MOCK_METHOD(std::string&, refreshToken, (), (const));

  MOCK_METHOD(bool, canUpdateTokenByRefreshToken, (), (const));
  MOCK_METHOD(bool, isValid, (), (const));
  MOCK_METHOD(void, setParams, (const Http::RequestHeaderMap& headers, const std::string& secret));
};

class MockOAuth2Client : public OAuth2Client {
public:
  void onSuccess(const Http::AsyncClient::Request&, Http::ResponseMessagePtr&&) override {}
  void onFailure(const Http::AsyncClient::Request&, Http::AsyncClient::FailureReason) override {}
  void setCallbacks(FilterCallbacks&) override {}
  void onBeforeFinalizeUpstreamSpan(Envoy::Tracing::Span&,
                                    const Http::ResponseHeaderMap*) override {}

  MOCK_METHOD(void, asyncGetAccessToken,
              (const std::string&, const std::string&, const std::string&, const std::string&,
               Envoy::Extensions::HttpFilters::Oauth2::AuthType));

  MOCK_METHOD(void, asyncRefreshAccessToken,
              (const std::string&, const std::string&, const std::string&,
               Envoy::Extensions::HttpFilters::Oauth2::AuthType));
};

class OAuth2Test : public testing::TestWithParam<int> {
public:
  OAuth2Test() : request_(&cm_.thread_local_cluster_.async_client_) {
    factory_context_.server_factory_context_.cluster_manager_.initializeClusters(
        {"auth.example.com"}, {});
    init();
  }

  void init() { init(getConfig()); }

  void init(FilterConfigSharedPtr config) {
    // Set up the OAuth client.
    oauth_client_ = new MockOAuth2Client();
    std::unique_ptr<OAuth2Client> oauth_client_ptr{oauth_client_};

    config_ = config;
    filter_ = std::make_shared<OAuth2Filter>(config_, std::move(oauth_client_ptr), test_time_);
    filter_->setDecoderFilterCallbacks(decoder_callbacks_);
    filter_->setEncoderFilterCallbacks(encoder_callbacks_);
    validator_ = std::make_shared<MockOAuth2CookieValidator>();
    filter_->validator_ = validator_;
  }

  // Set up proto fields with standard config.
  FilterConfigSharedPtr
  getConfig(bool forward_bearer_token = true, bool use_refresh_token = false,
            ::envoy::extensions::filters::http::oauth2::v3::OAuth2Config_AuthType auth_type =
                ::envoy::extensions::filters::http::oauth2::v3::OAuth2Config_AuthType::
                    OAuth2Config_AuthType_URL_ENCODED_BODY,
            int default_refresh_token_expires_in = 0, bool preserve_authorization_header = false) {
    envoy::extensions::filters::http::oauth2::v3::OAuth2Config p;
    auto* endpoint = p.mutable_token_endpoint();
    endpoint->set_cluster("auth.example.com");
    endpoint->set_uri("auth.example.com/_oauth");
    endpoint->mutable_timeout()->set_seconds(1);
    p.set_redirect_uri("%REQ(:scheme)%://%REQ(:authority)%" + TEST_CALLBACK);
    p.mutable_redirect_path_matcher()->mutable_path()->set_exact(TEST_CALLBACK);
    p.set_authorization_endpoint("https://auth.example.com/oauth/authorize/");
    p.mutable_signout_path()->mutable_path()->set_exact("/_signout");
    p.set_forward_bearer_token(forward_bearer_token);
    p.set_preserve_authorization_header(preserve_authorization_header);

    auto* useRefreshToken = p.mutable_use_refresh_token();
    useRefreshToken->set_value(use_refresh_token);

    if (default_refresh_token_expires_in != 0) {
      auto* refresh_token_expires_in = p.mutable_default_refresh_token_expires_in();
      refresh_token_expires_in->set_seconds(default_refresh_token_expires_in);
    }

    p.set_auth_type(auth_type);
    p.add_auth_scopes("user");
    p.add_auth_scopes("openid");
    p.add_auth_scopes("email");
    p.add_resources("oauth2-resource");
    p.add_resources("http://example.com");
    p.add_resources("https://example.com/some/path%2F..%2F/utf8\xc3\x83;foo=bar?var1=1&var2=2");
    auto* matcher = p.add_pass_through_matcher();
    matcher->set_name(":method");
    matcher->mutable_string_match()->set_exact("OPTIONS");
    auto* deny_redirect_matcher = p.add_deny_redirect_matcher();
    deny_redirect_matcher->set_name("X-Requested-With");
    deny_redirect_matcher->mutable_string_match()->set_exact("XMLHttpRequest");
    auto credentials = p.mutable_credentials();
    credentials->set_client_id(TEST_CLIENT_ID);
    credentials->mutable_token_secret()->set_name("secret");
    credentials->mutable_hmac_secret()->set_name("hmac");
    // Skipping setting credentials.cookie_names field should give default cookie names:
    // BearerToken, OauthHMAC, and OauthExpires.

    MessageUtil::validate(p, ProtobufMessage::getStrictValidationVisitor());

    // Create filter config.
    auto secret_reader = std::make_shared<MockSecretReader>();
    FilterConfigSharedPtr c = std::make_shared<FilterConfig>(
        p, factory_context_.server_factory_context_, secret_reader, scope_, "test.");

    return c;
  }

  Http::AsyncClient::Callbacks* popPendingCallback() {
    if (callbacks_.empty()) {
      // Can't use ASSERT_* as this is not a test function
      throw std::underflow_error("empty deque");
    }

    auto callbacks = callbacks_.front();
    callbacks_.pop_front();
    return callbacks;
  }

  // Validates the behavior of the cookie validator.
  void expectValidCookies(const CookieNames& cookie_names) {
    // Set SystemTime to a fixed point so we get consistent HMAC encodings between test runs.
    test_time_.setSystemTime(SystemTime(std::chrono::seconds(0)));

    const auto expires_at_s = DateUtil::nowToSeconds(test_time_.timeSystem()) + 10;

    Http::TestRequestHeaderMapImpl request_headers{
        {Http::Headers::get().Host.get(), "traffic.example.com"},
        {Http::Headers::get().Path.get(), "/anypath"},
        {Http::Headers::get().Method.get(), Http::Headers::get().MethodValues.Get},
        {Http::Headers::get().Cookie.get(),
         fmt::format("{}={}", cookie_names.oauth_expires_, expires_at_s)},
        {Http::Headers::get().Cookie.get(), absl::StrCat(cookie_names.bearer_token_, "=xyztoken")},
        {Http::Headers::get().Cookie.get(),
         absl::StrCat(cookie_names.oauth_hmac_, "=dCu0otMcLoaGF73jrT+R8rGA0pnWyMgNf4+GivGrHEI=")},
    };

    auto cookie_validator = std::make_shared<OAuth2CookieValidator>(test_time_, cookie_names);
    EXPECT_EQ(cookie_validator->token(), "");
    EXPECT_EQ(cookie_validator->refreshToken(), "");
    cookie_validator->setParams(request_headers, "mock-secret");

    EXPECT_TRUE(cookie_validator->hmacIsValid());
    EXPECT_TRUE(cookie_validator->timestampIsValid());
    EXPECT_TRUE(cookie_validator->isValid());
    EXPECT_FALSE(cookie_validator->canUpdateTokenByRefreshToken());

    // If we advance time beyond 10s the timestamp should no longer be valid.
    test_time_.advanceTimeWait(std::chrono::seconds(11));

    EXPECT_FALSE(cookie_validator->timestampIsValid());
    EXPECT_FALSE(cookie_validator->isValid());
  }

  NiceMock<Event::MockTimer>* attachmentTimeout_timer_{};
  NiceMock<Server::Configuration::MockFactoryContext> factory_context_;
  NiceMock<Http::MockStreamDecoderFilterCallbacks> decoder_callbacks_;
  NiceMock<Http::MockStreamEncoderFilterCallbacks> encoder_callbacks_;
  NiceMock<Upstream::MockClusterManager> cm_;
  std::shared_ptr<MockOAuth2CookieValidator> validator_;
  std::shared_ptr<OAuth2Filter> filter_;
  MockOAuth2Client* oauth_client_;
  FilterConfigSharedPtr config_;
  Http::MockAsyncClientRequest request_;
  std::deque<Http::AsyncClient::Callbacks*> callbacks_;
  Stats::IsolatedStoreImpl store_;
  Stats::Scope& scope_{*store_.rootScope()};
  Event::SimulatedTimeSystem test_time_;
};

// Verifies that the OAuth SDSSecretReader correctly updates dynamic generic secret.
TEST_F(OAuth2Test, SdsDynamicGenericSecret) {
  NiceMock<Server::MockConfigTracker> config_tracker;
  Secret::SecretManagerImpl secret_manager{config_tracker};
  envoy::config::core::v3::ConfigSource config_source;

  NiceMock<Server::Configuration::MockTransportSocketFactoryContext> secret_context;
  NiceMock<LocalInfo::MockLocalInfo> local_info;
  Api::ApiPtr api = Api::createApiForTest();
  NiceMock<Init::MockManager> init_manager;
  Init::TargetHandlePtr init_handle;
  NiceMock<Event::MockDispatcher> dispatcher;
  EXPECT_CALL(secret_context.server_context_, localInfo()).WillRepeatedly(ReturnRef(local_info));
  EXPECT_CALL(secret_context.server_context_, api()).WillRepeatedly(ReturnRef(*api));
  EXPECT_CALL(secret_context.server_context_, mainThreadDispatcher())
      .WillRepeatedly(ReturnRef(dispatcher));
  EXPECT_CALL(secret_context, initManager()).Times(0);
  EXPECT_CALL(init_manager, add(_))
      .WillRepeatedly(Invoke([&init_handle](const Init::Target& target) {
        init_handle = target.createHandle("test");
      }));

  auto client_secret_provider = secret_manager.findOrCreateGenericSecretProvider(
      config_source, "client", secret_context, init_manager);
  auto client_callback = secret_context.cluster_manager_.subscription_factory_.callbacks_;
  auto token_secret_provider = secret_manager.findOrCreateGenericSecretProvider(
      config_source, "token", secret_context, init_manager);
  auto token_callback = secret_context.cluster_manager_.subscription_factory_.callbacks_;

  NiceMock<ThreadLocal::MockInstance> tls;
  SDSSecretReader secret_reader(std::move(client_secret_provider), std::move(token_secret_provider),
                                tls, *api);
  EXPECT_TRUE(secret_reader.clientSecret().empty());
  EXPECT_TRUE(secret_reader.tokenSecret().empty());

  const std::string yaml_client = R"EOF(
name: client
generic_secret:
  secret:
    inline_string: "client_test"
)EOF";

  envoy::extensions::transport_sockets::tls::v3::Secret typed_secret;
  TestUtility::loadFromYaml(yaml_client, typed_secret);
  const auto decoded_resources_client = TestUtility::decodeResources({typed_secret});

  EXPECT_TRUE(client_callback->onConfigUpdate(decoded_resources_client.refvec_, "").ok());
  EXPECT_EQ(secret_reader.clientSecret(), "client_test");
  EXPECT_EQ(secret_reader.tokenSecret(), "");

  const std::string yaml_token = R"EOF(
name: token
generic_secret:
  secret:
    inline_string: "token_test"
)EOF";
  TestUtility::loadFromYaml(yaml_token, typed_secret);
  const auto decoded_resources_token = TestUtility::decodeResources({typed_secret});

  EXPECT_TRUE(token_callback->onConfigUpdate(decoded_resources_token.refvec_, "").ok());
  EXPECT_EQ(secret_reader.clientSecret(), "client_test");
  EXPECT_EQ(secret_reader.tokenSecret(), "token_test");

  const std::string yaml_client_recheck = R"EOF(
name: client
generic_secret:
  secret:
    inline_string: "client_test_recheck"
)EOF";
  TestUtility::loadFromYaml(yaml_client_recheck, typed_secret);
  const auto decoded_resources_client_recheck = TestUtility::decodeResources({typed_secret});

  EXPECT_TRUE(client_callback->onConfigUpdate(decoded_resources_client_recheck.refvec_, "").ok());
  EXPECT_EQ(secret_reader.clientSecret(), "client_test_recheck");
  EXPECT_EQ(secret_reader.tokenSecret(), "token_test");
}
// Verifies that we fail constructing the filter if the configured cluster doesn't exist.
TEST_F(OAuth2Test, InvalidCluster) {
  ON_CALL(factory_context_.server_factory_context_.cluster_manager_, clusters())
      .WillByDefault(Return(Upstream::ClusterManager::ClusterInfoMaps()));

  EXPECT_THROW_WITH_MESSAGE(init(), EnvoyException,
                            "OAuth2 filter: unknown cluster 'auth.example.com' in config. Please "
                            "specify which cluster to direct OAuth requests to.");
}

// Verifies that we fail constructing the filter if the authorization endpoint isn't a valid URL.
TEST_F(OAuth2Test, InvalidAuthorizationEndpoint) {
  // Create a filter config with an invalid authorization_endpoint URL.
  envoy::extensions::filters::http::oauth2::v3::OAuth2Config p;
  auto* endpoint = p.mutable_token_endpoint();
  endpoint->set_cluster("auth.example.com");
  p.set_authorization_endpoint("INVALID_URL");
  auto secret_reader = std::make_shared<MockSecretReader>();

  EXPECT_THROW_WITH_MESSAGE(
      std::make_shared<FilterConfig>(p, factory_context_.server_factory_context_, secret_reader,
                                     scope_, "test."),
      EnvoyException, "OAuth2 filter: invalid authorization endpoint URL 'INVALID_URL' in config.");
}

// Verifies that the OAuth config is created with a default value for auth_scopes field when it is
// not set in proto/yaml.
TEST_F(OAuth2Test, DefaultAuthScope) {
  // Set up proto fields with no auth scope set.
  envoy::extensions::filters::http::oauth2::v3::OAuth2Config p;
  auto* endpoint = p.mutable_token_endpoint();
  endpoint->set_cluster("auth.example.com");
  endpoint->set_uri("auth.example.com/_oauth");
  endpoint->mutable_timeout()->set_seconds(1);
  p.set_redirect_uri("%REQ(:scheme)%://%REQ(:authority)%" + TEST_CALLBACK);
  p.mutable_redirect_path_matcher()->mutable_path()->set_exact(TEST_CALLBACK);
  p.set_authorization_endpoint("https://auth.example.com/oauth/authorize/");
  p.mutable_signout_path()->mutable_path()->set_exact("/_signout");
  p.set_forward_bearer_token(true);
  auto* matcher = p.add_pass_through_matcher();
  matcher->set_name(":method");
  matcher->mutable_string_match()->set_exact("OPTIONS");

  auto credentials = p.mutable_credentials();
  credentials->set_client_id(TEST_CLIENT_ID);
  credentials->mutable_token_secret()->set_name("secret");
  credentials->mutable_hmac_secret()->set_name("hmac");

  MessageUtil::validate(p, ProtobufMessage::getStrictValidationVisitor());

  // Create the OAuth config.
  auto secret_reader = std::make_shared<MockSecretReader>();
  FilterConfigSharedPtr test_config_;
  test_config_ = std::make_shared<FilterConfig>(p, factory_context_.server_factory_context_,
                                                secret_reader, scope_, "test.");

  // resource is optional
  EXPECT_EQ(test_config_->encodedResourceQueryParams(), "");

  // Recreate the filter with current config and test if the scope was added
  // as a query parameter in response headers.
  init(test_config_);
  Http::TestRequestHeaderMapImpl request_headers{
      {Http::Headers::get().Path.get(), "/not/_oauth"},
      {Http::Headers::get().Host.get(), "traffic.example.com"},
      {Http::Headers::get().Method.get(), Http::Headers::get().MethodValues.Get},
      {Http::Headers::get().Scheme.get(), "http"},
  };

  Http::TestResponseHeaderMapImpl response_headers{
      {Http::Headers::get().Status.get(), "302"},
      {Http::Headers::get().Location.get(),
       "https://auth.example.com/oauth/"
       "authorize/?client_id=" +
           TEST_CLIENT_ID +
           "&redirect_uri=http%3A%2F%2Ftraffic.example.com%2F_oauth"
           "&response_type=code"
           "&scope=" +
           TEST_DEFAULT_SCOPE + "&state=http%3A%2F%2Ftraffic.example.com%2Fnot%2F_oauth"},
  };

  // explicitly tell the validator to fail the validation.
  EXPECT_CALL(*validator_, setParams(_, _));
  EXPECT_CALL(*validator_, isValid()).WillOnce(Return(false));

  EXPECT_CALL(decoder_callbacks_, encodeHeaders_(HeaderMapEqualRef(&response_headers), true));

  EXPECT_EQ(Http::FilterHeadersStatus::StopIteration,
            filter_->decodeHeaders(request_headers, false));
}

// Verifies that query parameters in the authorization_endpoint URL are preserved.
TEST_F(OAuth2Test, PreservesQueryParametersInAuthorizationEndpoint) {
  // Create a filter config with an authorization_endpoint URL with query parameters.
  envoy::extensions::filters::http::oauth2::v3::OAuth2Config p;
  auto* endpoint = p.mutable_token_endpoint();
  endpoint->set_cluster("auth.example.com");
  endpoint->set_uri("auth.example.com/_oauth");
  endpoint->mutable_timeout()->set_seconds(1);
  p.set_redirect_uri("%REQ(:scheme)%://%REQ(:authority)%" + TEST_CALLBACK);
  p.mutable_redirect_path_matcher()->mutable_path()->set_exact(TEST_CALLBACK);
  p.set_authorization_endpoint("https://auth.example.com/oauth/authorize/?foo=bar");
  p.mutable_signout_path()->mutable_path()->set_exact("/_signout");
  auto credentials = p.mutable_credentials();
  credentials->set_client_id(TEST_CLIENT_ID);
  credentials->mutable_token_secret()->set_name("secret");
  credentials->mutable_hmac_secret()->set_name("hmac");

  // Create the OAuth config.
  auto secret_reader = std::make_shared<MockSecretReader>();
  FilterConfigSharedPtr test_config_;
  test_config_ = std::make_shared<FilterConfig>(p, factory_context_.server_factory_context_,
                                                secret_reader, scope_, "test.");
  init(test_config_);
  Http::TestRequestHeaderMapImpl request_headers{
      {Http::Headers::get().Path.get(), "/not/_oauth"},
      {Http::Headers::get().Host.get(), "traffic.example.com"},
      {Http::Headers::get().Method.get(), Http::Headers::get().MethodValues.Get},
      {Http::Headers::get().Scheme.get(), "http"},
  };

  // Explicitly tell the validator to fail the validation.
  EXPECT_CALL(*validator_, setParams(_, _));
  EXPECT_CALL(*validator_, isValid()).WillOnce(Return(false));

  // Verify that the foo=bar query parameter is preserved in the redirect.
  Http::TestResponseHeaderMapImpl response_headers{
      {Http::Headers::get().Status.get(), "302"},
      {Http::Headers::get().Location.get(),
       "https://auth.example.com/oauth/"
       "authorize/?client_id=" +
           TEST_CLIENT_ID +
           "&foo=bar"
           "&redirect_uri=http%3A%2F%2Ftraffic.example.com%2F_oauth"
           "&response_type=code"
           "&scope=" +
           TEST_DEFAULT_SCOPE + "&state=http%3A%2F%2Ftraffic.example.com%2Fnot%2F_oauth"},
  };
  EXPECT_CALL(decoder_callbacks_, encodeHeaders_(HeaderMapEqualRef(&response_headers), true));

  EXPECT_EQ(Http::FilterHeadersStatus::StopIteration,
            filter_->decodeHeaders(request_headers, false));
}

TEST_F(OAuth2Test, PreservesQueryParametersInAuthorizationEndpointWithUrlEncoding) {
  TestScopedRuntime scoped_runtime;
  scoped_runtime.mergeValues({
      {"envoy.reloadable_features.oauth_use_url_encoding", "true"},
  });
  // Create a filter config with an authorization_endpoint URL with query parameters.
  envoy::extensions::filters::http::oauth2::v3::OAuth2Config p;
  auto* endpoint = p.mutable_token_endpoint();
  endpoint->set_cluster("auth.example.com");
  endpoint->set_uri("auth.example.com/_oauth");
  endpoint->mutable_timeout()->set_seconds(1);
  p.set_redirect_uri("%REQ(:scheme)%://%REQ(:authority)%" + TEST_CALLBACK);
  p.mutable_redirect_path_matcher()->mutable_path()->set_exact(TEST_CALLBACK);
  p.set_authorization_endpoint("https://auth.example.com/oauth/authorize/?foo=bar");
  p.mutable_signout_path()->mutable_path()->set_exact("/_signout");
  auto credentials = p.mutable_credentials();
  credentials->set_client_id(TEST_CLIENT_ID);
  credentials->mutable_token_secret()->set_name("secret");
  credentials->mutable_hmac_secret()->set_name("hmac");

  // Create the OAuth config.
  auto secret_reader = std::make_shared<MockSecretReader>();
  FilterConfigSharedPtr test_config_;
  test_config_ = std::make_shared<FilterConfig>(p, factory_context_.server_factory_context_,
                                                secret_reader, scope_, "test.");
  init(test_config_);
  Http::TestRequestHeaderMapImpl request_headers{
      {Http::Headers::get().Path.get(), "/not/_oauth"},
      {Http::Headers::get().Host.get(), "traffic.example.com"},
      {Http::Headers::get().Method.get(), Http::Headers::get().MethodValues.Get},
      {Http::Headers::get().Scheme.get(), "http"},
  };

  // Explicitly tell the validator to fail the validation.
  EXPECT_CALL(*validator_, setParams(_, _));
  EXPECT_CALL(*validator_, isValid()).WillOnce(Return(false));

  // Verify that the foo=bar query parameter is preserved in the redirect.
  Http::TestResponseHeaderMapImpl response_headers{
      {Http::Headers::get().Status.get(), "302"},
      {Http::Headers::get().Location.get(),
       "https://auth.example.com/oauth/"
       "authorize/?client_id=" +
           TEST_CLIENT_ID +
           "&foo=bar"
           "&redirect_uri=http%3A%2F%2Ftraffic.example.com%2F_oauth"
           "&response_type=code"
           "&scope=" +
           TEST_DEFAULT_SCOPE + "&state=http%3A%2F%2Ftraffic.example.com%2Fnot%2F_oauth"},
  };
  EXPECT_CALL(decoder_callbacks_, encodeHeaders_(HeaderMapEqualRef(&response_headers), true));

  EXPECT_EQ(Http::FilterHeadersStatus::StopIteration,
            filter_->decodeHeaders(request_headers, false));
}

/**
 * Scenario: The OAuth filter receives a sign out request.
 *
 * Expected behavior: the filter should redirect to the server name with cleared OAuth cookies.
 */
TEST_F(OAuth2Test, RequestSignout) {
  Http::TestRequestHeaderMapImpl request_headers{
      {Http::Headers::get().Path.get(), "/_signout"},
      {Http::Headers::get().Host.get(), "traffic.example.com"},
      {Http::Headers::get().Method.get(), Http::Headers::get().MethodValues.Get},
      {Http::Headers::get().Scheme.get(), "https"},
  };

  Http::TestResponseHeaderMapImpl response_headers{
      {Http::Headers::get().Status.get(), "302"},
      {Http::Headers::get().SetCookie.get(),
       "OauthHMAC=deleted; path=/; expires=Thu, 01 Jan 1970 00:00:00 GMT"},
      {Http::Headers::get().SetCookie.get(),
       "BearerToken=deleted; path=/; expires=Thu, 01 Jan 1970 00:00:00 GMT"},
      {Http::Headers::get().SetCookie.get(),
       "IdToken=deleted; path=/; expires=Thu, 01 Jan 1970 00:00:00 GMT"},
      {Http::Headers::get().SetCookie.get(),
       "RefreshToken=deleted; path=/; expires=Thu, 01 Jan 1970 00:00:00 GMT"},
      {Http::Headers::get().Location.get(), "https://traffic.example.com/"},
  };
  EXPECT_CALL(decoder_callbacks_, encodeHeaders_(HeaderMapEqualRef(&response_headers), true));

  EXPECT_EQ(Http::FilterHeadersStatus::StopIteration,
            filter_->decodeHeaders(request_headers, false));
}

/**
 * Scenario: The OAuth filter receives a request to an arbitrary path with valid OAuth cookies
 * (cookie values and validation are mocked out)
 * In a real flow, the injected OAuth headers should be sanitized and replaced with legitimate
 * values.
 *
 * Expected behavior: the filter should let the request proceed, and sanitize the injected headers.
 */
TEST_F(OAuth2Test, OAuthOkPass) {
  Http::TestRequestHeaderMapImpl mock_request_headers{
      {Http::Headers::get().Path.get(), "/anypath"},
      {Http::Headers::get().Host.get(), "traffic.example.com"},
      {Http::Headers::get().Method.get(), Http::Headers::get().MethodValues.Get},
      {Http::Headers::get().Scheme.get(), "https"},
      {Http::CustomHeaders::get().Authorization.get(), "Bearer injected_malice!"},
  };

  Http::TestRequestHeaderMapImpl expected_headers{
      {Http::Headers::get().Path.get(), "/anypath"},
      {Http::Headers::get().Host.get(), "traffic.example.com"},
      {Http::Headers::get().Method.get(), Http::Headers::get().MethodValues.Get},
      {Http::Headers::get().Scheme.get(), "https"},
      {Http::CustomHeaders::get().Authorization.get(), "Bearer legit_token"},
  };

  // cookie-validation mocking
  EXPECT_CALL(*validator_, setParams(_, _));
  EXPECT_CALL(*validator_, isValid()).WillOnce(Return(true));

  // Sanitized return reference mocking
  std::string legit_token{"legit_token"};
  EXPECT_CALL(*validator_, token()).WillRepeatedly(ReturnRef(legit_token));

  EXPECT_EQ(Http::FilterHeadersStatus::Continue,
            filter_->decodeHeaders(mock_request_headers, false));

  // Ensure that existing OAuth forwarded headers got sanitized.
  EXPECT_EQ(mock_request_headers, expected_headers);

  EXPECT_EQ(scope_.counterFromString("test.oauth_failure").value(), 0);
  EXPECT_EQ(scope_.counterFromString("test.oauth_success").value(), 1);
}

/**
 * Scenario: The OAuth filter receives a request to an arbitrary path with valid OAuth cookies
 * (cookie values and validation are mocked out), but with an invalid token in the Authorization
 * header and forwarding bearer token is disabled.
 *
 * Expected behavior: the filter should sanitize the Authorization header and let the request
 * proceed.
 */
TEST_F(OAuth2Test, OAuthOkPassButInvalidToken) {
  init(getConfig(false /* forward_bearer_token */));

  Http::TestRequestHeaderMapImpl mock_request_headers{
      {Http::Headers::get().Path.get(), "/anypath"},
      {Http::Headers::get().Host.get(), "traffic.example.com"},
      {Http::Headers::get().Method.get(), Http::Headers::get().MethodValues.Get},
      {Http::Headers::get().Scheme.get(), "https"},
      {Http::CustomHeaders::get().Authorization.get(), "Bearer injected_malice!"},
  };

  Http::TestRequestHeaderMapImpl expected_headers{
      {Http::Headers::get().Path.get(), "/anypath"},
      {Http::Headers::get().Host.get(), "traffic.example.com"},
      {Http::Headers::get().Method.get(), Http::Headers::get().MethodValues.Get},
      {Http::Headers::get().Scheme.get(), "https"},
  };

  // cookie-validation mocking
  EXPECT_CALL(*validator_, setParams(_, _));
  EXPECT_CALL(*validator_, isValid()).WillOnce(Return(true));

  // Sanitized return reference mocking
  std::string legit_token{"legit_token"};
  EXPECT_CALL(*validator_, token()).WillRepeatedly(ReturnRef(legit_token));

  EXPECT_EQ(Http::FilterHeadersStatus::Continue,
            filter_->decodeHeaders(mock_request_headers, false));

  // Ensure that existing OAuth forwarded headers got sanitized.
  EXPECT_EQ(mock_request_headers, expected_headers);

  EXPECT_EQ(scope_.counterFromString("test.oauth_failure").value(), 0);
  EXPECT_EQ(scope_.counterFromString("test.oauth_success").value(), 1);
}

/**
 * Scenario: The OAuth filter receives a request with a foreign token in the Authorization
 * header. This header should be forwarded when preserve authorization header is enabled
 * and forwarding bearer token is disabled.
 *
 * Expected behavior: the filter should forward the foreign token and let the request proceed.
 */
TEST_F(OAuth2Test, OAuthOkPreserveForeignAuthHeader) {
  init(getConfig(false /* forward_bearer_token */, true /* use_refresh_token */,
                 ::envoy::extensions::filters::http::oauth2::v3::OAuth2Config_AuthType::
                     OAuth2Config_AuthType_URL_ENCODED_BODY /* encoded_body_type */,
                 1200 /* default_refresh_token_expires_in */,
                 true /* preserve_authorization_header */));

  Http::TestRequestHeaderMapImpl mock_request_headers{
      {Http::Headers::get().Path.get(), "/anypath"},
      {Http::Headers::get().Host.get(), "traffic.example.com"},
      {Http::Headers::get().Method.get(), Http::Headers::get().MethodValues.Get},
      {Http::Headers::get().Scheme.get(), "https"},
      {Http::CustomHeaders::get().Authorization.get(), "Bearer ValidAuthorizationHeader"},
  };

  Http::TestRequestHeaderMapImpl expected_headers{
      {Http::Headers::get().Path.get(), "/anypath"},
      {Http::Headers::get().Host.get(), "traffic.example.com"},
      {Http::Headers::get().Method.get(), Http::Headers::get().MethodValues.Get},
      {Http::Headers::get().Scheme.get(), "https"},
      {Http::CustomHeaders::get().Authorization.get(), "Bearer ValidAuthorizationHeader"},
  };

  // cookie-validation mocking
  EXPECT_CALL(*validator_, setParams(_, _));
  EXPECT_CALL(*validator_, isValid()).WillOnce(Return(true));

  // Sanitized return reference mocking
  std::string legit_token{"legit_token"};
  EXPECT_CALL(*validator_, token()).WillRepeatedly(ReturnRef(legit_token));

  EXPECT_EQ(Http::FilterHeadersStatus::Continue,
            filter_->decodeHeaders(mock_request_headers, false));

  // Ensure that existing OAuth forwarded headers got sanitized.
  EXPECT_EQ(mock_request_headers, expected_headers);

  EXPECT_EQ(scope_.counterFromString("test.oauth_failure").value(), 0);
  EXPECT_EQ(scope_.counterFromString("test.oauth_success").value(), 1);
}

/**
 * Scenario: The OAuth filter receives a request without valid OAuth cookies to a non-callback URL
 * (indicating that the user needs to re-validate cookies or get 401'd).
 * This also tests both a forwarded http protocol from upstream and a plaintext connection.
 *
 * Expected behavior: the filter should redirect the user to the OAuth server with the credentials
 * in the query parameters.
 */
TEST_F(OAuth2Test, OAuthErrorNonOAuthHttpCallbackLegacyEncoding) {
  TestScopedRuntime scoped_runtime;
  scoped_runtime.mergeValues({
      {"envoy.reloadable_features.oauth_use_url_encoding", "false"},
      {"envoy.reloadable_features.hmac_base64_encoding_only", "true"},
  });
  init();
  // First construct the initial request to the oauth filter with URI parameters.
  Http::TestRequestHeaderMapImpl first_request_headers{
      {Http::Headers::get().Path.get(), "/test?name=admin&level=trace"},
      {Http::Headers::get().Host.get(), "traffic.example.com"},
      {Http::Headers::get().Method.get(), Http::Headers::get().MethodValues.Post},
      {Http::Headers::get().Scheme.get(), "https"},
  };

  // This is the immediate response - a redirect to the auth cluster.
  Http::TestResponseHeaderMapImpl first_response_headers{
      {Http::Headers::get().Status.get(), "302"},
      {Http::Headers::get().Location.get(),
       "https://auth.example.com/oauth/"
       "authorize/?client_id=" +
           TEST_CLIENT_ID +
           "&redirect_uri=https%3A%2F%2Ftraffic.example.com%2F_oauth"
           "&response_type=code"
           "&scope=" +
           TEST_ENCODED_AUTH_SCOPES +
           "&state=https%3A%2F%2Ftraffic.example.com%2Ftest%3Fname%3Dadmin%26level%3Dtrace"
           "&resource=oauth2-resource&resource=http%3A%2F%2Fexample.com"
           "&resource=https%3A%2F%2Fexample.com%2Fsome%2Fpath%2F..%2F%2Futf8%C3%83;foo%3Dbar%"
           "3Fvar1%3D1%26var2%3D2"},
  };

  // Fail the validation to trigger the OAuth flow.
  EXPECT_CALL(*validator_, setParams(_, _));
  EXPECT_CALL(*validator_, isValid()).WillOnce(Return(false));

  // Check that the redirect includes the escaped parameter characters, '?', '&' and '='.
  EXPECT_CALL(decoder_callbacks_, encodeHeaders_(HeaderMapEqualRef(&first_response_headers), true));

  // This represents the beginning of the OAuth filter.
  EXPECT_EQ(Http::FilterHeadersStatus::StopIteration,
            filter_->decodeHeaders(first_request_headers, false));

  // This represents the callback request from the authorization server.
  Http::TestRequestHeaderMapImpl second_request_headers{
      {Http::Headers::get().Path.get(), "/_oauth?code=123&state=https%3A%2F%2Ftraffic.example.com%"
                                        "2Ftest%3Fname%3Dadmin%26level%3Dtrace"},
      {Http::Headers::get().Host.get(), "traffic.example.com"},
      {Http::Headers::get().Method.get(), Http::Headers::get().MethodValues.Get},
      {Http::Headers::get().Scheme.get(), "https"},
  };

  // Deliberately fail the HMAC validation check.
  EXPECT_CALL(*validator_, setParams(_, _));
  EXPECT_CALL(*validator_, isValid()).WillOnce(Return(false));

  EXPECT_CALL(*oauth_client_, asyncGetAccessToken("123", TEST_CLIENT_ID, "asdf_client_secret_fdsa",
                                                  "https://traffic.example.com" + TEST_CALLBACK,
                                                  AuthType::UrlEncodedBody));

  // Invoke the callback logic. As a side effect, state_ will be populated.
  EXPECT_EQ(Http::FilterHeadersStatus::StopAllIterationAndBuffer,
            filter_->decodeHeaders(second_request_headers, false));

  EXPECT_EQ(1, config_->stats().oauth_unauthorized_rq_.value());
  EXPECT_EQ(config_->clusterName(), "auth.example.com");

  // Expected response after the callback & validation is complete - verifying we kept the
  // state and method of the original request, including the query string parameters.
  Http::TestRequestHeaderMapImpl second_response_headers{
      {Http::Headers::get().Status.get(), "302"},
      {Http::Headers::get().SetCookie.get(), "OauthHMAC="
                                             "fV62OgLipChTQQC3UFgDp+l5sCiSb3zt7nCoJiVivWw=;"
                                             "path=/;Max-Age=;secure;HttpOnly"},
      {Http::Headers::get().SetCookie.get(), "OauthExpires=;path=/;Max-Age=;secure;HttpOnly"},
      {Http::Headers::get().SetCookie.get(), "BearerToken=;path=/;Max-Age=;secure;HttpOnly"},
      {Http::Headers::get().Location.get(),
       "https://traffic.example.com/test?name=admin&level=trace"},
  };

  EXPECT_CALL(decoder_callbacks_,
              encodeHeaders_(HeaderMapEqualRef(&second_response_headers), true));

  filter_->finishGetAccessTokenFlow();

  // Deliberately fail the HMAC validation check.
  EXPECT_CALL(*validator_, setParams(_, _));
  EXPECT_CALL(*validator_, isValid()).WillOnce(Return(false));

  EXPECT_CALL(*oauth_client_, asyncGetAccessToken("123", TEST_CLIENT_ID, "asdf_client_secret_fdsa",
                                                  "https://traffic.example.com" + TEST_CALLBACK,
                                                  AuthType::UrlEncodedBody));

  // Invoke the callback logic. As a side effect, state_ will be populated.
  EXPECT_EQ(Http::FilterHeadersStatus::StopAllIterationAndBuffer,
            filter_->decodeHeaders(second_request_headers, false));

  EXPECT_EQ(1, config_->stats().oauth_unauthorized_rq_.value());
  EXPECT_EQ(config_->clusterName(), "auth.example.com");
}

TEST_F(OAuth2Test, OAuthErrorNonOAuthHttpCallback) {
  TestScopedRuntime scoped_runtime;
  scoped_runtime.mergeValues({
      {"envoy.reloadable_features.oauth_use_url_encoding", "true"},
  });
  init();
  Http::TestRequestHeaderMapImpl request_headers{
      {Http::Headers::get().Path.get(), "/not/_oauth"},
      {Http::Headers::get().Host.get(), "traffic.example.com"},
      {Http::Headers::get().Method.get(), Http::Headers::get().MethodValues.Get},
      {Http::Headers::get().Scheme.get(), "http"},
  };

  Http::TestResponseHeaderMapImpl response_headers{
      {Http::Headers::get().Status.get(), "302"},
      {Http::Headers::get().Location.get(),
       "https://auth.example.com/oauth/"
       "authorize/?client_id=" +
           TEST_CLIENT_ID +
           "&redirect_uri=http%3A%2F%2Ftraffic.example.com%2F_oauth"
           "&response_type=code"
           "&scope=" +
           TEST_ENCODED_AUTH_SCOPES +
           "&state=http%3A%2F%2Ftraffic.example.com%2Fnot%2F_oauth"
           "&resource=oauth2-resource&resource=http%3A%2F%2Fexample.com"
           "&resource=https%3A%2F%2Fexample.com%2Fsome%2Fpath%252F..%252F%2Futf8%C3%83%3Bfoo%3Dbar%"
           "3Fvar1%3D1%26var2%3D2"},
  };

  // explicitly tell the validator to fail the validation
  EXPECT_CALL(*validator_, setParams(_, _));
  EXPECT_CALL(*validator_, isValid()).WillOnce(Return(false));

  EXPECT_CALL(decoder_callbacks_, encodeHeaders_(HeaderMapEqualRef(&response_headers), true));

  EXPECT_EQ(Http::FilterHeadersStatus::StopIteration,
            filter_->decodeHeaders(request_headers, false));
}

/**
 * Scenario: The OAuth filter receives a callback request with an error code
 */
TEST_F(OAuth2Test, OAuthErrorQueryString) {
  Http::TestRequestHeaderMapImpl request_headers{
      {Http::Headers::get().Path.get(), "/_oauth?error=someerrorcode"},
      {Http::Headers::get().Host.get(), "traffic.example.com"},
      {Http::Headers::get().Method.get(), Http::Headers::get().MethodValues.Get},
  };

  Http::TestResponseHeaderMapImpl response_headers{
      {Http::Headers::get().Status.get(), "401"},
      {Http::Headers::get().ContentLength.get(), "18"}, // unauthorizedBodyMessage()
      {Http::Headers::get().ContentType.get(), "text/plain"},
  };

  EXPECT_CALL(*validator_, setParams(_, _));
  EXPECT_CALL(*validator_, isValid()).WillOnce(Return(false));

  EXPECT_CALL(decoder_callbacks_, encodeHeaders_(HeaderMapEqualRef(&response_headers), false));
  EXPECT_CALL(decoder_callbacks_, encodeData(_, true));

  EXPECT_EQ(Http::FilterHeadersStatus::StopIteration,
            filter_->decodeHeaders(request_headers, false));

  EXPECT_EQ(scope_.counterFromString("test.oauth_failure").value(), 1);
  EXPECT_EQ(scope_.counterFromString("test.oauth_success").value(), 0);
}

/**
 * Scenario: The OAuth filter requests credentials from auth.example.com which returns a
 * response without expires_in (JSON response is mocked out)
 *
 * Expected behavior: the filter should return a 401 directly to the user.
 */
TEST_F(OAuth2Test, OAuthCallbackStartsAuthentication) {
  Http::TestRequestHeaderMapImpl request_headers{
      {Http::Headers::get().Path.get(), "/_oauth?code=123&state=https://asdf&method=GET"},
      {Http::Headers::get().Host.get(), "traffic.example.com"},
      {Http::Headers::get().Scheme.get(), "https"},
      {Http::Headers::get().Method.get(), Http::Headers::get().MethodValues.Get},
  };

  // Deliberately fail the HMAC Validation check.
  EXPECT_CALL(*validator_, setParams(_, _));
  EXPECT_CALL(*validator_, isValid()).WillOnce(Return(false));

  EXPECT_CALL(*oauth_client_, asyncGetAccessToken("123", TEST_CLIENT_ID, "asdf_client_secret_fdsa",
                                                  "https://traffic.example.com" + TEST_CALLBACK,
                                                  AuthType::UrlEncodedBody));

  EXPECT_EQ(Http::FilterHeadersStatus::StopAllIterationAndBuffer,
            filter_->decodeHeaders(request_headers, false));
}

/**
 * Scenario: Protoc in opted-in to allow OPTIONS requests to pass-through. This is important as
 * POST requests initiate an OPTIONS request first in order to ensure POST is supported. During a
 * preflight request where the client Javascript initiates a remote call to a different endpoint,
 * we don't want to fail the call immediately due to browser restrictions, and use existing
 * cookies instead (OPTIONS requests do not send OAuth cookies.)
 */
TEST_F(OAuth2Test, OAuthOptionsRequestAndContinue) {
  Http::TestRequestHeaderMapImpl request_headers{
      {Http::Headers::get().Host.get(), "traffic.example.com"},
      {Http::Headers::get().Path.get(), "/anypath"},
      {Http::Headers::get().Method.get(), Http::Headers::get().MethodValues.Options},
      {Http::CustomHeaders::get().Authorization.get(), "Bearer xyz-header-token"}};

  Http::TestRequestHeaderMapImpl expected_headers{
      {Http::Headers::get().Host.get(), "traffic.example.com"},
      {Http::Headers::get().Path.get(), "/anypath"},
      {Http::Headers::get().Method.get(), Http::Headers::get().MethodValues.Options},
      {Http::CustomHeaders::get().Authorization.get(), "Bearer xyz-header-token"}};

  EXPECT_EQ(Http::FilterHeadersStatus::Continue, filter_->decodeHeaders(request_headers, false));
  EXPECT_EQ(request_headers, expected_headers);
  EXPECT_EQ(scope_.counterFromString("test.oauth_failure").value(), 0);
  EXPECT_EQ(scope_.counterFromString("test.oauth_passthrough").value(), 1);
  EXPECT_EQ(scope_.counterFromString("test.oauth_success").value(), 0);
}

/**
 * Scenario: The OAuth filter receives a request without valid OAuth cookies to a non-callback URL
 * that matches the deny_redirect_matcher.
 *
 * Expected behavior: the filter should should return 401 Unauthorized response.
 */
TEST_F(OAuth2Test, AjaxDoesNotRedirect) {
  Http::TestRequestHeaderMapImpl request_headers{
      {Http::Headers::get().Path.get(), "/anypath"},
      {Http::Headers::get().Host.get(), "traffic.example.com"},
      {Http::Headers::get().Method.get(), Http::Headers::get().MethodValues.Post},
      {Http::Headers::get().Scheme.get(), "https"},
      {"X-Requested-With", "XMLHttpRequest"},
  };

  // explicitly tell the validator to fail the validation.
  EXPECT_CALL(*validator_, setParams(_, _));
  EXPECT_CALL(*validator_, isValid()).WillOnce(Return(false));

  // Unauthorized response is expected instead of 302 redirect.
  EXPECT_CALL(decoder_callbacks_, sendLocalReply(Http::Code::Unauthorized, _, _, _, _));

  EXPECT_EQ(Http::FilterHeadersStatus::StopIteration,
            filter_->decodeHeaders(request_headers, false));

  EXPECT_EQ(1, config_->stats().oauth_failure_.value());
  EXPECT_EQ(0, config_->stats().oauth_unauthorized_rq_.value());
}

// Validates the behavior of the cookie validator.
TEST_F(OAuth2Test, CookieValidator) {
  expectValidCookies(
      CookieNames{"BearerToken", "OauthHMAC", "OauthExpires", "IdToken", "RefreshToken"});
}

// Validates the behavior of the cookie validator with custom cookie names.
TEST_F(OAuth2Test, CookieValidatorWithCustomNames) {
  expectValidCookies(CookieNames{"CustomBearerToken", "CustomOauthHMAC", "CustomOauthExpires",
                                 "CustomIdToken", "CustomRefreshToken"});
}

// Validates the behavior of the cookie validator when the combination of some fields could be same.
TEST_F(OAuth2Test, CookieValidatorSame) {
  test_time_.setSystemTime(SystemTime(std::chrono::seconds(0)));
  auto cookie_names =
      CookieNames{"BearerToken", "OauthHMAC", "OauthExpires", "IdToken", "RefreshToken"};
  const auto expires_at_s = DateUtil::nowToSeconds(test_time_.timeSystem()) + 5;

  // Host name is `traffic.example.com:101` and the expire time is 5.
  Http::TestRequestHeaderMapImpl request_headers{
      {Http::Headers::get().Host.get(), "traffic.example.com:101"},
      {Http::Headers::get().Path.get(), "/anypath"},
      {Http::Headers::get().Method.get(), Http::Headers::get().MethodValues.Get},
      {Http::Headers::get().Cookie.get(),
       fmt::format("{}={}", cookie_names.oauth_expires_, expires_at_s)},
      {Http::Headers::get().Cookie.get(), absl::StrCat(cookie_names.bearer_token_, "=xyztoken")},
      {Http::Headers::get().Cookie.get(),
       absl::StrCat(cookie_names.oauth_hmac_, "=MSq8mkNQGdXx2LKGlLHMwSIj8rLZRnrHE6EWvvTUFx0=")},
  };

  auto cookie_validator = std::make_shared<OAuth2CookieValidator>(test_time_, cookie_names);
  EXPECT_EQ(cookie_validator->token(), "");
  cookie_validator->setParams(request_headers, "mock-secret");

  EXPECT_TRUE(cookie_validator->hmacIsValid());
  EXPECT_TRUE(cookie_validator->timestampIsValid());
  EXPECT_TRUE(cookie_validator->isValid());

  // If we advance time beyond 5s the timestamp should no longer be valid.
  test_time_.advanceTimeWait(std::chrono::seconds(6));

  EXPECT_FALSE(cookie_validator->timestampIsValid());
  EXPECT_FALSE(cookie_validator->isValid());

  test_time_.setSystemTime(SystemTime(std::chrono::seconds(0)));
  const auto new_expires_at_s = DateUtil::nowToSeconds(test_time_.timeSystem()) + 15;

  // Host name is `traffic.example.com:10` and the expire time is 15.
  // HMAC should be different from the above one with the separator fix.
  Http::TestRequestHeaderMapImpl request_headers_second{
      {Http::Headers::get().Host.get(), "traffic.example.com:10"},
      {Http::Headers::get().Path.get(), "/anypath"},
      {Http::Headers::get().Method.get(), Http::Headers::get().MethodValues.Get},
      {Http::Headers::get().Cookie.get(),
       fmt::format("{}={}", cookie_names.oauth_expires_, new_expires_at_s)},
      {Http::Headers::get().Cookie.get(), absl::StrCat(cookie_names.bearer_token_, "=xyztoken")},
      {Http::Headers::get().Cookie.get(),
       absl::StrCat(cookie_names.oauth_hmac_, "=dbl04CSr6eWF52wdNDCRt/Uw6A4y41wbpmtUWRyD2Fo=")},
  };

  cookie_validator->setParams(request_headers_second, "mock-secret");

  EXPECT_TRUE(cookie_validator->hmacIsValid());
  EXPECT_TRUE(cookie_validator->timestampIsValid());
  EXPECT_TRUE(cookie_validator->isValid());

  // If we advance time beyond 15s the timestamp should no longer be valid.
  test_time_.advanceTimeWait(std::chrono::seconds(16));

  EXPECT_FALSE(cookie_validator->timestampIsValid());
  EXPECT_FALSE(cookie_validator->isValid());
}

// Validates the behavior of the cookie validator when the expires_at value is not a valid integer.
TEST_F(OAuth2Test, CookieValidatorInvalidExpiresAt) {
  Http::TestRequestHeaderMapImpl request_headers{
      {Http::Headers::get().Host.get(), "traffic.example.com"},
      {Http::Headers::get().Path.get(), "/anypath"},
      {Http::Headers::get().Method.get(), Http::Headers::get().MethodValues.Get},
      {Http::Headers::get().Cookie.get(), "OauthExpires=notanumber"},
      {Http::Headers::get().Cookie.get(), "BearerToken=xyztoken"},
      {Http::Headers::get().Cookie.get(), "OauthHMAC="
                                          "c+1qzyrMmqG8+O4dn7b28OvNNDWcb04yJfNbZCE1zYE="},
  };

  auto cookie_validator = std::make_shared<OAuth2CookieValidator>(
      test_time_,
      CookieNames{"BearerToken", "OauthHMAC", "OauthExpires", "IdToken", "RefreshToken"});
  cookie_validator->setParams(request_headers, "mock-secret");

  EXPECT_TRUE(cookie_validator->hmacIsValid());
  EXPECT_FALSE(cookie_validator->timestampIsValid());
  EXPECT_FALSE(cookie_validator->isValid());
}

// Validates the behavior of the cookie validator when the expires_at value is not a valid integer.
TEST_F(OAuth2Test, CookieValidatorCanUpdateToken) {
  Http::TestRequestHeaderMapImpl request_headers{
      {Http::Headers::get().Host.get(), "traffic.example.com"},
      {Http::Headers::get().Path.get(), "/anypath"},
      {Http::Headers::get().Method.get(), Http::Headers::get().MethodValues.Get},
      {Http::Headers::get().Cookie.get(), "OauthExpires=notanumber"},
      {Http::Headers::get().Cookie.get(), "BearerToken=xyztoken;RefreshToken=dsdtoken;"},
  };

  auto cookie_validator = std::make_shared<OAuth2CookieValidator>(
      test_time_,
      CookieNames("BearerToken", "OauthHMAC", "OauthExpires", "IdToken", "RefreshToken"));
  cookie_validator->setParams(request_headers, "mock-secret");

  EXPECT_TRUE(cookie_validator->canUpdateTokenByRefreshToken());
}

// Verify that we 401 the request if the state query param doesn't contain a valid URL.
TEST_F(OAuth2Test, OAuthTestInvalidUrlInStateQueryParam) {
  Http::TestRequestHeaderMapImpl request_headers{
      {Http::Headers::get().Host.get(), "traffic.example.com"},
      {Http::Headers::get().Method.get(), Http::Headers::get().MethodValues.Get},
      {Http::Headers::get().Path.get(),
       "/_oauth?code=abcdefxyz123&scope=" + TEST_ENCODED_AUTH_SCOPES + "&state=blah"},
      {Http::Headers::get().Cookie.get(), "OauthExpires=123"},
      {Http::Headers::get().Cookie.get(), "BearerToken=legit_token"},
      {Http::Headers::get().Cookie.get(),
       "OauthHMAC="
       "ZTRlMzU5N2Q4ZDIwZWE5ZTU5NTg3YTU3YTcxZTU0NDFkMzY1ZTc1NjMyODYyMj"
       "RlNjMxZTJmNTZkYzRmZTM0ZQ===="},
  };

  Http::TestRequestHeaderMapImpl expected_headers{
      {Http::Headers::get().Status.get(), "401"},
      {Http::Headers::get().ContentLength.get(), "18"},
      {Http::Headers::get().ContentType.get(), "text/plain"},
      // Invalid URL: we inject a few : in the middle of the URL.
  };

  // Succeed the HMAC validation.
  EXPECT_CALL(*validator_, setParams(_, _));
  EXPECT_CALL(*validator_, isValid()).WillOnce(Return(true));

  std::string legit_token{"legit_token"};
  EXPECT_CALL(*validator_, token()).WillRepeatedly(ReturnRef(legit_token));

  EXPECT_CALL(decoder_callbacks_, encodeHeaders_(HeaderMapEqualRef(&expected_headers), false));
  EXPECT_EQ(Http::FilterHeadersStatus::StopIteration,
            filter_->decodeHeaders(request_headers, false));
}

// Verify that we 401 the request if the state query param contains the callback URL.
TEST_F(OAuth2Test, OAuthTestCallbackUrlInStateQueryParam) {
  Http::TestRequestHeaderMapImpl request_headers{
      {Http::Headers::get().Host.get(), "traffic.example.com"},
      {Http::Headers::get().Method.get(), Http::Headers::get().MethodValues.Get},
      {Http::Headers::get().Path.get(),
       "/_oauth?code=abcdefxyz123&scope=" + TEST_ENCODED_AUTH_SCOPES +
           "&state=https%3A%2F%2Ftraffic.example.com%2F_oauth"},

      {Http::Headers::get().Cookie.get(), "OauthExpires=123"},
      {Http::Headers::get().Cookie.get(), "BearerToken=legit_token"},
      {Http::Headers::get().Cookie.get(),
       "OauthHMAC="
       "ZTRlMzU5N2Q4ZDIwZWE5ZTU5NTg3YTU3YTcxZTU0NDFkMzY1ZTc1NjMyODYyMj"
       "RlNjMxZTJmNTZkYzRmZTM0ZQ===="},
  };

  Http::TestRequestHeaderMapImpl expected_response_headers{
      {Http::Headers::get().Status.get(), "401"},
      {Http::Headers::get().ContentLength.get(), "18"},
      {Http::Headers::get().ContentType.get(), "text/plain"},
  };

  // Succeed the HMAC validation.
  EXPECT_CALL(*validator_, setParams(_, _));
  EXPECT_CALL(*validator_, isValid()).WillOnce(Return(true));

  std::string legit_token{"legit_token"};
  EXPECT_CALL(*validator_, token()).WillRepeatedly(ReturnRef(legit_token));

  EXPECT_CALL(decoder_callbacks_,
              encodeHeaders_(HeaderMapEqualRef(&expected_response_headers), false));
  EXPECT_EQ(Http::FilterHeadersStatus::StopIteration,
            filter_->decodeHeaders(request_headers, false));

  Http::TestRequestHeaderMapImpl final_request_headers{
      {Http::Headers::get().Host.get(), "traffic.example.com"},
      {Http::Headers::get().Method.get(), Http::Headers::get().MethodValues.Get},
      {Http::Headers::get().Path.get(),
       "/_oauth?code=abcdefxyz123&scope=" + TEST_ENCODED_AUTH_SCOPES +
           "&state=https%3A%2F%2Ftraffic.example.com%2F_oauth"},
      {Http::Headers::get().Cookie.get(), "OauthExpires=123"},
      {Http::Headers::get().Cookie.get(), "BearerToken=legit_token"},
      {Http::Headers::get().Cookie.get(),
       "OauthHMAC="
       "ZTRlMzU5N2Q4ZDIwZWE5ZTU5NTg3YTU3YTcxZTU0NDFkMzY1ZTc1NjMyODYyMj"
       "RlNjMxZTJmNTZkYzRmZTM0ZQ===="},
      {Http::CustomHeaders::get().Authorization.get(), "Bearer legit_token"},
  };

  EXPECT_EQ(request_headers, final_request_headers);
}

/**
 * Testing the Path header replacement after an OAuth success.
 *
 * Expected behavior: the passed in HeaderMap should pass the OAuth flow, but since it's during
 * a callback from the authentication server, we should first parse out the state query string
 * parameter and set it to be the new path.
 */
TEST_F(OAuth2Test, OAuthTestUpdatePathAfterSuccessLegacyEncoding) {
  TestScopedRuntime scoped_runtime;
  scoped_runtime.mergeValues({
      {"envoy.reloadable_features.oauth_use_url_encoding", "false"},
  });
  init();
  Http::TestRequestHeaderMapImpl request_headers{
      {Http::Headers::get().Host.get(), "traffic.example.com"},
      {Http::Headers::get().Method.get(), Http::Headers::get().MethodValues.Get},
      {Http::Headers::get().Path.get(),
       "/_oauth?code=abcdefxyz123&scope=" + TEST_ENCODED_AUTH_SCOPES +
           "&state=https%3A%2F%2Ftraffic.example.com%2Foriginal_path"},
      {Http::Headers::get().Cookie.get(), "OauthExpires=123"},
      {Http::Headers::get().Cookie.get(), "BearerToken=legit_token"},
      {Http::Headers::get().Cookie.get(),
       "OauthHMAC="
       "ZTRlMzU5N2Q4ZDIwZWE5ZTU5NTg3YTU3YTcxZTU0NDFkMzY1ZTc1NjMyODYyMj"
       "RlNjMxZTJmNTZkYzRmZTM0ZQ===="},
  };

  Http::TestRequestHeaderMapImpl expected_response_headers{
      {Http::Headers::get().Status.get(), "302"},
      {Http::Headers::get().Location.get(), "https://traffic.example.com/original_path"},
  };

  // Succeed the HMAC validation.
  EXPECT_CALL(*validator_, setParams(_, _));
  EXPECT_CALL(*validator_, isValid()).WillOnce(Return(true));

  std::string legit_token{"legit_token"};
  EXPECT_CALL(*validator_, token()).WillRepeatedly(ReturnRef(legit_token));

  EXPECT_CALL(decoder_callbacks_,
              encodeHeaders_(HeaderMapEqualRef(&expected_response_headers), true));
  EXPECT_EQ(Http::FilterHeadersStatus::StopIteration,
            filter_->decodeHeaders(request_headers, false));

  Http::TestRequestHeaderMapImpl final_request_headers{
      {Http::Headers::get().Host.get(), "traffic.example.com"},
      {Http::Headers::get().Method.get(), Http::Headers::get().MethodValues.Get},
      {Http::Headers::get().Path.get(),
       "/_oauth?code=abcdefxyz123&scope=" + TEST_ENCODED_AUTH_SCOPES +
           "&state=https%3A%2F%2Ftraffic.example.com%2Foriginal_path"},
      {Http::Headers::get().Cookie.get(), "OauthExpires=123"},
      {Http::Headers::get().Cookie.get(), "BearerToken=legit_token"},
      {Http::Headers::get().Cookie.get(),
       "OauthHMAC="
       "ZTRlMzU5N2Q4ZDIwZWE5ZTU5NTg3YTU3YTcxZTU0NDFkMzY1ZTc1NjMyODYyMj"
       "RlNjMxZTJmNTZkYzRmZTM0ZQ===="},
      {Http::CustomHeaders::get().Authorization.get(), "Bearer legit_token"},
  };

  EXPECT_EQ(request_headers, final_request_headers);
}

TEST_F(OAuth2Test, OAuthTestUpdatePathAfterSuccess) {
  TestScopedRuntime scoped_runtime;
  scoped_runtime.mergeValues({
      {"envoy.reloadable_features.oauth_use_url_encoding", "true"},
  });
  init();
  Http::TestRequestHeaderMapImpl request_headers{
      {Http::Headers::get().Host.get(), "traffic.example.com"},
      {Http::Headers::get().Method.get(), Http::Headers::get().MethodValues.Get},
      {Http::Headers::get().Path.get(),
       "/_oauth?code=abcdefxyz123&scope=" + TEST_ENCODED_AUTH_SCOPES +
           "&state=https://traffic.example.com/original_path?var1=1%26var2=2"},
      {Http::Headers::get().Cookie.get(), "OauthExpires=123"},
      {Http::Headers::get().Cookie.get(), "BearerToken=legit_token"},
      {Http::Headers::get().Cookie.get(),
       "OauthHMAC="
       "ZTRlMzU5N2Q4ZDIwZWE5ZTU5NTg3YTU3YTcxZTU0NDFkMzY1ZTc1NjMyODYyMj"
       "RlNjMxZTJmNTZkYzRmZTM0ZQ===="},
  };

  Http::TestRequestHeaderMapImpl expected_response_headers{
      {Http::Headers::get().Status.get(), "302"},
      {Http::Headers::get().Location.get(),
       "https://traffic.example.com/original_path?var1=1&var2=2"},
  };

  // Succeed the HMAC validation.
  EXPECT_CALL(*validator_, setParams(_, _));
  EXPECT_CALL(*validator_, isValid()).WillOnce(Return(true));

  std::string legit_token{"legit_token"};
  EXPECT_CALL(*validator_, token()).WillRepeatedly(ReturnRef(legit_token));

  EXPECT_CALL(decoder_callbacks_,
              encodeHeaders_(HeaderMapEqualRef(&expected_response_headers), true));
  EXPECT_EQ(Http::FilterHeadersStatus::StopIteration,
            filter_->decodeHeaders(request_headers, false));

  Http::TestRequestHeaderMapImpl final_request_headers{
      {Http::Headers::get().Host.get(), "traffic.example.com"},
      {Http::Headers::get().Method.get(), Http::Headers::get().MethodValues.Get},
      {Http::Headers::get().Path.get(),
       "/_oauth?code=abcdefxyz123&scope=" + TEST_ENCODED_AUTH_SCOPES +
           "&state=https://traffic.example.com/original_path?var1=1%26var2=2"},
      {Http::Headers::get().Cookie.get(), "OauthExpires=123"},
      {Http::Headers::get().Cookie.get(), "BearerToken=legit_token"},
      {Http::Headers::get().Cookie.get(),
       "OauthHMAC="
       "ZTRlMzU5N2Q4ZDIwZWE5ZTU5NTg3YTU3YTcxZTU0NDFkMzY1ZTc1NjMyODYyMj"
       "RlNjMxZTJmNTZkYzRmZTM0ZQ===="},
      {Http::CustomHeaders::get().Authorization.get(), "Bearer legit_token"},
  };

  EXPECT_EQ(request_headers, final_request_headers);
}

/**
 * Testing oauth state with query string parameters.
 *
 * Expected behavior: HTTP Utility should not strip the parameters of the original request.
 */
TEST_F(OAuth2Test, OAuthTestFullFlowPostWithParametersLegacyEncoding) {
  {
    TestScopedRuntime scoped_runtime;
    scoped_runtime.mergeValues({
        {"envoy.reloadable_features.oauth_use_url_encoding", "false"},
        {"envoy.reloadable_features.hmac_base64_encoding_only", "true"},
    });
    init();
    // First construct the initial request to the oauth filter with URI parameters.
    Http::TestRequestHeaderMapImpl first_request_headers{
        {Http::Headers::get().Path.get(), "/test?name=admin&level=trace"},
        {Http::Headers::get().Host.get(), "traffic.example.com"},
        {Http::Headers::get().Method.get(), Http::Headers::get().MethodValues.Post},
        {Http::Headers::get().Scheme.get(), "https"},
    };

    // This is the immediate response - a redirect to the auth cluster.
    Http::TestResponseHeaderMapImpl first_response_headers{
        {Http::Headers::get().Status.get(), "302"},
        {Http::Headers::get().Location.get(),
         "https://auth.example.com/oauth/"
         "authorize/?client_id=" +
             TEST_CLIENT_ID +
             "&redirect_uri=https%3A%2F%2Ftraffic.example.com%2F_oauth"
             "&response_type=code"
             "&scope=" +
             TEST_ENCODED_AUTH_SCOPES +
             "&state=https%3A%2F%2Ftraffic.example.com%2Ftest%3Fname%3Dadmin%26level%3Dtrace"
             "&resource=oauth2-resource&resource=http%3A%2F%2Fexample.com"
             "&resource=https%3A%2F%2Fexample.com%2Fsome%2Fpath%2F..%2F%2Futf8%C3%83;foo%3Dbar%"
             "3Fvar1%3D1%26var2%3D2"},
    };

    // Fail the validation to trigger the OAuth flow.
    EXPECT_CALL(*validator_, setParams(_, _));
    EXPECT_CALL(*validator_, isValid()).WillOnce(Return(false));

    // Check that the redirect includes the escaped parameter characters, '?', '&' and '='.
    EXPECT_CALL(decoder_callbacks_,
                encodeHeaders_(HeaderMapEqualRef(&first_response_headers), true));

    // This represents the beginning of the OAuth filter.
    EXPECT_EQ(Http::FilterHeadersStatus::StopIteration,
              filter_->decodeHeaders(first_request_headers, false));

    // This represents the callback request from the authorization server.
    Http::TestRequestHeaderMapImpl second_request_headers{
        {Http::Headers::get().Path.get(),
         "/_oauth?code=123&state=https%3A%2F%2Ftraffic.example.com%"
         "2Ftest%3Fname%3Dadmin%26level%3Dtrace"},
        {Http::Headers::get().Host.get(), "traffic.example.com"},
        {Http::Headers::get().Method.get(), Http::Headers::get().MethodValues.Get},
        {Http::Headers::get().Scheme.get(), "https"},
    };
    // Deliberately fail the HMAC validation check.
    EXPECT_CALL(*validator_, setParams(_, _));
    EXPECT_CALL(*validator_, isValid()).WillOnce(Return(false));

    EXPECT_CALL(*oauth_client_,
                asyncGetAccessToken("123", TEST_CLIENT_ID, "asdf_client_secret_fdsa",
                                    "https://traffic.example.com" + TEST_CALLBACK,
                                    AuthType::UrlEncodedBody));

    // Invoke the callback logic. As a side effect, state_ will be populated.
    EXPECT_EQ(Http::FilterHeadersStatus::StopAllIterationAndBuffer,
              filter_->decodeHeaders(second_request_headers, false));

    EXPECT_EQ(1, config_->stats().oauth_unauthorized_rq_.value());
    EXPECT_EQ(config_->clusterName(), "auth.example.com");

    // Expected response after the callback & validation is complete - verifying we kept the
    // state and method of the original request, including the query string parameters.
    Http::TestRequestHeaderMapImpl second_response_headers{
        {Http::Headers::get().Status.get(), "302"},
        {Http::Headers::get().SetCookie.get(), "OauthHMAC="
                                               "fV62OgLipChTQQC3UFgDp+l5sCiSb3zt7nCoJiVivWw=;"
                                               "path=/;Max-Age=;secure;HttpOnly"},
        {Http::Headers::get().SetCookie.get(), "OauthExpires=;path=/;Max-Age=;secure;HttpOnly"},
        {Http::Headers::get().SetCookie.get(), "BearerToken=;path=/;Max-Age=;secure;HttpOnly"},
        {Http::Headers::get().Location.get(),
         "https://traffic.example.com/test?name=admin&level=trace"},
    };

    EXPECT_CALL(decoder_callbacks_,
                encodeHeaders_(HeaderMapEqualRef(&second_response_headers), true));

    filter_->finishGetAccessTokenFlow();
  }
}

TEST_F(OAuth2Test, OAuthTestFullFlowPostWithParametersFillRefreshAndIdToken) {
  // First construct the initial request to the oauth filter with URI parameters.
  Http::TestRequestHeaderMapImpl first_request_headers{
      {Http::Headers::get().Path.get(), "/test?name=admin&level=trace"},
      {Http::Headers::get().Host.get(), "traffic.example.com"},
      {Http::Headers::get().Method.get(), Http::Headers::get().MethodValues.Post},
      {Http::Headers::get().Scheme.get(), "https"},
  };

  // This is the immediate response - a redirect to the auth cluster.
  Http::TestResponseHeaderMapImpl first_response_headers{
      {Http::Headers::get().Status.get(), "302"},
      {Http::Headers::get().Location.get(),
       "https://auth.example.com/oauth/"
       "authorize/?client_id=" +
           TEST_CLIENT_ID +
           "&redirect_uri=https%3A%2F%2Ftraffic.example.com%2F_oauth"
           "&response_type=code"
           "&scope=" +
           TEST_ENCODED_AUTH_SCOPES +
           "&state=https%3A%2F%2Ftraffic.example.com%2Ftest%3Fname%3Dadmin%26level%3Dtrace"
           "&resource=oauth2-resource&resource=http%3A%2F%2Fexample.com"
           "&resource=https%3A%2F%2Fexample.com%2Fsome%2Fpath%252F..%252F%2Futf8%C3%83%3Bfoo%3Dbar%"
           "3Fvar1%3D1%26var2%3D2"},
  };

  // Fail the validation to trigger the OAuth flow.
  EXPECT_CALL(*validator_, setParams(_, _));
  EXPECT_CALL(*validator_, isValid()).WillOnce(Return(false));

  // Check that the redirect includes the escaped parameter characters, '?', '&' and '='.
  EXPECT_CALL(decoder_callbacks_, encodeHeaders_(HeaderMapEqualRef(&first_response_headers), true));

  // This represents the beginning of the OAuth filter.
  EXPECT_EQ(Http::FilterHeadersStatus::StopIteration,
            filter_->decodeHeaders(first_request_headers, false));

  // This represents the callback request from the authorization server.
  Http::TestRequestHeaderMapImpl second_request_headers{
      {Http::Headers::get().Path.get(), "/_oauth?code=123&state=https%3A%2F%2Ftraffic.example.com%"
                                        "2Ftest%3Fname%3Dadmin%26level%3Dtrace"},
      {Http::Headers::get().Host.get(), "traffic.example.com"},
      {Http::Headers::get().Method.get(), Http::Headers::get().MethodValues.Get},
      {Http::Headers::get().Scheme.get(), "https"},
  };

  // Deliberately fail the HMAC validation check.
  EXPECT_CALL(*validator_, setParams(_, _));
  EXPECT_CALL(*validator_, isValid()).WillOnce(Return(false));

  EXPECT_CALL(*oauth_client_, asyncGetAccessToken("123", TEST_CLIENT_ID, "asdf_client_secret_fdsa",
                                                  "https://traffic.example.com" + TEST_CALLBACK,
                                                  AuthType::UrlEncodedBody));

  // Invoke the callback logic. As a side effect, state_ will be populated.
  EXPECT_EQ(Http::FilterHeadersStatus::StopAllIterationAndBuffer,
            filter_->decodeHeaders(second_request_headers, false));

  EXPECT_EQ(1, config_->stats().oauth_unauthorized_rq_.value());
  EXPECT_EQ(config_->clusterName(), "auth.example.com");

  // Set SystemTime to a fixed point so we get consistent HMAC encodings between test runs.
  test_time_.setSystemTime(SystemTime(std::chrono::seconds(0)));
  const std::chrono::seconds expiredTime(10);
  filter_->updateTokens("accessToken", "idToken", "refreshToken", expiredTime);

  // Expected response after the callback & validation is complete - verifying we kept the
  // state and method of the original request, including the query string parameters.
  Http::TestRequestHeaderMapImpl second_response_headers{
      {Http::Headers::get().Status.get(), "302"},
      {Http::Headers::get().SetCookie.get(), "OauthHMAC="
                                             "OYnODPsSGabEpZ2LAiPxyjAFgN/7/5Xg24G7jUoUbyI=;"
                                             "path=/;Max-Age=10;secure;HttpOnly"},
      {Http::Headers::get().SetCookie.get(), "OauthExpires=10;path=/;Max-Age=10;secure;HttpOnly"},
      {Http::Headers::get().SetCookie.get(),
       "BearerToken=accessToken;path=/;Max-Age=10;secure;HttpOnly"},
      {Http::Headers::get().SetCookie.get(), "IdToken=idToken;path=/;Max-Age=10;secure;HttpOnly"},
      {Http::Headers::get().SetCookie.get(),
       "RefreshToken=refreshToken;path=/;Max-Age=10;secure;HttpOnly"},
      {Http::Headers::get().Location.get(),
       "https://traffic.example.com/test?name=admin&level=trace"},
  };

  EXPECT_CALL(decoder_callbacks_,
              encodeHeaders_(HeaderMapEqualRef(&second_response_headers), true));

  filter_->finishGetAccessTokenFlow();
}

// This test adds %-encoded UTF-8 characters to the URL and shows that
// the new decoding correctly handles that case.
TEST_F(OAuth2Test, OAuthTestFullFlowPostWithParameters) {
  init();
  // First construct the initial request to the oauth filter with URI parameters.
  Http::TestRequestHeaderMapImpl first_request_headers{
      {Http::Headers::get().Path.get(), "/test/utf8%C3%83?name=admin&level=trace"},
      {Http::Headers::get().Host.get(), "traffic.example.com"},
      {Http::Headers::get().Method.get(), Http::Headers::get().MethodValues.Post},
      {Http::Headers::get().Scheme.get(), "https"},
  };

  // This is the immediate response - a redirect to the auth cluster.
  Http::TestResponseHeaderMapImpl first_response_headers{
      {Http::Headers::get().Status.get(), "302"},
      {Http::Headers::get().Location.get(),
       "https://auth.example.com/oauth/"
       "authorize/?client_id=" +
           TEST_CLIENT_ID +
           "&redirect_uri=https%3A%2F%2Ftraffic.example.com%2F_oauth"
           "&response_type=code"
           "&scope=" +
           TEST_ENCODED_AUTH_SCOPES +
           "&state=https%3A%2F%2Ftraffic.example.com%2Ftest%2Futf8%25C3%2583%3Fname%3Dadmin%"
           "26level%3Dtrace"
           "&resource=oauth2-resource&resource=http%3A%2F%2Fexample.com"
           "&resource=https%3A%2F%2Fexample.com%2Fsome%2Fpath%252F..%252F%2Futf8%C3%83%3Bfoo%"
           "3Dbar%"
           "3Fvar1%3D1%26var2%3D2"},
  };

  // Fail the validation to trigger the OAuth flow.
  EXPECT_CALL(*validator_, setParams(_, _));
  EXPECT_CALL(*validator_, isValid()).WillOnce(Return(false));

  // Check that the redirect includes the escaped parameter characters using URL encoding.
  EXPECT_CALL(decoder_callbacks_, encodeHeaders_(HeaderMapEqualRef(&first_response_headers), true));

  // This represents the beginning of the OAuth filter.
  EXPECT_EQ(Http::FilterHeadersStatus::StopIteration,
            filter_->decodeHeaders(first_request_headers, false));

  // This represents the callback request from the authorization server.
  Http::TestRequestHeaderMapImpl second_request_headers{
      {Http::Headers::get().Path.get(), "/_oauth?code=123&state=https%3A%2F%2Ftraffic.example.com%"
                                        "2Ftest%2Futf8%25C3%2583%3Fname%3Dadmin%26level%3Dtrace"},
      {Http::Headers::get().Host.get(), "traffic.example.com"},
      {Http::Headers::get().Method.get(), Http::Headers::get().MethodValues.Get},
      {Http::Headers::get().Scheme.get(), "https"},
  };

  // Deliberately fail the HMAC validation check.
  EXPECT_CALL(*validator_, setParams(_, _));
  EXPECT_CALL(*validator_, isValid()).WillOnce(Return(false));

  EXPECT_CALL(*oauth_client_, asyncGetAccessToken("123", TEST_CLIENT_ID, "asdf_client_secret_fdsa",
                                                  "https://traffic.example.com" + TEST_CALLBACK,
                                                  AuthType::UrlEncodedBody));

  // Invoke the callback logic. As a side effect, state_ will be populated.
  EXPECT_EQ(Http::FilterHeadersStatus::StopAllIterationAndBuffer,
            filter_->decodeHeaders(second_request_headers, false));

  EXPECT_EQ(1, config_->stats().oauth_unauthorized_rq_.value());
  EXPECT_EQ(config_->clusterName(), "auth.example.com");

  // Expected response after the callback & validation is complete - verifying we kept the
  // state and method of the original request, including the query string parameters and UTF8
  // sequences.
  Http::TestRequestHeaderMapImpl second_response_headers{
      {Http::Headers::get().Status.get(), "302"},
      {Http::Headers::get().SetCookie.get(), "OauthHMAC="
                                             "fV62OgLipChTQQC3UFgDp+l5sCiSb3zt7nCoJiVivWw=;"
                                             "path=/;Max-Age=;secure;HttpOnly"},
      {Http::Headers::get().SetCookie.get(), "OauthExpires=;path=/;Max-Age=;secure;HttpOnly"},
      {Http::Headers::get().SetCookie.get(), "BearerToken=;path=/;Max-Age=;secure;HttpOnly"},
      {Http::Headers::get().Location.get(),
       "https://traffic.example.com/test/utf8%C3%83?name=admin&level=trace"},
  };

  EXPECT_CALL(decoder_callbacks_,
              encodeHeaders_(HeaderMapEqualRef(&second_response_headers), true));

  filter_->finishGetAccessTokenFlow();
}

/**
 * Testing oauth response after tokens are set.
 *
 * Expected behavior: cookies are set.
 */

std::string oauthHMAC;

TEST_F(OAuth2Test, OAuthAccessTokenSucessWithTokens) {
  oauthHMAC = "4TKyxPV/F7yyvr0XgJ2bkWFOc8t4IOFen1k29b84MAQ=;";
  // Set SystemTime to a fixed point so we get consistent HMAC encodings between test runs.
  test_time_.setSystemTime(SystemTime(std::chrono::seconds(1000)));

  // host_ must be set, which is guaranteed (ASAN).
  Http::TestRequestHeaderMapImpl request_headers{
      {Http::Headers::get().Host.get(), "traffic.example.com"},
      {Http::Headers::get().Path.get(), "/_signout"},
      {Http::Headers::get().Method.get(), Http::Headers::get().MethodValues.Get},
  };
  filter_->decodeHeaders(request_headers, false);

  // Expected response after the callback is complete.
  Http::TestRequestHeaderMapImpl expected_headers{
      {Http::Headers::get().Status.get(), "302"},
      {Http::Headers::get().SetCookie.get(),
       "OauthHMAC=" + oauthHMAC + "path=/;Max-Age=600;secure;HttpOnly"},
      {Http::Headers::get().SetCookie.get(),
       "OauthExpires=1600;path=/;Max-Age=600;secure;HttpOnly"},
      {Http::Headers::get().SetCookie.get(),
       "BearerToken=access_code;path=/;Max-Age=600;secure;HttpOnly"},
      {Http::Headers::get().SetCookie.get(),
       "IdToken=some-id-token;path=/;Max-Age=600;secure;HttpOnly"},
      {Http::Headers::get().SetCookie.get(),
       "RefreshToken=some-refresh-token;path=/;Max-Age=600;secure;HttpOnly"},
      {Http::Headers::get().Location.get(), ""},
  };

  EXPECT_CALL(decoder_callbacks_, encodeHeaders_(HeaderMapEqualRef(&expected_headers), true));

  filter_->onGetAccessTokenSuccess("access_code", "some-id-token", "some-refresh-token",
                                   std::chrono::seconds(600));
}

TEST_F(OAuth2Test, OAuthAccessTokenSucessWithTokensUseRefreshToken) {
  init(getConfig(true /* forward_bearer_token */, true /* use_refresh_token */));
  oauthHMAC = "4TKyxPV/F7yyvr0XgJ2bkWFOc8t4IOFen1k29b84MAQ=;";
  // Set SystemTime to a fixed point so we get consistent HMAC encodings between test runs.
  test_time_.setSystemTime(SystemTime(std::chrono::seconds(1000)));

  // host_ must be set, which is guaranteed (ASAN).
  Http::TestRequestHeaderMapImpl request_headers{
      {Http::Headers::get().Host.get(), "traffic.example.com"},
      {Http::Headers::get().Path.get(), "/_signout"},
      {Http::Headers::get().Method.get(), Http::Headers::get().MethodValues.Get},
  };
  filter_->decodeHeaders(request_headers, false);

  // Expected response after the callback is complete.
  Http::TestRequestHeaderMapImpl expected_headers{
      {Http::Headers::get().Status.get(), "302"},
      {Http::Headers::get().SetCookie.get(),
       "OauthHMAC=" + oauthHMAC + "path=/;Max-Age=600;secure;HttpOnly"},
      {Http::Headers::get().SetCookie.get(),
       "OauthExpires=1600;path=/;Max-Age=600;secure;HttpOnly"},
      {Http::Headers::get().SetCookie.get(),
       "BearerToken=access_code;path=/;Max-Age=600;secure;HttpOnly"},
      {Http::Headers::get().SetCookie.get(),
       "IdToken=some-id-token;path=/;Max-Age=600;secure;HttpOnly"},
      {Http::Headers::get().SetCookie.get(),
       "RefreshToken=some-refresh-token;path=/;Max-Age=604800;secure;HttpOnly"},
      {Http::Headers::get().Location.get(), ""},
  };

  EXPECT_CALL(decoder_callbacks_, encodeHeaders_(HeaderMapEqualRef(&expected_headers), true));

  filter_->onGetAccessTokenSuccess("access_code", "some-id-token", "some-refresh-token",
                                   std::chrono::seconds(600));
}

TEST_F(OAuth2Test, OAuthAccessTokenSucessWithTokensUseRefreshTokenAndDefaultRefreshTokenExpiresIn) {

  init(getConfig(true /* forward_bearer_token */, true /* use_refresh_token */,
                 ::envoy::extensions::filters::http::oauth2::v3::OAuth2Config_AuthType::
                     OAuth2Config_AuthType_URL_ENCODED_BODY /* encoded_body_type */,
                 1200 /* default_refresh_token_expires_in */));
  TestScopedRuntime scoped_runtime;
  oauthHMAC = "4TKyxPV/F7yyvr0XgJ2bkWFOc8t4IOFen1k29b84MAQ=;";
  // Set SystemTime to a fixed point so we get consistent HMAC encodings between test runs.
  test_time_.setSystemTime(SystemTime(std::chrono::seconds(1000)));

  // host_ must be set, which is guaranteed (ASAN).
  Http::TestRequestHeaderMapImpl request_headers{
      {Http::Headers::get().Host.get(), "traffic.example.com"},
      {Http::Headers::get().Path.get(), "/_signout"},
      {Http::Headers::get().Method.get(), Http::Headers::get().MethodValues.Get},
  };
  filter_->decodeHeaders(request_headers, false);

  // Expected response after the callback is complete.
  Http::TestRequestHeaderMapImpl expected_headers{
      {Http::Headers::get().Status.get(), "302"},
      {Http::Headers::get().SetCookie.get(),
       "OauthHMAC=" + oauthHMAC + "path=/;Max-Age=600;secure;HttpOnly"},
      {Http::Headers::get().SetCookie.get(),
       "OauthExpires=1600;path=/;Max-Age=600;secure;HttpOnly"},
      {Http::Headers::get().SetCookie.get(),
       "BearerToken=access_code;path=/;Max-Age=600;secure;HttpOnly"},
      {Http::Headers::get().SetCookie.get(),
       "IdToken=some-id-token;path=/;Max-Age=600;secure;HttpOnly"},
      {Http::Headers::get().SetCookie.get(),
       "RefreshToken=some-refresh-token;path=/;Max-Age=1200;secure;HttpOnly"},
      {Http::Headers::get().Location.get(), ""},
  };

  EXPECT_CALL(decoder_callbacks_, encodeHeaders_(HeaderMapEqualRef(&expected_headers), true));

  filter_->onGetAccessTokenSuccess("access_code", "some-id-token", "some-refresh-token",
                                   std::chrono::seconds(600));
}

/**
 * Scenario: The Oauth filter saves cookies with tokens after successful receipt of the tokens.
 *
 * Expected behavior: The lifetime of the refresh token cookie is taken from the exp claim of the
 * refresh token.
 */

TEST_F(OAuth2Test, OAuthAccessTokenSucessWithTokensUseRefreshTokenAndRefreshTokenExpiresInFromJwt) {

  init(getConfig(true /* forward_bearer_token */, true /* use_refresh_token */,
                 ::envoy::extensions::filters::http::oauth2::v3::OAuth2Config_AuthType::
                     OAuth2Config_AuthType_URL_ENCODED_BODY /* encoded_body_type */,
                 1200 /* default_refresh_token_expires_in */));
  oauthHMAC = "CmrSZUsPEF1D4UgEnuz2d2s878YnAoOpxQCtE9LJ89M=;";
  // Set SystemTime to a fixed point so we get consistent HMAC encodings between test runs.
  test_time_.setSystemTime(SystemTime(std::chrono::seconds(1000)));

  // host_ must be set, which is guaranteed (ASAN).
  Http::TestRequestHeaderMapImpl request_headers{
      {Http::Headers::get().Host.get(), "traffic.example.com"},
      {Http::Headers::get().Path.get(), "/_signout"},
      {Http::Headers::get().Method.get(), Http::Headers::get().MethodValues.Get},
  };
  filter_->decodeHeaders(request_headers, false);

  const std::string refreshToken =
      "eyJhbGciOiJIUzI1NiIsInR5cCI6IkpXVCJ9."
      "eyJ1bmlxdWVfbmFtZSI6ImFsZXhjZWk4OCIsInN1YiI6ImFsZXhjZWk4OCIsImp0aSI6IjQ5ZTFjMzc1IiwiYXVkIjoi"
      "dGVzdCIsIm5iZiI6MTcwNzQxNDYzNSwiZXhwIjoyNTU0NDE2MDAwLCJpYXQiOjE3MDc0MTQ2MzYsImlzcyI6ImRvdG5l"
      "dC11c2VyLWp3dHMifQ.LaGOw6x0-m7r-WzxgCIdPnAfp0O1hy6mW4klq9Vs2XM";

  // Expected response after the callback is complete.
  Http::TestRequestHeaderMapImpl expected_headers{
      {Http::Headers::get().Status.get(), "302"},
      {Http::Headers::get().SetCookie.get(),
       "OauthHMAC=" + oauthHMAC + "path=/;Max-Age=600;secure;HttpOnly"},
      {Http::Headers::get().SetCookie.get(),
       "OauthExpires=1600;path=/;Max-Age=600;secure;HttpOnly"},
      {Http::Headers::get().SetCookie.get(),
       "BearerToken=access_code;path=/;Max-Age=600;secure;HttpOnly"},
      {Http::Headers::get().SetCookie.get(),
       "IdToken=some-id-token;path=/;Max-Age=600;secure;HttpOnly"},
      {Http::Headers::get().SetCookie.get(),
       "RefreshToken=" + refreshToken + ";path=/;Max-Age=2554415000;secure;HttpOnly"},
      {Http::Headers::get().Location.get(), ""},
  };

  EXPECT_CALL(decoder_callbacks_, encodeHeaders_(HeaderMapEqualRef(&expected_headers), true));

  filter_->onGetAccessTokenSuccess("access_code", "some-id-token", refreshToken,
                                   std::chrono::seconds(600));
}

/**
 * Scenario: The Oauth filter doesn't save cookie with refresh token because the token is expired.
 *
 * Expected behavior: The age of the cookie with refresh token is equal to zero.
 */

TEST_F(OAuth2Test, OAuthAccessTokenSucessWithTokensUseRefreshTokenAndExpiredRefreshToken) {

  init(getConfig(true /* forward_bearer_token */, true /* use_refresh_token */,
                 ::envoy::extensions::filters::http::oauth2::v3::OAuth2Config_AuthType::
                     OAuth2Config_AuthType_URL_ENCODED_BODY /* encoded_body_type */,
                 1200 /* default_refresh_token_expires_in */));
  TestScopedRuntime scoped_runtime;
  oauthHMAC = "73RuBwU3Kx/7RP4N1yy+8QnhARjA15QOoxdKD7zk1pI=;";
  // Set SystemTime to a fixed point so we get consistent HMAC encodings between test runs.
  test_time_.setSystemTime(SystemTime(std::chrono::seconds(2554515000)));

  // host_ must be set, which is guaranteed (ASAN).
  Http::TestRequestHeaderMapImpl request_headers{
      {Http::Headers::get().Host.get(), "traffic.example.com"},
      {Http::Headers::get().Path.get(), "/_signout"},
      {Http::Headers::get().Method.get(), Http::Headers::get().MethodValues.Get},
  };
  filter_->decodeHeaders(request_headers, false);

  const std::string refreshToken =
      "eyJhbGciOiJIUzI1NiIsInR5cCI6IkpXVCJ9."
      "eyJ1bmlxdWVfbmFtZSI6ImFsZXhjZWk4OCIsInN1YiI6ImFsZXhjZWk4OCIsImp0aSI6IjQ5ZTFjMzc1IiwiYXVkIjoi"
      "dGVzdCIsIm5iZiI6MTcwNzQxNDYzNSwiZXhwIjoyNTU0NDE2MDAwLCJpYXQiOjE3MDc0MTQ2MzYsImlzcyI6ImRvdG5l"
      "dC11c2VyLWp3dHMifQ.LaGOw6x0-m7r-WzxgCIdPnAfp0O1hy6mW4klq9Vs2XM";

  // Expected response after the callback is complete.
  Http::TestRequestHeaderMapImpl expected_headers{
      {Http::Headers::get().Status.get(), "302"},
      {Http::Headers::get().SetCookie.get(),
       "OauthHMAC=" + oauthHMAC + "path=/;Max-Age=600;secure;HttpOnly"},
      {Http::Headers::get().SetCookie.get(),
       "OauthExpires=2554515600;path=/;Max-Age=600;secure;HttpOnly"},
      {Http::Headers::get().SetCookie.get(),
       "BearerToken=access_code;path=/;Max-Age=600;secure;HttpOnly"},
      {Http::Headers::get().SetCookie.get(),
       "IdToken=some-id-token;path=/;Max-Age=600;secure;HttpOnly"},
      {Http::Headers::get().SetCookie.get(),
       "RefreshToken=" + refreshToken + ";path=/;Max-Age=0;secure;HttpOnly"},
      {Http::Headers::get().Location.get(), ""},
  };

  EXPECT_CALL(decoder_callbacks_, encodeHeaders_(HeaderMapEqualRef(&expected_headers), true));

  filter_->onGetAccessTokenSuccess("access_code", "some-id-token", refreshToken,
                                   std::chrono::seconds(600));
}

/**
 * Scenario: The Oauth filter receives the refresh token without exp claim.
 *
 * Expected behavior: The age of the cookie with refresh token is equal to default value.
 */

TEST_F(OAuth2Test, OAuthAccessTokenSucessWithTokensUseRefreshTokenAndNoExpClaimInRefreshToken) {

  init(getConfig(true /* forward_bearer_token */, true /* use_refresh_token */,
                 ::envoy::extensions::filters::http::oauth2::v3::OAuth2Config_AuthType::
                     OAuth2Config_AuthType_URL_ENCODED_BODY /* encoded_body_type */,
                 1200 /* default_refresh_token_expires_in */));
  TestScopedRuntime scoped_runtime;
  oauthHMAC = "euROdA+Ca4p/9JoMnX50fiqHormIWP/S+Fse+wD+V8I=;";
  // Set SystemTime to a fixed point so we get consistent HMAC encodings between test runs.
  test_time_.setSystemTime(SystemTime(std::chrono::seconds(1000)));

  // host_ must be set, which is guaranteed (ASAN).
  Http::TestRequestHeaderMapImpl request_headers{
      {Http::Headers::get().Host.get(), "traffic.example.com"},
      {Http::Headers::get().Path.get(), "/_signout"},
      {Http::Headers::get().Method.get(), Http::Headers::get().MethodValues.Get},
  };
  filter_->decodeHeaders(request_headers, false);

  const std::string refreshToken =
      "eyJhbGciOiJIUzI1NiJ9."
      "eyJSb2xlIjoiQWRtaW4iLCJJc3N1ZXIiOiJJc3N1ZXIiLCJVc2VybmFtZSI6IkphdmFJblVzZSIsImlhdCI6MTcwODA2"
      "NDcyOH0.92H-X2Oa4ECNmFLZBWBHP0BJyEHDprLkEIc2JBJYwkI";

  // Expected response after the callback is complete.
  Http::TestRequestHeaderMapImpl expected_headers{
      {Http::Headers::get().Status.get(), "302"},
      {Http::Headers::get().SetCookie.get(),
       "OauthHMAC=" + oauthHMAC + "path=/;Max-Age=600;secure;HttpOnly"},
      {Http::Headers::get().SetCookie.get(),
       "OauthExpires=1600;path=/;Max-Age=600;secure;HttpOnly"},
      {Http::Headers::get().SetCookie.get(),
       "BearerToken=access_code;path=/;Max-Age=600;secure;HttpOnly"},
      {Http::Headers::get().SetCookie.get(),
       "IdToken=some-id-token;path=/;Max-Age=600;secure;HttpOnly"},
      {Http::Headers::get().SetCookie.get(),
       "RefreshToken=" + refreshToken + ";path=/;Max-Age=1200;secure;HttpOnly"},
      {Http::Headers::get().Location.get(), ""},
  };

  EXPECT_CALL(decoder_callbacks_, encodeHeaders_(HeaderMapEqualRef(&expected_headers), true));

  filter_->onGetAccessTokenSuccess("access_code", "some-id-token", refreshToken,
                                   std::chrono::seconds(600));
}

<<<<<<< HEAD
/**
 * Scenario: The Oauth filter saves cookies with tokens after successful receipt of the tokens.
 *
 * Expected behavior: The lifetime of the id token cookie is taken from the exp claim of the
 * id token.
 */

TEST_P(OAuth2Test, OAuthAccessTokenSucessWithTokensIdTokenExpiresInFromJwt) {

  init(getConfig(true /* forward_bearer_token */, true /* use_refresh_token */,
                 ::envoy::extensions::filters::http::oauth2::v3::OAuth2Config_AuthType::
                     OAuth2Config_AuthType_URL_ENCODED_BODY /* encoded_body_type */,
                 1200 /* default_refresh_token_expires_in */));
  TestScopedRuntime scoped_runtime;
  if (GetParam() == 1) {
    scoped_runtime.mergeValues({
        {"envoy.reloadable_features.hmac_base64_encoding_only", "false"},
    });
    oauthHMAC =
        "NTIzMGRmMGUyYWI1NDQ3NDI4YTA0ZDdhMTIxYTFhNzU1YzcwMzgzZWVjMDZmYWU3ZjkyZjAyNjc2OTM4YjZmMw==;";
  } else {
    scoped_runtime.mergeValues({
        {"envoy.reloadable_features.hmac_base64_encoding_only", "true"},
    });
    oauthHMAC = "UjDfDiq1RHQooE16EhoadVxwOD7sBvrn+S8CZ2k4tvM=;";
  }
  // Set SystemTime to a fixed point so we get consistent HMAC encodings between test runs.
  test_time_.setSystemTime(SystemTime(std::chrono::seconds(1000)));

  // host_ must be set, which is guaranteed (ASAN).
  Http::TestRequestHeaderMapImpl request_headers{
      {Http::Headers::get().Host.get(), "traffic.example.com"},
      {Http::Headers::get().Path.get(), "/_signout"},
      {Http::Headers::get().Method.get(), Http::Headers::get().MethodValues.Get},
  };
  filter_->decodeHeaders(request_headers, false);

  const std::string id_token =
      "eyJhbGciOiJIUzI1NiIsInR5cCI6IkpXVCJ9."
      "eyJ1bmlxdWVfbmFtZSI6ImFsZXhjZWk4OCIsInN1YiI6ImFsZXhjZWk4OCIsImp0aSI6IjQ5ZTFjMzc1IiwiYXVkIjoi"
      "dGVzdCIsIm5iZiI6MTcwNzQxNDYzNSwiZXhwIjoyNTU0NDE2MDAwLCJpYXQiOjE3MDc0MTQ2MzYsImlzcyI6ImRvdG5l"
      "dC11c2VyLWp3dHMifQ.LaGOw6x0-m7r-WzxgCIdPnAfp0O1hy6mW4klq9Vs2XM";

  // Expected response after the callback is complete.
  Http::TestRequestHeaderMapImpl expected_headers{
      {Http::Headers::get().Status.get(), "302"},
      {Http::Headers::get().SetCookie.get(),
       "OauthHMAC=" + oauthHMAC + "path=/;Max-Age=600;secure;HttpOnly"},
      {Http::Headers::get().SetCookie.get(),
       "OauthExpires=1600;path=/;Max-Age=600;secure;HttpOnly"},
      {Http::Headers::get().SetCookie.get(),
       "BearerToken=access_code;path=/;Max-Age=600;secure;HttpOnly"},
      {Http::Headers::get().SetCookie.get(),
       "IdToken=" + id_token + ";path=/;Max-Age=2554415000;secure;HttpOnly"},
      {Http::Headers::get().SetCookie.get(),
       "RefreshToken=refresh-token;path=/;Max-Age=1200;secure;HttpOnly"},
      {Http::Headers::get().Location.get(), ""},
  };

  EXPECT_CALL(decoder_callbacks_, encodeHeaders_(HeaderMapEqualRef(&expected_headers), true));

  filter_->onGetAccessTokenSuccess("access_code", id_token, "refresh-token",
                                   std::chrono::seconds(600));
}

/**
 * Scenario: The Oauth filter doesn't save cookie with id token because the token is expired.
 *
 * Expected behavior: The age of the cookie with the id token is equal to zero.
 */

TEST_P(OAuth2Test, OAuthAccessTokenSucessWithTokensExpiredIdToken) {

  init(getConfig(true /* forward_bearer_token */, true /* use_refresh_token */,
                 ::envoy::extensions::filters::http::oauth2::v3::OAuth2Config_AuthType::
                     OAuth2Config_AuthType_URL_ENCODED_BODY /* encoded_body_type */,
                 1200 /* default_refresh_token_expires_in */));
  TestScopedRuntime scoped_runtime;
  if (GetParam() == 1) {
    scoped_runtime.mergeValues({
        {"envoy.reloadable_features.hmac_base64_encoding_only", "false"},
    });
    oauthHMAC =
        "MWQyYzk0NmVlYWUwZGRkZTA4NWNjZGJlZTYwMGEyMjA0OWZhNTZmMmU2ZTdjZTBjYTg1OTk1MTFlNzc4MjcyNw==;";
  } else {
    scoped_runtime.mergeValues({
        {"envoy.reloadable_features.hmac_base64_encoding_only", "true"},
    });
    oauthHMAC = "HSyUburg3d4IXM2+5gCiIEn6VvLm584MqFmVEed4Jyc=;";
  }
  // Set SystemTime to a fixed point so we get consistent HMAC encodings between test runs.
  test_time_.setSystemTime(SystemTime(std::chrono::seconds(2554515000)));

  // host_ must be set, which is guaranteed (ASAN).
  Http::TestRequestHeaderMapImpl request_headers{
      {Http::Headers::get().Host.get(), "traffic.example.com"},
      {Http::Headers::get().Path.get(), "/_signout"},
      {Http::Headers::get().Method.get(), Http::Headers::get().MethodValues.Get},
  };
  filter_->decodeHeaders(request_headers, false);

  const std::string id_token =
      "eyJhbGciOiJIUzI1NiIsInR5cCI6IkpXVCJ9."
      "eyJ1bmlxdWVfbmFtZSI6ImFsZXhjZWk4OCIsInN1YiI6ImFsZXhjZWk4OCIsImp0aSI6IjQ5ZTFjMzc1IiwiYXVkIjoi"
      "dGVzdCIsIm5iZiI6MTcwNzQxNDYzNSwiZXhwIjoyNTU0NDE2MDAwLCJpYXQiOjE3MDc0MTQ2MzYsImlzcyI6ImRvdG5l"
      "dC11c2VyLWp3dHMifQ.LaGOw6x0-m7r-WzxgCIdPnAfp0O1hy6mW4klq9Vs2XM";

  // Expected response after the callback is complete.
  Http::TestRequestHeaderMapImpl expected_headers{
      {Http::Headers::get().Status.get(), "302"},
      {Http::Headers::get().SetCookie.get(),
       "OauthHMAC=" + oauthHMAC + "path=/;Max-Age=600;secure;HttpOnly"},
      {Http::Headers::get().SetCookie.get(),
       "OauthExpires=2554515600;path=/;Max-Age=600;secure;HttpOnly"},
      {Http::Headers::get().SetCookie.get(),
       "BearerToken=access_code;path=/;Max-Age=600;secure;HttpOnly"},
      {Http::Headers::get().SetCookie.get(),
       "IdToken=" + id_token + ";path=/;Max-Age=0;secure;HttpOnly"},
      {Http::Headers::get().SetCookie.get(),
       "RefreshToken=refresh-token;path=/;Max-Age=1200;secure;HttpOnly"},
      {Http::Headers::get().Location.get(), ""},
  };

  EXPECT_CALL(decoder_callbacks_, encodeHeaders_(HeaderMapEqualRef(&expected_headers), true));

  filter_->onGetAccessTokenSuccess("access_code", id_token, "refresh-token",
                                   std::chrono::seconds(600));
}

/**
 * Scenario: The Oauth filter receives the id token without exp claim.
 *           This should never happen as the id token is a JWT with required exp claim per OpenID
 * Connect 1.0 specification.
 *
 * Expected behavior: The age of the cookie with id token is equal to the access token expiry.
 */

TEST_P(OAuth2Test, OAuthAccessTokenSucessWithTokensNoExpClaimInIdToken) {

  init(getConfig(true /* forward_bearer_token */, true /* use_refresh_token */,
                 ::envoy::extensions::filters::http::oauth2::v3::OAuth2Config_AuthType::
                     OAuth2Config_AuthType_URL_ENCODED_BODY /* encoded_body_type */,
                 1200 /* default_refresh_token_expires_in */));
  TestScopedRuntime scoped_runtime;
  if (GetParam() == 1) {
    scoped_runtime.mergeValues({
        {"envoy.reloadable_features.hmac_base64_encoding_only", "false"},
    });
    oauthHMAC =
        "ZTgyYzkyZjEzODlhOThhOTQwNTZkM2U5MWMwMzZhNjBlYzEyZTdkODBlNGMyMjExNWQ1ZjYzZDQ2YjQ2YzJhMA==;";
  } else {
    scoped_runtime.mergeValues({
        {"envoy.reloadable_features.hmac_base64_encoding_only", "true"},
    });
    oauthHMAC = "6CyS8TiamKlAVtPpHANqYOwS59gOTCIRXV9j1GtGwqA=;";
  }
  // Set SystemTime to a fixed point so we get consistent HMAC encodings between test runs.
  test_time_.setSystemTime(SystemTime(std::chrono::seconds(1000)));

  // host_ must be set, which is guaranteed (ASAN).
  Http::TestRequestHeaderMapImpl request_headers{
      {Http::Headers::get().Host.get(), "traffic.example.com"},
      {Http::Headers::get().Path.get(), "/_signout"},
      {Http::Headers::get().Method.get(), Http::Headers::get().MethodValues.Get},
  };
  filter_->decodeHeaders(request_headers, false);

  const std::string id_token =
      "eyJhbGciOiJIUzI1NiJ9."
      "eyJSb2xlIjoiQWRtaW4iLCJJc3N1ZXIiOiJJc3N1ZXIiLCJVc2VybmFtZSI6IkphdmFJblVzZSIsImlhdCI6MTcwODA2"
      "NDcyOH0.92H-X2Oa4ECNmFLZBWBHP0BJyEHDprLkEIc2JBJYwkI";

  // Expected response after the callback is complete.
  Http::TestRequestHeaderMapImpl expected_headers{
      {Http::Headers::get().Status.get(), "302"},
      {Http::Headers::get().SetCookie.get(),
       "OauthHMAC=" + oauthHMAC + "path=/;Max-Age=600;secure;HttpOnly"},
      {Http::Headers::get().SetCookie.get(),
       "OauthExpires=1600;path=/;Max-Age=600;secure;HttpOnly"},
      {Http::Headers::get().SetCookie.get(),
       "BearerToken=access_code;path=/;Max-Age=600;secure;HttpOnly"},
      {Http::Headers::get().SetCookie.get(),
       "IdToken=" + id_token + ";path=/;Max-Age=600;secure;HttpOnly"},
      {Http::Headers::get().SetCookie.get(),
       "RefreshToken=refresh-token;path=/;Max-Age=1200;secure;HttpOnly"},
      {Http::Headers::get().Location.get(), ""},
  };

  EXPECT_CALL(decoder_callbacks_, encodeHeaders_(HeaderMapEqualRef(&expected_headers), true));

  filter_->onGetAccessTokenSuccess("access_code", id_token, "refresh-token",
                                   std::chrono::seconds(600));
}

INSTANTIATE_TEST_SUITE_P(EndcodingParams, OAuth2Test, testing::Values(1, 0));

TEST_P(OAuth2Test, OAuthAccessTokenSucessWithTokens_oauth_use_standard_max_age_value) {
  TestScopedRuntime scoped_runtime;
  scoped_runtime.mergeValues({
      {"envoy.reloadable_features.oauth_use_standard_max_age_value", "false"},
  });

  if (GetParam() == 1) {
    oauthHMAC =
        "ZmMzNzFkOWVkY2ZmNzc3M2NjYjk0ZTA0NDM4YTlkOWIxMTUxNmI3NDkyMGRkYjM1Mzg4YTBiMzc4NGRmOWU4Mw==;";
    scoped_runtime.mergeValues({
        {"envoy.reloadable_features.hmac_base64_encoding_only", "false"},
    });
  } else {
    oauthHMAC = "/Dcdntz/d3PMuU4EQ4qdmxFRa3SSDds1OIoLN4TfnoM=;";
    scoped_runtime.mergeValues({
        {"envoy.reloadable_features.hmac_base64_encoding_only", "true"},
    });
  }

  // Set SystemTime to a fixed point so we get consistent HMAC encodings between test runs.
  test_time_.setSystemTime(SystemTime(std::chrono::seconds(0)));

  // host_ must be set, which is guaranteed (ASAN).
  Http::TestRequestHeaderMapImpl request_headers{
      {Http::Headers::get().Host.get(), "traffic.example.com"},
      {Http::Headers::get().Path.get(), "/_signout"},
      {Http::Headers::get().Method.get(), Http::Headers::get().MethodValues.Get},
  };
  filter_->decodeHeaders(request_headers, false);

  // Expected response after the callback is complete.
  Http::TestRequestHeaderMapImpl expected_headers{
      {Http::Headers::get().Status.get(), "302"},
      {Http::Headers::get().SetCookie.get(),
       "OauthHMAC=" + oauthHMAC + "path=/;Max-Age=600;secure;HttpOnly"},
      {Http::Headers::get().SetCookie.get(), "OauthExpires=600;path=/;Max-Age=600;secure;HttpOnly"},
      {Http::Headers::get().SetCookie.get(),
       "BearerToken=access_code;path=/;Max-Age=600;secure;HttpOnly"},
      {Http::Headers::get().SetCookie.get(),
       "IdToken=some-id-token;path=/;Max-Age=600;secure;HttpOnly"},
      {Http::Headers::get().SetCookie.get(),
       "RefreshToken=some-refresh-token;path=/;Max-Age=600;secure;HttpOnly"},
      {Http::Headers::get().Location.get(), ""},
  };

  EXPECT_CALL(decoder_callbacks_, encodeHeaders_(HeaderMapEqualRef(&expected_headers), true));

  filter_->onGetAccessTokenSuccess("access_code", "some-id-token", "some-refresh-token",
                                   std::chrono::seconds(600));
}

TEST_P(OAuth2Test, OAuthAccessTokenSucessWithTokens_oauth_make_token_cookie_httponly) {
  TestScopedRuntime scoped_runtime;
  scoped_runtime.mergeValues({
      {"envoy.reloadable_features.oauth_make_token_cookie_httponly", "false"},
  });
  if (GetParam() == 1) {
    oauthHMAC =
        "ZTEzMmIyYzRmNTdmMTdiY2IyYmViZDE3ODA5ZDliOTE2MTRlNzNjYjc4MjBlMTVlOWY1OTM2ZjViZjM4MzAwNA==;";
    scoped_runtime.mergeValues({
        {"envoy.reloadable_features.hmac_base64_encoding_only", "false"},
    });
  } else {
    oauthHMAC = "4TKyxPV/F7yyvr0XgJ2bkWFOc8t4IOFen1k29b84MAQ=;";
    scoped_runtime.mergeValues({
        {"envoy.reloadable_features.hmac_base64_encoding_only", "true"},
    });
  }

  // Set SystemTime to a fixed point so we get consistent HMAC encodings between test runs.
  test_time_.setSystemTime(SystemTime(std::chrono::seconds(1000)));

  // host_ must be set, which is guaranteed (ASAN).
  Http::TestRequestHeaderMapImpl request_headers{
      {Http::Headers::get().Host.get(), "traffic.example.com"},
      {Http::Headers::get().Path.get(), "/_signout"},
      {Http::Headers::get().Method.get(), Http::Headers::get().MethodValues.Get},
  };
  filter_->decodeHeaders(request_headers, false);

  // Expected response after the callback is complete.
  Http::TestRequestHeaderMapImpl expected_headers{
      {Http::Headers::get().Status.get(), "302"},
      {Http::Headers::get().SetCookie.get(),
       "OauthHMAC=" + oauthHMAC + "path=/;Max-Age=600;secure;HttpOnly"},
      {Http::Headers::get().SetCookie.get(),
       "OauthExpires=1600;path=/;Max-Age=600;secure;HttpOnly"},
      {Http::Headers::get().SetCookie.get(), "BearerToken=access_code;path=/;Max-Age=600;secure"},
      {Http::Headers::get().SetCookie.get(), "IdToken=some-id-token;path=/;Max-Age=600;secure"},
      {Http::Headers::get().SetCookie.get(),
       "RefreshToken=some-refresh-token;path=/;Max-Age=600;secure"},
      {Http::Headers::get().Location.get(), ""},
  };

  EXPECT_CALL(decoder_callbacks_, encodeHeaders_(HeaderMapEqualRef(&expected_headers), true));

  filter_->onGetAccessTokenSuccess("access_code", "some-id-token", "some-refresh-token",
                                   std::chrono::seconds(600));
}

=======
>>>>>>> 0b9f67e7
TEST_F(OAuth2Test, OAuthBearerTokenFlowFromHeader) {
  Http::TestRequestHeaderMapImpl request_headers{
      {Http::Headers::get().Path.get(), "/test?role=bearer"},
      {Http::Headers::get().Host.get(), "traffic.example.com"},
      {Http::Headers::get().Method.get(), Http::Headers::get().MethodValues.Get},
      {Http::Headers::get().Scheme.get(), "https"},
      {Http::CustomHeaders::get().Authorization.get(), "Bearer xyz-header-token"},
  };

  // Fail the validation.
  EXPECT_CALL(*validator_, setParams(_, _));
  EXPECT_CALL(*validator_, isValid()).WillOnce(Return(false));

  EXPECT_EQ(Http::FilterHeadersStatus::StopIteration,
            filter_->decodeHeaders(request_headers, false));
}

TEST_F(OAuth2Test, OAuthBearerTokenFlowFromQueryParameters) {
  Http::TestRequestHeaderMapImpl request_headers{
      {Http::Headers::get().Path.get(), "/test?role=bearer&token=xyz-queryparam-token"},
      {Http::Headers::get().Host.get(), "traffic.example.com"},
      {Http::Headers::get().Method.get(), Http::Headers::get().MethodValues.Get},
      {Http::Headers::get().Scheme.get(), "https"},
  };

  // Fail the validation.
  EXPECT_CALL(*validator_, setParams(_, _));
  EXPECT_CALL(*validator_, isValid()).WillOnce(Return(false));

  EXPECT_EQ(Http::FilterHeadersStatus::StopIteration,
            filter_->decodeHeaders(request_headers, false));
}

TEST_F(OAuth2Test, CookieValidatorInTransition) {
  Http::TestRequestHeaderMapImpl request_headers_base64only{
      {Http::Headers::get().Host.get(), "traffic.example.com"},
      {Http::Headers::get().Path.get(), "/_signout"},
      {Http::Headers::get().Method.get(), Http::Headers::get().MethodValues.Get},
      {Http::Headers::get().Cookie.get(), "OauthExpires=1600"},
      {Http::Headers::get().Cookie.get(), "BearerToken=access_code"},
      {Http::Headers::get().Cookie.get(), "IdToken=some-id-token"},
      {Http::Headers::get().Cookie.get(), "RefreshToken=some-refresh-token"},
      {Http::Headers::get().Cookie.get(), "OauthHMAC="
                                          "Y9gCpVnhyaY+ecSxt/ZLZc/OMb8ZNivrVH1RByJxEbs="},
  };

  auto cookie_validator = std::make_shared<OAuth2CookieValidator>(
      test_time_,
      CookieNames{"BearerToken", "OauthHMAC", "OauthExpires", "IdToken", "RefreshToken"});
  cookie_validator->setParams(request_headers_base64only, "mock-secret");
  EXPECT_TRUE(cookie_validator->hmacIsValid());

  Http::TestRequestHeaderMapImpl request_headers_hexbase64{
      {Http::Headers::get().Host.get(), "traffic.example.com"},
      {Http::Headers::get().Path.get(), "/_signout"},
      {Http::Headers::get().Method.get(), Http::Headers::get().MethodValues.Get},
      {Http::Headers::get().Cookie.get(), "OauthExpires=1600"},
      {Http::Headers::get().Cookie.get(), "BearerToken=access_code"},
      {Http::Headers::get().Cookie.get(), "IdToken=some-id-token"},
      {Http::Headers::get().Cookie.get(), "RefreshToken=some-refresh-token"},
      {Http::Headers::get().Cookie.get(),
       "OauthHMAC="
       "NjNkODAyYTU1OWUxYzlhNjNlNzljNGIxYjdmNjRiNjVjZmNlMzFiZjE5MzYyYmViNTQ3ZDUxMDcyMjcxMTFiYg=="},
  };
  cookie_validator->setParams(request_headers_hexbase64, "mock-secret");

  EXPECT_TRUE(cookie_validator->hmacIsValid());
}

// - The filter receives the initial request
// - The filter redirects a user to the authorization endpoint
// - The filter receives the callback request from the authorization endpoint
// - The filter gets a bearer and refresh tokens from the authorization endpoint
// - The filter redirects a user to the user agent with actual authorization data
// - The filter receives an other request when a bearer token is expired
// - The filter tries to update a bearer token via the refresh token instead of redirect user to the
// authorization endpoint
// - The filter gets a new bearer and refresh tokens via the current refresh token
// - The filter continues to handler the request without redirection to the user agent
TEST_F(OAuth2Test, OAuthTestFullFlowWithUseRefreshToken) {
  init(getConfig(true /* forward_bearer_token */, true /* use_refresh_token */));
  // First construct the initial request to the oauth filter with URI parameters.
  Http::TestRequestHeaderMapImpl first_request_headers{
      {Http::Headers::get().Path.get(), "/test?name=admin&level=trace"},
      {Http::Headers::get().Host.get(), "traffic.example.com"},
      {Http::Headers::get().Method.get(), Http::Headers::get().MethodValues.Post},
      {Http::Headers::get().Scheme.get(), "https"},
  };

  // This is the immediate response - a redirect to the auth cluster.
  Http::TestResponseHeaderMapImpl first_response_headers{
      {Http::Headers::get().Status.get(), "302"},
      {Http::Headers::get().Location.get(),
       "https://auth.example.com/oauth/"
       "authorize/?client_id=" +
           TEST_CLIENT_ID +
           "&redirect_uri=https%3A%2F%2Ftraffic.example.com%2F_oauth"
           "&response_type=code"
           "&scope=" +
           TEST_ENCODED_AUTH_SCOPES +
           "&state=https%3A%2F%2Ftraffic.example.com%2Ftest%3Fname%3Dadmin%26level%3Dtrace"
           "&resource=oauth2-resource&resource=http%3A%2F%2Fexample.com"
           "&resource=https%3A%2F%2Fexample.com%2Fsome%2Fpath%252F..%252F%2Futf8%C3%83%3Bfoo%3Dbar%"
           "3Fvar1%3D1%26var2%3D2"},
  };

  // Fail the validation to trigger the OAuth flow.

  EXPECT_CALL(*validator_, setParams(_, _));
  EXPECT_CALL(*validator_, isValid()).WillOnce(Return(false));
  EXPECT_CALL(*validator_, canUpdateTokenByRefreshToken()).WillOnce(Return(false));

  // Check that the redirect includes the escaped parameter characters, '?', '&' and '='.
  EXPECT_CALL(decoder_callbacks_, encodeHeaders_(HeaderMapEqualRef(&first_response_headers), true));

  // This represents the beginning of the OAuth filter.
  EXPECT_EQ(Http::FilterHeadersStatus::StopIteration,
            filter_->decodeHeaders(first_request_headers, false));

  // This represents the callback request from the authorization server.
  Http::TestRequestHeaderMapImpl second_request_headers{
      {Http::Headers::get().Path.get(), "/_oauth?code=123&state=https%3A%2F%2Ftraffic.example.com%"
                                        "2Ftest%3Fname%3Dadmin%26level%3Dtrace"},
      {Http::Headers::get().Host.get(), "traffic.example.com"},
      {Http::Headers::get().Method.get(), Http::Headers::get().MethodValues.Get},
      {Http::Headers::get().Scheme.get(), "https"},
  };

  // Deliberately fail the HMAC validation check.
  EXPECT_CALL(*validator_, setParams(_, _));
  EXPECT_CALL(*validator_, isValid()).WillOnce(Return(false));

  EXPECT_CALL(*oauth_client_, asyncGetAccessToken("123", TEST_CLIENT_ID, "asdf_client_secret_fdsa",
                                                  "https://traffic.example.com" + TEST_CALLBACK,
                                                  AuthType::UrlEncodedBody));

  // Invoke the callback logic. As a side effect, state_ will be populated.
  EXPECT_EQ(Http::FilterHeadersStatus::StopAllIterationAndBuffer,
            filter_->decodeHeaders(second_request_headers, false));

  EXPECT_EQ(1, config_->stats().oauth_unauthorized_rq_.value());
  EXPECT_EQ(config_->clusterName(), "auth.example.com");

  // Expected response after the callback & validation is complete - verifying we kept the
  // state and method of the original request, including the query string parameters.
  Http::TestRequestHeaderMapImpl second_response_headers{
      {Http::Headers::get().Status.get(), "302"},
      {Http::Headers::get().SetCookie.get(), "OauthHMAC="
                                             "fV62OgLipChTQQC3UFgDp+l5sCiSb3zt7nCoJiVivWw=;"
                                             "path=/;Max-Age=;secure;HttpOnly"},
      {Http::Headers::get().SetCookie.get(), "OauthExpires=;path=/;Max-Age=;secure;HttpOnly"},
      {Http::Headers::get().SetCookie.get(), "BearerToken=;path=/;Max-Age=;secure;HttpOnly"},
      {Http::Headers::get().Location.get(),
       "https://traffic.example.com/test?name=admin&level=trace"},
  };

  EXPECT_CALL(decoder_callbacks_,
              encodeHeaders_(HeaderMapEqualRef(&second_response_headers), true));

  filter_->finishGetAccessTokenFlow();

  // the third request to the oauth filter with URI parameters.
  Http::TestRequestHeaderMapImpl third_request_headers{
      {Http::Headers::get().Path.get(), "/test?name=admin&level=trace"},
      {Http::Headers::get().Host.get(), "traffic.example.com"},
      {Http::Headers::get().Method.get(), Http::Headers::get().MethodValues.Post},
      {Http::Headers::get().Scheme.get(), "https"},
  };

  std::string legit_refresh_token{"legit_refresh_token"};
  EXPECT_CALL(*validator_, refreshToken()).WillRepeatedly(ReturnRef(legit_refresh_token));

  EXPECT_CALL(*validator_, setParams(_, _));
  EXPECT_CALL(*validator_, isValid()).WillOnce(Return(false));
  EXPECT_CALL(*validator_, canUpdateTokenByRefreshToken()).WillOnce(Return(true));

  EXPECT_CALL(*oauth_client_,
              asyncRefreshAccessToken(legit_refresh_token, TEST_CLIENT_ID,
                                      "asdf_client_secret_fdsa", AuthType::UrlEncodedBody));

  EXPECT_EQ(Http::FilterHeadersStatus::StopAllIterationAndWatermark,
            filter_->decodeHeaders(third_request_headers, false));

  EXPECT_CALL(decoder_callbacks_, continueDecoding());

  filter_->finishRefreshAccessTokenFlow();
  EXPECT_EQ(1, config_->stats().oauth_refreshtoken_success_.value());
  EXPECT_EQ(2, config_->stats().oauth_success_.value());
}

TEST_F(OAuth2Test, OAuthTestRefreshAccessTokenSuccess) {

  init(getConfig(true /* forward_bearer_token */, true /* use_refresh_token */));
  // First construct the initial request to the oauth filter with URI parameters.
  Http::TestRequestHeaderMapImpl first_request_headers{
      {Http::Headers::get().Path.get(), "/test?name=admin&level=trace"},
      {Http::Headers::get().Host.get(), "traffic.example.com"},
      {Http::Headers::get().Method.get(), Http::Headers::get().MethodValues.Post},
      {Http::Headers::get().Scheme.get(), "https"},
  };

  std::string legit_token{"legit_token"};
  EXPECT_CALL(*validator_, token()).WillRepeatedly(ReturnRef(legit_token));

  std::string legit_refresh_token{"legit_refresh_token"};
  EXPECT_CALL(*validator_, refreshToken()).WillRepeatedly(ReturnRef(legit_refresh_token));

  // Fail the validation to trigger the OAuth flow with trying to get the access token using by
  // refresh token.
  EXPECT_CALL(*validator_, setParams(_, _));
  EXPECT_CALL(*validator_, isValid()).WillOnce(Return(false));
  EXPECT_CALL(*validator_, canUpdateTokenByRefreshToken()).WillOnce(Return(true));

  EXPECT_CALL(*oauth_client_,
              asyncRefreshAccessToken(legit_refresh_token, TEST_CLIENT_ID,
                                      "asdf_client_secret_fdsa", AuthType::UrlEncodedBody));

  EXPECT_EQ(Http::FilterHeadersStatus::StopAllIterationAndWatermark,
            filter_->decodeHeaders(first_request_headers, false));

  Http::TestResponseHeaderMapImpl redirect_response_headers{
      {Http::Headers::get().Status.get(), "302"},
      {Http::Headers::get().Location.get(),
       "https://auth.example.com/oauth/"
       "authorize/?client_id=" +
           TEST_CLIENT_ID +
           "&redirect_uri=https%3A%2F%2Ftraffic.example.com%2F_oauth"
           "&response_type=code"
           "&scope=" +
           TEST_ENCODED_AUTH_SCOPES +
           "&state=https%3A%2F%2Ftraffic.example.com%2Ftest%3Fname%3Dadmin%26level%3Dtrace"
           "&resource=oauth2-resource&resource=http%3A%2F%2Fexample.com"
           "&resource=https%3A%2F%2Fexample.com"},
  };

  // Check that the redirect includes the escaped parameter characters, '?', '&' and '='.
  EXPECT_CALL(decoder_callbacks_, continueDecoding());

  filter_->onRefreshAccessTokenSuccess("", "", "", std::chrono::seconds(10));

  EXPECT_EQ(1, config_->stats().oauth_refreshtoken_success_.value());
  EXPECT_EQ(1, config_->stats().oauth_success_.value());
}

TEST_F(OAuth2Test, OAuthTestRefreshAccessTokenFail) {

  init(getConfig(true /* forward_bearer_token */, true /* use_refresh_token */));
  // First construct the initial request to the oauth filter with URI parameters.
  Http::TestRequestHeaderMapImpl first_request_headers{
      {Http::Headers::get().Path.get(), "/test?name=admin&level=trace"},
      {Http::Headers::get().Host.get(), "traffic.example.com"},
      {Http::Headers::get().Method.get(), Http::Headers::get().MethodValues.Post},
      {Http::Headers::get().Scheme.get(), "https"},
  };

  std::string legit_token{"legit_token"};
  EXPECT_CALL(*validator_, token()).WillRepeatedly(ReturnRef(legit_token));

  std::string legit_refresh_token{"legit_refresh_token"};
  EXPECT_CALL(*validator_, refreshToken()).WillRepeatedly(ReturnRef(legit_refresh_token));

  // Fail the validation to trigger the OAuth flow with trying to get the access token using by
  // refresh token.
  EXPECT_CALL(*validator_, setParams(_, _));
  EXPECT_CALL(*validator_, isValid()).WillOnce(Return(false));
  EXPECT_CALL(*validator_, canUpdateTokenByRefreshToken()).WillOnce(Return(true));

  EXPECT_CALL(*oauth_client_,
              asyncRefreshAccessToken(legit_refresh_token, TEST_CLIENT_ID,
                                      "asdf_client_secret_fdsa", AuthType::UrlEncodedBody));

  EXPECT_EQ(Http::FilterHeadersStatus::StopAllIterationAndWatermark,
            filter_->decodeHeaders(first_request_headers, false));

  Http::TestResponseHeaderMapImpl redirect_response_headers{
      {Http::Headers::get().Status.get(), "302"},
      {Http::Headers::get().Location.get(),
       "https://auth.example.com/oauth/"
       "authorize/?client_id=" +
           TEST_CLIENT_ID +
           "&redirect_uri=https%3A%2F%2Ftraffic.example.com%2F_oauth"
           "&response_type=code"
           "&scope=" +
           TEST_ENCODED_AUTH_SCOPES +
           "&state=https%3A%2F%2Ftraffic.example.com%2Ftest%3Fname%3Dadmin%26level%3Dtrace"
           "&resource=oauth2-resource&resource=http%3A%2F%2Fexample.com"
           "&resource=https%3A%2F%2Fexample.com%2Fsome%2Fpath%252F..%252F%2Futf8%C3%83%3Bfoo%3Dbar%"
           "3Fvar1%3D1%26var2%3D2"},
  };

  // Check that the redirect includes the escaped parameter characters, '?', '&' and '='.
  EXPECT_CALL(decoder_callbacks_,
              encodeHeaders_(HeaderMapEqualRef(&redirect_response_headers), true));

  filter_->onRefreshAccessTokenFailure();

  EXPECT_EQ(1, config_->stats().oauth_unauthorized_rq_.value());
  EXPECT_EQ(1, config_->stats().oauth_refreshtoken_failure_.value());
}

/**
 * Scenario: The OAuth filter refresh flow fails for a request that matches the
 * deny_redirect_matcher.
 *
 * Expected behavior: the filter should should return 401 Unauthorized response.
 */
TEST_F(OAuth2Test, AjaxRefreshDoesNotRedirect) {

  init(getConfig(true /* forward_bearer_token */, true /* use_refresh_token */));
  // First construct the initial request to the oauth filter with URI parameters.
  Http::TestRequestHeaderMapImpl first_request_headers{
      {Http::Headers::get().Path.get(), "/test?name=admin&level=trace"},
      {Http::Headers::get().Host.get(), "traffic.example.com"},
      {Http::Headers::get().Method.get(), Http::Headers::get().MethodValues.Post},
      {Http::Headers::get().Scheme.get(), "https"},
      {"X-Requested-With", "XMLHttpRequest"},
  };

  std::string legit_token{"legit_token"};
  EXPECT_CALL(*validator_, token()).WillRepeatedly(ReturnRef(legit_token));

  std::string legit_refresh_token{"legit_refresh_token"};
  EXPECT_CALL(*validator_, refreshToken()).WillRepeatedly(ReturnRef(legit_refresh_token));

  // Fail the validation to trigger the OAuth flow with trying to get the access token using by
  // refresh token.
  EXPECT_CALL(*validator_, setParams(_, _));
  EXPECT_CALL(*validator_, isValid()).WillOnce(Return(false));
  EXPECT_CALL(*validator_, canUpdateTokenByRefreshToken()).WillOnce(Return(true));

  EXPECT_CALL(*oauth_client_,
              asyncRefreshAccessToken(legit_refresh_token, TEST_CLIENT_ID,
                                      "asdf_client_secret_fdsa", AuthType::UrlEncodedBody));

  EXPECT_EQ(Http::FilterHeadersStatus::StopAllIterationAndWatermark,
            filter_->decodeHeaders(first_request_headers, false));

  // Unauthorized response is expected instead of 302 redirect.
  EXPECT_CALL(decoder_callbacks_, sendLocalReply(Http::Code::Unauthorized, _, _, _, _));

  filter_->onRefreshAccessTokenFailure();

  EXPECT_EQ(0, config_->stats().oauth_unauthorized_rq_.value());
  EXPECT_EQ(1, config_->stats().oauth_refreshtoken_failure_.value());
  EXPECT_EQ(1, config_->stats().oauth_failure_.value());
}

TEST_F(OAuth2Test, OAuthTestSetCookiesAfterRefreshAccessToken) {

  init(getConfig(true /* forward_bearer_token */, true /* use_refresh_token */));

  const auto expires_at_s = DateUtil::nowToSeconds(test_time_.timeSystem()) - 10;

  // the third request to the oauth filter with URI parameters.
  Http::TestRequestHeaderMapImpl request_headers{
      {Http::Headers::get().Path.get(), "/test?name=admin&level=trace"},
      {Http::Headers::get().Host.get(), "traffic.example.com"},
      {Http::Headers::get().Method.get(), Http::Headers::get().MethodValues.Post},
      {Http::Headers::get().Scheme.get(), "https"},
      {Http::Headers::get().Cookie.get(), fmt::format("OauthExpires={}", expires_at_s)},
      {Http::Headers::get().Cookie.get(), "BearerToken=xyztoken"},
      {Http::Headers::get().Cookie.get(), "OauthHMAC=dCu0otMcLoaGF73jrT+R8rGA0pnWyMgNf4+GivGrHEI="},
  };

  std::string legit_refresh_token{"legit_refresh_token"};
  EXPECT_CALL(*validator_, refreshToken()).WillRepeatedly(ReturnRef(legit_refresh_token));

  EXPECT_CALL(*validator_, setParams(_, _));
  EXPECT_CALL(*validator_, isValid()).WillOnce(Return(false));
  EXPECT_CALL(*validator_, canUpdateTokenByRefreshToken()).WillOnce(Return(true));

  EXPECT_CALL(*oauth_client_,
              asyncRefreshAccessToken(legit_refresh_token, TEST_CLIENT_ID,
                                      "asdf_client_secret_fdsa", AuthType::UrlEncodedBody));

  EXPECT_EQ(Http::FilterHeadersStatus::StopAllIterationAndWatermark,
            filter_->decodeHeaders(request_headers, false));

  EXPECT_CALL(decoder_callbacks_, continueDecoding());

  // Set SystemTime to a fixed point so we get consistent HMAC encodings between test runs.
  test_time_.setSystemTime(SystemTime(std::chrono::seconds(0)));
  const std::chrono::seconds expiredTime(10);
  filter_->updateTokens("accessToken", "idToken", "refreshToken", expiredTime);

  filter_->finishRefreshAccessTokenFlow();

  Http::TestResponseHeaderMapImpl response_headers{};

  EXPECT_EQ(Http::FilterHeadersStatus::Continue, filter_->encodeHeaders(response_headers, false));

  Http::TestResponseHeaderMapImpl expected_response_headers{
      {Http::Headers::get().SetCookie.get(), "OauthHMAC="
                                             "OYnODPsSGabEpZ2LAiPxyjAFgN/7/5Xg24G7jUoUbyI=;"
                                             "path=/;Max-Age=10;secure;HttpOnly"},
      {Http::Headers::get().SetCookie.get(), "OauthExpires=10;path=/;Max-Age=10;secure;HttpOnly"},
      {Http::Headers::get().SetCookie.get(),
       "BearerToken=accessToken;path=/;Max-Age=10;secure;HttpOnly"},
      {Http::Headers::get().SetCookie.get(), "IdToken=idToken;path=/;Max-Age=10;secure;HttpOnly"},
      {Http::Headers::get().SetCookie.get(),
       "RefreshToken=refreshToken;path=/;Max-Age=604800;secure;HttpOnly"},
  };

  EXPECT_THAT(response_headers, HeaderMapEqualRef(&expected_response_headers));

  auto cookies = Http::Utility::parseCookies(request_headers);
  EXPECT_EQ(cookies.at("OauthHMAC"), "OYnODPsSGabEpZ2LAiPxyjAFgN/7/5Xg24G7jUoUbyI=");
  EXPECT_EQ(cookies.at("OauthExpires"), "10");
  EXPECT_EQ(cookies.at("BearerToken"), "accessToken");
  EXPECT_EQ(cookies.at("IdToken"), "idToken");
  EXPECT_EQ(cookies.at("RefreshToken"), "refreshToken");
}

TEST_F(OAuth2Test, OAuthTestSetCookiesAfterRefreshAccessTokenWithBasicAuth) {

  init(getConfig(true /* forward_bearer_token */, true /* use_refresh_token */,
                 ::envoy::extensions::filters::http::oauth2::v3::OAuth2Config_AuthType::
                     OAuth2Config_AuthType_BASIC_AUTH
                 /* authType */));

  const auto expires_at_s = DateUtil::nowToSeconds(test_time_.timeSystem()) - 10;

  Http::TestRequestHeaderMapImpl request_headers{
      {Http::Headers::get().Path.get(), "/test?name=admin&level=trace"},
      {Http::Headers::get().Host.get(), "traffic.example.com"},
      {Http::Headers::get().Method.get(), Http::Headers::get().MethodValues.Post},
      {Http::Headers::get().Scheme.get(), "https"},
      {Http::Headers::get().Cookie.get(), fmt::format("OauthExpires={}", expires_at_s)},
      {Http::Headers::get().Cookie.get(), "BearerToken=xyztoken"},
      {Http::Headers::get().Cookie.get(), "OauthHMAC=dCu0otMcLoaGF73jrT+R8rGA0pnWyMgNf4+GivGrHEI="},
      {Http::Headers::get().Cookie.get(), "RefreshToken=legit_refresh_token"},
  };

  std::string legit_refresh_token{"legit_refresh_token"};
  EXPECT_CALL(*validator_, refreshToken()).WillRepeatedly(ReturnRef(legit_refresh_token));

  EXPECT_CALL(*validator_, setParams(_, _));
  EXPECT_CALL(*validator_, isValid()).WillOnce(Return(false));
  EXPECT_CALL(*validator_, canUpdateTokenByRefreshToken()).WillOnce(Return(true));

  EXPECT_CALL(*oauth_client_,
              asyncRefreshAccessToken(legit_refresh_token, TEST_CLIENT_ID,
                                      "asdf_client_secret_fdsa", AuthType::BasicAuth));

  EXPECT_EQ(Http::FilterHeadersStatus::StopAllIterationAndWatermark,
            filter_->decodeHeaders(request_headers, false));

  EXPECT_CALL(decoder_callbacks_, continueDecoding());

  // Set SystemTime to a fixed point so we get consistent HMAC encodings between test runs.
  test_time_.setSystemTime(SystemTime(std::chrono::seconds(0)));
  const std::chrono::seconds expiredTime(10);
  filter_->updateTokens("accessToken", "idToken", "refreshToken", expiredTime);

  filter_->finishRefreshAccessTokenFlow();

  Http::TestResponseHeaderMapImpl response_headers{};

  EXPECT_EQ(Http::FilterHeadersStatus::Continue, filter_->encodeHeaders(response_headers, false));

  Http::TestResponseHeaderMapImpl expected_response_headers{
      {Http::Headers::get().SetCookie.get(), "OauthHMAC="
                                             "OYnODPsSGabEpZ2LAiPxyjAFgN/7/5Xg24G7jUoUbyI=;"
                                             "path=/;Max-Age=10;secure;HttpOnly"},
      {Http::Headers::get().SetCookie.get(), "OauthExpires=10;path=/;Max-Age=10;secure;HttpOnly"},
      {Http::Headers::get().SetCookie.get(),
       "BearerToken=accessToken;path=/;Max-Age=10;secure;HttpOnly"},
      {Http::Headers::get().SetCookie.get(), "IdToken=idToken;path=/;Max-Age=10;secure;HttpOnly"},
      {Http::Headers::get().SetCookie.get(),
       "RefreshToken=refreshToken;path=/;Max-Age=604800;secure;HttpOnly"},
  };

  EXPECT_THAT(response_headers, HeaderMapEqualRef(&expected_response_headers));

  auto cookies = Http::Utility::parseCookies(request_headers);
  EXPECT_EQ(cookies.at("OauthHMAC"), "OYnODPsSGabEpZ2LAiPxyjAFgN/7/5Xg24G7jUoUbyI=");
  EXPECT_EQ(cookies.at("OauthExpires"), "10");
  EXPECT_EQ(cookies.at("BearerToken"), "accessToken");
  EXPECT_EQ(cookies.at("IdToken"), "idToken");
  EXPECT_EQ(cookies.at("RefreshToken"), "refreshToken");
}

} // namespace Oauth2
} // namespace HttpFilters
} // namespace Extensions
} // namespace Envoy<|MERGE_RESOLUTION|>--- conflicted
+++ resolved
@@ -1793,7 +1793,6 @@
                                    std::chrono::seconds(600));
 }
 
-<<<<<<< HEAD
 /**
  * Scenario: The Oauth filter saves cookies with tokens after successful receipt of the tokens.
  *
@@ -1801,25 +1800,14 @@
  * id token.
  */
 
-TEST_P(OAuth2Test, OAuthAccessTokenSucessWithTokensIdTokenExpiresInFromJwt) {
+TEST_F(OAuth2Test, OAuthAccessTokenSucessWithTokensIdTokenExpiresInFromJwt) {
 
   init(getConfig(true /* forward_bearer_token */, true /* use_refresh_token */,
                  ::envoy::extensions::filters::http::oauth2::v3::OAuth2Config_AuthType::
                      OAuth2Config_AuthType_URL_ENCODED_BODY /* encoded_body_type */,
                  1200 /* default_refresh_token_expires_in */));
   TestScopedRuntime scoped_runtime;
-  if (GetParam() == 1) {
-    scoped_runtime.mergeValues({
-        {"envoy.reloadable_features.hmac_base64_encoding_only", "false"},
-    });
-    oauthHMAC =
-        "NTIzMGRmMGUyYWI1NDQ3NDI4YTA0ZDdhMTIxYTFhNzU1YzcwMzgzZWVjMDZmYWU3ZjkyZjAyNjc2OTM4YjZmMw==;";
-  } else {
-    scoped_runtime.mergeValues({
-        {"envoy.reloadable_features.hmac_base64_encoding_only", "true"},
-    });
-    oauthHMAC = "UjDfDiq1RHQooE16EhoadVxwOD7sBvrn+S8CZ2k4tvM=;";
-  }
+  oauthHMAC = "UjDfDiq1RHQooE16EhoadVxwOD7sBvrn+S8CZ2k4tvM=;";
   // Set SystemTime to a fixed point so we get consistent HMAC encodings between test runs.
   test_time_.setSystemTime(SystemTime(std::chrono::seconds(1000)));
 
@@ -1865,25 +1853,14 @@
  * Expected behavior: The age of the cookie with the id token is equal to zero.
  */
 
-TEST_P(OAuth2Test, OAuthAccessTokenSucessWithTokensExpiredIdToken) {
+TEST_F(OAuth2Test, OAuthAccessTokenSucessWithTokensExpiredIdToken) {
 
   init(getConfig(true /* forward_bearer_token */, true /* use_refresh_token */,
                  ::envoy::extensions::filters::http::oauth2::v3::OAuth2Config_AuthType::
                      OAuth2Config_AuthType_URL_ENCODED_BODY /* encoded_body_type */,
                  1200 /* default_refresh_token_expires_in */));
   TestScopedRuntime scoped_runtime;
-  if (GetParam() == 1) {
-    scoped_runtime.mergeValues({
-        {"envoy.reloadable_features.hmac_base64_encoding_only", "false"},
-    });
-    oauthHMAC =
-        "MWQyYzk0NmVlYWUwZGRkZTA4NWNjZGJlZTYwMGEyMjA0OWZhNTZmMmU2ZTdjZTBjYTg1OTk1MTFlNzc4MjcyNw==;";
-  } else {
-    scoped_runtime.mergeValues({
-        {"envoy.reloadable_features.hmac_base64_encoding_only", "true"},
-    });
-    oauthHMAC = "HSyUburg3d4IXM2+5gCiIEn6VvLm584MqFmVEed4Jyc=;";
-  }
+  oauthHMAC = "HSyUburg3d4IXM2+5gCiIEn6VvLm584MqFmVEed4Jyc=;";
   // Set SystemTime to a fixed point so we get consistent HMAC encodings between test runs.
   test_time_.setSystemTime(SystemTime(std::chrono::seconds(2554515000)));
 
@@ -1931,25 +1908,14 @@
  * Expected behavior: The age of the cookie with id token is equal to the access token expiry.
  */
 
-TEST_P(OAuth2Test, OAuthAccessTokenSucessWithTokensNoExpClaimInIdToken) {
+TEST_F(OAuth2Test, OAuthAccessTokenSucessWithTokensNoExpClaimInIdToken) {
 
   init(getConfig(true /* forward_bearer_token */, true /* use_refresh_token */,
                  ::envoy::extensions::filters::http::oauth2::v3::OAuth2Config_AuthType::
                      OAuth2Config_AuthType_URL_ENCODED_BODY /* encoded_body_type */,
                  1200 /* default_refresh_token_expires_in */));
   TestScopedRuntime scoped_runtime;
-  if (GetParam() == 1) {
-    scoped_runtime.mergeValues({
-        {"envoy.reloadable_features.hmac_base64_encoding_only", "false"},
-    });
-    oauthHMAC =
-        "ZTgyYzkyZjEzODlhOThhOTQwNTZkM2U5MWMwMzZhNjBlYzEyZTdkODBlNGMyMjExNWQ1ZjYzZDQ2YjQ2YzJhMA==;";
-  } else {
-    scoped_runtime.mergeValues({
-        {"envoy.reloadable_features.hmac_base64_encoding_only", "true"},
-    });
-    oauthHMAC = "6CyS8TiamKlAVtPpHANqYOwS59gOTCIRXV9j1GtGwqA=;";
-  }
+  oauthHMAC = "6CyS8TiamKlAVtPpHANqYOwS59gOTCIRXV9j1GtGwqA=;";
   // Set SystemTime to a fixed point so we get consistent HMAC encodings between test runs.
   test_time_.setSystemTime(SystemTime(std::chrono::seconds(1000)));
 
@@ -1988,110 +1954,6 @@
                                    std::chrono::seconds(600));
 }
 
-INSTANTIATE_TEST_SUITE_P(EndcodingParams, OAuth2Test, testing::Values(1, 0));
-
-TEST_P(OAuth2Test, OAuthAccessTokenSucessWithTokens_oauth_use_standard_max_age_value) {
-  TestScopedRuntime scoped_runtime;
-  scoped_runtime.mergeValues({
-      {"envoy.reloadable_features.oauth_use_standard_max_age_value", "false"},
-  });
-
-  if (GetParam() == 1) {
-    oauthHMAC =
-        "ZmMzNzFkOWVkY2ZmNzc3M2NjYjk0ZTA0NDM4YTlkOWIxMTUxNmI3NDkyMGRkYjM1Mzg4YTBiMzc4NGRmOWU4Mw==;";
-    scoped_runtime.mergeValues({
-        {"envoy.reloadable_features.hmac_base64_encoding_only", "false"},
-    });
-  } else {
-    oauthHMAC = "/Dcdntz/d3PMuU4EQ4qdmxFRa3SSDds1OIoLN4TfnoM=;";
-    scoped_runtime.mergeValues({
-        {"envoy.reloadable_features.hmac_base64_encoding_only", "true"},
-    });
-  }
-
-  // Set SystemTime to a fixed point so we get consistent HMAC encodings between test runs.
-  test_time_.setSystemTime(SystemTime(std::chrono::seconds(0)));
-
-  // host_ must be set, which is guaranteed (ASAN).
-  Http::TestRequestHeaderMapImpl request_headers{
-      {Http::Headers::get().Host.get(), "traffic.example.com"},
-      {Http::Headers::get().Path.get(), "/_signout"},
-      {Http::Headers::get().Method.get(), Http::Headers::get().MethodValues.Get},
-  };
-  filter_->decodeHeaders(request_headers, false);
-
-  // Expected response after the callback is complete.
-  Http::TestRequestHeaderMapImpl expected_headers{
-      {Http::Headers::get().Status.get(), "302"},
-      {Http::Headers::get().SetCookie.get(),
-       "OauthHMAC=" + oauthHMAC + "path=/;Max-Age=600;secure;HttpOnly"},
-      {Http::Headers::get().SetCookie.get(), "OauthExpires=600;path=/;Max-Age=600;secure;HttpOnly"},
-      {Http::Headers::get().SetCookie.get(),
-       "BearerToken=access_code;path=/;Max-Age=600;secure;HttpOnly"},
-      {Http::Headers::get().SetCookie.get(),
-       "IdToken=some-id-token;path=/;Max-Age=600;secure;HttpOnly"},
-      {Http::Headers::get().SetCookie.get(),
-       "RefreshToken=some-refresh-token;path=/;Max-Age=600;secure;HttpOnly"},
-      {Http::Headers::get().Location.get(), ""},
-  };
-
-  EXPECT_CALL(decoder_callbacks_, encodeHeaders_(HeaderMapEqualRef(&expected_headers), true));
-
-  filter_->onGetAccessTokenSuccess("access_code", "some-id-token", "some-refresh-token",
-                                   std::chrono::seconds(600));
-}
-
-TEST_P(OAuth2Test, OAuthAccessTokenSucessWithTokens_oauth_make_token_cookie_httponly) {
-  TestScopedRuntime scoped_runtime;
-  scoped_runtime.mergeValues({
-      {"envoy.reloadable_features.oauth_make_token_cookie_httponly", "false"},
-  });
-  if (GetParam() == 1) {
-    oauthHMAC =
-        "ZTEzMmIyYzRmNTdmMTdiY2IyYmViZDE3ODA5ZDliOTE2MTRlNzNjYjc4MjBlMTVlOWY1OTM2ZjViZjM4MzAwNA==;";
-    scoped_runtime.mergeValues({
-        {"envoy.reloadable_features.hmac_base64_encoding_only", "false"},
-    });
-  } else {
-    oauthHMAC = "4TKyxPV/F7yyvr0XgJ2bkWFOc8t4IOFen1k29b84MAQ=;";
-    scoped_runtime.mergeValues({
-        {"envoy.reloadable_features.hmac_base64_encoding_only", "true"},
-    });
-  }
-
-  // Set SystemTime to a fixed point so we get consistent HMAC encodings between test runs.
-  test_time_.setSystemTime(SystemTime(std::chrono::seconds(1000)));
-
-  // host_ must be set, which is guaranteed (ASAN).
-  Http::TestRequestHeaderMapImpl request_headers{
-      {Http::Headers::get().Host.get(), "traffic.example.com"},
-      {Http::Headers::get().Path.get(), "/_signout"},
-      {Http::Headers::get().Method.get(), Http::Headers::get().MethodValues.Get},
-  };
-  filter_->decodeHeaders(request_headers, false);
-
-  // Expected response after the callback is complete.
-  Http::TestRequestHeaderMapImpl expected_headers{
-      {Http::Headers::get().Status.get(), "302"},
-      {Http::Headers::get().SetCookie.get(),
-       "OauthHMAC=" + oauthHMAC + "path=/;Max-Age=600;secure;HttpOnly"},
-      {Http::Headers::get().SetCookie.get(),
-       "OauthExpires=1600;path=/;Max-Age=600;secure;HttpOnly"},
-      {Http::Headers::get().SetCookie.get(), "BearerToken=access_code;path=/;Max-Age=600;secure"},
-      {Http::Headers::get().SetCookie.get(), "IdToken=some-id-token;path=/;Max-Age=600;secure"},
-      {Http::Headers::get().SetCookie.get(),
-       "RefreshToken=some-refresh-token;path=/;Max-Age=600;secure"},
-      {Http::Headers::get().Location.get(), ""},
-  };
-
-  EXPECT_CALL(decoder_callbacks_, encodeHeaders_(HeaderMapEqualRef(&expected_headers), true));
-
-  filter_->onGetAccessTokenSuccess("access_code", "some-id-token", "some-refresh-token",
-                                   std::chrono::seconds(600));
-}
-
-=======
->>>>>>> 0b9f67e7
 TEST_F(OAuth2Test, OAuthBearerTokenFlowFromHeader) {
   Http::TestRequestHeaderMapImpl request_headers{
       {Http::Headers::get().Path.get(), "/test?role=bearer"},

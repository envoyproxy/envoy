--- conflicted
+++ resolved
@@ -1833,47 +1833,6 @@
                                    std::chrono::seconds(600));
 }
 
-<<<<<<< HEAD
-TEST_F(OAuth2Test, OAuthAccessTokenSucessWithTokens_oauth_make_token_cookie_httponly) {
-  TestScopedRuntime scoped_runtime;
-  scoped_runtime.mergeValues({
-      {"envoy.reloadable_features.oauth_make_token_cookie_httponly", "false"},
-  });
-  oauthHMAC = "4TKyxPV/F7yyvr0XgJ2bkWFOc8t4IOFen1k29b84MAQ=;";
-
-  // Set SystemTime to a fixed point so we get consistent HMAC encodings between test runs.
-  test_time_.setSystemTime(SystemTime(std::chrono::seconds(1000)));
-
-  // host_ must be set, which is guaranteed (ASAN).
-  Http::TestRequestHeaderMapImpl request_headers{
-      {Http::Headers::get().Host.get(), "traffic.example.com"},
-      {Http::Headers::get().Path.get(), "/_signout"},
-      {Http::Headers::get().Method.get(), Http::Headers::get().MethodValues.Get},
-  };
-  filter_->decodeHeaders(request_headers, false);
-
-  // Expected response after the callback is complete.
-  Http::TestRequestHeaderMapImpl expected_headers{
-      {Http::Headers::get().Status.get(), "302"},
-      {Http::Headers::get().SetCookie.get(),
-       "OauthHMAC=" + oauthHMAC + "path=/;Max-Age=600;secure;HttpOnly"},
-      {Http::Headers::get().SetCookie.get(),
-       "OauthExpires=1600;path=/;Max-Age=600;secure;HttpOnly"},
-      {Http::Headers::get().SetCookie.get(), "BearerToken=access_code;path=/;Max-Age=600;secure"},
-      {Http::Headers::get().SetCookie.get(), "IdToken=some-id-token;path=/;Max-Age=600;secure"},
-      {Http::Headers::get().SetCookie.get(),
-       "RefreshToken=some-refresh-token;path=/;Max-Age=600;secure;HttpOnly"},
-      {Http::Headers::get().Location.get(), ""},
-  };
-
-  EXPECT_CALL(decoder_callbacks_, encodeHeaders_(HeaderMapEqualRef(&expected_headers), true));
-
-  filter_->onGetAccessTokenSuccess("access_code", "some-id-token", "some-refresh-token",
-                                   std::chrono::seconds(600));
-}
-
-=======
->>>>>>> 5791be66
 TEST_F(OAuth2Test, OAuthBearerTokenFlowFromHeader) {
   Http::TestRequestHeaderMapImpl request_headers{
       {Http::Headers::get().Path.get(), "/test?role=bearer"},

#include <memory>
#include <string>

#include "envoy/extensions/filters/http/oauth2/v3/oauth.pb.h"
#include "envoy/extensions/filters/http/oauth2/v3/oauth.pb.validate.h"
#include "envoy/http/async_client.h"
#include "envoy/http/message.h"

#include "source/common/common/macros.h"
#include "source/common/http/message_impl.h"
#include "source/common/protobuf/message_validator_impl.h"
#include "source/common/protobuf/utility.h"
#include "source/common/runtime/runtime_protos.h"
#include "source/common/secret/secret_manager_impl.h"
#include "source/extensions/filters/http/oauth2/filter.h"

#include "test/mocks/http/mocks.h"
#include "test/mocks/server/mocks.h"
#include "test/mocks/upstream/mocks.h"
#include "test/test_common/test_runtime.h"
#include "test/test_common/utility.h"

#include "gmock/gmock.h"
#include "gtest/gtest.h"

namespace Envoy {
namespace Extensions {
namespace HttpFilters {
namespace Oauth2 {

using testing::_;
using testing::NiceMock;
using testing::Return;
using testing::ReturnRef;

static const std::string TEST_CALLBACK = "/_oauth";
static const std::string TEST_CLIENT_ID = "1";
static const std::string TEST_CLIENT_SECRET_ID = "MyClientSecretKnoxID";
static const std::string TEST_TOKEN_SECRET_ID = "MyTokenSecretKnoxID";
static const std::string TEST_DEFAULT_SCOPE = "user";
static const std::string TEST_ENCODED_AUTH_SCOPES = "user%20openid%20email";

namespace {
Http::RegisterCustomInlineHeader<Http::CustomInlineHeaderRegistry::Type::RequestHeaders>
    authorization_handle(Http::CustomHeaders::get().Authorization);
}

class MockSecretReader : public SecretReader {
public:
  const std::string& clientSecret() const override {
    CONSTRUCT_ON_FIRST_USE(std::string, "asdf_client_secret_fdsa");
  }
  const std::string& tokenSecret() const override {
    CONSTRUCT_ON_FIRST_USE(std::string, "asdf_token_secret_fdsa");
  }
};

class MockOAuth2CookieValidator : public CookieValidator {
public:
  MOCK_METHOD(std::string&, username, (), (const));
  MOCK_METHOD(std::string&, token, (), (const));
  MOCK_METHOD(std::string&, refreshToken, (), (const));

  MOCK_METHOD(bool, canUpdateTokenByRefreshToken, (), (const));
  MOCK_METHOD(bool, isValid, (), (const));
  MOCK_METHOD(void, setParams, (const Http::RequestHeaderMap& headers, const std::string& secret));
};

class MockOAuth2Client : public OAuth2Client {
public:
  void onSuccess(const Http::AsyncClient::Request&, Http::ResponseMessagePtr&&) override {}
  void onFailure(const Http::AsyncClient::Request&, Http::AsyncClient::FailureReason) override {}
  void setCallbacks(FilterCallbacks&) override {}
  void onBeforeFinalizeUpstreamSpan(Envoy::Tracing::Span&,
                                    const Http::ResponseHeaderMap*) override {}

  MOCK_METHOD(void, asyncGetAccessToken,
              (const std::string&, const std::string&, const std::string&, const std::string&,
               Envoy::Extensions::HttpFilters::Oauth2::AuthType));

  MOCK_METHOD(void, asyncRefreshAccessToken,
              (const std::string&, const std::string&, const std::string&,
               Envoy::Extensions::HttpFilters::Oauth2::AuthType));
};

class OAuth2Test : public testing::TestWithParam<int> {
public:
  OAuth2Test(bool run_init = true) : request_(&cm_.thread_local_cluster_.async_client_) {
    factory_context_.server_factory_context_.cluster_manager_.initializeClusters(
        {"auth.example.com"}, {});
    if (run_init) {
      init();
    }
  }

  void init() { init(getConfig()); }

  void init(FilterConfigSharedPtr config) {
    // Set up the OAuth client.
    oauth_client_ = new MockOAuth2Client();
    std::unique_ptr<OAuth2Client> oauth_client_ptr{oauth_client_};

    config_ = config;
    filter_ = std::make_shared<OAuth2Filter>(config_, std::move(oauth_client_ptr), test_time_);
    filter_->setDecoderFilterCallbacks(decoder_callbacks_);
    filter_->setEncoderFilterCallbacks(encoder_callbacks_);
    validator_ = std::make_shared<MockOAuth2CookieValidator>();
    filter_->validator_ = validator_;
  }

  // Set up proto fields with standard config.
  FilterConfigSharedPtr
  getConfig(bool forward_bearer_token = true, bool use_refresh_token = false,
            ::envoy::extensions::filters::http::oauth2::v3::OAuth2Config_AuthType auth_type =
                ::envoy::extensions::filters::http::oauth2::v3::OAuth2Config_AuthType::
                    OAuth2Config_AuthType_URL_ENCODED_BODY,
            int default_refresh_token_expires_in = 0, bool preserve_authorization_header = false,
            bool disable_id_token_set_cookie = false, bool set_cookie_domain = false,
            bool disable_access_token_set_cookie = false,
            bool disable_refresh_token_set_cookie = false) {
    envoy::extensions::filters::http::oauth2::v3::OAuth2Config p;
    auto* endpoint = p.mutable_token_endpoint();
    endpoint->set_cluster("auth.example.com");
    endpoint->set_uri("auth.example.com/_oauth");
    endpoint->mutable_timeout()->set_seconds(1);
    p.set_redirect_uri("%REQ(:scheme)%://%REQ(:authority)%" + TEST_CALLBACK);
    p.mutable_redirect_path_matcher()->mutable_path()->set_exact(TEST_CALLBACK);
    p.set_authorization_endpoint("https://auth.example.com/oauth/authorize/");
    p.mutable_signout_path()->mutable_path()->set_exact("/_signout");
    p.set_forward_bearer_token(forward_bearer_token);
    p.set_preserve_authorization_header(preserve_authorization_header);
    p.set_disable_id_token_set_cookie(disable_id_token_set_cookie);
    p.set_disable_access_token_set_cookie(disable_access_token_set_cookie);
    p.set_disable_refresh_token_set_cookie(disable_refresh_token_set_cookie);

    auto* useRefreshToken = p.mutable_use_refresh_token();
    useRefreshToken->set_value(use_refresh_token);

    if (default_refresh_token_expires_in != 0) {
      auto* refresh_token_expires_in = p.mutable_default_refresh_token_expires_in();
      refresh_token_expires_in->set_seconds(default_refresh_token_expires_in);
    }

    p.set_auth_type(auth_type);
    p.add_auth_scopes("user");
    p.add_auth_scopes("openid");
    p.add_auth_scopes("email");
    p.add_resources("oauth2-resource");
    p.add_resources("http://example.com");
    p.add_resources("https://example.com/some/path%2F..%2F/utf8\xc3\x83;foo=bar?var1=1&var2=2");
    auto* matcher = p.add_pass_through_matcher();
    matcher->set_name(":method");
    matcher->mutable_string_match()->set_exact("OPTIONS");
    auto* deny_redirect_matcher = p.add_deny_redirect_matcher();
    deny_redirect_matcher->set_name("X-Requested-With");
    deny_redirect_matcher->mutable_string_match()->set_exact("XMLHttpRequest");
    auto credentials = p.mutable_credentials();
    credentials->set_client_id(TEST_CLIENT_ID);
    credentials->mutable_token_secret()->set_name("secret");
    credentials->mutable_hmac_secret()->set_name("hmac");
    // Skipping setting credentials.cookie_names field should give default cookie names:
    // BearerToken, OauthHMAC, and OauthExpires.
    if (set_cookie_domain) {
      credentials->set_cookie_domain("example.com");
    }

    MessageUtil::validate(p, ProtobufMessage::getStrictValidationVisitor());

    // Create filter config.
    auto secret_reader = std::make_shared<MockSecretReader>();
    FilterConfigSharedPtr c = std::make_shared<FilterConfig>(
        p, factory_context_.server_factory_context_, secret_reader, scope_, "test.");

    return c;
  }

  // Validates the behavior of the cookie validator.
  void expectValidCookies(const CookieNames& cookie_names, const std::string& cookie_domain) {
    // Set SystemTime to a fixed point so we get consistent HMAC encodings between test runs.
    test_time_.setSystemTime(SystemTime(std::chrono::seconds(0)));

    const auto expires_at_s = DateUtil::nowToSeconds(test_time_.timeSystem()) + 10;

    Http::TestRequestHeaderMapImpl request_headers{
        {Http::Headers::get().Host.get(), "traffic.example.com"},
        {Http::Headers::get().Path.get(), "/anypath"},
        {Http::Headers::get().Method.get(), Http::Headers::get().MethodValues.Get},
        {Http::Headers::get().Cookie.get(),
         fmt::format("{}={}", cookie_names.oauth_expires_, expires_at_s)},
        {Http::Headers::get().Cookie.get(), absl::StrCat(cookie_names.bearer_token_, "=xyztoken")},
        {Http::Headers::get().Cookie.get(),
         absl::StrCat(cookie_names.oauth_hmac_, "=dCu0otMcLoaGF73jrT+R8rGA0pnWyMgNf4+GivGrHEI=")},
    };

    auto cookie_validator =
        std::make_shared<OAuth2CookieValidator>(test_time_, cookie_names, cookie_domain);
    EXPECT_EQ(cookie_validator->token(), "");
    EXPECT_EQ(cookie_validator->refreshToken(), "");
    cookie_validator->setParams(request_headers, "mock-secret");

    EXPECT_TRUE(cookie_validator->hmacIsValid());
    EXPECT_TRUE(cookie_validator->timestampIsValid());
    EXPECT_TRUE(cookie_validator->isValid());
    EXPECT_FALSE(cookie_validator->canUpdateTokenByRefreshToken());

    // If we advance time beyond 10s the timestamp should no longer be valid.
    test_time_.advanceTimeWait(std::chrono::seconds(11));

    EXPECT_FALSE(cookie_validator->timestampIsValid());
    EXPECT_FALSE(cookie_validator->isValid());
  }

  NiceMock<Event::MockTimer>* attachmentTimeout_timer_{};
  NiceMock<Server::Configuration::MockFactoryContext> factory_context_;
  NiceMock<Http::MockStreamDecoderFilterCallbacks> decoder_callbacks_;
  NiceMock<Http::MockStreamEncoderFilterCallbacks> encoder_callbacks_;
  NiceMock<Upstream::MockClusterManager> cm_;
  std::shared_ptr<MockOAuth2CookieValidator> validator_;
  std::shared_ptr<OAuth2Filter> filter_;
  MockOAuth2Client* oauth_client_;
  FilterConfigSharedPtr config_;
  Http::MockAsyncClientRequest request_;
  std::deque<Http::AsyncClient::Callbacks*> callbacks_;
  Stats::IsolatedStoreImpl store_;
  Stats::Scope& scope_{*store_.rootScope()};
  Event::SimulatedTimeSystem test_time_;
};

// Verifies that the OAuth SDSSecretReader correctly updates dynamic generic secret.
TEST_F(OAuth2Test, SdsDynamicGenericSecret) {
  NiceMock<Server::MockConfigTracker> config_tracker;
  Secret::SecretManagerImpl secret_manager{config_tracker};
  envoy::config::core::v3::ConfigSource config_source;

  NiceMock<Server::Configuration::MockTransportSocketFactoryContext> secret_context;
  NiceMock<LocalInfo::MockLocalInfo> local_info;
  Api::ApiPtr api = Api::createApiForTest();
  NiceMock<Init::MockManager> init_manager;
  Init::TargetHandlePtr init_handle;
  NiceMock<Event::MockDispatcher> dispatcher;
  EXPECT_CALL(secret_context.server_context_, localInfo()).WillRepeatedly(ReturnRef(local_info));
  EXPECT_CALL(secret_context.server_context_, api()).WillRepeatedly(ReturnRef(*api));
  EXPECT_CALL(secret_context.server_context_, mainThreadDispatcher())
      .WillRepeatedly(ReturnRef(dispatcher));
  EXPECT_CALL(secret_context, initManager()).Times(0);
  EXPECT_CALL(init_manager, add(_))
      .WillRepeatedly(Invoke([&init_handle](const Init::Target& target) {
        init_handle = target.createHandle("test");
      }));

  auto client_secret_provider = secret_manager.findOrCreateGenericSecretProvider(
      config_source, "client", secret_context, init_manager);
  auto client_callback = secret_context.cluster_manager_.subscription_factory_.callbacks_;
  auto token_secret_provider = secret_manager.findOrCreateGenericSecretProvider(
      config_source, "token", secret_context, init_manager);
  auto token_callback = secret_context.cluster_manager_.subscription_factory_.callbacks_;

  NiceMock<ThreadLocal::MockInstance> tls;
  SDSSecretReader secret_reader(std::move(client_secret_provider), std::move(token_secret_provider),
                                tls, *api);
  EXPECT_TRUE(secret_reader.clientSecret().empty());
  EXPECT_TRUE(secret_reader.tokenSecret().empty());

  const std::string yaml_client = R"EOF(
name: client
generic_secret:
  secret:
    inline_string: "client_test"
)EOF";

  envoy::extensions::transport_sockets::tls::v3::Secret typed_secret;
  TestUtility::loadFromYaml(yaml_client, typed_secret);
  const auto decoded_resources_client = TestUtility::decodeResources({typed_secret});

  EXPECT_TRUE(client_callback->onConfigUpdate(decoded_resources_client.refvec_, "").ok());
  EXPECT_EQ(secret_reader.clientSecret(), "client_test");
  EXPECT_EQ(secret_reader.tokenSecret(), "");

  const std::string yaml_token = R"EOF(
name: token
generic_secret:
  secret:
    inline_string: "token_test"
)EOF";
  TestUtility::loadFromYaml(yaml_token, typed_secret);
  const auto decoded_resources_token = TestUtility::decodeResources({typed_secret});

  EXPECT_TRUE(token_callback->onConfigUpdate(decoded_resources_token.refvec_, "").ok());
  EXPECT_EQ(secret_reader.clientSecret(), "client_test");
  EXPECT_EQ(secret_reader.tokenSecret(), "token_test");

  const std::string yaml_client_recheck = R"EOF(
name: client
generic_secret:
  secret:
    inline_string: "client_test_recheck"
)EOF";
  TestUtility::loadFromYaml(yaml_client_recheck, typed_secret);
  const auto decoded_resources_client_recheck = TestUtility::decodeResources({typed_secret});

  EXPECT_TRUE(client_callback->onConfigUpdate(decoded_resources_client_recheck.refvec_, "").ok());
  EXPECT_EQ(secret_reader.clientSecret(), "client_test_recheck");
  EXPECT_EQ(secret_reader.tokenSecret(), "token_test");
}
// Verifies that we fail constructing the filter if the configured cluster doesn't exist.
TEST_F(OAuth2Test, InvalidCluster) {
  ON_CALL(factory_context_.server_factory_context_.cluster_manager_, clusters())
      .WillByDefault(Return(Upstream::ClusterManager::ClusterInfoMaps()));

  EXPECT_THROW_WITH_MESSAGE(init(), EnvoyException,
                            "OAuth2 filter: unknown cluster 'auth.example.com' in config. Please "
                            "specify which cluster to direct OAuth requests to.");
}

// Verifies that we fail constructing the filter if the authorization endpoint isn't a valid URL.
TEST_F(OAuth2Test, InvalidAuthorizationEndpoint) {
  // Create a filter config with an invalid authorization_endpoint URL.
  envoy::extensions::filters::http::oauth2::v3::OAuth2Config p;
  auto* endpoint = p.mutable_token_endpoint();
  endpoint->set_cluster("auth.example.com");
  p.set_authorization_endpoint("INVALID_URL");
  auto secret_reader = std::make_shared<MockSecretReader>();

  EXPECT_THROW_WITH_MESSAGE(
      std::make_shared<FilterConfig>(p, factory_context_.server_factory_context_, secret_reader,
                                     scope_, "test."),
      EnvoyException, "OAuth2 filter: invalid authorization endpoint URL 'INVALID_URL' in config.");
}

// Verifies that the OAuth config is created with a default value for auth_scopes field when it is
// not set in proto/yaml.
TEST_F(OAuth2Test, DefaultAuthScope) {
  // Set up proto fields with no auth scope set.
  envoy::extensions::filters::http::oauth2::v3::OAuth2Config p;
  auto* endpoint = p.mutable_token_endpoint();
  endpoint->set_cluster("auth.example.com");
  endpoint->set_uri("auth.example.com/_oauth");
  endpoint->mutable_timeout()->set_seconds(1);
  p.set_redirect_uri("%REQ(:scheme)%://%REQ(:authority)%" + TEST_CALLBACK);
  p.mutable_redirect_path_matcher()->mutable_path()->set_exact(TEST_CALLBACK);
  p.set_authorization_endpoint("https://auth.example.com/oauth/authorize/");
  p.mutable_signout_path()->mutable_path()->set_exact("/_signout");
  p.set_forward_bearer_token(true);
  auto* matcher = p.add_pass_through_matcher();
  matcher->set_name(":method");
  matcher->mutable_string_match()->set_exact("OPTIONS");

  auto credentials = p.mutable_credentials();
  credentials->set_client_id(TEST_CLIENT_ID);
  credentials->mutable_token_secret()->set_name("secret");
  credentials->mutable_hmac_secret()->set_name("hmac");

  MessageUtil::validate(p, ProtobufMessage::getStrictValidationVisitor());

  // Create the OAuth config.
  auto secret_reader = std::make_shared<MockSecretReader>();
  FilterConfigSharedPtr test_config_;
  test_config_ = std::make_shared<FilterConfig>(p, factory_context_.server_factory_context_,
                                                secret_reader, scope_, "test.");

  // resource is optional
  EXPECT_EQ(test_config_->encodedResourceQueryParams(), "");

  // Recreate the filter with current config and test if the scope was added
  // as a query parameter in response headers.
  init(test_config_);
  Http::TestRequestHeaderMapImpl request_headers{
      {Http::Headers::get().Path.get(), "/not/_oauth"},
      {Http::Headers::get().Host.get(), "traffic.example.com"},
      {Http::Headers::get().Method.get(), Http::Headers::get().MethodValues.Get},
      {Http::Headers::get().Scheme.get(), "http"},
  };

  // Set SystemTime to a fixed point so we get consistent nonce between test runs.
  test_time_.setSystemTime(SystemTime(std::chrono::seconds(123456789)));

  Http::TestResponseHeaderMapImpl response_headers{
      {Http::Headers::get().Status.get(), "302"},
      {Http::Headers::get().SetCookie.get(),
       "OauthNonce=1234567890000000;path=/;Max-Age=600;secure;HttpOnly"},
      {Http::Headers::get().Location.get(),
       "https://auth.example.com/oauth/"
       "authorize/?client_id=" +
           TEST_CLIENT_ID +
           "&redirect_uri=http%3A%2F%2Ftraffic.example.com%2F_oauth"
           "&response_type=code"
           "&scope=" +
           TEST_DEFAULT_SCOPE +
           "&state=url%3Dhttp%253A%252F%252Ftraffic.example.com%252Fnot%252F_oauth%26nonce%"
           "3D1234567890000000"},
  };

  // explicitly tell the validator to fail the validation.
  EXPECT_CALL(*validator_, setParams(_, _));
  EXPECT_CALL(*validator_, isValid()).WillOnce(Return(false));

  EXPECT_CALL(decoder_callbacks_, encodeHeaders_(HeaderMapEqualRef(&response_headers), true));

  EXPECT_EQ(Http::FilterHeadersStatus::StopIteration,
            filter_->decodeHeaders(request_headers, false));
}

// Verifies that query parameters in the authorization_endpoint URL are preserved.
TEST_F(OAuth2Test, PreservesQueryParametersInAuthorizationEndpoint) {
  // Create a filter config with an authorization_endpoint URL with query parameters.
  envoy::extensions::filters::http::oauth2::v3::OAuth2Config p;
  auto* endpoint = p.mutable_token_endpoint();
  endpoint->set_cluster("auth.example.com");
  endpoint->set_uri("auth.example.com/_oauth");
  endpoint->mutable_timeout()->set_seconds(1);
  p.set_redirect_uri("%REQ(:scheme)%://%REQ(:authority)%" + TEST_CALLBACK);
  p.mutable_redirect_path_matcher()->mutable_path()->set_exact(TEST_CALLBACK);
  p.set_authorization_endpoint("https://auth.example.com/oauth/authorize/?foo=bar");
  p.mutable_signout_path()->mutable_path()->set_exact("/_signout");
  auto credentials = p.mutable_credentials();
  credentials->set_client_id(TEST_CLIENT_ID);
  credentials->mutable_token_secret()->set_name("secret");
  credentials->mutable_hmac_secret()->set_name("hmac");

  // Create the OAuth config.
  auto secret_reader = std::make_shared<MockSecretReader>();
  FilterConfigSharedPtr test_config_;
  test_config_ = std::make_shared<FilterConfig>(p, factory_context_.server_factory_context_,
                                                secret_reader, scope_, "test.");
  init(test_config_);
  Http::TestRequestHeaderMapImpl request_headers{
      {Http::Headers::get().Path.get(), "/not/_oauth"},
      {Http::Headers::get().Host.get(), "traffic.example.com"},
      {Http::Headers::get().Method.get(), Http::Headers::get().MethodValues.Get},
      {Http::Headers::get().Scheme.get(), "http"},
  };

  // Explicitly tell the validator to fail the validation.
  EXPECT_CALL(*validator_, setParams(_, _));
  EXPECT_CALL(*validator_, isValid()).WillOnce(Return(false));

  // Set SystemTime to a fixed point so we get consistent nonce between test runs.
  test_time_.setSystemTime(SystemTime(std::chrono::seconds(123456789)));
  // Verify that the foo=bar query parameter is preserved in the redirect.
  Http::TestResponseHeaderMapImpl response_headers{
      {Http::Headers::get().Status.get(), "302"},
      {Http::Headers::get().SetCookie.get(),
       "OauthNonce=1234567890000000;path=/;Max-Age=600;secure;HttpOnly"},
      {Http::Headers::get().Location.get(),
       "https://auth.example.com/oauth/"
       "authorize/?client_id=" +
           TEST_CLIENT_ID +
           "&foo=bar"
           "&redirect_uri=http%3A%2F%2Ftraffic.example.com%2F_oauth"
           "&response_type=code"
           "&scope=" +
           TEST_DEFAULT_SCOPE +
           "&state=url%3Dhttp%253A%252F%252Ftraffic.example.com%252Fnot%252F_oauth%26nonce%"
           "3D1234567890000000"},
  };
  EXPECT_CALL(decoder_callbacks_, encodeHeaders_(HeaderMapEqualRef(&response_headers), true));

  EXPECT_EQ(Http::FilterHeadersStatus::StopIteration,
            filter_->decodeHeaders(request_headers, false));
}

TEST_F(OAuth2Test, PreservesQueryParametersInAuthorizationEndpointWithUrlEncoding) {
  // Create a filter config with an authorization_endpoint URL with query parameters.
  envoy::extensions::filters::http::oauth2::v3::OAuth2Config p;
  auto* endpoint = p.mutable_token_endpoint();
  endpoint->set_cluster("auth.example.com");
  endpoint->set_uri("auth.example.com/_oauth");
  endpoint->mutable_timeout()->set_seconds(1);
  p.set_redirect_uri("%REQ(:scheme)%://%REQ(:authority)%" + TEST_CALLBACK);
  p.mutable_redirect_path_matcher()->mutable_path()->set_exact(TEST_CALLBACK);
  p.set_authorization_endpoint("https://auth.example.com/oauth/authorize/?foo=bar");
  p.mutable_signout_path()->mutable_path()->set_exact("/_signout");
  auto credentials = p.mutable_credentials();
  credentials->set_client_id(TEST_CLIENT_ID);
  credentials->mutable_token_secret()->set_name("secret");
  credentials->mutable_hmac_secret()->set_name("hmac");

  // Create the OAuth config.
  auto secret_reader = std::make_shared<MockSecretReader>();
  FilterConfigSharedPtr test_config_;
  test_config_ = std::make_shared<FilterConfig>(p, factory_context_.server_factory_context_,
                                                secret_reader, scope_, "test.");
  init(test_config_);
  Http::TestRequestHeaderMapImpl request_headers{
      {Http::Headers::get().Path.get(), "/not/_oauth"},
      {Http::Headers::get().Host.get(), "traffic.example.com"},
      {Http::Headers::get().Method.get(), Http::Headers::get().MethodValues.Get},
      {Http::Headers::get().Scheme.get(), "http"},
  };

  // Explicitly tell the validator to fail the validation.
  EXPECT_CALL(*validator_, setParams(_, _));
  EXPECT_CALL(*validator_, isValid()).WillOnce(Return(false));

  // Set SystemTime to a fixed point so we get consistent nonce between test runs.
  test_time_.setSystemTime(SystemTime(std::chrono::seconds(123456789)));

  // Verify that the foo=bar query parameter is preserved in the redirect.
  Http::TestResponseHeaderMapImpl response_headers{
      {Http::Headers::get().Status.get(), "302"},
      {Http::Headers::get().SetCookie.get(),
       "OauthNonce=1234567890000000;path=/;Max-Age=600;secure;HttpOnly"},
      {Http::Headers::get().Location.get(),
       "https://auth.example.com/oauth/"
       "authorize/?client_id=" +
           TEST_CLIENT_ID +
           "&foo=bar"
           "&redirect_uri=http%3A%2F%2Ftraffic.example.com%2F_oauth"
           "&response_type=code"
           "&scope=" +
           TEST_DEFAULT_SCOPE +
           "&state=url%3Dhttp%253A%252F%252Ftraffic.example.com%252Fnot%252F_oauth%26nonce%"
           "3D1234567890000000"},
  };
  EXPECT_CALL(decoder_callbacks_, encodeHeaders_(HeaderMapEqualRef(&response_headers), true));

  EXPECT_EQ(Http::FilterHeadersStatus::StopIteration,
            filter_->decodeHeaders(request_headers, false));
}

/**
 * Scenario: The OAuth filter receives a sign out request.
 *
 * Expected behavior: the filter should redirect to the server name with cleared OAuth cookies.
 */
TEST_F(OAuth2Test, RequestSignout) {
  Http::TestRequestHeaderMapImpl request_headers{
      {Http::Headers::get().Path.get(), "/_signout"},
      {Http::Headers::get().Host.get(), "traffic.example.com"},
      {Http::Headers::get().Method.get(), Http::Headers::get().MethodValues.Get},
      {Http::Headers::get().Scheme.get(), "https"},
  };

  Http::TestResponseHeaderMapImpl response_headers{
      {Http::Headers::get().Status.get(), "302"},
      {Http::Headers::get().SetCookie.get(),
       "OauthHMAC=deleted; path=/; expires=Thu, 01 Jan 1970 00:00:00 GMT"},
      {Http::Headers::get().SetCookie.get(),
       "BearerToken=deleted; path=/; expires=Thu, 01 Jan 1970 00:00:00 GMT"},
      {Http::Headers::get().SetCookie.get(),
       "IdToken=deleted; path=/; expires=Thu, 01 Jan 1970 00:00:00 GMT"},
      {Http::Headers::get().SetCookie.get(),
       "RefreshToken=deleted; path=/; expires=Thu, 01 Jan 1970 00:00:00 GMT"},
      {Http::Headers::get().Location.get(), "https://traffic.example.com/"},
  };
  EXPECT_CALL(decoder_callbacks_, encodeHeaders_(HeaderMapEqualRef(&response_headers), true));

  EXPECT_EQ(Http::FilterHeadersStatus::StopIteration,
            filter_->decodeHeaders(request_headers, false));
}

/**
 * Scenario: The OAuth filter receives a request to an arbitrary path with valid OAuth cookies
 * (cookie values and validation are mocked out)
 * In a real flow, the injected OAuth headers should be sanitized and replaced with legitimate
 * values.
 *
 * Expected behavior: the filter should let the request proceed, and sanitize the injected headers.
 */
TEST_F(OAuth2Test, OAuthOkPass) {
  Http::TestRequestHeaderMapImpl mock_request_headers{
      {Http::Headers::get().Path.get(), "/anypath"},
      {Http::Headers::get().Host.get(), "traffic.example.com"},
      {Http::Headers::get().Method.get(), Http::Headers::get().MethodValues.Get},
      {Http::Headers::get().Scheme.get(), "https"},
      {Http::CustomHeaders::get().Authorization.get(), "Bearer injected_malice!"},
  };

  Http::TestRequestHeaderMapImpl expected_headers{
      {Http::Headers::get().Path.get(), "/anypath"},
      {Http::Headers::get().Host.get(), "traffic.example.com"},
      {Http::Headers::get().Method.get(), Http::Headers::get().MethodValues.Get},
      {Http::Headers::get().Scheme.get(), "https"},
      {Http::CustomHeaders::get().Authorization.get(), "Bearer legit_token"},
  };

  // cookie-validation mocking
  EXPECT_CALL(*validator_, setParams(_, _));
  EXPECT_CALL(*validator_, isValid()).WillOnce(Return(true));

  // Sanitized return reference mocking
  std::string legit_token{"legit_token"};
  EXPECT_CALL(*validator_, token()).WillRepeatedly(ReturnRef(legit_token));

  EXPECT_EQ(Http::FilterHeadersStatus::Continue,
            filter_->decodeHeaders(mock_request_headers, false));

  // Ensure that existing OAuth forwarded headers got sanitized.
  EXPECT_EQ(mock_request_headers, expected_headers);

  EXPECT_EQ(scope_.counterFromString("test.oauth_failure").value(), 0);
  EXPECT_EQ(scope_.counterFromString("test.oauth_success").value(), 1);
}

/**
 * Scenario: The OAuth filter receives a request to an arbitrary path with valid OAuth cookies
 * (cookie values and validation are mocked out), but with an invalid token in the Authorization
 * header and forwarding bearer token is disabled.
 *
 * Expected behavior: the filter should sanitize the Authorization header and let the request
 * proceed.
 */
TEST_F(OAuth2Test, OAuthOkPassButInvalidToken) {
  init(getConfig(false /* forward_bearer_token */));

  Http::TestRequestHeaderMapImpl mock_request_headers{
      {Http::Headers::get().Path.get(), "/anypath"},
      {Http::Headers::get().Host.get(), "traffic.example.com"},
      {Http::Headers::get().Method.get(), Http::Headers::get().MethodValues.Get},
      {Http::Headers::get().Scheme.get(), "https"},
      {Http::CustomHeaders::get().Authorization.get(), "Bearer injected_malice!"},
  };

  Http::TestRequestHeaderMapImpl expected_headers{
      {Http::Headers::get().Path.get(), "/anypath"},
      {Http::Headers::get().Host.get(), "traffic.example.com"},
      {Http::Headers::get().Method.get(), Http::Headers::get().MethodValues.Get},
      {Http::Headers::get().Scheme.get(), "https"},
  };

  // cookie-validation mocking
  EXPECT_CALL(*validator_, setParams(_, _));
  EXPECT_CALL(*validator_, isValid()).WillOnce(Return(true));

  // Sanitized return reference mocking
  std::string legit_token{"legit_token"};
  EXPECT_CALL(*validator_, token()).WillRepeatedly(ReturnRef(legit_token));

  EXPECT_EQ(Http::FilterHeadersStatus::Continue,
            filter_->decodeHeaders(mock_request_headers, false));

  // Ensure that existing OAuth forwarded headers got sanitized.
  EXPECT_EQ(mock_request_headers, expected_headers);

  EXPECT_EQ(scope_.counterFromString("test.oauth_failure").value(), 0);
  EXPECT_EQ(scope_.counterFromString("test.oauth_success").value(), 1);
}

/**
 * Scenario: The OAuth filter receives a request with a foreign token in the Authorization
 * header. This header should be forwarded when preserve authorization header is enabled
 * and forwarding bearer token is disabled.
 *
 * Expected behavior: the filter should forward the foreign token and let the request proceed.
 */
TEST_F(OAuth2Test, OAuthOkPreserveForeignAuthHeader) {
  init(getConfig(false /* forward_bearer_token */, true /* use_refresh_token */,
                 ::envoy::extensions::filters::http::oauth2::v3::OAuth2Config_AuthType::
                     OAuth2Config_AuthType_URL_ENCODED_BODY /* encoded_body_type */,
                 1200 /* default_refresh_token_expires_in */,
                 true /* preserve_authorization_header */));

  Http::TestRequestHeaderMapImpl mock_request_headers{
      {Http::Headers::get().Path.get(), "/anypath"},
      {Http::Headers::get().Host.get(), "traffic.example.com"},
      {Http::Headers::get().Method.get(), Http::Headers::get().MethodValues.Get},
      {Http::Headers::get().Scheme.get(), "https"},
      {Http::CustomHeaders::get().Authorization.get(), "Bearer ValidAuthorizationHeader"},
  };

  Http::TestRequestHeaderMapImpl expected_headers{
      {Http::Headers::get().Path.get(), "/anypath"},
      {Http::Headers::get().Host.get(), "traffic.example.com"},
      {Http::Headers::get().Method.get(), Http::Headers::get().MethodValues.Get},
      {Http::Headers::get().Scheme.get(), "https"},
      {Http::CustomHeaders::get().Authorization.get(), "Bearer ValidAuthorizationHeader"},
  };

  // cookie-validation mocking
  EXPECT_CALL(*validator_, setParams(_, _));
  EXPECT_CALL(*validator_, isValid()).WillOnce(Return(true));

  // Sanitized return reference mocking
  std::string legit_token{"legit_token"};
  EXPECT_CALL(*validator_, token()).WillRepeatedly(ReturnRef(legit_token));

  EXPECT_EQ(Http::FilterHeadersStatus::Continue,
            filter_->decodeHeaders(mock_request_headers, false));

  // Ensure that existing OAuth forwarded headers got sanitized.
  EXPECT_EQ(mock_request_headers, expected_headers);

  EXPECT_EQ(scope_.counterFromString("test.oauth_failure").value(), 0);
  EXPECT_EQ(scope_.counterFromString("test.oauth_success").value(), 1);
}

TEST_F(OAuth2Test, SetBearerToken) {
  init(getConfig(false /* forward_bearer_token */));

  // Set SystemTime to a fixed point so we get consistent HMAC encodings between test runs.
  test_time_.setSystemTime(SystemTime(std::chrono::seconds(1000)));

  Http::TestRequestHeaderMapImpl request_headers{
      {Http::Headers::get().Path.get(), "/_oauth?code=123&state=https://asdf&method=GET"},
      {Http::Headers::get().Host.get(), "traffic.example.com"},
      {Http::Headers::get().Scheme.get(), "https"},
      {Http::Headers::get().Method.get(), Http::Headers::get().MethodValues.Get},
  };

  EXPECT_CALL(*validator_, setParams(_, _));
  EXPECT_CALL(*validator_, isValid()).WillOnce(Return(false));

  // Sanitized return reference mocking
  // std::string legit_token{"legit_token"};
  // EXPECT_CALL(*validator_, token()).WillRepeatedly(ReturnRef(legit_token));

  EXPECT_CALL(*oauth_client_, asyncGetAccessToken("123", TEST_CLIENT_ID, "asdf_client_secret_fdsa",
                                                  "https://traffic.example.com" + TEST_CALLBACK,
                                                  AuthType::UrlEncodedBody));

  EXPECT_EQ(Http::FilterHeadersStatus::StopAllIterationAndBuffer,
            filter_->decodeHeaders(request_headers, false));

  // Expected response after the callback & validation is complete - verifying we kept the
  // state and method of the original request, including the query string parameters.
  Http::TestRequestHeaderMapImpl response_headers{
      {Http::Headers::get().Status.get(), "302"},
      {Http::Headers::get().SetCookie.get(), "OauthHMAC="
                                             "4TKyxPV/F7yyvr0XgJ2bkWFOc8t4IOFen1k29b84MAQ=;"
                                             "path=/;Max-Age=600;secure;HttpOnly"},
      {Http::Headers::get().SetCookie.get(),
       "OauthExpires=1600;path=/;Max-Age=600;secure;HttpOnly"},
      {Http::Headers::get().SetCookie.get(),
       "BearerToken=access_code;path=/;Max-Age=600;secure;HttpOnly"},
      {Http::Headers::get().SetCookie.get(),
       "IdToken=some-id-token;path=/;Max-Age=600;secure;HttpOnly"},
      {Http::Headers::get().SetCookie.get(),
       "RefreshToken=some-refresh-token;path=/;Max-Age=600;secure;HttpOnly"},
      {Http::Headers::get().Location.get(), "https://asdf"},
  };

  EXPECT_CALL(decoder_callbacks_, encodeHeaders_(HeaderMapEqualRef(&response_headers), true));

  filter_->onGetAccessTokenSuccess("access_code", "some-id-token", "some-refresh-token",
                                   std::chrono::seconds(600));

  EXPECT_EQ(scope_.counterFromString("test.oauth_failure").value(), 0);
  EXPECT_EQ(scope_.counterFromString("test.oauth_success").value(), 1);
}

/**
 * Scenario: The OAuth filter receives a request without valid OAuth cookies to a non-callback URL
 * (indicating that the user needs to re-validate cookies or get 401'd).
 * This also tests both a forwarded http protocol from upstream and a plaintext connection.
 *
 * Expected behavior: the filter should redirect the user to the OAuth server with the credentials
 * in the query parameters.
 */
TEST_F(OAuth2Test, OAuthErrorNonOAuthHttpCallback) {
  TestScopedRuntime scoped_runtime;
  scoped_runtime.mergeValues({
      {"envoy.reloadable_features.hmac_base64_encoding_only", "true"},
  });
  init();
  // First construct the initial request to the oauth filter with URI parameters.
  Http::TestRequestHeaderMapImpl first_request_headers{
      {Http::Headers::get().Path.get(), "/test?name=admin&level=trace"},
      {Http::Headers::get().Host.get(), "traffic.example.com"},
      {Http::Headers::get().Method.get(), Http::Headers::get().MethodValues.Post},
      {Http::Headers::get().Scheme.get(), "https"},
  };

  // Set SystemTime to a fixed point so we get consistent nonce between test runs.
  test_time_.setSystemTime(SystemTime(std::chrono::seconds(123456789)));

  // This is the immediate response - a redirect to the auth cluster.
  Http::TestResponseHeaderMapImpl first_response_headers{
      {Http::Headers::get().Status.get(), "302"},
      {Http::Headers::get().SetCookie.get(),
       "OauthNonce=1234567890000000;path=/;Max-Age=600;secure;HttpOnly"},
      {Http::Headers::get().Location.get(),
       "https://auth.example.com/oauth/"
       "authorize/?client_id=" +
           TEST_CLIENT_ID +
           "&redirect_uri=https%3A%2F%2Ftraffic.example.com%2F_oauth"
           "&response_type=code"
           "&scope=" +
           TEST_ENCODED_AUTH_SCOPES +
           "&state=url%3Dhttps%253A%252F%252Ftraffic.example.com%252Ftest%253Fname%253Dadmin%"
           "2526level%253Dtrace%26nonce%3D1234567890000000"
           "&resource=oauth2-resource&resource=http%3A%2F%2Fexample.com"
           "&resource=https%3A%2F%2Fexample.com%2Fsome%2Fpath%252F..%252F%2Futf8%C3%83%3Bfoo%3Dbar%"
           "3Fvar1%3D1%26var2%3D2"},
  };

  // Fail the validation to trigger the OAuth flow.
  EXPECT_CALL(*validator_, setParams(_, _));
  EXPECT_CALL(*validator_, isValid()).WillOnce(Return(false));

  // Check that the redirect includes the URL encoded query parameter characters
  EXPECT_CALL(decoder_callbacks_, encodeHeaders_(HeaderMapEqualRef(&first_response_headers), true));

  // This represents the beginning of the OAuth filter.
  EXPECT_EQ(Http::FilterHeadersStatus::StopIteration,
            filter_->decodeHeaders(first_request_headers, false));

  // This represents the callback request from the authorization server.
  Http::TestRequestHeaderMapImpl second_request_headers{
      {Http::Headers::get().Path.get(),
       "/_oauth?code=123&state=url%3Dhttps%253A%252F%252Ftraffic.example.com%252Ftest%253Fname%"
       "253Dadmin%2526level%253Dtrace%26nonce%3D1234567890000000"},
      {Http::Headers::get().Cookie.get(),
       "OauthNonce=1234567890000000;path=/;Max-Age=600;secure;HttpOnly"},
      {Http::Headers::get().Host.get(), "traffic.example.com"},
      {Http::Headers::get().Method.get(), Http::Headers::get().MethodValues.Get},
      {Http::Headers::get().Scheme.get(), "https"},
  };

  // Deliberately fail the HMAC validation check.
  EXPECT_CALL(*validator_, setParams(_, _));
  EXPECT_CALL(*validator_, isValid()).WillOnce(Return(false));

  EXPECT_CALL(*oauth_client_, asyncGetAccessToken("123", TEST_CLIENT_ID, "asdf_client_secret_fdsa",
                                                  "https://traffic.example.com" + TEST_CALLBACK,
                                                  AuthType::UrlEncodedBody));

  // Invoke the callback logic. As a side effect, state_ will be populated.
  EXPECT_EQ(Http::FilterHeadersStatus::StopAllIterationAndBuffer,
            filter_->decodeHeaders(second_request_headers, false));

  EXPECT_EQ(1, config_->stats().oauth_unauthorized_rq_.value());
  EXPECT_EQ(config_->clusterName(), "auth.example.com");

  // Expected response after the callback & validation is complete - verifying we kept the
  // state and method of the original request, including the query string parameters.
  Http::TestRequestHeaderMapImpl second_response_headers{
      {Http::Headers::get().Status.get(), "302"},
      {Http::Headers::get().SetCookie.get(), "OauthHMAC="
                                             "fV62OgLipChTQQC3UFgDp+l5sCiSb3zt7nCoJiVivWw=;"
                                             "path=/;Max-Age=;secure;HttpOnly"},
      {Http::Headers::get().SetCookie.get(), "OauthExpires=;path=/;Max-Age=;secure;HttpOnly"},
      {Http::Headers::get().Location.get(),
       "https://traffic.example.com/test?name=admin&level=trace"},
  };

  EXPECT_CALL(decoder_callbacks_,
              encodeHeaders_(HeaderMapEqualRef(&second_response_headers), true));

  filter_->finishGetAccessTokenFlow();

  // Deliberately fail the HMAC validation check.
  EXPECT_CALL(*validator_, setParams(_, _));
  EXPECT_CALL(*validator_, isValid()).WillOnce(Return(false));

  EXPECT_CALL(*oauth_client_, asyncGetAccessToken("123", TEST_CLIENT_ID, "asdf_client_secret_fdsa",
                                                  "https://traffic.example.com" + TEST_CALLBACK,
                                                  AuthType::UrlEncodedBody));

  // Invoke the callback logic. As a side effect, state_ will be populated.
  EXPECT_EQ(Http::FilterHeadersStatus::StopAllIterationAndBuffer,
            filter_->decodeHeaders(second_request_headers, false));

  EXPECT_EQ(1, config_->stats().oauth_unauthorized_rq_.value());
  EXPECT_EQ(config_->clusterName(), "auth.example.com");
}

/**
 * Scenario: The OAuth filter receives a callback request with an error code
 */
TEST_F(OAuth2Test, OAuthErrorQueryString) {
  Http::TestRequestHeaderMapImpl request_headers{
      {Http::Headers::get().Path.get(), "/_oauth?error=someerrorcode"},
      {Http::Headers::get().Host.get(), "traffic.example.com"},
      {Http::Headers::get().Method.get(), Http::Headers::get().MethodValues.Get},
  };

  Http::TestResponseHeaderMapImpl response_headers{
      {Http::Headers::get().Status.get(), "401"},
      {Http::Headers::get().ContentLength.get(), "18"}, // unauthorizedBodyMessage()
      {Http::Headers::get().ContentType.get(), "text/plain"},
  };

  EXPECT_CALL(*validator_, setParams(_, _));
  EXPECT_CALL(*validator_, isValid()).WillOnce(Return(false));

  EXPECT_CALL(decoder_callbacks_, encodeHeaders_(HeaderMapEqualRef(&response_headers), false));
  EXPECT_CALL(decoder_callbacks_, encodeData(_, true));

  EXPECT_EQ(Http::FilterHeadersStatus::StopIteration,
            filter_->decodeHeaders(request_headers, false));

  EXPECT_EQ(scope_.counterFromString("test.oauth_failure").value(), 1);
  EXPECT_EQ(scope_.counterFromString("test.oauth_success").value(), 0);
}

/**
 * Scenario: The OAuth filter receives a callback request from the OAuth server.
 *
 * Expected behavior: the filter should pause the request and call the OAuth client to get the
 * tokens.
 */
TEST_F(OAuth2Test, OAuthCallbackStartsAuthentication) {
  Http::TestRequestHeaderMapImpl request_headers{
      {Http::Headers::get().Path.get(),
       "/_oauth?code=123&state=url%3Dhttps%253A%252F%252Fasdf%26nonce%3D1234567890000000"},
      {Http::Headers::get().Cookie.get(),
       "OauthNonce=1234567890000000;path=/;Max-Age=600;secure;HttpOnly"},
      {Http::Headers::get().Host.get(), "traffic.example.com"},
      {Http::Headers::get().Scheme.get(), "https"},
      {Http::Headers::get().Method.get(), Http::Headers::get().MethodValues.Get},
  };

  // Deliberately fail the HMAC Validation check.
  EXPECT_CALL(*validator_, setParams(_, _));
  EXPECT_CALL(*validator_, isValid()).WillOnce(Return(false));

  EXPECT_CALL(*oauth_client_, asyncGetAccessToken("123", TEST_CLIENT_ID, "asdf_client_secret_fdsa",
                                                  "https://traffic.example.com" + TEST_CALLBACK,
                                                  AuthType::UrlEncodedBody));

  EXPECT_EQ(Http::FilterHeadersStatus::StopAllIterationAndBuffer,
            filter_->decodeHeaders(request_headers, false));
}

/**
 * Scenario: The OAuth filter receives a callback request from the OAuth server that lacks a nonce.
 * This scenario simulates a CSRF attack where the original OAuth request was inserted to the user's
 * browser by a malicious actor, and the user was tricked into clicking on the link.
 *
 * Expected behavior: the filter should fail the request and return a 401 Unauthorized response.
 */
TEST_F(OAuth2Test, OAuthCallbackStartsAuthenticationNoNonce) {
  Http::TestRequestHeaderMapImpl request_headers{
      {Http::Headers::get().Path.get(), "/_oauth?code=123&state=url%3Dhttps%253A%252F%252Fasdf"},
      {Http::Headers::get().Cookie.get(),
       "OauthNonce=1234567890000000;path=/;Max-Age=600;secure;HttpOnly"},
      {Http::Headers::get().Host.get(), "traffic.example.com"},
      {Http::Headers::get().Scheme.get(), "https"},
      {Http::Headers::get().Method.get(), Http::Headers::get().MethodValues.Get},
  };

  // Deliberately fail the HMAC Validation check.
  EXPECT_CALL(*validator_, setParams(_, _));
  EXPECT_CALL(*validator_, isValid()).WillOnce(Return(false));

  EXPECT_CALL(decoder_callbacks_, sendLocalReply(Http::Code::Unauthorized, _, _, _, _));

  EXPECT_EQ(Http::FilterHeadersStatus::StopIteration,
            filter_->decodeHeaders(request_headers, false));
}

/**
 * Scenario: The OAuth filter receives a callback request from the OAuth server that has an invalid
 * nonce. This scenario simulates a CSRF attack where the original OAuth request was inserted to the
 * user's browser by a malicious actor, and the user was tricked into clicking on the link.
 *
 * Expected behavior: the filter should fail the request and return a 401 Unauthorized response.
 */
TEST_F(OAuth2Test, OAuthCallbackStartsAuthenticationInvalidNonce) {
  Http::TestRequestHeaderMapImpl request_headers{
      {Http::Headers::get().Path.get(),
       "/_oauth?code=123&state=url%3Dhttps%253A%252F%252Fasdf%26nonce%3D123456788000000"},
      {Http::Headers::get().Cookie.get(),
       "OauthNonce=1234567890000000;path=/;Max-Age=600;secure;HttpOnly"},
      {Http::Headers::get().Host.get(), "traffic.example.com"},
      {Http::Headers::get().Scheme.get(), "https"},
      {Http::Headers::get().Method.get(), Http::Headers::get().MethodValues.Get},
  };

  // Deliberately fail the HMAC Validation check.
  EXPECT_CALL(*validator_, setParams(_, _));
  EXPECT_CALL(*validator_, isValid()).WillOnce(Return(false));

  EXPECT_CALL(decoder_callbacks_, sendLocalReply(Http::Code::Unauthorized, _, _, _, _));

  EXPECT_EQ(Http::FilterHeadersStatus::StopIteration,
            filter_->decodeHeaders(request_headers, false));
}

/**
 * Scenario: The OAuth filter receives a callback request from the OAuth server that has a malformed
 * state. This scenario simulates a CSRF attack where the original OAuth request was inserted to the
 * user's browser by a malicious actor, and the user was tricked into clicking on the link.
 *
 * Expected behavior: the filter should fail the request and return a 401 Unauthorized response.
 */
TEST_F(OAuth2Test, OAuthCallbackStartsAuthenticationMalformedState) {
  // Set SystemTime to a fixed point so we get consistent HMAC encodings between test runs.
  test_time_.setSystemTime(SystemTime(std::chrono::seconds(0)));

  Http::TestRequestHeaderMapImpl request_headers{
      {Http::Headers::get().Path.get(), "/_oauth?code=123&state=https%253A%252F%252Fasdf"},
      {Http::Headers::get().Cookie.get(),
       "OauthNonce=1234567890000000;path=/;Max-Age=600;secure;HttpOnly"},
      {Http::Headers::get().Host.get(), "traffic.example.com"},
      {Http::Headers::get().Scheme.get(), "https"},
      {Http::Headers::get().Method.get(), Http::Headers::get().MethodValues.Get},
  };

  // Deliberately fail the HMAC Validation check.
  EXPECT_CALL(*validator_, setParams(_, _));
  EXPECT_CALL(*validator_, isValid()).WillOnce(Return(false));

  EXPECT_CALL(decoder_callbacks_, sendLocalReply(Http::Code::Unauthorized, _, _, _, _));

  EXPECT_EQ(Http::FilterHeadersStatus::StopIteration,
            filter_->decodeHeaders(request_headers, false));
}

/**
 * Scenario: Protoc in opted-in to allow OPTIONS requests to pass-through. This is important as
 * POST requests initiate an OPTIONS request first in order to ensure POST is supported. During a
 * preflight request where the client Javascript initiates a remote call to a different endpoint,
 * we don't want to fail the call immediately due to browser restrictions, and use existing
 * cookies instead (OPTIONS requests do not send OAuth cookies.)
 */
TEST_F(OAuth2Test, OAuthOptionsRequestAndContinue) {
  Http::TestRequestHeaderMapImpl request_headers{
      {Http::Headers::get().Host.get(), "traffic.example.com"},
      {Http::Headers::get().Path.get(), "/anypath"},
      {Http::Headers::get().Method.get(), Http::Headers::get().MethodValues.Options},
      {Http::CustomHeaders::get().Authorization.get(), "Bearer xyz-header-token"}};

  Http::TestRequestHeaderMapImpl expected_headers{
      {Http::Headers::get().Host.get(), "traffic.example.com"},
      {Http::Headers::get().Path.get(), "/anypath"},
      {Http::Headers::get().Method.get(), Http::Headers::get().MethodValues.Options},
      {Http::CustomHeaders::get().Authorization.get(), "Bearer xyz-header-token"}};

  EXPECT_EQ(Http::FilterHeadersStatus::Continue, filter_->decodeHeaders(request_headers, false));
  EXPECT_EQ(request_headers, expected_headers);
  EXPECT_EQ(scope_.counterFromString("test.oauth_failure").value(), 0);
  EXPECT_EQ(scope_.counterFromString("test.oauth_passthrough").value(), 1);
  EXPECT_EQ(scope_.counterFromString("test.oauth_success").value(), 0);
}

/**
 * Scenario: The OAuth filter receives a request without valid OAuth cookies to a non-callback URL
 * that matches the deny_redirect_matcher.
 *
 * Expected behavior: the filter should should return 401 Unauthorized response.
 */
TEST_F(OAuth2Test, AjaxDoesNotRedirect) {
  Http::TestRequestHeaderMapImpl request_headers{
      {Http::Headers::get().Path.get(), "/anypath"},
      {Http::Headers::get().Host.get(), "traffic.example.com"},
      {Http::Headers::get().Method.get(), Http::Headers::get().MethodValues.Post},
      {Http::Headers::get().Scheme.get(), "https"},
      {"X-Requested-With", "XMLHttpRequest"},
  };

  // explicitly tell the validator to fail the validation.
  EXPECT_CALL(*validator_, setParams(_, _));
  EXPECT_CALL(*validator_, isValid()).WillOnce(Return(false));

  // Unauthorized response is expected instead of 302 redirect.
  EXPECT_CALL(decoder_callbacks_, sendLocalReply(Http::Code::Unauthorized, _, _, _, _));

  EXPECT_EQ(Http::FilterHeadersStatus::StopIteration,
            filter_->decodeHeaders(request_headers, false));

  EXPECT_EQ(1, config_->stats().oauth_failure_.value());
  EXPECT_EQ(0, config_->stats().oauth_unauthorized_rq_.value());
}

// Validates the behavior of the cookie validator.
TEST_F(OAuth2Test, CookieValidator) {
  expectValidCookies(CookieNames{"BearerToken", "OauthHMAC", "OauthExpires", "IdToken",
                                 "RefreshToken", "OauthNonce"},
                     "");
}

// Validates the behavior of the cookie validator with custom cookie names.
TEST_F(OAuth2Test, CookieValidatorWithCustomNames) {
  expectValidCookies(CookieNames{"CustomBearerToken", "CustomOauthHMAC", "CustomOauthExpires",
                                 "CustomIdToken", "CustomRefreshToken", "CustomOauthNonce"},
                     "");
}

// Validates the behavior of the cookie validator with custom cookie domain.
TEST_F(OAuth2Test, CookieValidatorWithCookieDomain) {
  test_time_.setSystemTime(SystemTime(std::chrono::seconds(0)));
  auto cookie_names = CookieNames{"BearerToken", "OauthHMAC",    "OauthExpires",
                                  "IdToken",     "RefreshToken", "OauthNonce"};
  const auto expires_at_s = DateUtil::nowToSeconds(test_time_.timeSystem()) + 5;

  Http::TestRequestHeaderMapImpl request_headers{
      {Http::Headers::get().Host.get(), "traffic.example.com"},
      {Http::Headers::get().Path.get(), "/anypath"},
      {Http::Headers::get().Method.get(), Http::Headers::get().MethodValues.Get},
      {Http::Headers::get().Cookie.get(),
       fmt::format("{}={}", cookie_names.oauth_expires_, expires_at_s)},
      {Http::Headers::get().Cookie.get(), absl::StrCat(cookie_names.bearer_token_, "=xyztoken")},
      {Http::Headers::get().Cookie.get(),
       absl::StrCat(cookie_names.oauth_hmac_, "=zgWoFFmB6rbPHQQYQj35H+Fz+GYZgUrh/C48y0WHWRM=")},
  };

  auto cookie_validator =
      std::make_shared<OAuth2CookieValidator>(test_time_, cookie_names, "example.com");

  EXPECT_EQ(cookie_validator->token(), "");
  EXPECT_EQ(cookie_validator->refreshToken(), "");
  cookie_validator->setParams(request_headers, "mock-secret");

  EXPECT_TRUE(cookie_validator->hmacIsValid());
  EXPECT_TRUE(cookie_validator->timestampIsValid());
  EXPECT_TRUE(cookie_validator->isValid());
}

// Validates the behavior of the cookie validator when the combination of some fields could be same.
TEST_F(OAuth2Test, CookieValidatorSame) {
  test_time_.setSystemTime(SystemTime(std::chrono::seconds(0)));
  auto cookie_names = CookieNames{"BearerToken", "OauthHMAC",    "OauthExpires",
                                  "IdToken",     "RefreshToken", "OauthNonce"};
  const auto expires_at_s = DateUtil::nowToSeconds(test_time_.timeSystem()) + 5;

  // Host name is `traffic.example.com:101` and the expire time is 5.
  Http::TestRequestHeaderMapImpl request_headers{
      {Http::Headers::get().Host.get(), "traffic.example.com:101"},
      {Http::Headers::get().Path.get(), "/anypath"},
      {Http::Headers::get().Method.get(), Http::Headers::get().MethodValues.Get},
      {Http::Headers::get().Cookie.get(),
       fmt::format("{}={}", cookie_names.oauth_expires_, expires_at_s)},
      {Http::Headers::get().Cookie.get(), absl::StrCat(cookie_names.bearer_token_, "=xyztoken")},
      {Http::Headers::get().Cookie.get(),
       absl::StrCat(cookie_names.oauth_hmac_, "=MSq8mkNQGdXx2LKGlLHMwSIj8rLZRnrHE6EWvvTUFx0=")},
  };

  auto cookie_validator = std::make_shared<OAuth2CookieValidator>(test_time_, cookie_names, "");
  EXPECT_EQ(cookie_validator->token(), "");
  cookie_validator->setParams(request_headers, "mock-secret");

  EXPECT_TRUE(cookie_validator->hmacIsValid());
  EXPECT_TRUE(cookie_validator->timestampIsValid());
  EXPECT_TRUE(cookie_validator->isValid());

  // If we advance time beyond 5s the timestamp should no longer be valid.
  test_time_.advanceTimeWait(std::chrono::seconds(6));

  EXPECT_FALSE(cookie_validator->timestampIsValid());
  EXPECT_FALSE(cookie_validator->isValid());

  test_time_.setSystemTime(SystemTime(std::chrono::seconds(0)));
  const auto new_expires_at_s = DateUtil::nowToSeconds(test_time_.timeSystem()) + 15;

  // Host name is `traffic.example.com:10` and the expire time is 15.
  // HMAC should be different from the above one with the separator fix.
  Http::TestRequestHeaderMapImpl request_headers_second{
      {Http::Headers::get().Host.get(), "traffic.example.com:10"},
      {Http::Headers::get().Path.get(), "/anypath"},
      {Http::Headers::get().Method.get(), Http::Headers::get().MethodValues.Get},
      {Http::Headers::get().Cookie.get(),
       fmt::format("{}={}", cookie_names.oauth_expires_, new_expires_at_s)},
      {Http::Headers::get().Cookie.get(), absl::StrCat(cookie_names.bearer_token_, "=xyztoken")},
      {Http::Headers::get().Cookie.get(),
       absl::StrCat(cookie_names.oauth_hmac_, "=dbl04CSr6eWF52wdNDCRt/Uw6A4y41wbpmtUWRyD2Fo=")},
  };

  cookie_validator->setParams(request_headers_second, "mock-secret");

  EXPECT_TRUE(cookie_validator->hmacIsValid());
  EXPECT_TRUE(cookie_validator->timestampIsValid());
  EXPECT_TRUE(cookie_validator->isValid());

  // If we advance time beyond 15s the timestamp should no longer be valid.
  test_time_.advanceTimeWait(std::chrono::seconds(16));

  EXPECT_FALSE(cookie_validator->timestampIsValid());
  EXPECT_FALSE(cookie_validator->isValid());
}

// Validates the behavior of the cookie validator when the expires_at value is not a valid integer.
TEST_F(OAuth2Test, CookieValidatorInvalidExpiresAt) {
  Http::TestRequestHeaderMapImpl request_headers{
      {Http::Headers::get().Host.get(), "traffic.example.com"},
      {Http::Headers::get().Path.get(), "/anypath"},
      {Http::Headers::get().Method.get(), Http::Headers::get().MethodValues.Get},
      {Http::Headers::get().Cookie.get(), "OauthExpires=notanumber"},
      {Http::Headers::get().Cookie.get(), "BearerToken=xyztoken"},
      {Http::Headers::get().Cookie.get(), "OauthHMAC="
                                          "c+1qzyrMmqG8+O4dn7b28OvNNDWcb04yJfNbZCE1zYE="},
  };

  auto cookie_validator = std::make_shared<OAuth2CookieValidator>(
      test_time_,
      CookieNames{"BearerToken", "OauthHMAC", "OauthExpires", "IdToken", "RefreshToken",
                  "OauthNonce"},
      "");
  cookie_validator->setParams(request_headers, "mock-secret");

  EXPECT_TRUE(cookie_validator->hmacIsValid());
  EXPECT_FALSE(cookie_validator->timestampIsValid());
  EXPECT_FALSE(cookie_validator->isValid());
}

// Validates the behavior of the cookie validator when the expires_at value is not a valid integer.
TEST_F(OAuth2Test, CookieValidatorCanUpdateToken) {
  Http::TestRequestHeaderMapImpl request_headers{
      {Http::Headers::get().Host.get(), "traffic.example.com"},
      {Http::Headers::get().Path.get(), "/anypath"},
      {Http::Headers::get().Method.get(), Http::Headers::get().MethodValues.Get},
      {Http::Headers::get().Cookie.get(), "OauthExpires=notanumber"},
      {Http::Headers::get().Cookie.get(), "BearerToken=xyztoken;RefreshToken=dsdtoken;"},
  };

  auto cookie_validator = std::make_shared<OAuth2CookieValidator>(
      test_time_,
      CookieNames("BearerToken", "OauthHMAC", "OauthExpires", "IdToken", "RefreshToken",
                  "OauthNonce"),
      "");
  cookie_validator->setParams(request_headers, "mock-secret");

  EXPECT_TRUE(cookie_validator->canUpdateTokenByRefreshToken());
}

// Verify that we 401 the request if the state query param doesn't contain a valid URL.
TEST_F(OAuth2Test, OAuthTestInvalidUrlInStateQueryParam) {
  Http::TestRequestHeaderMapImpl request_headers{
      {Http::Headers::get().Host.get(), "traffic.example.com"},
      {Http::Headers::get().Method.get(), Http::Headers::get().MethodValues.Get},
      {Http::Headers::get().Path.get(),
       "/_oauth?code=abcdefxyz123&scope=" + TEST_ENCODED_AUTH_SCOPES + "&state=blah"},
      {Http::Headers::get().Cookie.get(), "OauthExpires=123"},
      {Http::Headers::get().Cookie.get(), "BearerToken=legit_token"},
      {Http::Headers::get().Cookie.get(),
       "OauthHMAC="
       "ZTRlMzU5N2Q4ZDIwZWE5ZTU5NTg3YTU3YTcxZTU0NDFkMzY1ZTc1NjMyODYyMj"
       "RlNjMxZTJmNTZkYzRmZTM0ZQ===="},
  };

  Http::TestRequestHeaderMapImpl expected_headers{
      {Http::Headers::get().Status.get(), "401"},
      {Http::Headers::get().ContentLength.get(), "18"},
      {Http::Headers::get().ContentType.get(), "text/plain"},
      // Invalid URL: we inject a few : in the middle of the URL.
  };

  // Succeed the HMAC validation.
  EXPECT_CALL(*validator_, setParams(_, _));
  EXPECT_CALL(*validator_, isValid()).WillOnce(Return(true));

  std::string legit_token{"legit_token"};
  EXPECT_CALL(*validator_, token()).WillRepeatedly(ReturnRef(legit_token));

  EXPECT_CALL(decoder_callbacks_, encodeHeaders_(HeaderMapEqualRef(&expected_headers), false));
  EXPECT_EQ(Http::FilterHeadersStatus::StopIteration,
            filter_->decodeHeaders(request_headers, false));
}

// Verify that we 401 the request if the state query param contains the callback URL.
TEST_F(OAuth2Test, OAuthTestCallbackUrlInStateQueryParam) {
  Http::TestRequestHeaderMapImpl request_headers{
      {Http::Headers::get().Host.get(), "traffic.example.com"},
      {Http::Headers::get().Method.get(), Http::Headers::get().MethodValues.Get},
      {Http::Headers::get().Path.get(),
       "/_oauth?code=abcdefxyz123&scope=" + TEST_ENCODED_AUTH_SCOPES +
           "&state=https%3A%2F%2Ftraffic.example.com%2F_oauth"},

      {Http::Headers::get().Cookie.get(), "OauthExpires=123"},
      {Http::Headers::get().Cookie.get(), "BearerToken=legit_token"},
      {Http::Headers::get().Cookie.get(),
       "OauthHMAC="
       "ZTRlMzU5N2Q4ZDIwZWE5ZTU5NTg3YTU3YTcxZTU0NDFkMzY1ZTc1NjMyODYyMj"
       "RlNjMxZTJmNTZkYzRmZTM0ZQ===="},
  };

  Http::TestRequestHeaderMapImpl expected_response_headers{
      {Http::Headers::get().Status.get(), "401"},
      {Http::Headers::get().ContentLength.get(), "18"},
      {Http::Headers::get().ContentType.get(), "text/plain"},
  };

  // Succeed the HMAC validation.
  EXPECT_CALL(*validator_, setParams(_, _));
  EXPECT_CALL(*validator_, isValid()).WillOnce(Return(true));

  std::string legit_token{"legit_token"};
  EXPECT_CALL(*validator_, token()).WillRepeatedly(ReturnRef(legit_token));

  EXPECT_CALL(decoder_callbacks_,
              encodeHeaders_(HeaderMapEqualRef(&expected_response_headers), false));
  EXPECT_EQ(Http::FilterHeadersStatus::StopIteration,
            filter_->decodeHeaders(request_headers, false));

  Http::TestRequestHeaderMapImpl final_request_headers{
      {Http::Headers::get().Host.get(), "traffic.example.com"},
      {Http::Headers::get().Method.get(), Http::Headers::get().MethodValues.Get},
      {Http::Headers::get().Path.get(),
       "/_oauth?code=abcdefxyz123&scope=" + TEST_ENCODED_AUTH_SCOPES +
           "&state=https%3A%2F%2Ftraffic.example.com%2F_oauth"},
      {Http::Headers::get().Cookie.get(), "OauthExpires=123"},
      {Http::Headers::get().Cookie.get(), "BearerToken=legit_token"},
      {Http::Headers::get().Cookie.get(),
       "OauthHMAC="
       "ZTRlMzU5N2Q4ZDIwZWE5ZTU5NTg3YTU3YTcxZTU0NDFkMzY1ZTc1NjMyODYyMj"
       "RlNjMxZTJmNTZkYzRmZTM0ZQ===="},
      {Http::CustomHeaders::get().Authorization.get(), "Bearer legit_token"},
  };

  EXPECT_EQ(request_headers, final_request_headers);
}

TEST_F(OAuth2Test, OAuthTestUpdatePathAfterSuccess) {
  // Set SystemTime to a fixed point so we get consistent HMAC encodings between test runs.
  test_time_.setSystemTime(SystemTime(std::chrono::seconds(0)));

  init();
  Http::TestRequestHeaderMapImpl request_headers{
      {Http::Headers::get().Host.get(), "traffic.example.com"},
      {Http::Headers::get().Method.get(), Http::Headers::get().MethodValues.Get},
      {Http::Headers::get().Path.get(),
       "/_oauth?code=abcdefxyz123&scope=" + TEST_ENCODED_AUTH_SCOPES +
           "&state=url%3Dhttps%3A%2F%2Ftraffic.example.com%2Foriginal_path%3Fvar1%3D1%2526var2%3D2%"
           "26nonce%3D1234567890000000"},
      {Http::Headers::get().Cookie.get(), "OauthExpires=123"},
      {Http::Headers::get().Cookie.get(), "BearerToken=legit_token"},
      {Http::Headers::get().Cookie.get(),
       "OauthHMAC="
       "ZTRlMzU5N2Q4ZDIwZWE5ZTU5NTg3YTU3YTcxZTU0NDFkMzY1ZTc1NjMyODYyMj"
       "RlNjMxZTJmNTZkYzRmZTM0ZQ===="},
      {Http::Headers::get().Cookie.get(), "OauthNonce=1234567890000000"},
  };

  Http::TestRequestHeaderMapImpl expected_response_headers{
      {Http::Headers::get().Status.get(), "302"},
      {Http::Headers::get().Location.get(),
       "https://traffic.example.com/original_path?var1=1&var2=2"},
  };

  // Succeed the HMAC validation.
  EXPECT_CALL(*validator_, setParams(_, _));
  EXPECT_CALL(*validator_, isValid()).WillOnce(Return(true));

  std::string legit_token{"legit_token"};
  EXPECT_CALL(*validator_, token()).WillRepeatedly(ReturnRef(legit_token));

  EXPECT_CALL(decoder_callbacks_,
              encodeHeaders_(HeaderMapEqualRef(&expected_response_headers), true));
  EXPECT_EQ(Http::FilterHeadersStatus::StopIteration,
            filter_->decodeHeaders(request_headers, false));

  Http::TestRequestHeaderMapImpl final_request_headers{
      {Http::Headers::get().Host.get(), "traffic.example.com"},
      {Http::Headers::get().Method.get(), Http::Headers::get().MethodValues.Get},
      {Http::Headers::get().Path.get(),
       "/_oauth?code=abcdefxyz123&scope=" + TEST_ENCODED_AUTH_SCOPES +
           "&state=url%3Dhttps%3A%2F%2Ftraffic.example.com%2Foriginal_path%3Fvar1%3D1%2526var2%3D2%"
           "26nonce%3D1234567890000000"},
      {Http::Headers::get().Cookie.get(), "OauthExpires=123"},
      {Http::Headers::get().Cookie.get(), "BearerToken=legit_token"},
      {Http::Headers::get().Cookie.get(),
       "OauthHMAC="
       "ZTRlMzU5N2Q4ZDIwZWE5ZTU5NTg3YTU3YTcxZTU0NDFkMzY1ZTc1NjMyODYyMj"
       "RlNjMxZTJmNTZkYzRmZTM0ZQ===="},
      {Http::Headers::get().Cookie.get(), "OauthNonce=1234567890000000"},
      {Http::CustomHeaders::get().Authorization.get(), "Bearer legit_token"},
  };

  EXPECT_EQ(request_headers, final_request_headers);
}

/**
 * Testing oauth state with query string parameters.
 *
 * Expected behavior: HTTP Utility should not strip the parameters of the original request.
 */
TEST_F(OAuth2Test, OAuthTestFullFlowPostWithParameters) {
  // Set SystemTime to a fixed point so we get consistent nonce between test runs.
  test_time_.setSystemTime(SystemTime(std::chrono::seconds(123456789)));

  TestScopedRuntime scoped_runtime;
  scoped_runtime.mergeValues({
      {"envoy.reloadable_features.hmac_base64_encoding_only", "true"},
  });
  init();
  // First construct the initial request to the oauth filter with URI parameters.
  Http::TestRequestHeaderMapImpl first_request_headers{
      {Http::Headers::get().Path.get(), "/test?name=admin&level=trace"},
      {Http::Headers::get().Host.get(), "traffic.example.com"},
      {Http::Headers::get().Method.get(), Http::Headers::get().MethodValues.Post},
      {Http::Headers::get().Scheme.get(), "https"},
  };

  // This is the immediate response - a redirect to the auth cluster.
  Http::TestResponseHeaderMapImpl first_response_headers{
      {Http::Headers::get().Status.get(), "302"},
      {Http::Headers::get().SetCookie.get(),
       "OauthNonce=1234567890000000;path=/;Max-Age=600;secure;HttpOnly"},
      {Http::Headers::get().Location.get(),
       "https://auth.example.com/oauth/"
       "authorize/?client_id=" +
           TEST_CLIENT_ID +
           "&redirect_uri=https%3A%2F%2Ftraffic.example.com%2F_oauth"
           "&response_type=code"
           "&scope=" +
           TEST_ENCODED_AUTH_SCOPES +
           "&state=url%3Dhttps%253A%252F%252Ftraffic.example.com%252Ftest%253Fname%253Dadmin%"
           "2526level%253Dtrace%26nonce%3D1234567890000000"
           "&resource=oauth2-resource&resource=http%3A%2F%2Fexample.com"
           "&resource=https%3A%2F%2Fexample.com%2Fsome%2Fpath%252F..%252F%2Futf8%C3%83%3Bfoo%"
           "3Dbar%"
           "3Fvar1%3D1%26var2%3D2"},
  };

  // Fail the validation to trigger the OAuth flow.
  EXPECT_CALL(*validator_, setParams(_, _));
  EXPECT_CALL(*validator_, isValid()).WillOnce(Return(false));

  // Check that the redirect includes URL encoded query parameter characters.
  EXPECT_CALL(decoder_callbacks_, encodeHeaders_(HeaderMapEqualRef(&first_response_headers), true));

  // This represents the beginning of the OAuth filter.
  EXPECT_EQ(Http::FilterHeadersStatus::StopIteration,
            filter_->decodeHeaders(first_request_headers, false));

  // This represents the callback request from the authorization server.
  Http::TestRequestHeaderMapImpl second_request_headers{
      {Http::Headers::get().Cookie.get(),
       "OauthNonce=1234567890000000;path=/;Max-Age=600;secure;HttpOnly"},
      {Http::Headers::get().Path.get(),
       "/_oauth?code=123&state=url%3Dhttps%253A%252F%252Ftraffic.example.com%252Ftest%253Fname%"
       "253Dadmin%2526level%253Dtrace%26nonce%3D1234567890000000"},
      {Http::Headers::get().Host.get(), "traffic.example.com"},
      {Http::Headers::get().Method.get(), Http::Headers::get().MethodValues.Get},
      {Http::Headers::get().Scheme.get(), "https"},
  };
  // Deliberately fail the HMAC validation check.
  EXPECT_CALL(*validator_, setParams(_, _));
  EXPECT_CALL(*validator_, isValid()).WillOnce(Return(false));

  EXPECT_CALL(*oauth_client_, asyncGetAccessToken("123", TEST_CLIENT_ID, "asdf_client_secret_fdsa",
                                                  "https://traffic.example.com" + TEST_CALLBACK,
                                                  AuthType::UrlEncodedBody));

  // Invoke the callback logic. As a side effect, state_ will be populated.
  EXPECT_EQ(Http::FilterHeadersStatus::StopAllIterationAndBuffer,
            filter_->decodeHeaders(second_request_headers, false));

<<<<<<< HEAD
    // Expected response after the callback & validation is complete - verifying we kept the
    // state and method of the original request, including the query string parameters.
    Http::TestRequestHeaderMapImpl second_response_headers{
        {Http::Headers::get().Status.get(), "302"},
        {Http::Headers::get().SetCookie.get(), "OauthHMAC="
                                               "fV62OgLipChTQQC3UFgDp+l5sCiSb3zt7nCoJiVivWw=;"
                                               "path=/;Max-Age=;secure;HttpOnly"},
        {Http::Headers::get().SetCookie.get(), "OauthExpires=;path=/;Max-Age=;secure;HttpOnly"},
        {Http::Headers::get().Location.get(),
         "https://traffic.example.com/test?name=admin&level=trace"},
    };
=======
  EXPECT_EQ(1, config_->stats().oauth_unauthorized_rq_.value());
  EXPECT_EQ(config_->clusterName(), "auth.example.com");

  // Expected response after the callback & validation is complete - verifying we kept the
  // state and method of the original request, including the query string parameters.
  Http::TestRequestHeaderMapImpl second_response_headers{
      {Http::Headers::get().Status.get(), "302"},
      {Http::Headers::get().SetCookie.get(), "OauthHMAC="
                                             "fV62OgLipChTQQC3UFgDp+l5sCiSb3zt7nCoJiVivWw=;"
                                             "path=/;Max-Age=;secure;HttpOnly"},
      {Http::Headers::get().SetCookie.get(), "OauthExpires=;path=/;Max-Age=;secure;HttpOnly"},
      {Http::Headers::get().SetCookie.get(), "BearerToken=;path=/;Max-Age=;secure;HttpOnly"},
      {Http::Headers::get().Location.get(),
       "https://traffic.example.com/test?name=admin&level=trace"},
  };
>>>>>>> a1e12cd1

  EXPECT_CALL(decoder_callbacks_,
              encodeHeaders_(HeaderMapEqualRef(&second_response_headers), true));

  filter_->finishGetAccessTokenFlow();
}

TEST_F(OAuth2Test, OAuthTestFullFlowPostWithParametersFillRefreshAndIdToken) {
  // Set SystemTime to a fixed point so we get consistent nonce between test runs.
  test_time_.setSystemTime(SystemTime(std::chrono::seconds(123456789)));

  // First construct the initial request to the oauth filter with URI parameters.
  Http::TestRequestHeaderMapImpl first_request_headers{
      {Http::Headers::get().Path.get(), "/test?name=admin&level=trace"},
      {Http::Headers::get().Host.get(), "traffic.example.com"},
      {Http::Headers::get().Method.get(), Http::Headers::get().MethodValues.Post},
      {Http::Headers::get().Scheme.get(), "https"},
  };

  // This is the immediate response - a redirect to the auth cluster.
  Http::TestResponseHeaderMapImpl first_response_headers{
      {Http::Headers::get().Status.get(), "302"},
      {Http::Headers::get().SetCookie.get(),
       "OauthNonce=1234567890000000;path=/;Max-Age=600;secure;HttpOnly"},
      {Http::Headers::get().Location.get(),
       "https://auth.example.com/oauth/"
       "authorize/?client_id=" +
           TEST_CLIENT_ID +
           "&redirect_uri=https%3A%2F%2Ftraffic.example.com%2F_oauth"
           "&response_type=code"
           "&scope=" +
           TEST_ENCODED_AUTH_SCOPES +
           "&state=url%3Dhttps%253A%252F%252Ftraffic.example.com%252Ftest%253Fname%253Dadmin%"
           "2526level%253Dtrace%26nonce%3D1234567890000000"
           "&resource=oauth2-resource&resource=http%3A%2F%2Fexample.com"
           "&resource=https%3A%2F%2Fexample.com%2Fsome%2Fpath%252F..%252F%2Futf8%C3%83%3Bfoo%3Dbar%"
           "3Fvar1%3D1%26var2%3D2"},
  };

  // Fail the validation to trigger the OAuth flow.
  EXPECT_CALL(*validator_, setParams(_, _));
  EXPECT_CALL(*validator_, isValid()).WillOnce(Return(false));

  // Check that the redirect includes the escaped parameter characters, '?', '&' and '='.
  EXPECT_CALL(decoder_callbacks_, encodeHeaders_(HeaderMapEqualRef(&first_response_headers), true));

  // This represents the beginning of the OAuth filter.
  EXPECT_EQ(Http::FilterHeadersStatus::StopIteration,
            filter_->decodeHeaders(first_request_headers, false));

  // This represents the callback request from the authorization server.
  Http::TestRequestHeaderMapImpl second_request_headers{
      {Http::Headers::get().Cookie.get(),
       "OauthNonce=1234567890000000;path=/;Max-Age=600;secure;HttpOnly"},
      {Http::Headers::get().Path.get(),
       "/_oauth?code=123&state=url%3Dhttps%253A%252F%252Ftraffic.example.com%252Ftest%253Fname%"
       "253Dadmin%2526level%253Dtrace%26nonce%3D1234567890000000"},
      {Http::Headers::get().Host.get(), "traffic.example.com"},
      {Http::Headers::get().Method.get(), Http::Headers::get().MethodValues.Get},
      {Http::Headers::get().Scheme.get(), "https"},
  };

  // Deliberately fail the HMAC validation check.
  EXPECT_CALL(*validator_, setParams(_, _));
  EXPECT_CALL(*validator_, isValid()).WillOnce(Return(false));

  EXPECT_CALL(*oauth_client_, asyncGetAccessToken("123", TEST_CLIENT_ID, "asdf_client_secret_fdsa",
                                                  "https://traffic.example.com" + TEST_CALLBACK,
                                                  AuthType::UrlEncodedBody));

  // Invoke the callback logic. As a side effect, state_ will be populated.
  EXPECT_EQ(Http::FilterHeadersStatus::StopAllIterationAndBuffer,
            filter_->decodeHeaders(second_request_headers, false));

  EXPECT_EQ(1, config_->stats().oauth_unauthorized_rq_.value());
  EXPECT_EQ(config_->clusterName(), "auth.example.com");

  // Set SystemTime to a fixed point so we get consistent HMAC encodings between test runs.
  test_time_.setSystemTime(SystemTime(std::chrono::seconds(0)));
  const std::chrono::seconds expiredTime(10);
  filter_->updateTokens("accessToken", "idToken", "refreshToken", expiredTime);

  // Expected response after the callback & validation is complete - verifying we kept the
  // state and method of the original request, including the query string parameters.
  Http::TestRequestHeaderMapImpl second_response_headers{
      {Http::Headers::get().Status.get(), "302"},
      {Http::Headers::get().SetCookie.get(), "OauthHMAC="
                                             "OYnODPsSGabEpZ2LAiPxyjAFgN/7/5Xg24G7jUoUbyI=;"
                                             "path=/;Max-Age=10;secure;HttpOnly"},
      {Http::Headers::get().SetCookie.get(), "OauthExpires=10;path=/;Max-Age=10;secure;HttpOnly"},
      {Http::Headers::get().SetCookie.get(),
       "BearerToken=accessToken;path=/;Max-Age=10;secure;HttpOnly"},
      {Http::Headers::get().SetCookie.get(), "IdToken=idToken;path=/;Max-Age=10;secure;HttpOnly"},
      {Http::Headers::get().SetCookie.get(),
       "RefreshToken=refreshToken;path=/;Max-Age=10;secure;HttpOnly"},
      {Http::Headers::get().Location.get(),
       "https://traffic.example.com/test?name=admin&level=trace"},
  };

  EXPECT_CALL(decoder_callbacks_,
              encodeHeaders_(HeaderMapEqualRef(&second_response_headers), true));

  filter_->finishGetAccessTokenFlow();
}

/**
 * Testing oauth state with cookie domain.
 *
 * Expected behavior: Cookie domain should be set to the domain in the config.
 */
TEST_F(OAuth2Test, OAuthTestFullFlowPostWithCookieDomain) {
  // Set SystemTime to a fixed point so we get consistent nonce between test runs.
  test_time_.setSystemTime(SystemTime(std::chrono::seconds(123456789)));

  TestScopedRuntime scoped_runtime;
  scoped_runtime.mergeValues({
      {"envoy.reloadable_features.hmac_base64_encoding_only", "true"},
  });
  init(getConfig(true, false,
                 ::envoy::extensions::filters::http::oauth2::v3::OAuth2Config_AuthType::
                     OAuth2Config_AuthType_URL_ENCODED_BODY,
                 0, false, false, true /* set_cookie_domain */));
  // First construct the initial request to the oauth filter with URI parameters.
  Http::TestRequestHeaderMapImpl first_request_headers{
      {Http::Headers::get().Path.get(), "/test?name=admin&level=trace"},
      {Http::Headers::get().Host.get(), "traffic.example.com"},
      {Http::Headers::get().Method.get(), Http::Headers::get().MethodValues.Post},
      {Http::Headers::get().Scheme.get(), "https"},
  };

  // This is the immediate response - a redirect to the auth cluster.
  Http::TestResponseHeaderMapImpl first_response_headers{
      {Http::Headers::get().Status.get(), "302"},
      {Http::Headers::get().SetCookie.get(),
       "OauthNonce=1234567890000000;domain=example.com;path=/;Max-Age=600;secure;HttpOnly"},
      {Http::Headers::get().Location.get(),
       "https://auth.example.com/oauth/"
       "authorize/?client_id=" +
           TEST_CLIENT_ID +
           "&redirect_uri=https%3A%2F%2Ftraffic.example.com%2F_oauth"
           "&response_type=code"
           "&scope=" +
           TEST_ENCODED_AUTH_SCOPES +
           "&state=url%3Dhttps%253A%252F%252Ftraffic.example.com%252Ftest%253Fname%253Dadmin%"
           "2526level%253Dtrace%26nonce%3D1234567890000000"
           "&resource=oauth2-resource&resource=http%3A%2F%2Fexample.com"
           "&resource=https%3A%2F%2Fexample.com%2Fsome%2Fpath%252F..%252F%2Futf8%C3%83%3Bfoo%"
           "3Dbar%"
           "3Fvar1%3D1%26var2%3D2"},
  };

  // Fail the validation to trigger the OAuth flow.
  EXPECT_CALL(*validator_, setParams(_, _));
  EXPECT_CALL(*validator_, isValid()).WillOnce(Return(false));

  // Check that the redirect includes URL encoded query parameter characters.
  EXPECT_CALL(decoder_callbacks_, encodeHeaders_(HeaderMapEqualRef(&first_response_headers), true));

  // This represents the beginning of the OAuth filter.
  EXPECT_EQ(Http::FilterHeadersStatus::StopIteration,
            filter_->decodeHeaders(first_request_headers, false));

  // This represents the callback request from the authorization server.
  Http::TestRequestHeaderMapImpl second_request_headers{
      {Http::Headers::get().Cookie.get(),
       "OauthNonce=1234567890000000;domain=example.com;path=/;Max-Age=600;secure;HttpOnly"},
      {Http::Headers::get().Path.get(),
       "/_oauth?code=123&state=url%3Dhttps%253A%252F%252Ftraffic.example.com%252Ftest%253Fname%"
       "253Dadmin%2526level%253Dtrace%26nonce%3D1234567890000000"},
      {Http::Headers::get().Host.get(), "traffic.example.com"},
      {Http::Headers::get().Method.get(), Http::Headers::get().MethodValues.Get},
      {Http::Headers::get().Scheme.get(), "https"},
  };
  // Deliberately fail the HMAC validation check.
  EXPECT_CALL(*validator_, setParams(_, _));
  EXPECT_CALL(*validator_, isValid()).WillOnce(Return(false));

  EXPECT_CALL(*oauth_client_, asyncGetAccessToken("123", TEST_CLIENT_ID, "asdf_client_secret_fdsa",
                                                  "https://traffic.example.com" + TEST_CALLBACK,
                                                  AuthType::UrlEncodedBody));

  // Invoke the callback logic. As a side effect, state_ will be populated.
  EXPECT_EQ(Http::FilterHeadersStatus::StopAllIterationAndBuffer,
            filter_->decodeHeaders(second_request_headers, false));

  EXPECT_EQ(1, config_->stats().oauth_unauthorized_rq_.value());
  EXPECT_EQ(config_->clusterName(), "auth.example.com");

<<<<<<< HEAD
    // Expected response after the callback & validation is complete - verifying we kept the
    // state and method of the original request, including the query string parameters.
    Http::TestRequestHeaderMapImpl second_response_headers{
        {Http::Headers::get().Status.get(), "302"},
        {Http::Headers::get().SetCookie.get(),
         "OauthHMAC=fV62OgLipChTQQC3UFgDp+l5sCiSb3zt7nCoJiVivWw=;"
         "domain=example.com;path=/;Max-Age=;secure;HttpOnly"},
        {Http::Headers::get().SetCookie.get(),
         "OauthExpires=;domain=example.com;path=/;Max-Age=;secure;HttpOnly"},
        {Http::Headers::get().Location.get(),
         "https://traffic.example.com/test?name=admin&level=trace"},
    };
=======
  // Expected response after the callback & validation is complete - verifying we kept the
  // state and method of the original request, including the query string parameters.
  Http::TestRequestHeaderMapImpl second_response_headers{
      {Http::Headers::get().Status.get(), "302"},
      {Http::Headers::get().SetCookie.get(),
       "OauthHMAC=aPoIhN7QYMrYc9nTGCCWgd3rJpZIEdjOtxPDdmVDS6E=;"
       "domain=example.com;path=/;Max-Age=;secure;HttpOnly"},
      {Http::Headers::get().SetCookie.get(),
       "OauthExpires=;domain=example.com;path=/;Max-Age=;secure;HttpOnly"},
      {Http::Headers::get().SetCookie.get(),
       "BearerToken=;domain=example.com;path=/;Max-Age=;secure;HttpOnly"},
      {Http::Headers::get().Location.get(),
       "https://traffic.example.com/test?name=admin&level=trace"},
  };
>>>>>>> a1e12cd1

  EXPECT_CALL(decoder_callbacks_,
              encodeHeaders_(HeaderMapEqualRef(&second_response_headers), true));

  filter_->finishGetAccessTokenFlow();
}

class DisabledIdTokenTests : public OAuth2Test {
public:
  DisabledIdTokenTests() : OAuth2Test(false) {
    // Set SystemTime to a fixed point so we get consistent HMAC encodings between test runs.
    test_time_.setSystemTime(SystemTime(std::chrono::seconds(1000)));

    request_headers_ = {
        {Http::Headers::get().Host.get(), "traffic.example.com"},
        {Http::Headers::get().Path.get(), "/_oauth"},
        {Http::Headers::get().Method.get(), Http::Headers::get().MethodValues.Get},
    };

    // Note no IdToken cookie below.
    expected_headers_ = {
        {Http::Headers::get().Status.get(), "302"},
        {Http::Headers::get().SetCookie.get(),
         "OauthHMAC=" + hmac_without_id_token_ + ";path=/;Max-Age=600;secure;HttpOnly"},
        {Http::Headers::get().SetCookie.get(),
         "OauthExpires=1600;path=/;Max-Age=600;secure;HttpOnly"},
        {Http::Headers::get().SetCookie.get(),
         "BearerToken=" + access_code_ + ";path=/;Max-Age=600;secure;HttpOnly"},
        {Http::Headers::get().SetCookie.get(),
         "RefreshToken=" + refresh_token_ + ";path=/;Max-Age=600;secure;HttpOnly"},
    };

    init(getConfig(true /* forward_bearer_token */, true /* use_refresh_token */,
                   ::envoy::extensions::filters::http::oauth2::v3::OAuth2Config_AuthType::
                       OAuth2Config_AuthType_URL_ENCODED_BODY /* encoded_body_type */,
                   600 /* default_refresh_token_expires_in */,
                   false /* preserve_authorization_header */,
                   true /* disable_id_token_set_cookie */));

    EXPECT_CALL(*validator_, token()).WillRepeatedly(ReturnRef(hmac_without_id_token_));
    EXPECT_CALL(*validator_, setParams(_, _));
    EXPECT_CALL(*validator_, isValid()).WillOnce(Return(false));
  }

  std::string hmac_without_id_token_{"kEbe8eYQkIkoHDQSzf1e38bSXNrgFCSEUWHZtEX6Q4c="};
  const std::string access_code_{"access_code"};
  const std::string id_token_{"some-id-token"};
  const std::string refresh_token_{"some-refresh-token"};
  const std::chrono::seconds expires_in_{600};
  Http::TestRequestHeaderMapImpl request_headers_;
  Http::TestResponseHeaderMapImpl expected_headers_;
};

// When disable_id_token_set_cookie is `true`, then during the access token flow the filter should
// *not* set the IdToken cookie in the 302 response and should produce an HMAC that does not
// consider the id-token.
TEST_F(DisabledIdTokenTests, SetCookieIgnoresIdTokenWhenDisabledAccessToken) {
  EXPECT_EQ(Http::FilterHeadersStatus::StopIteration,
            filter_->decodeHeaders(request_headers_, false));

  expected_headers_.addCopy(Http::Headers::get().Location.get(), "");
  EXPECT_CALL(decoder_callbacks_, encodeHeaders_(HeaderMapEqualRef(&expected_headers_), true));

  // An ID token is still received from the IdP, but not set in the response headers above.
  filter_->onGetAccessTokenSuccess(access_code_, id_token_, refresh_token_, expires_in_);
}

// When disable_id_token_set_cookie is `true`, then during the refresh token flow the filter should
// *not* set the IdToken request header that's forwarded, the response headers that are returned,
// and should produce an HMAC that does not consider the id-token.
TEST_F(DisabledIdTokenTests, SetCookieIgnoresIdTokenWhenDisabledRefreshToken) {
  EXPECT_EQ(Http::FilterHeadersStatus::StopIteration,
            filter_->decodeHeaders(request_headers_, false));

  // An ID token is still received from the IdP, but not set in the request headers that are
  // forwarded.
  EXPECT_CALL(decoder_callbacks_, continueDecoding());
  filter_->onRefreshAccessTokenSuccess(access_code_, id_token_, refresh_token_, expires_in_);
  auto cookies = Http::Utility::parseCookies(request_headers_);
  const auto cookie_names = config_->cookieNames();
  EXPECT_EQ(cookies[cookie_names.oauth_hmac_], hmac_without_id_token_);
  EXPECT_EQ(cookies[cookie_names.oauth_expires_],
            "1600"); // Uses default_refresh_token_expires_in since not a legitimate JWT.
  EXPECT_EQ(cookies[cookie_names.bearer_token_], access_code_);
  EXPECT_EQ(cookies[cookie_names.refresh_token_], refresh_token_);
  EXPECT_EQ(cookies.contains(cookie_names.id_token_), false);

  // And ensure when the response comes back, it has the same cookies in the `expected_headers_`.
  Http::TestResponseHeaderMapImpl response_headers = {{Http::Headers::get().Status.get(), "302"}};
  filter_->encodeHeaders(response_headers, false);
  EXPECT_THAT(response_headers, HeaderMapEqualRef(&expected_headers_));
}

class DisabledTokenTests : public OAuth2Test {
public:
  DisabledTokenTests() : OAuth2Test(false) {
    // Set SystemTime to a fixed point so we get consistent HMAC encodings between test runs.
    test_time_.setSystemTime(SystemTime(std::chrono::seconds(1000)));

    request_headers_ = {
        {Http::Headers::get().Host.get(), "traffic.example.com"},
        {Http::Headers::get().Path.get(), "/_oauth"},
        {Http::Headers::get().Method.get(), Http::Headers::get().MethodValues.Get},
    };

    // Note no Token cookies below.
    expected_headers_ = {
        {Http::Headers::get().Status.get(), "302"},
        {Http::Headers::get().SetCookie.get(),
         "OauthHMAC=" + hmac_without_tokens_ + ";path=/;Max-Age=600;secure;HttpOnly"},
        {Http::Headers::get().SetCookie.get(),
         "OauthExpires=1600;path=/;Max-Age=600;secure;HttpOnly"},
    };

    init(getConfig(
        true /* forward_bearer_token */, true /* use_refresh_token */,
        ::envoy::extensions::filters::http::oauth2::v3::OAuth2Config_AuthType::
            OAuth2Config_AuthType_URL_ENCODED_BODY /* encoded_body_type */,
        600 /* default_refresh_token_expires_in */, false /* preserve_authorization_header */,
        true /* disable_id_token_set_cookie */, false /* set_cookie_domain */,
        true /* disable_access_token_set_cookie */, true /* disable_refresh_token_set_cookie */));

    EXPECT_CALL(*validator_, token()).WillRepeatedly(ReturnRef(hmac_without_tokens_));
    EXPECT_CALL(*validator_, setParams(_, _));
    EXPECT_CALL(*validator_, isValid()).WillOnce(Return(false));
  }

  std::string hmac_without_tokens_{"Crs4S83olTGsGL7jbxBWw37gvuv0P2WbOvGTr/F6Z0o="};
  const std::string access_code_{"access_code"};
  const std::string id_token_{"some-id-token"};
  const std::string refresh_token_{"some-refresh-token"};
  const std::chrono::seconds expires_in_{600};
  Http::TestRequestHeaderMapImpl request_headers_;
  Http::TestResponseHeaderMapImpl expected_headers_;
};

// When disable_id_token_set_cookie is `true`, then during the access token flow the filter should
// *not* set the IdToken cookie in the 302 response and should produce an HMAC that does not
// consider the id-token.
TEST_F(DisabledTokenTests, SetCookieIgnoresTokensWhenAllTokensAreDisabled1) {
  EXPECT_EQ(Http::FilterHeadersStatus::StopIteration,
            filter_->decodeHeaders(request_headers_, false));

  expected_headers_.addCopy(Http::Headers::get().Location.get(), "");
  EXPECT_CALL(decoder_callbacks_, encodeHeaders_(HeaderMapEqualRef(&expected_headers_), true));

  // All Tokens are still received from the IdP, but not set in the response headers above.
  filter_->onGetAccessTokenSuccess(access_code_, id_token_, refresh_token_, expires_in_);
}

// When disable_id_token_set_cookie is `true`, then during the refresh token flow the filter should
// *not* set the IdToken request header that's forwarded, the response headers that are returned,
// and should produce an HMAC that does not consider the id-token.
TEST_F(DisabledTokenTests, SetCookieIgnoresTokensWhenAllTokensAreDisabled2) {
  EXPECT_EQ(Http::FilterHeadersStatus::StopIteration,
            filter_->decodeHeaders(request_headers_, false));

  // All tokens are still received from the IdP, but not set in the request headers that are
  // forwarded.
  EXPECT_CALL(decoder_callbacks_, continueDecoding());
  filter_->onRefreshAccessTokenSuccess(access_code_, id_token_, refresh_token_, expires_in_);
  auto cookies = Http::Utility::parseCookies(request_headers_);
  const auto cookie_names = config_->cookieNames();
  EXPECT_EQ(cookies[cookie_names.oauth_hmac_], hmac_without_tokens_);
  EXPECT_EQ(cookies[cookie_names.oauth_expires_],
            "1600"); // Uses default_refresh_token_expires_in since not a legitimate JWT.
  EXPECT_EQ(cookies.contains(cookie_names.bearer_token_), false);
  EXPECT_EQ(cookies.contains(cookie_names.refresh_token_), false);
  EXPECT_EQ(cookies.contains(cookie_names.id_token_), false);

  // And ensure when the response comes back, it has the same cookies in the `expected_headers_`.
  Http::TestResponseHeaderMapImpl response_headers = {{Http::Headers::get().Status.get(), "302"}};
  filter_->encodeHeaders(response_headers, false);
  EXPECT_THAT(response_headers, HeaderMapEqualRef(&expected_headers_));
}

/**
 * Testing oauth response after tokens are set.
 *
 * Expected behavior: cookies are set.
 */

std::string oauthHMAC;

TEST_F(OAuth2Test, OAuthAccessTokenSucessWithTokens) {
  oauthHMAC = "4TKyxPV/F7yyvr0XgJ2bkWFOc8t4IOFen1k29b84MAQ=;";
  // Set SystemTime to a fixed point so we get consistent HMAC encodings between test runs.
  test_time_.setSystemTime(SystemTime(std::chrono::seconds(1000)));

  // host_ must be set, which is guaranteed (ASAN).
  Http::TestRequestHeaderMapImpl request_headers{
      {Http::Headers::get().Host.get(), "traffic.example.com"},
      {Http::Headers::get().Path.get(), "/_signout"},
      {Http::Headers::get().Method.get(), Http::Headers::get().MethodValues.Get},
  };
  filter_->decodeHeaders(request_headers, false);

  // Expected response after the callback is complete.
  Http::TestRequestHeaderMapImpl expected_headers{
      {Http::Headers::get().Status.get(), "302"},
      {Http::Headers::get().SetCookie.get(),
       "OauthHMAC=" + oauthHMAC + "path=/;Max-Age=600;secure;HttpOnly"},
      {Http::Headers::get().SetCookie.get(),
       "OauthExpires=1600;path=/;Max-Age=600;secure;HttpOnly"},
      {Http::Headers::get().SetCookie.get(),
       "BearerToken=access_code;path=/;Max-Age=600;secure;HttpOnly"},
      {Http::Headers::get().SetCookie.get(),
       "IdToken=some-id-token;path=/;Max-Age=600;secure;HttpOnly"},
      {Http::Headers::get().SetCookie.get(),
       "RefreshToken=some-refresh-token;path=/;Max-Age=600;secure;HttpOnly"},
      {Http::Headers::get().Location.get(), ""},
  };

  EXPECT_CALL(decoder_callbacks_, encodeHeaders_(HeaderMapEqualRef(&expected_headers), true));

  filter_->onGetAccessTokenSuccess("access_code", "some-id-token", "some-refresh-token",
                                   std::chrono::seconds(600));
}

TEST_F(OAuth2Test, OAuthAccessTokenSucessWithTokensUseRefreshToken) {
  init(getConfig(true /* forward_bearer_token */, true /* use_refresh_token */));
  oauthHMAC = "4TKyxPV/F7yyvr0XgJ2bkWFOc8t4IOFen1k29b84MAQ=;";
  // Set SystemTime to a fixed point so we get consistent HMAC encodings between test runs.
  test_time_.setSystemTime(SystemTime(std::chrono::seconds(1000)));

  // host_ must be set, which is guaranteed (ASAN).
  Http::TestRequestHeaderMapImpl request_headers{
      {Http::Headers::get().Host.get(), "traffic.example.com"},
      {Http::Headers::get().Path.get(), "/_signout"},
      {Http::Headers::get().Method.get(), Http::Headers::get().MethodValues.Get},
  };
  filter_->decodeHeaders(request_headers, false);

  // Expected response after the callback is complete.
  Http::TestRequestHeaderMapImpl expected_headers{
      {Http::Headers::get().Status.get(), "302"},
      {Http::Headers::get().SetCookie.get(),
       "OauthHMAC=" + oauthHMAC + "path=/;Max-Age=600;secure;HttpOnly"},
      {Http::Headers::get().SetCookie.get(),
       "OauthExpires=1600;path=/;Max-Age=600;secure;HttpOnly"},
      {Http::Headers::get().SetCookie.get(),
       "BearerToken=access_code;path=/;Max-Age=600;secure;HttpOnly"},
      {Http::Headers::get().SetCookie.get(),
       "IdToken=some-id-token;path=/;Max-Age=600;secure;HttpOnly"},
      {Http::Headers::get().SetCookie.get(),
       "RefreshToken=some-refresh-token;path=/;Max-Age=604800;secure;HttpOnly"},
      {Http::Headers::get().Location.get(), ""},
  };

  EXPECT_CALL(decoder_callbacks_, encodeHeaders_(HeaderMapEqualRef(&expected_headers), true));

  filter_->onGetAccessTokenSuccess("access_code", "some-id-token", "some-refresh-token",
                                   std::chrono::seconds(600));
}

TEST_F(OAuth2Test, OAuthAccessTokenSucessWithTokensUseRefreshTokenAndDefaultRefreshTokenExpiresIn) {

  init(getConfig(true /* forward_bearer_token */, true /* use_refresh_token */,
                 ::envoy::extensions::filters::http::oauth2::v3::OAuth2Config_AuthType::
                     OAuth2Config_AuthType_URL_ENCODED_BODY /* encoded_body_type */,
                 1200 /* default_refresh_token_expires_in */));
  TestScopedRuntime scoped_runtime;
  oauthHMAC = "4TKyxPV/F7yyvr0XgJ2bkWFOc8t4IOFen1k29b84MAQ=;";
  // Set SystemTime to a fixed point so we get consistent HMAC encodings between test runs.
  test_time_.setSystemTime(SystemTime(std::chrono::seconds(1000)));

  // host_ must be set, which is guaranteed (ASAN).
  Http::TestRequestHeaderMapImpl request_headers{
      {Http::Headers::get().Host.get(), "traffic.example.com"},
      {Http::Headers::get().Path.get(), "/_signout"},
      {Http::Headers::get().Method.get(), Http::Headers::get().MethodValues.Get},
  };
  filter_->decodeHeaders(request_headers, false);

  // Expected response after the callback is complete.
  Http::TestRequestHeaderMapImpl expected_headers{
      {Http::Headers::get().Status.get(), "302"},
      {Http::Headers::get().SetCookie.get(),
       "OauthHMAC=" + oauthHMAC + "path=/;Max-Age=600;secure;HttpOnly"},
      {Http::Headers::get().SetCookie.get(),
       "OauthExpires=1600;path=/;Max-Age=600;secure;HttpOnly"},
      {Http::Headers::get().SetCookie.get(),
       "BearerToken=access_code;path=/;Max-Age=600;secure;HttpOnly"},
      {Http::Headers::get().SetCookie.get(),
       "IdToken=some-id-token;path=/;Max-Age=600;secure;HttpOnly"},
      {Http::Headers::get().SetCookie.get(),
       "RefreshToken=some-refresh-token;path=/;Max-Age=1200;secure;HttpOnly"},
      {Http::Headers::get().Location.get(), ""},
  };

  EXPECT_CALL(decoder_callbacks_, encodeHeaders_(HeaderMapEqualRef(&expected_headers), true));

  filter_->onGetAccessTokenSuccess("access_code", "some-id-token", "some-refresh-token",
                                   std::chrono::seconds(600));
}

/**
 * Scenario: The Oauth filter saves cookies with tokens after successful receipt of the tokens.
 *
 * Expected behavior: The lifetime of the refresh token cookie is taken from the exp claim of the
 * refresh token.
 */

TEST_F(OAuth2Test, OAuthAccessTokenSucessWithTokensUseRefreshTokenAndRefreshTokenExpiresInFromJwt) {

  init(getConfig(true /* forward_bearer_token */, true /* use_refresh_token */,
                 ::envoy::extensions::filters::http::oauth2::v3::OAuth2Config_AuthType::
                     OAuth2Config_AuthType_URL_ENCODED_BODY /* encoded_body_type */,
                 1200 /* default_refresh_token_expires_in */));
  oauthHMAC = "CmrSZUsPEF1D4UgEnuz2d2s878YnAoOpxQCtE9LJ89M=;";
  // Set SystemTime to a fixed point so we get consistent HMAC encodings between test runs.
  test_time_.setSystemTime(SystemTime(std::chrono::seconds(1000)));

  // host_ must be set, which is guaranteed (ASAN).
  Http::TestRequestHeaderMapImpl request_headers{
      {Http::Headers::get().Host.get(), "traffic.example.com"},
      {Http::Headers::get().Path.get(), "/_signout"},
      {Http::Headers::get().Method.get(), Http::Headers::get().MethodValues.Get},
  };
  filter_->decodeHeaders(request_headers, false);

  const std::string refreshToken =
      "eyJhbGciOiJIUzI1NiIsInR5cCI6IkpXVCJ9."
      "eyJ1bmlxdWVfbmFtZSI6ImFsZXhjZWk4OCIsInN1YiI6ImFsZXhjZWk4OCIsImp0aSI6IjQ5ZTFjMzc1IiwiYXVkIjoi"
      "dGVzdCIsIm5iZiI6MTcwNzQxNDYzNSwiZXhwIjoyNTU0NDE2MDAwLCJpYXQiOjE3MDc0MTQ2MzYsImlzcyI6ImRvdG5l"
      "dC11c2VyLWp3dHMifQ.LaGOw6x0-m7r-WzxgCIdPnAfp0O1hy6mW4klq9Vs2XM";

  // Expected response after the callback is complete.
  Http::TestRequestHeaderMapImpl expected_headers{
      {Http::Headers::get().Status.get(), "302"},
      {Http::Headers::get().SetCookie.get(),
       "OauthHMAC=" + oauthHMAC + "path=/;Max-Age=600;secure;HttpOnly"},
      {Http::Headers::get().SetCookie.get(),
       "OauthExpires=1600;path=/;Max-Age=600;secure;HttpOnly"},
      {Http::Headers::get().SetCookie.get(),
       "BearerToken=access_code;path=/;Max-Age=600;secure;HttpOnly"},
      {Http::Headers::get().SetCookie.get(),
       "IdToken=some-id-token;path=/;Max-Age=600;secure;HttpOnly"},
      {Http::Headers::get().SetCookie.get(),
       "RefreshToken=" + refreshToken + ";path=/;Max-Age=2554415000;secure;HttpOnly"},
      {Http::Headers::get().Location.get(), ""},
  };

  EXPECT_CALL(decoder_callbacks_, encodeHeaders_(HeaderMapEqualRef(&expected_headers), true));

  filter_->onGetAccessTokenSuccess("access_code", "some-id-token", refreshToken,
                                   std::chrono::seconds(600));
}

/**
 * Scenario: The Oauth filter doesn't save cookie with refresh token because the token is expired.
 *
 * Expected behavior: The age of the cookie with refresh token is equal to zero.
 */

TEST_F(OAuth2Test, OAuthAccessTokenSucessWithTokensUseRefreshTokenAndExpiredRefreshToken) {

  init(getConfig(true /* forward_bearer_token */, true /* use_refresh_token */,
                 ::envoy::extensions::filters::http::oauth2::v3::OAuth2Config_AuthType::
                     OAuth2Config_AuthType_URL_ENCODED_BODY /* encoded_body_type */,
                 1200 /* default_refresh_token_expires_in */));
  TestScopedRuntime scoped_runtime;
  oauthHMAC = "73RuBwU3Kx/7RP4N1yy+8QnhARjA15QOoxdKD7zk1pI=;";
  // Set SystemTime to a fixed point so we get consistent HMAC encodings between test runs.
  test_time_.setSystemTime(SystemTime(std::chrono::seconds(2554515000)));

  // host_ must be set, which is guaranteed (ASAN).
  Http::TestRequestHeaderMapImpl request_headers{
      {Http::Headers::get().Host.get(), "traffic.example.com"},
      {Http::Headers::get().Path.get(), "/_signout"},
      {Http::Headers::get().Method.get(), Http::Headers::get().MethodValues.Get},
  };
  filter_->decodeHeaders(request_headers, false);

  const std::string refreshToken =
      "eyJhbGciOiJIUzI1NiIsInR5cCI6IkpXVCJ9."
      "eyJ1bmlxdWVfbmFtZSI6ImFsZXhjZWk4OCIsInN1YiI6ImFsZXhjZWk4OCIsImp0aSI6IjQ5ZTFjMzc1IiwiYXVkIjoi"
      "dGVzdCIsIm5iZiI6MTcwNzQxNDYzNSwiZXhwIjoyNTU0NDE2MDAwLCJpYXQiOjE3MDc0MTQ2MzYsImlzcyI6ImRvdG5l"
      "dC11c2VyLWp3dHMifQ.LaGOw6x0-m7r-WzxgCIdPnAfp0O1hy6mW4klq9Vs2XM";

  // Expected response after the callback is complete.
  Http::TestRequestHeaderMapImpl expected_headers{
      {Http::Headers::get().Status.get(), "302"},
      {Http::Headers::get().SetCookie.get(),
       "OauthHMAC=" + oauthHMAC + "path=/;Max-Age=600;secure;HttpOnly"},
      {Http::Headers::get().SetCookie.get(),
       "OauthExpires=2554515600;path=/;Max-Age=600;secure;HttpOnly"},
      {Http::Headers::get().SetCookie.get(),
       "BearerToken=access_code;path=/;Max-Age=600;secure;HttpOnly"},
      {Http::Headers::get().SetCookie.get(),
       "IdToken=some-id-token;path=/;Max-Age=600;secure;HttpOnly"},
      {Http::Headers::get().SetCookie.get(),
       "RefreshToken=" + refreshToken + ";path=/;Max-Age=0;secure;HttpOnly"},
      {Http::Headers::get().Location.get(), ""},
  };

  EXPECT_CALL(decoder_callbacks_, encodeHeaders_(HeaderMapEqualRef(&expected_headers), true));

  filter_->onGetAccessTokenSuccess("access_code", "some-id-token", refreshToken,
                                   std::chrono::seconds(600));
}

/**
 * Scenario: The Oauth filter receives the refresh token without exp claim.
 *
 * Expected behavior: The age of the cookie with refresh token is equal to default value.
 */

TEST_F(OAuth2Test, OAuthAccessTokenSucessWithTokensUseRefreshTokenAndNoExpClaimInRefreshToken) {

  init(getConfig(true /* forward_bearer_token */, true /* use_refresh_token */,
                 ::envoy::extensions::filters::http::oauth2::v3::OAuth2Config_AuthType::
                     OAuth2Config_AuthType_URL_ENCODED_BODY /* encoded_body_type */,
                 1200 /* default_refresh_token_expires_in */));
  TestScopedRuntime scoped_runtime;
  oauthHMAC = "euROdA+Ca4p/9JoMnX50fiqHormIWP/S+Fse+wD+V8I=;";
  // Set SystemTime to a fixed point so we get consistent HMAC encodings between test runs.
  test_time_.setSystemTime(SystemTime(std::chrono::seconds(1000)));

  // host_ must be set, which is guaranteed (ASAN).
  Http::TestRequestHeaderMapImpl request_headers{
      {Http::Headers::get().Host.get(), "traffic.example.com"},
      {Http::Headers::get().Path.get(), "/_signout"},
      {Http::Headers::get().Method.get(), Http::Headers::get().MethodValues.Get},
  };
  filter_->decodeHeaders(request_headers, false);

  const std::string refreshToken =
      "eyJhbGciOiJIUzI1NiJ9."
      "eyJSb2xlIjoiQWRtaW4iLCJJc3N1ZXIiOiJJc3N1ZXIiLCJVc2VybmFtZSI6IkphdmFJblVzZSIsImlhdCI6MTcwODA2"
      "NDcyOH0.92H-X2Oa4ECNmFLZBWBHP0BJyEHDprLkEIc2JBJYwkI";

  // Expected response after the callback is complete.
  Http::TestRequestHeaderMapImpl expected_headers{
      {Http::Headers::get().Status.get(), "302"},
      {Http::Headers::get().SetCookie.get(),
       "OauthHMAC=" + oauthHMAC + "path=/;Max-Age=600;secure;HttpOnly"},
      {Http::Headers::get().SetCookie.get(),
       "OauthExpires=1600;path=/;Max-Age=600;secure;HttpOnly"},
      {Http::Headers::get().SetCookie.get(),
       "BearerToken=access_code;path=/;Max-Age=600;secure;HttpOnly"},
      {Http::Headers::get().SetCookie.get(),
       "IdToken=some-id-token;path=/;Max-Age=600;secure;HttpOnly"},
      {Http::Headers::get().SetCookie.get(),
       "RefreshToken=" + refreshToken + ";path=/;Max-Age=1200;secure;HttpOnly"},
      {Http::Headers::get().Location.get(), ""},
  };

  EXPECT_CALL(decoder_callbacks_, encodeHeaders_(HeaderMapEqualRef(&expected_headers), true));

  filter_->onGetAccessTokenSuccess("access_code", "some-id-token", refreshToken,
                                   std::chrono::seconds(600));
}

/**
 * Scenario: The Oauth filter saves cookies with tokens after successful receipt of the tokens.
 *
 * Expected behavior: The lifetime of the id token cookie is taken from the exp claim of the
 * id token.
 */

TEST_F(OAuth2Test, OAuthAccessTokenSucessWithTokensIdTokenExpiresInFromJwt) {

  init(getConfig(true /* forward_bearer_token */, true /* use_refresh_token */,
                 ::envoy::extensions::filters::http::oauth2::v3::OAuth2Config_AuthType::
                     OAuth2Config_AuthType_URL_ENCODED_BODY /* encoded_body_type */,
                 1200 /* default_refresh_token_expires_in */));
  TestScopedRuntime scoped_runtime;
  oauthHMAC = "UjDfDiq1RHQooE16EhoadVxwOD7sBvrn+S8CZ2k4tvM=;";
  // Set SystemTime to a fixed point so we get consistent HMAC encodings between test runs.
  test_time_.setSystemTime(SystemTime(std::chrono::seconds(1000)));

  // host_ must be set, which is guaranteed (ASAN).
  Http::TestRequestHeaderMapImpl request_headers{
      {Http::Headers::get().Host.get(), "traffic.example.com"},
      {Http::Headers::get().Path.get(), "/_signout"},
      {Http::Headers::get().Method.get(), Http::Headers::get().MethodValues.Get},
  };
  filter_->decodeHeaders(request_headers, false);

  const std::string id_token =
      "eyJhbGciOiJIUzI1NiIsInR5cCI6IkpXVCJ9."
      "eyJ1bmlxdWVfbmFtZSI6ImFsZXhjZWk4OCIsInN1YiI6ImFsZXhjZWk4OCIsImp0aSI6IjQ5ZTFjMzc1IiwiYXVkIjoi"
      "dGVzdCIsIm5iZiI6MTcwNzQxNDYzNSwiZXhwIjoyNTU0NDE2MDAwLCJpYXQiOjE3MDc0MTQ2MzYsImlzcyI6ImRvdG5l"
      "dC11c2VyLWp3dHMifQ.LaGOw6x0-m7r-WzxgCIdPnAfp0O1hy6mW4klq9Vs2XM";

  // Expected response after the callback is complete.
  Http::TestRequestHeaderMapImpl expected_headers{
      {Http::Headers::get().Status.get(), "302"},
      {Http::Headers::get().SetCookie.get(),
       "OauthHMAC=" + oauthHMAC + "path=/;Max-Age=600;secure;HttpOnly"},
      {Http::Headers::get().SetCookie.get(),
       "OauthExpires=1600;path=/;Max-Age=600;secure;HttpOnly"},
      {Http::Headers::get().SetCookie.get(),
       "BearerToken=access_code;path=/;Max-Age=600;secure;HttpOnly"},
      {Http::Headers::get().SetCookie.get(),
       "IdToken=" + id_token + ";path=/;Max-Age=2554415000;secure;HttpOnly"},
      {Http::Headers::get().SetCookie.get(),
       "RefreshToken=refresh-token;path=/;Max-Age=1200;secure;HttpOnly"},
      {Http::Headers::get().Location.get(), ""},
  };

  EXPECT_CALL(decoder_callbacks_, encodeHeaders_(HeaderMapEqualRef(&expected_headers), true));

  filter_->onGetAccessTokenSuccess("access_code", id_token, "refresh-token",
                                   std::chrono::seconds(600));
}

/**
 * Scenario: The Oauth filter doesn't save cookie with id token because the token is expired.
 *
 * Expected behavior: The age of the cookie with the id token is equal to zero.
 */

TEST_F(OAuth2Test, OAuthAccessTokenSucessWithTokensExpiredIdToken) {

  init(getConfig(true /* forward_bearer_token */, true /* use_refresh_token */,
                 ::envoy::extensions::filters::http::oauth2::v3::OAuth2Config_AuthType::
                     OAuth2Config_AuthType_URL_ENCODED_BODY /* encoded_body_type */,
                 1200 /* default_refresh_token_expires_in */));
  TestScopedRuntime scoped_runtime;
  oauthHMAC = "HSyUburg3d4IXM2+5gCiIEn6VvLm584MqFmVEed4Jyc=;";
  // Set SystemTime to a fixed point so we get consistent HMAC encodings between test runs.
  test_time_.setSystemTime(SystemTime(std::chrono::seconds(2554515000)));

  // host_ must be set, which is guaranteed (ASAN).
  Http::TestRequestHeaderMapImpl request_headers{
      {Http::Headers::get().Host.get(), "traffic.example.com"},
      {Http::Headers::get().Path.get(), "/_signout"},
      {Http::Headers::get().Method.get(), Http::Headers::get().MethodValues.Get},
  };
  filter_->decodeHeaders(request_headers, false);

  const std::string id_token =
      "eyJhbGciOiJIUzI1NiIsInR5cCI6IkpXVCJ9."
      "eyJ1bmlxdWVfbmFtZSI6ImFsZXhjZWk4OCIsInN1YiI6ImFsZXhjZWk4OCIsImp0aSI6IjQ5ZTFjMzc1IiwiYXVkIjoi"
      "dGVzdCIsIm5iZiI6MTcwNzQxNDYzNSwiZXhwIjoyNTU0NDE2MDAwLCJpYXQiOjE3MDc0MTQ2MzYsImlzcyI6ImRvdG5l"
      "dC11c2VyLWp3dHMifQ.LaGOw6x0-m7r-WzxgCIdPnAfp0O1hy6mW4klq9Vs2XM";

  // Expected response after the callback is complete.
  Http::TestRequestHeaderMapImpl expected_headers{
      {Http::Headers::get().Status.get(), "302"},
      {Http::Headers::get().SetCookie.get(),
       "OauthHMAC=" + oauthHMAC + "path=/;Max-Age=600;secure;HttpOnly"},
      {Http::Headers::get().SetCookie.get(),
       "OauthExpires=2554515600;path=/;Max-Age=600;secure;HttpOnly"},
      {Http::Headers::get().SetCookie.get(),
       "BearerToken=access_code;path=/;Max-Age=600;secure;HttpOnly"},
      {Http::Headers::get().SetCookie.get(),
       "IdToken=" + id_token + ";path=/;Max-Age=0;secure;HttpOnly"},
      {Http::Headers::get().SetCookie.get(),
       "RefreshToken=refresh-token;path=/;Max-Age=1200;secure;HttpOnly"},
      {Http::Headers::get().Location.get(), ""},
  };

  EXPECT_CALL(decoder_callbacks_, encodeHeaders_(HeaderMapEqualRef(&expected_headers), true));

  filter_->onGetAccessTokenSuccess("access_code", id_token, "refresh-token",
                                   std::chrono::seconds(600));
}

/**
 * Scenario: The Oauth filter receives the id token without exp claim.
 *           This should never happen as the id token is a JWT with required exp claim per OpenID
 * Connect 1.0 specification.
 *
 * Expected behavior: The age of the cookie with id token is equal to the access token expiry.
 */

TEST_F(OAuth2Test, OAuthAccessTokenSucessWithTokensNoExpClaimInIdToken) {

  init(getConfig(true /* forward_bearer_token */, true /* use_refresh_token */,
                 ::envoy::extensions::filters::http::oauth2::v3::OAuth2Config_AuthType::
                     OAuth2Config_AuthType_URL_ENCODED_BODY /* encoded_body_type */,
                 1200 /* default_refresh_token_expires_in */));
  TestScopedRuntime scoped_runtime;
  oauthHMAC = "6CyS8TiamKlAVtPpHANqYOwS59gOTCIRXV9j1GtGwqA=;";
  // Set SystemTime to a fixed point so we get consistent HMAC encodings between test runs.
  test_time_.setSystemTime(SystemTime(std::chrono::seconds(1000)));

  // host_ must be set, which is guaranteed (ASAN).
  Http::TestRequestHeaderMapImpl request_headers{
      {Http::Headers::get().Host.get(), "traffic.example.com"},
      {Http::Headers::get().Path.get(), "/_signout"},
      {Http::Headers::get().Method.get(), Http::Headers::get().MethodValues.Get},
  };
  filter_->decodeHeaders(request_headers, false);

  const std::string id_token =
      "eyJhbGciOiJIUzI1NiJ9."
      "eyJSb2xlIjoiQWRtaW4iLCJJc3N1ZXIiOiJJc3N1ZXIiLCJVc2VybmFtZSI6IkphdmFJblVzZSIsImlhdCI6MTcwODA2"
      "NDcyOH0.92H-X2Oa4ECNmFLZBWBHP0BJyEHDprLkEIc2JBJYwkI";

  // Expected response after the callback is complete.
  Http::TestRequestHeaderMapImpl expected_headers{
      {Http::Headers::get().Status.get(), "302"},
      {Http::Headers::get().SetCookie.get(),
       "OauthHMAC=" + oauthHMAC + "path=/;Max-Age=600;secure;HttpOnly"},
      {Http::Headers::get().SetCookie.get(),
       "OauthExpires=1600;path=/;Max-Age=600;secure;HttpOnly"},
      {Http::Headers::get().SetCookie.get(),
       "BearerToken=access_code;path=/;Max-Age=600;secure;HttpOnly"},
      {Http::Headers::get().SetCookie.get(),
       "IdToken=" + id_token + ";path=/;Max-Age=600;secure;HttpOnly"},
      {Http::Headers::get().SetCookie.get(),
       "RefreshToken=refresh-token;path=/;Max-Age=1200;secure;HttpOnly"},
      {Http::Headers::get().Location.get(), ""},
  };

  EXPECT_CALL(decoder_callbacks_, encodeHeaders_(HeaderMapEqualRef(&expected_headers), true));

  filter_->onGetAccessTokenSuccess("access_code", id_token, "refresh-token",
                                   std::chrono::seconds(600));
}

TEST_F(OAuth2Test, OAuthBearerTokenFlowFromHeader) {
  Http::TestRequestHeaderMapImpl request_headers{
      {Http::Headers::get().Path.get(), "/test?role=bearer"},
      {Http::Headers::get().Host.get(), "traffic.example.com"},
      {Http::Headers::get().Method.get(), Http::Headers::get().MethodValues.Get},
      {Http::Headers::get().Scheme.get(), "https"},
      {Http::CustomHeaders::get().Authorization.get(), "Bearer xyz-header-token"},
  };

  // Fail the validation.
  EXPECT_CALL(*validator_, setParams(_, _));
  EXPECT_CALL(*validator_, isValid()).WillOnce(Return(false));

  EXPECT_EQ(Http::FilterHeadersStatus::StopIteration,
            filter_->decodeHeaders(request_headers, false));
}

TEST_F(OAuth2Test, OAuthBearerTokenFlowFromQueryParameters) {
  Http::TestRequestHeaderMapImpl request_headers{
      {Http::Headers::get().Path.get(), "/test?role=bearer&token=xyz-queryparam-token"},
      {Http::Headers::get().Host.get(), "traffic.example.com"},
      {Http::Headers::get().Method.get(), Http::Headers::get().MethodValues.Get},
      {Http::Headers::get().Scheme.get(), "https"},
  };

  // Fail the validation.
  EXPECT_CALL(*validator_, setParams(_, _));
  EXPECT_CALL(*validator_, isValid()).WillOnce(Return(false));

  EXPECT_EQ(Http::FilterHeadersStatus::StopIteration,
            filter_->decodeHeaders(request_headers, false));
}

TEST_F(OAuth2Test, CookieValidatorInTransition) {
  Http::TestRequestHeaderMapImpl request_headers_base64only{
      {Http::Headers::get().Host.get(), "traffic.example.com"},
      {Http::Headers::get().Path.get(), "/_signout"},
      {Http::Headers::get().Method.get(), Http::Headers::get().MethodValues.Get},
      {Http::Headers::get().Cookie.get(), "OauthExpires=1600"},
      {Http::Headers::get().Cookie.get(), "BearerToken=access_code"},
      {Http::Headers::get().Cookie.get(), "IdToken=some-id-token"},
      {Http::Headers::get().Cookie.get(), "RefreshToken=some-refresh-token"},
      {Http::Headers::get().Cookie.get(), "OauthHMAC="
                                          "Y9gCpVnhyaY+ecSxt/ZLZc/OMb8ZNivrVH1RByJxEbs="},
  };

  auto cookie_validator = std::make_shared<OAuth2CookieValidator>(
      test_time_,
      CookieNames{"BearerToken", "OauthHMAC", "OauthExpires", "IdToken", "RefreshToken",
                  "OauthNonce"},
      "");
  cookie_validator->setParams(request_headers_base64only, "mock-secret");
  EXPECT_TRUE(cookie_validator->hmacIsValid());

  Http::TestRequestHeaderMapImpl request_headers_hexbase64{
      {Http::Headers::get().Host.get(), "traffic.example.com"},
      {Http::Headers::get().Path.get(), "/_signout"},
      {Http::Headers::get().Method.get(), Http::Headers::get().MethodValues.Get},
      {Http::Headers::get().Cookie.get(), "OauthExpires=1600"},
      {Http::Headers::get().Cookie.get(), "BearerToken=access_code"},
      {Http::Headers::get().Cookie.get(), "IdToken=some-id-token"},
      {Http::Headers::get().Cookie.get(), "RefreshToken=some-refresh-token"},
      {Http::Headers::get().Cookie.get(),
       "OauthHMAC="
       "NjNkODAyYTU1OWUxYzlhNjNlNzljNGIxYjdmNjRiNjVjZmNlMzFiZjE5MzYyYmViNTQ3ZDUxMDcyMjcxMTFiYg=="},
  };
  cookie_validator->setParams(request_headers_hexbase64, "mock-secret");

  EXPECT_TRUE(cookie_validator->hmacIsValid());
}

// - The filter receives the initial request
// - The filter redirects a user to the authorization endpoint
// - The filter receives the callback request from the authorization endpoint
// - The filter gets a bearer and refresh tokens from the authorization endpoint
// - The filter redirects a user to the user agent with actual authorization data
// - The filter receives an other request when a bearer token is expired
// - The filter tries to update a bearer token via the refresh token instead of redirect user to the
// authorization endpoint
// - The filter gets a new bearer and refresh tokens via the current refresh token
// - The filter continues to handler the request without redirection to the user agent
TEST_F(OAuth2Test, OAuthTestFullFlowWithUseRefreshToken) {
  // Set SystemTime to a fixed point so we get consistent nonce between test runs.
  test_time_.setSystemTime(SystemTime(std::chrono::seconds(123456789)));

  init(getConfig(true /* forward_bearer_token */, true /* use_refresh_token */));
  // First construct the initial request to the oauth filter with URI parameters.
  Http::TestRequestHeaderMapImpl first_request_headers{
      {Http::Headers::get().Path.get(), "/test?name=admin&level=trace"},
      {Http::Headers::get().Host.get(), "traffic.example.com"},
      {Http::Headers::get().Method.get(), Http::Headers::get().MethodValues.Post},
      {Http::Headers::get().Scheme.get(), "https"},
  };

  // This is the immediate response - a redirect to the auth cluster.
  Http::TestResponseHeaderMapImpl first_response_headers{
      {Http::Headers::get().Status.get(), "302"},
      {Http::Headers::get().SetCookie.get(),
       "OauthNonce=1234567890000000;path=/;Max-Age=600;secure;HttpOnly"},
      {Http::Headers::get().Location.get(),
       "https://auth.example.com/oauth/"
       "authorize/?client_id=" +
           TEST_CLIENT_ID +
           "&redirect_uri=https%3A%2F%2Ftraffic.example.com%2F_oauth"
           "&response_type=code"
           "&scope=" +
           TEST_ENCODED_AUTH_SCOPES +
           "&state=url%3Dhttps%253A%252F%252Ftraffic.example.com%252Ftest%253Fname%253Dadmin%"
           "2526level%253Dtrace%26nonce%3D1234567890000000"
           "&resource=oauth2-resource&resource=http%3A%2F%2Fexample.com"
           "&resource=https%3A%2F%2Fexample.com%2Fsome%2Fpath%252F..%252F%2Futf8%C3%83%3Bfoo%3Dbar%"
           "3Fvar1%3D1%26var2%3D2"},
  };

  // Fail the validation to trigger the OAuth flow.

  EXPECT_CALL(*validator_, setParams(_, _));
  EXPECT_CALL(*validator_, isValid()).WillOnce(Return(false));
  EXPECT_CALL(*validator_, canUpdateTokenByRefreshToken()).WillOnce(Return(false));

  // Check that the redirect includes the escaped parameter characters, '?', '&' and '='.
  EXPECT_CALL(decoder_callbacks_, encodeHeaders_(HeaderMapEqualRef(&first_response_headers), true));

  // This represents the beginning of the OAuth filter.
  EXPECT_EQ(Http::FilterHeadersStatus::StopIteration,
            filter_->decodeHeaders(first_request_headers, false));

  // This represents the callback request from the authorization server.
  Http::TestRequestHeaderMapImpl second_request_headers{
      {Http::Headers::get().Cookie.get(),
       "OauthNonce=1234567890000000;domain=example.com;path=/;Max-Age=600;secure;HttpOnly"},
      {Http::Headers::get().Path.get(),
       "/_oauth?code=123&state=url%3Dhttps%253A%252F%252Ftraffic.example.com%252Ftest%253Fname%"
       "253Dadmin%2526level%253Dtrace%26nonce%3D1234567890000000"},
      {Http::Headers::get().Host.get(), "traffic.example.com"},
      {Http::Headers::get().Method.get(), Http::Headers::get().MethodValues.Get},
      {Http::Headers::get().Scheme.get(), "https"},
  };

  // Deliberately fail the HMAC validation check.
  EXPECT_CALL(*validator_, setParams(_, _));
  EXPECT_CALL(*validator_, isValid()).WillOnce(Return(false));

  EXPECT_CALL(*oauth_client_, asyncGetAccessToken("123", TEST_CLIENT_ID, "asdf_client_secret_fdsa",
                                                  "https://traffic.example.com" + TEST_CALLBACK,
                                                  AuthType::UrlEncodedBody));

  // Invoke the callback logic. As a side effect, state_ will be populated.
  EXPECT_EQ(Http::FilterHeadersStatus::StopAllIterationAndBuffer,
            filter_->decodeHeaders(second_request_headers, false));

  EXPECT_EQ(1, config_->stats().oauth_unauthorized_rq_.value());
  EXPECT_EQ(config_->clusterName(), "auth.example.com");

  // Expected response after the callback & validation is complete - verifying we kept the
  // state and method of the original request, including the query string parameters.
  Http::TestRequestHeaderMapImpl second_response_headers{
      {Http::Headers::get().Status.get(), "302"},
      {Http::Headers::get().SetCookie.get(), "OauthHMAC="
                                             "fV62OgLipChTQQC3UFgDp+l5sCiSb3zt7nCoJiVivWw=;"
                                             "path=/;Max-Age=;secure;HttpOnly"},
      {Http::Headers::get().SetCookie.get(), "OauthExpires=;path=/;Max-Age=;secure;HttpOnly"},
      {Http::Headers::get().Location.get(),
       "https://traffic.example.com/test?name=admin&level=trace"},
  };

  EXPECT_CALL(decoder_callbacks_,
              encodeHeaders_(HeaderMapEqualRef(&second_response_headers), true));

  filter_->finishGetAccessTokenFlow();

  // the third request to the oauth filter with URI parameters.
  Http::TestRequestHeaderMapImpl third_request_headers{
      {Http::Headers::get().Path.get(), "/test?name=admin&level=trace"},
      {Http::Headers::get().Host.get(), "traffic.example.com"},
      {Http::Headers::get().Method.get(), Http::Headers::get().MethodValues.Post},
      {Http::Headers::get().Scheme.get(), "https"},
  };

  std::string legit_refresh_token{"legit_refresh_token"};
  EXPECT_CALL(*validator_, refreshToken()).WillRepeatedly(ReturnRef(legit_refresh_token));

  EXPECT_CALL(*validator_, setParams(_, _));
  EXPECT_CALL(*validator_, isValid()).WillOnce(Return(false));
  EXPECT_CALL(*validator_, canUpdateTokenByRefreshToken()).WillOnce(Return(true));

  EXPECT_CALL(*oauth_client_,
              asyncRefreshAccessToken(legit_refresh_token, TEST_CLIENT_ID,
                                      "asdf_client_secret_fdsa", AuthType::UrlEncodedBody));

  EXPECT_EQ(Http::FilterHeadersStatus::StopAllIterationAndWatermark,
            filter_->decodeHeaders(third_request_headers, false));

  EXPECT_CALL(decoder_callbacks_, continueDecoding());

  filter_->finishRefreshAccessTokenFlow();
  EXPECT_EQ(1, config_->stats().oauth_refreshtoken_success_.value());
  EXPECT_EQ(2, config_->stats().oauth_success_.value());
}

TEST_F(OAuth2Test, OAuthTestRefreshAccessTokenSuccess) {

  init(getConfig(true /* forward_bearer_token */, true /* use_refresh_token */));
  // First construct the initial request to the oauth filter with URI parameters.
  Http::TestRequestHeaderMapImpl first_request_headers{
      {Http::Headers::get().Path.get(), "/test?name=admin&level=trace"},
      {Http::Headers::get().Host.get(), "traffic.example.com"},
      {Http::Headers::get().Method.get(), Http::Headers::get().MethodValues.Post},
      {Http::Headers::get().Scheme.get(), "https"},
  };

  std::string legit_token{"legit_token"};
  EXPECT_CALL(*validator_, token()).WillRepeatedly(ReturnRef(legit_token));

  std::string legit_refresh_token{"legit_refresh_token"};
  EXPECT_CALL(*validator_, refreshToken()).WillRepeatedly(ReturnRef(legit_refresh_token));

  // Fail the validation to trigger the OAuth flow with trying to get the access token using by
  // refresh token.
  EXPECT_CALL(*validator_, setParams(_, _));
  EXPECT_CALL(*validator_, isValid()).WillOnce(Return(false));
  EXPECT_CALL(*validator_, canUpdateTokenByRefreshToken()).WillOnce(Return(true));

  EXPECT_CALL(*oauth_client_,
              asyncRefreshAccessToken(legit_refresh_token, TEST_CLIENT_ID,
                                      "asdf_client_secret_fdsa", AuthType::UrlEncodedBody));

  EXPECT_EQ(Http::FilterHeadersStatus::StopAllIterationAndWatermark,
            filter_->decodeHeaders(first_request_headers, false));

  Http::TestResponseHeaderMapImpl redirect_response_headers{
      {Http::Headers::get().Status.get(), "302"},
      {Http::Headers::get().Location.get(),
       "https://auth.example.com/oauth/"
       "authorize/?client_id=" +
           TEST_CLIENT_ID +
           "&redirect_uri=https%3A%2F%2Ftraffic.example.com%2F_oauth"
           "&response_type=code"
           "&scope=" +
           TEST_ENCODED_AUTH_SCOPES +
           "&state=https%3A%2F%2Ftraffic.example.com%2Ftest%3Fname%3Dadmin%26level%3Dtrace"
           "&resource=oauth2-resource&resource=http%3A%2F%2Fexample.com"
           "&resource=https%3A%2F%2Fexample.com"},
  };

  // Check that the redirect includes the escaped parameter characters, '?', '&' and '='.
  EXPECT_CALL(decoder_callbacks_, continueDecoding());

  filter_->onRefreshAccessTokenSuccess("", "", "", std::chrono::seconds(10));

  EXPECT_EQ(1, config_->stats().oauth_refreshtoken_success_.value());
  EXPECT_EQ(1, config_->stats().oauth_success_.value());
}

TEST_F(OAuth2Test, OAuthTestRefreshAccessTokenFail) {
  // Set SystemTime to a fixed point so we get consistent nonce between test runs.
  test_time_.setSystemTime(SystemTime(std::chrono::seconds(123456789)));

  init(getConfig(true /* forward_bearer_token */, true /* use_refresh_token */));
  // First construct the initial request to the oauth filter with URI parameters.
  Http::TestRequestHeaderMapImpl first_request_headers{
      {Http::Headers::get().Path.get(), "/test?name=admin&level=trace"},
      {Http::Headers::get().Host.get(), "traffic.example.com"},
      {Http::Headers::get().Method.get(), Http::Headers::get().MethodValues.Post},
      {Http::Headers::get().Scheme.get(), "https"},
  };

  std::string legit_token{"legit_token"};
  EXPECT_CALL(*validator_, token()).WillRepeatedly(ReturnRef(legit_token));

  std::string legit_refresh_token{"legit_refresh_token"};
  EXPECT_CALL(*validator_, refreshToken()).WillRepeatedly(ReturnRef(legit_refresh_token));

  // Fail the validation to trigger the OAuth flow with trying to get the access token using by
  // refresh token.
  EXPECT_CALL(*validator_, setParams(_, _));
  EXPECT_CALL(*validator_, isValid()).WillOnce(Return(false));
  EXPECT_CALL(*validator_, canUpdateTokenByRefreshToken()).WillOnce(Return(true));

  EXPECT_CALL(*oauth_client_,
              asyncRefreshAccessToken(legit_refresh_token, TEST_CLIENT_ID,
                                      "asdf_client_secret_fdsa", AuthType::UrlEncodedBody));

  EXPECT_EQ(Http::FilterHeadersStatus::StopAllIterationAndWatermark,
            filter_->decodeHeaders(first_request_headers, false));

  Http::TestResponseHeaderMapImpl redirect_response_headers{
      {Http::Headers::get().Status.get(), "302"},
      {Http::Headers::get().SetCookie.get(),
       "OauthNonce=1234567890000000;path=/;Max-Age=600;secure;HttpOnly"},
      {Http::Headers::get().Location.get(),
       "https://auth.example.com/oauth/"
       "authorize/?client_id=" +
           TEST_CLIENT_ID +
           "&redirect_uri=https%3A%2F%2Ftraffic.example.com%2F_oauth"
           "&response_type=code"
           "&scope=" +
           TEST_ENCODED_AUTH_SCOPES +
           "&state=url%3Dhttps%253A%252F%252Ftraffic.example.com%252Ftest%253Fname%253Dadmin%"
           "2526level%253Dtrace%26nonce%3D1234567890000000"
           "&resource=oauth2-resource&resource=http%3A%2F%2Fexample.com"
           "&resource=https%3A%2F%2Fexample.com%2Fsome%2Fpath%252F..%252F%2Futf8%C3%83%3Bfoo%3Dbar%"
           "3Fvar1%3D1%26var2%3D2"},
  };

  // Check that the redirect includes the escaped parameter characters, '?', '&' and '='.
  EXPECT_CALL(decoder_callbacks_,
              encodeHeaders_(HeaderMapEqualRef(&redirect_response_headers), true));

  filter_->onRefreshAccessTokenFailure();

  EXPECT_EQ(1, config_->stats().oauth_unauthorized_rq_.value());
  EXPECT_EQ(1, config_->stats().oauth_refreshtoken_failure_.value());
}

/**
 * Scenario: The OAuth filter refresh flow fails for a request that matches the
 * deny_redirect_matcher.
 *
 * Expected behavior: the filter should should return 401 Unauthorized response.
 */
TEST_F(OAuth2Test, AjaxRefreshDoesNotRedirect) {

  init(getConfig(true /* forward_bearer_token */, true /* use_refresh_token */));
  // First construct the initial request to the oauth filter with URI parameters.
  Http::TestRequestHeaderMapImpl first_request_headers{
      {Http::Headers::get().Path.get(), "/test?name=admin&level=trace"},
      {Http::Headers::get().Host.get(), "traffic.example.com"},
      {Http::Headers::get().Method.get(), Http::Headers::get().MethodValues.Post},
      {Http::Headers::get().Scheme.get(), "https"},
      {"X-Requested-With", "XMLHttpRequest"},
  };

  std::string legit_token{"legit_token"};
  EXPECT_CALL(*validator_, token()).WillRepeatedly(ReturnRef(legit_token));

  std::string legit_refresh_token{"legit_refresh_token"};
  EXPECT_CALL(*validator_, refreshToken()).WillRepeatedly(ReturnRef(legit_refresh_token));

  // Fail the validation to trigger the OAuth flow with trying to get the access token using by
  // refresh token.
  EXPECT_CALL(*validator_, setParams(_, _));
  EXPECT_CALL(*validator_, isValid()).WillOnce(Return(false));
  EXPECT_CALL(*validator_, canUpdateTokenByRefreshToken()).WillOnce(Return(true));

  EXPECT_CALL(*oauth_client_,
              asyncRefreshAccessToken(legit_refresh_token, TEST_CLIENT_ID,
                                      "asdf_client_secret_fdsa", AuthType::UrlEncodedBody));

  EXPECT_EQ(Http::FilterHeadersStatus::StopAllIterationAndWatermark,
            filter_->decodeHeaders(first_request_headers, false));

  // Unauthorized response is expected instead of 302 redirect.
  EXPECT_CALL(decoder_callbacks_, sendLocalReply(Http::Code::Unauthorized, _, _, _, _));

  filter_->onRefreshAccessTokenFailure();

  EXPECT_EQ(0, config_->stats().oauth_unauthorized_rq_.value());
  EXPECT_EQ(1, config_->stats().oauth_refreshtoken_failure_.value());
  EXPECT_EQ(1, config_->stats().oauth_failure_.value());
}

TEST_F(OAuth2Test, OAuthTestSetCookiesAfterRefreshAccessToken) {

  init(getConfig(true /* forward_bearer_token */, true /* use_refresh_token */));

  const auto expires_at_s = DateUtil::nowToSeconds(test_time_.timeSystem()) - 10;

  // the third request to the oauth filter with URI parameters.
  Http::TestRequestHeaderMapImpl request_headers{
      {Http::Headers::get().Path.get(), "/test?name=admin&level=trace"},
      {Http::Headers::get().Host.get(), "traffic.example.com"},
      {Http::Headers::get().Method.get(), Http::Headers::get().MethodValues.Post},
      {Http::Headers::get().Scheme.get(), "https"},
      {Http::Headers::get().Cookie.get(), fmt::format("OauthExpires={}", expires_at_s)},
      {Http::Headers::get().Cookie.get(), "BearerToken=xyztoken"},
      {Http::Headers::get().Cookie.get(), "OauthHMAC=dCu0otMcLoaGF73jrT+R8rGA0pnWyMgNf4+GivGrHEI="},
  };

  std::string legit_refresh_token{"legit_refresh_token"};
  EXPECT_CALL(*validator_, refreshToken()).WillRepeatedly(ReturnRef(legit_refresh_token));

  EXPECT_CALL(*validator_, setParams(_, _));
  EXPECT_CALL(*validator_, isValid()).WillOnce(Return(false));
  EXPECT_CALL(*validator_, canUpdateTokenByRefreshToken()).WillOnce(Return(true));

  EXPECT_CALL(*oauth_client_,
              asyncRefreshAccessToken(legit_refresh_token, TEST_CLIENT_ID,
                                      "asdf_client_secret_fdsa", AuthType::UrlEncodedBody));

  EXPECT_EQ(Http::FilterHeadersStatus::StopAllIterationAndWatermark,
            filter_->decodeHeaders(request_headers, false));

  EXPECT_CALL(decoder_callbacks_, continueDecoding());

  // Set SystemTime to a fixed point so we get consistent HMAC encodings between test runs.
  test_time_.setSystemTime(SystemTime(std::chrono::seconds(0)));
  const std::chrono::seconds expiredTime(10);
  filter_->updateTokens("accessToken", "idToken", "refreshToken", expiredTime);

  filter_->finishRefreshAccessTokenFlow();

  Http::TestResponseHeaderMapImpl response_headers{};

  EXPECT_EQ(Http::FilterHeadersStatus::Continue, filter_->encodeHeaders(response_headers, false));

  Http::TestResponseHeaderMapImpl expected_response_headers{
      {Http::Headers::get().SetCookie.get(), "OauthHMAC="
                                             "OYnODPsSGabEpZ2LAiPxyjAFgN/7/5Xg24G7jUoUbyI=;"
                                             "path=/;Max-Age=10;secure;HttpOnly"},
      {Http::Headers::get().SetCookie.get(), "OauthExpires=10;path=/;Max-Age=10;secure;HttpOnly"},
      {Http::Headers::get().SetCookie.get(),
       "BearerToken=accessToken;path=/;Max-Age=10;secure;HttpOnly"},
      {Http::Headers::get().SetCookie.get(), "IdToken=idToken;path=/;Max-Age=10;secure;HttpOnly"},
      {Http::Headers::get().SetCookie.get(),
       "RefreshToken=refreshToken;path=/;Max-Age=604800;secure;HttpOnly"},
  };

  EXPECT_THAT(response_headers, HeaderMapEqualRef(&expected_response_headers));

  auto cookies = Http::Utility::parseCookies(request_headers);
  EXPECT_EQ(cookies.at("OauthHMAC"), "OYnODPsSGabEpZ2LAiPxyjAFgN/7/5Xg24G7jUoUbyI=");
  EXPECT_EQ(cookies.at("OauthExpires"), "10");
  EXPECT_EQ(cookies.at("BearerToken"), "accessToken");
  EXPECT_EQ(cookies.at("IdToken"), "idToken");
  EXPECT_EQ(cookies.at("RefreshToken"), "refreshToken");
}

TEST_F(OAuth2Test, OAuthTestSetCookiesAfterRefreshAccessTokenWithBasicAuth) {

  init(getConfig(true /* forward_bearer_token */, true /* use_refresh_token */,
                 ::envoy::extensions::filters::http::oauth2::v3::OAuth2Config_AuthType::
                     OAuth2Config_AuthType_BASIC_AUTH
                 /* authType */));

  const auto expires_at_s = DateUtil::nowToSeconds(test_time_.timeSystem()) - 10;

  Http::TestRequestHeaderMapImpl request_headers{
      {Http::Headers::get().Path.get(), "/test?name=admin&level=trace"},
      {Http::Headers::get().Host.get(), "traffic.example.com"},
      {Http::Headers::get().Method.get(), Http::Headers::get().MethodValues.Post},
      {Http::Headers::get().Scheme.get(), "https"},
      {Http::Headers::get().Cookie.get(), fmt::format("OauthExpires={}", expires_at_s)},
      {Http::Headers::get().Cookie.get(), "BearerToken=xyztoken"},
      {Http::Headers::get().Cookie.get(), "OauthHMAC=dCu0otMcLoaGF73jrT+R8rGA0pnWyMgNf4+GivGrHEI="},
      {Http::Headers::get().Cookie.get(), "RefreshToken=legit_refresh_token"},
  };

  std::string legit_refresh_token{"legit_refresh_token"};
  EXPECT_CALL(*validator_, refreshToken()).WillRepeatedly(ReturnRef(legit_refresh_token));

  EXPECT_CALL(*validator_, setParams(_, _));
  EXPECT_CALL(*validator_, isValid()).WillOnce(Return(false));
  EXPECT_CALL(*validator_, canUpdateTokenByRefreshToken()).WillOnce(Return(true));

  EXPECT_CALL(*oauth_client_,
              asyncRefreshAccessToken(legit_refresh_token, TEST_CLIENT_ID,
                                      "asdf_client_secret_fdsa", AuthType::BasicAuth));

  EXPECT_EQ(Http::FilterHeadersStatus::StopAllIterationAndWatermark,
            filter_->decodeHeaders(request_headers, false));

  EXPECT_CALL(decoder_callbacks_, continueDecoding());

  // Set SystemTime to a fixed point so we get consistent HMAC encodings between test runs.
  test_time_.setSystemTime(SystemTime(std::chrono::seconds(0)));
  const std::chrono::seconds expiredTime(10);
  filter_->updateTokens("accessToken", "idToken", "refreshToken", expiredTime);

  filter_->finishRefreshAccessTokenFlow();

  Http::TestResponseHeaderMapImpl response_headers{};

  EXPECT_EQ(Http::FilterHeadersStatus::Continue, filter_->encodeHeaders(response_headers, false));

  Http::TestResponseHeaderMapImpl expected_response_headers{
      {Http::Headers::get().SetCookie.get(), "OauthHMAC="
                                             "OYnODPsSGabEpZ2LAiPxyjAFgN/7/5Xg24G7jUoUbyI=;"
                                             "path=/;Max-Age=10;secure;HttpOnly"},
      {Http::Headers::get().SetCookie.get(), "OauthExpires=10;path=/;Max-Age=10;secure;HttpOnly"},
      {Http::Headers::get().SetCookie.get(),
       "BearerToken=accessToken;path=/;Max-Age=10;secure;HttpOnly"},
      {Http::Headers::get().SetCookie.get(), "IdToken=idToken;path=/;Max-Age=10;secure;HttpOnly"},
      {Http::Headers::get().SetCookie.get(),
       "RefreshToken=refreshToken;path=/;Max-Age=604800;secure;HttpOnly"},
  };

  EXPECT_THAT(response_headers, HeaderMapEqualRef(&expected_response_headers));

  auto cookies = Http::Utility::parseCookies(request_headers);
  EXPECT_EQ(cookies.at("OauthHMAC"), "OYnODPsSGabEpZ2LAiPxyjAFgN/7/5Xg24G7jUoUbyI=");
  EXPECT_EQ(cookies.at("OauthExpires"), "10");
  EXPECT_EQ(cookies.at("BearerToken"), "accessToken");
  EXPECT_EQ(cookies.at("IdToken"), "idToken");
  EXPECT_EQ(cookies.at("RefreshToken"), "refreshToken");
}

} // namespace Oauth2
} // namespace HttpFilters
} // namespace Extensions
} // namespace Envoy<|MERGE_RESOLUTION|>--- conflicted
+++ resolved
@@ -1426,19 +1426,6 @@
   EXPECT_EQ(Http::FilterHeadersStatus::StopAllIterationAndBuffer,
             filter_->decodeHeaders(second_request_headers, false));
 
-<<<<<<< HEAD
-    // Expected response after the callback & validation is complete - verifying we kept the
-    // state and method of the original request, including the query string parameters.
-    Http::TestRequestHeaderMapImpl second_response_headers{
-        {Http::Headers::get().Status.get(), "302"},
-        {Http::Headers::get().SetCookie.get(), "OauthHMAC="
-                                               "fV62OgLipChTQQC3UFgDp+l5sCiSb3zt7nCoJiVivWw=;"
-                                               "path=/;Max-Age=;secure;HttpOnly"},
-        {Http::Headers::get().SetCookie.get(), "OauthExpires=;path=/;Max-Age=;secure;HttpOnly"},
-        {Http::Headers::get().Location.get(),
-         "https://traffic.example.com/test?name=admin&level=trace"},
-    };
-=======
   EXPECT_EQ(1, config_->stats().oauth_unauthorized_rq_.value());
   EXPECT_EQ(config_->clusterName(), "auth.example.com");
 
@@ -1450,11 +1437,9 @@
                                              "fV62OgLipChTQQC3UFgDp+l5sCiSb3zt7nCoJiVivWw=;"
                                              "path=/;Max-Age=;secure;HttpOnly"},
       {Http::Headers::get().SetCookie.get(), "OauthExpires=;path=/;Max-Age=;secure;HttpOnly"},
-      {Http::Headers::get().SetCookie.get(), "BearerToken=;path=/;Max-Age=;secure;HttpOnly"},
       {Http::Headers::get().Location.get(),
        "https://traffic.example.com/test?name=admin&level=trace"},
   };
->>>>>>> a1e12cd1
 
   EXPECT_CALL(decoder_callbacks_,
               encodeHeaders_(HeaderMapEqualRef(&second_response_headers), true));
@@ -1643,20 +1628,6 @@
   EXPECT_EQ(1, config_->stats().oauth_unauthorized_rq_.value());
   EXPECT_EQ(config_->clusterName(), "auth.example.com");
 
-<<<<<<< HEAD
-    // Expected response after the callback & validation is complete - verifying we kept the
-    // state and method of the original request, including the query string parameters.
-    Http::TestRequestHeaderMapImpl second_response_headers{
-        {Http::Headers::get().Status.get(), "302"},
-        {Http::Headers::get().SetCookie.get(),
-         "OauthHMAC=fV62OgLipChTQQC3UFgDp+l5sCiSb3zt7nCoJiVivWw=;"
-         "domain=example.com;path=/;Max-Age=;secure;HttpOnly"},
-        {Http::Headers::get().SetCookie.get(),
-         "OauthExpires=;domain=example.com;path=/;Max-Age=;secure;HttpOnly"},
-        {Http::Headers::get().Location.get(),
-         "https://traffic.example.com/test?name=admin&level=trace"},
-    };
-=======
   // Expected response after the callback & validation is complete - verifying we kept the
   // state and method of the original request, including the query string parameters.
   Http::TestRequestHeaderMapImpl second_response_headers{
@@ -1666,12 +1637,9 @@
        "domain=example.com;path=/;Max-Age=;secure;HttpOnly"},
       {Http::Headers::get().SetCookie.get(),
        "OauthExpires=;domain=example.com;path=/;Max-Age=;secure;HttpOnly"},
-      {Http::Headers::get().SetCookie.get(),
-       "BearerToken=;domain=example.com;path=/;Max-Age=;secure;HttpOnly"},
-      {Http::Headers::get().Location.get(),
+       {Http::Headers::get().Location.get(),
        "https://traffic.example.com/test?name=admin&level=trace"},
   };
->>>>>>> a1e12cd1
 
   EXPECT_CALL(decoder_callbacks_,
               encodeHeaders_(HeaderMapEqualRef(&second_response_headers), true));

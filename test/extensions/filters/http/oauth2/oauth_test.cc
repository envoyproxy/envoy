--- conflicted
+++ resolved
@@ -329,10 +329,7 @@
     EXPECT_THROW(callback->onSuccess(request, std::move(mock_response)), EnvoyException);
   }));
 }
-<<<<<<< HEAD
-=======
-
->>>>>>> afdb87f7
+
 TEST_F(OAuth2ClientTest, NetworkError) {
   EXPECT_CALL(cm_.thread_local_cluster_.async_client_, send_(_, _, _))
       .WillRepeatedly(
@@ -390,12 +387,8 @@
   Http::MockAsyncClientRequest request(&cm_.thread_local_cluster_.async_client_);
   ASSERT_TRUE(popPendingCallback([&](auto* callback) {
     callback->onFailure(request, Http::AsyncClient::FailureReason::Reset);
-<<<<<<< HEAD
     EXPECT_THROW(callback->onFailure(request, Http::AsyncClient::FailureReason::Reset),
                  EnvoyException);
-=======
-    EXPECT_FATAL_FAILURE(callback->onFailure(request, Http::AsyncClient::FailureReason::Reset));
->>>>>>> afdb87f7
   }));
 }
 

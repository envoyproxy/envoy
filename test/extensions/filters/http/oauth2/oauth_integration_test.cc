--- conflicted
+++ resolved
@@ -325,55 +325,13 @@
         validateHmac(response->headers(), headers.Host()->value().getStringView(), hmac_secret));
 
     EXPECT_EQ("302", response->headers().getStatusValue());
+    std::string hmac =
+            Http::Utility::parseSetCookieValue(response->headers(), default_cookie_names_.oauth_hmac_);
+    std::string oauth_expires = Http::Utility::parseSetCookieValue(
+            response->headers(), default_cookie_names_.oauth_expires_);
 
     RELEASE_ASSERT(response->waitForEndStream(), "unexpected timeout");
     cleanup();
-  }
-
-  void doRefreshTokenFlow(absl::string_view token_secret, absl::string_view hmac_secret) {
-    codec_client_ = makeHttpConnection(lookupPort("http"));
-
-    Http::TestRequestHeaderMapImpl headers{
-        {":method", "GET"},          {":path", "/request1"},
-        {":scheme", "http"},         {"x-forwarded-proto", "http"},
-        {":authority", "authority"}, {"Cookie", "RefreshToken=efddf321;BearerToken=ff1234fc"},
-        {":authority", "authority"}, {"authority", "Bearer token"}};
-
-    auto encoder_decoder = codec_client_->startRequest(headers);
-    request_encoder_ = &encoder_decoder.first;
-    auto response = std::move(encoder_decoder.second);
-
-    waitForOAuth2Response(token_secret);
-
-    AssertionResult result =
-        fake_upstreams_[0]->waitForHttpConnection(*dispatcher_, fake_upstream_connection_);
-    RELEASE_ASSERT(result, result.message());
-    result = fake_upstream_connection_->waitForNewStream(*dispatcher_, upstream_request_);
-    RELEASE_ASSERT(result, result.message());
-
-    upstream_request_->encodeHeaders(Http::TestResponseHeaderMapImpl{{":status", "200"}}, false);
-    upstream_request_->encodeData(response_size_, true);
-
-    ASSERT_TRUE(response->waitForEndStream());
-    EXPECT_TRUE(response->complete());
-
-    EXPECT_TRUE(
-        validateHmac(response->headers(), headers.Host()->value().getStringView(), hmac_secret));
-
-<<<<<<< HEAD
-    EXPECT_EQ("200", response->headers().getStatusValue());
-    EXPECT_EQ(response_size_, response->body().size());
-
-    cleanup();
-=======
-    EXPECT_EQ("302", response->headers().getStatusValue());
-    std::string hmac =
-        Http::Utility::parseSetCookieValue(response->headers(), default_cookie_names_.oauth_hmac_);
-    std::string oauth_expires = Http::Utility::parseSetCookieValue(
-        response->headers(), default_cookie_names_.oauth_expires_);
-
-    RELEASE_ASSERT(response->waitForEndStream(), "unexpected timeout");
-    codec_client_->close();
 
     // Now try sending the cookies back
     codec_client_ = makeHttpConnection(lookupPort("http"));
@@ -394,8 +352,43 @@
     EXPECT_EQ("http://traffic.example.com/not/_oauth",
               response->headers().Location()->value().getStringView());
     RELEASE_ASSERT(response->waitForEndStream(), "unexpected timeout");
-    codec_client_->close();
->>>>>>> b34ae828
+    cleanup();
+  }
+
+  void doRefreshTokenFlow(absl::string_view token_secret, absl::string_view hmac_secret) {
+    codec_client_ = makeHttpConnection(lookupPort("http"));
+
+    Http::TestRequestHeaderMapImpl headers{
+        {":method", "GET"},          {":path", "/request1"},
+        {":scheme", "http"},         {"x-forwarded-proto", "http"},
+        {":authority", "authority"}, {"Cookie", "RefreshToken=efddf321;BearerToken=ff1234fc"},
+        {":authority", "authority"}, {"authority", "Bearer token"}};
+
+    auto encoder_decoder = codec_client_->startRequest(headers);
+    request_encoder_ = &encoder_decoder.first;
+    auto response = std::move(encoder_decoder.second);
+
+    waitForOAuth2Response(token_secret);
+
+    AssertionResult result =
+        fake_upstreams_[0]->waitForHttpConnection(*dispatcher_, fake_upstream_connection_);
+    RELEASE_ASSERT(result, result.message());
+    result = fake_upstream_connection_->waitForNewStream(*dispatcher_, upstream_request_);
+    RELEASE_ASSERT(result, result.message());
+
+    upstream_request_->encodeHeaders(Http::TestResponseHeaderMapImpl{{":status", "200"}}, false);
+    upstream_request_->encodeData(response_size_, true);
+
+    ASSERT_TRUE(response->waitForEndStream());
+    EXPECT_TRUE(response->complete());
+
+    EXPECT_TRUE(
+        validateHmac(response->headers(), headers.Host()->value().getStringView(), hmac_secret));
+
+    EXPECT_EQ("200", response->headers().getStatusValue());
+    EXPECT_EQ(response_size_, response->body().size());
+
+    cleanup();
   }
 
   const CookieNames default_cookie_names_{"BearerToken", "OauthHMAC", "OauthExpires", "IdToken",

#include "source/common/common/base64.h"
#include "source/common/crypto/utility.h"
#include "source/common/http/utility.h"
#include "source/common/protobuf/utility.h"
#include "source/extensions/filters/http/oauth2/filter.h"
#include "source/extensions/filters/http/oauth2/oauth_response.pb.h"

#include "test/integration/http_integration.h"

#include "absl/strings/escaping.h"
#include "gtest/gtest.h"

namespace Envoy {
namespace Extensions {
namespace HttpFilters {
namespace Oauth2 {
namespace {

class OauthIntegrationTest : public HttpIntegrationTest,
                             public Grpc::GrpcClientIntegrationParamTest {
public:
  OauthIntegrationTest()
      : HttpIntegrationTest(Http::CodecType::HTTP2, Network::Address::IpVersion::v4) {
    skip_tag_extraction_rule_check_ = true;
    enableHalfClose(true);
  }
  envoy::service::discovery::v3::DiscoveryResponse genericSecretResponse(absl::string_view name,
                                                                         absl::string_view value) {
    envoy::extensions::transport_sockets::tls::v3::Secret secret;
    secret.set_name(std::string(name));
    secret.mutable_generic_secret()->mutable_secret()->set_inline_string(std::string(value));

    envoy::service::discovery::v3::DiscoveryResponse response_pb;
    response_pb.add_resources()->PackFrom(secret);
    response_pb.set_type_url(
        envoy::extensions::transport_sockets::tls::v3::Secret::descriptor()->name());
    return response_pb;
  }

  void createLdsStream() {
    AssertionResult result =
        fake_upstreams_[1]->waitForHttpConnection(*dispatcher_, lds_connection_);
    EXPECT_TRUE(result);

    auto result2 = lds_connection_->waitForNewStream(*dispatcher_, lds_stream_);
    EXPECT_TRUE(result2);
    lds_stream_->startGrpcStream();
    ASSERT_NE(nullptr, lds_stream_);
  }

  void sendLdsResponse(const std::vector<envoy::config::listener::v3::Listener>& listener_configs,
                       const std::string& version) {
    envoy::service::discovery::v3::DiscoveryResponse response;
    response.set_version_info(version);
    response.set_type_url(Config::TypeUrl::get().Listener);
    for (const auto& listener_config : listener_configs) {
      response.add_resources()->PackFrom(listener_config);
    }
    ASSERT_NE(nullptr, lds_stream_);
    lds_stream_->sendGrpcMessage(response);
  }
  FakeUpstream& getLdsFakeUpstream() const { return *fake_upstreams_[1]; }

  void sendLdsResponse(const std::vector<std::string>& listener_configs,
                       const std::string& version) {
    std::vector<envoy::config::listener::v3::Listener> proto_configs;
    proto_configs.reserve(listener_configs.size());
    for (const auto& listener_blob : listener_configs) {
      proto_configs.emplace_back(
          TestUtility::parseYaml<envoy::config::listener::v3::Listener>(listener_blob));
    }
    sendLdsResponse(proto_configs, version);
  }

  void setUpGrpcLds() {
    config_helper_.addConfigModifier([this](envoy::config::bootstrap::v3::Bootstrap& bootstrap) {
      listener_config_.Swap(bootstrap.mutable_static_resources()->mutable_listeners(0));
      listener_config_.set_name(listener_name_);
      bootstrap.mutable_static_resources()->mutable_listeners()->Clear();
      auto* lds_config_source = bootstrap.mutable_dynamic_resources()->mutable_lds_config();
      lds_config_source->set_resource_api_version(envoy::config::core::v3::ApiVersion::V3);
      auto* lds_api_config_source = lds_config_source->mutable_api_config_source();
      lds_api_config_source->set_api_type(envoy::config::core::v3::ApiConfigSource::GRPC);
      lds_api_config_source->set_transport_api_version(envoy::config::core::v3::V3);
      envoy::config::core::v3::GrpcService* grpc_service =
          lds_api_config_source->add_grpc_services();
      setGrpcService(*grpc_service, "lds_cluster", getLdsFakeUpstream().localAddress());
    });
  }

  void waitForLdsAck() {
    envoy::service::discovery::v3::DiscoveryRequest sotw_request;
    EXPECT_TRUE(lds_stream_->waitForGrpcMessage(*dispatcher_, sotw_request));
    EXPECT_EQ(sotw_request.version_info(), "");
    EXPECT_TRUE(lds_stream_->waitForGrpcMessage(*dispatcher_, sotw_request));
    EXPECT_EQ(sotw_request.version_info(), "initial");

    EXPECT_EQ((*test_server_.get()).server().initManager().state(),
              Init::Manager::State::Initialized);
  }

  void initialize() override {
    use_lds_ = false; // required for grpc lds
    setUpstreamProtocol(Http::CodecType::HTTP2);
    config_helper_.addConfigModifier([](envoy::config::bootstrap::v3::Bootstrap& bootstrap) {
      // Add the static cluster to serve LDS.
      auto* lds_cluster = bootstrap.mutable_static_resources()->add_clusters();
      lds_cluster->MergeFrom(bootstrap.static_resources().clusters()[0]);
      lds_cluster->set_name("lds_cluster");
      ConfigHelper::setHttp2(*lds_cluster);

      // Add the static cluster to serve RDS.
      auto* rds_cluster = bootstrap.mutable_static_resources()->add_clusters();
      rds_cluster->MergeFrom(bootstrap.static_resources().clusters()[0]);
      rds_cluster->set_name("rds_cluster");
      ConfigHelper::setHttp2(*rds_cluster);
    });

    TestEnvironment::writeStringToFileForTest("token_secret.yaml", R"EOF(
resources:
  - "@type": "type.googleapis.com/envoy.extensions.transport_sockets.tls.v3.Secret"
    name: token
    generic_secret:
      secret:
        inline_string: "token_secret")EOF",
                                              false);

    TestEnvironment::writeStringToFileForTest("token_secret_1.yaml", R"EOF(
resources:
  - "@type": "type.googleapis.com/envoy.extensions.transport_sockets.tls.v3.Secret"
    name: token
    generic_secret:
      secret:
        inline_string: "token_secret_1")EOF",
                                              false);

    TestEnvironment::writeStringToFileForTest("hmac_secret.yaml", R"EOF(
resources:
  - "@type": "type.googleapis.com/envoy.extensions.transport_sockets.tls.v3.Secret"
    name: hmac
    generic_secret:
      secret:
        inline_string: "hmac_secret")EOF",
                                              false);

    TestEnvironment::writeStringToFileForTest("hmac_secret_1.yaml", R"EOF(
resources:
  - "@type": "type.googleapis.com/envoy.extensions.transport_sockets.tls.v3.Secret"
    name: hmac
    generic_secret:
      secret:
        inline_string: "hmac_secret_1")EOF",
                                              false);

    setOauthConfig();

    // Add the OAuth cluster.
    config_helper_.addConfigModifier([&](envoy::config::bootstrap::v3::Bootstrap& bootstrap) {
      *bootstrap.mutable_static_resources()->add_clusters() =
          config_helper_.buildStaticCluster("oauth", 0, "127.0.0.1");
    });

    setUpstreamCount(2);
    setUpGrpcLds();
    HttpIntegrationTest::initialize();
    waitForLdsAck();
    registerTestServerPorts({"http"});
  }

  void createUpstreams() override {
    HttpIntegrationTest::createUpstreams();
    // Create the LDS upstream (fake_upstreams_[1]).
    addFakeUpstream(Http::CodecType::HTTP2);
    // Create the RDS upstream (fake_upstreams_[2]).
    addFakeUpstream(Http::CodecType::HTTP2);
  }

  void cleanup() {
    codec_client_->close();
    if (fake_oauth2_connection_ != nullptr) {
      AssertionResult result = fake_oauth2_connection_->close();
      RELEASE_ASSERT(result, result.message());
      result = fake_oauth2_connection_->waitForDisconnect();
      RELEASE_ASSERT(result, result.message());
    }
    if (lds_connection_ != nullptr) {
      AssertionResult result = lds_connection_->close();
      RELEASE_ASSERT(result, result.message());
      result = lds_connection_->waitForDisconnect();
      RELEASE_ASSERT(result, result.message());
    }
    if (fake_upstream_connection_ != nullptr) {
      AssertionResult result = fake_upstream_connection_->close();
      RELEASE_ASSERT(result, result.message());
      result = fake_upstream_connection_->waitForDisconnect();
      RELEASE_ASSERT(result, result.message());
    }
  }

  virtual void setOauthConfig() {
    // This config is same as when the 'auth_type: "URL_ENCODED_BODY"' is set as it's the default
    // value
    config_helper_.prependFilter(TestEnvironment::substitute(R"EOF(
name: oauth
typed_config:
  "@type": type.googleapis.com/envoy.extensions.filters.http.oauth2.v3.OAuth2
  config:
    token_endpoint:
      cluster: oauth
      uri: oauth.com/token
      timeout: 3s
    retry_policy:
      retry_back_off:
        base_interval: 1s
        max_interval: 10s
      num_retries: 5
    authorization_endpoint: https://oauth.com/oauth/authorize/
    redirect_uri: "%REQ(x-forwarded-proto)%://%REQ(:authority)%/callback"
    redirect_path_matcher:
      path:
        exact: /callback
    signout_path:
      path:
        exact: /signout
    credentials:
      client_id: foo
      token_secret:
        name: token
        sds_config:
          path_config_source:
            path: "{{ test_tmpdir }}/token_secret.yaml"
      hmac_secret:
        name: hmac
        sds_config:
          path_config_source:
            path: "{{ test_tmpdir }}/hmac_secret.yaml"
    use_refresh_token: true
    auth_scopes:
    - user
    - openid
    - email
    resources:
    - oauth2-resource
    - http://example.com
    - https://example.com
)EOF"));
  }

  bool validateHmac(const Http::ResponseHeaderMap& headers, absl::string_view host,
                    absl::string_view hmac_secret) {
    std::string expires =
        Http::Utility::parseSetCookieValue(headers, default_cookie_names_.oauth_expires_);
    std::string token =
        Http::Utility::parseSetCookieValue(headers, default_cookie_names_.bearer_token_);
    std::string hmac =
        Http::Utility::parseSetCookieValue(headers, default_cookie_names_.oauth_hmac_);
    std::string refreshToken =
        Http::Utility::parseSetCookieValue(headers, default_cookie_names_.refresh_token_);

    Http::TestRequestHeaderMapImpl validate_headers{{":authority", std::string(host)}};

    validate_headers.addReferenceKey(Http::Headers::get().Cookie,
                                     absl::StrCat(default_cookie_names_.oauth_hmac_, "=", hmac));
    validate_headers.addReferenceKey(
        Http::Headers::get().Cookie,
        absl::StrCat(default_cookie_names_.oauth_expires_, "=", expires));
    validate_headers.addReferenceKey(Http::Headers::get().Cookie,
                                     absl::StrCat(default_cookie_names_.bearer_token_, "=", token));

    validate_headers.addReferenceKey(
        Http::Headers::get().Cookie,
        absl::StrCat(default_cookie_names_.refresh_token_, "=", refreshToken));

    OAuth2CookieValidator validator{api_->timeSource(), default_cookie_names_, ""};
    validator.setParams(validate_headers, std::string(hmac_secret));
    return validator.isValid();
  }

  virtual void checkClientSecretInRequest(absl::string_view token_secret) {
    std::string request_body = oauth2_request_->body().toString();
    const auto query_parameters =
        Http::Utility::QueryParamsMulti::parseParameters(request_body, 0, true);
    auto secret = query_parameters.getFirstValue("client_secret");

    ASSERT_TRUE(secret.has_value());
    EXPECT_EQ(secret.value(), token_secret);
  }

  void waitForOAuth2Response(absl::string_view token_secret) {
    AssertionResult result =
        fake_upstreams_.back()->waitForHttpConnection(*dispatcher_, fake_oauth2_connection_);
    RELEASE_ASSERT(result, result.message());
    result = fake_oauth2_connection_->waitForNewStream(*dispatcher_, oauth2_request_);
    RELEASE_ASSERT(result, result.message());
    result = oauth2_request_->waitForEndStream(*dispatcher_);
    RELEASE_ASSERT(result, result.message());

    ASSERT_TRUE(oauth2_request_->waitForHeadersComplete());

    checkClientSecretInRequest(token_secret);

    oauth2_request_->encodeHeaders(
        Http::TestResponseHeaderMapImpl{{":status", "200"}, {"content-type", "application/json"}},
        false);

    envoy::extensions::http_filters::oauth2::OAuthResponse oauth_response;
    oauth_response.mutable_access_token()->set_value("bar");
    oauth_response.mutable_refresh_token()->set_value("foo");
    oauth_response.mutable_expires_in()->set_value(DateUtil::nowToSeconds(api_->timeSource()) + 10);

    Buffer::OwnedImpl buffer(MessageUtil::getJsonStringFromMessageOrError(oauth_response));
    oauth2_request_->encodeData(buffer, true);
  }

  void doAuthenticationFlow(absl::string_view token_secret, absl::string_view hmac_secret) {
    codec_client_ = makeHttpConnection(lookupPort("http"));

    Http::TestRequestHeaderMapImpl headers{
        {":method", "GET"},
        {":path", "/callback?code=foo&state=url%3Dhttp%253A%252F%252Ftraffic.example.com%252Fnot%"
                  "252F_oauth%26nonce%3D1234567890000000"},
        {":scheme", "http"},
        {"x-forwarded-proto", "http"},
        {":authority", "authority"},
        {"authority", "Bearer token"},
        {"cookie", absl::StrCat(default_cookie_names_.oauth_nonce_, "=1234567890000000")}};

    auto encoder_decoder = codec_client_->startRequest(headers);
    request_encoder_ = &encoder_decoder.first;
    auto response = std::move(encoder_decoder.second);

    waitForOAuth2Response(token_secret);

    // We should get an immediate redirect back.
    response->waitForHeaders();

    EXPECT_TRUE(
        validateHmac(response->headers(), headers.Host()->value().getStringView(), hmac_secret));

    EXPECT_EQ("302", response->headers().getStatusValue());
    std::string hmac =
        Http::Utility::parseSetCookieValue(response->headers(), default_cookie_names_.oauth_hmac_);
    std::string oauth_expires = Http::Utility::parseSetCookieValue(
        response->headers(), default_cookie_names_.oauth_expires_);
    std::string bearer_token = Http::Utility::parseSetCookieValue(
        response->headers(), default_cookie_names_.bearer_token_);
    std::string refresh_token = Http::Utility::parseSetCookieValue(
        response->headers(), default_cookie_names_.refresh_token_);

    RELEASE_ASSERT(response->waitForEndStream(), "unexpected timeout");
    cleanup();

    // Now try sending the cookies back
    codec_client_ = makeHttpConnection(lookupPort("http"));
    Http::TestRequestHeaderMapImpl headersWithCookie{
        {":method", "GET"},
        {":path", "/callback?code=foo&state=url%3Dhttp%253A%252F%252Ftraffic.example.com%252Fnot%"
                  "252F_oauth%26nonce%3D1234567890000000"},
        {":scheme", "http"},
        {"x-forwarded-proto", "http"},
        {":authority", "authority"},
        {"authority", "Bearer token"},
        {"cookie", absl::StrCat(default_cookie_names_.oauth_hmac_, "=", hmac)},
        {"cookie", absl::StrCat(default_cookie_names_.oauth_expires_, "=", oauth_expires)},
<<<<<<< HEAD
        {"cookie", absl::StrCat(default_cookie_names_.bearer_token_, "=", bearer_token)},
        {"cookie", absl::StrCat(default_cookie_names_.refresh_token_, "=", refresh_token)},
=======
        {"cookie", absl::StrCat(default_cookie_names_.oauth_nonce_, "=1234567890000000")},
>>>>>>> a1e12cd1
    };
    auto encoder_decoder2 = codec_client_->startRequest(headersWithCookie, true);
    response = std::move(encoder_decoder2.second);
    response->waitForHeaders();
    EXPECT_EQ("302", response->headers().getStatusValue());
    EXPECT_EQ("http://traffic.example.com/not/_oauth",
              response->headers().Location()->value().getStringView());
    RELEASE_ASSERT(response->waitForEndStream(), "unexpected timeout");
    cleanup();
  }

  void doRefreshTokenFlow(absl::string_view token_secret, absl::string_view hmac_secret) {
    codec_client_ = makeHttpConnection(lookupPort("http"));

    Http::TestRequestHeaderMapImpl headers{
        {":method", "GET"},          {":path", "/request1"},
        {":scheme", "http"},         {"x-forwarded-proto", "http"},
        {":authority", "authority"}, {"Cookie", "RefreshToken=efddf321;BearerToken=ff1234fc"},
        {":authority", "authority"}, {"authority", "Bearer token"}};

    auto encoder_decoder = codec_client_->startRequest(headers);
    request_encoder_ = &encoder_decoder.first;
    auto response = std::move(encoder_decoder.second);

    waitForOAuth2Response(token_secret);

    AssertionResult result =
        fake_upstreams_[0]->waitForHttpConnection(*dispatcher_, fake_upstream_connection_);
    RELEASE_ASSERT(result, result.message());
    result = fake_upstream_connection_->waitForNewStream(*dispatcher_, upstream_request_);
    RELEASE_ASSERT(result, result.message());

    upstream_request_->encodeHeaders(Http::TestResponseHeaderMapImpl{{":status", "200"}}, false);
    upstream_request_->encodeData(response_size_, true);

    ASSERT_TRUE(response->waitForEndStream());
    EXPECT_TRUE(response->complete());

    EXPECT_TRUE(
        validateHmac(response->headers(), headers.Host()->value().getStringView(), hmac_secret));

    EXPECT_EQ("200", response->headers().getStatusValue());
    EXPECT_EQ(response_size_, response->body().size());

    cleanup();
  }

  const CookieNames default_cookie_names_{"BearerToken", "OauthHMAC",    "OauthExpires",
                                          "IdToken",     "RefreshToken", "OauthNonce"};
  envoy::config::listener::v3::Listener listener_config_;
  std::string listener_name_{"http"};
  FakeHttpConnectionPtr lds_connection_;
  FakeStreamPtr lds_stream_{};
  const uint64_t response_size_ = 512;

  FakeHttpConnectionPtr fake_oauth2_connection_{};
  FakeStreamPtr oauth2_request_{};
};

INSTANTIATE_TEST_SUITE_P(IpVersionsAndGrpcTypes, OauthIntegrationTest,
                         GRPC_CLIENT_INTEGRATION_PARAMS);

// Regular request gets redirected to the login page.
TEST_P(OauthIntegrationTest, UnauthenticatedFlow) {
  on_server_init_function_ = [&]() {
    createLdsStream();
    sendLdsResponse({MessageUtil::getYamlStringFromMessage(listener_config_)}, "initial");
  };
  initialize();

  codec_client_ = makeHttpConnection(lookupPort("http"));
  Http::TestRequestHeaderMapImpl headers{{":method", "GET"},
                                         {":path", "/lua/per/route/default"},
                                         {":scheme", "http"},
                                         {":authority", "authority"}};
  auto encoder_decoder = codec_client_->startRequest(headers);

  request_encoder_ = &encoder_decoder.first;
  auto response = std::move(encoder_decoder.second);

  // We should get an immediate redirect back.
  response->waitForHeaders();
  EXPECT_EQ("302", response->headers().getStatusValue());

  cleanup();
}

TEST_P(OauthIntegrationTest, AuthenticationFlow) {
  on_server_init_function_ = [&]() {
    createLdsStream();
    sendLdsResponse({MessageUtil::getYamlStringFromMessage(listener_config_)}, "initial");
  };

  initialize();

  // 1. Do one authentication flow.
  doAuthenticationFlow("token_secret", "hmac_secret");

  // 2. Reload secrets.
  EXPECT_EQ(test_server_->counter("sds.token.update_success")->value(), 1);
  EXPECT_EQ(test_server_->counter("sds.hmac.update_success")->value(), 1);
  TestEnvironment::renameFile(TestEnvironment::temporaryPath("token_secret_1.yaml"),
                              TestEnvironment::temporaryPath("token_secret.yaml"));
  test_server_->waitForCounterEq("sds.token.update_success", 2, std::chrono::milliseconds(5000));
  TestEnvironment::renameFile(TestEnvironment::temporaryPath("hmac_secret_1.yaml"),
                              TestEnvironment::temporaryPath("hmac_secret.yaml"));
  test_server_->waitForCounterEq("sds.hmac.update_success", 2, std::chrono::milliseconds(5000));
  // 3. Do another one authentication flow.
  doAuthenticationFlow("token_secret_1", "hmac_secret_1");
}

TEST_P(OauthIntegrationTest, RefreshTokenFlow) {
  on_server_init_function_ = [&]() {
    createLdsStream();
    sendLdsResponse({MessageUtil::getYamlStringFromMessage(listener_config_)}, "initial");
  };

  initialize();

  // 1. Do one authentication flow.
  doRefreshTokenFlow("token_secret", "hmac_secret");

  // 2. Reload secrets.
  EXPECT_EQ(test_server_->counter("sds.token.update_success")->value(), 1);
  EXPECT_EQ(test_server_->counter("sds.hmac.update_success")->value(), 1);
  TestEnvironment::renameFile(TestEnvironment::temporaryPath("token_secret_1.yaml"),
                              TestEnvironment::temporaryPath("token_secret.yaml"));
  test_server_->waitForCounterEq("sds.token.update_success", 2, std::chrono::milliseconds(5000));
  TestEnvironment::renameFile(TestEnvironment::temporaryPath("hmac_secret_1.yaml"),
                              TestEnvironment::temporaryPath("hmac_secret.yaml"));
  test_server_->waitForCounterEq("sds.hmac.update_success", 2, std::chrono::milliseconds(5000));
  // 3. Do another one refresh token flow.
  doRefreshTokenFlow("token_secret_1", "hmac_secret_1");
}

// Verify the behavior when the callback param is missing the state query param.
TEST_P(OauthIntegrationTest, MissingStateParam) {
  on_server_init_function_ = [&]() {
    createLdsStream();
    sendLdsResponse({MessageUtil::getYamlStringFromMessage(listener_config_)}, "initial");
  };
  initialize();

  codec_client_ = makeHttpConnection(lookupPort("http"));
  Http::TestRequestHeaderMapImpl headers{
      {":method", "GET"}, {":path", "/callback"}, {":scheme", "http"}, {":authority", "authority"}};
  auto encoder_decoder = codec_client_->startRequest(headers);

  request_encoder_ = &encoder_decoder.first;
  auto response = std::move(encoder_decoder.second);

  // We should get a 401 back since the request looked like a redirect request but did not
  // contain the state param.
  response->waitForHeaders();
  EXPECT_EQ("401", response->headers().getStatusValue());

  cleanup();
}

// Regression test for issue #22678 where (incorrectly) using the server's init manager (which was
// already in an initialized state) in the secret manager to add an init target led to an assertion
// failure ("trying to add target to already initialized manager").
TEST_P(OauthIntegrationTest, LoadListenerAfterServerIsInitialized) {
  on_server_init_function_ = [&]() {
    createLdsStream();
    envoy::config::listener::v3::Listener listener =
        TestUtility::parseYaml<envoy::config::listener::v3::Listener>(R"EOF(
      name: fake_listener
      address:
        socket_address:
          address: 127.0.0.1
          port_value: 0
      filter_chains:
        - filters:
          - name: envoy.filters.network.http_connection_manager
            typed_config:
              "@type": type.googleapis.com/envoy.extensions.filters.network.http_connection_manager.v3.HttpConnectionManager
              codec_type: HTTP2
              stat_prefix: config_test
              route_config:
                name: route_config_0
                virtual_hosts:
                  - name: integration
                    domains:
                      - "*"
                    routes:
                      - match:
                          prefix: /
                        route:
                          cluster: cluster_0
              http_filters:
                - name: envoy.filters.http.router
        )EOF");

    // dummy listener is being sent so that lds api gets marked as ready, which
    // leads to the server's init manager reaching initialized state
    sendLdsResponse({listener}, "initial");
  };

  initialize();

  // add listener with oauth2 filter and sds configs
  sendLdsResponse({MessageUtil::getYamlStringFromMessage(listener_config_)}, "delayed");
  test_server_->waitForCounterGe("listener_manager.lds.update_success", 2);
  test_server_->waitForGaugeEq("listener_manager.total_listeners_warming", 0);

  doAuthenticationFlow("token_secret", "hmac_secret");
  if (lds_connection_ != nullptr) {
    AssertionResult result = lds_connection_->close();
    RELEASE_ASSERT(result, result.message());
    result = lds_connection_->waitForDisconnect();
    RELEASE_ASSERT(result, result.message());
    lds_connection_.reset();
  }
}

class OauthIntegrationTestWithBasicAuth : public OauthIntegrationTest {
  void setOauthConfig() override {
    config_helper_.prependFilter(TestEnvironment::substitute(R"EOF(
name: oauth
typed_config:
  "@type": type.googleapis.com/envoy.extensions.filters.http.oauth2.v3.OAuth2
  config:
    token_endpoint:
      cluster: oauth
      uri: oauth.com/token
      timeout: 3s
    authorization_endpoint: https://oauth.com/oauth/authorize/
    redirect_uri: "%REQ(x-forwarded-proto)%://%REQ(:authority)%/callback"
    redirect_path_matcher:
      path:
        exact: /callback
    signout_path:
      path:
        exact: /signout
    credentials:
      client_id: foo
      token_secret:
        name: token
        sds_config:
          path_config_source:
            path: "{{ test_tmpdir }}/token_secret.yaml"
      hmac_secret:
        name: hmac
        sds_config:
          path_config_source:
            path: "{{ test_tmpdir }}/hmac_secret.yaml"
    auth_scopes:
    - user
    - openid
    - email
    resources:
    - oauth2-resource
    - http://example.com
    - https://example.com
    auth_type: "BASIC_AUTH"
)EOF"));
  }

  void checkClientSecretInRequest(absl::string_view token_secret) override {
    EXPECT_FALSE(oauth2_request_->headers().get(Http::CustomHeaders::get().Authorization).empty());
    const std::string basic_auth_token = absl::StrCat("foo:", token_secret);
    const std::string encoded_token =
        Base64::encode(basic_auth_token.data(), basic_auth_token.size());
    const auto token_secret_expected = absl::StrCat("Basic ", encoded_token);
    EXPECT_EQ(token_secret_expected, oauth2_request_->headers()
                                         .get(Http::CustomHeaders::get().Authorization)[0]
                                         ->value()
                                         .getStringView());
  }
};

INSTANTIATE_TEST_SUITE_P(IpVersionsAndGrpcTypes, OauthIntegrationTestWithBasicAuth,
                         GRPC_CLIENT_INTEGRATION_PARAMS);

// Do OAuth flow with Basic auth header in access token request.
TEST_P(OauthIntegrationTestWithBasicAuth, AuthenticationFlow) {
  on_server_init_function_ = [&]() {
    createLdsStream();
    sendLdsResponse({MessageUtil::getYamlStringFromMessage(listener_config_)}, "initial");
  };
  initialize();
  doAuthenticationFlow("token_secret", "hmac_secret");
}

} // namespace
} // namespace Oauth2
} // namespace HttpFilters
} // namespace Extensions
} // namespace Envoy<|MERGE_RESOLUTION|>--- conflicted
+++ resolved
@@ -362,12 +362,9 @@
         {"authority", "Bearer token"},
         {"cookie", absl::StrCat(default_cookie_names_.oauth_hmac_, "=", hmac)},
         {"cookie", absl::StrCat(default_cookie_names_.oauth_expires_, "=", oauth_expires)},
-<<<<<<< HEAD
+        {"cookie", absl::StrCat(default_cookie_names_.oauth_nonce_, "=1234567890000000")},
         {"cookie", absl::StrCat(default_cookie_names_.bearer_token_, "=", bearer_token)},
         {"cookie", absl::StrCat(default_cookie_names_.refresh_token_, "=", refresh_token)},
-=======
-        {"cookie", absl::StrCat(default_cookie_names_.oauth_nonce_, "=1234567890000000")},
->>>>>>> a1e12cd1
     };
     auto encoder_decoder2 = codec_client_->startRequest(headersWithCookie, true);
     response = std::move(encoder_decoder2.second);

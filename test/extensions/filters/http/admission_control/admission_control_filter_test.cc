--- conflicted
+++ resolved
@@ -48,18 +48,10 @@
 class TestConfig : public AdmissionControlFilterConfig {
 public:
   TestConfig(const AdmissionControlProto& proto_config, Runtime::Loader& runtime,
-<<<<<<< HEAD
-             TimeSource& time_source, Runtime::RandomGenerator& random, Stats::Scope& scope,
-             ThreadLocal::SlotPtr&& tls, MockThreadLocalController& controller,
-             ResponseEvaluatorSharedPtr evaluator)
-      : AdmissionControlFilterConfig(proto_config, runtime, time_source, random, scope,
-                                     std::move(tls), std::move(evaluator)),
-=======
              Runtime::RandomGenerator& random, Stats::Scope& scope, ThreadLocal::SlotPtr&& tls,
-             MockThreadLocalController& controller, std::shared_ptr<ResponseEvaluator> evaluator)
+             MockThreadLocalController& controller, ResponseEvaluatorSharedPtr evaluator)
       : AdmissionControlFilterConfig(proto_config, runtime, random, scope, std::move(tls),
                                      std::move(evaluator)),
->>>>>>> 093e2ffe
         controller_(controller) {}
   ThreadLocalController& getController() const override { return controller_; }
 

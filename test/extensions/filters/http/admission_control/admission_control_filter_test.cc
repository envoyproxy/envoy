--- conflicted
+++ resolved
@@ -48,13 +48,8 @@
 class TestConfig : public AdmissionControlFilterConfig {
 public:
   TestConfig(const AdmissionControlProto& proto_config, Runtime::Loader& runtime,
-<<<<<<< HEAD
-             Runtime::RandomGenerator& random, Stats::Scope& scope, ThreadLocal::SlotPtr&& tls,
+             Random::RandomGenerator& random, Stats::Scope& scope, ThreadLocal::SlotPtr&& tls,
              MockThreadLocalController& controller, ResponseEvaluatorSharedPtr evaluator)
-=======
-             Random::RandomGenerator& random, Stats::Scope& scope, ThreadLocal::SlotPtr&& tls,
-             MockThreadLocalController& controller, std::shared_ptr<ResponseEvaluator> evaluator)
->>>>>>> cb03985d
       : AdmissionControlFilterConfig(proto_config, runtime, random, scope, std::move(tls),
                                      std::move(evaluator)),
         controller_(controller) {}
@@ -109,13 +104,8 @@
   NiceMock<Server::Configuration::MockFactoryContext> context_;
   Stats::IsolatedStoreImpl scope_;
   Event::SimulatedTimeSystem time_system_;
-<<<<<<< HEAD
-  NiceMock<Runtime::MockRandomGenerator> random_;
+  NiceMock<Random::MockRandomGenerator> random_;
   AdmissionControlFilterSharedPtr filter_;
-=======
-  NiceMock<Random::MockRandomGenerator> random_;
-  std::shared_ptr<AdmissionControlFilter> filter_;
->>>>>>> cb03985d
   NiceMock<Http::MockStreamDecoderFilterCallbacks> decoder_callbacks_;
   NiceMock<MockThreadLocalController> controller_;
   std::shared_ptr<MockResponseEvaluator> evaluator_;

--- conflicted
+++ resolved
@@ -103,21 +103,12 @@
   upstream_request_->encodeData(data, true);
 
   // Wait for a tick worth of data.
-<<<<<<< HEAD
-  decoder->waitForBodyData(51);
+  response->waitForBodyData(51);
 
   // Wait for a tick worth of data and end stream.
   simTime().advanceTimeWait(std::chrono::milliseconds(50));
-  decoder->waitForBodyData(102);
-  decoder->waitForEndStream();
-=======
-  response->waitForBodyData(64);
-
-  // Wait for a tick worth of data and end stream.
-  simTime().advanceTimeWait(std::chrono::milliseconds(63));
-  response->waitForBodyData(127);
-  ASSERT_TRUE(response->waitForEndStream());
->>>>>>> ffa1680a
+  response->waitForBodyData(102);
+  ASSERT_TRUE(response->waitForEndStream());
 
   EXPECT_EQ(0UL, test_server_->counter("http.config_test.fault.aborts_injected")->value());
   EXPECT_EQ(0UL, test_server_->counter("http.config_test.fault.delays_injected")->value());
@@ -351,19 +342,11 @@
   upstream_request_->encodeData(data, false);
 
   // Wait for a tick worth of data.
-<<<<<<< HEAD
-  decoder->waitForBodyData(51);
+  response->waitForBodyData(51);
 
   // Advance time and wait for a tick worth of data.
   simTime().advanceTimeWait(std::chrono::milliseconds(50));
-  decoder->waitForBodyData(102);
-=======
-  response->waitForBodyData(64);
-
-  // Advance time and wait for a tick worth of data.
-  simTime().advanceTimeWait(std::chrono::milliseconds(63));
-  response->waitForBodyData(127);
->>>>>>> ffa1680a
+  response->waitForBodyData(102);
 
   // Send trailers and wait for end stream.
   Http::TestResponseTrailerMapImpl trailers{{"hello", "world"}};
@@ -391,23 +374,13 @@
   upstream_request_->encodeTrailers(trailers);
 
   // Wait for a tick worth of data.
-<<<<<<< HEAD
-  decoder->waitForBodyData(51);
+  response->waitForBodyData(51);
 
   // Advance time and wait for a tick worth of data, trailers, and end stream.
   simTime().advanceTimeWait(std::chrono::milliseconds(50));
-  decoder->waitForBodyData(102);
-  decoder->waitForEndStream();
-  EXPECT_NE(nullptr, decoder->trailers());
-=======
-  response->waitForBodyData(64);
-
-  // Advance time and wait for a tick worth of data, trailers, and end stream.
-  simTime().advanceTimeWait(std::chrono::milliseconds(63));
-  response->waitForBodyData(128);
+  response->waitForBodyData(102);
   ASSERT_TRUE(response->waitForEndStream());
   EXPECT_NE(nullptr, response->trailers());
->>>>>>> ffa1680a
 
   EXPECT_EQ(0UL, test_server_->counter("http.config_test.fault.aborts_injected")->value());
   EXPECT_EQ(0UL, test_server_->counter("http.config_test.fault.delays_injected")->value());

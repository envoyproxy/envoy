--- conflicted
+++ resolved
@@ -140,7 +140,8 @@
 // constexpr char OnNoMatchConfig_deprecated[] = R"EOF(
 //   action:
 //     typed_config:
-//       '@type': type.googleapis.com/envoy.extensions.filters.http.rate_limit_quota.v3.RateLimitQuotaBucketSettings
+//       '@type':
+//       type.googleapis.com/envoy.extensions.filters.http.rate_limit_quota.v3.RateLimitQuotaBucketSettings
 //       no_assignment_behavior:
 //         fallback_rate_limit:
 //           blanket_rule: DENY_ALL
@@ -201,7 +202,7 @@
 
   ~FilterTest() override { filter_->onDestroy(); }
 
-  void addMatcherConfigAndCreateFilter(MatcherConfigType config_type) {
+  void addMatcherConfig(MatcherConfigType config_type) {
     // Add the matcher configuration.
     switch (config_type) {
     case MatcherConfigType::Valid: {
@@ -226,15 +227,10 @@
 
   void createFilter(bool set_callback = true) {
     filter_config_ = std::make_shared<FilterConfig>(config_);
-<<<<<<< HEAD
     filter_ = std::make_unique<RateLimitQuotaFilter>(filter_config_, context_, nullptr);
-    filter_->setDecoderFilterCallbacks(decoder_callbacks_);
-=======
-    filter_ = std::make_unique<RateLimitQuotaFilter>(filter_config_, context_);
     if (set_callback) {
       filter_->setDecoderFilterCallbacks(decoder_callbacks_);
     }
->>>>>>> 90fcd3f5
   }
 
   void constructMismatchedRequestHeader() {
@@ -267,23 +263,16 @@
 };
 
 TEST_F(FilterTest, InvalidBucketMatcherConfig) {
-  addMatcherConfigAndCreateFilter(MatcherConfigType::Invalid);
-<<<<<<< HEAD
+  addMatcherConfig(MatcherConfigType::Invalid);
+  createFilter();
   auto match_result = filter_->requestMatching(default_headers_);
   EXPECT_FALSE(match_result.ok());
   EXPECT_THAT(match_result, StatusIs(absl::StatusCode::kInternal));
   EXPECT_EQ(match_result.status().message(), "Matcher tree has not been initialized yet");
-=======
-  createFilter();
-  auto match = filter_->requestMatching(default_headers_);
-  EXPECT_FALSE(match.ok());
-  EXPECT_THAT(match, StatusIs(absl::StatusCode::kInternal));
-  EXPECT_EQ(match.status().message(), "Matcher has not been initialized yet");
->>>>>>> 90fcd3f5
 }
 
 TEST_F(FilterTest, RequestMatchingSucceeded) {
-  addMatcherConfigAndCreateFilter(MatcherConfigType::Valid);
+  addMatcherConfig(MatcherConfigType::Valid);
   createFilter();
   // Define the key value pairs that is used to build the bucket_id dynamically via `custom_value`
   // in the config.
@@ -324,7 +313,7 @@
 }
 
 TEST_F(FilterTest, RequestMatchingFailed) {
-  addMatcherConfigAndCreateFilter(MatcherConfigType::Valid);
+  addMatcherConfig(MatcherConfigType::Valid);
   createFilter();
   constructMismatchedRequestHeader();
 
@@ -337,7 +326,7 @@
 }
 
 TEST_F(FilterTest, RequestMatchingFailedWithNoCallback) {
-  addMatcherConfigAndCreateFilter(MatcherConfigType::Valid);
+  addMatcherConfig(MatcherConfigType::Valid);
   createFilter(/*set_callback*/ false);
 
   auto match = filter_->requestMatching(default_headers_);
@@ -347,22 +336,16 @@
 }
 
 TEST_F(FilterTest, RequestMatchingFailedWithOnNoMatchConfigured) {
-  addMatcherConfigAndCreateFilter(MatcherConfigType::IncludeOnNoMatchConfig);
-<<<<<<< HEAD
+  addMatcherConfig(MatcherConfigType::IncludeOnNoMatchConfig);
+  createFilter();
   absl::flat_hash_map<std::string, std::string> expected_bucket_ids = {
       {"on_no_match_name", "on_no_match_value"}, {"on_no_match_name_2", "on_no_match_value_2"}};
-=======
-  createFilter();
-  constructMismatchedRequestHeader();
-
->>>>>>> 90fcd3f5
   // Perform request matching.
-  // TODO(tyxia) Rmove deprecated requestmatching
+  // TODO(tyxia) Remove deprecated request matching
   auto match_result = filter_->requestMatching(default_headers_);
   // Asserts that the request matching succeeded.
   // OK status is expected to be returned even if the exact request matching failed. It is because
   // `on_no_match` field is configured.
-<<<<<<< HEAD
   ASSERT_TRUE(match_result.ok());
   // Retrieve the matched action.
   const RateLimitOnMactchAction* match_action =
@@ -376,30 +359,13 @@
   auto bucket_ids = ret.value().bucket();
   auto serialized_bucket_ids =
       absl::flat_hash_map<std::string, std::string>(bucket_ids.begin(), bucket_ids.end());
-  // Verfies that the expected bucket ids are generated for `on_no_match` case.
+  // Verifies that the expected bucket ids are generated for `on_no_match` case.
   EXPECT_THAT(expected_bucket_ids,
               testing::UnorderedPointwise(testing::Eq(), serialized_bucket_ids));
-=======
-  EXPECT_TRUE(match.ok());
-  // Empty BucketId is expected to be returned here.
-  EXPECT_EQ(match.value().bucket().size(), 0);
-}
-
-TEST_F(FilterTest, DecodeHeaderSucceeded) {
-  addMatcherConfigAndCreateFilter(MatcherConfigType::Valid);
-  createFilter();
-  // Define the key value pairs that is used to build the bucket_id dynamically via `custom_value`
-  // in the config.
-  absl::flat_hash_map<std::string, std::string> custom_value_pairs = {{"environment", "staging"},
-                                                                      {"group", "envoy"}};
-  buildCustomHeader(custom_value_pairs);
-  Http::FilterHeadersStatus status = filter_->decodeHeaders(default_headers_, false);
-  EXPECT_EQ(status, Envoy::Http::FilterHeadersStatus::Continue);
->>>>>>> 90fcd3f5
 }
 
 TEST_F(FilterTest, DecodeHeaderWithMismatchHeader) {
-  addMatcherConfigAndCreateFilter(MatcherConfigType::Valid);
+  addMatcherConfig(MatcherConfigType::Valid);
   createFilter();
   constructMismatchedRequestHeader();
 

--- conflicted
+++ resolved
@@ -302,14 +302,11 @@
   int report_interval_sec_ = 5;
   RateLimitStrategy deny_all_strategy;
   RateLimitStrategy allow_all_strategy;
-<<<<<<< HEAD
   // Prefer initialization around this default matcher if manipulations aren't needed.
   Matcher default_matcher_;
-=======
 
   // Access to static state, needed to reset between tests.
   GlobalTlsStores global_tls_stores_;
->>>>>>> a9c654ec
 };
 
 INSTANTIATE_TEST_SUITE_P(IpVersionsClientTypeDeferredProcessing, RateLimitQuotaIntegrationTest,
@@ -442,8 +439,6 @@
   // Send downstream client request to upstream.
   sendClientRequest(&custom_headers);
 
-<<<<<<< HEAD
-=======
   // Start the gRPC stream to RLQS server.
   ASSERT_TRUE(rlqs_upstream_->waitForHttpConnection(*dispatcher_, rlqs_connection_));
   ASSERT_TRUE(rlqs_connection_->waitForNewStream(*dispatcher_, rlqs_stream_));
@@ -464,7 +459,6 @@
   // Send the response from RLQS server.
   rlqs_stream_->sendGrpcMessage(rlqs_response);
 
->>>>>>> a9c654ec
   // Handle the request received by upstream.
   ASSERT_TRUE(expectAllowedRequest());
 

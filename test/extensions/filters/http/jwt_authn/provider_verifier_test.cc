#include "envoy/extensions/filters/http/jwt_authn/v3/config.pb.h"

#include "extensions/filters/http/jwt_authn/filter_config.h"
#include "extensions/filters/http/jwt_authn/verifier.h"

#include "test/extensions/filters/http/jwt_authn/mock.h"
#include "test/extensions/filters/http/jwt_authn/test_common.h"
#include "test/mocks/server/factory_context.h"
#include "test/test_common/utility.h"

#include "gmock/gmock.h"

using envoy::extensions::filters::http::jwt_authn::v3::JwtAuthentication;
using ::google::jwt_verify::Status;
using ::testing::Eq;
using ::testing::NiceMock;

namespace Envoy {
namespace Extensions {
namespace HttpFilters {
namespace JwtAuthn {
namespace {

ProtobufWkt::Struct getExpectedPayload(const std::string& name) {
  ProtobufWkt::Struct expected_payload;
  TestUtility::loadFromJson(ExpectedPayloadJSON, expected_payload);

  ProtobufWkt::Struct struct_obj;
  *(*struct_obj.mutable_fields())[name].mutable_struct_value() = expected_payload;
  return struct_obj;
}

class ProviderVerifierTest : public testing::Test {
public:
  ProviderVerifierTest() {
    mock_factory_ctx_.cluster_manager_.initializeThreadLocalClusters({"pubkey_cluster"});
  }

  void createVerifier() {
    filter_config_ = FilterConfigImpl::create(proto_config_, "", mock_factory_ctx_);
    verifier_ = Verifier::create(proto_config_.rules(0).requires(), proto_config_.providers(),
                                 *filter_config_);
  }

  JwtAuthentication proto_config_;
  std::shared_ptr<FilterConfigImpl> filter_config_;
  VerifierConstPtr verifier_;
  NiceMock<Server::Configuration::MockFactoryContext> mock_factory_ctx_;
  ContextSharedPtr context_;
  MockVerifierCallbacks mock_cb_;
  NiceMock<Tracing::MockSpan> parent_span_;
};

TEST_F(ProviderVerifierTest, TestOkJWT) {
  TestUtility::loadFromYaml(ExampleConfig, proto_config_);
  (*proto_config_.mutable_providers())[std::string(ProviderName)].set_payload_in_metadata(
      "my_payload");
  createVerifier();
  MockUpstream mock_pubkey(mock_factory_ctx_.cluster_manager_, PublicKey);

  EXPECT_CALL(mock_cb_, setPayload(_)).WillOnce(Invoke([](const ProtobufWkt::Struct& payload) {
    EXPECT_TRUE(TestUtility::protoEqual(payload, getExpectedPayload("my_payload")));
  }));

  EXPECT_CALL(mock_cb_, onComplete(Status::Ok));

  auto headers = Http::TestRequestHeaderMapImpl{
      {"Authorization", "Bearer " + std::string(GoodToken)},
      {"sec-istio-auth-userinfo", ""},
  };
  context_ = Verifier::createContext(headers, parent_span_, &mock_cb_);
  verifier_->verify(context_);
  EXPECT_EQ(ExpectedPayloadValue, headers.get_("sec-istio-auth-userinfo"));
}

TEST_F(ProviderVerifierTest, TestSpanPassedDown) {
  TestUtility::loadFromYaml(ExampleConfig, proto_config_);
  (*proto_config_.mutable_providers())[std::string(ProviderName)].set_payload_in_metadata(
      "my_payload");
  createVerifier();
  MockUpstream mock_pubkey(mock_factory_ctx_.cluster_manager_, PublicKey);

  EXPECT_CALL(mock_cb_, setPayload(_)).WillOnce(Invoke([](const ProtobufWkt::Struct& payload) {
    EXPECT_TRUE(TestUtility::protoEqual(payload, getExpectedPayload("my_payload")));
  }));

  EXPECT_CALL(mock_cb_, onComplete(Status::Ok));

  auto options = Http::AsyncClient::RequestOptions()
                     .setTimeout(std::chrono::milliseconds(5 * 1000))
                     .setParentSpan(parent_span_)
                     .setChildSpanName("JWT Remote PubKey Fetch");
<<<<<<< HEAD
  EXPECT_CALL(mock_factory_ctx_.cluster_manager_.thread_local_cluster_.async_client_,
              send_(_, _, Eq(options)))
      .Times(1);
=======
  EXPECT_CALL(mock_factory_ctx_.cluster_manager_.async_client_, send_(_, _, Eq(options)));
>>>>>>> ae5d9c4b

  auto headers = Http::TestRequestHeaderMapImpl{
      {"Authorization", "Bearer " + std::string(GoodToken)},
      {"sec-istio-auth-userinfo", ""},
  };
  context_ = Verifier::createContext(headers, parent_span_, &mock_cb_);
  verifier_->verify(context_);
}

TEST_F(ProviderVerifierTest, TestMissedJWT) {
  TestUtility::loadFromYaml(ExampleConfig, proto_config_);
  createVerifier();

  EXPECT_CALL(mock_cb_, onComplete(Status::JwtMissed));

  auto headers = Http::TestRequestHeaderMapImpl{{"sec-istio-auth-userinfo", ""}};
  context_ = Verifier::createContext(headers, parent_span_, &mock_cb_);
  verifier_->verify(context_);
  EXPECT_FALSE(headers.has("sec-istio-auth-userinfo"));
}

// This test verifies that JWT must be issued by the provider specified in the requirement.
TEST_F(ProviderVerifierTest, TestTokenRequirementProviderMismatch) {
  const char config[] = R"(
providers:
  example_provider:
    issuer: https://example.com
    audiences:
    - example_service
    - http://example_service1
    - https://example_service2/
    remote_jwks:
      http_uri:
        uri: https://pubkey_server/pubkey_path
        cluster: pubkey_cluster
    forward_payload_header: example-auth-userinfo
  other_provider:
    issuer: other_issuer
    forward_payload_header: other-auth-userinfo
rules:
- match:
    path: "/"
  requires:
    provider_name: "other_provider"
)";
  TestUtility::loadFromYaml(config, proto_config_);
  createVerifier();

  EXPECT_CALL(mock_cb_, onComplete(Status::JwtUnknownIssuer));

  auto headers = Http::TestRequestHeaderMapImpl{
      {"Authorization", "Bearer " + std::string(GoodToken)},
      {"example-auth-userinfo", ""},
      {"other-auth-userinfo", ""},
  };
  context_ = Verifier::createContext(headers, parent_span_, &mock_cb_);
  verifier_->verify(context_);
  EXPECT_TRUE(headers.has("example-auth-userinfo"));
  EXPECT_FALSE(headers.has("other-auth-userinfo"));
}

// This test verifies that JWT requirement can override audiences
TEST_F(ProviderVerifierTest, TestRequiresProviderWithAudiences) {
  TestUtility::loadFromYaml(ExampleConfig, proto_config_);
  auto* requires =
      proto_config_.mutable_rules(0)->mutable_requires()->mutable_provider_and_audiences();
  requires->set_provider_name("example_provider");
  requires->add_audiences("invalid_service");
  createVerifier();
  MockUpstream mock_pubkey(mock_factory_ctx_.cluster_manager_, PublicKey);

  EXPECT_CALL(mock_cb_, onComplete(_))
      .WillOnce(
          Invoke([](const Status& status) { ASSERT_EQ(status, Status::JwtAudienceNotAllowed); }))
      .WillOnce(Invoke([](const Status& status) { ASSERT_EQ(status, Status::Ok); }));

  auto headers =
      Http::TestRequestHeaderMapImpl{{"Authorization", "Bearer " + std::string(GoodToken)}};
  verifier_->verify(Verifier::createContext(headers, parent_span_, &mock_cb_));
  headers =
      Http::TestRequestHeaderMapImpl{{"Authorization", "Bearer " + std::string(InvalidAudToken)}};
  verifier_->verify(Verifier::createContext(headers, parent_span_, &mock_cb_));
}

// This test verifies that requirement referencing nonexistent provider will throw exception
TEST_F(ProviderVerifierTest, TestRequiresNonexistentProvider) {
  TestUtility::loadFromYaml(ExampleConfig, proto_config_);
  proto_config_.mutable_rules(0)->mutable_requires()->set_provider_name("nosuchprovider");

  EXPECT_THROW(FilterConfigImpl::create(proto_config_, "", mock_factory_ctx_), EnvoyException);
}

} // namespace
} // namespace JwtAuthn
} // namespace HttpFilters
} // namespace Extensions
} // namespace Envoy<|MERGE_RESOLUTION|>--- conflicted
+++ resolved
@@ -90,13 +90,8 @@
                      .setTimeout(std::chrono::milliseconds(5 * 1000))
                      .setParentSpan(parent_span_)
                      .setChildSpanName("JWT Remote PubKey Fetch");
-<<<<<<< HEAD
   EXPECT_CALL(mock_factory_ctx_.cluster_manager_.thread_local_cluster_.async_client_,
-              send_(_, _, Eq(options)))
-      .Times(1);
-=======
-  EXPECT_CALL(mock_factory_ctx_.cluster_manager_.async_client_, send_(_, _, Eq(options)));
->>>>>>> ae5d9c4b
+              send_(_, _, Eq(options)));
 
   auto headers = Http::TestRequestHeaderMapImpl{
       {"Authorization", "Bearer " + std::string(GoodToken)},

#pragma once

#include <vector>

#include "envoy/config/route/v3/route_components.pb.h"
#include "envoy/extensions/filters/http/ext_proc/v3/ext_proc.pb.h"
#include "envoy/server/filter_config.h"
#include "envoy/service/ext_proc/v3/external_processor.pb.h"

#include "source/extensions/filters/http/common/pass_through_filter.h"

#include "test/common/grpc/grpc_client_integration.h"
#include "test/common/http/common.h"
#include "test/extensions/filters/http/ext_proc/logging_test_filter.pb.h"
#include "test/extensions/filters/http/ext_proc/utils.h"
#include "test/integration/filters/common.h"
#include "test/integration/http_integration.h"
#include "test/test_common/registry.h"
#include "test/test_common/test_runtime.h"

#include "absl/strings/string_view.h"

namespace Envoy {
namespace Extensions {
namespace HttpFilters {
namespace ExternalProcessing {

using envoy::config::route::v3::Route;
using envoy::config::route::v3::VirtualHost;
using envoy::extensions::filters::http::ext_proc::v3::ExtProcPerRoute;
using envoy::service::ext_proc::v3::BodyResponse;
using envoy::service::ext_proc::v3::HeadersResponse;
using envoy::service::ext_proc::v3::HttpBody;
using envoy::service::ext_proc::v3::HttpHeaders;
using envoy::service::ext_proc::v3::HttpTrailers;
using envoy::service::ext_proc::v3::ImmediateResponse;
using envoy::service::ext_proc::v3::ProcessingRequest;
using envoy::service::ext_proc::v3::ProcessingResponse;
using envoy::service::ext_proc::v3::ProtocolConfiguration;
using envoy::service::ext_proc::v3::TrailersResponse;
using Extensions::HttpFilters::ExternalProcessing::TestOnProcessingResponseFactory;
using test::integration::filters::LoggingTestFilterConfig;

struct ConfigOptions {
  enum class FilterSetup {
    kNone,
    kDownstream,
    kCompositeMatchOnRequestHeaders,
    kCompositeMatchOnResponseHeaders,
  };

  FilterSetup filter_setup = FilterSetup::kDownstream;
  bool valid_grpc_server = true;
  bool add_logging_filter = false;
  absl::optional<LoggingTestFilterConfig> logging_filter_config = absl::nullopt;
  bool http1_codec = false;
  bool add_metadata = false;
  bool add_response_processor = false;
};

// A filter that sticks dynamic metadata info into headers for integration testing.
class DynamicMetadataToHeadersFilter : public Http::PassThroughFilter {
public:
  constexpr static char name[] = "dynamic-metadata-to-headers-filter";

  Http::FilterHeadersStatus decodeHeaders(Http::RequestHeaderMap&, bool) override {
    return Http::FilterHeadersStatus::Continue;
  }

  Http::FilterHeadersStatus encodeHeaders(Http::ResponseHeaderMap& headers, bool) override {
    if (decoder_callbacks_->streamInfo().dynamicMetadata().filter_metadata_size() > 0) {
      const auto& md = decoder_callbacks_->streamInfo().dynamicMetadata().filter_metadata();
      for (const auto& md_entry : md) {
        std::string key_prefix = md_entry.first;
        for (const auto& field : md_entry.second.fields()) {
          headers.addCopy(Http::LowerCaseString(key_prefix), field.first);
        }
      }
    }
    return Http::FilterHeadersStatus::Continue;
  }
};

// These tests exercise the ext_proc filter through Envoy's integration test
// environment by configuring an instance of the Envoy server and driving it
// through the mock network stack.
class ExtProcIntegrationTest : public HttpIntegrationTest,
                               public Grpc::GrpcClientIntegrationParamTest {
protected:
  ExtProcIntegrationTest() : HttpIntegrationTest(Http::CodecType::HTTP2, ipVersion()) {}

  void createUpstreams() override;

  void TearDown() override;

  void initializeConfig(ConfigOptions config_option = {},
                        const std::vector<std::pair<int, int>>& cluster_endpoints = {{0, 1},
                                                                                     {1, 1}});

  bool IsEnvoyGrpc() { return std::get<1>(GetParam()) == Envoy::Grpc::ClientType::EnvoyGrpc; }

  void setPerRouteConfig(Route* route, const ExtProcPerRoute& cfg);
  void setPerHostConfig(VirtualHost& vh, const ExtProcPerRoute& cfg);
  void protocolConfigEncoding(ProcessingRequest& request);

  IntegrationStreamDecoderPtr sendDownstreamRequest(
      absl::optional<std::function<void(Http::RequestHeaderMap& headers)>> modify_headers);
  IntegrationStreamDecoderPtr sendDownstreamRequestWithBody(
      absl::string_view body,
      absl::optional<std::function<void(Http::RequestHeaderMap& headers)>> modify_headers,
      bool add_content_length = false);
  IntegrationStreamDecoderPtr sendDownstreamRequestWithBodyAndTrailer(absl::string_view body);

  void verifyDownstreamResponse(IntegrationStreamDecoder& response, int status_code);
  void handleUpstreamRequest(bool add_content_length = false, int status_code = 200);
  void verifyChunkedEncoding(const Http::RequestOrResponseHeaderMap& headers);
  void handleUpstreamRequestWithTrailer();
  void handleUpstreamRequestWithResponse(const Buffer::Instance& all_data, uint64_t chunk_size);

  void waitForFirstMessage(FakeUpstream& grpc_upstream, ProcessingRequest& request);

  void processGenericMessage(
      FakeUpstream& grpc_upstream, bool first_message,
      absl::optional<std::function<bool(const ProcessingRequest&, ProcessingResponse&)>> cb);
  void processRequestHeadersMessage(
      FakeUpstream& grpc_upstream, bool first_message,
      absl::optional<std::function<bool(const HttpHeaders&, HeadersResponse&)>> cb);
  void processRequestTrailersMessage(
      FakeUpstream& grpc_upstream, bool first_message,
      absl::optional<std::function<bool(const HttpTrailers&, TrailersResponse&)>> cb);
  void processResponseHeadersMessage(
      FakeUpstream& grpc_upstream, bool first_message,
      absl::optional<std::function<bool(const HttpHeaders&, HeadersResponse&)>> cb);
  void
  processRequestBodyMessage(FakeUpstream& grpc_upstream, bool first_message,
                            absl::optional<std::function<bool(const HttpBody&, BodyResponse&)>> cb,
                            bool check_downstream_flow_control = false);
  void processResponseBodyMessage(
      FakeUpstream& grpc_upstream, bool first_message,
      absl::optional<std::function<bool(const HttpBody&, BodyResponse&)>> cb);
  void processResponseTrailersMessage(
      FakeUpstream& grpc_upstream, bool first_message,
      absl::optional<std::function<bool(const HttpTrailers&, TrailersResponse&)>> cb);
  void processAndRespondImmediately(FakeUpstream& grpc_upstream, bool first_message,
                                    absl::optional<std::function<void(ImmediateResponse&)>> cb);

  // ext_proc server sends back a response to tell Envoy to stop the
  // original timer and start a new timer.
  void serverSendNewTimeout(const uint64_t timeout_ms);

  // The new timeout message is ignored by Envoy due to different reasons, like
  // new_timeout setting is out-of-range, or max_message_timeout is not configured.
  void newTimeoutWrongConfigTest(const uint64_t timeout_ms);

  void addMutationSetHeaders(const int count,
                             envoy::service::ext_proc::v3::HeaderMutation& mutation);

  // Verify content-length header set by external processor is removed and chunked encoding is
  // enabled.
  void testWithHeaderMutation(ConfigOptions config_option);

  // Verify existing content-length header (i.e., no external processor mutation) is removed and
  // chunked encoding is enabled.
  void testWithoutHeaderMutation(ConfigOptions config_option);

  void addMutationRemoveHeaders(const int count,
                                envoy::service::ext_proc::v3::HeaderMutation& mutation);

  void testGetAndFailStream();
  void testGetAndCloseStream();
  void testSendDyanmicMetadata();
  void testSidestreamPushbackDownstream(uint32_t body_size, bool check_downstream_flow_control);
  void initializeConfigDuplexStreamed(bool both_direction = false);

  IntegrationStreamDecoderPtr initAndSendDataDuplexStreamedMode(absl::string_view body_sent,
                                                                bool end_of_stream,
                                                                bool both_direction = false);

  void serverReceiveHeaderDuplexStreamed(ProcessingRequest& header, bool first_message = true,
                                         bool response = false);
  uint32_t serverReceiveBodyDuplexStreamed(absl::string_view body_sent, bool response = false,
                                           bool compare_body = true);
  void serverSendHeaderRespDuplexStreamed(bool first_message = true, bool response = false);
  void serverSendBodyRespDuplexStreamed(uint32_t total_resp_body_msg, bool end_of_stream = true,
                                        bool response = false, absl::string_view body_sent = "");
  void serverSendTrailerRespDuplexStreamed();
<<<<<<< HEAD
  void prependExprocCompositeFilter();
  void initializeLogConfig(std::string& access_log_path);
=======
  void prependExtProcCompositeFilter(const Protobuf::Message& match_input);
>>>>>>> aca529f7

  std::unique_ptr<SimpleFilterConfig<DynamicMetadataToHeadersFilter>> simple_filter_config_;
  std::unique_ptr<
      Envoy::Registry::InjectFactory<Server::Configuration::NamedHttpFilterConfigFactory>>
      registration_;
  std::unique_ptr<TestOnProcessingResponseFactory> processing_response_factory_;
  std::unique_ptr<Envoy::Registry::InjectFactory<OnProcessingResponseFactory>>
      processing_response_factory_registration_;
  envoy::extensions::filters::http::ext_proc::v3::ExternalProcessor proto_config_{};
  bool protocol_config_encoded_ = false;
  ProtocolConfiguration protocol_config_{};
  uint32_t max_message_timeout_ms_{0};
  std::vector<FakeUpstream*> grpc_upstreams_;
  FakeHttpConnectionPtr processor_connection_;
  FakeStreamPtr processor_stream_;
  TestScopedRuntime scoped_runtime_;
  // Number of grpc upstreams in the test.
  int grpc_upstream_count_ = 2;
};

} // namespace ExternalProcessing
} // namespace HttpFilters
} // namespace Extensions
} // namespace Envoy<|MERGE_RESOLUTION|>--- conflicted
+++ resolved
@@ -184,12 +184,9 @@
   void serverSendBodyRespDuplexStreamed(uint32_t total_resp_body_msg, bool end_of_stream = true,
                                         bool response = false, absl::string_view body_sent = "");
   void serverSendTrailerRespDuplexStreamed();
-<<<<<<< HEAD
   void prependExprocCompositeFilter();
   void initializeLogConfig(std::string& access_log_path);
-=======
   void prependExtProcCompositeFilter(const Protobuf::Message& match_input);
->>>>>>> aca529f7
 
   std::unique_ptr<SimpleFilterConfig<DynamicMetadataToHeadersFilter>> simple_filter_config_;
   std::unique_ptr<

--- conflicted
+++ resolved
@@ -184,10 +184,6 @@
   void serverSendBodyRespDuplexStreamed(uint32_t total_resp_body_msg, bool end_of_stream = true,
                                         bool response = false, absl::string_view body_sent = "");
   void serverSendTrailerRespDuplexStreamed();
-<<<<<<< HEAD
-  void prependExprocCompositeFilter();
-=======
->>>>>>> 95e9a706
   void initializeLogConfig(std::string& access_log_path);
   void prependExtProcCompositeFilter(const Protobuf::Message& match_input);
 

--- conflicted
+++ resolved
@@ -89,12 +89,8 @@
 
 using namespace std::chrono_literals;
 
-<<<<<<< HEAD
 static const uint32_t BufferSize = 100000;
 static const std::string filter_config_name = "scooby.dooby.doo";
-
-// These tests are all unit tests that directly drive an instance of the
-// ext_proc filter and verify the behavior using mocks.
 
 class HttpFilterTest : public testing::Test {
 protected:
@@ -667,8 +663,6 @@
   NiceMock<Server::Configuration::MockServerFactoryContext> factory_context_;
 };
 
-=======
->>>>>>> 1db59d97
 // Using the default configuration, test the filter with a processor that
 // replies to the request_headers message with an empty response
 TEST_F(HttpFilterTest, SimplestPost) {

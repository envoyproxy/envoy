#include <algorithm>

#include "envoy/config/core/v3/base.pb.h"
#include "envoy/config/core/v3/grpc_service.pb.h"
#include "envoy/http/filter.h"
#include "envoy/network/connection.h"
#include "envoy/network/filter.h"
#include "envoy/service/ext_proc/v3/external_processor.pb.h"

#include "source/common/http/conn_manager_impl.h"
#include "source/common/http/context_impl.h"
#include "source/common/network/address_impl.h"
#include "source/common/protobuf/protobuf.h"
#include "source/common/stats/isolated_store_impl.h"
#include "source/extensions/filters/http/ext_proc/ext_proc.h"

#include "test/common/http/common.h"
#include "test/common/http/conn_manager_impl_test_base.h"
#include "test/extensions/filters/http/ext_proc/mock_server.h"
#include "test/extensions/filters/http/ext_proc/utils.h"
#include "test/mocks/event/mocks.h"
#include "test/mocks/http/mocks.h"
#include "test/mocks/http/stream_encoder.h"
#include "test/mocks/network/mocks.h"
#include "test/mocks/router/mocks.h"
#include "test/mocks/runtime/mocks.h"
#include "test/mocks/server/factory_context.h"
#include "test/mocks/stream_info/mocks.h"
#include "test/mocks/tracing/mocks.h"
#include "test/mocks/upstream/cluster_manager.h"
#include "test/test_common/printers.h"
#include "test/test_common/test_runtime.h"
#include "test/test_common/utility.h"

#include "gmock/gmock.h"
#include "gtest/gtest.h"

namespace Envoy {
namespace Extensions {
namespace HttpFilters {
namespace ExternalProcessing {
namespace {

using envoy::extensions::filters::http::ext_proc::v3::ExtProcPerRoute;
using envoy::extensions::filters::http::ext_proc::v3::ProcessingMode;
using envoy::service::ext_proc::v3::BodyResponse;
using envoy::service::ext_proc::v3::CommonResponse;
using envoy::service::ext_proc::v3::HeadersResponse;
using envoy::service::ext_proc::v3::HttpBody;
using envoy::service::ext_proc::v3::HttpHeaders;
using envoy::service::ext_proc::v3::HttpTrailers;
using envoy::service::ext_proc::v3::ProcessingRequest;
using envoy::service::ext_proc::v3::ProcessingResponse;
using envoy::service::ext_proc::v3::TrailersResponse;

using Http::Filter1xxHeadersStatus;
using Http::FilterDataStatus;
using Http::FilterHeadersStatus;
using Http::FilterTrailersStatus;
using Http::LowerCaseString;

using testing::AnyNumber;
using testing::Eq;
using testing::Invoke;
using testing::Return;
using testing::ReturnRef;
using testing::Unused;

using namespace std::chrono_literals;

static const uint32_t BufferSize = 100000;
static const std::string filter_config_name = "scooby.dooby.doo";

// These tests are all unit tests that directly drive an instance of the
// ext_proc filter and verify the behavior using mocks.

class HttpFilterTest : public testing::Test {
protected:
  void initialize(std::string&& yaml) {
    scoped_runtime_.mergeValues(
        {{"envoy.reloadable_features.send_header_value_in_bytes", "false"}});
    client_ = std::make_unique<MockClient>();
    route_ = std::make_shared<NiceMock<Router::MockRoute>>();
    EXPECT_CALL(*client_, start(_, _, _)).WillOnce(Invoke(this, &HttpFilterTest::doStart));
    EXPECT_CALL(encoder_callbacks_, dispatcher()).WillRepeatedly(ReturnRef(dispatcher_));
    EXPECT_CALL(decoder_callbacks_, dispatcher()).WillRepeatedly(ReturnRef(dispatcher_));
    EXPECT_CALL(decoder_callbacks_, route()).WillRepeatedly(Return(route_));
    EXPECT_CALL(decoder_callbacks_, streamInfo()).WillRepeatedly(ReturnRef(stream_info_));

    EXPECT_CALL(async_client_stream_info_, bytesSent()).WillRepeatedly(Return(100));
    EXPECT_CALL(async_client_stream_info_, bytesReceived()).WillRepeatedly(Return(200));
    EXPECT_CALL(async_client_stream_info_, upstreamClusterInfo());
    EXPECT_CALL(testing::Const(async_client_stream_info_), upstreamInfo());
    // Get pointer to MockUpstreamInfo.
    std::shared_ptr<StreamInfo::MockUpstreamInfo> mock_upstream_info =
        std::dynamic_pointer_cast<StreamInfo::MockUpstreamInfo>(
            async_client_stream_info_.upstreamInfo());
    EXPECT_CALL(testing::Const(*mock_upstream_info), upstreamHost());

    EXPECT_CALL(dispatcher_, createTimer_(_))
        .Times(AnyNumber())
        .WillRepeatedly(Invoke([this](Unused) {
          // Create a mock timer that we can check at destruction time to see if
          // all timers were disabled no matter what. MockTimer has default
          // actions that we just have to enable properly here.
          auto* timer = new Event::MockTimer();
          EXPECT_CALL(*timer, enableTimer(_, _)).Times(AnyNumber());
          EXPECT_CALL(*timer, disableTimer()).Times(AnyNumber());
          EXPECT_CALL(*timer, enabled()).Times(AnyNumber());
          timers_.push_back(timer);
          return timer;
        }));
    EXPECT_CALL(decoder_callbacks_, filterConfigName()).WillRepeatedly(Return(filter_config_name));

    envoy::extensions::filters::http::ext_proc::v3::ExternalProcessor proto_config{};
    if (!yaml.empty()) {
      TestUtility::loadFromYaml(yaml, proto_config);
    }
    config_.reset(new FilterConfig(proto_config, 200ms, 10000, *stats_store_.rootScope(), ""));
    filter_ = std::make_unique<Filter>(config_, std::move(client_), proto_config.grpc_service());
    filter_->setEncoderFilterCallbacks(encoder_callbacks_);
    EXPECT_CALL(encoder_callbacks_, encoderBufferLimit()).WillRepeatedly(Return(BufferSize));
    filter_->setDecoderFilterCallbacks(decoder_callbacks_);
    EXPECT_CALL(decoder_callbacks_, decoderBufferLimit()).WillRepeatedly(Return(BufferSize));
    EXPECT_CALL(decoder_callbacks_.downstream_callbacks_, maxRequestHeadersKb())
        .WillRepeatedly(Return(max_request_headers_kb_));
    EXPECT_CALL(decoder_callbacks_.downstream_callbacks_, maxRequestHeadersCount())
        .WillRepeatedly(Return(max_request_headers_count_));
    HttpTestUtility::addDefaultHeaders(request_headers_);
    request_headers_.setMethod("POST");
  }

  void TearDown() override {
    // This will fail if, at the end of the test, we left any timers enabled.
    // (This particular test suite does not actually let timers expire,
    // although other test suites do.)
    EXPECT_TRUE(allTimersDisabled());
  }

  bool allTimersDisabled() {
    for (auto* t : timers_) {
      if (t->enabled_) {
        return false;
      }
    }
    return true;
  }

  ExternalProcessorStreamPtr doStart(ExternalProcessorCallbacks& callbacks,
                                     const envoy::config::core::v3::GrpcService& grpc_service,
                                     testing::Unused) {
    if (final_expected_grpc_service_.has_value()) {
      EXPECT_TRUE(TestUtility::protoEqual(final_expected_grpc_service_.value(), grpc_service));
    }

    stream_callbacks_ = &callbacks;

    auto stream = std::make_unique<MockStream>();
    // We never send with the "close" flag set
    EXPECT_CALL(*stream, send(_, false)).WillRepeatedly(Invoke(this, &HttpFilterTest::doSend));

    EXPECT_CALL(*stream, streamInfo()).WillRepeatedly(ReturnRef(async_client_stream_info_));

    // close is idempotent and only called once per filter
    EXPECT_CALL(*stream, close()).WillOnce(Invoke(this, &HttpFilterTest::doSendClose));
    return stream;
  }

  void doSend(ProcessingRequest&& request, Unused) { last_request_ = std::move(request); }

  bool doSendClose() { return !server_closed_stream_; }

  void setUpDecodingBuffering(Buffer::Instance& buf, bool expect_modification = false) {
    EXPECT_CALL(decoder_callbacks_, decodingBuffer()).WillRepeatedly(Return(&buf));
    EXPECT_CALL(decoder_callbacks_, addDecodedData(_, false))
        .WillRepeatedly(
            Invoke([&buf](Buffer::Instance& new_chunk, Unused) { buf.add(new_chunk); }));
    if (expect_modification) {
      EXPECT_CALL(decoder_callbacks_, modifyDecodingBuffer(_))
          .WillOnce(
              Invoke([&buf](std::function<void(Buffer::Instance&)> callback) { callback(buf); }));
    }
  }

  void setUpEncodingBuffering(Buffer::Instance& buf, bool expect_modification = false) {
    EXPECT_CALL(encoder_callbacks_, encodingBuffer()).WillRepeatedly(Return(&buf));
    EXPECT_CALL(encoder_callbacks_, addEncodedData(_, false))
        .WillRepeatedly(
            Invoke([&buf](Buffer::Instance& new_chunk, Unused) { buf.add(new_chunk); }));
    if (expect_modification) {
      EXPECT_CALL(encoder_callbacks_, modifyEncodingBuffer(_))
          .WillOnce(
              Invoke([&buf](std::function<void(Buffer::Instance&)> callback) { callback(buf); }));
    }
  }

  void setUpDecodingWatermarking(bool& watermarked) {
    EXPECT_CALL(decoder_callbacks_, onDecoderFilterAboveWriteBufferHighWatermark())
        .WillRepeatedly(Invoke([&watermarked]() {
          EXPECT_FALSE(watermarked);
          watermarked = true;
        }));
    EXPECT_CALL(decoder_callbacks_, onDecoderFilterBelowWriteBufferLowWatermark())
        .WillRepeatedly(Invoke([&watermarked]() {
          EXPECT_TRUE(watermarked);
          watermarked = false;
        }));
  }

  void setUpEncodingWatermarking(bool& watermarked) {
    EXPECT_CALL(encoder_callbacks_, onEncoderFilterAboveWriteBufferHighWatermark())
        .WillRepeatedly(Invoke([&watermarked]() {
          EXPECT_FALSE(watermarked);
          watermarked = true;
        }));
    EXPECT_CALL(encoder_callbacks_, onEncoderFilterBelowWriteBufferLowWatermark())
        .WillRepeatedly(Invoke([&watermarked]() {
          EXPECT_TRUE(watermarked);
          watermarked = false;
        }));
  }

  // Expect a request_headers request, and send back a valid response.
  void processRequestHeaders(
      bool buffering_data,
      absl::optional<std::function<void(const HttpHeaders&, ProcessingResponse&, HeadersResponse&)>>
          cb) {
    EXPECT_FALSE(last_request_.async_mode());
    ASSERT_TRUE(last_request_.has_request_headers());
    const auto& headers = last_request_.request_headers();
    auto response = std::make_unique<ProcessingResponse>();
    auto* headers_response = response->mutable_request_headers();
    if (cb) {
      (*cb)(headers, *response, *headers_response);
    }
    if (!buffering_data) {
      EXPECT_CALL(decoder_callbacks_, continueDecoding());
    }
    stream_callbacks_->onReceiveMessage(std::move(response));
  }

  // Expect a response_headers request, and send back a valid response
  void processResponseHeaders(
      bool buffering_data,
      absl::optional<std::function<void(const HttpHeaders&, ProcessingResponse&, HeadersResponse&)>>
          cb) {
    EXPECT_FALSE(last_request_.async_mode());
    ASSERT_TRUE(last_request_.has_response_headers());
    const auto& headers = last_request_.response_headers();
    auto response = std::make_unique<ProcessingResponse>();
    auto* headers_response = response->mutable_response_headers();
    if (cb) {
      (*cb)(headers, *response, *headers_response);
    }
    if (!buffering_data) {
      EXPECT_CALL(encoder_callbacks_, continueEncoding());
    }
    stream_callbacks_->onReceiveMessage(std::move(response));
  }

  // Expect a request_body request, and send back a valid response
  void processRequestBody(
      absl::optional<std::function<void(const HttpBody&, ProcessingResponse&, BodyResponse&)>> cb,
      bool should_continue = true) {
    EXPECT_FALSE(last_request_.async_mode());
    ASSERT_TRUE(last_request_.has_request_body());
    const auto& body = last_request_.request_body();
    auto response = std::make_unique<ProcessingResponse>();
    auto* body_response = response->mutable_request_body();
    if (cb) {
      (*cb)(body, *response, *body_response);
    }
    if (should_continue) {
      EXPECT_CALL(decoder_callbacks_, continueDecoding());
    }
    stream_callbacks_->onReceiveMessage(std::move(response));
  }

  // Expect a request_body request, and send back a valid response
  void processResponseBody(
      absl::optional<std::function<void(const HttpBody&, ProcessingResponse&, BodyResponse&)>> cb,
      bool should_continue = true) {
    EXPECT_FALSE(last_request_.async_mode());
    ASSERT_TRUE(last_request_.has_response_body());
    const auto& body = last_request_.response_body();
    auto response = std::make_unique<ProcessingResponse>();
    auto* body_response = response->mutable_response_body();
    if (cb) {
      (*cb)(body, *response, *body_response);
    }
    if (should_continue) {
      EXPECT_CALL(encoder_callbacks_, continueEncoding());
    }
    stream_callbacks_->onReceiveMessage(std::move(response));
  }

  void processResponseTrailers(
      absl::optional<
          std::function<void(const HttpTrailers&, ProcessingResponse&, TrailersResponse&)>>
          cb,
      bool should_continue = true) {
    EXPECT_FALSE(last_request_.async_mode());
    ASSERT_TRUE(last_request_.has_response_trailers());
    const auto& trailers = last_request_.response_trailers();
    auto response = std::make_unique<ProcessingResponse>();
    auto* trailers_response = response->mutable_response_trailers();
    if (cb) {
      (*cb)(trailers, *response, *trailers_response);
    }
    if (should_continue) {
      EXPECT_CALL(encoder_callbacks_, continueEncoding());
    }
    stream_callbacks_->onReceiveMessage(std::move(response));
  }

  // The number of processor grpc calls made in the encoding and decoding path.
  void expectGrpcCalls(const envoy::config::core::v3::TrafficDirection traffic_direction,
                       const Grpc::Status::GrpcStatus status, const int expected_calls_count) {
    const ExtProcLoggingInfo::GrpcCalls& grpc_calls =
        stream_info_.filterState()
            ->getDataReadOnly<
                Envoy::Extensions::HttpFilters::ExternalProcessing::ExtProcLoggingInfo>(
                filter_config_name)
            ->grpcCalls(traffic_direction);
    int calls_count = std::count_if(
        grpc_calls.begin(), grpc_calls.end(),
        [&](ExtProcLoggingInfo::GrpcCall grpc_call) { return grpc_call.status_ == status; });
    EXPECT_EQ(calls_count, expected_calls_count);
  }

  // The metadata configured as part of ext_proc filter should be in the filter state.
  // In addition, bytes sent/received should also be stored.
  void expectFilterState(const Envoy::ProtobufWkt::Struct& expected_metadata) {
    const auto* filterState =
        stream_info_.filterState()
            ->getDataReadOnly<
                Envoy::Extensions::HttpFilters::ExternalProcessing::ExtProcLoggingInfo>(
                filter_config_name);
    const Envoy::ProtobufWkt::Struct& loggedMetadata = filterState->filterMetadata();
    EXPECT_THAT(loggedMetadata, ProtoEq(expected_metadata));
    EXPECT_EQ(filterState->bytesSent(), 100);
    EXPECT_EQ(filterState->bytesReceived(), 200);
  }

  absl::optional<envoy::config::core::v3::GrpcService> final_expected_grpc_service_;
  std::unique_ptr<MockClient> client_;
  ExternalProcessorCallbacks* stream_callbacks_ = nullptr;
  ProcessingRequest last_request_;
  bool server_closed_stream_ = false;
  NiceMock<Stats::MockIsolatedStatsStore> stats_store_;
  FilterConfigSharedPtr config_;
  std::shared_ptr<Filter> filter_;
  testing::NiceMock<Event::MockDispatcher> dispatcher_;
  testing::NiceMock<Http::MockStreamDecoderFilterCallbacks> decoder_callbacks_;
  testing::NiceMock<Http::MockStreamEncoderFilterCallbacks> encoder_callbacks_;
  Router::RouteConstSharedPtr route_;
  testing::NiceMock<StreamInfo::MockStreamInfo> stream_info_;
  testing::NiceMock<StreamInfo::MockStreamInfo> async_client_stream_info_;
  Http::TestRequestHeaderMapImpl request_headers_;
  Http::TestResponseHeaderMapImpl response_headers_;
  Http::TestRequestTrailerMapImpl request_trailers_;
  Http::TestResponseTrailerMapImpl response_trailers_;
  std::vector<Event::MockTimer*> timers_;
<<<<<<< HEAD
  uint32_t max_request_headers_kb_{60};
  uint32_t max_request_headers_count_{100};
=======
  TestScopedRuntime scoped_runtime_;
>>>>>>> 2296ab17
};

// Using the default configuration, test the filter with a processor that
// replies to the request_headers message with an empty response
TEST_F(HttpFilterTest, SimplestPost) {
  initialize(R"EOF(
  grpc_service:
    envoy_grpc:
      cluster_name: "ext_proc_server"
  failure_mode_allow: true
  filter_metadata:
    scooby: "doo"
  )EOF");

  EXPECT_TRUE(config_->failureModeAllow());

  // Create synthetic HTTP request
  request_headers_.addCopy(LowerCaseString("content-type"), "text/plain");
  request_headers_.addCopy(LowerCaseString("content-length"), 10);
  request_headers_.addCopy(LowerCaseString("x-some-other-header"), "yes");

  EXPECT_EQ(FilterHeadersStatus::StopIteration, filter_->decodeHeaders(request_headers_, false));

  processRequestHeaders(false,
                        [](const HttpHeaders& header_req, ProcessingResponse&, HeadersResponse&) {
                          EXPECT_FALSE(header_req.end_of_stream());
                          Http::TestRequestHeaderMapImpl expected{{":path", "/"},
                                                                  {":method", "POST"},
                                                                  {":scheme", "http"},
                                                                  {"host", "host"},
                                                                  {"content-type", "text/plain"},
                                                                  {"content-length", "10"},
                                                                  {"x-some-other-header", "yes"}};
                          EXPECT_THAT(header_req.headers(), HeaderProtosEqual(expected));
                        });

  Buffer::OwnedImpl req_data("foo");
  EXPECT_EQ(FilterDataStatus::Continue, filter_->decodeData(req_data, true));
  EXPECT_EQ(FilterTrailersStatus::Continue, filter_->decodeTrailers(request_trailers_));

  response_headers_.addCopy(LowerCaseString(":status"), "200");
  response_headers_.addCopy(LowerCaseString("content-type"), "text/plain");
  response_headers_.addCopy(LowerCaseString("content-length"), "3");

  EXPECT_EQ(FilterHeadersStatus::StopIteration, filter_->encodeHeaders(response_headers_, false));

  processResponseHeaders(
      false, [](const HttpHeaders& header_resp, ProcessingResponse&, HeadersResponse&) {
        EXPECT_FALSE(header_resp.end_of_stream());
        Http::TestRequestHeaderMapImpl expected_response{
            {":status", "200"}, {"content-type", "text/plain"}, {"content-length", "3"}};
        EXPECT_THAT(header_resp.headers(), HeaderProtosEqual(expected_response));
      });

  Buffer::OwnedImpl resp_data("foo");
  EXPECT_EQ(FilterDataStatus::Continue, filter_->encodeData(resp_data, false));
  Buffer::OwnedImpl empty_data;
  EXPECT_EQ(FilterDataStatus::Continue, filter_->encodeData(empty_data, true));
  EXPECT_EQ(FilterTrailersStatus::Continue, filter_->encodeTrailers(response_trailers_));
  filter_->onDestroy();

  EXPECT_EQ(1, config_->stats().streams_started_.value());
  EXPECT_EQ(2, config_->stats().stream_msgs_sent_.value());
  EXPECT_EQ(2, config_->stats().stream_msgs_received_.value());
  EXPECT_EQ(1, config_->stats().streams_closed_.value());
  expectGrpcCalls(envoy::config::core::v3::TrafficDirection::INBOUND, Grpc::Status::Ok, 1);
  expectGrpcCalls(envoy::config::core::v3::TrafficDirection::OUTBOUND, Grpc::Status::Ok, 1);

  Envoy::ProtobufWkt::Struct filter_metadata;
  (*filter_metadata.mutable_fields())["scooby"].set_string_value("doo");
  expectFilterState(filter_metadata);
}

// Using the default configuration, test the filter with a processor that
// replies to the request_headers message with a message that modifies the request
// headers.
TEST_F(HttpFilterTest, PostAndChangeHeaders) {
  initialize(R"EOF(
  grpc_service:
    envoy_grpc:
      cluster_name: "ext_proc_server"
  )EOF");

  request_headers_.addCopy(LowerCaseString("x-some-other-header"), "yes");
  request_headers_.addCopy(LowerCaseString("x-do-we-want-this"), "no");

  EXPECT_EQ(FilterHeadersStatus::StopIteration, filter_->decodeHeaders(request_headers_, false));

  processRequestHeaders(
      false, [](const HttpHeaders&, ProcessingResponse&, HeadersResponse& header_resp) {
        auto headers_mut = header_resp.mutable_response()->mutable_header_mutation();
        auto add1 = headers_mut->add_set_headers();
        add1->mutable_header()->set_key("x-new-header");
        add1->mutable_header()->set_value("new");
        add1->mutable_append()->set_value(false);
        auto add2 = headers_mut->add_set_headers();
        add2->mutable_header()->set_key("x-some-other-header");
        add2->mutable_header()->set_value("no");
        add2->mutable_append()->set_value(true);
        *headers_mut->add_remove_headers() = "x-do-we-want-this";
      });

  // We should now have changed the original header a bit
  Http::TestRequestHeaderMapImpl expected{{":path", "/"},
                                          {":method", "POST"},
                                          {":scheme", "http"},
                                          {"host", "host"},
                                          {"x-new-header", "new"},
                                          {"x-some-other-header", "yes"},
                                          {"x-some-other-header", "no"}};
  EXPECT_THAT(&request_headers_, HeaderMapEqualIgnoreOrder(&expected));

  Buffer::OwnedImpl req_data("foo");
  EXPECT_EQ(FilterDataStatus::Continue, filter_->decodeData(req_data, true));
  EXPECT_EQ(FilterTrailersStatus::Continue, filter_->decodeTrailers(request_trailers_));

  response_headers_.addCopy(LowerCaseString(":status"), "200");
  response_headers_.addCopy(LowerCaseString("content-type"), "text/plain");
  response_headers_.addCopy(LowerCaseString("content-length"), "3");

  EXPECT_EQ(FilterHeadersStatus::StopIteration, filter_->encodeHeaders(response_headers_, false));

  processResponseHeaders(false, [](const HttpHeaders& response_headers, ProcessingResponse&,
                                   HeadersResponse& header_resp) {
    EXPECT_FALSE(response_headers.end_of_stream());
    Http::TestRequestHeaderMapImpl expected_response{
        {":status", "200"}, {"content-type", "text/plain"}, {"content-length", "3"}};
    EXPECT_THAT(response_headers.headers(), HeaderProtosEqual(expected_response));

    auto* resp_headers_mut = header_resp.mutable_response()->mutable_header_mutation();
    auto* resp_add1 = resp_headers_mut->add_set_headers();
    resp_add1->mutable_header()->set_key("x-new-header");
    resp_add1->mutable_header()->set_value("new");
  });

  // We should now have changed the original header a bit
  Http::TestRequestHeaderMapImpl final_expected_response{{":status", "200"},
                                                         {"content-type", "text/plain"},
                                                         {"content-length", "3"},
                                                         {"x-new-header", "new"}};
  EXPECT_THAT(&response_headers_, HeaderMapEqualIgnoreOrder(&final_expected_response));

  Buffer::OwnedImpl resp_data("bar");
  EXPECT_EQ(FilterDataStatus::Continue, filter_->encodeData(resp_data, false));
  Buffer::OwnedImpl empty_data;
  EXPECT_EQ(FilterDataStatus::Continue, filter_->encodeData(empty_data, true));
  EXPECT_EQ(FilterTrailersStatus::Continue, filter_->encodeTrailers(response_trailers_));
  filter_->onDestroy();

  EXPECT_EQ(1, config_->stats().streams_started_.value());
  EXPECT_EQ(2, config_->stats().stream_msgs_sent_.value());
  EXPECT_EQ(2, config_->stats().stream_msgs_received_.value());
  EXPECT_EQ(1, config_->stats().streams_closed_.value());
}

// Using the default configuration, test the filter with a processor that
// replies to the request_headers message with an "immediate response" message
// that should result in a response being directly sent downstream with
// custom headers.
TEST_F(HttpFilterTest, PostAndRespondImmediately) {
  initialize(R"EOF(
  grpc_service:
    envoy_grpc:
      cluster_name: "ext_proc_server"
  )EOF");

  EXPECT_EQ(FilterHeadersStatus::StopIteration, filter_->decodeHeaders(request_headers_, false));

  Http::TestResponseHeaderMapImpl immediate_response_headers;
  EXPECT_CALL(encoder_callbacks_, sendLocalReply(Http::Code::BadRequest, "Bad request", _,
                                                 Eq(absl::nullopt), "Got_a_bad_request"))
      .WillOnce(Invoke([&immediate_response_headers](
                           Unused, Unused,
                           std::function<void(Http::ResponseHeaderMap & headers)> modify_headers,
                           Unused, Unused) { modify_headers(immediate_response_headers); }));
  std::unique_ptr<ProcessingResponse> resp1 = std::make_unique<ProcessingResponse>();
  auto* immediate_response = resp1->mutable_immediate_response();
  immediate_response->mutable_status()->set_code(envoy::type::v3::StatusCode::BadRequest);
  immediate_response->set_body("Bad request");
  immediate_response->set_details("Got a bad request");
  auto* immediate_headers = immediate_response->mutable_headers();
  auto* hdr1 = immediate_headers->add_set_headers();
  hdr1->mutable_header()->set_key("content-type");
  hdr1->mutable_header()->set_value("text/plain");
  auto* hdr2 = immediate_headers->add_set_headers();
  hdr2->mutable_append()->set_value(true);
  hdr2->mutable_header()->set_key("x-another-thing");
  hdr2->mutable_header()->set_value("1");
  auto* hdr3 = immediate_headers->add_set_headers();
  hdr3->mutable_append()->set_value(true);
  hdr3->mutable_header()->set_key("x-another-thing");
  hdr3->mutable_header()->set_value("2");
  stream_callbacks_->onReceiveMessage(std::move(resp1));

  Http::TestResponseHeaderMapImpl expected_response_headers{
      {"content-type", "text/plain"}, {"x-another-thing", "1"}, {"x-another-thing", "2"}};
  EXPECT_THAT(&immediate_response_headers, HeaderMapEqualIgnoreOrder(&expected_response_headers));

  Buffer::OwnedImpl req_data("foo");
  EXPECT_EQ(FilterDataStatus::Continue, filter_->decodeData(req_data, true));
  EXPECT_EQ(FilterTrailersStatus::Continue, filter_->decodeTrailers(request_trailers_));

  EXPECT_EQ(FilterHeadersStatus::Continue, filter_->encodeHeaders(response_headers_, true));
  Buffer::OwnedImpl resp_data("bar");
  EXPECT_EQ(FilterDataStatus::Continue, filter_->encodeData(resp_data, false));
  Buffer::OwnedImpl empty_data;
  EXPECT_EQ(FilterDataStatus::Continue, filter_->encodeData(empty_data, true));
  EXPECT_EQ(FilterTrailersStatus::Continue, filter_->encodeTrailers(response_trailers_));
  filter_->onDestroy();

  EXPECT_EQ(1, config_->stats().streams_started_.value());
  EXPECT_EQ(1, config_->stats().stream_msgs_sent_.value());
  EXPECT_EQ(1, config_->stats().stream_msgs_received_.value());
  EXPECT_EQ(1, config_->stats().streams_closed_.value());
  expectGrpcCalls(envoy::config::core::v3::TrafficDirection::INBOUND, Grpc::Status::Ok, 1);
  expectGrpcCalls(envoy::config::core::v3::TrafficDirection::OUTBOUND, Grpc::Status::Ok, 0);
  expectFilterState(Envoy::ProtobufWkt::Struct());
}

// Using the default configuration, test the filter with a processor that
// replies to the request_headers message with an "immediate response" message
// during response headers processing that should result in a response being
// directly sent downstream with custom headers.
TEST_F(HttpFilterTest, PostAndRespondImmediatelyOnResponse) {
  initialize(R"EOF(
  grpc_service:
    envoy_grpc:
      cluster_name: "ext_proc_server"
  )EOF");

  EXPECT_EQ(FilterHeadersStatus::StopIteration, filter_->decodeHeaders(request_headers_, false));

  processRequestHeaders(false, absl::nullopt);

  Buffer::OwnedImpl req_data("foo");
  EXPECT_EQ(FilterDataStatus::Continue, filter_->decodeData(req_data, true));
  EXPECT_EQ(FilterTrailersStatus::Continue, filter_->decodeTrailers(request_trailers_));

  EXPECT_EQ(FilterHeadersStatus::StopIteration, filter_->encodeHeaders(response_headers_, false));

  EXPECT_FALSE(last_request_.async_mode());
  ASSERT_TRUE(last_request_.has_response_headers());

  Http::TestResponseHeaderMapImpl immediate_response_headers;
  EXPECT_CALL(encoder_callbacks_, sendLocalReply(Http::Code::BadRequest, "Bad request", _,
                                                 Eq(absl::nullopt), "Got_a_bad_request"))
      .WillOnce(Invoke([&immediate_response_headers](
                           Unused, Unused,
                           std::function<void(Http::ResponseHeaderMap & headers)> modify_headers,
                           Unused, Unused) { modify_headers(immediate_response_headers); }));
  std::unique_ptr<ProcessingResponse> resp2 = std::make_unique<ProcessingResponse>();
  auto* immediate_response = resp2->mutable_immediate_response();
  immediate_response->mutable_status()->set_code(envoy::type::v3::StatusCode::BadRequest);
  immediate_response->set_body("Bad request");
  immediate_response->set_details("Got a bad request");
  stream_callbacks_->onReceiveMessage(std::move(resp2));
  EXPECT_TRUE(immediate_response_headers.empty());

  Buffer::OwnedImpl resp_data("bar");
  EXPECT_EQ(FilterDataStatus::Continue, filter_->encodeData(resp_data, false));
  Buffer::OwnedImpl empty_data;
  EXPECT_EQ(FilterDataStatus::Continue, filter_->encodeData(empty_data, true));
  EXPECT_EQ(FilterTrailersStatus::Continue, filter_->encodeTrailers(response_trailers_));
  filter_->onDestroy();

  EXPECT_EQ(1, config_->stats().streams_started_.value());
  EXPECT_EQ(2, config_->stats().stream_msgs_sent_.value());
  EXPECT_EQ(2, config_->stats().stream_msgs_received_.value());
  EXPECT_EQ(1, config_->stats().streams_closed_.value());
}

// Using a configuration with buffering set for the request body,
// test the filter with a processor that changes the request body,
// passing the data in a single chunk.
TEST_F(HttpFilterTest, PostAndChangeRequestBodyBuffered) {
  initialize(R"EOF(
  grpc_service:
    envoy_grpc:
      cluster_name: "ext_proc_server"
  processing_mode:
    request_header_mode: "SEND"
    response_header_mode: "SEND"
    request_body_mode: "BUFFERED"
    response_body_mode: "NONE"
    request_trailer_mode: "SKIP"
    response_trailer_mode: "SKIP"
  )EOF");

  // Create synthetic HTTP request
  request_headers_.addCopy(LowerCaseString("content-type"), "text/plain");
  request_headers_.addCopy(LowerCaseString("content-length"), 100);

  EXPECT_EQ(FilterHeadersStatus::StopIteration, filter_->decodeHeaders(request_headers_, false));
  processRequestHeaders(true, absl::nullopt);

  Buffer::OwnedImpl req_data;
  TestUtility::feedBufferWithRandomCharacters(req_data, 100);
  Buffer::OwnedImpl buffered_data;
  setUpDecodingBuffering(buffered_data, true);

  // Testing the case where we just have one chunk of data and it is buffered.
  EXPECT_EQ(FilterDataStatus::StopIterationNoBuffer, filter_->decodeData(req_data, true));
  processRequestBody(
      [&buffered_data](const HttpBody& req_body, ProcessingResponse&, BodyResponse& body_resp) {
        EXPECT_TRUE(req_body.end_of_stream());
        EXPECT_EQ(100, req_body.body().size());
        EXPECT_EQ(req_body.body(), buffered_data.toString());
        auto* body_mut = body_resp.mutable_response()->mutable_body_mutation();
        body_mut->set_body("Replaced!");
      });
  // Expect that the original buffer is replaced.
  EXPECT_EQ("Replaced!", buffered_data.toString());
  EXPECT_EQ(FilterTrailersStatus::Continue, filter_->decodeTrailers(request_trailers_));

  response_headers_.addCopy(LowerCaseString(":status"), "200");
  response_headers_.addCopy(LowerCaseString("content-type"), "text/plain");
  response_headers_.addCopy(LowerCaseString("content-length"), "3");

  EXPECT_EQ(Filter1xxHeadersStatus::Continue, filter_->encode1xxHeaders(response_headers_));
  EXPECT_EQ(FilterHeadersStatus::StopIteration, filter_->encodeHeaders(response_headers_, false));
  processResponseHeaders(false, absl::nullopt);

  Buffer::OwnedImpl resp_data;
  resp_data.add("bar");
  EXPECT_EQ(FilterDataStatus::Continue, filter_->encodeData(resp_data, true));
  EXPECT_EQ(FilterTrailersStatus::Continue, filter_->encodeTrailers(response_trailers_));
  filter_->onDestroy();

  EXPECT_EQ(1, config_->stats().streams_started_.value());
  EXPECT_EQ(3, config_->stats().stream_msgs_sent_.value());
  EXPECT_EQ(3, config_->stats().stream_msgs_received_.value());
  EXPECT_EQ(1, config_->stats().streams_closed_.value());
}

// Using a configuration with buffering set for the request body,
// test the filter with a processor that changes the request body,
// passing the data in chunks that come before the request callback
// is complete.
TEST_F(HttpFilterTest, PostAndChangeRequestBodyBufferedComesFast) {
  initialize(R"EOF(
  grpc_service:
    envoy_grpc:
      cluster_name: "ext_proc_server"
  processing_mode:
    request_header_mode: "SEND"
    response_header_mode: "SEND"
    request_body_mode: "BUFFERED"
    response_body_mode: "NONE"
    request_trailer_mode: "SKIP"
    response_trailer_mode: "SKIP"
  )EOF");

  // Create synthetic HTTP request
  request_headers_.addCopy(LowerCaseString("content-type"), "text/plain");
  request_headers_.addCopy(LowerCaseString("content-length"), 100);

  EXPECT_EQ(FilterHeadersStatus::StopIteration, filter_->decodeHeaders(request_headers_, false));

  Buffer::OwnedImpl req_data_1("Hello");
  Buffer::OwnedImpl req_data_2(", ");
  Buffer::OwnedImpl req_data_3("there, ");
  Buffer::OwnedImpl req_data_4("World!");
  Buffer::OwnedImpl buffered_data;
  setUpDecodingBuffering(buffered_data);

  // Buffering and callback isn't complete so we should watermark
  EXPECT_CALL(decoder_callbacks_, onDecoderFilterAboveWriteBufferHighWatermark());
  EXPECT_EQ(FilterDataStatus::StopIterationAndWatermark, filter_->decodeData(req_data_1, false));
  buffered_data.add(req_data_1);

  // Pretend that Envoy ignores the watermark and keep sending. It often does!
  EXPECT_EQ(FilterDataStatus::StopIterationAndWatermark, filter_->decodeData(req_data_2, false));
  buffered_data.add(req_data_2);
  EXPECT_EQ(FilterDataStatus::StopIterationAndWatermark, filter_->decodeData(req_data_3, false));
  buffered_data.add(req_data_3);
  // when end_stream is true, we still do buffering.
  EXPECT_EQ(FilterDataStatus::StopIterationAndWatermark, filter_->decodeData(req_data_4, true));
  buffered_data.add(req_data_4);

  EXPECT_CALL(decoder_callbacks_, onDecoderFilterBelowWriteBufferLowWatermark());
  processRequestHeaders(true, absl::nullopt);

  processRequestBody([](const HttpBody& req_body, ProcessingResponse&, BodyResponse&) {
    EXPECT_TRUE(req_body.end_of_stream());
    EXPECT_EQ("Hello, there, World!", req_body.body());
  });
  EXPECT_EQ(FilterTrailersStatus::Continue, filter_->decodeTrailers(request_trailers_));

  response_headers_.addCopy(LowerCaseString(":status"), "200");
  response_headers_.addCopy(LowerCaseString("content-type"), "text/plain");
  response_headers_.addCopy(LowerCaseString("content-length"), "3");

  EXPECT_EQ(FilterHeadersStatus::StopIteration, filter_->encodeHeaders(response_headers_, false));
  processResponseHeaders(false, absl::nullopt);

  Buffer::OwnedImpl resp_data;
  resp_data.add("bar");
  EXPECT_EQ(FilterDataStatus::Continue, filter_->encodeData(resp_data, true));
  EXPECT_EQ(FilterTrailersStatus::Continue, filter_->encodeTrailers(response_trailers_));
  filter_->onDestroy();
}

// Using a configuration with buffering set for the request body,
// test the filter with a processor that changes the request body,
// passing the data so that some chunks come before the request callback
// is complete and others come later.
TEST_F(HttpFilterTest, PostAndChangeRequestBodyBufferedComesALittleFast) {
  initialize(R"EOF(
  grpc_service:
    envoy_grpc:
      cluster_name: "ext_proc_server"
  processing_mode:
    request_header_mode: "SEND"
    response_header_mode: "SEND"
    request_body_mode: "BUFFERED"
    response_body_mode: "NONE"
    request_trailer_mode: "SKIP"
    response_trailer_mode: "SKIP"
  )EOF");

  // Create synthetic HTTP request
  request_headers_.addCopy(LowerCaseString("content-type"), "text/plain");
  request_headers_.addCopy(LowerCaseString("content-length"), 100);

  EXPECT_EQ(FilterHeadersStatus::StopIteration, filter_->decodeHeaders(request_headers_, false));

  Buffer::OwnedImpl req_data_1("Hello");
  Buffer::OwnedImpl req_data_2(", ");
  Buffer::OwnedImpl req_data_3("there, ");
  Buffer::OwnedImpl req_data_4("World!");
  Buffer::OwnedImpl buffered_data;
  setUpDecodingBuffering(buffered_data);

  // Buffering and callback isn't complete so we should watermark
  EXPECT_CALL(decoder_callbacks_, onDecoderFilterAboveWriteBufferHighWatermark());
  EXPECT_EQ(FilterDataStatus::StopIterationAndWatermark, filter_->decodeData(req_data_1, false));
  buffered_data.add(req_data_1);
  EXPECT_EQ(FilterDataStatus::StopIterationAndWatermark, filter_->decodeData(req_data_2, false));
  buffered_data.add(req_data_2);

  // Now the headers response comes in before we get all the data
  EXPECT_CALL(decoder_callbacks_, onDecoderFilterBelowWriteBufferLowWatermark());
  processRequestHeaders(true, absl::nullopt);

  EXPECT_EQ(FilterDataStatus::StopIterationAndBuffer, filter_->decodeData(req_data_3, false));
  buffered_data.add(req_data_3);
  // In this case, the filter builds the buffer on the last call
  EXPECT_EQ(FilterDataStatus::StopIterationNoBuffer, filter_->decodeData(req_data_4, true));

  processRequestBody([](const HttpBody& req_body, ProcessingResponse&, BodyResponse&) {
    EXPECT_TRUE(req_body.end_of_stream());
    EXPECT_EQ("Hello, there, World!", req_body.body());
  });
  EXPECT_EQ(FilterTrailersStatus::Continue, filter_->decodeTrailers(request_trailers_));

  response_headers_.addCopy(LowerCaseString(":status"), "200");
  response_headers_.addCopy(LowerCaseString("content-type"), "text/plain");
  response_headers_.addCopy(LowerCaseString("content-length"), "3");

  EXPECT_EQ(FilterHeadersStatus::StopIteration, filter_->encodeHeaders(response_headers_, false));
  processResponseHeaders(false, absl::nullopt);

  Buffer::OwnedImpl resp_data;
  resp_data.add("bar");
  EXPECT_EQ(FilterDataStatus::Continue, filter_->encodeData(resp_data, true));
  EXPECT_EQ(FilterTrailersStatus::Continue, filter_->encodeTrailers(response_trailers_));
  filter_->onDestroy();
}

// Using a configuration with buffering set for the request and
// response bodies but not the headers, and with each body
// delivered as a single chunk, test the filter with a processor that
// clears the request body and changes the response body.
TEST_F(HttpFilterTest, PostAndChangeBothBodiesBufferedOneChunk) {
  initialize(R"EOF(
  grpc_service:
    envoy_grpc:
      cluster_name: "ext_proc_server"
  processing_mode:
    request_header_mode: "SKIP"
    response_header_mode: "SKIP"
    request_body_mode: "BUFFERED"
    response_body_mode: "BUFFERED"
    request_trailer_mode: "SKIP"
    response_trailer_mode: "SKIP"
  )EOF");

  // Create synthetic HTTP request
  request_headers_.addCopy(LowerCaseString("content-type"), "text/plain");
  request_headers_.addCopy(LowerCaseString("content-length"), 100);

  EXPECT_EQ(FilterHeadersStatus::Continue, filter_->decodeHeaders(request_headers_, false));

  Buffer::OwnedImpl req_data;
  TestUtility::feedBufferWithRandomCharacters(req_data, 100);
  Buffer::OwnedImpl buffered_request_data;
  setUpDecodingBuffering(buffered_request_data, true);

  EXPECT_EQ(FilterDataStatus::StopIterationNoBuffer, filter_->decodeData(req_data, true));

  processRequestBody([&buffered_request_data](const HttpBody& req_body, ProcessingResponse&,
                                              BodyResponse& body_resp) {
    EXPECT_TRUE(req_body.end_of_stream());
    EXPECT_EQ(buffered_request_data.toString(), req_body.body());
    auto* body_mut = body_resp.mutable_response()->mutable_body_mutation();
    body_mut->set_clear_body(true);
  });
  EXPECT_EQ(0, buffered_request_data.length());

  EXPECT_EQ(FilterTrailersStatus::Continue, filter_->decodeTrailers(request_trailers_));

  response_headers_.addCopy(LowerCaseString(":status"), "200");
  response_headers_.addCopy(LowerCaseString("content-type"), "text/plain");
  response_headers_.addCopy(LowerCaseString("content-length"), "100");

  EXPECT_EQ(Filter1xxHeadersStatus::Continue, filter_->encode1xxHeaders(response_headers_));
  EXPECT_EQ(FilterHeadersStatus::Continue, filter_->encodeHeaders(response_headers_, false));

  Buffer::OwnedImpl resp_data;
  TestUtility::feedBufferWithRandomCharacters(resp_data, 100);
  Buffer::OwnedImpl buffered_response_data;
  setUpEncodingBuffering(buffered_response_data, true);
  EXPECT_EQ(FilterDataStatus::StopIterationNoBuffer, filter_->encodeData(resp_data, true));

  processResponseBody([&buffered_response_data](const HttpBody& req_body, ProcessingResponse&,
                                                BodyResponse& body_resp) {
    EXPECT_TRUE(req_body.end_of_stream());
    EXPECT_EQ(buffered_response_data.toString(), req_body.body());
    auto* body_mut = body_resp.mutable_response()->mutable_body_mutation();
    body_mut->set_body("Hello, World!");
  });
  EXPECT_EQ("Hello, World!", buffered_response_data.toString());

  EXPECT_EQ(FilterTrailersStatus::Continue, filter_->encodeTrailers(response_trailers_));
  filter_->onDestroy();

  EXPECT_EQ(1, config_->stats().streams_started_.value());
  EXPECT_EQ(2, config_->stats().stream_msgs_sent_.value());
  EXPECT_EQ(2, config_->stats().stream_msgs_received_.value());
  EXPECT_EQ(1, config_->stats().streams_closed_.value());
}

// Using a configuration with buffering set for the request and
// response bodies but not the headers, and with each body
// delivered as set of chunks, test the filter with a processor that
// clears the request body and changes the response body.
TEST_F(HttpFilterTest, PostAndChangeBothBodiesBufferedMultiChunk) {
  initialize(R"EOF(
  grpc_service:
    envoy_grpc:
      cluster_name: "ext_proc_server"
  processing_mode:
    request_header_mode: "SKIP"
    response_header_mode: "SKIP"
    request_body_mode: "BUFFERED"
    response_body_mode: "BUFFERED"
    request_trailer_mode: "SKIP"
    response_trailer_mode: "SKIP"
  )EOF");

  // Create synthetic HTTP request
  request_headers_.addCopy(LowerCaseString("content-type"), "text/plain");
  request_headers_.addCopy(LowerCaseString("content-length"), 100);

  EXPECT_EQ(FilterHeadersStatus::Continue, filter_->decodeHeaders(request_headers_, false));

  Buffer::OwnedImpl req_data;
  TestUtility::feedBufferWithRandomCharacters(req_data, 100);
  Buffer::OwnedImpl buffered_req_data;
  Buffer::OwnedImpl empty_data;
  setUpDecodingBuffering(buffered_req_data, true);
  EXPECT_EQ(FilterDataStatus::StopIterationAndBuffer, filter_->decodeData(req_data, false));
  // At this point, Envoy adds data to the buffer
  buffered_req_data.add(req_data);
  EXPECT_EQ(FilterDataStatus::StopIterationNoBuffer, filter_->decodeData(empty_data, true));

  processRequestBody(
      [&buffered_req_data](const HttpBody& req_body, ProcessingResponse&, BodyResponse& body_resp) {
        EXPECT_TRUE(req_body.end_of_stream());
        EXPECT_EQ(buffered_req_data.toString(), req_body.body());
        auto* body_mut = body_resp.mutable_response()->mutable_body_mutation();
        body_mut->set_body("Changed it!");
      });
  // Expect that the buffered data was changed
  EXPECT_EQ("Changed it!", buffered_req_data.toString());

  EXPECT_EQ(FilterTrailersStatus::Continue, filter_->decodeTrailers(request_trailers_));

  response_headers_.addCopy(LowerCaseString(":status"), "200");
  response_headers_.addCopy(LowerCaseString("content-type"), "text/plain");

  EXPECT_EQ(Filter1xxHeadersStatus::Continue, filter_->encode1xxHeaders(response_headers_));
  EXPECT_EQ(FilterHeadersStatus::Continue, filter_->encodeHeaders(response_headers_, false));

  Buffer::OwnedImpl resp_data_1;
  TestUtility::feedBufferWithRandomCharacters(resp_data_1, 100);
  Buffer::OwnedImpl resp_data_2;
  TestUtility::feedBufferWithRandomCharacters(resp_data_2, 100);
  Buffer::OwnedImpl resp_data_3;
  TestUtility::feedBufferWithRandomCharacters(resp_data_3, 100);
  Buffer::OwnedImpl buffered_resp_data;
  setUpEncodingBuffering(buffered_resp_data, true);

  EXPECT_EQ(FilterDataStatus::StopIterationAndBuffer, filter_->encodeData(resp_data_1, false));
  // Emulate what Envoy does with this data
  buffered_resp_data.add(resp_data_1);
  EXPECT_EQ(FilterDataStatus::StopIterationAndBuffer, filter_->encodeData(resp_data_2, false));
  buffered_resp_data.add(resp_data_2);
  EXPECT_EQ(FilterDataStatus::StopIterationNoBuffer, filter_->encodeData(resp_data_3, true));
  // After this call, the callback should have been used to add the third chunk to the buffer

  processResponseBody([&buffered_resp_data](const HttpBody& req_body, ProcessingResponse&,
                                            BodyResponse& body_resp) {
    EXPECT_TRUE(req_body.end_of_stream());
    EXPECT_EQ(buffered_resp_data.toString(), req_body.body());
    auto* body_mut = body_resp.mutable_response()->mutable_body_mutation();
    body_mut->set_clear_body(true);
  });
  EXPECT_EQ(0, buffered_resp_data.length());

  EXPECT_EQ(FilterTrailersStatus::Continue, filter_->encodeTrailers(response_trailers_));
  filter_->onDestroy();

  EXPECT_EQ(1, config_->stats().streams_started_.value());
  EXPECT_EQ(2, config_->stats().stream_msgs_sent_.value());
  EXPECT_EQ(2, config_->stats().stream_msgs_received_.value());
  EXPECT_EQ(1, config_->stats().streams_closed_.value());
}

// Using a configuration with partial buffering set for the request and
// response bodies but not the headers, and with each body
// delivered as set of chunks, test the filter with a processor that
// clears the request body and changes the response body. This works just
// like buffering because the bodies are much smaller than the buffer limit.
TEST_F(HttpFilterTest, PostAndChangeBothBodiesBufferedPartialMultiChunk) {
  initialize(R"EOF(
  grpc_service:
    envoy_grpc:
      cluster_name: "ext_proc_server"
  processing_mode:
    request_header_mode: "SKIP"
    response_header_mode: "SKIP"
    request_body_mode: "BUFFERED_PARTIAL"
    response_body_mode: "BUFFERED_PARTIAL"
    request_trailer_mode: "SKIP"
    response_trailer_mode: "SKIP"
  )EOF");

  // Create synthetic HTTP request
  request_headers_.addCopy(LowerCaseString("content-type"), "text/plain");
  request_headers_.addCopy(LowerCaseString("content-length"), 100);

  EXPECT_EQ(FilterHeadersStatus::Continue, filter_->decodeHeaders(request_headers_, false));

  Buffer::OwnedImpl upstream_request_body;
  EXPECT_CALL(decoder_callbacks_, decodingBuffer()).WillRepeatedly(Return(nullptr));
  Buffer::OwnedImpl req_data;
  TestUtility::feedBufferWithRandomCharacters(req_data, 100);
  Buffer::OwnedImpl empty_data;
  EXPECT_EQ(FilterDataStatus::StopIterationNoBuffer, filter_->decodeData(req_data, false));
  upstream_request_body.move(req_data);
  EXPECT_EQ(FilterDataStatus::StopIterationNoBuffer, filter_->decodeData(empty_data, true));
  upstream_request_body.move(empty_data);

  EXPECT_CALL(decoder_callbacks_, injectDecodedDataToFilterChain(_, false))
      .WillRepeatedly(Invoke([&upstream_request_body](Buffer::Instance& data, Unused) {
        upstream_request_body.move(data);
      }));

  processRequestBody([](const HttpBody& req_body, ProcessingResponse&, BodyResponse& body_resp) {
    EXPECT_TRUE(req_body.end_of_stream());
    auto* body_mut = body_resp.mutable_response()->mutable_body_mutation();
    body_mut->set_body("Changed it!");
  });

  // Expect that all those bodies ended up being the same as the thing we
  // replaced it with.
  EXPECT_EQ("Changed it!", upstream_request_body.toString());

  response_headers_.addCopy(LowerCaseString(":status"), "200");
  response_headers_.addCopy(LowerCaseString("content-type"), "text/plain");

  EXPECT_EQ(FilterHeadersStatus::Continue, filter_->encodeHeaders(response_headers_, false));

  Buffer::OwnedImpl expected_response_body;
  Buffer::OwnedImpl resp_data_1;
  TestUtility::feedBufferWithRandomCharacters(resp_data_1, 100);
  expected_response_body.add(resp_data_1.toString());
  Buffer::OwnedImpl resp_data_2;
  TestUtility::feedBufferWithRandomCharacters(resp_data_2, 100);
  expected_response_body.add(resp_data_2.toString());
  Buffer::OwnedImpl resp_data_3;
  TestUtility::feedBufferWithRandomCharacters(resp_data_3, 100);
  expected_response_body.add(resp_data_3.toString());

  Buffer::OwnedImpl downstream_response_body;
  EXPECT_CALL(encoder_callbacks_, injectEncodedDataToFilterChain(_, false))
      .WillRepeatedly(Invoke([&downstream_response_body](Buffer::Instance& data, Unused) {
        downstream_response_body.move(data);
      }));

  EXPECT_EQ(FilterDataStatus::StopIterationNoBuffer, filter_->encodeData(resp_data_1, false));
  downstream_response_body.move(resp_data_1);
  EXPECT_EQ(FilterDataStatus::StopIterationNoBuffer, filter_->encodeData(resp_data_2, false));
  downstream_response_body.move(resp_data_2);
  EXPECT_EQ(FilterDataStatus::StopIterationNoBuffer, filter_->encodeData(resp_data_3, true));
  downstream_response_body.move(resp_data_3);

  processResponseBody(
      [&expected_response_body](const HttpBody& req_body, ProcessingResponse&, BodyResponse&) {
        EXPECT_TRUE(req_body.end_of_stream());
        EXPECT_EQ(expected_response_body.toString(), req_body.body());
      });
  // At this point, the whole thing should have been injected to the downstream
  EXPECT_EQ(expected_response_body.toString(), downstream_response_body.toString());

  filter_->onDestroy();
  EXPECT_EQ(1, config_->stats().streams_started_.value());
  EXPECT_EQ(2, config_->stats().stream_msgs_sent_.value());
  EXPECT_EQ(2, config_->stats().stream_msgs_received_.value());
  EXPECT_EQ(1, config_->stats().streams_closed_.value());
}

// Using a configuration with partial buffering set for the request body,
// test the filter when all the data comes in before the headers callback
// response comes back.
TEST_F(HttpFilterTest, PostFastRequestPartialBuffering) {
  initialize(R"EOF(
  grpc_service:
    envoy_grpc:
      cluster_name: "ext_proc_server"
  processing_mode:
    request_header_mode: "SEND"
    response_header_mode: "SEND"
    request_body_mode: "BUFFERED_PARTIAL"
    response_body_mode: "NONE"
    request_trailer_mode: "SKIP"
    response_trailer_mode: "SKIP"
  )EOF");

  // Create synthetic HTTP request
  request_headers_.addCopy(LowerCaseString("content-type"), "text/plain");
  request_headers_.addCopy(LowerCaseString("content-length"), 100);

  EXPECT_EQ(FilterHeadersStatus::StopIteration, filter_->decodeHeaders(request_headers_, false));

  Buffer::OwnedImpl req_data_1("Hello");
  Buffer::OwnedImpl req_data_2(", World!");
  Buffer::OwnedImpl buffered_data;
  setUpDecodingBuffering(buffered_data);

  // Buffering and callback isn't complete so we should watermark
  EXPECT_CALL(decoder_callbacks_, onDecoderFilterAboveWriteBufferHighWatermark());
  EXPECT_EQ(FilterDataStatus::StopIterationAndWatermark, filter_->decodeData(req_data_1, false));
  buffered_data.add(req_data_1);
  EXPECT_EQ(FilterDataStatus::StopIterationAndWatermark, filter_->decodeData(req_data_2, true));
  buffered_data.add(req_data_2);

  // Now the headers response comes in and we are all done
  EXPECT_CALL(decoder_callbacks_, onDecoderFilterBelowWriteBufferLowWatermark());
  processRequestHeaders(true, absl::nullopt);

  processRequestBody([](const HttpBody& req_body, ProcessingResponse&, BodyResponse&) {
    EXPECT_TRUE(req_body.end_of_stream());
    EXPECT_EQ("Hello, World!", req_body.body());
  });

  response_headers_.addCopy(LowerCaseString(":status"), "200");
  response_headers_.addCopy(LowerCaseString("content-type"), "text/plain");
  response_headers_.addCopy(LowerCaseString("content-length"), "2");

  EXPECT_EQ(FilterHeadersStatus::StopIteration, filter_->encodeHeaders(response_headers_, false));
  processResponseHeaders(false, absl::nullopt);

  Buffer::OwnedImpl resp_data;
  resp_data.add("ok");
  EXPECT_EQ(FilterDataStatus::Continue, filter_->encodeData(resp_data, true));
  filter_->onDestroy();
}

// Using a configuration with partial buffering set for the request body,
// test the filter when the data that comes in before the headers callback
// completes has exceeded the buffer limit.
TEST_F(HttpFilterTest, PostFastAndBigRequestPartialBuffering) {
  initialize(R"EOF(
  grpc_service:
    envoy_grpc:
      cluster_name: "ext_proc_server"
  processing_mode:
    request_header_mode: "SEND"
    response_header_mode: "SEND"
    request_body_mode: "BUFFERED_PARTIAL"
    response_body_mode: "NONE"
    request_trailer_mode: "SKIP"
    response_trailer_mode: "SKIP"
  )EOF");

  // Create synthetic HTTP request
  request_headers_.addCopy(LowerCaseString("content-type"), "text/plain");
  request_headers_.addCopy(LowerCaseString("content-length"), 13000);

  EXPECT_EQ(FilterHeadersStatus::StopIteration, filter_->decodeHeaders(request_headers_, false));

  Buffer::OwnedImpl req_data_1;
  TestUtility::feedBufferWithRandomCharacters(req_data_1, 5000);
  Buffer::OwnedImpl req_data_2;
  TestUtility::feedBufferWithRandomCharacters(req_data_2, 6000);
  Buffer::OwnedImpl req_data_3;
  TestUtility::feedBufferWithRandomCharacters(req_data_3, 2000);
  Buffer::OwnedImpl buffered_data;
  setUpDecodingBuffering(buffered_data, true);
  Buffer::OwnedImpl expected_request_data;
  expected_request_data.add(req_data_1);
  expected_request_data.add(req_data_2);

  // Buffering and callback isn't complete so we should watermark
  EXPECT_CALL(decoder_callbacks_, onDecoderFilterAboveWriteBufferHighWatermark());
  EXPECT_EQ(FilterDataStatus::StopIterationAndWatermark, filter_->decodeData(req_data_1, false));
  buffered_data.add(req_data_1);
  EXPECT_EQ(FilterDataStatus::StopIterationAndWatermark, filter_->decodeData(req_data_2, false));
  buffered_data.add(req_data_2);

  // Now the headers response comes in. Since we are over the watermark we
  // should send the callback.
  EXPECT_CALL(decoder_callbacks_, decoderBufferLimit()).WillRepeatedly(Return(10000));
  processRequestHeaders(true, absl::nullopt);
  EXPECT_CALL(decoder_callbacks_, onDecoderFilterBelowWriteBufferLowWatermark());
  EXPECT_CALL(decoder_callbacks_, injectDecodedDataToFilterChain(_, false));
  processRequestBody(
      [&expected_request_data](const HttpBody& req_body, ProcessingResponse&, BodyResponse&) {
        EXPECT_FALSE(req_body.end_of_stream());
        EXPECT_EQ(expected_request_data.toString(), req_body.body());
      });

  // The rest of the data should continue as normal.
  EXPECT_EQ(FilterDataStatus::Continue, filter_->decodeData(req_data_3, true));

  response_headers_.addCopy(LowerCaseString(":status"), "200");
  response_headers_.addCopy(LowerCaseString("content-type"), "text/plain");
  response_headers_.addCopy(LowerCaseString("content-length"), "2");

  EXPECT_EQ(FilterHeadersStatus::StopIteration, filter_->encodeHeaders(response_headers_, false));
  processResponseHeaders(false, absl::nullopt);

  Buffer::OwnedImpl resp_data;
  resp_data.add("ok");
  EXPECT_EQ(FilterDataStatus::Continue, filter_->encodeData(resp_data, true));
  filter_->onDestroy();
}

// Using a configuration with streaming set for the request and
// response bodies, ensure that the chunks are delivered to the processor and
// that the processor gets them correctly.
TEST_F(HttpFilterTest, PostStreamingBodies) {
  initialize(R"EOF(
  grpc_service:
    envoy_grpc:
      cluster_name: "ext_proc_server"
  processing_mode:
    request_header_mode: "SEND"
    response_header_mode: "SEND"
    request_body_mode: "STREAMED"
    response_body_mode: "STREAMED"
    request_trailer_mode: "SKIP"
    response_trailer_mode: "SKIP"
  )EOF");

  // Create synthetic HTTP request
  HttpTestUtility::addDefaultHeaders(request_headers_);
  request_headers_.setMethod("POST");
  request_headers_.addCopy(LowerCaseString("content-type"), "text/plain");
  request_headers_.addCopy(LowerCaseString("content-length"), 100);

  EXPECT_CALL(decoder_callbacks_, decodingBuffer()).WillRepeatedly(Return(nullptr));
  EXPECT_EQ(FilterHeadersStatus::StopIteration, filter_->decodeHeaders(request_headers_, false));
  processRequestHeaders(false, absl::nullopt);

  bool decoding_watermarked = false;
  setUpDecodingWatermarking(decoding_watermarked);

  Buffer::OwnedImpl want_request_body;
  Buffer::OwnedImpl got_request_body;
  EXPECT_CALL(decoder_callbacks_, injectDecodedDataToFilterChain(_, false))
      .WillRepeatedly(Invoke(
          [&got_request_body](Buffer::Instance& data, Unused) { got_request_body.move(data); }));

  Buffer::OwnedImpl req_chunk_1;
  TestUtility::feedBufferWithRandomCharacters(req_chunk_1, 100);
  want_request_body.add(req_chunk_1.toString());
  EXPECT_EQ(FilterDataStatus::StopIterationNoBuffer, filter_->decodeData(req_chunk_1, true));
  got_request_body.move(req_chunk_1);
  processRequestBody(absl::nullopt);
  EXPECT_EQ(want_request_body.toString(), got_request_body.toString());
  EXPECT_FALSE(decoding_watermarked);

  response_headers_.addCopy(LowerCaseString(":status"), "200");
  response_headers_.addCopy(LowerCaseString("content-type"), "text/plain");
  response_headers_.addCopy(LowerCaseString("content-length"), "100");

  bool encoding_watermarked = false;
  setUpEncodingWatermarking(encoding_watermarked);
  EXPECT_CALL(encoder_callbacks_, encodingBuffer()).WillRepeatedly(Return(nullptr));
  EXPECT_EQ(FilterHeadersStatus::StopIteration, filter_->encodeHeaders(response_headers_, false));
  processResponseHeaders(false, absl::nullopt);

  Buffer::OwnedImpl want_response_body;
  Buffer::OwnedImpl got_response_body;
  EXPECT_CALL(encoder_callbacks_, injectEncodedDataToFilterChain(_, false))
      .WillRepeatedly(Invoke(
          [&got_response_body](Buffer::Instance& data, Unused) { got_response_body.move(data); }));

  for (int i = 0; i < 5; i++) {
    Buffer::OwnedImpl resp_chunk;
    TestUtility::feedBufferWithRandomCharacters(resp_chunk, 100);
    want_response_body.add(resp_chunk.toString());
    EXPECT_EQ(FilterDataStatus::Continue, filter_->encodeData(resp_chunk, false));
    got_response_body.move(resp_chunk);
    processResponseBody(absl::nullopt, false);
  }

  Buffer::OwnedImpl last_resp_chunk;
  EXPECT_EQ(FilterDataStatus::StopIterationNoBuffer, filter_->encodeData(last_resp_chunk, true));
  processResponseBody(absl::nullopt, true);

  // At this point, since we injected the data from each chunk after the "encodeData"
  // callback, and since we also injected any chunks inserted using "injectEncodedData,"
  // the two buffers should match!
  EXPECT_EQ(want_response_body.toString(), got_response_body.toString());
  EXPECT_FALSE(encoding_watermarked);

  filter_->onDestroy();

  EXPECT_EQ(1, config_->stats().streams_started_.value());
  EXPECT_EQ(9, config_->stats().stream_msgs_sent_.value());
  EXPECT_EQ(9, config_->stats().stream_msgs_received_.value());
  EXPECT_EQ(1, config_->stats().streams_closed_.value());
  expectGrpcCalls(envoy::config::core::v3::TrafficDirection::INBOUND, Grpc::Status::Ok, 2);
  expectGrpcCalls(envoy::config::core::v3::TrafficDirection::OUTBOUND, Grpc::Status::Ok, 7);
}

// Using a configuration with streaming set for the request and
// response bodies, ensure that the chunks are delivered to the processor and
// that the processor gets them correctly when some data comes in before the
// headers are done processing.
TEST_F(HttpFilterTest, PostStreamingBodiesDifferentOrder) {
  initialize(R"EOF(
  grpc_service:
    envoy_grpc:
      cluster_name: "ext_proc_server"
  processing_mode:
    request_header_mode: "SEND"
    response_header_mode: "SEND"
    request_body_mode: "STREAMED"
    response_body_mode: "STREAMED"
    request_trailer_mode: "SKIP"
    response_trailer_mode: "SKIP"
  )EOF");

  // Create synthetic HTTP request
  HttpTestUtility::addDefaultHeaders(request_headers_);
  request_headers_.setMethod("POST");
  request_headers_.addCopy(LowerCaseString("content-type"), "text/plain");
  request_headers_.addCopy(LowerCaseString("content-length"), 100);

  EXPECT_CALL(decoder_callbacks_, decodingBuffer()).WillRepeatedly(Return(nullptr));
  EXPECT_EQ(FilterHeadersStatus::StopIteration, filter_->decodeHeaders(request_headers_, false));
  processRequestHeaders(false, absl::nullopt);

  bool decoding_watermarked = false;
  setUpDecodingWatermarking(decoding_watermarked);

  Buffer::OwnedImpl want_request_body;
  Buffer::OwnedImpl got_request_body;
  EXPECT_CALL(decoder_callbacks_, injectDecodedDataToFilterChain(_, false))
      .WillRepeatedly(Invoke(
          [&got_request_body](Buffer::Instance& data, Unused) { got_request_body.move(data); }));

  Buffer::OwnedImpl req_chunk_1;
  TestUtility::feedBufferWithRandomCharacters(req_chunk_1, 100);
  want_request_body.add(req_chunk_1.toString());
  EXPECT_EQ(FilterDataStatus::StopIterationNoBuffer, filter_->decodeData(req_chunk_1, true));
  got_request_body.move(req_chunk_1);
  processRequestBody(absl::nullopt);
  EXPECT_EQ(want_request_body.toString(), got_request_body.toString());
  EXPECT_FALSE(decoding_watermarked);

  response_headers_.addCopy(LowerCaseString(":status"), "200");
  response_headers_.addCopy(LowerCaseString("content-type"), "text/plain");
  response_headers_.addCopy(LowerCaseString("content-length"), "100");

  bool encoding_watermarked = false;
  setUpEncodingWatermarking(encoding_watermarked);
  EXPECT_EQ(FilterHeadersStatus::StopIteration, filter_->encodeHeaders(response_headers_, false));

  Buffer::OwnedImpl want_response_body;
  Buffer::OwnedImpl got_response_body;
  EXPECT_CALL(encoder_callbacks_, injectEncodedDataToFilterChain(_, false))
      .WillRepeatedly(Invoke(
          [&got_response_body](Buffer::Instance& data, Unused) { got_response_body.move(data); }));
  Buffer::OwnedImpl response_buffer;
  setUpEncodingBuffering(response_buffer, true);

  for (int i = 0; i < 3; i++) {
    Buffer::OwnedImpl resp_chunk;
    TestUtility::feedBufferWithRandomCharacters(resp_chunk, 100);
    want_response_body.add(resp_chunk.toString());
    EXPECT_EQ(FilterDataStatus::StopIterationAndWatermark, filter_->encodeData(resp_chunk, false));
    response_buffer.move(resp_chunk);
  }

  processResponseHeaders(false, absl::nullopt);
  EXPECT_EQ(0, response_buffer.length());
  EXPECT_FALSE(encoding_watermarked);
  got_response_body.move(response_buffer);

  for (int i = 0; i < 5; i++) {
    Buffer::OwnedImpl resp_chunk;
    TestUtility::feedBufferWithRandomCharacters(resp_chunk, 100);
    want_response_body.add(resp_chunk.toString());
    EXPECT_EQ(FilterDataStatus::Continue, filter_->encodeData(resp_chunk, false));
    got_response_body.move(resp_chunk);
  }

  Buffer::OwnedImpl last_resp_chunk;
  EXPECT_EQ(FilterDataStatus::StopIterationNoBuffer, filter_->encodeData(last_resp_chunk, true));

  // Act as if the callbacks were delayed and send back all the responses now.
  for (int i = 0; i < 7; i++) {
    auto response = std::make_unique<ProcessingResponse>();
    response->mutable_response_body();
    if (i == 6) {
      EXPECT_CALL(encoder_callbacks_, continueEncoding());
    }
    stream_callbacks_->onReceiveMessage(std::move(response));
  }

  EXPECT_EQ(want_response_body.toString(), got_response_body.toString());
  EXPECT_FALSE(encoding_watermarked);

  filter_->onDestroy();

  EXPECT_EQ(1, config_->stats().streams_started_.value());
  EXPECT_EQ(10, config_->stats().stream_msgs_sent_.value());
  EXPECT_EQ(10, config_->stats().stream_msgs_received_.value());
  EXPECT_EQ(1, config_->stats().streams_closed_.value());
}

// Using a configuration with streaming set for the response body,
// change the processing mode after receiving some chunks and verify the
// correct behavior.
TEST_F(HttpFilterTest, GetStreamingBodyAndChangeMode) {
  initialize(R"EOF(
  grpc_service:
    envoy_grpc:
      cluster_name: "ext_proc_server"
  processing_mode:
    request_header_mode: "SEND"
    response_header_mode: "SEND"
    request_body_mode: "NONE"
    response_body_mode: "STREAMED"
    request_trailer_mode: "SKIP"
    response_trailer_mode: "SKIP"
  allow_mode_override: true
  )EOF");

  // Create synthetic HTTP request
  HttpTestUtility::addDefaultHeaders(request_headers_);

  EXPECT_CALL(decoder_callbacks_, decodingBuffer()).WillRepeatedly(Return(nullptr));
  EXPECT_EQ(FilterHeadersStatus::StopIteration, filter_->decodeHeaders(request_headers_, true));
  processRequestHeaders(false, absl::nullopt);

  response_headers_.addCopy(LowerCaseString(":status"), "200");
  response_headers_.addCopy(LowerCaseString("content-type"), "text/plain");

  bool encoding_watermarked = false;
  setUpEncodingWatermarking(encoding_watermarked);
  EXPECT_CALL(encoder_callbacks_, encodingBuffer()).WillRepeatedly(Return(nullptr));
  EXPECT_EQ(FilterHeadersStatus::StopIteration, filter_->encodeHeaders(response_headers_, false));
  processResponseHeaders(false, absl::nullopt);

  Buffer::OwnedImpl want_response_body;
  Buffer::OwnedImpl got_response_body;
  EXPECT_CALL(encoder_callbacks_, injectEncodedDataToFilterChain(_, false))
      .WillRepeatedly(Invoke(
          [&got_response_body](Buffer::Instance& data, Unused) { got_response_body.move(data); }));

  // Send three bodies
  for (int i = 0; i < 3; i++) {
    Buffer::OwnedImpl resp_chunk;
    TestUtility::feedBufferWithRandomCharacters(resp_chunk, 100);
    want_response_body.add(resp_chunk.toString());
    EXPECT_EQ(FilterDataStatus::Continue, filter_->encodeData(resp_chunk, false));
    got_response_body.move(resp_chunk);
  }

  // Respond to the first one by asking to change the processing mode
  processResponseBody(
      [](const HttpBody&, ProcessingResponse& response, BodyResponse&) {
        response.mutable_mode_override()->set_response_body_mode(ProcessingMode::NONE);
      },
      false);

  // A new body chunk should not be sent to the server, but should be queued
  // because we didn't get all the responses yet
  Buffer::OwnedImpl resp_chunk;
  TestUtility::feedBufferWithRandomCharacters(resp_chunk, 100);
  want_response_body.add(resp_chunk.toString());
  EXPECT_EQ(FilterDataStatus::Continue, filter_->encodeData(resp_chunk, false));
  got_response_body.move(resp_chunk);

  // There should be two more messages outstanding, but not three, so respond
  // just to them.
  for (int i = 0; i < 2; i++) {
    processResponseBody(absl::nullopt, false);
  }

  // Close the stream
  Buffer::OwnedImpl last_resp_chunk;
  EXPECT_EQ(FilterDataStatus::Continue, filter_->encodeData(last_resp_chunk, true));
  processResponseBody(absl::nullopt, false);

  // At this point, the whole body should have been processed including things
  // that were rejected.
  EXPECT_EQ(want_response_body.toString(), got_response_body.toString());
  EXPECT_FALSE(encoding_watermarked);

  filter_->onDestroy();

  EXPECT_EQ(1, config_->stats().streams_started_.value());
  EXPECT_EQ(5, config_->stats().stream_msgs_sent_.value());
  EXPECT_EQ(5, config_->stats().stream_msgs_received_.value());
  EXPECT_EQ(1, config_->stats().streams_closed_.value());
}

// Using a configuration with streaming set for the response body,
// change the processing mode after receiving some chunks and verify the
// correct behavior.
TEST_F(HttpFilterTest, GetStreamingBodyAndChangeModeDifferentOrder) {
  initialize(R"EOF(
  grpc_service:
    envoy_grpc:
      cluster_name: "ext_proc_server"
  processing_mode:
    request_header_mode: "SEND"
    response_header_mode: "SEND"
    request_body_mode: "NONE"
    response_body_mode: "STREAMED"
    request_trailer_mode: "SKIP"
    response_trailer_mode: "SKIP"
  allow_mode_override: true
  )EOF");

  // Create synthetic HTTP request
  HttpTestUtility::addDefaultHeaders(request_headers_);

  EXPECT_CALL(decoder_callbacks_, decodingBuffer()).WillRepeatedly(Return(nullptr));
  EXPECT_EQ(FilterHeadersStatus::StopIteration, filter_->decodeHeaders(request_headers_, true));
  processRequestHeaders(false, absl::nullopt);

  response_headers_.addCopy(LowerCaseString(":status"), "200");
  response_headers_.addCopy(LowerCaseString("content-type"), "text/plain");

  bool encoding_watermarked = false;
  setUpEncodingWatermarking(encoding_watermarked);
  EXPECT_CALL(encoder_callbacks_, encodingBuffer()).WillRepeatedly(Return(nullptr));
  EXPECT_EQ(FilterHeadersStatus::StopIteration, filter_->encodeHeaders(response_headers_, false));
  processResponseHeaders(false, absl::nullopt);

  Buffer::OwnedImpl want_response_body;
  Buffer::OwnedImpl got_response_body;
  EXPECT_CALL(encoder_callbacks_, injectEncodedDataToFilterChain(_, false))
      .WillRepeatedly(Invoke(
          [&got_response_body](Buffer::Instance& data, Unused) { got_response_body.move(data); }));

  // Send three bodies
  for (int i = 0; i < 3; i++) {
    Buffer::OwnedImpl resp_chunk;
    TestUtility::feedBufferWithRandomCharacters(resp_chunk, 100);
    want_response_body.add(resp_chunk.toString());
    EXPECT_EQ(FilterDataStatus::Continue, filter_->encodeData(resp_chunk, false));
    got_response_body.move(resp_chunk);
  }

  // Respond to the first one by asking to change the processing mode
  processResponseBody(
      [](const HttpBody&, ProcessingResponse& response, BodyResponse&) {
        response.mutable_mode_override()->set_response_body_mode(ProcessingMode::NONE);
      },
      false);

  // A new body chunk should not be sent to the server, but should be queued
  // because we didn't get all the responses yet
  Buffer::OwnedImpl resp_chunk;
  TestUtility::feedBufferWithRandomCharacters(resp_chunk, 100);
  want_response_body.add(resp_chunk.toString());
  EXPECT_EQ(FilterDataStatus::StopIterationNoBuffer, filter_->encodeData(resp_chunk, true));
  got_response_body.move(resp_chunk);

  // There should be two more messages outstanding, but not three, so respond
  // just to them.
  processResponseBody(absl::nullopt, false);
  processResponseBody(absl::nullopt, true);

  // At this point, the whole body should have been processed including things
  // that were rejected.
  EXPECT_EQ(want_response_body.toString(), got_response_body.toString());
  EXPECT_FALSE(encoding_watermarked);

  filter_->onDestroy();

  EXPECT_EQ(1, config_->stats().streams_started_.value());
  EXPECT_EQ(5, config_->stats().stream_msgs_sent_.value());
  EXPECT_EQ(5, config_->stats().stream_msgs_received_.value());
  EXPECT_EQ(1, config_->stats().streams_closed_.value());
}

// Using the default configuration, test the filter with a processor that
// replies to the request_headers message with an empty immediate_response message
TEST_F(HttpFilterTest, RespondImmediatelyDefault) {
  initialize(R"EOF(
  grpc_service:
    envoy_grpc:
      cluster_name: "ext_proc_server"
  )EOF");

  EXPECT_EQ(FilterHeadersStatus::StopIteration, filter_->decodeHeaders(request_headers_, false));

  Http::TestResponseHeaderMapImpl immediate_response_headers;
  EXPECT_CALL(encoder_callbacks_, sendLocalReply(Http::Code::OK, "", _, Eq(absl::nullopt), ""))
      .WillOnce(Invoke([&immediate_response_headers](
                           Unused, Unused,
                           std::function<void(Http::ResponseHeaderMap & headers)> modify_headers,
                           Unused, Unused) { modify_headers(immediate_response_headers); }));
  std::unique_ptr<ProcessingResponse> resp1 = std::make_unique<ProcessingResponse>();
  resp1->mutable_immediate_response();
  stream_callbacks_->onReceiveMessage(std::move(resp1));
  EXPECT_TRUE(immediate_response_headers.empty());

  Buffer::OwnedImpl req_data("foo");
  EXPECT_EQ(FilterDataStatus::Continue, filter_->decodeData(req_data, true));
  EXPECT_EQ(FilterTrailersStatus::Continue, filter_->decodeTrailers(request_trailers_));

  EXPECT_EQ(FilterHeadersStatus::Continue, filter_->encodeHeaders(response_headers_, true));
  Buffer::OwnedImpl resp_data("bar");
  EXPECT_EQ(FilterDataStatus::Continue, filter_->encodeData(resp_data, false));
  Buffer::OwnedImpl empty_data;
  EXPECT_EQ(FilterDataStatus::Continue, filter_->encodeData(empty_data, true));
  EXPECT_EQ(FilterTrailersStatus::Continue, filter_->encodeTrailers(response_trailers_));
  filter_->onDestroy();
}

// Using the default configuration, test the filter with a processor that
// replies to the request_headers message with an immediate response message
// that contains a non-default gRPC status.
TEST_F(HttpFilterTest, RespondImmediatelyGrpcError) {
  initialize(R"EOF(
  grpc_service:
    envoy_grpc:
      cluster_name: "ext_proc_server"
  )EOF");

  EXPECT_EQ(FilterHeadersStatus::StopIteration, filter_->decodeHeaders(request_headers_, false));

  Http::TestResponseHeaderMapImpl immediate_response_headers;
  EXPECT_CALL(encoder_callbacks_, sendLocalReply(Http::Code::Forbidden, "", _, Eq(999), ""))
      .WillOnce(Invoke([&immediate_response_headers](
                           Unused, Unused,
                           std::function<void(Http::ResponseHeaderMap & headers)> modify_headers,
                           Unused, Unused) { modify_headers(immediate_response_headers); }));
  std::unique_ptr<ProcessingResponse> resp1 = std::make_unique<ProcessingResponse>();
  auto* immediate_response = resp1->mutable_immediate_response();
  immediate_response->mutable_status()->set_code(envoy::type::v3::StatusCode::Forbidden);
  immediate_response->mutable_grpc_status()->set_status(999);
  stream_callbacks_->onReceiveMessage(std::move(resp1));
  EXPECT_TRUE(immediate_response_headers.empty());

  Buffer::OwnedImpl req_data("foo");
  EXPECT_EQ(FilterDataStatus::Continue, filter_->decodeData(req_data, true));
  EXPECT_EQ(FilterTrailersStatus::Continue, filter_->decodeTrailers(request_trailers_));

  EXPECT_EQ(FilterHeadersStatus::Continue, filter_->encodeHeaders(response_headers_, true));
  Buffer::OwnedImpl resp_data("bar");
  EXPECT_EQ(FilterDataStatus::Continue, filter_->encodeData(resp_data, false));
  Buffer::OwnedImpl empty_data;
  EXPECT_EQ(FilterDataStatus::Continue, filter_->encodeData(empty_data, true));
  EXPECT_EQ(FilterTrailersStatus::Continue, filter_->encodeTrailers(response_trailers_));
  filter_->onDestroy();
}

// Using the default configuration, test the filter with a processor that
// returns an error from from the gRPC stream.
TEST_F(HttpFilterTest, PostAndFail) {
  initialize(R"EOF(
  grpc_service:
    envoy_grpc:
      cluster_name: "ext_proc_server"
  )EOF");

  EXPECT_FALSE(config_->failureModeAllow());

  // Create synthetic HTTP request
  EXPECT_EQ(FilterHeadersStatus::StopIteration, filter_->decodeHeaders(request_headers_, false));

  // Oh no! The remote server had a failure!
  Http::TestResponseHeaderMapImpl immediate_response_headers;
  EXPECT_CALL(encoder_callbacks_, sendLocalReply(Http::Code::InternalServerError, "", _,
                                                 Eq(absl::nullopt), "ext_proc_error_gRPC_error_13"))
      .WillOnce(Invoke([&immediate_response_headers](
                           Unused, Unused,
                           std::function<void(Http::ResponseHeaderMap & headers)> modify_headers,
                           Unused, Unused) { modify_headers(immediate_response_headers); }));
  server_closed_stream_ = true;
  stream_callbacks_->onGrpcError(Grpc::Status::Internal);

  Buffer::OwnedImpl req_data("foo");
  EXPECT_EQ(FilterDataStatus::Continue, filter_->decodeData(req_data, true));
  EXPECT_EQ(FilterTrailersStatus::Continue, filter_->decodeTrailers(request_trailers_));

  EXPECT_EQ(FilterHeadersStatus::Continue, filter_->encodeHeaders(response_headers_, true));
  Buffer::OwnedImpl resp_data("bar");
  EXPECT_EQ(FilterDataStatus::Continue, filter_->encodeData(resp_data, false));
  Buffer::OwnedImpl empty_data;
  EXPECT_EQ(FilterDataStatus::Continue, filter_->encodeData(empty_data, true));
  EXPECT_EQ(FilterTrailersStatus::Continue, filter_->encodeTrailers(response_trailers_));
  filter_->onDestroy();
  EXPECT_TRUE(immediate_response_headers.empty());

  EXPECT_EQ(1, config_->stats().streams_started_.value());
  EXPECT_EQ(1, config_->stats().stream_msgs_sent_.value());
  EXPECT_EQ(1, config_->stats().streams_failed_.value());
  expectGrpcCalls(envoy::config::core::v3::TrafficDirection::INBOUND, Grpc::Status::Internal, 1);
}

// Using the default configuration, test the filter with a processor that
// returns an error from from the gRPC stream during response header processing.
TEST_F(HttpFilterTest, PostAndFailOnResponse) {
  initialize(R"EOF(
  grpc_service:
    envoy_grpc:
      cluster_name: "ext_proc_server"
  )EOF");

  EXPECT_FALSE(config_->failureModeAllow());

  // Create synthetic HTTP request
  EXPECT_EQ(FilterHeadersStatus::StopIteration, filter_->decodeHeaders(request_headers_, false));

  EXPECT_FALSE(last_request_.async_mode());
  ASSERT_TRUE(last_request_.has_request_headers());

  EXPECT_CALL(decoder_callbacks_, continueDecoding());
  std::unique_ptr<ProcessingResponse> resp1 = std::make_unique<ProcessingResponse>();
  resp1->mutable_request_headers();
  stream_callbacks_->onReceiveMessage(std::move(resp1));

  Buffer::OwnedImpl req_data("foo");
  EXPECT_EQ(FilterDataStatus::Continue, filter_->decodeData(req_data, true));
  EXPECT_EQ(FilterTrailersStatus::Continue, filter_->decodeTrailers(request_trailers_));

  EXPECT_EQ(FilterHeadersStatus::StopIteration, filter_->encodeHeaders(response_headers_, false));

  // Oh no! The remote server had a failure!
  Http::TestResponseHeaderMapImpl immediate_response_headers;
  EXPECT_CALL(encoder_callbacks_, sendLocalReply(Http::Code::InternalServerError, "", _,
                                                 Eq(absl::nullopt), "ext_proc_error_gRPC_error_13"))
      .WillOnce(Invoke([&immediate_response_headers](
                           Unused, Unused,
                           std::function<void(Http::ResponseHeaderMap & headers)> modify_headers,
                           Unused, Unused) { modify_headers(immediate_response_headers); }));
  server_closed_stream_ = true;
  stream_callbacks_->onGrpcError(Grpc::Status::Internal);

  Buffer::OwnedImpl resp_data("bar");
  EXPECT_EQ(FilterDataStatus::Continue, filter_->encodeData(resp_data, false));
  Buffer::OwnedImpl empty_data;
  EXPECT_EQ(FilterDataStatus::Continue, filter_->encodeData(empty_data, true));
  EXPECT_EQ(FilterTrailersStatus::Continue, filter_->encodeTrailers(response_trailers_));
  filter_->onDestroy();
  // The other side closed the stream
  EXPECT_TRUE(immediate_response_headers.empty());

  EXPECT_EQ(1, config_->stats().streams_started_.value());
  EXPECT_EQ(2, config_->stats().stream_msgs_sent_.value());
  EXPECT_EQ(1, config_->stats().stream_msgs_received_.value());
  EXPECT_EQ(1, config_->stats().streams_failed_.value());
  expectGrpcCalls(envoy::config::core::v3::TrafficDirection::INBOUND, Grpc::Status::Ok, 1);
  expectGrpcCalls(envoy::config::core::v3::TrafficDirection::OUTBOUND, Grpc::Status::Internal, 1);
}

// Using the default configuration, test the filter with a processor that
// returns an error from the gRPC stream that is ignored because the
// failure_mode_allow parameter is set.
TEST_F(HttpFilterTest, PostAndIgnoreFailure) {
  initialize(R"EOF(
  grpc_service:
    envoy_grpc:
      cluster_name: "ext_proc_server"
  failure_mode_allow: true
  )EOF");

  EXPECT_TRUE(config_->failureModeAllow());

  // Create synthetic HTTP request
  EXPECT_EQ(FilterHeadersStatus::StopIteration, filter_->decodeHeaders(request_headers_, false));

  // Oh no! The remote server had a failure which we will ignore
  EXPECT_CALL(decoder_callbacks_, continueDecoding());
  server_closed_stream_ = true;
  stream_callbacks_->onGrpcError(Grpc::Status::Internal);

  Buffer::OwnedImpl req_data("foo");
  EXPECT_EQ(FilterDataStatus::Continue, filter_->decodeData(req_data, true));
  EXPECT_EQ(FilterTrailersStatus::Continue, filter_->decodeTrailers(request_trailers_));

  EXPECT_EQ(FilterHeadersStatus::Continue, filter_->encodeHeaders(response_headers_, true));
  Buffer::OwnedImpl resp_data("bar");
  EXPECT_EQ(FilterDataStatus::Continue, filter_->encodeData(resp_data, false));
  Buffer::OwnedImpl empty_data;
  EXPECT_EQ(FilterDataStatus::Continue, filter_->encodeData(empty_data, true));
  EXPECT_EQ(FilterTrailersStatus::Continue, filter_->encodeTrailers(response_trailers_));
  filter_->onDestroy();

  EXPECT_EQ(1, config_->stats().streams_started_.value());
  EXPECT_EQ(1, config_->stats().stream_msgs_sent_.value());
  EXPECT_EQ(1, config_->stats().streams_closed_.value());
  EXPECT_EQ(1, config_->stats().failure_mode_allowed_.value());
}

// Using the default configuration, test the filter with a processor that
// replies to the request_headers message by closing the gRPC stream.
TEST_F(HttpFilterTest, PostAndClose) {
  initialize(R"EOF(
  grpc_service:
    envoy_grpc:
      cluster_name: "ext_proc_server"
  )EOF");

  EXPECT_FALSE(config_->failureModeAllow());

  // Create synthetic HTTP request
  EXPECT_EQ(FilterHeadersStatus::StopIteration, filter_->decodeHeaders(request_headers_, false));

  EXPECT_FALSE(last_request_.async_mode());
  ASSERT_TRUE(last_request_.has_request_headers());

  // Close the stream, which should tell the filter to keep on going
  EXPECT_CALL(decoder_callbacks_, continueDecoding());
  server_closed_stream_ = true;
  stream_callbacks_->onGrpcClose();

  Buffer::OwnedImpl req_data("foo");
  EXPECT_EQ(FilterDataStatus::Continue, filter_->decodeData(req_data, true));
  EXPECT_EQ(FilterTrailersStatus::Continue, filter_->decodeTrailers(request_trailers_));

  EXPECT_EQ(FilterHeadersStatus::Continue, filter_->encodeHeaders(response_headers_, true));
  Buffer::OwnedImpl resp_data("bar");
  EXPECT_EQ(FilterDataStatus::Continue, filter_->encodeData(resp_data, false));
  Buffer::OwnedImpl empty_data;
  EXPECT_EQ(FilterDataStatus::Continue, filter_->encodeData(empty_data, true));
  EXPECT_EQ(FilterTrailersStatus::Continue, filter_->encodeTrailers(response_trailers_));
  filter_->onDestroy();

  EXPECT_EQ(1, config_->stats().streams_started_.value());
  EXPECT_EQ(1, config_->stats().stream_msgs_sent_.value());
  EXPECT_EQ(1, config_->stats().streams_closed_.value());
}

// Mimic a downstream client reset while the filter waits for a response from
// the processor.
TEST_F(HttpFilterTest, PostAndDownstreamReset) {
  initialize(R"EOF(
  grpc_service:
    envoy_grpc:
      cluster_name: "ext_proc_server"
  )EOF");

  EXPECT_FALSE(config_->failureModeAllow());

  // Create synthetic HTTP request
  EXPECT_EQ(FilterHeadersStatus::StopIteration, filter_->decodeHeaders(request_headers_, false));

  EXPECT_FALSE(last_request_.async_mode());
  ASSERT_TRUE(last_request_.has_request_headers());
  EXPECT_FALSE(allTimersDisabled());

  // Call onDestroy to mimic a downstream client reset.
  filter_->onDestroy();

  EXPECT_TRUE(allTimersDisabled());
  EXPECT_EQ(1, config_->stats().streams_started_.value());
  EXPECT_EQ(1, config_->stats().stream_msgs_sent_.value());
  EXPECT_EQ(1, config_->stats().streams_closed_.value());
}

// Using a processing mode, configure the filter to only send the request_headers
// message.
TEST_F(HttpFilterTest, ProcessingModeRequestHeadersOnly) {
  initialize(R"EOF(
  grpc_service:
    envoy_grpc:
      cluster_name: "ext_proc_server"
  processing_mode:
    request_header_mode: "SEND"
    response_header_mode: "SKIP"
    request_body_mode: "NONE"
    response_body_mode: "NONE"
    request_trailer_mode: "SKIP"
    response_trailer_mode: "SKIP"
  )EOF");

  EXPECT_EQ(FilterHeadersStatus::StopIteration, filter_->decodeHeaders(request_headers_, false));

  EXPECT_FALSE(last_request_.async_mode());
  ASSERT_TRUE(last_request_.has_request_headers());

  EXPECT_CALL(decoder_callbacks_, continueDecoding());
  std::unique_ptr<ProcessingResponse> resp1 = std::make_unique<ProcessingResponse>();
  resp1->mutable_request_headers();
  stream_callbacks_->onReceiveMessage(std::move(resp1));

  Buffer::OwnedImpl first_chunk("foo");
  EXPECT_EQ(FilterDataStatus::Continue, filter_->decodeData(first_chunk, true));
  EXPECT_EQ(FilterTrailersStatus::Continue, filter_->decodeTrailers(request_trailers_));

  response_headers_.addCopy(LowerCaseString(":status"), "200");
  response_headers_.addCopy(LowerCaseString("content-type"), "text/plain");
  response_headers_.addCopy(LowerCaseString("content-length"), "3");
  EXPECT_EQ(FilterHeadersStatus::Continue, filter_->encodeHeaders(response_headers_, false));

  Http::TestRequestHeaderMapImpl final_expected_response{
      {":status", "200"}, {"content-type", "text/plain"}, {"content-length", "3"}};
  EXPECT_THAT(&response_headers_, HeaderMapEqualIgnoreOrder(&final_expected_response));

  Buffer::OwnedImpl second_chunk("bar");
  EXPECT_EQ(FilterDataStatus::Continue, filter_->encodeData(second_chunk, false));
  Buffer::OwnedImpl empty_chunk;
  EXPECT_EQ(FilterDataStatus::Continue, filter_->encodeData(empty_chunk, true));
  EXPECT_EQ(FilterTrailersStatus::Continue, filter_->encodeTrailers(response_trailers_));
  filter_->onDestroy();

  EXPECT_EQ(1, config_->stats().streams_started_.value());
  EXPECT_EQ(1, config_->stats().stream_msgs_sent_.value());
  EXPECT_EQ(1, config_->stats().stream_msgs_received_.value());
  EXPECT_EQ(1, config_->stats().streams_closed_.value());
}

// Use the default configuration, but then override the processing mode
// to disable processing of the response headers.
TEST_F(HttpFilterTest, ProcessingModeOverrideResponseHeaders) {
  initialize(R"EOF(
  grpc_service:
    envoy_grpc:
      cluster_name: "ext_proc_server"
  allow_mode_override: true
  )EOF");
  EXPECT_EQ(filter_->config().allowModeOverride(), true);
  EXPECT_EQ(FilterHeadersStatus::StopIteration, filter_->decodeHeaders(request_headers_, false));

  processRequestHeaders(
      false, [](const HttpHeaders&, ProcessingResponse& response, HeadersResponse&) {
        response.mutable_mode_override()->set_response_header_mode(ProcessingMode::SKIP);
      });

  Buffer::OwnedImpl first_chunk("foo");
  EXPECT_EQ(FilterDataStatus::Continue, filter_->decodeData(first_chunk, true));
  EXPECT_EQ(FilterTrailersStatus::Continue, filter_->decodeTrailers(request_trailers_));

  response_headers_.addCopy(LowerCaseString(":status"), "200");
  response_headers_.addCopy(LowerCaseString("content-type"), "text/plain");
  response_headers_.addCopy(LowerCaseString("content-length"), "3");
  EXPECT_EQ(FilterHeadersStatus::Continue, filter_->encodeHeaders(response_headers_, false));

  Http::TestRequestHeaderMapImpl final_expected_response{
      {":status", "200"}, {"content-type", "text/plain"}, {"content-length", "3"}};
  EXPECT_THAT(&response_headers_, HeaderMapEqualIgnoreOrder(&final_expected_response));

  Buffer::OwnedImpl second_chunk("bar");
  EXPECT_EQ(FilterDataStatus::Continue, filter_->encodeData(second_chunk, false));
  Buffer::OwnedImpl empty_chunk;
  EXPECT_EQ(FilterDataStatus::Continue, filter_->encodeData(empty_chunk, true));
  EXPECT_EQ(FilterTrailersStatus::Continue, filter_->encodeTrailers(response_trailers_));
  filter_->onDestroy();

  EXPECT_EQ(1, config_->stats().streams_started_.value());
  EXPECT_EQ(1, config_->stats().stream_msgs_sent_.value());
  EXPECT_EQ(1, config_->stats().stream_msgs_received_.value());
  EXPECT_EQ(1, config_->stats().streams_closed_.value());
}

// Leaving the allow_mode_override in filter config to be default, which is false.
// In such case, the mode_override in the response will be ignored.
TEST_F(HttpFilterTest, DisableResponseModeOverride) {
  initialize(R"EOF(
  grpc_service:
    envoy_grpc:
      cluster_name: "ext_proc_server"
  processing_mode:
    request_header_mode: "SEND"
    response_header_mode: "SEND"
  )EOF");

  EXPECT_EQ(filter_->config().allowModeOverride(), false);
  EXPECT_EQ(filter_->config().processingMode().response_header_mode(), ProcessingMode::SEND);
  EXPECT_EQ(FilterHeadersStatus::StopIteration, filter_->decodeHeaders(request_headers_, true));

  // When ext_proc server sends back the request header response, it contains the
  // mode_override for the response_header_mode to be SKIP.
  processRequestHeaders(
      false, [](const HttpHeaders&, ProcessingResponse& response, HeadersResponse&) {
        response.mutable_mode_override()->set_response_header_mode(ProcessingMode::SKIP);
      });

  response_headers_.addCopy(LowerCaseString(":status"), "200");
  response_headers_.addCopy(LowerCaseString("content-type"), "text/plain");
  EXPECT_EQ(FilterHeadersStatus::StopIteration, filter_->encodeHeaders(response_headers_, true));

  // Such mode_override is ignored. The response header is still sent to the ext_proc server.
  processResponseHeaders(false,
                         [](const HttpHeaders& header_resp, ProcessingResponse&, HeadersResponse&) {
                           EXPECT_TRUE(header_resp.end_of_stream());
                           Http::TestRequestHeaderMapImpl expected_response{
                               {":status", "200"}, {"content-type", "text/plain"}};
                           EXPECT_THAT(header_resp.headers(), HeaderProtosEqual(expected_response));
                         });

  Http::TestRequestHeaderMapImpl final_expected_response{{":status", "200"},
                                                         {"content-type", "text/plain"}};
  EXPECT_THAT(&response_headers_, HeaderMapEqualIgnoreOrder(&final_expected_response));
  filter_->onDestroy();
}

// Using a processing mode, configure the filter to only send the response_headers
// message.
TEST_F(HttpFilterTest, ProcessingModeResponseHeadersOnly) {
  initialize(R"EOF(
  grpc_service:
    envoy_grpc:
      cluster_name: "ext_proc_server"
  processing_mode:
    request_header_mode: "SKIP"
    response_header_mode: "SEND"
    request_body_mode: "NONE"
    response_body_mode: "NONE"
    request_trailer_mode: "SKIP"
    response_trailer_mode: "SKIP"
  )EOF");

  EXPECT_EQ(FilterHeadersStatus::Continue, filter_->decodeHeaders(request_headers_, false));

  Buffer::OwnedImpl first_chunk("foo");
  EXPECT_EQ(FilterDataStatus::Continue, filter_->decodeData(first_chunk, true));
  EXPECT_EQ(FilterTrailersStatus::Continue, filter_->decodeTrailers(request_trailers_));

  response_headers_.addCopy(LowerCaseString(":status"), "200");
  response_headers_.addCopy(LowerCaseString("content-type"), "text/plain");
  response_headers_.addCopy(LowerCaseString("content-length"), "3");
  EXPECT_EQ(FilterHeadersStatus::StopIteration, filter_->encodeHeaders(response_headers_, false));

  processResponseHeaders(false, absl::nullopt);

  Http::TestRequestHeaderMapImpl final_expected_response{
      {":status", "200"}, {"content-type", "text/plain"}, {"content-length", "3"}};
  EXPECT_THAT(&response_headers_, HeaderMapEqualIgnoreOrder(&final_expected_response));

  Buffer::OwnedImpl second_chunk("foo");
  EXPECT_EQ(FilterDataStatus::Continue, filter_->encodeData(second_chunk, false));
  Buffer::OwnedImpl empty_chunk;
  EXPECT_EQ(FilterDataStatus::Continue, filter_->encodeData(empty_chunk, true));
  EXPECT_EQ(FilterTrailersStatus::Continue, filter_->encodeTrailers(response_trailers_));
  filter_->onDestroy();

  EXPECT_EQ(1, config_->stats().streams_started_.value());
  EXPECT_EQ(1, config_->stats().stream_msgs_sent_.value());
  EXPECT_EQ(1, config_->stats().stream_msgs_received_.value());
  EXPECT_EQ(1, config_->stats().streams_closed_.value());
}

// Test case where all decode*() calling is skipped and configuration is overridden by route
// configuration.
TEST_F(HttpFilterTest, ProcessingModeResponseHeadersOnlyWithoutCallingDecodeHeaders) {
  initialize(R"EOF(
  grpc_service:
    envoy_grpc:
      cluster_name: "ext_proc_server"
  processing_mode:
    request_header_mode: "SKIP"
    response_header_mode: "SEND"
    request_body_mode: "NONE"
    response_body_mode: "NONE"
    request_trailer_mode: "SKIP"
    response_trailer_mode: "SKIP"
  )EOF");

  // Route configuration overrides the grpc_service.
  ExtProcPerRoute route_proto;
  route_proto.mutable_overrides()->mutable_grpc_service()->mutable_envoy_grpc()->set_cluster_name(
      "cluster_1");
  FilterConfigPerRoute route_config(route_proto);
  EXPECT_CALL(decoder_callbacks_, traversePerFilterConfig(_))
      .WillOnce(
          testing::Invoke([&](std::function<void(const Router::RouteSpecificFilterConfig&)> cb) {
            cb(route_config);
          }));
  final_expected_grpc_service_.emplace(route_proto.overrides().grpc_service());

  response_headers_.addCopy(LowerCaseString(":status"), "200");
  response_headers_.addCopy(LowerCaseString("content-type"), "text/plain");
  response_headers_.addCopy(LowerCaseString("content-length"), "3");
  EXPECT_EQ(FilterHeadersStatus::StopIteration, filter_->encodeHeaders(response_headers_, false));

  processResponseHeaders(false, absl::nullopt);

  Http::TestRequestHeaderMapImpl final_expected_response{
      {":status", "200"}, {"content-type", "text/plain"}, {"content-length", "3"}};
  EXPECT_THAT(&response_headers_, HeaderMapEqualIgnoreOrder(&final_expected_response));

  Buffer::OwnedImpl second_chunk("foo");
  EXPECT_EQ(FilterDataStatus::Continue, filter_->encodeData(second_chunk, false));
  Buffer::OwnedImpl empty_chunk;
  EXPECT_EQ(FilterDataStatus::Continue, filter_->encodeData(empty_chunk, true));
  EXPECT_EQ(FilterTrailersStatus::Continue, filter_->encodeTrailers(response_trailers_));
  filter_->onDestroy();

  EXPECT_EQ(1, config_->stats().streams_started_.value());
  EXPECT_EQ(1, config_->stats().stream_msgs_sent_.value());
  EXPECT_EQ(1, config_->stats().stream_msgs_received_.value());
  EXPECT_EQ(1, config_->stats().streams_closed_.value());
}

// Using the default configuration, verify that the "clear_route_cache" flag makes the appropriate
// callback on the filter for inbound traffic when header modifications are also present.
// Also verify it does not make the callback for outbound traffic.
TEST_F(HttpFilterTest, ClearRouteCacheHeaderMutation) {
  initialize(R"EOF(
  grpc_service:
    envoy_grpc:
      cluster_name: "ext_proc_server"
  processing_mode:
    response_body_mode: "BUFFERED"
  )EOF");

  EXPECT_EQ(FilterHeadersStatus::StopIteration, filter_->decodeHeaders(request_headers_, true));
  // Call ClearRouteCache() for inbound traffic with header mutation.
  EXPECT_CALL(decoder_callbacks_.downstream_callbacks_, clearRouteCache());
  processRequestHeaders(false, [](const HttpHeaders&, ProcessingResponse&, HeadersResponse& resp) {
    auto* resp_headers_mut = resp.mutable_response()->mutable_header_mutation();
    auto* resp_add = resp_headers_mut->add_set_headers();
    resp_add->mutable_header()->set_key("x-new-header");
    resp_add->mutable_header()->set_value("new");
    resp.mutable_response()->set_clear_route_cache(true);
  });

  EXPECT_EQ(FilterHeadersStatus::StopIteration, filter_->encodeHeaders(response_headers_, false));
  processResponseHeaders(true, absl::nullopt);

  Buffer::OwnedImpl resp_data("foo");
  Buffer::OwnedImpl buffered_response_data;
  setUpEncodingBuffering(buffered_response_data);

  // There is no ClearRouteCache() call for outbound traffic.
  EXPECT_EQ(FilterDataStatus::StopIterationNoBuffer, filter_->encodeData(resp_data, true));
  processResponseBody([](const HttpBody&, ProcessingResponse&, BodyResponse& resp) {
    auto* resp_headers_mut = resp.mutable_response()->mutable_header_mutation();
    auto* resp_add = resp_headers_mut->add_set_headers();
    resp_add->mutable_header()->set_key("x-new-header");
    resp_add->mutable_header()->set_value("new");
    resp.mutable_response()->set_clear_route_cache(true);
  });

  filter_->onDestroy();

  EXPECT_EQ(config_->stats().clear_route_cache_disabled_.value(), 0);
  EXPECT_EQ(config_->stats().clear_route_cache_ignored_.value(), 0);
  EXPECT_EQ(config_->stats().streams_started_.value(), 1);
  EXPECT_EQ(config_->stats().stream_msgs_sent_.value(), 3);
  EXPECT_EQ(config_->stats().stream_msgs_received_.value(), 3);
  EXPECT_EQ(config_->stats().streams_closed_.value(), 1);
}

// Verify that the "disable_route_cache_clearing" setting prevents the "clear_route_cache" flag
// from performing route clearing callbacks for inbound traffic when enabled.
TEST_F(HttpFilterTest, ClearRouteCacheDisabledHeaderMutation) {
  initialize(R"EOF(
  grpc_service:
    envoy_grpc:
      cluster_name: "ext_proc_server"
  processing_mode:
    response_body_mode: "BUFFERED"
  disable_clear_route_cache: true
  )EOF");

  // The ClearRouteCache() call is disabled for inbound traffic.
  EXPECT_EQ(FilterHeadersStatus::StopIteration, filter_->decodeHeaders(request_headers_, true));
  processRequestHeaders(false, [](const HttpHeaders&, ProcessingResponse&, HeadersResponse& resp) {
    auto* resp_headers_mut = resp.mutable_response()->mutable_header_mutation();
    auto* resp_add = resp_headers_mut->add_set_headers();
    resp_add->mutable_header()->set_key("x-new-header");
    resp_add->mutable_header()->set_value("new");
    resp.mutable_response()->set_clear_route_cache(true);
  });

  EXPECT_EQ(FilterHeadersStatus::StopIteration, filter_->encodeHeaders(response_headers_, false));
  processResponseHeaders(true, absl::nullopt);

  Buffer::OwnedImpl resp_data("foo");
  Buffer::OwnedImpl buffered_response_data;
  setUpEncodingBuffering(buffered_response_data);

  // There is no ClearRouteCache() call for outbound traffic regardless.
  EXPECT_EQ(FilterDataStatus::StopIterationNoBuffer, filter_->encodeData(resp_data, true));
  processResponseBody([](const HttpBody&, ProcessingResponse&, BodyResponse& resp) {
    auto* resp_headers_mut = resp.mutable_response()->mutable_header_mutation();
    auto* resp_add = resp_headers_mut->add_set_headers();
    resp_add->mutable_header()->set_key("x-new-header");
    resp_add->mutable_header()->set_value("new");
    resp.mutable_response()->set_clear_route_cache(true);
  });

  filter_->onDestroy();

  EXPECT_EQ(config_->stats().clear_route_cache_disabled_.value(), 1);
  EXPECT_EQ(config_->stats().clear_route_cache_ignored_.value(), 0);
  EXPECT_EQ(config_->stats().streams_started_.value(), 1);
  EXPECT_EQ(config_->stats().stream_msgs_sent_.value(), 3);
  EXPECT_EQ(config_->stats().stream_msgs_received_.value(), 3);
  EXPECT_EQ(config_->stats().streams_closed_.value(), 1);
}

// Using the default configuration, verify that the "clear_route_cache" flag does not preform
// route clearing callbacks for inbound traffic when no header changes are present.
TEST_F(HttpFilterTest, ClearRouteCacheUnchanged) {
  initialize(R"EOF(
  grpc_service:
    envoy_grpc:
      cluster_name: "ext_proc_server"
  processing_mode:
    response_body_mode: "BUFFERED"
  )EOF");

  // Do not call ClearRouteCache() for inbound traffic without header mutation.
  EXPECT_EQ(FilterHeadersStatus::StopIteration, filter_->decodeHeaders(request_headers_, true));
  processRequestHeaders(false, [](const HttpHeaders&, ProcessingResponse&, HeadersResponse& resp) {
    resp.mutable_response()->set_clear_route_cache(true);
  });

  EXPECT_EQ(FilterHeadersStatus::StopIteration, filter_->encodeHeaders(response_headers_, false));
  processResponseHeaders(true, absl::nullopt);

  Buffer::OwnedImpl resp_data("foo");
  Buffer::OwnedImpl buffered_response_data;
  setUpEncodingBuffering(buffered_response_data);

  // There is no ClearRouteCache() call for outbound traffic regardless.
  EXPECT_EQ(FilterDataStatus::StopIterationNoBuffer, filter_->encodeData(resp_data, true));
  processResponseBody([](const HttpBody&, ProcessingResponse&, BodyResponse& resp) {
    resp.mutable_response()->set_clear_route_cache(true);
  });

  filter_->onDestroy();

  EXPECT_EQ(config_->stats().clear_route_cache_ignored_.value(), 1);
  EXPECT_EQ(config_->stats().clear_route_cache_disabled_.value(), 0);
  EXPECT_EQ(config_->stats().streams_started_.value(), 1);
  EXPECT_EQ(config_->stats().stream_msgs_sent_.value(), 3);
  EXPECT_EQ(config_->stats().stream_msgs_received_.value(), 3);
  EXPECT_EQ(config_->stats().streams_closed_.value(), 1);
}

// Using the default configuration, turn a GET into a POST.
TEST_F(HttpFilterTest, ReplaceRequest) {
  initialize(R"EOF(
  grpc_service:
    envoy_grpc:
      cluster_name: "ext_proc_server"
  )EOF");

  request_headers_.setMethod("GET");
  EXPECT_EQ(FilterHeadersStatus::StopIteration, filter_->decodeHeaders(request_headers_, true));

  Buffer::OwnedImpl req_buffer;
  setUpDecodingBuffering(req_buffer, true);
  processRequestHeaders(
      false, [](const HttpHeaders&, ProcessingResponse&, HeadersResponse& hdrs_resp) {
        hdrs_resp.mutable_response()->set_status(CommonResponse::CONTINUE_AND_REPLACE);
        auto* hdr = hdrs_resp.mutable_response()->mutable_header_mutation()->add_set_headers();
        hdr->mutable_header()->set_key(":method");
        hdr->mutable_header()->set_value("POST");
        hdrs_resp.mutable_response()->mutable_body_mutation()->set_body("Hello, World!");
      });

  Http::TestRequestHeaderMapImpl expected_request{
      {":scheme", "http"}, {":authority", "host"}, {":path", "/"}, {":method", "POST"}};
  EXPECT_THAT(&request_headers_, HeaderMapEqualIgnoreOrder(&expected_request));
  EXPECT_EQ(req_buffer.toString(), "Hello, World!");

  response_headers_.addCopy(LowerCaseString(":status"), "200");
  response_headers_.addCopy(LowerCaseString("content-type"), "text/plain");
  response_headers_.addCopy(LowerCaseString("content-length"), "200");
  EXPECT_EQ(FilterHeadersStatus::StopIteration, filter_->encodeHeaders(response_headers_, false));
  processResponseHeaders(false, absl::nullopt);

  Buffer::OwnedImpl resp_data_1;
  TestUtility::feedBufferWithRandomCharacters(resp_data_1, 100);
  EXPECT_EQ(FilterDataStatus::Continue, filter_->encodeData(resp_data_1, true));

  filter_->onDestroy();

  EXPECT_EQ(1, config_->stats().streams_started_.value());
  EXPECT_EQ(2, config_->stats().stream_msgs_sent_.value());
  EXPECT_EQ(2, config_->stats().stream_msgs_received_.value());
  EXPECT_EQ(1, config_->stats().streams_closed_.value());
}

// Using a configuration with response mode set up for buffering, replace the complete response.
// This should result in none of the actual response coming back and no callbacks being
// fired.
TEST_F(HttpFilterTest, ReplaceCompleteResponseBuffered) {
  initialize(R"EOF(
  grpc_service:
    envoy_grpc:
      cluster_name: "ext_proc_server"
  processing_mode:
    response_body_mode: "BUFFERED"
  )EOF");

  HttpTestUtility::addDefaultHeaders(request_headers_);
  EXPECT_EQ(FilterHeadersStatus::StopIteration, filter_->decodeHeaders(request_headers_, true));
  processRequestHeaders(false, absl::nullopt);

  response_headers_.addCopy(LowerCaseString(":status"), "200");
  response_headers_.addCopy(LowerCaseString("content-type"), "text/plain");
  response_headers_.addCopy(LowerCaseString("content-length"), "200");
  EXPECT_EQ(FilterHeadersStatus::StopIteration, filter_->encodeHeaders(response_headers_, false));

  Buffer::OwnedImpl resp_data_1;
  TestUtility::feedBufferWithRandomCharacters(resp_data_1, 100);
  Buffer::OwnedImpl resp_data_2;
  TestUtility::feedBufferWithRandomCharacters(resp_data_2, 100);
  Buffer::OwnedImpl buffered_resp_data;
  setUpEncodingBuffering(buffered_resp_data, true);

  processResponseHeaders(
      false, [](const HttpHeaders&, ProcessingResponse&, HeadersResponse& hdrs_resp) {
        hdrs_resp.mutable_response()->set_status(CommonResponse::CONTINUE_AND_REPLACE);
        auto* hdr = hdrs_resp.mutable_response()->mutable_header_mutation()->add_set_headers();
        hdr->mutable_header()->set_key("x-test-header");
        hdr->mutable_header()->set_value("true");
        hdrs_resp.mutable_response()->mutable_body_mutation()->set_body("Hello, World!");
      });

  // Ensure buffered data was updated
  EXPECT_EQ(buffered_resp_data.toString(), "Hello, World!");

  // Since we did CONTINUE_AND_REPLACE, later data is cleared
  EXPECT_EQ(FilterDataStatus::Continue, filter_->encodeData(resp_data_1, false));
  EXPECT_EQ(resp_data_1.length(), 0);
  EXPECT_EQ(FilterDataStatus::Continue, filter_->encodeData(resp_data_2, true));
  EXPECT_EQ(resp_data_2.length(), 0);

  // No additional messages should come in since we replaced, although they
  // are configured.
  filter_->onDestroy();

  EXPECT_EQ(1, config_->stats().streams_started_.value());
  EXPECT_EQ(2, config_->stats().stream_msgs_sent_.value());
  EXPECT_EQ(2, config_->stats().stream_msgs_received_.value());
  EXPECT_EQ(1, config_->stats().streams_closed_.value());
}

// Using the default configuration, test the filter with a processor that
// replies to the request_headers message incorrectly by sending a
// request_body message, which should result in the stream being closed
// and ignored.
TEST_F(HttpFilterTest, OutOfOrder) {
  initialize(R"EOF(
  grpc_service:
    envoy_grpc:
      cluster_name: "ext_proc_server"
  )EOF");

  HttpTestUtility::addDefaultHeaders(request_headers_);
  request_headers_.setMethod("POST");
  EXPECT_EQ(FilterHeadersStatus::StopIteration, filter_->decodeHeaders(request_headers_, false));

  EXPECT_FALSE(last_request_.async_mode());
  ASSERT_TRUE(last_request_.has_request_headers());

  // Return an out-of-order message. The server should close the stream
  // and continue as if nothing happened.
  EXPECT_CALL(decoder_callbacks_, continueDecoding());
  std::unique_ptr<ProcessingResponse> resp1 = std::make_unique<ProcessingResponse>();
  resp1->mutable_request_body();
  stream_callbacks_->onReceiveMessage(std::move(resp1));

  Buffer::OwnedImpl req_data("foo");
  EXPECT_EQ(FilterDataStatus::Continue, filter_->decodeData(req_data, true));
  EXPECT_EQ(FilterTrailersStatus::Continue, filter_->decodeTrailers(request_trailers_));

  EXPECT_EQ(FilterHeadersStatus::Continue, filter_->encodeHeaders(response_headers_, true));
  Buffer::OwnedImpl resp_data("bar");
  EXPECT_EQ(FilterDataStatus::Continue, filter_->encodeData(resp_data, false));
  Buffer::OwnedImpl empty_data;
  EXPECT_EQ(FilterDataStatus::Continue, filter_->encodeData(empty_data, true));
  EXPECT_EQ(FilterTrailersStatus::Continue, filter_->encodeTrailers(response_trailers_));
  filter_->onDestroy();

  EXPECT_EQ(1, config_->stats().streams_started_.value());
  EXPECT_EQ(1, config_->stats().stream_msgs_sent_.value());
  EXPECT_EQ(1, config_->stats().spurious_msgs_received_.value());
  EXPECT_EQ(1, config_->stats().streams_closed_.value());
}

// When merging two configurations, ensure that the second processing mode
// overrides the first.
TEST(OverrideTest, OverrideProcessingMode) {
  ExtProcPerRoute cfg1;
  cfg1.mutable_overrides()->mutable_processing_mode()->set_request_header_mode(
      ProcessingMode::SKIP);
  ExtProcPerRoute cfg2;
  cfg2.mutable_overrides()->mutable_processing_mode()->set_request_body_mode(
      ProcessingMode::STREAMED);
  cfg2.mutable_overrides()->mutable_processing_mode()->set_response_body_mode(
      ProcessingMode::BUFFERED);
  FilterConfigPerRoute route1(cfg1);
  FilterConfigPerRoute route2(cfg2);
  route1.merge(route2);
  EXPECT_FALSE(route1.disabled());
  EXPECT_EQ(route1.processingMode()->request_header_mode(), ProcessingMode::DEFAULT);
  EXPECT_EQ(route1.processingMode()->request_body_mode(), ProcessingMode::STREAMED);
  EXPECT_EQ(route1.processingMode()->response_body_mode(), ProcessingMode::BUFFERED);
}

// When merging two configurations, if the first processing mode is set, and
// the second is disabled, then the filter should be disabled.
TEST(OverrideTest, DisableOverridesFirstMode) {
  ExtProcPerRoute cfg1;
  cfg1.mutable_overrides()->mutable_processing_mode()->set_request_header_mode(
      ProcessingMode::SKIP);
  ExtProcPerRoute cfg2;
  cfg2.set_disabled(true);
  FilterConfigPerRoute route1(cfg1);
  FilterConfigPerRoute route2(cfg2);
  route1.merge(route2);
  EXPECT_TRUE(route1.disabled());
  EXPECT_FALSE(route1.processingMode());
}

// When merging two configurations, if the first override is disabled, and
// the second has a new mode, then the filter should use the new mode.
TEST(OverrideTest, ModeOverridesFirstDisable) {
  ExtProcPerRoute cfg1;
  cfg1.set_disabled(true);
  ExtProcPerRoute cfg2;
  cfg2.mutable_overrides()->mutable_processing_mode()->set_request_header_mode(
      ProcessingMode::SKIP);
  FilterConfigPerRoute route1(cfg1);
  FilterConfigPerRoute route2(cfg2);
  route1.merge(route2);
  EXPECT_FALSE(route1.disabled());
  EXPECT_EQ(route1.processingMode()->request_header_mode(), ProcessingMode::SKIP);
}

// When merging two configurations, if both are disabled, then it's still
// disabled.
TEST(OverrideTest, DisabledThingsAreDisabled) {
  ExtProcPerRoute cfg1;
  cfg1.set_disabled(true);
  ExtProcPerRoute cfg2;
  cfg2.set_disabled(true);
  FilterConfigPerRoute route1(cfg1);
  FilterConfigPerRoute route2(cfg2);
  route1.merge(route2);
  EXPECT_TRUE(route1.disabled());
  EXPECT_FALSE(route1.processingMode());
}

// When merging two configurations, second grpc_service overrides the first.
TEST(OverrideTest, GrpcServiceOverride) {
  ExtProcPerRoute cfg1;
  cfg1.mutable_overrides()->mutable_grpc_service()->mutable_envoy_grpc()->set_cluster_name(
      "cluster_1");
  ExtProcPerRoute cfg2;
  cfg2.mutable_overrides()->mutable_grpc_service()->mutable_envoy_grpc()->set_cluster_name(
      "cluster_2");
  FilterConfigPerRoute route1(cfg1);
  FilterConfigPerRoute route2(cfg2);
  route1.merge(route2);
  ASSERT_TRUE(route1.grpcService().has_value());
  EXPECT_THAT(*route1.grpcService(), ProtoEq(cfg2.overrides().grpc_service()));
}

// When merging two configurations, unset grpc_service is equivalent to no override.
TEST(OverrideTest, GrpcServiceNonOverride) {
  ExtProcPerRoute cfg1;
  cfg1.mutable_overrides()->mutable_grpc_service()->mutable_envoy_grpc()->set_cluster_name(
      "cluster_1");
  ExtProcPerRoute cfg2;
  // Leave cfg2.grpc_service unset.
  FilterConfigPerRoute route1(cfg1);
  FilterConfigPerRoute route2(cfg2);
  route1.merge(route2);
  ASSERT_TRUE(route1.grpcService().has_value());
  EXPECT_THAT(*route1.grpcService(), ProtoEq(cfg1.overrides().grpc_service()));
}

// Verify that attempts to change headers that are not allowed to be changed
// are ignored and a counter is incremented.
TEST_F(HttpFilterTest, IgnoreInvalidHeaderMutations) {
  initialize(R"EOF(
  grpc_service:
    envoy_grpc:
      cluster_name: "ext_proc_server"
  )EOF");

  EXPECT_EQ(FilterHeadersStatus::StopIteration, filter_->decodeHeaders(request_headers_, false));

  processRequestHeaders(
      false, [](const HttpHeaders&, ProcessingResponse&, HeadersResponse& header_resp) {
        auto headers_mut = header_resp.mutable_response()->mutable_header_mutation();
        auto add1 = headers_mut->add_set_headers();
        // Not allowed to change the "host" header by default
        add1->mutable_header()->set_key("Host");
        add1->mutable_header()->set_value("wrong:1234");
        // Not allowed to remove x-envoy headers by default.
        headers_mut->add_remove_headers("x-envoy-special-thing");
      });

  // The original headers should not have been modified now.
  Http::TestRequestHeaderMapImpl expected{
      {":path", "/"},
      {":method", "POST"},
      {":scheme", "http"},
      {"host", "host"},
  };
  EXPECT_THAT(&request_headers_, HeaderMapEqualIgnoreOrder(&expected));

  stream_callbacks_->onGrpcClose();
  filter_->onDestroy();

  EXPECT_EQ(2, config_->stats().rejected_header_mutations_.value());
}

// Verify that attempts to change headers that are not allowed to be changed
// can be configured to cause a request failure.
TEST_F(HttpFilterTest, FailOnInvalidHeaderMutations) {
  initialize(R"EOF(
  grpc_service:
    envoy_grpc:
      cluster_name: "ext_proc_server"
  mutation_rules:
    disallow_is_error:
      value: true
  )EOF");

  EXPECT_EQ(FilterHeadersStatus::StopIteration, filter_->decodeHeaders(request_headers_, false));
  EXPECT_CALL(decoder_callbacks_, continueDecoding());

  Http::TestResponseHeaderMapImpl immediate_response_headers;
  EXPECT_CALL(encoder_callbacks_,
              sendLocalReply(Http::Code::InternalServerError, _, _, Eq(absl::nullopt), _))
      .WillOnce(Invoke([&immediate_response_headers](
                           Unused, Unused,
                           std::function<void(Http::ResponseHeaderMap & headers)> modify_headers,
                           Unused, Unused) { modify_headers(immediate_response_headers); }));
  std::unique_ptr<ProcessingResponse> resp1 = std::make_unique<ProcessingResponse>();
  auto headers_mut =
      resp1->mutable_request_headers()->mutable_response()->mutable_header_mutation();
  auto add1 = headers_mut->add_set_headers();
  // Not allowed to change the "host" header by default
  add1->mutable_header()->set_key("Host");
  add1->mutable_header()->set_value("wrong:1234");
  // Not allowed to remove x-envoy headers by default.
  headers_mut->add_remove_headers("x-envoy-special-thing");
  stream_callbacks_->onReceiveMessage(std::move(resp1));
  EXPECT_TRUE(immediate_response_headers.empty());
  stream_callbacks_->onGrpcClose();

  filter_->onDestroy();
}

// Set the HCM max request headers size limit to be 2kb. Test the
// header mutation end result size check works for the trailer response.
TEST_F(HttpFilterTest, ResponseTrailerMutationExceedSizeLimit) {
  max_request_headers_kb_ = 2;
  initialize(R"EOF(
  grpc_service:
    envoy_grpc:
      cluster_name: "ext_proc_server"
  processing_mode:
    request_header_mode: "SKIP"
    response_header_mode: "SEND"
    request_body_mode: "NONE"
    response_body_mode: "NONE"
    request_trailer_mode: "SKIP"
    response_trailer_mode: "SEND"
  )EOF");

  EXPECT_EQ(FilterHeadersStatus::Continue, filter_->decodeHeaders(request_headers_, true));
  response_headers_.addCopy(LowerCaseString(":status"), "200");

  EXPECT_EQ(FilterHeadersStatus::StopIteration, filter_->encodeHeaders(response_headers_, false));
  processResponseHeaders(false, absl::nullopt);
  // Construct a large trailer message to be close to the HCM size limit.
  response_trailers_.addCopy(LowerCaseString("x-some-trailer"), std::string(1950, 'a'));
  EXPECT_EQ(FilterTrailersStatus::StopIteration, filter_->encodeTrailers(response_trailers_));
  processResponseTrailers(
      [](const HttpTrailers&, ProcessingResponse&, TrailersResponse& trailer_resp) {
        auto headers_mut = trailer_resp.mutable_header_mutation();
        // The trailer mutation in the response does not exceed the count limit 100 or the
        // size limit 2kb. But the result header map size exceeds the count limit 2kb.
        auto add1 = headers_mut->add_set_headers();
        add1->mutable_header()->set_key("x-new-header-0123456789");
        add1->mutable_header()->set_value("new-header-0123456789");
        auto add2 = headers_mut->add_set_headers();
        add2->mutable_header()->set_key("x-some-other-header-0123456789");
        add2->mutable_header()->set_value("some-new-header-0123456789");
      },
      false);
  filter_->onDestroy();

  EXPECT_EQ(1, config_->stats().streams_started_.value());
  EXPECT_EQ(2, config_->stats().stream_msgs_sent_.value());
  EXPECT_EQ(2, config_->stats().stream_msgs_received_.value());
  EXPECT_EQ(1, config_->stats().streams_closed_.value());
  // The header mutation rejection counter increments.
  EXPECT_EQ(1, config_->stats().rejected_header_mutations_.value());
}

class HttpFilter2Test : public HttpFilterTest, public Http::HttpConnectionManagerImplMixin {};

// Test proves that when decodeData(data, end_stream=true) is called before request headers response
// is returned, ext_proc filter will buffer the data in the ActiveStream buffer without triggering a
// buffer over high watermark call, which ends in an 413 error return on request path.
TEST_F(HttpFilter2Test, LastDecodeDataCallExceedsStreamBufferLimitWouldJustRaiseHighWatermark) {
  initialize(R"EOF(
  grpc_service:
    envoy_grpc:
      cluster_name: "ext_proc_server"
  )EOF");
  HttpConnectionManagerImplMixin::setup(false, "fake-server");
  HttpConnectionManagerImplMixin::initial_buffer_limit_ = 10;
  HttpConnectionManagerImplMixin::setUpBufferLimits();

  std::shared_ptr<Http::MockStreamDecoderFilter> mock_filter(
      new NiceMock<Http::MockStreamDecoderFilter>());
  EXPECT_CALL(filter_factory_, createFilterChain(_))
      .WillOnce(Invoke([&](Http::FilterChainManager& manager) -> bool {
        // Add ext_proc filter.
        Http::FilterFactoryCb cb = [&](Http::FilterChainFactoryCallbacks& callbacks) {
          callbacks.addStreamDecoderFilter(filter_);
        };
        manager.applyFilterFactoryCb({}, cb);
        // Add the mock-decoder filter.
        Http::FilterFactoryCb mock_filter_cb = [&](Http::FilterChainFactoryCallbacks& callbacks) {
          callbacks.addStreamDecoderFilter(mock_filter);
        };
        manager.applyFilterFactoryCb({}, mock_filter_cb);

        return true;
      }));
  EXPECT_CALL(*mock_filter, decodeHeaders(_, false))
      .WillOnce(Invoke([&](Http::RequestHeaderMap& headers, bool end_stream) {
        // The next decoder filter should be able to see the mutations made by the external server.
        EXPECT_FALSE(end_stream);
        EXPECT_EQ(headers.Path()->value().getStringView(), "/mutated_path/bluh");
        EXPECT_EQ(headers.get(Envoy::Http::LowerCaseString("foo"))[0]->value().getStringView(),
                  "gift-from-external-server");
        mock_filter->callbacks_->sendLocalReply(Http::Code::OK, "Direct response from mock filter.",
                                                nullptr, absl::nullopt, "");
        return Http::FilterHeadersStatus::StopIteration;
      }));
  EXPECT_CALL(response_encoder_, encodeHeaders(_, _))
      .WillOnce(Invoke([&](const Http::ResponseHeaderMap& headers, bool end_stream) -> void {
        EXPECT_FALSE(end_stream);
        EXPECT_EQ(headers.Status()->value().getStringView(), "200");
      }));
  EXPECT_CALL(response_encoder_, encodeData(_, _))
      .WillOnce(Invoke([&](Buffer::Instance& data, bool end_stream) -> void {
        EXPECT_TRUE(end_stream);
        EXPECT_EQ(data.toString(), "Direct response from mock filter.");
      }));
  // Start the request.
  EXPECT_CALL(*codec_, dispatch(_)).WillOnce(Invoke([&](Buffer::Instance& data) -> Http::Status {
    EXPECT_EQ(data.length(), 5);
    data.drain(5);

    HttpConnectionManagerImplMixin::decoder_ = &conn_manager_->newStream(response_encoder_);
    Http::RequestHeaderMapPtr headers{new Http::TestRequestHeaderMapImpl{
        {":authority", "host"}, {":path", "/bluh"}, {":method", "GET"}}};
    HttpConnectionManagerImplMixin::decoder_->decodeHeaders(std::move(headers), false);
    Buffer::OwnedImpl request_body("Definitely more than 10 bytes data.");
    HttpConnectionManagerImplMixin::decoder_->decodeData(request_body, true);
    // Now external server returns the request header response.
    auto response = std::make_unique<ProcessingResponse>();
    auto* headers_response = response->mutable_request_headers();
    auto* hdr = headers_response->mutable_response()->mutable_header_mutation()->add_set_headers();
    hdr->mutable_header()->set_key("foo");
    hdr->mutable_header()->set_value("gift-from-external-server");
    hdr = headers_response->mutable_response()->mutable_header_mutation()->add_set_headers();
    hdr->mutable_header()->set_key(":path");
    hdr->mutable_header()->set_value("/mutated_path/bluh");
    HttpFilterTest::stream_callbacks_->onReceiveMessage(std::move(response));

    return Http::okStatus();
  }));

  Buffer::OwnedImpl fake_input("hello");
  conn_manager_->onData(fake_input, false);
}

// Test proves that when encodeData(data, end_stream=true) is called before headers response is
// returned, ext_proc filter will buffer the data in the ActiveStream buffer without triggering a
// buffer over high watermark call, which ends in a 500 error on response path.
TEST_F(HttpFilter2Test, LastEncodeDataCallExceedsStreamBufferLimitWouldJustRaiseHighWatermark) {
  // Configure the filter to only pass response headers to ext server.
  initialize(R"EOF(
  grpc_service:
    envoy_grpc:
      cluster_name: "ext_proc_server"
  processing_mode:
    request_header_mode: "SKIP"
    response_header_mode: "SEND"
    request_body_mode: "NONE"
    response_body_mode: "NONE"
    request_trailer_mode: "SKIP"
    response_trailer_mode: "SKIP"

  )EOF");
  HttpConnectionManagerImplMixin::setup(false, "fake-server");
  HttpConnectionManagerImplMixin::initial_buffer_limit_ = 10;
  HttpConnectionManagerImplMixin::setUpBufferLimits();

  std::shared_ptr<Http::MockStreamEncoderFilter> mock_encode_filter(
      new NiceMock<Http::MockStreamEncoderFilter>());
  std::shared_ptr<Http::MockStreamDecoderFilter> mock_decode_filter(
      new NiceMock<Http::MockStreamDecoderFilter>());

  EXPECT_CALL(*mock_encode_filter, encodeHeaders(_, _))
      .WillOnce(Invoke([&](Http::ResponseHeaderMap& headers, bool end_stream) {
        EXPECT_FALSE(end_stream);
        // The last encode filter will see the mutations from ext server.
        // NOTE: Without raising a high watermark when end_stream is true in onData(), if the stream
        // buffer high watermark reached, a 500 response too large error is raised.
        EXPECT_EQ(headers.Status()->value().getStringView(), "200");
        EXPECT_EQ(headers.get(Envoy::Http::LowerCaseString("foo"))[0]->value().getStringView(),
                  "gift-from-external-server");
        EXPECT_EQ(headers.get(Envoy::Http::LowerCaseString("new_response_header"))[0]
                      ->value()
                      .getStringView(),
                  "bluh");

        return Http::FilterHeadersStatus::Continue;
      }));
  EXPECT_CALL(*mock_encode_filter, encodeData(_, true))
      .WillOnce(Invoke([&](Buffer::Instance& data, bool end_stream) {
        EXPECT_TRUE(end_stream);
        EXPECT_EQ(data.toString(),
                  "Direct response from mock filter, Definitely more than 10 bytes data.");
        return Http::FilterDataStatus::Continue;
      }));
  EXPECT_CALL(filter_factory_, createFilterChain(_))
      .WillOnce(Invoke([&](Http::FilterChainManager& manager) -> bool {
        // Add the mock-encoder filter.
        Http::FilterFactoryCb mock_encode_filter_cb =
            [&](Http::FilterChainFactoryCallbacks& callbacks) {
              callbacks.addStreamEncoderFilter(mock_encode_filter);
            };
        manager.applyFilterFactoryCb({}, mock_encode_filter_cb);

        // Add ext_proc filter.
        Http::FilterFactoryCb cb = [&](Http::FilterChainFactoryCallbacks& callbacks) {
          callbacks.addStreamFilter(filter_);
        };
        manager.applyFilterFactoryCb({}, cb);
        // Add the mock-decoder filter.
        Http::FilterFactoryCb mock_decode_filter_cb =
            [&](Http::FilterChainFactoryCallbacks& callbacks) {
              callbacks.addStreamDecoderFilter(mock_decode_filter);
            };
        manager.applyFilterFactoryCb({}, mock_decode_filter_cb);

        return true;
      }));
  EXPECT_CALL(*mock_decode_filter, decodeHeaders(_, _))
      .WillOnce(Invoke([&](Http::RequestHeaderMap& headers, bool end_stream) {
        EXPECT_TRUE(end_stream);
        EXPECT_EQ(headers.Path()->value().getStringView(), "/bluh");
        // Direct response from decode filter.
        Http::ResponseHeaderMapPtr response_headers{
            new Http::TestResponseHeaderMapImpl{{":status", "200"}, {"foo", "foo-value"}}};
        mock_decode_filter->callbacks_->encodeHeaders(std::move(response_headers), false,
                                                      "filter_direct_response");
        // Send a large body in one shot.
        Buffer::OwnedImpl fake_response(
            "Direct response from mock filter, Definitely more than 10 bytes data.");
        mock_decode_filter->callbacks_->encodeData(fake_response, true);

        // Now return from ext server the response for processing response headers.
        EXPECT_TRUE(last_request_.has_response_headers());
        auto response = std::make_unique<ProcessingResponse>();
        auto* headers_response = response->mutable_response_headers();
        auto* hdr =
            headers_response->mutable_response()->mutable_header_mutation()->add_set_headers();
        hdr->mutable_header()->set_key("foo");
        hdr->mutable_header()->set_value("gift-from-external-server");
        hdr = headers_response->mutable_response()->mutable_header_mutation()->add_set_headers();
        hdr->mutable_header()->set_key("new_response_header");
        hdr->mutable_header()->set_value("bluh");
        HttpFilterTest::stream_callbacks_->onReceiveMessage(std::move(response));
        return Http::FilterHeadersStatus::StopIteration;
      }));
  // Start the request.
  EXPECT_CALL(*codec_, dispatch(_)).WillOnce(Invoke([&](Buffer::Instance& data) -> Http::Status {
    EXPECT_EQ(data.length(), 5);
    data.drain(5);
    HttpConnectionManagerImplMixin::decoder_ = &conn_manager_->newStream(response_encoder_);
    Http::RequestHeaderMapPtr headers{new Http::TestRequestHeaderMapImpl{
        {":authority", "host"}, {":path", "/bluh"}, {":method", "GET"}}};
    HttpConnectionManagerImplMixin::decoder_->decodeHeaders(std::move(headers), true);
    return Http::okStatus();
  }));

  Buffer::OwnedImpl fake_input("hello");
  conn_manager_->onData(fake_input, false);
}

} // namespace
} // namespace ExternalProcessing
} // namespace HttpFilters
} // namespace Extensions
} // namespace Envoy<|MERGE_RESOLUTION|>--- conflicted
+++ resolved
@@ -122,10 +122,6 @@
     EXPECT_CALL(encoder_callbacks_, encoderBufferLimit()).WillRepeatedly(Return(BufferSize));
     filter_->setDecoderFilterCallbacks(decoder_callbacks_);
     EXPECT_CALL(decoder_callbacks_, decoderBufferLimit()).WillRepeatedly(Return(BufferSize));
-    EXPECT_CALL(decoder_callbacks_.downstream_callbacks_, maxRequestHeadersKb())
-        .WillRepeatedly(Return(max_request_headers_kb_));
-    EXPECT_CALL(decoder_callbacks_.downstream_callbacks_, maxRequestHeadersCount())
-        .WillRepeatedly(Return(max_request_headers_count_));
     HttpTestUtility::addDefaultHeaders(request_headers_);
     request_headers_.setMethod("POST");
   }
@@ -361,12 +357,7 @@
   Http::TestRequestTrailerMapImpl request_trailers_;
   Http::TestResponseTrailerMapImpl response_trailers_;
   std::vector<Event::MockTimer*> timers_;
-<<<<<<< HEAD
-  uint32_t max_request_headers_kb_{60};
-  uint32_t max_request_headers_count_{100};
-=======
   TestScopedRuntime scoped_runtime_;
->>>>>>> 2296ab17
 };
 
 // Using the default configuration, test the filter with a processor that
@@ -2551,7 +2542,7 @@
 // Set the HCM max request headers size limit to be 2kb. Test the
 // header mutation end result size check works for the trailer response.
 TEST_F(HttpFilterTest, ResponseTrailerMutationExceedSizeLimit) {
-  max_request_headers_kb_ = 2;
+  Http::TestResponseTrailerMapImpl resp_trailers_(2, 100);
   initialize(R"EOF(
   grpc_service:
     envoy_grpc:
@@ -2571,8 +2562,8 @@
   EXPECT_EQ(FilterHeadersStatus::StopIteration, filter_->encodeHeaders(response_headers_, false));
   processResponseHeaders(false, absl::nullopt);
   // Construct a large trailer message to be close to the HCM size limit.
-  response_trailers_.addCopy(LowerCaseString("x-some-trailer"), std::string(1950, 'a'));
-  EXPECT_EQ(FilterTrailersStatus::StopIteration, filter_->encodeTrailers(response_trailers_));
+  resp_trailers_.addCopy(LowerCaseString("x-some-trailer"), std::string(1950, 'a'));
+  EXPECT_EQ(FilterTrailersStatus::StopIteration, filter_->encodeTrailers(resp_trailers_));
   processResponseTrailers(
       [](const HttpTrailers&, ProcessingResponse&, TrailersResponse& trailer_resp) {
         auto headers_mut = trailer_resp.mutable_header_mutation();

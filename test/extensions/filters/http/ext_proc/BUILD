load(
    "//bazel:envoy_build_system.bzl",
    "envoy_cc_fuzz_test",
    "envoy_package",
    "envoy_proto_library",
)
load(
    "//test/extensions:extensions_build_system.bzl",
    "envoy_extension_cc_test",
    "envoy_extension_cc_test_library",
)

licenses(["notice"])  # Apache 2

envoy_package()

envoy_extension_cc_test(
    name = "config_test",
    size = "small",
    srcs = ["config_test.cc"],
    extension_names = ["envoy.filters.http.ext_proc"],
    rbe_pool = "6gig",
    tags = ["skip_on_windows"],
    deps = [
        "//source/extensions/filters/http/ext_proc:config",
        "//test/mocks/server:factory_context_mocks",
    ],
)

envoy_extension_cc_test(
    name = "filter_test",
    size = "small",
    srcs = ["filter_test.cc"],
    copts = select({
        "//bazel:windows_x86_64": [],
        "//conditions:default": [
            "-DUSE_CEL_PARSER",
        ],
    }),
    extension_names = ["envoy.filters.http.ext_proc"],
<<<<<<< HEAD
    rbe_pool = "4core",
=======
    rbe_pool = "6gig",
>>>>>>> ef96ec4f
    tags = ["skip_on_windows"],
    deps = [
        ":mock_server_lib",
        ":utils_lib",
        "//envoy/http:filter_interface",
        "//envoy/network:filter_interface",
        "//source/common/http:context_lib",
        "//source/common/http:rds_lib",
        "//source/common/network:address_lib",
        "//source/common/protobuf",
        "//source/common/stats:isolated_store_lib",
        "//source/extensions/filters/http/ext_proc",
        "//test/common/http:common_lib",
        "//test/common/http:conn_manager_impl_test_base_lib",
        "//test/mocks/event:event_mocks",
        "//test/mocks/http:stream_encoder_mock",
        "//test/mocks/http:stream_mock",
        "//test/mocks/runtime:runtime_mocks",
        "//test/mocks/server:overload_manager_mocks",
        "//test/mocks/server:server_factory_context_mocks",
        "//test/proto:helloworld_proto_cc_proto",
        "@envoy_api//envoy/config/core/v3:pkg_cc_proto",
        "@envoy_api//envoy/service/ext_proc/v3:pkg_cc_proto",
    ],
)

envoy_extension_cc_test(
    name = "state_test",
    size = "small",
    srcs = ["state_test.cc"],
    extension_names = ["envoy.filters.http.ext_proc"],
    rbe_pool = "6gig",
    tags = ["skip_on_windows"],
    deps = [
        "//source/extensions/filters/http/ext_proc",
    ],
)

envoy_extension_cc_test(
    name = "ordering_test",
    size = "small",
    srcs = ["ordering_test.cc"],
    extension_names = ["envoy.filters.http.ext_proc"],
    rbe_pool = "6gig",
    tags = ["skip_on_windows"],
    deps = [
        ":mock_server_lib",
        "//source/extensions/filters/http/ext_proc",
        "//test/common/http:common_lib",
        "//test/mocks/event:event_mocks",
        "//test/mocks/local_info:local_info_mocks",
        "//test/mocks/server:server_factory_context_mocks",
        "//test/test_common:test_runtime_lib",
        "@envoy_api//envoy/config/core/v3:pkg_cc_proto",
    ],
)

envoy_extension_cc_test(
    name = "client_test",
    size = "small",
    srcs = ["client_test.cc"],
    extension_names = ["envoy.filters.http.ext_proc"],
    rbe_pool = "6gig",
    tags = ["skip_on_windows"],
    deps = [
        "//source/common/http:header_map_lib",
        "//source/extensions/filters/http/ext_proc:client_lib",
        "//test/mocks/grpc:grpc_mocks",
        "//test/mocks/http:http_mocks",
        "//test/mocks/stats:stats_mocks",
        "//test/test_common:test_runtime_lib",
        "@envoy_api//envoy/config/core/v3:pkg_cc_proto",
    ],
)

envoy_extension_cc_test(
    name = "matching_utils_test",
    size = "small",
    srcs = ["matching_utils_test.cc"],
    copts = select({
        "//bazel:windows_x86_64": [],
        "//conditions:default": [
            "-DUSE_CEL_PARSER",
        ],
    }),
    extension_names = ["envoy.filters.http.ext_proc"],
    rbe_pool = "6gig",
    tags = ["skip_on_windows"],
    deps = [
        ":utils_lib",
        "//source/extensions/filters/http/ext_proc:matching_utils_lib",
        "//test/mocks/local_info:local_info_mocks",
        "//test/mocks/server:server_factory_context_mocks",
        "//test/mocks/stream_info:stream_info_mocks",
        "//test/test_common:utility_lib",
    ],
)

envoy_extension_cc_test(
    name = "mutation_utils_test",
    size = "small",
    srcs = ["mutation_utils_test.cc"],
    extension_names = ["envoy.filters.http.ext_proc"],
    rbe_pool = "6gig",
    tags = ["skip_on_windows"],
    deps = [
        ":utils_lib",
        "//source/extensions/filters/common/mutation_rules:mutation_rules_lib",
        "//source/extensions/filters/http/ext_proc:mutation_utils_lib",
        "//test/mocks/server:server_factory_context_mocks",
        "//test/mocks/stats:stats_mocks",
        "//test/test_common:utility_lib",
        "@envoy_api//envoy/config/common/mutation_rules/v3:pkg_cc_proto",
    ],
)

envoy_extension_cc_test(
    name = "ext_proc_integration_test",
    size = "large",  # This test can take a while under tsan.
    srcs = ["ext_proc_integration_test.cc"],
    copts = select({
        "//bazel:windows_x86_64": [],
        "//conditions:default": [
            "-DUSE_CEL_PARSER",
        ],
    }),
    extension_names = [
        "envoy.filters.http.ext_proc",
        # TODO(jbohanon) use a test filter here instead of production filter
        "envoy.filters.http.set_metadata",
    ],
    rbe_pool = "4core",
    shard_count = 8,
    tags = [
        "cpu:3",
        "skip_on_windows",
    ],
    deps = [
        ":logging_test_filter_lib",
        ":tracer_test_filter_lib",
        ":utils_lib",
        "//source/extensions/filters/http/ext_proc:config",
        "//source/extensions/filters/http/set_metadata:config",
        "//source/extensions/retry/host/previous_hosts:config",
        "//test/common/http:common_lib",
        "//test/integration:http_integration_lib",
        "//test/integration/filters:stream_info_to_headers_filter_lib",
        "//test/proto:helloworld_proto_cc_proto",
        "//test/test_common:test_runtime_lib",
        "//test/test_common:utility_lib",
        "@envoy_api//envoy/config/core/v3:pkg_cc_proto",
        "@envoy_api//envoy/config/trace/v3:pkg_cc_proto",
        "@envoy_api//envoy/extensions/filters/http/ext_proc/v3:pkg_cc_proto",
        "@envoy_api//envoy/extensions/filters/http/set_metadata/v3:pkg_cc_proto",
        "@envoy_api//envoy/extensions/filters/http/upstream_codec/v3:pkg_cc_proto",
        "@envoy_api//envoy/service/ext_proc/v3:pkg_cc_proto",
        "@ocp//ocpdiag/core/testing:status_matchers",
    ],
)

envoy_extension_cc_test(
    name = "streaming_integration_test",
    size = "large",
    srcs = ["streaming_integration_test.cc"],
    copts = select({
        "//bazel:windows_x86_64": [],
        "//conditions:default": [
            "-DUSE_CEL_PARSER",
        ],
    }),
    extension_names = ["envoy.filters.http.ext_proc"],
    rbe_pool = "6gig",
    tags = [
        "cpu:3",
        "skip_on_windows",
    ],
    deps = [
        ":test_processor_lib",
        ":utils_lib",
        "//source/common/network:address_lib",
        "//source/extensions/filters/http/ext_proc:config",
        "//test/common/http:common_lib",
        "//test/integration:http_integration_lib",
        "//test/test_common:utility_lib",
        "@com_google_absl//absl/strings:str_format",
        "@envoy_api//envoy/extensions/filters/http/ext_proc/v3:pkg_cc_proto",
        "@envoy_api//envoy/service/ext_proc/v3:pkg_cc_proto",
    ],
)

envoy_extension_cc_test_library(
    name = "test_processor_lib",
    srcs = ["test_processor.cc"],
    hdrs = ["test_processor.h"],
    extension_names = ["envoy.filters.http.ext_proc"],
    tags = ["skip_on_windows"],
    deps = [
        "//envoy/network:address_interface",
        "//test/test_common:network_utility_lib",
        "@com_github_grpc_grpc//:grpc++",
        "@com_google_absl//absl/strings:str_format",
        "@envoy_api//envoy/service/ext_proc/v3:pkg_cc_grpc",
        "@envoy_api//envoy/service/ext_proc/v3:pkg_cc_proto",
    ],
)

envoy_extension_cc_test_library(
    name = "mock_server_lib",
    srcs = ["mock_server.cc"],
    hdrs = ["mock_server.h"],
    extension_names = ["envoy.filters.http.ext_proc"],
    tags = ["skip_on_windows"],
    deps = [
        "//source/extensions/filters/http/ext_proc:client_interface",
    ],
)

envoy_extension_cc_test_library(
    name = "utils_lib",
    srcs = ["utils.cc"],
    hdrs = ["utils.h"],
    extension_names = ["envoy.filters.http.ext_proc"],
    tags = ["skip_on_windows"],
    deps = [
        "//envoy/http:header_map_interface",
        "//test/test_common:utility_lib",
        "@com_google_absl//absl/strings:str_format",
        "@envoy_api//envoy/config/core/v3:pkg_cc_proto",
    ],
)

envoy_extension_cc_test_library(
    name = "ext_proc_grpc_fuzz_lib",
    srcs = ["ext_proc_grpc_fuzz_helper.cc"],
    hdrs = ["ext_proc_grpc_fuzz_helper.h"],
    extension_names = ["envoy.filters.http.ext_proc"],
    tags = ["skip_on_windows"],
    deps = [
        "//source/common/common:thread_lib",
        "//source/common/grpc:common_lib",
        "//test/common/http:common_lib",
        "//test/fuzz:fuzz_runner_lib",
        "//test/fuzz:utility_lib",
        "//test/integration:http_integration_lib",
        "//test/test_common:utility_lib",
        "@com_github_grpc_grpc//:grpc++",
        "@envoy_api//envoy/config/core/v3:pkg_cc_proto",
        "@envoy_api//envoy/extensions/filters/http/ext_proc/v3:pkg_cc_proto",
        "@envoy_api//envoy/service/ext_proc/v3:pkg_cc_proto",
        "@envoy_api//envoy/type/v3:pkg_cc_proto",
    ],
)

envoy_proto_library(
    name = "ext_proc_grpc_fuzz_proto",
    srcs = ["ext_proc_grpc_fuzz.proto"],
)

EXT_PROC_GRPC_FUZZ_TEST_DEPS = [
    ":ext_proc_grpc_fuzz_lib",
    ":ext_proc_grpc_fuzz_proto_cc_proto",
    ":test_processor_lib",
    "//source/common/network:address_lib",
    "//source/extensions/filters/http/ext_proc:config",
    "//test/common/http:common_lib",
    "//test/fuzz:utility_lib",
    "//test/integration:http_integration_lib",
    "//test/test_common:utility_lib",
    "@envoy_api//envoy/config/core/v3:pkg_cc_proto",
    "@envoy_api//envoy/extensions/filters/http/ext_proc/v3:pkg_cc_proto",
    "@envoy_api//envoy/service/ext_proc/v3:pkg_cc_proto",
    "@envoy_api//envoy/type/v3:pkg_cc_proto",
]

envoy_cc_fuzz_test(
    name = "ext_proc_grpc_fuzz_test",
    srcs = ["ext_proc_grpc_fuzz.cc"],
    hdrs = ["ext_proc_grpc_fuzz.h"],
    corpus = "ext_proc_grpc_corpus",
    rbe_pool = "6gig",
    tags = ["skip_on_windows"],
    deps = EXT_PROC_GRPC_FUZZ_TEST_DEPS,
)

envoy_cc_fuzz_test(
    name = "ext_proc_grpc_persistent_fuzz_test",
    srcs = ["ext_proc_grpc_fuzz_persistent.cc"],
    hdrs = ["ext_proc_grpc_fuzz.h"],
    corpus = "ext_proc_grpc_corpus",
    rbe_pool = "6gig",
    tags = ["skip_on_windows"],
    deps = EXT_PROC_GRPC_FUZZ_TEST_DEPS,
)

envoy_extension_cc_test(
    name = "ext_proc_benchmark_test",
    srcs = ["ext_proc_benchmark_test.cc"],
    extension_names = ["envoy.filters.http.ext_proc"],
    rbe_pool = "6gig",
    tags = ["skip_on_windows"],
    deps = [
        ":test_processor_lib",
        "//envoy/http:header_map_interface",
        "//source/common/common:perf_annotation_lib",
        "//source/common/network:address_lib",
        "//source/extensions/filters/http/ext_proc:config",
        "//test/common/http:common_lib",
        "//test/integration:http_integration_lib",
        "//test/test_common:environment_lib",
        "//test/test_common:utility_lib",
        "@com_google_absl//absl/strings",
        "@envoy_api//envoy/extensions/filters/http/ext_proc/v3:pkg_cc_proto",
        "@envoy_api//envoy/service/ext_proc/v3:pkg_cc_proto",
    ],
)

envoy_proto_library(
    name = "logging_test_filter_proto",
    srcs = ["logging_test_filter.proto"],
)

envoy_extension_cc_test_library(
    name = "logging_test_filter_lib",
    srcs = [
        "logging_test_filter.cc",
    ],
    extension_names = ["envoy.filters.http.ext_proc"],
    tags = ["skip_on_windows"],
    deps = [
        ":logging_test_filter_proto_cc_proto",
        "//envoy/http:filter_interface",
        "//envoy/registry",
        "//envoy/server:filter_config_interface",
        "//source/common/router:string_accessor_lib",
        "//source/extensions/filters/http/common:factory_base_lib",
        "//source/extensions/filters/http/common:pass_through_filter_lib",
        "//source/extensions/filters/http/ext_proc",
        "//test/test_common:utility_lib",
    ],
)

envoy_proto_library(
    name = "tracer_test_filter_proto",
    srcs = [":tracer_test_filter.proto"],
)

envoy_extension_cc_test_library(
    name = "tracer_test_filter_lib",
    srcs = ["tracer_test_filter.cc"],
    extension_names = ["envoy.filters.http.ext_proc"],
    deps = [
        ":tracer_test_filter_proto_cc_proto",
        "//source/common/config:utility_lib",
        "//source/common/protobuf",
        "//source/common/tracing:http_tracer_lib",
        "//source/common/tracing:trace_context_lib",
        "//source/extensions/tracers/common:factory_base_lib",
    ],
)<|MERGE_RESOLUTION|>--- conflicted
+++ resolved
@@ -38,11 +38,7 @@
         ],
     }),
     extension_names = ["envoy.filters.http.ext_proc"],
-<<<<<<< HEAD
-    rbe_pool = "4core",
-=======
-    rbe_pool = "6gig",
->>>>>>> ef96ec4f
+    rbe_pool = "6gig",
     tags = ["skip_on_windows"],
     deps = [
         ":mock_server_lib",

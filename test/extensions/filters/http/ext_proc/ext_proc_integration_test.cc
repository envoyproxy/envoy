--- conflicted
+++ resolved
@@ -5149,41 +5149,6 @@
   verifyDownstreamResponse(*response, 200);
 }
 
-<<<<<<< HEAD
-// The ext_proc server failed to send response in time trigger Envoy HCM stream_idle_timeout.
-TEST_P(ExtProcIntegrationTest, ServerWaitTooLongBeforeSendRespDuplexStreamed) {
-  // Set HCM stream_idle_timeout to be 10s. Note one can also set the
-  // RouteAction:idle_timeout under the route configuration to achieve this.
-  config_helper_.addConfigModifier(
-      [&](envoy::extensions::filters::network::http_connection_manager::v3::HttpConnectionManager&
-              hcm) -> void { hcm.mutable_stream_idle_timeout()->set_seconds(10); });
-
-  const std::string body_sent(8 * 1024, 's');
-  IntegrationStreamDecoderPtr response = initAndSendDataDuplexStreamedMode(body_sent, true);
-
-  // The ext_proc server receives the headers.
-  ProcessingRequest header_request;
-  serverReceiveHeaderDuplexStreamed(header_request);
-
-  std::string body_received;
-  bool end_stream = false;
-  uint32_t total_req_body_msg = 0;
-  while (!end_stream) {
-    ProcessingRequest body_request;
-    EXPECT_TRUE(processor_stream_->waitForGrpcMessage(*dispatcher_, body_request));
-    EXPECT_TRUE(body_request.has_request_body());
-    body_received = absl::StrCat(body_received, body_request.request_body().body());
-    end_stream = body_request.request_body().end_of_stream();
-    total_req_body_msg++;
-  }
-  EXPECT_TRUE(end_stream);
-  EXPECT_EQ(body_received, body_sent);
-
-  // Now the server received the entire message. it waits for 12s before sending any response.
-  // This causes Envoy stream_idle_timeout being triggered, and local reply is sent to downstream.
-  timeSystem().advanceTimeWaitImpl(std::chrono::milliseconds(12000));
-  verifyDownstreamResponse(*response, 504);
-=======
 TEST_P(ExtProcIntegrationTest, DuplexStreamedInBothDirection) {
   const std::string body_sent(8 * 1024, 's');
   IntegrationStreamDecoderPtr response = initAndSendDataDuplexStreamedMode(body_sent, true, true);
@@ -5213,7 +5178,28 @@
   serverSendBodyRespDuplexStreamed(total_rsp_body_msg * 3, true, true);
 
   verifyDownstreamResponse(*response, 200);
->>>>>>> 00281d12
+}
+
+// The ext_proc server failed to send response in time trigger Envoy HCM stream_idle_timeout.
+TEST_P(ExtProcIntegrationTest, ServerWaitTooLongBeforeSendRespDuplexStreamed) {
+  // Set HCM stream_idle_timeout to be 10s. Note one can also set the
+  // RouteAction:idle_timeout under the route configuration to override it.
+  config_helper_.addConfigModifier(
+      [&](envoy::extensions::filters::network::http_connection_manager::v3::HttpConnectionManager&
+              hcm) -> void { hcm.mutable_stream_idle_timeout()->set_seconds(10); });
+
+  const std::string body_sent(8 * 1024, 's');
+  IntegrationStreamDecoderPtr response = initAndSendDataDuplexStreamedMode(body_sent, true);
+
+  // The ext_proc server receives the headers and body.
+  ProcessingRequest header_request;
+  serverReceiveHeaderDuplexStreamed(header_request);
+  serverReceiveBodyDuplexStreamed(body_sent);
+
+  // The ext_proc server waits for 12s before sending any response.
+  // HCM stream_idle_timeout is triggered, and local reply is sent to downstream.
+  timeSystem().advanceTimeWaitImpl(std::chrono::milliseconds(12000));
+  verifyDownstreamResponse(*response, 504);
 }
 
 TEST_P(ExtProcIntegrationTest, ModeOverrideAllowed) {

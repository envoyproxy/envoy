#include <algorithm>
#include <iostream>

#include "envoy/config/core/v3/base.pb.h"
#include "envoy/config/trace/v3/opentelemetry.pb.h"
#include "envoy/extensions/filters/http/ext_proc/v3/ext_proc.pb.h"
#include "envoy/extensions/filters/http/set_metadata/v3/set_metadata.pb.h"
#include "envoy/network/address.h"
#include "envoy/service/ext_proc/v3/external_processor.pb.h"

#include "source/extensions/filters/http/ext_proc/config.h"
#include "source/extensions/filters/http/ext_proc/ext_proc.h"

#include "test/common/http/common.h"
#include "test/extensions/filters/http/ext_proc/logging_test_filter.pb.h"
#include "test/extensions/filters/http/ext_proc/logging_test_filter.pb.validate.h"
#include "test/extensions/filters/http/ext_proc/tracer_test_filter.pb.h"
#include "test/extensions/filters/http/ext_proc/tracer_test_filter.pb.validate.h"
#include "test/extensions/filters/http/ext_proc/utils.h"
#include "test/integration/http_integration.h"
#include "test/test_common/test_runtime.h"
#include "test/test_common/utility.h"

#include "absl/strings/str_cat.h"
#include "gtest/gtest.h"
#include "ocpdiag/core/testing/status_matchers.h"

namespace Envoy {

using envoy::config::route::v3::Route;
using envoy::config::route::v3::VirtualHost;
using envoy::extensions::filters::http::ext_proc::v3::ExtProcPerRoute;
using envoy::extensions::filters::http::ext_proc::v3::ProcessingMode;
using envoy::extensions::filters::network::http_connection_manager::v3::HttpConnectionManager;
using Envoy::Protobuf::MapPair;
using Envoy::ProtobufWkt::Any;
using envoy::service::ext_proc::v3::BodyResponse;
using envoy::service::ext_proc::v3::CommonResponse;
using envoy::service::ext_proc::v3::HeadersResponse;
using envoy::service::ext_proc::v3::HttpBody;
using envoy::service::ext_proc::v3::HttpHeaders;
using envoy::service::ext_proc::v3::HttpTrailers;
using envoy::service::ext_proc::v3::ImmediateResponse;
using envoy::service::ext_proc::v3::ProcessingRequest;
using envoy::service::ext_proc::v3::ProcessingResponse;
using envoy::service::ext_proc::v3::TrailersResponse;
using Extensions::HttpFilters::ExternalProcessing::DEFAULT_CLOSE_TIMEOUT_MS;
using Extensions::HttpFilters::ExternalProcessing::HasNoHeader;
using Extensions::HttpFilters::ExternalProcessing::HeaderProtosEqual;
using Extensions::HttpFilters::ExternalProcessing::makeHeaderValue;
using Extensions::HttpFilters::ExternalProcessing::SingleHeaderValueIs;

using Http::LowerCaseString;

using namespace std::chrono_literals;

struct ConfigOptions {
  bool valid_grpc_server = true;
  bool add_logging_filter = false;
  bool http1_codec = false;
  bool add_metadata = false;
  bool downstream_filter = true;
};

// These tests exercise the ext_proc filter through Envoy's integration test
// environment by configuring an instance of the Envoy server and driving it
// through the mock network stack.
class ExtProcIntegrationTest : public HttpIntegrationTest,
                               public Grpc::GrpcClientIntegrationParamTestWithDeferredProcessing {
protected:
  ExtProcIntegrationTest() : HttpIntegrationTest(Http::CodecType::HTTP2, ipVersion()) {}

  void createUpstreams() override {
    HttpIntegrationTest::createUpstreams();

    // Create separate "upstreams" for ExtProc gRPC servers
    for (int i = 0; i < grpc_upstream_count_; ++i) {
      grpc_upstreams_.push_back(&addFakeUpstream(Http::CodecType::HTTP2));
    }
  }

  void TearDown() override {
    if (processor_connection_) {
      ASSERT_TRUE(processor_connection_->close());
      ASSERT_TRUE(processor_connection_->waitForDisconnect());
    }
    cleanupUpstreamAndDownstream();
  }

  void initializeConfig(ConfigOptions config_option = {},
                        const std::vector<std::pair<int, int>>& cluster_endpoints = {{0, 1},
                                                                                     {1, 1}}) {
    int total_cluster_endpoints = 0;
    std::for_each(
        cluster_endpoints.begin(), cluster_endpoints.end(),
        [&total_cluster_endpoints](const auto& item) { total_cluster_endpoints += item.second; });
    ASSERT_EQ(total_cluster_endpoints, grpc_upstream_count_);

    scoped_runtime_.mergeValues(
        {{"envoy.reloadable_features.send_header_raw_value", header_raw_value_}});
    scoped_runtime_.mergeValues(
        {{"envoy.reloadable_features.immediate_response_use_filter_mutation_rule",
          filter_mutation_rule_}});

    config_helper_.addConfigModifier([this, cluster_endpoints, config_option](
                                         envoy::config::bootstrap::v3::Bootstrap& bootstrap) {
      // Ensure "HTTP2 with no prior knowledge." Necessary for gRPC and for headers
      ConfigHelper::setHttp2(
          *(bootstrap.mutable_static_resources()->mutable_clusters()->Mutable(0)));

      // Clusters for ExtProc gRPC servers, starting by copying an existing
      // cluster
      for (const auto& [cluster_id, endpoint_count] : cluster_endpoints) {
        auto* server_cluster = bootstrap.mutable_static_resources()->add_clusters();
        server_cluster->MergeFrom(bootstrap.static_resources().clusters()[0]);
        std::string cluster_name = absl::StrCat("ext_proc_server_", cluster_id);
        server_cluster->set_name(cluster_name);
        server_cluster->mutable_load_assignment()->set_cluster_name(cluster_name);
        ASSERT_EQ(server_cluster->load_assignment().endpoints_size(), 1);
        auto* endpoints = server_cluster->mutable_load_assignment()->mutable_endpoints(0);
        ASSERT_EQ(endpoints->lb_endpoints_size(), 1);
        for (int i = 1; i < endpoint_count; ++i) {
          auto* new_lb_endpoint = endpoints->add_lb_endpoints();
          new_lb_endpoint->MergeFrom(endpoints->lb_endpoints(0));
        }
      }

      const std::string valid_grpc_cluster_name = "ext_proc_server_0";
      if (config_option.valid_grpc_server) {
        // Load configuration of the server from YAML and use a helper to add a grpc_service
        // stanza pointing to the cluster that we just made
        setGrpcService(*proto_config_.mutable_grpc_service(), valid_grpc_cluster_name,
                       grpc_upstreams_[0]->localAddress());
      } else {
        // Set up the gRPC service with wrong cluster name and address.
        setGrpcService(*proto_config_.mutable_grpc_service(), "ext_proc_wrong_server",
                       std::make_shared<Network::Address::Ipv4Instance>("127.0.0.1", 1234));
      }

      std::string ext_proc_filter_name = "envoy.filters.http.ext_proc";
      if (config_option.downstream_filter) {
        // Construct a configuration proto for our filter and then re-write it
        // to JSON so that we can add it to the overall config
        envoy::extensions::filters::network::http_connection_manager::v3::HttpFilter
            ext_proc_filter;
        ext_proc_filter.set_name(ext_proc_filter_name);
        ext_proc_filter.mutable_typed_config()->PackFrom(proto_config_);
        config_helper_.prependFilter(MessageUtil::getJsonStringFromMessageOrError(ext_proc_filter));
      }

      // Add set_metadata filter to inject dynamic metadata used for testing
      if (config_option.add_metadata) {
        envoy::config::listener::v3::Filter set_metadata_filter;
        std::string set_metadata_filter_name = "envoy.filters.http.set_metadata";
        set_metadata_filter.set_name(set_metadata_filter_name);

        envoy::extensions::filters::http::set_metadata::v3::Config set_metadata_config;
        auto* untyped_md = set_metadata_config.add_metadata();
        untyped_md->set_metadata_namespace("forwarding_ns_untyped");
        untyped_md->set_allow_overwrite(true);
        ProtobufWkt::Struct test_md_val;
        (*test_md_val.mutable_fields())["foo"].set_string_value("value from set_metadata");
        (*untyped_md->mutable_value()) = test_md_val;

        auto* typed_md = set_metadata_config.add_metadata();
        typed_md->set_metadata_namespace("forwarding_ns_typed");
        typed_md->set_allow_overwrite(true);
        envoy::extensions::filters::http::set_metadata::v3::Metadata typed_md_to_stuff;
        typed_md_to_stuff.set_metadata_namespace("typed_value from set_metadata");
        typed_md->mutable_typed_value()->PackFrom(typed_md_to_stuff);

        set_metadata_filter.mutable_typed_config()->PackFrom(set_metadata_config);
        config_helper_.prependFilter(
            MessageUtil::getJsonStringFromMessageOrError(set_metadata_filter));

        // Add filter that dumps streamInfo into headers so we can check our receiving
        // namespaces
        config_helper_.prependFilter(fmt::format(R"EOF(
  name: stream-info-to-headers-filter
        )EOF"));
      }

      // Add logging test filter only in Envoy gRPC mode.
      // gRPC side stream logging is only supported in Envoy gRPC mode at the moment.
      if (clientType() == Grpc::ClientType::EnvoyGrpc && config_option.add_logging_filter &&
          config_option.valid_grpc_server) {
        test::integration::filters::LoggingTestFilterConfig logging_filter_config;
        logging_filter_config.set_logging_id(ext_proc_filter_name);
        logging_filter_config.set_upstream_cluster_name(valid_grpc_cluster_name);
        envoy::extensions::filters::network::http_connection_manager::v3::HttpFilter logging_filter;
        logging_filter.set_name("logging-test-filter");
        logging_filter.mutable_typed_config()->PackFrom(logging_filter_config);

        config_helper_.prependFilter(MessageUtil::getJsonStringFromMessageOrError(logging_filter));
      }

      // Parameterize with defer processing to prevent bit rot as filter made
      // assumptions of data flow, prior relying on eager processing.
      config_helper_.addRuntimeOverride(Runtime::defer_processing_backedup_streams,
                                        deferredProcessing() ? "true" : "false");
    });

    if (config_option.http1_codec) {
      setUpstreamProtocol(Http::CodecType::HTTP1);
      setDownstreamProtocol(Http::CodecType::HTTP1);
    } else {
      setUpstreamProtocol(Http::CodecType::HTTP2);
      setDownstreamProtocol(Http::CodecType::HTTP2);
    }
  }

  bool IsEnvoyGrpc() {
    return std::get<1>(std::get<0>(GetParam())) == Envoy::Grpc::ClientType::EnvoyGrpc;
  }

  void setPerRouteConfig(Route* route, const ExtProcPerRoute& cfg) {
    Any cfg_any;
    ASSERT_TRUE(cfg_any.PackFrom(cfg));
    route->mutable_typed_per_filter_config()->insert(
        MapPair<std::string, Any>("envoy.filters.http.ext_proc", cfg_any));
  }

  void setPerHostConfig(VirtualHost& vh, const ExtProcPerRoute& cfg) {
    Any cfg_any;
    ASSERT_TRUE(cfg_any.PackFrom(cfg));
    vh.mutable_typed_per_filter_config()->insert(
        MapPair<std::string, Any>("envoy.filters.http.ext_proc", cfg_any));
  }

  IntegrationStreamDecoderPtr sendDownstreamRequest(
      absl::optional<std::function<void(Http::RequestHeaderMap& headers)>> modify_headers) {
    auto conn = makeClientConnection(lookupPort("http"));
    codec_client_ = makeHttpConnection(std::move(conn));
    Http::TestRequestHeaderMapImpl headers;
    HttpTestUtility::addDefaultHeaders(headers);
    if (modify_headers) {
      (*modify_headers)(headers);
    }
    return codec_client_->makeHeaderOnlyRequest(headers);
  }

  IntegrationStreamDecoderPtr sendDownstreamRequestWithBody(
      absl::string_view body,
      absl::optional<std::function<void(Http::RequestHeaderMap& headers)>> modify_headers,
      bool add_content_length = false) {
    auto conn = makeClientConnection(lookupPort("http"));
    codec_client_ = makeHttpConnection(std::move(conn));
    Http::TestRequestHeaderMapImpl headers;
    HttpTestUtility::addDefaultHeaders(headers);
    headers.setMethod("POST");
    if (modify_headers) {
      (*modify_headers)(headers);
    }

    if (add_content_length) {
      headers.setContentLength(body.size());
    }
    return codec_client_->makeRequestWithBody(headers, std::string(body));
  }

  IntegrationStreamDecoderPtr sendDownstreamRequestWithBodyAndTrailer(absl::string_view body) {
    codec_client_ = makeHttpConnection(lookupPort("http"));
    Http::TestRequestHeaderMapImpl headers;
    HttpTestUtility::addDefaultHeaders(headers);

    auto encoder_decoder = codec_client_->startRequest(headers);
    request_encoder_ = &encoder_decoder.first;
    auto response = std::move(encoder_decoder.second);
    codec_client_->sendData(*request_encoder_, body, false);
    Http::TestRequestTrailerMapImpl request_trailers{{"x-trailer-foo", "yes"}};
    codec_client_->sendTrailers(*request_encoder_, request_trailers);

    return response;
  }

  void verifyDownstreamResponse(IntegrationStreamDecoder& response, int status_code) {
    ASSERT_TRUE(response.waitForEndStream());
    EXPECT_TRUE(response.complete());
    EXPECT_EQ(std::to_string(status_code), response.headers().getStatusValue());
  }

  void handleUpstreamRequest(bool add_content_length = false) {
    ASSERT_TRUE(fake_upstreams_[0]->waitForHttpConnection(*dispatcher_, fake_upstream_connection_));
    ASSERT_TRUE(fake_upstream_connection_->waitForNewStream(*dispatcher_, upstream_request_));
    ASSERT_TRUE(upstream_request_->waitForEndStream(*dispatcher_));
    Http::TestResponseHeaderMapImpl response_headers =
        Http::TestResponseHeaderMapImpl{{":status", "200"}};
    uint64_t content_length = 100;
    if (add_content_length) {
      response_headers.setContentLength(content_length);
    }
    upstream_request_->encodeHeaders(response_headers, false);
    upstream_request_->encodeData(content_length, true);
  }

  void verifyChunkedEncoding(const Http::RequestOrResponseHeaderMap& headers) {
    EXPECT_EQ(headers.ContentLength(), nullptr);
    EXPECT_THAT(headers, HeaderValueOf(Http::Headers::get().TransferEncoding,
                                       Http::Headers::get().TransferEncodingValues.Chunked));
  }

  void handleUpstreamRequestWithTrailer() {
    ASSERT_TRUE(fake_upstreams_[0]->waitForHttpConnection(*dispatcher_, fake_upstream_connection_));
    ASSERT_TRUE(fake_upstream_connection_->waitForNewStream(*dispatcher_, upstream_request_));
    ASSERT_TRUE(upstream_request_->waitForEndStream(*dispatcher_));
    upstream_request_->encodeHeaders(Http::TestResponseHeaderMapImpl{{":status", "200"}}, false);
    upstream_request_->encodeData(100, false);
    upstream_request_->encodeTrailers(Http::TestResponseTrailerMapImpl{{"x-test-trailers", "Yes"}});
  }

  void handleUpstreamRequestWithResponse(const Buffer::Instance& all_data, uint64_t chunk_size) {
    ASSERT_TRUE(fake_upstreams_[0]->waitForHttpConnection(*dispatcher_, fake_upstream_connection_));
    ASSERT_TRUE(fake_upstream_connection_->waitForNewStream(*dispatcher_, upstream_request_));
    ASSERT_TRUE(upstream_request_->waitForEndStream(*dispatcher_));
    upstream_request_->encodeHeaders(Http::TestResponseHeaderMapImpl{{":status", "200"}}, false);

    // Copy the data so that we don't modify it
    Buffer::OwnedImpl total_response = all_data;
    while (total_response.length() > 0) {
      auto to_move = std::min(total_response.length(), chunk_size);
      Buffer::OwnedImpl chunk;
      chunk.move(total_response, to_move);
      EXPECT_EQ(to_move, chunk.length());
      upstream_request_->encodeData(chunk, false);
    }
    upstream_request_->encodeData(0, true);
  }

  void waitForFirstMessage(FakeUpstream& grpc_upstream, ProcessingRequest& request) {
    ASSERT_TRUE(grpc_upstream.waitForHttpConnection(*dispatcher_, processor_connection_));
    ASSERT_TRUE(processor_connection_->waitForNewStream(*dispatcher_, processor_stream_));
    ASSERT_TRUE(processor_stream_->waitForGrpcMessage(*dispatcher_, request));
  }

  void processGenericMessage(
      FakeUpstream& grpc_upstream, bool first_message,
      absl::optional<std::function<bool(const ProcessingRequest&, ProcessingResponse&)>> cb) {
    ProcessingRequest request;
    if (first_message) {
      ASSERT_TRUE(grpc_upstream.waitForHttpConnection(*dispatcher_, processor_connection_));
      ASSERT_TRUE(processor_connection_->waitForNewStream(*dispatcher_, processor_stream_));
    }
    ASSERT_TRUE(processor_stream_->waitForGrpcMessage(*dispatcher_, request));
    if (first_message) {
      processor_stream_->startGrpcStream();
    }
    ProcessingResponse response;
    const bool sendReply = !cb || (*cb)(request, response);
    if (sendReply) {
      processor_stream_->sendGrpcMessage(response);
    }
  }

  void processRequestHeadersMessage(
      FakeUpstream& grpc_upstream, bool first_message,
      absl::optional<std::function<bool(const HttpHeaders&, HeadersResponse&)>> cb) {
    ProcessingRequest request;
    if (first_message) {
      ASSERT_TRUE(grpc_upstream.waitForHttpConnection(*dispatcher_, processor_connection_));
      ASSERT_TRUE(processor_connection_->waitForNewStream(*dispatcher_, processor_stream_));
    }
    ASSERT_TRUE(processor_stream_->waitForGrpcMessage(*dispatcher_, request));
    ASSERT_TRUE(request.has_request_headers());
    if (first_message) {
      processor_stream_->startGrpcStream();
    }
    ProcessingResponse response;
    auto* headers = response.mutable_request_headers();
    const bool sendReply = !cb || (*cb)(request.request_headers(), *headers);
    if (sendReply) {
      processor_stream_->sendGrpcMessage(response);
    }
  }

  void processRequestTrailersMessage(
      FakeUpstream& grpc_upstream, bool first_message,
      absl::optional<std::function<bool(const HttpTrailers&, TrailersResponse&)>> cb) {
    ProcessingRequest request;
    if (first_message) {
      ASSERT_TRUE(grpc_upstream.waitForHttpConnection(*dispatcher_, processor_connection_));
      ASSERT_TRUE(processor_connection_->waitForNewStream(*dispatcher_, processor_stream_));
    }
    ASSERT_TRUE(processor_stream_->waitForGrpcMessage(*dispatcher_, request));
    ASSERT_TRUE(request.has_request_trailers());
    if (first_message) {
      processor_stream_->startGrpcStream();
    }
    ProcessingResponse response;
    auto* body = response.mutable_request_trailers();
    const bool sendReply = !cb || (*cb)(request.request_trailers(), *body);
    if (sendReply) {
      processor_stream_->sendGrpcMessage(response);
    }
  }

  void processResponseHeadersMessage(
      FakeUpstream& grpc_upstream, bool first_message,
      absl::optional<std::function<bool(const HttpHeaders&, HeadersResponse&)>> cb) {
    ProcessingRequest request;
    if (first_message) {
      ASSERT_TRUE(grpc_upstream.waitForHttpConnection(*dispatcher_, processor_connection_));
      ASSERT_TRUE(processor_connection_->waitForNewStream(*dispatcher_, processor_stream_));
    }
    ASSERT_TRUE(processor_stream_->waitForGrpcMessage(*dispatcher_, request));
    ASSERT_TRUE(request.has_response_headers());
    if (first_message) {
      processor_stream_->startGrpcStream();
    }
    ProcessingResponse response;
    auto* headers = response.mutable_response_headers();
    const bool sendReply = !cb || (*cb)(request.response_headers(), *headers);
    if (sendReply) {
      processor_stream_->sendGrpcMessage(response);
    }
  }

  void
  processRequestBodyMessage(FakeUpstream& grpc_upstream, bool first_message,
                            absl::optional<std::function<bool(const HttpBody&, BodyResponse&)>> cb,
                            bool check_downstream_flow_control = false) {
    ProcessingRequest request;
    if (first_message) {
      ASSERT_TRUE(grpc_upstream.waitForHttpConnection(*dispatcher_, processor_connection_));
      ASSERT_TRUE(processor_connection_->waitForNewStream(*dispatcher_, processor_stream_));
    }
    ASSERT_TRUE(processor_stream_->waitForGrpcMessage(*dispatcher_, request));
    ASSERT_TRUE(request.has_request_body());
    if (first_message) {
      processor_stream_->startGrpcStream();
    }

    if (check_downstream_flow_control) {
      // Check the flow control counter in downstream, which is triggered on the request
      // path to ext_proc server (i.e., from side stream).
      test_server_->waitForCounterGe(
          "http.config_test.downstream_flow_control_paused_reading_total", 1);
    }

    // Send back the response from ext_proc server.
    ProcessingResponse response;
    auto* body = response.mutable_request_body();
    const bool sendReply = !cb || (*cb)(request.request_body(), *body);
    if (sendReply) {
      processor_stream_->sendGrpcMessage(response);
    }
  }

  void processResponseBodyMessage(
      FakeUpstream& grpc_upstream, bool first_message,
      absl::optional<std::function<bool(const HttpBody&, BodyResponse&)>> cb) {
    ProcessingRequest request;
    if (first_message) {
      ASSERT_TRUE(grpc_upstream.waitForHttpConnection(*dispatcher_, processor_connection_));
      ASSERT_TRUE(processor_connection_->waitForNewStream(*dispatcher_, processor_stream_));
    }
    ASSERT_TRUE(processor_stream_->waitForGrpcMessage(*dispatcher_, request));
    ASSERT_TRUE(request.has_response_body());
    if (first_message) {
      processor_stream_->startGrpcStream();
    }
    ProcessingResponse response;
    auto* body = response.mutable_response_body();
    const bool sendReply = !cb || (*cb)(request.response_body(), *body);
    if (sendReply) {
      processor_stream_->sendGrpcMessage(response);
    }
  }

  void processResponseTrailersMessage(
      FakeUpstream& grpc_upstream, bool first_message,
      absl::optional<std::function<bool(const HttpTrailers&, TrailersResponse&)>> cb) {
    ProcessingRequest request;
    if (first_message) {
      ASSERT_TRUE(grpc_upstream.waitForHttpConnection(*dispatcher_, processor_connection_));
      ASSERT_TRUE(processor_connection_->waitForNewStream(*dispatcher_, processor_stream_));
    }
    ASSERT_TRUE(processor_stream_->waitForGrpcMessage(*dispatcher_, request));
    ASSERT_TRUE(request.has_response_trailers());
    if (first_message) {
      processor_stream_->startGrpcStream();
    }
    ProcessingResponse response;
    auto* body = response.mutable_response_trailers();
    const bool sendReply = !cb || (*cb)(request.response_trailers(), *body);
    if (sendReply) {
      processor_stream_->sendGrpcMessage(response);
    }
  }

  void processAndRespondImmediately(FakeUpstream& grpc_upstream, bool first_message,
                                    absl::optional<std::function<void(ImmediateResponse&)>> cb) {
    ProcessingRequest request;
    if (first_message) {
      ASSERT_TRUE(grpc_upstream.waitForHttpConnection(*dispatcher_, processor_connection_));
      ASSERT_TRUE(processor_connection_->waitForNewStream(*dispatcher_, processor_stream_));
    }
    ASSERT_TRUE(processor_stream_->waitForGrpcMessage(*dispatcher_, request));
    if (first_message) {
      processor_stream_->startGrpcStream();
    }
    ProcessingResponse response;
    auto* immediate = response.mutable_immediate_response();
    if (cb) {
      (*cb)(*immediate);
    }
    processor_stream_->sendGrpcMessage(response);
  }

  // ext_proc server sends back a response to tell Envoy to stop the
  // original timer and start a new timer.
  void serverSendNewTimeout(const uint64_t timeout_ms) {
    ProcessingResponse response;
    if (timeout_ms < 1000) {
      response.mutable_override_message_timeout()->set_nanos(timeout_ms * 1000000);
    } else {
      response.mutable_override_message_timeout()->set_seconds(timeout_ms / 1000);
    }
    processor_stream_->sendGrpcMessage(response);
  }

  // The new timeout message is ignored by Envoy due to different reasons, like
  // new_timeout setting is out-of-range, or max_message_timeout is not configured.
  void newTimeoutWrongConfigTest(const uint64_t timeout_ms) {
    // Set envoy filter timeout to be 200ms.
    proto_config_.mutable_message_timeout()->set_nanos(200000000);
    // Config max_message_timeout proto to enable the new timeout API.
    if (max_message_timeout_ms_) {
      if (max_message_timeout_ms_ < 1000) {
        proto_config_.mutable_max_message_timeout()->set_nanos(max_message_timeout_ms_ * 1000000);
      } else {
        proto_config_.mutable_max_message_timeout()->set_seconds(max_message_timeout_ms_ / 1000);
      }
    }
    initializeConfig();
    HttpIntegrationTest::initialize();
    auto response = sendDownstreamRequest(absl::nullopt);

    processRequestHeadersMessage(*grpc_upstreams_[0], true,
                                 [&](const HttpHeaders&, HeadersResponse&) {
                                   serverSendNewTimeout(timeout_ms);
                                   // ext_proc server stays idle for 300ms before sending back the
                                   // response.
                                   timeSystem().advanceTimeWaitImpl(300ms);
                                   return true;
                                 });
    // Verify the new timer is not started and the original timer timeouts,
    // and downstream receives 504.
    verifyDownstreamResponse(*response, 504);
  }

  void addMutationSetHeaders(const int count,
                             envoy::service::ext_proc::v3::HeaderMutation& mutation) {
    for (int i = 0; i < count; i++) {
      auto* headers = mutation.add_set_headers();
      auto str = absl::StrCat("x-test-header-internal-", std::to_string(i));
      headers->mutable_header()->set_key(str);
      headers->mutable_header()->set_value(str);
    }
  }

  // Verify content-length header set by external processor is removed and chunked encoding is
  // enabled.
  void testWithHeaderMutation(ConfigOptions config_option) {
    initializeConfig(config_option);
    HttpIntegrationTest::initialize();

    auto response = sendDownstreamRequestWithBody("Replace this!", absl::nullopt);
    processRequestHeadersMessage(
        *grpc_upstreams_[0], true, [](const HttpHeaders&, HeadersResponse& headers_resp) {
          auto* content_length =
              headers_resp.mutable_response()->mutable_header_mutation()->add_set_headers();
          content_length->mutable_header()->set_key("content-length");
          content_length->mutable_header()->set_value("13");
          return true;
        });

    processRequestBodyMessage(
        *grpc_upstreams_[0], false, [](const HttpBody& body, BodyResponse& body_resp) {
          EXPECT_TRUE(body.end_of_stream());
          auto* body_mut = body_resp.mutable_response()->mutable_body_mutation();
          body_mut->set_body("Hello, World!");
          return true;
        });
    handleUpstreamRequest();
    // Verify that the content length header is removed and chunked encoding is enabled by http1
    // codec.
    verifyChunkedEncoding(upstream_request_->headers());

    EXPECT_EQ(upstream_request_->body().toString(), "Hello, World!");
    verifyDownstreamResponse(*response, 200);
  }

  // Verify existing content-length header (i.e., no external processor mutation) is removed and
  // chunked encoding is enabled.
  void testWithoutHeaderMutation(ConfigOptions config_option) {
    initializeConfig(config_option);
    HttpIntegrationTest::initialize();

    auto response =
        sendDownstreamRequestWithBody("test!", absl::nullopt, /*add_content_length=*/true);
    processRequestHeadersMessage(*grpc_upstreams_[0], true, absl::nullopt);
    processRequestBodyMessage(
        *grpc_upstreams_[0], false, [](const HttpBody& body, BodyResponse& body_resp) {
          EXPECT_TRUE(body.end_of_stream());
          auto* body_mut = body_resp.mutable_response()->mutable_body_mutation();
          body_mut->set_body("Hello, World!");
          return true;
        });

    handleUpstreamRequest();
    verifyChunkedEncoding(upstream_request_->headers());

    EXPECT_EQ(upstream_request_->body().toString(), "Hello, World!");
    verifyDownstreamResponse(*response, 200);
  }

  void addMutationRemoveHeaders(const int count,
                                envoy::service::ext_proc::v3::HeaderMutation& mutation) {
    for (int i = 0; i < count; i++) {
      mutation.add_remove_headers(absl::StrCat("x-test-header-internal-", std::to_string(i)));
    }
  }

  void testGetAndFailStream() {
    HttpIntegrationTest::initialize();
    auto response = sendDownstreamRequest(absl::nullopt);

    ProcessingRequest request_headers_msg;
    waitForFirstMessage(*grpc_upstreams_[0], request_headers_msg);
    // Fail the stream immediately
    processor_stream_->encodeHeaders(Http::TestResponseHeaderMapImpl{{":status", "500"}}, true);
    verifyDownstreamResponse(*response, 500);
  }

  void testGetAndCloseStream() {
    HttpIntegrationTest::initialize();
    auto response = sendDownstreamRequest(absl::nullopt);

    ProcessingRequest request_headers_msg;
    waitForFirstMessage(*grpc_upstreams_[0], request_headers_msg);
    // Just close the stream without doing anything
    processor_stream_->startGrpcStream();
    processor_stream_->finishGrpcStream(Grpc::Status::Ok);

    handleUpstreamRequest();
    verifyDownstreamResponse(*response, 200);
  }

  envoy::extensions::filters::http::ext_proc::v3::ExternalProcessor proto_config_{};
  uint32_t max_message_timeout_ms_{0};
  std::vector<FakeUpstream*> grpc_upstreams_;
  FakeHttpConnectionPtr processor_connection_;
  FakeStreamPtr processor_stream_;
  TestScopedRuntime scoped_runtime_;
  std::string header_raw_value_{"false"};
  std::string filter_mutation_rule_{"false"};
  // Number of grpc upstreams in the test.
  int grpc_upstream_count_ = 2;
};

INSTANTIATE_TEST_SUITE_P(
    IpVersionsClientTypeDeferredProcessing, ExtProcIntegrationTest,
    GRPC_CLIENT_INTEGRATION_DEFERRED_PROCESSING_PARAMS,
    Grpc::GrpcClientIntegrationParamTestWithDeferredProcessing::protocolTestParamsToString);

// Test the filter using the default configuration by connecting to
// an ext_proc server that responds to the request_headers message
// by immediately closing the stream.
TEST_P(ExtProcIntegrationTest, GetAndCloseStream) {
  initializeConfig();
  testGetAndCloseStream();
}

TEST_P(ExtProcIntegrationTest, GetAndCloseStreamWithTracing) {
  initializeConfig();
  config_helper_.addConfigModifier([&](HttpConnectionManager& cm) {
    test::integration::filters::ExpectSpan ext_proc_span;
    ext_proc_span.set_operation_name(
        "async envoy.service.ext_proc.v3.ExternalProcessor.Process egress");
    ext_proc_span.set_context_injected(true);
    ext_proc_span.set_sampled(true);
    ext_proc_span.mutable_tags()->insert({"grpc.status_code", "0"});
    ext_proc_span.mutable_tags()->insert({"upstream_cluster", "ext_proc_server_0"});
    if (IsEnvoyGrpc()) {
      ext_proc_span.mutable_tags()->insert({"upstream_address", "ext_proc_server_0"});
    } else {
      ext_proc_span.mutable_tags()->insert(
          {"upstream_address", grpc_upstreams_[0]->localAddress()->asString()});
    }
    test::integration::filters::TracerTestConfig test_config;
    test_config.mutable_expect_spans()->Add()->CopyFrom(ext_proc_span);

    auto* tracing = cm.mutable_tracing();
    tracing->mutable_provider()->set_name("tracer-test-filter");
    tracing->mutable_provider()->mutable_typed_config()->PackFrom(test_config);
  });

  HttpIntegrationTest::initialize();
  auto response = sendDownstreamRequest(absl::nullopt);

  ProcessingRequest request_headers_msg;
  waitForFirstMessage(*grpc_upstreams_[0], request_headers_msg);

  processor_stream_->startGrpcStream();
  EXPECT_FALSE(processor_stream_->headers().get(LowerCaseString("traceparent")).empty())
      << "expected traceparent header";

  processor_stream_->finishGrpcStream(Grpc::Status::Ok);
  handleUpstreamRequest();
  verifyDownstreamResponse(*response, 200);
}

TEST_P(ExtProcIntegrationTest, GetAndCloseStreamWithLogging) {
  ConfigOptions config_option = {};
  config_option.add_logging_filter = true;
  initializeConfig(config_option);
  testGetAndCloseStream();
}

// Test the filter using the default configuration by connecting to
// an ext_proc server that responds to the request_headers message
// by returning a failure before the first stream response can be sent.
TEST_P(ExtProcIntegrationTest, GetAndFailStream) {
  initializeConfig();
  testGetAndFailStream();
}

TEST_P(ExtProcIntegrationTest, GetAndFailStreamWithTracing) {
  initializeConfig();
  config_helper_.addConfigModifier([&](HttpConnectionManager& cm) {
    test::integration::filters::ExpectSpan ext_proc_span;
    ext_proc_span.set_operation_name(
        "async envoy.service.ext_proc.v3.ExternalProcessor.Process egress");
    ext_proc_span.set_context_injected(true);
    ext_proc_span.set_sampled(true);
    ext_proc_span.mutable_tags()->insert({"grpc.status_code", "2"});
    ext_proc_span.mutable_tags()->insert({"error", "true"});
    ext_proc_span.mutable_tags()->insert({"upstream_cluster", "ext_proc_server_0"});
    if (IsEnvoyGrpc()) {
      ext_proc_span.mutable_tags()->insert({"upstream_address", "ext_proc_server_0"});
    } else {
      ext_proc_span.mutable_tags()->insert(
          {"upstream_address", grpc_upstreams_[0]->localAddress()->asString()});
    }

    test::integration::filters::TracerTestConfig test_config;
    test_config.mutable_expect_spans()->Add()->CopyFrom(ext_proc_span);

    auto* tracing = cm.mutable_tracing();
    tracing->mutable_provider()->set_name("tracer-test-filter");
    tracing->mutable_provider()->mutable_typed_config()->PackFrom(test_config);
  });

  HttpIntegrationTest::initialize();
  auto response = sendDownstreamRequest(absl::nullopt);

  ProcessingRequest request_headers_msg;
  waitForFirstMessage(*grpc_upstreams_[0], request_headers_msg);
  EXPECT_FALSE(processor_stream_->headers().get(LowerCaseString("traceparent")).empty())
      << "expected traceparent header";

  // Fail the stream immediately
  processor_stream_->encodeHeaders(Http::TestResponseHeaderMapImpl{{":status", "500"}}, true);
  verifyDownstreamResponse(*response, 500);
}

TEST_P(ExtProcIntegrationTest, GetAndFailStreamWithLogging) {
  ConfigOptions config_option = {};
  config_option.add_logging_filter = true;
  initializeConfig(config_option);
  testGetAndFailStream();
}

// Test the filter connecting to an invalid ext_proc server that will result in open stream failure.
TEST_P(ExtProcIntegrationTest, GetAndFailStreamWithInvalidServer) {
  ConfigOptions config_option = {};
  config_option.valid_grpc_server = false;
  initializeConfig(config_option);
  HttpIntegrationTest::initialize();
  auto response = sendDownstreamRequest(absl::nullopt);
  ProcessingRequest request_headers_msg;
  // Failure is expected when it is connecting to invalid gRPC server. Therefore, default timeout
  // is not used here.
  EXPECT_FALSE(grpc_upstreams_[0]->waitForHttpConnection(*dispatcher_, processor_connection_,
                                                         std::chrono::milliseconds(25000)));
}

TEST_P(ExtProcIntegrationTest, GetAndFailStreamWithInvalidServerOnResponse) {
  proto_config_.mutable_processing_mode()->set_request_header_mode(ProcessingMode::SKIP);
  proto_config_.mutable_processing_mode()->set_response_body_mode(ProcessingMode::STREAMED);

  ConfigOptions config_option = {};
  config_option.valid_grpc_server = false;
  config_option.http1_codec = true;
  initializeConfig(config_option);
  HttpIntegrationTest::initialize();

  auto response = sendDownstreamRequestWithBody("Replace this!", absl::nullopt);

  handleUpstreamRequest();
  EXPECT_FALSE(grpc_upstreams_[0]->waitForHttpConnection(*dispatcher_, processor_connection_,
                                                         std::chrono::milliseconds(25000)));
}

// Test the filter using the default configuration by connecting to
// an ext_proc server that responds to the request_headers message
// successfully, but then sends a gRPC error.
TEST_P(ExtProcIntegrationTest, GetAndFailStreamOutOfLine) {
  initializeConfig();
  HttpIntegrationTest::initialize();
  auto response = sendDownstreamRequest(absl::nullopt);

  ProcessingRequest request_headers_msg;
  waitForFirstMessage(*grpc_upstreams_[0], request_headers_msg);
  processor_stream_->startGrpcStream();
  ProcessingResponse resp1;
  resp1.mutable_request_headers();
  processor_stream_->sendGrpcMessage(resp1);

  // Fail the stream in between messages
  processor_stream_->finishGrpcStream(Grpc::Status::Internal);

  verifyDownstreamResponse(*response, 500);
}

// Test the filter using the default configuration by connecting to
// an ext_proc server that responds to the request_headers message
// successfully, but then sends a gRPC error.
TEST_P(ExtProcIntegrationTest, GetAndFailStreamOutOfLineLater) {
  initializeConfig();
  HttpIntegrationTest::initialize();
  auto response = sendDownstreamRequest(absl::nullopt);

  ProcessingRequest request_headers_msg;
  waitForFirstMessage(*grpc_upstreams_[0], request_headers_msg);
  processor_stream_->startGrpcStream();
  ProcessingResponse resp1;
  resp1.mutable_request_headers();
  processor_stream_->sendGrpcMessage(resp1);

  // Fail the stream in between messages
  processor_stream_->finishGrpcStream(Grpc::Status::Internal);

  verifyDownstreamResponse(*response, 500);
}

// Test the filter using the default configuration by connecting to
// an ext_proc server that responds to the request_headers message
// successfully but closes the stream after response_headers.
TEST_P(ExtProcIntegrationTest, GetAndCloseStreamOnResponse) {
  initializeConfig();
  HttpIntegrationTest::initialize();
  auto response = sendDownstreamRequest(absl::nullopt);

  ProcessingRequest request_headers_msg;
  waitForFirstMessage(*grpc_upstreams_[0], request_headers_msg);
  processor_stream_->startGrpcStream();
  ProcessingResponse resp1;
  resp1.mutable_request_headers();
  processor_stream_->sendGrpcMessage(resp1);

  handleUpstreamRequest();

  ProcessingRequest response_headers_msg;
  ASSERT_TRUE(processor_stream_->waitForGrpcMessage(*dispatcher_, response_headers_msg));
  processor_stream_->finishGrpcStream(Grpc::Status::Ok);

  verifyDownstreamResponse(*response, 200);
}

// Test the filter using the default configuration by connecting to
// an ext_proc server that responds to the request_headers message
// successfully but then fails on the response_headers message.
TEST_P(ExtProcIntegrationTest, GetAndFailStreamOnResponse) {
  initializeConfig();
  HttpIntegrationTest::initialize();
  auto response = sendDownstreamRequest(absl::nullopt);

  ProcessingRequest request_headers_msg;
  waitForFirstMessage(*grpc_upstreams_[0], request_headers_msg);
  processor_stream_->startGrpcStream();
  ProcessingResponse resp1;
  resp1.mutable_request_headers();
  processor_stream_->sendGrpcMessage(resp1);

  handleUpstreamRequest();

  ProcessingRequest response_headers_msg;
  ASSERT_TRUE(processor_stream_->waitForGrpcMessage(*dispatcher_, response_headers_msg));
  processor_stream_->finishGrpcStream(Grpc::Status::Internal);

  verifyDownstreamResponse(*response, 500);
}

// Test the filter using the default configuration by connecting to
// an ext_proc server that responds to the request_headers message
// by requesting to modify the request headers.
TEST_P(ExtProcIntegrationTest, GetAndSetHeaders) {
  initializeConfig();
  HttpIntegrationTest::initialize();
  auto response = sendDownstreamRequest(
      [](Http::HeaderMap& headers) { headers.addCopy(LowerCaseString("x-remove-this"), "yes"); });

  processRequestHeadersMessage(
      *grpc_upstreams_[0], true, [](const HttpHeaders& headers, HeadersResponse& headers_resp) {
        Http::TestRequestHeaderMapImpl expected_request_headers{
            {":scheme", "http"}, {":method", "GET"},       {"host", "host"},
            {":path", "/"},      {"x-remove-this", "yes"}, {"x-forwarded-proto", "http"}};
        EXPECT_THAT(headers.headers(), HeaderProtosEqual(expected_request_headers));

        auto response_header_mutation = headers_resp.mutable_response()->mutable_header_mutation();
        auto* mut1 = response_header_mutation->add_set_headers();
        mut1->mutable_header()->set_key("x-new-header");
        mut1->mutable_header()->set_value("new");
        response_header_mutation->add_remove_headers("x-remove-this");
        return true;
      });

  ASSERT_TRUE(fake_upstreams_[0]->waitForHttpConnection(*dispatcher_, fake_upstream_connection_));
  ASSERT_TRUE(fake_upstream_connection_->waitForNewStream(*dispatcher_, upstream_request_));
  ASSERT_TRUE(upstream_request_->waitForEndStream(*dispatcher_));

  EXPECT_THAT(upstream_request_->headers(), HasNoHeader("x-remove-this"));
  EXPECT_THAT(upstream_request_->headers(), SingleHeaderValueIs("x-new-header", "new"));

  upstream_request_->encodeHeaders(Http::TestResponseHeaderMapImpl{{":status", "200"}}, false);
  upstream_request_->encodeData(100, true);

  processResponseHeadersMessage(
      *grpc_upstreams_[0], false, [](const HttpHeaders& headers, HeadersResponse&) {
        Http::TestRequestHeaderMapImpl expected_response_headers{{":status", "200"}};
        EXPECT_THAT(headers.headers(), HeaderProtosEqual(expected_response_headers));
        return true;
      });

  verifyDownstreamResponse(*response, 200);
}

TEST_P(ExtProcIntegrationTest, ResponseFromExtProcServerTooLarge) {
  if (std::get<1>(std::get<0>(GetParam())) != Envoy::Grpc::ClientType::EnvoyGrpc) {
    GTEST_SKIP() << "max_receive_message_length is only supported on Envoy gRPC";
  }
  config_helper_.setBufferLimits(1024, 1024);
  proto_config_.mutable_processing_mode()->set_request_header_mode(ProcessingMode::SKIP);
  proto_config_.mutable_processing_mode()->set_request_body_mode(ProcessingMode::STREAMED);
  proto_config_.mutable_processing_mode()->set_response_header_mode(ProcessingMode::SKIP);
  proto_config_.mutable_grpc_service()
      ->mutable_envoy_grpc()
      ->mutable_max_receive_message_length()
      ->set_value(1024);
  initializeConfig();
  HttpIntegrationTest::initialize();

  std::string body_str = std::string(64 * 1024, 'a');
  auto response = sendDownstreamRequestWithBody("Replace this!", absl::nullopt);
  processRequestBodyMessage(
      *grpc_upstreams_[0], true, [&body_str](const HttpBody& body, BodyResponse& body_resp) {
        EXPECT_TRUE(body.end_of_stream());
        // Send the over-limit response from ext_proc server.
        auto* body_mut = body_resp.mutable_response()->mutable_body_mutation();
        body_mut->set_body(body_str);
        return true;
      });

  verifyDownstreamResponse(*response, 500);
}

TEST_P(ExtProcIntegrationTest, SetHostHeaderRoutingSucceeded) {
  proto_config_.mutable_mutation_rules()->mutable_allow_all_routing()->set_value(true);
  initializeConfig();
  std::string vhost_domain = "new_host";
  config_helper_.addConfigModifier([&vhost_domain](HttpConnectionManager& cm) {
    // Set up vhost domain.
    auto* vhost = cm.mutable_route_config()->mutable_virtual_hosts()->Mutable(0);
    vhost->set_name("vhost");
    vhost->clear_domains();
    vhost->add_domains(vhost_domain);
  });

  HttpIntegrationTest::initialize();

  auto response = sendDownstreamRequest(absl::nullopt);
  processRequestHeadersMessage(
      *grpc_upstreams_[0], true,
      [&vhost_domain](const HttpHeaders& headers, HeadersResponse& headers_resp) {
        Http::TestRequestHeaderMapImpl expected_request_headers{{":scheme", "http"},
                                                                {":method", "GET"},
                                                                {"host", "host"},
                                                                {":path", "/"},
                                                                {"x-forwarded-proto", "http"}};
        EXPECT_THAT(headers.headers(), HeaderProtosEqual(expected_request_headers));

        auto response_header_mutation = headers_resp.mutable_response()->mutable_header_mutation();

        // Set host header to match the domain of virtual host in routing configuration.
        auto* mut = response_header_mutation->add_set_headers();
        mut->mutable_header()->set_key(":authority");
        mut->mutable_header()->set_value(vhost_domain);

        // Clear the route cache to trigger the route re-pick.
        headers_resp.mutable_response()->set_clear_route_cache(true);
        return true;
      });

  ASSERT_TRUE(fake_upstreams_[0]->waitForHttpConnection(*dispatcher_, fake_upstream_connection_));
  ASSERT_TRUE(fake_upstream_connection_->waitForNewStream(*dispatcher_, upstream_request_));
  ASSERT_TRUE(upstream_request_->waitForEndStream(*dispatcher_));

  // Host header is updated when `allow_all_routing` mutation rule is true.
  EXPECT_THAT(upstream_request_->headers(), SingleHeaderValueIs(":authority", "new_host"));

  upstream_request_->encodeHeaders(Http::TestResponseHeaderMapImpl{{":status", "200"}}, false);
  upstream_request_->encodeData(100, true);

  processResponseHeadersMessage(
      *grpc_upstreams_[0], false, [](const HttpHeaders& headers, HeadersResponse&) {
        Http::TestRequestHeaderMapImpl expected_response_headers{{":status", "200"}};
        EXPECT_THAT(headers.headers(), HeaderProtosEqual(expected_response_headers));
        return true;
      });

  verifyDownstreamResponse(*response, 200);
}

TEST_P(ExtProcIntegrationTest, SetHostHeaderRoutingFailed) {
  proto_config_.mutable_mutation_rules()->mutable_allow_all_routing()->set_value(true);
  // Skip the header processing on response path.
  proto_config_.mutable_processing_mode()->set_response_header_mode(ProcessingMode::SKIP);

  initializeConfig();
  // Set up the route config.
  std::string vhost_domain = "new_host";
  config_helper_.addConfigModifier([&vhost_domain](HttpConnectionManager& cm) {
    // Set up vhost domain.
    auto* vhost = cm.mutable_route_config()->mutable_virtual_hosts()->Mutable(0);
    vhost->set_name("vhost");
    vhost->clear_domains();
    vhost->add_domains(vhost_domain);
  });

  HttpIntegrationTest::initialize();

  auto response = sendDownstreamRequest(absl::nullopt);
  processRequestHeadersMessage(
      *grpc_upstreams_[0], true, [](const HttpHeaders& headers, HeadersResponse& headers_resp) {
        Http::TestRequestHeaderMapImpl expected_request_headers{{":scheme", "http"},
                                                                {":method", "GET"},
                                                                {"host", "host"},
                                                                {":path", "/"},
                                                                {"x-forwarded-proto", "http"}};
        EXPECT_THAT(headers.headers(), HeaderProtosEqual(expected_request_headers));

        auto response_header_mutation = headers_resp.mutable_response()->mutable_header_mutation();

        // Set host header to the wrong value that doesn't match the domain of virtual host in route
        // configuration.
        auto* mut1 = response_header_mutation->add_set_headers();
        mut1->mutable_header()->set_key(":authority");
        mut1->mutable_header()->set_value("wrong_host");

        // Clear the route cache to trigger the route re-pick.
        headers_resp.mutable_response()->set_clear_route_cache(true);
        return true;
      });

<<<<<<< HEAD
  // The routing to upstream is expected to fail and 504 is returned to downstream client, since no
  // route is found for mismatched vhost.
  verifyDownstreamResponse(*response, 504);
=======
  // The routing to upstream is expected to fail and 404 is returned to downstream client, since no
  // route is found for mismatched vhost.
  verifyDownstreamResponse(*response, 404);
>>>>>>> a7f4da31
}

TEST_P(ExtProcIntegrationTest, GetAndSetPathHeader) {
  initializeConfig();
  HttpIntegrationTest::initialize();

  auto response = sendDownstreamRequest(absl::nullopt);

  processRequestHeadersMessage(
      *grpc_upstreams_[0], true, [](const HttpHeaders& headers, HeadersResponse& headers_resp) {
        Http::TestRequestHeaderMapImpl expected_request_headers{{":scheme", "http"},
                                                                {":method", "GET"},
                                                                {"host", "host"},
                                                                {":path", "/"},
                                                                {"x-forwarded-proto", "http"}};
        EXPECT_THAT(headers.headers(), HeaderProtosEqual(expected_request_headers));

        auto response_header_mutation = headers_resp.mutable_response()->mutable_header_mutation();
        auto* mut1 = response_header_mutation->add_set_headers();
        mut1->mutable_header()->set_key(":path");
        mut1->mutable_header()->set_value("/mutated_path/bluh");

        auto* mut2 = response_header_mutation->add_set_headers();
        mut2->mutable_header()->set_key(":scheme");
        mut2->mutable_header()->set_value("https");

        auto* mut3 = response_header_mutation->add_set_headers();
        mut3->mutable_header()->set_key(":authority");
        mut3->mutable_header()->set_value("new_host");

        auto* mut4 = response_header_mutation->add_set_headers();
        mut4->mutable_header()->set_key(":method");
        mut4->mutable_header()->set_value("POST");
        return true;
      });

  ASSERT_TRUE(fake_upstreams_[0]->waitForHttpConnection(*dispatcher_, fake_upstream_connection_));
  ASSERT_TRUE(fake_upstream_connection_->waitForNewStream(*dispatcher_, upstream_request_));
  ASSERT_TRUE(upstream_request_->waitForEndStream(*dispatcher_));

  // Path header is updated.
  EXPECT_THAT(upstream_request_->headers(), SingleHeaderValueIs(":path", "/mutated_path/bluh"));
  // Routing headers are not updated by ext_proc when `allow_all_routing` mutation rule is false
  // (default value).
  EXPECT_THAT(upstream_request_->headers(), SingleHeaderValueIs(":scheme", "http"));
  EXPECT_THAT(upstream_request_->headers(), SingleHeaderValueIs(":authority", "host"));
  EXPECT_THAT(upstream_request_->headers(), SingleHeaderValueIs(":method", "GET"));

  upstream_request_->encodeHeaders(Http::TestResponseHeaderMapImpl{{":status", "200"}}, false);
  upstream_request_->encodeData(100, true);

  processResponseHeadersMessage(
      *grpc_upstreams_[0], false, [](const HttpHeaders& headers, HeadersResponse&) {
        Http::TestRequestHeaderMapImpl expected_response_headers{{":status", "200"}};
        EXPECT_THAT(headers.headers(), HeaderProtosEqual(expected_response_headers));
        return true;
      });

  verifyDownstreamResponse(*response, 200);
}

TEST_P(ExtProcIntegrationTest, GetAndSetHeadersWithLogging) {
  ConfigOptions config_option = {};
  config_option.add_logging_filter = true;
  initializeConfig(config_option);
  HttpIntegrationTest::initialize();
  auto response = sendDownstreamRequest(
      [](Http::HeaderMap& headers) { headers.addCopy(LowerCaseString("x-remove-this"), "yes"); });

  processRequestHeadersMessage(
      *grpc_upstreams_[0], true, [](const HttpHeaders&, HeadersResponse& headers_resp) {
        auto response_header_mutation = headers_resp.mutable_response()->mutable_header_mutation();
        auto* mut1 = response_header_mutation->add_set_headers();
        mut1->mutable_header()->set_key("x-new-header");
        mut1->mutable_header()->set_value("new");
        return true;
      });

  ASSERT_TRUE(fake_upstreams_[0]->waitForHttpConnection(*dispatcher_, fake_upstream_connection_));
  ASSERT_TRUE(fake_upstream_connection_->waitForNewStream(*dispatcher_, upstream_request_));
  ASSERT_TRUE(upstream_request_->waitForEndStream(*dispatcher_));

  EXPECT_THAT(upstream_request_->headers(), SingleHeaderValueIs("x-new-header", "new"));

  upstream_request_->encodeHeaders(Http::TestResponseHeaderMapImpl{{":status", "200"}}, false);
  upstream_request_->encodeData(100, true);

  processResponseHeadersMessage(
      *grpc_upstreams_[0], false, [](const HttpHeaders& headers, HeadersResponse&) {
        Http::TestRequestHeaderMapImpl expected_response_headers{{":status", "200"}};
        EXPECT_THAT(headers.headers(), HeaderProtosEqual(expected_response_headers));
        return true;
      });

  verifyDownstreamResponse(*response, 200);
}

TEST_P(ExtProcIntegrationTest, GetAndSetHeadersNonUtf8WithValueInString) {
  initializeConfig();
  HttpIntegrationTest::initialize();
  auto response = sendDownstreamRequest([](Http::HeaderMap& headers) {
    std::string invalid_unicode("valid_prefix");
    invalid_unicode.append(1, char(0xc3));
    invalid_unicode.append(1, char(0x28));
    invalid_unicode.append("valid_suffix");

    headers.addCopy(LowerCaseString("x-bad-utf8"), invalid_unicode);
  });

  processRequestHeadersMessage(
      *grpc_upstreams_[0], true, [](const HttpHeaders& headers, HeadersResponse& headers_resp) {
        Http::TestRequestHeaderMapImpl expected_request_headers{
            {":scheme", "http"},
            {":method", "GET"},
            {"host", "host"},
            {":path", "/"},
            {"x-bad-utf8", "valid_prefix!(valid_suffix"},
            {"x-forwarded-proto", "http"}};
        for (const auto& header : headers.headers().headers()) {
          EXPECT_TRUE(!header.value().empty());
          EXPECT_TRUE(header.raw_value().empty());
        }
        EXPECT_THAT(headers.headers(), HeaderProtosEqual(expected_request_headers));

        auto response_header_mutation = headers_resp.mutable_response()->mutable_header_mutation();
        response_header_mutation->add_remove_headers("x-bad-utf8");
        return true;
      });

  ASSERT_TRUE(fake_upstreams_[0]->waitForHttpConnection(*dispatcher_, fake_upstream_connection_));
  ASSERT_TRUE(fake_upstream_connection_->waitForNewStream(*dispatcher_, upstream_request_));
  ASSERT_TRUE(upstream_request_->waitForEndStream(*dispatcher_));

  EXPECT_THAT(upstream_request_->headers(), HasNoHeader("x-bad-utf8"));

  upstream_request_->encodeHeaders(Http::TestResponseHeaderMapImpl{{":status", "200"}}, false);
  upstream_request_->encodeData(100, true);

  processResponseHeadersMessage(
      *grpc_upstreams_[0], false, [](const HttpHeaders& headers, HeadersResponse&) {
        Http::TestRequestHeaderMapImpl expected_response_headers{{":status", "200"}};
        EXPECT_THAT(headers.headers(), HeaderProtosEqual(expected_response_headers));
        return true;
      });

  verifyDownstreamResponse(*response, 200);
}

TEST_P(ExtProcIntegrationTest, GetAndSetHeadersNonUtf8WithValueInBytes) {
  proto_config_.mutable_processing_mode()->set_response_header_mode(ProcessingMode::SKIP);
  // Set up runtime flag to have header value encoded in raw_value.
  header_raw_value_ = "true";
  initializeConfig();
  HttpIntegrationTest::initialize();
  auto response = sendDownstreamRequest([](Http::HeaderMap& headers) {
    std::string invalid_unicode("valid_prefix");
    invalid_unicode.append(1, char(0xc3));
    invalid_unicode.append(1, char(0x28));
    invalid_unicode.append("valid_suffix");

    headers.addCopy(LowerCaseString("x-bad-utf8"), invalid_unicode);
  });

  // Verify the encoded non-utf8 character is received by the server as it is. Then send back a
  // response with non-utf8 character in the header value, and verify it is received by Envoy as it
  // is.
  processRequestHeadersMessage(
      *grpc_upstreams_[0], true, [](const HttpHeaders& headers, HeadersResponse& headers_resp) {
        Http::TestRequestHeaderMapImpl expected_request_headers{
            {":scheme", "http"},
            {":method", "GET"},
            {"host", "host"},
            {":path", "/"},
            {"x-bad-utf8", "valid_prefix\303(valid_suffix"},
            {"x-forwarded-proto", "http"}};
        for (const auto& header : headers.headers().headers()) {
          EXPECT_TRUE(header.value().empty());
          EXPECT_TRUE(!header.raw_value().empty());
        }
        EXPECT_THAT(headers.headers(), HeaderProtosEqual(expected_request_headers));

        auto response_header_mutation = headers_resp.mutable_response()->mutable_header_mutation();
        response_header_mutation->add_remove_headers("x-bad-utf8");
        auto* mut1 = response_header_mutation->add_set_headers();
        mut1->mutable_header()->set_key("x-new-utf8");
        // Construct a non-utf8 header value and send back to Envoy.
        std::string invalid_unicode("valid_prefix");
        invalid_unicode.append(1, char(0xc3));
        invalid_unicode.append(1, char(0x28));
        invalid_unicode.append("valid_suffix");
        mut1->mutable_header()->set_raw_value(invalid_unicode);
        return true;
      });

  ASSERT_TRUE(fake_upstreams_[0]->waitForHttpConnection(*dispatcher_, fake_upstream_connection_));
  ASSERT_TRUE(fake_upstream_connection_->waitForNewStream(*dispatcher_, upstream_request_));
  ASSERT_TRUE(upstream_request_->waitForEndStream(*dispatcher_));
  EXPECT_THAT(upstream_request_->headers(), HasNoHeader("x-bad-utf8"));
  EXPECT_THAT(upstream_request_->headers(),
              SingleHeaderValueIs("x-new-utf8", "valid_prefix\303(valid_suffix"));
  upstream_request_->encodeHeaders(Http::TestResponseHeaderMapImpl{{":status", "200"}}, true);
  verifyDownstreamResponse(*response, 200);
}

TEST_P(ExtProcIntegrationTest, BothValueAndValueBytesAreSetInHeaderValueWrong) {
  proto_config_.mutable_processing_mode()->set_response_header_mode(ProcessingMode::SKIP);
  // Set up runtime flag to have header value encoded in raw_value.
  header_raw_value_ = "true";
  initializeConfig();
  HttpIntegrationTest::initialize();
  auto response = sendDownstreamRequest(absl::nullopt);

  processRequestHeadersMessage(
      *grpc_upstreams_[0], true, [](const HttpHeaders&, HeadersResponse& headers_resp) {
        auto response_header_mutation = headers_resp.mutable_response()->mutable_header_mutation();
        auto* mut1 = response_header_mutation->add_set_headers();
        mut1->mutable_header()->set_key("x-new-header");
        mut1->mutable_header()->set_value("foo");
        mut1->mutable_header()->set_raw_value("bar");
        return true;
      });
  verifyDownstreamResponse(*response, 500);
}

// Test the filter with body buffering turned on, but sending a GET
// and a response that both have no body.
TEST_P(ExtProcIntegrationTest, GetBufferedButNoBodies) {
  proto_config_.mutable_processing_mode()->set_request_body_mode(ProcessingMode::BUFFERED);
  proto_config_.mutable_processing_mode()->set_response_body_mode(ProcessingMode::BUFFERED);
  initializeConfig();
  HttpIntegrationTest::initialize();
  auto response = sendDownstreamRequest(absl::nullopt);

  processRequestHeadersMessage(*grpc_upstreams_[0], true,
                               [](const HttpHeaders& headers, HeadersResponse&) {
                                 EXPECT_TRUE(headers.end_of_stream());
                                 return true;
                               });

  ASSERT_TRUE(fake_upstreams_[0]->waitForHttpConnection(*dispatcher_, fake_upstream_connection_));
  ASSERT_TRUE(fake_upstream_connection_->waitForNewStream(*dispatcher_, upstream_request_));
  ASSERT_TRUE(upstream_request_->waitForEndStream(*dispatcher_));

  upstream_request_->encodeHeaders(
      Http::TestResponseHeaderMapImpl{
          {":status", "200"},
          {"content-length", "0"},
      },
      true);

  processResponseHeadersMessage(*grpc_upstreams_[0], false,
                                [](const HttpHeaders& headers, HeadersResponse&) {
                                  EXPECT_TRUE(headers.end_of_stream());
                                  return true;
                                });

  verifyDownstreamResponse(*response, 200);
}

TEST_P(ExtProcIntegrationTest, RemoveRequestContentLengthInStreamedMode) {
  proto_config_.mutable_processing_mode()->set_request_body_mode(ProcessingMode::STREAMED);
  proto_config_.mutable_processing_mode()->set_response_header_mode(ProcessingMode::SKIP);

  ConfigOptions config_option = {};
  config_option.http1_codec = true;
  testWithoutHeaderMutation(config_option);
}

// Test the request content length is removed in BUFFERED BodySendMode + SKIP HeaderSendMode..
TEST_P(ExtProcIntegrationTest, RemoveRequestContentLengthInBufferedMode) {
  proto_config_.mutable_processing_mode()->set_request_header_mode(ProcessingMode::SKIP);
  proto_config_.mutable_processing_mode()->set_request_body_mode(ProcessingMode::BUFFERED);
  proto_config_.mutable_processing_mode()->set_response_header_mode(ProcessingMode::SKIP);

  initializeConfig();
  HttpIntegrationTest::initialize();

  auto response =
      sendDownstreamRequestWithBody("test!", absl::nullopt, /*add_content_length=*/true);
  processRequestBodyMessage(
      *grpc_upstreams_[0], true, [](const HttpBody& body, BodyResponse& body_resp) {
        EXPECT_TRUE(body.end_of_stream());
        auto* body_mut = body_resp.mutable_response()->mutable_body_mutation();
        body_mut->set_body("Hello, World!");
        return true;
      });

  handleUpstreamRequest();
  EXPECT_EQ(upstream_request_->headers().ContentLength(), nullptr);
  EXPECT_EQ(upstream_request_->body().toString(), "Hello, World!");
  verifyDownstreamResponse(*response, 200);
}

TEST_P(ExtProcIntegrationTest, RemoveRequestContentLengthInBufferedPartialMode) {
  proto_config_.mutable_processing_mode()->set_request_body_mode(ProcessingMode::BUFFERED_PARTIAL);
  proto_config_.mutable_processing_mode()->set_response_header_mode(ProcessingMode::SKIP);

  ConfigOptions config_option = {};
  config_option.http1_codec = true;
  testWithoutHeaderMutation(config_option);
}

TEST_P(ExtProcIntegrationTest, RemoveRequestContentLengthAfterStreamedProcessing) {
  proto_config_.mutable_processing_mode()->set_request_body_mode(ProcessingMode::STREAMED);
  proto_config_.mutable_processing_mode()->set_response_header_mode(ProcessingMode::SKIP);
  ConfigOptions config_option = {};
  config_option.http1_codec = true;
  testWithHeaderMutation(config_option);
}

TEST_P(ExtProcIntegrationTest, RemoveRequestContentLengthAfterBufferedPartialProcessing) {
  proto_config_.mutable_processing_mode()->set_request_body_mode(ProcessingMode::BUFFERED_PARTIAL);
  proto_config_.mutable_processing_mode()->set_response_header_mode(ProcessingMode::SKIP);
  ConfigOptions config_option = {};
  config_option.http1_codec = true;
  testWithHeaderMutation(config_option);
}

TEST_P(ExtProcIntegrationTest, RemoveResponseContentLength) {
  proto_config_.mutable_processing_mode()->set_request_header_mode(ProcessingMode::SKIP);
  proto_config_.mutable_processing_mode()->set_response_body_mode(ProcessingMode::STREAMED);

  ConfigOptions config_option = {};
  config_option.http1_codec = true;
  initializeConfig(config_option);
  HttpIntegrationTest::initialize();

  auto response = sendDownstreamRequestWithBody("test!", absl::nullopt);

  handleUpstreamRequest(/*add_content_length=*/true);
  processResponseHeadersMessage(*grpc_upstreams_[0], true, absl::nullopt);

  processResponseBodyMessage(
      *grpc_upstreams_[0], false, [](const HttpBody& body, BodyResponse& body_resp) {
        EXPECT_TRUE(body.end_of_stream());
        auto* body_mut = body_resp.mutable_response()->mutable_body_mutation();
        body_mut->set_body("Hello, World!");
        return true;
      });

  verifyDownstreamResponse(*response, 200);
  verifyChunkedEncoding(response->headers());
  EXPECT_EQ(response->body(), "Hello, World!");
}

TEST_P(ExtProcIntegrationTest, RemoveResponseContentLengthAfterBodyProcessing) {
  proto_config_.mutable_processing_mode()->set_request_header_mode(ProcessingMode::SKIP);
  proto_config_.mutable_processing_mode()->set_response_body_mode(ProcessingMode::STREAMED);

  ConfigOptions config_option = {};
  config_option.http1_codec = true;
  initializeConfig(config_option);
  HttpIntegrationTest::initialize();

  auto response = sendDownstreamRequestWithBody("test!", absl::nullopt);

  handleUpstreamRequest();
  processResponseHeadersMessage(
      *grpc_upstreams_[0], true, [](const HttpHeaders&, HeadersResponse& headers_resp) {
        auto* content_length =
            headers_resp.mutable_response()->mutable_header_mutation()->add_set_headers();
        content_length->mutable_header()->set_key("content-length");
        content_length->mutable_header()->set_value("13");
        return true;
      });

  processResponseBodyMessage(
      *grpc_upstreams_[0], false, [](const HttpBody& body, BodyResponse& body_resp) {
        EXPECT_TRUE(body.end_of_stream());
        auto* body_mut = body_resp.mutable_response()->mutable_body_mutation();
        body_mut->set_body("Hello, World!");
        return true;
      });

  verifyDownstreamResponse(*response, 200);
  verifyChunkedEncoding(response->headers());
  EXPECT_EQ(response->body(), "Hello, World!");
}

TEST_P(ExtProcIntegrationTest, MismatchedContentLengthAndBodyLength) {
  proto_config_.mutable_processing_mode()->set_request_body_mode(ProcessingMode::BUFFERED);
  proto_config_.mutable_processing_mode()->set_response_header_mode(ProcessingMode::SKIP);

  ConfigOptions config_option = {};
  config_option.http1_codec = true;
  initializeConfig(config_option);
  HttpIntegrationTest::initialize();

  auto response = sendDownstreamRequestWithBody("Replace this!", absl::nullopt);
  std::string modified_body = "Hello, World!";
  // The content_length set by ext_proc server doesn't match the length of mutated body.
  int set_content_length = modified_body.size() - 2;
  processRequestHeadersMessage(
      *grpc_upstreams_[0], true, [&](const HttpHeaders&, HeadersResponse& headers_resp) {
        auto* content_length =
            headers_resp.mutable_response()->mutable_header_mutation()->add_set_headers();
        content_length->mutable_header()->set_key("content-length");
        content_length->mutable_header()->set_value(absl::StrCat(set_content_length));
        return true;
      });

  processRequestBodyMessage(
      *grpc_upstreams_[0], false, [&](const HttpBody& body, BodyResponse& body_resp) {
        EXPECT_TRUE(body.end_of_stream());
        auto* body_mut = body_resp.mutable_response()->mutable_body_mutation();
        body_mut->set_body(modified_body);
        return true;
      });
  EXPECT_FALSE(fake_upstreams_[0]->waitForHttpConnection(*dispatcher_, fake_upstream_connection_,
                                                         std::chrono::milliseconds(25000)));
  verifyDownstreamResponse(*response, 500);
}

// Test the filter using the default configuration by connecting to
// an ext_proc server that responds to the response_headers message
// by requesting to modify the response headers.
TEST_P(ExtProcIntegrationTest, GetAndSetHeadersOnResponse) {
  initializeConfig();
  HttpIntegrationTest::initialize();
  auto response = sendDownstreamRequest(absl::nullopt);
  processRequestHeadersMessage(*grpc_upstreams_[0], true, absl::nullopt);
  handleUpstreamRequest();

  processResponseHeadersMessage(
      *grpc_upstreams_[0], false, [](const HttpHeaders&, HeadersResponse& headers_resp) {
        auto* response_mutation = headers_resp.mutable_response()->mutable_header_mutation();
        auto* add1 = response_mutation->add_set_headers();
        add1->mutable_header()->set_key("x-response-processed");
        add1->mutable_header()->set_value("1");
        auto* add2 = response_mutation->add_set_headers();
        add2->mutable_header()->set_key(":status");
        add2->mutable_header()->set_value("201");
        return true;
      });

  verifyDownstreamResponse(*response, 201);
  EXPECT_THAT(response->headers(), SingleHeaderValueIs("x-response-processed", "1"));
}

// Test the filter using the default configuration by connecting to
// an ext_proc server that responds to the response_headers message
// but tries to set the status code to an invalid value
TEST_P(ExtProcIntegrationTest, GetAndSetHeadersOnResponseBadStatus) {
  initializeConfig();
  HttpIntegrationTest::initialize();
  auto response = sendDownstreamRequest(absl::nullopt);
  processRequestHeadersMessage(*grpc_upstreams_[0], true, absl::nullopt);
  handleUpstreamRequest();

  processResponseHeadersMessage(
      *grpc_upstreams_[0], false, [](const HttpHeaders&, HeadersResponse& headers_resp) {
        auto* response_mutation = headers_resp.mutable_response()->mutable_header_mutation();
        auto* add1 = response_mutation->add_set_headers();
        add1->mutable_header()->set_key("x-response-processed");
        add1->mutable_header()->set_value("1");
        auto* add2 = response_mutation->add_set_headers();
        add2->mutable_header()->set_key(":status");
        add2->mutable_header()->set_value("100");
        return true;
      });

  // Invalid status code should be ignored, but the other header mutation
  // should still have been processed.
  verifyDownstreamResponse(*response, 200);
  EXPECT_THAT(response->headers(), SingleHeaderValueIs("x-response-processed", "1"));
}

// Test the filter using the default configuration by connecting to
// an ext_proc server that responds to the response_headers message
// but tries to set the status code to two values. The second
// attempt should be ignored.
TEST_P(ExtProcIntegrationTest, GetAndSetHeadersOnResponseTwoStatuses) {
  initializeConfig();
  HttpIntegrationTest::initialize();
  auto response = sendDownstreamRequest(absl::nullopt);
  processRequestHeadersMessage(*grpc_upstreams_[0], true, absl::nullopt);
  handleUpstreamRequest();

  processResponseHeadersMessage(
      *grpc_upstreams_[0], false, [](const HttpHeaders&, HeadersResponse& headers_resp) {
        auto* response_mutation = headers_resp.mutable_response()->mutable_header_mutation();
        auto* add1 = response_mutation->add_set_headers();
        add1->mutable_header()->set_key("x-response-processed");
        add1->mutable_header()->set_value("1");
        auto* add2 = response_mutation->add_set_headers();
        add2->mutable_header()->set_key(":status");
        add2->mutable_header()->set_value("201");
        auto* add3 = response_mutation->add_set_headers();
        add3->mutable_header()->set_key(":status");
        add3->mutable_header()->set_value("202");
        add3->mutable_append()->set_value(true);
        return true;
      });

  // Invalid status code should be ignored, but the other header mutation
  // should still have been processed.
  verifyDownstreamResponse(*response, 201);
  EXPECT_THAT(response->headers(), SingleHeaderValueIs("x-response-processed", "1"));
}

// Test the filter using the default configuration by connecting to
// an ext_proc server that responds to the response_headers message
// by checking the headers and modifying the trailers
TEST_P(ExtProcIntegrationTest, GetAndSetHeadersAndTrailersOnResponse) {
  proto_config_.mutable_processing_mode()->set_response_trailer_mode(ProcessingMode::SEND);
  initializeConfig();
  HttpIntegrationTest::initialize();
  auto response = sendDownstreamRequest(absl::nullopt);
  processRequestHeadersMessage(*grpc_upstreams_[0], true, absl::nullopt);
  handleUpstreamRequestWithTrailer();

  processResponseHeadersMessage(*grpc_upstreams_[0], false, absl::nullopt);
  processResponseTrailersMessage(
      *grpc_upstreams_[0], false, [](const HttpTrailers& trailers, TrailersResponse& resp) {
        Http::TestResponseTrailerMapImpl expected_trailers{{"x-test-trailers", "Yes"}};
        EXPECT_THAT(trailers.trailers(), HeaderProtosEqual(expected_trailers));
        auto* trailer_mut = resp.mutable_header_mutation();
        auto* trailer_add = trailer_mut->add_set_headers();
        trailer_add->mutable_header()->set_key("x-modified-trailers");
        trailer_add->mutable_header()->set_value("xxx");
        return true;
      });

  verifyDownstreamResponse(*response, 200);
  ASSERT_TRUE(response->trailers());
  EXPECT_THAT(*(response->trailers()), SingleHeaderValueIs("x-test-trailers", "Yes"));
  EXPECT_THAT(*(response->trailers()), SingleHeaderValueIs("x-modified-trailers", "xxx"));
}

// Test the filter using the default configuration by connecting to
// an ext_proc server that tries to modify the trailers incorrectly
// according to the header mutation rules.
TEST_P(ExtProcIntegrationTest, GetAndSetTrailersIncorrectlyOnResponse) {
  proto_config_.mutable_processing_mode()->set_response_trailer_mode(ProcessingMode::SEND);
  proto_config_.mutable_mutation_rules()->mutable_disallow_all()->set_value(true);
  proto_config_.mutable_mutation_rules()->mutable_disallow_is_error()->set_value(true);
  initializeConfig();
  HttpIntegrationTest::initialize();
  auto response = sendDownstreamRequest(absl::nullopt);
  processRequestHeadersMessage(*grpc_upstreams_[0], true, absl::nullopt);
  handleUpstreamRequestWithTrailer();

  processResponseHeadersMessage(*grpc_upstreams_[0], false, absl::nullopt);
  processResponseTrailersMessage(
      *grpc_upstreams_[0], false, [](const HttpTrailers&, TrailersResponse& resp) {
        auto* trailer_add = resp.mutable_header_mutation()->add_set_headers();
        trailer_add->mutable_header()->set_key("x-modified-trailers");
        trailer_add->mutable_header()->set_value("xxx");
        return true;
      });

  if (Runtime::runtimeFeatureEnabled(Runtime::defer_processing_backedup_streams)) {
    // We get a reset since we've received some of the response already.
    ASSERT_TRUE(response->waitForReset());
  } else {
    verifyDownstreamResponse(*response, 500);
  }
}

// Test the filter configured to only send the response trailers message
TEST_P(ExtProcIntegrationTest, GetAndSetOnlyTrailersOnResponse) {
  auto* mode = proto_config_.mutable_processing_mode();
  mode->set_request_header_mode(ProcessingMode::SKIP);
  mode->set_response_header_mode(ProcessingMode::SKIP);
  mode->set_response_trailer_mode(ProcessingMode::SEND);
  initializeConfig();
  HttpIntegrationTest::initialize();
  auto response = sendDownstreamRequest(absl::nullopt);
  handleUpstreamRequestWithTrailer();
  processResponseTrailersMessage(
      *grpc_upstreams_[0], true, [](const HttpTrailers& trailers, TrailersResponse& resp) {
        Http::TestResponseTrailerMapImpl expected_trailers{{"x-test-trailers", "Yes"}};
        EXPECT_THAT(trailers.trailers(), HeaderProtosEqual(expected_trailers));
        auto* trailer_mut = resp.mutable_header_mutation();
        auto* trailer_add = trailer_mut->add_set_headers();
        trailer_add->mutable_header()->set_key("x-modified-trailers");
        trailer_add->mutable_header()->set_value("xxx");
        return true;
      });

  verifyDownstreamResponse(*response, 200);
  ASSERT_TRUE(response->trailers());
  EXPECT_THAT(*(response->trailers()), SingleHeaderValueIs("x-test-trailers", "Yes"));
  EXPECT_THAT(*(response->trailers()), SingleHeaderValueIs("x-modified-trailers", "xxx"));
}

// Test the filter with a response body callback enabled using an
// an ext_proc server that responds to the response_body message
// by requesting to modify the response body and headers.
TEST_P(ExtProcIntegrationTest, GetAndSetBodyAndHeadersOnResponse) {
  proto_config_.mutable_processing_mode()->set_response_body_mode(ProcessingMode::BUFFERED);
  initializeConfig();
  HttpIntegrationTest::initialize();
  auto response = sendDownstreamRequest(absl::nullopt);
  processRequestHeadersMessage(*grpc_upstreams_[0], true, absl::nullopt);
  handleUpstreamRequest();

  processResponseHeadersMessage(
      *grpc_upstreams_[0], false, [](const HttpHeaders&, HeadersResponse& headers_resp) {
        auto* content_length =
            headers_resp.mutable_response()->mutable_header_mutation()->add_set_headers();
        content_length->mutable_header()->set_key("content-length");
        content_length->mutable_header()->set_value("13");
        return true;
      });

  // Should get just one message with the body
  processResponseBodyMessage(
      *grpc_upstreams_[0], false, [](const HttpBody& body, BodyResponse& body_resp) {
        EXPECT_TRUE(body.end_of_stream());
        auto* body_mut = body_resp.mutable_response()->mutable_body_mutation();
        body_mut->set_body("Hello, World!");
        auto* header_mut = body_resp.mutable_response()->mutable_header_mutation();
        auto* header_add = header_mut->add_set_headers();
        header_add->mutable_header()->set_key("x-testing-response-header");
        header_add->mutable_header()->set_value("Yes");
        return true;
      });

  verifyDownstreamResponse(*response, 200);
  EXPECT_THAT(response->headers(), SingleHeaderValueIs("x-testing-response-header", "Yes"));
  // Verify that the content length header in the response is set by external processor,
  EXPECT_EQ(response->headers().getContentLengthValue(), "13");
  EXPECT_EQ("Hello, World!", response->body());
}

TEST_P(ExtProcIntegrationTest, GetAndSetBodyOnResponse) {
  proto_config_.mutable_processing_mode()->set_response_header_mode(ProcessingMode::SKIP);
  proto_config_.mutable_processing_mode()->set_response_body_mode(ProcessingMode::BUFFERED);
  initializeConfig();
  HttpIntegrationTest::initialize();
  auto response = sendDownstreamRequest(absl::nullopt);
  processRequestHeadersMessage(*grpc_upstreams_[0], true, absl::nullopt);
  handleUpstreamRequest();

  // Should get just one message with the body
  processResponseBodyMessage(
      *grpc_upstreams_[0], false, [](const HttpBody& body, BodyResponse& body_resp) {
        EXPECT_TRUE(body.end_of_stream());
        auto* body_mut = body_resp.mutable_response()->mutable_body_mutation();
        body_mut->set_body("Hello, World!");
        return true;
      });

  verifyDownstreamResponse(*response, 200);
  EXPECT_EQ("Hello, World!", response->body());
}

// Test the filter with a response body callback enabled that uses
// partial buffering. We should still be able to change headers.
TEST_P(ExtProcIntegrationTest, GetAndSetBodyAndHeadersOnResponsePartialBuffered) {
  proto_config_.mutable_processing_mode()->set_response_body_mode(ProcessingMode::BUFFERED_PARTIAL);
  initializeConfig();
  HttpIntegrationTest::initialize();
  auto response = sendDownstreamRequest(absl::nullopt);
  processRequestHeadersMessage(*grpc_upstreams_[0], true, absl::nullopt);
  handleUpstreamRequest();

  processResponseHeadersMessage(
      *grpc_upstreams_[0], false, [](const HttpHeaders&, HeadersResponse& headers_resp) {
        auto* content_length =
            headers_resp.mutable_response()->mutable_header_mutation()->add_set_headers();
        content_length->mutable_header()->set_key("content-length");
        content_length->mutable_header()->set_value("100");
        return true;
      });
  // Should get just one message with the body
  processResponseBodyMessage(
      *grpc_upstreams_[0], false, [](const HttpBody& body, BodyResponse& body_resp) {
        EXPECT_TRUE(body.end_of_stream());
        auto* header_mut = body_resp.mutable_response()->mutable_header_mutation();
        auto* header_add = header_mut->add_set_headers();
        header_add->mutable_header()->set_key("x-testing-response-header");
        header_add->mutable_header()->set_value("Yes");
        return true;
      });

  verifyDownstreamResponse(*response, 200);
  // Verify that the content length header is removed in BUFFERED_PARTIAL BodySendMode.
  EXPECT_EQ(response->headers().ContentLength(), nullptr);
  EXPECT_THAT(response->headers(), SingleHeaderValueIs("x-testing-response-header", "Yes"));
}

// Test the filter with a response body callback enabled using an
// an ext_proc server that responds to the response_body message
// by requesting to modify the response body and headers.
TEST_P(ExtProcIntegrationTest, GetAndSetBodyAndHeadersAndTrailersOnResponse) {
  auto* mode = proto_config_.mutable_processing_mode();
  mode->set_response_body_mode(ProcessingMode::BUFFERED);
  mode->set_response_trailer_mode(ProcessingMode::SEND);
  initializeConfig();
  HttpIntegrationTest::initialize();
  auto response = sendDownstreamRequest(absl::nullopt);
  processRequestHeadersMessage(*grpc_upstreams_[0], true, absl::nullopt);
  handleUpstreamRequestWithTrailer();
  processResponseHeadersMessage(*grpc_upstreams_[0], false, absl::nullopt);

  // Should get just one message with the body
  processResponseBodyMessage(*grpc_upstreams_[0], false, [](const HttpBody& body, BodyResponse&) {
    EXPECT_FALSE(body.end_of_stream());
    return true;
  });

  processResponseTrailersMessage(
      *grpc_upstreams_[0], false, [](const HttpTrailers& trailers, TrailersResponse& resp) {
        Http::TestResponseTrailerMapImpl expected_trailers{{"x-test-trailers", "Yes"}};
        EXPECT_THAT(trailers.trailers(), HeaderProtosEqual(expected_trailers));
        auto* trailer_mut = resp.mutable_header_mutation();
        auto* trailer_add = trailer_mut->add_set_headers();
        trailer_add->mutable_header()->set_key("x-modified-trailers");
        trailer_add->mutable_header()->set_value("xxx");
        return true;
      });

  verifyDownstreamResponse(*response, 200);
  ASSERT_TRUE(response->trailers());
  EXPECT_THAT(*(response->trailers()), SingleHeaderValueIs("x-test-trailers", "Yes"));
  EXPECT_THAT(*(response->trailers()), SingleHeaderValueIs("x-modified-trailers", "xxx"));
}

// Test the filter using a configuration that sends response headers and trailers,
// and process an upstream response that has no trailers.
TEST_P(ExtProcIntegrationTest, NoTrailersOnResponseWithModeSendHeaderTrailer) {
  proto_config_.mutable_processing_mode()->set_response_trailer_mode(ProcessingMode::SEND);
  initializeConfig();
  HttpIntegrationTest::initialize();
  auto response = sendDownstreamRequest(absl::nullopt);
  processRequestHeadersMessage(*grpc_upstreams_[0], true, absl::nullopt);
  handleUpstreamRequest();
  processResponseHeadersMessage(*grpc_upstreams_[0], false, absl::nullopt);

  verifyDownstreamResponse(*response, 200);
}

// Test the filter using a configuration that sends response body and trailers, and process
// an upstream response that has no trailers.
TEST_P(ExtProcIntegrationTest, NoTrailersOnResponseWithModeSendBodyTrailer) {
  proto_config_.mutable_processing_mode()->set_request_header_mode(ProcessingMode::SKIP);
  proto_config_.mutable_processing_mode()->set_response_header_mode(ProcessingMode::SKIP);
  proto_config_.mutable_processing_mode()->set_response_body_mode(ProcessingMode::BUFFERED);
  proto_config_.mutable_processing_mode()->set_response_trailer_mode(ProcessingMode::SEND);
  initializeConfig();
  HttpIntegrationTest::initialize();
  auto response = sendDownstreamRequest(absl::nullopt);
  handleUpstreamRequest();
  processResponseBodyMessage(*grpc_upstreams_[0], true, absl::nullopt);

  verifyDownstreamResponse(*response, 200);
}

// Test the filter with a response body callback enabled using an
// an ext_proc server that responds to the response_body message
// by requesting to modify the response body and headers, using a response
// big enough to require multiple chunks.
TEST_P(ExtProcIntegrationTest, GetAndSetBodyAndHeadersOnBigResponse) {
  proto_config_.mutable_processing_mode()->set_response_body_mode(ProcessingMode::BUFFERED);
  initializeConfig();
  HttpIntegrationTest::initialize();
  auto response = sendDownstreamRequest(absl::nullopt);
  processRequestHeadersMessage(*grpc_upstreams_[0], true, absl::nullopt);

  Buffer::OwnedImpl full_response;
  TestUtility::feedBufferWithRandomCharacters(full_response, 4000);
  handleUpstreamRequestWithResponse(full_response, 1000);

  processResponseHeadersMessage(*grpc_upstreams_[0], false, absl::nullopt);
  // Should get just one message with the body
  processResponseBodyMessage(
      *grpc_upstreams_[0], false, [](const HttpBody& body, BodyResponse& body_resp) {
        EXPECT_TRUE(body.end_of_stream());
        auto* header_mut = body_resp.mutable_response()->mutable_header_mutation();
        auto* header_add = header_mut->add_set_headers();
        header_add->mutable_header()->set_key("x-testing-response-header");
        header_add->mutable_header()->set_value("Yes");
        return true;
      });

  verifyDownstreamResponse(*response, 200);
  EXPECT_THAT(response->headers(), SingleHeaderValueIs("x-testing-response-header", "Yes"));
}

// Test the filter with both body callbacks enabled and have the
// ext_proc server change both of them.
TEST_P(ExtProcIntegrationTest, GetAndSetBodyOnBoth) {
  proto_config_.mutable_processing_mode()->set_request_body_mode(ProcessingMode::BUFFERED);
  proto_config_.mutable_processing_mode()->set_response_body_mode(ProcessingMode::BUFFERED);
  initializeConfig();
  HttpIntegrationTest::initialize();

  auto response = sendDownstreamRequestWithBody("Replace this!", absl::nullopt);

  processRequestHeadersMessage(
      *grpc_upstreams_[0], true, [](const HttpHeaders&, HeadersResponse& headers_resp) {
        auto* content_length =
            headers_resp.mutable_response()->mutable_header_mutation()->add_set_headers();
        content_length->mutable_header()->set_key("content-length");
        content_length->mutable_header()->set_value("13");
        return true;
      });

  processRequestBodyMessage(
      *grpc_upstreams_[0], false, [](const HttpBody& body, BodyResponse& body_resp) {
        EXPECT_TRUE(body.end_of_stream());
        auto* body_mut = body_resp.mutable_response()->mutable_body_mutation();
        body_mut->set_body("Hello, World!");
        return true;
      });

  handleUpstreamRequest();

  processResponseHeadersMessage(
      *grpc_upstreams_[0], false, [](const HttpHeaders&, HeadersResponse& headers_resp) {
        headers_resp.mutable_response()->mutable_header_mutation()->add_remove_headers(
            "content-length");
        return true;
      });

  processResponseBodyMessage(
      *grpc_upstreams_[0], false, [](const HttpBody& body, BodyResponse& body_resp) {
        EXPECT_TRUE(body.end_of_stream());
        body_resp.mutable_response()->mutable_body_mutation()->set_body("123");
        return true;
      });

  verifyDownstreamResponse(*response, 200);
  EXPECT_EQ("123", response->body());
}

// Test the filter using a configuration that uses the processing mode to
// only send the response_headers message.
TEST_P(ExtProcIntegrationTest, ProcessingModeResponseOnly) {
  proto_config_.mutable_processing_mode()->set_request_header_mode(ProcessingMode::SKIP);
  initializeConfig();
  HttpIntegrationTest::initialize();
  auto response = sendDownstreamRequest(absl::nullopt);
  handleUpstreamRequest();

  processResponseHeadersMessage(
      *grpc_upstreams_[0], true, [](const HttpHeaders&, HeadersResponse& headers_resp) {
        auto* response_mutation = headers_resp.mutable_response()->mutable_header_mutation();
        auto* add1 = response_mutation->add_set_headers();
        add1->mutable_header()->set_key("x-response-processed");
        add1->mutable_header()->set_value("1");
        return true;
      });

  verifyDownstreamResponse(*response, 200);
  EXPECT_THAT(response->headers(), SingleHeaderValueIs("x-response-processed", "1"));
}

// Test the filter using the default configuration by connecting to
// an ext_proc server that responds to the request_headers message
// by sending back an immediate_response message, which should be
// returned directly to the downstream.
TEST_P(ExtProcIntegrationTest, GetAndRespondImmediately) {
  initializeConfig();
  HttpIntegrationTest::initialize();
  auto response = sendDownstreamRequest(absl::nullopt);

  processAndRespondImmediately(*grpc_upstreams_[0], true, [](ImmediateResponse& immediate) {
    immediate.mutable_status()->set_code(envoy::type::v3::StatusCode::Unauthorized);
    immediate.set_body("{\"reason\": \"Not authorized\"}");
    immediate.set_details("Failed because you are not authorized");
    auto* hdr1 = immediate.mutable_headers()->add_set_headers();
    hdr1->mutable_header()->set_key("x-failure-reason");
    hdr1->mutable_header()->set_value("testing");
    auto* hdr2 = immediate.mutable_headers()->add_set_headers();
    hdr2->mutable_header()->set_key("content-type");
    hdr2->mutable_header()->set_value("application/json");
  });

  verifyDownstreamResponse(*response, 401);
  EXPECT_THAT(response->headers(), SingleHeaderValueIs("x-failure-reason", "testing"));
  EXPECT_THAT(response->headers(), SingleHeaderValueIs("content-type", "application/json"));
  EXPECT_EQ("{\"reason\": \"Not authorized\"}", response->body());
}
TEST_P(ExtProcIntegrationTest, GetAndRespondImmediatelyWithLogging) {
  ConfigOptions config_option = {};
  config_option.add_logging_filter = true;
  initializeConfig(config_option);
  HttpIntegrationTest::initialize();
  auto response = sendDownstreamRequest(absl::nullopt);

  processAndRespondImmediately(*grpc_upstreams_[0], true, [](ImmediateResponse& immediate) {
    immediate.mutable_status()->set_code(envoy::type::v3::StatusCode::Unauthorized);
    immediate.set_body("{\"reason\": \"Not authorized\"}");
    immediate.set_details("Failed because you are not authorized");
    auto* hdr1 = immediate.mutable_headers()->add_set_headers();
    hdr1->mutable_header()->set_key("x-failure-reason");
    hdr1->mutable_header()->set_value("testing");
    auto* hdr2 = immediate.mutable_headers()->add_set_headers();
    hdr2->mutable_header()->set_key("content-type");
    hdr2->mutable_header()->set_value("application/json");
  });

  verifyDownstreamResponse(*response, 401);
  EXPECT_THAT(response->headers(), SingleHeaderValueIs("x-failure-reason", "testing"));
  EXPECT_THAT(response->headers(), SingleHeaderValueIs("content-type", "application/json"));
  EXPECT_EQ("{\"reason\": \"Not authorized\"}", response->body());
}

TEST_P(ExtProcIntegrationTest, GetAndRespondImmediatelyWithInvalidCharacter) {
  initializeConfig();
  HttpIntegrationTest::initialize();
  auto response = sendDownstreamRequest(absl::nullopt);

  processAndRespondImmediately(*grpc_upstreams_[0], true, [](ImmediateResponse& immediate) {
    immediate.mutable_status()->set_code(envoy::type::v3::StatusCode::Unauthorized);
    auto* hdr = immediate.mutable_headers()->add_set_headers();
    hdr->mutable_header()->set_key("x-failure-reason\n");
    hdr->mutable_header()->set_value("testing");
  });

  verifyDownstreamResponse(*response, 401);
}

// Test the filter using the default configuration by connecting to
// an ext_proc server that responds to the request_headers message
// by sending back an immediate_response message after the
// request_headers message
TEST_P(ExtProcIntegrationTest, GetAndRespondImmediatelyOnResponse) {
  initializeConfig();
  HttpIntegrationTest::initialize();
  auto response = sendDownstreamRequest(absl::nullopt);
  processRequestHeadersMessage(*grpc_upstreams_[0], true, absl::nullopt);
  handleUpstreamRequest();

  processAndRespondImmediately(*grpc_upstreams_[0], false, [](ImmediateResponse& immediate) {
    immediate.mutable_status()->set_code(envoy::type::v3::StatusCode::Unauthorized);
    immediate.set_body("{\"reason\": \"Not authorized\"}");
    immediate.set_details("Failed because you are not authorized");
  });

  verifyDownstreamResponse(*response, 401);
  EXPECT_EQ("{\"reason\": \"Not authorized\"}", response->body());
}

// Test the filter with request body buffering enabled using
// an ext_proc server that responds to the request_body message
// by sending back an immediate_response message
TEST_P(ExtProcIntegrationTest, GetAndRespondImmediatelyOnRequestBody) {
  proto_config_.mutable_processing_mode()->set_request_body_mode(ProcessingMode::BUFFERED);
  initializeConfig();
  HttpIntegrationTest::initialize();
  auto response = sendDownstreamRequestWithBody("Replace this!", absl::nullopt);
  processRequestHeadersMessage(*grpc_upstreams_[0], true, absl::nullopt);
  processAndRespondImmediately(*grpc_upstreams_[0], false, [](ImmediateResponse& immediate) {
    immediate.mutable_status()->set_code(envoy::type::v3::StatusCode::Unauthorized);
    immediate.set_body("{\"reason\": \"Not authorized\"}");
    immediate.set_details("Failed because you are not authorized");
  });

  verifyDownstreamResponse(*response, 401);
  EXPECT_EQ("{\"reason\": \"Not authorized\"}", response->body());
}

// Test the filter with body buffering enabled using
// an ext_proc server that responds to the response_body message
// by sending back an immediate_response message. Since we
// are in buffered mode, we should get the correct response code.
TEST_P(ExtProcIntegrationTest, GetAndRespondImmediatelyOnResponseBody) {
  proto_config_.mutable_processing_mode()->set_response_body_mode(ProcessingMode::BUFFERED);
  initializeConfig();
  HttpIntegrationTest::initialize();
  auto response = sendDownstreamRequest(absl::nullopt);
  processRequestHeadersMessage(*grpc_upstreams_[0], true, absl::nullopt);
  handleUpstreamRequest();
  processResponseHeadersMessage(*grpc_upstreams_[0], false, absl::nullopt);

  processAndRespondImmediately(*grpc_upstreams_[0], false, [](ImmediateResponse& immediate) {
    immediate.mutable_status()->set_code(envoy::type::v3::StatusCode::Unauthorized);
    immediate.set_body("{\"reason\": \"Not authorized\"}");
    immediate.set_details("Failed because you are not authorized");
  });

  // Since we are stopping iteration on headers, and since the response is short,
  // we actually get an error message here.
  verifyDownstreamResponse(*response, 401);
  EXPECT_EQ("{\"reason\": \"Not authorized\"}", response->body());
}

// Test the filter with body buffering enabled using
// an ext_proc server that responds to the response_body message
// by sending back an immediate_response message. Since we
// are in buffered partial mode, we should get the correct response code.
TEST_P(ExtProcIntegrationTest, GetAndRespondImmediatelyOnResponseBodyBufferedPartial) {
  proto_config_.mutable_processing_mode()->set_response_body_mode(ProcessingMode::BUFFERED_PARTIAL);
  initializeConfig();
  HttpIntegrationTest::initialize();
  auto response = sendDownstreamRequest(absl::nullopt);
  processRequestHeadersMessage(*grpc_upstreams_[0], true, absl::nullopt);
  handleUpstreamRequest();
  processResponseHeadersMessage(*grpc_upstreams_[0], false, absl::nullopt);

  processAndRespondImmediately(*grpc_upstreams_[0], false, [](ImmediateResponse& immediate) {
    immediate.mutable_status()->set_code(envoy::type::v3::StatusCode::Unauthorized);
    immediate.set_body("{\"reason\": \"Not authorized\"}");
    immediate.set_details("Failed because you are not authorized");
  });

  // Since we are stopping iteration on headers, and since the response is short,
  // we actually get an error message here.
  verifyDownstreamResponse(*response, 401);
  EXPECT_EQ("{\"reason\": \"Not authorized\"}", response->body());
}

// Test the filter with body buffering enabled using
// an ext_proc server that responds to the response_body message
// by sending back an immediate_response message. Since we
// are in buffered mode, we should get the correct response code.
TEST_P(ExtProcIntegrationTest, GetAndRespondImmediatelyOnChunkedResponseBody) {
  proto_config_.mutable_processing_mode()->set_response_body_mode(ProcessingMode::BUFFERED);
  initializeConfig();
  HttpIntegrationTest::initialize();
  auto response = sendDownstreamRequest(absl::nullopt);
  processRequestHeadersMessage(*grpc_upstreams_[0], true, absl::nullopt);
  Buffer::OwnedImpl full_response;
  TestUtility::feedBufferWithRandomCharacters(full_response, 400);
  handleUpstreamRequestWithResponse(full_response, 100);
  processResponseHeadersMessage(*grpc_upstreams_[0], false, absl::nullopt);

  processAndRespondImmediately(*grpc_upstreams_[0], false, [](ImmediateResponse& immediate) {
    immediate.mutable_status()->set_code(envoy::type::v3::StatusCode::Unauthorized);
    immediate.set_body("{\"reason\": \"Not authorized\"}");
    immediate.set_details("Failed because you are not authorized");
  });

  // Since we are stopping iteration on headers, and since the response is short,
  // we actually get an error message here.
  verifyDownstreamResponse(*response, 401);
  EXPECT_EQ("{\"reason\": \"Not authorized\"}", response->body());
}

// Test the filter with body buffering enabled using
// an ext_proc server that responds to the response_body message
// by sending back an immediate_response message. Since we
// are in buffered partial mode, we should get the correct response code.
TEST_P(ExtProcIntegrationTest, GetAndRespondImmediatelyOnChunkedResponseBodyBufferedPartial) {
  proto_config_.mutable_processing_mode()->set_response_body_mode(ProcessingMode::BUFFERED_PARTIAL);
  initializeConfig();
  HttpIntegrationTest::initialize();
  auto response = sendDownstreamRequest(absl::nullopt);
  processRequestHeadersMessage(*grpc_upstreams_[0], true, absl::nullopt);
  Buffer::OwnedImpl full_response;
  TestUtility::feedBufferWithRandomCharacters(full_response, 400);
  handleUpstreamRequestWithResponse(full_response, 100);
  processResponseHeadersMessage(*grpc_upstreams_[0], false, absl::nullopt);

  processAndRespondImmediately(*grpc_upstreams_[0], false, [](ImmediateResponse& immediate) {
    immediate.mutable_status()->set_code(envoy::type::v3::StatusCode::Unauthorized);
    immediate.set_body("{\"reason\": \"Not authorized\"}");
    immediate.set_details("Failed because you are not authorized");
  });

  // Since we are stopping iteration on headers, and since the response is short,
  // we actually get an error message here.
  verifyDownstreamResponse(*response, 401);
  EXPECT_EQ("{\"reason\": \"Not authorized\"}", response->body());
}

// Test the filter using an ext_proc server that responds to the request_body message
// by sending back an immediate_response message with an invalid status code.
TEST_P(ExtProcIntegrationTest, GetAndRespondImmediatelyWithBadStatus) {
  initializeConfig();
  HttpIntegrationTest::initialize();
  auto response = sendDownstreamRequestWithBody("Replace this!", absl::nullopt);
  processAndRespondImmediately(*grpc_upstreams_[0], true, [](ImmediateResponse& immediate) {
    immediate.mutable_status()->set_code(envoy::type::v3::StatusCode::Continue);
    immediate.set_body("{\"reason\": \"Because\"}");
    immediate.set_details("Failed because we said so");
  });

  // The attempt to set the status code to 100 should have been ignored.
  verifyDownstreamResponse(*response, 200);
  EXPECT_EQ("{\"reason\": \"Because\"}", response->body());
}

// Test the filter using an ext_proc server that responds to the request_header message
// by sending back an immediate_response message with system header mutation.
TEST_P(ExtProcIntegrationTest, GetAndRespondImmediatelyWithSystemHeaderMutation) {
  filter_mutation_rule_ = "true";
  proto_config_.mutable_mutation_rules()->mutable_disallow_is_error()->set_value(true);
  // Disallow system header in the mutation rule config.
  proto_config_.mutable_mutation_rules()->mutable_disallow_system()->set_value(true);
  initializeConfig();
  HttpIntegrationTest::initialize();
  auto response = sendDownstreamRequest(absl::nullopt);
  processAndRespondImmediately(*grpc_upstreams_[0], true, [](ImmediateResponse& immediate) {
    immediate.mutable_status()->set_code(envoy::type::v3::StatusCode::Unauthorized);
    auto* hdr = immediate.mutable_headers()->add_set_headers();
    // Adding system header in the ext_proc response.
    hdr->mutable_header()->set_key(":foo");
    hdr->mutable_header()->set_value("bar");
  });
  verifyDownstreamResponse(*response, 401);
  // The added system header is not sent to the client.
  EXPECT_THAT(response->headers(), HasNoHeader(":foo"));
}

// Test the filter using an ext_proc server that responds to the request_header message
// by sending back an immediate_response message with x-envoy header mutation.
TEST_P(ExtProcIntegrationTest, GetAndRespondImmediatelyWithEnvoyHeaderMutation) {
  filter_mutation_rule_ = "true";
  proto_config_.mutable_mutation_rules()->mutable_disallow_is_error()->set_value(true);
  proto_config_.mutable_mutation_rules()->mutable_allow_envoy()->set_value(false);
  initializeConfig();
  HttpIntegrationTest::initialize();
  auto response = sendDownstreamRequest(absl::nullopt);
  processAndRespondImmediately(*grpc_upstreams_[0], true, [](ImmediateResponse& immediate) {
    immediate.mutable_status()->set_code(envoy::type::v3::StatusCode::Unauthorized);
    auto* hdr = immediate.mutable_headers()->add_set_headers();
    // Adding x-envoy header is not allowed.
    hdr->mutable_header()->set_key("x-envoy-foo");
    hdr->mutable_header()->set_value("bar");
  });
  verifyDownstreamResponse(*response, 401);
  EXPECT_THAT(response->headers(), HasNoHeader("x-envoy-foo"));
}

TEST_P(ExtProcIntegrationTest, GetAndImmediateRespondMutationAllowEnvoy) {
  filter_mutation_rule_ = "true";
  proto_config_.mutable_mutation_rules()->mutable_allow_envoy()->set_value(true);
  proto_config_.mutable_mutation_rules()->mutable_allow_all_routing()->set_value(true);

  initializeConfig();
  HttpIntegrationTest::initialize();
  auto response = sendDownstreamRequest(absl::nullopt);
  processAndRespondImmediately(*grpc_upstreams_[0], true, [](ImmediateResponse& immediate) {
    immediate.mutable_status()->set_code(envoy::type::v3::StatusCode::Unauthorized);
    auto* hdr = immediate.mutable_headers()->add_set_headers();
    hdr->mutable_header()->set_key("x-envoy-foo");
    hdr->mutable_header()->set_value("bar");
    auto* hdr1 = immediate.mutable_headers()->add_set_headers();
    hdr1->mutable_header()->set_key("host");
    hdr1->mutable_header()->set_value("test");
  });

  verifyDownstreamResponse(*response, 401);
  EXPECT_THAT(response->headers(), SingleHeaderValueIs("host", "test"));
  EXPECT_THAT(response->headers(), SingleHeaderValueIs("x-envoy-foo", "bar"));
}

// Test the filter using an ext_proc server that responds to the request_header message
// by sending back an immediate_response message with x-envoy header mutation.
// The deprecated default checker allows x-envoy headers to be mutated and should
// override config-level checkers if the runtime guard is disabled.
TEST_P(ExtProcIntegrationTest, GetAndRespondImmediatelyWithDefaultHeaderMutationChecker) {
  // this is default, but setting explicitly for test clarity
  filter_mutation_rule_ = "false";
  proto_config_.mutable_mutation_rules()->mutable_allow_envoy()->set_value(false);
  initializeConfig();
  HttpIntegrationTest::initialize();
  auto response = sendDownstreamRequest(absl::nullopt);
  processAndRespondImmediately(*grpc_upstreams_[0], true, [](ImmediateResponse& immediate) {
    immediate.mutable_status()->set_code(envoy::type::v3::StatusCode::Unauthorized);
    auto* hdr = immediate.mutable_headers()->add_set_headers();
    // Adding x-envoy header is allowed since default overrides config.
    hdr->mutable_header()->set_key("x-envoy-foo");
    hdr->mutable_header()->set_value("bar");
  });
  verifyDownstreamResponse(*response, 401);
  EXPECT_FALSE(response->headers().get(LowerCaseString("x-envoy-foo")).empty());
}

// Test the filter with request body buffering enabled using
// an ext_proc server that responds to the request_body message
// by modifying a header that should cause an error.
TEST_P(ExtProcIntegrationTest, GetAndIncorrectlyModifyHeaderOnBody) {
  proto_config_.mutable_processing_mode()->set_request_body_mode(ProcessingMode::BUFFERED);
  proto_config_.mutable_mutation_rules()->mutable_disallow_is_error()->set_value(true);
  initializeConfig();
  HttpIntegrationTest::initialize();
  auto response = sendDownstreamRequestWithBody("Original body", absl::nullopt);
  processRequestHeadersMessage(*grpc_upstreams_[0], true, absl::nullopt);
  processRequestBodyMessage(
      *grpc_upstreams_[0], false, [](const HttpBody& body, BodyResponse& response) {
        EXPECT_TRUE(body.end_of_stream());
        auto* mut = response.mutable_response()->mutable_header_mutation()->add_set_headers();
        mut->mutable_header()->set_key(":scheme");
        mut->mutable_header()->set_value("tcp");
        return true;
      });

  verifyDownstreamResponse(*response, 500);
}

// Test the filter with request body buffering enabled using
// an ext_proc server that responds to the request_body message
// by modifying a header that should cause an error.
TEST_P(ExtProcIntegrationTest, GetAndIncorrectlyModifyHeaderOnBodyPartialBuffer) {
  proto_config_.mutable_processing_mode()->set_request_body_mode(ProcessingMode::BUFFERED_PARTIAL);
  proto_config_.mutable_mutation_rules()->mutable_disallow_is_error()->set_value(true);
  initializeConfig();
  HttpIntegrationTest::initialize();
  auto response = sendDownstreamRequestWithBody("Original body", absl::nullopt);
  processRequestHeadersMessage(*grpc_upstreams_[0], true, absl::nullopt);
  processRequestBodyMessage(
      *grpc_upstreams_[0], false, [](const HttpBody& body, BodyResponse& response) {
        EXPECT_TRUE(body.end_of_stream());
        auto* mut = response.mutable_response()->mutable_header_mutation()->add_set_headers();
        mut->mutable_header()->set_key(":scheme");
        mut->mutable_header()->set_value("tcp");
        return true;
      });

  verifyDownstreamResponse(*response, 500);
}

// Test the ability of the filter to turn a GET into a POST by adding a body
// and changing the method.
TEST_P(ExtProcIntegrationTest, ConvertGetToPost) {
  initializeConfig();
  HttpIntegrationTest::initialize();

  auto response = sendDownstreamRequest(absl::nullopt);

  processRequestHeadersMessage(
      *grpc_upstreams_[0], true, [](const HttpHeaders&, HeadersResponse& headers_resp) {
        auto* header_mut = headers_resp.mutable_response()->mutable_header_mutation();
        auto* method = header_mut->add_set_headers();
        method->mutable_header()->set_key(":method");
        method->mutable_header()->set_value("POST");
        auto* content_type = header_mut->add_set_headers();
        content_type->mutable_header()->set_key("content-type");
        content_type->mutable_header()->set_value("text/plain");
        headers_resp.mutable_response()->mutable_body_mutation()->set_body("Hello, Server!");
        // This special status tells us to replace the whole request
        headers_resp.mutable_response()->set_status(CommonResponse::CONTINUE_AND_REPLACE);
        return true;
      });

  handleUpstreamRequest();

  EXPECT_THAT(upstream_request_->headers(), SingleHeaderValueIs(":method", "POST"));
  EXPECT_THAT(upstream_request_->headers(), SingleHeaderValueIs("content-type", "text/plain"));
  EXPECT_EQ(upstream_request_->bodyLength(), 14);
  EXPECT_EQ(upstream_request_->body().toString(), "Hello, Server!");

  processResponseHeadersMessage(*grpc_upstreams_[0], false, absl::nullopt);
  verifyDownstreamResponse(*response, 200);
}

// Test the ability of the filter to completely replace a request message with a new
// request message.
TEST_P(ExtProcIntegrationTest, ReplaceCompleteRequest) {
  initializeConfig();
  HttpIntegrationTest::initialize();

  auto response = sendDownstreamRequestWithBody("Replace this!", absl::nullopt);

  processRequestHeadersMessage(
      *grpc_upstreams_[0], true, [](const HttpHeaders&, HeadersResponse& headers_resp) {
        headers_resp.mutable_response()->mutable_body_mutation()->set_body("Hello, Server!");
        // This special status tells us to replace the whole request
        headers_resp.mutable_response()->set_status(CommonResponse::CONTINUE_AND_REPLACE);
        return true;
      });

  handleUpstreamRequest();

  // Ensure that we replaced and did not append to the request.
  EXPECT_EQ(upstream_request_->body().toString(), "Hello, Server!");

  processResponseHeadersMessage(*grpc_upstreams_[0], false, absl::nullopt);
  verifyDownstreamResponse(*response, 200);
}

// Test the ability of the filter to completely replace a request message with a new
// request message.
TEST_P(ExtProcIntegrationTest, ReplaceCompleteRequestBuffered) {
  proto_config_.mutable_processing_mode()->set_request_body_mode(ProcessingMode::BUFFERED);
  initializeConfig();
  HttpIntegrationTest::initialize();

  auto response = sendDownstreamRequestWithBody("Replace this!", absl::nullopt);

  processRequestHeadersMessage(
      *grpc_upstreams_[0], true, [](const HttpHeaders&, HeadersResponse& headers_resp) {
        headers_resp.mutable_response()->mutable_body_mutation()->set_body("Hello, Server!");
        // This special status tells us to replace the whole request
        headers_resp.mutable_response()->set_status(CommonResponse::CONTINUE_AND_REPLACE);
        return true;
      });

  // Even though we set the body mode to BUFFERED, we should receive no callback because
  // we returned CONTINUE_AND_REPLACE.

  handleUpstreamRequest();

  // Ensure that we replaced and did not append to the request.
  EXPECT_EQ(upstream_request_->body().toString(), "Hello, Server!");

  processResponseHeadersMessage(*grpc_upstreams_[0], false, absl::nullopt);
  verifyDownstreamResponse(*response, 200);
}

// Send a request, but wait longer than the "message timeout" before sending a response
// from the external processor. This should trigger the timeout and result
// in a 500 error.
TEST_P(ExtProcIntegrationTest, RequestMessageTimeout) {
  // ensure 200 ms timeout
  proto_config_.mutable_message_timeout()->set_nanos(200000000);
  initializeConfig();
  HttpIntegrationTest::initialize();
  auto response = sendDownstreamRequest(absl::nullopt);
  processRequestHeadersMessage(*grpc_upstreams_[0], true,
                               [this](const HttpHeaders&, HeadersResponse&) {
                                 // Travel forward 400 ms
                                 timeSystem().advanceTimeWaitImpl(400ms);
                                 return false;
                               });

  // We should immediately have an error response now
  verifyDownstreamResponse(*response, 504);
}

TEST_P(ExtProcIntegrationTest, RequestMessageTimeoutWithTracing) {
  // ensure 200 ms timeout
  proto_config_.mutable_message_timeout()->set_nanos(200000000);
  initializeConfig();

  config_helper_.addConfigModifier([&](HttpConnectionManager& cm) {
    test::integration::filters::ExpectSpan ext_proc_span;
    ext_proc_span.set_operation_name(
        "async envoy.service.ext_proc.v3.ExternalProcessor.Process egress");
    ext_proc_span.set_context_injected(true);
    ext_proc_span.set_sampled(true);
    ext_proc_span.mutable_tags()->insert({"status", "canceled"});
    ext_proc_span.mutable_tags()->insert({"error", ""}); // not an error
    ext_proc_span.mutable_tags()->insert({"upstream_cluster", "ext_proc_server_0"});
    if (IsEnvoyGrpc()) {
      ext_proc_span.mutable_tags()->insert({"upstream_address", "ext_proc_server_0"});
    } else {
      ext_proc_span.mutable_tags()->insert(
          {"upstream_address", grpc_upstreams_[0]->localAddress()->asString()});
    }
    test::integration::filters::TracerTestConfig test_config;
    test_config.mutable_expect_spans()->Add()->CopyFrom(ext_proc_span);

    auto* tracing = cm.mutable_tracing();
    tracing->mutable_provider()->set_name("tracer-test-filter");
    tracing->mutable_provider()->mutable_typed_config()->PackFrom(test_config);
  });

  HttpIntegrationTest::initialize();
  auto response = sendDownstreamRequest(absl::nullopt);
  processRequestHeadersMessage(*grpc_upstreams_[0], true,
                               [this](const HttpHeaders&, HeadersResponse&) {
                                 // Travel forward 400 ms
                                 timeSystem().advanceTimeWaitImpl(400ms);
                                 return false;
                               });

  EXPECT_FALSE(processor_stream_->headers().get(LowerCaseString("traceparent")).empty())
      << "expected traceparent header";

  // We should immediately have an error response now
  verifyDownstreamResponse(*response, 504);
}

TEST_P(ExtProcIntegrationTest, RequestMessageTimeoutWithLogging) {
  // ensure 200 ms timeout
  proto_config_.mutable_message_timeout()->set_nanos(200000000);
  ConfigOptions config_option = {};
  config_option.add_logging_filter = true;
  initializeConfig(config_option);
  HttpIntegrationTest::initialize();
  auto response = sendDownstreamRequest(absl::nullopt);
  processRequestHeadersMessage(*grpc_upstreams_[0], true,
                               [this](const HttpHeaders&, HeadersResponse&) {
                                 // Travel forward 400 ms
                                 timeSystem().advanceTimeWaitImpl(400ms);
                                 return false;
                               });

  // We should immediately have an error response now
  verifyDownstreamResponse(*response, 504);
}

// Same as the previous test but on the response path, since there are separate
// timers for each.
TEST_P(ExtProcIntegrationTest, ResponseMessageTimeout) {
  // ensure 200 ms timeout
  proto_config_.mutable_message_timeout()->set_nanos(200000000);
  initializeConfig();
  HttpIntegrationTest::initialize();
  auto response = sendDownstreamRequest(absl::nullopt);
  processRequestHeadersMessage(*grpc_upstreams_[0], true, absl::nullopt);
  handleUpstreamRequest();
  processResponseHeadersMessage(*grpc_upstreams_[0], false,
                                [this](const HttpHeaders&, HeadersResponse&) {
                                  // Travel forward 400 ms
                                  timeSystem().advanceTimeWaitImpl(400ms);
                                  return false;
                                });

  // We should immediately have an error response now
  verifyDownstreamResponse(*response, 504);
}

TEST_P(ExtProcIntegrationTest, ResponseMessageTimeoutWithLogging) {
  // ensure 200 ms timeout
  proto_config_.mutable_message_timeout()->set_nanos(200000000);
  ConfigOptions config_option = {};
  config_option.add_logging_filter = true;
  initializeConfig(config_option);
  HttpIntegrationTest::initialize();
  auto response = sendDownstreamRequest(absl::nullopt);
  processRequestHeadersMessage(*grpc_upstreams_[0], true, absl::nullopt);
  handleUpstreamRequest();
  processResponseHeadersMessage(*grpc_upstreams_[0], false,
                                [this](const HttpHeaders&, HeadersResponse&) {
                                  // Travel forward 400 ms
                                  timeSystem().advanceTimeWaitImpl(400ms);
                                  return false;
                                });

  // We should immediately have an error response now
  verifyDownstreamResponse(*response, 504);
}

// Send a request,  wait longer than the "message timeout" before sending a response
// from the external processor, but nothing should happen because we are ignoring
// the timeout.
TEST_P(ExtProcIntegrationTest, RequestMessageTimeoutIgnoreError) {
  proto_config_.set_failure_mode_allow(true);
  proto_config_.mutable_message_timeout()->set_nanos(200000000);
  initializeConfig();
  HttpIntegrationTest::initialize();
  auto response = sendDownstreamRequest(absl::nullopt);
  processRequestHeadersMessage(*grpc_upstreams_[0], true,
                               [this](const HttpHeaders&, HeadersResponse&) {
                                 // Travel forward 400 ms
                                 timeSystem().advanceTimeWaitImpl(400ms);
                                 return false;
                               });

  // We should be able to continue from here since the error was ignored
  handleUpstreamRequest();
  // Since we are ignoring errors, the late response to the request headers
  // message meant that subsequent messages are spurious and the response
  // headers message was never sent.
  // Despite the timeout the request should succeed.
  verifyDownstreamResponse(*response, 200);
}

// Same as the previous test but on the response path, since there are separate
// timers for each.
TEST_P(ExtProcIntegrationTest, ResponseMessageTimeoutIgnoreError) {
  proto_config_.set_failure_mode_allow(true);
  proto_config_.mutable_message_timeout()->set_nanos(200000000);
  initializeConfig();
  HttpIntegrationTest::initialize();
  auto response = sendDownstreamRequest(absl::nullopt);
  processRequestHeadersMessage(*grpc_upstreams_[0], true, absl::nullopt);
  handleUpstreamRequest();
  processResponseHeadersMessage(*grpc_upstreams_[0], false,
                                [this](const HttpHeaders&, HeadersResponse&) {
                                  // Travel forward 400 ms
                                  timeSystem().advanceTimeWaitImpl(400ms);
                                  return false;
                                });

  // We should still succeed despite the timeout
  verifyDownstreamResponse(*response, 200);
}

// While waiting for a response from the external processor, trigger a
// downstream disconnect followed by a response message timeout.
TEST_P(ExtProcIntegrationTest, ResponseMessageTimeoutDownstreamDisconnect) {
  proto_config_.set_failure_mode_allow(true);
  proto_config_.mutable_message_timeout()->set_nanos(200000000);
  initializeConfig();
  HttpIntegrationTest::initialize();
  auto response = sendDownstreamRequest(absl::nullopt);
  processRequestHeadersMessage(*grpc_upstreams_[0], true, absl::nullopt);
  handleUpstreamRequest();
  processResponseHeadersMessage(*grpc_upstreams_[0], false,
                                [this](const HttpHeaders&, HeadersResponse&) {
                                  // Downstream disconnect
                                  codec_client_->close();
                                  // Travel forward 400 ms
                                  timeSystem().advanceTimeWaitImpl(400ms);
                                  return false;
                                });

  ASSERT_TRUE(response->waitForReset());
}

// Test how the filter responds when asked to buffer a request body for a POST
// request with an empty body. We should get an empty body message because
// the Envoy filter stream received the body after all the headers.
TEST_P(ExtProcIntegrationTest, BufferBodyOverridePostWithEmptyBody) {
  proto_config_.mutable_processing_mode()->set_request_body_mode(ProcessingMode::BUFFERED);
  initializeConfig();
  HttpIntegrationTest::initialize();
  auto response = sendDownstreamRequestWithBody("", absl::nullopt);

  processRequestHeadersMessage(*grpc_upstreams_[0], true,
                               [](const HttpHeaders& headers, HeadersResponse&) {
                                 EXPECT_FALSE(headers.end_of_stream());
                                 return true;
                               });
  // We should get an empty body message this time
  processRequestBodyMessage(*grpc_upstreams_[0], false, [](const HttpBody& body, BodyResponse&) {
    EXPECT_TRUE(body.end_of_stream());
    EXPECT_EQ(body.body().size(), 0);
    return true;
  });

  handleUpstreamRequest();
  processResponseHeadersMessage(*grpc_upstreams_[0], false, absl::nullopt);
  verifyDownstreamResponse(*response, 200);
}

TEST_P(ExtProcIntegrationTest, BufferEmptyBodyNotSendingHeader) {
  proto_config_.mutable_processing_mode()->set_request_header_mode(ProcessingMode::SKIP);
  proto_config_.mutable_processing_mode()->set_request_body_mode(ProcessingMode::BUFFERED);
  proto_config_.mutable_processing_mode()->set_response_header_mode(ProcessingMode::SKIP);
  initializeConfig();
  HttpIntegrationTest::initialize();
  auto response = sendDownstreamRequestWithBody("", absl::nullopt);

  // We should get an empty body message this time
  processRequestBodyMessage(*grpc_upstreams_[0], true, [](const HttpBody& body, BodyResponse&) {
    EXPECT_TRUE(body.end_of_stream());
    EXPECT_EQ(body.body().size(), 0);
    return true;
  });

  handleUpstreamRequest();
  verifyDownstreamResponse(*response, 200);
}

// Test how the filter responds when asked to buffer a response body for a POST
// request with an empty body. We should get an empty body message because
// the Envoy filter stream received the body after all the headers.
TEST_P(ExtProcIntegrationTest, BufferBodyOverrideGetWithEmptyResponseBody) {
  proto_config_.mutable_processing_mode()->set_response_body_mode(ProcessingMode::BUFFERED);
  initializeConfig();
  HttpIntegrationTest::initialize();
  auto response = sendDownstreamRequest(absl::nullopt);

  processRequestHeadersMessage(*grpc_upstreams_[0], true,
                               [](const HttpHeaders& headers, HeadersResponse&) {
                                 EXPECT_TRUE(headers.end_of_stream());
                                 return true;
                               });
  ASSERT_TRUE(fake_upstreams_[0]->waitForHttpConnection(*dispatcher_, fake_upstream_connection_));
  ASSERT_TRUE(fake_upstream_connection_->waitForNewStream(*dispatcher_, upstream_request_));
  ASSERT_TRUE(upstream_request_->waitForEndStream(*dispatcher_));
  upstream_request_->encodeHeaders(Http::TestResponseHeaderMapImpl{{":status", "200"}}, false);
  upstream_request_->encodeData(0, true);
  processResponseHeadersMessage(*grpc_upstreams_[0], false,
                                [](const HttpHeaders& headers, HeadersResponse&) {
                                  EXPECT_FALSE(headers.end_of_stream());
                                  return true;
                                });
  // We should get an empty body message this time
  processResponseBodyMessage(*grpc_upstreams_[0], false, [](const HttpBody& body, BodyResponse&) {
    EXPECT_TRUE(body.end_of_stream());
    EXPECT_EQ(body.body().size(), 0);
    return true;
  });
  verifyDownstreamResponse(*response, 200);
}

// Test how the filter responds when asked to buffer a response body for a POST
// request with no body. We should not get an empty body message because
// the Envoy filter stream received headers with no body.
TEST_P(ExtProcIntegrationTest, BufferBodyOverrideGetWithNoResponseBody) {
  proto_config_.mutable_processing_mode()->set_response_body_mode(ProcessingMode::BUFFERED);
  initializeConfig();
  HttpIntegrationTest::initialize();
  auto response = sendDownstreamRequest(absl::nullopt);

  processRequestHeadersMessage(*grpc_upstreams_[0], true,
                               [](const HttpHeaders& headers, HeadersResponse&) {
                                 EXPECT_TRUE(headers.end_of_stream());
                                 return true;
                               });
  ASSERT_TRUE(fake_upstreams_[0]->waitForHttpConnection(*dispatcher_, fake_upstream_connection_));
  ASSERT_TRUE(fake_upstream_connection_->waitForNewStream(*dispatcher_, upstream_request_));
  ASSERT_TRUE(upstream_request_->waitForEndStream(*dispatcher_));
  upstream_request_->encodeHeaders(Http::TestResponseHeaderMapImpl{{":status", "200"}}, true);
  processResponseHeadersMessage(*grpc_upstreams_[0], false,
                                [](const HttpHeaders& headers, HeadersResponse&) {
                                  EXPECT_TRUE(headers.end_of_stream());
                                  return true;
                                });
  verifyDownstreamResponse(*response, 200);
}

// Test how the filter responds when asked to stream a request body for a POST
// request with an empty body. We should get an empty body message because
// the Envoy filter stream received the body after all the headers.
TEST_P(ExtProcIntegrationTest, BufferBodyOverridePostWithEmptyBodyStreamed) {
  proto_config_.mutable_processing_mode()->set_request_body_mode(ProcessingMode::STREAMED);
  initializeConfig();
  HttpIntegrationTest::initialize();
  auto response = sendDownstreamRequestWithBody("", absl::nullopt);

  processRequestHeadersMessage(*grpc_upstreams_[0], true,
                               [](const HttpHeaders& headers, HeadersResponse&) {
                                 EXPECT_FALSE(headers.end_of_stream());
                                 return true;
                               });
  // We should get an empty body message this time
  processRequestBodyMessage(*grpc_upstreams_[0], false, [](const HttpBody& body, BodyResponse&) {
    EXPECT_TRUE(body.end_of_stream());
    EXPECT_EQ(body.body().size(), 0);
    return true;
  });

  handleUpstreamRequest();
  processResponseHeadersMessage(*grpc_upstreams_[0], false, absl::nullopt);
  verifyDownstreamResponse(*response, 200);
}

// Test how the filter responds when asked to stream a request body for a POST
// request with an empty body in "buffered partial" mode. We should get an empty body message
// because the Envoy filter stream received the body after all the headers.
TEST_P(ExtProcIntegrationTest, BufferBodyOverridePostWithEmptyBodyBufferedPartial) {
  proto_config_.mutable_processing_mode()->set_request_body_mode(ProcessingMode::BUFFERED_PARTIAL);
  initializeConfig();
  HttpIntegrationTest::initialize();
  auto response = sendDownstreamRequestWithBody("", absl::nullopt);

  processRequestHeadersMessage(*grpc_upstreams_[0], true,
                               [](const HttpHeaders& headers, HeadersResponse&) {
                                 EXPECT_FALSE(headers.end_of_stream());
                                 return true;
                               });
  // We should get an empty body message this time
  processRequestBodyMessage(*grpc_upstreams_[0], false, [](const HttpBody& body, BodyResponse&) {
    EXPECT_TRUE(body.end_of_stream());
    EXPECT_EQ(body.body().size(), 0);
    return true;
  });

  handleUpstreamRequest();
  processResponseHeadersMessage(*grpc_upstreams_[0], false, absl::nullopt);
  verifyDownstreamResponse(*response, 200);
}

// Test how the filter responds when asked to buffer a request body for a GET
// request with no body. We should receive no body message because the Envoy
// filter stream received the headers and end simultaneously.
TEST_P(ExtProcIntegrationTest, BufferBodyOverrideGetRequestNoBody) {
  proto_config_.mutable_processing_mode()->set_request_body_mode(ProcessingMode::BUFFERED);
  initializeConfig();
  HttpIntegrationTest::initialize();
  auto response = sendDownstreamRequest(absl::nullopt);

  processRequestHeadersMessage(*grpc_upstreams_[0], true,
                               [](const HttpHeaders& headers, HeadersResponse&) {
                                 EXPECT_TRUE(headers.end_of_stream());
                                 return true;
                               });
  // We should not see a request body message here
  handleUpstreamRequest();
  processResponseHeadersMessage(*grpc_upstreams_[0], false, absl::nullopt);
  verifyDownstreamResponse(*response, 200);
}

// Test how the filter responds when asked to stream a request body for a GET
// request with no body. We should receive no body message because the Envoy
// filter stream received the headers and end simultaneously.
TEST_P(ExtProcIntegrationTest, BufferBodyOverrideGetRequestNoBodyStreaming) {
  proto_config_.mutable_processing_mode()->set_request_body_mode(ProcessingMode::STREAMED);
  initializeConfig();
  HttpIntegrationTest::initialize();
  auto response = sendDownstreamRequest(absl::nullopt);

  processRequestHeadersMessage(*grpc_upstreams_[0], true,
                               [](const HttpHeaders& headers, HeadersResponse&) {
                                 EXPECT_TRUE(headers.end_of_stream());
                                 return true;
                               });
  // We should not see a request body message here
  handleUpstreamRequest();
  processResponseHeadersMessage(*grpc_upstreams_[0], false, absl::nullopt);
  verifyDownstreamResponse(*response, 200);
}

// Test how the filter responds when asked to stream a request body for a GET
// request with no body in "buffered partial" mode. We should receive no body message because the
// Envoy filter stream received the headers and end simultaneously.
TEST_P(ExtProcIntegrationTest, BufferBodyOverrideGetRequestNoBodyBufferedPartial) {
  proto_config_.mutable_processing_mode()->set_request_body_mode(ProcessingMode::BUFFERED_PARTIAL);
  initializeConfig();
  HttpIntegrationTest::initialize();
  auto response = sendDownstreamRequest(absl::nullopt);

  processRequestHeadersMessage(*grpc_upstreams_[0], true,
                               [](const HttpHeaders& headers, HeadersResponse&) {
                                 EXPECT_TRUE(headers.end_of_stream());
                                 return true;
                               });
  // We should not see a request body message here
  handleUpstreamRequest();
  processResponseHeadersMessage(*grpc_upstreams_[0], false, absl::nullopt);
  verifyDownstreamResponse(*response, 200);
}

// Test how the filter responds when asked to buffer a request body for a POST
// request with a body.
TEST_P(ExtProcIntegrationTest, BufferBodyOverridePostWithRequestBody) {
  proto_config_.mutable_processing_mode()->set_request_body_mode(ProcessingMode::BUFFERED);
  initializeConfig();
  HttpIntegrationTest::initialize();
  auto response = sendDownstreamRequestWithBody("Testing", absl::nullopt);

  processRequestHeadersMessage(*grpc_upstreams_[0], true,
                               [](const HttpHeaders& headers, HeadersResponse&) {
                                 EXPECT_FALSE(headers.end_of_stream());
                                 return true;
                               });
  processRequestBodyMessage(*grpc_upstreams_[0], false, [](const HttpBody& body, BodyResponse&) {
    EXPECT_TRUE(body.end_of_stream());
    EXPECT_EQ(body.body(), "Testing");
    return true;
  });
  handleUpstreamRequest();
  processResponseHeadersMessage(*grpc_upstreams_[0], false, absl::nullopt);
  verifyDownstreamResponse(*response, 200);
}

// Set up per-route configuration that sets a custom processing mode on the
// route, and test that the processing mode takes effect.
TEST_P(ExtProcIntegrationTest, PerRouteProcessingMode) {
  initializeConfig();
  config_helper_.addConfigModifier([this](HttpConnectionManager& cm) {
    // Set up "/foo" so that it will send a buffered body
    auto* vh = cm.mutable_route_config()->mutable_virtual_hosts()->Mutable(0);
    auto* route = vh->mutable_routes()->Mutable(0);
    route->mutable_match()->set_path("/foo");
    ExtProcPerRoute per_route;
    per_route.mutable_overrides()->mutable_processing_mode()->set_response_body_mode(
        ProcessingMode::BUFFERED);
    setPerRouteConfig(route, per_route);
  });
  HttpIntegrationTest::initialize();

  auto response =
      sendDownstreamRequest([](Http::RequestHeaderMap& headers) { headers.setPath("/foo"); });
  processRequestHeadersMessage(*grpc_upstreams_[0], true, absl::nullopt);
  Buffer::OwnedImpl full_response;
  TestUtility::feedBufferWithRandomCharacters(full_response, 100);
  handleUpstreamRequestWithResponse(full_response, 100);
  processResponseHeadersMessage(*grpc_upstreams_[0], false, absl::nullopt);
  // Because of the per-route config we should get a buffered response
  processResponseBodyMessage(*grpc_upstreams_[0], false,
                             [&full_response](const HttpBody& body, BodyResponse&) {
                               EXPECT_TRUE(body.end_of_stream());
                               EXPECT_EQ(body.body(), full_response.toString());
                               return true;
                             });
  verifyDownstreamResponse(*response, 200);
}

// Set up configuration on the virtual host and on the route and see that
// the two are merged.
TEST_P(ExtProcIntegrationTest, PerRouteAndHostProcessingMode) {
  initializeConfig();
  config_helper_.addConfigModifier([this](HttpConnectionManager& cm) {
    auto* vh = cm.mutable_route_config()->mutable_virtual_hosts()->Mutable(0);
    // Set up a processing mode for the host that should not be honored
    ExtProcPerRoute per_host;
    per_host.mutable_overrides()->mutable_processing_mode()->set_request_header_mode(
        ProcessingMode::SKIP);
    per_host.mutable_overrides()->mutable_processing_mode()->set_response_header_mode(
        ProcessingMode::SKIP);
    setPerHostConfig(*vh, per_host);

    // Set up "/foo" so that it will send a buffered body
    auto* route = vh->mutable_routes()->Mutable(0);
    route->mutable_match()->set_path("/foo");
    ExtProcPerRoute per_route;
    per_route.mutable_overrides()->mutable_processing_mode()->set_response_body_mode(
        ProcessingMode::BUFFERED);
    setPerRouteConfig(route, per_route);
  });
  HttpIntegrationTest::initialize();

  auto response =
      sendDownstreamRequest([](Http::RequestHeaderMap& headers) { headers.setPath("/foo"); });
  processRequestHeadersMessage(*grpc_upstreams_[0], true, absl::nullopt);
  Buffer::OwnedImpl full_response;
  TestUtility::feedBufferWithRandomCharacters(full_response, 100);
  handleUpstreamRequestWithResponse(full_response, 100);
  processResponseHeadersMessage(*grpc_upstreams_[0], false, absl::nullopt);
  // Because of the per-route config we should get a buffered response.
  // If the config from the host is applied then this won't work.
  processResponseBodyMessage(*grpc_upstreams_[0], false,
                             [&full_response](const HttpBody& body, BodyResponse&) {
                               EXPECT_TRUE(body.end_of_stream());
                               EXPECT_EQ(body.body(), full_response.toString());
                               return true;
                             });
  verifyDownstreamResponse(*response, 200);
}

// Set up per-route configuration that disables ext_proc for a route and ensure
// that it is not called.
TEST_P(ExtProcIntegrationTest, PerRouteDisable) {
  initializeConfig();
  config_helper_.addConfigModifier([this](HttpConnectionManager& cm) {
    // Set up "/foo" so that ext_proc is disabled
    auto* vh = cm.mutable_route_config()->mutable_virtual_hosts()->Mutable(0);
    auto* route = vh->mutable_routes()->Mutable(0);
    route->mutable_match()->set_path("/foo");
    ExtProcPerRoute per_route;
    per_route.set_disabled(true);
    setPerRouteConfig(route, per_route);
  });
  HttpIntegrationTest::initialize();

  auto response =
      sendDownstreamRequest([](Http::RequestHeaderMap& headers) { headers.setPath("/foo"); });
  // There should be no ext_proc processing here
  Buffer::OwnedImpl full_response;
  TestUtility::feedBufferWithRandomCharacters(full_response, 100);
  handleUpstreamRequestWithResponse(full_response, 100);
  verifyDownstreamResponse(*response, 200);
}

// Set up per-route configuration that sets a different GrpcService on the
// route, and verify that it is used instead of the primary GrpcService.
TEST_P(ExtProcIntegrationTest, PerRouteGrpcService) {
  initializeConfig();
  config_helper_.addConfigModifier([this](HttpConnectionManager& cm) {
    // Set up "/foo" so that it will use a different GrpcService
    auto* vh = cm.mutable_route_config()->mutable_virtual_hosts()->Mutable(0);
    auto* route = vh->mutable_routes()->Mutable(0);
    route->mutable_match()->set_path("/foo");
    ExtProcPerRoute per_route;
    setGrpcService(*per_route.mutable_overrides()->mutable_grpc_service(), "ext_proc_server_1",
                   grpc_upstreams_[1]->localAddress());
    setPerRouteConfig(route, per_route);

    // Add logging test filter here in place since it has a different GrpcService from route.
    if (clientType() == Grpc::ClientType::EnvoyGrpc) {
      test::integration::filters::LoggingTestFilterConfig logging_filter_config;
      logging_filter_config.set_logging_id("envoy.filters.http.ext_proc");
      logging_filter_config.set_upstream_cluster_name("ext_proc_server_1");
      envoy::extensions::filters::network::http_connection_manager::v3::HttpFilter logging_filter;
      logging_filter.set_name("logging-test-filter");
      logging_filter.mutable_typed_config()->PackFrom(logging_filter_config);

      config_helper_.prependFilter(MessageUtil::getJsonStringFromMessageOrError(logging_filter));
    }
  });
  HttpIntegrationTest::initialize();

  // Request that matches route directed to ext_proc_server_1
  auto response =
      sendDownstreamRequest([](Http::RequestHeaderMap& headers) { headers.setPath("/foo"); });
  processRequestHeadersMessage(*grpc_upstreams_[1], true, absl::nullopt);
  handleUpstreamRequest();
  processResponseHeadersMessage(
      *grpc_upstreams_[1], false, [](const HttpHeaders&, HeadersResponse& headers_resp) {
        auto* response_mutation = headers_resp.mutable_response()->mutable_header_mutation();
        auto* add1 = response_mutation->add_set_headers();
        add1->mutable_header()->set_key("x-response-processed");
        add1->mutable_header()->set_value("1");
        auto* add2 = response_mutation->add_set_headers();
        add2->mutable_header()->set_key(":status");
        add2->mutable_header()->set_value("201");
        return true;
      });
  verifyDownstreamResponse(*response, 201);
  EXPECT_THAT(response->headers(), SingleHeaderValueIs("x-response-processed", "1"));
}

// Set up per-route configuration that extends original metadata.
TEST_P(ExtProcIntegrationTest, PerRouteGrpcMetadata) {
  initializeConfig();

  // Override metadata from route config.
  config_helper_.addConfigModifier([this](HttpConnectionManager& cm) {
    // Set up "/foo" so that it will use a different GrpcService
    auto* vh = cm.mutable_route_config()->mutable_virtual_hosts()->Mutable(0);
    auto* route = vh->mutable_routes()->Mutable(0);
    route->mutable_match()->set_path("/foo");
    ExtProcPerRoute per_route;
    *per_route.mutable_overrides()->mutable_grpc_initial_metadata()->Add() =
        makeHeaderValue("b", "c");
    *per_route.mutable_overrides()->mutable_grpc_initial_metadata()->Add() =
        makeHeaderValue("c", "c");
    setPerRouteConfig(route, per_route);
  });

  HttpIntegrationTest::initialize();

  // Request that matches route directed to ext_proc_server_0
  auto response =
      sendDownstreamRequest([](Http::RequestHeaderMap& headers) { headers.setPath("/foo"); });

  processRequestHeadersMessage(*grpc_upstreams_[0], true, absl::nullopt);
  EXPECT_EQ(
      "c",
      processor_stream_->headers().get(Http::LowerCaseString("b"))[0]->value().getStringView());
  EXPECT_EQ(
      "c",
      processor_stream_->headers().get(Http::LowerCaseString("c"))[0]->value().getStringView());
  handleUpstreamRequest();

  processResponseHeadersMessage(*grpc_upstreams_[0], false, absl::nullopt);
  verifyDownstreamResponse(*response, 200);
}

// Sending new timeout API in both downstream request and upstream response
// handling path with header mutation.
TEST_P(ExtProcIntegrationTest, RequestAndResponseMessageNewTimeoutWithHeaderMutation) {
  // Set envoy filter timeout to be 200ms.
  proto_config_.mutable_message_timeout()->set_nanos(200000000);
  // Config max_message_timeout proto to enable the new timeout API.
  proto_config_.mutable_max_message_timeout()->set_seconds(TestUtility::DefaultTimeout.count() /
                                                           1000);

  initializeConfig();
  HttpIntegrationTest::initialize();
  auto response = sendDownstreamRequest(
      [](Http::HeaderMap& headers) { headers.addCopy(LowerCaseString("x-remove-this"), "yes"); });

  // ext_proc server request processing.
  processRequestHeadersMessage(
      *grpc_upstreams_[0], true, [this](const HttpHeaders& headers, HeadersResponse& headers_resp) {
        Http::TestRequestHeaderMapImpl expected_request_headers{
            {":scheme", "http"}, {":method", "GET"},       {"host", "host"},
            {":path", "/"},      {"x-remove-this", "yes"}, {"x-forwarded-proto", "http"}};
        EXPECT_THAT(headers.headers(), HeaderProtosEqual(expected_request_headers));

        // Sending the new timeout API to extend the timeout.
        serverSendNewTimeout(TestUtility::DefaultTimeout.count());
        // ext_proc server stays idle for 300ms.
        timeSystem().advanceTimeWaitImpl(300ms);
        // Server sends back response with the header mutation instructions.
        auto response_header_mutation = headers_resp.mutable_response()->mutable_header_mutation();
        auto* mut1 = response_header_mutation->add_set_headers();
        mut1->mutable_header()->set_key("x-new-header");
        mut1->mutable_header()->set_value("new");
        response_header_mutation->add_remove_headers("x-remove-this");
        return true;
      });

  ASSERT_TRUE(fake_upstreams_[0]->waitForHttpConnection(*dispatcher_, fake_upstream_connection_));
  ASSERT_TRUE(fake_upstream_connection_->waitForNewStream(*dispatcher_, upstream_request_));
  ASSERT_TRUE(upstream_request_->waitForEndStream(*dispatcher_));
  EXPECT_THAT(upstream_request_->headers(), HasNoHeader("x-remove-this"));
  EXPECT_THAT(upstream_request_->headers(), SingleHeaderValueIs("x-new-header", "new"));
  upstream_request_->encodeHeaders(Http::TestResponseHeaderMapImpl{{":status", "200"}}, false);
  upstream_request_->encodeData(100, true);

  // ext_proc server response processing.
  processResponseHeadersMessage(
      *grpc_upstreams_[0], false, [this](const HttpHeaders& headers, HeadersResponse&) {
        Http::TestRequestHeaderMapImpl expected_response_headers{{":status", "200"}};
        EXPECT_THAT(headers.headers(), HeaderProtosEqual(expected_response_headers));
        // Sending the new timeout API to extend the timeout.
        serverSendNewTimeout(TestUtility::DefaultTimeout.count());
        // ext_proc server stays idle for 300ms.
        timeSystem().advanceTimeWaitImpl(300ms);
        return true;
      });
  // Verify downstream client receives 200 okay. i.e, no timeout happened.
  verifyDownstreamResponse(*response, 200);
}

// Extending timeout in downstream request handling also no mutation.
TEST_P(ExtProcIntegrationTest, RequestMessageNewTimeoutNoMutation) {
  // Set envoy filter timeout to be 200ms.
  proto_config_.mutable_message_timeout()->set_nanos(200000000);
  // Config max_message_timeout proto to enable the new timeout API.
  proto_config_.mutable_max_message_timeout()->set_seconds(TestUtility::DefaultTimeout.count() /
                                                           1000);

  initializeConfig();
  HttpIntegrationTest::initialize();
  auto response = sendDownstreamRequest(absl::nullopt);

  processRequestHeadersMessage(*grpc_upstreams_[0], true,
                               [this](const HttpHeaders&, HeadersResponse&) {
                                 // Sending the new timeout API to extend the timeout.
                                 serverSendNewTimeout(TestUtility::DefaultTimeout.count());
                                 // ext_proc server stays idle for 300ms before sending back the
                                 // response.
                                 timeSystem().advanceTimeWaitImpl(300ms);
                                 return true;
                               });

  ASSERT_TRUE(fake_upstreams_[0]->waitForHttpConnection(*dispatcher_, fake_upstream_connection_));
  ASSERT_TRUE(fake_upstream_connection_->waitForNewStream(*dispatcher_, upstream_request_));
  ASSERT_TRUE(upstream_request_->waitForEndStream(*dispatcher_));
  upstream_request_->encodeHeaders(Http::TestResponseHeaderMapImpl{{":status", "200"}}, false);
  upstream_request_->encodeData(100, true);
  processResponseHeadersMessage(*grpc_upstreams_[0], false,
                                [](const HttpHeaders&, HeadersResponse&) { return true; });
  // Verify downstream client receives 200 okay. i.e, no timeout happened.
  verifyDownstreamResponse(*response, 200);
}

// Test only the first new timeout message in one state is accepted.
TEST_P(ExtProcIntegrationTest, RequestMessageNoMutationMultipleNewTimeout) {
  // Set envoy filter timeout to be 200ms.
  proto_config_.mutable_message_timeout()->set_nanos(200000000);
  // Config max_message_timeout proto to enable the new timeout API.
  proto_config_.mutable_max_message_timeout()->set_seconds(TestUtility::DefaultTimeout.count() /
                                                           1000);
  initializeConfig();
  HttpIntegrationTest::initialize();
  auto response = sendDownstreamRequest(absl::nullopt);

  processRequestHeadersMessage(*grpc_upstreams_[0], true,
                               [this](const HttpHeaders&, HeadersResponse&) {
                                 // Sending the new big timeout API to extend the timeout.
                                 serverSendNewTimeout(TestUtility::DefaultTimeout.count());
                                 // Server wait for 100ms.
                                 timeSystem().advanceTimeWaitImpl(100ms);
                                 // Send the 2nd 10ms new timeout update.
                                 // The update is ignored by Envoy. No timeout event
                                 // happened and the traffic went through fine.
                                 serverSendNewTimeout(10);
                                 // Server wait for 300ms
                                 timeSystem().advanceTimeWaitImpl(300ms);
                                 return true;
                               });

  ASSERT_TRUE(fake_upstreams_[0]->waitForHttpConnection(*dispatcher_, fake_upstream_connection_));
  ASSERT_TRUE(fake_upstream_connection_->waitForNewStream(*dispatcher_, upstream_request_));
  ASSERT_TRUE(upstream_request_->waitForEndStream(*dispatcher_));
  upstream_request_->encodeHeaders(Http::TestResponseHeaderMapImpl{{":status", "200"}}, false);
  upstream_request_->encodeData(100, true);
  processResponseHeadersMessage(*grpc_upstreams_[0], false,
                                [](const HttpHeaders&, HeadersResponse&) { return true; });
  verifyDownstreamResponse(*response, 200);
}

// Setting new timeout 0ms which is < 1ms. The message is ignored.
TEST_P(ExtProcIntegrationTest, RequestMessageNewTimeoutNegativeTestTimeoutTooSmall) {
  // Config max_message_timeout proto to 10s to enable the new timeout API.
  max_message_timeout_ms_ = 10000;
  newTimeoutWrongConfigTest(0);
}

// Setting max_message_timeout proto to be 100ms. And send the new timeout 500ms
// which is > max_message_timeout(100ms). The message is ignored.
TEST_P(ExtProcIntegrationTest, RequestMessageNewTimeoutNegativeTestTimeoutTooBigWithSmallMax) {
  // Config max_message_timeout proto to 100ms to enable the new timeout API.
  max_message_timeout_ms_ = 100;
  newTimeoutWrongConfigTest(500);
}

// Not setting the max_message_timeout effectively disabled the new timeout API.
TEST_P(ExtProcIntegrationTest, RequestMessageNewTimeoutNegativeTestTimeoutNotAcceptedDefaultMax) {
  newTimeoutWrongConfigTest(500);
}

// Send the new timeout to be an extremely large number, which is out-of-range of duration.
// Verify the code appropriately handled it.
TEST_P(ExtProcIntegrationTest, RequestMessageNewTimeoutOutOfBounds) {
  // Config max_message_timeout proto to 100ms to enable the new timeout API.
  max_message_timeout_ms_ = 100;
  const uint64_t override_message_timeout = 1000000000000000;
  newTimeoutWrongConfigTest(override_message_timeout);
}

// Set the ext_proc filter in SKIP header, SEND trailer, and BUFFERED body mode.
// Send a request with headers and trailers. No body is sent to the ext_proc server.
TEST_P(ExtProcIntegrationTest, SkipHeaderSendTrailerInBufferedMode) {
  proto_config_.mutable_processing_mode()->set_request_body_mode(ProcessingMode::BUFFERED);
  proto_config_.mutable_processing_mode()->set_request_header_mode(ProcessingMode::SKIP);
  proto_config_.mutable_processing_mode()->set_request_trailer_mode(ProcessingMode::SEND);
  initializeConfig();
  HttpIntegrationTest::initialize();

  codec_client_ = makeHttpConnection(lookupPort("http"));
  Http::TestRequestHeaderMapImpl headers;
  HttpTestUtility::addDefaultHeaders(headers);
  auto encoder_decoder = codec_client_->startRequest(headers);
  request_encoder_ = &encoder_decoder.first;
  IntegrationStreamDecoderPtr response = std::move(encoder_decoder.second);
  Http::TestRequestTrailerMapImpl request_trailers{{"request", "trailer"}};
  codec_client_->sendTrailers(*request_encoder_, request_trailers);
  processRequestTrailersMessage(*grpc_upstreams_[0], true, absl::nullopt);
  handleUpstreamRequest();
  processResponseHeadersMessage(*grpc_upstreams_[0], false, absl::nullopt);
  verifyDownstreamResponse(*response, 200);
}

// Set the ext_proc filter processing mode to send request header, body and trailer.
// Then have the client send header and trailer.
TEST_P(ExtProcIntegrationTest, ClientSendHeaderTrailerFilterConfigedSendAll) {
  proto_config_.mutable_processing_mode()->set_request_header_mode(ProcessingMode::SEND);
  proto_config_.mutable_processing_mode()->set_request_body_mode(ProcessingMode::BUFFERED);
  proto_config_.mutable_processing_mode()->set_request_trailer_mode(ProcessingMode::SEND);
  proto_config_.mutable_processing_mode()->set_response_header_mode(ProcessingMode::SKIP);
  initializeConfig();
  HttpIntegrationTest::initialize();

  codec_client_ = makeHttpConnection(lookupPort("http"));
  Http::TestRequestHeaderMapImpl headers;
  HttpTestUtility::addDefaultHeaders(headers);
  auto encoder_decoder = codec_client_->startRequest(headers);
  request_encoder_ = &encoder_decoder.first;
  IntegrationStreamDecoderPtr response = std::move(encoder_decoder.second);
  Http::TestRequestTrailerMapImpl request_trailers{{"request", "trailer"}};
  codec_client_->sendTrailers(*request_encoder_, request_trailers);
  processRequestHeadersMessage(*grpc_upstreams_[0], true, absl::nullopt);
  processRequestTrailersMessage(*grpc_upstreams_[0], false, absl::nullopt);

  handleUpstreamRequest();
  verifyDownstreamResponse(*response, 200);
}

// Test the filter with the header allow list set and disallow list empty and
// verify only the allowed headers are sent to the ext_proc server.
TEST_P(ExtProcIntegrationTest, GetAndSetHeadersAndTrailersWithAllowedHeader) {
  auto* forward_rules = proto_config_.mutable_forward_rules();
  auto* list = forward_rules->mutable_allowed_headers();
  list->add_patterns()->set_exact(":method");
  list->add_patterns()->set_exact(":authority");
  list->add_patterns()->set_exact(":status");
  list->add_patterns()->set_exact("x-test-trailers");
  proto_config_.mutable_processing_mode()->set_request_header_mode(ProcessingMode::SEND);
  proto_config_.mutable_processing_mode()->set_request_trailer_mode(ProcessingMode::SEND);
  proto_config_.mutable_processing_mode()->set_response_header_mode(ProcessingMode::SEND);
  proto_config_.mutable_processing_mode()->set_response_trailer_mode(ProcessingMode::SEND);

  initializeConfig();
  HttpIntegrationTest::initialize();
  codec_client_ = makeHttpConnection(lookupPort("http"));
  Http::TestRequestHeaderMapImpl headers;
  HttpTestUtility::addDefaultHeaders(headers);
  auto encoder_decoder = codec_client_->startRequest(headers);
  request_encoder_ = &encoder_decoder.first;
  IntegrationStreamDecoderPtr response = std::move(encoder_decoder.second);
  Http::TestRequestTrailerMapImpl request_trailers{{"x-trailer-foo", "yes"}};
  codec_client_->sendTrailers(*request_encoder_, request_trailers);

  processRequestHeadersMessage(
      *grpc_upstreams_[0], true, [](const HttpHeaders& headers, HeadersResponse&) {
        Http::TestRequestHeaderMapImpl expected_request_headers{{":method", "GET"},
                                                                {":authority", "host"}};
        // Verify only allowed request headers is received by ext_proc server.
        EXPECT_THAT(headers.headers(), HeaderProtosEqual(expected_request_headers));
        return true;
      });
  processRequestTrailersMessage(*grpc_upstreams_[0], false,
                                [](const HttpTrailers& trailers, TrailersResponse&) {
                                  // The request trailer is not in the allow list.
                                  EXPECT_EQ(trailers.trailers().headers_size(), 0);
                                  return true;
                                });
  // Send back response with :status 200 and trailer header: x-test-trailers.
  handleUpstreamRequestWithTrailer();
  processResponseHeadersMessage(
      *grpc_upstreams_[0], false, [](const HttpHeaders& headers, HeadersResponse&) {
        Http::TestRequestHeaderMapImpl expected_response_headers{{":status", "200"}};
        EXPECT_THAT(headers.headers(), HeaderProtosEqual(expected_response_headers));
        return true;
      });
  processResponseTrailersMessage(
      *grpc_upstreams_[0], false, [](const HttpTrailers& trailers, TrailersResponse&) {
        // The response trailer is in the allow list.
        Http::TestResponseTrailerMapImpl expected_trailers{{"x-test-trailers", "Yes"}};
        EXPECT_THAT(trailers.trailers(), HeaderProtosEqual(expected_trailers));
        return true;
      });
  verifyDownstreamResponse(*response, 200);
}

// Test the filter with header disallow list set and allow list empty and verify
// the disallowed headers are not sent to the ext_proc server.
TEST_P(ExtProcIntegrationTest, GetAndSetHeadersAndTrailersWithDisallowedHeader) {
  auto* forward_rules = proto_config_.mutable_forward_rules();
  auto* list = forward_rules->mutable_disallowed_headers();
  list->add_patterns()->set_exact(":method");
  list->add_patterns()->set_exact(":authority");
  list->add_patterns()->set_exact("x-forwarded-proto");
  list->add_patterns()->set_exact("foo");
  list->add_patterns()->set_exact("x-test-trailers");
  proto_config_.mutable_processing_mode()->set_request_header_mode(ProcessingMode::SEND);
  proto_config_.mutable_processing_mode()->set_request_trailer_mode(ProcessingMode::SEND);
  proto_config_.mutable_processing_mode()->set_response_header_mode(ProcessingMode::SEND);
  proto_config_.mutable_processing_mode()->set_response_trailer_mode(ProcessingMode::SEND);

  initializeConfig();
  HttpIntegrationTest::initialize();
  codec_client_ = makeHttpConnection(lookupPort("http"));
  Http::TestRequestHeaderMapImpl headers;
  HttpTestUtility::addDefaultHeaders(headers);
  auto encoder_decoder = codec_client_->startRequest(headers);
  request_encoder_ = &encoder_decoder.first;
  IntegrationStreamDecoderPtr response = std::move(encoder_decoder.second);
  Http::TestRequestTrailerMapImpl request_trailers{{"x-trailer-foo", "yes"}};
  codec_client_->sendTrailers(*request_encoder_, request_trailers);

  processRequestHeadersMessage(
      *grpc_upstreams_[0], true, [](const HttpHeaders& headers, HeadersResponse&) {
        Http::TestRequestHeaderMapImpl expected_request_headers{{":scheme", "http"},
                                                                {":path", "/"}};
        EXPECT_THAT(headers.headers(), HeaderProtosEqual(expected_request_headers));
        return true;
      });
  processRequestTrailersMessage(
      *grpc_upstreams_[0], false, [](const HttpTrailers& trailers, TrailersResponse&) {
        // The request trailer is not in the disallow list. Forwarded.
        Http::TestResponseTrailerMapImpl expected_trailers{{"x-trailer-foo", "yes"}};
        EXPECT_THAT(trailers.trailers(), HeaderProtosEqual(expected_trailers));
        return true;
      });
  // Send back response with :status 200 and trailer header: x-test-trailers.
  handleUpstreamRequestWithTrailer();
  processResponseHeadersMessage(
      *grpc_upstreams_[0], false, [](const HttpHeaders& headers, HeadersResponse&) {
        Http::TestRequestHeaderMapImpl expected_response_headers{{":status", "200"}};
        EXPECT_THAT(headers.headers(), HeaderProtosEqual(expected_response_headers));
        return true;
      });
  processResponseTrailersMessage(*grpc_upstreams_[0], false,
                                 [](const HttpTrailers& trailers, TrailersResponse&) {
                                   // The response trailer is in the disallow list.
                                   EXPECT_EQ(trailers.trailers().headers_size(), 0);
                                   return true;
                                 });
  verifyDownstreamResponse(*response, 200);
}

// Test the filter with both header allow and disallow list set and verify
// the headers in the allow list but not in the disallow list are sent.
TEST_P(ExtProcIntegrationTest, GetAndSetHeadersAndTrailersWithBothAllowedAndDisallowedHeader) {
  auto* forward_rules = proto_config_.mutable_forward_rules();
  auto* allow_list = forward_rules->mutable_allowed_headers();
  allow_list->add_patterns()->set_exact(":method");
  allow_list->add_patterns()->set_exact(":authority");
  allow_list->add_patterns()->set_exact(":status");
  allow_list->add_patterns()->set_exact("x-test-trailers");
  allow_list->add_patterns()->set_exact("x-trailer-foo");

  auto* disallow_list = forward_rules->mutable_disallowed_headers();
  disallow_list->add_patterns()->set_exact(":method");
  disallow_list->add_patterns()->set_exact("x-forwarded-proto");
  disallow_list->add_patterns()->set_exact("foo");
  disallow_list->add_patterns()->set_exact("x-test-trailers");

  proto_config_.mutable_processing_mode()->set_request_header_mode(ProcessingMode::SEND);
  proto_config_.mutable_processing_mode()->set_request_trailer_mode(ProcessingMode::SEND);
  proto_config_.mutable_processing_mode()->set_response_header_mode(ProcessingMode::SEND);
  proto_config_.mutable_processing_mode()->set_response_trailer_mode(ProcessingMode::SEND);

  initializeConfig();
  HttpIntegrationTest::initialize();
  codec_client_ = makeHttpConnection(lookupPort("http"));
  Http::TestRequestHeaderMapImpl headers;
  HttpTestUtility::addDefaultHeaders(headers);
  auto encoder_decoder = codec_client_->startRequest(headers);
  request_encoder_ = &encoder_decoder.first;
  IntegrationStreamDecoderPtr response = std::move(encoder_decoder.second);
  Http::TestRequestTrailerMapImpl request_trailers{
      {"x-test-trailers", "yes"}, {"x-trailer-foo", "no"}, {"x-trailer-bar", "yes"}};
  codec_client_->sendTrailers(*request_encoder_, request_trailers);

  processRequestHeadersMessage(
      *grpc_upstreams_[0], true, [](const HttpHeaders& headers, HeadersResponse&) {
        Http::TestRequestHeaderMapImpl expected_request_headers{{":authority", "host"}};
        EXPECT_THAT(headers.headers(), HeaderProtosEqual(expected_request_headers));
        return true;
      });
  processRequestTrailersMessage(
      *grpc_upstreams_[0], false, [](const HttpTrailers& trailers, TrailersResponse&) {
        Http::TestResponseTrailerMapImpl expected_trailers{{"x-trailer-foo", "no"}};
        EXPECT_THAT(trailers.trailers(), HeaderProtosEqual(expected_trailers));
        return true;
      });
  // Send back response with :status 200 and trailer header: x-test-trailers.
  handleUpstreamRequestWithTrailer();
  processResponseHeadersMessage(
      *grpc_upstreams_[0], false, [](const HttpHeaders& headers, HeadersResponse&) {
        Http::TestRequestHeaderMapImpl expected_response_headers{{":status", "200"}};
        EXPECT_THAT(headers.headers(), HeaderProtosEqual(expected_response_headers));
        return true;
      });
  processResponseTrailersMessage(*grpc_upstreams_[0], false,
                                 [](const HttpTrailers& trailers, TrailersResponse&) {
                                   // The response trailer is in the disallow list.
                                   EXPECT_EQ(trailers.trailers().headers_size(), 0);
                                   return true;
                                 });
  verifyDownstreamResponse(*response, 200);
}

// Test clear route cache in both upstream and downstream header and body processing.
TEST_P(ExtProcIntegrationTest, GetAndSetBodyOnBothWithClearRouteCache) {
  proto_config_.mutable_processing_mode()->set_request_body_mode(ProcessingMode::STREAMED);
  proto_config_.mutable_processing_mode()->set_response_body_mode(ProcessingMode::STREAMED);
  initializeConfig();
  HttpIntegrationTest::initialize();

  auto response = sendDownstreamRequestWithBody("Replace this!", absl::nullopt);
  processRequestHeadersMessage(
      *grpc_upstreams_[0], true, [](const HttpHeaders&, HeadersResponse& headers_resp) {
        auto* content_length =
            headers_resp.mutable_response()->mutable_header_mutation()->add_set_headers();
        content_length->mutable_header()->set_key("content-length");
        content_length->mutable_header()->set_value("13");
        headers_resp.mutable_response()->set_clear_route_cache(true);
        return true;
      });
  processRequestBodyMessage(
      *grpc_upstreams_[0], false, [](const HttpBody& body, BodyResponse& body_resp) {
        EXPECT_TRUE(body.end_of_stream());
        auto* body_mut = body_resp.mutable_response()->mutable_body_mutation();
        body_mut->set_body("Hello, World!");
        body_resp.mutable_response()->set_clear_route_cache(true);
        return true;
      });

  ASSERT_TRUE(fake_upstreams_[0]->waitForHttpConnection(*dispatcher_, fake_upstream_connection_));
  ASSERT_TRUE(fake_upstream_connection_->waitForNewStream(*dispatcher_, upstream_request_));
  ASSERT_TRUE(upstream_request_->waitForEndStream(*dispatcher_));
  upstream_request_->encodeHeaders(Http::TestResponseHeaderMapImpl{{":status", "200"}}, false);

  processResponseHeadersMessage(
      *grpc_upstreams_[0], false, [](const HttpHeaders&, HeadersResponse& headers_resp) {
        headers_resp.mutable_response()->mutable_header_mutation()->add_remove_headers(
            "content-length");
        headers_resp.mutable_response()->set_clear_route_cache(true);
        return true;
      });
  upstream_request_->encodeData(100, true);
  processResponseBodyMessage(
      *grpc_upstreams_[0], false, [](const HttpBody& body, BodyResponse& body_resp) {
        EXPECT_TRUE(body.end_of_stream());
        auto* header_mut = body_resp.mutable_response()->mutable_header_mutation();
        auto* header_add = header_mut->add_set_headers();
        header_add->mutable_header()->set_key("x-testing-response-header");
        header_add->mutable_header()->set_value("Yes");
        body_resp.mutable_response()->set_clear_route_cache(true);
        return true;
      });
  verifyDownstreamResponse(*response, 200);
}

// Applying header mutations for request|response headers|body|trailers. This test verifies
// the HCM limits are plumbed into the HeaderMap correctly in different scenarios.
TEST_P(ExtProcIntegrationTest, HeaderMutationCheckPassWithHcmSizeConfig) {
  proto_config_.mutable_processing_mode()->set_request_header_mode(ProcessingMode::SEND);
  proto_config_.mutable_processing_mode()->set_request_body_mode(ProcessingMode::BUFFERED);
  proto_config_.mutable_processing_mode()->set_request_trailer_mode(ProcessingMode::SEND);
  proto_config_.mutable_processing_mode()->set_response_header_mode(ProcessingMode::SEND);
  proto_config_.mutable_processing_mode()->set_response_body_mode(ProcessingMode::BUFFERED);
  proto_config_.mutable_processing_mode()->set_response_trailer_mode(ProcessingMode::SEND);

  initializeConfig();

  // Change the HCM max header config to limit the request header size.
  config_helper_.addConfigModifier(
      [&](envoy::extensions::filters::network::http_connection_manager::v3::HttpConnectionManager&
              hcm) -> void {
        hcm.mutable_max_request_headers_kb()->set_value(30);
        hcm.mutable_common_http_protocol_options()->mutable_max_headers_count()->set_value(50);
      });

  // Change the cluster max header config to limit the response header size.
  config_helper_.addConfigModifier([](envoy::config::bootstrap::v3::Bootstrap& bootstrap) {
    ConfigHelper::HttpProtocolOptions protocol_options;
    auto* http_protocol_options = protocol_options.mutable_common_http_protocol_options();
    http_protocol_options->mutable_max_headers_count()->set_value(50);
    ConfigHelper::setProtocolOptions(*bootstrap.mutable_static_resources()->mutable_clusters(0),
                                     protocol_options);
  });

  HttpIntegrationTest::initialize();

  codec_client_ = makeHttpConnection(lookupPort("http"));
  Http::TestRequestHeaderMapImpl headers;
  HttpTestUtility::addDefaultHeaders(headers);
  auto encoder_decoder = codec_client_->startRequest(headers);
  request_encoder_ = &encoder_decoder.first;
  codec_client_->sendData(*request_encoder_, 10, false);
  IntegrationStreamDecoderPtr response = std::move(encoder_decoder.second);
  Http::TestRequestTrailerMapImpl request_trailers{{"x-trailer-foo", "yes"}};
  codec_client_->sendTrailers(*request_encoder_, request_trailers);
  processRequestHeadersMessage(
      *grpc_upstreams_[0], true, [this](const HttpHeaders&, HeadersResponse& header_resp) {
        addMutationSetHeaders(20, *header_resp.mutable_response()->mutable_header_mutation());
        return true;
      });
  processRequestBodyMessage(
      *grpc_upstreams_[0], false, [this](const HttpBody& body, BodyResponse& body_resp) {
        EXPECT_FALSE(body.end_of_stream());
        addMutationSetHeaders(20, *body_resp.mutable_response()->mutable_header_mutation());
        return true;
      });
  processRequestTrailersMessage(
      *grpc_upstreams_[0], false, [this](const HttpTrailers&, TrailersResponse& trailer_resp) {
        addMutationSetHeaders(20, *trailer_resp.mutable_header_mutation());
        return true;
      });

  handleUpstreamRequestWithTrailer();
  processResponseHeadersMessage(
      *grpc_upstreams_[0], false, [this](const HttpHeaders&, HeadersResponse& header_resp) {
        addMutationSetHeaders(20, *header_resp.mutable_response()->mutable_header_mutation());
        return true;
      });
  processResponseBodyMessage(
      *grpc_upstreams_[0], false, [this](const HttpBody& body, BodyResponse& body_resp) {
        EXPECT_FALSE(body.end_of_stream());
        addMutationSetHeaders(20, *body_resp.mutable_response()->mutable_header_mutation());
        return true;
      });
  processResponseTrailersMessage(
      *grpc_upstreams_[0], false, [this](const HttpTrailers&, TrailersResponse& trailer_resp) {
        addMutationSetHeaders(20, *trailer_resp.mutable_header_mutation());
        return true;
      });
  verifyDownstreamResponse(*response, 200);
}

// ext_proc server set_header count exceeds the HCM limit when responding to the request header.
TEST_P(ExtProcIntegrationTest, SetHeaderMutationFailWithRequestHeader) {
  proto_config_.mutable_processing_mode()->set_response_header_mode(ProcessingMode::SKIP);
  initializeConfig();

  config_helper_.addConfigModifier(
      [&](envoy::extensions::filters::network::http_connection_manager::v3::HttpConnectionManager&
              hcm) -> void {
        hcm.mutable_max_request_headers_kb()->set_value(30);
        hcm.mutable_common_http_protocol_options()->mutable_max_headers_count()->set_value(50);
      });

  HttpIntegrationTest::initialize();

  auto response = sendDownstreamRequest(absl::nullopt);
  processRequestHeadersMessage(
      *grpc_upstreams_[0], true, [this](const HttpHeaders&, HeadersResponse& headers_resp) {
        // The set header count 60 > HCM limit 50.
        addMutationSetHeaders(60, *headers_resp.mutable_response()->mutable_header_mutation());
        return true;
      });
  verifyDownstreamResponse(*response, 500);
}

// ext_proc server remove_header count exceeds the HCM limit when responding to the response header.
TEST_P(ExtProcIntegrationTest, RemoveHeaderMutationFailWithResponseHeader) {
  proto_config_.mutable_processing_mode()->set_request_header_mode(ProcessingMode::SKIP);
  initializeConfig();

  config_helper_.addConfigModifier([](envoy::config::bootstrap::v3::Bootstrap& bootstrap) {
    ConfigHelper::HttpProtocolOptions protocol_options;
    auto* http_protocol_options = protocol_options.mutable_common_http_protocol_options();
    http_protocol_options->mutable_max_headers_count()->set_value(50);
    ConfigHelper::setProtocolOptions(*bootstrap.mutable_static_resources()->mutable_clusters(0),
                                     protocol_options);
  });

  HttpIntegrationTest::initialize();

  auto response = sendDownstreamRequest(absl::nullopt);
  handleUpstreamRequest();
  processResponseHeadersMessage(
      *grpc_upstreams_[0], true, [this](const HttpHeaders&, HeadersResponse& headers_resp) {
        addMutationRemoveHeaders(60, *headers_resp.mutable_response()->mutable_header_mutation());
        return true;
      });
  verifyDownstreamResponse(*response, 500);
}

// ext_proc server set_header count exceeds the HCM limit when responding to the request body.
TEST_P(ExtProcIntegrationTest, SetHeaderMutationFailWithRequestBody) {
  proto_config_.mutable_processing_mode()->set_response_header_mode(ProcessingMode::SKIP);
  proto_config_.mutable_processing_mode()->set_request_body_mode(ProcessingMode::BUFFERED);
  initializeConfig();

  config_helper_.addConfigModifier(
      [&](envoy::extensions::filters::network::http_connection_manager::v3::HttpConnectionManager&
              hcm) -> void {
        hcm.mutable_max_request_headers_kb()->set_value(30);
        hcm.mutable_common_http_protocol_options()->mutable_max_headers_count()->set_value(50);
      });
  HttpIntegrationTest::initialize();

  auto response = sendDownstreamRequestWithBody("Original body", absl::nullopt);
  processRequestHeadersMessage(*grpc_upstreams_[0], true, absl::nullopt);
  processRequestBodyMessage(
      *grpc_upstreams_[0], false, [this](const HttpBody& body, BodyResponse& body_resp) {
        EXPECT_TRUE(body.end_of_stream());
        addMutationSetHeaders(60, *body_resp.mutable_response()->mutable_header_mutation());
        return true;
      });
  verifyDownstreamResponse(*response, 500);
}

// ext_proc server remove_header count exceeds the HCM limit when responding to the response body.
TEST_P(ExtProcIntegrationTest, RemoveHeaderMutationFailWithResponseBody) {
  proto_config_.mutable_processing_mode()->set_request_header_mode(ProcessingMode::SKIP);
  proto_config_.mutable_processing_mode()->set_response_body_mode(ProcessingMode::BUFFERED);
  initializeConfig();

  config_helper_.addConfigModifier([](envoy::config::bootstrap::v3::Bootstrap& bootstrap) {
    ConfigHelper::HttpProtocolOptions protocol_options;
    auto* http_protocol_options = protocol_options.mutable_common_http_protocol_options();
    http_protocol_options->mutable_max_headers_count()->set_value(50);
    ConfigHelper::setProtocolOptions(*bootstrap.mutable_static_resources()->mutable_clusters(0),
                                     protocol_options);
  });

  HttpIntegrationTest::initialize();

  auto response = sendDownstreamRequest(absl::nullopt);
  handleUpstreamRequest();
  processResponseHeadersMessage(*grpc_upstreams_[0], true, absl::nullopt);
  processResponseBodyMessage(
      *grpc_upstreams_[0], false, [this](const HttpBody& body, BodyResponse& body_resp) {
        EXPECT_TRUE(body.end_of_stream());
        addMutationRemoveHeaders(60, *body_resp.mutable_response()->mutable_header_mutation());
        return true;
      });
  verifyDownstreamResponse(*response, 500);
}

// ext_proc server header mutation ends up exceeding the HCM header size limit
// when responding to the request trailer.
TEST_P(ExtProcIntegrationTest, HeaderMutationResultSizeFailWithRequestTrailer) {
  proto_config_.mutable_processing_mode()->set_request_header_mode(ProcessingMode::SKIP);
  proto_config_.mutable_processing_mode()->set_response_header_mode(ProcessingMode::SKIP);
  proto_config_.mutable_processing_mode()->set_request_trailer_mode(ProcessingMode::SEND);
  initializeConfig();

  config_helper_.addConfigModifier(
      [&](envoy::extensions::filters::network::http_connection_manager::v3::HttpConnectionManager&
              hcm) -> void {
        hcm.mutable_max_request_headers_kb()->set_value(1);
        hcm.mutable_common_http_protocol_options()->mutable_max_headers_count()->set_value(50);
      });
  HttpIntegrationTest::initialize();

  codec_client_ = makeHttpConnection(lookupPort("http"));
  Http::TestRequestHeaderMapImpl headers;
  HttpTestUtility::addDefaultHeaders(headers);
  auto encoder_decoder = codec_client_->startRequest(headers);
  request_encoder_ = &encoder_decoder.first;
  IntegrationStreamDecoderPtr response = std::move(encoder_decoder.second);

  // Sending a large trailer to help the header mutation eventually exceed the size limit.
  Http::TestRequestTrailerMapImpl request_trailers{{"x-trailer-foo", std::string(950, 'a')}};
  codec_client_->sendTrailers(*request_encoder_, request_trailers);
  processRequestTrailersMessage(*grpc_upstreams_[0], true,
                                [this](const HttpTrailers&, TrailersResponse& trailer_resp) {
                                  // The set header counter 5 is smaller than HCM header count
                                  // limit 50, add size is smaller than the size limit 1kb. It
                                  // passed the mutation check, but failed the end result size
                                  // check.
                                  addMutationSetHeaders(5, *trailer_resp.mutable_header_mutation());
                                  return true;
                                });
  verifyDownstreamResponse(*response, 500);
}

// ext_proc server header mutation ends up exceeding the HCM header count limit
// when responding to the response trailer.
TEST_P(ExtProcIntegrationTest, HeaderMutationResultSizeFailWithResponseTrailer) {
  proto_config_.mutable_processing_mode()->set_request_header_mode(ProcessingMode::SKIP);
  proto_config_.mutable_processing_mode()->set_response_header_mode(ProcessingMode::SKIP);
  proto_config_.mutable_processing_mode()->set_response_body_mode(ProcessingMode::BUFFERED);
  proto_config_.mutable_processing_mode()->set_response_trailer_mode(ProcessingMode::SEND);
  initializeConfig();
  config_helper_.addConfigModifier([](envoy::config::bootstrap::v3::Bootstrap& bootstrap) {
    ConfigHelper::HttpProtocolOptions protocol_options;
    auto* http_protocol_options = protocol_options.mutable_common_http_protocol_options();
    http_protocol_options->mutable_max_headers_count()->set_value(50);
    ConfigHelper::setProtocolOptions(*bootstrap.mutable_static_resources()->mutable_clusters(0),
                                     protocol_options);
  });

  HttpIntegrationTest::initialize();

  auto response = sendDownstreamRequest(absl::nullopt);
  ASSERT_TRUE(fake_upstreams_[0]->waitForHttpConnection(*dispatcher_, fake_upstream_connection_));
  ASSERT_TRUE(fake_upstream_connection_->waitForNewStream(*dispatcher_, upstream_request_));
  ASSERT_TRUE(upstream_request_->waitForEndStream(*dispatcher_));
  upstream_request_->encodeHeaders(Http::TestResponseHeaderMapImpl{{":status", "200"}}, false);
  upstream_request_->encodeData(100, false);

  Http::TestResponseTrailerMapImpl response_trailers{{"x-trailer-foo-1", "foo-1"},
                                                     {"x-trailer-foo-2", "foo-2"},
                                                     {"x-trailer-foo-3", "foo-3"},
                                                     {"x-trailer-foo-4", "foo-4"},
                                                     {"x-trailer-foo-5", "foo-5"}};
  upstream_request_->encodeTrailers(response_trailers);
  //  processResponseBodyMessage(*grpc_upstreams_[0], true, absl::nullopt);
  processResponseBodyMessage(*grpc_upstreams_[0], true, [](const HttpBody& body, BodyResponse&) {
    EXPECT_FALSE(body.end_of_stream());
    return true;
  });
  processResponseTrailersMessage(
      *grpc_upstreams_[0], false, [this](const HttpTrailers&, TrailersResponse& trailer_resp) {
        // End result header count 46 + 5 > header count limit 50.
        addMutationSetHeaders(46, *trailer_resp.mutable_header_mutation());
        return true;
      });
  // Prior response headers have already been sent. The stream is reset.
  ASSERT_TRUE(response->waitForReset());
  EXPECT_FALSE(response->complete());
}

// Test the case that client doesn't send trailer and the  ext_proc filter config
// processing mode is set to send trailer.
TEST_P(ExtProcIntegrationTest, ClientNoTrailerProcessingModeSendTrailer) {
  proto_config_.mutable_processing_mode()->set_request_header_mode(ProcessingMode::SEND);
  proto_config_.mutable_processing_mode()->set_request_body_mode(ProcessingMode::BUFFERED);
  proto_config_.mutable_processing_mode()->set_request_trailer_mode(ProcessingMode::SEND);
  proto_config_.mutable_processing_mode()->set_response_header_mode(ProcessingMode::SKIP);

  initializeConfig();
  HttpIntegrationTest::initialize();

  codec_client_ = makeHttpConnection(lookupPort("http"));
  Http::TestRequestHeaderMapImpl headers;
  HttpTestUtility::addDefaultHeaders(headers);
  auto encoder_decoder = codec_client_->startRequest(headers);
  request_encoder_ = &encoder_decoder.first;
  // Client send data with end_stream set to true.
  codec_client_->sendData(*request_encoder_, 10, true);
  IntegrationStreamDecoderPtr response = std::move(encoder_decoder.second);
  processRequestHeadersMessage(*grpc_upstreams_[0], true,
                               [](const HttpHeaders& headers, HeadersResponse&) {
                                 EXPECT_FALSE(headers.end_of_stream());
                                 return true;
                               });
  processRequestBodyMessage(*grpc_upstreams_[0], false, [](const HttpBody& body, BodyResponse&) {
    EXPECT_TRUE(body.end_of_stream());
    return true;
  });

  handleUpstreamRequest();
  verifyDownstreamResponse(*response, 200);
}

// Test when request trailer is received, it sends out the buffered body to ext_proc server.
TEST_P(ExtProcIntegrationTest, SkipHeaderTrailerSendBodyClientSendAll) {
  proto_config_.mutable_processing_mode()->set_request_header_mode(ProcessingMode::SKIP);
  proto_config_.mutable_processing_mode()->set_request_body_mode(ProcessingMode::BUFFERED);
  proto_config_.mutable_processing_mode()->set_response_header_mode(ProcessingMode::SKIP);
  initializeConfig();
  HttpIntegrationTest::initialize();

  codec_client_ = makeHttpConnection(lookupPort("http"));
  Http::TestRequestHeaderMapImpl headers;
  HttpTestUtility::addDefaultHeaders(headers);
  auto encoder_decoder = codec_client_->startRequest(headers);
  request_encoder_ = &encoder_decoder.first;
  codec_client_->sendData(*request_encoder_, 10, false);
  IntegrationStreamDecoderPtr response = std::move(encoder_decoder.second);
  Http::TestRequestTrailerMapImpl request_trailers{{"x-trailer-foo", "yes"}};
  codec_client_->sendTrailers(*request_encoder_, request_trailers);
  processRequestBodyMessage(*grpc_upstreams_[0], true, [](const HttpBody& body, BodyResponse&) {
    EXPECT_FALSE(body.end_of_stream());
    return true;
  });
  handleUpstreamRequest();
  verifyDownstreamResponse(*response, 200);
}

TEST_P(ExtProcIntegrationTest, SendBodyBufferedPartialWithTrailer) {
  proto_config_.mutable_processing_mode()->set_request_body_mode(ProcessingMode::BUFFERED_PARTIAL);
  proto_config_.mutable_processing_mode()->set_request_trailer_mode(ProcessingMode::SEND);
  proto_config_.mutable_processing_mode()->set_response_header_mode(ProcessingMode::SKIP);
  proto_config_.mutable_processing_mode()->set_request_header_mode(ProcessingMode::SKIP);
  initializeConfig();
  HttpIntegrationTest::initialize();

  codec_client_ = makeHttpConnection(lookupPort("http"));
  Http::TestRequestHeaderMapImpl headers;
  HttpTestUtility::addDefaultHeaders(headers);
  auto encoder_decoder = codec_client_->startRequest(headers);
  request_encoder_ = &encoder_decoder.first;
  IntegrationStreamDecoderPtr response = std::move(encoder_decoder.second);

  // Send some data.
  codec_client_->sendData(*request_encoder_, 10, false);
  Http::TestRequestTrailerMapImpl request_trailers{{"request", "trailer"}};
  codec_client_->sendTrailers(*request_encoder_, request_trailers);

  processRequestBodyMessage(*grpc_upstreams_[0], true, absl::nullopt);
  processRequestTrailersMessage(*grpc_upstreams_[0], false, absl::nullopt);

  handleUpstreamRequest();
  verifyDownstreamResponse(*response, 200);
}

TEST_P(ExtProcIntegrationTest, SendAndReceiveDynamicMetadata) {
  proto_config_.mutable_processing_mode()->set_request_header_mode(ProcessingMode::SEND);
  proto_config_.mutable_processing_mode()->set_response_header_mode(ProcessingMode::SKIP);

  auto* md_opts = proto_config_.mutable_metadata_options();
  md_opts->mutable_forwarding_namespaces()->add_untyped("forwarding_ns_untyped");
  md_opts->mutable_forwarding_namespaces()->add_typed("forwarding_ns_typed");
  md_opts->mutable_receiving_namespaces()->add_untyped("receiving_ns_untyped");

  ConfigOptions config_option = {};
  config_option.add_metadata = true;
  initializeConfig(config_option);
  HttpIntegrationTest::initialize();

  auto response = sendDownstreamRequest(absl::nullopt);

  ProtobufWkt::Struct test_md_struct;
  (*test_md_struct.mutable_fields())["foo"].set_string_value("value from ext_proc");

  ProtobufWkt::Value md_val;
  *(md_val.mutable_struct_value()) = test_md_struct;

  processGenericMessage(
      *grpc_upstreams_[0], true, [md_val](const ProcessingRequest& req, ProcessingResponse& resp) {
        // Verify the processing request contains the untyped metadata we injected.
        EXPECT_TRUE(req.metadata_context().filter_metadata().contains("forwarding_ns_untyped"));
        const ProtobufWkt::Struct& fwd_metadata =
            req.metadata_context().filter_metadata().at("forwarding_ns_untyped");
        EXPECT_EQ(1, fwd_metadata.fields_size());
        EXPECT_TRUE(fwd_metadata.fields().contains("foo"));
        EXPECT_EQ("value from set_metadata", fwd_metadata.fields().at("foo").string_value());

        // Verify the processing request contains the typed metadata we injected.
        EXPECT_TRUE(req.metadata_context().typed_filter_metadata().contains("forwarding_ns_typed"));
        const ProtobufWkt::Any& fwd_typed_metadata =
            req.metadata_context().typed_filter_metadata().at("forwarding_ns_typed");
        EXPECT_EQ("type.googleapis.com/envoy.extensions.filters.http.set_metadata.v3.Metadata",
                  fwd_typed_metadata.type_url());
        envoy::extensions::filters::http::set_metadata::v3::Metadata typed_md_from_req;
        fwd_typed_metadata.UnpackTo(&typed_md_from_req);
        EXPECT_EQ("typed_value from set_metadata", typed_md_from_req.metadata_namespace());

        // Spoof the response to contain receiving metadata.
        HeadersResponse headers_resp;
        (*resp.mutable_request_headers()) = headers_resp;
        auto mut_md_fields = resp.mutable_dynamic_metadata()->mutable_fields();
        (*mut_md_fields).emplace("receiving_ns_untyped", md_val);

        return true;
      });

  handleUpstreamRequest();

  ASSERT_TRUE(response->waitForEndStream());
  ASSERT_TRUE(response->complete());

  // Verify the response received contains the headers from dynamic metadata we expect.
  ASSERT_FALSE((*response).headers().empty());
  auto md_header_result =
      (*response).headers().get(Http::LowerCaseString("receiving_ns_untyped.foo"));
  ASSERT_EQ(1, md_header_result.size());
  EXPECT_EQ("value from ext_proc", md_header_result[0]->value().getStringView());

  verifyDownstreamResponse(*response, 200);
}

#if defined(USE_CEL_PARSER)
TEST_P(ExtProcIntegrationTest, RequestResponseAttributes) {
  proto_config_.mutable_processing_mode()->set_request_header_mode(ProcessingMode::SEND);
  proto_config_.mutable_processing_mode()->set_response_header_mode(ProcessingMode::SEND);
  proto_config_.mutable_processing_mode()->set_response_trailer_mode(ProcessingMode::SEND);
  proto_config_.mutable_request_attributes()->Add("request.path");
  proto_config_.mutable_request_attributes()->Add("request.method");
  proto_config_.mutable_request_attributes()->Add("request.scheme");
  proto_config_.mutable_request_attributes()->Add("request.size");    // tests int64
  proto_config_.mutable_request_attributes()->Add("connection.mtls"); // tests bool
  proto_config_.mutable_request_attributes()->Add("connection.id");   // tests uint64
  proto_config_.mutable_request_attributes()->Add("response.code");
  proto_config_.mutable_response_attributes()->Add("response.code"); // tests int64
  proto_config_.mutable_response_attributes()->Add("response.code_details");

  initializeConfig();
  HttpIntegrationTest::initialize();
  auto response = sendDownstreamRequest(absl::nullopt);

  // Handle request headers message.
  processGenericMessage(
      *grpc_upstreams_[0], true, [](const ProcessingRequest& req, ProcessingResponse& resp) {
        // Add something to the response so the message isn't seen as spurious
        envoy::service::ext_proc::v3::HeadersResponse headers_resp;
        *(resp.mutable_request_headers()) = headers_resp;

        EXPECT_TRUE(req.has_request_headers());
        EXPECT_EQ(req.attributes().size(), 1);
        auto proto_struct = req.attributes().at("envoy.filters.http.ext_proc");
        EXPECT_EQ(proto_struct.fields().at("request.path").string_value(), "/");
        EXPECT_EQ(proto_struct.fields().at("request.method").string_value(), "GET");
        EXPECT_EQ(proto_struct.fields().at("request.scheme").string_value(), "http");
        EXPECT_EQ(proto_struct.fields().at("request.size").number_value(), 0);
        EXPECT_EQ(proto_struct.fields().at("connection.mtls").bool_value(), false);
        EXPECT_TRUE(proto_struct.fields().at("connection.id").has_number_value());
        // Make sure we did not include the attribute which was not yet available.
        EXPECT_EQ(proto_struct.fields().size(), 6);
        EXPECT_FALSE(proto_struct.fields().contains("response.code"));

        // Make sure we are not including any data in the deprecated HttpHeaders.attributes.
        EXPECT_TRUE(req.request_headers().attributes().empty());
        return true;
      });

  handleUpstreamRequestWithTrailer();

  // Handle response headers message.
  processGenericMessage(
      *grpc_upstreams_[0], false, [](const ProcessingRequest& req, ProcessingResponse& resp) {
        // Add something to the response so the message isn't seen as spurious
        envoy::service::ext_proc::v3::HeadersResponse headers_resp;
        *(resp.mutable_response_headers()) = headers_resp;

        EXPECT_TRUE(req.has_response_headers());
        EXPECT_EQ(req.attributes().size(), 1);
        auto proto_struct = req.attributes().at("envoy.filters.http.ext_proc");
        EXPECT_EQ(proto_struct.fields().at("response.code").number_value(), 200);
        EXPECT_EQ(proto_struct.fields().at("response.code_details").string_value(),
                  StreamInfo::ResponseCodeDetails::get().ViaUpstream);

        // Make sure we didn't include request attributes in the response-path processing request.
        EXPECT_FALSE(proto_struct.fields().contains("request.method"));

        // Make sure we are not including any data in the deprecated HttpHeaders.attributes.
        EXPECT_TRUE(req.response_headers().attributes().empty());
        return true;
      });

  // Handle response trailers message, making sure we did not send request or response attributes
  // again.
  processGenericMessage(*grpc_upstreams_[0], false,
                        [](const ProcessingRequest& req, ProcessingResponse& resp) {
                          // Add something to the response so the message isn't seen as spurious
                          envoy::service::ext_proc::v3::TrailersResponse trailer_resp;
                          *(resp.mutable_response_trailers()) = trailer_resp;

                          EXPECT_TRUE(req.has_response_trailers());
                          EXPECT_TRUE(req.attributes().empty());
                          return true;
                        });

  verifyDownstreamResponse(*response, 200);
}
#endif

TEST_P(ExtProcIntegrationTest, GetAndSetHeadersUpstream) {
  ConfigOptions config_option = {};
  config_option.downstream_filter = false;

  initializeConfig(config_option);
  // Add ext_proc as upstream filter.
  config_helper_.addConfigModifier([this](envoy::config::bootstrap::v3::Bootstrap& bootstrap) {
    auto* static_resources = bootstrap.mutable_static_resources();
    // Retrieve cluster_0.
    auto* cluster = static_resources->mutable_clusters(0);
    ConfigHelper::HttpProtocolOptions old_protocol_options;
    if (cluster->typed_extension_protocol_options().contains(
            "envoy.extensions.upstreams.http.v3.HttpProtocolOptions")) {
      old_protocol_options = MessageUtil::anyConvert<ConfigHelper::HttpProtocolOptions>(
          (*cluster->mutable_typed_extension_protocol_options())
              ["envoy.extensions.upstreams.http.v3.HttpProtocolOptions"]);
    }
    if (old_protocol_options.http_filters().empty()) {
      old_protocol_options.add_http_filters()->set_name("envoy.filters.http.upstream_codec");
    }
    auto* ext_proc_filter = old_protocol_options.add_http_filters();
    ext_proc_filter->set_name("envoy.filters.http.ext_proc");
    ext_proc_filter->mutable_typed_config()->PackFrom(proto_config_);
    for (int i = old_protocol_options.http_filters_size() - 1; i > 0; --i) {
      old_protocol_options.mutable_http_filters()->SwapElements(i, i - 1);
    }
    (*cluster->mutable_typed_extension_protocol_options())
        ["envoy.extensions.upstreams.http.v3.HttpProtocolOptions"]
            .PackFrom(old_protocol_options);
  });
  HttpIntegrationTest::initialize();

  auto response = sendDownstreamRequest(
      [](Http::HeaderMap& headers) { headers.addCopy(LowerCaseString("x-remove-this"), "yes"); });

  processRequestHeadersMessage(
      *grpc_upstreams_[0], true, [](const HttpHeaders& headers, HeadersResponse& headers_resp) {
        Http::TestRequestHeaderMapImpl expected_request_headers{
            {":scheme", "http"}, {":method", "GET"},       {":authority", "host"},
            {":path", "/"},      {"x-remove-this", "yes"}, {"x-forwarded-proto", "http"}};
        EXPECT_THAT(headers.headers(), HeaderProtosEqual(expected_request_headers));
        auto response_header_mutation = headers_resp.mutable_response()->mutable_header_mutation();
        auto* mut1 = response_header_mutation->add_set_headers();
        mut1->mutable_header()->set_key("x-new-header");
        mut1->mutable_header()->set_value("new");
        response_header_mutation->add_remove_headers("x-remove-this");
        return true;
      });

  ASSERT_TRUE(fake_upstreams_[0]->waitForHttpConnection(*dispatcher_, fake_upstream_connection_));
  ASSERT_TRUE(fake_upstream_connection_->waitForNewStream(*dispatcher_, upstream_request_));
  ASSERT_TRUE(upstream_request_->waitForEndStream(*dispatcher_));

  EXPECT_THAT(upstream_request_->headers(), HasNoHeader("x-remove-this"));
  EXPECT_THAT(upstream_request_->headers(), SingleHeaderValueIs("x-new-header", "new"));

  upstream_request_->encodeHeaders(Http::TestResponseHeaderMapImpl{{":status", "200"}}, false);
  upstream_request_->encodeData(100, true);

  processResponseHeadersMessage(
      *grpc_upstreams_[0], false, [](const HttpHeaders& headers, HeadersResponse&) {
        Http::TestRequestHeaderMapImpl expected_response_headers{{":status", "200"}};
        EXPECT_THAT(headers.headers(), HeaderProtosEqual(expected_response_headers));
        return true;
      });
  verifyDownstreamResponse(*response, 200);
}

// Test the filter when configured, upon a grpc error, can retry the request and
// get response back.
TEST_P(ExtProcIntegrationTest, RetryOnResponseError) {
  if (!IsEnvoyGrpc()) {
    GTEST_SKIP() << "Retry is only supported for Envoy gRPC";
  }
  // Set envoy filter timeout to 5s to rule out noise.
  proto_config_.mutable_message_timeout()->set_seconds(5);
  proto_config_.mutable_max_message_timeout()->set_seconds(10);

  header_raw_value_ = "true";
  envoy::config::core::v3::RetryPolicy* retry_policy =
      proto_config_.mutable_grpc_service()->mutable_retry_policy();
  retry_policy->mutable_num_retries()->set_value(1);
  retry_policy->set_retry_on("resource-exhausted"); // resource-exhausted: 8

  initializeConfig();
  HttpIntegrationTest::initialize();

  auto response = sendDownstreamRequest(absl::nullopt);

  ProcessingRequest request_headers_msg;
  waitForFirstMessage(*grpc_upstreams_[0], request_headers_msg);
  // Fail the stream immediately.
  processor_stream_->encodeHeaders(
      Http::TestResponseHeaderMapImpl{{":status", "500"}, {"grpc-status", "8"}, {"foo", "bar"}},
      true);
  ASSERT_TRUE(processor_stream_->waitForReset());
  // Retry happens in a new stream.
  ProcessingRequest request_headers_msg2;
  ASSERT_TRUE(processor_connection_->waitForNewStream(*dispatcher_, processor_stream_));
  ASSERT_TRUE(processor_stream_->waitForGrpcMessage(*dispatcher_, request_headers_msg2));
  EXPECT_TRUE(TestUtility::protoEqual(request_headers_msg2, request_headers_msg));
  processor_stream_->startGrpcStream(false);
  processor_stream_->encodeHeaders(
      Http::TestResponseHeaderMapImpl{{":status", "200"}, {"foo", "baz"}}, false);
  ProcessingResponse processing_response;
  auto* new_header = processing_response.mutable_request_headers()
                         ->mutable_response()
                         ->mutable_header_mutation()
                         ->add_set_headers();
  new_header->mutable_header()->set_key("foo");
  new_header->mutable_header()->set_raw_value("bluh");
  processor_stream_->sendGrpcMessage(processing_response);
  processor_stream_->finishGrpcStream(Grpc::Status::Ok);

  handleUpstreamRequest();
  EXPECT_EQ(upstream_request_->headers()
                .get(Envoy::Http::LowerCaseString("foo"))[0]
                ->value()
                .getStringView(),
            "bluh");
  verifyDownstreamResponse(*response, 200);
}

// Test the filter when configured, retries on a different host in the same
// cluster.
TEST_P(ExtProcIntegrationTest, RetryOnDifferentHost) {
  if (!IsEnvoyGrpc()) {
    GTEST_SKIP() << "Retry is only supported for Envoy gRPC";
  }
  // Set envoy filter timeout to 5s to rule out noise.
  proto_config_.mutable_message_timeout()->set_seconds(5);
  proto_config_.mutable_max_message_timeout()->set_seconds(10);

  header_raw_value_ = "true";
  envoy::config::core::v3::RetryPolicy* retry_policy =
      proto_config_.mutable_grpc_service()->mutable_retry_policy();
  retry_policy->mutable_num_retries()->set_value(2);
  retry_policy->set_retry_on("resource-exhausted"); // resource-exhausted: 8
  // Retry on new host only.
  retry_policy->add_retry_host_predicate()->set_name("envoy.retry_host_predicates.previous_hosts");
  // First cluster has 2 endpoints now.
  grpc_upstream_count_ = 3;
  initializeConfig({}, {{0, 2}, {1, 1}});
  HttpIntegrationTest::initialize();

  auto response = sendDownstreamRequest(absl::nullopt);

  ProcessingRequest request_headers_msg;
  int first_host_id;
  ASSERT_OK_AND_ASSIGN(first_host_id, FakeUpstream::waitForHttpConnection(
                                          *dispatcher_, fake_upstreams_, processor_connection_,
                                          std::chrono::milliseconds(5000)));
  ASSERT_TRUE(processor_connection_->waitForNewStream(*dispatcher_, processor_stream_));
  ASSERT_TRUE(processor_stream_->waitForGrpcMessage(*dispatcher_, request_headers_msg));
  // Fail the stream immediately.
  processor_stream_->encodeHeaders(
      Http::TestResponseHeaderMapImpl{{":status", "500"}, {"grpc-status", "8"}, {"foo", "bar"}},
      true);
  ASSERT_TRUE(processor_stream_->waitForReset());
  FakeHttpConnectionPtr processor_connection_2;
  int host_id_2;
  ASSERT_OK_AND_ASSIGN(host_id_2, FakeUpstream::waitForHttpConnection(
                                      *dispatcher_, fake_upstreams_, processor_connection_2,
                                      std::chrono::milliseconds(5000)));
  Cleanup close_connection2{[&processor_connection_2]() {
    if (processor_connection_2 != nullptr) {
      ASSERT_TRUE(processor_connection_2->close());
      ASSERT_TRUE(processor_connection_2->waitForDisconnect());
    }
  }};

  // Retry happens on a new host.
  ASSERT_NE(host_id_2, first_host_id);
  FakeStreamPtr processor_stream_2;
  ASSERT_TRUE(processor_connection_2->waitForNewStream(*dispatcher_, processor_stream_2));
  ProcessingRequest request_headers_msg2;
  ASSERT_TRUE(processor_stream_2->waitForGrpcMessage(*dispatcher_, request_headers_msg2));
  processor_stream_2->startGrpcStream(false);
  processor_stream_2->encodeHeaders(
      Http::TestResponseHeaderMapImpl{{":status", "200"}, {"foo", "baz"}}, false);
  ProcessingResponse processing_response;
  auto* new_header = processing_response.mutable_request_headers()
                         ->mutable_response()
                         ->mutable_header_mutation()
                         ->add_set_headers();
  new_header->mutable_header()->set_key("foo");
  new_header->mutable_header()->set_raw_value("bluh");
  processor_stream_2->sendGrpcMessage(processing_response);
  processor_stream_2->finishGrpcStream(Grpc::Status::Ok);
  ASSERT_TRUE(processor_stream_2->waitForReset());

  handleUpstreamRequest();
  EXPECT_EQ(upstream_request_->headers()
                .get(Envoy::Http::LowerCaseString("foo"))[0]
                ->value()
                .getStringView(),
            "bluh");
  verifyDownstreamResponse(*response, 200);
}

TEST_P(ExtProcIntegrationTest, ObservabilityModeWithHeader) {
  proto_config_.set_observability_mode(true);
  initializeConfig();
  HttpIntegrationTest::initialize();

  auto response = sendDownstreamRequest(absl::nullopt);
  Http::TestRequestHeaderMapImpl expected_request_headers{{":scheme", "http"},
                                                          {":method", "GET"},
                                                          {"host", "host"},
                                                          {":path", "/"},
                                                          {"x-forwarded-proto", "http"}};
  processRequestHeadersMessage(
      *grpc_upstreams_[0], true,
      [&expected_request_headers](const HttpHeaders& headers, HeadersResponse& headers_resp) {
        // Verify the header request.
        EXPECT_THAT(headers.headers(), HeaderProtosEqual(expected_request_headers));
        EXPECT_TRUE(headers.end_of_stream());

        // Try to mutate the header.
        auto* response_mutation = headers_resp.mutable_response()->mutable_header_mutation();
        auto* add1 = response_mutation->add_set_headers();
        add1->mutable_header()->set_key("x-response-processed");
        add1->mutable_header()->set_value("1");
        return true;
      });

  ASSERT_TRUE(fake_upstreams_[0]->waitForHttpConnection(*dispatcher_, fake_upstream_connection_));
  ASSERT_TRUE(fake_upstream_connection_->waitForNewStream(*dispatcher_, upstream_request_));
  ASSERT_TRUE(upstream_request_->waitForEndStream(*dispatcher_));
  // Header mutation response has been ignored.
  EXPECT_THAT(upstream_request_->headers(), HasNoHeader("x-remove-this"));

  Http::TestResponseHeaderMapImpl response_headers =
      Http::TestResponseHeaderMapImpl{{":status", "200"}};
  upstream_request_->encodeHeaders(response_headers, false);
  upstream_request_->encodeData(100, true);

  processResponseHeadersMessage(
      *grpc_upstreams_[0], false, [](const HttpHeaders& headers, HeadersResponse&) {
        Http::TestRequestHeaderMapImpl expected_response_headers{{":status", "200"}};
        EXPECT_THAT(headers.headers(), HeaderProtosEqual(expected_response_headers));
        return true;
      });

  verifyDownstreamResponse(*response, 200);

  timeSystem().advanceTimeWaitImpl(std::chrono::milliseconds(DEFAULT_CLOSE_TIMEOUT_MS));
}

TEST_P(ExtProcIntegrationTest, ObservabilityModeWithBody) {
  proto_config_.set_observability_mode(true);

  proto_config_.mutable_processing_mode()->set_request_header_mode(ProcessingMode::SKIP);
  proto_config_.mutable_processing_mode()->set_request_body_mode(ProcessingMode::STREAMED);
  proto_config_.mutable_processing_mode()->set_response_header_mode(ProcessingMode::SKIP);
  proto_config_.mutable_processing_mode()->set_response_body_mode(ProcessingMode::STREAMED);

  initializeConfig();
  HttpIntegrationTest::initialize();
  const std::string original_body_str = "Hello";
  auto response = sendDownstreamRequestWithBody(original_body_str, absl::nullopt);

  processRequestBodyMessage(
      *grpc_upstreams_[0], true, [](const HttpBody& body, BodyResponse& body_resp) {
        EXPECT_TRUE(body.end_of_stream());
        // Try to mutate the body.
        auto* body_mut = body_resp.mutable_response()->mutable_body_mutation();
        body_mut->set_body("Hello, World!");
        return true;
      });

  ASSERT_TRUE(fake_upstreams_[0]->waitForHttpConnection(*dispatcher_, fake_upstream_connection_));
  ASSERT_TRUE(fake_upstream_connection_->waitForNewStream(*dispatcher_, upstream_request_));
  ASSERT_TRUE(upstream_request_->waitForEndStream(*dispatcher_));
  // Body mutation response has been ignored.
  EXPECT_EQ(upstream_request_->body().toString(), original_body_str);

  Http::TestResponseHeaderMapImpl response_headers =
      Http::TestResponseHeaderMapImpl{{":status", "200"}};
  upstream_request_->encodeHeaders(response_headers, false);
  upstream_request_->encodeData(100, true);

  processResponseBodyMessage(*grpc_upstreams_[0], false, [](const HttpBody& body, BodyResponse&) {
    EXPECT_TRUE(body.end_of_stream());
    return true;
  });

  verifyDownstreamResponse(*response, 200);

  timeSystem().advanceTimeWaitImpl(std::chrono::milliseconds(DEFAULT_CLOSE_TIMEOUT_MS));
}

TEST_P(ExtProcIntegrationTest, ObservabilityModeWithWrongBodyMode) {
  proto_config_.set_observability_mode(true);

  proto_config_.mutable_processing_mode()->set_request_header_mode(ProcessingMode::SKIP);
  proto_config_.mutable_processing_mode()->set_request_body_mode(ProcessingMode::BUFFERED);
  proto_config_.mutable_processing_mode()->set_response_header_mode(ProcessingMode::SKIP);

  initializeConfig();
  HttpIntegrationTest::initialize();
  const std::string original_body_str = "Hello";
  auto response = sendDownstreamRequestWithBody(original_body_str, absl::nullopt);

  handleUpstreamRequest();
  verifyDownstreamResponse(*response, 200);

  timeSystem().advanceTimeWaitImpl(std::chrono::milliseconds(DEFAULT_CLOSE_TIMEOUT_MS));
}

TEST_P(ExtProcIntegrationTest, ObservabilityModeWithTrailer) {
  proto_config_.set_observability_mode(true);

  proto_config_.mutable_processing_mode()->set_request_header_mode(ProcessingMode::SKIP);
  proto_config_.mutable_processing_mode()->set_response_header_mode(ProcessingMode::SKIP);
  proto_config_.mutable_processing_mode()->set_response_trailer_mode(ProcessingMode::SEND);
  initializeConfig();
  HttpIntegrationTest::initialize();
  auto response = sendDownstreamRequest(absl::nullopt);

  handleUpstreamRequestWithTrailer();

  processResponseTrailersMessage(
      *grpc_upstreams_[0], true, [](const HttpTrailers& trailers, TrailersResponse& resp) {
        // Verify the trailer
        Http::TestResponseTrailerMapImpl expected_trailers{{"x-test-trailers", "Yes"}};
        EXPECT_THAT(trailers.trailers(), HeaderProtosEqual(expected_trailers));

        // Try to mutate the trailer
        auto* trailer_mut = resp.mutable_header_mutation();
        auto* trailer_add = trailer_mut->add_set_headers();
        trailer_add->mutable_header()->set_key("x-modified-trailers");
        trailer_add->mutable_header()->set_value("xxx");
        return true;
      });

  verifyDownstreamResponse(*response, 200);
  EXPECT_THAT(*(response->trailers()), HasNoHeader("x-modified-trailers"));

  timeSystem().advanceTimeWaitImpl(std::chrono::milliseconds(DEFAULT_CLOSE_TIMEOUT_MS));
}

TEST_P(ExtProcIntegrationTest, ObservabilityModeWithFullRequest) {
  proto_config_.set_observability_mode(true);

  proto_config_.mutable_processing_mode()->set_request_body_mode(ProcessingMode::STREAMED);
  proto_config_.mutable_processing_mode()->set_request_trailer_mode(ProcessingMode::SEND);
  proto_config_.mutable_processing_mode()->set_response_header_mode(ProcessingMode::SKIP);

  initializeConfig();
  HttpIntegrationTest::initialize();
  const std::string body_str = "Hello";
  auto response = sendDownstreamRequestWithBodyAndTrailer(body_str);

  processRequestHeadersMessage(*grpc_upstreams_[0], true, absl::nullopt);
  processRequestBodyMessage(*grpc_upstreams_[0], false, absl::nullopt);
  processRequestTrailersMessage(*grpc_upstreams_[0], false, absl::nullopt);

  handleUpstreamRequest();
  verifyDownstreamResponse(*response, 200);

  timeSystem().advanceTimeWaitImpl(std::chrono::milliseconds(DEFAULT_CLOSE_TIMEOUT_MS));
}

TEST_P(ExtProcIntegrationTest, ObservabilityModeWithFullResponse) {
  proto_config_.set_observability_mode(true);

  proto_config_.mutable_processing_mode()->set_request_header_mode(ProcessingMode::SKIP);
  proto_config_.mutable_processing_mode()->set_response_body_mode(ProcessingMode::STREAMED);
  proto_config_.mutable_processing_mode()->set_response_trailer_mode(ProcessingMode::SEND);

  initializeConfig();
  HttpIntegrationTest::initialize();
  auto response = sendDownstreamRequest(absl::nullopt);

  handleUpstreamRequestWithTrailer();

  processResponseHeadersMessage(*grpc_upstreams_[0], true, absl::nullopt);
  processResponseBodyMessage(*grpc_upstreams_[0], false, absl::nullopt);
  processResponseTrailersMessage(*grpc_upstreams_[0], false, absl::nullopt);

  verifyDownstreamResponse(*response, 200);

  timeSystem().advanceTimeWaitImpl(std::chrono::milliseconds(DEFAULT_CLOSE_TIMEOUT_MS));
}

TEST_P(ExtProcIntegrationTest, ObservabilityModeWithLogging) {
  proto_config_.set_observability_mode(true);

  ConfigOptions config_option = {};
  config_option.add_logging_filter = true;
  initializeConfig(config_option);
  HttpIntegrationTest::initialize();
  auto response = sendDownstreamRequest(
      [](Http::HeaderMap& headers) { headers.addCopy(LowerCaseString("x-remove-this"), "yes"); });

  processRequestHeadersMessage(*grpc_upstreams_[0], true, absl::nullopt);
  handleUpstreamRequest();
  processResponseHeadersMessage(*grpc_upstreams_[0], false, absl::nullopt);
  verifyDownstreamResponse(*response, 200);
}

TEST_P(ExtProcIntegrationTest, ObservabilityModeWithLoggingFailStream) {
  proto_config_.set_observability_mode(true);

  ConfigOptions config_option = {};
  config_option.add_logging_filter = true;
  initializeConfig(config_option);
  testGetAndFailStream();
}

TEST_P(ExtProcIntegrationTest, ObservabilityModeWithLoggingCloseStream) {
  proto_config_.set_observability_mode(true);

  ConfigOptions config_option = {};
  config_option.add_logging_filter = true;
  initializeConfig(config_option);
  testGetAndCloseStream();
}

TEST_P(ExtProcIntegrationTest, GetAndSetHeadersUpstreamObservabilityMode) {
  proto_config_.set_observability_mode(true);

  ConfigOptions config_option = {};
  config_option.downstream_filter = false;

  initializeConfig(config_option);
  // Add ext_proc as upstream filter.
  config_helper_.addConfigModifier([this](envoy::config::bootstrap::v3::Bootstrap& bootstrap) {
    auto* static_resources = bootstrap.mutable_static_resources();
    // Retrieve cluster_0.
    auto* cluster = static_resources->mutable_clusters(0);
    ConfigHelper::HttpProtocolOptions old_protocol_options;
    if (cluster->typed_extension_protocol_options().contains(
            "envoy.extensions.upstreams.http.v3.HttpProtocolOptions")) {
      old_protocol_options = MessageUtil::anyConvert<ConfigHelper::HttpProtocolOptions>(
          (*cluster->mutable_typed_extension_protocol_options())
              ["envoy.extensions.upstreams.http.v3.HttpProtocolOptions"]);
    }
    if (old_protocol_options.http_filters().empty()) {
      old_protocol_options.add_http_filters()->set_name("envoy.filters.http.upstream_codec");
    }
    auto* ext_proc_filter = old_protocol_options.add_http_filters();
    ext_proc_filter->set_name("envoy.filters.http.ext_proc");
    ext_proc_filter->mutable_typed_config()->PackFrom(proto_config_);
    for (int i = old_protocol_options.http_filters_size() - 1; i > 0; --i) {
      old_protocol_options.mutable_http_filters()->SwapElements(i, i - 1);
    }
    (*cluster->mutable_typed_extension_protocol_options())
        ["envoy.extensions.upstreams.http.v3.HttpProtocolOptions"]
            .PackFrom(old_protocol_options);
  });
  HttpIntegrationTest::initialize();

  auto response = sendDownstreamRequest(
      [](Http::HeaderMap& headers) { headers.addCopy(LowerCaseString("x-remove-this"), "yes"); });

  processRequestHeadersMessage(
      *grpc_upstreams_[0], true, [](const HttpHeaders& headers, HeadersResponse& headers_resp) {
        Http::TestRequestHeaderMapImpl expected_request_headers{
            {":scheme", "http"}, {":method", "GET"},       {":authority", "host"},
            {":path", "/"},      {"x-remove-this", "yes"}, {"x-forwarded-proto", "http"}};
        EXPECT_THAT(headers.headers(), HeaderProtosEqual(expected_request_headers));
        auto response_header_mutation = headers_resp.mutable_response()->mutable_header_mutation();
        auto* mut1 = response_header_mutation->add_set_headers();
        mut1->mutable_header()->set_key("x-new-header");
        mut1->mutable_header()->set_value("new");
        response_header_mutation->add_remove_headers("x-remove-this");
        return true;
      });

  ASSERT_TRUE(fake_upstreams_[0]->waitForHttpConnection(*dispatcher_, fake_upstream_connection_));
  ASSERT_TRUE(fake_upstream_connection_->waitForNewStream(*dispatcher_, upstream_request_));
  ASSERT_TRUE(upstream_request_->waitForEndStream(*dispatcher_));

  // EXPECT_THAT(upstream_request_->headers(), HasNoHeader("x-remove-this"));
  // EXPECT_THAT(upstream_request_->headers(), HasNoHeader("x-new-header", "new"));

  upstream_request_->encodeHeaders(Http::TestResponseHeaderMapImpl{{":status", "200"}}, false);
  upstream_request_->encodeData(100, true);

  processResponseHeadersMessage(
      *grpc_upstreams_[0], false, [](const HttpHeaders& headers, HeadersResponse&) {
        Http::TestRequestHeaderMapImpl expected_response_headers{{":status", "200"}};
        EXPECT_THAT(headers.headers(), HeaderProtosEqual(expected_response_headers));
        return true;
      });
  verifyDownstreamResponse(*response, 200);
}

TEST_P(ExtProcIntegrationTest, GetAndSetHeadersUpstreamObservabilityModeWithLogging) {
  proto_config_.set_observability_mode(true);

  ConfigOptions config_option = {};
  config_option.add_logging_filter = true;
  config_option.downstream_filter = false;

  initializeConfig(config_option);
  // Add ext_proc as upstream filter.
  config_helper_.addConfigModifier([this](envoy::config::bootstrap::v3::Bootstrap& bootstrap) {
    auto* static_resources = bootstrap.mutable_static_resources();
    // Retrieve cluster_0.
    auto* cluster = static_resources->mutable_clusters(0);
    ConfigHelper::HttpProtocolOptions old_protocol_options;
    if (cluster->typed_extension_protocol_options().contains(
            "envoy.extensions.upstreams.http.v3.HttpProtocolOptions")) {
      old_protocol_options = MessageUtil::anyConvert<ConfigHelper::HttpProtocolOptions>(
          (*cluster->mutable_typed_extension_protocol_options())
              ["envoy.extensions.upstreams.http.v3.HttpProtocolOptions"]);
    }
    if (old_protocol_options.http_filters().empty()) {
      old_protocol_options.add_http_filters()->set_name("envoy.filters.http.upstream_codec");
    }
    auto* ext_proc_filter = old_protocol_options.add_http_filters();
    ext_proc_filter->set_name("envoy.filters.http.ext_proc");
    ext_proc_filter->mutable_typed_config()->PackFrom(proto_config_);
    for (int i = old_protocol_options.http_filters_size() - 1; i > 0; --i) {
      old_protocol_options.mutable_http_filters()->SwapElements(i, i - 1);
    }
    (*cluster->mutable_typed_extension_protocol_options())
        ["envoy.extensions.upstreams.http.v3.HttpProtocolOptions"]
            .PackFrom(old_protocol_options);
  });
  HttpIntegrationTest::initialize();

  auto response = sendDownstreamRequest(
      [](Http::HeaderMap& headers) { headers.addCopy(LowerCaseString("x-remove-this"), "yes"); });

  processRequestHeadersMessage(
      *grpc_upstreams_[0], true, [](const HttpHeaders& headers, HeadersResponse& headers_resp) {
        Http::TestRequestHeaderMapImpl expected_request_headers{
            {":scheme", "http"}, {":method", "GET"},       {":authority", "host"},
            {":path", "/"},      {"x-remove-this", "yes"}, {"x-forwarded-proto", "http"}};
        EXPECT_THAT(headers.headers(), HeaderProtosEqual(expected_request_headers));
        auto response_header_mutation = headers_resp.mutable_response()->mutable_header_mutation();
        auto* mut1 = response_header_mutation->add_set_headers();
        mut1->mutable_header()->set_key("x-new-header");
        mut1->mutable_header()->set_value("new");
        response_header_mutation->add_remove_headers("x-remove-this");
        return true;
      });

  ASSERT_TRUE(fake_upstreams_[0]->waitForHttpConnection(*dispatcher_, fake_upstream_connection_));
  ASSERT_TRUE(fake_upstream_connection_->waitForNewStream(*dispatcher_, upstream_request_));
  ASSERT_TRUE(upstream_request_->waitForEndStream(*dispatcher_));

  // EXPECT_THAT(upstream_request_->headers(), HasNoHeader("x-remove-this"));
  // EXPECT_THAT(upstream_request_->headers(), HasNoHeader("x-new-header", "new"));

  upstream_request_->encodeHeaders(Http::TestResponseHeaderMapImpl{{":status", "200"}}, false);
  upstream_request_->encodeData(100, true);

  processResponseHeadersMessage(
      *grpc_upstreams_[0], false, [](const HttpHeaders& headers, HeadersResponse&) {
        Http::TestRequestHeaderMapImpl expected_response_headers{{":status", "200"}};
        EXPECT_THAT(headers.headers(), HeaderProtosEqual(expected_response_headers));
        return true;
      });
  verifyDownstreamResponse(*response, 200);
}

TEST_P(ExtProcIntegrationTest, InvalidServerOnResponseInObservabilityMode) {
  proto_config_.set_observability_mode(true);
  proto_config_.mutable_processing_mode()->set_request_header_mode(ProcessingMode::SKIP);
  proto_config_.mutable_processing_mode()->set_response_body_mode(ProcessingMode::STREAMED);

  ConfigOptions config_option = {};
  config_option.valid_grpc_server = false;
  initializeConfig(config_option);
  HttpIntegrationTest::initialize();

  auto response = sendDownstreamRequestWithBody("Replace this!", absl::nullopt);
  handleUpstreamRequest();
  EXPECT_FALSE(grpc_upstreams_[0]->waitForHttpConnection(*dispatcher_, processor_connection_,
                                                         std::chrono::milliseconds(25000)));
  timeSystem().advanceTimeWaitImpl(std::chrono::milliseconds(DEFAULT_CLOSE_TIMEOUT_MS));
}

TEST_P(ExtProcIntegrationTest, SidestreamPushbackDownstream) {
  if (std::get<1>(std::get<0>(GetParam())) != Envoy::Grpc::ClientType::EnvoyGrpc) {
    return;
  }

  config_helper_.setBufferLimits(1024, 1024);

  proto_config_.mutable_processing_mode()->set_request_header_mode(ProcessingMode::SKIP);
  proto_config_.mutable_processing_mode()->set_request_body_mode(ProcessingMode::STREAMED);
  proto_config_.mutable_processing_mode()->set_response_header_mode(ProcessingMode::SKIP);
  initializeConfig();
  HttpIntegrationTest::initialize();

  std::string body_str = std::string(16 * 1024, 'a');
  auto response = sendDownstreamRequestWithBody(body_str, absl::nullopt);

  bool end_stream = false;
  int count = 0;
  while (!end_stream) {
    processRequestBodyMessage(
        *grpc_upstreams_[0], count == 0 ? true : false,
        [&end_stream](const HttpBody& body, BodyResponse&) {
          end_stream = body.end_of_stream();
          return true;
        },
        /*check_downstream_flow_control=*/true);
    count++;
  }
  handleUpstreamRequest();

  verifyDownstreamResponse(*response, 200);
}

TEST_P(ExtProcIntegrationTest, SidestreamPushbackDownstreamRuntimeDisable) {
  if (std::get<1>(std::get<0>(GetParam())) != Envoy::Grpc::ClientType::EnvoyGrpc) {
    return;
  }

  scoped_runtime_.mergeValues(
      {{"envoy.reloadable_features.grpc_side_stream_flow_control", "false"}});

  config_helper_.setBufferLimits(1024, 1024);

  proto_config_.mutable_processing_mode()->set_request_header_mode(ProcessingMode::SKIP);
  proto_config_.mutable_processing_mode()->set_request_body_mode(ProcessingMode::STREAMED);
  proto_config_.mutable_processing_mode()->set_response_header_mode(ProcessingMode::SKIP);
  initializeConfig();
  HttpIntegrationTest::initialize();

  std::string body_str = std::string(1030, 'a');
  auto response = sendDownstreamRequestWithBody(body_str, absl::nullopt);

  bool end_stream = false;
  int count = 0;
  while (!end_stream) {
    processRequestBodyMessage(*grpc_upstreams_[0], count == 0 ? true : false,
                              [&end_stream](const HttpBody& body, BodyResponse&) {
                                end_stream = body.end_of_stream();
                                return true;
                              });
    count++;
  }
  handleUpstreamRequest();

  verifyDownstreamResponse(*response, 200);
}

} // namespace Envoy<|MERGE_RESOLUTION|>--- conflicted
+++ resolved
@@ -1063,15 +1063,9 @@
         return true;
       });
 
-<<<<<<< HEAD
-  // The routing to upstream is expected to fail and 504 is returned to downstream client, since no
-  // route is found for mismatched vhost.
-  verifyDownstreamResponse(*response, 504);
-=======
   // The routing to upstream is expected to fail and 404 is returned to downstream client, since no
   // route is found for mismatched vhost.
   verifyDownstreamResponse(*response, 404);
->>>>>>> a7f4da31
 }
 
 TEST_P(ExtProcIntegrationTest, GetAndSetPathHeader) {

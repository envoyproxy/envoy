--- conflicted
+++ resolved
@@ -3362,7 +3362,6 @@
   verifyDownstreamResponse(*response, 200);
 }
 
-<<<<<<< HEAD
 TEST_P(ExtProcIntegrationTest, SendAndReceiveDynamicMetadata) {
   proto_config_.mutable_processing_mode()->set_request_header_mode(ProcessingMode::SEND);
   proto_config_.mutable_processing_mode()->set_response_header_mode(ProcessingMode::SKIP);
@@ -3411,7 +3410,24 @@
         auto mut_md_fields = resp.mutable_dynamic_metadata()->mutable_fields();
         (*mut_md_fields).emplace("receiving_ns_untyped", md_val);
 
-=======
+        return true;
+      });
+
+  handleUpstreamRequest();
+
+  ASSERT_TRUE(response->waitForEndStream());
+  ASSERT_TRUE(response->complete());
+
+  // Verify the response received contains the headers from dynamic metadata we expect.
+  ASSERT_FALSE((*response).headers().empty());
+  auto md_header_result =
+      (*response).headers().get(Http::LowerCaseString("receiving_ns_untyped.foo"));
+  ASSERT_EQ(1, md_header_result.size());
+  EXPECT_EQ("value from ext_proc", md_header_result[0]->value().getStringView());
+
+  verifyDownstreamResponse(*response, 200);
+}
+
 #if defined(USE_CEL_PARSER)
 // Test the filter using the default configuration by connecting to
 // an ext_proc server that responds to the request_headers message
@@ -3437,26 +3453,11 @@
         EXPECT_EQ(proto_struct.fields().at("request.method").string_value(), "GET");
         EXPECT_EQ(proto_struct.fields().at("request.scheme").string_value(), "http");
         EXPECT_EQ(proto_struct.fields().at("connection.mtls").bool_value(), false);
->>>>>>> 29956947
-        return true;
-      });
-
-  handleUpstreamRequest();
-
-<<<<<<< HEAD
-  ASSERT_TRUE(response->waitForEndStream());
-  ASSERT_TRUE(response->complete());
-
-  // Verify the response received contains the headers from dynamic metadata we expect.
-  ASSERT_FALSE((*response).headers().empty());
-  auto md_header_result =
-      (*response).headers().get(Http::LowerCaseString("receiving_ns_untyped.foo"));
-  ASSERT_EQ(1, md_header_result.size());
-  EXPECT_EQ("value from ext_proc", md_header_result[0]->value().getStringView());
-
-  verifyDownstreamResponse(*response, 200);
-}
-=======
+        return true;
+      });
+
+  handleUpstreamRequest();
+
   processResponseHeadersMessage(
       *grpc_upstreams_[0], false, [](const HttpHeaders& req, HeadersResponse&) {
         EXPECT_EQ(req.attributes().size(), 1);
@@ -3470,6 +3471,5 @@
   verifyDownstreamResponse(*response, 200);
 }
 #endif
->>>>>>> 29956947
 
 } // namespace Envoy
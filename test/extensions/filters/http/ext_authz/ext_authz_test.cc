--- conflicted
+++ resolved
@@ -312,35 +312,6 @@
       cm_.thread_local_cluster_.cluster_.info_->stats_store_.counter("ext_authz.error").value());
 }
 
-<<<<<<< HEAD
-TEST(HttpExtAuthzConfigTest, ExtAuthzCorrectProto) {
-  std::string yaml = R"EOF(
-  grpc_service:
-    google_grpc:
-      target_uri: ext_authz_server
-      stat_prefix: google
-  failure_mode_allow: false
-)EOF";
-
-  envoy::config::filter::http::ext_authz::v2::ExtAuthz proto_config{};
-  MessageUtil::loadFromYaml(yaml, proto_config);
-
-  NiceMock<Server::Configuration::MockFactoryContext> context;
-  ExtAuthzFilterConfig factory;
-
-  EXPECT_CALL(context.cluster_manager_.async_client_manager_, factoryForGrpcService(_, _, _))
-      .WillOnce(Invoke([](const envoy::api::v2::core::GrpcService&, Stats::Scope&, bool) {
-        return std::make_unique<NiceMock<Grpc::MockAsyncClientFactory>>();
-      }));
-  Server::Configuration::HttpFilterFactoryCb cb =
-      factory.createFilterFactoryFromProto(proto_config, "stats", context);
-  Http::MockFilterChainFactoryCallbacks filter_callback;
-  EXPECT_CALL(filter_callback, addStreamDecoderFilter(_));
-  cb(filter_callback);
-}
-
-=======
->>>>>>> 5c20dd40
 } // namespace ExtAuthz
 } // namespace HttpFilters
 } // namespace Extensions

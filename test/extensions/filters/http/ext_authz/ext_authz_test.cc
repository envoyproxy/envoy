#include <memory>
#include <string>
#include <vector>

#include "envoy/config/filter/http/ext_authz/v2alpha/ext_authz.pb.h"
#include "envoy/config/filter/http/ext_authz/v2alpha/ext_authz.pb.validate.h"

#include "common/buffer/buffer_impl.h"
#include "common/common/empty_string.h"
#include "common/http/headers.h"
#include "common/json/json_loader.h"
#include "common/network/address_impl.h"
#include "common/protobuf/utility.h"

#include "extensions/filters/http/ext_authz/ext_authz.h"

#include "test/extensions/filters/common/ext_authz/mocks.h"
#include "test/mocks/http/mocks.h"
#include "test/mocks/local_info/mocks.h"
#include "test/mocks/network/mocks.h"
#include "test/mocks/runtime/mocks.h"
#include "test/mocks/tracing/mocks.h"
#include "test/mocks/upstream/mocks.h"
#include "test/test_common/printers.h"
#include "test/test_common/utility.h"

#include "gmock/gmock.h"
#include "gtest/gtest.h"

using testing::InSequence;
using testing::Invoke;
using testing::NiceMock;
using testing::Return;
using testing::ReturnRef;
using testing::TestWithParam;
using testing::Values;
using testing::WithArgs;
using testing::_;

namespace Envoy {
namespace Extensions {
namespace HttpFilters {
namespace ExtAuthz {

class HttpExtAuthzFilterTestBase {
public:
  HttpExtAuthzFilterTestBase() {}

  FilterConfigSharedPtr config_;
  Filters::Common::ExtAuthz::MockClient* client_;
  std::unique_ptr<Filter> filter_;
  NiceMock<Http::MockStreamDecoderFilterCallbacks> filter_callbacks_;
  Filters::Common::ExtAuthz::RequestCallbacks* request_callbacks_{};
  Http::TestHeaderMapImpl request_headers_;
  Buffer::OwnedImpl data_;
  Stats::IsolatedStoreImpl stats_store_;
  NiceMock<Runtime::MockLoader> runtime_;
  NiceMock<Upstream::MockClusterManager> cm_;
  NiceMock<LocalInfo::MockLocalInfo> local_info_;
  Network::Address::InstanceConstSharedPtr addr_;
  NiceMock<Envoy::Network::MockConnection> connection_;

protected:
  Filters::Common::ExtAuthz::ResponsePtr
  makeAuthzResponse(Filters::Common::ExtAuthz::CheckStatus status,
                    Filters::Common::ExtAuthz::KeyValueHeaders&& headers = {},
                    std::string&& body = std::string{}, uint32_t status_code = 0) {
    Filters::Common::ExtAuthz::ResponsePtr response =
        std::make_unique<Filters::Common::ExtAuthz::Response>();
    response->status = status;
    response->status_code = status_code;

    if (!headers.empty()) {
      response->headers = std::move(headers);
    }

    if (!body.empty()) {
      response->body = std::make_unique<Buffer::OwnedImpl>(body);
    }

    return response;
  }
};

class HttpExtAuthzFilterTest : public testing::Test, public HttpExtAuthzFilterTestBase {
public:
  HttpExtAuthzFilterTest() {}

  void initialize(const std::string yaml) {
    envoy::config::filter::http::ext_authz::v2alpha::ExtAuthz proto_config{};
    MessageUtil::loadFromYaml(yaml, proto_config);
    config_.reset(new FilterConfig(proto_config, local_info_, stats_store_, runtime_, cm_));

    client_ = new Filters::Common::ExtAuthz::MockClient();
    filter_.reset(new Filter(config_, Filters::Common::ExtAuthz::ClientPtr{client_}));
    filter_->setDecoderFilterCallbacks(filter_callbacks_);
    addr_ = std::make_shared<Network::Address::Ipv4Instance>("1.2.3.4", 1111);
  }

  const std::string filter_config_ = R"EOF(
  grpc_service:
    envoy_grpc:
      cluster_name: "ext_authz_server"
  failure_mode_allow: true
  )EOF";
};

typedef envoy::config::filter::http::ext_authz::v2alpha::ExtAuthz CreateFilterConfigFunc();

class HttpExtAuthzFilterParamTest : public TestWithParam<CreateFilterConfigFunc*>,
                                    public HttpExtAuthzFilterTestBase {
public:
  virtual void SetUp() override {
    envoy::config::filter::http::ext_authz::v2alpha::ExtAuthz proto_config = (*GetParam())();
    config_.reset(new FilterConfig(proto_config, local_info_, stats_store_, runtime_, cm_));

    client_ = new Filters::Common::ExtAuthz::MockClient();
    filter_.reset(new Filter(config_, Filters::Common::ExtAuthz::ClientPtr{client_}));
    filter_->setDecoderFilterCallbacks(filter_callbacks_);
    addr_ = std::make_shared<Network::Address::Ipv4Instance>("1.2.3.4", 1111);
  }
};

template <bool failure_mode_allow_value>
envoy::config::filter::http::ext_authz::v2alpha::ExtAuthz GetFilterConfig() {
  const std::string yaml = R"EOF(
  grpc_service:
    envoy_grpc:
      cluster_name: "ext_authz_server"
  )EOF";
  envoy::config::filter::http::ext_authz::v2alpha::ExtAuthz proto_config{};
  MessageUtil::loadFromYaml(yaml, proto_config);
  proto_config.set_failure_mode_allow(failure_mode_allow_value);
  return proto_config;
}

INSTANTIATE_TEST_CASE_P(ParameterizedFilterConfig, HttpExtAuthzFilterParamTest,
                        Values(&GetFilterConfig<true>, &GetFilterConfig<false>));

// Test that the request continues when the filter_callbacks has no route.
TEST_P(HttpExtAuthzFilterParamTest, NoRoute) {

  EXPECT_CALL(*filter_callbacks_.route_, routeEntry()).WillOnce(Return(nullptr));

  EXPECT_EQ(Http::FilterHeadersStatus::Continue, filter_->decodeHeaders(request_headers_, false));
  EXPECT_EQ(Http::FilterDataStatus::Continue, filter_->decodeData(data_, false));
  EXPECT_EQ(Http::FilterTrailersStatus::Continue, filter_->decodeTrailers(request_headers_));
}

// Test that the request continues when the authorization service cluster is not present.
TEST_P(HttpExtAuthzFilterParamTest, NoCluster) {

  ON_CALL(cm_, get(_)).WillByDefault(Return(nullptr));

  EXPECT_EQ(Http::FilterHeadersStatus::Continue, filter_->decodeHeaders(request_headers_, false));
  EXPECT_EQ(Http::FilterDataStatus::Continue, filter_->decodeData(data_, false));
  EXPECT_EQ(Http::FilterTrailersStatus::Continue, filter_->decodeTrailers(request_headers_));
}

// Test that the request is stopped till there is an OK response back after which it continues on.
TEST_P(HttpExtAuthzFilterParamTest, OkResponse) {
  InSequence s;

  ON_CALL(filter_callbacks_, connection()).WillByDefault(Return(&connection_));
  EXPECT_CALL(connection_, remoteAddress()).WillOnce(ReturnRef(addr_));
  EXPECT_CALL(connection_, localAddress()).WillOnce(ReturnRef(addr_));

  EXPECT_CALL(*client_, check(_, _, testing::A<Tracing::Span&>()))
      .WillOnce(
          WithArgs<0>(Invoke([&](Filters::Common::ExtAuthz::RequestCallbacks& callbacks) -> void {
            request_callbacks_ = &callbacks;
          })));

  EXPECT_EQ(Http::FilterHeadersStatus::StopIteration,
            filter_->decodeHeaders(request_headers_, false));
  EXPECT_EQ(Http::FilterDataStatus::StopIterationAndWatermark, filter_->decodeData(data_, false));
  EXPECT_EQ(Http::FilterTrailersStatus::StopIteration, filter_->decodeTrailers(request_headers_));

  EXPECT_CALL(filter_callbacks_, continueDecoding());
  EXPECT_CALL(filter_callbacks_.request_info_,
              setResponseFlag(Envoy::RequestInfo::ResponseFlag::UnauthorizedExternalService))
      .Times(0);

  request_callbacks_->onComplete(makeAuthzResponse(Filters::Common::ExtAuthz::CheckStatus::OK));

  EXPECT_EQ(1U,
            cm_.thread_local_cluster_.cluster_.info_->stats_store_.counter("ext_authz.ok").value());
}

// Test that an synchronous OK response from the authorization service, on the call stack, results
// in request continuing on.
TEST_P(HttpExtAuthzFilterParamTest, ImmediateOkResponse) {
  InSequence s;

  ON_CALL(filter_callbacks_, connection()).WillByDefault(Return(&connection_));
  EXPECT_CALL(connection_, remoteAddress()).WillOnce(ReturnRef(addr_));
  EXPECT_CALL(connection_, localAddress()).WillOnce(ReturnRef(addr_));
  EXPECT_CALL(*client_, check(_, _, _))
      .WillOnce(
          WithArgs<0>(Invoke([&](Filters::Common::ExtAuthz::RequestCallbacks& callbacks) -> void {
            callbacks.onComplete(makeAuthzResponse(Filters::Common::ExtAuthz::CheckStatus::OK));
          })));

  EXPECT_CALL(filter_callbacks_, continueDecoding()).Times(0);
  EXPECT_EQ(Http::FilterHeadersStatus::Continue, filter_->decodeHeaders(request_headers_, false));
  EXPECT_EQ(Http::FilterDataStatus::Continue, filter_->decodeData(data_, false));
  EXPECT_EQ(Http::FilterTrailersStatus::Continue, filter_->decodeTrailers(request_headers_));

  EXPECT_EQ(1U,
            cm_.thread_local_cluster_.cluster_.info_->stats_store_.counter("ext_authz.ok").value());
}

<<<<<<< HEAD
// Test that a denied response results in the connection closing with a 403 response to the
// client.
=======
// Test that an synchronous denied response from the authorization service, on the call stack,
// results in request not continuing.
TEST_P(HttpExtAuthzFilterParamTest, ImmediateDeniedResponse) {
  InSequence s;

  ON_CALL(filter_callbacks_, connection()).WillByDefault(Return(&connection_));
  EXPECT_CALL(connection_, remoteAddress()).WillOnce(ReturnRef(addr_));
  EXPECT_CALL(connection_, localAddress()).WillOnce(ReturnRef(addr_));
  EXPECT_CALL(*client_, check(_, _, _))
      .WillOnce(
          WithArgs<0>(Invoke([&](Filters::Common::ExtAuthz::RequestCallbacks& callbacks) -> void {
            callbacks.onComplete(Filters::Common::ExtAuthz::CheckStatus::Denied);
          })));

  EXPECT_CALL(filter_callbacks_, continueDecoding()).Times(0);
  EXPECT_EQ(Http::FilterHeadersStatus::StopIteration,
            filter_->decodeHeaders(request_headers_, false));
  EXPECT_EQ(Http::FilterDataStatus::StopIterationAndWatermark, filter_->decodeData(data_, false));
  EXPECT_EQ(Http::FilterTrailersStatus::StopIteration, filter_->decodeTrailers(request_headers_));

  EXPECT_EQ(
      1U,
      cm_.thread_local_cluster_.cluster_.info_->stats_store_.counter("ext_authz.denied").value());
}

// Test that a denied response results in the connection closing with a 403 response to the client.
>>>>>>> 690c6ede
TEST_P(HttpExtAuthzFilterParamTest, DeniedResponse) {
  InSequence s;

  ON_CALL(filter_callbacks_, connection()).WillByDefault(Return(&connection_));
  EXPECT_CALL(connection_, remoteAddress()).WillOnce(ReturnRef(addr_));
  EXPECT_CALL(connection_, localAddress()).WillOnce(ReturnRef(addr_));
  EXPECT_CALL(*client_, check(_, _, _))
      .WillOnce(
          WithArgs<0>(Invoke([&](Filters::Common::ExtAuthz::RequestCallbacks& callbacks) -> void {
            request_callbacks_ = &callbacks;
          })));

  EXPECT_EQ(Http::FilterHeadersStatus::StopIteration,
            filter_->decodeHeaders(request_headers_, false));

  Http::TestHeaderMapImpl response_headers{{":status", "403"}};

  EXPECT_CALL(filter_callbacks_, encodeHeaders_(HeaderMapEqualRef(&response_headers), true));

  EXPECT_CALL(filter_callbacks_, continueDecoding()).Times(0);
  EXPECT_CALL(filter_callbacks_.request_info_,
              setResponseFlag(Envoy::RequestInfo::ResponseFlag::UnauthorizedExternalService));

  request_callbacks_->onComplete(
      makeAuthzResponse(Filters::Common::ExtAuthz::CheckStatus::Denied, {}, std::string{}, 403));

  EXPECT_EQ(
      1U,
      cm_.thread_local_cluster_.cluster_.info_->stats_store_.counter("ext_authz.denied").value());
  EXPECT_EQ(
      1U,
      cm_.thread_local_cluster_.cluster_.info_->stats_store_.counter("upstream_rq_4xx").value());
  EXPECT_EQ(
      1U,
      cm_.thread_local_cluster_.cluster_.info_->stats_store_.counter("upstream_rq_403").value());
}

// Test that when a connection awaiting a authorization response is canceled then the
// authorization call is closed.
TEST_P(HttpExtAuthzFilterParamTest, ResetDuringCall) {
  InSequence s;

  ON_CALL(filter_callbacks_, connection()).WillByDefault(Return(&connection_));
  EXPECT_CALL(connection_, remoteAddress()).WillOnce(ReturnRef(addr_));
  EXPECT_CALL(connection_, localAddress()).WillOnce(ReturnRef(addr_));
  EXPECT_CALL(*client_, check(_, _, _))
      .WillOnce(
          WithArgs<0>(Invoke([&](Filters::Common::ExtAuthz::RequestCallbacks& callbacks) -> void {
            request_callbacks_ = &callbacks;
          })));

  EXPECT_EQ(Http::FilterHeadersStatus::StopIteration,
            filter_->decodeHeaders(request_headers_, false));

  EXPECT_CALL(*client_, cancel());
  filter_->onDestroy();
}

// Check a bad configuration results in validation exception.
TEST_F(HttpExtAuthzFilterTest, BadConfig) {
  const std::string filter_config = R"EOF(
  failure_mode_allow: true
  grpc_service: {}
  )EOF";

  envoy::config::filter::http::ext_authz::v2alpha::ExtAuthz proto_config{};
  MessageUtil::loadFromYaml(filter_config, proto_config);

  EXPECT_THROW(MessageUtil::downcastAndValidate<
                   const envoy::config::filter::http::ext_authz::v2alpha::ExtAuthz&>(proto_config),
               ProtoValidationException);
}

// Test when failure_mode_allow is NOT set and the response from the authorization service is Error
// that the request is not allowed to continue.
TEST_F(HttpExtAuthzFilterTest, ErrorFailClose) {
  const std::string fail_close_config = R"EOF(
  grpc_service:
    envoy_grpc:
      cluster_name: "ext_authz_server"
  failure_mode_allow: false
  )EOF";
  initialize(fail_close_config);
  InSequence s;

  ON_CALL(filter_callbacks_, connection()).WillByDefault(Return(&connection_));
  EXPECT_CALL(connection_, remoteAddress()).WillOnce(ReturnRef(addr_));
  EXPECT_CALL(connection_, localAddress()).WillOnce(ReturnRef(addr_));
  EXPECT_CALL(*client_, check(_, _, _))
      .WillOnce(
          WithArgs<0>(Invoke([&](Filters::Common::ExtAuthz::RequestCallbacks& callbacks) -> void {
            request_callbacks_ = &callbacks;
          })));

  EXPECT_EQ(Http::FilterHeadersStatus::StopIteration,
            filter_->decodeHeaders(request_headers_, false));
  EXPECT_CALL(filter_callbacks_, continueDecoding()).Times(0);
  request_callbacks_->onComplete(makeAuthzResponse(Filters::Common::ExtAuthz::CheckStatus::Error));

  EXPECT_EQ(
      1U,
      cm_.thread_local_cluster_.cluster_.info_->stats_store_.counter("ext_authz.error").value());
}

// Test when failure_mode_allow is set and the response from the authorization service is Error that
// the request is allowed to continue.
TEST_F(HttpExtAuthzFilterTest, ErrorOpen) {
  initialize(filter_config_);
  InSequence s;

  ON_CALL(filter_callbacks_, connection()).WillByDefault(Return(&connection_));
  EXPECT_CALL(connection_, remoteAddress()).WillOnce(ReturnRef(addr_));
  EXPECT_CALL(connection_, localAddress()).WillOnce(ReturnRef(addr_));
  EXPECT_CALL(*client_, check(_, _, _))
      .WillOnce(
          WithArgs<0>(Invoke([&](Filters::Common::ExtAuthz::RequestCallbacks& callbacks) -> void {
            request_callbacks_ = &callbacks;
          })));

  EXPECT_EQ(Http::FilterHeadersStatus::StopIteration,
            filter_->decodeHeaders(request_headers_, false));
  EXPECT_CALL(filter_callbacks_, continueDecoding());
  request_callbacks_->onComplete(makeAuthzResponse(Filters::Common::ExtAuthz::CheckStatus::Error));

  EXPECT_EQ(
      1U,
      cm_.thread_local_cluster_.cluster_.info_->stats_store_.counter("ext_authz.error").value());
}

// Test when failure_mode_allow is set and the response from the authorization service is an
// immediate Error that the request is allowed to continue.
TEST_F(HttpExtAuthzFilterTest, ImmediateErrorOpen) {
  initialize(filter_config_);
  InSequence s;

  ON_CALL(filter_callbacks_, connection()).WillByDefault(Return(&connection_));
  EXPECT_CALL(connection_, remoteAddress()).WillOnce(ReturnRef(addr_));
  EXPECT_CALL(connection_, localAddress()).WillOnce(ReturnRef(addr_));
  EXPECT_CALL(*client_, check(_, _, _))
      .WillOnce(
          WithArgs<0>(Invoke([&](Filters::Common::ExtAuthz::RequestCallbacks& callbacks) -> void {
            callbacks.onComplete(makeAuthzResponse(Filters::Common::ExtAuthz::CheckStatus::Error));
          })));

  EXPECT_CALL(filter_callbacks_, continueDecoding()).Times(0);
  EXPECT_EQ(Http::FilterHeadersStatus::Continue, filter_->decodeHeaders(request_headers_, false));
  EXPECT_EQ(Http::FilterDataStatus::Continue, filter_->decodeData(data_, false));
  EXPECT_EQ(Http::FilterTrailersStatus::Continue, filter_->decodeTrailers(request_headers_));

  EXPECT_EQ(
      1U,
      cm_.thread_local_cluster_.cluster_.info_->stats_store_.counter("ext_authz.error").value());
  EXPECT_EQ(1U, cm_.thread_local_cluster_.cluster_.info_->stats_store_
                    .counter("ext_authz.failure_mode_allowed")
                    .value());
}

} // namespace ExtAuthz
} // namespace HttpFilters
} // namespace Extensions
} // namespace Envoy<|MERGE_RESOLUTION|>--- conflicted
+++ resolved
@@ -4,6 +4,7 @@
 
 #include "envoy/config/filter/http/ext_authz/v2alpha/ext_authz.pb.h"
 #include "envoy/config/filter/http/ext_authz/v2alpha/ext_authz.pb.validate.h"
+#include "envoy/http/codes.h"
 
 #include "common/buffer/buffer_impl.h"
 #include "common/common/empty_string.h"
@@ -64,7 +65,7 @@
   Filters::Common::ExtAuthz::ResponsePtr
   makeAuthzResponse(Filters::Common::ExtAuthz::CheckStatus status,
                     Filters::Common::ExtAuthz::KeyValueHeaders&& headers = {},
-                    std::string&& body = std::string{}, uint32_t status_code = 0) {
+                    std::string&& body = std::string{}, Http::Code status_code = Http::Code::OK) {
     Filters::Common::ExtAuthz::ResponsePtr response =
         std::make_unique<Filters::Common::ExtAuthz::Response>();
     response->status = status;
@@ -75,7 +76,7 @@
     }
 
     if (!body.empty()) {
-      response->body = std::make_unique<Buffer::OwnedImpl>(body);
+      response->body = body;
     }
 
     return response;
@@ -210,10 +211,6 @@
             cm_.thread_local_cluster_.cluster_.info_->stats_store_.counter("ext_authz.ok").value());
 }
 
-<<<<<<< HEAD
-// Test that a denied response results in the connection closing with a 403 response to the
-// client.
-=======
 // Test that an synchronous denied response from the authorization service, on the call stack,
 // results in request not continuing.
 TEST_P(HttpExtAuthzFilterParamTest, ImmediateDeniedResponse) {
@@ -225,7 +222,7 @@
   EXPECT_CALL(*client_, check(_, _, _))
       .WillOnce(
           WithArgs<0>(Invoke([&](Filters::Common::ExtAuthz::RequestCallbacks& callbacks) -> void {
-            callbacks.onComplete(Filters::Common::ExtAuthz::CheckStatus::Denied);
+            callbacks.onComplete(makeAuthzResponse(Filters::Common::ExtAuthz::CheckStatus::Denied));
           })));
 
   EXPECT_CALL(filter_callbacks_, continueDecoding()).Times(0);
@@ -240,7 +237,6 @@
 }
 
 // Test that a denied response results in the connection closing with a 403 response to the client.
->>>>>>> 690c6ede
 TEST_P(HttpExtAuthzFilterParamTest, DeniedResponse) {
   InSequence s;
 
@@ -264,8 +260,8 @@
   EXPECT_CALL(filter_callbacks_.request_info_,
               setResponseFlag(Envoy::RequestInfo::ResponseFlag::UnauthorizedExternalService));
 
-  request_callbacks_->onComplete(
-      makeAuthzResponse(Filters::Common::ExtAuthz::CheckStatus::Denied, {}, std::string{}, 403));
+  request_callbacks_->onComplete(makeAuthzResponse(Filters::Common::ExtAuthz::CheckStatus::Denied,
+                                                   {}, std::string{}, Http::Code::Forbidden));
 
   EXPECT_EQ(
       1U,

#include <memory>
#include <string>
#include <vector>

#include "envoy/config/filter/http/ext_authz/v2alpha/ext_authz.pb.h"
#include "envoy/config/filter/http/ext_authz/v2alpha/ext_authz.pb.validate.h"
#include "envoy/http/codes.h"

#include "common/buffer/buffer_impl.h"
#include "common/common/empty_string.h"
<<<<<<< HEAD
#include "common/http/codes.h"
=======
#include "common/http/context_impl.h"
>>>>>>> 43fc7790
#include "common/http/headers.h"
#include "common/json/json_loader.h"
#include "common/network/address_impl.h"
#include "common/protobuf/utility.h"

#include "extensions/filters/http/ext_authz/ext_authz.h"
#include "extensions/filters/http/well_known_names.h"

#include "test/extensions/filters/common/ext_authz/mocks.h"
#include "test/mocks/http/mocks.h"
#include "test/mocks/local_info/mocks.h"
#include "test/mocks/network/mocks.h"
#include "test/mocks/runtime/mocks.h"
#include "test/mocks/tracing/mocks.h"
#include "test/mocks/upstream/mocks.h"
#include "test/test_common/printers.h"
#include "test/test_common/utility.h"

#include "gmock/gmock.h"
#include "gtest/gtest.h"

using testing::_;
using testing::InSequence;
using testing::Invoke;
using testing::NiceMock;
using testing::Return;
using testing::ReturnRef;
using testing::TestWithParam;
using testing::Values;
using testing::WithArgs;

namespace Envoy {
namespace Extensions {
namespace HttpFilters {
namespace ExtAuthz {

// Test that the per route config is properly merged: more specific keys override previous keys.
TEST(HttpExtAuthzFilterConfigPerRouteTest, MergeConfig) {
  envoy::config::filter::http::ext_authz::v2alpha::ExtAuthzPerRoute settings;
  auto&& extensions = settings.mutable_check_settings()->mutable_context_extensions();

  // First config base config with one base value, and one value to be overriden.
  (*extensions)["base_key"] = "base_value";
  (*extensions)["merged_key"] = "base_value";
  FilterConfigPerRoute base_config(settings);

  // Construct a config to merge, that provides one value and overrides one value.
  settings.Clear();
  auto&& specific_extensions = settings.mutable_check_settings()->mutable_context_extensions();
  (*specific_extensions)["merged_key"] = "value";
  (*specific_extensions)["key"] = "value";
  FilterConfigPerRoute specific_config(settings);

  // Perform the merge:
  base_config.merge(specific_config);

  settings.Clear();
  settings.set_disabled(true);
  FilterConfigPerRoute disabled_config(settings);

  // Perform a merge with disabled config:
  base_config.merge(disabled_config);

  // Make sure all values were merged:
  EXPECT_TRUE(base_config.disabled());
  auto&& merged_extensions = base_config.contextExtensions();
  EXPECT_EQ("base_value", merged_extensions.at("base_key"));
  EXPECT_EQ("value", merged_extensions.at("merged_key"));
  EXPECT_EQ("value", merged_extensions.at("key"));
}

class HttpExtAuthzFilterTestBase {
public:
  HttpExtAuthzFilterTestBase() : code_stats_(stats_store_.symbolTable()) {}

  void initConfig(envoy::config::filter::http::ext_authz::v2alpha::ExtAuthz& proto_config) {
    config_ = std::make_unique<FilterConfig>(proto_config, local_info_, stats_store_, runtime_, cm_,
                                             code_stats_);
  }

  void initConfig(envoy::config::filter::http::ext_authz::v2alpha::ExtAuthz& proto_config) {
    config_ = std::make_unique<FilterConfig>(proto_config, local_info_, stats_store_, runtime_, cm_,
                                             http_context_);
  }

  FilterConfigSharedPtr config_;
  Filters::Common::ExtAuthz::MockClient* client_;
  std::unique_ptr<Filter> filter_;
  NiceMock<Http::MockStreamDecoderFilterCallbacks> filter_callbacks_;
  Filters::Common::ExtAuthz::RequestCallbacks* request_callbacks_{};
  Http::TestHeaderMapImpl request_headers_;
  Buffer::OwnedImpl data_;
  NiceMock<Stats::MockIsolatedStatsStore> stats_store_;
  NiceMock<Runtime::MockLoader> runtime_;
  NiceMock<Upstream::MockClusterManager> cm_;
  NiceMock<LocalInfo::MockLocalInfo> local_info_;
  Network::Address::InstanceConstSharedPtr addr_;
  NiceMock<Envoy::Network::MockConnection> connection_;
<<<<<<< HEAD
  Http::CodeStatsImpl code_stats_;
=======
  Http::ContextImpl http_context_;
>>>>>>> 43fc7790

  void prepareCheck() {
    ON_CALL(filter_callbacks_, connection()).WillByDefault(Return(&connection_));
    EXPECT_CALL(connection_, remoteAddress()).WillOnce(ReturnRef(addr_));
    EXPECT_CALL(connection_, localAddress()).WillOnce(ReturnRef(addr_));
  }
};

class HttpExtAuthzFilterTest : public testing::Test, public HttpExtAuthzFilterTestBase {
public:
  HttpExtAuthzFilterTest() {}

  void initialize(const std::string yaml) {
    envoy::config::filter::http::ext_authz::v2alpha::ExtAuthz proto_config{};
    MessageUtil::loadFromYaml(yaml, proto_config);
    initConfig(proto_config);

    client_ = new Filters::Common::ExtAuthz::MockClient();
    filter_ = std::make_unique<Filter>(config_, Filters::Common::ExtAuthz::ClientPtr{client_});
    filter_->setDecoderFilterCallbacks(filter_callbacks_);
    addr_ = std::make_shared<Network::Address::Ipv4Instance>("1.2.3.4", 1111);
  }

  const std::string filter_config_ = R"EOF(
  grpc_service:
    envoy_grpc:
      cluster_name: "ext_authz_server"
  failure_mode_allow: true
  )EOF";
};

typedef envoy::config::filter::http::ext_authz::v2alpha::ExtAuthz CreateFilterConfigFunc();

class HttpExtAuthzFilterParamTest : public TestWithParam<CreateFilterConfigFunc*>,
                                    public HttpExtAuthzFilterTestBase {
public:
  virtual void SetUp() override {
    envoy::config::filter::http::ext_authz::v2alpha::ExtAuthz proto_config = (*GetParam())();
    initConfig(proto_config);

    client_ = new Filters::Common::ExtAuthz::MockClient();
    filter_ = std::make_unique<Filter>(config_, Filters::Common::ExtAuthz::ClientPtr{client_});
    filter_->setDecoderFilterCallbacks(filter_callbacks_);
    addr_ = std::make_shared<Network::Address::Ipv4Instance>("1.2.3.4", 1111);
  }
};

template <bool failure_mode_allow_value>
envoy::config::filter::http::ext_authz::v2alpha::ExtAuthz GetFilterConfig() {
  const std::string yaml = R"EOF(
  grpc_service:
    envoy_grpc:
      cluster_name: "ext_authz_server"
  )EOF";
  envoy::config::filter::http::ext_authz::v2alpha::ExtAuthz proto_config{};
  MessageUtil::loadFromYaml(yaml, proto_config);
  proto_config.set_failure_mode_allow(failure_mode_allow_value);
  return proto_config;
}

INSTANTIATE_TEST_CASE_P(ParameterizedFilterConfig, HttpExtAuthzFilterParamTest,
                        Values(&GetFilterConfig<true>, &GetFilterConfig<false>));

// Test allowed request headers values in the HTTP client.
TEST_F(HttpExtAuthzFilterTest, TestAllowedRequestHeaders) {
  const std::string config = R"EOF(
  http_service:
    server_uri:
      uri: "ext_authz:9000"
      cluster: "ext_authz"
      timeout: 0.25s
    allowed_authorization_headers:
      - foo_header_key
    allowed_request_headers:
      - bar_header_key
  )EOF";

  initialize(config);
  EXPECT_EQ(config_->allowedRequestHeaders().size(), 4);
  EXPECT_EQ(config_->allowedRequestHeaders().count(Http::Headers::get().Path), 1);
  EXPECT_EQ(config_->allowedRequestHeaders().count(Http::Headers::get().Method), 1);
  EXPECT_EQ(config_->allowedRequestHeaders().count(Http::Headers::get().Host), 1);
  EXPECT_EQ(config_->allowedRequestHeaders().count(Http::LowerCaseString{"bar_header_key"}), 1);
  EXPECT_EQ(config_->allowedAuthorizationHeaders().size(), 1);
  EXPECT_EQ(config_->allowedAuthorizationHeaders().count(Http::LowerCaseString{"foo_header_key"}),
            1);
}

// Test that context extensions make it into the check request.
TEST_F(HttpExtAuthzFilterTest, ContextExtensions) {
  initialize(filter_config_);

  // Place something in the context extensions on the virtualhost.
  envoy::config::filter::http::ext_authz::v2alpha::ExtAuthzPerRoute settingsvhost;
  (*settingsvhost.mutable_check_settings()->mutable_context_extensions())["key_vhost"] =
      "value_vhost";
  // add a default route value to see it overriden
  (*settingsvhost.mutable_check_settings()->mutable_context_extensions())["key_route"] =
      "default_route_value";
  // Initialize the virtual host's per filter config.
  FilterConfigPerRoute auth_per_vhost(settingsvhost);
  ON_CALL(filter_callbacks_.route_->route_entry_.virtual_host_,
          perFilterConfig(HttpFilterNames::get().ExtAuthorization))
      .WillByDefault(Return(&auth_per_vhost));

  // Place something in the context extensions on the route.
  envoy::config::filter::http::ext_authz::v2alpha::ExtAuthzPerRoute settingsroute;
  (*settingsroute.mutable_check_settings()->mutable_context_extensions())["key_route"] =
      "value_route";
  // Initialize the route's per filter config.
  FilterConfigPerRoute auth_per_route(settingsroute);
  ON_CALL(*filter_callbacks_.route_, perFilterConfig(HttpFilterNames::get().ExtAuthorization))
      .WillByDefault(Return(&auth_per_route));

  prepareCheck();

  // Save the check request from the check call.
  envoy::service::auth::v2alpha::CheckRequest check_request;
  EXPECT_CALL(*client_, check(_, _, _))
      .WillOnce(WithArgs<1>(
          Invoke([&](const envoy::service::auth::v2alpha::CheckRequest& check_param) -> void {
            check_request = check_param;
          })));

  // Engage the filter so that check is called.
  filter_->decodeHeaders(request_headers_, false);

  // Make sure that the extensions appear in the check request issued by the filter.
  EXPECT_EQ("value_vhost", check_request.attributes().context_extensions().at("key_vhost"));
  EXPECT_EQ("value_route", check_request.attributes().context_extensions().at("key_route"));
}

// Test that filter can be disabled with route config.
TEST_F(HttpExtAuthzFilterTest, DisabledOnRoute) {
  envoy::config::filter::http::ext_authz::v2alpha::ExtAuthzPerRoute settings;
  FilterConfigPerRoute auth_per_route(settings);

  ON_CALL(filter_callbacks_, connection()).WillByDefault(Return(&connection_));
  ON_CALL(connection_, remoteAddress()).WillByDefault(ReturnRef(addr_));
  ON_CALL(connection_, localAddress()).WillByDefault(ReturnRef(addr_));

  ON_CALL(*filter_callbacks_.route_, perFilterConfig(HttpFilterNames::get().ExtAuthorization))
      .WillByDefault(Return(&auth_per_route));

  auto test_disable = [&](bool disabled) {
    initialize(filter_config_);
    // Set disabled
    settings.set_disabled(disabled);
    // Initialize the route's per filter config.
    auth_per_route = FilterConfigPerRoute(settings);
  };

  // baseline: make sure that when not disabled, check is called
  test_disable(false);
  EXPECT_CALL(*client_, check(_, _, _)).Times(1);
  // Engage the filter.
  EXPECT_EQ(Http::FilterHeadersStatus::StopIteration,
            filter_->decodeHeaders(request_headers_, false));

  // test that disabling works
  test_disable(true);
  // Make sure check is not called.
  EXPECT_CALL(*client_, check(_, _, _)).Times(0);
  // Engage the filter.
  EXPECT_EQ(Http::FilterHeadersStatus::Continue, filter_->decodeHeaders(request_headers_, false));
}

// Test that the request continues when the filter_callbacks has no route.
TEST_P(HttpExtAuthzFilterParamTest, NoRoute) {

  EXPECT_CALL(*filter_callbacks_.route_, routeEntry()).WillOnce(Return(nullptr));

  EXPECT_EQ(Http::FilterHeadersStatus::Continue, filter_->decodeHeaders(request_headers_, false));
  EXPECT_EQ(Http::FilterDataStatus::Continue, filter_->decodeData(data_, false));
  EXPECT_EQ(Http::FilterTrailersStatus::Continue, filter_->decodeTrailers(request_headers_));
}

// Test that the request continues when the authorization service cluster is not present.
TEST_P(HttpExtAuthzFilterParamTest, NoCluster) {

  EXPECT_CALL(filter_callbacks_, clusterInfo()).WillOnce(Return(nullptr));

  EXPECT_EQ(Http::FilterHeadersStatus::Continue, filter_->decodeHeaders(request_headers_, false));
  EXPECT_EQ(Http::FilterDataStatus::Continue, filter_->decodeData(data_, false));
  EXPECT_EQ(Http::FilterTrailersStatus::Continue, filter_->decodeTrailers(request_headers_));
}

// Test that the request is stopped till there is an OK response back after which it continues on.
TEST_P(HttpExtAuthzFilterParamTest, OkResponse) {
  InSequence s;

  prepareCheck();

  EXPECT_CALL(*client_, check(_, _, testing::A<Tracing::Span&>()))
      .WillOnce(
          WithArgs<0>(Invoke([&](Filters::Common::ExtAuthz::RequestCallbacks& callbacks) -> void {
            request_callbacks_ = &callbacks;
          })));

  EXPECT_EQ(Http::FilterHeadersStatus::StopIteration,
            filter_->decodeHeaders(request_headers_, false));
  EXPECT_EQ(Http::FilterDataStatus::StopIterationAndWatermark, filter_->decodeData(data_, false));
  EXPECT_EQ(Http::FilterTrailersStatus::StopIteration, filter_->decodeTrailers(request_headers_));

  EXPECT_CALL(filter_callbacks_, continueDecoding());
  EXPECT_CALL(filter_callbacks_.stream_info_,
              setResponseFlag(Envoy::StreamInfo::ResponseFlag::UnauthorizedExternalService))
      .Times(0);

  Filters::Common::ExtAuthz::Response response{};
  response.status = Filters::Common::ExtAuthz::CheckStatus::OK;
  request_callbacks_->onComplete(std::make_unique<Filters::Common::ExtAuthz::Response>(response));

  EXPECT_EQ(1U, filter_callbacks_.clusterInfo()->statsScope().counter("ext_authz.ok").value());
}

// Test that an synchronous OK response from the authorization service, on the call stack, results
// in request continuing on.
TEST_P(HttpExtAuthzFilterParamTest, ImmediateOkResponse) {
  InSequence s;

  prepareCheck();

  Filters::Common::ExtAuthz::Response response{};
  response.status = Filters::Common::ExtAuthz::CheckStatus::OK;

  EXPECT_CALL(*client_, check(_, _, _))
      .WillOnce(
          WithArgs<0>(Invoke([&](Filters::Common::ExtAuthz::RequestCallbacks& callbacks) -> void {
            callbacks.onComplete(std::make_unique<Filters::Common::ExtAuthz::Response>(response));
          })));

  EXPECT_CALL(filter_callbacks_, continueDecoding()).Times(0);
  EXPECT_EQ(Http::FilterHeadersStatus::Continue, filter_->decodeHeaders(request_headers_, false));
  EXPECT_EQ(Http::FilterDataStatus::Continue, filter_->decodeData(data_, false));
  EXPECT_EQ(Http::FilterTrailersStatus::Continue, filter_->decodeTrailers(request_headers_));

  EXPECT_EQ(1U, filter_callbacks_.clusterInfo()->statsScope().counter("ext_authz.ok").value());
}

// Test that an synchronous denied response from the authorization service passing additional HTTP
// attributes to the downstream.
TEST_P(HttpExtAuthzFilterParamTest, ImmediateDeniedResponseWithHttpAttributes) {
  InSequence s;

  prepareCheck();

  Filters::Common::ExtAuthz::Response response{};
  response.status = Filters::Common::ExtAuthz::CheckStatus::Denied;
  response.status_code = Http::Code::Unauthorized;
  response.headers_to_add = Http::HeaderVector{{Http::LowerCaseString{"foo"}, "bar"}};
  response.body = std::string{"baz"};

  auto response_ptr = std::make_unique<Filters::Common::ExtAuthz::Response>(response);

  EXPECT_CALL(*client_, check(_, _, _))
      .WillOnce(
          WithArgs<0>(Invoke([&](Filters::Common::ExtAuthz::RequestCallbacks& callbacks) -> void {
            callbacks.onComplete(std::move(response_ptr));
          })));

  EXPECT_CALL(filter_callbacks_, continueDecoding()).Times(0);
  EXPECT_EQ(Http::FilterHeadersStatus::StopIteration,
            filter_->decodeHeaders(request_headers_, false));
  EXPECT_EQ(Http::FilterDataStatus::StopIterationAndWatermark, filter_->decodeData(data_, false));
  EXPECT_EQ(Http::FilterTrailersStatus::StopIteration, filter_->decodeTrailers(request_headers_));
  EXPECT_EQ(1U, filter_callbacks_.clusterInfo()->statsScope().counter("ext_authz.denied").value());
}

// Test that an synchronous ok response from the authorization service passing additional HTTP
// attributes to the upstream.
TEST_P(HttpExtAuthzFilterParamTest, ImmediateOkResponseWithHttpAttributes) {
  InSequence s;

  // `bar` will be appended to this header.
  const Http::LowerCaseString request_header_key{"baz"};
  request_headers_.addCopy(request_header_key, "foo");

  // `foo` will be added to this key.
  const Http::LowerCaseString key_to_add{"bar"};

  // `foo` will be override with `bar`.
  const Http::LowerCaseString key_to_override{"foobar"};
  request_headers_.addCopy("foobar", "foo");

  prepareCheck();

  Filters::Common::ExtAuthz::Response response{};
  response.status = Filters::Common::ExtAuthz::CheckStatus::OK;
  response.headers_to_append = Http::HeaderVector{{request_header_key, "bar"}};
  response.headers_to_add = Http::HeaderVector{{key_to_add, "foo"}, {key_to_override, "bar"}};

  auto response_ptr = std::make_unique<Filters::Common::ExtAuthz::Response>(response);

  EXPECT_CALL(*client_, check(_, _, _))
      .WillOnce(
          WithArgs<0>(Invoke([&](Filters::Common::ExtAuthz::RequestCallbacks& callbacks) -> void {
            callbacks.onComplete(std::move(response_ptr));
          })));

  EXPECT_CALL(filter_callbacks_, continueDecoding()).Times(0);
  EXPECT_EQ(Http::FilterHeadersStatus::Continue, filter_->decodeHeaders(request_headers_, false));
  EXPECT_EQ(Http::FilterDataStatus::Continue, filter_->decodeData(data_, false));
  EXPECT_EQ(Http::FilterTrailersStatus::Continue, filter_->decodeTrailers(request_headers_));
  EXPECT_EQ(Http::FilterTrailersStatus::Continue, filter_->decodeTrailers(request_headers_));
  EXPECT_EQ(request_headers_.get_(request_header_key), "foo,bar");
  EXPECT_EQ(request_headers_.get_(key_to_add), "foo");
  EXPECT_EQ(request_headers_.get_(key_to_override), "bar");
}

// Test that an synchronous denied response from the authorization service, on the call stack,
// results in request not continuing.
TEST_P(HttpExtAuthzFilterParamTest, ImmediateDeniedResponse) {
  InSequence s;

  prepareCheck();

  Filters::Common::ExtAuthz::Response response{};
  response.status = Filters::Common::ExtAuthz::CheckStatus::Denied;
  EXPECT_CALL(*client_, check(_, _, _))
      .WillOnce(
          WithArgs<0>(Invoke([&](Filters::Common::ExtAuthz::RequestCallbacks& callbacks) -> void {
            callbacks.onComplete(std::make_unique<Filters::Common::ExtAuthz::Response>(response));
          })));

  EXPECT_CALL(filter_callbacks_, continueDecoding()).Times(0);
  EXPECT_EQ(Http::FilterHeadersStatus::StopIteration,
            filter_->decodeHeaders(request_headers_, false));
  EXPECT_EQ(Http::FilterDataStatus::StopIterationAndWatermark, filter_->decodeData(data_, false));
  EXPECT_EQ(Http::FilterTrailersStatus::StopIteration, filter_->decodeTrailers(request_headers_));

  EXPECT_EQ(1U, filter_callbacks_.clusterInfo()->statsScope().counter("ext_authz.denied").value());
}

// Test that a denied response results in the connection closing with a 401 response to the client.
TEST_P(HttpExtAuthzFilterParamTest, DeniedResponseWith401) {
  InSequence s;

  prepareCheck();
  EXPECT_CALL(*client_, check(_, _, _))
      .WillOnce(
          WithArgs<0>(Invoke([&](Filters::Common::ExtAuthz::RequestCallbacks& callbacks) -> void {
            request_callbacks_ = &callbacks;
          })));

  EXPECT_EQ(Http::FilterHeadersStatus::StopIteration,
            filter_->decodeHeaders(request_headers_, false));

  Http::TestHeaderMapImpl response_headers{{":status", "401"}};

  EXPECT_CALL(filter_callbacks_, encodeHeaders_(HeaderMapEqualRef(&response_headers), true));

  EXPECT_CALL(filter_callbacks_, continueDecoding()).Times(0);
  EXPECT_CALL(filter_callbacks_.stream_info_,
              setResponseFlag(Envoy::StreamInfo::ResponseFlag::UnauthorizedExternalService));

  Filters::Common::ExtAuthz::Response response{};
  response.status = Filters::Common::ExtAuthz::CheckStatus::Denied;
  response.status_code = Http::Code::Unauthorized;
  request_callbacks_->onComplete(std::make_unique<Filters::Common::ExtAuthz::Response>(response));

  EXPECT_EQ(1U, filter_callbacks_.clusterInfo()->statsScope().counter("ext_authz.denied").value());
  EXPECT_EQ(1U, filter_callbacks_.clusterInfo()->statsScope().counter("upstream_rq_4xx").value());
}

// Test that a denied response results in the connection closing with a 403 response to the client.
TEST_P(HttpExtAuthzFilterParamTest, DeniedResponseWith403) {
  InSequence s;

  prepareCheck();
  EXPECT_CALL(*client_, check(_, _, _))
      .WillOnce(
          WithArgs<0>(Invoke([&](Filters::Common::ExtAuthz::RequestCallbacks& callbacks) -> void {
            request_callbacks_ = &callbacks;
          })));
  EXPECT_EQ(Http::FilterHeadersStatus::StopIteration,
            filter_->decodeHeaders(request_headers_, false));

  Http::TestHeaderMapImpl response_headers{{":status", "403"}};

  EXPECT_CALL(filter_callbacks_, encodeHeaders_(HeaderMapEqualRef(&response_headers), true));
  EXPECT_CALL(filter_callbacks_, continueDecoding()).Times(0);
  EXPECT_CALL(filter_callbacks_.stream_info_,
              setResponseFlag(Envoy::StreamInfo::ResponseFlag::UnauthorizedExternalService));

  Filters::Common::ExtAuthz::Response response{};
  response.status = Filters::Common::ExtAuthz::CheckStatus::Denied;
  response.status_code = Http::Code::Forbidden;
  request_callbacks_->onComplete(std::make_unique<Filters::Common::ExtAuthz::Response>(response));

  EXPECT_EQ(1U, filter_callbacks_.clusterInfo()->statsScope().counter("ext_authz.denied").value());
  EXPECT_EQ(1U, filter_callbacks_.clusterInfo()->statsScope().counter("upstream_rq_4xx").value());
  EXPECT_EQ(1U, filter_callbacks_.clusterInfo()->statsScope().counter("upstream_rq_403").value());
}

// Verify that authz response memory is not used after free.
TEST_P(HttpExtAuthzFilterParamTest, DestroyResponseBeforeSendLocalReply) {
  InSequence s;

  Filters::Common::ExtAuthz::Response response{};
  response.status = Filters::Common::ExtAuthz::CheckStatus::Denied;
  response.status_code = Http::Code::Forbidden;
  response.body = std::string{"foo"};
  response.headers_to_add = Http::HeaderVector{{Http::LowerCaseString{"foo"}, "bar"},
                                               {Http::LowerCaseString{"bar"}, "foo"}};
  Filters::Common::ExtAuthz::ResponsePtr response_ptr =
      std::make_unique<Filters::Common::ExtAuthz::Response>(response);

  prepareCheck();
  EXPECT_CALL(*client_, check(_, _, _))
      .WillOnce(
          WithArgs<0>(Invoke([&](Filters::Common::ExtAuthz::RequestCallbacks& callbacks) -> void {
            request_callbacks_ = &callbacks;
          })));
  EXPECT_EQ(Http::FilterHeadersStatus::StopIteration,
            filter_->decodeHeaders(request_headers_, false));

  Http::TestHeaderMapImpl response_headers{{":status", "403"},
                                           {"content-length", "3"},
                                           {"content-type", "text/plain"},
                                           {"foo", "bar"},
                                           {"bar", "foo"}};

  Http::HeaderMap* saved_headers;
  EXPECT_CALL(filter_callbacks_, encodeHeaders_(HeaderMapEqualRef(&response_headers), false))
      .WillOnce(Invoke([&](Http::HeaderMap& headers, bool) { saved_headers = &headers; }));

  EXPECT_CALL(filter_callbacks_, encodeData(_, true))
      .WillOnce(Invoke([&](Buffer::Instance& data, bool) {
        response_ptr.reset();
        Http::TestHeaderMapImpl test_headers{*saved_headers};
        EXPECT_EQ(test_headers.get_("foo"), "bar");
        EXPECT_EQ(test_headers.get_("bar"), "foo");
        EXPECT_EQ(data.toString(), "foo");
      }));

  request_callbacks_->onComplete(std::move(response_ptr));

  EXPECT_EQ(1U, filter_callbacks_.clusterInfo()->statsScope().counter("ext_authz.denied").value());
  EXPECT_EQ(1U, filter_callbacks_.clusterInfo()->statsScope().counter("upstream_rq_4xx").value());
  EXPECT_EQ(1U, filter_callbacks_.clusterInfo()->statsScope().counter("upstream_rq_403").value());
}

// Verify that authz denied response headers overrides the existing encoding headers.
TEST_P(HttpExtAuthzFilterParamTest, OverrideEncodingHeaders) {
  InSequence s;

  Filters::Common::ExtAuthz::Response response{};
  response.status = Filters::Common::ExtAuthz::CheckStatus::Denied;
  response.status_code = Http::Code::Forbidden;
  response.body = std::string{"foo"};
  response.headers_to_add = Http::HeaderVector{{Http::LowerCaseString{"foo"}, "bar"},
                                               {Http::LowerCaseString{"bar"}, "foo"}};
  Filters::Common::ExtAuthz::ResponsePtr response_ptr =
      std::make_unique<Filters::Common::ExtAuthz::Response>(response);

  prepareCheck();
  EXPECT_CALL(*client_, check(_, _, _))
      .WillOnce(
          WithArgs<0>(Invoke([&](Filters::Common::ExtAuthz::RequestCallbacks& callbacks) -> void {
            request_callbacks_ = &callbacks;
          })));
  EXPECT_EQ(Http::FilterHeadersStatus::StopIteration,
            filter_->decodeHeaders(request_headers_, false));

  Http::TestHeaderMapImpl response_headers{{":status", "403"},
                                           {"content-length", "3"},
                                           {"content-type", "text/plain"},
                                           {"foo", "bar"},
                                           {"bar", "foo"}};

  Http::HeaderMap* saved_headers;
  EXPECT_CALL(filter_callbacks_, encodeHeaders_(HeaderMapEqualRef(&response_headers), false))
      .WillOnce(Invoke([&](Http::HeaderMap& headers, bool) {
        headers.addCopy(Http::LowerCaseString{"foo"}, std::string{"OVERRIDE_WITH_bar"});
        headers.addCopy(Http::LowerCaseString{"foobar"}, std::string{"DO_NOT_OVERRIDE"});
        saved_headers = &headers;
      }));

  EXPECT_CALL(filter_callbacks_, encodeData(_, true))
      .WillOnce(Invoke([&](Buffer::Instance& data, bool) {
        response_ptr.reset();
        Http::TestHeaderMapImpl test_headers{*saved_headers};
        EXPECT_EQ(test_headers.get_("foo"), "bar");
        EXPECT_EQ(test_headers.get_("bar"), "foo");
        EXPECT_EQ(test_headers.get_("foobar"), "DO_NOT_OVERRIDE");
        EXPECT_EQ(data.toString(), "foo");
      }));

  request_callbacks_->onComplete(std::move(response_ptr));

  EXPECT_EQ(1U, filter_callbacks_.clusterInfo()->statsScope().counter("ext_authz.denied").value());
  EXPECT_EQ(1U, filter_callbacks_.clusterInfo()->statsScope().counter("upstream_rq_4xx").value());
  EXPECT_EQ(1U, filter_callbacks_.clusterInfo()->statsScope().counter("upstream_rq_403").value());
}

// Test that when a connection awaiting a authorization response is canceled then the
// authorization call is closed.
TEST_P(HttpExtAuthzFilterParamTest, ResetDuringCall) {
  InSequence s;

  prepareCheck();
  EXPECT_CALL(*client_, check(_, _, _))
      .WillOnce(
          WithArgs<0>(Invoke([&](Filters::Common::ExtAuthz::RequestCallbacks& callbacks) -> void {
            request_callbacks_ = &callbacks;
          })));

  EXPECT_EQ(Http::FilterHeadersStatus::StopIteration,
            filter_->decodeHeaders(request_headers_, false));

  EXPECT_CALL(*client_, cancel());
  filter_->onDestroy();
}

// Check a bad configuration results in validation exception.
TEST_F(HttpExtAuthzFilterTest, BadConfig) {
  const std::string filter_config = R"EOF(
  failure_mode_allow: true
  grpc_service: {}
  )EOF";

  envoy::config::filter::http::ext_authz::v2alpha::ExtAuthz proto_config{};
  MessageUtil::loadFromYaml(filter_config, proto_config);

  EXPECT_THROW(MessageUtil::downcastAndValidate<
                   const envoy::config::filter::http::ext_authz::v2alpha::ExtAuthz&>(proto_config),
               ProtoValidationException);
}

// Test when failure_mode_allow is NOT set and the response from the authorization service is Error
// that the request is not allowed to continue.
TEST_F(HttpExtAuthzFilterTest, ErrorFailClose) {
  const std::string fail_close_config = R"EOF(
  grpc_service:
    envoy_grpc:
      cluster_name: "ext_authz_server"
  failure_mode_allow: false
  )EOF";
  initialize(fail_close_config);
  InSequence s;

  prepareCheck();
  EXPECT_CALL(*client_, check(_, _, _))
      .WillOnce(
          WithArgs<0>(Invoke([&](Filters::Common::ExtAuthz::RequestCallbacks& callbacks) -> void {
            request_callbacks_ = &callbacks;
          })));
  EXPECT_EQ(Http::FilterHeadersStatus::StopIteration,
            filter_->decodeHeaders(request_headers_, false));
  EXPECT_CALL(filter_callbacks_, continueDecoding()).Times(0);

  Filters::Common::ExtAuthz::Response response{};
  response.status = Filters::Common::ExtAuthz::CheckStatus::Error;
  request_callbacks_->onComplete(std::make_unique<Filters::Common::ExtAuthz::Response>(response));

  EXPECT_EQ(1U, filter_callbacks_.clusterInfo()->statsScope().counter("ext_authz.error").value());
}

// Test when failure_mode_allow is set and the response from the authorization service is Error that
// the request is allowed to continue.
TEST_F(HttpExtAuthzFilterTest, ErrorOpen) {
  initialize(filter_config_);
  InSequence s;

  prepareCheck();
  EXPECT_CALL(*client_, check(_, _, _))
      .WillOnce(
          WithArgs<0>(Invoke([&](Filters::Common::ExtAuthz::RequestCallbacks& callbacks) -> void {
            request_callbacks_ = &callbacks;
          })));
  EXPECT_EQ(Http::FilterHeadersStatus::StopIteration,
            filter_->decodeHeaders(request_headers_, false));
  EXPECT_CALL(filter_callbacks_, continueDecoding());

  Filters::Common::ExtAuthz::Response response{};
  response.status = Filters::Common::ExtAuthz::CheckStatus::Error;
  request_callbacks_->onComplete(std::make_unique<Filters::Common::ExtAuthz::Response>(response));

  EXPECT_EQ(1U, filter_callbacks_.clusterInfo()->statsScope().counter("ext_authz.error").value());
}

// Test when failure_mode_allow is set and the response from the authorization service is an
// immediate Error that the request is allowed to continue.
TEST_F(HttpExtAuthzFilterTest, ImmediateErrorOpen) {
  initialize(filter_config_);
  InSequence s;

  prepareCheck();

  Filters::Common::ExtAuthz::Response response{};
  response.status = Filters::Common::ExtAuthz::CheckStatus::Error;
  EXPECT_CALL(*client_, check(_, _, _))
      .WillOnce(
          WithArgs<0>(Invoke([&](Filters::Common::ExtAuthz::RequestCallbacks& callbacks) -> void {
            callbacks.onComplete(std::make_unique<Filters::Common::ExtAuthz::Response>(response));
          })));

  EXPECT_CALL(filter_callbacks_, continueDecoding()).Times(0);
  EXPECT_EQ(Http::FilterHeadersStatus::Continue, filter_->decodeHeaders(request_headers_, false));
  EXPECT_EQ(Http::FilterDataStatus::Continue, filter_->decodeData(data_, false));
  EXPECT_EQ(Http::FilterTrailersStatus::Continue, filter_->decodeTrailers(request_headers_));

  EXPECT_EQ(1U, filter_callbacks_.clusterInfo()->statsScope().counter("ext_authz.error").value());
  EXPECT_EQ(1U, filter_callbacks_.clusterInfo()
                    ->statsScope()
                    .counter("ext_authz.failure_mode_allowed")
                    .value());
}

} // namespace ExtAuthz
} // namespace HttpFilters
} // namespace Extensions
} // namespace Envoy<|MERGE_RESOLUTION|>--- conflicted
+++ resolved
@@ -8,11 +8,7 @@
 
 #include "common/buffer/buffer_impl.h"
 #include "common/common/empty_string.h"
-<<<<<<< HEAD
-#include "common/http/codes.h"
-=======
 #include "common/http/context_impl.h"
->>>>>>> 43fc7790
 #include "common/http/headers.h"
 #include "common/json/json_loader.h"
 #include "common/network/address_impl.h"
@@ -86,12 +82,7 @@
 
 class HttpExtAuthzFilterTestBase {
 public:
-  HttpExtAuthzFilterTestBase() : code_stats_(stats_store_.symbolTable()) {}
-
-  void initConfig(envoy::config::filter::http::ext_authz::v2alpha::ExtAuthz& proto_config) {
-    config_ = std::make_unique<FilterConfig>(proto_config, local_info_, stats_store_, runtime_, cm_,
-                                             code_stats_);
-  }
+  HttpExtAuthzFilterTestBase() : http_context_(stats_store_.symbolTable()) {}
 
   void initConfig(envoy::config::filter::http::ext_authz::v2alpha::ExtAuthz& proto_config) {
     config_ = std::make_unique<FilterConfig>(proto_config, local_info_, stats_store_, runtime_, cm_,
@@ -111,11 +102,7 @@
   NiceMock<LocalInfo::MockLocalInfo> local_info_;
   Network::Address::InstanceConstSharedPtr addr_;
   NiceMock<Envoy::Network::MockConnection> connection_;
-<<<<<<< HEAD
-  Http::CodeStatsImpl code_stats_;
-=======
   Http::ContextImpl http_context_;
->>>>>>> 43fc7790
 
   void prepareCheck() {
     ON_CALL(filter_callbacks_, connection()).WillByDefault(Return(&connection_));
@@ -126,8 +113,6 @@
 
 class HttpExtAuthzFilterTest : public testing::Test, public HttpExtAuthzFilterTestBase {
 public:
-  HttpExtAuthzFilterTest() {}
-
   void initialize(const std::string yaml) {
     envoy::config::filter::http::ext_authz::v2alpha::ExtAuthz proto_config{};
     MessageUtil::loadFromYaml(yaml, proto_config);

#include <memory>
#include <string>
#include <vector>

#include "envoy/config/filter/http/ext_authz/v2alpha/ext_authz.pb.h"
#include "envoy/config/filter/http/ext_authz/v2alpha/ext_authz.pb.validate.h"
#include "envoy/http/codes.h"

#include "common/buffer/buffer_impl.h"
#include "common/common/empty_string.h"
<<<<<<< HEAD
#include "common/http/codes.h"
=======
#include "common/http/context_impl.h"
>>>>>>> b8fc8da3
#include "common/http/headers.h"
#include "common/json/json_loader.h"
#include "common/network/address_impl.h"
#include "common/protobuf/utility.h"

#include "extensions/filters/http/ext_authz/ext_authz.h"
#include "extensions/filters/http/well_known_names.h"

#include "test/extensions/filters/common/ext_authz/mocks.h"
#include "test/mocks/http/mocks.h"
#include "test/mocks/local_info/mocks.h"
#include "test/mocks/network/mocks.h"
#include "test/mocks/runtime/mocks.h"
#include "test/mocks/tracing/mocks.h"
#include "test/mocks/upstream/mocks.h"
#include "test/test_common/printers.h"
#include "test/test_common/utility.h"

#include "gmock/gmock.h"
#include "gtest/gtest.h"

using testing::_;
using testing::InSequence;
using testing::Invoke;
using testing::NiceMock;
using testing::Return;
using testing::ReturnRef;
using testing::TestWithParam;
using testing::Values;
using testing::WithArgs;

namespace Envoy {
namespace Extensions {
namespace HttpFilters {
namespace ExtAuthz {

// Test that the per route config is properly merged: more specific keys override previous keys.
TEST(HttpExtAuthzFilterConfigPerRouteTest, MergeConfig) {
  envoy::config::filter::http::ext_authz::v2alpha::ExtAuthzPerRoute settings;
  auto&& extensions = settings.mutable_check_settings()->mutable_context_extensions();

  // First config base config with one base value, and one value to be overriden.
  (*extensions)["base_key"] = "base_value";
  (*extensions)["merged_key"] = "base_value";
  FilterConfigPerRoute base_config(settings);

  // Construct a config to merge, that provides one value and overrides one value.
  settings.Clear();
  auto&& specific_extensions = settings.mutable_check_settings()->mutable_context_extensions();
  (*specific_extensions)["merged_key"] = "value";
  (*specific_extensions)["key"] = "value";
  FilterConfigPerRoute specific_config(settings);

  // Perform the merge:
  base_config.merge(specific_config);

  settings.Clear();
  settings.set_disabled(true);
  FilterConfigPerRoute disabled_config(settings);

  // Perform a merge with disabled config:
  base_config.merge(disabled_config);

  // Make sure all values were merged:
  EXPECT_TRUE(base_config.disabled());
  auto&& merged_extensions = base_config.contextExtensions();
  EXPECT_EQ("base_value", merged_extensions.at("base_key"));
  EXPECT_EQ("value", merged_extensions.at("merged_key"));
  EXPECT_EQ("value", merged_extensions.at("key"));
}

class HttpExtAuthzFilterTestBase {
public:
  HttpExtAuthzFilterTestBase() {}

  void initConfig(envoy::config::filter::http::ext_authz::v2alpha::ExtAuthz& proto_config) {
    config_ = std::make_unique<FilterConfig>(proto_config, local_info_, stats_store_, runtime_, cm_,
<<<<<<< HEAD
                                             code_stats_);
=======
                                             http_context_);
>>>>>>> b8fc8da3
  }

  FilterConfigSharedPtr config_;
  Filters::Common::ExtAuthz::MockClient* client_;
  std::unique_ptr<Filter> filter_;
  NiceMock<Http::MockStreamDecoderFilterCallbacks> filter_callbacks_;
  Filters::Common::ExtAuthz::RequestCallbacks* request_callbacks_{};
  Http::TestHeaderMapImpl request_headers_;
  Buffer::OwnedImpl data_;
  Stats::IsolatedStoreImpl stats_store_;
  NiceMock<Runtime::MockLoader> runtime_;
  NiceMock<Upstream::MockClusterManager> cm_;
  NiceMock<LocalInfo::MockLocalInfo> local_info_;
  Network::Address::InstanceConstSharedPtr addr_;
  NiceMock<Envoy::Network::MockConnection> connection_;
<<<<<<< HEAD
  Http::CodeStatsImpl code_stats_;
=======
  Http::ContextImpl http_context_;
>>>>>>> b8fc8da3

  void prepareCheck() {
    ON_CALL(filter_callbacks_, connection()).WillByDefault(Return(&connection_));
    EXPECT_CALL(connection_, remoteAddress()).WillOnce(ReturnRef(addr_));
    EXPECT_CALL(connection_, localAddress()).WillOnce(ReturnRef(addr_));
  }
};

class HttpExtAuthzFilterTest : public testing::Test, public HttpExtAuthzFilterTestBase {
public:
  HttpExtAuthzFilterTest() {}

  void initialize(const std::string yaml) {
    envoy::config::filter::http::ext_authz::v2alpha::ExtAuthz proto_config{};
    MessageUtil::loadFromYaml(yaml, proto_config);
    initConfig(proto_config);

    client_ = new Filters::Common::ExtAuthz::MockClient();
    filter_ = std::make_unique<Filter>(config_, Filters::Common::ExtAuthz::ClientPtr{client_});
    filter_->setDecoderFilterCallbacks(filter_callbacks_);
    addr_ = std::make_shared<Network::Address::Ipv4Instance>("1.2.3.4", 1111);
  }

  const std::string filter_config_ = R"EOF(
  grpc_service:
    envoy_grpc:
      cluster_name: "ext_authz_server"
  failure_mode_allow: true
  )EOF";
};

typedef envoy::config::filter::http::ext_authz::v2alpha::ExtAuthz CreateFilterConfigFunc();

class HttpExtAuthzFilterParamTest : public TestWithParam<CreateFilterConfigFunc*>,
                                    public HttpExtAuthzFilterTestBase {
public:
  virtual void SetUp() override {
    envoy::config::filter::http::ext_authz::v2alpha::ExtAuthz proto_config = (*GetParam())();
    initConfig(proto_config);

    client_ = new Filters::Common::ExtAuthz::MockClient();
    filter_ = std::make_unique<Filter>(config_, Filters::Common::ExtAuthz::ClientPtr{client_});
    filter_->setDecoderFilterCallbacks(filter_callbacks_);
    addr_ = std::make_shared<Network::Address::Ipv4Instance>("1.2.3.4", 1111);
  }
};

template <bool failure_mode_allow_value>
envoy::config::filter::http::ext_authz::v2alpha::ExtAuthz GetFilterConfig() {
  const std::string yaml = R"EOF(
  grpc_service:
    envoy_grpc:
      cluster_name: "ext_authz_server"
  )EOF";
  envoy::config::filter::http::ext_authz::v2alpha::ExtAuthz proto_config{};
  MessageUtil::loadFromYaml(yaml, proto_config);
  proto_config.set_failure_mode_allow(failure_mode_allow_value);
  return proto_config;
}

INSTANTIATE_TEST_CASE_P(ParameterizedFilterConfig, HttpExtAuthzFilterParamTest,
                        Values(&GetFilterConfig<true>, &GetFilterConfig<false>));

// Test allowed request headers values in the HTTP client.
TEST_F(HttpExtAuthzFilterTest, TestAllowedRequestHeaders) {
  const std::string config = R"EOF(
  http_service:
    server_uri:
      uri: "ext_authz:9000"
      cluster: "ext_authz"
      timeout: 0.25s
    allowed_authorization_headers:
      - foo_header_key
    allowed_request_headers:
      - bar_header_key
  )EOF";

  initialize(config);
  EXPECT_EQ(config_->allowedRequestHeaders().size(), 4);
  EXPECT_EQ(config_->allowedRequestHeaders().count(Http::Headers::get().Path), 1);
  EXPECT_EQ(config_->allowedRequestHeaders().count(Http::Headers::get().Method), 1);
  EXPECT_EQ(config_->allowedRequestHeaders().count(Http::Headers::get().Host), 1);
  EXPECT_EQ(config_->allowedRequestHeaders().count(Http::LowerCaseString{"bar_header_key"}), 1);
  EXPECT_EQ(config_->allowedAuthorizationHeaders().size(), 1);
  EXPECT_EQ(config_->allowedAuthorizationHeaders().count(Http::LowerCaseString{"foo_header_key"}),
            1);
}

// Test that context extensions make it into the check request.
TEST_F(HttpExtAuthzFilterTest, ContextExtensions) {
  initialize(filter_config_);

  // Place something in the context extensions on the virtualhost.
  envoy::config::filter::http::ext_authz::v2alpha::ExtAuthzPerRoute settingsvhost;
  (*settingsvhost.mutable_check_settings()->mutable_context_extensions())["key_vhost"] =
      "value_vhost";
  // add a default route value to see it overriden
  (*settingsvhost.mutable_check_settings()->mutable_context_extensions())["key_route"] =
      "default_route_value";
  // Initialize the virtual host's per filter config.
  FilterConfigPerRoute auth_per_vhost(settingsvhost);
  ON_CALL(filter_callbacks_.route_->route_entry_.virtual_host_,
          perFilterConfig(HttpFilterNames::get().ExtAuthorization))
      .WillByDefault(Return(&auth_per_vhost));

  // Place something in the context extensions on the route.
  envoy::config::filter::http::ext_authz::v2alpha::ExtAuthzPerRoute settingsroute;
  (*settingsroute.mutable_check_settings()->mutable_context_extensions())["key_route"] =
      "value_route";
  // Initialize the route's per filter config.
  FilterConfigPerRoute auth_per_route(settingsroute);
  ON_CALL(*filter_callbacks_.route_, perFilterConfig(HttpFilterNames::get().ExtAuthorization))
      .WillByDefault(Return(&auth_per_route));

  prepareCheck();

  // Save the check request from the check call.
  envoy::service::auth::v2alpha::CheckRequest check_request;
  EXPECT_CALL(*client_, check(_, _, _))
      .WillOnce(WithArgs<1>(
          Invoke([&](const envoy::service::auth::v2alpha::CheckRequest& check_param) -> void {
            check_request = check_param;
          })));

  // Engage the filter so that check is called.
  filter_->decodeHeaders(request_headers_, false);

  // Make sure that the extensions appear in the check request issued by the filter.
  EXPECT_EQ("value_vhost", check_request.attributes().context_extensions().at("key_vhost"));
  EXPECT_EQ("value_route", check_request.attributes().context_extensions().at("key_route"));
}

// Test that filter can be disabled with route config.
TEST_F(HttpExtAuthzFilterTest, DisabledOnRoute) {
  envoy::config::filter::http::ext_authz::v2alpha::ExtAuthzPerRoute settings;
  FilterConfigPerRoute auth_per_route(settings);

  ON_CALL(filter_callbacks_, connection()).WillByDefault(Return(&connection_));
  ON_CALL(connection_, remoteAddress()).WillByDefault(ReturnRef(addr_));
  ON_CALL(connection_, localAddress()).WillByDefault(ReturnRef(addr_));

  ON_CALL(*filter_callbacks_.route_, perFilterConfig(HttpFilterNames::get().ExtAuthorization))
      .WillByDefault(Return(&auth_per_route));

  auto test_disable = [&](bool disabled) {
    initialize(filter_config_);
    // Set disabled
    settings.set_disabled(disabled);
    // Initialize the route's per filter config.
    auth_per_route = FilterConfigPerRoute(settings);
  };

  // baseline: make sure that when not disabled, check is called
  test_disable(false);
  EXPECT_CALL(*client_, check(_, _, _)).Times(1);
  // Engage the filter.
  EXPECT_EQ(Http::FilterHeadersStatus::StopIteration,
            filter_->decodeHeaders(request_headers_, false));

  // test that disabling works
  test_disable(true);
  // Make sure check is not called.
  EXPECT_CALL(*client_, check(_, _, _)).Times(0);
  // Engage the filter.
  EXPECT_EQ(Http::FilterHeadersStatus::Continue, filter_->decodeHeaders(request_headers_, false));
}

// Test that the request continues when the filter_callbacks has no route.
TEST_P(HttpExtAuthzFilterParamTest, NoRoute) {

  EXPECT_CALL(*filter_callbacks_.route_, routeEntry()).WillOnce(Return(nullptr));

  EXPECT_EQ(Http::FilterHeadersStatus::Continue, filter_->decodeHeaders(request_headers_, false));
  EXPECT_EQ(Http::FilterDataStatus::Continue, filter_->decodeData(data_, false));
  EXPECT_EQ(Http::FilterTrailersStatus::Continue, filter_->decodeTrailers(request_headers_));
}

// Test that the request continues when the authorization service cluster is not present.
TEST_P(HttpExtAuthzFilterParamTest, NoCluster) {

  EXPECT_CALL(filter_callbacks_, clusterInfo()).WillOnce(Return(nullptr));

  EXPECT_EQ(Http::FilterHeadersStatus::Continue, filter_->decodeHeaders(request_headers_, false));
  EXPECT_EQ(Http::FilterDataStatus::Continue, filter_->decodeData(data_, false));
  EXPECT_EQ(Http::FilterTrailersStatus::Continue, filter_->decodeTrailers(request_headers_));
}

// Test that the request is stopped till there is an OK response back after which it continues on.
TEST_P(HttpExtAuthzFilterParamTest, OkResponse) {
  InSequence s;

  prepareCheck();

  EXPECT_CALL(*client_, check(_, _, testing::A<Tracing::Span&>()))
      .WillOnce(
          WithArgs<0>(Invoke([&](Filters::Common::ExtAuthz::RequestCallbacks& callbacks) -> void {
            request_callbacks_ = &callbacks;
          })));

  EXPECT_EQ(Http::FilterHeadersStatus::StopIteration,
            filter_->decodeHeaders(request_headers_, false));
  EXPECT_EQ(Http::FilterDataStatus::StopIterationAndWatermark, filter_->decodeData(data_, false));
  EXPECT_EQ(Http::FilterTrailersStatus::StopIteration, filter_->decodeTrailers(request_headers_));

  EXPECT_CALL(filter_callbacks_, continueDecoding());
  EXPECT_CALL(filter_callbacks_.stream_info_,
              setResponseFlag(Envoy::StreamInfo::ResponseFlag::UnauthorizedExternalService))
      .Times(0);

  Filters::Common::ExtAuthz::Response response{};
  response.status = Filters::Common::ExtAuthz::CheckStatus::OK;
  request_callbacks_->onComplete(std::make_unique<Filters::Common::ExtAuthz::Response>(response));

  EXPECT_EQ(1U, filter_callbacks_.clusterInfo()->statsScope().counter("ext_authz.ok").value());
}

// Test that an synchronous OK response from the authorization service, on the call stack, results
// in request continuing on.
TEST_P(HttpExtAuthzFilterParamTest, ImmediateOkResponse) {
  InSequence s;

  prepareCheck();

  Filters::Common::ExtAuthz::Response response{};
  response.status = Filters::Common::ExtAuthz::CheckStatus::OK;

  EXPECT_CALL(*client_, check(_, _, _))
      .WillOnce(
          WithArgs<0>(Invoke([&](Filters::Common::ExtAuthz::RequestCallbacks& callbacks) -> void {
            callbacks.onComplete(std::make_unique<Filters::Common::ExtAuthz::Response>(response));
          })));

  EXPECT_CALL(filter_callbacks_, continueDecoding()).Times(0);
  EXPECT_EQ(Http::FilterHeadersStatus::Continue, filter_->decodeHeaders(request_headers_, false));
  EXPECT_EQ(Http::FilterDataStatus::Continue, filter_->decodeData(data_, false));
  EXPECT_EQ(Http::FilterTrailersStatus::Continue, filter_->decodeTrailers(request_headers_));

  EXPECT_EQ(1U, filter_callbacks_.clusterInfo()->statsScope().counter("ext_authz.ok").value());
}

// Test that an synchronous denied response from the authorization service passing additional HTTP
// attributes to the downstream.
TEST_P(HttpExtAuthzFilterParamTest, ImmediateDeniedResponseWithHttpAttributes) {
  InSequence s;

  prepareCheck();

  Filters::Common::ExtAuthz::Response response{};
  response.status = Filters::Common::ExtAuthz::CheckStatus::Denied;
  response.status_code = Http::Code::Unauthorized;
  response.headers_to_add = Http::HeaderVector{{Http::LowerCaseString{"foo"}, "bar"}};
  response.body = std::string{"baz"};

  auto response_ptr = std::make_unique<Filters::Common::ExtAuthz::Response>(response);

  EXPECT_CALL(*client_, check(_, _, _))
      .WillOnce(
          WithArgs<0>(Invoke([&](Filters::Common::ExtAuthz::RequestCallbacks& callbacks) -> void {
            callbacks.onComplete(std::move(response_ptr));
          })));

  EXPECT_CALL(filter_callbacks_, continueDecoding()).Times(0);
  EXPECT_EQ(Http::FilterHeadersStatus::StopIteration,
            filter_->decodeHeaders(request_headers_, false));
  EXPECT_EQ(Http::FilterDataStatus::StopIterationAndWatermark, filter_->decodeData(data_, false));
  EXPECT_EQ(Http::FilterTrailersStatus::StopIteration, filter_->decodeTrailers(request_headers_));
  EXPECT_EQ(1U, filter_callbacks_.clusterInfo()->statsScope().counter("ext_authz.denied").value());
}

// Test that an synchronous ok response from the authorization service passing additional HTTP
// attributes to the upstream.
TEST_P(HttpExtAuthzFilterParamTest, ImmediateOkResponseWithHttpAttributes) {
  InSequence s;

  // `bar` will be appended to this header.
  const Http::LowerCaseString request_header_key{"baz"};
  request_headers_.addCopy(request_header_key, "foo");

  // `foo` will be added to this key.
  const Http::LowerCaseString key_to_add{"bar"};

  // `foo` will be override with `bar`.
  const Http::LowerCaseString key_to_override{"foobar"};
  request_headers_.addCopy("foobar", "foo");

  prepareCheck();

  Filters::Common::ExtAuthz::Response response{};
  response.status = Filters::Common::ExtAuthz::CheckStatus::OK;
  response.headers_to_append = Http::HeaderVector{{request_header_key, "bar"}};
  response.headers_to_add = Http::HeaderVector{{key_to_add, "foo"}, {key_to_override, "bar"}};

  auto response_ptr = std::make_unique<Filters::Common::ExtAuthz::Response>(response);

  EXPECT_CALL(*client_, check(_, _, _))
      .WillOnce(
          WithArgs<0>(Invoke([&](Filters::Common::ExtAuthz::RequestCallbacks& callbacks) -> void {
            callbacks.onComplete(std::move(response_ptr));
          })));

  EXPECT_CALL(filter_callbacks_, continueDecoding()).Times(0);
  EXPECT_EQ(Http::FilterHeadersStatus::Continue, filter_->decodeHeaders(request_headers_, false));
  EXPECT_EQ(Http::FilterDataStatus::Continue, filter_->decodeData(data_, false));
  EXPECT_EQ(Http::FilterTrailersStatus::Continue, filter_->decodeTrailers(request_headers_));
  EXPECT_EQ(Http::FilterTrailersStatus::Continue, filter_->decodeTrailers(request_headers_));
  EXPECT_EQ(request_headers_.get_(request_header_key), "foo,bar");
  EXPECT_EQ(request_headers_.get_(key_to_add), "foo");
  EXPECT_EQ(request_headers_.get_(key_to_override), "bar");
}

// Test that an synchronous denied response from the authorization service, on the call stack,
// results in request not continuing.
TEST_P(HttpExtAuthzFilterParamTest, ImmediateDeniedResponse) {
  InSequence s;

  prepareCheck();

  Filters::Common::ExtAuthz::Response response{};
  response.status = Filters::Common::ExtAuthz::CheckStatus::Denied;
  EXPECT_CALL(*client_, check(_, _, _))
      .WillOnce(
          WithArgs<0>(Invoke([&](Filters::Common::ExtAuthz::RequestCallbacks& callbacks) -> void {
            callbacks.onComplete(std::make_unique<Filters::Common::ExtAuthz::Response>(response));
          })));

  EXPECT_CALL(filter_callbacks_, continueDecoding()).Times(0);
  EXPECT_EQ(Http::FilterHeadersStatus::StopIteration,
            filter_->decodeHeaders(request_headers_, false));
  EXPECT_EQ(Http::FilterDataStatus::StopIterationAndWatermark, filter_->decodeData(data_, false));
  EXPECT_EQ(Http::FilterTrailersStatus::StopIteration, filter_->decodeTrailers(request_headers_));

  EXPECT_EQ(1U, filter_callbacks_.clusterInfo()->statsScope().counter("ext_authz.denied").value());
}

// Test that a denied response results in the connection closing with a 401 response to the client.
TEST_P(HttpExtAuthzFilterParamTest, DeniedResponseWith401) {
  InSequence s;

  prepareCheck();
  EXPECT_CALL(*client_, check(_, _, _))
      .WillOnce(
          WithArgs<0>(Invoke([&](Filters::Common::ExtAuthz::RequestCallbacks& callbacks) -> void {
            request_callbacks_ = &callbacks;
          })));

  EXPECT_EQ(Http::FilterHeadersStatus::StopIteration,
            filter_->decodeHeaders(request_headers_, false));

  Http::TestHeaderMapImpl response_headers{{":status", "401"}};

  EXPECT_CALL(filter_callbacks_, encodeHeaders_(HeaderMapEqualRef(&response_headers), true));

  EXPECT_CALL(filter_callbacks_, continueDecoding()).Times(0);
  EXPECT_CALL(filter_callbacks_.stream_info_,
              setResponseFlag(Envoy::StreamInfo::ResponseFlag::UnauthorizedExternalService));

  Filters::Common::ExtAuthz::Response response{};
  response.status = Filters::Common::ExtAuthz::CheckStatus::Denied;
  response.status_code = Http::Code::Unauthorized;
  request_callbacks_->onComplete(std::make_unique<Filters::Common::ExtAuthz::Response>(response));

  EXPECT_EQ(1U, filter_callbacks_.clusterInfo()->statsScope().counter("ext_authz.denied").value());
  EXPECT_EQ(1U, filter_callbacks_.clusterInfo()->statsScope().counter("upstream_rq_4xx").value());
}

// Test that a denied response results in the connection closing with a 403 response to the client.
TEST_P(HttpExtAuthzFilterParamTest, DeniedResponseWith403) {
  InSequence s;

  prepareCheck();
  EXPECT_CALL(*client_, check(_, _, _))
      .WillOnce(
          WithArgs<0>(Invoke([&](Filters::Common::ExtAuthz::RequestCallbacks& callbacks) -> void {
            request_callbacks_ = &callbacks;
          })));
  EXPECT_EQ(Http::FilterHeadersStatus::StopIteration,
            filter_->decodeHeaders(request_headers_, false));

  Http::TestHeaderMapImpl response_headers{{":status", "403"}};

  EXPECT_CALL(filter_callbacks_, encodeHeaders_(HeaderMapEqualRef(&response_headers), true));
  EXPECT_CALL(filter_callbacks_, continueDecoding()).Times(0);
  EXPECT_CALL(filter_callbacks_.stream_info_,
              setResponseFlag(Envoy::StreamInfo::ResponseFlag::UnauthorizedExternalService));

  Filters::Common::ExtAuthz::Response response{};
  response.status = Filters::Common::ExtAuthz::CheckStatus::Denied;
  response.status_code = Http::Code::Forbidden;
  request_callbacks_->onComplete(std::make_unique<Filters::Common::ExtAuthz::Response>(response));

  EXPECT_EQ(1U, filter_callbacks_.clusterInfo()->statsScope().counter("ext_authz.denied").value());
  EXPECT_EQ(1U, filter_callbacks_.clusterInfo()->statsScope().counter("upstream_rq_4xx").value());
  EXPECT_EQ(1U, filter_callbacks_.clusterInfo()->statsScope().counter("upstream_rq_403").value());
}

// Verify that authz response memory is not used after free.
TEST_P(HttpExtAuthzFilterParamTest, DestroyResponseBeforeSendLocalReply) {
  InSequence s;

  Filters::Common::ExtAuthz::Response response{};
  response.status = Filters::Common::ExtAuthz::CheckStatus::Denied;
  response.status_code = Http::Code::Forbidden;
  response.body = std::string{"foo"};
  response.headers_to_add = Http::HeaderVector{{Http::LowerCaseString{"foo"}, "bar"},
                                               {Http::LowerCaseString{"bar"}, "foo"}};
  Filters::Common::ExtAuthz::ResponsePtr response_ptr =
      std::make_unique<Filters::Common::ExtAuthz::Response>(response);

  prepareCheck();
  EXPECT_CALL(*client_, check(_, _, _))
      .WillOnce(
          WithArgs<0>(Invoke([&](Filters::Common::ExtAuthz::RequestCallbacks& callbacks) -> void {
            request_callbacks_ = &callbacks;
          })));
  EXPECT_EQ(Http::FilterHeadersStatus::StopIteration,
            filter_->decodeHeaders(request_headers_, false));

  Http::TestHeaderMapImpl response_headers{{":status", "403"},
                                           {"content-length", "3"},
                                           {"content-type", "text/plain"},
                                           {"foo", "bar"},
                                           {"bar", "foo"}};

  Http::HeaderMap* saved_headers;
  EXPECT_CALL(filter_callbacks_, encodeHeaders_(HeaderMapEqualRef(&response_headers), false))
      .WillOnce(Invoke([&](Http::HeaderMap& headers, bool) { saved_headers = &headers; }));

  EXPECT_CALL(filter_callbacks_, encodeData(_, true))
      .WillOnce(Invoke([&](Buffer::Instance& data, bool) {
        response_ptr.reset();
        Http::TestHeaderMapImpl test_headers{*saved_headers};
        EXPECT_EQ(test_headers.get_("foo"), "bar");
        EXPECT_EQ(test_headers.get_("bar"), "foo");
        EXPECT_EQ(data.toString(), "foo");
      }));

  request_callbacks_->onComplete(std::move(response_ptr));

  EXPECT_EQ(1U, filter_callbacks_.clusterInfo()->statsScope().counter("ext_authz.denied").value());
  EXPECT_EQ(1U, filter_callbacks_.clusterInfo()->statsScope().counter("upstream_rq_4xx").value());
  EXPECT_EQ(1U, filter_callbacks_.clusterInfo()->statsScope().counter("upstream_rq_403").value());
}

// Verify that authz denied response headers overrides the existing encoding headers.
TEST_P(HttpExtAuthzFilterParamTest, OverrideEncodingHeaders) {
  InSequence s;

  Filters::Common::ExtAuthz::Response response{};
  response.status = Filters::Common::ExtAuthz::CheckStatus::Denied;
  response.status_code = Http::Code::Forbidden;
  response.body = std::string{"foo"};
  response.headers_to_add = Http::HeaderVector{{Http::LowerCaseString{"foo"}, "bar"},
                                               {Http::LowerCaseString{"bar"}, "foo"}};
  Filters::Common::ExtAuthz::ResponsePtr response_ptr =
      std::make_unique<Filters::Common::ExtAuthz::Response>(response);

  prepareCheck();
  EXPECT_CALL(*client_, check(_, _, _))
      .WillOnce(
          WithArgs<0>(Invoke([&](Filters::Common::ExtAuthz::RequestCallbacks& callbacks) -> void {
            request_callbacks_ = &callbacks;
          })));
  EXPECT_EQ(Http::FilterHeadersStatus::StopIteration,
            filter_->decodeHeaders(request_headers_, false));

  Http::TestHeaderMapImpl response_headers{{":status", "403"},
                                           {"content-length", "3"},
                                           {"content-type", "text/plain"},
                                           {"foo", "bar"},
                                           {"bar", "foo"}};

  Http::HeaderMap* saved_headers;
  EXPECT_CALL(filter_callbacks_, encodeHeaders_(HeaderMapEqualRef(&response_headers), false))
      .WillOnce(Invoke([&](Http::HeaderMap& headers, bool) {
        headers.addCopy(Http::LowerCaseString{"foo"}, std::string{"OVERRIDE_WITH_bar"});
        headers.addCopy(Http::LowerCaseString{"foobar"}, std::string{"DO_NOT_OVERRIDE"});
        saved_headers = &headers;
      }));

  EXPECT_CALL(filter_callbacks_, encodeData(_, true))
      .WillOnce(Invoke([&](Buffer::Instance& data, bool) {
        response_ptr.reset();
        Http::TestHeaderMapImpl test_headers{*saved_headers};
        EXPECT_EQ(test_headers.get_("foo"), "bar");
        EXPECT_EQ(test_headers.get_("bar"), "foo");
        EXPECT_EQ(test_headers.get_("foobar"), "DO_NOT_OVERRIDE");
        EXPECT_EQ(data.toString(), "foo");
      }));

  request_callbacks_->onComplete(std::move(response_ptr));

  EXPECT_EQ(1U, filter_callbacks_.clusterInfo()->statsScope().counter("ext_authz.denied").value());
  EXPECT_EQ(1U, filter_callbacks_.clusterInfo()->statsScope().counter("upstream_rq_4xx").value());
  EXPECT_EQ(1U, filter_callbacks_.clusterInfo()->statsScope().counter("upstream_rq_403").value());
}

// Test that when a connection awaiting a authorization response is canceled then the
// authorization call is closed.
TEST_P(HttpExtAuthzFilterParamTest, ResetDuringCall) {
  InSequence s;

  prepareCheck();
  EXPECT_CALL(*client_, check(_, _, _))
      .WillOnce(
          WithArgs<0>(Invoke([&](Filters::Common::ExtAuthz::RequestCallbacks& callbacks) -> void {
            request_callbacks_ = &callbacks;
          })));

  EXPECT_EQ(Http::FilterHeadersStatus::StopIteration,
            filter_->decodeHeaders(request_headers_, false));

  EXPECT_CALL(*client_, cancel());
  filter_->onDestroy();
}

// Check a bad configuration results in validation exception.
TEST_F(HttpExtAuthzFilterTest, BadConfig) {
  const std::string filter_config = R"EOF(
  failure_mode_allow: true
  grpc_service: {}
  )EOF";

  envoy::config::filter::http::ext_authz::v2alpha::ExtAuthz proto_config{};
  MessageUtil::loadFromYaml(filter_config, proto_config);

  EXPECT_THROW(MessageUtil::downcastAndValidate<
                   const envoy::config::filter::http::ext_authz::v2alpha::ExtAuthz&>(proto_config),
               ProtoValidationException);
}

// Test when failure_mode_allow is NOT set and the response from the authorization service is Error
// that the request is not allowed to continue.
TEST_F(HttpExtAuthzFilterTest, ErrorFailClose) {
  const std::string fail_close_config = R"EOF(
  grpc_service:
    envoy_grpc:
      cluster_name: "ext_authz_server"
  failure_mode_allow: false
  )EOF";
  initialize(fail_close_config);
  InSequence s;

  prepareCheck();
  EXPECT_CALL(*client_, check(_, _, _))
      .WillOnce(
          WithArgs<0>(Invoke([&](Filters::Common::ExtAuthz::RequestCallbacks& callbacks) -> void {
            request_callbacks_ = &callbacks;
          })));
  EXPECT_EQ(Http::FilterHeadersStatus::StopIteration,
            filter_->decodeHeaders(request_headers_, false));
  EXPECT_CALL(filter_callbacks_, continueDecoding()).Times(0);

  Filters::Common::ExtAuthz::Response response{};
  response.status = Filters::Common::ExtAuthz::CheckStatus::Error;
  request_callbacks_->onComplete(std::make_unique<Filters::Common::ExtAuthz::Response>(response));

  EXPECT_EQ(1U, filter_callbacks_.clusterInfo()->statsScope().counter("ext_authz.error").value());
}

// Test when failure_mode_allow is set and the response from the authorization service is Error that
// the request is allowed to continue.
TEST_F(HttpExtAuthzFilterTest, ErrorOpen) {
  initialize(filter_config_);
  InSequence s;

  prepareCheck();
  EXPECT_CALL(*client_, check(_, _, _))
      .WillOnce(
          WithArgs<0>(Invoke([&](Filters::Common::ExtAuthz::RequestCallbacks& callbacks) -> void {
            request_callbacks_ = &callbacks;
          })));
  EXPECT_EQ(Http::FilterHeadersStatus::StopIteration,
            filter_->decodeHeaders(request_headers_, false));
  EXPECT_CALL(filter_callbacks_, continueDecoding());

  Filters::Common::ExtAuthz::Response response{};
  response.status = Filters::Common::ExtAuthz::CheckStatus::Error;
  request_callbacks_->onComplete(std::make_unique<Filters::Common::ExtAuthz::Response>(response));

  EXPECT_EQ(1U, filter_callbacks_.clusterInfo()->statsScope().counter("ext_authz.error").value());
}

// Test when failure_mode_allow is set and the response from the authorization service is an
// immediate Error that the request is allowed to continue.
TEST_F(HttpExtAuthzFilterTest, ImmediateErrorOpen) {
  initialize(filter_config_);
  InSequence s;

  prepareCheck();

  Filters::Common::ExtAuthz::Response response{};
  response.status = Filters::Common::ExtAuthz::CheckStatus::Error;
  EXPECT_CALL(*client_, check(_, _, _))
      .WillOnce(
          WithArgs<0>(Invoke([&](Filters::Common::ExtAuthz::RequestCallbacks& callbacks) -> void {
            callbacks.onComplete(std::make_unique<Filters::Common::ExtAuthz::Response>(response));
          })));

  EXPECT_CALL(filter_callbacks_, continueDecoding()).Times(0);
  EXPECT_EQ(Http::FilterHeadersStatus::Continue, filter_->decodeHeaders(request_headers_, false));
  EXPECT_EQ(Http::FilterDataStatus::Continue, filter_->decodeData(data_, false));
  EXPECT_EQ(Http::FilterTrailersStatus::Continue, filter_->decodeTrailers(request_headers_));

  EXPECT_EQ(1U, filter_callbacks_.clusterInfo()->statsScope().counter("ext_authz.error").value());
  EXPECT_EQ(1U, filter_callbacks_.clusterInfo()
                    ->statsScope()
                    .counter("ext_authz.failure_mode_allowed")
                    .value());
}

} // namespace ExtAuthz
} // namespace HttpFilters
} // namespace Extensions
} // namespace Envoy<|MERGE_RESOLUTION|>--- conflicted
+++ resolved
@@ -8,11 +8,7 @@
 
 #include "common/buffer/buffer_impl.h"
 #include "common/common/empty_string.h"
-<<<<<<< HEAD
-#include "common/http/codes.h"
-=======
 #include "common/http/context_impl.h"
->>>>>>> b8fc8da3
 #include "common/http/headers.h"
 #include "common/json/json_loader.h"
 #include "common/network/address_impl.h"
@@ -90,11 +86,7 @@
 
   void initConfig(envoy::config::filter::http::ext_authz::v2alpha::ExtAuthz& proto_config) {
     config_ = std::make_unique<FilterConfig>(proto_config, local_info_, stats_store_, runtime_, cm_,
-<<<<<<< HEAD
-                                             code_stats_);
-=======
                                              http_context_);
->>>>>>> b8fc8da3
   }
 
   FilterConfigSharedPtr config_;
@@ -110,11 +102,7 @@
   NiceMock<LocalInfo::MockLocalInfo> local_info_;
   Network::Address::InstanceConstSharedPtr addr_;
   NiceMock<Envoy::Network::MockConnection> connection_;
-<<<<<<< HEAD
-  Http::CodeStatsImpl code_stats_;
-=======
   Http::ContextImpl http_context_;
->>>>>>> b8fc8da3
 
   void prepareCheck() {
     ON_CALL(filter_callbacks_, connection()).WillByDefault(Return(&connection_));

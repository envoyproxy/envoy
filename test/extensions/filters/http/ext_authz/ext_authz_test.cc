#include <memory>
#include <string>
#include <vector>

#include "envoy/config/core/v3/base.pb.h"
#include "envoy/extensions/filters/http/ext_authz/v3/ext_authz.pb.h"
#include "envoy/extensions/filters/http/ext_authz/v3/ext_authz.pb.validate.h"
#include "envoy/http/codes.h"
#include "envoy/service/auth/v3/external_auth.pb.h"
#include "envoy/type/v3/percent.pb.h"

#include "common/buffer/buffer_impl.h"
#include "common/common/empty_string.h"
#include "common/http/context_impl.h"
#include "common/http/headers.h"
#include "common/json/json_loader.h"
#include "common/network/address_impl.h"
#include "common/protobuf/utility.h"

#include "extensions/filters/http/ext_authz/ext_authz.h"
#include "extensions/filters/http/well_known_names.h"

#include "test/extensions/filters/common/ext_authz/mocks.h"
#include "test/mocks/http/mocks.h"
#include "test/mocks/local_info/mocks.h"
#include "test/mocks/network/mocks.h"
#include "test/mocks/router/mocks.h"
#include "test/mocks/runtime/mocks.h"
#include "test/mocks/tracing/mocks.h"
#include "test/mocks/upstream/cluster_manager.h"
#include "test/test_common/printers.h"
#include "test/test_common/utility.h"

#include "gmock/gmock.h"
#include "gtest/gtest.h"

using testing::_;
using testing::InSequence;
using testing::Invoke;
using testing::NiceMock;
using testing::Return;
using testing::ReturnRef;
using testing::UnorderedElementsAre;
using testing::Values;
using testing::WithArgs;

namespace Envoy {
namespace Extensions {
namespace HttpFilters {
namespace ExtAuthz {
namespace {

template <class T> class HttpFilterTestBase : public T {
public:
  HttpFilterTestBase() : http_context_(stats_store_.symbolTable()) {}

  void initialize(std::string&& yaml) {
    envoy::extensions::filters::http::ext_authz::v3::ExtAuthz proto_config{};
    if (!yaml.empty()) {
      TestUtility::loadFromYaml(yaml, proto_config);
    }
    config_.reset(new FilterConfig(proto_config, local_info_, stats_store_, runtime_, http_context_,
                                   "ext_authz_prefix"));
    client_ = new Filters::Common::ExtAuthz::MockClient();
    filter_ = std::make_unique<Filter>(config_, Filters::Common::ExtAuthz::ClientPtr{client_});
    filter_->setDecoderFilterCallbacks(filter_callbacks_);
    addr_ = std::make_shared<Network::Address::Ipv4Instance>("1.2.3.4", 1111);
  }

  void prepareCheck() {
    ON_CALL(filter_callbacks_, connection()).WillByDefault(Return(&connection_));
    EXPECT_CALL(connection_, remoteAddress()).WillOnce(ReturnRef(addr_));
    EXPECT_CALL(connection_, localAddress()).WillOnce(ReturnRef(addr_));
  }

  NiceMock<Stats::MockIsolatedStatsStore> stats_store_;
  FilterConfigSharedPtr config_;
  Filters::Common::ExtAuthz::MockClient* client_;
  std::unique_ptr<Filter> filter_;
  NiceMock<Http::MockStreamDecoderFilterCallbacks> filter_callbacks_;
  Filters::Common::ExtAuthz::RequestCallbacks* request_callbacks_;
  Http::TestRequestHeaderMapImpl request_headers_;
  Http::TestRequestTrailerMapImpl request_trailers_;
  Buffer::OwnedImpl data_;
  NiceMock<Runtime::MockLoader> runtime_;
  NiceMock<Upstream::MockClusterManager> cm_;
  NiceMock<LocalInfo::MockLocalInfo> local_info_;
  Network::Address::InstanceConstSharedPtr addr_;
  NiceMock<Envoy::Network::MockConnection> connection_;
  Http::ContextImpl http_context_;
};

class HttpFilterTest : public HttpFilterTestBase<testing::Test> {
public:
  HttpFilterTest() = default;
};

using CreateFilterConfigFunc = envoy::extensions::filters::http::ext_authz::v3::ExtAuthz();

class HttpFilterTestParam
    : public HttpFilterTestBase<testing::TestWithParam<CreateFilterConfigFunc*>> {
public:
  void SetUp() override { initialize(""); }

  envoy::service::auth::v3::CheckRequest checkRequestForPerRoutePackAsBytes(bool pack_as_bytes) {
    envoy::extensions::filters::http::ext_authz::v3::ExtAuthzPerRoute settings;
    FilterConfigPerRoute auth_per_route(settings);

    auto test_set_pack_as_bytes = [&](bool as_bytes) {
      initialize(R"EOF(
  grpc_service:
    envoy_grpc:
      cluster_name: "ext_authz_server"
  failure_mode_allow: false
  with_request_body:
    max_request_bytes: 10
  )EOF");
      settings.mutable_check_settings()->mutable_pack_as_bytes()->set_value(as_bytes);
      auth_per_route = FilterConfigPerRoute(settings);
    };

    ON_CALL(filter_callbacks_, decodingBuffer()).WillByDefault(Return(&data_));
    ON_CALL(*filter_callbacks_.route_, perFilterConfig(HttpFilterNames::get().ExtAuthorization))
        .WillByDefault(Return(&auth_per_route));
    prepareCheck();

    test_set_pack_as_bytes(pack_as_bytes);
    envoy::service::auth::v3::CheckRequest check_request;
    EXPECT_CALL(*client_, check(_, _, testing::A<Tracing::Span&>(), _))
        .WillOnce(WithArgs<0, 1>(
            Invoke([&](Filters::Common::ExtAuthz::RequestCallbacks& callbacks,
                       const envoy::service::auth::v3::CheckRequest& check_param) -> void {
              request_callbacks_ = &callbacks;
              check_request = check_param;
            })));
    EXPECT_EQ(Http::FilterHeadersStatus::StopIteration,
              filter_->decodeHeaders(request_headers_, false));

    data_.add("foo");
    EXPECT_EQ(Http::FilterDataStatus::StopIterationAndBuffer, filter_->decodeData(data_, false));
    data_.add("bar");
    EXPECT_EQ(Http::FilterDataStatus::StopIterationAndWatermark, filter_->decodeData(data_, true));
    EXPECT_EQ(Http::FilterTrailersStatus::StopIteration,
              filter_->decodeTrailers(request_trailers_));

    return check_request;
  }
};

template <bool failure_mode_allow_value, bool http_client>
envoy::extensions::filters::http::ext_authz::v3::ExtAuthz GetFilterConfig() {
  const std::string http_config = R"EOF(
  http_service:
    server_uri:
      uri: "ext_authz:9000"
      cluster: "ext_authz"
      timeout: 0.25s
  )EOF";

  const std::string grpc_config = R"EOF(
  grpc_service:
    envoy_grpc:
      cluster_name: "ext_authz_server"
  )EOF";

  envoy::extensions::filters::http::ext_authz::v3::ExtAuthz proto_config{};
  TestUtility::loadFromYaml(http_client ? http_config : grpc_config, proto_config);
  proto_config.set_failure_mode_allow(failure_mode_allow_value);
  return proto_config;
}

INSTANTIATE_TEST_SUITE_P(ParameterizedFilterConfig, HttpFilterTestParam,
                         Values(&GetFilterConfig<true, true>, &GetFilterConfig<false, false>,
                                &GetFilterConfig<true, false>, &GetFilterConfig<false, true>));

// Test that the per route config is properly merged: more specific keys override previous keys.
TEST_F(HttpFilterTest, MergeConfig) {
  envoy::extensions::filters::http::ext_authz::v3::ExtAuthzPerRoute settings;
  auto&& extensions = settings.mutable_check_settings()->mutable_context_extensions();

  // First config base config with one base value, and one value to be overridden.
  (*extensions)["base_key"] = "base_value";
  (*extensions)["merged_key"] = "base_value";
  FilterConfigPerRoute base_config(settings);

  // Construct a config to merge, that provides one value and overrides one value.
  settings.Clear();
  auto&& specific_extensions = settings.mutable_check_settings()->mutable_context_extensions();
  (*specific_extensions)["merged_key"] = "value";
  (*specific_extensions)["key"] = "value";
  FilterConfigPerRoute specific_config(settings);

  // Perform the merge:
  base_config.merge(specific_config);

  settings.Clear();
  settings.set_disabled(true);
  FilterConfigPerRoute disabled_config(settings);

  // Perform a merge with disabled config:
  base_config.merge(disabled_config);

  // Make sure all values were merged:
  EXPECT_TRUE(base_config.disabled());
  auto&& merged_extensions = base_config.contextExtensions();
  EXPECT_EQ("base_value", merged_extensions.at("base_key"));
  EXPECT_EQ("value", merged_extensions.at("merged_key"));
  EXPECT_EQ("value", merged_extensions.at("key"));
}

// Test when failure_mode_allow is NOT set and the response from the authorization service is Error
// that the request is not allowed to continue.
TEST_F(HttpFilterTest, ErrorFailClose) {
  InSequence s;

  initialize(R"EOF(
  grpc_service:
    envoy_grpc:
      cluster_name: "ext_authz_server"
  failure_mode_allow: false
  )EOF");

  ON_CALL(filter_callbacks_, connection()).WillByDefault(Return(&connection_));
  EXPECT_CALL(connection_, remoteAddress()).WillOnce(ReturnRef(addr_));
  EXPECT_CALL(connection_, localAddress()).WillOnce(ReturnRef(addr_));
  EXPECT_CALL(*client_, check(_, _, _, _, _))
      .WillOnce(
          WithArgs<0>(Invoke([&](Filters::Common::ExtAuthz::RequestCallbacks& callbacks) -> void {
            request_callbacks_ = &callbacks;
          })));
  EXPECT_EQ(Http::FilterHeadersStatus::StopAllIterationAndWatermark,
            filter_->decodeHeaders(request_headers_, false));
  EXPECT_CALL(filter_callbacks_, continueDecoding()).Times(0);
  EXPECT_CALL(filter_callbacks_, encodeHeaders_(_, true))
      .WillOnce(Invoke([&](const Http::ResponseHeaderMap& headers, bool) -> void {
        EXPECT_EQ(headers.getStatusValue(), std::to_string(enumToInt(Http::Code::Forbidden)));
      }));

  Filters::Common::ExtAuthz::Response response{};
  response.status = Filters::Common::ExtAuthz::CheckStatus::Error;
  request_callbacks_->onComplete(std::make_unique<Filters::Common::ExtAuthz::Response>(response));
  EXPECT_EQ(
      1U,
      filter_callbacks_.clusterInfo()->statsScope().counterFromString("ext_authz.error").value());
  EXPECT_EQ(
      0U,
      filter_callbacks_.clusterInfo()->statsScope().counterFromString("ext_authz.timeout").value());
  EXPECT_EQ(1U, config_->stats().error_.value());
  EXPECT_EQ(0U, config_->stats().timeout_.value());
}

// Test when when a timeout error occurs, the correct stat is incremented.
TEST_F(HttpFilterTest, TimeoutError) {
  InSequence s;
  initialize(R"EOF(
  grpc_service:
    envoy_grpc:
      cluster_name: "ext_authz_server"
  failure_mode_allow: false
  )EOF");

  ON_CALL(filter_callbacks_, connection()).WillByDefault(Return(&connection_));
  EXPECT_CALL(connection_, remoteAddress()).WillOnce(ReturnRef(addr_));
  EXPECT_CALL(connection_, localAddress()).WillOnce(ReturnRef(addr_));
  EXPECT_CALL(*client_, check(_, _, _, _, _))
      .WillOnce(
          WithArgs<0>(Invoke([&](Filters::Common::ExtAuthz::RequestCallbacks& callbacks) -> void {
            request_callbacks_ = &callbacks;
          })));
  EXPECT_EQ(Http::FilterHeadersStatus::StopAllIterationAndWatermark,
            filter_->decodeHeaders(request_headers_, false));
  EXPECT_CALL(filter_callbacks_, continueDecoding()).Times(0);
  EXPECT_CALL(filter_callbacks_, encodeHeaders_(_, true))
      .WillOnce(Invoke([&](const Http::ResponseHeaderMap& headers, bool) -> void {
        EXPECT_EQ(headers.getStatusValue(), std::to_string(enumToInt(Http::Code::Forbidden)));
      }));

  Filters::Common::ExtAuthz::Response response{};
  response.status = Filters::Common::ExtAuthz::CheckStatus::Error;
  response.error_kind = Filters::Common::ExtAuthz::ErrorKind::Timedout;
  request_callbacks_->onComplete(std::make_unique<Filters::Common::ExtAuthz::Response>(response));
  EXPECT_EQ(
      1U,
      filter_callbacks_.clusterInfo()->statsScope().counterFromString("ext_authz.error").value());
  EXPECT_EQ(
      1U,
      filter_callbacks_.clusterInfo()->statsScope().counterFromString("ext_authz.timeout").value());
  EXPECT_EQ(1U, config_->stats().error_.value());
  EXPECT_EQ(1U, config_->stats().timeout_.value());
}

// Verifies that the filter responds with a configurable HTTP status when an network error occurs.
TEST_F(HttpFilterTest, ErrorCustomStatusCode) {
  InSequence s;

  initialize(R"EOF(
  grpc_service:
    envoy_grpc:
      cluster_name: "ext_authz_server"
  failure_mode_allow: false
  status_on_error:
    code: 503
  )EOF");

  ON_CALL(filter_callbacks_, connection()).WillByDefault(Return(&connection_));
  EXPECT_CALL(connection_, remoteAddress()).WillOnce(ReturnRef(addr_));
  EXPECT_CALL(connection_, localAddress()).WillOnce(ReturnRef(addr_));
  EXPECT_CALL(*client_, check(_, _, _, _, _))
      .WillOnce(
          WithArgs<0>(Invoke([&](Filters::Common::ExtAuthz::RequestCallbacks& callbacks) -> void {
            request_callbacks_ = &callbacks;
          })));
  EXPECT_EQ(Http::FilterHeadersStatus::StopAllIterationAndWatermark,
            filter_->decodeHeaders(request_headers_, false));
  EXPECT_CALL(filter_callbacks_, continueDecoding()).Times(0);
  EXPECT_CALL(filter_callbacks_, encodeHeaders_(_, true))
      .WillOnce(Invoke([&](const Http::ResponseHeaderMap& headers, bool) -> void {
        EXPECT_EQ(headers.getStatusValue(),
                  std::to_string(enumToInt(Http::Code::ServiceUnavailable)));
      }));

  Filters::Common::ExtAuthz::Response response{};
  response.status = Filters::Common::ExtAuthz::CheckStatus::Error;
  request_callbacks_->onComplete(std::make_unique<Filters::Common::ExtAuthz::Response>(response));
  EXPECT_EQ(
      1U,
      filter_callbacks_.clusterInfo()->statsScope().counterFromString("ext_authz.error").value());
  EXPECT_EQ(1U, config_->stats().error_.value());
  EXPECT_EQ("ext_authz_error", filter_callbacks_.details());
}

// Test when failure_mode_allow is set and the response from the authorization service is Error that
// the request is allowed to continue.
TEST_F(HttpFilterTest, ErrorOpen) {
  InSequence s;

  initialize(R"EOF(
  grpc_service:
    envoy_grpc:
      cluster_name: "ext_authz_server"
  failure_mode_allow: true
  )EOF");

  ON_CALL(filter_callbacks_, connection()).WillByDefault(Return(&connection_));
  EXPECT_CALL(connection_, remoteAddress()).WillOnce(ReturnRef(addr_));
  EXPECT_CALL(connection_, localAddress()).WillOnce(ReturnRef(addr_));
  EXPECT_CALL(*client_, check(_, _, _, _, _))
      .WillOnce(
          WithArgs<0>(Invoke([&](Filters::Common::ExtAuthz::RequestCallbacks& callbacks) -> void {
            request_callbacks_ = &callbacks;
          })));
  EXPECT_EQ(Http::FilterHeadersStatus::StopAllIterationAndWatermark,
            filter_->decodeHeaders(request_headers_, false));
  EXPECT_CALL(filter_callbacks_, continueDecoding());

  Filters::Common::ExtAuthz::Response response{};
  response.status = Filters::Common::ExtAuthz::CheckStatus::Error;
  request_callbacks_->onComplete(std::make_unique<Filters::Common::ExtAuthz::Response>(response));
  EXPECT_EQ(
      1U,
      filter_callbacks_.clusterInfo()->statsScope().counterFromString("ext_authz.error").value());
  EXPECT_EQ(1U, config_->stats().error_.value());
}

// Test when failure_mode_allow is set and the response from the authorization service is an
// immediate Error that the request is allowed to continue.
TEST_F(HttpFilterTest, ImmediateErrorOpen) {
  InSequence s;

  initialize(R"EOF(
  grpc_service:
    envoy_grpc:
      cluster_name: "ext_authz_server"
  failure_mode_allow: true
  )EOF");

  ON_CALL(filter_callbacks_, connection()).WillByDefault(Return(&connection_));
  EXPECT_CALL(connection_, remoteAddress()).WillOnce(ReturnRef(addr_));
  EXPECT_CALL(connection_, localAddress()).WillOnce(ReturnRef(addr_));

  Filters::Common::ExtAuthz::Response response{};
  response.status = Filters::Common::ExtAuthz::CheckStatus::Error;
  EXPECT_CALL(*client_, check(_, _, _, _, _))
      .WillOnce(
          WithArgs<0>(Invoke([&](Filters::Common::ExtAuthz::RequestCallbacks& callbacks) -> void {
            callbacks.onComplete(std::make_unique<Filters::Common::ExtAuthz::Response>(response));
          })));

  EXPECT_CALL(filter_callbacks_, continueDecoding()).Times(0);
  EXPECT_EQ(Http::FilterHeadersStatus::Continue, filter_->decodeHeaders(request_headers_, false));
  EXPECT_EQ(Http::FilterDataStatus::Continue, filter_->decodeData(data_, false));
  EXPECT_EQ(Http::FilterTrailersStatus::Continue, filter_->decodeTrailers(request_trailers_));
  EXPECT_EQ(
      1U,
      filter_callbacks_.clusterInfo()->statsScope().counterFromString("ext_authz.error").value());
  EXPECT_EQ(1U, filter_callbacks_.clusterInfo()
                    ->statsScope()
                    .counterFromString("ext_authz.failure_mode_allowed")
                    .value());
  EXPECT_EQ(1U, config_->stats().error_.value());
  EXPECT_EQ(1U, config_->stats().failure_mode_allowed_.value());
}

// Check a bad configuration results in validation exception.
TEST_F(HttpFilterTest, BadConfig) {
  const std::string filter_config = R"EOF(
  grpc_service:
    envoy_grpc: {}
  failure_mode_allow: true
  )EOF";
  envoy::extensions::filters::http::ext_authz::v3::ExtAuthz proto_config{};
  TestUtility::loadFromYaml(filter_config, proto_config);
  EXPECT_THROW(TestUtility::downcastAndValidate<
                   const envoy::extensions::filters::http::ext_authz::v3::ExtAuthz&>(proto_config),
               ProtoValidationException);
}

// Checks that filter does not initiate the authorization request when the buffer reaches the max
// request bytes.
TEST_F(HttpFilterTest, RequestDataIsTooLarge) {
  InSequence s;

  initialize(R"EOF(
  grpc_service:
    envoy_grpc:
      cluster_name: "ext_authz_server"
  failure_mode_allow: false
  with_request_body:
    max_request_bytes: 10
  )EOF");

  ON_CALL(filter_callbacks_, connection()).WillByDefault(Return(&connection_));
  EXPECT_CALL(filter_callbacks_, setDecoderBufferLimit(_)).Times(1);
  EXPECT_CALL(connection_, remoteAddress()).Times(0);
  EXPECT_CALL(connection_, localAddress()).Times(0);
  EXPECT_CALL(*client_, check(_, _, _, _, _)).Times(0);

  EXPECT_EQ(Http::FilterHeadersStatus::StopIteration,
            filter_->decodeHeaders(request_headers_, false));

  Buffer::OwnedImpl buffer1("foo");
  EXPECT_EQ(Http::FilterDataStatus::StopIterationAndBuffer, filter_->decodeData(buffer1, false));

  Buffer::OwnedImpl buffer2("foobarbaz");
  EXPECT_EQ(Http::FilterDataStatus::StopIterationAndBuffer, filter_->decodeData(buffer2, false));
}

// Checks that the filter initiates an authorization request when the buffer reaches max
// request bytes and allow_partial_message is set to true.
TEST_F(HttpFilterTest, RequestDataWithPartialMessage) {
  InSequence s;

  initialize(R"EOF(
  grpc_service:
    envoy_grpc:
      cluster_name: "ext_authz_server"
  failure_mode_allow: false
  with_request_body:
    max_request_bytes: 10
    allow_partial_message: true
  )EOF");

  ON_CALL(filter_callbacks_, connection()).WillByDefault(Return(&connection_));
  ON_CALL(filter_callbacks_, decodingBuffer()).WillByDefault(Return(&data_));
  EXPECT_CALL(filter_callbacks_, setDecoderBufferLimit(_)).Times(0);
  EXPECT_CALL(connection_, remoteAddress()).WillOnce(ReturnRef(addr_));
  EXPECT_CALL(connection_, localAddress()).WillOnce(ReturnRef(addr_));
  EXPECT_CALL(*client_, check(_, _, _, _, _)).Times(1);

  EXPECT_EQ(Http::FilterHeadersStatus::StopIteration,
            filter_->decodeHeaders(request_headers_, false));

  data_.add("foo");
  EXPECT_EQ(Http::FilterDataStatus::StopIterationAndBuffer, filter_->decodeData(data_, false));

  data_.add("bar");
  EXPECT_EQ(Http::FilterDataStatus::StopIterationAndBuffer, filter_->decodeData(data_, false));

  data_.add("barfoo");
  EXPECT_EQ(Http::FilterDataStatus::StopIterationAndWatermark, filter_->decodeData(data_, false));

  data_.add("more data after watermark is set is possible");
  EXPECT_EQ(Http::FilterDataStatus::StopIterationAndWatermark, filter_->decodeData(data_, true));

  EXPECT_EQ(Http::FilterTrailersStatus::StopIteration, filter_->decodeTrailers(request_trailers_));
}

// Checks that the filter initiates the authorization process only when the filter decode trailers
// is called.
TEST_F(HttpFilterTest, RequestDataWithSmallBuffer) {
  InSequence s;

  initialize(R"EOF(
  grpc_service:
    envoy_grpc:
      cluster_name: "ext_authz_server"
  failure_mode_allow: false
  with_request_body:
    max_request_bytes: 10
    allow_partial_message: true
  )EOF");

  ON_CALL(filter_callbacks_, connection()).WillByDefault(Return(&connection_));
  ON_CALL(filter_callbacks_, decodingBuffer()).WillByDefault(Return(&data_));
  EXPECT_CALL(filter_callbacks_, setDecoderBufferLimit(_)).Times(0);
  EXPECT_CALL(connection_, remoteAddress()).WillOnce(ReturnRef(addr_));
  EXPECT_CALL(connection_, localAddress()).WillOnce(ReturnRef(addr_));
  EXPECT_CALL(*client_, check(_, _, _, _, _)).Times(1);

  EXPECT_EQ(Http::FilterHeadersStatus::StopIteration,
            filter_->decodeHeaders(request_headers_, false));

  data_.add("foo");
  EXPECT_EQ(Http::FilterDataStatus::StopIterationAndBuffer, filter_->decodeData(data_, false));
  EXPECT_EQ(Http::FilterTrailersStatus::StopIteration, filter_->decodeTrailers(request_trailers_));
}

// Checks that the filter buffers the data and initiates the authorization request.
TEST_F(HttpFilterTest, AuthWithRequestData) {
  InSequence s;

  initialize(R"EOF(
  grpc_service:
    envoy_grpc:
      cluster_name: "ext_authz_server"
  with_request_body:
    max_request_bytes: 10
  )EOF");

  ON_CALL(filter_callbacks_, decodingBuffer()).WillByDefault(Return(&data_));
  prepareCheck();

<<<<<<< HEAD
  envoy::service::auth::v3::CheckRequest check_request;
  EXPECT_CALL(*client_, check(_, _, testing::A<Tracing::Span&>(), _))
      .WillOnce(WithArgs<0, 1>(
          Invoke([&](Filters::Common::ExtAuthz::RequestCallbacks& callbacks,
                     const envoy::service::auth::v3::CheckRequest& check_param) -> void {
=======
  EXPECT_CALL(*client_, check(_, _, _, testing::A<Tracing::Span&>(), _))
      .WillOnce(
          WithArgs<0>(Invoke([&](Filters::Common::ExtAuthz::RequestCallbacks& callbacks) -> void {
>>>>>>> dfa85e8e
            request_callbacks_ = &callbacks;
            check_request = check_param;
          })));

  EXPECT_EQ(Http::FilterHeadersStatus::StopIteration,
            filter_->decodeHeaders(request_headers_, false));
  data_.add("foo");
  EXPECT_EQ(Http::FilterDataStatus::StopIterationAndBuffer, filter_->decodeData(data_, false));
  data_.add("bar");
  EXPECT_EQ(Http::FilterDataStatus::StopIterationAndWatermark, filter_->decodeData(data_, true));
  EXPECT_EQ(Http::FilterTrailersStatus::StopIteration, filter_->decodeTrailers(request_trailers_));

  EXPECT_EQ(data_.length(), check_request.attributes().request().http().body().size());
  EXPECT_EQ(0, check_request.attributes().request().http().raw_body().size());
}

// Checks that the filter buffers the data and initiates the authorization request.
TEST_F(HttpFilterTest, AuthWithNonUtf8RequestData) {
  InSequence s;

  initialize(R"EOF(
  grpc_service:
    envoy_grpc:
      cluster_name: "ext_authz_server"
  with_request_body:
    max_request_bytes: 10
    pack_as_bytes: true
  )EOF");

  ON_CALL(filter_callbacks_, decodingBuffer()).WillByDefault(Return(&data_));
  prepareCheck();

  envoy::service::auth::v3::CheckRequest check_request;
  EXPECT_CALL(*client_, check(_, _, testing::A<Tracing::Span&>(), _))
      .WillOnce(WithArgs<0, 1>(
          Invoke([&](Filters::Common::ExtAuthz::RequestCallbacks& callbacks,
                     const envoy::service::auth::v3::CheckRequest& check_param) -> void {
            request_callbacks_ = &callbacks;
            check_request = check_param;
          })));
  EXPECT_EQ(Http::FilterHeadersStatus::StopIteration,
            filter_->decodeHeaders(request_headers_, false));

  // Use non UTF-8 data to fill up the decoding buffer.
  uint8_t raw[1] = {0xc0};
  Buffer::OwnedImpl raw_buffer(raw, 1);

  data_.add(raw_buffer);
  EXPECT_EQ(Http::FilterDataStatus::StopIterationAndBuffer, filter_->decodeData(data_, false));
  data_.add(raw_buffer);
  EXPECT_EQ(Http::FilterDataStatus::StopIterationAndWatermark, filter_->decodeData(data_, true));
  EXPECT_EQ(Http::FilterTrailersStatus::StopIteration, filter_->decodeTrailers(request_trailers_));

  EXPECT_EQ(0, check_request.attributes().request().http().body().size());
  EXPECT_EQ(data_.length(), check_request.attributes().request().http().raw_body().size());
}

// Checks that filter does not buffer data on header-only request.
TEST_F(HttpFilterTest, HeaderOnlyRequest) {
  InSequence s;

  initialize(R"EOF(
  grpc_service:
    envoy_grpc:
      cluster_name: "ext_authz_server"
  with_request_body:
    max_request_bytes: 10
  )EOF");

  prepareCheck();

  EXPECT_CALL(*client_, check(_, _, _, testing::A<Tracing::Span&>(), _))
      .WillOnce(
          WithArgs<0>(Invoke([&](Filters::Common::ExtAuthz::RequestCallbacks& callbacks) -> void {
            request_callbacks_ = &callbacks;
          })));
  EXPECT_EQ(Http::FilterHeadersStatus::StopAllIterationAndWatermark,
            filter_->decodeHeaders(request_headers_, true));
  // decodeData() and decodeTrailers() will not be called since request is header only.
}

// Checks that filter does not buffer data on upgrade WebSocket request.
TEST_F(HttpFilterTest, UpgradeWebsocketRequest) {
  InSequence s;

  initialize(R"EOF(
  grpc_service:
    envoy_grpc:
      cluster_name: "ext_authz_server"
  with_request_body:
    max_request_bytes: 10
  )EOF");

  prepareCheck();

  request_headers_.addCopy(Http::Headers::get().Connection,
                           Http::Headers::get().ConnectionValues.Upgrade);
  request_headers_.addCopy(Http::Headers::get().Upgrade,
                           Http::Headers::get().UpgradeValues.WebSocket);

  EXPECT_CALL(*client_, check(_, _, _, testing::A<Tracing::Span&>(), _))
      .WillOnce(
          WithArgs<0>(Invoke([&](Filters::Common::ExtAuthz::RequestCallbacks& callbacks) -> void {
            request_callbacks_ = &callbacks;
          })));
  EXPECT_EQ(Http::FilterHeadersStatus::StopAllIterationAndWatermark,
            filter_->decodeHeaders(request_headers_, false));
  // decodeData() and decodeTrailers() will not be called until continueDecoding() is called.
}

// Checks that filter does not buffer data on upgrade H2 WebSocket request.
TEST_F(HttpFilterTest, H2UpgradeRequest) {
  InSequence s;

  initialize(R"EOF(
  grpc_service:
    envoy_grpc:
      cluster_name: "ext_authz_server"
  with_request_body:
    max_request_bytes: 10
  )EOF");

  prepareCheck();

  request_headers_.addCopy(Http::Headers::get().Method, Http::Headers::get().MethodValues.Connect);
  request_headers_.addCopy(Http::Headers::get().Protocol,
                           Http::Headers::get().ProtocolStrings.Http2String);

  EXPECT_CALL(*client_, check(_, _, _, testing::A<Tracing::Span&>(), _))
      .WillOnce(
          WithArgs<0>(Invoke([&](Filters::Common::ExtAuthz::RequestCallbacks& callbacks) -> void {
            request_callbacks_ = &callbacks;
          })));
  EXPECT_EQ(Http::FilterHeadersStatus::StopAllIterationAndWatermark,
            filter_->decodeHeaders(request_headers_, false));
  // decodeData() and decodeTrailers() will not be called until continueDecoding() is called.
}

// Checks that filter does not buffer data when is not the end of the stream, but header-only
// request has been received.
TEST_F(HttpFilterTest, HeaderOnlyRequestWithStream) {
  InSequence s;

  initialize(R"EOF(
  grpc_service:
    envoy_grpc:
      cluster_name: "ext_authz_server"
  with_request_body:
    max_request_bytes: 10
  )EOF");

  prepareCheck();

  EXPECT_CALL(*client_, check(_, _, _, testing::A<Tracing::Span&>(), _))
      .WillOnce(
          WithArgs<0>(Invoke([&](Filters::Common::ExtAuthz::RequestCallbacks& callbacks) -> void {
            request_callbacks_ = &callbacks;
          })));

  EXPECT_EQ(Http::FilterHeadersStatus::StopIteration,
            filter_->decodeHeaders(request_headers_, false));
  EXPECT_EQ(Http::FilterDataStatus::StopIterationAndBuffer, filter_->decodeData(data_, false));
  EXPECT_EQ(Http::FilterTrailersStatus::StopIteration, filter_->decodeTrailers(request_trailers_));
}

// Verifies that the filter clears the route cache when an authorization response:
// 1. is an OK response.
// 2. has headers to append.
// 3. has headers to add.
TEST_F(HttpFilterTest, ClearCache) {
  InSequence s;

  initialize(R"EOF(
  grpc_service:
    envoy_grpc:
      cluster_name: "ext_authz_server"
  clear_route_cache: true
  )EOF");

  prepareCheck();

  EXPECT_CALL(*client_, check(_, _, _, testing::A<Tracing::Span&>(), _))
      .WillOnce(
          WithArgs<0>(Invoke([&](Filters::Common::ExtAuthz::RequestCallbacks& callbacks) -> void {
            request_callbacks_ = &callbacks;
          })));
  EXPECT_CALL(filter_callbacks_, clearRouteCache()).Times(1);
  EXPECT_EQ(Http::FilterHeadersStatus::StopAllIterationAndWatermark,
            filter_->decodeHeaders(request_headers_, false));
  EXPECT_EQ(Http::FilterDataStatus::Continue, filter_->decodeData(data_, false));
  EXPECT_EQ(Http::FilterTrailersStatus::Continue, filter_->decodeTrailers(request_trailers_));
  EXPECT_CALL(filter_callbacks_, continueDecoding());
  EXPECT_CALL(filter_callbacks_.stream_info_,
              setResponseFlag(Envoy::StreamInfo::ResponseFlag::UnauthorizedExternalService))
      .Times(0);

  Filters::Common::ExtAuthz::Response response{};
  response.status = Filters::Common::ExtAuthz::CheckStatus::OK;
  response.headers_to_append = Http::HeaderVector{{Http::LowerCaseString{"foo"}, "bar"}};
  response.headers_to_set = Http::HeaderVector{{Http::LowerCaseString{"bar"}, "foo"}};
  request_callbacks_->onComplete(std::make_unique<Filters::Common::ExtAuthz::Response>(response));
  EXPECT_EQ(
      1U, filter_callbacks_.clusterInfo()->statsScope().counterFromString("ext_authz.ok").value());
  EXPECT_EQ(1U, config_->stats().ok_.value());
}

// Verifies that the filter clears the route cache when an authorization response:
// 1. is an OK response.
// 2. has headers to append.
// 3. has NO headers to add.
TEST_F(HttpFilterTest, ClearCacheRouteHeadersToAppendOnly) {
  InSequence s;

  initialize(R"EOF(
  grpc_service:
    envoy_grpc:
      cluster_name: "ext_authz_server"
  clear_route_cache: true
  )EOF");

  prepareCheck();

  EXPECT_CALL(*client_, check(_, _, _, testing::A<Tracing::Span&>(), _))
      .WillOnce(
          WithArgs<0>(Invoke([&](Filters::Common::ExtAuthz::RequestCallbacks& callbacks) -> void {
            request_callbacks_ = &callbacks;
          })));
  EXPECT_CALL(filter_callbacks_, clearRouteCache()).Times(1);
  EXPECT_EQ(Http::FilterHeadersStatus::StopAllIterationAndWatermark,
            filter_->decodeHeaders(request_headers_, false));
  EXPECT_EQ(Http::FilterDataStatus::Continue, filter_->decodeData(data_, false));
  EXPECT_EQ(Http::FilterTrailersStatus::Continue, filter_->decodeTrailers(request_trailers_));
  EXPECT_CALL(filter_callbacks_, continueDecoding());
  EXPECT_CALL(filter_callbacks_.stream_info_,
              setResponseFlag(Envoy::StreamInfo::ResponseFlag::UnauthorizedExternalService))
      .Times(0);

  Filters::Common::ExtAuthz::Response response{};
  response.status = Filters::Common::ExtAuthz::CheckStatus::OK;
  response.headers_to_append = Http::HeaderVector{{Http::LowerCaseString{"foo"}, "bar"}};
  request_callbacks_->onComplete(std::make_unique<Filters::Common::ExtAuthz::Response>(response));
  EXPECT_EQ(
      1U, filter_callbacks_.clusterInfo()->statsScope().counterFromString("ext_authz.ok").value());
  EXPECT_EQ(1U, config_->stats().ok_.value());
}

// Verifies that the filter clears the route cache when an authorization response:
// 1. is an OK response.
// 2. has headers to add.
// 3. has NO headers to append.
TEST_F(HttpFilterTest, ClearCacheRouteHeadersToAddOnly) {
  InSequence s;

  initialize(R"EOF(
  grpc_service:
    envoy_grpc:
      cluster_name: "ext_authz_server"
  clear_route_cache: true
  )EOF");

  prepareCheck();

  EXPECT_CALL(*client_, check(_, _, _, testing::A<Tracing::Span&>(), _))
      .WillOnce(
          WithArgs<0>(Invoke([&](Filters::Common::ExtAuthz::RequestCallbacks& callbacks) -> void {
            request_callbacks_ = &callbacks;
          })));
  EXPECT_CALL(filter_callbacks_, clearRouteCache()).Times(1);
  EXPECT_EQ(Http::FilterHeadersStatus::StopAllIterationAndWatermark,
            filter_->decodeHeaders(request_headers_, false));
  EXPECT_EQ(Http::FilterDataStatus::Continue, filter_->decodeData(data_, false));
  EXPECT_EQ(Http::FilterTrailersStatus::Continue, filter_->decodeTrailers(request_trailers_));
  EXPECT_CALL(filter_callbacks_, continueDecoding());
  EXPECT_CALL(filter_callbacks_.stream_info_,
              setResponseFlag(Envoy::StreamInfo::ResponseFlag::UnauthorizedExternalService))
      .Times(0);

  Filters::Common::ExtAuthz::Response response{};
  response.status = Filters::Common::ExtAuthz::CheckStatus::OK;
  response.headers_to_set = Http::HeaderVector{{Http::LowerCaseString{"foo"}, "bar"}};
  request_callbacks_->onComplete(std::make_unique<Filters::Common::ExtAuthz::Response>(response));
  EXPECT_EQ(
      1U, filter_callbacks_.clusterInfo()->statsScope().counterFromString("ext_authz.ok").value());
  EXPECT_EQ(1U, config_->stats().ok_.value());
}

// Verifies that the filter DOES NOT clear the route cache when an authorization response:
// 1. is an OK response.
// 2. has NO headers to add or to append.
TEST_F(HttpFilterTest, NoClearCacheRoute) {
  InSequence s;

  initialize(R"EOF(
  grpc_service:
    envoy_grpc:
      cluster_name: "ext_authz_server"
  clear_route_cache: true
  )EOF");

  prepareCheck();

  EXPECT_CALL(*client_, check(_, _, _, testing::A<Tracing::Span&>(), _))
      .WillOnce(
          WithArgs<0>(Invoke([&](Filters::Common::ExtAuthz::RequestCallbacks& callbacks) -> void {
            request_callbacks_ = &callbacks;
          })));
  EXPECT_CALL(filter_callbacks_, clearRouteCache()).Times(0);
  EXPECT_EQ(Http::FilterHeadersStatus::StopAllIterationAndWatermark,
            filter_->decodeHeaders(request_headers_, false));
  EXPECT_EQ(Http::FilterDataStatus::Continue, filter_->decodeData(data_, false));
  EXPECT_EQ(Http::FilterTrailersStatus::Continue, filter_->decodeTrailers(request_trailers_));
  EXPECT_CALL(filter_callbacks_, continueDecoding());
  EXPECT_CALL(filter_callbacks_.stream_info_,
              setResponseFlag(Envoy::StreamInfo::ResponseFlag::UnauthorizedExternalService))
      .Times(0);

  Filters::Common::ExtAuthz::Response response{};
  response.status = Filters::Common::ExtAuthz::CheckStatus::OK;
  request_callbacks_->onComplete(std::make_unique<Filters::Common::ExtAuthz::Response>(response));
  EXPECT_EQ(
      1U, filter_callbacks_.clusterInfo()->statsScope().counterFromString("ext_authz.ok").value());
  EXPECT_EQ(1U, config_->stats().ok_.value());
}

// Verifies that the filter DOES NOT clear the route cache when clear_route_cache is set to false.
TEST_F(HttpFilterTest, NoClearCacheRouteConfig) {
  InSequence s;

  initialize(R"EOF(
  grpc_service:
    envoy_grpc:
      cluster_name: "ext_authz_server"
  )EOF");

  prepareCheck();

  EXPECT_CALL(*client_, check(_, _, _, testing::A<Tracing::Span&>(), _))
      .WillOnce(
          WithArgs<0>(Invoke([&](Filters::Common::ExtAuthz::RequestCallbacks& callbacks) -> void {
            request_callbacks_ = &callbacks;
          })));
  EXPECT_CALL(filter_callbacks_, clearRouteCache()).Times(0);
  EXPECT_EQ(Http::FilterHeadersStatus::StopAllIterationAndWatermark,
            filter_->decodeHeaders(request_headers_, false));
  EXPECT_EQ(Http::FilterDataStatus::Continue, filter_->decodeData(data_, false));
  EXPECT_EQ(Http::FilterTrailersStatus::Continue, filter_->decodeTrailers(request_trailers_));
  EXPECT_CALL(filter_callbacks_, continueDecoding());
  EXPECT_CALL(filter_callbacks_.stream_info_,
              setResponseFlag(Envoy::StreamInfo::ResponseFlag::UnauthorizedExternalService))
      .Times(0);

  Filters::Common::ExtAuthz::Response response{};
  response.status = Filters::Common::ExtAuthz::CheckStatus::OK;
  response.headers_to_append = Http::HeaderVector{{Http::LowerCaseString{"foo"}, "bar"}};
  response.headers_to_set = Http::HeaderVector{{Http::LowerCaseString{"bar"}, "foo"}};
  request_callbacks_->onComplete(std::make_unique<Filters::Common::ExtAuthz::Response>(response));
  EXPECT_EQ(
      1U, filter_callbacks_.clusterInfo()->statsScope().counterFromString("ext_authz.ok").value());
  EXPECT_EQ(1U, config_->stats().ok_.value());
}

// Verifies that the filter DOES NOT clear the route cache when authorization response is NOT OK.
TEST_F(HttpFilterTest, NoClearCacheRouteDeniedResponse) {
  InSequence s;

  initialize(R"EOF(
  grpc_service:
    envoy_grpc:
      cluster_name: "ext_authz_server"
  clear_route_cache: true
  )EOF");

  prepareCheck();

  Filters::Common::ExtAuthz::Response response{};
  response.status = Filters::Common::ExtAuthz::CheckStatus::Denied;
  response.status_code = Http::Code::Unauthorized;
  response.headers_to_set = Http::HeaderVector{{Http::LowerCaseString{"foo"}, "bar"}};
  auto response_ptr = std::make_unique<Filters::Common::ExtAuthz::Response>(response);

  EXPECT_CALL(*client_, check(_, _, _, testing::A<Tracing::Span&>(), _))
      .WillOnce(
          WithArgs<0>(Invoke([&](Filters::Common::ExtAuthz::RequestCallbacks& callbacks) -> void {
            callbacks.onComplete(std::move(response_ptr));
          })));
  EXPECT_CALL(filter_callbacks_, clearRouteCache()).Times(0);
  EXPECT_CALL(filter_callbacks_, continueDecoding()).Times(0);
  EXPECT_EQ(Http::FilterHeadersStatus::StopAllIterationAndWatermark,
            filter_->decodeHeaders(request_headers_, false));
  EXPECT_EQ(Http::FilterDataStatus::Continue, filter_->decodeData(data_, false));
  EXPECT_EQ(Http::FilterTrailersStatus::Continue, filter_->decodeTrailers(request_trailers_));
  EXPECT_EQ(1U, config_->stats().denied_.value());
  EXPECT_EQ(
      1U,
      filter_callbacks_.clusterInfo()->statsScope().counterFromString("ext_authz.denied").value());
  EXPECT_EQ("ext_authz_denied", filter_callbacks_.details());
}

// Verifies that specified metadata is passed along in the check request
TEST_F(HttpFilterTest, MetadataContext) {
  initialize(R"EOF(
  grpc_service:
    envoy_grpc:
      cluster_name: "ext_authz_server"
  metadata_context_namespaces:
  - jazz.sax
  - rock.guitar
  - hiphop.drums
  )EOF");

  const std::string yaml = R"EOF(
  filter_metadata:
    jazz.sax:
      coltrane: john
      parker: charlie
    jazz.piano:
      monk: thelonious
      hancock: herbie
    rock.guitar:
      hendrix: jimi
      richards: keith
  )EOF";

  envoy::config::core::v3::Metadata metadata;
  TestUtility::loadFromYaml(yaml, metadata);
  ON_CALL(filter_callbacks_.stream_info_, dynamicMetadata()).WillByDefault(ReturnRef(metadata));

  prepareCheck();

  envoy::service::auth::v3::CheckRequest check_request;
  EXPECT_CALL(*client_, check(_, _, _, _, _))
      .WillOnce(WithArgs<2>(Invoke([&](const envoy::service::auth::v3::CheckRequest& check_param)
                                       -> void { check_request = check_param; })));

  filter_->decodeHeaders(request_headers_, false);
  Http::MetadataMap metadata_map{{"metadata", "metadata"}};
  EXPECT_EQ(Http::FilterMetadataStatus::Continue, filter_->decodeMetadata(metadata_map));

  EXPECT_EQ("john", check_request.attributes()
                        .metadata_context()
                        .filter_metadata()
                        .at("jazz.sax")
                        .fields()
                        .at("coltrane")
                        .string_value());

  EXPECT_EQ("jimi", check_request.attributes()
                        .metadata_context()
                        .filter_metadata()
                        .at("rock.guitar")
                        .fields()
                        .at("hendrix")
                        .string_value());

  EXPECT_EQ(0, check_request.attributes().metadata_context().filter_metadata().count("jazz.piano"));

  EXPECT_EQ(0,
            check_request.attributes().metadata_context().filter_metadata().count("hiphop.drums"));
}

// Test that filter can be disabled via the filter_enabled field.
TEST_F(HttpFilterTest, FilterDisabled) {
  initialize(R"EOF(
  grpc_service:
    envoy_grpc:
      cluster_name: "ext_authz_server"
  filter_enabled:
    runtime_key: "http.ext_authz.enabled"
    default_value:
      numerator: 0
      denominator: HUNDRED
  )EOF");

  ON_CALL(runtime_.snapshot_,
          featureEnabled("http.ext_authz.enabled",
                         testing::Matcher<const envoy::type::v3::FractionalPercent&>(Percent(0))))
      .WillByDefault(Return(false));

  // Make sure check is not called.
  EXPECT_CALL(*client_, check(_, _, _, _, _)).Times(0);
  // Engage the filter.
  EXPECT_EQ(Http::FilterHeadersStatus::Continue, filter_->decodeHeaders(request_headers_, false));
}

// Test that filter can be enabled via the filter_enabled field.
TEST_F(HttpFilterTest, FilterEnabled) {
  initialize(R"EOF(
  grpc_service:
    envoy_grpc:
      cluster_name: "ext_authz_server"
  filter_enabled:
    runtime_key: "http.ext_authz.enabled"
    default_value:
      numerator: 100
      denominator: HUNDRED
  )EOF");

  prepareCheck();

  ON_CALL(runtime_.snapshot_,
          featureEnabled("http.ext_authz.enabled",
                         testing::Matcher<const envoy::type::v3::FractionalPercent&>(Percent(100))))
      .WillByDefault(Return(true));

  // Make sure check is called once.
  EXPECT_CALL(*client_, check(_, _, _, _, _)).Times(1);
  // Engage the filter.
  EXPECT_EQ(Http::FilterHeadersStatus::StopAllIterationAndWatermark,
            filter_->decodeHeaders(request_headers_, false));
}

// Test that filter can deny for protected path when filter is disabled via filter_enabled field.
TEST_F(HttpFilterTest, FilterDenyAtDisable) {
  initialize(R"EOF(
  grpc_service:
    envoy_grpc:
      cluster_name: "ext_authz_server"
  filter_enabled:
    runtime_key: "http.ext_authz.enabled"
    default_value:
      numerator: 0
      denominator: HUNDRED
  deny_at_disable:
    runtime_key: "http.ext_authz.deny_at_disable"
    default_value:
      value: true
  )EOF");

  ON_CALL(runtime_.snapshot_,
          featureEnabled("http.ext_authz.enabled",
                         testing::Matcher<const envoy::type::v3::FractionalPercent&>(Percent(0))))
      .WillByDefault(Return(false));

  ON_CALL(runtime_.snapshot_, featureEnabled("http.ext_authz.enabled", false))
      .WillByDefault(Return(true));

  // Make sure check is not called.
  EXPECT_CALL(*client_, check(_, _, _, _, _)).Times(0);
  // Engage the filter.
  EXPECT_EQ(Http::FilterHeadersStatus::StopIteration,
            filter_->decodeHeaders(request_headers_, false));
}

// Test that filter allows for protected path when filter is disabled via filter_enabled field.
TEST_F(HttpFilterTest, FilterAllowAtDisable) {
  initialize(R"EOF(
  grpc_service:
    envoy_grpc:
      cluster_name: "ext_authz_server"
  filter_enabled:
    runtime_key: "http.ext_authz.enabled"
    default_value:
      numerator: 0
      denominator: HUNDRED
  deny_at_disable:
    runtime_key: "http.ext_authz.deny_at_disable"
    default_value:
      value: false
  )EOF");

  ON_CALL(runtime_.snapshot_,
          featureEnabled("http.ext_authz.enabled",
                         testing::Matcher<const envoy::type::v3::FractionalPercent&>(Percent(0))))
      .WillByDefault(Return(false));

  ON_CALL(runtime_.snapshot_, featureEnabled("http.ext_authz.enabled", false))
      .WillByDefault(Return(false));

  // Make sure check is not called.
  EXPECT_CALL(*client_, check(_, _, _, _, _)).Times(0);
  // Engage the filter.
  EXPECT_EQ(Http::FilterHeadersStatus::Continue, filter_->decodeHeaders(request_headers_, false));
}

// -------------------
// Parameterized Tests
// -------------------

// Test that context extensions make it into the check request.
TEST_P(HttpFilterTestParam, ContextExtensions) {
  // Place something in the context extensions on the virtualhost.
  envoy::extensions::filters::http::ext_authz::v3::ExtAuthzPerRoute settingsvhost;
  (*settingsvhost.mutable_check_settings()->mutable_context_extensions())["key_vhost"] =
      "value_vhost";
  // add a default route value to see it overridden
  (*settingsvhost.mutable_check_settings()->mutable_context_extensions())["key_route"] =
      "default_route_value";
  // Initialize the virtual host's per filter config.
  FilterConfigPerRoute auth_per_vhost(settingsvhost);
  ON_CALL(filter_callbacks_.route_->route_entry_.virtual_host_,
          perFilterConfig(HttpFilterNames::get().ExtAuthorization))
      .WillByDefault(Return(&auth_per_vhost));

  // Place something in the context extensions on the route.
  envoy::extensions::filters::http::ext_authz::v3::ExtAuthzPerRoute settingsroute;
  (*settingsroute.mutable_check_settings()->mutable_context_extensions())["key_route"] =
      "value_route";
  // Initialize the route's per filter config.
  FilterConfigPerRoute auth_per_route(settingsroute);
  ON_CALL(*filter_callbacks_.route_, perFilterConfig(HttpFilterNames::get().ExtAuthorization))
      .WillByDefault(Return(&auth_per_route));

  prepareCheck();

  // Save the check request from the check call.
  envoy::service::auth::v3::CheckRequest check_request;
  EXPECT_CALL(*client_, check(_, _, _, _, _))
      .WillOnce(WithArgs<2>(Invoke([&](const envoy::service::auth::v3::CheckRequest& check_param)
                                       -> void { check_request = check_param; })));

  // Engage the filter so that check is called.
  filter_->decodeHeaders(request_headers_, false);
  Http::MetadataMap metadata_map{{"metadata", "metadata"}};
  EXPECT_EQ(Http::FilterMetadataStatus::Continue, filter_->decodeMetadata(metadata_map));

  // Make sure that the extensions appear in the check request issued by the filter.
  EXPECT_EQ("value_vhost", check_request.attributes().context_extensions().at("key_vhost"));
  EXPECT_EQ("value_route", check_request.attributes().context_extensions().at("key_route"));
}

// Test that filter can be disabled with route config.
TEST_P(HttpFilterTestParam, DisabledOnRoute) {
  envoy::extensions::filters::http::ext_authz::v3::ExtAuthzPerRoute settings;
  FilterConfigPerRoute auth_per_route(settings);

  prepareCheck();

  ON_CALL(*filter_callbacks_.route_, perFilterConfig(HttpFilterNames::get().ExtAuthorization))
      .WillByDefault(Return(&auth_per_route));

  auto test_disable = [&](bool disabled) {
    initialize("");
    // Set disabled
    settings.set_disabled(disabled);
    // Initialize the route's per filter config.
    auth_per_route = FilterConfigPerRoute(settings);
  };

  // baseline: make sure that when not disabled, check is called
  test_disable(false);
  EXPECT_CALL(*client_, check(_, _, _, testing::A<Tracing::Span&>(), _)).Times(1);
  // Engage the filter.
  EXPECT_EQ(Http::FilterHeadersStatus::StopAllIterationAndWatermark,
            filter_->decodeHeaders(request_headers_, false));

  // test that disabling works
  test_disable(true);
  // Make sure check is not called.
  EXPECT_CALL(*client_, check(_, _, _, _, _)).Times(0);
  // Engage the filter.
  EXPECT_EQ(Http::FilterHeadersStatus::Continue, filter_->decodeHeaders(request_headers_, false));
}

// Test that filter can be disabled with route config.
TEST_P(HttpFilterTestParam, DisabledOnRouteWithRequestBody) {
  envoy::extensions::filters::http::ext_authz::v3::ExtAuthzPerRoute settings;
  FilterConfigPerRoute auth_per_route(settings);

  ON_CALL(*filter_callbacks_.route_, perFilterConfig(HttpFilterNames::get().ExtAuthorization))
      .WillByDefault(Return(&auth_per_route));

  auto test_disable = [&](bool disabled) {
    initialize(R"EOF(
  grpc_service:
    envoy_grpc:
      cluster_name: "ext_authz_server"
  failure_mode_allow: false
  with_request_body:
    max_request_bytes: 1
    allow_partial_message: false
  )EOF");

    // Set the filter disabled setting.
    settings.set_disabled(disabled);
    // Initialize the route's per filter config.
    auth_per_route = FilterConfigPerRoute(settings);
  };

  test_disable(false);
  ON_CALL(filter_callbacks_, connection()).WillByDefault(Return(&connection_));
  // When filter is not disabled, setDecoderBufferLimit is called.
  EXPECT_CALL(filter_callbacks_, setDecoderBufferLimit(_)).Times(1);
  EXPECT_CALL(connection_, remoteAddress()).Times(0);
  EXPECT_CALL(connection_, localAddress()).Times(0);
  EXPECT_CALL(*client_, check(_, _, _, _, _)).Times(0);
  EXPECT_EQ(Http::FilterHeadersStatus::StopIteration,
            filter_->decodeHeaders(request_headers_, false));
  EXPECT_EQ(Http::FilterDataStatus::StopIterationAndBuffer, filter_->decodeData(data_, false));

  // To test that disabling the filter works.
  test_disable(true);
  EXPECT_CALL(*client_, check(_, _, _, _, _)).Times(0);
  // Make sure that setDecoderBufferLimit is skipped.
  EXPECT_CALL(filter_callbacks_, setDecoderBufferLimit(_)).Times(0);
  EXPECT_EQ(Http::FilterHeadersStatus::Continue, filter_->decodeHeaders(request_headers_, false));
  EXPECT_EQ(Http::FilterDataStatus::Continue, filter_->decodeData(data_, false));
  EXPECT_EQ(Http::FilterTrailersStatus::Continue, filter_->decodeTrailers(request_trailers_));
}

// Test that how we pack request body can be overridden on route.
TEST_P(HttpFilterTestParam, PackRequestBodyAsBytesOnRoute) {
  const auto check_request = checkRequestForPerRoutePackAsBytes(false);
  EXPECT_EQ(data_.length(), check_request.attributes().request().http().body().size());
  EXPECT_EQ(0, check_request.attributes().request().http().raw_body().size());
}

TEST_P(HttpFilterTestParam, PackRequestBodyAsUtf8OnRoute) {
  const auto check_request = checkRequestForPerRoutePackAsBytes(true);
  EXPECT_EQ(0, check_request.attributes().request().http().body().size());
  EXPECT_EQ(data_.length(), check_request.attributes().request().http().raw_body().size());
}

// Test that the request continues when the filter_callbacks has no route.
TEST_P(HttpFilterTestParam, NoRoute) {
  EXPECT_CALL(*filter_callbacks_.route_, routeEntry()).WillOnce(Return(nullptr));
  EXPECT_EQ(Http::FilterHeadersStatus::Continue, filter_->decodeHeaders(request_headers_, false));
  EXPECT_EQ(Http::FilterDataStatus::Continue, filter_->decodeData(data_, false));
  EXPECT_EQ(Http::FilterTrailersStatus::Continue, filter_->decodeTrailers(request_trailers_));
}

// Test that the request is stopped till there is an OK response back after which it continues on.
TEST_P(HttpFilterTestParam, OkResponse) {
  InSequence s;

  prepareCheck();

  EXPECT_CALL(*client_, check(_, _, _, testing::A<Tracing::Span&>(), _))
      .WillOnce(
          WithArgs<0>(Invoke([&](Filters::Common::ExtAuthz::RequestCallbacks& callbacks) -> void {
            request_callbacks_ = &callbacks;
          })));
  EXPECT_EQ(Http::FilterHeadersStatus::StopAllIterationAndWatermark,
            filter_->decodeHeaders(request_headers_, false));
  EXPECT_CALL(filter_callbacks_, continueDecoding());

  EXPECT_CALL(filter_callbacks_.stream_info_,
              setResponseFlag(Envoy::StreamInfo::ResponseFlag::UnauthorizedExternalService))
      .Times(0);

  Filters::Common::ExtAuthz::Response response{};
  response.status = Filters::Common::ExtAuthz::CheckStatus::OK;
  // Send an OK response Without setting the dynamic metadata field.
  EXPECT_CALL(filter_callbacks_.stream_info_, setDynamicMetadata(_, _)).Times(0);
  request_callbacks_->onComplete(std::make_unique<Filters::Common::ExtAuthz::Response>(response));
  EXPECT_EQ(
      1U, filter_callbacks_.clusterInfo()->statsScope().counterFromString("ext_authz.ok").value());
  EXPECT_EQ(1U, config_->stats().ok_.value());
  // decodeData() and decodeTrailers() are called after continueDecoding().
  EXPECT_EQ(Http::FilterDataStatus::Continue, filter_->decodeData(data_, false));
  EXPECT_EQ(Http::FilterTrailersStatus::Continue, filter_->decodeTrailers(request_trailers_));
}

// Test that an synchronous OK response from the authorization service, on the call stack, results
// in request continuing on.
TEST_P(HttpFilterTestParam, ImmediateOkResponse) {
  InSequence s;

  prepareCheck();

  Filters::Common::ExtAuthz::Response response{};
  response.status = Filters::Common::ExtAuthz::CheckStatus::OK;

  EXPECT_CALL(*client_, check(_, _, _, _, _))
      .WillOnce(
          WithArgs<0>(Invoke([&](Filters::Common::ExtAuthz::RequestCallbacks& callbacks) -> void {
            callbacks.onComplete(std::make_unique<Filters::Common::ExtAuthz::Response>(response));
          })));
  EXPECT_CALL(filter_callbacks_, continueDecoding()).Times(0);
  EXPECT_EQ(Http::FilterHeadersStatus::Continue, filter_->decodeHeaders(request_headers_, false));
  EXPECT_EQ(Http::FilterDataStatus::Continue, filter_->decodeData(data_, false));
  EXPECT_EQ(Http::FilterTrailersStatus::Continue, filter_->decodeTrailers(request_trailers_));
  EXPECT_EQ(
      1U, filter_callbacks_.clusterInfo()->statsScope().counterFromString("ext_authz.ok").value());
  EXPECT_EQ(1U, config_->stats().ok_.value());
}

// Test that an synchronous denied response from the authorization service passing additional HTTP
// attributes to the downstream.
TEST_P(HttpFilterTestParam, ImmediateDeniedResponseWithHttpAttributes) {
  InSequence s;

  prepareCheck();

  Filters::Common::ExtAuthz::Response response{};
  response.status = Filters::Common::ExtAuthz::CheckStatus::Denied;
  response.status_code = Http::Code::Unauthorized;
  response.headers_to_set = Http::HeaderVector{{Http::LowerCaseString{"foo"}, "bar"}};
  response.body = std::string{"baz"};

  auto response_ptr = std::make_unique<Filters::Common::ExtAuthz::Response>(response);

  EXPECT_CALL(*client_, check(_, _, _, _, _))
      .WillOnce(
          WithArgs<0>(Invoke([&](Filters::Common::ExtAuthz::RequestCallbacks& callbacks) -> void {
            callbacks.onComplete(std::move(response_ptr));
          })));
  EXPECT_CALL(filter_callbacks_, continueDecoding()).Times(0);
  EXPECT_EQ(Http::FilterHeadersStatus::StopAllIterationAndWatermark,
            filter_->decodeHeaders(request_headers_, false));
  EXPECT_EQ(
      1U,
      filter_callbacks_.clusterInfo()->statsScope().counterFromString("ext_authz.denied").value());
  EXPECT_EQ(1U, config_->stats().denied_.value());
  // When request is denied, no call to continueDecoding(). As a result, decodeData() and
  // decodeTrailer() will not be called.
}

// Test that an synchronous ok response from the authorization service passing additional HTTP
// attributes to the upstream.
TEST_P(HttpFilterTestParam, ImmediateOkResponseWithHttpAttributes) {
  InSequence s;

  // `bar` will be appended to this header.
  const Http::LowerCaseString request_header_key{"baz"};
  request_headers_.addCopy(request_header_key, "foo");

  // `foo` will be added to this key.
  const Http::LowerCaseString key_to_add{"bar"};

  // `foo` will be override with `bar`.
  const Http::LowerCaseString key_to_override{"foobar"};
  request_headers_.addCopy("foobar", "foo");

  prepareCheck();

  Filters::Common::ExtAuthz::Response response{};
  response.status = Filters::Common::ExtAuthz::CheckStatus::OK;
  response.headers_to_append = Http::HeaderVector{{request_header_key, "bar"}};
  response.headers_to_set = Http::HeaderVector{{key_to_add, "foo"}, {key_to_override, "bar"}};

  auto response_ptr = std::make_unique<Filters::Common::ExtAuthz::Response>(response);

  EXPECT_CALL(*client_, check(_, _, _, _, _))
      .WillOnce(
          WithArgs<0>(Invoke([&](Filters::Common::ExtAuthz::RequestCallbacks& callbacks) -> void {
            callbacks.onComplete(std::move(response_ptr));
          })));
  EXPECT_CALL(filter_callbacks_, continueDecoding()).Times(0);
  EXPECT_EQ(Http::FilterHeadersStatus::Continue, filter_->decodeHeaders(request_headers_, false));
  EXPECT_EQ(Http::FilterDataStatus::Continue, filter_->decodeData(data_, false));
  EXPECT_EQ(Http::FilterTrailersStatus::Continue, filter_->decodeTrailers(request_trailers_));
  EXPECT_EQ(Http::FilterTrailersStatus::Continue, filter_->decodeTrailers(request_trailers_));
  EXPECT_EQ(request_headers_.get_(request_header_key), "foo,bar");
  EXPECT_EQ(request_headers_.get_(key_to_add), "foo");
  EXPECT_EQ(request_headers_.get_(key_to_override), "bar");
}

// Test that an synchronous denied response from the authorization service, on the call stack,
// results in request not continuing.
TEST_P(HttpFilterTestParam, ImmediateDeniedResponse) {
  InSequence s;

  prepareCheck();

  Filters::Common::ExtAuthz::Response response{};
  response.status = Filters::Common::ExtAuthz::CheckStatus::Denied;
  EXPECT_CALL(*client_, check(_, _, _, _, _))
      .WillOnce(
          WithArgs<0>(Invoke([&](Filters::Common::ExtAuthz::RequestCallbacks& callbacks) -> void {
            callbacks.onComplete(std::make_unique<Filters::Common::ExtAuthz::Response>(response));
          })));
  EXPECT_CALL(filter_callbacks_, continueDecoding()).Times(0);
  EXPECT_EQ(Http::FilterHeadersStatus::StopAllIterationAndWatermark,
            filter_->decodeHeaders(request_headers_, false));
  EXPECT_EQ(
      1U,
      filter_callbacks_.clusterInfo()->statsScope().counterFromString("ext_authz.denied").value());
  EXPECT_EQ(1U, config_->stats().denied_.value());
  // When request is denied, no call to continueDecoding(). As a result, decodeData() and
  // decodeTrailer() will not be called.
}

// Test that a denied response results in the connection closing with a 401 response to the client.
TEST_P(HttpFilterTestParam, DeniedResponseWith401) {
  InSequence s;

  prepareCheck();
  EXPECT_CALL(*client_, check(_, _, _, _, _))
      .WillOnce(
          WithArgs<0>(Invoke([&](Filters::Common::ExtAuthz::RequestCallbacks& callbacks) -> void {
            request_callbacks_ = &callbacks;
          })));
  EXPECT_EQ(Http::FilterHeadersStatus::StopAllIterationAndWatermark,
            filter_->decodeHeaders(request_headers_, false));

  Http::TestResponseHeaderMapImpl response_headers{{":status", "401"}};
  EXPECT_CALL(filter_callbacks_, encodeHeaders_(HeaderMapEqualRef(&response_headers), true));
  EXPECT_CALL(filter_callbacks_, continueDecoding()).Times(0);
  EXPECT_CALL(filter_callbacks_.stream_info_,
              setResponseFlag(Envoy::StreamInfo::ResponseFlag::UnauthorizedExternalService));

  Filters::Common::ExtAuthz::Response response{};
  response.status = Filters::Common::ExtAuthz::CheckStatus::Denied;
  response.status_code = Http::Code::Unauthorized;
  request_callbacks_->onComplete(std::make_unique<Filters::Common::ExtAuthz::Response>(response));
  EXPECT_EQ(
      1U,
      filter_callbacks_.clusterInfo()->statsScope().counterFromString("ext_authz.denied").value());
  EXPECT_EQ(1U, config_->stats().denied_.value());
  EXPECT_EQ(
      1U,
      filter_callbacks_.clusterInfo()->statsScope().counterFromString("upstream_rq_4xx").value());
}

// Test that a denied response results in the connection closing with a 403 response to the client.
TEST_P(HttpFilterTestParam, DeniedResponseWith403) {
  InSequence s;

  prepareCheck();
  EXPECT_CALL(*client_, check(_, _, _, _, _))
      .WillOnce(
          WithArgs<0>(Invoke([&](Filters::Common::ExtAuthz::RequestCallbacks& callbacks) -> void {
            request_callbacks_ = &callbacks;
          })));
  EXPECT_EQ(Http::FilterHeadersStatus::StopAllIterationAndWatermark,
            filter_->decodeHeaders(request_headers_, false));

  Http::TestResponseHeaderMapImpl response_headers{{":status", "403"}};
  EXPECT_CALL(filter_callbacks_, encodeHeaders_(HeaderMapEqualRef(&response_headers), true));
  EXPECT_CALL(filter_callbacks_, continueDecoding()).Times(0);
  EXPECT_CALL(filter_callbacks_.stream_info_,
              setResponseFlag(Envoy::StreamInfo::ResponseFlag::UnauthorizedExternalService));

  Filters::Common::ExtAuthz::Response response{};
  response.status = Filters::Common::ExtAuthz::CheckStatus::Denied;
  response.status_code = Http::Code::Forbidden;
  request_callbacks_->onComplete(std::make_unique<Filters::Common::ExtAuthz::Response>(response));
  EXPECT_EQ(
      1U,
      filter_callbacks_.clusterInfo()->statsScope().counterFromString("ext_authz.denied").value());
  EXPECT_EQ(1U, config_->stats().denied_.value());
  EXPECT_EQ(
      1U,
      filter_callbacks_.clusterInfo()->statsScope().counterFromString("upstream_rq_4xx").value());
  EXPECT_EQ(
      1U,
      filter_callbacks_.clusterInfo()->statsScope().counterFromString("upstream_rq_403").value());
}

// Verify that authz response memory is not used after free.
TEST_P(HttpFilterTestParam, DestroyResponseBeforeSendLocalReply) {
  InSequence s;

  Filters::Common::ExtAuthz::Response response{};
  response.status = Filters::Common::ExtAuthz::CheckStatus::Denied;
  response.status_code = Http::Code::Forbidden;
  response.body = std::string{"foo"};
  response.headers_to_set = Http::HeaderVector{{Http::LowerCaseString{"foo"}, "bar"},
                                               {Http::LowerCaseString{"bar"}, "foo"}};
  Filters::Common::ExtAuthz::ResponsePtr response_ptr =
      std::make_unique<Filters::Common::ExtAuthz::Response>(response);

  prepareCheck();
  EXPECT_CALL(*client_, check(_, _, _, _, _))
      .WillOnce(
          WithArgs<0>(Invoke([&](Filters::Common::ExtAuthz::RequestCallbacks& callbacks) -> void {
            request_callbacks_ = &callbacks;
          })));
  EXPECT_EQ(Http::FilterHeadersStatus::StopAllIterationAndWatermark,
            filter_->decodeHeaders(request_headers_, false));

  Http::TestResponseHeaderMapImpl response_headers{{":status", "403"},
                                                   {"content-length", "3"},
                                                   {"content-type", "text/plain"},
                                                   {"foo", "bar"},
                                                   {"bar", "foo"}};
  Http::HeaderMap* saved_headers;
  EXPECT_CALL(filter_callbacks_, encodeHeaders_(HeaderMapEqualRef(&response_headers), false))
      .WillOnce(Invoke([&](Http::HeaderMap& headers, bool) { saved_headers = &headers; }));
  EXPECT_CALL(filter_callbacks_, encodeData(_, true))
      .WillOnce(Invoke([&](Buffer::Instance& data, bool) {
        response_ptr.reset();
        Http::TestRequestHeaderMapImpl test_headers{*saved_headers};
        EXPECT_EQ(test_headers.get_("foo"), "bar");
        EXPECT_EQ(test_headers.get_("bar"), "foo");
        EXPECT_EQ(data.toString(), "foo");
      }));

  request_callbacks_->onComplete(std::move(response_ptr));
  EXPECT_EQ(
      1U,
      filter_callbacks_.clusterInfo()->statsScope().counterFromString("ext_authz.denied").value());
  EXPECT_EQ(1U, config_->stats().denied_.value());
  EXPECT_EQ(
      1U,
      filter_callbacks_.clusterInfo()->statsScope().counterFromString("upstream_rq_4xx").value());
  EXPECT_EQ(
      1U,
      filter_callbacks_.clusterInfo()->statsScope().counterFromString("upstream_rq_403").value());
}

// Verify that authz denied response headers overrides the existing encoding headers,
// and that it adds repeated header names using the standard method of comma concatenation of values
// for predefined inline headers while repeating other headers
TEST_P(HttpFilterTestParam, OverrideEncodingHeaders) {
  InSequence s;

  Filters::Common::ExtAuthz::Response response{};
  response.status = Filters::Common::ExtAuthz::CheckStatus::Denied;
  response.status_code = Http::Code::Forbidden;
  response.body = std::string{"foo"};
  response.headers_to_set =
      Http::HeaderVector{{Http::LowerCaseString{"foo"}, "bar"},
                         {Http::LowerCaseString{"bar"}, "foo"},
                         {Http::LowerCaseString{"set-cookie"}, "cookie1=value"},
                         {Http::LowerCaseString{"set-cookie"}, "cookie2=value"},
                         {Http::LowerCaseString{"accept-encoding"}, "gzip,deflate"}};
  Filters::Common::ExtAuthz::ResponsePtr response_ptr =
      std::make_unique<Filters::Common::ExtAuthz::Response>(response);

  prepareCheck();
  EXPECT_CALL(*client_, check(_, _, _, _, _))
      .WillOnce(
          WithArgs<0>(Invoke([&](Filters::Common::ExtAuthz::RequestCallbacks& callbacks) -> void {
            request_callbacks_ = &callbacks;
          })));
  EXPECT_EQ(Http::FilterHeadersStatus::StopAllIterationAndWatermark,
            filter_->decodeHeaders(request_headers_, false));

  Http::TestResponseHeaderMapImpl response_headers{{":status", "403"},
                                                   {"content-length", "3"},
                                                   {"content-type", "text/plain"},
                                                   {"foo", "bar"},
                                                   {"bar", "foo"},
                                                   {"set-cookie", "cookie1=value"},
                                                   {"set-cookie", "cookie2=value"},
                                                   {"accept-encoding", "gzip,deflate"}};
  Http::HeaderMap* saved_headers;
  EXPECT_CALL(filter_callbacks_, encodeHeaders_(HeaderMapEqualRef(&response_headers), false))
      .WillOnce(Invoke([&](Http::HeaderMap& headers, bool) {
        headers.addCopy(Http::LowerCaseString{"foo"}, std::string{"OVERRIDE_WITH_bar"});
        headers.addCopy(Http::LowerCaseString{"foobar"}, std::string{"DO_NOT_OVERRIDE"});
        saved_headers = &headers;
      }));
  EXPECT_CALL(filter_callbacks_, encodeData(_, true))
      .WillOnce(Invoke([&](Buffer::Instance& data, bool) {
        response_ptr.reset();
        Http::TestRequestHeaderMapImpl test_headers{*saved_headers};
        EXPECT_EQ(test_headers.get_("foo"), "bar");
        EXPECT_EQ(test_headers.get_("bar"), "foo");
        EXPECT_EQ(test_headers.get_("foobar"), "DO_NOT_OVERRIDE");
        EXPECT_EQ(test_headers.get_("accept-encoding"), "gzip,deflate");
        EXPECT_EQ(data.toString(), "foo");

        std::vector<absl::string_view> setCookieHeaderValues;
        Http::HeaderUtility::getAllOfHeader(test_headers, "set-cookie", setCookieHeaderValues);
        EXPECT_THAT(setCookieHeaderValues, UnorderedElementsAre("cookie1=value", "cookie2=value"));
      }));

  request_callbacks_->onComplete(std::move(response_ptr));
  EXPECT_EQ(
      1U,
      filter_callbacks_.clusterInfo()->statsScope().counterFromString("ext_authz.denied").value());
  EXPECT_EQ(1U, config_->stats().denied_.value());
  EXPECT_EQ(
      1U,
      filter_callbacks_.clusterInfo()->statsScope().counterFromString("upstream_rq_4xx").value());
  EXPECT_EQ(
      1U,
      filter_callbacks_.clusterInfo()->statsScope().counterFromString("upstream_rq_403").value());
}

// Verify that when returning an OK response with dynamic_metadata field set, the filter emits
// dynamic metadata.
TEST_F(HttpFilterTest, EmitDynamicMetadata) {
  InSequence s;

  initialize(R"EOF(
  grpc_service:
    envoy_grpc:
      cluster_name: "ext_authz_server"
  )EOF");

  prepareCheck();

  EXPECT_CALL(*client_, check(_, _, _, testing::A<Tracing::Span&>(), _))
      .WillOnce(
          WithArgs<0>(Invoke([&](Filters::Common::ExtAuthz::RequestCallbacks& callbacks) -> void {
            request_callbacks_ = &callbacks;
          })));
  EXPECT_EQ(Http::FilterHeadersStatus::StopAllIterationAndWatermark,
            filter_->decodeHeaders(request_headers_, false));
  EXPECT_EQ(Http::FilterDataStatus::Continue, filter_->decodeData(data_, false));
  EXPECT_EQ(Http::FilterTrailersStatus::Continue, filter_->decodeTrailers(request_trailers_));

  Filters::Common::ExtAuthz::Response response{};
  response.status = Filters::Common::ExtAuthz::CheckStatus::OK;
  response.headers_to_set = Http::HeaderVector{{Http::LowerCaseString{"foo"}, "bar"}};

  auto* fields = response.dynamic_metadata.mutable_fields();
  (*fields)["foo"] = ValueUtil::stringValue("ok");
  (*fields)["bar"] = ValueUtil::numberValue(1);

  EXPECT_CALL(filter_callbacks_.stream_info_, setDynamicMetadata(_, _))
      .WillOnce(Invoke([&response](const std::string& ns,
                                   const ProtobufWkt::Struct& returned_dynamic_metadata) {
        EXPECT_EQ(ns, HttpFilterNames::get().ExtAuthorization);
        EXPECT_TRUE(TestUtility::protoEqual(returned_dynamic_metadata, response.dynamic_metadata));
      }));

  EXPECT_CALL(filter_callbacks_, continueDecoding());
  EXPECT_CALL(filter_callbacks_.stream_info_,
              setResponseFlag(Envoy::StreamInfo::ResponseFlag::UnauthorizedExternalService))
      .Times(0);
  request_callbacks_->onComplete(std::make_unique<Filters::Common::ExtAuthz::Response>(response));

  EXPECT_EQ(
      1U, filter_callbacks_.clusterInfo()->statsScope().counterFromString("ext_authz.ok").value());
  EXPECT_EQ(1U, config_->stats().ok_.value());
}

// Test that when a connection awaiting a authorization response is canceled then the
// authorization call is closed.
TEST_P(HttpFilterTestParam, ResetDuringCall) {
  InSequence s;

  prepareCheck();
  EXPECT_CALL(*client_, check(_, _, _, _, _))
      .WillOnce(
          WithArgs<0>(Invoke([&](Filters::Common::ExtAuthz::RequestCallbacks& callbacks) -> void {
            request_callbacks_ = &callbacks;
          })));
  EXPECT_EQ(Http::FilterHeadersStatus::StopAllIterationAndWatermark,
            filter_->decodeHeaders(request_headers_, false));
  EXPECT_CALL(*client_, cancel());
  filter_->onDestroy();
}

// Regression test for https://github.com/envoyproxy/envoy/pull/8436.
// Test that ext_authz filter is not in noop mode when cluster is not specified per route
// (this could be the case when route is configured with redirect or direct response action).
TEST_P(HttpFilterTestParam, NoCluster) {

  ON_CALL(filter_callbacks_, clusterInfo()).WillByDefault(Return(nullptr));

  // Place something in the context extensions on the route.
  envoy::extensions::filters::http::ext_authz::v3::ExtAuthzPerRoute settingsroute;
  (*settingsroute.mutable_check_settings()->mutable_context_extensions())["key_route"] =
      "value_route";
  // Initialize the route's per filter config.
  FilterConfigPerRoute auth_per_route(settingsroute);
  ON_CALL(*filter_callbacks_.route_, perFilterConfig(HttpFilterNames::get().ExtAuthorization))
      .WillByDefault(Return(&auth_per_route));

  prepareCheck();

  // Save the check request from the check call.
  envoy::service::auth::v3::CheckRequest check_request;

  EXPECT_CALL(*client_, check(_, _, _, _, _))
      .WillOnce(WithArgs<2>(Invoke([&](const envoy::service::auth::v3::CheckRequest& check_param)
                                       -> void { check_request = check_param; })));
  // Make sure that filter chain is not continued and the call has been invoked.
  EXPECT_EQ(Http::FilterHeadersStatus::StopAllIterationAndWatermark,
            filter_->decodeHeaders(request_headers_, false));

  // Engage the filter so that check is called.
  filter_->decodeHeaders(request_headers_, false);
}

} // namespace
} // namespace ExtAuthz
} // namespace HttpFilters
} // namespace Extensions
} // namespace Envoy<|MERGE_RESOLUTION|>--- conflicted
+++ resolved
@@ -101,50 +101,6 @@
     : public HttpFilterTestBase<testing::TestWithParam<CreateFilterConfigFunc*>> {
 public:
   void SetUp() override { initialize(""); }
-
-  envoy::service::auth::v3::CheckRequest checkRequestForPerRoutePackAsBytes(bool pack_as_bytes) {
-    envoy::extensions::filters::http::ext_authz::v3::ExtAuthzPerRoute settings;
-    FilterConfigPerRoute auth_per_route(settings);
-
-    auto test_set_pack_as_bytes = [&](bool as_bytes) {
-      initialize(R"EOF(
-  grpc_service:
-    envoy_grpc:
-      cluster_name: "ext_authz_server"
-  failure_mode_allow: false
-  with_request_body:
-    max_request_bytes: 10
-  )EOF");
-      settings.mutable_check_settings()->mutable_pack_as_bytes()->set_value(as_bytes);
-      auth_per_route = FilterConfigPerRoute(settings);
-    };
-
-    ON_CALL(filter_callbacks_, decodingBuffer()).WillByDefault(Return(&data_));
-    ON_CALL(*filter_callbacks_.route_, perFilterConfig(HttpFilterNames::get().ExtAuthorization))
-        .WillByDefault(Return(&auth_per_route));
-    prepareCheck();
-
-    test_set_pack_as_bytes(pack_as_bytes);
-    envoy::service::auth::v3::CheckRequest check_request;
-    EXPECT_CALL(*client_, check(_, _, testing::A<Tracing::Span&>(), _))
-        .WillOnce(WithArgs<0, 1>(
-            Invoke([&](Filters::Common::ExtAuthz::RequestCallbacks& callbacks,
-                       const envoy::service::auth::v3::CheckRequest& check_param) -> void {
-              request_callbacks_ = &callbacks;
-              check_request = check_param;
-            })));
-    EXPECT_EQ(Http::FilterHeadersStatus::StopIteration,
-              filter_->decodeHeaders(request_headers_, false));
-
-    data_.add("foo");
-    EXPECT_EQ(Http::FilterDataStatus::StopIterationAndBuffer, filter_->decodeData(data_, false));
-    data_.add("bar");
-    EXPECT_EQ(Http::FilterDataStatus::StopIterationAndWatermark, filter_->decodeData(data_, true));
-    EXPECT_EQ(Http::FilterTrailersStatus::StopIteration,
-              filter_->decodeTrailers(request_trailers_));
-
-    return check_request;
-  }
 };
 
 template <bool failure_mode_allow_value, bool http_client>
@@ -530,17 +486,11 @@
   ON_CALL(filter_callbacks_, decodingBuffer()).WillByDefault(Return(&data_));
   prepareCheck();
 
-<<<<<<< HEAD
   envoy::service::auth::v3::CheckRequest check_request;
-  EXPECT_CALL(*client_, check(_, _, testing::A<Tracing::Span&>(), _))
-      .WillOnce(WithArgs<0, 1>(
+  EXPECT_CALL(*client_, check(_, _, _, testing::A<Tracing::Span&>(), _))
+      .WillOnce(WithArgs<0, 2>(
           Invoke([&](Filters::Common::ExtAuthz::RequestCallbacks& callbacks,
                      const envoy::service::auth::v3::CheckRequest& check_param) -> void {
-=======
-  EXPECT_CALL(*client_, check(_, _, _, testing::A<Tracing::Span&>(), _))
-      .WillOnce(
-          WithArgs<0>(Invoke([&](Filters::Common::ExtAuthz::RequestCallbacks& callbacks) -> void {
->>>>>>> dfa85e8e
             request_callbacks_ = &callbacks;
             check_request = check_param;
           })));
@@ -574,8 +524,8 @@
   prepareCheck();
 
   envoy::service::auth::v3::CheckRequest check_request;
-  EXPECT_CALL(*client_, check(_, _, testing::A<Tracing::Span&>(), _))
-      .WillOnce(WithArgs<0, 1>(
+  EXPECT_CALL(*client_, check(_, _, _, testing::A<Tracing::Span&>(), _))
+      .WillOnce(WithArgs<0, 2>(
           Invoke([&](Filters::Common::ExtAuthz::RequestCallbacks& callbacks,
                      const envoy::service::auth::v3::CheckRequest& check_param) -> void {
             request_callbacks_ = &callbacks;
@@ -1238,19 +1188,6 @@
   EXPECT_EQ(Http::FilterHeadersStatus::Continue, filter_->decodeHeaders(request_headers_, false));
   EXPECT_EQ(Http::FilterDataStatus::Continue, filter_->decodeData(data_, false));
   EXPECT_EQ(Http::FilterTrailersStatus::Continue, filter_->decodeTrailers(request_trailers_));
-}
-
-// Test that how we pack request body can be overridden on route.
-TEST_P(HttpFilterTestParam, PackRequestBodyAsBytesOnRoute) {
-  const auto check_request = checkRequestForPerRoutePackAsBytes(false);
-  EXPECT_EQ(data_.length(), check_request.attributes().request().http().body().size());
-  EXPECT_EQ(0, check_request.attributes().request().http().raw_body().size());
-}
-
-TEST_P(HttpFilterTestParam, PackRequestBodyAsUtf8OnRoute) {
-  const auto check_request = checkRequestForPerRoutePackAsBytes(true);
-  EXPECT_EQ(0, check_request.attributes().request().http().body().size());
-  EXPECT_EQ(data_.length(), check_request.attributes().request().http().raw_body().size());
 }
 
 // Test that the request continues when the filter_callbacks has no route.

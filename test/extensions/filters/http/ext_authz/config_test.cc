--- conflicted
+++ resolved
@@ -63,26 +63,15 @@
       const envoy::extensions::filters::http::ext_authz::v3::ExtAuthz& ext_authz_config) {
     // Delegate call to mock async client manager to real async client manager.
     ON_CALL(context_, getServerFactoryContext()).WillByDefault(testing::ReturnRef(server_context_));
-<<<<<<< HEAD
     ON_CALL(server_context_.cluster_manager_.async_client_manager_,
-            getOrCreateRawAsyncClient(_, _, _))
-        .WillByDefault(Invoke([&](const envoy::config::core::v3::GrpcService& config,
-                                  Stats::Scope& scope, bool skip_cluster_check) {
-          return async_client_manager_->getOrCreateRawAsyncClient(config, scope,
-                                                                  skip_cluster_check);
-        }));
-    ExtAuthzFilterFactory factory;
-=======
-    ON_CALL(context_.cluster_manager_.async_client_manager_,
             getOrCreateRawAsyncClientWithHashKey(_, _, _))
         .WillByDefault(
             Invoke([&](const Envoy::Grpc::GrpcServiceConfigWithHashKey& config_with_hash_key,
                        Stats::Scope& scope, bool skip_cluster_check) {
               return async_client_manager_->getOrCreateRawAsyncClientWithHashKey(
                   config_with_hash_key, scope, skip_cluster_check);
-            }));
-    ExtAuthzFilterConfig factory;
->>>>>>> d12d47b0
+        }));
+    ExtAuthzFilterFactory factory;
     return factory.createFilterFactoryFromProto(ext_authz_config, "stats", context_);
   }
 

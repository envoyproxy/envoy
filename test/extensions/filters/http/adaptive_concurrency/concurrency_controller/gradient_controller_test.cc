#include <chrono>
#include <iostream>

#include "envoy/config/filter/http/adaptive_concurrency/v2alpha/adaptive_concurrency.pb.h"
#include "envoy/config/filter/http/adaptive_concurrency/v2alpha/adaptive_concurrency.pb.validate.h"

#include "common/stats/isolated_store_impl.h"

#include "extensions/filters/http/adaptive_concurrency/adaptive_concurrency_filter.h"
#include "extensions/filters/http/adaptive_concurrency/concurrency_controller/concurrency_controller.h"
#include "extensions/filters/http/adaptive_concurrency/concurrency_controller/gradient_controller.h"

#include "test/mocks/event/mocks.h"
#include "test/mocks/runtime/mocks.h"
#include "test/test_common/simulated_time_system.h"
#include "test/test_common/utility.h"

#include "gmock/gmock.h"
#include "gtest/gtest.h"

using testing::AllOf;
using testing::Ge;
using testing::Le;
using testing::NiceMock;
using testing::Return;

namespace Envoy {
namespace Extensions {
namespace HttpFilters {
namespace AdaptiveConcurrency {
namespace ConcurrencyController {
namespace {

class GradientControllerConfigTest : public testing::Test {
public:
  GradientControllerConfigTest() = default;
};

class GradientControllerTest : public testing::Test {
public:
  GradientControllerTest()
      : api_(Api::createApiForTest(time_system_)), dispatcher_(api_->allocateDispatcher()) {}

  GradientControllerSharedPtr makeController(const std::string& yaml_config) {
    return std::make_shared<GradientController>(makeConfig(yaml_config), *dispatcher_, runtime_,
                                                "test_prefix.", stats_, random_);
  }

protected:
  GradientControllerConfig makeConfig(const std::string& yaml_config) {
    envoy::config::filter::http::adaptive_concurrency::v2alpha::GradientControllerConfig proto =
        TestUtility::parseYaml<
            envoy::config::filter::http::adaptive_concurrency::v2alpha::GradientControllerConfig>(
            yaml_config);
    return proto;
  }

  // Helper function that will attempt to pull forwarding decisions.
  void tryForward(const GradientControllerSharedPtr& controller,
                  const bool expect_forward_response) {
    const auto expected_resp =
        expect_forward_response ? RequestForwardingAction::Forward : RequestForwardingAction::Block;
    EXPECT_EQ(expected_resp, controller->forwardingDecision());
  }

  // Gets the controller past the initial minRTT stage.
  void advancePastMinRTTStage(const GradientControllerSharedPtr& controller,
                              const std::string& yaml_config,
                              std::chrono::milliseconds latency = std::chrono::milliseconds(5)) {
    const auto config = makeConfig(yaml_config);
<<<<<<< HEAD
    for (uint32_t i = 0; i <= config.minRTTAggregateRequestCount(); ++i) {
=======
    for (uint32_t i = 0; i <= config->minRTTAggregateRequestCount(); ++i) {
>>>>>>> 3a4e276d
      tryForward(controller, true);
      controller->recordLatencySample(latency);
    }
  }

  Event::SimulatedTimeSystem time_system_;
  Stats::IsolatedStoreImpl stats_;
  NiceMock<Runtime::MockLoader> runtime_;
  Api::ApiPtr api_;
  Event::DispatcherPtr dispatcher_;
  NiceMock<Runtime::MockRandomGenerator> random_;
};

TEST_F(GradientControllerConfigTest, BasicTest) {
  const std::string yaml = R"EOF(
sample_aggregate_percentile:
  value: 42
concurrency_limit_params:
  max_gradient: 2.1
  max_concurrency_limit: 1337
  concurrency_update_interval: 0.123s
min_rtt_calc_params:
  jitter:
    value: 13.2
  interval: 31s
  request_count: 52
)EOF";

  envoy::config::filter::http::adaptive_concurrency::v2alpha::GradientControllerConfig proto =
      TestUtility::parseYaml<
          envoy::config::filter::http::adaptive_concurrency::v2alpha::GradientControllerConfig>(
          yaml);
  GradientControllerConfig config(proto);

  EXPECT_EQ(config.minRTTCalcInterval(), std::chrono::seconds(31));
  EXPECT_EQ(config.sampleRTTCalcInterval(), std::chrono::milliseconds(123));
  EXPECT_EQ(config.maxConcurrencyLimit(), 1337);
  EXPECT_EQ(config.minRTTAggregateRequestCount(), 52);
  EXPECT_EQ(config.maxGradient(), 2.1);
  EXPECT_EQ(config.jitterPercent(), .132);
  EXPECT_EQ(config.sampleAggregatePercentile(), 0.42);
}

TEST_F(GradientControllerConfigTest, DefaultValuesTest) {
  const std::string yaml = R"EOF(
concurrency_limit_params:
  concurrency_update_interval: 0.123s
min_rtt_calc_params:
  interval: 31s
)EOF";

  envoy::config::filter::http::adaptive_concurrency::v2alpha::GradientControllerConfig proto =
      TestUtility::parseYaml<
          envoy::config::filter::http::adaptive_concurrency::v2alpha::GradientControllerConfig>(
          yaml);
  GradientControllerConfig config(proto);

  EXPECT_EQ(config.minRTTCalcInterval(), std::chrono::seconds(31));
  EXPECT_EQ(config.sampleRTTCalcInterval(), std::chrono::milliseconds(123));
  EXPECT_EQ(config.maxConcurrencyLimit(), 1000);
  EXPECT_EQ(config.minRTTAggregateRequestCount(), 50);
  EXPECT_EQ(config.maxGradient(), 2.0);
  EXPECT_EQ(config.jitterPercent(), .15);
  EXPECT_EQ(config.sampleAggregatePercentile(), 0.5);
}

TEST_F(GradientControllerTest, MinRTTLogicTest) {
  const std::string yaml = R"EOF(
sample_aggregate_percentile:
  value: 50
concurrency_limit_params:
  max_gradient: 2.0
  max_concurrency_limit:
  concurrency_update_interval: 0.1s
min_rtt_calc_params:
  jitter:
    value: 0.0
  interval: 30s
  request_count: 50
)EOF";

  auto controller = makeController(yaml);
  const auto min_rtt = std::chrono::milliseconds(13);

  // The controller should be measuring minRTT upon creation, so the concurrency window is 1.
  EXPECT_EQ(controller->concurrencyLimit(), 1);
  tryForward(controller, true);
  tryForward(controller, false);
  tryForward(controller, false);
  controller->recordLatencySample(min_rtt);

  // 49 more requests should cause the minRTT to be done calculating.
  for (int i = 0; i < 49; ++i) {
    EXPECT_EQ(controller->concurrencyLimit(), 1);
    tryForward(controller, true);
    tryForward(controller, false);
    controller->recordLatencySample(min_rtt);
  }

  // Verify the minRTT value measured is accurate.
  EXPECT_EQ(
      13, stats_.gauge("test_prefix.min_rtt_msecs", Stats::Gauge::ImportMode::NeverImport).value());
}

TEST_F(GradientControllerTest, CancelLatencySample) {
  const std::string yaml = R"EOF(
sample_aggregate_percentile:
  value: 50
concurrency_limit_params:
  max_gradient: 2.0
  max_concurrency_limit:
  concurrency_update_interval: 0.1s
min_rtt_calc_params:
  jitter:
    value: 0.0
  interval: 30s
  request_count: 5
)EOF";

  auto controller = makeController(yaml);

  for (int i = 1; i <= 5; ++i) {
    tryForward(controller, true);
    controller->recordLatencySample(std::chrono::milliseconds(i));
  }
  EXPECT_EQ(
      3, stats_.gauge("test_prefix.min_rtt_msecs", Stats::Gauge::ImportMode::NeverImport).value());
}

TEST_F(GradientControllerTest, SamplePercentileProcessTest) {
  const std::string yaml = R"EOF(
sample_aggregate_percentile:
  value: 50
concurrency_limit_params:
  max_gradient: 2.0
  max_concurrency_limit:
  concurrency_update_interval: 0.1s
min_rtt_calc_params:
  jitter:
    value: 0.0
  interval: 30s
  request_count: 5
)EOF";

  auto controller = makeController(yaml);

  tryForward(controller, true);
  tryForward(controller, false);
  controller->cancelLatencySample();
  tryForward(controller, true);
  tryForward(controller, false);
}

TEST_F(GradientControllerTest, ConcurrencyLimitBehaviorTestBasic) {
  const std::string yaml = R"EOF(
sample_aggregate_percentile:
  value: 50
concurrency_limit_params:
  max_gradient: 2.0
  max_concurrency_limit:
  concurrency_update_interval: 0.1s
min_rtt_calc_params:
  jitter:
    value: 0.0
  interval: 30s
  request_count: 5
)EOF";

  auto controller = makeController(yaml);
  EXPECT_EQ(controller->concurrencyLimit(), 1);

  // Force a minRTT of 5ms.
  advancePastMinRTTStage(controller, yaml, std::chrono::milliseconds(5));
  EXPECT_EQ(
      5, stats_.gauge("test_prefix.min_rtt_msecs", Stats::Gauge::ImportMode::NeverImport).value());

  // Ensure that the concurrency window increases on its own due to the headroom calculation.
  time_system_.sleep(std::chrono::milliseconds(101));
  dispatcher_->run(Event::Dispatcher::RunType::Block);
  EXPECT_GT(controller->concurrencyLimit(), 1);

  // Make it seem as if the recorded latencies are consistently lower than the measured minRTT.
  // Ensure that it grows.
  for (int recalcs = 0; recalcs < 10; ++recalcs) {
    const auto last_concurrency = controller->concurrencyLimit();
    for (int i = 1; i <= 5; ++i) {
      tryForward(controller, true);
      controller->recordLatencySample(std::chrono::milliseconds(4));
    }
    time_system_.sleep(std::chrono::milliseconds(101));
    dispatcher_->run(Event::Dispatcher::RunType::Block);
    EXPECT_GT(controller->concurrencyLimit(), last_concurrency);
  }

  // Verify that the concurrency limit can now shrink as necessary.
  for (int recalcs = 0; recalcs < 10; ++recalcs) {
    const auto last_concurrency = controller->concurrencyLimit();
    for (int i = 1; i <= 5; ++i) {
      tryForward(controller, true);
      controller->recordLatencySample(std::chrono::milliseconds(6));
    }
    time_system_.sleep(std::chrono::milliseconds(101));
    dispatcher_->run(Event::Dispatcher::RunType::Block);
    EXPECT_LT(controller->concurrencyLimit(), last_concurrency);
  }
}

TEST_F(GradientControllerTest, MaxGradientTest) {
  const std::string yaml = R"EOF(
sample_aggregate_percentile:
  value: 50
concurrency_limit_params:
  max_gradient: 3.0
  max_concurrency_limit:
  concurrency_update_interval: 0.1s
min_rtt_calc_params:
  jitter:
    value: 0.0
  interval: 30s
  request_count: 5
)EOF";

  auto controller = makeController(yaml);
  EXPECT_EQ(controller->concurrencyLimit(), 1);

  // Force a minRTT of 5 seconds.
  advancePastMinRTTStage(controller, yaml, std::chrono::seconds(5));

  // circllhist approximates the percentiles, so we can expect it to be within a certain range.
  EXPECT_THAT(
      stats_.gauge("test_prefix.min_rtt_msecs", Stats::Gauge::ImportMode::NeverImport).value(),
      AllOf(Ge(4950), Le(5050)));

  // Now verify max gradient value by forcing dramatically faster latency measurements..
  for (int i = 1; i <= 5; ++i) {
    tryForward(controller, true);
    controller->recordLatencySample(std::chrono::milliseconds(4));
  }
  time_system_.sleep(std::chrono::milliseconds(101));
  dispatcher_->run(Event::Dispatcher::RunType::Block);
  EXPECT_EQ(3.0,
            stats_.gauge("test_prefix.gradient", Stats::Gauge::ImportMode::NeverImport).value());
}

TEST_F(GradientControllerTest, MinRTTReturnToPreviousLimit) {
  const std::string yaml = R"EOF(
sample_aggregate_percentile:
  value: 50
concurrency_limit_params:
  max_gradient: 3.0
  max_concurrency_limit:
  concurrency_update_interval: 0.1s
min_rtt_calc_params:
  jitter:
    value: 0.0
  interval: 30s
  request_count: 5
)EOF";

  auto controller = makeController(yaml);
  EXPECT_EQ(controller->concurrencyLimit(), 1);

  // Get initial minRTT measurement out of the way.
  advancePastMinRTTStage(controller, yaml, std::chrono::milliseconds(5));

  // Force the limit calculation to run a few times from some measurements.
  for (int sample_iters = 0; sample_iters < 5; ++sample_iters) {
    const auto last_concurrency = controller->concurrencyLimit();
    for (int i = 1; i <= 5; ++i) {
      tryForward(controller, true);
      controller->recordLatencySample(std::chrono::milliseconds(4));
    }
    time_system_.sleep(std::chrono::milliseconds(101));
    dispatcher_->run(Event::Dispatcher::RunType::Block);
    // Verify the value is growing.
    EXPECT_GT(controller->concurrencyLimit(), last_concurrency);
  }

  const auto limit_val = controller->concurrencyLimit();

  // Wait until the minRTT recalculation is triggered again and verify the limit drops.
  time_system_.sleep(std::chrono::seconds(31));
  dispatcher_->run(Event::Dispatcher::RunType::Block);
  EXPECT_EQ(controller->concurrencyLimit(), 1);

  // 49 more requests should cause the minRTT to be done calculating.
  for (int i = 0; i < 5; ++i) {
    EXPECT_EQ(controller->concurrencyLimit(), 1);
    tryForward(controller, true);
    controller->recordLatencySample(std::chrono::milliseconds(13));
  }

  // Check that we restored the old concurrency limit value.
  EXPECT_EQ(limit_val, controller->concurrencyLimit());
}

TEST_F(GradientControllerTest, MinRTTRescheduleTest) {
  const std::string yaml = R"EOF(
sample_aggregate_percentile:
  value: 50
concurrency_limit_params:
  max_gradient: 3.0
  max_concurrency_limit:
  concurrency_update_interval: 0.1s
min_rtt_calc_params:
  jitter:
    value: 0.0
  interval: 30s
  request_count: 5
)EOF";

  auto controller = makeController(yaml);
  EXPECT_EQ(controller->concurrencyLimit(), 1);

  // Get initial minRTT measurement out of the way.
  advancePastMinRTTStage(controller, yaml, std::chrono::milliseconds(5));

  // Force the limit calculation to run a few times from some measurements.
  for (int sample_iters = 0; sample_iters < 5; ++sample_iters) {
    const auto last_concurrency = controller->concurrencyLimit();
    for (int i = 1; i <= 5; ++i) {
      tryForward(controller, true);
      controller->recordLatencySample(std::chrono::milliseconds(4));
    }
    time_system_.sleep(std::chrono::milliseconds(101));
    dispatcher_->run(Event::Dispatcher::RunType::Block);
    // Verify the value is growing.
    EXPECT_GT(controller->concurrencyLimit(), last_concurrency);
  }

  // Wait until the minRTT recalculation is triggered again and verify the limit drops.
  time_system_.sleep(std::chrono::seconds(31));
  dispatcher_->run(Event::Dispatcher::RunType::Block);
  EXPECT_EQ(controller->concurrencyLimit(), 1);

  // Verify sample recalculation doesn't occur during the minRTT window.
  time_system_.sleep(std::chrono::milliseconds(101));
  dispatcher_->run(Event::Dispatcher::RunType::Block);
  EXPECT_EQ(controller->concurrencyLimit(), 1);
}

TEST_F(GradientControllerTest, NoSamplesTest) {
  const std::string yaml = R"EOF(
sample_aggregate_percentile:
  value: 50
concurrency_limit_params:
  max_gradient: 3.0
  max_concurrency_limit:
  concurrency_update_interval: 0.1s
min_rtt_calc_params:
  jitter:
    value: 0.0
  interval: 30s
  request_count: 5
)EOF";

  auto controller = makeController(yaml);
  EXPECT_EQ(controller->concurrencyLimit(), 1);

  // Get minRTT measurement out of the way.
  advancePastMinRTTStage(controller, yaml, std::chrono::milliseconds(5));

  // Force the limit calculation to run a few times from some measurements.
  for (int sample_iters = 0; sample_iters < 5; ++sample_iters) {
    const auto last_concurrency = controller->concurrencyLimit();
    for (int i = 1; i <= 5; ++i) {
      tryForward(controller, true);
      controller->recordLatencySample(std::chrono::milliseconds(4));
    }
    time_system_.sleep(std::chrono::milliseconds(101));
    dispatcher_->run(Event::Dispatcher::RunType::Block);
    // Verify the value is growing.
    EXPECT_GT(controller->concurrencyLimit(), last_concurrency);
  }

  // Now we make sure that the limit value doesn't change in the absence of samples.
  for (int sample_iters = 0; sample_iters < 5; ++sample_iters) {
    const auto old_limit = controller->concurrencyLimit();
    time_system_.sleep(std::chrono::milliseconds(101));
    dispatcher_->run(Event::Dispatcher::RunType::Block);
    EXPECT_EQ(old_limit, controller->concurrencyLimit());
  }
}

TEST_F(GradientControllerTest, TimerAccuracyTest) {
  const std::string yaml = R"EOF(
sample_aggregate_percentile:
  value: 50
concurrency_limit_params:
  max_gradient: 3.0
  max_concurrency_limit:
  concurrency_update_interval: 0.123s
min_rtt_calc_params:
  jitter:
    value: 10.0
  interval: 100s
  request_count: 5
)EOF";

  // Verify the configuration affects the timers that are kicked off.
  NiceMock<Event::MockDispatcher> fake_dispatcher;
  auto sample_timer = new NiceMock<Event::MockTimer>;
  auto rtt_timer = new NiceMock<Event::MockTimer>;

  // Expect the sample timer to trigger start immediately upon controller creation.
  EXPECT_CALL(fake_dispatcher, createTimer_(_))
      .Times(2)
      .WillOnce(Return(rtt_timer))
      .WillOnce(Return(sample_timer));
  EXPECT_CALL(*sample_timer, enableTimer(std::chrono::milliseconds(123), _));
  auto controller = std::make_shared<GradientController>(makeConfig(yaml), fake_dispatcher,
                                                         runtime_, "test_prefix.", stats_, random_);

  // Set the minRTT- this will trigger the timer for the next minRTT calculation.

  // Let's make sure the jitter value can't exceed the configured percentage as well by returning a
  // random value > 10% of the interval.
  EXPECT_CALL(random_, random()).WillOnce(Return(15000));
  EXPECT_CALL(*rtt_timer, enableTimer(std::chrono::milliseconds(105000), _));
  for (int i = 0; i < 6; ++i) {
    tryForward(controller, true);
    controller->recordLatencySample(std::chrono::milliseconds(5));
  }
}

TEST_F(GradientControllerTest, TimerAccuracyTestNoJitter) {
  const std::string yaml = R"EOF(
sample_aggregate_percentile:
  value: 50
concurrency_limit_params:
  max_gradient: 3.0
  max_concurrency_limit:
  concurrency_update_interval: 0.123s
min_rtt_calc_params:
  jitter:
    value: 0.0
  interval: 45s
  request_count: 5
)EOF";

  // Verify the configuration affects the timers that are kicked off.
  NiceMock<Event::MockDispatcher> fake_dispatcher;
  auto sample_timer = new NiceMock<Event::MockTimer>;
  auto rtt_timer = new NiceMock<Event::MockTimer>;

  // Expect the sample timer to trigger start immediately upon controller creation.
  EXPECT_CALL(fake_dispatcher, createTimer_(_))
      .Times(2)
      .WillOnce(Return(rtt_timer))
      .WillOnce(Return(sample_timer));
  EXPECT_CALL(*sample_timer, enableTimer(std::chrono::milliseconds(123), _));
  auto controller = std::make_shared<GradientController>(makeConfig(yaml), fake_dispatcher,
                                                         runtime_, "test_prefix.", stats_, random_);

  // Set the minRTT- this will trigger the timer for the next minRTT calculation.
  EXPECT_CALL(*rtt_timer, enableTimer(std::chrono::milliseconds(45000), _));
<<<<<<< HEAD
  EXPECT_CALL(*sample_timer, enableTimer(std::chrono::milliseconds(123), _));
  for (int i = 1; i <= 6; ++i) {
=======
  for (int i = 0; i < 6; ++i) {
>>>>>>> 3a4e276d
    tryForward(controller, true);
    controller->recordLatencySample(std::chrono::milliseconds(5));
  }
}

} // namespace
} // namespace ConcurrencyController
} // namespace AdaptiveConcurrency
} // namespace HttpFilters
} // namespace Extensions
} // namespace Envoy<|MERGE_RESOLUTION|>--- conflicted
+++ resolved
@@ -68,11 +68,7 @@
                               const std::string& yaml_config,
                               std::chrono::milliseconds latency = std::chrono::milliseconds(5)) {
     const auto config = makeConfig(yaml_config);
-<<<<<<< HEAD
     for (uint32_t i = 0; i <= config.minRTTAggregateRequestCount(); ++i) {
-=======
-    for (uint32_t i = 0; i <= config->minRTTAggregateRequestCount(); ++i) {
->>>>>>> 3a4e276d
       tryForward(controller, true);
       controller->recordLatencySample(latency);
     }
@@ -529,12 +525,7 @@
 
   // Set the minRTT- this will trigger the timer for the next minRTT calculation.
   EXPECT_CALL(*rtt_timer, enableTimer(std::chrono::milliseconds(45000), _));
-<<<<<<< HEAD
-  EXPECT_CALL(*sample_timer, enableTimer(std::chrono::milliseconds(123), _));
-  for (int i = 1; i <= 6; ++i) {
-=======
   for (int i = 0; i < 6; ++i) {
->>>>>>> 3a4e276d
     tryForward(controller, true);
     controller->recordLatencySample(std::chrono::milliseconds(5));
   }

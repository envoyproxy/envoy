--- conflicted
+++ resolved
@@ -55,11 +55,7 @@
     name = "crash_integration_test",
     size = "large",
     srcs = ["crash_integration_test.cc"],
-<<<<<<< HEAD
-    shard_count = 4,
-=======
     shard_count = 16,  # This is really slow on coverage.
->>>>>>> be8b2594
     deps = [
         "//source/extensions/filters/http/kill_request:kill_request_config",
         "//test/integration:http_protocol_integration_lib",

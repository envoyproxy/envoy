--- conflicted
+++ resolved
@@ -106,11 +106,7 @@
               request_headers.GrpcAcceptEncoding()->value().getStringView());
   }
 
-<<<<<<< HEAD
-  Envoy::Test::Global<Stats::SymbolTableImpl> symbol_table_;
-=======
   Stats::TestSymbolTable symbol_table_;
->>>>>>> 08f444e6
   Grpc::ContextImpl grpc_context_;
   GrpcWebFilter filter_;
   NiceMock<Http::MockStreamDecoderFilterCallbacks> decoder_callbacks_;

#include "envoy/grpc/async_client.h"

#include "source/common/http/message_impl.h"
#include "source/extensions/filters/http/wasm/wasm_filter.h"

#include "test/extensions/common/wasm/wasm_runtime.h"
#include "test/mocks/network/connection.h"
#include "test/mocks/router/mocks.h"
#include "test/test_common/test_runtime.h"
#include "test/test_common/wasm_base.h"

using testing::Eq;
using testing::InSequence;
using testing::Invoke;
using testing::Return;
using testing::ReturnRef;

MATCHER_P(MapEq, rhs, "") {
  const Envoy::ProtobufWkt::Struct& obj = arg;
  EXPECT_TRUE(rhs.size() > 0);
  for (auto const& entry : rhs) {
    EXPECT_EQ(obj.fields().at(entry.first).string_value(), entry.second);
  }
  return true;
}

using BufferFunction = std::function<void(::Envoy::Buffer::Instance&)>;

namespace Envoy {
namespace Extensions {
namespace HttpFilters {
namespace Wasm {

using Envoy::Extensions::Common::Wasm::CreateContextFn;
using Envoy::Extensions::Common::Wasm::Plugin;
using Envoy::Extensions::Common::Wasm::PluginHandleSharedPtr;
using Envoy::Extensions::Common::Wasm::Wasm;
using Envoy::Extensions::Common::Wasm::WasmHandleSharedPtr;
using proxy_wasm::ContextBase;
using GrpcService = envoy::config::core::v3::GrpcService;
using WasmFilterConfig = envoy::extensions::filters::http::wasm::v3::Wasm;

class TestFilter : public Envoy::Extensions::Common::Wasm::Context {
public:
  TestFilter(Wasm* wasm, uint32_t root_context_id, PluginHandleSharedPtr plugin_handle)
      : Envoy::Extensions::Common::Wasm::Context(wasm, root_context_id, plugin_handle) {}
  MOCK_CONTEXT_LOG_;
};

class TestRoot : public Envoy::Extensions::Common::Wasm::Context {
public:
  TestRoot(Wasm* wasm, const std::shared_ptr<Plugin>& plugin) : Context(wasm, plugin) {}
  MOCK_CONTEXT_LOG_;
};

class WasmHttpFilterTest : public Common::Wasm::WasmHttpFilterTestBase<
                               testing::TestWithParam<std::tuple<std::string, std::string>>> {
public:
  WasmHttpFilterTest() = default;
  ~WasmHttpFilterTest() override = default;

  CreateContextFn createContextFn() {
    return [](Wasm* wasm, const std::shared_ptr<Plugin>& plugin) -> ContextBase* {
      return new TestRoot(wasm, plugin);
    };
  }

  void setupTest(std::string root_id = "", std::string vm_configuration = "",
                 envoy::extensions::wasm::v3::EnvironmentVariables envs = {}) {
    std::string code;
    if (std::get<0>(GetParam()) == "null") {
      code = "HttpWasmTestCpp";
    } else {
      if (std::get<1>(GetParam()) == "cpp") {
        code = TestEnvironment::readFileToStringForTest(TestEnvironment::runfilesPath(
            "test/extensions/filters/http/wasm/test_data/test_cpp.wasm"));
      } else {
        auto filename = !root_id.empty() ? root_id : vm_configuration;
        const auto basic_path = TestEnvironment::runfilesPath(
            absl::StrCat("test/extensions/filters/http/wasm/test_data/", filename));
        code = TestEnvironment::readFileToStringForTest(basic_path + "_rust.wasm");
      }
    }

    setRootId(root_id);
    setEnvs(envs);
    setVmConfiguration(vm_configuration);
    setupBase(std::get<0>(GetParam()), code, createContextFn());
  }

  void setupFilter() { setupFilterBase<TestFilter>(); }

  void setupGrpcStreamTest(Grpc::RawAsyncStreamCallbacks*& callbacks, std::string id);

  TestRoot& rootContext() { return *static_cast<TestRoot*>(root_context_); }
  TestFilter& filter() { return *static_cast<TestFilter*>(context_.get()); }

protected:
  NiceMock<Grpc::MockAsyncStream> async_stream_;
  Grpc::MockAsyncClientManager async_client_manager_;
};

INSTANTIATE_TEST_SUITE_P(RuntimesAndLanguages, WasmHttpFilterTest,
                         Envoy::Extensions::Common::Wasm::runtime_and_language_values);

// Bad code in initial config.
TEST_P(WasmHttpFilterTest, BadCode) {
  setupBase(std::get<0>(GetParam()), "bad code", createContextFn());
  EXPECT_EQ(wasm_, nullptr);
}

// Script touching headers only, request that is headers only.
TEST_P(WasmHttpFilterTest, HeadersOnlyRequestHeadersOnlyWithEnvVars) {
  envoy::extensions::wasm::v3::EnvironmentVariables envs;
  if (std::get<0>(GetParam()) != "null") {
    // Setup env vars.
    const std::string host_env_key = "ENVOY_HTTP_WASM_TEST_HEADERS_HOST_ENV";
    const std::string host_env_value = "foo";
    const std::string env_key = "ENVOY_HTTP_WASM_TEST_HEADERS_KEY_VALUE_ENV";
    const std::string env_value = "bar";
    TestEnvironment::setEnvVar(host_env_key, host_env_value, 0);
    envs.mutable_host_env_keys()->Add(host_env_key.c_str());
    (*envs.mutable_key_values())[env_key] = env_value;
  }
  setupTest("", "headers", envs);
  setupFilter();
  EXPECT_CALL(encoder_callbacks_, streamInfo()).WillRepeatedly(ReturnRef(request_stream_info_));
  if (std::get<0>(GetParam()) != "null") {
    EXPECT_CALL(filter(),
                log_(spdlog::level::trace, Eq("ENVOY_HTTP_WASM_TEST_HEADERS_HOST_ENV: foo\n"
                                              "ENVOY_HTTP_WASM_TEST_HEADERS_KEY_VALUE_ENV: bar")));
  }
  EXPECT_CALL(filter(),
              log_(spdlog::level::debug, Eq(absl::string_view("onRequestHeaders 2 headers"))));
  EXPECT_CALL(filter(), log_(spdlog::level::info, Eq(absl::string_view("header path /"))));
  EXPECT_CALL(filter(), log_(spdlog::level::warn, Eq(absl::string_view("onDone 2"))));

  // Verify that route cache is cleared when modifying HTTP request headers.
  Http::MockStreamDecoderFilterCallbacks decoder_callbacks;
  filter().setDecoderFilterCallbacks(decoder_callbacks);
  EXPECT_CALL(decoder_callbacks, clearRouteCache()).Times(2);

  Http::TestRequestHeaderMapImpl request_headers{{":path", "/"}, {"server", "envoy"}};
  EXPECT_EQ(Http::FilterHeadersStatus::Continue, filter().decodeHeaders(request_headers, true));
  EXPECT_THAT(request_headers.get_("newheader"), Eq("newheadervalue"));
  EXPECT_THAT(request_headers.get_("server"), Eq("envoy-wasm"));
  // Test some errors.
  EXPECT_EQ(filter().continueStream(static_cast<proxy_wasm::WasmStreamType>(9999)),
            proxy_wasm::WasmResult::BadArgument);
  EXPECT_EQ(filter().closeStream(static_cast<proxy_wasm::WasmStreamType>(9999)),
            proxy_wasm::WasmResult::BadArgument);
  Http::TestResponseHeaderMapImpl response_headers;
  EXPECT_EQ(filter().encode100ContinueHeaders(response_headers),
            Http::FilterHeadersStatus::Continue);
  filter().onDestroy();
}

TEST_P(WasmHttpFilterTest, AllHeadersAndTrailers) {
  setupTest("", "headers");
  setupFilter();
  EXPECT_CALL(encoder_callbacks_, streamInfo()).WillRepeatedly(ReturnRef(request_stream_info_));
  EXPECT_CALL(filter(),
              log_(spdlog::level::debug, Eq(absl::string_view("onRequestHeaders 2 headers"))));
  EXPECT_CALL(filter(), log_(spdlog::level::info, Eq(absl::string_view("header path /"))));
  EXPECT_CALL(filter(), log_(spdlog::level::warn, Eq(absl::string_view("onDone 2"))));

  // Verify that route cache is cleared when modifying HTTP request headers.
  Http::MockStreamDecoderFilterCallbacks decoder_callbacks;
  filter().setDecoderFilterCallbacks(decoder_callbacks);
  EXPECT_CALL(decoder_callbacks, clearRouteCache()).Times(2);

  Http::TestRequestHeaderMapImpl request_headers{{":path", "/"}, {"server", "envoy"}};
  EXPECT_EQ(Http::FilterHeadersStatus::Continue, filter().decodeHeaders(request_headers, false));
  EXPECT_THAT(request_headers.get_("newheader"), Eq("newheadervalue"));
  EXPECT_THAT(request_headers.get_("server"), Eq("envoy-wasm"));
  Http::TestRequestTrailerMapImpl request_trailers{};
  EXPECT_EQ(Http::FilterTrailersStatus::Continue, filter().decodeTrailers(request_trailers));
  Http::MetadataMap request_metadata{};
  EXPECT_EQ(Http::FilterMetadataStatus::Continue, filter().decodeMetadata(request_metadata));

  // Verify that route cache is NOT cleared when modifying HTTP response headers.
  EXPECT_CALL(decoder_callbacks, clearRouteCache()).Times(0);

  Http::TestResponseHeaderMapImpl response_headers{};
  EXPECT_EQ(Http::FilterHeadersStatus::Continue, filter().encodeHeaders(response_headers, false));
  EXPECT_THAT(response_headers.get_("test-status"), Eq("OK"));
  Http::TestResponseTrailerMapImpl response_trailers{};
  EXPECT_EQ(Http::FilterTrailersStatus::StopIteration, filter().encodeTrailers(response_trailers));
  Http::MetadataMap response_metadata{};
  EXPECT_EQ(Http::FilterMetadataStatus::Continue, filter().encodeMetadata(response_metadata));
  filter().onDestroy();
}

TEST_P(WasmHttpFilterTest, AddTrailers) {
  setupTest("", "headers");
  setupFilter();
  EXPECT_CALL(encoder_callbacks_, streamInfo()).WillRepeatedly(ReturnRef(request_stream_info_));
  EXPECT_CALL(filter(),
              log_(spdlog::level::debug, Eq(absl::string_view("onRequestHeaders 2 headers"))));
  EXPECT_CALL(filter(), log_(spdlog::level::info, Eq(absl::string_view("header path /"))));
  EXPECT_CALL(filter(), log_(spdlog::level::err, Eq(absl::string_view("onBody data")))).Times(2);
  EXPECT_CALL(filter(), log_(spdlog::level::warn, Eq(absl::string_view("onDone 2"))));

  Http::TestRequestHeaderMapImpl request_headers{{":path", "/"}, {"server", "envoy"}};
  EXPECT_EQ(Http::FilterHeadersStatus::Continue, filter().decodeHeaders(request_headers, false));
  EXPECT_THAT(request_headers.get_("newheader"), Eq("newheadervalue"));
  EXPECT_THAT(request_headers.get_("server"), Eq("envoy-wasm"));

  Buffer::OwnedImpl data("data");
  Http::TestRequestTrailerMapImpl request_trailers{};
  EXPECT_CALL(decoder_callbacks_, addDecodedTrailers()).Times(0);
  EXPECT_EQ(Http::FilterDataStatus::Continue, filter().decodeData(data, false));
  EXPECT_CALL(decoder_callbacks_, addDecodedTrailers()).WillOnce(ReturnRef(request_trailers));
  EXPECT_EQ(Http::FilterDataStatus::Continue, filter().decodeData(data, true));
  EXPECT_THAT(request_trailers.get_("newtrailer"), Eq("request"));

  Http::TestResponseHeaderMapImpl response_headers{};
  EXPECT_EQ(Http::FilterHeadersStatus::Continue, filter().encodeHeaders(response_headers, false));
  EXPECT_THAT(response_headers.get_("test-status"), Eq("OK"));

  Http::TestResponseTrailerMapImpl response_trailers{};
  EXPECT_CALL(encoder_callbacks_, addEncodedTrailers()).Times(0);
  EXPECT_EQ(Http::FilterDataStatus::Continue, filter().encodeData(data, false));
  EXPECT_CALL(encoder_callbacks_, addEncodedTrailers()).WillOnce(ReturnRef(response_trailers));
  EXPECT_EQ(Http::FilterDataStatus::Continue, filter().encodeData(data, true));
  EXPECT_THAT(response_trailers.get_("newtrailer"), Eq("response"));

  filter().onDestroy();
}

TEST_P(WasmHttpFilterTest, AllHeadersAndTrailersNotStarted) {
  setupTest("", "headers");
  setupFilter();
  EXPECT_CALL(encoder_callbacks_, streamInfo()).WillRepeatedly(ReturnRef(request_stream_info_));
  Http::TestRequestTrailerMapImpl request_trailers{};
  EXPECT_EQ(Http::FilterTrailersStatus::Continue, filter().decodeTrailers(request_trailers));
  Http::MetadataMap request_metadata{};
  EXPECT_EQ(Http::FilterMetadataStatus::Continue, filter().decodeMetadata(request_metadata));
  Http::TestResponseHeaderMapImpl response_headers{};
  EXPECT_EQ(Http::FilterHeadersStatus::Continue, filter().encodeHeaders(response_headers, false));
  Http::TestResponseTrailerMapImpl response_trailers{};
  EXPECT_EQ(Http::FilterTrailersStatus::Continue, filter().encodeTrailers(response_trailers));
  Http::MetadataMap response_metadata{};
  EXPECT_EQ(Http::FilterMetadataStatus::Continue, filter().encodeMetadata(response_metadata));
  Buffer::OwnedImpl data("data");
  EXPECT_EQ(Http::FilterDataStatus::Continue, filter().decodeData(data, false));
  EXPECT_EQ(Http::FilterDataStatus::Continue, filter().encodeData(data, false));
  filter().onDestroy();
}

// Script touching headers only, request that is headers only.
TEST_P(WasmHttpFilterTest, HeadersOnlyRequestHeadersAndBody) {
  setupTest("", "headers");
  setupFilter();
  EXPECT_CALL(filter(),
              log_(spdlog::level::debug, Eq(absl::string_view("onRequestHeaders 2 headers"))));
  EXPECT_CALL(filter(), log_(spdlog::level::info, Eq(absl::string_view("header path /"))));
  EXPECT_CALL(filter(), log_(spdlog::level::err, Eq(absl::string_view("onBody hello"))));
  EXPECT_CALL(filter(), log_(spdlog::level::warn, Eq(absl::string_view("onDone 2"))));
  Http::TestRequestHeaderMapImpl request_headers{{":path", "/"}};
  EXPECT_EQ(Http::FilterHeadersStatus::Continue, filter().decodeHeaders(request_headers, false));
  EXPECT_FALSE(filter().endOfStream(proxy_wasm::WasmStreamType::Request));
  Buffer::OwnedImpl data("hello");
  Http::TestRequestTrailerMapImpl request_trailers{};
  EXPECT_CALL(decoder_callbacks_, addDecodedTrailers()).WillOnce(ReturnRef(request_trailers));
  EXPECT_EQ(Http::FilterDataStatus::Continue, filter().decodeData(data, true));
  EXPECT_THAT(request_trailers.get_("newtrailer"), Eq("request"));
  filter().onDestroy();
}

TEST_P(WasmHttpFilterTest, HeadersStopAndContinue) {
  if (std::get<1>(GetParam()) == "rust") {
    // TODO(PiotrSikora): This hand off is not currently possible in the Rust SDK.
    return;
  }
  setupTest("", "headers");
  setupFilter();
  EXPECT_CALL(encoder_callbacks_, streamInfo()).WillRepeatedly(ReturnRef(request_stream_info_));
  EXPECT_CALL(filter(),
              log_(spdlog::level::debug, Eq(absl::string_view("onRequestHeaders 2 headers"))));
  EXPECT_CALL(filter(), log_(spdlog::level::info, Eq(absl::string_view("header path /"))));
  EXPECT_CALL(filter(), log_(spdlog::level::warn, Eq(absl::string_view("onDone 2"))));
  Http::TestRequestHeaderMapImpl request_headers{{":path", "/"}, {"server", "envoy-wasm-pause"}};
  EXPECT_EQ(Http::FilterHeadersStatus::StopAllIterationAndWatermark,
            filter().decodeHeaders(request_headers, true));
  root_context_->onTick(0);
  filter().clearRouteCache();
  EXPECT_THAT(request_headers.get_("newheader"), Eq("newheadervalue"));
  EXPECT_THAT(request_headers.get_("server"), Eq("envoy-wasm-continue"));
  filter().onDestroy();
}

#if 0
TEST_P(WasmHttpFilterTest, HeadersStopAndEndStream) {
  if (std::get<1>(GetParam()) == "rust") {
    // TODO(PiotrSikora): This hand off is not currently possible in the Rust SDK.
    return;
  }
  setupTest("", "headers");
  setupFilter();
  EXPECT_CALL(encoder_callbacks_, streamInfo()).WillRepeatedly(ReturnRef(request_stream_info_));
  EXPECT_CALL(filter(),
              log_(spdlog::level::debug, Eq(absl::string_view("onRequestHeaders 2 headers"))));
  EXPECT_CALL(filter(), log_(spdlog::level::info, Eq(absl::string_view("header path /"))));
  EXPECT_CALL(filter(), log_(spdlog::level::warn, Eq(absl::string_view("onDone 2"))));
  Http::TestRequestHeaderMapImpl request_headers{{":path", "/"},
                                                 {"server", "envoy-wasm-end-stream"}};
  EXPECT_EQ(Http::FilterHeadersStatus::ContinueAndEndStream,
            filter().decodeHeaders(request_headers, true));
  root_context_->onTick(0);
  EXPECT_THAT(request_headers.get_("newheader"), Eq("newheadervalue"));
  EXPECT_THAT(request_headers.get_("server"), Eq("envoy-wasm-continue"));
  filter().onDestroy();
}
#endif

TEST_P(WasmHttpFilterTest, HeadersStopAndBuffer) {
  if (std::get<1>(GetParam()) == "rust") {
    // TODO(PiotrSikora): This hand off is not currently possible in the Rust SDK.
    return;
  }
  setupTest("", "headers");
  setupFilter();
  EXPECT_CALL(encoder_callbacks_, streamInfo()).WillRepeatedly(ReturnRef(request_stream_info_));
  EXPECT_CALL(filter(),
              log_(spdlog::level::debug, Eq(absl::string_view("onRequestHeaders 2 headers"))));
  EXPECT_CALL(filter(), log_(spdlog::level::info, Eq(absl::string_view("header path /"))));
  EXPECT_CALL(filter(), log_(spdlog::level::warn, Eq(absl::string_view("onDone 2"))));
  Http::TestRequestHeaderMapImpl request_headers{{":path", "/"},
                                                 {"server", "envoy-wasm-stop-buffer"}};
  EXPECT_EQ(Http::FilterHeadersStatus::StopAllIterationAndBuffer,
            filter().decodeHeaders(request_headers, true));
  root_context_->onTick(0);
  EXPECT_THAT(request_headers.get_("newheader"), Eq("newheadervalue"));
  EXPECT_THAT(request_headers.get_("server"), Eq("envoy-wasm-continue"));
  filter().onDestroy();
}

TEST_P(WasmHttpFilterTest, HeadersStopAndWatermark) {
  if (std::get<1>(GetParam()) == "rust") {
    // TODO(PiotrSikora): This hand off is not currently possible in the Rust SDK.
    return;
  }
  setupTest("", "headers");
  setupFilter();
  EXPECT_CALL(encoder_callbacks_, streamInfo()).WillRepeatedly(ReturnRef(request_stream_info_));
  EXPECT_CALL(filter(),
              log_(spdlog::level::debug, Eq(absl::string_view("onRequestHeaders 2 headers"))));
  EXPECT_CALL(filter(), log_(spdlog::level::info, Eq(absl::string_view("header path /"))));
  EXPECT_CALL(filter(), log_(spdlog::level::warn, Eq(absl::string_view("onDone 2"))));
  Http::TestRequestHeaderMapImpl request_headers{{":path", "/"},
                                                 {"server", "envoy-wasm-stop-watermark"}};
  EXPECT_EQ(Http::FilterHeadersStatus::StopAllIterationAndWatermark,
            filter().decodeHeaders(request_headers, true));
  root_context_->onTick(0);
  EXPECT_THAT(request_headers.get_("newheader"), Eq("newheadervalue"));
  EXPECT_THAT(request_headers.get_("server"), Eq("envoy-wasm-continue"));
  filter().onDestroy();
}

// Script that reads the body.
TEST_P(WasmHttpFilterTest, BodyRequestReadBody) {
  setupTest("body");
  setupFilter();
  EXPECT_CALL(filter(), log_(spdlog::level::err, Eq(absl::string_view("onBody hello"))));
  Http::TestRequestHeaderMapImpl request_headers{{":path", "/"}, {"x-test-operation", "ReadBody"}};
  EXPECT_EQ(Http::FilterHeadersStatus::Continue, filter().decodeHeaders(request_headers, false));
  Buffer::OwnedImpl data("hello");
  EXPECT_EQ(Http::FilterDataStatus::Continue, filter().decodeData(data, true));
  filter().onDestroy();
}

// Script that prepends and appends to the body.
TEST_P(WasmHttpFilterTest, BodyRequestPrependAndAppendToBody) {
  setupTest("body");
  setupFilter();
  EXPECT_CALL(filter(),
              log_(spdlog::level::err, Eq(absl::string_view("onBody prepend.hello.append"))));
  EXPECT_CALL(filter(), log_(spdlog::level::err,
                             Eq(absl::string_view("onBody prepend.prepend.hello.append.append"))));
  Http::TestRequestHeaderMapImpl request_headers{{":path", "/"},
                                                 {"x-test-operation", "PrependAndAppendToBody"}};
  EXPECT_EQ(Http::FilterHeadersStatus::Continue, filter().decodeHeaders(request_headers, false));
  Buffer::OwnedImpl data("hello");
  if (std::get<1>(GetParam()) == "rust") {
    EXPECT_EQ(Http::FilterDataStatus::Continue, filter().decodeData(data, true));
    EXPECT_EQ(Http::FilterDataStatus::Continue, filter().encodeData(data, true));
  } else {
    // This status is not available in the rust SDK.
    // TODO: update all SDKs to the new revision of the spec and update the tests accordingly.
    EXPECT_EQ(Http::FilterDataStatus::StopIterationNoBuffer, filter().decodeData(data, true));
    EXPECT_EQ(Http::FilterDataStatus::StopIterationNoBuffer, filter().encodeData(data, true));
  }
  filter().onDestroy();
}

// Script that replaces the body.
TEST_P(WasmHttpFilterTest, BodyRequestReplaceBody) {
  setupTest("body");
  setupFilter();
  EXPECT_CALL(filter(), log_(spdlog::level::err, Eq(absl::string_view("onBody replace")))).Times(2);
  Http::TestRequestHeaderMapImpl request_headers{{":path", "/"},
                                                 {"x-test-operation", "ReplaceBody"}};
  EXPECT_EQ(Http::FilterHeadersStatus::Continue, filter().decodeHeaders(request_headers, false));
  Buffer::OwnedImpl data("hello");
  if (std::get<1>(GetParam()) == "rust") {
    EXPECT_EQ(Http::FilterDataStatus::Continue, filter().decodeData(data, true));
    EXPECT_EQ(Http::FilterDataStatus::Continue, filter().encodeData(data, true));
  } else {
    // This status is not available in the rust SDK.
    // TODO: update all SDKs to the new revision of the spec and update the tests accordingly.
    EXPECT_EQ(Http::FilterDataStatus::StopIterationAndWatermark, filter().decodeData(data, true));
    EXPECT_EQ(Http::FilterDataStatus::StopIterationAndWatermark, filter().encodeData(data, true));
  }
  filter().onDestroy();
}

// Script that removes the body.
TEST_P(WasmHttpFilterTest, BodyRequestRemoveBody) {
  setupTest("body");
  setupFilter();
  EXPECT_CALL(filter(), log_(spdlog::level::err, Eq(absl::string_view("onBody "))));
  Http::TestRequestHeaderMapImpl request_headers{{":path", "/"},
                                                 {"x-test-operation", "RemoveBody"}};
  EXPECT_EQ(Http::FilterHeadersStatus::Continue, filter().decodeHeaders(request_headers, false));
  Buffer::OwnedImpl data("hello");
  EXPECT_EQ(Http::FilterDataStatus::Continue, filter().decodeData(data, true));
  filter().onDestroy();
}

// Script that buffers the body.
TEST_P(WasmHttpFilterTest, BodyRequestBufferBody) {
  setupTest("body");
  setupFilter();

  Http::TestRequestHeaderMapImpl request_headers{{":path", "/"},
                                                 {"x-test-operation", "BufferBody"}};
  EXPECT_EQ(Http::FilterHeadersStatus::Continue, filter().decodeHeaders(request_headers, false));

  Buffer::OwnedImpl bufferedBody;
  EXPECT_CALL(decoder_callbacks_, decodingBuffer()).WillRepeatedly(Return(&bufferedBody));
  EXPECT_CALL(decoder_callbacks_, modifyDecodingBuffer(_))
      .WillRepeatedly(Invoke([&bufferedBody](BufferFunction f) { f(bufferedBody); }));

  Buffer::OwnedImpl data1("hello");
  bufferedBody.add(data1);
  EXPECT_CALL(filter(), log_(spdlog::level::err, Eq(absl::string_view("onBody hello"))));
  EXPECT_EQ(Http::FilterDataStatus::StopIterationAndBuffer, filter().decodeData(data1, false));

  Buffer::OwnedImpl data2(" again ");
  bufferedBody.add(data2);
  EXPECT_CALL(filter(), log_(spdlog::level::err, Eq(absl::string_view("onBody hello again "))));
  EXPECT_EQ(Http::FilterDataStatus::StopIterationAndBuffer, filter().decodeData(data2, false));

  EXPECT_CALL(filter(),
              log_(spdlog::level::err, Eq(absl::string_view("onBody hello again hello"))));
  Buffer::OwnedImpl data3("hello");
  bufferedBody.add(data3);
  EXPECT_EQ(Http::FilterDataStatus::Continue, filter().decodeData(data3, true));

  // Verify that the response still works even though we buffered the request.
  Http::TestResponseHeaderMapImpl response_headers{{":status", "200"},
                                                   {"x-test-operation", "ReadBody"}};
  EXPECT_EQ(Http::FilterHeadersStatus::Continue, filter().encodeHeaders(response_headers, false));
  // Should not buffer this time
  EXPECT_CALL(filter(), log_(spdlog::level::err, Eq(absl::string_view("onBody hello")))).Times(2);
  EXPECT_EQ(Http::FilterDataStatus::Continue, filter().encodeData(data1, false));
  EXPECT_EQ(Http::FilterDataStatus::Continue, filter().encodeData(data1, true));

  filter().onDestroy();
}

// Script that prepends and appends to the buffered body.
TEST_P(WasmHttpFilterTest, BodyRequestPrependAndAppendToBufferedBody) {
  setupTest("body");
  setupFilter();
  EXPECT_CALL(filter(),
              log_(spdlog::level::err, Eq(absl::string_view("onBody prepend.hello.append"))));
  Http::TestRequestHeaderMapImpl request_headers{
      {":path", "/"}, {"x-test-operation", "PrependAndAppendToBufferedBody"}};
  EXPECT_EQ(Http::FilterHeadersStatus::Continue, filter().decodeHeaders(request_headers, false));
  Buffer::OwnedImpl data("hello");
  EXPECT_EQ(Http::FilterDataStatus::Continue, filter().decodeData(data, true));
  filter().onDestroy();
}

// Script that replaces the buffered body.
TEST_P(WasmHttpFilterTest, BodyRequestReplaceBufferedBody) {
  setupTest("body");
  setupFilter();
  EXPECT_CALL(filter(), log_(spdlog::level::err, Eq(absl::string_view("onBody replace"))));
  Http::TestRequestHeaderMapImpl request_headers{{":path", "/"},
                                                 {"x-test-operation", "ReplaceBufferedBody"}};
  EXPECT_EQ(Http::FilterHeadersStatus::Continue, filter().decodeHeaders(request_headers, false));
  Buffer::OwnedImpl data("hello");
  EXPECT_EQ(Http::FilterDataStatus::Continue, filter().decodeData(data, true));
  filter().onDestroy();
}

// Script that removes the buffered body.
TEST_P(WasmHttpFilterTest, BodyRequestRemoveBufferedBody) {
  setupTest("body");
  setupFilter();
  EXPECT_CALL(filter(), log_(spdlog::level::err, Eq(absl::string_view("onBody "))));
  Http::TestRequestHeaderMapImpl request_headers{{":path", "/"},
                                                 {"x-test-operation", "RemoveBufferedBody"}};
  EXPECT_EQ(Http::FilterHeadersStatus::Continue, filter().decodeHeaders(request_headers, false));
  Buffer::OwnedImpl data("hello");
  EXPECT_EQ(Http::FilterDataStatus::Continue, filter().decodeData(data, true));
  filter().onDestroy();
}

// Script that buffers the first part of the body and streams the rest
TEST_P(WasmHttpFilterTest, BodyRequestBufferThenStreamBody) {
  setupTest("body");
  setupFilter();

  Http::TestRequestHeaderMapImpl request_headers{{":path", "/"}};
  EXPECT_EQ(Http::FilterHeadersStatus::Continue, filter().decodeHeaders(request_headers, false));

  Buffer::OwnedImpl bufferedBody;
  EXPECT_CALL(decoder_callbacks_, decodingBuffer()).WillRepeatedly(Return(&bufferedBody));
  EXPECT_CALL(decoder_callbacks_, modifyDecodingBuffer(_))
      .WillRepeatedly(Invoke([&bufferedBody](BufferFunction f) { f(bufferedBody); }));

  Http::TestResponseHeaderMapImpl response_headers{{":status", "200"},
                                                   {"x-test-operation", "BufferTwoBodies"}};
  EXPECT_EQ(Http::FilterHeadersStatus::Continue, filter().encodeHeaders(response_headers, false));

  Buffer::OwnedImpl data1("hello");
  EXPECT_CALL(filter(), log_(spdlog::level::err, Eq(absl::string_view("onBody hello"))));
  EXPECT_EQ(Http::FilterDataStatus::StopIterationAndBuffer, filter().decodeData(data1, false));
  bufferedBody.add(data1);

  Buffer::OwnedImpl data2(", there, ");
  bufferedBody.add(data2);
  EXPECT_CALL(filter(), log_(spdlog::level::err, Eq(absl::string_view("onBody hello, there, "))));
  EXPECT_EQ(Http::FilterDataStatus::StopIterationAndBuffer, filter().decodeData(data2, false));

  // Previous callbacks returned "Buffer" so we have buffered so far
  Buffer::OwnedImpl data3("world!");
  bufferedBody.add(data3);
  EXPECT_CALL(filter(),
              log_(spdlog::level::err, Eq(absl::string_view("onBody hello, there, world!"))));
  EXPECT_EQ(Http::FilterDataStatus::Continue, filter().decodeData(data3, false));

  // Last callback returned "continue" so we just see individual chunks.
  Buffer::OwnedImpl data4("So it's ");
  EXPECT_CALL(filter(), log_(spdlog::level::err, Eq(absl::string_view("onBody So it's "))));
  EXPECT_EQ(Http::FilterDataStatus::Continue, filter().decodeData(data4, false));

  Buffer::OwnedImpl data5("goodbye, then!");
  EXPECT_CALL(filter(), log_(spdlog::level::err, Eq(absl::string_view("onBody goodbye, then!"))));
  EXPECT_EQ(Http::FilterDataStatus::Continue, filter().decodeData(data5, true));

  filter().onDestroy();
}

// Script that buffers the first part of the body and streams the rest
TEST_P(WasmHttpFilterTest, BodyResponseBufferThenStreamBody) {
  setupTest("body");
  setupFilter();

  Http::TestRequestHeaderMapImpl request_headers{{":path", "/"}};
  EXPECT_EQ(Http::FilterHeadersStatus::Continue, filter().decodeHeaders(request_headers, false));

  Buffer::OwnedImpl bufferedBody;
  EXPECT_CALL(encoder_callbacks_, modifyEncodingBuffer(_))
      .WillRepeatedly(Invoke([&bufferedBody](BufferFunction f) { f(bufferedBody); }));

  Http::TestResponseHeaderMapImpl response_headers{{":status", "200"},
                                                   {"x-test-operation", "BufferTwoBodies"}};
  EXPECT_EQ(Http::FilterHeadersStatus::Continue, filter().encodeHeaders(response_headers, false));

  Buffer::OwnedImpl data1("hello");
  EXPECT_CALL(filter(), log_(spdlog::level::err, Eq(absl::string_view("onBody hello"))));
  EXPECT_EQ(Http::FilterDataStatus::StopIterationAndBuffer, filter().encodeData(data1, false));
  bufferedBody.add(data1);

  Buffer::OwnedImpl data2(", there, ");
  bufferedBody.add(data2);
  EXPECT_CALL(filter(), log_(spdlog::level::err, Eq(absl::string_view("onBody hello, there, "))));
  EXPECT_EQ(Http::FilterDataStatus::StopIterationAndBuffer, filter().encodeData(data2, false));

  // Previous callbacks returned "Buffer" so we have buffered so far
  Buffer::OwnedImpl data3("world!");
  bufferedBody.add(data3);
  EXPECT_CALL(filter(),
              log_(spdlog::level::err, Eq(absl::string_view("onBody hello, there, world!"))));
  EXPECT_EQ(Http::FilterDataStatus::Continue, filter().encodeData(data3, false));

  // Last callback returned "continue" so we just see individual chunks.
  Buffer::OwnedImpl data4("So it's ");
  EXPECT_CALL(filter(), log_(spdlog::level::err, Eq(absl::string_view("onBody So it's "))));
  EXPECT_EQ(Http::FilterDataStatus::Continue, filter().encodeData(data4, false));

  Buffer::OwnedImpl data5("goodbye, then!");
  EXPECT_CALL(filter(), log_(spdlog::level::err, Eq(absl::string_view("onBody goodbye, then!"))));
  EXPECT_EQ(Http::FilterDataStatus::Continue, filter().encodeData(data5, true));

  filter().onDestroy();
}

// Script testing AccessLog::Instance::log.
TEST_P(WasmHttpFilterTest, AccessLog) {
  setupTest("", "headers");
  setupFilter();
  EXPECT_CALL(filter(),
              log_(spdlog::level::debug, Eq(absl::string_view("onRequestHeaders 2 headers"))));
  EXPECT_CALL(filter(), log_(spdlog::level::info, Eq(absl::string_view("header path /"))));
  EXPECT_CALL(filter(), log_(spdlog::level::warn, Eq(absl::string_view("onLog 2 / 200"))));
  EXPECT_CALL(filter(), log_(spdlog::level::warn, Eq(absl::string_view("onDone 2"))));

  Http::TestRequestHeaderMapImpl request_headers{{":path", "/"}};
  Http::TestResponseHeaderMapImpl response_headers{{":status", "200"}};
  Http::TestResponseTrailerMapImpl response_trailers{};
  EXPECT_EQ(Http::FilterHeadersStatus::Continue, filter().decodeHeaders(request_headers, false));
  filter().continueStream(proxy_wasm::WasmStreamType::Response);
  filter().closeStream(proxy_wasm::WasmStreamType::Response);
  StreamInfo::MockStreamInfo log_stream_info;
  filter().log(&request_headers, &response_headers, &response_trailers, log_stream_info);
  filter().onDestroy();
}

TEST_P(WasmHttpFilterTest, AccessLogClientDisconnected) {
  setupTest("", "headers");
  setupFilter();
  EXPECT_CALL(filter(),
              log_(spdlog::level::debug, Eq(absl::string_view("onRequestHeaders 2 headers"))));
  EXPECT_CALL(filter(), log_(spdlog::level::info, Eq(absl::string_view("header path /"))));
  EXPECT_CALL(filter(), log_(spdlog::level::warn, Eq(absl::string_view("onLog 2 / "))));
  EXPECT_CALL(filter(), log_(spdlog::level::warn, Eq(absl::string_view("onDone 2"))));

  Http::TestRequestHeaderMapImpl request_headers{{":path", "/"}};
  EXPECT_EQ(Http::FilterHeadersStatus::Continue, filter().decodeHeaders(request_headers, false));
  StreamInfo::MockStreamInfo log_stream_info;
  filter().log(&request_headers, nullptr, nullptr, log_stream_info);
  filter().onDestroy();
}

TEST_P(WasmHttpFilterTest, AccessLogCreate) {
  setupTest("", "headers");
  setupFilter();
  EXPECT_CALL(filter(), log_(spdlog::level::warn, Eq(absl::string_view("onLog 2 / 200"))));
  EXPECT_CALL(filter(), log_(spdlog::level::warn, Eq(absl::string_view("onDone 2"))));

  StreamInfo::MockStreamInfo log_stream_info;
  Http::TestRequestHeaderMapImpl request_headers{{":path", "/"}};
  Http::TestResponseHeaderMapImpl response_headers{{":status", "200"}};
  Http::TestResponseTrailerMapImpl response_trailers{};
  filter().log(&request_headers, &response_headers, &response_trailers, log_stream_info);
  filter().onDestroy();
}

TEST_P(WasmHttpFilterTest, AsyncCall) {
  setupTest("async_call");
  setupFilter();

  Http::TestRequestHeaderMapImpl request_headers{{":path", "/"}};
  Http::MockAsyncClientRequest request(&cluster_manager_.thread_local_cluster_.async_client_);
  Http::AsyncClient::Callbacks* callbacks = nullptr;
  cluster_manager_.initializeThreadLocalClusters({"cluster"});
  EXPECT_CALL(cluster_manager_.thread_local_cluster_, httpAsyncClient());
  EXPECT_CALL(cluster_manager_.thread_local_cluster_.async_client_, send_(_, _, _))
      .WillOnce(
          Invoke([&](Http::RequestMessagePtr& message, Http::AsyncClient::Callbacks& cb,
                     const Http::AsyncClient::RequestOptions&) -> Http::AsyncClient::Request* {
            EXPECT_EQ((Http::TestRequestHeaderMapImpl{{":method", "POST"},
                                                      {":path", "/"},
                                                      {":authority", "foo"},
                                                      {"content-length", "11"}}),
                      message->headers());
            EXPECT_EQ((Http::TestRequestTrailerMapImpl{{"trail", "cow"}}), *message->trailers());
            callbacks = &cb;
            return &request;
          }));

  EXPECT_CALL(filter(), log_(spdlog::level::debug, Eq("response")));
  EXPECT_CALL(filter(), log_(spdlog::level::info, Eq(":status -> 200")));
  EXPECT_CALL(filter(), log_(spdlog::level::info, Eq("onRequestHeaders")))
      .WillOnce(Invoke([&](uint32_t, absl::string_view) -> proxy_wasm::WasmResult {
        Http::ResponseMessagePtr response_message(new Http::ResponseMessageImpl(
            Http::ResponseHeaderMapPtr{new Http::TestResponseHeaderMapImpl{{":status", "200"}}}));
        response_message->body().add("response");
        NiceMock<Tracing::MockSpan> span;
        Http::TestResponseHeaderMapImpl response_header{{":status", "200"}};
        callbacks->onBeforeFinalizeUpstreamSpan(span, &response_header);
        callbacks->onSuccess(request, std::move(response_message));
        return proxy_wasm::WasmResult::Ok;
      }));
  EXPECT_EQ(Http::FilterHeadersStatus::StopAllIterationAndWatermark,
            filter().decodeHeaders(request_headers, false));

  EXPECT_NE(callbacks, nullptr);
}

TEST_P(WasmHttpFilterTest, StopAndResumeViaAsyncCall) {
  setupTest("resume_call");
  setupFilter();

  InSequence s;

  Http::TestRequestHeaderMapImpl request_headers{{":path", "/"}};
  Http::MockAsyncClientRequest request(&cluster_manager_.thread_local_cluster_.async_client_);
  Http::AsyncClient::Callbacks* callbacks = nullptr;
  cluster_manager_.initializeThreadLocalClusters({"cluster"});
  EXPECT_CALL(cluster_manager_.thread_local_cluster_, httpAsyncClient());
  EXPECT_CALL(cluster_manager_.thread_local_cluster_.async_client_, send_(_, _, _))
      .WillOnce(
          Invoke([&](Http::RequestMessagePtr& message, Http::AsyncClient::Callbacks& cb,
                     const Http::AsyncClient::RequestOptions&) -> Http::AsyncClient::Request* {
            EXPECT_EQ((Http::TestRequestHeaderMapImpl{{":method", "POST"},
                                                      {":path", "/"},
                                                      {":authority", "foo"},
                                                      {"content-length", "6"}}),
                      message->headers());
            callbacks = &cb;
            return &request;
          }));

  EXPECT_CALL(filter(), log_(spdlog::level::info, Eq("onRequestHeaders")))
      .WillOnce(Invoke([&](uint32_t, absl::string_view) -> proxy_wasm::WasmResult {
        Http::ResponseMessagePtr response_message(new Http::ResponseMessageImpl(
            Http::ResponseHeaderMapPtr{new Http::TestResponseHeaderMapImpl{{":status", "200"}}}));
        NiceMock<Tracing::MockSpan> span;
        Http::TestResponseHeaderMapImpl response_header{{":status", "200"}};
        callbacks->onBeforeFinalizeUpstreamSpan(span, &response_header);
        callbacks->onSuccess(request, std::move(response_message));
        return proxy_wasm::WasmResult::Ok;
      }));
  EXPECT_CALL(filter(), log_(spdlog::level::info, Eq("continueRequest")));

  Http::MockStreamDecoderFilterCallbacks decoder_callbacks;
  filter().setDecoderFilterCallbacks(decoder_callbacks);
  EXPECT_CALL(decoder_callbacks, continueDecoding()).WillOnce(Invoke([&]() {
    // Verify that we're not resuming processing from within Wasm callback.
    EXPECT_EQ(proxy_wasm::current_context_, nullptr);
  }));

  EXPECT_EQ(Http::FilterHeadersStatus::StopAllIterationAndWatermark,
            filter().decodeHeaders(request_headers, false));

  EXPECT_NE(callbacks, nullptr);
}

TEST_P(WasmHttpFilterTest, AsyncCallBadCall) {
  setupTest("async_call");
  setupFilter();

  Http::TestRequestHeaderMapImpl request_headers{{":path", "/bad"}};
  Http::MockAsyncClientRequest request(&cluster_manager_.thread_local_cluster_.async_client_);
  cluster_manager_.initializeThreadLocalClusters({"cluster"});
  EXPECT_CALL(cluster_manager_.thread_local_cluster_, httpAsyncClient());
  // Just fail the send.
  EXPECT_CALL(cluster_manager_.thread_local_cluster_.async_client_, send_(_, _, _))
      .WillOnce(
          Invoke([&](Http::RequestMessagePtr&, Http::AsyncClient::Callbacks&,
                     const Http::AsyncClient::RequestOptions&) -> Http::AsyncClient::Request* {
            return nullptr;
          }));

  EXPECT_CALL(filter(), log_(spdlog::level::info, Eq("async_call rejected")));
  EXPECT_EQ(Http::FilterHeadersStatus::StopAllIterationAndWatermark,
            filter().decodeHeaders(request_headers, false));
}

TEST_P(WasmHttpFilterTest, AsyncCallBadCluster) {
  setupTest("async_call");
  setupFilter();

  Http::TestRequestHeaderMapImpl request_headers{{":path", "/bad"}};
  Http::MockAsyncClientRequest request(&cluster_manager_.thread_local_cluster_.async_client_);
  cluster_manager_.initializeThreadLocalClusters({"cluster"});
  EXPECT_CALL(cluster_manager_.thread_local_cluster_, httpAsyncClient());
  EXPECT_CALL(cluster_manager_.thread_local_cluster_.async_client_, send_(_, _, _))
      .WillOnce(
          Invoke([&](Http::RequestMessagePtr&, Http::AsyncClient::Callbacks& cb,
                     const Http::AsyncClient::RequestOptions&) -> Http::AsyncClient::Request* {
            Http::ResponseMessagePtr response(
                new Http::ResponseMessageImpl(Http::ResponseHeaderMapPtr{
                    new Http::TestResponseHeaderMapImpl{{":status", "503"}}}));
            // Simulate code path for "no healthy host for HTTP connection pool" inline callback.
            cb.onSuccess(request, std::move(response));
            return nullptr;
          }));

  EXPECT_CALL(filter(), log_(spdlog::level::info, Eq("async_call rejected")));
  EXPECT_EQ(Http::FilterHeadersStatus::StopAllIterationAndWatermark,
            filter().decodeHeaders(request_headers, false));
}

TEST_P(WasmHttpFilterTest, AsyncCallFailure) {
  setupTest("async_call");
  setupFilter();

  Http::TestRequestHeaderMapImpl request_headers{{":path", "/"}};
  Http::MockAsyncClientRequest request(&cluster_manager_.thread_local_cluster_.async_client_);
  Http::AsyncClient::Callbacks* callbacks = nullptr;
  cluster_manager_.initializeThreadLocalClusters({"cluster"});
  EXPECT_CALL(cluster_manager_.thread_local_cluster_, httpAsyncClient());
  EXPECT_CALL(cluster_manager_.thread_local_cluster_.async_client_, send_(_, _, _))
      .WillOnce(
          Invoke([&](Http::RequestMessagePtr& message, Http::AsyncClient::Callbacks& cb,
                     const Http::AsyncClient::RequestOptions&) -> Http::AsyncClient::Request* {
            EXPECT_EQ((Http::TestRequestHeaderMapImpl{{":method", "POST"},
                                                      {":path", "/"},
                                                      {":authority", "foo"},
                                                      {"content-length", "11"}}),
                      message->headers());
            EXPECT_EQ((Http::TestRequestTrailerMapImpl{{"trail", "cow"}}), *message->trailers());
            callbacks = &cb;
            return &request;
          }));

  EXPECT_CALL(filter(), log_(spdlog::level::info, Eq("onRequestHeaders")))
      .WillOnce(Invoke([&](uint32_t, absl::string_view) -> proxy_wasm::WasmResult {
        callbacks->onFailure(request, Http::AsyncClient::FailureReason::Reset);
        return proxy_wasm::WasmResult::Ok;
      }));
  // TODO(PiotrSikora): Switching back to the original context is inconsistent between SDKs.
  if (std::get<1>(GetParam()) == "rust") {
    EXPECT_CALL(filter(), log_(spdlog::level::info, Eq("async_call failed")));
  } else {
    EXPECT_CALL(rootContext(), log_(spdlog::level::info, Eq("async_call failed")));
  }
  EXPECT_EQ(Http::FilterHeadersStatus::StopAllIterationAndWatermark,
            filter().decodeHeaders(request_headers, false));

  EXPECT_NE(callbacks, nullptr);
}

TEST_P(WasmHttpFilterTest, AsyncCallAfterDestroyed) {
  setupTest("async_call");
  setupFilter();

  Http::TestRequestHeaderMapImpl request_headers{{":path", "/"}};
  Http::MockAsyncClientRequest request(&cluster_manager_.thread_local_cluster_.async_client_);
  Http::AsyncClient::Callbacks* callbacks = nullptr;
  cluster_manager_.initializeThreadLocalClusters({"cluster"});
  EXPECT_CALL(cluster_manager_.thread_local_cluster_, httpAsyncClient());
  EXPECT_CALL(cluster_manager_.thread_local_cluster_.async_client_, send_(_, _, _))
      .WillOnce(
          Invoke([&](Http::RequestMessagePtr& message, Http::AsyncClient::Callbacks& cb,
                     const Http::AsyncClient::RequestOptions&) -> Http::AsyncClient::Request* {
            EXPECT_EQ((Http::TestRequestHeaderMapImpl{{":method", "POST"},
                                                      {":path", "/"},
                                                      {":authority", "foo"},
                                                      {"content-length", "11"}}),
                      message->headers());
            EXPECT_EQ((Http::TestRequestTrailerMapImpl{{"trail", "cow"}}), *message->trailers());
            callbacks = &cb;
            return &request;
          }));

  EXPECT_CALL(filter(), log_(spdlog::level::info, Eq("onRequestHeaders")));
  EXPECT_EQ(Http::FilterHeadersStatus::StopAllIterationAndWatermark,
            filter().decodeHeaders(request_headers, false));

  EXPECT_CALL(request, cancel()).WillOnce([&]() { callbacks = nullptr; });

  // Destroy the Context, Plugin and VM.
  context_.reset();
  plugin_.reset();
  plugin_handle_.reset();
  wasm_.reset();

  Http::ResponseMessagePtr response_message(new Http::ResponseMessageImpl(
      Http::ResponseHeaderMapPtr{new Http::TestResponseHeaderMapImpl{{":status", "200"}}}));
  response_message->body().add("response");

  // (Don't) Make the callback on the destroyed VM.
  EXPECT_EQ(callbacks, nullptr);
  if (callbacks) {
    callbacks->onSuccess(request, std::move(response_message));
  }
}

TEST_P(WasmHttpFilterTest, GrpcCall) {
  if (std::get<0>(GetParam()) == "wamr" && std::get<1>(GetParam()) == "rust") {
    // WAMR hardcodes 16 KiB stack, which is too small to decode protobufs in Rust.
    return;
  }
  std::vector<std::string> proto_or_cluster;
  proto_or_cluster.push_back("grpc_call");
  if (std::get<1>(GetParam()) == "cpp") {
    // cluster definition passed as a protobuf is only supported in C++ SDK.
    proto_or_cluster.push_back("grpc_call_proto");
  }
  for (const auto& id : proto_or_cluster) {
    TestScopedRuntime scoped_runtime;
    setupTest(id);
    setupFilter();

    if (id == "grpc_call_proto") {
      Runtime::LoaderSingleton::getExisting()->mergeValues(
          {{"envoy.reloadable_features.wasm_cluster_name_envoy_grpc", "false"}});
      EXPECT_CALL(filter(), log_(spdlog::level::err,
                                 Eq(absl::string_view("bogus grpc_service accepted error"))));
    } else {
      cluster_manager_.initializeThreadLocalClusters({"cluster"});
      EXPECT_CALL(filter(),
                  log_(spdlog::level::err, Eq(absl::string_view("bogus grpc_service rejected"))));
      EXPECT_CALL(filter(),
                  log_(spdlog::level::err, Eq(absl::string_view("cluster call succeeded"))));
    }

    NiceMock<Grpc::MockAsyncRequest> request;
    Grpc::RawAsyncRequestCallbacks* callbacks = nullptr;
    Grpc::MockAsyncClientManager client_manager;
    auto client_factory = std::make_unique<Grpc::MockAsyncClientFactory>();
    auto async_client = std::make_unique<Grpc::MockAsyncClient>();
    Tracing::Span* parent_span{};
    EXPECT_CALL(*async_client, sendRaw(_, _, _, _, _, _))
        .WillOnce(
            Invoke([&](absl::string_view service_full_name, absl::string_view method_name,
                       Buffer::InstancePtr&& message, Grpc::RawAsyncRequestCallbacks& cb,
                       Tracing::Span& span,
                       const Http::AsyncClient::RequestOptions& options) -> Grpc::AsyncRequest* {
              EXPECT_EQ(service_full_name, "service");
              EXPECT_EQ(method_name, "method");
              ProtobufWkt::Value value;
              EXPECT_TRUE(
                  value.ParseFromArray(message->linearize(message->length()), message->length()));
              EXPECT_EQ(value.string_value(), "request");
              callbacks = &cb;
              parent_span = &span;
              EXPECT_EQ(options.timeout->count(), 1000);
              return &request;
            }));
    EXPECT_CALL(cluster_manager_, grpcAsyncClientManager())
        .WillOnce(Invoke([&]() -> Grpc::AsyncClientManager& { return client_manager; }));
<<<<<<< HEAD
    EXPECT_CALL(client_manager, getOrCreateRawAsyncClient(_, _, _, _))
        .WillOnce(Invoke([&](const GrpcService&, Stats::Scope&, bool, Grpc::CacheOption)
                             -> Grpc::RawAsyncClientSharedPtr { return std::move(async_client); }));
    EXPECT_CALL(rootContext(), log_(spdlog::level::debug, Eq("response")));
=======
    EXPECT_CALL(client_manager, factoryForGrpcService(_, _, _))
        .WillOnce(
            Invoke([&](const GrpcService&, Stats::Scope&, bool) -> Grpc::AsyncClientFactoryPtr {
              return std::move(client_factory);
            }));
    // TODO(PiotrSikora): Switching back to the original context is inconsistent between SDKs.
    if (std::get<1>(GetParam()) == "rust") {
      EXPECT_CALL(filter(), log_(spdlog::level::debug, Eq("response")));
    } else {
      EXPECT_CALL(rootContext(), log_(spdlog::level::debug, Eq("response")));
    }
>>>>>>> 3876d7c0
    Http::TestRequestHeaderMapImpl request_headers{{":path", "/"}};
    EXPECT_EQ(Http::FilterHeadersStatus::StopAllIterationAndWatermark,
              filter().decodeHeaders(request_headers, false));

    ProtobufWkt::Value value;
    value.set_string_value("response");
    std::string response_string;
    EXPECT_TRUE(value.SerializeToString(&response_string));
    auto response = std::make_unique<Buffer::OwnedImpl>(response_string);
    EXPECT_NE(callbacks, nullptr);
    NiceMock<Tracing::MockSpan> span;
    if (callbacks) {
      callbacks->onCreateInitialMetadata(request_headers);
      const auto source = request_headers.get(Http::LowerCaseString{"source"});
      EXPECT_EQ(source.size(), 1);
      EXPECT_EQ(source[0]->value().getStringView(), id);
      callbacks->onSuccessRaw(std::move(response), span);
    }
  }
}

TEST_P(WasmHttpFilterTest, GrpcCallBadCall) {
  if (std::get<1>(GetParam()) == "rust") {
    // TODO(PiotrSikora): not yet supported in the Rust SDK (pending update to ABI 0.2.1).
    return;
  }

  std::vector<std::string> proto_or_cluster;
  proto_or_cluster.push_back("grpc_call");
  if (std::get<1>(GetParam()) == "cpp") {
    // cluster definition passed as a protobuf is only supported in C++ SDK.
    proto_or_cluster.push_back("grpc_call_proto");
  }
  for (const auto& id : proto_or_cluster) {
    TestScopedRuntime scoped_runtime;
    setupTest(id);
    setupFilter();

    if (id == "grpc_call_proto") {
      Runtime::LoaderSingleton::getExisting()->mergeValues(
          {{"envoy.reloadable_features.wasm_cluster_name_envoy_grpc", "false"}});
      EXPECT_CALL(filter(), log_(spdlog::level::err,
                                 Eq(absl::string_view("bogus grpc_service accepted error"))));
    } else {
      cluster_manager_.initializeThreadLocalClusters({"cluster"});
      EXPECT_CALL(filter(),
                  log_(spdlog::level::err, Eq(absl::string_view("bogus grpc_service rejected"))));
      EXPECT_CALL(filter(),
                  log_(spdlog::level::err, Eq(absl::string_view("expected failure occurred"))));
    }

    Grpc::MockAsyncClientManager client_manager;
    auto client_factory = std::make_unique<Grpc::MockAsyncClientFactory>();
    auto async_client = std::make_unique<Grpc::MockAsyncClient>();
    EXPECT_CALL(*async_client, sendRaw(_, _, _, _, _, _))
        .WillOnce(Invoke([&](absl::string_view, absl::string_view, Buffer::InstancePtr&&,
                             Grpc::RawAsyncRequestCallbacks&, Tracing::Span&,
                             const Http::AsyncClient::RequestOptions&) -> Grpc::AsyncRequest* {
          return nullptr;
        }));
    EXPECT_CALL(cluster_manager_, grpcAsyncClientManager())
        .WillOnce(Invoke([&]() -> Grpc::AsyncClientManager& { return client_manager; }));
    EXPECT_CALL(client_manager, getOrCreateRawAsyncClient(_, _, _, _))
        .WillOnce(Invoke([&](const GrpcService&, Stats::Scope&, bool, Grpc::CacheOption)
                             -> Grpc::RawAsyncClientSharedPtr { return std::move(async_client); }));
    Http::TestRequestHeaderMapImpl request_headers{{":path", "/"}};
    EXPECT_EQ(Http::FilterHeadersStatus::Continue, filter().decodeHeaders(request_headers, true));
  }
}

TEST_P(WasmHttpFilterTest, GrpcCallFailure) {
  std::vector<std::string> proto_or_cluster;
  proto_or_cluster.push_back("grpc_call");
  if (std::get<1>(GetParam()) == "cpp") {
    // cluster definition passed as a protobuf is only supported in C++ SDK.
    proto_or_cluster.push_back("grpc_call_proto");
  }
  for (const auto& id : proto_or_cluster) {
    TestScopedRuntime scoped_runtime;
    setupTest(id);
    setupFilter();

    if (id == "grpc_call_proto") {
      Runtime::LoaderSingleton::getExisting()->mergeValues(
          {{"envoy.reloadable_features.wasm_cluster_name_envoy_grpc", "false"}});
      EXPECT_CALL(filter(), log_(spdlog::level::err,
                                 Eq(absl::string_view("bogus grpc_service accepted error"))));
    } else {
      cluster_manager_.initializeThreadLocalClusters({"cluster"});
      EXPECT_CALL(filter(),
                  log_(spdlog::level::err, Eq(absl::string_view("bogus grpc_service rejected"))));
      EXPECT_CALL(filter(),
                  log_(spdlog::level::err, Eq(absl::string_view("cluster call succeeded"))));
    }

    NiceMock<Grpc::MockAsyncRequest> request;
    Grpc::RawAsyncRequestCallbacks* callbacks = nullptr;
    Grpc::MockAsyncClientManager client_manager;
    auto client_factory = std::make_unique<Grpc::MockAsyncClientFactory>();
    auto async_client = std::make_unique<Grpc::MockAsyncClient>();
    Tracing::Span* parent_span{};
    EXPECT_CALL(*async_client, sendRaw(_, _, _, _, _, _))
        .WillOnce(
            Invoke([&](absl::string_view service_full_name, absl::string_view method_name,
                       Buffer::InstancePtr&& message, Grpc::RawAsyncRequestCallbacks& cb,
                       Tracing::Span& span,
                       const Http::AsyncClient::RequestOptions& options) -> Grpc::AsyncRequest* {
              EXPECT_EQ(service_full_name, "service");
              EXPECT_EQ(method_name, "method");
              ProtobufWkt::Value value;
              EXPECT_TRUE(
                  value.ParseFromArray(message->linearize(message->length()), message->length()));
              EXPECT_EQ(value.string_value(), "request");
              callbacks = &cb;
              parent_span = &span;
              EXPECT_EQ(options.timeout->count(), 1000);
              return &request;
            }));
    EXPECT_CALL(cluster_manager_, grpcAsyncClientManager())
        .WillOnce(Invoke([&]() -> Grpc::AsyncClientManager& { return client_manager; }));
<<<<<<< HEAD
    EXPECT_CALL(client_manager, getOrCreateRawAsyncClient(_, _, _, _))
        .WillOnce(Invoke([&](const GrpcService&, Stats::Scope&, bool, Grpc::CacheOption)
                             -> Grpc::RawAsyncClientSharedPtr { return std::move(async_client); }));
    EXPECT_CALL(rootContext(), log_(spdlog::level::debug, Eq("failure bad")));
=======
    EXPECT_CALL(client_manager, factoryForGrpcService(_, _, _))
        .WillOnce(
            Invoke([&](const GrpcService&, Stats::Scope&, bool) -> Grpc::AsyncClientFactoryPtr {
              return std::move(client_factory);
            }));
    // TODO(PiotrSikora): Switching back to the original context is inconsistent between SDKs.
    if (std::get<1>(GetParam()) == "rust") {
      EXPECT_CALL(filter(), log_(spdlog::level::debug, Eq("failure bad")));
    } else {
      EXPECT_CALL(rootContext(), log_(spdlog::level::debug, Eq("failure bad")));
    }
>>>>>>> 3876d7c0
    Http::TestRequestHeaderMapImpl request_headers{{":path", "/"}};
    EXPECT_EQ(Http::FilterHeadersStatus::StopAllIterationAndWatermark,
              filter().decodeHeaders(request_headers, false));

    // Test some additional error paths.
    EXPECT_EQ(filter().grpcSend(99999, "", false), proxy_wasm::WasmResult::BadArgument);
    EXPECT_EQ(filter().grpcSend(10000, "", false), proxy_wasm::WasmResult::NotFound);
    EXPECT_EQ(filter().grpcCancel(9999), proxy_wasm::WasmResult::NotFound);
    EXPECT_EQ(filter().grpcCancel(10000), proxy_wasm::WasmResult::NotFound);
    EXPECT_EQ(filter().grpcClose(9999), proxy_wasm::WasmResult::NotFound);
    EXPECT_EQ(filter().grpcClose(10000), proxy_wasm::WasmResult::NotFound);

    ProtobufWkt::Value value;
    value.set_string_value("response");
    std::string response_string;
    EXPECT_TRUE(value.SerializeToString(&response_string));
    auto response = std::make_unique<Buffer::OwnedImpl>(response_string);
    EXPECT_NE(callbacks, nullptr);
    NiceMock<Tracing::MockSpan> span;
    if (callbacks) {
      callbacks->onFailure(Grpc::Status::WellKnownGrpcStatus::Canceled, "bad", span);
    }
  }
}

TEST_P(WasmHttpFilterTest, GrpcCallCancel) {
  std::vector<std::string> proto_or_cluster;
  proto_or_cluster.push_back("grpc_call");
  if (std::get<1>(GetParam()) == "cpp") {
    // cluster definition passed as a protobuf is only supported in C++ SDK.
    proto_or_cluster.push_back("grpc_call_proto");
  }
  for (const auto& id : proto_or_cluster) {
    TestScopedRuntime scoped_runtime;
    setupTest(id);
    setupFilter();

    if (id == "grpc_call_proto") {
      Runtime::LoaderSingleton::getExisting()->mergeValues(
          {{"envoy.reloadable_features.wasm_cluster_name_envoy_grpc", "false"}});
      EXPECT_CALL(filter(), log_(spdlog::level::err,
                                 Eq(absl::string_view("bogus grpc_service accepted error"))));
    } else {
      cluster_manager_.initializeThreadLocalClusters({"cluster"});
      EXPECT_CALL(filter(),
                  log_(spdlog::level::err, Eq(absl::string_view("bogus grpc_service rejected"))));
      EXPECT_CALL(filter(),
                  log_(spdlog::level::err, Eq(absl::string_view("cluster call succeeded"))));
    }

    NiceMock<Grpc::MockAsyncRequest> request;
    Grpc::RawAsyncRequestCallbacks* callbacks = nullptr;
    Grpc::MockAsyncClientManager client_manager;
    auto client_factory = std::make_unique<Grpc::MockAsyncClientFactory>();
    auto async_client = std::make_unique<Grpc::MockAsyncClient>();
    Tracing::Span* parent_span{};
    EXPECT_CALL(*async_client, sendRaw(_, _, _, _, _, _))
        .WillOnce(
            Invoke([&](absl::string_view service_full_name, absl::string_view method_name,
                       Buffer::InstancePtr&& message, Grpc::RawAsyncRequestCallbacks& cb,
                       Tracing::Span& span,
                       const Http::AsyncClient::RequestOptions& options) -> Grpc::AsyncRequest* {
              EXPECT_EQ(service_full_name, "service");
              EXPECT_EQ(method_name, "method");
              ProtobufWkt::Value value;
              EXPECT_TRUE(
                  value.ParseFromArray(message->linearize(message->length()), message->length()));
              EXPECT_EQ(value.string_value(), "request");
              callbacks = &cb;
              parent_span = &span;
              EXPECT_EQ(options.timeout->count(), 1000);
              return &request;
            }));
    EXPECT_CALL(cluster_manager_, grpcAsyncClientManager())
        .WillOnce(Invoke([&]() -> Grpc::AsyncClientManager& { return client_manager; }));
    EXPECT_CALL(client_manager, getOrCreateRawAsyncClient(_, _, _, _))
        .WillOnce(Invoke([&](const GrpcService&, Stats::Scope&, bool, Grpc::CacheOption)
                             -> Grpc::RawAsyncClientSharedPtr { return std::move(async_client); }));
    Http::TestRequestHeaderMapImpl request_headers{{":path", "/"}};
    EXPECT_EQ(Http::FilterHeadersStatus::StopAllIterationAndWatermark,
              filter().decodeHeaders(request_headers, false));

    rootContext().onQueueReady(0);
  }
}

TEST_P(WasmHttpFilterTest, GrpcCallClose) {
  std::vector<std::string> proto_or_cluster;
  proto_or_cluster.push_back("grpc_call");
  if (std::get<1>(GetParam()) == "cpp") {
    // cluster definition passed as a protobuf is only supported in C++ SDK.
    proto_or_cluster.push_back("grpc_call_proto");
  }
  for (const auto& id : proto_or_cluster) {
    TestScopedRuntime scoped_runtime;
    setupTest(id);
    setupFilter();

    if (id == "grpc_call_proto") {
      Runtime::LoaderSingleton::getExisting()->mergeValues(
          {{"envoy.reloadable_features.wasm_cluster_name_envoy_grpc", "false"}});
      EXPECT_CALL(filter(), log_(spdlog::level::err,
                                 Eq(absl::string_view("bogus grpc_service accepted error"))));
    } else {
      cluster_manager_.initializeThreadLocalClusters({"cluster"});
      EXPECT_CALL(filter(),
                  log_(spdlog::level::err, Eq(absl::string_view("bogus grpc_service rejected"))));
      EXPECT_CALL(filter(),
                  log_(spdlog::level::err, Eq(absl::string_view("cluster call succeeded"))));
    }

    NiceMock<Grpc::MockAsyncRequest> request;
    Grpc::RawAsyncRequestCallbacks* callbacks = nullptr;
    Grpc::MockAsyncClientManager client_manager;
    auto client_factory = std::make_unique<Grpc::MockAsyncClientFactory>();
    auto async_client = std::make_unique<Grpc::MockAsyncClient>();
    Tracing::Span* parent_span{};
    EXPECT_CALL(*async_client, sendRaw(_, _, _, _, _, _))
        .WillOnce(
            Invoke([&](absl::string_view service_full_name, absl::string_view method_name,
                       Buffer::InstancePtr&& message, Grpc::RawAsyncRequestCallbacks& cb,
                       Tracing::Span& span,
                       const Http::AsyncClient::RequestOptions& options) -> Grpc::AsyncRequest* {
              EXPECT_EQ(service_full_name, "service");
              EXPECT_EQ(method_name, "method");
              ProtobufWkt::Value value;
              EXPECT_TRUE(
                  value.ParseFromArray(message->linearize(message->length()), message->length()));
              EXPECT_EQ(value.string_value(), "request");
              callbacks = &cb;
              parent_span = &span;
              EXPECT_EQ(options.timeout->count(), 1000);
              return &request;
            }));
    EXPECT_CALL(cluster_manager_, grpcAsyncClientManager())
        .WillOnce(Invoke([&]() -> Grpc::AsyncClientManager& { return client_manager; }));
    EXPECT_CALL(client_manager, getOrCreateRawAsyncClient(_, _, _, _))
        .WillOnce(Invoke([&](const GrpcService&, Stats::Scope&, bool, Grpc::CacheOption)
                             -> Grpc::RawAsyncClientSharedPtr { return std::move(async_client); }));
    Http::TestRequestHeaderMapImpl request_headers{{":path", "/"}};
    EXPECT_EQ(Http::FilterHeadersStatus::StopAllIterationAndWatermark,
              filter().decodeHeaders(request_headers, false));

    rootContext().onQueueReady(1);
  }
}

TEST_P(WasmHttpFilterTest, GrpcCallAfterDestroyed) {
  std::vector<std::string> proto_or_cluster;
  proto_or_cluster.push_back("grpc_call");
  if (std::get<1>(GetParam()) == "cpp") {
    // cluster definition passed as a protobuf is only supported in C++ SDK.
    proto_or_cluster.push_back("grpc_call_proto");
  }
  for (const auto& id : proto_or_cluster) {
    TestScopedRuntime scoped_runtime;
    setupTest(id);
    setupFilter();

    if (id == "grpc_call_proto") {
      Runtime::LoaderSingleton::getExisting()->mergeValues(
          {{"envoy.reloadable_features.wasm_cluster_name_envoy_grpc", "false"}});
      EXPECT_CALL(filter(), log_(spdlog::level::err,
                                 Eq(absl::string_view("bogus grpc_service accepted error"))));
    } else {
      cluster_manager_.initializeThreadLocalClusters({"cluster"});
      EXPECT_CALL(filter(),
                  log_(spdlog::level::err, Eq(absl::string_view("bogus grpc_service rejected"))));
      EXPECT_CALL(filter(),
                  log_(spdlog::level::err, Eq(absl::string_view("cluster call succeeded"))));
    }

    Grpc::MockAsyncRequest request;
    Grpc::RawAsyncRequestCallbacks* callbacks = nullptr;
    Grpc::MockAsyncClientManager client_manager;
    auto client_factory = std::make_unique<Grpc::MockAsyncClientFactory>();
    auto async_client = std::make_unique<Grpc::MockAsyncClient>();
    Tracing::Span* parent_span{};
    EXPECT_CALL(*async_client, sendRaw(_, _, _, _, _, _))
        .WillOnce(
            Invoke([&](absl::string_view service_full_name, absl::string_view method_name,
                       Buffer::InstancePtr&& message, Grpc::RawAsyncRequestCallbacks& cb,
                       Tracing::Span& span,
                       const Http::AsyncClient::RequestOptions& options) -> Grpc::AsyncRequest* {
              EXPECT_EQ(service_full_name, "service");
              EXPECT_EQ(method_name, "method");
              ProtobufWkt::Value value;
              EXPECT_TRUE(
                  value.ParseFromArray(message->linearize(message->length()), message->length()));
              EXPECT_EQ(value.string_value(), "request");
              callbacks = &cb;
              parent_span = &span;
              EXPECT_EQ(options.timeout->count(), 1000);
              return &request;
            }));
    EXPECT_CALL(cluster_manager_, grpcAsyncClientManager())
        .WillOnce(Invoke([&]() -> Grpc::AsyncClientManager& { return client_manager; }));
    EXPECT_CALL(client_manager, getOrCreateRawAsyncClient(_, _, _, _))
        .WillOnce(Invoke([&](const GrpcService&, Stats::Scope&, bool, Grpc::CacheOption)
                             -> Grpc::RawAsyncClientSharedPtr { return std::move(async_client); }));
    Http::TestRequestHeaderMapImpl request_headers{{":path", "/"}};

    EXPECT_EQ(Http::FilterHeadersStatus::StopAllIterationAndWatermark,
              filter().decodeHeaders(request_headers, false));

    EXPECT_CALL(request, cancel()).WillOnce([&]() { callbacks = nullptr; });

    // Destroy the Context, Plugin and VM.
    context_.reset();
    plugin_.reset();
    plugin_handle_.reset();
    wasm_.reset();

    ProtobufWkt::Value value;
    value.set_string_value("response");
    std::string response_string;
    EXPECT_TRUE(value.SerializeToString(&response_string));
    auto response = std::make_unique<Buffer::OwnedImpl>(response_string);
    EXPECT_EQ(callbacks, nullptr);
    NiceMock<Tracing::MockSpan> span;
    if (callbacks) {
      callbacks->onSuccessRaw(std::move(response), span);
    }
  }
}

void WasmHttpFilterTest::setupGrpcStreamTest(Grpc::RawAsyncStreamCallbacks*& callbacks,
                                             std::string id) {
  setupTest(id);
  setupFilter();

  EXPECT_CALL(async_client_manager_, getOrCreateRawAsyncClient(_, _, _, _))
      .WillRepeatedly(Invoke([&](const GrpcService&, Stats::Scope&, bool,
                                 Grpc::CacheOption) -> Grpc::RawAsyncClientSharedPtr {
        auto async_client = std::make_unique<Grpc::MockAsyncClient>();
        EXPECT_CALL(*async_client, startRaw(_, _, _, _))
            .WillRepeatedly(
                Invoke([&](absl::string_view service_full_name, absl::string_view method_name,
                           Grpc::RawAsyncStreamCallbacks& cb,
                           const Http::AsyncClient::StreamOptions&) -> Grpc::RawAsyncStream* {
                  EXPECT_EQ(service_full_name, "service");
                  if (method_name != "method") {
                    return nullptr;
                  }
                  callbacks = &cb;
                  return &async_stream_;
                }));
        return async_client;
      }));
  EXPECT_CALL(cluster_manager_, grpcAsyncClientManager())
      .WillRepeatedly(Invoke([&]() -> Grpc::AsyncClientManager& { return async_client_manager_; }));
}

TEST_P(WasmHttpFilterTest, GrpcStream) {
  if (std::get<0>(GetParam()) == "wamr" && std::get<1>(GetParam()) == "rust") {
    // WAMR hardcodes 16 KiB stack, which is too small to decode protobufs in Rust.
    return;
  }
  std::vector<std::string> proto_or_cluster;
  proto_or_cluster.push_back("grpc_stream");
  if (std::get<1>(GetParam()) == "cpp") {
    // cluster definition passed as a protobuf is only supported in C++ SDK.
    proto_or_cluster.push_back("grpc_stream_proto");
  }
  for (const auto& id : proto_or_cluster) {
    TestScopedRuntime scoped_runtime;
    Grpc::RawAsyncStreamCallbacks* callbacks = nullptr;
    setupGrpcStreamTest(callbacks, id);

    if (id == "grpc_stream_proto") {
      Runtime::LoaderSingleton::getExisting()->mergeValues(
          {{"envoy.reloadable_features.wasm_cluster_name_envoy_grpc", "false"}});
    } else {
      cluster_manager_.initializeThreadLocalClusters({"cluster"});
      EXPECT_CALL(filter(), log_(spdlog::level::err,
                                 Eq(absl::string_view("expected bogus service parse failure"))));
      EXPECT_CALL(filter(), log_(spdlog::level::err,
                                 Eq(absl::string_view("expected bogus method call failure"))));
      EXPECT_CALL(filter(),
                  log_(spdlog::level::err, Eq(absl::string_view("cluster call succeeded"))));
    }

    // TODO(PiotrSikora): Switching back to the original context is inconsistent between SDKs.
    if (std::get<1>(GetParam()) == "rust") {
      EXPECT_CALL(filter(), log_(spdlog::level::debug, Eq("response response")));
      EXPECT_CALL(filter(), log_(spdlog::level::debug, Eq("close done")));
    } else {
      EXPECT_CALL(rootContext(), log_(spdlog::level::debug, Eq("response response")));
      EXPECT_CALL(rootContext(), log_(spdlog::level::debug, Eq("close done")));
    }

    Http::TestRequestHeaderMapImpl request_headers{{":path", "/"}};
    EXPECT_EQ(Http::FilterHeadersStatus::StopAllIterationAndWatermark,
              filter().decodeHeaders(request_headers, false));

    ProtobufWkt::Value value;
    value.set_string_value("response");
    std::string response_string;
    EXPECT_TRUE(value.SerializeToString(&response_string));
    auto response = std::make_unique<Buffer::OwnedImpl>(response_string);
    EXPECT_NE(callbacks, nullptr);
    if (callbacks) {
      callbacks->onCreateInitialMetadata(request_headers);
      const auto source = request_headers.get(Http::LowerCaseString{"source"});
      EXPECT_EQ(source.size(), 1);
      EXPECT_EQ(source[0]->value().getStringView(), id);
      callbacks->onReceiveInitialMetadata(std::make_unique<Http::TestResponseHeaderMapImpl>());
      callbacks->onReceiveMessageRaw(std::move(response));
      callbacks->onReceiveTrailingMetadata(std::make_unique<Http::TestResponseTrailerMapImpl>());
      callbacks->onRemoteClose(Grpc::Status::WellKnownGrpcStatus::Ok, "done");
    }
  }
}

// Local close followed by remote close.
TEST_P(WasmHttpFilterTest, GrpcStreamCloseLocal) {
  if (std::get<0>(GetParam()) == "wamr" && std::get<1>(GetParam()) == "rust") {
    // WAMR hardcodes 16 KiB stack, which is too small to decode protobufs in Rust.
    return;
  }
  std::vector<std::string> proto_or_cluster;
  proto_or_cluster.push_back("grpc_stream");
  if (std::get<1>(GetParam()) == "cpp") {
    // cluster definition passed as a protobuf is only supported in C++ SDK.
    proto_or_cluster.push_back("grpc_stream_proto");
  }
  for (const auto& id : proto_or_cluster) {
    TestScopedRuntime scoped_runtime;
    Grpc::RawAsyncStreamCallbacks* callbacks = nullptr;
    setupGrpcStreamTest(callbacks, id);

    if (id == "grpc_stream_proto") {
      Runtime::LoaderSingleton::getExisting()->mergeValues(
          {{"envoy.reloadable_features.wasm_cluster_name_envoy_grpc", "false"}});
    } else {
      cluster_manager_.initializeThreadLocalClusters({"cluster"});
      EXPECT_CALL(filter(), log_(spdlog::level::err,
                                 Eq(absl::string_view("expected bogus service parse failure"))));
      EXPECT_CALL(filter(), log_(spdlog::level::err,
                                 Eq(absl::string_view("expected bogus method call failure"))));
      EXPECT_CALL(filter(),
                  log_(spdlog::level::err, Eq(absl::string_view("cluster call succeeded"))));
    }

    // TODO(PiotrSikora): Switching back to the original context is inconsistent between SDKs.
    if (std::get<1>(GetParam()) == "rust") {
      EXPECT_CALL(filter(), log_(spdlog::level::debug, Eq("response close")));
      EXPECT_CALL(filter(), log_(spdlog::level::debug, Eq("close ok")));
    } else {
      EXPECT_CALL(rootContext(), log_(spdlog::level::debug, Eq("response close")));
      EXPECT_CALL(rootContext(), log_(spdlog::level::debug, Eq("close ok")));
    }

    Http::TestRequestHeaderMapImpl request_headers{{":path", "/"}};
    EXPECT_EQ(Http::FilterHeadersStatus::StopAllIterationAndWatermark,
              filter().decodeHeaders(request_headers, false));

    ProtobufWkt::Value value;
    value.set_string_value("close");
    std::string response_string;
    EXPECT_TRUE(value.SerializeToString(&response_string));
    auto response = std::make_unique<Buffer::OwnedImpl>(response_string);
    EXPECT_NE(callbacks, nullptr);
    if (callbacks) {
      callbacks->onCreateInitialMetadata(request_headers);
      const auto source = request_headers.get(Http::LowerCaseString{"source"});
      EXPECT_EQ(source.size(), 1);
      EXPECT_EQ(source[0]->value().getStringView(), id);
      callbacks->onReceiveInitialMetadata(std::make_unique<Http::TestResponseHeaderMapImpl>());
      callbacks->onReceiveMessageRaw(std::move(response));
      callbacks->onRemoteClose(Grpc::Status::WellKnownGrpcStatus::Ok, "ok");
    }
  }
}

// Remote close followed by local close.
TEST_P(WasmHttpFilterTest, GrpcStreamCloseRemote) {
  if (std::get<0>(GetParam()) == "wamr" && std::get<1>(GetParam()) == "rust") {
    // WAMR hardcodes 16 KiB stack, which is too small to decode protobufs in Rust.
    return;
  }
  std::vector<std::string> proto_or_cluster;
  proto_or_cluster.push_back("grpc_stream");
  if (std::get<1>(GetParam()) == "cpp") {
    // cluster definition passed as a protobuf is only supported in C++ SDK.
    proto_or_cluster.push_back("grpc_stream_proto");
  }
  for (const auto& id : proto_or_cluster) {
    TestScopedRuntime scoped_runtime;
    Grpc::RawAsyncStreamCallbacks* callbacks = nullptr;
    setupGrpcStreamTest(callbacks, id);

    if (id == "grpc_stream_proto") {
      Runtime::LoaderSingleton::getExisting()->mergeValues(
          {{"envoy.reloadable_features.wasm_cluster_name_envoy_grpc", "false"}});
    } else {
      cluster_manager_.initializeThreadLocalClusters({"cluster"});
      EXPECT_CALL(filter(), log_(spdlog::level::err,
                                 Eq(absl::string_view("expected bogus service parse failure"))));
      EXPECT_CALL(filter(), log_(spdlog::level::err,
                                 Eq(absl::string_view("expected bogus method call failure"))));
      EXPECT_CALL(filter(),
                  log_(spdlog::level::err, Eq(absl::string_view("cluster call succeeded"))));
    }

    // TODO(PiotrSikora): Switching back to the original context is inconsistent between SDKs.
    if (std::get<1>(GetParam()) == "rust") {
      EXPECT_CALL(filter(), log_(spdlog::level::debug, Eq("response response")));
      EXPECT_CALL(filter(), log_(spdlog::level::debug, Eq("close close")));
    } else {
      EXPECT_CALL(rootContext(), log_(spdlog::level::debug, Eq("response response")));
      EXPECT_CALL(rootContext(), log_(spdlog::level::debug, Eq("close close")));
    }

    Http::TestRequestHeaderMapImpl request_headers{{":path", "/"}};
    EXPECT_EQ(Http::FilterHeadersStatus::StopAllIterationAndWatermark,
              filter().decodeHeaders(request_headers, false));

    ProtobufWkt::Value value;
    value.set_string_value("response");
    std::string response_string;
    EXPECT_TRUE(value.SerializeToString(&response_string));
    auto response = std::make_unique<Buffer::OwnedImpl>(response_string);
    EXPECT_NE(callbacks, nullptr);
    if (callbacks) {
      callbacks->onCreateInitialMetadata(request_headers);
      const auto source = request_headers.get(Http::LowerCaseString{"source"});
      EXPECT_EQ(source.size(), 1);
      EXPECT_EQ(source[0]->value().getStringView(), id);
      callbacks->onReceiveInitialMetadata(std::make_unique<Http::TestResponseHeaderMapImpl>());
      callbacks->onReceiveMessageRaw(std::move(response));
      callbacks->onRemoteClose(Grpc::Status::WellKnownGrpcStatus::Ok, "close");
    }
  }
}

TEST_P(WasmHttpFilterTest, GrpcStreamCancel) {
  std::vector<std::string> proto_or_cluster;
  proto_or_cluster.push_back("grpc_stream");
  if (std::get<1>(GetParam()) == "cpp") {
    // cluster definition passed as a protobuf is only supported in C++ SDK.
    proto_or_cluster.push_back("grpc_stream_proto");
  }
  for (const auto& id : proto_or_cluster) {
    TestScopedRuntime scoped_runtime;
    Grpc::RawAsyncStreamCallbacks* callbacks = nullptr;
    setupGrpcStreamTest(callbacks, id);

    if (id == "grpc_stream_proto") {
      Runtime::LoaderSingleton::getExisting()->mergeValues(
          {{"envoy.reloadable_features.wasm_cluster_name_envoy_grpc", "false"}});
    } else {
      cluster_manager_.initializeThreadLocalClusters({"cluster"});
      EXPECT_CALL(filter(), log_(spdlog::level::err,
                                 Eq(absl::string_view("expected bogus service parse failure"))));
      EXPECT_CALL(filter(), log_(spdlog::level::err,
                                 Eq(absl::string_view("expected bogus method call failure"))));
      EXPECT_CALL(filter(),
                  log_(spdlog::level::err, Eq(absl::string_view("cluster call succeeded"))));
    }

    Http::TestRequestHeaderMapImpl request_headers{{":path", "/"}};
    EXPECT_EQ(Http::FilterHeadersStatus::StopAllIterationAndWatermark,
              filter().decodeHeaders(request_headers, false));

    ProtobufWkt::Value value;
    value.set_string_value("response");
    std::string response_string;
    EXPECT_TRUE(value.SerializeToString(&response_string));
    auto response = std::make_unique<Buffer::OwnedImpl>(response_string);
    EXPECT_NE(callbacks, nullptr);
    NiceMock<Tracing::MockSpan> span;
    if (callbacks) {
      callbacks->onCreateInitialMetadata(request_headers);
      const auto source = request_headers.get(Http::LowerCaseString{"source"});
      EXPECT_EQ(source.size(), 1);
      EXPECT_EQ(source[0]->value().getStringView(), id);
      callbacks->onReceiveInitialMetadata(std::make_unique<Http::TestResponseHeaderMapImpl>(
          Http::TestResponseHeaderMapImpl{{"test", "reset"}}));
    }
  }
}

TEST_P(WasmHttpFilterTest, GrpcStreamOpenAtShutdown) {
  if (std::get<0>(GetParam()) == "wamr" && std::get<1>(GetParam()) == "rust") {
    // WAMR hardcodes 16 KiB stack, which is too small to decode protobufs in Rust.
    return;
  }
  std::vector<std::string> proto_or_cluster;
  proto_or_cluster.push_back("grpc_stream");
  if (std::get<1>(GetParam()) == "cpp") {
    // cluster definition passed as a protobuf is only supported in C++ SDK.
    proto_or_cluster.push_back("grpc_stream_proto");
  }
  for (const auto& id : proto_or_cluster) {
    TestScopedRuntime scoped_runtime;
    Grpc::RawAsyncStreamCallbacks* callbacks = nullptr;
    setupGrpcStreamTest(callbacks, id);

    if (id == "grpc_stream_proto") {
      Runtime::LoaderSingleton::getExisting()->mergeValues(
          {{"envoy.reloadable_features.wasm_cluster_name_envoy_grpc", "false"}});
    } else {
      cluster_manager_.initializeThreadLocalClusters({"cluster"});
      EXPECT_CALL(filter(), log_(spdlog::level::err,
                                 Eq(absl::string_view("expected bogus service parse failure"))));
      EXPECT_CALL(filter(), log_(spdlog::level::err,
                                 Eq(absl::string_view("expected bogus method call failure"))));
      EXPECT_CALL(filter(),
                  log_(spdlog::level::err, Eq(absl::string_view("cluster call succeeded"))));
    }

    // TODO(PiotrSikora): Switching back to the original context is inconsistent between SDKs.
    if (std::get<1>(GetParam()) == "rust") {
      EXPECT_CALL(filter(), log_(spdlog::level::debug, Eq("response response")));
    } else {
      EXPECT_CALL(rootContext(), log_(spdlog::level::debug, Eq("response response")));
    }

    Http::TestRequestHeaderMapImpl request_headers{{":path", "/"}};
    EXPECT_EQ(Http::FilterHeadersStatus::StopAllIterationAndWatermark,
              filter().decodeHeaders(request_headers, false));

    ProtobufWkt::Value value;
    value.set_string_value("response");
    std::string response_string;
    EXPECT_TRUE(value.SerializeToString(&response_string));
    auto response = std::make_unique<Buffer::OwnedImpl>(response_string);
    EXPECT_NE(callbacks, nullptr);
    NiceMock<Tracing::MockSpan> span;
    if (callbacks) {
      callbacks->onCreateInitialMetadata(request_headers);
      const auto source = request_headers.get(Http::LowerCaseString{"source"});
      EXPECT_EQ(source.size(), 1);
      EXPECT_EQ(source[0]->value().getStringView(), id);
      callbacks->onReceiveInitialMetadata(std::make_unique<Http::TestResponseHeaderMapImpl>());
      callbacks->onReceiveMessageRaw(std::move(response));
      callbacks->onReceiveTrailingMetadata(std::make_unique<Http::TestResponseTrailerMapImpl>());
    }

    // Destroy the Context, Plugin and VM.
    context_.reset();
    plugin_.reset();
    plugin_handle_.reset();
    wasm_.reset();
  }
}

// Test metadata access including CEL expressions.
TEST_P(WasmHttpFilterTest, Metadata) {
#ifdef WIN32
  // TODO: re-enable this on Windows if and when the CEL `Antlr` parser compiles on Windows.
  GTEST_SKIP() << "Skipping on Windows";
#endif
  setupTest("", "metadata");
  setupFilter();
  envoy::config::core::v3::Node node_data;
  ProtobufWkt::Value node_val;
  node_val.set_string_value("wasm_node_get_value");
  (*node_data.mutable_metadata()->mutable_fields())["wasm_node_get_key"] = node_val;
  (*node_data.mutable_metadata()->mutable_fields())["wasm_node_list_key"] =
      ValueUtil::listValue({node_val});
  EXPECT_CALL(local_info_, node()).WillRepeatedly(ReturnRef(node_data));
  EXPECT_CALL(rootContext(),
              log_(spdlog::level::debug, Eq(absl::string_view("onTick wasm_node_get_value"))));

  EXPECT_CALL(filter(),
              log_(spdlog::level::err, Eq(absl::string_view("onBody wasm_node_get_value"))));
  EXPECT_CALL(filter(), log_(spdlog::level::info, Eq(absl::string_view("header path /"))));
  EXPECT_CALL(filter(),
              log_(spdlog::level::trace,
                   Eq(absl::string_view("Struct wasm_request_get_value wasm_request_get_value"))));
  if (std::get<1>(GetParam()) != "rust") {
    // TODO(PiotrSikora): not yet supported in the Rust SDK.
    EXPECT_CALL(filter(), log_(spdlog::level::info, Eq(absl::string_view("server is envoy-wasm"))));
  }

  request_stream_info_.metadata_.mutable_filter_metadata()->insert(
      Protobuf::MapPair<std::string, ProtobufWkt::Struct>(
          "envoy.filters.http.wasm",
          MessageUtil::keyValueStruct("wasm_request_get_key", "wasm_request_get_value")));

  rootContext().onTick(0);

  EXPECT_CALL(encoder_callbacks_, streamInfo()).WillRepeatedly(ReturnRef(request_stream_info_));
  absl::optional<std::chrono::nanoseconds> dur = std::chrono::nanoseconds(15000000);
  EXPECT_CALL(request_stream_info_, requestComplete()).WillRepeatedly(Return(dur));
  EXPECT_CALL(filter(), log_(spdlog::level::info, Eq(absl::string_view("duration is 15000000"))));
  if (std::get<1>(GetParam()) != "rust") {
    // TODO(PiotrSikora): not yet supported in the Rust SDK.
    EXPECT_CALL(filter(), log_(spdlog::level::info, Eq(absl::string_view("grpc service: test"))));
  }
  Http::TestRequestHeaderMapImpl request_headers{{":path", "/"}, {"biz", "baz"}};
  EXPECT_EQ(Http::FilterHeadersStatus::Continue, filter().decodeHeaders(request_headers, false));
  Buffer::OwnedImpl data("hello");
  EXPECT_EQ(Http::FilterDataStatus::Continue, filter().decodeData(data, true));

  StreamInfo::MockStreamInfo log_stream_info;
  filter().log(&request_headers, nullptr, nullptr, log_stream_info);

  const auto& result =
      request_stream_info_.filterState()->getDataReadOnly<Filters::Common::Expr::CelState>(
          "wasm.wasm_request_set_key");
  EXPECT_EQ("wasm_request_set_value", result.value());

  filter().onDestroy();
  filter().onDestroy(); // Does nothing.
}

TEST_P(WasmHttpFilterTest, Property) {
  if (std::get<1>(GetParam()) == "rust") {
    // TODO(PiotrSikora): test not yet implemented using Rust SDK.
    return;
  }
  setupTest("", "property");
  setupFilter();
  envoy::config::core::v3::Node node_data;
  ProtobufWkt::Value node_val;
  node_val.set_string_value("sample_data");
  (*node_data.mutable_metadata()->mutable_fields())["istio.io/metadata"] = node_val;
  EXPECT_CALL(local_info_, node()).WillRepeatedly(ReturnRef(node_data));

  request_stream_info_.metadata_.mutable_filter_metadata()->insert(
      Protobuf::MapPair<std::string, ProtobufWkt::Struct>(
          "envoy.filters.http.wasm",
          MessageUtil::keyValueStruct("wasm_request_get_key", "wasm_request_get_value")));
  EXPECT_CALL(request_stream_info_, responseCode()).WillRepeatedly(Return(403));
  EXPECT_CALL(encoder_callbacks_, streamInfo()).WillRepeatedly(ReturnRef(request_stream_info_));

  // test outputs should match inputs
  EXPECT_CALL(filter(),
              log_(spdlog::level::warn, Eq(absl::string_view("request.path: /test_context"))));
  EXPECT_CALL(filter(),
              log_(spdlog::level::warn, Eq(absl::string_view("node.metadata: sample_data"))));
  EXPECT_CALL(filter(),
              log_(spdlog::level::warn, Eq(absl::string_view("metadata: wasm_request_get_value"))));
  EXPECT_CALL(filter(), log_(spdlog::level::warn, Eq(absl::string_view("response.code: 403"))));
  EXPECT_CALL(filter(), log_(spdlog::level::warn, Eq(absl::string_view("state: wasm_value"))));
  EXPECT_CALL(filter(),
              log_(spdlog::level::warn, Eq(absl::string_view("upstream host metadata: endpoint"))));

  root_context_->onTick(0);
  Http::TestRequestHeaderMapImpl request_headers{{":path", "/test_context"}};
  EXPECT_EQ(Http::FilterHeadersStatus::Continue, filter().decodeHeaders(request_headers, true));
  StreamInfo::MockStreamInfo log_stream_info;
  request_stream_info_.route_name_ = "route12";
  request_stream_info_.downstream_address_provider_->setRequestedServerName("w3.org");
  NiceMock<Network::MockConnection> connection;
  EXPECT_CALL(connection, id()).WillRepeatedly(Return(4));
  EXPECT_CALL(encoder_callbacks_, connection()).WillRepeatedly(Return(&connection));
  NiceMock<Router::MockRouteEntry> route_entry;
  EXPECT_CALL(request_stream_info_, routeEntry()).WillRepeatedly(Return(&route_entry));
  std::shared_ptr<NiceMock<Envoy::Upstream::MockHostDescription>> host_description(
      new NiceMock<Envoy::Upstream::MockHostDescription>());
  auto metadata = std::make_shared<envoy::config::core::v3::Metadata>(
      TestUtility::parseYaml<envoy::config::core::v3::Metadata>(
          R"EOF(
        filter_metadata:
          namespace:
            key: endpoint
      )EOF"));
  EXPECT_CALL(*host_description, metadata()).WillRepeatedly(Return(metadata));
  EXPECT_CALL(request_stream_info_, upstreamHost()).WillRepeatedly(Return(host_description));
  filter().log(&request_headers, nullptr, nullptr, log_stream_info);
}

TEST_P(WasmHttpFilterTest, ClusterMetadata) {
  if (std::get<1>(GetParam()) == "rust") {
    // TODO(PiotrSikora): test not yet implemented using Rust SDK.
    return;
  }
  setupTest("", "cluster_metadata");
  setupFilter();
  EXPECT_CALL(filter(),
              log_(spdlog::level::warn, Eq(absl::string_view("cluster metadata: cluster"))));
  auto cluster = std::make_shared<NiceMock<Upstream::MockClusterInfo>>();
  auto cluster_metadata = std::make_shared<envoy::config::core::v3::Metadata>(
      TestUtility::parseYaml<envoy::config::core::v3::Metadata>(
          R"EOF(
      filter_metadata:
        namespace:
          key: cluster
    )EOF"));

  std::shared_ptr<NiceMock<Envoy::Upstream::MockHostDescription>> host_description(
      new NiceMock<Envoy::Upstream::MockHostDescription>());
  StreamInfo::MockStreamInfo log_stream_info;
  Http::TestRequestHeaderMapImpl request_headers{{}};

  EXPECT_CALL(encoder_callbacks_, streamInfo()).WillRepeatedly(ReturnRef(request_stream_info_));
  EXPECT_CALL(*cluster, metadata()).WillRepeatedly(ReturnRef(*cluster_metadata));
  EXPECT_CALL(*host_description, cluster()).WillRepeatedly(ReturnRef(*cluster));
  EXPECT_CALL(request_stream_info_, upstreamHost()).WillRepeatedly(Return(host_description));
  filter().log(&request_headers, nullptr, nullptr, log_stream_info);

  // If upstream host is empty, fallback to upstream cluster info for cluster metadata.
  EXPECT_CALL(request_stream_info_, upstreamHost()).WillRepeatedly(Return(nullptr));
  EXPECT_CALL(request_stream_info_, upstreamClusterInfo()).WillRepeatedly(Return(cluster));
  EXPECT_CALL(filter(),
              log_(spdlog::level::warn, Eq(absl::string_view("cluster metadata: cluster"))));
  filter().log(&request_headers, nullptr, nullptr, log_stream_info);
}

TEST_P(WasmHttpFilterTest, SharedData) {
  setupTest("shared_data");
  EXPECT_CALL(rootContext(), log_(spdlog::level::info, Eq(absl::string_view("set CasMismatch"))));
  EXPECT_CALL(rootContext(),
              log_(spdlog::level::debug, Eq(absl::string_view("get 1 shared_data_value1"))));
  if (std::get<1>(GetParam()) == "rust") {
    EXPECT_CALL(rootContext(),
                log_(spdlog::level::warn, Eq(absl::string_view("get 2 shared_data_value2"))));
  } else {
    EXPECT_CALL(rootContext(),
                log_(spdlog::level::critical, Eq(absl::string_view("get 2 shared_data_value2"))));
  }
  EXPECT_CALL(rootContext(),
              log_(spdlog::level::debug, Eq(absl::string_view("get of bad key not found"))));
  EXPECT_CALL(rootContext(),
              log_(spdlog::level::debug, Eq(absl::string_view("second get of bad key not found"))));
  rootContext().onTick(0);
  rootContext().onQueueReady(0);
}

TEST_P(WasmHttpFilterTest, SharedQueue) {
  setupTest("shared_queue");
  setupFilter();
  EXPECT_CALL(filter(),
              log_(spdlog::level::warn,
                   Eq(absl::string_view("onRequestHeaders not found self/bad_shared_queue"))));
  EXPECT_CALL(filter(),
              log_(spdlog::level::warn,
                   Eq(absl::string_view("onRequestHeaders not found vm_id/bad_shared_queue"))));
  EXPECT_CALL(filter(),
              log_(spdlog::level::warn,
                   Eq(absl::string_view("onRequestHeaders not found bad_vm_id/bad_shared_queue"))));
  EXPECT_CALL(filter(), log_(spdlog::level::warn,
                             Eq(absl::string_view("onRequestHeaders found self/my_shared_queue"))));
  EXPECT_CALL(filter(),
              log_(spdlog::level::warn,
                   Eq(absl::string_view("onRequestHeaders found vm_id/my_shared_queue"))));
  EXPECT_CALL(filter(),
              log_(spdlog::level::warn, Eq(absl::string_view("onRequestHeaders enqueue Ok"))));
  EXPECT_CALL(rootContext(),
              log_(spdlog::level::warn, Eq(absl::string_view("onQueueReady bad token not found"))))
      .Times(2);
  EXPECT_CALL(rootContext(),
              log_(spdlog::level::warn, Eq(absl::string_view("onQueueReady extra data not found"))))
      .Times(2);
  EXPECT_CALL(rootContext(), log_(spdlog::level::info, Eq(absl::string_view("onQueueReady"))))
      .Times(2);
  EXPECT_CALL(rootContext(), log_(spdlog::level::debug, Eq(absl::string_view("data data1 Ok"))));
  Http::TestRequestHeaderMapImpl request_headers{{":path", "/"}};
  EXPECT_EQ(Http::FilterHeadersStatus::Continue, filter().decodeHeaders(request_headers, true));
  auto token = proxy_wasm::resolveQueueForTest("vm_id", "my_shared_queue");
  root_context_->onQueueReady(token);
}

// Script using a root_id which is not registered.
TEST_P(WasmHttpFilterTest, RootIdNotRegistered) {
  if (std::get<1>(GetParam()) == "rust") {
    // TODO(PiotrSikora): proxy_get_property("root_id") is not yet supported in the Rust SDK.
    return;
  }
  setupTest();
  setupFilter();
  Http::TestRequestHeaderMapImpl request_headers;
  EXPECT_EQ(Http::FilterHeadersStatus::Continue, filter().decodeHeaders(request_headers, true));
}

// Script using an explicit root_id which is registered.
TEST_P(WasmHttpFilterTest, RootId1) {
  if (std::get<1>(GetParam()) == "rust") {
    // TODO(PiotrSikora): proxy_get_property("root_id") is not yet supported in the Rust SDK.
    return;
  }
  setupTest("context1");
  setupFilter();
  EXPECT_CALL(filter(), log_(spdlog::level::debug, Eq(absl::string_view("onRequestHeaders1 2"))));
  Http::TestRequestHeaderMapImpl request_headers;
  EXPECT_EQ(Http::FilterHeadersStatus::Continue, filter().decodeHeaders(request_headers, true));
}

// Script using an explicit root_id which is registered.
TEST_P(WasmHttpFilterTest, RootId2) {
  if (std::get<1>(GetParam()) == "rust") {
    // TODO(PiotrSikora): proxy_get_property("root_id") is not yet supported in the Rust SDK.
    return;
  }
  setupTest("context2");
  setupFilter();
  EXPECT_CALL(filter(), log_(spdlog::level::debug, Eq(absl::string_view("onRequestHeaders2 2"))));
  Http::TestRequestHeaderMapImpl request_headers;
  EXPECT_EQ(Http::FilterHeadersStatus::StopAllIterationAndWatermark,
            filter().decodeHeaders(request_headers, true));
}

TEST_P(WasmHttpFilterTest, PanicOnRequestHeaders) {
  if (std::get<0>(GetParam()) == "null") {
    return;
  }
  setupTest("panic");
  setupFilter();
  auto headers = Http::TestResponseHeaderMapImpl{{":status", "503"}};
  EXPECT_CALL(decoder_callbacks_, encodeHeaders_(HeaderMapEqualRef(&headers), true));

  // In the case of VM failure, failStream is called for both request and response stream types,
  // so we need to make sure that we don't send the local reply twice.
  EXPECT_CALL(decoder_callbacks_,
              sendLocalReply(Envoy::Http::Code::ServiceUnavailable, testing::Eq(""), _,
                             testing::Eq(Grpc::Status::WellKnownGrpcStatus::Unavailable),
                             testing::Eq("wasm_fail_stream")));
  EXPECT_CALL(encoder_callbacks_, sendLocalReply(_, _, _, _, _)).Times(0);

  // Create in-VM context.
  filter().onCreate();
  EXPECT_EQ(proxy_wasm::FilterHeadersStatus::StopAllIterationAndWatermark,
            filter().onRequestHeaders(0, false));
}

TEST_P(WasmHttpFilterTest, PanicOnRequestBody) {
  if (std::get<0>(GetParam()) == "null") {
    return;
  }
  setupTest("panic");
  setupFilter();
  auto headers = Http::TestResponseHeaderMapImpl{{":status", "503"}};

  // In the case of VM failure, failStream is called for both request and response stream types,
  // so we need to make sure that we don't send the local reply twice.
  EXPECT_CALL(decoder_callbacks_, encodeHeaders_(HeaderMapEqualRef(&headers), true));
  EXPECT_CALL(decoder_callbacks_,
              sendLocalReply(Envoy::Http::Code::ServiceUnavailable, testing::Eq(""), _,
                             testing::Eq(Grpc::Status::WellKnownGrpcStatus::Unavailable),
                             testing::Eq("wasm_fail_stream")));
  EXPECT_CALL(encoder_callbacks_, sendLocalReply(_, _, _, _, _)).Times(0);

  // Create in-VM context.
  filter().onCreate();
  EXPECT_EQ(proxy_wasm::FilterDataStatus::StopIterationNoBuffer, filter().onRequestBody(0, false));
}

TEST_P(WasmHttpFilterTest, PanicOnRequestTrailers) {
  if (std::get<0>(GetParam()) == "null") {
    return;
  }
  setupTest("panic");
  setupFilter();
  auto headers = Http::TestResponseHeaderMapImpl{{":status", "503"}};
  EXPECT_CALL(decoder_callbacks_, encodeHeaders_(HeaderMapEqualRef(&headers), true));

  // In the case of VM failure, failStream is called for both request and response stream types,
  // so we need to make sure that we don't send the local reply twice.
  EXPECT_CALL(decoder_callbacks_,
              sendLocalReply(Envoy::Http::Code::ServiceUnavailable, testing::Eq(""), _,
                             testing::Eq(Grpc::Status::WellKnownGrpcStatus::Unavailable),
                             testing::Eq("wasm_fail_stream")));
  EXPECT_CALL(encoder_callbacks_, sendLocalReply(_, _, _, _, _)).Times(0);

  // Create in-VM context.
  filter().onCreate();
  EXPECT_EQ(proxy_wasm::FilterTrailersStatus::StopIteration, filter().onRequestTrailers(0));
}

TEST_P(WasmHttpFilterTest, PanicOnResponseHeaders) {
  if (std::get<0>(GetParam()) == "null") {
    return;
  }
  setupTest("panic");
  setupFilter();

  // In the case of VM failure, failStream is called for both request and response stream types,
  // so we need to make sure that we don't send the local reply twice.
  EXPECT_CALL(decoder_callbacks_,
              sendLocalReply(Envoy::Http::Code::ServiceUnavailable, testing::Eq(""), _,
                             testing::Eq(Grpc::Status::WellKnownGrpcStatus::Unavailable),
                             testing::Eq("wasm_fail_stream")));
  EXPECT_CALL(encoder_callbacks_, sendLocalReply(_, _, _, _, _)).Times(0);

  // Create in-VM context.
  filter().onCreate();
  EXPECT_EQ(proxy_wasm::FilterHeadersStatus::StopAllIterationAndWatermark,
            filter().onResponseHeaders(0, false));
}

TEST_P(WasmHttpFilterTest, PanicOnResponseBody) {
  if (std::get<0>(GetParam()) == "null") {
    return;
  }
  setupTest("panic");
  setupFilter();

  // In the case of VM failure, failStream is called for both request and response stream types,
  // so we need to make sure that we don't send the local reply twice.
  EXPECT_CALL(decoder_callbacks_,
              sendLocalReply(Envoy::Http::Code::ServiceUnavailable, testing::Eq(""), _,
                             testing::Eq(Grpc::Status::WellKnownGrpcStatus::Unavailable),
                             testing::Eq("wasm_fail_stream")));
  EXPECT_CALL(encoder_callbacks_, sendLocalReply(_, _, _, _, _)).Times(0);

  // Create in-VM context.
  filter().onCreate();
  EXPECT_EQ(proxy_wasm::FilterDataStatus::StopIterationNoBuffer, filter().onResponseBody(0, false));
}

TEST_P(WasmHttpFilterTest, PanicOnResponseTrailers) {
  if (std::get<0>(GetParam()) == "null") {
    return;
  }
  setupTest("panic");
  setupFilter();

  // In the case of VM failure, failStream is called for both request and response stream types,
  // so we need to make sure that we don't send the local reply twice.
  EXPECT_CALL(decoder_callbacks_,
              sendLocalReply(Envoy::Http::Code::ServiceUnavailable, testing::Eq(""), _,
                             testing::Eq(Grpc::Status::WellKnownGrpcStatus::Unavailable),
                             testing::Eq("wasm_fail_stream")));
  EXPECT_CALL(encoder_callbacks_, sendLocalReply(_, _, _, _, _)).Times(0);

  // Create in-VM context.
  filter().onCreate();
  EXPECT_EQ(proxy_wasm::FilterTrailersStatus::StopIteration, filter().onResponseTrailers(0));
}

TEST_P(WasmHttpFilterTest, CloseRequest) {
  if (std::get<1>(GetParam()) == "rust") {
    // TODO(mathetake): not yet supported in the Rust SDK.
    return;
  }
  setupTest("close_stream");
  setupFilter();
  NiceMock<Envoy::StreamInfo::MockStreamInfo> stream_info;
  Http::MockStreamDecoderFilterCallbacks decoder_callbacks;
  filter().setDecoderFilterCallbacks(decoder_callbacks);
  EXPECT_CALL(decoder_callbacks, streamInfo()).WillRepeatedly(ReturnRef(stream_info));
  EXPECT_CALL(stream_info, setResponseCodeDetails("wasm_close_stream"));
  EXPECT_CALL(decoder_callbacks, resetStream());

  // Create in-VM context.
  filter().onCreate();
  EXPECT_EQ(proxy_wasm::FilterHeadersStatus::Continue, filter().onRequestHeaders(0, false));
}

TEST_P(WasmHttpFilterTest, CloseResponse) {
  if (std::get<1>(GetParam()) == "rust") {
    // TODO(mathetake): not yet supported in the Rust SDK.
    return;
  }
  setupTest("close_stream");
  setupFilter();
  NiceMock<Envoy::StreamInfo::MockStreamInfo> stream_info;
  Http::MockStreamEncoderFilterCallbacks encoder_callbacks;
  filter().setEncoderFilterCallbacks(encoder_callbacks);
  EXPECT_CALL(encoder_callbacks, streamInfo()).WillRepeatedly(ReturnRef(stream_info));
  EXPECT_CALL(stream_info, setResponseCodeDetails("wasm_close_stream"));
  EXPECT_CALL(encoder_callbacks, resetStream());

  // Create in-VM context.
  filter().onCreate();
  EXPECT_EQ(proxy_wasm::FilterHeadersStatus::Continue, filter().onResponseHeaders(0, false));
}

} // namespace Wasm
} // namespace HttpFilters
} // namespace Extensions
} // namespace Envoy<|MERGE_RESOLUTION|>--- conflicted
+++ resolved
@@ -929,24 +929,15 @@
             }));
     EXPECT_CALL(cluster_manager_, grpcAsyncClientManager())
         .WillOnce(Invoke([&]() -> Grpc::AsyncClientManager& { return client_manager; }));
-<<<<<<< HEAD
     EXPECT_CALL(client_manager, getOrCreateRawAsyncClient(_, _, _, _))
         .WillOnce(Invoke([&](const GrpcService&, Stats::Scope&, bool, Grpc::CacheOption)
                              -> Grpc::RawAsyncClientSharedPtr { return std::move(async_client); }));
-    EXPECT_CALL(rootContext(), log_(spdlog::level::debug, Eq("response")));
-=======
-    EXPECT_CALL(client_manager, factoryForGrpcService(_, _, _))
-        .WillOnce(
-            Invoke([&](const GrpcService&, Stats::Scope&, bool) -> Grpc::AsyncClientFactoryPtr {
-              return std::move(client_factory);
-            }));
     // TODO(PiotrSikora): Switching back to the original context is inconsistent between SDKs.
     if (std::get<1>(GetParam()) == "rust") {
       EXPECT_CALL(filter(), log_(spdlog::level::debug, Eq("response")));
     } else {
       EXPECT_CALL(rootContext(), log_(spdlog::level::debug, Eq("response")));
     }
->>>>>>> 3876d7c0
     Http::TestRequestHeaderMapImpl request_headers{{":path", "/"}};
     EXPECT_EQ(Http::FilterHeadersStatus::StopAllIterationAndWatermark,
               filter().decodeHeaders(request_headers, false));
@@ -1067,24 +1058,15 @@
             }));
     EXPECT_CALL(cluster_manager_, grpcAsyncClientManager())
         .WillOnce(Invoke([&]() -> Grpc::AsyncClientManager& { return client_manager; }));
-<<<<<<< HEAD
     EXPECT_CALL(client_manager, getOrCreateRawAsyncClient(_, _, _, _))
         .WillOnce(Invoke([&](const GrpcService&, Stats::Scope&, bool, Grpc::CacheOption)
                              -> Grpc::RawAsyncClientSharedPtr { return std::move(async_client); }));
-    EXPECT_CALL(rootContext(), log_(spdlog::level::debug, Eq("failure bad")));
-=======
-    EXPECT_CALL(client_manager, factoryForGrpcService(_, _, _))
-        .WillOnce(
-            Invoke([&](const GrpcService&, Stats::Scope&, bool) -> Grpc::AsyncClientFactoryPtr {
-              return std::move(client_factory);
-            }));
     // TODO(PiotrSikora): Switching back to the original context is inconsistent between SDKs.
     if (std::get<1>(GetParam()) == "rust") {
       EXPECT_CALL(filter(), log_(spdlog::level::debug, Eq("failure bad")));
     } else {
       EXPECT_CALL(rootContext(), log_(spdlog::level::debug, Eq("failure bad")));
     }
->>>>>>> 3876d7c0
     Http::TestRequestHeaderMapImpl request_headers{{":path", "/"}};
     EXPECT_EQ(Http::FilterHeadersStatus::StopAllIterationAndWatermark,
               filter().decodeHeaders(request_headers, false));

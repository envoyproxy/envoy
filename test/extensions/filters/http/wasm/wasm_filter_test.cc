--- conflicted
+++ resolved
@@ -817,45 +817,6 @@
     // TODO(PiotrSikora): gRPC call outs not yet supported in the Rust SDK.
     return;
   }
-<<<<<<< HEAD
-=======
-  setupTest("grpc_call");
-  setupFilter();
-  NiceMock<Grpc::MockAsyncRequest> request;
-  Grpc::RawAsyncRequestCallbacks* callbacks = nullptr;
-  Grpc::MockAsyncClientManager client_manager;
-  auto client_factory = std::make_unique<Grpc::MockAsyncClientFactory>();
-  auto async_client = std::make_unique<Grpc::MockAsyncClient>();
-  Tracing::Span* parent_span{};
-  EXPECT_CALL(*async_client, sendRaw(_, _, _, _, _, _))
-      .WillOnce(Invoke([&](absl::string_view service_full_name, absl::string_view method_name,
-                           Buffer::InstancePtr&& message, Grpc::RawAsyncRequestCallbacks& cb,
-                           Tracing::Span& span, const Http::AsyncClient::RequestOptions& options)
-                           -> Grpc::AsyncRequest* {
-        EXPECT_EQ(service_full_name, "service");
-        EXPECT_EQ(method_name, "method");
-        ProtobufWkt::Value value;
-        EXPECT_TRUE(value.ParseFromArray(message->linearize(message->length()), message->length()));
-        EXPECT_EQ(value.string_value(), "request");
-        callbacks = &cb;
-        parent_span = &span;
-        EXPECT_EQ(options.timeout->count(), 1000);
-        return &request;
-      }));
-  EXPECT_CALL(*client_factory, create).WillOnce(Invoke([&]() -> Grpc::RawAsyncClientPtr {
-    return std::move(async_client);
-  }));
-  EXPECT_CALL(cluster_manager_, grpcAsyncClientManager())
-      .WillOnce(Invoke([&]() -> Grpc::AsyncClientManager& { return client_manager; }));
-  EXPECT_CALL(client_manager,
-              factoryForGrpcService(_, _, Grpc::AsyncClientFactoryClusterChecks::Skip))
-      .WillOnce(Invoke([&](const GrpcService&, Stats::Scope&, Grpc::AsyncClientFactoryClusterChecks)
-                           -> Grpc::AsyncClientFactoryPtr { return std::move(client_factory); }));
-  EXPECT_CALL(rootContext(), log_(spdlog::level::debug, Eq("response")));
-  Http::TestRequestHeaderMapImpl request_headers{{":path", "/"}};
-  EXPECT_EQ(Http::FilterHeadersStatus::StopAllIterationAndWatermark,
-            filter().decodeHeaders(request_headers, false));
->>>>>>> 7a49df81
 
   std::array<std::string, 2> legacy_or_active{"grpc_call_legacy", "grpc_call"};
   for (const auto& id : legacy_or_active) {
@@ -869,6 +830,7 @@
 
     setupTest(id);
     setupFilter();
+
     NiceMock<Grpc::MockAsyncRequest> request;
     Grpc::RawAsyncRequestCallbacks* callbacks = nullptr;
     Grpc::MockAsyncClientManager client_manager;
@@ -897,11 +859,12 @@
     }));
     EXPECT_CALL(cluster_manager_, grpcAsyncClientManager())
         .WillOnce(Invoke([&]() -> Grpc::AsyncClientManager& { return client_manager; }));
-    EXPECT_CALL(client_manager, factoryForGrpcService(_, _, _))
-        .WillOnce(
-            Invoke([&](const GrpcService&, Stats::Scope&, bool) -> Grpc::AsyncClientFactoryPtr {
-              return std::move(client_factory);
-            }));
+    EXPECT_CALL(client_manager,
+                factoryForGrpcService(_, _, Grpc::AsyncClientFactoryClusterChecks::Skip))
+        .WillOnce(Invoke([&](const GrpcService&, Stats::Scope&,
+                             Grpc::AsyncClientFactoryClusterChecks) -> Grpc::AsyncClientFactoryPtr {
+          return std::move(client_factory);
+        }));
     EXPECT_CALL(rootContext(), log_(spdlog::level::debug, Eq("response")));
     Http::TestRequestHeaderMapImpl request_headers{{":path", "/"}};
     EXPECT_EQ(Http::FilterHeadersStatus::StopAllIterationAndWatermark,
@@ -926,7 +889,7 @@
     // TODO(PiotrSikora): gRPC call outs not yet supported in the Rust SDK.
     return;
   }
-<<<<<<< HEAD
+
   std::array<std::string, 2> legacy_or_active{"grpc_call_legacy", "grpc_call"};
   for (const auto& id : legacy_or_active) {
     TestScopedRuntime scoped_runtime;
@@ -954,38 +917,15 @@
     }));
     EXPECT_CALL(cluster_manager_, grpcAsyncClientManager())
         .WillOnce(Invoke([&]() -> Grpc::AsyncClientManager& { return client_manager; }));
-    EXPECT_CALL(client_manager, factoryForGrpcService(_, _, _))
-        .WillOnce(
-            Invoke([&](const GrpcService&, Stats::Scope&, bool) -> Grpc::AsyncClientFactoryPtr {
-              return std::move(client_factory);
-            }));
+    EXPECT_CALL(client_manager,
+                factoryForGrpcService(_, _, Grpc::AsyncClientFactoryClusterChecks::Skip))
+        .WillOnce(Invoke([&](const GrpcService&, Stats::Scope&,
+                             Grpc::AsyncClientFactoryClusterChecks) -> Grpc::AsyncClientFactoryPtr {
+          return std::move(client_factory);
+        }));
     Http::TestRequestHeaderMapImpl request_headers{{":path", "/"}};
     EXPECT_EQ(Http::FilterHeadersStatus::Continue, filter().decodeHeaders(request_headers, true));
   }
-=======
-  setupTest("grpc_call");
-  setupFilter();
-  Grpc::MockAsyncClientManager client_manager;
-  auto client_factory = std::make_unique<Grpc::MockAsyncClientFactory>();
-  auto async_client = std::make_unique<Grpc::MockAsyncClient>();
-  EXPECT_CALL(*async_client, sendRaw(_, _, _, _, _, _))
-      .WillOnce(Invoke([&](absl::string_view, absl::string_view, Buffer::InstancePtr&&,
-                           Grpc::RawAsyncRequestCallbacks&, Tracing::Span&,
-                           const Http::AsyncClient::RequestOptions&) -> Grpc::AsyncRequest* {
-        return nullptr;
-      }));
-  EXPECT_CALL(*client_factory, create).WillOnce(Invoke([&]() -> Grpc::RawAsyncClientPtr {
-    return std::move(async_client);
-  }));
-  EXPECT_CALL(cluster_manager_, grpcAsyncClientManager())
-      .WillOnce(Invoke([&]() -> Grpc::AsyncClientManager& { return client_manager; }));
-  EXPECT_CALL(client_manager,
-              factoryForGrpcService(_, _, Grpc::AsyncClientFactoryClusterChecks::Skip))
-      .WillOnce(Invoke([&](const GrpcService&, Stats::Scope&, Grpc::AsyncClientFactoryClusterChecks)
-                           -> Grpc::AsyncClientFactoryPtr { return std::move(client_factory); }));
-  Http::TestRequestHeaderMapImpl request_headers{{":path", "/"}};
-  EXPECT_EQ(Http::FilterHeadersStatus::Continue, filter().decodeHeaders(request_headers, true));
->>>>>>> 7a49df81
 }
 
 TEST_P(WasmHttpFilterTest, GrpcCallFailure) {
@@ -993,45 +933,6 @@
     // TODO(PiotrSikora): gRPC call outs not yet supported in the Rust SDK.
     return;
   }
-<<<<<<< HEAD
-=======
-  setupTest("grpc_call");
-  setupFilter();
-  NiceMock<Grpc::MockAsyncRequest> request;
-  Grpc::RawAsyncRequestCallbacks* callbacks = nullptr;
-  Grpc::MockAsyncClientManager client_manager;
-  auto client_factory = std::make_unique<Grpc::MockAsyncClientFactory>();
-  auto async_client = std::make_unique<Grpc::MockAsyncClient>();
-  Tracing::Span* parent_span{};
-  EXPECT_CALL(*async_client, sendRaw(_, _, _, _, _, _))
-      .WillOnce(Invoke([&](absl::string_view service_full_name, absl::string_view method_name,
-                           Buffer::InstancePtr&& message, Grpc::RawAsyncRequestCallbacks& cb,
-                           Tracing::Span& span, const Http::AsyncClient::RequestOptions& options)
-                           -> Grpc::AsyncRequest* {
-        EXPECT_EQ(service_full_name, "service");
-        EXPECT_EQ(method_name, "method");
-        ProtobufWkt::Value value;
-        EXPECT_TRUE(value.ParseFromArray(message->linearize(message->length()), message->length()));
-        EXPECT_EQ(value.string_value(), "request");
-        callbacks = &cb;
-        parent_span = &span;
-        EXPECT_EQ(options.timeout->count(), 1000);
-        return &request;
-      }));
-  EXPECT_CALL(*client_factory, create).WillOnce(Invoke([&]() -> Grpc::RawAsyncClientPtr {
-    return std::move(async_client);
-  }));
-  EXPECT_CALL(cluster_manager_, grpcAsyncClientManager())
-      .WillOnce(Invoke([&]() -> Grpc::AsyncClientManager& { return client_manager; }));
-  EXPECT_CALL(client_manager,
-              factoryForGrpcService(_, _, Grpc::AsyncClientFactoryClusterChecks::Skip))
-      .WillOnce(Invoke([&](const GrpcService&, Stats::Scope&, Grpc::AsyncClientFactoryClusterChecks)
-                           -> Grpc::AsyncClientFactoryPtr { return std::move(client_factory); }));
-  EXPECT_CALL(rootContext(), log_(spdlog::level::debug, Eq("failure bad")));
-  Http::TestRequestHeaderMapImpl request_headers{{":path", "/"}};
-  EXPECT_EQ(Http::FilterHeadersStatus::StopAllIterationAndWatermark,
-            filter().decodeHeaders(request_headers, false));
->>>>>>> 7a49df81
 
   std::array<std::string, 2> legacy_or_active{"grpc_call_legacy", "grpc_call"};
   for (const auto& id : legacy_or_active) {
@@ -1074,11 +975,12 @@
     }));
     EXPECT_CALL(cluster_manager_, grpcAsyncClientManager())
         .WillOnce(Invoke([&]() -> Grpc::AsyncClientManager& { return client_manager; }));
-    EXPECT_CALL(client_manager, factoryForGrpcService(_, _, _))
-        .WillOnce(
-            Invoke([&](const GrpcService&, Stats::Scope&, bool) -> Grpc::AsyncClientFactoryPtr {
-              return std::move(client_factory);
-            }));
+    EXPECT_CALL(client_manager,
+                factoryForGrpcService(_, _, Grpc::AsyncClientFactoryClusterChecks::Skip))
+        .WillOnce(Invoke([&](const GrpcService&, Stats::Scope&,
+                             Grpc::AsyncClientFactoryClusterChecks) -> Grpc::AsyncClientFactoryPtr {
+          return std::move(client_factory);
+        }));
     EXPECT_CALL(rootContext(), log_(spdlog::level::debug, Eq("failure bad")));
     Http::TestRequestHeaderMapImpl request_headers{{":path", "/"}};
     EXPECT_EQ(Http::FilterHeadersStatus::StopAllIterationAndWatermark,
@@ -1110,44 +1012,6 @@
     // TODO(PiotrSikora): gRPC call outs not yet supported in the Rust SDK.
     return;
   }
-<<<<<<< HEAD
-=======
-  setupTest("grpc_call");
-  setupFilter();
-  NiceMock<Grpc::MockAsyncRequest> request;
-  Grpc::RawAsyncRequestCallbacks* callbacks = nullptr;
-  Grpc::MockAsyncClientManager client_manager;
-  auto client_factory = std::make_unique<Grpc::MockAsyncClientFactory>();
-  auto async_client = std::make_unique<Grpc::MockAsyncClient>();
-  Tracing::Span* parent_span{};
-  EXPECT_CALL(*async_client, sendRaw(_, _, _, _, _, _))
-      .WillOnce(Invoke([&](absl::string_view service_full_name, absl::string_view method_name,
-                           Buffer::InstancePtr&& message, Grpc::RawAsyncRequestCallbacks& cb,
-                           Tracing::Span& span, const Http::AsyncClient::RequestOptions& options)
-                           -> Grpc::AsyncRequest* {
-        EXPECT_EQ(service_full_name, "service");
-        EXPECT_EQ(method_name, "method");
-        ProtobufWkt::Value value;
-        EXPECT_TRUE(value.ParseFromArray(message->linearize(message->length()), message->length()));
-        EXPECT_EQ(value.string_value(), "request");
-        callbacks = &cb;
-        parent_span = &span;
-        EXPECT_EQ(options.timeout->count(), 1000);
-        return &request;
-      }));
-  EXPECT_CALL(*client_factory, create).WillOnce(Invoke([&]() -> Grpc::RawAsyncClientPtr {
-    return std::move(async_client);
-  }));
-  EXPECT_CALL(cluster_manager_, grpcAsyncClientManager())
-      .WillOnce(Invoke([&]() -> Grpc::AsyncClientManager& { return client_manager; }));
-  EXPECT_CALL(client_manager,
-              factoryForGrpcService(_, _, Grpc::AsyncClientFactoryClusterChecks::Skip))
-      .WillOnce(Invoke([&](const GrpcService&, Stats::Scope&, Grpc::AsyncClientFactoryClusterChecks)
-                           -> Grpc::AsyncClientFactoryPtr { return std::move(client_factory); }));
-  Http::TestRequestHeaderMapImpl request_headers{{":path", "/"}};
-  EXPECT_EQ(Http::FilterHeadersStatus::StopAllIterationAndWatermark,
-            filter().decodeHeaders(request_headers, false));
->>>>>>> 7a49df81
 
   std::array<std::string, 2> legacy_or_active{"grpc_call_legacy", "grpc_call"};
   for (const auto& id : legacy_or_active) {
@@ -1190,11 +1054,12 @@
     }));
     EXPECT_CALL(cluster_manager_, grpcAsyncClientManager())
         .WillOnce(Invoke([&]() -> Grpc::AsyncClientManager& { return client_manager; }));
-    EXPECT_CALL(client_manager, factoryForGrpcService(_, _, _))
-        .WillOnce(
-            Invoke([&](const GrpcService&, Stats::Scope&, bool) -> Grpc::AsyncClientFactoryPtr {
-              return std::move(client_factory);
-            }));
+    EXPECT_CALL(client_manager,
+                factoryForGrpcService(_, _, Grpc::AsyncClientFactoryClusterChecks::Skip))
+        .WillOnce(Invoke([&](const GrpcService&, Stats::Scope&,
+                             Grpc::AsyncClientFactoryClusterChecks) -> Grpc::AsyncClientFactoryPtr {
+          return std::move(client_factory);
+        }));
     Http::TestRequestHeaderMapImpl request_headers{{":path", "/"}};
     EXPECT_EQ(Http::FilterHeadersStatus::StopAllIterationAndWatermark,
               filter().decodeHeaders(request_headers, false));
@@ -1208,44 +1073,6 @@
     // TODO(PiotrSikora): gRPC call outs not yet supported in the Rust SDK.
     return;
   }
-<<<<<<< HEAD
-=======
-  setupTest("grpc_call");
-  setupFilter();
-  NiceMock<Grpc::MockAsyncRequest> request;
-  Grpc::RawAsyncRequestCallbacks* callbacks = nullptr;
-  Grpc::MockAsyncClientManager client_manager;
-  auto client_factory = std::make_unique<Grpc::MockAsyncClientFactory>();
-  auto async_client = std::make_unique<Grpc::MockAsyncClient>();
-  Tracing::Span* parent_span{};
-  EXPECT_CALL(*async_client, sendRaw(_, _, _, _, _, _))
-      .WillOnce(Invoke([&](absl::string_view service_full_name, absl::string_view method_name,
-                           Buffer::InstancePtr&& message, Grpc::RawAsyncRequestCallbacks& cb,
-                           Tracing::Span& span, const Http::AsyncClient::RequestOptions& options)
-                           -> Grpc::AsyncRequest* {
-        EXPECT_EQ(service_full_name, "service");
-        EXPECT_EQ(method_name, "method");
-        ProtobufWkt::Value value;
-        EXPECT_TRUE(value.ParseFromArray(message->linearize(message->length()), message->length()));
-        EXPECT_EQ(value.string_value(), "request");
-        callbacks = &cb;
-        parent_span = &span;
-        EXPECT_EQ(options.timeout->count(), 1000);
-        return &request;
-      }));
-  EXPECT_CALL(*client_factory, create).WillOnce(Invoke([&]() -> Grpc::RawAsyncClientPtr {
-    return std::move(async_client);
-  }));
-  EXPECT_CALL(cluster_manager_, grpcAsyncClientManager())
-      .WillOnce(Invoke([&]() -> Grpc::AsyncClientManager& { return client_manager; }));
-  EXPECT_CALL(client_manager,
-              factoryForGrpcService(_, _, Grpc::AsyncClientFactoryClusterChecks::Skip))
-      .WillOnce(Invoke([&](const GrpcService&, Stats::Scope&, Grpc::AsyncClientFactoryClusterChecks)
-                           -> Grpc::AsyncClientFactoryPtr { return std::move(client_factory); }));
-  Http::TestRequestHeaderMapImpl request_headers{{":path", "/"}};
-  EXPECT_EQ(Http::FilterHeadersStatus::StopAllIterationAndWatermark,
-            filter().decodeHeaders(request_headers, false));
->>>>>>> 7a49df81
 
   std::array<std::string, 2> legacy_or_active{"grpc_call_legacy", "grpc_call"};
   for (const auto& id : legacy_or_active) {
@@ -1288,11 +1115,12 @@
     }));
     EXPECT_CALL(cluster_manager_, grpcAsyncClientManager())
         .WillOnce(Invoke([&]() -> Grpc::AsyncClientManager& { return client_manager; }));
-    EXPECT_CALL(client_manager, factoryForGrpcService(_, _, _))
-        .WillOnce(
-            Invoke([&](const GrpcService&, Stats::Scope&, bool) -> Grpc::AsyncClientFactoryPtr {
-              return std::move(client_factory);
-            }));
+    EXPECT_CALL(client_manager,
+                factoryForGrpcService(_, _, Grpc::AsyncClientFactoryClusterChecks::Skip))
+        .WillOnce(Invoke([&](const GrpcService&, Stats::Scope&,
+                             Grpc::AsyncClientFactoryClusterChecks) -> Grpc::AsyncClientFactoryPtr {
+          return std::move(client_factory);
+        }));
     Http::TestRequestHeaderMapImpl request_headers{{":path", "/"}};
     EXPECT_EQ(Http::FilterHeadersStatus::StopAllIterationAndWatermark,
               filter().decodeHeaders(request_headers, false));
@@ -1306,7 +1134,6 @@
     // TODO(PiotrSikora): gRPC call outs not yet supported in the Rust SDK.
     return;
   }
-<<<<<<< HEAD
   std::array<std::string, 2> legacy_or_active{"grpc_call_legacy", "grpc_call"};
   for (const auto& id : legacy_or_active) {
     TestScopedRuntime scoped_runtime;
@@ -1316,52 +1143,6 @@
     } else {
       cluster_manager_.initializeThreadLocalClusters({"cluster"});
     }
-=======
-  setupTest("grpc_call");
-  setupFilter();
-  Grpc::MockAsyncRequest request;
-  Grpc::RawAsyncRequestCallbacks* callbacks = nullptr;
-  Grpc::MockAsyncClientManager client_manager;
-  auto client_factory = std::make_unique<Grpc::MockAsyncClientFactory>();
-  auto async_client = std::make_unique<Grpc::MockAsyncClient>();
-  Tracing::Span* parent_span{};
-  EXPECT_CALL(*async_client, sendRaw(_, _, _, _, _, _))
-      .WillOnce(Invoke([&](absl::string_view service_full_name, absl::string_view method_name,
-                           Buffer::InstancePtr&& message, Grpc::RawAsyncRequestCallbacks& cb,
-                           Tracing::Span& span, const Http::AsyncClient::RequestOptions& options)
-                           -> Grpc::AsyncRequest* {
-        EXPECT_EQ(service_full_name, "service");
-        EXPECT_EQ(method_name, "method");
-        ProtobufWkt::Value value;
-        EXPECT_TRUE(value.ParseFromArray(message->linearize(message->length()), message->length()));
-        EXPECT_EQ(value.string_value(), "request");
-        callbacks = &cb;
-        parent_span = &span;
-        EXPECT_EQ(options.timeout->count(), 1000);
-        return &request;
-      }));
-  EXPECT_CALL(*client_factory, create).WillOnce(Invoke([&]() -> Grpc::RawAsyncClientPtr {
-    return std::move(async_client);
-  }));
-  EXPECT_CALL(cluster_manager_, grpcAsyncClientManager())
-      .WillOnce(Invoke([&]() -> Grpc::AsyncClientManager& { return client_manager; }));
-  EXPECT_CALL(client_manager,
-              factoryForGrpcService(_, _, Grpc::AsyncClientFactoryClusterChecks::Skip))
-      .WillOnce(Invoke([&](const GrpcService&, Stats::Scope&, Grpc::AsyncClientFactoryClusterChecks)
-                           -> Grpc::AsyncClientFactoryPtr { return std::move(client_factory); }));
-  Http::TestRequestHeaderMapImpl request_headers{{":path", "/"}};
-
-  EXPECT_EQ(Http::FilterHeadersStatus::StopAllIterationAndWatermark,
-            filter().decodeHeaders(request_headers, false));
-
-  EXPECT_CALL(request, cancel()).WillOnce([&]() { callbacks = nullptr; });
-
-  // Destroy the Context, Plugin and VM.
-  context_.reset();
-  plugin_.reset();
-  plugin_handle_.reset();
-  wasm_.reset();
->>>>>>> 7a49df81
 
     setupTest(id);
     setupFilter();
@@ -1394,11 +1175,12 @@
     }));
     EXPECT_CALL(cluster_manager_, grpcAsyncClientManager())
         .WillOnce(Invoke([&]() -> Grpc::AsyncClientManager& { return client_manager; }));
-    EXPECT_CALL(client_manager, factoryForGrpcService(_, _, _))
-        .WillOnce(
-            Invoke([&](const GrpcService&, Stats::Scope&, bool) -> Grpc::AsyncClientFactoryPtr {
-              return std::move(client_factory);
-            }));
+    EXPECT_CALL(client_manager,
+                factoryForGrpcService(_, _, Grpc::AsyncClientFactoryClusterChecks::Skip))
+        .WillOnce(Invoke([&](const GrpcService&, Stats::Scope&,
+                             Grpc::AsyncClientFactoryClusterChecks) -> Grpc::AsyncClientFactoryPtr {
+          return std::move(client_factory);
+        }));
     Http::TestRequestHeaderMapImpl request_headers{{":path", "/"}};
 
     EXPECT_EQ(Http::FilterHeadersStatus::StopAllIterationAndWatermark,

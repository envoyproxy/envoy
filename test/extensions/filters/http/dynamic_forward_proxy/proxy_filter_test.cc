#include "envoy/config/cluster/v3/cluster.pb.h"
#include "envoy/extensions/filters/http/dynamic_forward_proxy/v3/dynamic_forward_proxy.pb.h"

#include "source/common/stream_info/upstream_address.h"
#include "source/extensions/common/dynamic_forward_proxy/cluster_store.h"
#include "source/extensions/common/dynamic_forward_proxy/dns_cache_impl.h"
#include "source/extensions/filters/http/dynamic_forward_proxy/proxy_filter.h"

#include "test/extensions/common/dynamic_forward_proxy/mocks.h"
#include "test/mocks/http/mocks.h"
#include "test/mocks/server/factory_context.h"
#include "test/mocks/upstream/basic_resource_limit.h"
#include "test/mocks/upstream/cluster_manager.h"
#include "test/mocks/upstream/transport_socket_match.h"

using testing::AnyNumber;
using testing::AtLeast;
using testing::Eq;
using testing::InSequence;
using testing::Return;

namespace Envoy {
namespace Extensions {
namespace HttpFilters {
namespace DynamicForwardProxy {
namespace {

using CustomClusterType = envoy::config::cluster::v3::Cluster::CustomClusterType;

using LoadDnsCacheEntryStatus = Common::DynamicForwardProxy::DnsCache::LoadDnsCacheEntryStatus;
using MockLoadDnsCacheEntryResult =
    Common::DynamicForwardProxy::MockDnsCache::MockLoadDnsCacheEntryResult;

class ProxyFilterTest : public testing::Test,
                        public Extensions::Common::DynamicForwardProxy::DnsCacheManagerFactory {
public:
  void SetUp() override {
    setupSocketMatcher();
    setupFilter();
    setupCluster();
  }

  void setupSocketMatcher() {
    factory_context_.server_factory_context_.cluster_manager_.initializeThreadLocalClusters(
        {"fake_cluster"});
    transport_socket_match_ = new NiceMock<Upstream::MockTransportSocketMatcher>(
        Network::UpstreamTransportSocketFactoryPtr(transport_socket_factory_));
    factory_context_.server_factory_context_.cluster_manager_.thread_local_cluster_.cluster_.info_
        ->transport_socket_matcher_.reset(transport_socket_match_);
    dfp_cluster_ =
        std::make_shared<NiceMock<Extensions::Common::DynamicForwardProxy::MockDfpCluster>>();
    auto cluster = std::dynamic_pointer_cast<Extensions::Common::DynamicForwardProxy::DfpCluster>(
        dfp_cluster_);
    Extensions::Common::DynamicForwardProxy::DFPClusterStoreFactory cluster_store_factory(
        *factory_context_.server_factory_context_.singleton_manager_);
    cluster_store_factory.get()->save("fake_cluster", cluster);
  }

  virtual void setupFilter() {
    EXPECT_CALL(*dns_cache_manager_, getCache(_));

    Extensions::Common::DynamicForwardProxy::DFPClusterStoreFactory cluster_store_factory(
        *factory_context_.server_factory_context_.singleton_manager_);
    envoy::extensions::filters::http::dynamic_forward_proxy::v3::FilterConfig proto_config;
    filter_config_ = std::make_shared<ProxyFilterConfig>(
        proto_config, dns_cache_manager_->getCache(proto_config.dns_cache_config()).value(),
        this->get(), cluster_store_factory, factory_context_);
    filter_ = std::make_unique<ProxyFilter>(filter_config_);

    filter_->setDecoderFilterCallbacks(callbacks_);
  }

  void setupCluster() {
    // Allow for an otherwise strict mock.
    EXPECT_CALL(callbacks_, connection()).Times(AtLeast(0));
    EXPECT_CALL(callbacks_, streamId()).Times(AtLeast(0));

    // Configure upstream cluster to be a Dynamic Forward Proxy since that's the
    // kind we need to do DNS entries for.
    CustomClusterType cluster_type;
    cluster_type.set_name("envoy.clusters.dynamic_forward_proxy");
    factory_context_.server_factory_context_.cluster_manager_.thread_local_cluster_.cluster_.info_
        ->cluster_type_ =
        std::make_unique<const envoy::config::cluster::v3::Cluster::CustomClusterType>(
            cluster_type);

    // Configure max pending to 1 so we can test circuit breaking.
    factory_context_.server_factory_context_.cluster_manager_.thread_local_cluster_.cluster_.info_
        ->resetResourceManager(0, 1, 0, 0, 0, 100);
  }

  ~ProxyFilterTest() override {
    EXPECT_TRUE(factory_context_.server_factory_context_.cluster_manager_.thread_local_cluster_
                    .cluster_.info_->resource_manager_->pendingRequests()
                    .canCreate());
  }

  Extensions::Common::DynamicForwardProxy::DnsCacheManagerSharedPtr get() override {
    return dns_cache_manager_;
  }

  std::shared_ptr<Extensions::Common::DynamicForwardProxy::MockDnsCacheManager> dns_cache_manager_{
      new Extensions::Common::DynamicForwardProxy::MockDnsCacheManager()};
  Network::MockTransportSocketFactory* transport_socket_factory_{
      new Network::MockTransportSocketFactory()};
  NiceMock<Upstream::MockTransportSocketMatcher>* transport_socket_match_;
  NiceMock<Server::Configuration::MockFactoryContext> factory_context_;
  std::shared_ptr<NiceMock<Extensions::Common::DynamicForwardProxy::MockDfpCluster>> dfp_cluster_;
  ProxyFilterConfigSharedPtr filter_config_;
  std::unique_ptr<ProxyFilter> filter_;
  NiceMock<Http::MockStreamDecoderFilterCallbacks> callbacks_;
  Http::TestRequestHeaderMapImpl request_headers_{{":authority", "foo"}};
  NiceMock<Upstream::MockBasicResourceLimit> pending_requests_;
};

// Default port 80 if upstream TLS not configured.
TEST_F(ProxyFilterTest, HttpDefaultPort) {
  Upstream::ResourceAutoIncDec* circuit_breakers_(
      new Upstream::ResourceAutoIncDec(pending_requests_));
  InSequence s;

  EXPECT_CALL(callbacks_, route());
  EXPECT_CALL(factory_context_.server_factory_context_.cluster_manager_, getThreadLocalCluster(_));
  EXPECT_CALL(*transport_socket_factory_, implementsSecureTransport()).WillOnce(Return(false));
  EXPECT_CALL(callbacks_, route());
  EXPECT_CALL(*dns_cache_manager_->dns_cache_, canCreateDnsRequest_())
      .WillOnce(Return(circuit_breakers_));
  EXPECT_CALL(callbacks_, streamInfo());
  EXPECT_CALL(callbacks_, dispatcher());
  EXPECT_CALL(callbacks_, streamInfo());

  Extensions::Common::DynamicForwardProxy::MockLoadDnsCacheEntryHandle* handle =
      new Extensions::Common::DynamicForwardProxy::MockLoadDnsCacheEntryHandle();
  EXPECT_CALL(*dns_cache_manager_->dns_cache_, loadDnsCacheEntry_(Eq("foo"), 80, _, _))
      .WillOnce(Return(
          MockLoadDnsCacheEntryResult{LoadDnsCacheEntryStatus::Loading, handle, absl::nullopt}));
  EXPECT_EQ(Http::FilterHeadersStatus::StopAllIterationAndWatermark,
            filter_->decodeHeaders(request_headers_, false));

  EXPECT_CALL(*handle, onDestroy());
  filter_->onDestroy();
}

// Default port 443 if upstream TLS is configured.
TEST_F(ProxyFilterTest, HttpsDefaultPort) {
  Upstream::ResourceAutoIncDec* circuit_breakers_(
      new Upstream::ResourceAutoIncDec(pending_requests_));
  InSequence s;

  EXPECT_CALL(callbacks_, route());
  EXPECT_CALL(factory_context_.server_factory_context_.cluster_manager_, getThreadLocalCluster(_));
  EXPECT_CALL(*transport_socket_factory_, implementsSecureTransport()).WillOnce(Return(true));
  EXPECT_CALL(callbacks_, route());
  EXPECT_CALL(*dns_cache_manager_->dns_cache_, canCreateDnsRequest_())
      .WillOnce(Return(circuit_breakers_));
  EXPECT_CALL(callbacks_, streamInfo());
  EXPECT_CALL(callbacks_, dispatcher());
  EXPECT_CALL(callbacks_, streamInfo());

  Extensions::Common::DynamicForwardProxy::MockLoadDnsCacheEntryHandle* handle =
      new Extensions::Common::DynamicForwardProxy::MockLoadDnsCacheEntryHandle();
  EXPECT_CALL(*dns_cache_manager_->dns_cache_, loadDnsCacheEntry_(Eq("foo"), 443, _, _))
      .WillOnce(Return(
          MockLoadDnsCacheEntryResult{LoadDnsCacheEntryStatus::Loading, handle, absl::nullopt}));
  EXPECT_EQ(Http::FilterHeadersStatus::StopAllIterationAndWatermark,
            filter_->decodeHeaders(request_headers_, false));

  EXPECT_CALL(*handle, onDestroy());
  filter_->onDestroy();
}

// Cache overflow.
TEST_F(ProxyFilterTest, CacheOverflow) {
  Upstream::ResourceAutoIncDec* circuit_breakers_(
      new Upstream::ResourceAutoIncDec(pending_requests_));
  InSequence s;

  EXPECT_CALL(callbacks_, route());
  EXPECT_CALL(factory_context_.server_factory_context_.cluster_manager_, getThreadLocalCluster(_));
  EXPECT_CALL(*transport_socket_factory_, implementsSecureTransport()).WillOnce(Return(true));
  EXPECT_CALL(callbacks_, route());
  EXPECT_CALL(*dns_cache_manager_->dns_cache_, canCreateDnsRequest_())
      .WillOnce(Return(circuit_breakers_));
  EXPECT_CALL(callbacks_, streamInfo());
  EXPECT_CALL(callbacks_, dispatcher());
  EXPECT_CALL(callbacks_, streamInfo());

  EXPECT_CALL(*dns_cache_manager_->dns_cache_, loadDnsCacheEntry_(Eq("foo"), 443, _, _))
      .WillOnce(Return(
          MockLoadDnsCacheEntryResult{LoadDnsCacheEntryStatus::Overflow, nullptr, absl::nullopt}));
  EXPECT_CALL(callbacks_, sendLocalReply(Http::Code::ServiceUnavailable, Eq("DNS cache overflow"),
                                         _, _, Eq("dns_cache_overflow")));
  EXPECT_CALL(callbacks_, encodeHeaders_(_, false));
  EXPECT_CALL(callbacks_, encodeData(_, true));
  EXPECT_EQ(Http::FilterHeadersStatus::StopIteration,
            filter_->decodeHeaders(request_headers_, false));

  filter_->onDestroy();
}

// Circuit breaker overflow
TEST_F(ProxyFilterTest, CircuitBreakerOverflow) {
  Upstream::ResourceAutoIncDec* circuit_breakers_(
      new Upstream::ResourceAutoIncDec(pending_requests_));
  InSequence s;

  EXPECT_CALL(callbacks_, route());
  EXPECT_CALL(factory_context_.server_factory_context_.cluster_manager_, getThreadLocalCluster(_));
  EXPECT_CALL(*transport_socket_factory_, implementsSecureTransport()).WillOnce(Return(true));
  EXPECT_CALL(callbacks_, route());
  EXPECT_CALL(*dns_cache_manager_->dns_cache_, canCreateDnsRequest_())
      .WillOnce(Return(circuit_breakers_));
  EXPECT_CALL(callbacks_, streamInfo());
  EXPECT_CALL(callbacks_, dispatcher());
  EXPECT_CALL(callbacks_, streamInfo());
  Extensions::Common::DynamicForwardProxy::MockLoadDnsCacheEntryHandle* handle =
      new Extensions::Common::DynamicForwardProxy::MockLoadDnsCacheEntryHandle();
  EXPECT_CALL(*dns_cache_manager_->dns_cache_, loadDnsCacheEntry_(Eq("foo"), 443, _, _))
      .WillOnce(Return(
          MockLoadDnsCacheEntryResult{LoadDnsCacheEntryStatus::Loading, handle, absl::nullopt}));
  EXPECT_EQ(Http::FilterHeadersStatus::StopAllIterationAndWatermark,
            filter_->decodeHeaders(request_headers_, false));

  // Create a second filter for a 2nd request.
  auto filter2 = std::make_unique<ProxyFilter>(filter_config_);
  filter2->setDecoderFilterCallbacks(callbacks_);
  EXPECT_CALL(callbacks_, route());
  EXPECT_CALL(factory_context_.server_factory_context_.cluster_manager_, getThreadLocalCluster(_));
  EXPECT_CALL(*transport_socket_factory_, implementsSecureTransport()).WillOnce(Return(true));
  EXPECT_CALL(callbacks_, route());
  EXPECT_CALL(*dns_cache_manager_->dns_cache_, canCreateDnsRequest_());
  EXPECT_CALL(callbacks_, sendLocalReply(Http::Code::ServiceUnavailable,
                                         Eq("Dynamic forward proxy pending request overflow"), _, _,
                                         Eq("dynamic_forward_proxy_pending_request_overflow")));
  EXPECT_CALL(callbacks_, encodeHeaders_(_, false));
  EXPECT_CALL(callbacks_, encodeData(_, true));
  EXPECT_EQ(Http::FilterHeadersStatus::StopIteration,
            filter2->decodeHeaders(request_headers_, false));

  filter2->onDestroy();
  EXPECT_CALL(*handle, onDestroy());
  filter_->onDestroy();
}

// Circuit breaker overflow with DNS Cache resource manager
TEST_F(ProxyFilterTest, CircuitBreakerOverflowWithDnsCacheResourceManager) {
  Upstream::ResourceAutoIncDec* circuit_breakers_(
      new Upstream::ResourceAutoIncDec(pending_requests_));
  InSequence s;

  EXPECT_CALL(callbacks_, route());
  EXPECT_CALL(factory_context_.server_factory_context_.cluster_manager_, getThreadLocalCluster(_));
  EXPECT_CALL(*transport_socket_factory_, implementsSecureTransport()).WillOnce(Return(true));
  Extensions::Common::DynamicForwardProxy::MockLoadDnsCacheEntryHandle* handle =
      new Extensions::Common::DynamicForwardProxy::MockLoadDnsCacheEntryHandle();
  EXPECT_CALL(callbacks_, route());
  EXPECT_CALL(*dns_cache_manager_->dns_cache_, canCreateDnsRequest_())
      .WillOnce(Return(circuit_breakers_));
  EXPECT_CALL(callbacks_, streamInfo());
  EXPECT_CALL(callbacks_, dispatcher());
  EXPECT_CALL(callbacks_, streamInfo());
  EXPECT_CALL(*dns_cache_manager_->dns_cache_, loadDnsCacheEntry_(Eq("foo"), 443, _, _))
      .WillOnce(Return(
          MockLoadDnsCacheEntryResult{LoadDnsCacheEntryStatus::Loading, handle, absl::nullopt}));
  EXPECT_EQ(Http::FilterHeadersStatus::StopAllIterationAndWatermark,
            filter_->decodeHeaders(request_headers_, false));

  // Create a second filter for a 2nd request.
  auto filter2 = std::make_unique<ProxyFilter>(filter_config_);
  filter2->setDecoderFilterCallbacks(callbacks_);
  EXPECT_CALL(callbacks_, route());
  EXPECT_CALL(factory_context_.server_factory_context_.cluster_manager_, getThreadLocalCluster(_));
  EXPECT_CALL(*transport_socket_factory_, implementsSecureTransport()).WillOnce(Return(true));
  EXPECT_CALL(callbacks_, route());
  EXPECT_CALL(*dns_cache_manager_->dns_cache_, canCreateDnsRequest_());
  EXPECT_CALL(callbacks_, sendLocalReply(Http::Code::ServiceUnavailable,
                                         Eq("Dynamic forward proxy pending request overflow"), _, _,
                                         Eq("dynamic_forward_proxy_pending_request_overflow")));
  EXPECT_CALL(callbacks_, encodeHeaders_(_, false));
  EXPECT_CALL(callbacks_, encodeData(_, true));
  EXPECT_EQ(Http::FilterHeadersStatus::StopIteration,
            filter2->decodeHeaders(request_headers_, false));

  // Cluster circuit breaker overflow counter won't be incremented.
  EXPECT_EQ(0, factory_context_.server_factory_context_.cluster_manager_.thread_local_cluster_
                   .cluster_.info_->trafficStats()
                   ->upstream_rq_pending_overflow_.value());
  filter2->onDestroy();
  EXPECT_CALL(*handle, onDestroy());
  filter_->onDestroy();
}

// No route handling.
TEST_F(ProxyFilterTest, NoRoute) {
  InSequence s;

  EXPECT_CALL(callbacks_, route()).WillOnce(Return(nullptr));
  EXPECT_EQ(Http::FilterHeadersStatus::Continue, filter_->decodeHeaders(request_headers_, false));
}

// No cluster handling.
TEST_F(ProxyFilterTest, NoCluster) {
  InSequence s;

  EXPECT_CALL(callbacks_, route());
  EXPECT_CALL(factory_context_.server_factory_context_.cluster_manager_, getThreadLocalCluster(_))
      .WillOnce(Return(nullptr));
  EXPECT_EQ(Http::FilterHeadersStatus::Continue, filter_->decodeHeaders(request_headers_, false));
}

// No cluster type leads to skipping DNS lookups.
TEST_F(ProxyFilterTest, NoClusterType) {
  factory_context_.server_factory_context_.cluster_manager_.thread_local_cluster_.cluster_.info_
      ->cluster_type_ = nullptr;

  InSequence s;

  EXPECT_CALL(callbacks_, route());
  EXPECT_CALL(factory_context_.server_factory_context_.cluster_manager_, getThreadLocalCluster(_));
  EXPECT_EQ(Http::FilterHeadersStatus::Continue, filter_->decodeHeaders(request_headers_, false));
}

// Cluster that isn't a dynamic forward proxy cluster
TEST_F(ProxyFilterTest, NonDynamicForwardProxy) {
  CustomClusterType cluster_type;
  cluster_type.set_name("envoy.cluster.static");
  factory_context_.server_factory_context_.cluster_manager_.thread_local_cluster_.cluster_.info_
      ->cluster_type_ =
      std::make_unique<const envoy::config::cluster::v3::Cluster::CustomClusterType>(cluster_type);

  InSequence s;

  EXPECT_CALL(callbacks_, route());
  EXPECT_CALL(factory_context_.server_factory_context_.cluster_manager_, getThreadLocalCluster(_));
  EXPECT_EQ(Http::FilterHeadersStatus::Continue, filter_->decodeHeaders(request_headers_, false));
}

TEST_F(ProxyFilterTest, HostRewrite) {
  Upstream::ResourceAutoIncDec* circuit_breakers_(
      new Upstream::ResourceAutoIncDec(pending_requests_));
  InSequence s;

  envoy::extensions::filters::http::dynamic_forward_proxy::v3::PerRouteConfig proto_config;
  proto_config.set_host_rewrite_literal("bar");
  ProxyPerRouteConfig config(proto_config);

  EXPECT_CALL(callbacks_, route());
  EXPECT_CALL(factory_context_.server_factory_context_.cluster_manager_, getThreadLocalCluster(_));
  EXPECT_CALL(*transport_socket_factory_, implementsSecureTransport()).WillOnce(Return(false));
  Extensions::Common::DynamicForwardProxy::MockLoadDnsCacheEntryHandle* handle =
      new Extensions::Common::DynamicForwardProxy::MockLoadDnsCacheEntryHandle();
  EXPECT_CALL(callbacks_, route());
  EXPECT_CALL(*callbacks_.route_, mostSpecificPerFilterConfig(_)).WillOnce(Return(&config));
  EXPECT_CALL(*dns_cache_manager_->dns_cache_, canCreateDnsRequest_())
      .WillOnce(Return(circuit_breakers_));
  EXPECT_CALL(callbacks_, streamInfo());
  EXPECT_CALL(callbacks_, dispatcher());
  EXPECT_CALL(callbacks_, streamInfo());
  EXPECT_CALL(*dns_cache_manager_->dns_cache_, loadDnsCacheEntry_(Eq("bar"), 80, _, _))
      .WillOnce(Return(
          MockLoadDnsCacheEntryResult{LoadDnsCacheEntryStatus::Loading, handle, absl::nullopt}));
  EXPECT_EQ(Http::FilterHeadersStatus::StopAllIterationAndWatermark,
            filter_->decodeHeaders(request_headers_, false));

  EXPECT_CALL(*handle, onDestroy());
  filter_->onDestroy();
}

TEST_F(ProxyFilterTest, HostRewriteViaHeader) {
  Upstream::ResourceAutoIncDec* circuit_breakers_(
      new Upstream::ResourceAutoIncDec(pending_requests_));
  InSequence s;

  envoy::extensions::filters::http::dynamic_forward_proxy::v3::PerRouteConfig proto_config;
  proto_config.set_host_rewrite_header("x-set-header");
  ProxyPerRouteConfig config(proto_config);

  EXPECT_CALL(callbacks_, route());
  EXPECT_CALL(factory_context_.server_factory_context_.cluster_manager_, getThreadLocalCluster(_));
  EXPECT_CALL(*transport_socket_factory_, implementsSecureTransport()).WillOnce(Return(false));
  Extensions::Common::DynamicForwardProxy::MockLoadDnsCacheEntryHandle* handle =
      new Extensions::Common::DynamicForwardProxy::MockLoadDnsCacheEntryHandle();
  EXPECT_CALL(callbacks_, route());
  EXPECT_CALL(*callbacks_.route_, mostSpecificPerFilterConfig(_)).WillOnce(Return(&config));
  EXPECT_CALL(*dns_cache_manager_->dns_cache_, canCreateDnsRequest_())
      .WillOnce(Return(circuit_breakers_));
  EXPECT_CALL(callbacks_, streamInfo());
  EXPECT_CALL(callbacks_, dispatcher());
  EXPECT_CALL(callbacks_, streamInfo());
  EXPECT_CALL(*dns_cache_manager_->dns_cache_, loadDnsCacheEntry_(Eq("bar:82"), 80, _, _))
      .WillOnce(Return(
          MockLoadDnsCacheEntryResult{LoadDnsCacheEntryStatus::Loading, handle, absl::nullopt}));

  Http::TestRequestHeaderMapImpl headers{{":authority", "foo"}, {"x-set-header", "bar:82"}};
  EXPECT_EQ(Http::FilterHeadersStatus::StopAllIterationAndWatermark,
            filter_->decodeHeaders(headers, false));

  EXPECT_CALL(*handle, onDestroy());
  filter_->onDestroy();
}

// Thread local cluster not exists.
TEST_F(ProxyFilterTest, SubClusterNotExists) {
  InSequence s;

  EXPECT_CALL(callbacks_, route());
  EXPECT_CALL(factory_context_.server_factory_context_.cluster_manager_, getThreadLocalCluster(_));
  EXPECT_CALL(*transport_socket_factory_, implementsSecureTransport()).WillOnce(Return(false));
  EXPECT_CALL(callbacks_, route());
  EXPECT_CALL(*(dfp_cluster_.get()), enableSubCluster()).WillOnce(Return(true));
  // get DFPCluster, not exists.
  EXPECT_CALL(factory_context_.server_factory_context_.cluster_manager_,
              getThreadLocalCluster(Eq("DFPCluster:foo:80")));
  // "true" means another thread already created it.
  EXPECT_CALL(*(dfp_cluster_.get()), createSubClusterConfig(_, _, _))
      .WillOnce(Return(std::make_pair(true, absl::nullopt)));

  EXPECT_EQ(Http::FilterHeadersStatus::StopAllIterationAndWatermark,
            filter_->decodeHeaders(request_headers_, false));

  filter_->onDestroy();
}

// Thread local cluster exists.
TEST_F(ProxyFilterTest, SubClusterExists) {
  factory_context_.server_factory_context_.cluster_manager_.initializeThreadLocalClusters(
      {"DFPCluster:foo:80"});
  InSequence s;

  EXPECT_CALL(callbacks_, route());
  EXPECT_CALL(factory_context_.server_factory_context_.cluster_manager_, getThreadLocalCluster(_));
  EXPECT_CALL(*transport_socket_factory_, implementsSecureTransport()).WillOnce(Return(false));
  EXPECT_CALL(callbacks_, route());
  EXPECT_CALL(*(dfp_cluster_.get()), enableSubCluster()).WillOnce(Return(true));
  // get DFPCluster, exists.
  EXPECT_CALL(factory_context_.server_factory_context_.cluster_manager_,
              getThreadLocalCluster(Eq("DFPCluster:foo:80")));
  EXPECT_CALL(*(dfp_cluster_.get()), touch(_)).WillOnce(Return(true));
  // should not create.
  EXPECT_CALL(*(dfp_cluster_.get()), createSubClusterConfig(_, _, _)).Times(0);

  EXPECT_EQ(Http::FilterHeadersStatus::Continue, filter_->decodeHeaders(request_headers_, false));

  filter_->onDestroy();
}

// Sub cluster overflow.
TEST_F(ProxyFilterTest, SubClusterOverflow) {
  InSequence s;

  EXPECT_CALL(callbacks_, route());
  EXPECT_CALL(factory_context_.server_factory_context_.cluster_manager_, getThreadLocalCluster(_));
  EXPECT_CALL(*transport_socket_factory_, implementsSecureTransport()).WillOnce(Return(false));
  EXPECT_CALL(callbacks_, route());
  EXPECT_CALL(*(dfp_cluster_.get()), enableSubCluster()).WillOnce(Return(true));
  // get DFPCluster
  EXPECT_CALL(factory_context_.server_factory_context_.cluster_manager_,
              getThreadLocalCluster(Eq("DFPCluster:foo:80")));
  // reach the max_sub_clusters limitation.
  EXPECT_CALL(*(dfp_cluster_.get()), createSubClusterConfig(_, _, _))
      .WillOnce(Return(std::make_pair(false, absl::nullopt)));

  EXPECT_CALL(callbacks_, sendLocalReply(Http::Code::ServiceUnavailable, Eq("Sub cluster overflow"),
                                         _, _, Eq("sub_cluster_overflow")));
  EXPECT_CALL(callbacks_, encodeHeaders_(_, false));
  EXPECT_CALL(callbacks_, encodeData(_, true));
  EXPECT_EQ(Http::FilterHeadersStatus::StopIteration,
            filter_->decodeHeaders(request_headers_, false));

  filter_->onDestroy();
}

// DFP cluster is removed early.
TEST_F(ProxyFilterTest, DFPClusterIsGone) {
  Extensions::Common::DynamicForwardProxy::DFPClusterStoreFactory cluster_store_factory(
      *factory_context_.server_factory_context_.singleton_manager_);
  cluster_store_factory.get()->remove("fake_cluster");
  InSequence s;

  EXPECT_CALL(callbacks_, route());
  EXPECT_CALL(factory_context_.server_factory_context_.cluster_manager_, getThreadLocalCluster(_));
  EXPECT_CALL(*transport_socket_factory_, implementsSecureTransport()).WillOnce(Return(false));
  EXPECT_CALL(callbacks_, route());
  EXPECT_CALL(*(dfp_cluster_.get()), enableSubCluster()).Times(0);
  EXPECT_CALL(callbacks_, sendLocalReply(Http::Code::ServiceUnavailable,
                                         Eq("Dynamic forward proxy cluster is gone"), _, _,
                                         Eq("dynamic_forward_proxy_cluster_is_gone")));
  EXPECT_CALL(callbacks_, encodeHeaders_(_, false));
  EXPECT_CALL(callbacks_, encodeData(_, true));
  EXPECT_EQ(Http::FilterHeadersStatus::StopIteration,
            filter_->decodeHeaders(request_headers_, false));

  filter_->onDestroy();
}

// Sub cluster init timeout
TEST_F(ProxyFilterTest, SubClusterInitTimeout) {
  InSequence s;

  EXPECT_CALL(callbacks_, route());
  EXPECT_CALL(factory_context_.server_factory_context_.cluster_manager_, getThreadLocalCluster(_));
  EXPECT_CALL(*transport_socket_factory_, implementsSecureTransport()).WillOnce(Return(false));
  EXPECT_CALL(callbacks_, route());
  EXPECT_CALL(*(dfp_cluster_.get()), enableSubCluster()).WillOnce(Return(true));
  // get DFPCluster, not exists.
  EXPECT_CALL(factory_context_.server_factory_context_.cluster_manager_,
              getThreadLocalCluster(Eq("DFPCluster:foo:80")));
  // "true" means another thread already created it.
  EXPECT_CALL(*(dfp_cluster_.get()), createSubClusterConfig(_, _, _))
      .WillOnce(Return(std::make_pair(true, absl::nullopt)));
  EXPECT_EQ(Http::FilterHeadersStatus::StopAllIterationAndWatermark,
            filter_->decodeHeaders(request_headers_, false));

  EXPECT_CALL(callbacks_,
              sendLocalReply(Http::Code::ServiceUnavailable, Eq("Sub cluster warming timeout"), _,
                             _, Eq("sub_cluster_warming_timeout")));
  EXPECT_CALL(callbacks_, encodeHeaders_(_, false));
  EXPECT_CALL(callbacks_, encodeData(_, true));

  filter_->onClusterInitTimeout();
  filter_->onDestroy();
}

class UpstreamResolvedHostFilterStateHelper : public ProxyFilterTest {
public:
  void setupFilter() override {
    EXPECT_CALL(*dns_cache_manager_, getCache(_));

    envoy::extensions::filters::http::dynamic_forward_proxy::v3::FilterConfig proto_config;
    proto_config.set_save_upstream_address(true);

    Extensions::Common::DynamicForwardProxy::DFPClusterStoreFactory cluster_store_factory(
<<<<<<< HEAD
        *factory_context_.server_factory_context_.singleton_manager_);
    filter_config_ = std::make_shared<ProxyFilterConfig>(proto_config, *this, cluster_store_factory,
                                                         factory_context_);
=======
        factory_context_);

    filter_config_ = std::make_shared<ProxyFilterConfig>(
        proto_config, dns_cache_manager_->getCache(proto_config.dns_cache_config()).value(),
        this->get(), cluster_store_factory, factory_context_);
>>>>>>> 93c26ebe
    filter_ = std::make_unique<ProxyFilter>(filter_config_);

    filter_->setDecoderFilterCallbacks(callbacks_);
  }
};

// Tests if address set is populated in the filter state when an upstream host is resolved
// successfully.
TEST_F(UpstreamResolvedHostFilterStateHelper, AddResolvedHostFilterStateMetadata) {
  Upstream::ResourceAutoIncDec* circuit_breakers_(
      new Upstream::ResourceAutoIncDec(pending_requests_));

  EXPECT_CALL(callbacks_, streamInfo()).Times(AnyNumber());
  EXPECT_CALL(callbacks_, dispatcher()).Times(AnyNumber());
  auto& filter_state = callbacks_.streamInfo().filterState();

  InSequence s;

  // Setup test host
  auto host_info = std::make_shared<Extensions::Common::DynamicForwardProxy::MockDnsHostInfo>();
  host_info->address_ = Network::Utility::parseInternetAddress("1.2.3.4", 80);

  EXPECT_CALL(callbacks_, route());
  EXPECT_CALL(factory_context_.server_factory_context_.cluster_manager_, getThreadLocalCluster(_));
  EXPECT_CALL(*transport_socket_factory_, implementsSecureTransport()).WillOnce(Return(false));
  EXPECT_CALL(callbacks_, route());
  EXPECT_CALL(*dns_cache_manager_->dns_cache_, canCreateDnsRequest_())
      .WillOnce(Return(circuit_breakers_));
  EXPECT_CALL(callbacks_, streamInfo());
  EXPECT_CALL(callbacks_, dispatcher());

  EXPECT_CALL(*dns_cache_manager_->dns_cache_, loadDnsCacheEntry_(Eq("foo"), 80, _, _))
      .WillOnce(Invoke([&](absl::string_view, uint16_t, bool,
                           ProxyFilter::LoadDnsCacheEntryCallbacks&) {
        return MockLoadDnsCacheEntryResult{LoadDnsCacheEntryStatus::InCache, nullptr, host_info};
      }));

  EXPECT_CALL(*host_info, address()).Times(2).WillRepeatedly(Return(host_info->address_));

  // Host was resolved successfully, so continue filter iteration.
  EXPECT_EQ(Http::FilterHeadersStatus::Continue, filter_->decodeHeaders(request_headers_, false));

  // We expect FilterState to be populated
  EXPECT_TRUE(
      filter_state->hasData<StreamInfo::UpstreamAddress>(StreamInfo::UpstreamAddress::key()));

  filter_->onDestroy();
}

// Tests if an already existing address set in filter state is updated when upstream host is
// resolved successfully.
TEST_F(UpstreamResolvedHostFilterStateHelper, UpdateResolvedHostFilterStateMetadata) {
  Upstream::ResourceAutoIncDec* circuit_breakers_(
      new Upstream::ResourceAutoIncDec(pending_requests_));

  EXPECT_CALL(callbacks_, streamInfo()).Times(AnyNumber());
  EXPECT_CALL(callbacks_, dispatcher()).Times(AnyNumber());

  // Pre-populate the filter state with an address.
  auto& filter_state = callbacks_.streamInfo().filterState();
  const auto pre_address = Network::Utility::parseInternetAddress("1.2.3.3", 80);
  auto address_obj = std::make_unique<StreamInfo::UpstreamAddress>();
  address_obj->address_ = pre_address;
  filter_state->setData(StreamInfo::UpstreamAddress::key(), std::move(address_obj),
                        StreamInfo::FilterState::StateType::Mutable,
                        StreamInfo::FilterState::LifeSpan::Request);

  InSequence s;

  // Setup test host
  auto host_info = std::make_shared<Extensions::Common::DynamicForwardProxy::MockDnsHostInfo>();
  host_info->address_ = Network::Utility::parseInternetAddress("1.2.3.4", 80);

  EXPECT_CALL(callbacks_, route());
  EXPECT_CALL(factory_context_.server_factory_context_.cluster_manager_, getThreadLocalCluster(_));
  EXPECT_CALL(*transport_socket_factory_, implementsSecureTransport()).WillOnce(Return(false));
  EXPECT_CALL(callbacks_, route());
  EXPECT_CALL(*dns_cache_manager_->dns_cache_, canCreateDnsRequest_())
      .WillOnce(Return(circuit_breakers_));
  EXPECT_CALL(callbacks_, streamInfo());
  EXPECT_CALL(callbacks_, dispatcher());

  EXPECT_CALL(*dns_cache_manager_->dns_cache_, loadDnsCacheEntry_(Eq("foo"), 80, _, _))
      .WillOnce(Invoke([&](absl::string_view, uint16_t, bool,
                           ProxyFilter::LoadDnsCacheEntryCallbacks&) {
        return MockLoadDnsCacheEntryResult{LoadDnsCacheEntryStatus::InCache, nullptr, host_info};
      }));

  EXPECT_CALL(*host_info, address()).Times(2).WillRepeatedly(Return(host_info->address_));

  // Host was resolved successfully, so continue filter iteration.
  EXPECT_EQ(Http::FilterHeadersStatus::Continue, filter_->decodeHeaders(request_headers_, false));

  // We expect FilterState and resolution times to be populated
  EXPECT_TRUE(
      callbacks_.streamInfo().downstreamTiming().getValue(ProxyFilter::DNS_START).has_value());
  EXPECT_TRUE(
      callbacks_.streamInfo().downstreamTiming().getValue(ProxyFilter::DNS_END).has_value());

  const StreamInfo::UpstreamAddress* updated_address_obj =
      filter_state->getDataReadOnly<StreamInfo::UpstreamAddress>(
          StreamInfo::UpstreamAddress::key());

  // Verify the data
  EXPECT_TRUE(updated_address_obj->address_);
  EXPECT_EQ(updated_address_obj->address_->asStringView(), host_info->address_->asStringView());

  filter_->onDestroy();
}

// Tests if address set is populated in the filter state when an upstream host is resolved
// successfully but is null.
TEST_F(UpstreamResolvedHostFilterStateHelper, IgnoreFilterStateMetadataNullAddress) {
  Upstream::ResourceAutoIncDec* circuit_breakers_(
      new Upstream::ResourceAutoIncDec(pending_requests_));

  EXPECT_CALL(callbacks_, streamInfo()).Times(AnyNumber());
  EXPECT_CALL(callbacks_, dispatcher()).Times(AnyNumber());
  InSequence s;

  // Setup test host
  auto host_info = std::make_shared<Extensions::Common::DynamicForwardProxy::MockDnsHostInfo>();
  host_info->address_ = nullptr;

  EXPECT_CALL(callbacks_, route());
  EXPECT_CALL(factory_context_.server_factory_context_.cluster_manager_, getThreadLocalCluster(_));
  EXPECT_CALL(*transport_socket_factory_, implementsSecureTransport()).WillOnce(Return(false));
  EXPECT_CALL(callbacks_, route());
  EXPECT_CALL(*dns_cache_manager_->dns_cache_, canCreateDnsRequest_())
      .WillOnce(Return(circuit_breakers_));
  EXPECT_CALL(*dns_cache_manager_->dns_cache_, loadDnsCacheEntry_(Eq("foo"), 80, _, _))
      .WillOnce(Invoke([&](absl::string_view, uint16_t, bool,
                           ProxyFilter::LoadDnsCacheEntryCallbacks&) {
        return MockLoadDnsCacheEntryResult{LoadDnsCacheEntryStatus::InCache, nullptr, host_info};
      }));

  EXPECT_CALL(*host_info, address());
  EXPECT_CALL(callbacks_,
              sendLocalReply(Http::Code::ServiceUnavailable, Eq("DNS resolution failure"), _, _,
                             Eq("dns_resolution_failure")));
  EXPECT_CALL(callbacks_, encodeHeaders_(_, false));
  EXPECT_CALL(callbacks_, encodeData(_, true));
  EXPECT_EQ(Http::FilterHeadersStatus::StopIteration,
            filter_->decodeHeaders(request_headers_, false));

  filter_->onDestroy();
}

} // namespace
} // namespace DynamicForwardProxy
} // namespace HttpFilters
} // namespace Extensions
} // namespace Envoy<|MERGE_RESOLUTION|>--- conflicted
+++ resolved
@@ -530,17 +530,11 @@
     proto_config.set_save_upstream_address(true);
 
     Extensions::Common::DynamicForwardProxy::DFPClusterStoreFactory cluster_store_factory(
-<<<<<<< HEAD
-        *factory_context_.server_factory_context_.singleton_manager_);
-    filter_config_ = std::make_shared<ProxyFilterConfig>(proto_config, *this, cluster_store_factory,
-                                                         factory_context_);
-=======
-        factory_context_);
+        factory_context_.serverFactoryContext().singletonManager());
 
     filter_config_ = std::make_shared<ProxyFilterConfig>(
         proto_config, dns_cache_manager_->getCache(proto_config.dns_cache_config()).value(),
         this->get(), cluster_store_factory, factory_context_);
->>>>>>> 93c26ebe
     filter_ = std::make_unique<ProxyFilter>(filter_config_);
 
     filter_->setDecoderFilterCallbacks(callbacks_);

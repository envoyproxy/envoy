#include "source/extensions/filters/http/mcp/mcp_filter.h"

#include "test/mocks/http/mocks.h"
#include "test/mocks/server/factory_context.h"
#include "test/test_common/utility.h"

#include "gmock/gmock.h"
#include "gtest/gtest.h"

namespace Envoy {
namespace Extensions {
namespace HttpFilters {
namespace Mcp {
namespace {

using testing::_;
using testing::NiceMock;
using testing::Return;

class McpFilterTest : public testing::Test {
public:
  McpFilterTest() {
    // Default config with PASS_THROUGH mode
    envoy::extensions::filters::http::mcp::v3::Mcp proto_config;
    proto_config.set_traffic_mode(envoy::extensions::filters::http::mcp::v3::Mcp::PASS_THROUGH);
    config_ = std::make_shared<McpFilterConfig>(proto_config);
    filter_ = std::make_unique<McpFilter>(config_);
    filter_->setDecoderFilterCallbacks(decoder_callbacks_);
    filter_->setEncoderFilterCallbacks(encoder_callbacks_);
  }

  void setupRejectMode() {
    envoy::extensions::filters::http::mcp::v3::Mcp proto_config;
    proto_config.set_traffic_mode(envoy::extensions::filters::http::mcp::v3::Mcp::REJECT_NO_MCP);
    config_ = std::make_shared<McpFilterConfig>(proto_config);
    filter_ = std::make_unique<McpFilter>(config_);
    filter_->setDecoderFilterCallbacks(decoder_callbacks_);
    filter_->setEncoderFilterCallbacks(encoder_callbacks_);
  }

  void setupWithClearRouteCache(bool clear_route_cache) {
    envoy::extensions::filters::http::mcp::v3::Mcp proto_config;
    proto_config.set_traffic_mode(envoy::extensions::filters::http::mcp::v3::Mcp::PASS_THROUGH);
    proto_config.set_clear_route_cache(clear_route_cache);
    config_ = std::make_shared<McpFilterConfig>(proto_config);
    filter_ = std::make_unique<McpFilter>(config_);
    filter_->setDecoderFilterCallbacks(decoder_callbacks_);
    filter_->setEncoderFilterCallbacks(encoder_callbacks_);
  }

protected:
  NiceMock<Http::MockStreamDecoderFilterCallbacks> decoder_callbacks_;
  NiceMock<Http::MockStreamEncoderFilterCallbacks> encoder_callbacks_;
  McpFilterConfigSharedPtr config_;
  std::unique_ptr<McpFilter> filter_;

  void setupBufferMocks(const std::string& body) {
    Buffer::OwnedImpl buffer(body);
    ON_CALL(decoder_callbacks_, decodingBuffer()).WillByDefault(Return(&buffer));
    ON_CALL(decoder_callbacks_, addDecodedData(_, _))
        .WillByDefault([&buffer](Buffer::Instance& data, bool) { buffer.move(data); });
  }
};

// Test SSE request detection (GET with Accept: text/event-stream)
TEST_F(McpFilterTest, ValidSseRequest) {
  Http::TestRequestHeaderMapImpl headers{{":method", "GET"}, {"accept", "text/event-stream"}};

  EXPECT_EQ(Http::FilterHeadersStatus::Continue, filter_->decodeHeaders(headers, false));
}

// Test SSE request with multiple accept values
TEST_F(McpFilterTest, SseRequestWithMultipleAcceptValues) {
  Http::TestRequestHeaderMapImpl headers{{":method", "GET"},
                                         {"accept", "application/json, text/event-stream, */*"}};

  EXPECT_EQ(Http::FilterHeadersStatus::Continue, filter_->decodeHeaders(headers, false));
}

// Test non-SSE GET request passes through in PASS_THROUGH mode
TEST_F(McpFilterTest, NonSseGetRequestPassThrough) {
  Http::TestRequestHeaderMapImpl headers{{":method", "GET"}, {"accept", "text/html"}};

  EXPECT_EQ(Http::FilterHeadersStatus::Continue, filter_->decodeHeaders(headers, false));
}

// Test valid MCP POST request headers (should stop iteration to check body)
TEST_F(McpFilterTest, ValidMcpPostHeaders) {
  Http::TestRequestHeaderMapImpl headers{{":method", "POST"},
                                         {"content-type", "application/json"},
                                         {"accept", "application/json"},
                                         {"accept", "text/event-stream"}};

  // Should stop to check body for JSON-RPC validation
  EXPECT_EQ(Http::FilterHeadersStatus::StopIteration, filter_->decodeHeaders(headers, false));
}

// Test POST request with both accept headers in single value
TEST_F(McpFilterTest, PostWithCombinedAcceptHeader) {
  Http::TestRequestHeaderMapImpl headers{{":method", "POST"},
                                         {"content-type", "application/json"},
                                         {"accept", "application/json, text/event-stream"}};

  EXPECT_EQ(Http::FilterHeadersStatus::StopIteration, filter_->decodeHeaders(headers, false));
}

// Test POST request without proper accept headers passes through
TEST_F(McpFilterTest, PostWithoutProperAcceptHeaders) {
  Http::TestRequestHeaderMapImpl headers{
      {":method", "POST"},
      {"content-type", "application/json"},
      {"accept", "application/json"}}; // Missing text/event-stream

  EXPECT_EQ(Http::FilterHeadersStatus::Continue, filter_->decodeHeaders(headers, false));
}

// Test REJECT_NO_MCP mode - reject non-MCP traffic
TEST_F(McpFilterTest, RejectNoMcpMode) {
  setupRejectMode();

  Http::TestRequestHeaderMapImpl headers{{":method", "GET"}, {"accept", "text/html"}};

  EXPECT_CALL(decoder_callbacks_,
              sendLocalReply(Http::Code::BadRequest, "Only MCP traffic is allowed", _, _, _));

  EXPECT_EQ(Http::FilterHeadersStatus::StopIteration, filter_->decodeHeaders(headers, false));
}

// Test REJECT_NO_MCP mode - allow valid SSE
TEST_F(McpFilterTest, RejectModeAllowsValidSse) {
  setupRejectMode();

  Http::TestRequestHeaderMapImpl headers{{":method", "GET"}, {"accept", "text/event-stream"}};

  EXPECT_EQ(Http::FilterHeadersStatus::Continue, filter_->decodeHeaders(headers, false));
}

// Test REJECT_NO_MCP mode - reject non-JSON-RPC body
TEST_F(McpFilterTest, RejectModeRejectsNonJsonRpc) {
  setupRejectMode();

  Http::TestRequestHeaderMapImpl headers{{":method", "POST"},
                                         {"content-type", "application/json"},
                                         {"accept", "application/json"},
                                         {"accept", "text/event-stream"}};

  filter_->decodeHeaders(headers, false);

  std::string body = R"({"method": "test"})";
  Buffer::OwnedImpl buffer(body);
<<<<<<< HEAD
=======
  Buffer::OwnedImpl decoding_buffer;

  EXPECT_CALL(decoder_callbacks_, addDecodedData(_, false))
      .WillOnce([&decoding_buffer](Buffer::Instance& data, bool) { decoding_buffer.move(data); });
  EXPECT_CALL(decoder_callbacks_, decodingBuffer()).WillRepeatedly(Return(&decoding_buffer));
>>>>>>> 6d9a080e

  EXPECT_CALL(decoder_callbacks_,
              sendLocalReply(Http::Code::BadRequest,
                             "reached end of stream and don't get enough data.", _, _, _));

  EXPECT_EQ(Http::FilterDataStatus::StopIterationNoBuffer, filter_->decodeData(buffer, true));
}

// Test per-route override configuration
TEST_F(McpFilterTest, PerRouteOverride) {
  // Setup route-specific config to REJECT_NO_MCP
  envoy::extensions::filters::http::mcp::v3::McpOverride override_config;
  override_config.set_traffic_mode(envoy::extensions::filters::http::mcp::v3::Mcp::REJECT_NO_MCP);
  auto route_config = std::make_shared<McpOverrideConfig>(override_config);

  EXPECT_CALL(decoder_callbacks_, mostSpecificPerFilterConfig())
      .WillOnce(Return(route_config.get()));

  Http::TestRequestHeaderMapImpl headers{{":method", "GET"}, {"accept", "text/html"}};

  EXPECT_CALL(decoder_callbacks_,
              sendLocalReply(Http::Code::BadRequest, "Only MCP traffic is allowed", _, _, _));

  EXPECT_EQ(Http::FilterHeadersStatus::StopIteration, filter_->decodeHeaders(headers, false));
}

// Test dynamic metadata is set for valid JSON-RPC
TEST_F(McpFilterTest, DynamicMetadataSet) {
  Http::TestRequestHeaderMapImpl headers{{":method", "POST"},
                                         {"content-type", "application/json"},
                                         {"accept", "application/json"},
                                         {"accept", "text/event-stream"}};

  filter_->decodeHeaders(headers, false);

  std::string json = R"({"jsonrpc": "2.0", "method": "test", "params": {"key": "value"}, "id": 1})";
  Buffer::OwnedImpl buffer(json);
<<<<<<< HEAD
=======
  Buffer::OwnedImpl decoding_buffer;

  EXPECT_CALL(decoder_callbacks_, addDecodedData(_, false))
      .WillOnce([&decoding_buffer](Buffer::Instance& data, bool) { decoding_buffer.move(data); });
  EXPECT_CALL(decoder_callbacks_, decodingBuffer()).WillRepeatedly(Return(&decoding_buffer));
>>>>>>> 6d9a080e

  // Expect dynamic metadata to be set
  EXPECT_CALL(decoder_callbacks_.stream_info_, setDynamicMetadata("mcp_proxy", _));

  EXPECT_EQ(Http::FilterDataStatus::Continue, filter_->decodeData(buffer, true));
}

// Test buffering behavior for streaming data
TEST_F(McpFilterTest, PartialNoJsonData) {
  Http::TestRequestHeaderMapImpl headers{{":method", "POST"},
                                         {"content-type", "application/json"},
                                         {"accept", "application/json"},
                                         {"accept", "text/event-stream"}};

  filter_->decodeHeaders(headers, false);

  Buffer::OwnedImpl buffer("partial data");

  // Not end_stream, should buffer
  EXPECT_EQ(Http::FilterDataStatus::StopIterationNoBuffer, filter_->decodeData(buffer, false));
}

// Test encoder passthrough
TEST_F(McpFilterTest, EncoderPassthrough) {
  Http::TestResponseHeaderMapImpl headers{{":status", "200"}};
  EXPECT_EQ(Http::FilterHeadersStatus::Continue, filter_->encodeHeaders(headers, false));

  Buffer::OwnedImpl buffer("response data");
  EXPECT_EQ(Http::FilterDataStatus::Continue, filter_->encodeData(buffer, false));
}

// Test wrong JSON-RPC version
TEST_F(McpFilterTest, WrongJsonRpcVersion) {
  setupRejectMode();

  Http::TestRequestHeaderMapImpl headers{{":method", "POST"},
                                         {"content-type", "application/json"},
                                         {"accept", "application/json"},
                                         {"accept", "text/event-stream"}};

  filter_->decodeHeaders(headers, false);

  std::string wrong_version = R"({"jsonrpc": "1.0", "method": "test", "id": 1})";
  Buffer::OwnedImpl buffer(wrong_version);
<<<<<<< HEAD
=======
  Buffer::OwnedImpl decoding_buffer;

  EXPECT_CALL(decoder_callbacks_, addDecodedData(_, false))
      .WillOnce([&decoding_buffer](Buffer::Instance& data, bool) { decoding_buffer.move(data); });
  EXPECT_CALL(decoder_callbacks_, decodingBuffer()).WillRepeatedly(Return(&decoding_buffer));
>>>>>>> 6d9a080e

  EXPECT_CALL(decoder_callbacks_, sendLocalReply(Http::Code::BadRequest, _, _, _, _));

  EXPECT_EQ(Http::FilterDataStatus::StopIterationNoBuffer, filter_->decodeData(buffer, true));
}

// Test empty POST body with MCP headers
TEST_F(McpFilterTest, EmptyPostBodyWithMcpHeaders) {
  Http::TestRequestHeaderMapImpl headers{{":method", "POST"},
                                         {"content-type", "application/json"},
                                         {"accept", "application/json"},
                                         {"accept", "text/event-stream"}};

  // If end_stream is true in headers, it means empty body
  EXPECT_EQ(Http::FilterHeadersStatus::Continue, filter_->decodeHeaders(headers, true));
}

// Test configuration getters
TEST_F(McpFilterTest, ConfigurationGetters) {
  EXPECT_EQ(envoy::extensions::filters::http::mcp::v3::Mcp::PASS_THROUGH, config_->trafficMode());
  EXPECT_FALSE(config_->shouldRejectNonMcp());

  setupRejectMode();
  EXPECT_EQ(envoy::extensions::filters::http::mcp::v3::Mcp::REJECT_NO_MCP, config_->trafficMode());
  EXPECT_TRUE(config_->shouldRejectNonMcp());
}

// Test POST with wrong content-type
TEST_F(McpFilterTest, PostWithWrongContentType) {
  Http::TestRequestHeaderMapImpl headers{{":method", "POST"},
                                         {"content-type", "text/plain"},
                                         {"accept", "application/json"},
                                         {"accept", "text/event-stream"}};

  // Wrong content-type, should pass through
  EXPECT_EQ(Http::FilterHeadersStatus::Continue, filter_->decodeHeaders(headers, false));
}

// Test default max body size configuration
TEST_F(McpFilterTest, DefaultMaxBodySizeIsEightKB) {
  envoy::extensions::filters::http::mcp::v3::Mcp proto_config;
  // Don't set max_request_body_size, should default to 8KB
  auto config = std::make_shared<McpFilterConfig>(proto_config);
  EXPECT_EQ(8192u, config->maxRequestBodySize());
}

// Test custom max body size configuration
TEST_F(McpFilterTest, CustomMaxBodySizeConfiguration) {
  envoy::extensions::filters::http::mcp::v3::Mcp proto_config;
  proto_config.mutable_max_request_body_size()->set_value(16384);
  auto config = std::make_shared<McpFilterConfig>(proto_config);
  EXPECT_EQ(16384u, config->maxRequestBodySize());
}

// Test disabled max body size (0 = no limit)
TEST_F(McpFilterTest, DisabledMaxBodySizeConfiguration) {
  envoy::extensions::filters::http::mcp::v3::Mcp proto_config;
  proto_config.mutable_max_request_body_size()->set_value(0);
  auto config = std::make_shared<McpFilterConfig>(proto_config);
  EXPECT_EQ(0u, config->maxRequestBodySize());
}

// Test request body under the limit succeeds
TEST_F(McpFilterTest, RequestBodyUnderLimitSucceeds) {
  envoy::extensions::filters::http::mcp::v3::Mcp proto_config;
  proto_config.mutable_max_request_body_size()->set_value(1024); // 1KB limit
  config_ = std::make_shared<McpFilterConfig>(proto_config);
  filter_ = std::make_unique<McpFilter>(config_);
  filter_->setDecoderFilterCallbacks(decoder_callbacks_);

  Http::TestRequestHeaderMapImpl headers{{":method", "POST"},
                                         {"content-type", "application/json"},
                                         {"accept", "application/json"},
                                         {"accept", "text/event-stream"}};

  EXPECT_CALL(decoder_callbacks_, setDecoderBufferLimit(1024));
  filter_->decodeHeaders(headers, false);

  // Create a JSON-RPC body that's under 1KB
  std::string json = R"({"jsonrpc": "2.0", "method": "test", "params": {"key": "value"}, "id": 1})";
  Buffer::OwnedImpl buffer(json);
  Buffer::OwnedImpl decoding_buffer;

  EXPECT_CALL(decoder_callbacks_, addDecodedData(_, false))
      .WillOnce([&decoding_buffer](Buffer::Instance& data, bool) { decoding_buffer.move(data); });
  EXPECT_CALL(decoder_callbacks_, decodingBuffer()).WillRepeatedly(Return(&decoding_buffer));
  EXPECT_CALL(decoder_callbacks_.stream_info_, setDynamicMetadata("mcp_proxy", _));

  EXPECT_EQ(Http::FilterDataStatus::Continue, filter_->decodeData(buffer, true));
}

// Test request body exceeding the limit gets 413
TEST_F(McpFilterTest, RequestBodyExceedingLimitRejected) {
  envoy::extensions::filters::http::mcp::v3::Mcp proto_config;
  proto_config.mutable_max_request_body_size()->set_value(100); // Very small limit
  config_ = std::make_shared<McpFilterConfig>(proto_config);
  filter_ = std::make_unique<McpFilter>(config_);
  filter_->setDecoderFilterCallbacks(decoder_callbacks_);

  Http::TestRequestHeaderMapImpl headers{{":method", "POST"},
                                         {"content-type", "application/json"},
                                         {"accept", "application/json"},
                                         {"accept", "text/event-stream"}};

  EXPECT_CALL(decoder_callbacks_, setDecoderBufferLimit(100));
  filter_->decodeHeaders(headers, false);

  // Create a JSON body that exceeds 100 bytes
  std::string json =
      R"({"jsonrpc": "2.0", "method": "test", "params": {"key": "value", "longkey": "this is a very long string to exceed the limit"}, "id": 1})";
  Buffer::OwnedImpl buffer(json);
  Buffer::OwnedImpl decoding_buffer;

  EXPECT_CALL(decoder_callbacks_, addDecodedData(_, false))
      .WillOnce([&decoding_buffer](Buffer::Instance& data, bool) { decoding_buffer.move(data); });
  EXPECT_CALL(decoder_callbacks_, decodingBuffer()).WillRepeatedly(Return(&decoding_buffer));

  EXPECT_CALL(decoder_callbacks_,
              sendLocalReply(Http::Code::PayloadTooLarge,
                             testing::HasSubstr("Request body size exceeds maximum allowed size"),
                             _, _, "mcp_filter_body_too_large"));

  EXPECT_EQ(Http::FilterDataStatus::StopIterationNoBuffer, filter_->decodeData(buffer, true));
}

// Test request body with limit disabled (0 = no limit) allows large bodies
TEST_F(McpFilterTest, RequestBodyWithDisabledLimitAllowsLargeBodies) {
  envoy::extensions::filters::http::mcp::v3::Mcp proto_config;
  proto_config.mutable_max_request_body_size()->set_value(0); // Disable limit
  config_ = std::make_shared<McpFilterConfig>(proto_config);
  filter_ = std::make_unique<McpFilter>(config_);
  filter_->setDecoderFilterCallbacks(decoder_callbacks_);

  Http::TestRequestHeaderMapImpl headers{{":method", "POST"},
                                         {"content-type", "application/json"},
                                         {"accept", "application/json"},
                                         {"accept", "text/event-stream"}};

  // Should NOT call setDecoderBufferLimit when limit is 0
  EXPECT_CALL(decoder_callbacks_, setDecoderBufferLimit(_)).Times(0);
  filter_->decodeHeaders(headers, false);

  // Create a large JSON-RPC body
  std::string large_data(50000, 'x'); // 50KB of data
  std::string json = R"({"jsonrpc": "2.0", "method": "test", "params": {"data": ")" + large_data +
                     R"("}, "id": 1})";
  Buffer::OwnedImpl buffer(json);
  Buffer::OwnedImpl decoding_buffer;

  EXPECT_CALL(decoder_callbacks_, addDecodedData(_, false))
      .WillOnce([&decoding_buffer](Buffer::Instance& data, bool) { decoding_buffer.move(data); });
  EXPECT_CALL(decoder_callbacks_, decodingBuffer()).WillRepeatedly(Return(&decoding_buffer));
  EXPECT_CALL(decoder_callbacks_.stream_info_, setDynamicMetadata("mcp_proxy", _));

  // Should succeed even with large body
  EXPECT_EQ(Http::FilterDataStatus::Continue, filter_->decodeData(buffer, true));
}

// Test request body exactly at the limit succeeds
TEST_F(McpFilterTest, RequestBodyExactlyAtLimitSucceeds) {
  envoy::extensions::filters::http::mcp::v3::Mcp proto_config;
  proto_config.mutable_max_request_body_size()->set_value(100); // 100 byte limit
  config_ = std::make_shared<McpFilterConfig>(proto_config);
  filter_ = std::make_unique<McpFilter>(config_);
  filter_->setDecoderFilterCallbacks(decoder_callbacks_);

  Http::TestRequestHeaderMapImpl headers{{":method", "POST"},
                                         {"content-type", "application/json"},
                                         {"accept", "application/json"},
                                         {"accept", "text/event-stream"}};

  EXPECT_CALL(decoder_callbacks_, setDecoderBufferLimit(100));
  filter_->decodeHeaders(headers, false);

  // Create a JSON body that's exactly 100 bytes
  std::string json =
      R"({"jsonrpc": "2.0", "method": "testMethod", "params": {"key": "val"}, "id": 1})"; // 81
                                                                                          // bytes
  // Pad to exactly 100 bytes
  while (json.size() < 100) {
    json.insert(json.size() - 1, " ");
  }
  json = json.substr(0, 100);

  Buffer::OwnedImpl buffer(json);
  Buffer::OwnedImpl decoding_buffer;

  EXPECT_CALL(decoder_callbacks_, addDecodedData(_, false))
      .WillOnce([&decoding_buffer](Buffer::Instance& data, bool) { decoding_buffer.move(data); });
  EXPECT_CALL(decoder_callbacks_, decodingBuffer()).WillRepeatedly(Return(&decoding_buffer));

  // Should NOT be rejected
  EXPECT_CALL(decoder_callbacks_, sendLocalReply(Http::Code::PayloadTooLarge, _, _, _, _)).Times(0);

  // Note: This might fail JSON parsing due to padding, but should not trigger size limit
  filter_->decodeData(buffer, true);
}

// Test that buffer limit is set for valid MCP POST requests
TEST_F(McpFilterTest, BufferLimitSetForValidMcpPostRequest) {
  envoy::extensions::filters::http::mcp::v3::Mcp proto_config;
  proto_config.mutable_max_request_body_size()->set_value(8192);
  config_ = std::make_shared<McpFilterConfig>(proto_config);
  filter_ = std::make_unique<McpFilter>(config_);
  filter_->setDecoderFilterCallbacks(decoder_callbacks_);

  Http::TestRequestHeaderMapImpl headers{{":method", "POST"},
                                         {"content-type", "application/json"},
                                         {"accept", "application/json"},
                                         {"accept", "text/event-stream"}};

  EXPECT_CALL(decoder_callbacks_, setDecoderBufferLimit(8192));
  EXPECT_EQ(Http::FilterHeadersStatus::StopIteration, filter_->decodeHeaders(headers, false));
}

// Test that buffer limit is NOT set when limit is disabled
TEST_F(McpFilterTest, BufferLimitNotSetWhenDisabled) {
  envoy::extensions::filters::http::mcp::v3::Mcp proto_config;
  proto_config.mutable_max_request_body_size()->set_value(0); // Disabled
  config_ = std::make_shared<McpFilterConfig>(proto_config);
  filter_ = std::make_unique<McpFilter>(config_);
  filter_->setDecoderFilterCallbacks(decoder_callbacks_);

  Http::TestRequestHeaderMapImpl headers{{":method", "POST"},
                                         {"content-type", "application/json"},
                                         {"accept", "application/json"},
                                         {"accept", "text/event-stream"}};

  EXPECT_CALL(decoder_callbacks_, setDecoderBufferLimit(_)).Times(0);
  EXPECT_EQ(Http::FilterHeadersStatus::StopIteration, filter_->decodeHeaders(headers, false));
}

// Test body size check in PASS_THROUGH mode
TEST_F(McpFilterTest, BodySizeLimitInPassThroughMode) {
  envoy::extensions::filters::http::mcp::v3::Mcp proto_config;
  proto_config.set_traffic_mode(envoy::extensions::filters::http::mcp::v3::Mcp::PASS_THROUGH);
  proto_config.mutable_max_request_body_size()->set_value(50); // Small limit
  config_ = std::make_shared<McpFilterConfig>(proto_config);
  filter_ = std::make_unique<McpFilter>(config_);
  filter_->setDecoderFilterCallbacks(decoder_callbacks_);

  Http::TestRequestHeaderMapImpl headers{{":method", "POST"},
                                         {"content-type", "application/json"},
                                         {"accept", "application/json"},
                                         {"accept", "text/event-stream"}};

  EXPECT_CALL(decoder_callbacks_, setDecoderBufferLimit(50));
  filter_->decodeHeaders(headers, false);

  // Large body should be rejected even in PASS_THROUGH mode
  std::string json =
      R"({"jsonrpc": "2.0", "method": "test", "params": {"key": "value with lots of data"}, "id": 1})";
  Buffer::OwnedImpl buffer(json);
  Buffer::OwnedImpl decoding_buffer;

  EXPECT_CALL(decoder_callbacks_, addDecodedData(_, false))
      .WillOnce([&decoding_buffer](Buffer::Instance& data, bool) { decoding_buffer.move(data); });
  EXPECT_CALL(decoder_callbacks_, decodingBuffer()).WillRepeatedly(Return(&decoding_buffer));

  EXPECT_CALL(decoder_callbacks_,
              sendLocalReply(Http::Code::PayloadTooLarge, _, _, _, "mcp_filter_body_too_large"));

  EXPECT_EQ(Http::FilterDataStatus::StopIterationNoBuffer, filter_->decodeData(buffer, true));
}

// Test route cache is NOT cleared by default when metadata is set
TEST_F(McpFilterTest, RouteCacheNotClearedByDefault) {
  Http::TestRequestHeaderMapImpl headers{{":method", "POST"},
                                         {"content-type", "application/json"},
                                         {"accept", "application/json"},
                                         {"accept", "text/event-stream"}};

  filter_->decodeHeaders(headers, false);

  std::string json = R"({"jsonrpc": "2.0", "method": "test", "params": {"key": "value"}, "id": 1})";
  Buffer::OwnedImpl buffer(json);
<<<<<<< HEAD
=======
  Buffer::OwnedImpl decoding_buffer;

  EXPECT_CALL(decoder_callbacks_, addDecodedData(_, false))
      .WillOnce([&decoding_buffer](Buffer::Instance& data, bool) { decoding_buffer.move(data); });
  EXPECT_CALL(decoder_callbacks_, decodingBuffer()).WillRepeatedly(Return(&decoding_buffer));
>>>>>>> 6d9a080e

  // Expect dynamic metadata to be set
  EXPECT_CALL(decoder_callbacks_.stream_info_, setDynamicMetadata("mcp_proxy", _));

  // Expect route cache NOT to be cleared (default behavior)
  EXPECT_CALL(decoder_callbacks_.downstream_callbacks_, clearRouteCache()).Times(0);

  EXPECT_EQ(Http::FilterDataStatus::Continue, filter_->decodeData(buffer, true));
}

// Test route cache is NOT cleared when clear_route_cache is false
TEST_F(McpFilterTest, RouteCacheNotClearedWhenDisabled) {
  setupWithClearRouteCache(false);

  Http::TestRequestHeaderMapImpl headers{{":method", "POST"},
                                         {"content-type", "application/json"},
                                         {"accept", "application/json"},
                                         {"accept", "text/event-stream"}};

  filter_->decodeHeaders(headers, false);

  std::string json = R"({"jsonrpc": "2.0", "method": "test", "params": {"key": "value"}, "id": 1})";
  Buffer::OwnedImpl buffer(json);
<<<<<<< HEAD
=======
  Buffer::OwnedImpl decoding_buffer;

  EXPECT_CALL(decoder_callbacks_, addDecodedData(_, false))
      .WillOnce([&decoding_buffer](Buffer::Instance& data, bool) { decoding_buffer.move(data); });
  EXPECT_CALL(decoder_callbacks_, decodingBuffer()).WillRepeatedly(Return(&decoding_buffer));
>>>>>>> 6d9a080e

  // Expect dynamic metadata to be set
  EXPECT_CALL(decoder_callbacks_.stream_info_, setDynamicMetadata("mcp_proxy", _));

  // Expect route cache NOT to be cleared
  EXPECT_CALL(decoder_callbacks_.downstream_callbacks_, clearRouteCache()).Times(0);

  EXPECT_EQ(Http::FilterDataStatus::Continue, filter_->decodeData(buffer, true));
}

// Test route cache is cleared when explicitly enabled
TEST_F(McpFilterTest, RouteCacheClearedWhenExplicitlyEnabled) {
  setupWithClearRouteCache(true);

  Http::TestRequestHeaderMapImpl headers{{":method", "POST"},
                                         {"content-type", "application/json"},
                                         {"accept", "application/json"},
                                         {"accept", "text/event-stream"}};

  filter_->decodeHeaders(headers, false);

  std::string json = R"({"jsonrpc": "2.0", "method": "test", "params": {"key": "value"}, "id": 1})";
  Buffer::OwnedImpl buffer(json);
<<<<<<< HEAD
=======
  Buffer::OwnedImpl decoding_buffer;

  EXPECT_CALL(decoder_callbacks_, addDecodedData(_, false))
      .WillOnce([&decoding_buffer](Buffer::Instance& data, bool) { decoding_buffer.move(data); });
  EXPECT_CALL(decoder_callbacks_, decodingBuffer()).WillRepeatedly(Return(&decoding_buffer));
>>>>>>> 6d9a080e

  // Expect dynamic metadata to be set
  EXPECT_CALL(decoder_callbacks_.stream_info_, setDynamicMetadata("mcp_proxy", _));

  // Expect route cache to be cleared
  EXPECT_CALL(decoder_callbacks_.downstream_callbacks_, clearRouteCache());

  EXPECT_EQ(Http::FilterDataStatus::Continue, filter_->decodeData(buffer, true));
}

// Test route cache clearing configuration getter
TEST_F(McpFilterTest, ClearRouteCacheConfigGetter) {
  // Default should be false
  EXPECT_FALSE(config_->clearRouteCache());

  // Explicitly set to false
  setupWithClearRouteCache(false);
  EXPECT_FALSE(config_->clearRouteCache());

  // Explicitly set to true
  setupWithClearRouteCache(true);
  EXPECT_TRUE(config_->clearRouteCache());
}

} // namespace
} // namespace Mcp
} // namespace HttpFilters
} // namespace Extensions
} // namespace Envoy<|MERGE_RESOLUTION|>--- conflicted
+++ resolved
@@ -148,14 +148,6 @@
 
   std::string body = R"({"method": "test"})";
   Buffer::OwnedImpl buffer(body);
-<<<<<<< HEAD
-=======
-  Buffer::OwnedImpl decoding_buffer;
-
-  EXPECT_CALL(decoder_callbacks_, addDecodedData(_, false))
-      .WillOnce([&decoding_buffer](Buffer::Instance& data, bool) { decoding_buffer.move(data); });
-  EXPECT_CALL(decoder_callbacks_, decodingBuffer()).WillRepeatedly(Return(&decoding_buffer));
->>>>>>> 6d9a080e
 
   EXPECT_CALL(decoder_callbacks_,
               sendLocalReply(Http::Code::BadRequest,
@@ -193,14 +185,6 @@
 
   std::string json = R"({"jsonrpc": "2.0", "method": "test", "params": {"key": "value"}, "id": 1})";
   Buffer::OwnedImpl buffer(json);
-<<<<<<< HEAD
-=======
-  Buffer::OwnedImpl decoding_buffer;
-
-  EXPECT_CALL(decoder_callbacks_, addDecodedData(_, false))
-      .WillOnce([&decoding_buffer](Buffer::Instance& data, bool) { decoding_buffer.move(data); });
-  EXPECT_CALL(decoder_callbacks_, decodingBuffer()).WillRepeatedly(Return(&decoding_buffer));
->>>>>>> 6d9a080e
 
   // Expect dynamic metadata to be set
   EXPECT_CALL(decoder_callbacks_.stream_info_, setDynamicMetadata("mcp_proxy", _));
@@ -245,14 +229,6 @@
 
   std::string wrong_version = R"({"jsonrpc": "1.0", "method": "test", "id": 1})";
   Buffer::OwnedImpl buffer(wrong_version);
-<<<<<<< HEAD
-=======
-  Buffer::OwnedImpl decoding_buffer;
-
-  EXPECT_CALL(decoder_callbacks_, addDecodedData(_, false))
-      .WillOnce([&decoding_buffer](Buffer::Instance& data, bool) { decoding_buffer.move(data); });
-  EXPECT_CALL(decoder_callbacks_, decodingBuffer()).WillRepeatedly(Return(&decoding_buffer));
->>>>>>> 6d9a080e
 
   EXPECT_CALL(decoder_callbacks_, sendLocalReply(Http::Code::BadRequest, _, _, _, _));
 
@@ -529,14 +505,6 @@
 
   std::string json = R"({"jsonrpc": "2.0", "method": "test", "params": {"key": "value"}, "id": 1})";
   Buffer::OwnedImpl buffer(json);
-<<<<<<< HEAD
-=======
-  Buffer::OwnedImpl decoding_buffer;
-
-  EXPECT_CALL(decoder_callbacks_, addDecodedData(_, false))
-      .WillOnce([&decoding_buffer](Buffer::Instance& data, bool) { decoding_buffer.move(data); });
-  EXPECT_CALL(decoder_callbacks_, decodingBuffer()).WillRepeatedly(Return(&decoding_buffer));
->>>>>>> 6d9a080e
 
   // Expect dynamic metadata to be set
   EXPECT_CALL(decoder_callbacks_.stream_info_, setDynamicMetadata("mcp_proxy", _));
@@ -560,14 +528,6 @@
 
   std::string json = R"({"jsonrpc": "2.0", "method": "test", "params": {"key": "value"}, "id": 1})";
   Buffer::OwnedImpl buffer(json);
-<<<<<<< HEAD
-=======
-  Buffer::OwnedImpl decoding_buffer;
-
-  EXPECT_CALL(decoder_callbacks_, addDecodedData(_, false))
-      .WillOnce([&decoding_buffer](Buffer::Instance& data, bool) { decoding_buffer.move(data); });
-  EXPECT_CALL(decoder_callbacks_, decodingBuffer()).WillRepeatedly(Return(&decoding_buffer));
->>>>>>> 6d9a080e
 
   // Expect dynamic metadata to be set
   EXPECT_CALL(decoder_callbacks_.stream_info_, setDynamicMetadata("mcp_proxy", _));
@@ -591,14 +551,6 @@
 
   std::string json = R"({"jsonrpc": "2.0", "method": "test", "params": {"key": "value"}, "id": 1})";
   Buffer::OwnedImpl buffer(json);
-<<<<<<< HEAD
-=======
-  Buffer::OwnedImpl decoding_buffer;
-
-  EXPECT_CALL(decoder_callbacks_, addDecodedData(_, false))
-      .WillOnce([&decoding_buffer](Buffer::Instance& data, bool) { decoding_buffer.move(data); });
-  EXPECT_CALL(decoder_callbacks_, decodingBuffer()).WillRepeatedly(Return(&decoding_buffer));
->>>>>>> 6d9a080e
 
   // Expect dynamic metadata to be set
   EXPECT_CALL(decoder_callbacks_.stream_info_, setDynamicMetadata("mcp_proxy", _));

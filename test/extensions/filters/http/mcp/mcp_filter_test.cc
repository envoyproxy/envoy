#include "source/extensions/filters/http/mcp/mcp_filter.h"

#include "test/mocks/http/mocks.h"
#include "test/mocks/server/factory_context.h"
#include "test/test_common/utility.h"

#include "gmock/gmock.h"
#include "gtest/gtest.h"

namespace Envoy {
namespace Extensions {
namespace HttpFilters {
namespace Mcp {
namespace {

using testing::_;
using testing::NiceMock;
using testing::Return;

class McpFilterTest : public testing::Test {
public:
  McpFilterTest() {
    // Default config with PASS_THROUGH mode
    envoy::extensions::filters::http::mcp::v3::Mcp proto_config;
    proto_config.set_traffic_mode(envoy::extensions::filters::http::mcp::v3::Mcp::PASS_THROUGH);
    config_ = std::make_shared<McpFilterConfig>(proto_config, "test.", factory_context_.scope());
    filter_ = std::make_unique<McpFilter>(config_);
    filter_->setDecoderFilterCallbacks(decoder_callbacks_);
    filter_->setEncoderFilterCallbacks(encoder_callbacks_);
  }

  void setupRejectMode() {
    envoy::extensions::filters::http::mcp::v3::Mcp proto_config;
    proto_config.set_traffic_mode(envoy::extensions::filters::http::mcp::v3::Mcp::REJECT_NO_MCP);
    config_ = std::make_shared<McpFilterConfig>(proto_config, "test.", factory_context_.scope());
    filter_ = std::make_unique<McpFilter>(config_);
    filter_->setDecoderFilterCallbacks(decoder_callbacks_);
    filter_->setEncoderFilterCallbacks(encoder_callbacks_);
  }

  void setupWithClearRouteCache(bool clear_route_cache) {
    envoy::extensions::filters::http::mcp::v3::Mcp proto_config;
    proto_config.set_traffic_mode(envoy::extensions::filters::http::mcp::v3::Mcp::PASS_THROUGH);
    proto_config.set_clear_route_cache(clear_route_cache);
    config_ = std::make_shared<McpFilterConfig>(proto_config, "test.", factory_context_.scope());
    filter_ = std::make_unique<McpFilter>(config_);
    filter_->setDecoderFilterCallbacks(decoder_callbacks_);
    filter_->setEncoderFilterCallbacks(encoder_callbacks_);
  }

protected:
  NiceMock<Server::Configuration::MockFactoryContext> factory_context_;
  NiceMock<Http::MockStreamDecoderFilterCallbacks> decoder_callbacks_;
  NiceMock<Http::MockStreamEncoderFilterCallbacks> encoder_callbacks_;
  McpFilterConfigSharedPtr config_;
  std::unique_ptr<McpFilter> filter_;

  void setupBufferMocks(const std::string& body) {
    Buffer::OwnedImpl buffer(body);
    ON_CALL(decoder_callbacks_, decodingBuffer()).WillByDefault(Return(&buffer));
    ON_CALL(decoder_callbacks_, addDecodedData(_, _))
        .WillByDefault([&buffer](Buffer::Instance& data, bool) { buffer.move(data); });
  }
};

// Test SSE request detection (GET with Accept: text/event-stream)
TEST_F(McpFilterTest, ValidSseRequest) {
  Http::TestRequestHeaderMapImpl headers{{":method", "GET"}, {"accept", "text/event-stream"}};

  EXPECT_EQ(Http::FilterHeadersStatus::Continue, filter_->decodeHeaders(headers, false));
}

// Test SSE request with multiple accept values
TEST_F(McpFilterTest, SseRequestWithMultipleAcceptValues) {
  Http::TestRequestHeaderMapImpl headers{{":method", "GET"},
                                         {"accept", "application/json, text/event-stream, */*"}};

  EXPECT_EQ(Http::FilterHeadersStatus::Continue, filter_->decodeHeaders(headers, false));
}

// Test non-SSE GET request passes through in PASS_THROUGH mode
TEST_F(McpFilterTest, NonSseGetRequestPassThrough) {
  Http::TestRequestHeaderMapImpl headers{{":method", "GET"}, {"accept", "text/html"}};

  EXPECT_EQ(Http::FilterHeadersStatus::Continue, filter_->decodeHeaders(headers, false));
}

// Test valid MCP POST request headers (should stop iteration to check body)
TEST_F(McpFilterTest, ValidMcpPostHeaders) {
  Http::TestRequestHeaderMapImpl headers{{":method", "POST"},
                                         {"content-type", "application/json"},
                                         {"accept", "application/json"},
                                         {"accept", "text/event-stream"}};

  // Should stop to check body for JSON-RPC validation
  EXPECT_EQ(Http::FilterHeadersStatus::StopIteration, filter_->decodeHeaders(headers, false));
}

// Test POST request with both accept headers in single value
TEST_F(McpFilterTest, PostWithCombinedAcceptHeader) {
  Http::TestRequestHeaderMapImpl headers{{":method", "POST"},
                                         {"content-type", "application/json"},
                                         {"accept", "application/json, text/event-stream"}};

  EXPECT_EQ(Http::FilterHeadersStatus::StopIteration, filter_->decodeHeaders(headers, false));
}

// Test POST request without proper accept headers passes through
TEST_F(McpFilterTest, PostWithoutProperAcceptHeaders) {
  Http::TestRequestHeaderMapImpl headers{
      {":method", "POST"},
      {"content-type", "application/json"},
      {"accept", "application/json"}}; // Missing text/event-stream

  EXPECT_EQ(Http::FilterHeadersStatus::Continue, filter_->decodeHeaders(headers, false));
}

// Test REJECT_NO_MCP mode - reject non-MCP traffic
TEST_F(McpFilterTest, RejectNoMcpMode) {
  setupRejectMode();

  Http::TestRequestHeaderMapImpl headers{{":method", "GET"}, {"accept", "text/html"}};

  EXPECT_CALL(decoder_callbacks_,
              sendLocalReply(Http::Code::BadRequest, "Only MCP traffic is allowed", _, _, _));

  EXPECT_EQ(Http::FilterHeadersStatus::StopIteration, filter_->decodeHeaders(headers, false));
}

// Test REJECT_NO_MCP mode - allow valid SSE
TEST_F(McpFilterTest, RejectModeAllowsValidSse) {
  setupRejectMode();

  Http::TestRequestHeaderMapImpl headers{{":method", "GET"}, {"accept", "text/event-stream"}};

  EXPECT_EQ(Http::FilterHeadersStatus::Continue, filter_->decodeHeaders(headers, false));
}

// Test REJECT_NO_MCP mode - reject non-JSON-RPC body
TEST_F(McpFilterTest, RejectModeRejectsNonJsonRpc) {
  setupRejectMode();

  Http::TestRequestHeaderMapImpl headers{{":method", "POST"},
                                         {"content-type", "application/json"},
                                         {"accept", "application/json"},
                                         {"accept", "text/event-stream"}};

  filter_->decodeHeaders(headers, false);

  std::string body = R"({"method": "test"})";
  Buffer::OwnedImpl buffer(body);

  EXPECT_CALL(decoder_callbacks_,
              sendLocalReply(Http::Code::BadRequest,
                             "request must be a valid JSON-RPC 2.0 message for MCP", _, _, _));

  EXPECT_EQ(Http::FilterDataStatus::StopIterationNoBuffer, filter_->decodeData(buffer, true));
}

// Test per-route override configuration
TEST_F(McpFilterTest, PerRouteOverride) {
  // Setup route-specific config to REJECT_NO_MCP
  envoy::extensions::filters::http::mcp::v3::McpOverride override_config;
  override_config.set_traffic_mode(envoy::extensions::filters::http::mcp::v3::Mcp::REJECT_NO_MCP);
  auto route_config = std::make_shared<McpOverrideConfig>(override_config);

  EXPECT_CALL(decoder_callbacks_, mostSpecificPerFilterConfig())
      .WillOnce(Return(route_config.get()));

  Http::TestRequestHeaderMapImpl headers{{":method", "GET"}, {"accept", "text/html"}};

  EXPECT_CALL(decoder_callbacks_,
              sendLocalReply(Http::Code::BadRequest, "Only MCP traffic is allowed", _, _, _));

  EXPECT_EQ(Http::FilterHeadersStatus::StopIteration, filter_->decodeHeaders(headers, false));
}

// Test dynamic metadata is set for valid JSON-RPC
TEST_F(McpFilterTest, DynamicMetadataSet) {
  Http::TestRequestHeaderMapImpl headers{{":method", "POST"},
                                         {"content-type", "application/json"},
                                         {"accept", "application/json"},
                                         {"accept", "text/event-stream"}};

  filter_->decodeHeaders(headers, false);

  std::string json = R"({"jsonrpc": "2.0", "method": "test", "params": {"key": "value"}, "id": 1})";
  Buffer::OwnedImpl buffer(json);

  // Expect dynamic metadata to be set
  EXPECT_CALL(decoder_callbacks_.stream_info_, setDynamicMetadata("mcp_proxy", _));

  EXPECT_EQ(Http::FilterDataStatus::Continue, filter_->decodeData(buffer, true));
}

// Test buffering behavior for streaming data
TEST_F(McpFilterTest, PartialNoJsonData) {
  Http::TestRequestHeaderMapImpl headers{{":method", "POST"},
                                         {"content-type", "application/json"},
                                         {"accept", "application/json"},
                                         {"accept", "text/event-stream"}};

  filter_->decodeHeaders(headers, false);

  Buffer::OwnedImpl buffer("partial data");

  // Not end_stream, should buffer
  EXPECT_EQ(Http::FilterDataStatus::StopIterationNoBuffer, filter_->decodeData(buffer, true));
}

// Test encoder passthrough
TEST_F(McpFilterTest, EncoderPassthrough) {
  Http::TestResponseHeaderMapImpl headers{{":status", "200"}};
  EXPECT_EQ(Http::FilterHeadersStatus::Continue, filter_->encodeHeaders(headers, false));

  Buffer::OwnedImpl buffer("response data");
  EXPECT_EQ(Http::FilterDataStatus::Continue, filter_->encodeData(buffer, false));
}

// Test wrong JSON-RPC version
TEST_F(McpFilterTest, WrongJsonRpcVersion) {
  setupRejectMode();

  Http::TestRequestHeaderMapImpl headers{{":method", "POST"},
                                         {"content-type", "application/json"},
                                         {"accept", "application/json"},
                                         {"accept", "text/event-stream"}};

  filter_->decodeHeaders(headers, false);

  std::string wrong_version = R"({"jsonrpc": "1.0", "method": "test", "id": 1})";
  Buffer::OwnedImpl buffer(wrong_version);

  EXPECT_CALL(decoder_callbacks_, sendLocalReply(Http::Code::BadRequest, _, _, _, _));

  EXPECT_EQ(Http::FilterDataStatus::StopIterationNoBuffer, filter_->decodeData(buffer, true));
}

// Test empty POST body with MCP headers
TEST_F(McpFilterTest, EmptyPostBodyWithMcpHeaders) {
  Http::TestRequestHeaderMapImpl headers{{":method", "POST"},
                                         {"content-type", "application/json"},
                                         {"accept", "application/json"},
                                         {"accept", "text/event-stream"}};

  // If end_stream is true in headers, it means empty body
  EXPECT_EQ(Http::FilterHeadersStatus::Continue, filter_->decodeHeaders(headers, true));
}

// Test configuration getters
TEST_F(McpFilterTest, ConfigurationGetters) {
  EXPECT_EQ(envoy::extensions::filters::http::mcp::v3::Mcp::PASS_THROUGH, config_->trafficMode());
  EXPECT_FALSE(config_->shouldRejectNonMcp());

  setupRejectMode();
  EXPECT_EQ(envoy::extensions::filters::http::mcp::v3::Mcp::REJECT_NO_MCP, config_->trafficMode());
  EXPECT_TRUE(config_->shouldRejectNonMcp());
}

// Test POST with wrong content-type
TEST_F(McpFilterTest, PostWithWrongContentType) {
  Http::TestRequestHeaderMapImpl headers{{":method", "POST"},
                                         {"content-type", "text/plain"},
                                         {"accept", "application/json"},
                                         {"accept", "text/event-stream"}};

  // Wrong content-type, should pass through
  EXPECT_EQ(Http::FilterHeadersStatus::Continue, filter_->decodeHeaders(headers, false));
}

// Test default max body size configuration
TEST_F(McpFilterTest, DefaultMaxBodySizeIsEightKB) {
  envoy::extensions::filters::http::mcp::v3::Mcp proto_config;
  // Don't set max_request_body_size, should default to 8KB
  auto config = std::make_shared<McpFilterConfig>(proto_config, "test.", factory_context_.scope());
  EXPECT_EQ(8192u, config->maxRequestBodySize());
}

// Test custom max body size configuration
TEST_F(McpFilterTest, CustomMaxBodySizeConfiguration) {
  envoy::extensions::filters::http::mcp::v3::Mcp proto_config;
  proto_config.mutable_max_request_body_size()->set_value(16384);
  auto config = std::make_shared<McpFilterConfig>(proto_config, "test.", factory_context_.scope());
  EXPECT_EQ(16384u, config->maxRequestBodySize());
}

// Test disabled max body size (0 = no limit)
TEST_F(McpFilterTest, DisabledMaxBodySizeConfiguration) {
  envoy::extensions::filters::http::mcp::v3::Mcp proto_config;
  proto_config.mutable_max_request_body_size()->set_value(0);
  auto config = std::make_shared<McpFilterConfig>(proto_config, "test.", factory_context_.scope());
  EXPECT_EQ(0u, config->maxRequestBodySize());
}

// Test request body under the limit succeeds
TEST_F(McpFilterTest, RequestBodyUnderLimitSucceeds) {
  envoy::extensions::filters::http::mcp::v3::Mcp proto_config;
  proto_config.mutable_max_request_body_size()->set_value(1024); // 1KB limit
  config_ = std::make_shared<McpFilterConfig>(proto_config, "test.", factory_context_.scope());
  filter_ = std::make_unique<McpFilter>(config_);
  filter_->setDecoderFilterCallbacks(decoder_callbacks_);

  Http::TestRequestHeaderMapImpl headers{{":method", "POST"},
                                         {"content-type", "application/json"},
                                         {"accept", "application/json"},
                                         {"accept", "text/event-stream"}};

  EXPECT_CALL(decoder_callbacks_, setDecoderBufferLimit(1024));
  filter_->decodeHeaders(headers, false);

  // Create a JSON-RPC body that's under 1KB
  std::string json = R"({"jsonrpc": "2.0", "method": "test", "params": {"key": "value"}, "id": 1})";
  Buffer::OwnedImpl buffer(json);

  EXPECT_CALL(decoder_callbacks_.stream_info_, setDynamicMetadata("mcp_proxy", _));

  EXPECT_EQ(Http::FilterDataStatus::Continue, filter_->decodeData(buffer, true));
}

// Test request body exceeding, but it will continue since we get the enough data.
TEST_F(McpFilterTest, RequestBodyExceedingLimitContinues) {
  envoy::extensions::filters::http::mcp::v3::Mcp proto_config;
  proto_config.mutable_max_request_body_size()->set_value(100); // Very small limit
  config_ = std::make_shared<McpFilterConfig>(proto_config, "test.", factory_context_.scope());
  filter_ = std::make_unique<McpFilter>(config_);
  filter_->setDecoderFilterCallbacks(decoder_callbacks_);

  Http::TestRequestHeaderMapImpl headers{{":method", "POST"},
                                         {"content-type", "application/json"},
                                         {"accept", "application/json"},
                                         {"accept", "text/event-stream"}};

  EXPECT_CALL(decoder_callbacks_, setDecoderBufferLimit(100));
  filter_->decodeHeaders(headers, false);

  // Create a JSON body that exceeds 100 bytes
  std::string json =
      R"({"jsonrpc": "2.0", "method": "test", "params": {"key": "value", "longkey": "this is a very long string to exceed the limit"}, "id": 1})";
  Buffer::OwnedImpl buffer(json);
  EXPECT_EQ(Http::FilterDataStatus::Continue, filter_->decodeData(buffer, true));
}

// Test request body exceeding limit when there is not enough data.
TEST_F(McpFilterTest, RequestBodyExceedingLimitRejectWhenNotEnoughData) {
  envoy::extensions::filters::http::mcp::v3::Mcp proto_config;
  proto_config.mutable_max_request_body_size()->set_value(20); // Very small limit
  config_ = std::make_shared<McpFilterConfig>(proto_config, "test.", factory_context_.scope());
  filter_ = std::make_unique<McpFilter>(config_);
  filter_->setDecoderFilterCallbacks(decoder_callbacks_);

  Http::TestRequestHeaderMapImpl headers{{":method", "POST"},
                                         {"content-type", "application/json"},
                                         {"accept", "application/json"},
                                         {"accept", "text/event-stream"}};

  EXPECT_CALL(decoder_callbacks_, setDecoderBufferLimit(20));
  filter_->decodeHeaders(headers, false);

  // Create a JSON body that exceeds 20 bytes but is incomplete
  std::string json = R"({"jsonrpc": "2.0", "me)";
  Buffer::OwnedImpl buffer(json);

  EXPECT_CALL(decoder_callbacks_,
              sendLocalReply(Http::Code::BadRequest,
                             "reached end_stream or configured body size, don't get enough data.",
                             _, _, _));

  EXPECT_EQ(Http::FilterDataStatus::StopIterationNoBuffer, filter_->decodeData(buffer, true));
}

// Test request body with limit disabled (0 = no limit) allows large bodies
TEST_F(McpFilterTest, RequestBodyWithDisabledLimitAllowsLargeBodies) {
  envoy::extensions::filters::http::mcp::v3::Mcp proto_config;
  proto_config.mutable_max_request_body_size()->set_value(0); // Disable limit
  config_ = std::make_shared<McpFilterConfig>(proto_config, "test.", factory_context_.scope());
  filter_ = std::make_unique<McpFilter>(config_);
  filter_->setDecoderFilterCallbacks(decoder_callbacks_);

  Http::TestRequestHeaderMapImpl headers{{":method", "POST"},
                                         {"content-type", "application/json"},
                                         {"accept", "application/json"},
                                         {"accept", "text/event-stream"}};

  // Should NOT call setDecoderBufferLimit when limit is 0
  EXPECT_CALL(decoder_callbacks_, setDecoderBufferLimit(_)).Times(0);
  filter_->decodeHeaders(headers, false);

  // Create a large JSON-RPC body
  std::string large_data(50000, 'x'); // 50KB of data
  std::string json = R"({"jsonrpc": "2.0", "method": "test", "params": {"data": ")" + large_data +
                     R"("}, "id": 1})";
  Buffer::OwnedImpl buffer(json);
  EXPECT_CALL(decoder_callbacks_.stream_info_, setDynamicMetadata("mcp_proxy", _));

  // Should succeed even with large body
  EXPECT_EQ(Http::FilterDataStatus::Continue, filter_->decodeData(buffer, true));
}

// Test request body exactly at the limit succeeds
TEST_F(McpFilterTest, RequestBodyExactlyAtLimitSucceeds) {
  envoy::extensions::filters::http::mcp::v3::Mcp proto_config;
  proto_config.mutable_max_request_body_size()->set_value(100); // 100 byte limit
  config_ = std::make_shared<McpFilterConfig>(proto_config, "test.", factory_context_.scope());
  filter_ = std::make_unique<McpFilter>(config_);
  filter_->setDecoderFilterCallbacks(decoder_callbacks_);

  Http::TestRequestHeaderMapImpl headers{{":method", "POST"},
                                         {"content-type", "application/json"},
                                         {"accept", "application/json"},
                                         {"accept", "text/event-stream"}};

  EXPECT_CALL(decoder_callbacks_, setDecoderBufferLimit(100));
  filter_->decodeHeaders(headers, false);

  // Create a JSON body that's exactly 100 bytes
  std::string json =
      R"({"jsonrpc": "2.0", "method": "testMethod", "params": {"key": "val"}, "id": 1})"; // 81
                                                                                          // bytes
  // Pad to exactly 100 bytes
  while (json.size() < 100) {
    json.insert(json.size() - 1, " ");
  }
  json = json.substr(0, 100);

  Buffer::OwnedImpl buffer(json);

  // Should NOT be rejected
  EXPECT_CALL(decoder_callbacks_, sendLocalReply(Http::Code::PayloadTooLarge, _, _, _, _)).Times(0);

  // Note: This might fail JSON parsing due to padding, but should not trigger size limit
  filter_->decodeData(buffer, true);
}

// Test that buffer limit is set for valid MCP POST requests
TEST_F(McpFilterTest, BufferLimitSetForValidMcpPostRequest) {
  envoy::extensions::filters::http::mcp::v3::Mcp proto_config;
  proto_config.mutable_max_request_body_size()->set_value(8192);
  config_ = std::make_shared<McpFilterConfig>(proto_config, "test.", factory_context_.scope());
  filter_ = std::make_unique<McpFilter>(config_);
  filter_->setDecoderFilterCallbacks(decoder_callbacks_);

  Http::TestRequestHeaderMapImpl headers{{":method", "POST"},
                                         {"content-type", "application/json"},
                                         {"accept", "application/json"},
                                         {"accept", "text/event-stream"}};

  EXPECT_CALL(decoder_callbacks_, setDecoderBufferLimit(8192));
  EXPECT_EQ(Http::FilterHeadersStatus::StopIteration, filter_->decodeHeaders(headers, false));
}

// Test that buffer limit is NOT set when limit is disabled
TEST_F(McpFilterTest, BufferLimitNotSetWhenDisabled) {
  envoy::extensions::filters::http::mcp::v3::Mcp proto_config;
  proto_config.mutable_max_request_body_size()->set_value(0); // Disabled
  config_ = std::make_shared<McpFilterConfig>(proto_config, "test.", factory_context_.scope());
  filter_ = std::make_unique<McpFilter>(config_);
  filter_->setDecoderFilterCallbacks(decoder_callbacks_);

  Http::TestRequestHeaderMapImpl headers{{":method", "POST"},
                                         {"content-type", "application/json"},
                                         {"accept", "application/json"},
                                         {"accept", "text/event-stream"}};

  EXPECT_CALL(decoder_callbacks_, setDecoderBufferLimit(_)).Times(0);
  EXPECT_EQ(Http::FilterHeadersStatus::StopIteration, filter_->decodeHeaders(headers, false));
}

// Test body size check in PASS_THROUGH mode
TEST_F(McpFilterTest, BodySizeLimitInPassThroughMode) {
  envoy::extensions::filters::http::mcp::v3::Mcp proto_config;
  proto_config.set_traffic_mode(envoy::extensions::filters::http::mcp::v3::Mcp::PASS_THROUGH);
  proto_config.mutable_max_request_body_size()->set_value(50); // Small limit
  config_ = std::make_shared<McpFilterConfig>(proto_config, "test.", factory_context_.scope());
  filter_ = std::make_unique<McpFilter>(config_);
  filter_->setDecoderFilterCallbacks(decoder_callbacks_);

  Http::TestRequestHeaderMapImpl headers{{":method", "POST"},
                                         {"content-type", "application/json"},
                                         {"accept", "application/json"},
                                         {"accept", "text/event-stream"}};

  EXPECT_CALL(decoder_callbacks_, setDecoderBufferLimit(50));
  filter_->decodeHeaders(headers, false);

  // Large body should be rejected even in PASS_THROUGH mode
  std::string json =
      R"({"jsonrpc": "2.0", "method": "test", "params": {"key": "value with lots of data"}, "id": 1})";
  Buffer::OwnedImpl buffer(json);
  EXPECT_EQ(Http::FilterDataStatus::Continue, filter_->decodeData(buffer, true));
}

// Test route cache is NOT cleared by default when metadata is set
TEST_F(McpFilterTest, RouteCacheNotClearedByDefault) {
  Http::TestRequestHeaderMapImpl headers{{":method", "POST"},
                                         {"content-type", "application/json"},
                                         {"accept", "application/json"},
                                         {"accept", "text/event-stream"}};

  filter_->decodeHeaders(headers, false);

  std::string json = R"({"jsonrpc": "2.0", "method": "test", "params": {"key": "value"}, "id": 1})";
  Buffer::OwnedImpl buffer(json);

  // Expect dynamic metadata to be set
  EXPECT_CALL(decoder_callbacks_.stream_info_, setDynamicMetadata("mcp_proxy", _));

  // Expect route cache NOT to be cleared (default behavior)
  EXPECT_CALL(decoder_callbacks_.downstream_callbacks_, clearRouteCache()).Times(0);

  EXPECT_EQ(Http::FilterDataStatus::Continue, filter_->decodeData(buffer, true));
}

// Test route cache is NOT cleared when clear_route_cache is false
TEST_F(McpFilterTest, RouteCacheNotClearedWhenDisabled) {
  setupWithClearRouteCache(false);

  Http::TestRequestHeaderMapImpl headers{{":method", "POST"},
                                         {"content-type", "application/json"},
                                         {"accept", "application/json"},
                                         {"accept", "text/event-stream"}};

  filter_->decodeHeaders(headers, false);

  std::string json = R"({"jsonrpc": "2.0", "method": "test", "params": {"key": "value"}, "id": 1})";
  Buffer::OwnedImpl buffer(json);

  // Expect dynamic metadata to be set
  EXPECT_CALL(decoder_callbacks_.stream_info_, setDynamicMetadata("mcp_proxy", _));

  // Expect route cache NOT to be cleared
  EXPECT_CALL(decoder_callbacks_.downstream_callbacks_, clearRouteCache()).Times(0);

  EXPECT_EQ(Http::FilterDataStatus::Continue, filter_->decodeData(buffer, true));
}

// Test route cache is cleared when explicitly enabled
TEST_F(McpFilterTest, RouteCacheClearedWhenExplicitlyEnabled) {
  setupWithClearRouteCache(true);

  Http::TestRequestHeaderMapImpl headers{{":method", "POST"},
                                         {"content-type", "application/json"},
                                         {"accept", "application/json"},
                                         {"accept", "text/event-stream"}};

  filter_->decodeHeaders(headers, false);

  std::string json = R"({"jsonrpc": "2.0", "method": "test", "params": {"key": "value"}, "id": 1})";
  Buffer::OwnedImpl buffer(json);

  // Expect dynamic metadata to be set
  EXPECT_CALL(decoder_callbacks_.stream_info_, setDynamicMetadata("mcp_proxy", _));

  // Expect route cache to be cleared
  EXPECT_CALL(decoder_callbacks_.downstream_callbacks_, clearRouteCache());

  EXPECT_EQ(Http::FilterDataStatus::Continue, filter_->decodeData(buffer, true));
}

// Test route cache clearing configuration getter
TEST_F(McpFilterTest, ClearRouteCacheConfigGetter) {
  // Default should be false
  EXPECT_FALSE(config_->clearRouteCache());

  // Explicitly set to false
  setupWithClearRouteCache(false);
  EXPECT_FALSE(config_->clearRouteCache());

  // Explicitly set to true
  setupWithClearRouteCache(true);
  EXPECT_TRUE(config_->clearRouteCache());
}

<<<<<<< HEAD
TEST_F(McpFilterTest, FilterWithCustomParserConfig) {
  envoy::extensions::filters::http::mcp::v3::Mcp proto_config;
  proto_config.set_traffic_mode(envoy::extensions::filters::http::mcp::v3::Mcp::PASS_THROUGH);

  // Add custom parser config
  auto* parser_config = proto_config.mutable_parser_config();
  auto* method_rule = parser_config->add_methods();
  method_rule->set_method("custom/method");
  method_rule->add_extraction_rules()->set_path("params.custom_field");

=======
// Test per-route max body size override with smaller limit
TEST_F(McpFilterTest, PerRouteMaxBodySizeSmallerLimit) {
  // Global config with 1024 bytes
  envoy::extensions::filters::http::mcp::v3::Mcp proto_config;
  proto_config.mutable_max_request_body_size()->set_value(1024);
>>>>>>> dc9a0de0
  config_ = std::make_shared<McpFilterConfig>(proto_config, "test.", factory_context_.scope());
  filter_ = std::make_unique<McpFilter>(config_);
  filter_->setDecoderFilterCallbacks(decoder_callbacks_);

<<<<<<< HEAD
=======
  // Per-route config with smaller limit (100 bytes)
  envoy::extensions::filters::http::mcp::v3::McpOverride override_config;
  override_config.mutable_max_request_body_size()->set_value(100);
  auto route_config = std::make_shared<McpOverrideConfig>(override_config);

  EXPECT_CALL(decoder_callbacks_, mostSpecificPerFilterConfig())
      .WillRepeatedly(Return(route_config.get()));

>>>>>>> dc9a0de0
  Http::TestRequestHeaderMapImpl headers{{":method", "POST"},
                                         {"content-type", "application/json"},
                                         {"accept", "application/json"},
                                         {"accept", "text/event-stream"}};

<<<<<<< HEAD
  filter_->decodeHeaders(headers, false);

  std::string json = R"({
    "jsonrpc": "2.0",
    "method": "custom/method",
    "params": {
      "custom_field": "extracted_value",
      "other_field": "ignored"
    },
    "id": 1
  })";
  Buffer::OwnedImpl buffer(json);

  // Expect dynamic metadata to be set with the custom field
  EXPECT_CALL(decoder_callbacks_.stream_info_, setDynamicMetadata("mcp_proxy", _))
      .WillOnce([&](const std::string&, const Protobuf::Struct& metadata) {
        const auto& fields = metadata.fields();
        auto it = fields.find("params");
        ASSERT_NE(it, fields.end());
        const auto& params = it->second.struct_value().fields();

        // Custom field should be extracted
        auto custom_it = params.find("custom_field");
        ASSERT_NE(custom_it, params.end());
        EXPECT_EQ(custom_it->second.string_value(), "extracted_value");

        // Other field should not be extracted
        EXPECT_EQ(params.find("other_field"), params.end());
      });

  EXPECT_EQ(Http::FilterDataStatus::Continue, filter_->decodeData(buffer, true));
}

// Test that extra data is ignored after parsing is complete
TEST_F(McpFilterTest, ParsingCompleteIgnoresExtraData) {
=======
  // Should use per-route limit of 100 bytes, not global 1024
  EXPECT_CALL(decoder_callbacks_, setDecoderBufferLimit(100));
  filter_->decodeHeaders(headers, false);

  // Create a body that exceeds per-route limit (100) but under global (1024)
  std::string json =
      R"({"jsonrpc": "2.0", "method": "test", "params": {"key": "value", "extra": "data to exceed 100 bytes"}, "id": 1})";
  Buffer::OwnedImpl buffer(json);
  Buffer::OwnedImpl decoding_buffer;

  EXPECT_CALL(decoder_callbacks_, addDecodedData(_, false))
      .WillOnce([&decoding_buffer](Buffer::Instance& data, bool) { decoding_buffer.move(data); });
  EXPECT_CALL(decoder_callbacks_, decodingBuffer()).WillRepeatedly(Return(&decoding_buffer));

  // Should be rejected based on per-route limit
  EXPECT_CALL(decoder_callbacks_,
              sendLocalReply(Http::Code::PayloadTooLarge,
                             testing::HasSubstr("Request body size exceeds maximum allowed size"),
                             _, _, "mcp_filter_body_too_large"));

  EXPECT_EQ(Http::FilterDataStatus::StopIterationNoBuffer, filter_->decodeData(buffer, true));
}

// Test per-route max body size override with larger limit
TEST_F(McpFilterTest, PerRouteMaxBodySizeLargerLimit) {
  // Global config with 100 bytes
  envoy::extensions::filters::http::mcp::v3::Mcp proto_config;
  proto_config.mutable_max_request_body_size()->set_value(100);
  config_ = std::make_shared<McpFilterConfig>(proto_config, "test.", factory_context_.scope());
  filter_ = std::make_unique<McpFilter>(config_);
  filter_->setDecoderFilterCallbacks(decoder_callbacks_);

  // Per-route config with larger limit (2048 bytes)
  envoy::extensions::filters::http::mcp::v3::McpOverride override_config;
  override_config.mutable_max_request_body_size()->set_value(2048);
  auto route_config = std::make_shared<McpOverrideConfig>(override_config);

  EXPECT_CALL(decoder_callbacks_, mostSpecificPerFilterConfig())
      .WillRepeatedly(Return(route_config.get()));

>>>>>>> dc9a0de0
  Http::TestRequestHeaderMapImpl headers{{":method", "POST"},
                                         {"content-type", "application/json"},
                                         {"accept", "application/json"},
                                         {"accept", "text/event-stream"}};

<<<<<<< HEAD
  filter_->decodeHeaders(headers, false);

  // Send a complete JSON-RPC request
  std::string json = R"({"jsonrpc": "2.0", "method": "test", "params": {"key": "value"}, "id": 1})";
  Buffer::OwnedImpl buffer(json);

  // Should complete parsing and return Continue
  EXPECT_EQ(Http::FilterDataStatus::Continue, filter_->decodeData(buffer, false));

  // Send more data
  Buffer::OwnedImpl extra_buffer("extra data");
  // Should return Continue immediately because parsing is complete
  EXPECT_EQ(Http::FilterDataStatus::Continue, filter_->decodeData(extra_buffer, true));
}

// Test that partial valid JSON returns StopIterationAndBuffer
TEST_F(McpFilterTest, PartialValidJsonBuffers) {
=======
  // Should use per-route limit of 2048 bytes, not global 100
  EXPECT_CALL(decoder_callbacks_, setDecoderBufferLimit(2048));
  filter_->decodeHeaders(headers, false);

  // Create a body that exceeds global limit (100) but under per-route (2048)
  std::string json =
      R"({"jsonrpc": "2.0", "method": "test", "params": {"key": "value", "extra": "data to exceed 100 bytes limit"}, "id": 1})";
  Buffer::OwnedImpl buffer(json);
  Buffer::OwnedImpl decoding_buffer;

  EXPECT_CALL(decoder_callbacks_, addDecodedData(_, false))
      .WillOnce([&decoding_buffer](Buffer::Instance& data, bool) { decoding_buffer.move(data); });
  EXPECT_CALL(decoder_callbacks_, decodingBuffer()).WillRepeatedly(Return(&decoding_buffer));
  EXPECT_CALL(decoder_callbacks_.stream_info_, setDynamicMetadata("mcp_proxy", _));

  // Should succeed based on per-route limit
  EXPECT_EQ(Http::FilterDataStatus::Continue, filter_->decodeData(buffer, true));
}

// Test fallback to global max body size when no per-route override
TEST_F(McpFilterTest, PerRouteMaxBodySizeFallbackToGlobal) {
  // Global config with 512 bytes
  envoy::extensions::filters::http::mcp::v3::Mcp proto_config;
  proto_config.mutable_max_request_body_size()->set_value(512);
  config_ = std::make_shared<McpFilterConfig>(proto_config, "test.", factory_context_.scope());
  filter_ = std::make_unique<McpFilter>(config_);
  filter_->setDecoderFilterCallbacks(decoder_callbacks_);

  // Per-route config WITHOUT max_request_body_size override (only traffic mode)
  envoy::extensions::filters::http::mcp::v3::McpOverride override_config;
  override_config.set_traffic_mode(envoy::extensions::filters::http::mcp::v3::Mcp::PASS_THROUGH);
  auto route_config = std::make_shared<McpOverrideConfig>(override_config);

  EXPECT_CALL(decoder_callbacks_, mostSpecificPerFilterConfig())
      .WillRepeatedly(Return(route_config.get()));

>>>>>>> dc9a0de0
  Http::TestRequestHeaderMapImpl headers{{":method", "POST"},
                                         {"content-type", "application/json"},
                                         {"accept", "application/json"},
                                         {"accept", "text/event-stream"}};

<<<<<<< HEAD
  filter_->decodeHeaders(headers, false);

  // Send partial JSON with a method that requires params (tools/call requires params.name)
  // This ensures early stop is not triggered immediately.
  std::string json = R"({"jsonrpc": "2.0", "method": "tools/call")";
  Buffer::OwnedImpl buffer(json);

  // Should buffer and wait for more data
  EXPECT_EQ(Http::FilterDataStatus::StopIterationAndBuffer, filter_->decodeData(buffer, false));
=======
  // Should fallback to global limit of 512 bytes
  EXPECT_CALL(decoder_callbacks_, setDecoderBufferLimit(512));
  filter_->decodeHeaders(headers, false);

  // Create a valid JSON-RPC body under 512 bytes
  std::string json = R"({"jsonrpc": "2.0", "method": "test", "params": {"key": "value"}, "id": 1})";
  Buffer::OwnedImpl buffer(json);
  Buffer::OwnedImpl decoding_buffer;

  EXPECT_CALL(decoder_callbacks_, addDecodedData(_, false))
      .WillOnce([&decoding_buffer](Buffer::Instance& data, bool) { decoding_buffer.move(data); });
  EXPECT_CALL(decoder_callbacks_, decodingBuffer()).WillRepeatedly(Return(&decoding_buffer));
  EXPECT_CALL(decoder_callbacks_.stream_info_, setDynamicMetadata("mcp_proxy", _));

  // Should succeed based on global limit
  EXPECT_EQ(Http::FilterDataStatus::Continue, filter_->decodeData(buffer, true));
>>>>>>> dc9a0de0
}

} // namespace
} // namespace Mcp
} // namespace HttpFilters
} // namespace Extensions
} // namespace Envoy<|MERGE_RESOLUTION|>--- conflicted
+++ resolved
@@ -570,7 +570,6 @@
   EXPECT_TRUE(config_->clearRouteCache());
 }
 
-<<<<<<< HEAD
 TEST_F(McpFilterTest, FilterWithCustomParserConfig) {
   envoy::extensions::filters::http::mcp::v3::Mcp proto_config;
   proto_config.set_traffic_mode(envoy::extensions::filters::http::mcp::v3::Mcp::PASS_THROUGH);
@@ -581,34 +580,15 @@
   method_rule->set_method("custom/method");
   method_rule->add_extraction_rules()->set_path("params.custom_field");
 
-=======
-// Test per-route max body size override with smaller limit
-TEST_F(McpFilterTest, PerRouteMaxBodySizeSmallerLimit) {
-  // Global config with 1024 bytes
-  envoy::extensions::filters::http::mcp::v3::Mcp proto_config;
-  proto_config.mutable_max_request_body_size()->set_value(1024);
->>>>>>> dc9a0de0
-  config_ = std::make_shared<McpFilterConfig>(proto_config, "test.", factory_context_.scope());
-  filter_ = std::make_unique<McpFilter>(config_);
-  filter_->setDecoderFilterCallbacks(decoder_callbacks_);
-
-<<<<<<< HEAD
-=======
-  // Per-route config with smaller limit (100 bytes)
-  envoy::extensions::filters::http::mcp::v3::McpOverride override_config;
-  override_config.mutable_max_request_body_size()->set_value(100);
-  auto route_config = std::make_shared<McpOverrideConfig>(override_config);
-
-  EXPECT_CALL(decoder_callbacks_, mostSpecificPerFilterConfig())
-      .WillRepeatedly(Return(route_config.get()));
-
->>>>>>> dc9a0de0
-  Http::TestRequestHeaderMapImpl headers{{":method", "POST"},
-                                         {"content-type", "application/json"},
-                                         {"accept", "application/json"},
-                                         {"accept", "text/event-stream"}};
-
-<<<<<<< HEAD
+  config_ = std::make_shared<McpFilterConfig>(proto_config, "test.", factory_context_.scope());
+  filter_ = std::make_unique<McpFilter>(config_);
+  filter_->setDecoderFilterCallbacks(decoder_callbacks_);
+
+  Http::TestRequestHeaderMapImpl headers{{":method", "POST"},
+                                         {"content-type", "application/json"},
+                                         {"accept", "application/json"},
+                                         {"accept", "text/event-stream"}};
+
   filter_->decodeHeaders(headers, false);
 
   std::string json = R"({
@@ -644,7 +624,66 @@
 
 // Test that extra data is ignored after parsing is complete
 TEST_F(McpFilterTest, ParsingCompleteIgnoresExtraData) {
-=======
+  Http::TestRequestHeaderMapImpl headers{{":method", "POST"},
+                                         {"content-type", "application/json"},
+                                         {"accept", "application/json"},
+                                         {"accept", "text/event-stream"}};
+
+  filter_->decodeHeaders(headers, false);
+
+  // Send a complete JSON-RPC request
+  std::string json = R"({"jsonrpc": "2.0", "method": "test", "params": {"key": "value"}, "id": 1})";
+  Buffer::OwnedImpl buffer(json);
+
+  // Should complete parsing and return Continue
+  EXPECT_EQ(Http::FilterDataStatus::Continue, filter_->decodeData(buffer, false));
+
+  // Send more data
+  Buffer::OwnedImpl extra_buffer("extra data");
+  // Should return Continue immediately because parsing is complete
+  EXPECT_EQ(Http::FilterDataStatus::Continue, filter_->decodeData(extra_buffer, true));
+}
+
+// Test that partial valid JSON returns StopIterationAndBuffer
+TEST_F(McpFilterTest, PartialValidJsonBuffers) {
+  Http::TestRequestHeaderMapImpl headers{{":method", "POST"},
+                                         {"content-type", "application/json"},
+                                         {"accept", "application/json"},
+                                         {"accept", "text/event-stream"}};
+
+  filter_->decodeHeaders(headers, false);
+
+  // Send partial JSON with a method that requires params (tools/call requires params.name)
+  // This ensures early stop is not triggered immediately.
+  std::string json = R"({"jsonrpc": "2.0", "method": "tools/call")";
+  Buffer::OwnedImpl buffer(json);
+
+  // Should buffer and wait for more data
+  EXPECT_EQ(Http::FilterDataStatus::StopIterationAndBuffer, filter_->decodeData(buffer, false));
+}
+
+// Test per-route max body size override with smaller limit
+TEST_F(McpFilterTest, PerRouteMaxBodySizeSmallerLimit) {
+  // Global config with 1024 bytes
+  envoy::extensions::filters::http::mcp::v3::Mcp proto_config;
+  proto_config.mutable_max_request_body_size()->set_value(1024);
+  config_ = std::make_shared<McpFilterConfig>(proto_config, "test.", factory_context_.scope());
+  filter_ = std::make_unique<McpFilter>(config_);
+  filter_->setDecoderFilterCallbacks(decoder_callbacks_);
+
+  // Per-route config with smaller limit (100 bytes)
+  envoy::extensions::filters::http::mcp::v3::McpOverride override_config;
+  override_config.mutable_max_request_body_size()->set_value(100);
+  auto route_config = std::make_shared<McpOverrideConfig>(override_config);
+
+  EXPECT_CALL(decoder_callbacks_, mostSpecificPerFilterConfig())
+      .WillRepeatedly(Return(route_config.get()));
+
+  Http::TestRequestHeaderMapImpl headers{{":method", "POST"},
+                                         {"content-type", "application/json"},
+                                         {"accept", "application/json"},
+                                         {"accept", "text/event-stream"}};
+
   // Should use per-route limit of 100 bytes, not global 1024
   EXPECT_CALL(decoder_callbacks_, setDecoderBufferLimit(100));
   filter_->decodeHeaders(headers, false);
@@ -685,31 +724,11 @@
   EXPECT_CALL(decoder_callbacks_, mostSpecificPerFilterConfig())
       .WillRepeatedly(Return(route_config.get()));
 
->>>>>>> dc9a0de0
-  Http::TestRequestHeaderMapImpl headers{{":method", "POST"},
-                                         {"content-type", "application/json"},
-                                         {"accept", "application/json"},
-                                         {"accept", "text/event-stream"}};
-
-<<<<<<< HEAD
-  filter_->decodeHeaders(headers, false);
-
-  // Send a complete JSON-RPC request
-  std::string json = R"({"jsonrpc": "2.0", "method": "test", "params": {"key": "value"}, "id": 1})";
-  Buffer::OwnedImpl buffer(json);
-
-  // Should complete parsing and return Continue
-  EXPECT_EQ(Http::FilterDataStatus::Continue, filter_->decodeData(buffer, false));
-
-  // Send more data
-  Buffer::OwnedImpl extra_buffer("extra data");
-  // Should return Continue immediately because parsing is complete
-  EXPECT_EQ(Http::FilterDataStatus::Continue, filter_->decodeData(extra_buffer, true));
-}
-
-// Test that partial valid JSON returns StopIterationAndBuffer
-TEST_F(McpFilterTest, PartialValidJsonBuffers) {
-=======
+  Http::TestRequestHeaderMapImpl headers{{":method", "POST"},
+                                         {"content-type", "application/json"},
+                                         {"accept", "application/json"},
+                                         {"accept", "text/event-stream"}};
+
   // Should use per-route limit of 2048 bytes, not global 100
   EXPECT_CALL(decoder_callbacks_, setDecoderBufferLimit(2048));
   filter_->decodeHeaders(headers, false);
@@ -746,23 +765,11 @@
   EXPECT_CALL(decoder_callbacks_, mostSpecificPerFilterConfig())
       .WillRepeatedly(Return(route_config.get()));
 
->>>>>>> dc9a0de0
-  Http::TestRequestHeaderMapImpl headers{{":method", "POST"},
-                                         {"content-type", "application/json"},
-                                         {"accept", "application/json"},
-                                         {"accept", "text/event-stream"}};
-
-<<<<<<< HEAD
-  filter_->decodeHeaders(headers, false);
-
-  // Send partial JSON with a method that requires params (tools/call requires params.name)
-  // This ensures early stop is not triggered immediately.
-  std::string json = R"({"jsonrpc": "2.0", "method": "tools/call")";
-  Buffer::OwnedImpl buffer(json);
-
-  // Should buffer and wait for more data
-  EXPECT_EQ(Http::FilterDataStatus::StopIterationAndBuffer, filter_->decodeData(buffer, false));
-=======
+  Http::TestRequestHeaderMapImpl headers{{":method", "POST"},
+                                         {"content-type", "application/json"},
+                                         {"accept", "application/json"},
+                                         {"accept", "text/event-stream"}};
+
   // Should fallback to global limit of 512 bytes
   EXPECT_CALL(decoder_callbacks_, setDecoderBufferLimit(512));
   filter_->decodeHeaders(headers, false);
@@ -779,7 +786,6 @@
 
   // Should succeed based on global limit
   EXPECT_EQ(Http::FilterDataStatus::Continue, filter_->decodeData(buffer, true));
->>>>>>> dc9a0de0
 }
 
 } // namespace

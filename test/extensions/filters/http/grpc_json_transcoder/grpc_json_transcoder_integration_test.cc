--- conflicted
+++ resolved
@@ -297,11 +297,7 @@
       R"({"id":"20","theme":"Children"})");
 
 #ifndef ENVOY_ENABLE_UHV
-<<<<<<< HEAD
-  // TODO - UHV disallows square brackets, per RFC.
-=======
   // TODO(#23291) - UHV validate JSON-encoded gRPC query parameters
->>>>>>> e0b5903f
   // json_name = "search[decoded]", "search[decoded]" should work
   testTranscoding<bookstore::CreateShelfRequest, bookstore::Shelf>(
       Http::TestRequestHeaderMapImpl{{":method", "POST"},

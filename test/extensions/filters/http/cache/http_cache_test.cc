#include <chrono>
#include <string>

#include "source/extensions/filters/http/cache/cache_headers_utils.h"
#include "source/extensions/filters/http/cache/http_cache.h"

#include "test/extensions/filters/http/cache/common.h"
#include "test/mocks/http/mocks.h"
#include "test/test_common/simulated_time_system.h"
#include "test/test_common/utility.h"

#include "gtest/gtest.h"

using testing::ContainerEq;
using testing::TestWithParam;
using testing::ValuesIn;

namespace Envoy {
namespace Extensions {
namespace HttpFilters {
namespace Cache {

namespace {

struct LookupRequestTestCase {
  std::string test_name, request_cache_control, response_cache_control;
  SystemTime request_time, response_date;
  CacheEntryStatus expected_cache_entry_status;
  std::string expected_age;
};

using Seconds = std::chrono::seconds;

envoy::extensions::filters::http::cache::v3::CacheConfig getConfig() {
  // Allows 'accept' to be varied in the tests.
  envoy::extensions::filters::http::cache::v3::CacheConfig config;
  const auto& add_accept = config.mutable_allowed_vary_headers()->Add();
  add_accept->set_exact("accept");
  return config;
}

class LookupRequestTest : public testing::TestWithParam<LookupRequestTestCase> {
public:
  LookupRequestTest() : vary_allow_list_(getConfig().allowed_vary_headers()) {}

  DateFormatter formatter_{"%a, %d %b %Y %H:%M:%S GMT"};
  Http::TestRequestHeaderMapImpl request_headers_{
      {":path", "/"}, {":method", "GET"}, {":scheme", "https"}, {":authority", "example.com"}};

  VaryAllowList vary_allow_list_;

  static const SystemTime& currentTime() {
    CONSTRUCT_ON_FIRST_USE(SystemTime, Event::SimulatedTimeSystem().systemTime());
  }

  static const std::vector<LookupRequestTestCase>& getTestCases() {
    CONSTRUCT_ON_FIRST_USE(std::vector<LookupRequestTestCase>,
                           {"request_requires_revalidation",
                            /*request_cache_control=*/"no-cache",
                            /*response_cache_control=*/"public, max-age=3600",
                            /*request_time=*/currentTime(),
                            /*response_date=*/currentTime(),
                            /*expected_result=*/CacheEntryStatus::RequiresValidation,
                            /*expected_age=*/"0"},
                           {"response_requires_revalidation",
                            /*request_cache_control=*/"",
                            /*response_cache_control=*/"no-cache",
                            /*request_time=*/currentTime(),
                            /*response_date=*/currentTime(),
                            /*expected_result=*/CacheEntryStatus::RequiresValidation,
                            /*expected_age=*/"0"},
                           {"request_max_age_satisfied",
                            /*request_cache_control=*/"max-age=10",
                            /*response_cache_control=*/"public, max-age=3600",
                            /*request_time=*/currentTime() + Seconds(9),
                            /*response_date=*/currentTime(),
                            /*expected_result=*/CacheEntryStatus::Ok,
                            /*expected_age=*/"9"},
                           {"request_max_age_unsatisfied",
                            /*request_cache_control=*/"max-age=10",
                            /*response_cache_control=*/"public, max-age=3600",
                            /*request_time=*/currentTime() + Seconds(11),
                            /*response_date=*/currentTime(),
                            /*expected_result=*/CacheEntryStatus::RequiresValidation,
                            /*expected_age=*/"11"},
                           {"request_min_fresh_satisfied",
                            /*request_cache_control=*/"min-fresh=1000",
                            /*response_cache_control=*/"public, max-age=2000",
                            /*request_time=*/currentTime() + Seconds(999),
                            /*response_date=*/currentTime(),
                            /*expected_result=*/CacheEntryStatus::Ok,
                            /*expected_age=*/"999"},
                           {"request_min_fresh_unsatisfied",
                            /*request_cache_control=*/"min-fresh=1000",
                            /*response_cache_control=*/"public, max-age=2000",
                            /*request_time=*/currentTime() + Seconds(1001),
                            /*response_date=*/currentTime(),
                            /*expected_result=*/CacheEntryStatus::RequiresValidation,
                            /*expected_age=*/"1001"},
                           {"request_max_age_satisfied_but_min_fresh_unsatisfied",
                            /*request_cache_control=*/"max-age=1500, min-fresh=1000",
                            /*response_cache_control=*/"public, max-age=2000",
                            /*request_time=*/currentTime() + Seconds(1001),
                            /*response_date=*/currentTime(),
                            /*expected_result=*/CacheEntryStatus::RequiresValidation,
                            /*expected_age=*/"1001"},
                           {"request_max_age_satisfied_but_max_stale_unsatisfied",
                            /*request_cache_control=*/"max-age=1500, max-stale=400",
                            /*response_cache_control=*/"public, max-age=1000",
                            /*request_time=*/currentTime() + Seconds(1401),
                            /*response_date=*/currentTime(),
                            /*expected_result=*/CacheEntryStatus::RequiresValidation,
                            /*expected_age=*/"1401"},
                           {"request_max_stale_satisfied_but_min_fresh_unsatisfied",
                            /*request_cache_control=*/"min-fresh=1000, max-stale=500",
                            /*response_cache_control=*/"public, max-age=2000",
                            /*request_time=*/currentTime() + Seconds(1001),
                            /*response_date=*/currentTime(),
                            /*expected_result=*/CacheEntryStatus::RequiresValidation,
                            /*expected_age=*/"1001"},
                           {"request_max_stale_satisfied_but_max_age_unsatisfied",
                            /*request_cache_control=*/"max-age=1200, max-stale=500",
                            /*response_cache_control=*/"public, max-age=1000",
                            /*request_time=*/currentTime() + Seconds(1201),
                            /*response_date=*/currentTime(),
                            /*expected_result=*/CacheEntryStatus::RequiresValidation,
                            /*expected_age=*/"1201"},
                           {"request_min_fresh_satisfied_but_max_age_unsatisfied",
                            /*request_cache_control=*/"max-age=500, min-fresh=400",
                            /*response_cache_control=*/"public, max-age=1000",
                            /*request_time=*/currentTime() + Seconds(501),
                            /*response_date=*/currentTime(),
                            /*expected_result=*/CacheEntryStatus::RequiresValidation,
                            /*expected_age=*/"501"},
                           {"expired",
                            /*request_cache_control=*/"",
                            /*response_cache_control=*/"public, max-age=1000",
                            /*request_time=*/currentTime() + Seconds(1001),
                            /*response_date=*/currentTime(),
                            /*expected_result=*/CacheEntryStatus::RequiresValidation,
                            /*expected_age=*/"1001"},
                           {"expired_but_max_stale_satisfied",
                            /*request_cache_control=*/"max-stale=500",
                            /*response_cache_control=*/"public, max-age=1000",
                            /*request_time=*/currentTime() + Seconds(1499),
                            /*response_date=*/currentTime(),
                            /*expected_result=*/CacheEntryStatus::Ok,
                            /*expected_age=*/"1499"},
                           {"expired_max_stale_unsatisfied",
                            /*request_cache_control=*/"max-stale=500",
                            /*response_cache_control=*/"public, max-age=1000",
                            /*request_time=*/currentTime() + Seconds(1501),
                            /*response_date=*/currentTime(),
                            /*expected_result=*/CacheEntryStatus::RequiresValidation,
                            /*expected_age=*/"1501"},
                           {"expired_max_stale_satisfied_but_response_must_revalidate",
                            /*request_cache_control=*/"max-stale=500",
                            /*response_cache_control=*/"public, max-age=1000, must-revalidate",
                            /*request_time=*/currentTime() + Seconds(1499),
                            /*response_date=*/currentTime(),
                            /*expected_result=*/CacheEntryStatus::RequiresValidation,
                            /*expected_age=*/"1499"},
                           {"fresh_and_response_must_revalidate",
                            /*request_cache_control=*/"",
                            /*response_cache_control=*/"public, max-age=1000, must-revalidate",
                            /*request_time=*/currentTime() + Seconds(999),
                            /*response_date=*/currentTime(),
                            /*expected_result=*/CacheEntryStatus::Ok,
                            /*expected_age=*/"999"},

    );
  }
};

LookupResult makeLookupResult(const LookupRequest& lookup_request,
                              const Http::TestResponseHeaderMapImpl& response_headers,
<<<<<<< HEAD
                              uint64_t content_length = 0) {
  // For the purpose of the test, set the response_time to the date header
  // value.
  ResponseMetadata metadata{CacheHeadersUtils::httpTime(response_headers.Date())};
=======
                              uint64_t content_length = 0, bool has_trailers = false) {
  // For the purpose of the test, set the response_time to the date header value.
  ResponseMetadata metadata = {CacheHeadersUtils::httpTime(response_headers.Date())};
>>>>>>> 519774f7
  return lookup_request.makeLookupResult(
      std::make_unique<Http::TestResponseHeaderMapImpl>(response_headers), std::move(metadata),
      content_length, has_trailers);
}

INSTANTIATE_TEST_SUITE_P(ResultMatchesExpectation, LookupRequestTest,
                         testing::ValuesIn(LookupRequestTest::getTestCases()),
                         [](const auto& info) { return info.param.test_name; });

TEST_P(LookupRequestTest, ResultWithoutBodyMatchesExpectation) {
  request_headers_.setReferenceKey(Http::CustomHeaders::get().CacheControl,
                                   GetParam().request_cache_control);
  const SystemTime request_time = GetParam().request_time, response_date = GetParam().response_date;
  const LookupRequest lookup_request(request_headers_, request_time, vary_allow_list_);
  const Http::TestResponseHeaderMapImpl response_headers(
      {{"cache-control", GetParam().response_cache_control},
       {"date", formatter_.fromTime(response_date)}});
  const LookupResult lookup_response = makeLookupResult(lookup_request, response_headers);

  EXPECT_EQ(GetParam().expected_cache_entry_status, lookup_response.cache_entry_status_);
  ASSERT_TRUE(lookup_response.headers_);
  EXPECT_THAT(*lookup_response.headers_, Http::IsSupersetOfHeaders(response_headers));
  EXPECT_THAT(*lookup_response.headers_,
              HeaderHasValueRef(Http::CustomHeaders::get().Age, GetParam().expected_age));
  EXPECT_EQ(lookup_response.content_length_, 0);
  EXPECT_FALSE(lookup_response.has_trailers_);
}

TEST_P(LookupRequestTest, ResultWithBodyMatchesExpectation) {
  request_headers_.setReferenceKey(Http::CustomHeaders::get().CacheControl,
                                   GetParam().request_cache_control);
  const SystemTime request_time = GetParam().request_time, response_date = GetParam().response_date;
  const LookupRequest lookup_request(request_headers_, request_time, vary_allow_list_);
  const Http::TestResponseHeaderMapImpl response_headers(
      {{"cache-control", GetParam().response_cache_control},
       {"date", formatter_.fromTime(response_date)}});
  const uint64_t content_length = 5;
  const LookupResult lookup_response =
      makeLookupResult(lookup_request, response_headers, content_length);

  EXPECT_EQ(GetParam().expected_cache_entry_status, lookup_response.cache_entry_status_);
  ASSERT_TRUE(lookup_response.headers_);
  EXPECT_THAT(*lookup_response.headers_, Http::IsSupersetOfHeaders(response_headers));
  EXPECT_THAT(*lookup_response.headers_,
              HeaderHasValueRef(Http::CustomHeaders::get().Age, GetParam().expected_age));
  EXPECT_EQ(lookup_response.content_length_, content_length);
  EXPECT_FALSE(lookup_response.has_trailers_);
}

TEST_F(LookupRequestTest, ExpiredViaFallbackheader) {
  const LookupRequest lookup_request(request_headers_, currentTime(), vary_allow_list_);
  const Http::TestResponseHeaderMapImpl response_headers(
      {{"expires", formatter_.fromTime(currentTime() - Seconds(5))},
       {"date", formatter_.fromTime(currentTime())}});
  const LookupResult lookup_response = makeLookupResult(lookup_request, response_headers);

  EXPECT_EQ(CacheEntryStatus::RequiresValidation, lookup_response.cache_entry_status_);
}

TEST_F(LookupRequestTest, NotExpiredViaFallbackheader) {
  const LookupRequest lookup_request(request_headers_, currentTime(), vary_allow_list_);
  const Http::TestResponseHeaderMapImpl response_headers(
      {{"expires", formatter_.fromTime(currentTime() + Seconds(5))},
       {"date", formatter_.fromTime(currentTime())}});
  const LookupResult lookup_response = makeLookupResult(lookup_request, response_headers);
  EXPECT_EQ(CacheEntryStatus::Ok, lookup_response.cache_entry_status_);
}

// If request Cache-Control header is missing,
// "Pragma:no-cache" is equivalent to "Cache-Control:no-cache".
// https://httpwg.org/specs/rfc7234.html#header.pragma
TEST_F(LookupRequestTest, PragmaNoCacheFallback) {
  request_headers_.setReferenceKey(Http::CustomHeaders::get().Pragma, "no-cache");
  const LookupRequest lookup_request(request_headers_, currentTime(), vary_allow_list_);
  const Http::TestResponseHeaderMapImpl response_headers(
      {{"date", formatter_.fromTime(currentTime())}, {"cache-control", "public, max-age=3600"}});
  const LookupResult lookup_response = makeLookupResult(lookup_request, response_headers);
  // Response is not expired but the request requires revalidation through
  // Pragma: no-cache.
  EXPECT_EQ(CacheEntryStatus::RequiresValidation, lookup_response.cache_entry_status_);
}

TEST_F(LookupRequestTest, PragmaNoCacheFallbackExtraDirectivesIgnored) {
  request_headers_.setReferenceKey(Http::CustomHeaders::get().Pragma,
                                   "no-cache, custom-directive=custom-value");
  const LookupRequest lookup_request(request_headers_, currentTime(), vary_allow_list_);
  const Http::TestResponseHeaderMapImpl response_headers(
      {{"date", formatter_.fromTime(currentTime())}, {"cache-control", "public, max-age=3600"}});
  const LookupResult lookup_response = makeLookupResult(lookup_request, response_headers);
  // Response is not expired but the request requires revalidation through
  // Pragma: no-cache.
  EXPECT_EQ(CacheEntryStatus::RequiresValidation, lookup_response.cache_entry_status_);
}

TEST_F(LookupRequestTest, PragmaFallbackOtherValuesIgnored) {
  request_headers_.setReferenceKey(Http::CustomHeaders::get().Pragma, "max-age=0");
  const LookupRequest lookup_request(request_headers_, currentTime() + Seconds(5),
                                     vary_allow_list_);
  const Http::TestResponseHeaderMapImpl response_headers(
      {{"date", formatter_.fromTime(currentTime())}, {"cache-control", "public, max-age=3600"}});
  const LookupResult lookup_response = makeLookupResult(lookup_request, response_headers);
  // Response is fresh, Pragma header with values other than "no-cache" is
  // ignored.
  EXPECT_EQ(CacheEntryStatus::Ok, lookup_response.cache_entry_status_);
}

TEST_F(LookupRequestTest, PragmaNoFallback) {
  request_headers_.setReferenceKey(Http::CustomHeaders::get().Pragma, "no-cache");
  request_headers_.setReferenceKey(Http::CustomHeaders::get().CacheControl, "max-age=10");
  const LookupRequest lookup_request(request_headers_, currentTime() + Seconds(5),
                                     vary_allow_list_);
  const Http::TestResponseHeaderMapImpl response_headers(
      {{"date", formatter_.fromTime(currentTime())}, {"cache-control", "public, max-age=3600"}});
  const LookupResult lookup_response = makeLookupResult(lookup_request, response_headers);
  // Pragma header is ignored when Cache-Control header is present.
  EXPECT_EQ(CacheEntryStatus::Ok, lookup_response.cache_entry_status_);
}

<<<<<<< HEAD
TEST(HttpCacheTest, StableHashKey) {
  Key key;
  key.set_host("example.com");
  ASSERT_EQ(stableHashKey(key), 9582653837550152292u);
=======
TEST_F(LookupRequestTest, SingleSatisfiableRange) {
  // add range info to headers
  request_headers_.addReference(Http::Headers::get().Range, "bytes=1-99");
  const LookupRequest lookup_request(request_headers_, currentTime(), vary_allow_list_);

  const Http::TestResponseHeaderMapImpl response_headers(
      {{"date", formatter_.fromTime(currentTime())},
       {"cache-control", "public, max-age=3600"},
       {"content-length", "4"}});
  const uint64_t content_length = 4;
  const LookupResult lookup_response =
      makeLookupResult(lookup_request, response_headers, content_length);
  ASSERT_EQ(CacheEntryStatus::SatisfiableRange, lookup_response.cache_entry_status_);

  ASSERT_TRUE(lookup_response.headers_);
  EXPECT_THAT(*lookup_response.headers_, Http::IsSupersetOfHeaders(response_headers));
  EXPECT_EQ(lookup_response.content_length_, 4);

  // checks that the ranges have been adjusted to the content's length
  EXPECT_EQ(lookup_response.response_ranges_.size(), 1);

  EXPECT_EQ(lookup_response.response_ranges_[0].begin(), 1);
  EXPECT_EQ(lookup_response.response_ranges_[0].end(), 4);
  EXPECT_EQ(lookup_response.response_ranges_[0].length(), 3);

  EXPECT_FALSE(lookup_response.has_trailers_);
}

TEST_F(LookupRequestTest, MultipleSatisfiableRanges) {
  // Because we do not support multi-part responses for now, we are limiting parsing of a single
  // range. Thus, multiple ranges are ignored, and a usual "::Ok" should be expected. If multi-part
  // responses are implemented (and the parsing limit is changed), this test should be adjusted.

  // add range info to headers
  request_headers_.addCopy(Http::Headers::get().Range.get(), "bytes=1-99,3-,-3");

  const LookupRequest lookup_request(request_headers_, currentTime(), vary_allow_list_);

  const Http::TestResponseHeaderMapImpl response_headers(
      {{"date", formatter_.fromTime(currentTime())},
       {"cache-control", "public, max-age=3600"},
       {"content-length", "4"}});
  const uint64_t content_length = 4;
  const LookupResult lookup_response =
      makeLookupResult(lookup_request, response_headers, content_length);

  ASSERT_EQ(CacheEntryStatus::Ok, lookup_response.cache_entry_status_);

  ASSERT_TRUE(lookup_response.headers_);
  EXPECT_THAT(*lookup_response.headers_, Http::IsSupersetOfHeaders(response_headers));
  EXPECT_EQ(lookup_response.content_length_, 4);

  // Check that the ranges have been ignored since we don't support multi-part responses.
  EXPECT_EQ(lookup_response.response_ranges_.size(), 0);
  EXPECT_FALSE(lookup_response.has_trailers_);
}

TEST_F(LookupRequestTest, NotSatisfiableRange) {
  // add range info to headers
  request_headers_.addReference(Http::Headers::get().Range, "bytes=100-");

  const LookupRequest lookup_request(request_headers_, currentTime(), vary_allow_list_);

  const Http::TestResponseHeaderMapImpl response_headers(
      {{"date", formatter_.fromTime(currentTime())},
       {"cache-control", "public, max-age=3600"},
       {"content-length", "4"}});
  const uint64_t content_length = 4;
  const LookupResult lookup_response =
      makeLookupResult(lookup_request, response_headers, content_length);
  ASSERT_EQ(CacheEntryStatus::NotSatisfiableRange, lookup_response.cache_entry_status_);

  ASSERT_TRUE(lookup_response.headers_);
  EXPECT_THAT(*lookup_response.headers_, Http::IsSupersetOfHeaders(response_headers));
  EXPECT_EQ(lookup_response.content_length_, 4);
  ASSERT_TRUE(lookup_response.response_ranges_.empty());
  EXPECT_FALSE(lookup_response.has_trailers_);
}

TEST_P(LookupRequestTest, ResultWithBodyAndTrailersMatchesExpectation) {
  request_headers_.setReferenceKey(Http::CustomHeaders::get().CacheControl,
                                   GetParam().request_cache_control);
  const SystemTime request_time = GetParam().request_time, response_date = GetParam().response_date;
  const LookupRequest lookup_request(request_headers_, request_time, vary_allow_list_);
  const Http::TestResponseHeaderMapImpl response_headers(
      {{"cache-control", GetParam().response_cache_control},
       {"date", formatter_.fromTime(response_date)}});
  const uint64_t content_length = 5;
  const LookupResult lookup_response =
      makeLookupResult(lookup_request, response_headers, content_length, /*has_trailers=*/true);

  EXPECT_EQ(GetParam().expected_cache_entry_status, lookup_response.cache_entry_status_);
  ASSERT_TRUE(lookup_response.headers_ != nullptr);
  EXPECT_THAT(*lookup_response.headers_, Http::IsSupersetOfHeaders(response_headers));
  // Age is populated in LookupRequest::makeLookupResult, which is called in makeLookupResult.
  EXPECT_THAT(*lookup_response.headers_,
              HeaderHasValueRef(Http::CustomHeaders::get().Age, GetParam().expected_age));
  EXPECT_EQ(lookup_response.content_length_, content_length);
  EXPECT_TRUE(lookup_response.response_ranges_.empty());
  EXPECT_TRUE(lookup_response.has_trailers_);
}

TEST_F(LookupRequestTest, HttpScheme) {
  Http::TestRequestHeaderMapImpl request_headers{
      {":path", "/"}, {":method", "GET"}, {":scheme", "http"}, {":authority", "example.com"}};
  const LookupRequest lookup_request(request_headers, currentTime(), vary_allow_list_);
  EXPECT_EQ(lookup_request.key().scheme(), Key::HTTP);
}

TEST_F(LookupRequestTest, HttpsScheme) {
  Http::TestRequestHeaderMapImpl request_headers{
      {":path", "/"}, {":method", "GET"}, {":scheme", "https"}, {":authority", "example.com"}};
  const LookupRequest lookup_request(request_headers, currentTime(), vary_allow_list_);
  EXPECT_EQ(lookup_request.key().scheme(), Key::HTTPS);
}

TEST(RawByteRangeTest, IsSuffix) {
  auto r = RawByteRange(UINT64_MAX, 4);
  ASSERT_TRUE(r.isSuffix());
}

TEST(RawByteRangeTest, IsNotSuffix) {
  auto r = RawByteRange(3, 4);
  ASSERT_FALSE(r.isSuffix());
}

TEST(RawByteRangeTest, FirstBytePos) {
  auto r = RawByteRange(3, 4);
  ASSERT_EQ(3, r.firstBytePos());
}

TEST(RawByteRangeTest, LastBytePos) {
  auto r = RawByteRange(3, 4);
  ASSERT_EQ(4, r.lastBytePos());
}

TEST(RawByteRangeTest, SuffixLength) {
  auto r = RawByteRange(UINT64_MAX, 4);
  ASSERT_EQ(4, r.suffixLength());
}

TEST(AdjustedByteRangeTest, Length) {
  auto a = AdjustedByteRange(3, 6);
  ASSERT_EQ(3, a.length());
}

TEST(AdjustedByteRangeTest, TrimFront) {
  auto a = AdjustedByteRange(3, 6);
  a.trimFront(2);
  ASSERT_EQ(5, a.begin());
}

TEST(AdjustedByteRangeTest, MaxLength) {
  auto a = AdjustedByteRange(0, UINT64_MAX);
  ASSERT_EQ(UINT64_MAX, a.length());
}

TEST(AdjustedByteRangeTest, MaxTrim) {
  auto a = AdjustedByteRange(0, UINT64_MAX);
  a.trimFront(UINT64_MAX);
  ASSERT_EQ(0, a.length());
}

struct AdjustByteRangeParams {
  std::vector<RawByteRange> request;
  std::vector<AdjustedByteRange> result;
  uint64_t content_length;
};

AdjustByteRangeParams satisfiable_ranges[] =
    // request, result, content_length
    {
        // Various ways to request the full body. Full responses are signaled by empty result
        // vectors.
        {{{0, 3}}, {}, 4},                       // byte-range-spec, exact
        {{{UINT64_MAX, 4}}, {}, 4},              // suffix-byte-range-spec, exact
        {{{0, 99}}, {}, 4},                      // byte-range-spec, overlong
        {{{0, UINT64_MAX}}, {}, 4},              // byte-range-spec, overlong
        {{{UINT64_MAX, 5}}, {}, 4},              // suffix-byte-range-spec, overlong
        {{{UINT64_MAX, UINT64_MAX - 1}}, {}, 4}, // suffix-byte-range-spec, overlong
        {{{UINT64_MAX, UINT64_MAX}}, {}, 4},     // suffix-byte-range-spec, overlong

        // Single bytes
        {{{0, 0}}, {{0, 1}}, 4},
        {{{1, 1}}, {{1, 2}}, 4},
        {{{3, 3}}, {{3, 4}}, 4},
        {{{UINT64_MAX, 1}}, {{3, 4}}, 4},

        // Multiple bytes, starting in the middle
        {{{1, 2}}, {{1, 3}}, 4},           // fully in the middle
        {{{1, 3}}, {{1, 4}}, 4},           // to the end
        {{{2, 21}}, {{2, 4}}, 4},          // overlong
        {{{1, UINT64_MAX}}, {{1, 4}}, 4}}; // overlong
// TODO(toddmgreer): Before enabling support for multi-range requests, test it.

class AdjustByteRangeTest : public TestWithParam<AdjustByteRangeParams> {};

TEST_P(AdjustByteRangeTest, All) {
  std::vector<AdjustedByteRange> result;
  ASSERT_TRUE(adjustByteRangeSet(result, GetParam().request, GetParam().content_length));
  EXPECT_THAT(result, ContainerEq(GetParam().result));
}

INSTANTIATE_TEST_SUITE_P(AdjustByteRangeTest, AdjustByteRangeTest, ValuesIn(satisfiable_ranges));

class AdjustByteRangeUnsatisfiableTest : public TestWithParam<std::vector<RawByteRange>> {};

std::vector<RawByteRange> unsatisfiable_ranges[] = {
    {{4, 5}},
    {{4, 9}},
    {{7, UINT64_MAX}},
    {{UINT64_MAX, 0}},
};

TEST_P(AdjustByteRangeUnsatisfiableTest, All) {
  std::vector<AdjustedByteRange> result;
  ASSERT_FALSE(adjustByteRangeSet(result, GetParam(), 3));
}

INSTANTIATE_TEST_SUITE_P(AdjustByteRangeUnsatisfiableTest, AdjustByteRangeUnsatisfiableTest,
                         ValuesIn(unsatisfiable_ranges));

TEST(AdjustByteRange, NoRangeRequest) {
  std::vector<AdjustedByteRange> result;
  ASSERT_TRUE(adjustByteRangeSet(result, {}, 8));
  EXPECT_THAT(result, ContainerEq(std::vector<AdjustedByteRange>{}));
}

namespace {
Http::TestRequestHeaderMapImpl makeTestHeaderMap(std::string range_value) {
  return Http::TestRequestHeaderMapImpl{{":method", "GET"}, {"range", range_value}};
}
} // namespace

TEST(ParseRangesTest, NoRangeHeader) {
  Http::TestRequestHeaderMapImpl headers = Http::TestRequestHeaderMapImpl{{":method", "GET"}};
  std::vector<RawByteRange> result_vector = RangeRequests::parseRanges(headers, 5);

  ASSERT_EQ(0, result_vector.size());
}

TEST(ParseRangesTest, InvalidUnit) {
  Http::TestRequestHeaderMapImpl headers = makeTestHeaderMap("bits=3-4");
  std::vector<RawByteRange> result_vector = RangeRequests::parseRanges(headers, 5);

  ASSERT_EQ(0, result_vector.size());
}

TEST(ParseRangesTest, SingleRange) {
  Http::TestRequestHeaderMapImpl headers = makeTestHeaderMap("bytes=3-4");
  std::vector<RawByteRange> result_vector = RangeRequests::parseRanges(headers, 5);

  ASSERT_EQ(1, result_vector.size());

  ASSERT_EQ(3, result_vector[0].firstBytePos());
  ASSERT_EQ(4, result_vector[0].lastBytePos());
}

TEST(ParseRangesTest, MissingFirstBytePos) {
  Http::TestRequestHeaderMapImpl headers = makeTestHeaderMap("bytes=-5");
  std::vector<RawByteRange> result_vector = RangeRequests::parseRanges(headers, 5);

  ASSERT_EQ(1, result_vector.size());

  ASSERT_TRUE(result_vector[0].isSuffix());
  ASSERT_EQ(5, result_vector[0].suffixLength());
}

TEST(ParseRangesTest, MissingLastBytePos) {
  Http::TestRequestHeaderMapImpl headers = makeTestHeaderMap("bytes=6-");
  std::vector<RawByteRange> result_vector = RangeRequests::parseRanges(headers, 5);

  ASSERT_EQ(1, result_vector.size());

  ASSERT_EQ(6, result_vector[0].firstBytePos());
  ASSERT_EQ(std::numeric_limits<uint64_t>::max(), result_vector[0].lastBytePos());
}

TEST(ParseRangesTest, MultipleRanges) {
  Http::TestRequestHeaderMapImpl headers = makeTestHeaderMap("bytes=345-456,-567,6789-");
  std::vector<RawByteRange> result_vector = RangeRequests::parseRanges(headers, 5);

  ASSERT_EQ(3, result_vector.size());

  ASSERT_EQ(345, result_vector[0].firstBytePos());
  ASSERT_EQ(456, result_vector[0].lastBytePos());

  ASSERT_TRUE(result_vector[1].isSuffix());
  ASSERT_EQ(567, result_vector[1].suffixLength());

  ASSERT_EQ(6789, result_vector[2].firstBytePos());
  ASSERT_EQ(UINT64_MAX, result_vector[2].lastBytePos());
}

TEST(ParseRangesTest, LongRangeHeaderValue) {
  Http::TestRequestHeaderMapImpl headers =
      makeTestHeaderMap("bytes=1000-1000,1001-1001,1002-1002,1003-1003,1004-1004,1005-"
                        "1005,1006-1006,1007-1007,1008-1008,100-");
  std::vector<RawByteRange> result_vector = RangeRequests::parseRanges(headers, 10);

  ASSERT_EQ(10, result_vector.size());
}

TEST(ParseRangesTest, ZeroRangeLimit) {
  Http::TestRequestHeaderMapImpl headers = makeTestHeaderMap("bytes=1000-1000");
  std::vector<RawByteRange> result_vector = RangeRequests::parseRanges(headers, 0);

  ASSERT_EQ(0, result_vector.size());
}

TEST(ParseRangesTest, OverRangeLimit) {
  Http::TestRequestHeaderMapImpl headers = makeTestHeaderMap("bytes=1000-1000,1001-1001");
  std::vector<RawByteRange> result_vector = RangeRequests::parseRanges(headers, 1);

  ASSERT_EQ(0, result_vector.size());
}

class ParseInvalidRangeHeaderTest : public testing::Test,
                                    public testing::WithParamInterface<std::string> {
protected:
  Http::TestRequestHeaderMapImpl range() { return makeTestHeaderMap(GetParam()); }
};

// clang-format off
INSTANTIATE_TEST_SUITE_P(
    Default, ParseInvalidRangeHeaderTest,
    testing::Values("-",
                    "1-2",
                    "12",
                    "a",
                    "a1",
                    "bytes=",
                    "bytes=-",
                    "bytes1-2",
                    "bytes=12",
                    "bytes=1-2-3",
                    "bytes=1-2-",
                    "bytes=1--3",
                    "bytes=--2",
                    "bytes=2--",
                    "bytes=-2-",
                    "bytes=-1-2",
                    "bytes=a-2",
                    "bytes=2-a",
                    "bytes=-a",
                    "bytes=a-",
                    "bytes=a1-2",
                    "bytes=1-a2",
                    "bytes=1a-2",
                    "bytes=1-2a",
                    "bytes=1-2,3-a",
                    "bytes=1-a,3-4",
                    "bytes=1-2,3a-4",
                    "bytes=1-2,3-4a",
                    "bytes=1-2,3-4-5",
                    "bytes=1-2,bytes=3-4",
                    "bytes=1-2,3-4,a",
                    // too many byte ranges (test sets the limit as 5)
                    "bytes=0-1,1-2,2-3,3-4,4-5,5-6",
                    // UINT64_MAX-UINT64_MAX+1
                    "bytes=18446744073709551615-18446744073709551616",
                    // UINT64_MAX+1-UINT64_MAX+2
                    "bytes=18446744073709551616-18446744073709551617"));
// clang-format on

TEST_P(ParseInvalidRangeHeaderTest, InvalidRangeReturnsEmpty) {
  std::vector<RawByteRange> result_vector = RangeRequests::parseRanges(range(), 5);
  ASSERT_EQ(0, result_vector.size());
>>>>>>> 519774f7
}

} // namespace
} // namespace Cache
} // namespace HttpFilters
} // namespace Extensions
} // namespace Envoy<|MERGE_RESOLUTION|>--- conflicted
+++ resolved
@@ -174,16 +174,9 @@
 
 LookupResult makeLookupResult(const LookupRequest& lookup_request,
                               const Http::TestResponseHeaderMapImpl& response_headers,
-<<<<<<< HEAD
-                              uint64_t content_length = 0) {
-  // For the purpose of the test, set the response_time to the date header
-  // value.
-  ResponseMetadata metadata{CacheHeadersUtils::httpTime(response_headers.Date())};
-=======
                               uint64_t content_length = 0, bool has_trailers = false) {
   // For the purpose of the test, set the response_time to the date header value.
   ResponseMetadata metadata = {CacheHeadersUtils::httpTime(response_headers.Date())};
->>>>>>> 519774f7
   return lookup_request.makeLookupResult(
       std::make_unique<Http::TestResponseHeaderMapImpl>(response_headers), std::move(metadata),
       content_length, has_trailers);
@@ -302,89 +295,10 @@
   EXPECT_EQ(CacheEntryStatus::Ok, lookup_response.cache_entry_status_);
 }
 
-<<<<<<< HEAD
 TEST(HttpCacheTest, StableHashKey) {
   Key key;
   key.set_host("example.com");
   ASSERT_EQ(stableHashKey(key), 9582653837550152292u);
-=======
-TEST_F(LookupRequestTest, SingleSatisfiableRange) {
-  // add range info to headers
-  request_headers_.addReference(Http::Headers::get().Range, "bytes=1-99");
-  const LookupRequest lookup_request(request_headers_, currentTime(), vary_allow_list_);
-
-  const Http::TestResponseHeaderMapImpl response_headers(
-      {{"date", formatter_.fromTime(currentTime())},
-       {"cache-control", "public, max-age=3600"},
-       {"content-length", "4"}});
-  const uint64_t content_length = 4;
-  const LookupResult lookup_response =
-      makeLookupResult(lookup_request, response_headers, content_length);
-  ASSERT_EQ(CacheEntryStatus::SatisfiableRange, lookup_response.cache_entry_status_);
-
-  ASSERT_TRUE(lookup_response.headers_);
-  EXPECT_THAT(*lookup_response.headers_, Http::IsSupersetOfHeaders(response_headers));
-  EXPECT_EQ(lookup_response.content_length_, 4);
-
-  // checks that the ranges have been adjusted to the content's length
-  EXPECT_EQ(lookup_response.response_ranges_.size(), 1);
-
-  EXPECT_EQ(lookup_response.response_ranges_[0].begin(), 1);
-  EXPECT_EQ(lookup_response.response_ranges_[0].end(), 4);
-  EXPECT_EQ(lookup_response.response_ranges_[0].length(), 3);
-
-  EXPECT_FALSE(lookup_response.has_trailers_);
-}
-
-TEST_F(LookupRequestTest, MultipleSatisfiableRanges) {
-  // Because we do not support multi-part responses for now, we are limiting parsing of a single
-  // range. Thus, multiple ranges are ignored, and a usual "::Ok" should be expected. If multi-part
-  // responses are implemented (and the parsing limit is changed), this test should be adjusted.
-
-  // add range info to headers
-  request_headers_.addCopy(Http::Headers::get().Range.get(), "bytes=1-99,3-,-3");
-
-  const LookupRequest lookup_request(request_headers_, currentTime(), vary_allow_list_);
-
-  const Http::TestResponseHeaderMapImpl response_headers(
-      {{"date", formatter_.fromTime(currentTime())},
-       {"cache-control", "public, max-age=3600"},
-       {"content-length", "4"}});
-  const uint64_t content_length = 4;
-  const LookupResult lookup_response =
-      makeLookupResult(lookup_request, response_headers, content_length);
-
-  ASSERT_EQ(CacheEntryStatus::Ok, lookup_response.cache_entry_status_);
-
-  ASSERT_TRUE(lookup_response.headers_);
-  EXPECT_THAT(*lookup_response.headers_, Http::IsSupersetOfHeaders(response_headers));
-  EXPECT_EQ(lookup_response.content_length_, 4);
-
-  // Check that the ranges have been ignored since we don't support multi-part responses.
-  EXPECT_EQ(lookup_response.response_ranges_.size(), 0);
-  EXPECT_FALSE(lookup_response.has_trailers_);
-}
-
-TEST_F(LookupRequestTest, NotSatisfiableRange) {
-  // add range info to headers
-  request_headers_.addReference(Http::Headers::get().Range, "bytes=100-");
-
-  const LookupRequest lookup_request(request_headers_, currentTime(), vary_allow_list_);
-
-  const Http::TestResponseHeaderMapImpl response_headers(
-      {{"date", formatter_.fromTime(currentTime())},
-       {"cache-control", "public, max-age=3600"},
-       {"content-length", "4"}});
-  const uint64_t content_length = 4;
-  const LookupResult lookup_response =
-      makeLookupResult(lookup_request, response_headers, content_length);
-  ASSERT_EQ(CacheEntryStatus::NotSatisfiableRange, lookup_response.cache_entry_status_);
-
-  ASSERT_TRUE(lookup_response.headers_);
-  EXPECT_THAT(*lookup_response.headers_, Http::IsSupersetOfHeaders(response_headers));
-  EXPECT_EQ(lookup_response.content_length_, 4);
-  ASSERT_TRUE(lookup_response.response_ranges_.empty());
-  EXPECT_FALSE(lookup_response.has_trailers_);
 }
 
 TEST_P(LookupRequestTest, ResultWithBodyAndTrailersMatchesExpectation) {
@@ -406,7 +320,6 @@
   EXPECT_THAT(*lookup_response.headers_,
               HeaderHasValueRef(Http::CustomHeaders::get().Age, GetParam().expected_age));
   EXPECT_EQ(lookup_response.content_length_, content_length);
-  EXPECT_TRUE(lookup_response.response_ranges_.empty());
   EXPECT_TRUE(lookup_response.has_trailers_);
 }
 
@@ -424,261 +337,6 @@
   EXPECT_EQ(lookup_request.key().scheme(), Key::HTTPS);
 }
 
-TEST(RawByteRangeTest, IsSuffix) {
-  auto r = RawByteRange(UINT64_MAX, 4);
-  ASSERT_TRUE(r.isSuffix());
-}
-
-TEST(RawByteRangeTest, IsNotSuffix) {
-  auto r = RawByteRange(3, 4);
-  ASSERT_FALSE(r.isSuffix());
-}
-
-TEST(RawByteRangeTest, FirstBytePos) {
-  auto r = RawByteRange(3, 4);
-  ASSERT_EQ(3, r.firstBytePos());
-}
-
-TEST(RawByteRangeTest, LastBytePos) {
-  auto r = RawByteRange(3, 4);
-  ASSERT_EQ(4, r.lastBytePos());
-}
-
-TEST(RawByteRangeTest, SuffixLength) {
-  auto r = RawByteRange(UINT64_MAX, 4);
-  ASSERT_EQ(4, r.suffixLength());
-}
-
-TEST(AdjustedByteRangeTest, Length) {
-  auto a = AdjustedByteRange(3, 6);
-  ASSERT_EQ(3, a.length());
-}
-
-TEST(AdjustedByteRangeTest, TrimFront) {
-  auto a = AdjustedByteRange(3, 6);
-  a.trimFront(2);
-  ASSERT_EQ(5, a.begin());
-}
-
-TEST(AdjustedByteRangeTest, MaxLength) {
-  auto a = AdjustedByteRange(0, UINT64_MAX);
-  ASSERT_EQ(UINT64_MAX, a.length());
-}
-
-TEST(AdjustedByteRangeTest, MaxTrim) {
-  auto a = AdjustedByteRange(0, UINT64_MAX);
-  a.trimFront(UINT64_MAX);
-  ASSERT_EQ(0, a.length());
-}
-
-struct AdjustByteRangeParams {
-  std::vector<RawByteRange> request;
-  std::vector<AdjustedByteRange> result;
-  uint64_t content_length;
-};
-
-AdjustByteRangeParams satisfiable_ranges[] =
-    // request, result, content_length
-    {
-        // Various ways to request the full body. Full responses are signaled by empty result
-        // vectors.
-        {{{0, 3}}, {}, 4},                       // byte-range-spec, exact
-        {{{UINT64_MAX, 4}}, {}, 4},              // suffix-byte-range-spec, exact
-        {{{0, 99}}, {}, 4},                      // byte-range-spec, overlong
-        {{{0, UINT64_MAX}}, {}, 4},              // byte-range-spec, overlong
-        {{{UINT64_MAX, 5}}, {}, 4},              // suffix-byte-range-spec, overlong
-        {{{UINT64_MAX, UINT64_MAX - 1}}, {}, 4}, // suffix-byte-range-spec, overlong
-        {{{UINT64_MAX, UINT64_MAX}}, {}, 4},     // suffix-byte-range-spec, overlong
-
-        // Single bytes
-        {{{0, 0}}, {{0, 1}}, 4},
-        {{{1, 1}}, {{1, 2}}, 4},
-        {{{3, 3}}, {{3, 4}}, 4},
-        {{{UINT64_MAX, 1}}, {{3, 4}}, 4},
-
-        // Multiple bytes, starting in the middle
-        {{{1, 2}}, {{1, 3}}, 4},           // fully in the middle
-        {{{1, 3}}, {{1, 4}}, 4},           // to the end
-        {{{2, 21}}, {{2, 4}}, 4},          // overlong
-        {{{1, UINT64_MAX}}, {{1, 4}}, 4}}; // overlong
-// TODO(toddmgreer): Before enabling support for multi-range requests, test it.
-
-class AdjustByteRangeTest : public TestWithParam<AdjustByteRangeParams> {};
-
-TEST_P(AdjustByteRangeTest, All) {
-  std::vector<AdjustedByteRange> result;
-  ASSERT_TRUE(adjustByteRangeSet(result, GetParam().request, GetParam().content_length));
-  EXPECT_THAT(result, ContainerEq(GetParam().result));
-}
-
-INSTANTIATE_TEST_SUITE_P(AdjustByteRangeTest, AdjustByteRangeTest, ValuesIn(satisfiable_ranges));
-
-class AdjustByteRangeUnsatisfiableTest : public TestWithParam<std::vector<RawByteRange>> {};
-
-std::vector<RawByteRange> unsatisfiable_ranges[] = {
-    {{4, 5}},
-    {{4, 9}},
-    {{7, UINT64_MAX}},
-    {{UINT64_MAX, 0}},
-};
-
-TEST_P(AdjustByteRangeUnsatisfiableTest, All) {
-  std::vector<AdjustedByteRange> result;
-  ASSERT_FALSE(adjustByteRangeSet(result, GetParam(), 3));
-}
-
-INSTANTIATE_TEST_SUITE_P(AdjustByteRangeUnsatisfiableTest, AdjustByteRangeUnsatisfiableTest,
-                         ValuesIn(unsatisfiable_ranges));
-
-TEST(AdjustByteRange, NoRangeRequest) {
-  std::vector<AdjustedByteRange> result;
-  ASSERT_TRUE(adjustByteRangeSet(result, {}, 8));
-  EXPECT_THAT(result, ContainerEq(std::vector<AdjustedByteRange>{}));
-}
-
-namespace {
-Http::TestRequestHeaderMapImpl makeTestHeaderMap(std::string range_value) {
-  return Http::TestRequestHeaderMapImpl{{":method", "GET"}, {"range", range_value}};
-}
-} // namespace
-
-TEST(ParseRangesTest, NoRangeHeader) {
-  Http::TestRequestHeaderMapImpl headers = Http::TestRequestHeaderMapImpl{{":method", "GET"}};
-  std::vector<RawByteRange> result_vector = RangeRequests::parseRanges(headers, 5);
-
-  ASSERT_EQ(0, result_vector.size());
-}
-
-TEST(ParseRangesTest, InvalidUnit) {
-  Http::TestRequestHeaderMapImpl headers = makeTestHeaderMap("bits=3-4");
-  std::vector<RawByteRange> result_vector = RangeRequests::parseRanges(headers, 5);
-
-  ASSERT_EQ(0, result_vector.size());
-}
-
-TEST(ParseRangesTest, SingleRange) {
-  Http::TestRequestHeaderMapImpl headers = makeTestHeaderMap("bytes=3-4");
-  std::vector<RawByteRange> result_vector = RangeRequests::parseRanges(headers, 5);
-
-  ASSERT_EQ(1, result_vector.size());
-
-  ASSERT_EQ(3, result_vector[0].firstBytePos());
-  ASSERT_EQ(4, result_vector[0].lastBytePos());
-}
-
-TEST(ParseRangesTest, MissingFirstBytePos) {
-  Http::TestRequestHeaderMapImpl headers = makeTestHeaderMap("bytes=-5");
-  std::vector<RawByteRange> result_vector = RangeRequests::parseRanges(headers, 5);
-
-  ASSERT_EQ(1, result_vector.size());
-
-  ASSERT_TRUE(result_vector[0].isSuffix());
-  ASSERT_EQ(5, result_vector[0].suffixLength());
-}
-
-TEST(ParseRangesTest, MissingLastBytePos) {
-  Http::TestRequestHeaderMapImpl headers = makeTestHeaderMap("bytes=6-");
-  std::vector<RawByteRange> result_vector = RangeRequests::parseRanges(headers, 5);
-
-  ASSERT_EQ(1, result_vector.size());
-
-  ASSERT_EQ(6, result_vector[0].firstBytePos());
-  ASSERT_EQ(std::numeric_limits<uint64_t>::max(), result_vector[0].lastBytePos());
-}
-
-TEST(ParseRangesTest, MultipleRanges) {
-  Http::TestRequestHeaderMapImpl headers = makeTestHeaderMap("bytes=345-456,-567,6789-");
-  std::vector<RawByteRange> result_vector = RangeRequests::parseRanges(headers, 5);
-
-  ASSERT_EQ(3, result_vector.size());
-
-  ASSERT_EQ(345, result_vector[0].firstBytePos());
-  ASSERT_EQ(456, result_vector[0].lastBytePos());
-
-  ASSERT_TRUE(result_vector[1].isSuffix());
-  ASSERT_EQ(567, result_vector[1].suffixLength());
-
-  ASSERT_EQ(6789, result_vector[2].firstBytePos());
-  ASSERT_EQ(UINT64_MAX, result_vector[2].lastBytePos());
-}
-
-TEST(ParseRangesTest, LongRangeHeaderValue) {
-  Http::TestRequestHeaderMapImpl headers =
-      makeTestHeaderMap("bytes=1000-1000,1001-1001,1002-1002,1003-1003,1004-1004,1005-"
-                        "1005,1006-1006,1007-1007,1008-1008,100-");
-  std::vector<RawByteRange> result_vector = RangeRequests::parseRanges(headers, 10);
-
-  ASSERT_EQ(10, result_vector.size());
-}
-
-TEST(ParseRangesTest, ZeroRangeLimit) {
-  Http::TestRequestHeaderMapImpl headers = makeTestHeaderMap("bytes=1000-1000");
-  std::vector<RawByteRange> result_vector = RangeRequests::parseRanges(headers, 0);
-
-  ASSERT_EQ(0, result_vector.size());
-}
-
-TEST(ParseRangesTest, OverRangeLimit) {
-  Http::TestRequestHeaderMapImpl headers = makeTestHeaderMap("bytes=1000-1000,1001-1001");
-  std::vector<RawByteRange> result_vector = RangeRequests::parseRanges(headers, 1);
-
-  ASSERT_EQ(0, result_vector.size());
-}
-
-class ParseInvalidRangeHeaderTest : public testing::Test,
-                                    public testing::WithParamInterface<std::string> {
-protected:
-  Http::TestRequestHeaderMapImpl range() { return makeTestHeaderMap(GetParam()); }
-};
-
-// clang-format off
-INSTANTIATE_TEST_SUITE_P(
-    Default, ParseInvalidRangeHeaderTest,
-    testing::Values("-",
-                    "1-2",
-                    "12",
-                    "a",
-                    "a1",
-                    "bytes=",
-                    "bytes=-",
-                    "bytes1-2",
-                    "bytes=12",
-                    "bytes=1-2-3",
-                    "bytes=1-2-",
-                    "bytes=1--3",
-                    "bytes=--2",
-                    "bytes=2--",
-                    "bytes=-2-",
-                    "bytes=-1-2",
-                    "bytes=a-2",
-                    "bytes=2-a",
-                    "bytes=-a",
-                    "bytes=a-",
-                    "bytes=a1-2",
-                    "bytes=1-a2",
-                    "bytes=1a-2",
-                    "bytes=1-2a",
-                    "bytes=1-2,3-a",
-                    "bytes=1-a,3-4",
-                    "bytes=1-2,3a-4",
-                    "bytes=1-2,3-4a",
-                    "bytes=1-2,3-4-5",
-                    "bytes=1-2,bytes=3-4",
-                    "bytes=1-2,3-4,a",
-                    // too many byte ranges (test sets the limit as 5)
-                    "bytes=0-1,1-2,2-3,3-4,4-5,5-6",
-                    // UINT64_MAX-UINT64_MAX+1
-                    "bytes=18446744073709551615-18446744073709551616",
-                    // UINT64_MAX+1-UINT64_MAX+2
-                    "bytes=18446744073709551616-18446744073709551617"));
-// clang-format on
-
-TEST_P(ParseInvalidRangeHeaderTest, InvalidRangeReturnsEmpty) {
-  std::vector<RawByteRange> result_vector = RangeRequests::parseRanges(range(), 5);
-  ASSERT_EQ(0, result_vector.size());
->>>>>>> 519774f7
-}
-
 } // namespace
 } // namespace Cache
 } // namespace HttpFilters

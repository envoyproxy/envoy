#include "envoy/config/bootstrap/v3/bootstrap.pb.h"
#include "envoy/data/core/v3/tlv_metadata.pb.h"
#include "envoy/extensions/filters/network/http_connection_manager/v3/http_connection_manager.pb.h"

#include "source/common/protobuf/utility.h"

#include "test/integration/http_integration.h"
#include "test/integration/http_protocol_integration.h"
#include "test/test_common/registry.h"
#include "test/test_common/utility.h"

#include "gtest/gtest.h"

using Envoy::Http::HeaderValueOf;

namespace Envoy {
namespace {

class LuaIntegrationTest : public UpstreamDownstreamIntegrationTest {
public:
  void createUpstreams() override {
    fake_upstreams_count_ = 3;
    HttpIntegrationTest::createUpstreams();

    // Create the xDS upstream.
    addFakeUpstream(Http::CodecType::HTTP2);
  }

  static std::vector<std::tuple<HttpProtocolTestParams, bool>>
  getDefaultTestParams(const std::vector<Http::CodecType>& downstream_protocols =
                           {
                               Http::CodecType::HTTP1,
                               Http::CodecType::HTTP2,
                           },
                       const std::vector<Http::CodecType>& upstream_protocols = {
                           Http::CodecType::HTTP1,
                           Http::CodecType::HTTP2,
                       }) {
    std::vector<std::tuple<HttpProtocolTestParams, bool>> ret;
    std::vector<HttpProtocolTestParams> protocol_defaults =
        HttpProtocolIntegrationTest::getProtocolTestParams(downstream_protocols,
                                                           upstream_protocols);
    const std::vector<bool> testing_downstream_filter_values{true, false};

    for (auto& param : protocol_defaults) {
      for (bool testing_downstream_filter : testing_downstream_filter_values) {
        ret.push_back(std::make_tuple(param, testing_downstream_filter));
      }
    }
    return ret;
  }

  void initializeFilter(const std::string& filter_config, const std::string& domain = "*") {
    config_helper_.prependFilter(filter_config, testing_downstream_filter_);

    // Create static clusters.
    createClusters();

    config_helper_.addConfigModifier(
        [domain](
            envoy::extensions::filters::network::http_connection_manager::v3::HttpConnectionManager&
                hcm) {
          hcm.mutable_route_config()
              ->mutable_virtual_hosts(0)
              ->mutable_routes(0)
              ->mutable_match()
              ->set_prefix("/test/long/url");

          hcm.mutable_route_config()->mutable_virtual_hosts(0)->set_domains(0, domain);
          auto* new_route = hcm.mutable_route_config()->mutable_virtual_hosts(0)->add_routes();
          new_route->mutable_match()->set_prefix("/alt/route");
          new_route->mutable_route()->set_cluster("alt_cluster");
          auto* response_header =
              new_route->mutable_response_headers_to_add()->Add()->mutable_header();
          response_header->set_key("fake_header");
          response_header->set_value("fake_value");

          const std::string key = "envoy.filters.http.lua";
          const std::string yaml =
              R"EOF(
            foo.bar:
              foo: bar
              baz: bat
            keyset:
              foo: MIIBIjANBgkqhkiG9w0BAQEFAAOCAQ8AMIIBCgKCAQEAp0cSZtAdFgMI1zQJwG8ujTXFMcRY0+SA6fMZGEfQYuxcz/e8UelJ1fLDVAwYmk7KHoYzpizy0JIxAcJ+OAE+cd6a6RpwSEm/9/vizlv0vWZv2XMRAqUxk/5amlpQZE/4sRg/qJdkZZjKrSKjf5VEUQg2NytExYyYWG+3FEYpzYyUeVktmW0y/205XAuEQuxaoe+AUVKeoON1iDzvxywE42C0749XYGUFicqBSRj2eO7jm4hNWvgTapYwpswM3hV9yOAPOVQGKNXzNbLDbFTHyLw3OKayGs/4FUBa+ijlGD9VDawZq88RRaf5ztmH22gOSiKcrHXe40fsnrzh/D27uwIDAQAB
          )EOF";

          ProtobufWkt::Struct value;
          TestUtility::loadFromYaml(yaml, value);

          // Sets the route's metadata.
          hcm.mutable_route_config()
              ->mutable_virtual_hosts(0)
              ->mutable_routes(0)
              ->mutable_metadata()
              ->mutable_filter_metadata()
              ->insert(Protobuf::MapPair<std::string, ProtobufWkt::Struct>(key, value));
        });

    // This filter is not compatible with the async load balancer, as httpCall with data will
    // always hit the `router_.awaitingHost()` check in `AsyncStreamImpl::sendData`.
    async_lb_ = false;

    initialize();
  }

  void initializeWithYaml(const std::string& filter_config, const std::string& route_config) {
    config_helper_.prependFilter(filter_config, testing_downstream_filter_);

    createClusters();
    config_helper_.addConfigModifier(
        [route_config](
            envoy::extensions::filters::network::http_connection_manager::v3::HttpConnectionManager&
                hcm) { TestUtility::loadFromYaml(route_config, *hcm.mutable_route_config()); });
    initialize();
  }

  void createClusters() {
    config_helper_.addConfigModifier([](envoy::config::bootstrap::v3::Bootstrap& bootstrap) {
      auto* lua_cluster = bootstrap.mutable_static_resources()->add_clusters();
      lua_cluster->MergeFrom(bootstrap.static_resources().clusters()[0]);
      // make sure upstream filter config only present in the first cluster, otherwise we will end
      // up in an infinite loop of httpCall()s
      lua_cluster->set_name("lua_cluster");
      clearUpstreamFilters(lua_cluster);

      auto* alt_cluster = bootstrap.mutable_static_resources()->add_clusters();
      alt_cluster->MergeFrom(bootstrap.static_resources().clusters()[0]);
      alt_cluster->set_name("alt_cluster");
      clearUpstreamFilters(alt_cluster);

      auto* xds_cluster = bootstrap.mutable_static_resources()->add_clusters();
      xds_cluster->MergeFrom(bootstrap.static_resources().clusters()[0]);
      xds_cluster->set_name("xds_cluster");
      ConfigHelper::setHttp2(*xds_cluster);
      xds_cluster->clear_transport_socket();
      clearUpstreamFilters(xds_cluster);
    });
  }

  static void clearUpstreamFilters(envoy::config::cluster::v3::Cluster* cluster) {
    ConfigHelper::HttpProtocolOptions old_protocol_options;
    if (cluster->typed_extension_protocol_options().contains(
            "envoy.extensions.upstreams.http.v3.HttpProtocolOptions")) {
      old_protocol_options = MessageUtil::anyConvert<ConfigHelper::HttpProtocolOptions>(
          (*cluster->mutable_typed_extension_protocol_options())
              ["envoy.extensions.upstreams.http.v3.HttpProtocolOptions"]);
      old_protocol_options.clear_http_filters();
      (*cluster->mutable_typed_extension_protocol_options())
          ["envoy.extensions.upstreams.http.v3.HttpProtocolOptions"]
              .PackFrom(old_protocol_options);
    }
  }

  void initializeWithRds(const std::string& filter_config, const std::string& route_config_name,
                         const std::string& initial_route_config) {
    config_helper_.prependFilter(filter_config, testing_downstream_filter_);

    // Create static clusters.
    createClusters();

    // Set RDS config source.
    config_helper_.addConfigModifier(
        [route_config_name](
            envoy::extensions::filters::network::http_connection_manager::v3::HttpConnectionManager&
                hcm) {
          hcm.mutable_rds()->set_route_config_name(route_config_name);
          hcm.mutable_rds()->mutable_config_source()->set_resource_api_version(
              envoy::config::core::v3::ApiVersion::V3);
          envoy::config::core::v3::ApiConfigSource* rds_api_config_source =
              hcm.mutable_rds()->mutable_config_source()->mutable_api_config_source();
          rds_api_config_source->set_api_type(envoy::config::core::v3::ApiConfigSource::GRPC);
          rds_api_config_source->set_transport_api_version(envoy::config::core::v3::V3);
          envoy::config::core::v3::GrpcService* grpc_service =
              rds_api_config_source->add_grpc_services();
          grpc_service->mutable_envoy_grpc()->set_cluster_name("xds_cluster");
        });

    on_server_init_function_ = [&]() {
      AssertionResult result =
          fake_upstreams_[3]->waitForHttpConnection(*dispatcher_, xds_connection_);
      RELEASE_ASSERT(result, result.message());
      result = xds_connection_->waitForNewStream(*dispatcher_, xds_stream_);
      RELEASE_ASSERT(result, result.message());
      xds_stream_->startGrpcStream();

      EXPECT_TRUE(compareSotwDiscoveryRequest(Config::TypeUrl::get().RouteConfiguration, "",
                                              {route_config_name}, true));
      sendSotwDiscoveryResponse<envoy::config::route::v3::RouteConfiguration>(
          Config::TypeUrl::get().RouteConfiguration,
          {TestUtility::parseYaml<envoy::config::route::v3::RouteConfiguration>(
              initial_route_config)},
          "1");
    };
    // async lb doesn't seem to work for xds.
    async_lb_ = false;
    initialize();
    registerTestServerPorts({"http"});
  }

  void expectResponseBodyRewrite(const std::string& code, bool empty_body, bool enable_wrap_body) {
    initializeFilter(code);
    codec_client_ = makeHttpConnection(makeClientConnection(lookupPort("http")));
    Http::TestRequestHeaderMapImpl request_headers{{":method", "POST"},
                                                   {":path", "/test/long/url"},
                                                   {":scheme", "http"},
                                                   {":authority", "foo.lyft.com"},
                                                   {"x-forwarded-for", "10.0.0.1"}};

    auto encoder_decoder = codec_client_->startRequest(request_headers);
    Http::StreamEncoder& encoder = encoder_decoder.first;
    auto response = std::move(encoder_decoder.second);
    Buffer::OwnedImpl request_data("done");
    encoder.encodeData(request_data, true);

    waitForNextUpstreamRequest();

    Http::TestResponseHeaderMapImpl response_headers{{":status", "200"}, {"foo", "bar"}};

    if (empty_body) {
      upstream_request_->encodeHeaders(response_headers, true);
    } else {
      upstream_request_->encodeHeaders(response_headers, false);
      Buffer::OwnedImpl response_data1("good");
      upstream_request_->encodeData(response_data1, false);
      Buffer::OwnedImpl response_data2("bye");
      upstream_request_->encodeData(response_data2, true);
    }

    ASSERT_TRUE(response->waitForEndStream());

    if (enable_wrap_body) {
      EXPECT_EQ("2", response->headers()
                         .get(Http::LowerCaseString("content-length"))[0]
                         ->value()
                         .getStringView());
      EXPECT_EQ("ok", response->body());
    } else {
      EXPECT_EQ("", response->body());
    }

    cleanup();
  }

  void testRewriteResponse(const std::string& code) {
    expectResponseBodyRewrite(code, false, true);
  }

  void testRewriteResponseWithoutUpstreamBody(const std::string& code, bool enable_wrap_body) {
    expectResponseBodyRewrite(code, true, enable_wrap_body);
  }

  void cleanup() {
    codec_client_->close();
    if (fake_lua_connection_ != nullptr) {
      AssertionResult result = fake_lua_connection_->close();
      RELEASE_ASSERT(result, result.message());
      result = fake_lua_connection_->waitForDisconnect();
      RELEASE_ASSERT(result, result.message());
    }
    if (fake_upstream_connection_ != nullptr) {
      AssertionResult result = fake_upstream_connection_->close();
      RELEASE_ASSERT(result, result.message());
      result = fake_upstream_connection_->waitForDisconnect();
      RELEASE_ASSERT(result, result.message());
    }
    if (xds_connection_ != nullptr) {
      AssertionResult result = xds_connection_->close();
      RELEASE_ASSERT(result, result.message());
      result = xds_connection_->waitForDisconnect();
      RELEASE_ASSERT(result, result.message());
      xds_connection_ = nullptr;
    }
  }

  const char* expectedDownStreamProtocol() const {
    switch (downstream_protocol_) {
    case Http::CodecType::HTTP1:
      return "HTTP/1.1";
    case Http::CodecType::HTTP2:
      return "HTTP/2";
    case Http::CodecType::HTTP3:
      return "HTTP/3";
    default:
      return "";
    }
  }

  FakeHttpConnectionPtr fake_lua_connection_;
  FakeStreamPtr lua_request_;
};

INSTANTIATE_TEST_SUITE_P(Protocols, LuaIntegrationTest,
                         testing::ValuesIn(LuaIntegrationTest::getDefaultTestParams()),
                         UpstreamDownstreamIntegrationTest::testParamsToString);

// Regression test for pulling route info during early local replies using the Lua filter
// metadata() API. Covers both the upgrade required and no authority cases.
TEST_P(LuaIntegrationTest, CallMetadataDuringLocalReply) {
  if (!testing_downstream_filter_) {
    GTEST_SKIP() << "This is a local reply test that does not go upstream";
  }
  if (downstream_protocol_ != Http::CodecType::HTTP1) {
    GTEST_SKIP() << "This is a raw test that only supports http1";
  }

  const std::string FILTER_AND_CODE =
      R"EOF(
name: lua
typed_config:
  "@type": type.googleapis.com/envoy.extensions.filters.http.lua.v3.Lua
  default_source_code:
    inline_string: |
      function envoy_on_response(response_handle)
        local metadata = response_handle:metadata():get("foo.bar")
        if metadata == nil then
        end
      end
)EOF";

  initializeFilter(FILTER_AND_CODE, "foo");
  std::string response;

  sendRawHttpAndWaitForResponse(lookupPort("http"), "GET / HTTP/1.0\r\n\r\n", &response, true);
  EXPECT_TRUE(response.find("HTTP/1.1 426 Upgrade Required\r\n") == 0);

  response = "";
  sendRawHttpAndWaitForResponse(lookupPort("http"), "GET / HTTP/1.1\r\n\r\n", &response, true);
  EXPECT_TRUE(response.find("HTTP/1.1 400 Bad Request\r\n") == 0);
}

// Basic request and response.
TEST_P(LuaIntegrationTest, RequestAndResponse) {
  const std::string FILTER_AND_CODE =
      R"EOF(
name: lua
typed_config:
  "@type": type.googleapis.com/envoy.extensions.filters.http.lua.v3.Lua
  default_source_code:
    inline_string: |
      function envoy_on_request(request_handle)
        request_handle:logTrace("log test")
        request_handle:logDebug("log test")
        request_handle:logInfo("log test")
        request_handle:logWarn("log test")
        request_handle:logErr("log test")
        request_handle:logCritical("log test")

        local metadata = request_handle:metadata():get("foo.bar")
        local body_length = request_handle:body():length()

        request_handle:streamInfo():dynamicMetadata():set("envoy.lb", "foo", "bar")
        local dynamic_metadata_value = request_handle:streamInfo():dynamicMetadata():get("envoy.lb")["foo"]

        local test_header_value_0 = request_handle:headers():getAtIndex("X-Test-Header", 0)
        request_handle:headers():add("test_header_value_0", test_header_value_0)
        local test_header_value_1 = request_handle:headers():getAtIndex("X-TEST-Header", 1)
        request_handle:headers():add("test_header_value_1", test_header_value_1)
        local test_header_value_2 = request_handle:headers():getAtIndex("x-test-header", 2)
        if test_header_value_2 == nil then
          request_handle:headers():add("test_header_value_2", "nil_value")
        end
        local test_header_value_size = request_handle:headers():getNumValues("x-test-header")
        request_handle:headers():add("test_header_value_size", test_header_value_size)
        request_handle:headers():add("cookie_0", request_handle:headers():getAtIndex("set-cookie", 0))
        request_handle:headers():add("cookie_1", request_handle:headers():getAtIndex("set-cookie", 1))
        request_handle:headers():add("cookie_size", request_handle:headers():getNumValues("set-cookie"))

        request_handle:headers():add("request_body_size", body_length)
        request_handle:headers():add("request_metadata_foo", metadata["foo"])
        request_handle:headers():add("request_metadata_baz", metadata["baz"])
        if request_handle:connection():ssl() == nil then
          request_handle:headers():add("request_secure", "false")
        else
          request_handle:headers():add("request_secure", "true")
        end
        request_handle:headers():add("request_protocol", request_handle:streamInfo():protocol())
        request_handle:headers():add("request_dynamic_metadata_value", dynamic_metadata_value)
        request_handle:headers():add("request_downstream_direct_local_address_value",
          request_handle:streamInfo():downstreamDirectLocalAddress())
        request_handle:headers():add("request_downstream_local_address_value",
          request_handle:streamInfo():downstreamLocalAddress())
        request_handle:headers():add("request_downstream_directremote_address_value",
          request_handle:streamInfo():downstreamDirectRemoteAddress())
        request_handle:headers():add("request_downstream_remote_address_value",
          request_handle:streamInfo():downstreamRemoteAddress())
        request_handle:headers():add("request_requested_server_name",
          request_handle:streamInfo():requestedServerName())
      end

      function envoy_on_response(response_handle)
        local metadata = response_handle:metadata():get("foo.bar")
        local body_length = response_handle:body():length()
        response_handle:headers():add("response_metadata_foo", metadata["foo"])
        response_handle:headers():add("response_metadata_baz", metadata["baz"])
        response_handle:headers():add("response_body_size", body_length)
        response_handle:headers():add("request_protocol", response_handle:streamInfo():protocol())
        response_handle:headers():remove("foo")
      end
)EOF";

  initializeFilter(FILTER_AND_CODE);
  codec_client_ = makeHttpConnection(makeClientConnection(lookupPort("http")));
  Http::TestRequestHeaderMapImpl request_headers{{":method", "POST"},
                                                 {":path", "/test/long/url"},
                                                 {":scheme", "http"},
                                                 {":authority", "foo.lyft.com"},
                                                 {"x-forwarded-for", "10.0.0.1"},
                                                 {"x-test-header", "foo"},
                                                 {"x-test-header", "bar"},
                                                 {"set-cookie", "foo;bar;"},
                                                 {"set-cookie", "1,3;2,5;"}};

  IntegrationStreamDecoderPtr response;
  EXPECT_LOG_CONTAINS_ALL_OF(Envoy::ExpectedLogMessages({{"trace", "log test"},
                                                         {"debug", "log test"},
                                                         {"info", "log test"},
                                                         {"warn", "log test"},
                                                         {"error", "log test"},
                                                         {"critical", "log test"}}),
                             {
                               auto encoder_decoder = codec_client_->startRequest(request_headers);
                               Http::StreamEncoder& encoder = encoder_decoder.first;
                               response = std::move(encoder_decoder.second);
                               Buffer::OwnedImpl request_data1("hello");
                               encoder.encodeData(request_data1, false);
                               Buffer::OwnedImpl request_data2("world");
                               encoder.encodeData(request_data2, true);

                               waitForNextUpstreamRequest();
                             });
  EXPECT_EQ("foo", upstream_request_->headers()
                       .get(Http::LowerCaseString("test_header_value_0"))[0]
                       ->value()
                       .getStringView());

  EXPECT_EQ("bar", upstream_request_->headers()
                       .get(Http::LowerCaseString("test_header_value_1"))[0]
                       ->value()
                       .getStringView());

  EXPECT_EQ("nil_value", upstream_request_->headers()
                             .get(Http::LowerCaseString("test_header_value_2"))[0]
                             ->value()
                             .getStringView());

  EXPECT_EQ("2", upstream_request_->headers()
                     .get(Http::LowerCaseString("test_header_value_size"))[0]
                     ->value()
                     .getStringView());

  EXPECT_EQ("foo;bar;", upstream_request_->headers()
                            .get(Http::LowerCaseString("cookie_0"))[0]
                            ->value()
                            .getStringView());

  EXPECT_EQ("1,3;2,5;", upstream_request_->headers()
                            .get(Http::LowerCaseString("cookie_1"))[0]
                            ->value()
                            .getStringView());

  EXPECT_EQ("2", upstream_request_->headers()
                     .get(Http::LowerCaseString("cookie_size"))[0]
                     ->value()
                     .getStringView());

  EXPECT_EQ("10", upstream_request_->headers()
                      .get(Http::LowerCaseString("request_body_size"))[0]
                      ->value()
                      .getStringView());

  EXPECT_EQ("bar", upstream_request_->headers()
                       .get(Http::LowerCaseString("request_metadata_foo"))[0]
                       ->value()
                       .getStringView());

  EXPECT_EQ("bat", upstream_request_->headers()
                       .get(Http::LowerCaseString("request_metadata_baz"))[0]
                       ->value()
                       .getStringView());
  EXPECT_EQ(downstream_protocol_ == Http::CodecType::HTTP3 ? "true" : "false",
            upstream_request_->headers()
                .get(Http::LowerCaseString("request_secure"))[0]
                ->value()
                .getStringView());

  EXPECT_EQ(expectedDownStreamProtocol(), upstream_request_->headers()
                                              .get(Http::LowerCaseString("request_protocol"))[0]
                                              ->value()
                                              .getStringView());

  EXPECT_EQ("bar", upstream_request_->headers()
                       .get(Http::LowerCaseString("request_dynamic_metadata_value"))[0]
                       ->value()
                       .getStringView());

  EXPECT_TRUE(absl::StrContains(
      upstream_request_->headers()
          .get(Http::LowerCaseString("request_downstream_direct_local_address_value"))[0]
          ->value()
          .getStringView(),
      std::get<0>(GetParam()).version == Network::Address::IpVersion::v4 ? "127.0.0.1:"
                                                                         : "[::1]:"));

  EXPECT_TRUE(absl::StrContains(
      upstream_request_->headers()
          .get(Http::LowerCaseString("request_downstream_local_address_value"))[0]
          ->value()
          .getStringView(),
      std::get<0>(GetParam()).version == Network::Address::IpVersion::v4 ? "127.0.0.1:"
                                                                         : "[::1]:"));

  EXPECT_TRUE(absl::StrContains(
      upstream_request_->headers()
          .get(Http::LowerCaseString("request_downstream_directremote_address_value"))[0]
          ->value()
          .getStringView(),
      std::get<0>(GetParam()).version == Network::Address::IpVersion::v4 ? "127.0.0.1:"
                                                                         : "[::1]:"));

  EXPECT_EQ("10.0.0.1:0",
            upstream_request_->headers()
                .get(Http::LowerCaseString("request_downstream_remote_address_value"))[0]
                ->value()
                .getStringView());

  EXPECT_EQ(downstream_protocol_ == Http::CodecType::HTTP3 ? "lyft.com" : "",
            upstream_request_->headers()
                .get(Http::LowerCaseString("request_requested_server_name"))[0]
                ->value()
                .getStringView());

  Http::TestResponseHeaderMapImpl response_headers{{":status", "200"}, {"foo", "bar"}};
  upstream_request_->encodeHeaders(response_headers, false);
  Buffer::OwnedImpl response_data1("good");
  upstream_request_->encodeData(response_data1, false);
  Buffer::OwnedImpl response_data2("bye");
  upstream_request_->encodeData(response_data2, true);

  ASSERT_TRUE(response->waitForEndStream());

  EXPECT_EQ("7", response->headers()
                     .get(Http::LowerCaseString("response_body_size"))[0]
                     ->value()
                     .getStringView());
  EXPECT_EQ("bar", response->headers()
                       .get(Http::LowerCaseString("response_metadata_foo"))[0]
                       ->value()
                       .getStringView());
  EXPECT_EQ("bat", response->headers()
                       .get(Http::LowerCaseString("response_metadata_baz"))[0]
                       ->value()
                       .getStringView());
  EXPECT_EQ(expectedDownStreamProtocol(), response->headers()
                                              .get(Http::LowerCaseString("request_protocol"))[0]
                                              ->value()
                                              .getStringView());
  EXPECT_TRUE(response->headers().get(Http::LowerCaseString("foo")).empty());

  cleanup();
}

// Upstream call followed by continuation.
TEST_P(LuaIntegrationTest, UpstreamHttpCall) {
  const std::string FILTER_AND_CODE =
      R"EOF(
name: lua
typed_config:
  "@type": type.googleapis.com/envoy.extensions.filters.http.lua.v3.Lua
  default_source_code:
    inline_string: |
      function envoy_on_request(request_handle)
        local headers, body = request_handle:httpCall(
        "lua_cluster",
        {
          [":method"] = "POST",
          [":path"] = "/",
          [":authority"] = "foo.lyft.com"
        },
        "hello world",
        5000)

        request_handle:headers():add("upstream_foo", headers["foo"])
        request_handle:headers():add("upstream_body_size", #body)
      end
)EOF";

  initializeFilter(FILTER_AND_CODE);

  codec_client_ = makeHttpConnection(makeClientConnection(lookupPort("http")));
  Http::TestRequestHeaderMapImpl request_headers{{":method", "GET"},
                                                 {":path", "/test/long/url"},
                                                 {":scheme", "http"},
                                                 {":authority", "foo.lyft.com"},
                                                 {"x-forwarded-for", "10.0.0.1"}};
  auto response = codec_client_->makeHeaderOnlyRequest(request_headers);

  ASSERT_TRUE(fake_upstreams_[1]->waitForHttpConnection(*dispatcher_, fake_lua_connection_));
  ASSERT_TRUE(fake_lua_connection_->waitForNewStream(*dispatcher_, lua_request_));
  ASSERT_TRUE(lua_request_->waitForEndStream(*dispatcher_));
  Http::TestResponseHeaderMapImpl response_headers{{":status", "200"}, {"foo", "bar"}};
  lua_request_->encodeHeaders(response_headers, false);
  Buffer::OwnedImpl response_data1("good");
  lua_request_->encodeData(response_data1, true);

  waitForNextUpstreamRequest();
  EXPECT_EQ("bar", upstream_request_->headers()
                       .get(Http::LowerCaseString("upstream_foo"))[0]
                       ->value()
                       .getStringView());
  EXPECT_EQ("4", upstream_request_->headers()
                     .get(Http::LowerCaseString("upstream_body_size"))[0]
                     ->value()
                     .getStringView());

  upstream_request_->encodeHeaders(default_response_headers_, true);
  ASSERT_TRUE(response->waitForEndStream());

  cleanup();
}

// Test whether the 'response_headers_to_add' is valid for the Lua 'respond' method.
TEST_P(LuaIntegrationTest, Respond) {
  if (!testing_downstream_filter_) {
    GTEST_SKIP() << "This is a local reply test that does not go upstream";
  }

  const std::string FILTER_AND_CODE =
      R"EOF(
name: lua
typed_config:
  "@type": type.googleapis.com/envoy.extensions.filters.http.lua.v3.Lua
  default_source_code:
    inline_string: |
      function envoy_on_request(request_handle)
        request_handle:respond(
          {[":status"] = "403"},
          "nope")
      end
)EOF";

  initializeFilter(FILTER_AND_CODE);

  codec_client_ = makeHttpConnection(makeClientConnection(lookupPort("http")));
  Http::TestRequestHeaderMapImpl request_headers{{":method", "GET"},
                                                 {":path", "/alt/route"},
                                                 {":scheme", "http"},
                                                 {":authority", "foo.lyft.com"},
                                                 {"x-forwarded-for", "10.0.0.1"}};
  auto response = codec_client_->makeHeaderOnlyRequest(request_headers);

  ASSERT_TRUE(response->waitForEndStream());
  cleanup();

  EXPECT_TRUE(response->complete());
  EXPECT_EQ("403", response->headers().getStatusValue());
  EXPECT_EQ("nope", response->body());
  EXPECT_EQ(
      "fake_value",
      response->headers().get(Http::LowerCaseString("fake_header"))[0]->value().getStringView());
}

// Upstream call followed by immediate response.
TEST_P(LuaIntegrationTest, UpstreamCallAndRespond) {
  const std::string FILTER_AND_CODE =
      R"EOF(
name: lua
typed_config:
  "@type": type.googleapis.com/envoy.extensions.filters.http.lua.v3.Lua
  default_source_code:
    inline_string: |
      function envoy_on_request(request_handle)
        local headers, body = request_handle:httpCall(
        "lua_cluster",
        {
          [":method"] = "POST",
          [":path"] = "/",
          [":authority"] = "foo.lyft.com"
        },
        "hello world",
        5000)

        request_handle:respond(
          {[":status"] = "403",
          ["upstream_foo"] = headers["foo"]},
          "nope")
      end
)EOF";

  initializeFilter(FILTER_AND_CODE);

  codec_client_ = makeHttpConnection(makeClientConnection(lookupPort("http")));
  Http::TestRequestHeaderMapImpl request_headers{{":method", "GET"},
                                                 {":path", "/test/long/url"},
                                                 {":scheme", "http"},
                                                 {":authority", "foo.lyft.com"},
                                                 {"x-forwarded-for", "10.0.0.1"}};
  auto response = codec_client_->makeHeaderOnlyRequest(request_headers);

  ASSERT_TRUE(fake_upstreams_[1]->waitForHttpConnection(*dispatcher_, fake_lua_connection_));
  ASSERT_TRUE(fake_lua_connection_->waitForNewStream(*dispatcher_, lua_request_));
  ASSERT_TRUE(lua_request_->waitForEndStream(*dispatcher_));
  Http::TestResponseHeaderMapImpl response_headers{{":status", "200"}, {"foo", "bar"}};
  lua_request_->encodeHeaders(response_headers, true);

  ASSERT_TRUE(response->waitForEndStream());
  cleanup();

  EXPECT_TRUE(response->complete());
  EXPECT_EQ("403", response->headers().getStatusValue());
  EXPECT_EQ("nope", response->body());
}

// Upstream fire and forget asynchronous call.
TEST_P(LuaIntegrationTest, UpstreamAsyncHttpCall) {
  const std::string FILTER_AND_CODE =
      R"EOF(
name: envoy.filters.http.lua
typed_config:
  "@type": type.googleapis.com/envoy.extensions.filters.http.lua.v3.Lua
  default_source_code:
    inline_string: |
      function envoy_on_request(request_handle)
        local headers, body = request_handle:httpCall(
        "lua_cluster",
        {
          [":method"] = "POST",
          [":path"] = "/",
          [":authority"] = "foo.lyft.com"
        },
        "hello world",
        5000,
        true)
      end
)EOF";

  initializeFilter(FILTER_AND_CODE);

  codec_client_ = makeHttpConnection(makeClientConnection(lookupPort("http")));
  Http::TestRequestHeaderMapImpl request_headers{{":method", "GET"},
                                                 {":path", "/test/long/url"},
                                                 {":scheme", "http"},
                                                 {":authority", "foo.lyft.com"},
                                                 {"x-forwarded-for", "10.0.0.1"}};
  auto response = codec_client_->makeHeaderOnlyRequest(request_headers);

  ASSERT_TRUE(fake_upstreams_[1]->waitForHttpConnection(*dispatcher_, fake_lua_connection_));
  ASSERT_TRUE(fake_lua_connection_->waitForNewStream(*dispatcher_, lua_request_));
  ASSERT_TRUE(lua_request_->waitForEndStream(*dispatcher_));
  // Sanity checking that we sent the expected data.
  EXPECT_THAT(lua_request_->headers(), HeaderValueOf(Http::Headers::get().Method, "POST"));
  EXPECT_THAT(lua_request_->headers(), HeaderValueOf(Http::Headers::get().Path, "/"));

  waitForNextUpstreamRequest();

  upstream_request_->encodeHeaders(default_response_headers_, true);
  ASSERT_TRUE(response->waitForEndStream());

  cleanup();

  EXPECT_TRUE(response->complete());
  EXPECT_EQ("200", response->headers().getStatusValue());
}

// Filter alters headers and changes route.
TEST_P(LuaIntegrationTest, ChangeRoute) {
  if (!testing_downstream_filter_) {
    GTEST_SKIP() << "Changing routes only works with downstream filters";
  }
  const std::string FILTER_AND_CODE =
      R"EOF(
name: lua
typed_config:
  "@type": type.googleapis.com/envoy.extensions.filters.http.lua.v3.Lua
  default_source_code:
    inline_string: |
      function envoy_on_request(request_handle)
        request_handle:headers():remove(":path")
        request_handle:headers():add(":path", "/alt/route")
      end
)EOF";

  initializeFilter(FILTER_AND_CODE);

  codec_client_ = makeHttpConnection(makeClientConnection(lookupPort("http")));
  Http::TestRequestHeaderMapImpl request_headers{{":method", "GET"},
                                                 {":path", "/test/long/url"},
                                                 {":scheme", "http"},
                                                 {":authority", "foo.lyft.com"},
                                                 {"x-forwarded-for", "10.0.0.1"}};
  auto response = codec_client_->makeHeaderOnlyRequest(request_headers);

  waitForNextUpstreamRequest(2);
  upstream_request_->encodeHeaders(default_response_headers_, true);
  ASSERT_TRUE(response->waitForEndStream());
  cleanup();

  EXPECT_TRUE(response->complete());
  EXPECT_EQ("200", response->headers().getStatusValue());
}

// Should survive from 30 calls when calling streamInfo():dynamicMetadata(). This is a regression
// test for #4305.
TEST_P(LuaIntegrationTest, SurviveMultipleCalls) {
  const std::string FILTER_AND_CODE =
      R"EOF(
name: lua
typed_config:
  "@type": type.googleapis.com/envoy.extensions.filters.http.lua.v3.Lua
  default_source_code:
    inline_string: |
      function envoy_on_request(request_handle)
        request_handle:streamInfo():dynamicMetadata()
      end
)EOF";

  initializeFilter(FILTER_AND_CODE);

  codec_client_ = makeHttpConnection(makeClientConnection(lookupPort("http")));
  Http::TestRequestHeaderMapImpl request_headers{{":method", "GET"},
                                                 {":path", "/test/long/url"},
                                                 {":scheme", "http"},
                                                 {":authority", "foo.lyft.com"},
                                                 {"x-forwarded-for", "10.0.0.1"}};

  for (uint32_t i = 0; i < 30; ++i) {
    auto response = codec_client_->makeHeaderOnlyRequest(request_headers);

    waitForNextUpstreamRequest();
    upstream_request_->encodeHeaders(default_response_headers_, true);
    ASSERT_TRUE(response->waitForEndStream());

    EXPECT_TRUE(response->complete());
    EXPECT_EQ("200", response->headers().getStatusValue());
  }

  cleanup();
}

// Basic test for verifying signature.
TEST_P(LuaIntegrationTest, SignatureVerification) {
  const std::string FILTER_AND_CODE =
      R"EOF(
name: lua
typed_config:
  "@type": type.googleapis.com/envoy.extensions.filters.http.lua.v3.Lua
  default_source_code:
    inline_string: |
      function string.fromhex(str)
        return (str:gsub('..', function (cc)
          return string.char(tonumber(cc, 16))
        end))
      end

      -- decoding
      function dec(data)
        local b='ABCDEFGHIJKLMNOPQRSTUVWXYZabcdefghijklmnopqrstuvwxyz0123456789+/'
        data = string.gsub(data, '[^'..b..'=]', '')
        return (data:gsub('.', function(x)
          if (x == '=') then return '' end
          local r,f='',(b:find(x)-1)
          for i=6,1,-1 do r=r..(f%2^i-f%2^(i-1)>0 and '1' or '0') end
          return r;
        end):gsub('%d%d%d?%d?%d?%d?%d?%d?', function(x)
          if (#x ~= 8) then return '' end
          local c=0
          for i=1,8 do c=c+(x:sub(i,i)=='1' and 2^(8-i) or 0) end
          return string.char(c)
        end))
      end

      function envoy_on_request(request_handle)
        local metadata = request_handle:metadata():get("keyset")
        local keyder = metadata[request_handle:headers():get("keyid")]

        local rawkeyder = dec(keyder)
        local pubkey = request_handle:importPublicKey(rawkeyder, string.len(rawkeyder)):get()

        if pubkey == nil then
          request_handle:logErr("log test")
          request_handle:headers():add("signature_verification", "rejected")
          return
        end

        local hash = request_handle:headers():get("hash")
        local sig = request_handle:headers():get("signature")
        local rawsig = sig:fromhex()
        local data = request_handle:headers():get("message")
        local ok, error = request_handle:verifySignature(hash, pubkey, rawsig, string.len(rawsig), data, string.len(data))

        if ok then
          request_handle:headers():add("signature_verification", "approved")
        else
          request_handle:logErr(error)
          request_handle:headers():add("signature_verification", "rejected")
        end

        request_handle:headers():add("verification", "done")
      end
)EOF";

  initializeFilter(FILTER_AND_CODE);

  auto signature =
      "345ac3a167558f4f387a81c2d64234d901a7ceaa544db779d2f797b0ea4ef851b740905a63e2f4d5af42cee093a2"
      "9c7155db9a63d3d483e0ef948f5ac51ce4e10a3a6606fd93ef68ee47b30c37491103039459122f78e1c7ea71a1a5"
      "ea24bb6519bca02c8c9915fe8be24927c91812a13db72dbcb500103a79e8f67ff8cb9e2a631974e0668ab3977bf5"
      "70a91b67d1b6bcd5dce84055f21427d64f4256a042ab1dc8e925d53a769f6681a873f5859693a7728fcbe95beace"
      "1563b5ffbcd7c93b898aeba31421dafbfadeea50229c49fd6c445449314460f3d19150bd29a91333beaced557ed6"
      "295234f7c14fa46303b7e977d2c89ba8a39a46a35f33eb07a332";

  codec_client_ = makeHttpConnection(makeClientConnection(lookupPort("http")));
  Http::TestRequestHeaderMapImpl request_headers{{":method", "POST"},
                                                 {":path", "/test/long/url"},
                                                 {":scheme", "https"},
                                                 {":authority", "foo.lyft.com"},
                                                 {"x-forwarded-for", "10.0.0.1"},
                                                 {"message", "hello"},
                                                 {"keyid", "foo"},
                                                 {"signature", signature},
                                                 {"hash", "sha256"}};

  auto response = codec_client_->makeHeaderOnlyRequest(request_headers);
  waitForNextUpstreamRequest();

  EXPECT_EQ("approved", upstream_request_->headers()
                            .get(Http::LowerCaseString("signature_verification"))[0]
                            ->value()
                            .getStringView());

  EXPECT_EQ("done", upstream_request_->headers()
                        .get(Http::LowerCaseString("verification"))[0]
                        ->value()
                        .getStringView());

  upstream_request_->encodeHeaders(default_response_headers_, true);
  ASSERT_TRUE(response->waitForEndStream());

  EXPECT_TRUE(response->complete());
  EXPECT_EQ("200", response->headers().getStatusValue());

  cleanup();
}

const std::string FILTER_AND_CODE =
    R"EOF(
name: lua
typed_config:
  "@type": type.googleapis.com/envoy.extensions.filters.http.lua.v3.Lua
  default_source_code:
    inline_string: |
      function envoy_on_request(request_handle)
        request_handle:headers():add("code", "code_from_global")
      end
  source_codes:
    hello.lua:
      inline_string: |
        function envoy_on_request(request_handle)
          request_handle:headers():add("code", "code_from_hello")
        end
    byebye.lua:
      inline_string: |
        function envoy_on_request(request_handle)
          request_handle:headers():add("code", "code_from_byebye")
        end
)EOF";

const std::string INITIAL_ROUTE_CONFIG =
    R"EOF(
name: basic_lua_routes
virtual_hosts:
- name: rds_vhost_1
  domains: ["foo.lyft.com"]
  routes:
  - match:
      prefix: "/lua/per/route/default"
    route:
      cluster: cluster_0
  - match:
      prefix: "/lua/per/route/disabled"
    route:
      cluster: cluster_0
    typed_per_filter_config:
      lua:
        "@type": type.googleapis.com/envoy.extensions.filters.http.lua.v3.LuaPerRoute
        disabled: true
  - match:
      prefix: "/lua/per/route/hello"
    route:
      cluster: cluster_0
    typed_per_filter_config:
      lua:
        "@type": type.googleapis.com/envoy.extensions.filters.http.lua.v3.LuaPerRoute
        name: hello.lua
  - match:
      prefix: "/lua/per/route/byebye"
    route:
      cluster: cluster_0
    typed_per_filter_config:
      lua:
        "@type": type.googleapis.com/envoy.extensions.filters.http.lua.v3.LuaPerRoute
        name: byebye.lua
  - match:
      prefix: "/lua/per/route/inline"
    route:
      cluster: cluster_0
    typed_per_filter_config:
      lua:
        "@type": type.googleapis.com/envoy.extensions.filters.http.lua.v3.LuaPerRoute
        source_code:
          inline_string: |
            function envoy_on_request(request_handle)
              request_handle:headers():add("code", "inline_code_from_inline")
            end
  - match:
      prefix: "/lua/per/route/nocode"
    route:
      cluster: cluster_0
    typed_per_filter_config:
      lua:
        "@type": type.googleapis.com/envoy.extensions.filters.http.lua.v3.LuaPerRoute
        name: nocode.lua
)EOF";

const std::string UPDATE_ROUTE_CONFIG =
    R"EOF(
name: basic_lua_routes
virtual_hosts:
- name: rds_vhost_1
  domains: ["foo.lyft.com"]
  routes:
  - match:
      prefix: "/lua/per/route/hello"
    route:
      cluster: cluster_0
    typed_per_filter_config:
      lua:
        "@type": type.googleapis.com/envoy.extensions.filters.http.lua.v3.LuaPerRoute
        source_code:
          inline_string: |
            function envoy_on_request(request_handle)
              request_handle:headers():add("code", "inline_code_from_hello")
            end
  - match:
      prefix: "/lua/per/route/inline"
    route:
      cluster: cluster_0
    typed_per_filter_config:
      lua:
        "@type": type.googleapis.com/envoy.extensions.filters.http.lua.v3.LuaPerRoute
        source_code:
          inline_string: |
            function envoy_on_request(request_handle)
              request_handle:headers():add("code", "new_inline_code_from_inline")
            end
)EOF";

// Test whether LuaPerRoute works properly. Since this test is mainly for configuration, the Lua
// script can be very simple.
TEST_P(LuaIntegrationTest, BasicTestOfLuaPerRoute) {
  initializeWithYaml(FILTER_AND_CODE, INITIAL_ROUTE_CONFIG);

  codec_client_ = makeHttpConnection(lookupPort("http"));

  auto check_request = [this](Http::TestRequestHeaderMapImpl request_headers,
                              std::string expected_value) {
    auto response = codec_client_->makeHeaderOnlyRequest(request_headers);
    waitForNextUpstreamRequest(0);

    auto entry = upstream_request_->headers().get(Http::LowerCaseString("code"));
    if (!expected_value.empty()) {
      EXPECT_FALSE(entry.empty()) << "no header found. expected value: " << expected_value;
      EXPECT_EQ(expected_value, entry[0]->value().getStringView());
    } else {
      EXPECT_TRUE(entry.empty());
    }

    upstream_request_->encodeHeaders(default_response_headers_, true);
    ASSERT_TRUE(response->waitForEndStream());

    EXPECT_TRUE(response->complete());
    EXPECT_EQ("200", response->headers().getStatusValue());
  };

  // Lua code defined in 'default_source_code' will be executed by default.
  Http::TestRequestHeaderMapImpl default_headers{{":method", "GET"},
                                                 {":path", "/lua/per/route/default"},
                                                 {":scheme", "http"},
                                                 {":authority", "foo.lyft.com"},
                                                 {"x-forwarded-for", "10.0.0.1"}};
  check_request(default_headers, "code_from_global");

  // Test whether LuaPerRoute can disable the Lua filter.
  Http::TestRequestHeaderMapImpl disabled_headers{{":method", "GET"},
                                                  {":path", "/lua/per/route/disabled"},
                                                  {":scheme", "http"},
                                                  {":authority", "foo.lyft.com"},
                                                  {"x-forwarded-for", "10.0.0.1"}};
  check_request(disabled_headers, "");

  // Test whether LuaPerRoute can correctly reference Lua code defined in filter config.
  Http::TestRequestHeaderMapImpl hello_headers{{":method", "GET"},
                                               {":path", "/lua/per/route/hello"},
                                               {":scheme", "http"},
                                               {":authority", "foo.lyft.com"},
                                               {"x-forwarded-for", "10.0.0.1"}};
  check_request(hello_headers, "code_from_hello");

  Http::TestRequestHeaderMapImpl byebye_headers{{":method", "GET"},
                                                {":path", "/lua/per/route/byebye"},
                                                {":scheme", "http"},
                                                {":authority", "foo.lyft.com"},
                                                {"x-forwarded-for", "10.0.0.1"}};
  check_request(byebye_headers, "code_from_byebye");

  // Test whether LuaPerRoute can directly provide inline Lua code.
  Http::TestRequestHeaderMapImpl inline_headers{{":method", "GET"},
                                                {":path", "/lua/per/route/inline"},
                                                {":scheme", "http"},
                                                {":authority", "foo.lyft.com"},
                                                {"x-forwarded-for", "10.0.0.1"}};
  check_request(inline_headers, "inline_code_from_inline");

  // When the name referenced by LuaPerRoute does not exist, Lua filter does nothing.
  Http::TestRequestHeaderMapImpl nocode_headers{{":method", "GET"},
                                                {":path", "/lua/per/route/nocode"},
                                                {":scheme", "http"},
                                                {":authority", "foo.lyft.com"},
                                                {"x-forwarded-for", "10.0.0.1"}};

  check_request(nocode_headers, "");
  cleanup();
}

TEST_P(LuaIntegrationTest, DirectResponseLuaMetadata) {
  if (!testing_downstream_filter_) {
    GTEST_SKIP() << "Direct response only works with downstream filters";
  }
  const std::string filter_config =
      R"EOF(
  name: lua
  typed_config:
    "@type": type.googleapis.com/envoy.extensions.filters.http.lua.v3.Lua
    default_source_code:
      inline_string: |
        function envoy_on_response(response_handle)
          response_handle:headers():add('foo', response_handle:metadata():get('foo') or 'nil')
        end
)EOF";

  std::string route_config =
      R"EOF(
name: basic_lua_routes
virtual_hosts:
- name: rds_vhost_1
  domains: ["lua.per.route"]
  routes:
  - match:
      prefix: "/lua/direct_response"
    direct_response:
      status: 200
      body:
        inline_string: "hello"
    metadata:
      filter_metadata:
        envoy.filters.http.lua:
          foo: bar
)EOF";

  initializeWithYaml(filter_config, route_config);
  codec_client_ = makeHttpConnection(lookupPort("http"));

  // Lua code defined in 'default_source_code' will be executed by default.
  Http::TestRequestHeaderMapImpl default_headers{{":method", "GET"},
                                                 {":path", "/lua/direct_response"},
                                                 {":scheme", "http"},
                                                 {":authority", "lua.per.route"},
                                                 {"x-forwarded-for", "10.0.0.1"}};

  auto encoder_decoder = codec_client_->startRequest(default_headers);
  auto response = std::move(encoder_decoder.second);

  ASSERT_TRUE(response->waitForEndStream());
  ASSERT_TRUE(response->complete());

  EXPECT_EQ("bar",
            response->headers().get(Http::LowerCaseString("foo"))[0]->value().getStringView());

  EXPECT_EQ("200", response->headers().getStatusValue());
  EXPECT_EQ("hello", response->body());

  cleanup();
}

// Test whether Rds can correctly deliver LuaPerRoute configuration.
TEST_P(LuaIntegrationTest, RdsTestOfLuaPerRoute) {
// When the route configuration is updated dynamically via RDS and the configuration contains an
// inline Lua code, Envoy may call `luaL_newstate`
// (https://www.lua.org/manual/5.1/manual.html#luaL_newstate) in multiple threads to create new
// lua_State objects.
// During lua_State creation, 'LuaJIT' uses some static local variables shared by multiple threads
// to aid memory allocation. Although 'LuaJIT' itself guarantees that there is no thread safety
// issue here, the use of these static local variables by multiple threads will cause a TSAN alarm.
#if defined(__has_feature) && __has_feature(thread_sanitizer)
  ENVOY_LOG_MISC(critical, "LuaIntegrationTest::RdsTestOfLuaPerRoute not supported by this "
                           "compiler configuration");
#else
  initializeWithRds(FILTER_AND_CODE, "basic_lua_routes", INITIAL_ROUTE_CONFIG);

  codec_client_ = makeHttpConnection(lookupPort("http"));

  auto check_request = [this](Http::TestRequestHeaderMapImpl request_headers,
                              std::string expected_value) {
    auto response = codec_client_->makeHeaderOnlyRequest(request_headers);
    waitForNextUpstreamRequest(0);

    auto entry = upstream_request_->headers().get(Http::LowerCaseString("code"));
    if (!expected_value.empty()) {
      EXPECT_EQ(expected_value, entry[0]->value().getStringView());
    } else {
      EXPECT_TRUE(entry.empty());
    }

    upstream_request_->encodeHeaders(default_response_headers_, true);
    ASSERT_TRUE(response->waitForEndStream());

    EXPECT_TRUE(response->complete());
    EXPECT_EQ("200", response->headers().getStatusValue());
  };

  Http::TestRequestHeaderMapImpl hello_headers{{":method", "GET"},
                                               {":path", "/lua/per/route/hello"},
                                               {":scheme", "http"},
                                               {":authority", "foo.lyft.com"},
                                               {"x-forwarded-for", "10.0.0.1"}};
  check_request(hello_headers, "code_from_hello");

  Http::TestRequestHeaderMapImpl inline_headers{{":method", "GET"},
                                                {":path", "/lua/per/route/inline"},
                                                {":scheme", "http"},
                                                {":authority", "foo.lyft.com"},
                                                {"x-forwarded-for", "10.0.0.1"}};
  check_request(inline_headers, "inline_code_from_inline");

  // Update route config by RDS. Test whether RDS can work normally.
  sendSotwDiscoveryResponse<envoy::config::route::v3::RouteConfiguration>(
      Config::TypeUrl::get().RouteConfiguration,
      {TestUtility::parseYaml<envoy::config::route::v3::RouteConfiguration>(UPDATE_ROUTE_CONFIG)},
      "2");
  test_server_->waitForCounterGe("http.config_test.rds.basic_lua_routes.update_success", 2);

  check_request(hello_headers, "inline_code_from_hello");
  check_request(inline_headers, "new_inline_code_from_inline");

  cleanup();
#endif
}

// Rewrite response buffer.
TEST_P(LuaIntegrationTest, RewriteResponseBuffer) {
  const std::string FILTER_AND_CODE =
      R"EOF(
name: lua
typed_config:
  "@type": type.googleapis.com/envoy.extensions.filters.http.lua.v3.Lua
  default_source_code:
    inline_string: |
      function envoy_on_response(response_handle)
        local content_length = response_handle:body():setBytes("ok")
        response_handle:logTrace(content_length)

        response_handle:headers():replace("content-length", content_length)
      end
)EOF";

  testRewriteResponse(FILTER_AND_CODE);
}

// Rewrite response buffer, without original upstream response body
// and always wrap body.
TEST_P(LuaIntegrationTest, RewriteResponseBufferWithoutUpstreamBody) {
  const std::string FILTER_AND_CODE =
      R"EOF(
name: lua
typed_config:
  "@type": type.googleapis.com/envoy.extensions.filters.http.lua.v3.Lua
  default_source_code:
    inline_string: |
      function envoy_on_response(response_handle)
        local content_length = response_handle:body(true):setBytes("ok")
        response_handle:logTrace(content_length)

        response_handle:headers():replace("content-length", content_length)
      end
)EOF";

  testRewriteResponseWithoutUpstreamBody(FILTER_AND_CODE, true);
}

// Rewrite response buffer, without original upstream response body
// and don't always wrap body.
TEST_P(LuaIntegrationTest, RewriteResponseBufferWithoutUpstreamBodyAndDisableWrapBody) {
  if (std::get<0>(GetParam()).http2_implementation == Http2Impl::Nghttp2) {
    GTEST_SKIP() << "This test fails with nghttp2";
  }
  const std::string FILTER_AND_CODE =
      R"EOF(
name: lua
typed_config:
  "@type": type.googleapis.com/envoy.extensions.filters.http.lua.v3.Lua
  default_source_code:
    inline_string: |
      function envoy_on_response(response_handle)
        if response_handle:body(false) then
          local content_length = response_handle:body():setBytes("ok")
          response_handle:logTrace(content_length)
          response_handle:headers():replace("content-length", content_length)
        end
      end
)EOF";

  testRewriteResponseWithoutUpstreamBody(FILTER_AND_CODE, false);
}

// Rewrite chunked response body.
TEST_P(LuaIntegrationTest, RewriteChunkedBody) {
  const std::string FILTER_AND_CODE =
      R"EOF(
name: lua
typed_config:
  "@type": type.googleapis.com/envoy.extensions.filters.http.lua.v3.Lua
  default_source_code:
    inline_string: |
      function envoy_on_response(response_handle)
        response_handle:headers():replace("content-length", 2)
        local last
        for chunk in response_handle:bodyChunks() do
          chunk:setBytes("")
          last = chunk
        end
        last:setBytes("ok")
      end
)EOF";

  testRewriteResponse(FILTER_AND_CODE);
}

TEST_P(LuaIntegrationTest, RewriteResponseBufferWithoutHeaderReplaceContentLength) {
  const std::string FILTER_AND_CODE =
      R"EOF(
name: lua
typed_config:
  "@type": type.googleapis.com/envoy.extensions.filters.http.lua.v3.Lua
  default_source_code:
    inline_string: |
      function envoy_on_response(response_handle)
        local content_length = response_handle:body():setBytes("ok")
        response_handle:logTrace(content_length)
      end
)EOF";

  testRewriteResponse(FILTER_AND_CODE);
}

// Test whether setting the HTTP1 reason phrase
TEST_P(LuaIntegrationTest, Http1ReasonPhrase) {
  if (downstream_protocol_ != Http::CodecType::HTTP1) {
    GTEST_SKIP() << "sendRaw only works with http1";
  }
  if (!testing_downstream_filter_) {
    GTEST_SKIP() << "This is a local reply test that does not go upstream";
  }
  const std::string FILTER_AND_CODE =
      R"EOF(
name: lua
typed_config:
  "@type": type.googleapis.com/envoy.extensions.filters.http.lua.v3.Lua
  default_source_code:
    inline_string: |
      function envoy_on_response(response_handle)
        response_handle:headers():setHttp1ReasonPhrase("Slow Down")
      end
)EOF";

  initializeFilter(FILTER_AND_CODE);

  std::string response;
  sendRawHttpAndWaitForResponse(lookupPort("http"), "GET / HTTP/1.1\r\n\r\n", &response, true);
  EXPECT_TRUE(response.find("HTTP/1.1 400 Slow Down\r\n") == 0);
}

// Test sending local reply due to too much data. HTTP2 is needed as it
// will propagate the end stream from the downstream in the same decodeData
// call the filter receives the downstream request body.
TEST_P(LuaIntegrationTest, LocalReplyWhenWaitingForBodyFollowedByHttpRequest) {

  if (downstream_protocol_ == Http::CodecType::HTTP1) {
    GTEST_SKIP() << "This test does not work on http1";
  }
  const std::string FILTER_AND_CODE =
      R"EOF(
name: lua
typed_config:
  "@type": type.googleapis.com/envoy.extensions.filters.http.lua.v3.Lua
  default_source_code:
    inline_string: |
      function envoy_on_request(request_handle)
        local initial_req_body = request_handle:body()
        local headers, body = request_handle:httpCall(
        "lua_cluster",
        {
          [":method"] = "POST",
          [":path"] = "/",
          [":authority"] = "lua_cluster"
        },
        "hello world",
        1000)
        request_handle:headers():replace("x-code", headers["code"] or "")
      end
)EOF";

  // Set low buffer limits to allow us to trigger local reply easy.
  const int buffer_limit = 65535;
  config_helper_.setBufferLimits(buffer_limit, buffer_limit);

  initializeFilter(FILTER_AND_CODE);
  codec_client_ = makeHttpConnection(lookupPort("http"));
  auto encoder_decoder =
      codec_client_->startRequest(Http::TestRequestHeaderMapImpl{{":method", "POST"},
                                                                 {":scheme", "http"},
                                                                 {":path", "/test/long/url"},
                                                                 {":authority", "host"}});
  auto request_encoder = &encoder_decoder.first;
  auto response = std::move(encoder_decoder.second);

  codec_client_->sendData(*request_encoder, buffer_limit + 1, true);
  ASSERT_TRUE(response->waitForEndStream());
  EXPECT_TRUE(response->complete());
}

<<<<<<< HEAD
#ifdef NDEBUG
TEST_P(LuaIntegrationTest, ModifyResponseBodyAndRemoveStatusHeader) {
  if (downstream_protocol_ != Http::CodecType::HTTP1) {
    GTEST_SKIP() << "This is a test that only supports http1";
  }
  if (!testing_downstream_filter_) {
    GTEST_SKIP() << "This is a local reply test that does not go upstream";
  }
  const std::string filter_config =
      R"EOF(
=======
// Forward declare the filter class
class TestTypedMetadataFilter;

// Custom filter to add typed metadata
class TestTypedMetadataFilter final : public Network::ReadFilter {
public:
  Network::FilterStatus onData(Buffer::Instance&, bool) override {
    return Network::FilterStatus::Continue;
  }

  Network::FilterStatus onNewConnection() override {
    const std::string metadata_key = "envoy.test.typed_metadata";

    // Get mutable access to the typed filter metadata map
    auto& typed_filter_metadata = *read_callbacks_->connection()
                                       .streamInfo()
                                       .dynamicMetadata()
                                       .mutable_typed_filter_metadata();

    // Create metadata protobuf
    envoy::data::core::v3::TlvsMetadata metadata;
    auto* typed_metadata_map = metadata.mutable_typed_metadata();

    // Add basic key-value pair
    (*typed_metadata_map)["test_key"] = "test_key";
    (*typed_metadata_map)["test_value"] = "test_value";

    // Add protocol value
    (*typed_metadata_map)["protocol_version"] = "h2,http/1.1";

    // Add authority
    (*typed_metadata_map)["authority"] = "example.com";

    // Add some metadata that would typically be in SSL properties
    (*typed_metadata_map)["ssl_version"] = "TLSv1.3";
    (*typed_metadata_map)["ssl_cn"] = "client.example.com";

    // Pack metadata into Any
    ProtobufWkt::Any typed_config;
    typed_config.PackFrom(metadata);
    typed_filter_metadata.insert({metadata_key, typed_config});

    return Network::FilterStatus::Continue;
  }

  void initializeReadFilterCallbacks(Network::ReadFilterCallbacks& callbacks) override {
    read_callbacks_ = &callbacks;
  }

private:
  Network::ReadFilterCallbacks* read_callbacks_{};
};

// Filter factory
class TestTypedMetadataFilterConfig final
    : public Server::Configuration::NamedNetworkFilterConfigFactory {
public:
  absl::StatusOr<Network::FilterFactoryCb>
  createFilterFactoryFromProto(const Protobuf::Message&,
                               Server::Configuration::FactoryContext&) override {
    return Network::FilterFactoryCb([](Network::FilterManager& filter_manager) -> void {
      filter_manager.addReadFilter(std::make_shared<TestTypedMetadataFilter>());
    });
  }

  ProtobufTypes::MessagePtr createEmptyConfigProto() override {
    return std::make_unique<ProtobufWkt::Any>();
  }

  std::string name() const override { return "envoy.test.typed_metadata"; }
  std::set<std::string> configTypes() override { return {}; };
};

// ``PPV2`` typed metadata filter that mimics the real proxy protocol behavior
class PPV2TypedMetadataFilter final : public Network::ReadFilter {
public:
  Network::FilterStatus onData(Buffer::Instance&, bool) override {
    return Network::FilterStatus::Continue;
  }

  Network::FilterStatus onNewConnection() override {
    const std::string metadata_key = "envoy.filters.listener.proxy_protocol";

    // Get mutable access to the typed filter metadata map
    auto& typed_filter_metadata = *read_callbacks_->connection()
                                       .streamInfo()
                                       .dynamicMetadata()
                                       .mutable_typed_filter_metadata();

    // Create metadata protobuf that mimics PP v2 structure
    envoy::data::core::v3::TlvsMetadata metadata;
    auto* typed_metadata_map = metadata.mutable_typed_metadata();

    // PP2_TYPE_ALPN (0x01)
    (*typed_metadata_map)["PP2_TYPE_ALPN"] = "h2,http/1.1";

    // PP2_TYPE_AUTHORITY (0x02)
    (*typed_metadata_map)["PP2_TYPE_AUTHORITY"] = "proxy.example.com";

    // PP2_TYPE_CRC32C (0x03)
    (*typed_metadata_map)["PP2_TYPE_CRC32C"] = std::string("\x12\x34\x56\x78", 4);

    // PP2_TYPE_NOOP (0x04)
    (*typed_metadata_map)["PP2_TYPE_NOOP"] = "";

    // PP2_TYPE_UNIQUE_ID (0x05)
    (*typed_metadata_map)["PP2_TYPE_UNIQUE_ID"] = "d8e8fca2-dc0f-4a8d-8664-5a97001";

    // PP2_SUBTYPE_SSL (0x20)
    (*typed_metadata_map)["ssl_version"] = "TLSv1.3";
    (*typed_metadata_map)["ssl_cn"] = "client.example.com";
    (*typed_metadata_map)["ssl_cipher"] = "ECDHE-RSA-AES128-GCM-SHA256";

    // Pack metadata into Any
    ProtobufWkt::Any typed_config;
    typed_config.PackFrom(metadata);
    typed_filter_metadata.insert({metadata_key, typed_config});

    return Network::FilterStatus::Continue;
  }

  void initializeReadFilterCallbacks(Network::ReadFilterCallbacks& callbacks) override {
    read_callbacks_ = &callbacks;
  }

private:
  Network::ReadFilterCallbacks* read_callbacks_{};
};

// Filter factory for ``PPV2`` typed metadata
class PPV2TypedMetadataFilterConfig final
    : public Server::Configuration::NamedNetworkFilterConfigFactory {
public:
  absl::StatusOr<Network::FilterFactoryCb>
  createFilterFactoryFromProto(const Protobuf::Message&,
                               Server::Configuration::FactoryContext&) override {
    return Network::FilterFactoryCb([](Network::FilterManager& filter_manager) -> void {
      filter_manager.addReadFilter(std::make_shared<PPV2TypedMetadataFilter>());
    });
  }

  ProtobufTypes::MessagePtr createEmptyConfigProto() override {
    return std::make_unique<ProtobufWkt::Any>();
  }

  std::string name() const override { return "envoy.test.ppv2.typed_metadata"; }
  std::set<std::string> configTypes() override { return {}; };
};

TEST_P(LuaIntegrationTest, ConnectionTypedMetadata) {
  // Register our test filter
  TestTypedMetadataFilterConfig factory;
  Registry::InjectFactory<Server::Configuration::NamedNetworkFilterConfigFactory> registry(factory);

  // Setup network filter config
  const std::string FILTER_CONFIG = R"EOF(
name: envoy.test.typed_metadata
typed_config:
  "@type": type.googleapis.com/google.protobuf.Any
)EOF";

  config_helper_.addNetworkFilter(FILTER_CONFIG);

  const std::string LUA_FILTER = R"EOF(
  name: lua
  typed_config:
    "@type": type.googleapis.com/envoy.extensions.filters.http.lua.v3.Lua
    default_source_code:
      inline_string: |
        function envoy_on_request(request_handle)
          -- Test valid metadata
          local meta = request_handle:connectionStreamInfo():dynamicTypedMetadata("envoy.test.typed_metadata")
          if meta and meta.typed_metadata then
            -- Check basic key-value pair
            request_handle:headers():add("typed_metadata_key", meta.typed_metadata.test_key)
            request_handle:headers():add("typed_metadata_value", meta.typed_metadata.test_value)

            -- Check protocol field
            if meta.typed_metadata.protocol_version then
              request_handle:headers():add("protocol_version", meta.typed_metadata.protocol_version)
            end

            -- Check authority field
            if meta.typed_metadata.authority then
              request_handle:headers():add("authority", meta.typed_metadata.authority)
            end

            -- Check SSL properties
            if meta.typed_metadata.ssl_version then
              request_handle:headers():add("ssl_version", meta.typed_metadata.ssl_version)
            end

            if meta.typed_metadata.ssl_cn then
              request_handle:headers():add("ssl_cn", meta.typed_metadata.ssl_cn)
            end
          end

          -- Test missing metadata
          local missing = request_handle:connectionStreamInfo():dynamicTypedMetadata("missing.metadata")
          if missing == nil then
            request_handle:headers():add("missing_metadata", "is_nil")
          end
        end
)EOF";

  initializeFilter(LUA_FILTER);

  codec_client_ = makeHttpConnection(makeClientConnection(lookupPort("http")));
  Http::TestRequestHeaderMapImpl request_headers{
      {":method", "GET"},
      {":path", "/test/long/url"},
      {":scheme", "http"},
      {":authority", "host"},
  };

  auto response = codec_client_->makeHeaderOnlyRequest(request_headers);
  waitForNextUpstreamRequest();

  // Verify the typed metadata was accessible
  auto typed_metadata_key =
      upstream_request_->headers().get(Http::LowerCaseString("typed_metadata_key"));
  EXPECT_FALSE(typed_metadata_key.empty());
  EXPECT_EQ("test_key", typed_metadata_key[0]->value().getStringView());

  auto typed_metadata_value =
      upstream_request_->headers().get(Http::LowerCaseString("typed_metadata_value"));
  EXPECT_FALSE(typed_metadata_value.empty());
  EXPECT_EQ("test_value", typed_metadata_value[0]->value().getStringView());

  // Verify protocol fields
  auto protocol_version =
      upstream_request_->headers().get(Http::LowerCaseString("protocol_version"));
  EXPECT_FALSE(protocol_version.empty());
  EXPECT_EQ("h2,http/1.1", protocol_version[0]->value().getStringView());

  auto authority = upstream_request_->headers().get(Http::LowerCaseString("authority"));
  EXPECT_FALSE(authority.empty());
  EXPECT_EQ("example.com", authority[0]->value().getStringView());

  // Verify SSL properties
  auto ssl_version = upstream_request_->headers().get(Http::LowerCaseString("ssl_version"));
  EXPECT_FALSE(ssl_version.empty());
  EXPECT_EQ("TLSv1.3", ssl_version[0]->value().getStringView());

  auto ssl_cn = upstream_request_->headers().get(Http::LowerCaseString("ssl_cn"));
  EXPECT_FALSE(ssl_cn.empty());
  EXPECT_EQ("client.example.com", ssl_cn[0]->value().getStringView());

  // Verify the missing metadata returns nil
  auto missing_metadata =
      upstream_request_->headers().get(Http::LowerCaseString("missing_metadata"));
  EXPECT_FALSE(missing_metadata.empty());
  EXPECT_EQ("is_nil", missing_metadata[0]->value().getStringView());

  upstream_request_->encodeHeaders(default_response_headers_, true);
  ASSERT_TRUE(response->waitForEndStream());

  EXPECT_TRUE(response->complete());
  EXPECT_EQ("200", response->headers().getStatusValue());

  cleanup();
}

// Add this after the existing ConnectionTypedMetadata test
TEST_P(LuaIntegrationTest, ProxyProtocolTypedMetadata) {
  // Register our test filter
  PPV2TypedMetadataFilterConfig factory;
  Registry::InjectFactory<Server::Configuration::NamedNetworkFilterConfigFactory> registry(factory);

  // Setup network filter config
  const std::string FILTER_CONFIG = R"EOF(
name: envoy.test.ppv2.typed_metadata
typed_config:
  "@type": type.googleapis.com/google.protobuf.Any
)EOF";

  config_helper_.addNetworkFilter(FILTER_CONFIG);

  const std::string LUA_FILTER = R"EOF(
  name: lua
  typed_config:
    "@type": type.googleapis.com/envoy.extensions.filters.http.lua.v3.Lua
    default_source_code:
      inline_string: |
        function envoy_on_request(request_handle)
          -- Access Proxy Protocol typed metadata
          local meta = request_handle:connectionStreamInfo():dynamicTypedMetadata("envoy.filters.listener.proxy_protocol")
          if meta and meta.typed_metadata then
            -- Add ALPN values
            if meta.typed_metadata.PP2_TYPE_ALPN then
              request_handle:headers():add("pp-alpn", meta.typed_metadata.PP2_TYPE_ALPN)
            end

            -- Add Authority
            if meta.typed_metadata.PP2_TYPE_AUTHORITY then
              request_handle:headers():add("pp-authority", meta.typed_metadata.PP2_TYPE_AUTHORITY)
            end

            -- Add unique ID if present
            if meta.typed_metadata.PP2_TYPE_UNIQUE_ID then
              request_handle:headers():add("pp-unique-id", meta.typed_metadata.PP2_TYPE_UNIQUE_ID)
            end

            -- Check SSL properties
            if meta.typed_metadata.ssl_version then
              request_handle:headers():add("pp-ssl-version", meta.typed_metadata.ssl_version)
            end

            if meta.typed_metadata.ssl_cipher then
              request_handle:headers():add("pp-ssl-cipher", meta.typed_metadata.ssl_cipher)
            end
          end
        end
)EOF";

  initializeFilter(LUA_FILTER);

  codec_client_ = makeHttpConnection(makeClientConnection(lookupPort("http")));
  Http::TestRequestHeaderMapImpl request_headers{
      {":method", "GET"},
      {":path", "/test/long/url"},
      {":scheme", "http"},
      {":authority", "host"},
  };

  auto response = codec_client_->makeHeaderOnlyRequest(request_headers);
  waitForNextUpstreamRequest();

  // Verify the proxy protocol typed metadata was accessible
  auto alpn = upstream_request_->headers().get(Http::LowerCaseString("pp-alpn"));
  EXPECT_FALSE(alpn.empty());
  EXPECT_EQ("h2,http/1.1", alpn[0]->value().getStringView());

  auto authority = upstream_request_->headers().get(Http::LowerCaseString("pp-authority"));
  EXPECT_FALSE(authority.empty());
  EXPECT_EQ("proxy.example.com", authority[0]->value().getStringView());

  auto unique_id = upstream_request_->headers().get(Http::LowerCaseString("pp-unique-id"));
  EXPECT_FALSE(unique_id.empty());
  EXPECT_EQ("d8e8fca2-dc0f-4a8d-8664-5a97001", unique_id[0]->value().getStringView());

  // Verify SSL properties
  auto ssl_version = upstream_request_->headers().get(Http::LowerCaseString("pp-ssl-version"));
  EXPECT_FALSE(ssl_version.empty());
  EXPECT_EQ("TLSv1.3", ssl_version[0]->value().getStringView());

  auto ssl_cipher = upstream_request_->headers().get(Http::LowerCaseString("pp-ssl-cipher"));
  EXPECT_FALSE(ssl_cipher.empty());
  EXPECT_EQ("ECDHE-RSA-AES128-GCM-SHA256", ssl_cipher[0]->value().getStringView());

  upstream_request_->encodeHeaders(default_response_headers_, true);
  ASSERT_TRUE(response->waitForEndStream());

  EXPECT_TRUE(response->complete());
  EXPECT_EQ("200", response->headers().getStatusValue());

  cleanup();
}

// Test StreamInfo dynamicTypedMetadata basic functionality.
TEST_P(LuaIntegrationTest, StreamInfoDynamicTypedMetadataBasic) {
  const std::string FILTER_AND_CODE = R"EOF(
>>>>>>> 56fe8640
name: lua
typed_config:
  "@type": type.googleapis.com/envoy.extensions.filters.http.lua.v3.Lua
  default_source_code:
    inline_string: |
<<<<<<< HEAD
      function envoy_on_response(response_handle)
        local response_headers = response_handle:headers()
        response_headers:remove(":status")
        response_handle:body(true):setBytes("hello world")
      end
)EOF";

  std::string route_config =
      R"EOF(
name: basic_lua_routes
virtual_hosts:
- name: rds_vhost_1
  domains: ["lua.per.route"]
  routes:
  - match:
      prefix: "/lua"
    direct_response:
      status: 200
      body:
        inline_string: "hello"
)EOF";

  initializeWithYaml(filter_config, route_config);
  codec_client_ = makeHttpConnection(lookupPort("http"));

  Http::TestRequestHeaderMapImpl default_headers{{":method", "GET"},
                                                 {":path", "/lua"},
                                                 {":scheme", "http"},
                                                 {":authority", "lua.per.route"},
                                                 {"x-forwarded-for", "10.0.0.1"}};

  auto encoder_decoder = codec_client_->startRequest(default_headers);
  auto response = std::move(encoder_decoder.second);

  ASSERT_TRUE(response->waitForEndStream());
  ASSERT_TRUE(response->complete());
  EXPECT_EQ("502", response->headers().getStatusValue());
  EXPECT_THAT(response->body(), testing::HasSubstr("missing required header: :status"));

  cleanup();
}
#endif
=======
      function envoy_on_request(request_handle)
        -- Test dynamicTypedMetadata function with non-existent filter
        local result = request_handle:streamInfo():dynamicTypedMetadata("nonexistent.filter")
        if result == nil then
          request_handle:headers():add("typed_metadata_result", "nil")
        else
          request_handle:headers():add("typed_metadata_result", "unexpected")
        end

        -- Test another non-existent filter name
        local result2 = request_handle:streamInfo():dynamicTypedMetadata("test.filter")
        if result2 == nil then
          request_handle:headers():add("typed_metadata_result2", "nil")
        else
          request_handle:headers():add("typed_metadata_result2", "unexpected")
        end
      end
)EOF";

  initializeFilter(FILTER_AND_CODE);
  codec_client_ = makeHttpConnection(makeClientConnection(lookupPort("http")));
  Http::TestRequestHeaderMapImpl request_headers{
      {":method", "GET"}, {":path", "/test/long/url"}, {":scheme", "http"}, {":authority", "host"}};

  auto response = codec_client_->makeHeaderOnlyRequest(request_headers);
  waitForNextUpstreamRequest();

  // Verify both calls return nil as expected
  EXPECT_EQ("nil", upstream_request_->headers()
                       .get(Http::LowerCaseString("typed_metadata_result"))[0]
                       ->value()
                       .getStringView());

  EXPECT_EQ("nil", upstream_request_->headers()
                       .get(Http::LowerCaseString("typed_metadata_result2"))[0]
                       ->value()
                       .getStringView());

  upstream_request_->encodeHeaders(default_response_headers_, true);
  ASSERT_TRUE(response->waitForEndStream());

  EXPECT_TRUE(response->complete());
  EXPECT_EQ("200", response->headers().getStatusValue());

  cleanup();
}

// Test StreamInfo dynamicTypedMetadata with actual metadata from set_metadata filter.
TEST_P(LuaIntegrationTest, StreamInfoDynamicTypedMetadata) {
  // First, configure the set_metadata filter to set actual typed metadata
  const std::string SET_METADATA_FILTER = R"EOF(
name: envoy.filters.http.set_metadata
typed_config:
  "@type": type.googleapis.com/envoy.extensions.filters.http.set_metadata.v3.Config
  metadata:
  - metadata_namespace: test.namespace
    typed_value:
      "@type": type.googleapis.com/google.protobuf.Struct
      value:
        test_key: "test_value"
        version: "1.0.0"
        enabled: true
        count: 42
  - metadata_namespace: simple.typed.metadata
    typed_value:
      "@type": type.googleapis.com/google.protobuf.StringValue
      value: "simple_string_value"
)EOF";

  // Then configure the Lua filter to read the typed metadata
  const std::string LUA_FILTER = R"EOF(
name: lua
typed_config:
  "@type": type.googleapis.com/envoy.extensions.filters.http.lua.v3.Lua
  default_source_code:
    inline_string: |
      function envoy_on_request(request_handle)
        local stream_info = request_handle:streamInfo()

        -- Test retrieving the structured typed metadata from set_metadata filter
        local struct_meta = stream_info:dynamicTypedMetadata("test.namespace")
        if struct_meta then
          request_handle:headers():add("struct_meta_found", "true")

          -- Access the values directly from the Struct (converted to Lua table)
          if struct_meta.test_key then
            request_handle:headers():add("struct_test_key", struct_meta.test_key)
          end
          if struct_meta.version then
            request_handle:headers():add("struct_version", struct_meta.version)
          end
          if struct_meta.enabled ~= nil then
            request_handle:headers():add("struct_enabled", tostring(struct_meta.enabled))
          end
          if struct_meta.count then
            request_handle:headers():add("struct_count", tostring(struct_meta.count))
          end
        else
          request_handle:headers():add("struct_meta_found", "false")

          -- Debug: Try a few other possible namespaces
          local alt1 = stream_info:dynamicTypedMetadata("envoy.filters.http.set_metadata")
          if alt1 then
            request_handle:headers():add("debug_alt1", "found")
          else
            request_handle:headers():add("debug_alt1", "nil")
          end

          local alt2 = stream_info:dynamicTypedMetadata("set_metadata")
          if alt2 then
            request_handle:headers():add("debug_alt2", "found")
          else
            request_handle:headers():add("debug_alt2", "nil")
          end
        end

        -- Test retrieving the simple typed metadata
        local simple_meta = stream_info:dynamicTypedMetadata("simple.typed.metadata")
        if simple_meta then
          request_handle:headers():add("simple_meta_found", "true")
          if simple_meta.value then
            request_handle:headers():add("simple_value", simple_meta.value)
          end
        else
          request_handle:headers():add("simple_meta_found", "false")
        end

        -- Test non-existent metadata still returns nil
        local missing_meta = stream_info:dynamicTypedMetadata("nonexistent.filter")
        if missing_meta == nil then
          request_handle:headers():add("missing_meta", "nil")
        else
          request_handle:headers():add("missing_meta", "found")
        end
      end
)EOF";

  // Configure both filters in the chain (set_metadata first, then lua)
  config_helper_.prependFilter(LUA_FILTER);
  config_helper_.prependFilter(SET_METADATA_FILTER);

  // Create static clusters
  createClusters();

  // Add basic route configuration
  config_helper_.addConfigModifier(
      [](envoy::extensions::filters::network::http_connection_manager::v3::HttpConnectionManager&
             hcm) {
        hcm.mutable_route_config()
            ->mutable_virtual_hosts(0)
            ->mutable_routes(0)
            ->mutable_match()
            ->set_prefix("/test/long/url");
      });

  initialize();

  codec_client_ = makeHttpConnection(makeClientConnection(lookupPort("http")));
  Http::TestRequestHeaderMapImpl request_headers{
      {":method", "GET"}, {":path", "/test/long/url"}, {":scheme", "http"}, {":authority", "host"}};

  auto response = codec_client_->makeHeaderOnlyRequest(request_headers);
  waitForNextUpstreamRequest();

  // Check what we found for struct metadata
  auto struct_found_headers =
      upstream_request_->headers().get(Http::LowerCaseString("struct_meta_found"));
  std::string struct_meta_result = std::string(struct_found_headers[0]->value().getStringView());
  // Verify structured typed metadata was successfully retrieved
  auto test_key_headers =
      upstream_request_->headers().get(Http::LowerCaseString("struct_test_key"));
  if (!test_key_headers.empty()) {
    EXPECT_EQ("test_value", test_key_headers[0]->value().getStringView());
  }

  auto version_headers = upstream_request_->headers().get(Http::LowerCaseString("struct_version"));
  if (!version_headers.empty()) {
    EXPECT_EQ("1.0.0", version_headers[0]->value().getStringView());
  }

  auto enabled_headers = upstream_request_->headers().get(Http::LowerCaseString("struct_enabled"));
  if (!enabled_headers.empty()) {
    EXPECT_EQ("true", enabled_headers[0]->value().getStringView());
  }

  auto count_headers = upstream_request_->headers().get(Http::LowerCaseString("struct_count"));
  if (!count_headers.empty()) {
    EXPECT_EQ("42", count_headers[0]->value().getStringView());
  }

  // Verify simple typed metadata was successfully retrieved
  auto simple_found_headers =
      upstream_request_->headers().get(Http::LowerCaseString("simple_meta_found"));
  if (simple_found_headers.empty()) {
    FAIL() << "simple_meta_found header not present - Lua code crashed before checking simple "
              "metadata";
  }
  EXPECT_EQ("true", simple_found_headers[0]->value().getStringView());

  auto simple_value_headers =
      upstream_request_->headers().get(Http::LowerCaseString("simple_value"));
  if (!simple_value_headers.empty()) {
    EXPECT_EQ("simple_string_value", simple_value_headers[0]->value().getStringView());
  }

  // Verify non-existent metadata still returns nil
  auto missing_meta_headers =
      upstream_request_->headers().get(Http::LowerCaseString("missing_meta"));
  if (!missing_meta_headers.empty()) {
    EXPECT_EQ("nil", missing_meta_headers[0]->value().getStringView());
  }

  upstream_request_->encodeHeaders(default_response_headers_, true);
  ASSERT_TRUE(response->waitForEndStream());

  EXPECT_TRUE(response->complete());
  EXPECT_EQ("200", response->headers().getStatusValue());

  cleanup();
}
>>>>>>> 56fe8640

} // namespace
} // namespace Envoy<|MERGE_RESOLUTION|>--- conflicted
+++ resolved
@@ -1438,18 +1438,6 @@
   EXPECT_TRUE(response->complete());
 }
 
-<<<<<<< HEAD
-#ifdef NDEBUG
-TEST_P(LuaIntegrationTest, ModifyResponseBodyAndRemoveStatusHeader) {
-  if (downstream_protocol_ != Http::CodecType::HTTP1) {
-    GTEST_SKIP() << "This is a test that only supports http1";
-  }
-  if (!testing_downstream_filter_) {
-    GTEST_SKIP() << "This is a local reply test that does not go upstream";
-  }
-  const std::string filter_config =
-      R"EOF(
-=======
 // Forward declare the filter class
 class TestTypedMetadataFilter;
 
@@ -1812,56 +1800,11 @@
 // Test StreamInfo dynamicTypedMetadata basic functionality.
 TEST_P(LuaIntegrationTest, StreamInfoDynamicTypedMetadataBasic) {
   const std::string FILTER_AND_CODE = R"EOF(
->>>>>>> 56fe8640
 name: lua
 typed_config:
   "@type": type.googleapis.com/envoy.extensions.filters.http.lua.v3.Lua
   default_source_code:
     inline_string: |
-<<<<<<< HEAD
-      function envoy_on_response(response_handle)
-        local response_headers = response_handle:headers()
-        response_headers:remove(":status")
-        response_handle:body(true):setBytes("hello world")
-      end
-)EOF";
-
-  std::string route_config =
-      R"EOF(
-name: basic_lua_routes
-virtual_hosts:
-- name: rds_vhost_1
-  domains: ["lua.per.route"]
-  routes:
-  - match:
-      prefix: "/lua"
-    direct_response:
-      status: 200
-      body:
-        inline_string: "hello"
-)EOF";
-
-  initializeWithYaml(filter_config, route_config);
-  codec_client_ = makeHttpConnection(lookupPort("http"));
-
-  Http::TestRequestHeaderMapImpl default_headers{{":method", "GET"},
-                                                 {":path", "/lua"},
-                                                 {":scheme", "http"},
-                                                 {":authority", "lua.per.route"},
-                                                 {"x-forwarded-for", "10.0.0.1"}};
-
-  auto encoder_decoder = codec_client_->startRequest(default_headers);
-  auto response = std::move(encoder_decoder.second);
-
-  ASSERT_TRUE(response->waitForEndStream());
-  ASSERT_TRUE(response->complete());
-  EXPECT_EQ("502", response->headers().getStatusValue());
-  EXPECT_THAT(response->body(), testing::HasSubstr("missing required header: :status"));
-
-  cleanup();
-}
-#endif
-=======
       function envoy_on_request(request_handle)
         -- Test dynamicTypedMetadata function with non-existent filter
         local result = request_handle:streamInfo():dynamicTypedMetadata("nonexistent.filter")
@@ -2082,7 +2025,64 @@
 
   cleanup();
 }
->>>>>>> 56fe8640
+
+#ifdef NDEBUG
+TEST_P(LuaIntegrationTest, ModifyResponseBodyAndRemoveStatusHeader) {
+  if (downstream_protocol_ != Http::CodecType::HTTP1) {
+    GTEST_SKIP() << "This is a test that only supports http1";
+  }
+  if (!testing_downstream_filter_) {
+    GTEST_SKIP() << "This is a local reply test that does not go upstream";
+  }
+  const std::string filter_config =
+      R"EOF(
+name: lua
+typed_config:
+  "@type": type.googleapis.com/envoy.extensions.filters.http.lua.v3.Lua
+  default_source_code:
+    inline_string: |
+      function envoy_on_response(response_handle)
+        local response_headers = response_handle:headers()
+        response_headers:remove(":status")
+        response_handle:body(true):setBytes("hello world")
+      end
+)EOF";
+
+  std::string route_config =
+      R"EOF(
+name: basic_lua_routes
+virtual_hosts:
+- name: rds_vhost_1
+  domains: ["lua.per.route"]
+  routes:
+  - match:
+      prefix: "/lua"
+    direct_response:
+      status: 200
+      body:
+        inline_string: "hello"
+)EOF";
+
+  initializeWithYaml(filter_config, route_config);
+  codec_client_ = makeHttpConnection(lookupPort("http"));
+
+  Http::TestRequestHeaderMapImpl default_headers{{":method", "GET"},
+                                                 {":path", "/lua"},
+                                                 {":scheme", "http"},
+                                                 {":authority", "lua.per.route"},
+                                                 {"x-forwarded-for", "10.0.0.1"}};
+
+  auto encoder_decoder = codec_client_->startRequest(default_headers);
+  auto response = std::move(encoder_decoder.second);
+
+  ASSERT_TRUE(response->waitForEndStream());
+  ASSERT_TRUE(response->complete());
+  EXPECT_EQ("502", response->headers().getStatusValue());
+  EXPECT_THAT(response->body(), testing::HasSubstr("missing required header: :status"));
+
+  cleanup();
+}
+#endif
 
 } // namespace
 } // namespace Envoy
--- conflicted
+++ resolved
@@ -979,28 +979,6 @@
   }
 }
 
-<<<<<<< HEAD
-TEST_F(ProtoApiScrubberFilterConfigTest, GetEnumName) {
-  // Setup Config with the custom Enum descriptor
-  ProtoApiScrubberConfig config;
-  *config.mutable_descriptor_set()->mutable_data_source()->mutable_inline_bytes() =
-      createDescriptorWithTestEnum();
-
-  // Initialize filter config.
-  auto filter_config_or_status = ProtoApiScrubberFilterConfig::create(config, factory_context_);
-  ASSERT_THAT(filter_config_or_status, IsOk());
-  auto filter_config = filter_config_or_status.value();
-
-  // Case 1: Valid Lookup (Type and Value exist)
-  EXPECT_EQ(filter_config->getEnumName("test.TestEnum", 1), "ACTIVE");
-  EXPECT_EQ(filter_config->getEnumName("test.TestEnum", 0), "UNKNOWN");
-
-  // Case 2: Invalid Value (Type exists, Value does not)
-  EXPECT_EQ(filter_config->getEnumName("test.TestEnum", 999), "");
-
-  // Case 3: Invalid Type Name (Type does not exist)
-  EXPECT_EQ(filter_config->getEnumName("test.NonExistentEnum", 1), "");
-=======
 TEST_F(ProtoApiScrubberFilterConfigTest, GetResponseType) {
   // 1. Initialize the config
   absl::StatusOr<std::shared_ptr<const ProtoApiScrubberFilterConfig>> config_or_status =
@@ -1036,7 +1014,28 @@
         testing::HasSubstr(
             "Unable to find method `apikeys.ApiKeys.NonExistentMethod` in the descriptor pool"));
   }
->>>>>>> 38b47e7a
+}
+
+TEST_F(ProtoApiScrubberFilterConfigTest, GetEnumName) {
+  // Setup Config with the custom Enum descriptor
+  ProtoApiScrubberConfig config;
+  *config.mutable_descriptor_set()->mutable_data_source()->mutable_inline_bytes() =
+      createDescriptorWithTestEnum();
+
+  // Initialize filter config.
+  auto filter_config_or_status = ProtoApiScrubberFilterConfig::create(config, factory_context_);
+  ASSERT_THAT(filter_config_or_status, IsOk());
+  auto filter_config = filter_config_or_status.value();
+
+  // Case 1: Valid Lookup (Type and Value exist)
+  EXPECT_EQ(filter_config->getEnumName("test.TestEnum", 1), "ACTIVE");
+  EXPECT_EQ(filter_config->getEnumName("test.TestEnum", 0), "UNKNOWN");
+
+  // Case 2: Invalid Value (Type exists, Value does not)
+  EXPECT_EQ(filter_config->getEnumName("test.TestEnum", 999), "");
+
+  // Case 3: Invalid Type Name (Type does not exist)
+  EXPECT_EQ(filter_config->getEnumName("test.NonExistentEnum", 1), "");
 }
 
 TEST_F(ProtoApiScrubberFilterConfigTest, GetTypeFinder) {

--- conflicted
+++ resolved
@@ -986,16 +986,9 @@
         filter_config_->getRequestType(method_name);
 
     EXPECT_EQ(type_or_status.status().code(), absl::StatusCode::kInvalidArgument);
-<<<<<<< HEAD
     EXPECT_THAT(type_or_status.status().message(),
-                testing::HasSubstr(
+                HasSubstr(
                     "Method '/apikeys.ApiKeys/NonExistentMethod' not found in descriptor pool"));
-=======
-    EXPECT_THAT(
-        type_or_status.status().message(),
-        HasSubstr(
-            "Unable to find method `apikeys.ApiKeys.NonExistentMethod` in the descriptor pool"));
->>>>>>> c8cfd7b0
   }
 }
 
@@ -1029,9 +1022,8 @@
         filter_config_->getResponseType(method_name);
 
     EXPECT_EQ(type_or_status.status().code(), absl::StatusCode::kInvalidArgument);
-<<<<<<< HEAD
     EXPECT_THAT(type_or_status.status().message(),
-                testing::HasSubstr(
+                HasSubstr(
                     "Method '/apikeys.ApiKeys/NonExistentMethod' not found in descriptor pool"));
   }
 }
@@ -1065,12 +1057,6 @@
     ASSERT_NE(type_or_status.value(), nullptr);
     // Fully qualified type name is package.TypeName
     EXPECT_EQ(type_or_status.value()->name(), absl::StrCat(package, ".", input));
-=======
-    EXPECT_THAT(
-        type_or_status.status().message(),
-        HasSubstr(
-            "Unable to find method `apikeys.ApiKeys.NonExistentMethod` in the descriptor pool"));
->>>>>>> c8cfd7b0
   }
 
   // Verify Response Type Lookup.

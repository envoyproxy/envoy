#include "envoy/extensions/filters/http/proto_api_scrubber/v3/config.pb.h"
#include "envoy/extensions/matching/common_inputs/network/v3/network_inputs.pb.h"
#include "envoy/grpc/status.h"
#include "envoy/type/matcher/v3/http_inputs.pb.h"

#include "source/common/router/string_accessor_impl.h"
#include "source/extensions/filters/http/proto_api_scrubber/scrubbing_util_lib/field_checker.h"

#include "test/extensions/filters/http/grpc_field_extraction/message_converter/message_converter_test_lib.h"
#include "test/extensions/filters/http/proto_api_scrubber/scrubber_test.pb.h"
#include "test/integration/http_protocol_integration.h"
#include "test/proto/apikeys.pb.h"
#include "test/test_common/registry.h"

#include "cel/expr/syntax.pb.h"
#include "fmt/format.h"
#include "parser/parser.h"
#include "xds/type/matcher/v3/cel.pb.h"
#include "xds/type/matcher/v3/matcher.pb.h"
#include "xds/type/matcher/v3/string.pb.h"

namespace Envoy {
namespace Extensions {
namespace HttpFilters {
namespace ProtoApiScrubber {
namespace {

// ALIAS for Map Scrubbing Tests
namespace scrubber_test = test::extensions::filters::http::proto_api_scrubber;

using envoy::extensions::filters::http::proto_api_scrubber::v3::ProtoApiScrubberConfig;
using envoy::extensions::filters::network::http_connection_manager::v3::HttpFilter;
using ::Envoy::Extensions::HttpFilters::GrpcFieldExtraction::checkSerializedData;

std::string apikeysDescriptorPath() {
  return TestEnvironment::runfilesPath("test/proto/apikeys.descriptor");
}

std::string scrubberTestDescriptorPath() {
  return TestEnvironment::runfilesPath(
      "test/extensions/filters/http/proto_api_scrubber/scrubber_test.descriptor");
}

const std::string kCreateApiKeyMethod = "/apikeys.ApiKeys/CreateApiKey";
const std::string kFilterStateLabelKey = "filter_state_label_key";
const std::string kFilterStateLabelValue = "LABEL1,LABEL2,LABEL3";

// This filter injects data into filter_state.
class MetadataInjectorFilter : public ::Envoy::Http::PassThroughDecoderFilter {
public:
  ::Envoy::Http::FilterHeadersStatus decodeHeaders(::Envoy::Http::RequestHeaderMap&,
                                                   bool) override {
    const std::string key = kFilterStateLabelKey;
    const std::string value = kFilterStateLabelValue;
    decoder_callbacks_->streamInfo().filterState()->setData(
        key, std::make_shared<::Envoy::Router::StringAccessorImpl>(value),
        ::Envoy::StreamInfo::FilterState::StateType::ReadOnly);
    return ::Envoy::Http::FilterHeadersStatus::Continue;
  }
};

class MetadataInjectorConfigFactory
    : public ::Envoy::Server::Configuration::NamedHttpFilterConfigFactory {
public:
  absl::StatusOr<::Envoy::Http::FilterFactoryCb>
  createFilterFactoryFromProto(const ::Envoy::Protobuf::Message&, const std::string&,
                               ::Envoy::Server::Configuration::FactoryContext&) override {
    return [](::Envoy::Http::FilterChainFactoryCallbacks& callbacks) {
      callbacks.addStreamDecoderFilter(std::make_shared<MetadataInjectorFilter>());
    };
  }

  ::Envoy::ProtobufTypes::MessagePtr createEmptyConfigProto() override {
    return std::make_unique<Protobuf::Struct>();
  }

  std::string name() const override { return "test_injector"; }
};

// RegisterFactory handles the singleton lifetime automatically and avoids the destruction crash.
static ::Envoy::Registry::RegisterFactory<
    MetadataInjectorConfigFactory, ::Envoy::Server::Configuration::NamedHttpFilterConfigFactory>
    register_test_injector;

class ProtoApiScrubberIntegrationTest : public HttpProtocolIntegrationTest {
public:
  void SetUp() override { HttpProtocolIntegrationTest::SetUp(); }

  void TearDown() override {
    if (codec_client_) {
      // Close the client FIRST to prevent any "connection reset" callbacks.
      codec_client_->close();
      codec_client_.reset();
    }

    cleanupUpstreamAndDownstream();
    HttpProtocolIntegrationTest::TearDown();
  }

  enum class RestrictionType { Request, Response };
  enum class StringMatchType { Exact, Regex };

  static xds::type::matcher::v3::Matcher::MatcherList::Predicate
  buildCelPredicate(absl::string_view cel_expression) {
    // Parse the string into an AST.
    const cel::expr::ParsedExpr ast = *google::api::expr::parser::Parse(cel_expression);

    // Build the envoy matcher config.
    xds::type::matcher::v3::Matcher::MatcherList::Predicate predicate;
    auto* single = predicate.mutable_single_predicate();

    // Build CEL input and CEL matcher.
    single->mutable_input()->set_name("envoy.matching.inputs.cel_data_input");
    xds::type::matcher::v3::HttpAttributesCelMatchInput input_config;
    single->mutable_input()->mutable_typed_config()->PackFrom(input_config);
    auto* custom_match = single->mutable_custom_match();
    custom_match->set_name("envoy.matching.matchers.cel_matcher");
    xds::type::matcher::v3::CelMatcher cel_matcher;

    // Assign the parsed AST to the configuration and return the predicate.
    *cel_matcher.mutable_expr_match()->mutable_cel_expr_parsed() = ast;
    custom_match->mutable_typed_config()->PackFrom(cel_matcher);
    return predicate;
  }

  static xds::type::matcher::v3::Matcher::MatcherList::Predicate
  buildStringMatcherPredicate(const std::string& input_extension_name,
                              const Protobuf::Message& input_config,
                              const std::string& match_pattern, StringMatchType match_type) {
    xds::type::matcher::v3::Matcher::MatcherList::Predicate predicate;
    auto* single = predicate.mutable_single_predicate();

    // Configure the Data Input (The source of the string to be matched)
    single->mutable_input()->set_name(input_extension_name);
    single->mutable_input()->mutable_typed_config()->PackFrom(input_config);

    // Configure the String Matcher (The logic to apply)
    auto* string_matcher = single->mutable_value_match();
    if (match_type == StringMatchType::Regex) {
      auto* regex = string_matcher->mutable_safe_regex();
      regex->mutable_google_re2();
      regex->set_regex(match_pattern);
    } else {
      string_matcher->set_exact(match_pattern);
    }

    return predicate;
  }

  // Helper to build config with multiple fields to scrub.
  std::string getMultiFieldFilterConfig(
      const std::string& descriptor_path, const std::string& method_name,
      const std::vector<std::string>& fields_to_scrub,
      RestrictionType type = RestrictionType::Request,
      const xds::type::matcher::v3::Matcher::MatcherList::Predicate& match_predicate =
          buildCelPredicate("true")) {

    ProtoApiScrubberConfig config;
    config.set_filtering_mode(ProtoApiScrubberConfig::OVERRIDE);
    config.mutable_descriptor_set()->mutable_data_source()->set_filename(descriptor_path);

    if (!method_name.empty() && !fields_to_scrub.empty()) {
      auto* method_restrictions = config.mutable_restrictions()->mutable_method_restrictions();
      auto& method_config = (*method_restrictions)[method_name];
      auto* restrictions_map = (type == RestrictionType::Request)
                                   ? method_config.mutable_request_field_restrictions()
                                   : method_config.mutable_response_field_restrictions();

      // Create the Matcher object once.
<<<<<<< HEAD
      xds::type::matcher::v3::Matcher matcher_proto;
      auto* matcher_entry = matcher_proto.mutable_matcher_list()->add_matchers();
      *matcher_entry->mutable_predicate() = match_predicate;
      envoy::extensions::filters::http::proto_api_scrubber::v3::RemoveFieldAction remove_action;
      matcher_entry->mutable_on_match()->mutable_action()->mutable_typed_config()->PackFrom(
          remove_action);
      matcher_entry->mutable_on_match()->mutable_action()->set_name("remove_field");

      // Apply to all requested fields.
      for (const auto& field : fields_to_scrub) {
        *(*restrictions_map)[field].mutable_matcher() = matcher_proto;
      }
    }

    Protobuf::Any any_config;
    any_config.PackFrom(config);
    return fmt::format(R"EOF(
    name: envoy.filters.http.proto_api_scrubber
    typed_config: {})EOF",
                       MessageUtil::getJsonStringFromMessageOrError(any_config));
  }

  // Helper to build the configuration with a generic predicate.
  std::string
  getFilterConfig(const std::string& descriptor_path, const std::string& method_name = "",
                  const std::string& field_to_scrub = "",
                  RestrictionType type = RestrictionType::Request,
                  const xds::type::matcher::v3::Matcher::MatcherList::Predicate& match_predicate =
                      buildCelPredicate("true")) {
    std::vector<std::string> fields;
    if (!field_to_scrub.empty()) {
      fields.push_back(field_to_scrub);
    }
    return getMultiFieldFilterConfig(descriptor_path, method_name, fields, type, match_predicate);
  }

  // Helper to build config with message-level field restrictions.
  std::string getMessageLevelFilterConfig(
      const std::string& descriptor_path, const std::string& message_type,
      const std::string& field_to_scrub,
      const xds::type::matcher::v3::Matcher::MatcherList::Predicate& match_predicate =
          buildCelPredicate("true")) {

    ProtoApiScrubberConfig config;
    config.set_filtering_mode(ProtoApiScrubberConfig::OVERRIDE);
    config.mutable_descriptor_set()->mutable_data_source()->set_filename(descriptor_path);

    if (!message_type.empty() && !field_to_scrub.empty()) {
      auto* message_restrictions = config.mutable_restrictions()->mutable_message_restrictions();
      auto& message_config = (*message_restrictions)[message_type];

      // Create the Matcher object.
=======
>>>>>>> ca6b6ae1
      xds::type::matcher::v3::Matcher matcher_proto;
      auto* matcher_entry = matcher_proto.mutable_matcher_list()->add_matchers();
      *matcher_entry->mutable_predicate() = match_predicate;
      envoy::extensions::filters::http::proto_api_scrubber::v3::RemoveFieldAction remove_action;
      matcher_entry->mutable_on_match()->mutable_action()->mutable_typed_config()->PackFrom(
          remove_action);
      matcher_entry->mutable_on_match()->mutable_action()->set_name("remove_field");

<<<<<<< HEAD
      // Apply to the specific field in the message.
      *(*message_config.mutable_field_restrictions())[field_to_scrub].mutable_matcher() =
          matcher_proto;
=======
      // Apply to all requested fields.
      for (const auto& field : fields_to_scrub) {
        *(*restrictions_map)[field].mutable_matcher() = matcher_proto;
      }
>>>>>>> ca6b6ae1
    }

    Protobuf::Any any_config;
    any_config.PackFrom(config);
    return fmt::format(R"EOF(
    name: envoy.filters.http.proto_api_scrubber
    typed_config: {})EOF",
                       MessageUtil::getJsonStringFromMessageOrError(any_config));
  }

  // Helper to build the configuration with a generic predicate.
  std::string
  getFilterConfig(const std::string& descriptor_path, const std::string& method_name = "",
                  const std::string& field_to_scrub = "",
                  RestrictionType type = RestrictionType::Request,
                  const xds::type::matcher::v3::Matcher::MatcherList::Predicate& match_predicate =
                      buildCelPredicate("true")) {
    std::vector<std::string> fields;
    if (!field_to_scrub.empty()) {
      fields.push_back(field_to_scrub);
    }
    return getMultiFieldFilterConfig(descriptor_path, method_name, fields, type, match_predicate);
  }

  template <typename T>
  IntegrationStreamDecoderPtr
  sendGrpcRequest(const T& request_msg, const std::string& method_path,
                  const Http::TestRequestHeaderMapImpl& custom_headers = {}) {
    // Close the existing connection in case it exists.
    // This can happen if this method is called more than once from a single test.
    if (codec_client_ != nullptr) {
      codec_client_->close();
    }

    codec_client_ = makeHttpConnection(lookupPort("http"));
    auto request_buf = Grpc::Common::serializeToGrpcFrame(request_msg);

    // Default headers
    auto request_headers = Http::TestRequestHeaderMapImpl{{":method", "POST"},
                                                          {":path", method_path},
                                                          {"content-type", "application/grpc"},
                                                          {":authority", "host"},
                                                          {":scheme", "http"}};

    // Merge custom headers (overwriting defaults if keys match)
    custom_headers.iterate(
        [&request_headers](const Http::HeaderEntry& header) -> Http::HeaderMap::Iterate {
          request_headers.setCopy(Http::LowerCaseString(header.key().getStringView()),
                                  header.value().getStringView());
          return Http::HeaderMap::Iterate::Continue;
        });

    return codec_client_->makeRequestWithBody(request_headers, request_buf->toString());
  }
};

INSTANTIATE_TEST_SUITE_P(Protocols, ProtoApiScrubberIntegrationTest,
                         testing::ValuesIn(HttpProtocolIntegrationTest::getProtocolTestParams(
                             /*downstream_protocols=*/{Http::CodecType::HTTP2},
                             /*upstream_protocols=*/{Http::CodecType::HTTP2})),
                         HttpProtocolIntegrationTest::protocolTestParamsToString);

apikeys::CreateApiKeyRequest makeCreateApiKeyRequest(absl::string_view pb = R"pb(
  parent: "projects/123"
  key {
    display_name: "test-key"
    current_key: "abc-123"
  }
)pb") {
  apikeys::CreateApiKeyRequest request;
  Protobuf::TextFormat::ParseFromString(pb, &request);
  return request;
}

// Consolidated Map Scrubbing Test covering all map scenarios.
TEST_P(ProtoApiScrubberIntegrationTest, ScrubAllMapTypes) {
  config_helper_.prependFilter(getMultiFieldFilterConfig(
      scrubberTestDescriptorPath(),
      "/test.extensions.filters.http.proto_api_scrubber.ScrubberTestService/Scrub",
      {
          "tags.value",                    // String to String map: value should be scrubbed.
          "int_map.value",                 // String to Int map: value should be scrubbed.
                                           // String to Int map: value kept (Implicit).
          "deep_map.value.secret",         // String to Object map: partial field scrubbed.
          "object_map.value.secret",       // String to Object map: all fields scrubbed (A).
          "object_map.value.public_field", // String to Object map: all fields scrubbed (B).
          "object_map.value.other_info",   // String to Object map: all fields scrubbed (C).
          "full_scrub_map.value",          // String to Object map: object itself scrubbed.
          "deep_map.value.internal_details.deep_secret" // 2-Level Deep Nesting in Map.
      },
      RestrictionType::Request, buildCelPredicate("true")));

  initialize();

  scrubber_test::ScrubRequest request;

  // String to String (Scrubbed).
  (*request.mutable_tags())["key_scrub"] = "secret";

  // String to Int (Scrubbed).
  (*request.mutable_int_map())["key_scrub"] = 123;

  // String to Int (Kept).
  (*request.mutable_safe_int_map())["key_safe"] = 456;

  // String to Object (Partial Scrub).
  // deep_map rules only target "secret". "public_field" and "other_info" are untouched.
  auto& partial = (*request.mutable_deep_map())["k_partial"];
  partial.set_secret("sensitive");
  partial.set_public_field("safe");

  // String to Object (All Fields Scrubbed -> Empty Message).
  // object_map rules target ALL fields ("secret", "public_field", "other_info").
  // The 'value' message itself is kept, but it becomes empty.
  auto& all_fields = (*request.mutable_object_map())["k_empty_res"];
  all_fields.set_secret("sensitive");
  all_fields.set_public_field("sensitive_too");
  all_fields.set_other_info("info");

  // String to Object (Object Scrubbed).
  // full_scrub_map rule targets "value" directly.
  auto& obj_scrub = (*request.mutable_full_scrub_map())["k_object"];
  obj_scrub.set_secret("sensitive");

  // 2-Level Deep Nesting (Map Value -> Message -> Message -> Field).
  // deep_map.value.internal_details.deep_secret is scrubbed.
  // deep_map.value.internal_details.deep_public is kept.
  auto& deep_nested = (*request.mutable_deep_map())["k_deep_nested"];
  deep_nested.mutable_internal_details()->set_deep_secret("secret_cvv");
  deep_nested.mutable_internal_details()->set_deep_public("public_name");

  auto response = sendGrpcRequest(
      request, "/test.extensions.filters.http.proto_api_scrubber.ScrubberTestService/Scrub");
  waitForNextUpstreamRequest();

  // Verification.
  scrubber_test::ScrubRequest expected = request;

  // String to String: Value scrubbed -> Entry Removed.
  expected.mutable_tags()->erase("key_scrub");

  // String to Int: Value scrubbed -> Entry Removed.
  expected.mutable_int_map()->erase("key_scrub");

  // String to Int: Kept. (No change).

  // Partial Scrub: 'secret' removed. 'public_field' remains.
  auto& partial_exp = (*expected.mutable_deep_map())["k_partial"];
  partial_exp.set_secret("");
  // public_field remains "safe".

  // All Fields Scrubbed (Effectively).
  // All 3 fields scrubbed.
  // Result: Key + Empty Message -> Entry KEPT.
  auto& all_fields_exp = (*expected.mutable_object_map())["k_empty_res"];
  all_fields_exp.set_secret("");
  all_fields_exp.set_public_field("");
  all_fields_exp.set_other_info("");

  // Object Scrubbed: Value message excluded -> Entry REMOVED.
  expected.mutable_full_scrub_map()->erase("k_object");

  // 2-Level Deep Nesting Verification.
  auto& deep_nested_exp = (*expected.mutable_deep_map())["k_deep_nested"];
  deep_nested_exp.mutable_internal_details()->set_deep_secret(""); // Scrubbed
  // deep_public remains "public_name"

  Buffer::OwnedImpl data;
  data.add(upstream_request_->body());
  checkSerializedData<scrubber_test::ScrubRequest>(data, {expected});

  upstream_request_->encodeHeaders(Http::TestResponseHeaderMapImpl{{":status", "200"}}, true);
  ASSERT_TRUE(response->waitForEndStream());
}

<<<<<<< HEAD
// Tests that fields inside a google.protobuf.Any are scrubbed using message-level restrictions.
TEST_P(ProtoApiScrubberIntegrationTest, ScrubAnyField_MessageLevel) {
  std::string sensitive_type = "test.extensions.filters.http.proto_api_scrubber.SensitiveMessage";
  // Configure to scrub "secret" field whenever "SensitiveMessage" is encountered.
  config_helper_.prependFilter(
      getMessageLevelFilterConfig(scrubberTestDescriptorPath(), sensitive_type, "secret"));

  initialize();

  // Create request with Any field packed with SensitiveMessage
  scrubber_test::ScrubRequest request;
  scrubber_test::SensitiveMessage sensitive;
  sensitive.set_secret("my_secret");
  sensitive.set_public_field("public_data");
  request.mutable_any_field()->PackFrom(sensitive);

  auto response = sendGrpcRequest(
      request, "/test.extensions.filters.http.proto_api_scrubber.ScrubberTestService/Scrub");
  waitForNextUpstreamRequest();

  // Construct expected request
  scrubber_test::ScrubRequest expected_request = request;
  scrubber_test::SensitiveMessage expected_sensitive;
  expected_sensitive.set_public_field("public_data");
  // "secret" is NOT set (scrubbed)
  expected_request.mutable_any_field()->PackFrom(expected_sensitive);

  Buffer::OwnedImpl data;
  data.add(upstream_request_->body());
  checkSerializedData<scrubber_test::ScrubRequest>(data, {expected_request});

  upstream_request_->encodeHeaders(Http::TestResponseHeaderMapImpl{{":status", "200"}}, true);
  ASSERT_TRUE(response->waitForEndStream());
}

// Tests nested/recursive Any scrubbing.
// Structure: Any -> SensitiveMessage (outer) -> Nested Any -> SensitiveMessage (inner).
// Rule: Scrub 'secret' from SensitiveMessage.
TEST_P(ProtoApiScrubberIntegrationTest, ScrubNestedAny_DeepRecursion) {
  std::string sensitive_type = "test.extensions.filters.http.proto_api_scrubber.SensitiveMessage";
  // Configure to scrub "secret" field whenever "SensitiveMessage" is encountered.
  config_helper_.prependFilter(
      getMessageLevelFilterConfig(scrubberTestDescriptorPath(), sensitive_type, "secret"));

  initialize();

  // Create Inner SensitiveMessage.
  scrubber_test::SensitiveMessage inner_sensitive;
  inner_sensitive.set_secret("inner_secret"); // Should be scrubbed.
  inner_sensitive.set_public_field("inner_public");

  // Create Outer SensitiveMessage containing Inner in 'nested_any'.
  scrubber_test::SensitiveMessage outer_sensitive;
  outer_sensitive.set_secret("outer_secret"); // Should be scrubbed.
  outer_sensitive.set_public_field("outer_public");
  outer_sensitive.mutable_nested_any()->PackFrom(inner_sensitive);

  // Create Request containing Outer in 'any_field'.
  scrubber_test::ScrubRequest request;
  request.mutable_any_field()->PackFrom(outer_sensitive);

  auto response = sendGrpcRequest(
      request, "/test.extensions.filters.http.proto_api_scrubber.ScrubberTestService/Scrub");
  waitForNextUpstreamRequest();

  // Construct Expected Output.
  scrubber_test::SensitiveMessage expected_inner;
  expected_inner.set_public_field("inner_public");
  // secret cleared.

  scrubber_test::SensitiveMessage expected_outer;
  expected_outer.set_public_field("outer_public");
  // secret cleared.
  expected_outer.mutable_nested_any()->PackFrom(expected_inner);

  scrubber_test::ScrubRequest expected_request;
  expected_request.mutable_any_field()->PackFrom(expected_outer);

  Buffer::OwnedImpl data;
  data.add(upstream_request_->body());
  checkSerializedData<scrubber_test::ScrubRequest>(data, {expected_request});

  upstream_request_->encodeHeaders(Http::TestResponseHeaderMapImpl{{":status", "200"}}, true);
  ASSERT_TRUE(response->waitForEndStream());
}

// Tests path collision: Top level field (scrubbed) vs Nested field in Any (kept).
// Both have field name "duplicate_field".
// Method Restriction: Scrub "duplicate_field" (This applies to the top-level field).
// Message Restriction: Keep "duplicate_field" in SensitiveMessage (inside Any).
TEST_P(ProtoApiScrubberIntegrationTest, ScrubPathCollision_TopLevelVsAny) {
  ProtoApiScrubberConfig config;
  config.set_filtering_mode(ProtoApiScrubberConfig::OVERRIDE);
  config.mutable_descriptor_set()->mutable_data_source()->set_filename(
      scrubberTestDescriptorPath());

  std::string method_name =
      "/test.extensions.filters.http.proto_api_scrubber.ScrubberTestService/Scrub";

  // Method Restriction: Scrub "duplicate_field".
  // This rule matches the path "duplicate_field" from the root.
  // When inside Any, the path resets to "duplicate_field" as well.
  // So we expect this to potentially match BOTH if we don't have a specific message rule override.
  auto* method_restrictions = config.mutable_restrictions()->mutable_method_restrictions();
  auto& method_config = (*method_restrictions)[method_name];
  auto* req_map = method_config.mutable_request_field_restrictions();

  // Matcher for TRUE (Scrub).
  xds::type::matcher::v3::Matcher scrub_matcher;
  {
    auto* entry = scrub_matcher.mutable_matcher_list()->add_matchers();
    *entry->mutable_predicate() = buildCelPredicate("true");
    envoy::extensions::filters::http::proto_api_scrubber::v3::RemoveFieldAction remove_action;
    entry->mutable_on_match()->mutable_action()->mutable_typed_config()->PackFrom(remove_action);
    entry->mutable_on_match()->mutable_action()->set_name("remove_field");
  }
  *(*req_map)["duplicate_field"].mutable_matcher() = scrub_matcher;

  // Message Restriction: Keep "duplicate_field" in SensitiveMessage.
  // We define a rule that does NOT return RemoveFieldAction.
  // A matcher with predicate "false" returns no action, which implies "Keep".
  std::string sensitive_type = "test.extensions.filters.http.proto_api_scrubber.SensitiveMessage";
  auto* message_restrictions = config.mutable_restrictions()->mutable_message_restrictions();
  auto& message_config = (*message_restrictions)[sensitive_type];

  xds::type::matcher::v3::Matcher keep_matcher;
  {
    auto* entry = keep_matcher.mutable_matcher_list()->add_matchers();
    *entry->mutable_predicate() = buildCelPredicate("false"); // Never matches -> No action -> Keep
    envoy::extensions::filters::http::proto_api_scrubber::v3::RemoveFieldAction remove_action;
    entry->mutable_on_match()->mutable_action()->mutable_typed_config()->PackFrom(remove_action);
    entry->mutable_on_match()->mutable_action()->set_name("keep_field");
  }
  *(*message_config.mutable_field_restrictions())["duplicate_field"].mutable_matcher() =
      keep_matcher;

  Protobuf::Any any_config;
  any_config.PackFrom(config);
  std::string yaml_config = fmt::format(R"EOF(
    name: envoy.filters.http.proto_api_scrubber
    typed_config: {})EOF",
                                        MessageUtil::getJsonStringFromMessageOrError(any_config));

  config_helper_.prependFilter(yaml_config);

  initialize();

  // Construct Request.
  scrubber_test::ScrubRequest request;
  request.set_duplicate_field("top_level_value"); // Should be scrubbed.

  scrubber_test::SensitiveMessage sensitive;
  sensitive.set_duplicate_field("nested_value"); // Should be kept.
  request.mutable_any_field()->PackFrom(sensitive);

  auto response = sendGrpcRequest(request, method_name);
  waitForNextUpstreamRequest();

  // Verification.
  scrubber_test::ScrubRequest expected_request = request;
  expected_request.set_duplicate_field(""); // Top level scrubbed.

  // Nested kept (SensitiveMessage.duplicate_field remains "nested_value").
  // (Note: `expected_request` copied `request`, so it already has the populated Any field).

  Buffer::OwnedImpl data;
  data.add(upstream_request_->body());
  checkSerializedData<scrubber_test::ScrubRequest>(data, {expected_request});

  upstream_request_->encodeHeaders(Http::TestResponseHeaderMapImpl{{":status", "200"}}, true);
  ASSERT_TRUE(response->waitForEndStream());
}

// Tests recursive scrubbing of messages.
// Recursive path: root -> recursive_child -> recursive_child.
// Rule: Scrub 'secret' from SensitiveMessage.
TEST_P(ProtoApiScrubberIntegrationTest, ScrubRecursiveMessage) {
  std::string sensitive_type = "test.extensions.filters.http.proto_api_scrubber.SensitiveMessage";
  // Rule: Scrub 'secret' in 'SensitiveMessage'.
  config_helper_.prependFilter(
      getMessageLevelFilterConfig(scrubberTestDescriptorPath(), sensitive_type, "secret"));

  initialize();

  scrubber_test::ScrubRequest request;

  // Level 1.
  auto& l1 = (*request.mutable_deep_map())["root"];
  l1.set_secret("secret_1");
  l1.set_public_field("public_1");

  // Level 2.
  auto* l2 = l1.mutable_recursive_child();
  l2->set_secret("secret_2");
  l2->set_public_field("public_2");

  // Level 3.
  auto* l3 = l2->mutable_recursive_child();
  l3->set_secret("secret_3");
  l3->set_public_field("public_3");

  auto response = sendGrpcRequest(
      request, "/test.extensions.filters.http.proto_api_scrubber.ScrubberTestService/Scrub");
  waitForNextUpstreamRequest();

  // Verification.
  scrubber_test::ScrubRequest expected = request;

  // L1 Scrubbed.
  (*expected.mutable_deep_map())["root"].set_secret("");

  // L2 Scrubbed.
  (*expected.mutable_deep_map())["root"].mutable_recursive_child()->set_secret("");

  // L3 Scrubbed.
  (*expected.mutable_deep_map())["root"]
      .mutable_recursive_child()
      ->mutable_recursive_child()
      ->set_secret("");

  // Check.
  Buffer::OwnedImpl data;
  data.add(upstream_request_->body());
  checkSerializedData<scrubber_test::ScrubRequest>(data, {expected});

  upstream_request_->encodeHeaders(Http::TestResponseHeaderMapImpl{{":status", "200"}}, true);
  ASSERT_TRUE(response->waitForEndStream());
}

=======
>>>>>>> ca6b6ae1
// ============================================================================
// TEST GROUP 1: PASS THROUGH
// ============================================================================

// Tests that the simple non-streaming request passes through without modification if there are no
// restrictions configured in the filter config.
TEST_P(ProtoApiScrubberIntegrationTest, UnaryRequestPassesThrough) {
  config_helper_.prependFilter(getFilterConfig(apikeysDescriptorPath()));
  initialize();

  auto request_proto = makeCreateApiKeyRequest();

  auto response = sendGrpcRequest(request_proto, kCreateApiKeyMethod);
  waitForNextUpstreamRequest();

  EXPECT_TRUE(upstream_request_->complete());
  EXPECT_TRUE(upstream_request_->receivedData());

  Buffer::OwnedImpl data;
  data.add(upstream_request_->body());
  checkSerializedData<apikeys::CreateApiKeyRequest>(data, {request_proto});

  upstream_request_->encodeHeaders(Http::TestResponseHeaderMapImpl{{":status", "200"}}, true);
  ASSERT_TRUE(response->waitForEndStream());
}

// Tests that the streaming request passes through without modification if there are no restrictions
// configured in the filter config.
TEST_P(ProtoApiScrubberIntegrationTest, StreamingPassesThrough) {
  config_helper_.prependFilter(getFilterConfig(apikeysDescriptorPath()));
  initialize();
  codec_client_ = makeHttpConnection(lookupPort("http"));

  auto req1 = makeCreateApiKeyRequest(R"pb(parent: "req1")pb");
  auto req2 = makeCreateApiKeyRequest(R"pb(parent: "req2")pb");
  auto req3 = makeCreateApiKeyRequest(R"pb(parent: "req3")pb");

  Buffer::OwnedImpl combined_request;
  combined_request.move(*Grpc::Common::serializeToGrpcFrame(req1));
  combined_request.move(*Grpc::Common::serializeToGrpcFrame(req2));
  combined_request.move(*Grpc::Common::serializeToGrpcFrame(req3));

  auto request_headers = Http::TestRequestHeaderMapImpl{{":method", "POST"},
                                                        {":path", kCreateApiKeyMethod},
                                                        {"content-type", "application/grpc"},
                                                        {":authority", "host"},
                                                        {":scheme", "http"}};

  auto response = codec_client_->makeRequestWithBody(request_headers, combined_request.toString());
  waitForNextUpstreamRequest();

  Buffer::OwnedImpl data;
  data.add(upstream_request_->body());
  checkSerializedData<apikeys::CreateApiKeyRequest>(data, {req1, req2, req3});

  upstream_request_->encodeHeaders(Http::TestResponseHeaderMapImpl{{":status", "200"}}, true);
  ASSERT_TRUE(response->waitForEndStream());
}

// ============================================================================
// TEST GROUP 2: SCRUBBING LOGIC
// ============================================================================

// Tests scrubbing of top level fields in the request when the corresponding matcher evaluates to
// true.
TEST_P(ProtoApiScrubberIntegrationTest, ScrubTopLevelField) {
  config_helper_.prependFilter(getFilterConfig(apikeysDescriptorPath(), kCreateApiKeyMethod,
                                               "parent", RestrictionType::Request,
                                               buildCelPredicate("true")));
  initialize();

  auto original_proto = makeCreateApiKeyRequest(R"pb(
    parent: "sensitive-data"
    key { display_name: "public" }
  )pb");

  auto response = sendGrpcRequest(original_proto, kCreateApiKeyMethod);
  waitForNextUpstreamRequest();

  apikeys::CreateApiKeyRequest expected = original_proto;
  expected.clear_parent();

  Buffer::OwnedImpl data;
  data.add(upstream_request_->body());
  checkSerializedData<apikeys::CreateApiKeyRequest>(data, {expected});

  upstream_request_->encodeHeaders(Http::TestResponseHeaderMapImpl{{":status", "200"}}, true);
  ASSERT_TRUE(response->waitForEndStream());
}

// Tests scrubbing of nested fields in the request when the corresponding matcher evaluates to true.
TEST_P(ProtoApiScrubberIntegrationTest, ScrubNestedField_MatcherTrue) {
  config_helper_.prependFilter(getFilterConfig(apikeysDescriptorPath(), kCreateApiKeyMethod,
                                               "key.display_name", RestrictionType::Request,
                                               buildCelPredicate("true")));
  initialize();

  auto original_proto = makeCreateApiKeyRequest(R"pb(
    parent: "public"
    key { display_name: "sensitive" }
  )pb");

  auto response = sendGrpcRequest(original_proto, kCreateApiKeyMethod);
  waitForNextUpstreamRequest();

  apikeys::CreateApiKeyRequest expected = original_proto;
  expected.mutable_key()->clear_display_name();

  Buffer::OwnedImpl data;
  data.add(upstream_request_->body());
  checkSerializedData<apikeys::CreateApiKeyRequest>(data, {expected});

  upstream_request_->encodeHeaders(Http::TestResponseHeaderMapImpl{{":status", "200"}}, true);
  ASSERT_TRUE(response->waitForEndStream());
}

// Tests scrubbing of nested fields in the request when the corresponding matcher evaluates to
// false.
TEST_P(ProtoApiScrubberIntegrationTest, ScrubNestedField_MatcherFalse) {
  config_helper_.prependFilter(getFilterConfig(apikeysDescriptorPath(), kCreateApiKeyMethod,
                                               "key.display_name", RestrictionType::Request,
                                               buildCelPredicate("false")));
  initialize();

  auto original_proto = makeCreateApiKeyRequest(R"pb(
    parent: "public"
    key { display_name: "should-stay" }
  )pb");

  auto response = sendGrpcRequest(original_proto, kCreateApiKeyMethod);
  waitForNextUpstreamRequest();

  Buffer::OwnedImpl data;
  data.add(upstream_request_->body());
  checkSerializedData<apikeys::CreateApiKeyRequest>(data, {original_proto});

  upstream_request_->encodeHeaders(Http::TestResponseHeaderMapImpl{{":status", "200"}}, true);
  ASSERT_TRUE(response->waitForEndStream());
}

// Tests scrubbing of nested fields in the request when a CEL matcher is configured to use request
// headers.
TEST_P(ProtoApiScrubberIntegrationTest, ScrubNestedField_CustomCelMatcher_RequestHeader) {
  config_helper_.prependFilter(getFilterConfig(
      apikeysDescriptorPath(), kCreateApiKeyMethod, "key.display_name", RestrictionType::Request,
      buildCelPredicate("request.headers['api-version'] == '2025-v1'")));
  initialize();

  {
    // Tests that the field `key.display_name` is removed from the request as the CEL expression
    // ("request.headers['api-version'] == '2025_v1'") evaluates to true.
    auto original_proto = makeCreateApiKeyRequest(R"pb(
      parent: "public"
      key { display_name: "should-be-removed" }
    )pb");
    auto custom_headers = Http::TestRequestHeaderMapImpl{{"api-version", "2025-v1"}};

    auto response = sendGrpcRequest(original_proto, kCreateApiKeyMethod, custom_headers);
    waitForNextUpstreamRequest();

    apikeys::CreateApiKeyRequest expected = original_proto;
    expected.mutable_key()->clear_display_name();

    Buffer::OwnedImpl data;
    data.add(upstream_request_->body());
    checkSerializedData<apikeys::CreateApiKeyRequest>(data, {expected});

    upstream_request_->encodeHeaders(Http::TestResponseHeaderMapImpl{{":status", "200"}}, true);
    ASSERT_TRUE(response->waitForEndStream());
  }

  {
    // Tests that the field `key.display_name` is preserved in the request as the CEL expression
    // ("request.headers['api-version'] == '2025_v1'") evaluates to false.
    auto original_proto = makeCreateApiKeyRequest(R"pb(
      parent: "public"
      key { display_name: "should-stay" }
    )pb");
    auto custom_headers = Http::TestRequestHeaderMapImpl{{"api-version", "2025-v2"}};

    auto response = sendGrpcRequest(original_proto, kCreateApiKeyMethod, custom_headers);
    waitForNextUpstreamRequest();

    Buffer::OwnedImpl data;
    data.add(upstream_request_->body());
    checkSerializedData<apikeys::CreateApiKeyRequest>(data, {original_proto});

    upstream_request_->encodeHeaders(Http::TestResponseHeaderMapImpl{{":status", "200"}}, true);
    ASSERT_TRUE(response->waitForEndStream());
  }
}

// Tests scrubbing of nested fields in the request when a String matcher is configured to use
// request headers via exact match.
TEST_P(ProtoApiScrubberIntegrationTest, ScrubNestedField_StringMatcher_RequestHeader_ExactMatch) {
  envoy::type::matcher::v3::HttpRequestHeaderMatchInput header_input;
  header_input.set_header_name("api-version");

  auto predicate = buildStringMatcherPredicate("envoy.matching.inputs.request_headers",
                                               header_input, "2025-v1", StringMatchType::Exact);

  config_helper_.prependFilter(getFilterConfig(apikeysDescriptorPath(), kCreateApiKeyMethod,
                                               "key.display_name", RestrictionType::Request,
                                               predicate));

  initialize();

  auto original_proto = makeCreateApiKeyRequest(R"pb(
      parent: "public"
      key { display_name: "should-be-removed" }
    )pb");
  auto custom_headers = Http::TestRequestHeaderMapImpl{{"api-version", "2025-v1"}};

  auto response = sendGrpcRequest(original_proto, kCreateApiKeyMethod, custom_headers);
  waitForNextUpstreamRequest();

  apikeys::CreateApiKeyRequest expected = original_proto;
  expected.mutable_key()->clear_display_name();

  Buffer::OwnedImpl data;
  data.add(upstream_request_->body());
  checkSerializedData<apikeys::CreateApiKeyRequest>(data, {expected});

  upstream_request_->encodeHeaders(Http::TestResponseHeaderMapImpl{{":status", "200"}}, true);
  ASSERT_TRUE(response->waitForEndStream());
}

// Tests scrubbing of nested fields in the request when a String matcher is configured to use filter
// state via regex match.
TEST_P(ProtoApiScrubberIntegrationTest, ScrubNestedField_StringMatcher_FilterState_RegexMatch) {
  envoy::extensions::matching::common_inputs::network::v3::FilterStateInput filter_state_input;
  filter_state_input.set_key(kFilterStateLabelKey);

  // The metadata injector filter (test_injector) sets the value to: "LABEL1,LABEL2,LABEL3"
  // We use a regex to verify that "LABEL2" is present in the list.
  auto predicate =
      buildStringMatcherPredicate("envoy.matching.inputs.filter_state", filter_state_input,
                                  ".*LABEL2.*", StringMatchType::Regex);

  config_helper_.prependFilter(getFilterConfig(apikeysDescriptorPath(), kCreateApiKeyMethod,
                                               "key.display_name", RestrictionType::Request,
                                               predicate));

  config_helper_.prependFilter(R"yaml(
    name: test_injector
    typed_config:
      "@type": type.googleapis.com/google.protobuf.Struct
  )yaml");

  initialize();

  auto original_proto = makeCreateApiKeyRequest(R"pb(
    parent: "public"
    key { display_name: "should-be-removed" }
  )pb");

  auto response = sendGrpcRequest(original_proto, kCreateApiKeyMethod);
  waitForNextUpstreamRequest();

  // Since "LABEL1,LABEL2,LABEL3" matches ".*LABEL2.*", the field should be removed.
  apikeys::CreateApiKeyRequest expected = original_proto;
  expected.mutable_key()->clear_display_name();

  Buffer::OwnedImpl data;
  data.add(upstream_request_->body());
  checkSerializedData<apikeys::CreateApiKeyRequest>(data, {expected});

  upstream_request_->encodeHeaders(Http::TestResponseHeaderMapImpl{{":status", "200"}}, true);
  ASSERT_TRUE(response->waitForEndStream());
}

// ============================================================================
// TEST GROUP 3: VALIDATION & REJECTION
// ============================================================================

// Tests that the request is rejected if the called gRPC method doesn't exist in the descriptor
// configured in the filter config.
TEST_P(ProtoApiScrubberIntegrationTest, RejectsMethodNotInDescriptor) {
  config_helper_.prependFilter(getFilterConfig(apikeysDescriptorPath()));
  initialize();

  auto request_proto = makeCreateApiKeyRequest();
  auto response = sendGrpcRequest(request_proto, "/apikeys.ApiKeys/NonExistentMethod");

  ASSERT_TRUE(response->waitForEndStream());

  // For gRPC requests, Envoy returns HTTP 200 with grpc-status in the header.
  // We check that grpc-status matches INVALID_ARGUMENT (3).
  auto grpc_status = response->headers().GrpcStatus();
  ASSERT_TRUE(grpc_status != nullptr);
  EXPECT_EQ("3", grpc_status->value().getStringView()); // 3 = Invalid Argument
}

// Tests that the request is rejected if the gRPC `:path` header is in invalid format.
TEST_P(ProtoApiScrubberIntegrationTest, RejectsInvalidPathFormat) {
  config_helper_.prependFilter(getFilterConfig(apikeysDescriptorPath()));
  initialize();
  codec_client_ = makeHttpConnection(lookupPort("http"));

  auto request_headers = Http::TestRequestHeaderMapImpl{{":method", "POST"},
                                                        {":path", "/invalid-format"},
                                                        {"content-type", "application/grpc"},
                                                        {":authority", "host"},
                                                        {":scheme", "http"}};

  auto response = codec_client_->makeHeaderOnlyRequest(request_headers);
  ASSERT_TRUE(response->waitForEndStream());

  // For gRPC requests, expect HTTP 200 with grpc-status header.
  auto grpc_status = response->headers().GrpcStatus();
  ASSERT_TRUE(grpc_status != nullptr);
  EXPECT_EQ("3", grpc_status->value().getStringView()); // 3 = Invalid Argument
}

} // namespace
} // namespace ProtoApiScrubber
} // namespace HttpFilters
} // namespace Extensions
} // namespace Envoy<|MERGE_RESOLUTION|>--- conflicted
+++ resolved
@@ -25,7 +25,6 @@
 namespace ProtoApiScrubber {
 namespace {
 
-// ALIAS for Map Scrubbing Tests
 namespace scrubber_test = test::extensions::filters::http::proto_api_scrubber;
 
 using envoy::extensions::filters::http::proto_api_scrubber::v3::ProtoApiScrubberConfig;
@@ -167,7 +166,6 @@
                                    : method_config.mutable_response_field_restrictions();
 
       // Create the Matcher object once.
-<<<<<<< HEAD
       xds::type::matcher::v3::Matcher matcher_proto;
       auto* matcher_entry = matcher_proto.mutable_matcher_list()->add_matchers();
       *matcher_entry->mutable_predicate() = match_predicate;
@@ -220,8 +218,6 @@
       auto& message_config = (*message_restrictions)[message_type];
 
       // Create the Matcher object.
-=======
->>>>>>> ca6b6ae1
       xds::type::matcher::v3::Matcher matcher_proto;
       auto* matcher_entry = matcher_proto.mutable_matcher_list()->add_matchers();
       *matcher_entry->mutable_predicate() = match_predicate;
@@ -230,16 +226,9 @@
           remove_action);
       matcher_entry->mutable_on_match()->mutable_action()->set_name("remove_field");
 
-<<<<<<< HEAD
       // Apply to the specific field in the message.
       *(*message_config.mutable_field_restrictions())[field_to_scrub].mutable_matcher() =
           matcher_proto;
-=======
-      // Apply to all requested fields.
-      for (const auto& field : fields_to_scrub) {
-        *(*restrictions_map)[field].mutable_matcher() = matcher_proto;
-      }
->>>>>>> ca6b6ae1
     }
 
     Protobuf::Any any_config;
@@ -248,20 +237,6 @@
     name: envoy.filters.http.proto_api_scrubber
     typed_config: {})EOF",
                        MessageUtil::getJsonStringFromMessageOrError(any_config));
-  }
-
-  // Helper to build the configuration with a generic predicate.
-  std::string
-  getFilterConfig(const std::string& descriptor_path, const std::string& method_name = "",
-                  const std::string& field_to_scrub = "",
-                  RestrictionType type = RestrictionType::Request,
-                  const xds::type::matcher::v3::Matcher::MatcherList::Predicate& match_predicate =
-                      buildCelPredicate("true")) {
-    std::vector<std::string> fields;
-    if (!field_to_scrub.empty()) {
-      fields.push_back(field_to_scrub);
-    }
-    return getMultiFieldFilterConfig(descriptor_path, method_name, fields, type, match_predicate);
   }
 
   template <typename T>
@@ -415,7 +390,6 @@
   ASSERT_TRUE(response->waitForEndStream());
 }
 
-<<<<<<< HEAD
 // Tests that fields inside a google.protobuf.Any are scrubbed using message-level restrictions.
 TEST_P(ProtoApiScrubberIntegrationTest, ScrubAnyField_MessageLevel) {
   std::string sensitive_type = "test.extensions.filters.http.proto_api_scrubber.SensitiveMessage";
@@ -645,8 +619,6 @@
   ASSERT_TRUE(response->waitForEndStream());
 }
 
-=======
->>>>>>> ca6b6ae1
 // ============================================================================
 // TEST GROUP 1: PASS THROUGH
 // ============================================================================

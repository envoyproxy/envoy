#include "envoy/extensions/filters/http/proto_api_scrubber/v3/config.pb.h"
#include "envoy/extensions/matching/common_inputs/network/v3/network_inputs.pb.h"
#include "envoy/grpc/status.h"
#include "envoy/type/matcher/v3/http_inputs.pb.h"

#include "source/common/router/string_accessor_impl.h"
#include "source/extensions/filters/http/proto_api_scrubber/scrubbing_util_lib/field_checker.h"

#include "test/extensions/filters/http/grpc_field_extraction/message_converter/message_converter_test_lib.h"
#include "test/extensions/filters/http/proto_api_scrubber/scrubber_test.pb.h"
#include "test/integration/http_protocol_integration.h"
#include "test/proto/apikeys.pb.h"
#include "test/test_common/registry.h"

#include "cel/expr/syntax.pb.h"
#include "fmt/format.h"
#include "parser/parser.h"
#include "xds/type/matcher/v3/cel.pb.h"
#include "xds/type/matcher/v3/matcher.pb.h"
#include "xds/type/matcher/v3/string.pb.h"

namespace Envoy {
namespace Extensions {
namespace HttpFilters {
namespace ProtoApiScrubber {
namespace {

namespace scrubber_test = test::extensions::filters::http::proto_api_scrubber;

using envoy::extensions::filters::http::proto_api_scrubber::v3::ProtoApiScrubberConfig;
using envoy::extensions::filters::network::http_connection_manager::v3::HttpFilter;
using ::Envoy::Extensions::HttpFilters::GrpcFieldExtraction::checkSerializedData;

std::string apikeysDescriptorPath() {
  return TestEnvironment::runfilesPath("test/proto/apikeys.descriptor");
}

std::string scrubberTestDescriptorPath() {
  return TestEnvironment::runfilesPath(
      "test/extensions/filters/http/proto_api_scrubber/scrubber_test.descriptor");
}

const std::string kCreateApiKeyMethod = "/apikeys.ApiKeys/CreateApiKey";
const std::string kFilterStateLabelKey = "filter_state_label_key";
const std::string kFilterStateLabelValue = "LABEL1,LABEL2,LABEL3";

// This filter injects data into filter_state.
class MetadataInjectorFilter : public ::Envoy::Http::PassThroughDecoderFilter {
public:
  ::Envoy::Http::FilterHeadersStatus decodeHeaders(::Envoy::Http::RequestHeaderMap&,
                                                   bool) override {
    const std::string key = kFilterStateLabelKey;
    const std::string value = kFilterStateLabelValue;
    decoder_callbacks_->streamInfo().filterState()->setData(
        key, std::make_shared<::Envoy::Router::StringAccessorImpl>(value),
        ::Envoy::StreamInfo::FilterState::StateType::ReadOnly);
    return ::Envoy::Http::FilterHeadersStatus::Continue;
  }
};

class MetadataInjectorConfigFactory
    : public ::Envoy::Server::Configuration::NamedHttpFilterConfigFactory {
public:
  absl::StatusOr<::Envoy::Http::FilterFactoryCb>
  createFilterFactoryFromProto(const ::Envoy::Protobuf::Message&, const std::string&,
                               ::Envoy::Server::Configuration::FactoryContext&) override {
    return [](::Envoy::Http::FilterChainFactoryCallbacks& callbacks) {
      callbacks.addStreamDecoderFilter(std::make_shared<MetadataInjectorFilter>());
    };
  }

  ::Envoy::ProtobufTypes::MessagePtr createEmptyConfigProto() override {
    return std::make_unique<Protobuf::Struct>();
  }

  std::string name() const override { return "test_injector"; }
};

// RegisterFactory handles the singleton lifetime automatically and avoids the destruction crash.
static ::Envoy::Registry::RegisterFactory<
    MetadataInjectorConfigFactory, ::Envoy::Server::Configuration::NamedHttpFilterConfigFactory>
    register_test_injector;

class ProtoApiScrubberIntegrationTest : public HttpProtocolIntegrationTest {
public:
  void SetUp() override { HttpProtocolIntegrationTest::SetUp(); }

  void TearDown() override {
    if (codec_client_) {
      // Close the client FIRST to prevent any "connection reset" callbacks.
      codec_client_->close();
      codec_client_.reset();
    }

    cleanupUpstreamAndDownstream();
    HttpProtocolIntegrationTest::TearDown();
  }

  enum class RestrictionType { Request, Response };
  enum class StringMatchType { Exact, Regex };

  static xds::type::matcher::v3::Matcher::MatcherList::Predicate
  buildCelPredicate(absl::string_view cel_expression) {
    // Parse the string into an AST.
    const cel::expr::ParsedExpr ast = *google::api::expr::parser::Parse(cel_expression);

    // Build the envoy matcher config.
    xds::type::matcher::v3::Matcher::MatcherList::Predicate predicate;
    auto* single = predicate.mutable_single_predicate();

    // Build CEL input and CEL matcher.
    single->mutable_input()->set_name("envoy.matching.inputs.cel_data_input");
    xds::type::matcher::v3::HttpAttributesCelMatchInput input_config;
    single->mutable_input()->mutable_typed_config()->PackFrom(input_config);
    auto* custom_match = single->mutable_custom_match();
    custom_match->set_name("envoy.matching.matchers.cel_matcher");
    xds::type::matcher::v3::CelMatcher cel_matcher;

    // Assign the parsed AST to the configuration and return the predicate.
    *cel_matcher.mutable_expr_match()->mutable_cel_expr_parsed() = ast;
    custom_match->mutable_typed_config()->PackFrom(cel_matcher);
    return predicate;
  }

<<<<<<< HEAD
  // Helper to build config with multiple fields to scrub and a generic predicate.
  std::string getMultiFieldFilterConfig(
      const std::string& descriptor_path, const std::string& method_name,
      const std::vector<std::string>& fields_to_scrub,
      RestrictionType type = RestrictionType::Request,
      const xds::type::matcher::v3::Matcher::MatcherList::Predicate& match_predicate =
          buildCelPredicate("true")) {

    ProtoApiScrubberConfig config;
    config.set_filtering_mode(ProtoApiScrubberConfig::OVERRIDE);
    config.mutable_descriptor_set()->mutable_data_source()->set_filename(descriptor_path);

    if (!method_name.empty() && !fields_to_scrub.empty()) {
      auto* method_restrictions = config.mutable_restrictions()->mutable_method_restrictions();
      auto& method_config = (*method_restrictions)[method_name];
      auto* restrictions_map = (type == RestrictionType::Request)
                                   ? method_config.mutable_request_field_restrictions()
                                   : method_config.mutable_response_field_restrictions();

      // Create the Matcher object once.
=======
  static xds::type::matcher::v3::Matcher::MatcherList::Predicate
  buildStringMatcherPredicate(const std::string& input_extension_name,
                              const Protobuf::Message& input_config,
                              const std::string& match_pattern, StringMatchType match_type) {
    xds::type::matcher::v3::Matcher::MatcherList::Predicate predicate;
    auto* single = predicate.mutable_single_predicate();

    // Configure the Data Input (The source of the string to be matched)
    single->mutable_input()->set_name(input_extension_name);
    single->mutable_input()->mutable_typed_config()->PackFrom(input_config);

    // Configure the String Matcher (The logic to apply)
    auto* string_matcher = single->mutable_value_match();
    if (match_type == StringMatchType::Regex) {
      auto* regex = string_matcher->mutable_safe_regex();
      regex->mutable_google_re2();
      regex->set_regex(match_pattern);
    } else {
      string_matcher->set_exact(match_pattern);
    }

    return predicate;
  }

  // Helper to build the configuration with a generic predicate.
  std::string
  getFilterConfig(const std::string& descriptor_path, const std::string& method_name = "",
                  const std::string& field_to_scrub = "",
                  RestrictionType type = RestrictionType::Request,
                  const xds::type::matcher::v3::Matcher::MatcherList::Predicate& match_predicate =
                      buildCelPredicate("true")) {
    std::string full_config_text;
    if (method_name.empty() || field_to_scrub.empty()) {
      full_config_text = fmt::format(R"pb(
      filtering_mode: OVERRIDE
      descriptor_set {{ data_source {{ filename: "{0}" }} }}
    )pb",
                                     descriptor_path);
    } else {
      std::string restriction_key = (type == RestrictionType::Request)
                                        ? "request_field_restrictions"
                                        : "response_field_restrictions";

      // Build the Matcher
>>>>>>> c8cfd7b0
      xds::type::matcher::v3::Matcher matcher_proto;
      auto* matcher_entry = matcher_proto.mutable_matcher_list()->add_matchers();
      *matcher_entry->mutable_predicate() = match_predicate;
      envoy::extensions::filters::http::proto_api_scrubber::v3::RemoveFieldAction remove_action;
      matcher_entry->mutable_on_match()->mutable_action()->mutable_typed_config()->PackFrom(
          remove_action);
      matcher_entry->mutable_on_match()->mutable_action()->set_name("remove_field");

      // Apply to all requested fields.
      for (const auto& field : fields_to_scrub) {
        *(*restrictions_map)[field].mutable_matcher() = matcher_proto;
      }
    }

    Protobuf::Any any_config;
    any_config.PackFrom(config);
    return fmt::format(R"EOF(
    name: envoy.filters.http.proto_api_scrubber
    typed_config: {})EOF",
                       MessageUtil::getJsonStringFromMessageOrError(any_config));
  }

  // Helper to build the configuration with a generic predicate.
  std::string
  getFilterConfig(const std::string& descriptor_path, const std::string& method_name = "",
                  const std::string& field_to_scrub = "",
                  RestrictionType type = RestrictionType::Request,
                  const xds::type::matcher::v3::Matcher::MatcherList::Predicate& match_predicate =
                      buildCelPredicate("true")) {
    std::vector<std::string> fields;
    if (!field_to_scrub.empty()) {
      fields.push_back(field_to_scrub);
    }
    return getMultiFieldFilterConfig(descriptor_path, method_name, fields, type, match_predicate);
  }

  template <typename T>
  IntegrationStreamDecoderPtr
  sendGrpcRequest(const T& request_msg, const std::string& method_path,
                  const Http::TestRequestHeaderMapImpl& custom_headers = {}) {
    // Close the existing connection in case it exists.
    // This can happen if this method is called more than once from a single test.
    if (codec_client_ != nullptr) {
      codec_client_->close();
    }

    codec_client_ = makeHttpConnection(lookupPort("http"));
    auto request_buf = Grpc::Common::serializeToGrpcFrame(request_msg);

    // Default headers
    auto request_headers = Http::TestRequestHeaderMapImpl{{":method", "POST"},
                                                          {":path", method_path},
                                                          {"content-type", "application/grpc"},
                                                          {":authority", "host"},
                                                          {":scheme", "http"}};

    // Merge custom headers (overwriting defaults if keys match)
    custom_headers.iterate(
        [&request_headers](const Http::HeaderEntry& header) -> Http::HeaderMap::Iterate {
          request_headers.setCopy(Http::LowerCaseString(header.key().getStringView()),
                                  header.value().getStringView());
          return Http::HeaderMap::Iterate::Continue;
        });

    return codec_client_->makeRequestWithBody(request_headers, request_buf->toString());
  }
};

INSTANTIATE_TEST_SUITE_P(Protocols, ProtoApiScrubberIntegrationTest,
                         testing::ValuesIn(HttpProtocolIntegrationTest::getProtocolTestParams(
                             /*downstream_protocols=*/{Http::CodecType::HTTP2},
                             /*upstream_protocols=*/{Http::CodecType::HTTP2})),
                         HttpProtocolIntegrationTest::protocolTestParamsToString);

apikeys::CreateApiKeyRequest makeCreateApiKeyRequest(absl::string_view pb = R"pb(
  parent: "projects/123"
  key {
    display_name: "test-key"
    current_key: "abc-123"
  }
)pb") {
  apikeys::CreateApiKeyRequest request;
  Protobuf::TextFormat::ParseFromString(pb, &request);
  return request;
}

// Consolidated Map Scrubbing Test covering all map scenarios.
TEST_P(ProtoApiScrubberIntegrationTest, ScrubAllMapTypes) {
  config_helper_.prependFilter(getMultiFieldFilterConfig(
      scrubberTestDescriptorPath(),
      "/test.extensions.filters.http.proto_api_scrubber.ScrubberTestService/Scrub",
      {
          "tags.value",                    // String to String map: value should be scrubbed.
          "int_map.value",                 // String to Int map: value should be scrubbed.
                                           // String to Int map: value kept (Implicit).
          "deep_map.value.secret",         // String to Object map: partial field scrubbed.
          "object_map.value.secret",       // String to Object map: all fields scrubbed (A).
          "object_map.value.public_field", // String to Object map: all fields scrubbed (B).
          "object_map.value.other_info",   // String to Object map: all fields scrubbed (C).
          "full_scrub_map.value"           // String to Object map: object itself scrubbed.
      },
      RestrictionType::Request, buildCelPredicate("true")));

  initialize();

  scrubber_test::ScrubRequest request;

  // String to String (Scrubbed).
  (*request.mutable_tags())["key_scrub"] = "secret";

  // String to Int (Scrubbed).
  (*request.mutable_int_map())["key_scrub"] = 123;

  // String to Int (Kept).
  (*request.mutable_safe_int_map())["key_safe"] = 456;

  // String to Object (Partial Scrub).
  // deep_map rules only target "secret". "public_field" and "other_info" are untouched.
  auto& partial = (*request.mutable_deep_map())["k_partial"];
  partial.set_secret("sensitive");
  partial.set_public_field("safe");

  // String to Object (All Fields Scrubbed -> Empty Message).
  // object_map rules target ALL fields ("secret", "public_field", "other_info").
  // The 'value' message itself is kept, but it becomes empty.
  auto& all_fields = (*request.mutable_object_map())["k_empty_res"];
  all_fields.set_secret("sensitive");
  all_fields.set_public_field("sensitive_too");
  all_fields.set_other_info("info");

  // String to Object (Object Scrubbed).
  // full_scrub_map rule targets "value" directly.
  auto& obj_scrub = (*request.mutable_full_scrub_map())["k_object"];
  obj_scrub.set_secret("sensitive");

  auto response = sendGrpcRequest(
      request, "/test.extensions.filters.http.proto_api_scrubber.ScrubberTestService/Scrub");
  waitForNextUpstreamRequest();

  // Verification.
  scrubber_test::ScrubRequest expected = request;

  // String to String: Value scrubbed -> Entry Removed.
  expected.mutable_tags()->erase("key_scrub");

  // String to Int: Value scrubbed -> Entry Removed.
  expected.mutable_int_map()->erase("key_scrub");

  // String to Int: Kept. (No change).

  // Partial Scrub: 'secret' removed. 'public_field' remains.
  auto& partial_exp = (*expected.mutable_deep_map())["k_partial"];
  partial_exp.set_secret("");
  // public_field remains "safe".

  // All Fields Scrubbed (Effectively).
  // All 3 fields scrubbed.
  // Result: Key + Empty Message -> Entry KEPT.
  auto& all_fields_exp = (*expected.mutable_object_map())["k_empty_res"];
  all_fields_exp.set_secret("");
  all_fields_exp.set_public_field("");
  all_fields_exp.set_other_info("");

  // Object Scrubbed: Value message excluded -> Entry REMOVED.
  expected.mutable_full_scrub_map()->erase("k_object");

  Buffer::OwnedImpl data;
  data.add(upstream_request_->body());
  checkSerializedData<scrubber_test::ScrubRequest>(data, {expected});

  upstream_request_->encodeHeaders(Http::TestResponseHeaderMapImpl{{":status", "200"}}, true);
  ASSERT_TRUE(response->waitForEndStream());
}

// ============================================================================
// TEST GROUP 1: PASS THROUGH
// ============================================================================

// Tests that the simple non-streaming request passes through without modification if there are no
// restrictions configured in the filter config.
TEST_P(ProtoApiScrubberIntegrationTest, UnaryRequestPassesThrough) {
  config_helper_.prependFilter(getFilterConfig(apikeysDescriptorPath()));
  initialize();

  auto request_proto = makeCreateApiKeyRequest();

  auto response = sendGrpcRequest(request_proto, kCreateApiKeyMethod);
  waitForNextUpstreamRequest();

  EXPECT_TRUE(upstream_request_->complete());
  EXPECT_TRUE(upstream_request_->receivedData());

  Buffer::OwnedImpl data;
  data.add(upstream_request_->body());
  checkSerializedData<apikeys::CreateApiKeyRequest>(data, {request_proto});

  upstream_request_->encodeHeaders(Http::TestResponseHeaderMapImpl{{":status", "200"}}, true);
  ASSERT_TRUE(response->waitForEndStream());
}

// Tests that the streaming request passes through without modification if there are no restrictions
// configured in the filter config.
TEST_P(ProtoApiScrubberIntegrationTest, StreamingPassesThrough) {
  config_helper_.prependFilter(getFilterConfig(apikeysDescriptorPath()));
  initialize();
  codec_client_ = makeHttpConnection(lookupPort("http"));

  auto req1 = makeCreateApiKeyRequest(R"pb(parent: "req1")pb");
  auto req2 = makeCreateApiKeyRequest(R"pb(parent: "req2")pb");
  auto req3 = makeCreateApiKeyRequest(R"pb(parent: "req3")pb");

  Buffer::OwnedImpl combined_request;
  combined_request.move(*Grpc::Common::serializeToGrpcFrame(req1));
  combined_request.move(*Grpc::Common::serializeToGrpcFrame(req2));
  combined_request.move(*Grpc::Common::serializeToGrpcFrame(req3));

  auto request_headers = Http::TestRequestHeaderMapImpl{{":method", "POST"},
                                                        {":path", kCreateApiKeyMethod},
                                                        {"content-type", "application/grpc"},
                                                        {":authority", "host"},
                                                        {":scheme", "http"}};

  auto response = codec_client_->makeRequestWithBody(request_headers, combined_request.toString());
  waitForNextUpstreamRequest();

  Buffer::OwnedImpl data;
  data.add(upstream_request_->body());
  checkSerializedData<apikeys::CreateApiKeyRequest>(data, {req1, req2, req3});

  upstream_request_->encodeHeaders(Http::TestResponseHeaderMapImpl{{":status", "200"}}, true);
  ASSERT_TRUE(response->waitForEndStream());
}

// ============================================================================
// TEST GROUP 2: SCRUBBING LOGIC
// ============================================================================

// Tests scrubbing of top level fields in the request when the corresponding matcher evaluates to
// true.
TEST_P(ProtoApiScrubberIntegrationTest, ScrubTopLevelField) {
  config_helper_.prependFilter(getFilterConfig(apikeysDescriptorPath(), kCreateApiKeyMethod,
                                               "parent", RestrictionType::Request,
                                               buildCelPredicate("true")));
  initialize();

  auto original_proto = makeCreateApiKeyRequest(R"pb(
    parent: "sensitive-data"
    key { display_name: "public" }
  )pb");

  auto response = sendGrpcRequest(original_proto, kCreateApiKeyMethod);
  waitForNextUpstreamRequest();

  apikeys::CreateApiKeyRequest expected = original_proto;
  expected.clear_parent();

  Buffer::OwnedImpl data;
  data.add(upstream_request_->body());
  checkSerializedData<apikeys::CreateApiKeyRequest>(data, {expected});

  upstream_request_->encodeHeaders(Http::TestResponseHeaderMapImpl{{":status", "200"}}, true);
  ASSERT_TRUE(response->waitForEndStream());
}

// Tests scrubbing of nested fields in the request when the corresponding matcher evaluates to true.
TEST_P(ProtoApiScrubberIntegrationTest, ScrubNestedField_MatcherTrue) {
  config_helper_.prependFilter(getFilterConfig(apikeysDescriptorPath(), kCreateApiKeyMethod,
                                               "key.display_name", RestrictionType::Request,
                                               buildCelPredicate("true")));
  initialize();

  auto original_proto = makeCreateApiKeyRequest(R"pb(
    parent: "public"
    key { display_name: "sensitive" }
  )pb");

  auto response = sendGrpcRequest(original_proto, kCreateApiKeyMethod);
  waitForNextUpstreamRequest();

  apikeys::CreateApiKeyRequest expected = original_proto;
  expected.mutable_key()->clear_display_name();

  Buffer::OwnedImpl data;
  data.add(upstream_request_->body());
  checkSerializedData<apikeys::CreateApiKeyRequest>(data, {expected});

  upstream_request_->encodeHeaders(Http::TestResponseHeaderMapImpl{{":status", "200"}}, true);
  ASSERT_TRUE(response->waitForEndStream());
}

// Tests scrubbing of nested fields in the request when the corresponding matcher evaluates to
// false.
TEST_P(ProtoApiScrubberIntegrationTest, ScrubNestedField_MatcherFalse) {
  config_helper_.prependFilter(getFilterConfig(apikeysDescriptorPath(), kCreateApiKeyMethod,
                                               "key.display_name", RestrictionType::Request,
                                               buildCelPredicate("false")));
  initialize();

  auto original_proto = makeCreateApiKeyRequest(R"pb(
    parent: "public"
    key { display_name: "should-stay" }
  )pb");

  auto response = sendGrpcRequest(original_proto, kCreateApiKeyMethod);
  waitForNextUpstreamRequest();

  Buffer::OwnedImpl data;
  data.add(upstream_request_->body());
  checkSerializedData<apikeys::CreateApiKeyRequest>(data, {original_proto});

  upstream_request_->encodeHeaders(Http::TestResponseHeaderMapImpl{{":status", "200"}}, true);
  ASSERT_TRUE(response->waitForEndStream());
}

// Tests scrubbing of nested fields in the request when a CEL matcher is configured to use request
// headers.
TEST_P(ProtoApiScrubberIntegrationTest, ScrubNestedField_CustomCelMatcher_RequestHeader) {
  config_helper_.prependFilter(getFilterConfig(
      apikeysDescriptorPath(), kCreateApiKeyMethod, "key.display_name", RestrictionType::Request,
      buildCelPredicate("request.headers['api-version'] == '2025-v1'")));
  initialize();

  {
    // Tests that the field `key.display_name` is removed from the request as the CEL expression
    // ("request.headers['api-version'] == '2025_v1'") evaluates to true.
    auto original_proto = makeCreateApiKeyRequest(R"pb(
      parent: "public"
      key { display_name: "should-be-removed" }
    )pb");
    auto custom_headers = Http::TestRequestHeaderMapImpl{{"api-version", "2025-v1"}};

    auto response = sendGrpcRequest(original_proto, kCreateApiKeyMethod, custom_headers);
    waitForNextUpstreamRequest();

    apikeys::CreateApiKeyRequest expected = original_proto;
    expected.mutable_key()->clear_display_name();

    Buffer::OwnedImpl data;
    data.add(upstream_request_->body());
    checkSerializedData<apikeys::CreateApiKeyRequest>(data, {expected});

    upstream_request_->encodeHeaders(Http::TestResponseHeaderMapImpl{{":status", "200"}}, true);
    ASSERT_TRUE(response->waitForEndStream());
  }

  {
    // Tests that the field `key.display_name` is preserved in the request as the CEL expression
    // ("request.headers['api-version'] == '2025_v1'") evaluates to false.
    auto original_proto = makeCreateApiKeyRequest(R"pb(
      parent: "public"
      key { display_name: "should-stay" }
    )pb");
    auto custom_headers = Http::TestRequestHeaderMapImpl{{"api-version", "2025-v2"}};

    auto response = sendGrpcRequest(original_proto, kCreateApiKeyMethod, custom_headers);
    waitForNextUpstreamRequest();

    Buffer::OwnedImpl data;
    data.add(upstream_request_->body());
    checkSerializedData<apikeys::CreateApiKeyRequest>(data, {original_proto});

    upstream_request_->encodeHeaders(Http::TestResponseHeaderMapImpl{{":status", "200"}}, true);
    ASSERT_TRUE(response->waitForEndStream());
  }
}

// Tests scrubbing of nested fields in the request when a String matcher is configured to use
// request headers via exact match.
TEST_P(ProtoApiScrubberIntegrationTest, ScrubNestedField_StringMatcher_RequestHeader_ExactMatch) {
  envoy::type::matcher::v3::HttpRequestHeaderMatchInput header_input;
  header_input.set_header_name("api-version");

  auto predicate = buildStringMatcherPredicate("envoy.matching.inputs.request_headers",
                                               header_input, "2025-v1", StringMatchType::Exact);

  config_helper_.prependFilter(getFilterConfig(apikeysDescriptorPath(), kCreateApiKeyMethod,
                                               "key.display_name", RestrictionType::Request,
                                               predicate));

  initialize();

  auto original_proto = makeCreateApiKeyRequest(R"pb(
      parent: "public"
      key { display_name: "should-be-removed" }
    )pb");
  auto custom_headers = Http::TestRequestHeaderMapImpl{{"api-version", "2025-v1"}};

  auto response = sendGrpcRequest(original_proto, kCreateApiKeyMethod, custom_headers);
  waitForNextUpstreamRequest();

  apikeys::CreateApiKeyRequest expected = original_proto;
  expected.mutable_key()->clear_display_name();

  Buffer::OwnedImpl data;
  data.add(upstream_request_->body());
  checkSerializedData<apikeys::CreateApiKeyRequest>(data, {expected});

  upstream_request_->encodeHeaders(Http::TestResponseHeaderMapImpl{{":status", "200"}}, true);
  ASSERT_TRUE(response->waitForEndStream());
}

// Tests scrubbing of nested fields in the request when a String matcher is configured to use filter
// state via regex match.
TEST_P(ProtoApiScrubberIntegrationTest, ScrubNestedField_StringMatcher_FilterState_RegexMatch) {
  envoy::extensions::matching::common_inputs::network::v3::FilterStateInput filter_state_input;
  filter_state_input.set_key(kFilterStateLabelKey);

  // The metadata injector filter (test_injector) sets the value to: "LABEL1,LABEL2,LABEL3"
  // We use a regex to verify that "LABEL2" is present in the list.
  auto predicate =
      buildStringMatcherPredicate("envoy.matching.inputs.filter_state", filter_state_input,
                                  ".*LABEL2.*", StringMatchType::Regex);

  config_helper_.prependFilter(getFilterConfig(apikeysDescriptorPath(), kCreateApiKeyMethod,
                                               "key.display_name", RestrictionType::Request,
                                               predicate));

  config_helper_.prependFilter(R"yaml(
    name: test_injector
    typed_config:
      "@type": type.googleapis.com/google.protobuf.Struct
  )yaml");

  initialize();

  auto original_proto = makeCreateApiKeyRequest(R"pb(
    parent: "public"
    key { display_name: "should-be-removed" }
  )pb");

  auto response = sendGrpcRequest(original_proto, kCreateApiKeyMethod);
  waitForNextUpstreamRequest();

  // Since "LABEL1,LABEL2,LABEL3" matches ".*LABEL2.*", the field should be removed.
  apikeys::CreateApiKeyRequest expected = original_proto;
  expected.mutable_key()->clear_display_name();

  Buffer::OwnedImpl data;
  data.add(upstream_request_->body());
  checkSerializedData<apikeys::CreateApiKeyRequest>(data, {expected});

  upstream_request_->encodeHeaders(Http::TestResponseHeaderMapImpl{{":status", "200"}}, true);
  ASSERT_TRUE(response->waitForEndStream());
}

// ============================================================================
// TEST GROUP 3: VALIDATION & REJECTION
// ============================================================================

// Tests that the request is rejected if the called gRPC method doesn't exist in the descriptor
// configured in the filter config.
TEST_P(ProtoApiScrubberIntegrationTest, RejectsMethodNotInDescriptor) {
  config_helper_.prependFilter(getFilterConfig(apikeysDescriptorPath()));
  initialize();

  auto request_proto = makeCreateApiKeyRequest();
  auto response = sendGrpcRequest(request_proto, "/apikeys.ApiKeys/NonExistentMethod");

  ASSERT_TRUE(response->waitForEndStream());

  // For gRPC requests, Envoy returns HTTP 200 with grpc-status in the header.
  // We check that grpc-status matches INVALID_ARGUMENT (3).
  auto grpc_status = response->headers().GrpcStatus();
  ASSERT_TRUE(grpc_status != nullptr);
  EXPECT_EQ("3", grpc_status->value().getStringView()); // 3 = Invalid Argument
}

// Tests that the request is rejected if the gRPC `:path` header is in invalid format.
TEST_P(ProtoApiScrubberIntegrationTest, RejectsInvalidPathFormat) {
  config_helper_.prependFilter(getFilterConfig(apikeysDescriptorPath()));
  initialize();
  codec_client_ = makeHttpConnection(lookupPort("http"));

  auto request_headers = Http::TestRequestHeaderMapImpl{{":method", "POST"},
                                                        {":path", "/invalid-format"},
                                                        {"content-type", "application/grpc"},
                                                        {":authority", "host"},
                                                        {":scheme", "http"}};

  auto response = codec_client_->makeHeaderOnlyRequest(request_headers);
  ASSERT_TRUE(response->waitForEndStream());

  // For gRPC requests, expect HTTP 200 with grpc-status header.
  auto grpc_status = response->headers().GrpcStatus();
  ASSERT_TRUE(grpc_status != nullptr);
  EXPECT_EQ("3", grpc_status->value().getStringView()); // 3 = Invalid Argument
}

} // namespace
} // namespace ProtoApiScrubber
} // namespace HttpFilters
} // namespace Extensions
} // namespace Envoy<|MERGE_RESOLUTION|>--- conflicted
+++ resolved
@@ -25,6 +25,7 @@
 namespace ProtoApiScrubber {
 namespace {
 
+// ALIAS for Map Scrubbing Tests
 namespace scrubber_test = test::extensions::filters::http::proto_api_scrubber;
 
 using envoy::extensions::filters::http::proto_api_scrubber::v3::ProtoApiScrubberConfig;
@@ -122,28 +123,6 @@
     return predicate;
   }
 
-<<<<<<< HEAD
-  // Helper to build config with multiple fields to scrub and a generic predicate.
-  std::string getMultiFieldFilterConfig(
-      const std::string& descriptor_path, const std::string& method_name,
-      const std::vector<std::string>& fields_to_scrub,
-      RestrictionType type = RestrictionType::Request,
-      const xds::type::matcher::v3::Matcher::MatcherList::Predicate& match_predicate =
-          buildCelPredicate("true")) {
-
-    ProtoApiScrubberConfig config;
-    config.set_filtering_mode(ProtoApiScrubberConfig::OVERRIDE);
-    config.mutable_descriptor_set()->mutable_data_source()->set_filename(descriptor_path);
-
-    if (!method_name.empty() && !fields_to_scrub.empty()) {
-      auto* method_restrictions = config.mutable_restrictions()->mutable_method_restrictions();
-      auto& method_config = (*method_restrictions)[method_name];
-      auto* restrictions_map = (type == RestrictionType::Request)
-                                   ? method_config.mutable_request_field_restrictions()
-                                   : method_config.mutable_response_field_restrictions();
-
-      // Create the Matcher object once.
-=======
   static xds::type::matcher::v3::Matcher::MatcherList::Predicate
   buildStringMatcherPredicate(const std::string& input_extension_name,
                               const Protobuf::Message& input_config,
@@ -168,27 +147,26 @@
     return predicate;
   }
 
-  // Helper to build the configuration with a generic predicate.
-  std::string
-  getFilterConfig(const std::string& descriptor_path, const std::string& method_name = "",
-                  const std::string& field_to_scrub = "",
-                  RestrictionType type = RestrictionType::Request,
-                  const xds::type::matcher::v3::Matcher::MatcherList::Predicate& match_predicate =
-                      buildCelPredicate("true")) {
-    std::string full_config_text;
-    if (method_name.empty() || field_to_scrub.empty()) {
-      full_config_text = fmt::format(R"pb(
-      filtering_mode: OVERRIDE
-      descriptor_set {{ data_source {{ filename: "{0}" }} }}
-    )pb",
-                                     descriptor_path);
-    } else {
-      std::string restriction_key = (type == RestrictionType::Request)
-                                        ? "request_field_restrictions"
-                                        : "response_field_restrictions";
-
-      // Build the Matcher
->>>>>>> c8cfd7b0
+  // Helper to build config with multiple fields to scrub.
+  std::string getMultiFieldFilterConfig(
+      const std::string& descriptor_path, const std::string& method_name,
+      const std::vector<std::string>& fields_to_scrub,
+      RestrictionType type = RestrictionType::Request,
+      const xds::type::matcher::v3::Matcher::MatcherList::Predicate& match_predicate =
+          buildCelPredicate("true")) {
+
+    ProtoApiScrubberConfig config;
+    config.set_filtering_mode(ProtoApiScrubberConfig::OVERRIDE);
+    config.mutable_descriptor_set()->mutable_data_source()->set_filename(descriptor_path);
+
+    if (!method_name.empty() && !fields_to_scrub.empty()) {
+      auto* method_restrictions = config.mutable_restrictions()->mutable_method_restrictions();
+      auto& method_config = (*method_restrictions)[method_name];
+      auto* restrictions_map = (type == RestrictionType::Request)
+                                   ? method_config.mutable_request_field_restrictions()
+                                   : method_config.mutable_response_field_restrictions();
+
+      // Create the Matcher object once.
       xds::type::matcher::v3::Matcher matcher_proto;
       auto* matcher_entry = matcher_proto.mutable_matcher_list()->add_matchers();
       *matcher_entry->mutable_predicate() = match_predicate;

--- conflicted
+++ resolved
@@ -77,7 +77,6 @@
     rbe_pool = "6gig",
     deps = [
         "//source/common/grpc:common_lib",
-<<<<<<< HEAD
         "//source/common/http/matching:inputs_lib",
         "//source/common/router:string_accessor_lib",
         "//source/extensions/filters/http/proto_api_scrubber:config",
@@ -93,16 +92,5 @@
         "@envoy_api//envoy/extensions/filters/http/proto_api_scrubber/v3:pkg_cc_proto",
         "@envoy_api//envoy/extensions/matching/common_inputs/network/v3:pkg_cc_proto",
         "@envoy_api//envoy/type/matcher/v3:pkg_cc_proto",
-=======
-        "//source/extensions/filters/http/proto_api_scrubber:config",
-        "//source/extensions/matching/http/cel_input:cel_input_lib",
-        "//source/extensions/matching/input_matchers/cel_matcher:config",
-        "//test/extensions/filters/http/grpc_field_extraction/message_converter:message_converter_test_lib",
-        "//test/integration:http_protocol_integration_lib",
-        "//test/proto:apikeys_proto_cc_proto",
-        "@com_google_absl//absl/strings:str_format",
-        "@com_google_cel_cpp//parser",
-        "@envoy_api//envoy/extensions/filters/http/proto_api_scrubber/v3:pkg_cc_proto",
->>>>>>> 2cdf0a1e
     ],
 )
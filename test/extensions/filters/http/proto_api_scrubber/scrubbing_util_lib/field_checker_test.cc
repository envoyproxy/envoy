#include "envoy/common/optref.h"

#include "source/common/protobuf/protobuf.h"
#include "source/common/protobuf/utility.h"
#include "source/extensions/filters/http/proto_api_scrubber/filter_config.h"
#include "source/extensions/filters/http/proto_api_scrubber/scrubbing_util_lib/field_checker.h"

#include "test/mocks/http/mocks.h"
#include "test/mocks/server/factory_context.h"
#include "test/mocks/stream_info/mocks.h"
#include "test/proto/apikeys.pb.h"
#include "test/test_common/environment.h"
#include "test/test_common/utility.h"

#include "absl/strings/substitute.h"
#include "gmock/gmock.h"
#include "gtest/gtest.h"
#include "proto_processing_lib/proto_scrubber/field_checker_interface.h"

using proto_processing_lib::proto_scrubber::FieldCheckResults;
using proto_processing_lib::proto_scrubber::FieldFilters;

namespace Envoy {
namespace Extensions {
namespace HttpFilters {
namespace ProtoApiScrubber {

// Mock class for `ProtoApiScrubberFilterConfig` class which allows that the match tree can be
// mocked so that matching scenarios can be tested.
class MockProtoApiScrubberFilterConfig : public ProtoApiScrubberFilterConfig {
public:
  MOCK_METHOD(MatchTreeHttpMatchingDataSharedPtr, getRequestFieldMatcher,
              (const std::string& method_name, const std::string& field_mask), (const, override));

  MOCK_METHOD(MatchTreeHttpMatchingDataSharedPtr, getResponseFieldMatcher,
              (const std::string& method_name, const std::string& field_mask), (const, override));

  MOCK_METHOD(MatchTreeHttpMatchingDataSharedPtr, getMessageFieldMatcher,
              (const std::string& message_name, const std::string& field_name), (const, override));

  MOCK_METHOD(absl::StatusOr<absl::string_view>, getEnumName,
              (absl::string_view enum_type_name, int enum_value), (const, override));

  MOCK_METHOD(absl::StatusOr<const Protobuf::MethodDescriptor*>, getMethodDescriptor,
              (const std::string& method_name), (const, override));
<<<<<<< HEAD
=======

  MOCK_METHOD(const Protobuf::Type*, getParentType, (const Protobuf::Field* field),
              (const, override));
>>>>>>> 5c7d7790
};

namespace {

inline constexpr const char kApiKeysDescriptorRelativePath[] = "test/proto/apikeys.descriptor";
inline constexpr const char kScrubberTestDescriptorRelativePath[] =
    "test/extensions/filters/http/proto_api_scrubber/scrubber_test.descriptor";

inline constexpr char kRemoveFieldActionType[] =
    "type.googleapis.com/envoy.extensions.filters.http.proto_api_scrubber.v3.RemoveFieldAction";
inline constexpr char kRemoveFieldActionTypeWithoutPrefix[] =
    "envoy.extensions.filters.http.proto_api_scrubber.v3.RemoveFieldAction";

// Mock class for Matcher::Action to simulate actions other than RemoveFieldAction.
class MockAction : public Matcher::Action {
public:
  MOCK_METHOD(absl::string_view, typeUrl, (), (const, override));
};

// Mock class for `Matcher::MatchTree` to reproduce different responses from the `match()` method.
class MockMatchTree : public Matcher::MatchTree<HttpMatchingData> {
public:
  MOCK_METHOD(Matcher::MatchResult, match,
              (const HttpMatchingData& matching_data, Matcher::SkippedMatchCb skipped_match_cb),
              (override));
};

// Helper to configure the Mock Config for Enum testing.
void setupMockEnumRule(MockProtoApiScrubberFilterConfig& mock_config, const std::string& method,
                       const std::string& field_path, const std::string& type_url, int enum_int,
                       absl::string_view enum_name, bool should_remove) {
  auto type_name = std::string(Envoy::TypeUtil::typeUrlToDescriptorFullName(type_url));

  ON_CALL(mock_config, getEnumName(type_name, enum_int)).WillByDefault(testing::Return(enum_name));

  // Mock Matcher Lookup
  std::string full_mask = absl::StrCat(field_path, ".", enum_name);
  auto match_tree = std::make_shared<NiceMock<MockMatchTree>>();

  if (should_remove) {
    auto remove_action = std::make_shared<NiceMock<MockAction>>();
    ON_CALL(*remove_action, typeUrl())
        .WillByDefault(testing::Return(kRemoveFieldActionTypeWithoutPrefix));
    ON_CALL(*match_tree, match(testing::_, testing::_))
        .WillByDefault(testing::Return(Matcher::MatchResult(remove_action)));
  } else {
    match_tree = nullptr; // No match
  }

  ON_CALL(mock_config, getRequestFieldMatcher(method, full_mask))
      .WillByDefault(testing::Return(match_tree));
  ON_CALL(mock_config, getResponseFieldMatcher(method, full_mask))
      .WillByDefault(testing::Return(match_tree));
}

// Custom Matcher to verify that HttpMatchingData contains specific Request Headers
MATCHER_P(HasRequestHeader, key, "") {
  const auto headers = arg.requestHeaders();
  if (!headers.has_value()) {
    return false;
  }
  return !headers->get(Http::LowerCaseString(key)).empty();
}

// Custom Matcher to verify that HttpMatchingData contains specific Response Headers
MATCHER_P(HasResponseHeader, key, "") {
  const auto headers = arg.responseHeaders();
  if (!headers.has_value()) {
    return false;
  }
  return !headers->get(Http::LowerCaseString(key)).empty();
}

// Custom Matcher to verify that HttpMatchingData contains specific Request Trailers
MATCHER_P(HasRequestTrailer, key, "") {
  const auto trailers = arg.requestTrailers();
  if (!trailers.has_value()) {
    return false;
  }
  return !trailers->get(Http::LowerCaseString(key)).empty();
}

// Custom Matcher to verify that HttpMatchingData contains specific Response Trailers
MATCHER_P(HasResponseTrailer, key, "") {
  const auto trailers = arg.responseTrailers();
  if (!trailers.has_value()) {
    return false;
  }
  return !trailers->get(Http::LowerCaseString(key)).empty();
}

class FieldCheckerTest : public ::testing::Test {
protected:
  FieldCheckerTest() : api_(Api::createApiForTest()) { setupMocks(); }

  enum class FieldType { Request, Response };

  void setupMocks() {
    // factory_context.serverFactoryContext().api() is used to read descriptor file during filter
    // config initialization. This mock setup ensures that test API is propagated properly to the
    // filter.
    ON_CALL(server_factory_context_, api()).WillByDefault(testing::ReturnRef(*api_));
    ON_CALL(factory_context_, serverFactoryContext())
        .WillByDefault(testing::ReturnRef(server_factory_context_));
  }

  // Helper to load descriptors (shared by all configs).
  void loadDescriptors(ProtoApiScrubberConfig& config, const std::string& descriptor_path) {
    *config.mutable_descriptor_set()->mutable_data_source()->mutable_inline_bytes() =
        api_->fileSystem()
            .fileReadToEnd(Envoy::TestEnvironment::runfilesPath(descriptor_path))
            .value();
  }

  // Helper to initialize the filter config from a specific Proto config.
  void initializeFilterConfig(ProtoApiScrubberConfig& config,
                              const std::string& descriptor_path = kApiKeysDescriptorRelativePath) {
    loadDescriptors(config, descriptor_path);
    absl::StatusOr<std::shared_ptr<const ProtoApiScrubberFilterConfig>> filter_config =
        ProtoApiScrubberFilterConfig::create(config, factory_context_);
    ASSERT_EQ(filter_config.status().code(), absl::StatusCode::kOk);
    ASSERT_NE(filter_config.value(), nullptr);
    filter_config_ = std::move(filter_config.value());
  }

  /**
   * Utility to add a field restriction to a specific ProtoApiScrubberConfig object.
   */
  void addRestriction(ProtoApiScrubberConfig& config, const std::string& method_name,
                      const std::string& field_path, FieldType field_type, bool match_result) {

    // CEL Matcher Template.
    static constexpr absl::string_view matcher_template = R"pb(
      matcher_list: {
        matchers: {
          predicate: {
            single_predicate: {
              input: {
                typed_config: {
                  [type.googleapis.com/xds.type.matcher.v3.HttpAttributesCelMatchInput] { }
                }
              }
              custom_match: {
                typed_config: {
                  [type.googleapis.com/xds.type.matcher.v3.CelMatcher] {
                    expr_match: {
                      cel_expr_parsed: {
                        expr: {
                          id: 1
                          const_expr: {
                            bool_value: $0
                          }
                        }
                        source_info: {
                          syntax_version: "cel1"
                          location: "inline_expression"
                          positions: {
                            key: 1
                            value: 0
                          }
                        }
                      }
                    }
                  }
                }
              }
            }
          }
          on_match: {
            action: {
              typed_config: {
                [$1] { }
              }
            }
          }
        }
      }
    )pb";

    std::string matcher_str =
        absl::Substitute(matcher_template, match_result ? "true" : "false", kRemoveFieldActionType);

    xds::type::matcher::v3::Matcher matcher;
    if (!Envoy::Protobuf::TextFormat::ParseFromString(matcher_str, &matcher)) {
      FAIL() << "Failed to parse generated matcher config.";
    }

    auto& method_restrictions = *config.mutable_restrictions()->mutable_method_restrictions();
    auto& method_config = method_restrictions[method_name];

    auto* field_map = (field_type == FieldType::Request)
                          ? method_config.mutable_request_field_restrictions()
                          : method_config.mutable_response_field_restrictions();

    *(*field_map)[field_path].mutable_matcher() = matcher;
  }

  Api::ApiPtr api_;
  std::shared_ptr<const ProtoApiScrubberFilterConfig> filter_config_;
  NiceMock<Server::Configuration::MockFactoryContext> factory_context_;
  NiceMock<Server::Configuration::MockServerFactoryContext> server_factory_context_;
};

// This tests the scenarios where the underlying match tree returns incomplete matches for request
// and response field checkers.
TEST_F(FieldCheckerTest, IncompleteMatch) {
  const std::string method_name = "example.v1.Service/GetFoo";
  const std::string field_name = "user";

  Protobuf::Field field;
  field.set_name(field_name);

  NiceMock<MockProtoApiScrubberFilterConfig> mock_filter_config;
  NiceMock<StreamInfo::MockStreamInfo> mock_stream_info;
  auto mock_match_tree = std::make_shared<NiceMock<MockMatchTree>>();

  // Return Not Found for method descriptor to bypass map logic (prevent segfault).
  ON_CALL(mock_filter_config, getMethodDescriptor(testing::_))
      .WillByDefault(testing::Return(absl::NotFoundError("Method not found")));

  EXPECT_CALL(*mock_match_tree, match(testing::_, testing::Eq(nullptr)))
      .WillRepeatedly(testing::Return(Matcher::MatchResult::insufficientData()));

  {
    EXPECT_CALL(mock_filter_config, getRequestFieldMatcher(method_name, field_name))
        .WillOnce(testing::Return(mock_match_tree));

    FieldChecker request_field_checker(ScrubberContext::kRequestScrubbing, &mock_stream_info, {},
                                       {}, {}, {}, method_name, &mock_filter_config);

    EXPECT_LOG_CONTAINS(
        "warn",
        "Error encountered while matching the field `user`. This field would be preserved. Error "
        "details: Matching couldn't complete due to insufficient data.",
        {
          FieldCheckResults result = request_field_checker.CheckField({"user"}, &field);
          EXPECT_EQ(result, FieldCheckResults::kInclude);
        });
  }

  {
    EXPECT_CALL(mock_filter_config, getResponseFieldMatcher(method_name, field_name))
        .WillOnce(testing::Return(mock_match_tree));

    FieldChecker response_field_checker(ScrubberContext::kResponseScrubbing, &mock_stream_info, {},
                                        {}, {}, {}, method_name, &mock_filter_config);

    EXPECT_LOG_CONTAINS(
        "warn",
        "Error encountered while matching the field `user`. This field would be preserved. Error "
        "details: Matching couldn't complete due to insufficient data.",
        {
          FieldCheckResults result = response_field_checker.CheckField({"user"}, &field);
          EXPECT_EQ(result, FieldCheckResults::kInclude);
        });
  }
}

// Tests that the field should be preserved if the action configured in the respective matcher is
// unsupported by the ProtoApiScrubber filter. Ideally, this should not happen as it would fail
// during filter initialization itself. However, to future-proof the runtime code, this test case is
// added.
TEST_F(FieldCheckerTest, CompleteMatchWithUnsupportedAction) {
  const std::string method_name = "example.v1.Service/GetFoo";
  const std::string field_name = "user";

  Protobuf::Field field;
  field.set_name(field_name);

  NiceMock<MockProtoApiScrubberFilterConfig> mock_filter_config;
  NiceMock<StreamInfo::MockStreamInfo> mock_stream_info;

  // Return Not Found for method descriptor.
  ON_CALL(mock_filter_config, getMethodDescriptor(testing::_))
      .WillByDefault(testing::Return(absl::NotFoundError("Method not found")));

  {
    // No match-action is configured.
    Matcher::MatchResult match_result(Matcher::ActionConstSharedPtr{nullptr});

    auto mock_match_tree = std::make_shared<NiceMock<MockMatchTree>>();
    EXPECT_CALL(*mock_match_tree, match(testing::_, testing::Eq(nullptr)))
        .WillRepeatedly(testing::Return(match_result));

    EXPECT_CALL(mock_filter_config, getRequestFieldMatcher(method_name, field_name))
        .WillOnce(testing::Return(mock_match_tree));

    FieldChecker field_checker(ScrubberContext::kRequestScrubbing, &mock_stream_info, {}, {}, {},
                               {}, method_name, &mock_filter_config);

    // Assert that kInclude is returned because standard matching behavior dictates that
    // if an action is unknown to this specific filter, it should default to preserving the field.
    EXPECT_EQ(field_checker.CheckField({"user"}, &field), FieldCheckResults::kInclude);
  }

  {
    // A match-action different from `RemoveFieldAction` is configured.
    auto mock_action = std::make_shared<NiceMock<MockAction>>();
    ON_CALL(*mock_action, typeUrl())
        .WillByDefault(testing::Return("type.googleapis.com/google.protobuf.Empty"));

    Matcher::MatchResult match_result(mock_action);

    auto mock_match_tree = std::make_shared<NiceMock<MockMatchTree>>();
    EXPECT_CALL(*mock_match_tree, match(testing::_, testing::Eq(nullptr)))
        .WillRepeatedly(testing::Return(match_result));

    EXPECT_CALL(mock_filter_config, getRequestFieldMatcher(method_name, field_name))
        .WillOnce(testing::Return(mock_match_tree));

    FieldChecker field_checker(ScrubberContext::kRequestScrubbing, &mock_stream_info, {}, {}, {},
                               {}, method_name, &mock_filter_config);

    // Assert that kInclude is returned because standard matching behavior dictates that
    // if an action is unknown to this specific filter, it should default to preserving the field.
    EXPECT_EQ(field_checker.CheckField({"user"}, &field), FieldCheckResults::kInclude);
  }
}

TEST_F(FieldCheckerTest, MessageLevelFieldRestriction) {
  const std::string method_name = "example.v1.Service/GetFoo";
  const std::string field_name = "secret_field";
  const std::string message_type = "example.v1.SensitiveMessage";

  Protobuf::Type parent_type;
  parent_type.set_name(message_type);

  Protobuf::Field field;
  field.set_name(field_name);

  NiceMock<MockProtoApiScrubberFilterConfig> mock_filter_config;
  NiceMock<StreamInfo::MockStreamInfo> mock_stream_info;

  ON_CALL(mock_filter_config, getMethodDescriptor(testing::_))
      .WillByDefault(testing::Return(absl::NotFoundError("Method not found")));

  // When CheckField calls getParentType(&field), we MUST return &parent_type for this test logic
  // to succeed, mimicking the map lookup happening in the real config.
  EXPECT_CALL(mock_filter_config, getParentType(&field)).WillOnce(testing::Return(&parent_type));

  auto mock_match_tree = std::make_shared<NiceMock<MockMatchTree>>();
  auto remove_action = std::make_shared<NiceMock<MockAction>>();
  ON_CALL(*remove_action, typeUrl())
      .WillByDefault(testing::Return(kRemoveFieldActionTypeWithoutPrefix));
  ON_CALL(*mock_match_tree, match(testing::_, testing::_))
      .WillByDefault(testing::Return(Matcher::MatchResult(remove_action)));

  EXPECT_CALL(mock_filter_config, getMessageFieldMatcher(message_type, field_name))
      .WillOnce(testing::Return(mock_match_tree));

  FieldChecker field_checker(ScrubberContext::kRequestScrubbing, &mock_stream_info, {}, {}, {}, {},
                             method_name, &mock_filter_config);

  // We intentionally pass nullptr as the parent_type to simulate the ProtoScrubber calling from
  // ScanField. The FieldChecker should recover the parent type using the mock_filter_config.
  FieldCheckResults result =
      field_checker.CheckField({"path", "to", "secret_field"}, &field, 0, nullptr);
  EXPECT_EQ(result, FieldCheckResults::kExclude);
}

using RequestFieldCheckerTest = FieldCheckerTest;

// Tests CheckField() method for primitive and message type request fields.
TEST_F(RequestFieldCheckerTest, PrimitiveAndMessageType) {
  ProtoApiScrubberConfig config;
  std::string method = "/apikeys.ApiKeys/CreateApiKey";

  addRestriction(config, method, "shelf", FieldType::Request, false);
  addRestriction(config, method, "filter_criteria.publication_details.original_release_info.year",
                 FieldType::Request, false);
  addRestriction(config, method, "id", FieldType::Request, true);
  addRestriction(config, method,
                 "filter_criteria.publication_details.original_release_info.region_code",
                 FieldType::Request, true);
  addRestriction(config, method, "key.key.display_name", FieldType::Request, true);

  initializeFilterConfig(config);

  NiceMock<StreamInfo::MockStreamInfo> mock_stream_info;
  FieldChecker field_checker(ScrubberContext::kRequestScrubbing, &mock_stream_info, {}, {}, {}, {},
                             method, filter_config_.get());

  {
    // The field `urn` doesn't have any match tree configured.
    Protobuf::Field field;
    field.set_name("urn");
    field.set_kind(Protobuf::Field_Kind_TYPE_STRING);
    EXPECT_EQ(field_checker.CheckField({"urn"}, &field), FieldCheckResults::kInclude);
  }

  {
    // The field `filter_criteria.publication_details.original_release_info.language` doesn't have
    // any match tree configured.
    Protobuf::Field field;
    field.set_name("language");
    field.set_kind(Protobuf::Field_Kind_TYPE_STRING);
    EXPECT_EQ(field_checker.CheckField(
                  {"filter_criteria", "publication_details", "original_release_info", "language"},
                  &field),
              FieldCheckResults::kInclude);
  }

  {
    // The field `shelf` has a match tree configured which always evaluates to false.
    // Hence, no match is found and CheckField returns kInclude.
    Protobuf::Field field;
    field.set_name("shelf");
    field.set_kind(Protobuf::Field_Kind_TYPE_INT64);
    EXPECT_EQ(field_checker.CheckField({"shelf"}, &field), FieldCheckResults::kInclude);
  }

  {
    // The field `filter_criteria.publication_details.original_release_info.year` has a match tree
    // configured which always evaluates to false. Hence, no match is found and CheckField returns
    // kInclude.
    Protobuf::Field field;
    field.set_name("year");
    field.set_kind(Protobuf::Field_Kind_TYPE_INT64);
    EXPECT_EQ(
        field_checker.CheckField(
            {"filter_criteria", "publication_details", "original_release_info", "year"}, &field),
        FieldCheckResults::kInclude);
  }

  {
    // The field `id` has a match tree configured which always evaluates to true and has a match
    // action configured of type
    // `envoy.extensions.filters.http.proto_api_scrubber.v3.RemoveFieldAction`
    // and hence, CheckField returns kExclude.
    Protobuf::Field field;
    field.set_name("id");
    field.set_kind(Protobuf::Field_Kind_TYPE_INT64);
    EXPECT_EQ(field_checker.CheckField({"id"}, &field), FieldCheckResults::kExclude);
  }

  {
    // The field `key.key.display_name` has a match tree configured which always evaluates to true
    // and has a match action configured of type
    // `envoy.extensions.filters.http.proto_api_scrubber.v3.RemoveFieldAction`
    // and hence, CheckField returns kExclude.
    // While the field `key.key.internal_name` has a match tree configured which always evaluates
    // to false and hence, CheckField returns kInclude.
    Protobuf::Field field1;
    field1.set_name("display_name");
    field1.set_kind(Protobuf::Field_Kind_TYPE_STRING);
    EXPECT_EQ(field_checker.CheckField({"key", "key", "display_name"}, &field1),
              FieldCheckResults::kExclude);

    Protobuf::Field field2;
    field2.set_name("internal_name");
    field2.set_kind(Protobuf::Field_Kind_TYPE_STRING);
    EXPECT_EQ(field_checker.CheckField({"key", "key", "internal_name"}, &field2),
              FieldCheckResults::kInclude);
  }

  {
    // The field `filter_criteria.publication_details.original_release_info.region_code` has a match
    // tree configured which always evaluates to true and has a match action configured of type
    // `envoy.extensions.filters.http.proto_api_scrubber.v3.RemoveFieldAction`
    // and hence, CheckField returns kInclude.
    Protobuf::Field field;
    field.set_name("region_code");
    field.set_kind(Protobuf::Field_Kind_TYPE_INT64);

    EXPECT_EQ(field_checker.CheckField({"filter_criteria", "publication_details",
                                        "original_release_info", "region_code"},
                                       &field),
              FieldCheckResults::kExclude);
  }

  {
    // The field `metadata` is of message type and doesn't have any match tree configured for it.
    // Hence, kPartial is expected.
    Protobuf::Field field;
    field.set_name("metadata");
    field.set_kind(Protobuf::Field_Kind_TYPE_MESSAGE);
    EXPECT_EQ(field_checker.CheckField({"metadata"}, &field), FieldCheckResults::kPartial);
  }

  {
    // The field `filter_criteria.publication_details.original_release_info` is of message type and
    // doesn't have any match tree configured for it. Hence, kPartial is expected.
    Protobuf::Field field;
    field.set_name("filter_criteria.publication_details.original_release_info");
    field.set_kind(Protobuf::Field_Kind_TYPE_MESSAGE);
    EXPECT_EQ(field_checker.CheckField(
                  {"filter_criteria", "publication_details", "original_release_info"}, &field),
              FieldCheckResults::kPartial);
  }
}

// Tests CheckField() specifically for repeated fields (Arrays) in the request.
TEST_F(RequestFieldCheckerTest, ArrayType) {
  ProtoApiScrubberConfig config;
  std::string method = "/apikeys.ApiKeys/CreateApiKey";

  // Top-level repeated primitive: "tags" -> Remove.
  addRestriction(config, method, "tags", FieldType::Request, true);

  // Nested repeated primitive: "metadata.history.edits" -> Remove.
  addRestriction(config, method, "metadata.history.edits", FieldType::Request, true);

  // Repeated Message: "chapters" -> No Rule (Should result in Partial to scrub children).

  initializeFilterConfig(config);

  NiceMock<StreamInfo::MockStreamInfo> mock_stream_info;
  FieldChecker field_checker(ScrubberContext::kRequestScrubbing, &mock_stream_info, {}, {}, {}, {},
                             method, filter_config_.get());

  {
    // Case 1: Top-level repeated primitive (e.g., repeated string tags).
    // Configured to be removed.
    Protobuf::Field field;
    field.set_name("tags");
    field.set_kind(Protobuf::Field_Kind_TYPE_STRING);
    field.set_cardinality(Protobuf::Field_Cardinality_CARDINALITY_REPEATED);

    EXPECT_EQ(field_checker.CheckField({"tags"}, &field), FieldCheckResults::kExclude);
  }

  {
    // Case 2: Deeply nested repeated primitive.
    // Path: metadata.history.edits.
    // Configured to be removed.
    Protobuf::Field field;
    field.set_name("edits");
    field.set_kind(Protobuf::Field_Kind_TYPE_STRING);
    field.set_cardinality(Protobuf::Field_Cardinality_CARDINALITY_REPEATED);

    EXPECT_EQ(field_checker.CheckField({"metadata", "history", "edits"}, &field),
              FieldCheckResults::kExclude);
  }

  {
    // Case 3: Repeated Message (e.g., repeated Chapter chapters).
    // No specific matcher on the list itself.
    // Should return kPartial so the scrubber iterates over the elements.
    Protobuf::Field field;
    field.set_name("chapters");
    field.set_kind(Protobuf::Field_Kind_TYPE_MESSAGE);
    field.set_cardinality(Protobuf::Field_Cardinality_CARDINALITY_REPEATED);

    EXPECT_EQ(field_checker.CheckField({"chapters"}, &field), FieldCheckResults::kPartial);
  }

  {
    // Case 4: Repeated Primitive with NO matcher.
    // Should return kInclude (keep the whole list).
    Protobuf::Field field;
    field.set_name("flags");
    field.set_kind(Protobuf::Field_Kind_TYPE_BOOL);
    field.set_cardinality(Protobuf::Field_Cardinality_CARDINALITY_REPEATED);

    EXPECT_EQ(field_checker.CheckField({"flags"}, &field), FieldCheckResults::kInclude);
  }
}

// Tests CheckField() specifically for enum fields in the request.
TEST_F(RequestFieldCheckerTest, EnumType) {
  // Setup local mock config.
  auto mock_config = std::make_shared<NiceMock<MockProtoApiScrubberFilterConfig>>();
  NiceMock<StreamInfo::MockStreamInfo> mock_stream_info;
  const std::string method = "/pkg.Service/UpdateConfig";

  // Default: Return Not Found for method descriptor (Enum test doesn't need maps).
  ON_CALL(*mock_config, getMethodDescriptor(testing::_))
      .WillByDefault(testing::Return(absl::NotFoundError("Method not found")));

  // Field-Level Rule: Remove 'legacy_status' entirely.
  // Path passed to `CheckField()` method: "config.legacy_status" (No integer suffix yet).
  auto exclude_tree = std::make_shared<NiceMock<MockMatchTree>>();
  auto remove_action = std::make_shared<NiceMock<MockAction>>();
  ON_CALL(*remove_action, typeUrl())
      .WillByDefault(testing::Return(kRemoveFieldActionTypeWithoutPrefix));
  ON_CALL(*exclude_tree, match(testing::_, testing::_))
      .WillByDefault(testing::Return(Matcher::MatchResult(remove_action)));

  ON_CALL(*mock_config, getRequestFieldMatcher(method, "config.legacy_status"))
      .WillByDefault(testing::Return(exclude_tree));

  // Value-Level Rules: 'status' field.
  // Rule 1: "config.status.DEBUG_MODE" (99) -> Remove.
  setupMockEnumRule(*mock_config, method, "config.status", "type.googleapis.com/pkg.Status", 99,
                    "DEBUG_MODE", true);

  // Rule 2: "config.status.OK" (0) -> Keep.
  setupMockEnumRule(*mock_config, method, "config.status", "type.googleapis.com/pkg.Status", 0,
                    "OK", false);

  FieldChecker field_checker(ScrubberContext::kRequestScrubbing, &mock_stream_info, {}, {}, {}, {},
                             method, mock_config.get());

  {
    // Scenario 1: Field-Level Scrubbing.
    // The scrubber checks the field definition before reading values.
    Protobuf::Field field;
    field.set_name("legacy_status");
    field.set_kind(Protobuf::Field::TYPE_ENUM);

    EXPECT_EQ(field_checker.CheckField({"config", "legacy_status"}, &field),
              FieldCheckResults::kExclude);
  }

  {
    // Scenario 2: Value-Level Scrubbing (Specific Value matches Rule).
    // The scrubber reads value 99, translates to DEBUG_MODE.
    Protobuf::Field field;
    field.set_name("status");
    field.set_kind(Protobuf::Field::TYPE_ENUM);
    field.set_type_url("type.googleapis.com/pkg.Status");

    EXPECT_EQ(field_checker.CheckField({"config", "status", "99"}, &field),
              FieldCheckResults::kExclude);
  }

  {
    // Scenario 3: Value-Level Pass-through (Specific Value has no Rule/Keep).
    // The scrubber reads value 0, translates to OK.
    Protobuf::Field field;
    field.set_name("status");
    field.set_kind(Protobuf::Field::TYPE_ENUM);
    field.set_type_url("type.googleapis.com/pkg.Status");

    EXPECT_EQ(field_checker.CheckField({"config", "status", "0"}, &field),
              FieldCheckResults::kInclude);
  }

  {
    // Scenario 4: Unknown Enum Value (Fallback).
    // Input: Value 123.
    // Logic: getEnumName returns error.
    // FieldChecker constructs mask "config.status.123".
    // No matcher for that mask -> kInclude.
    Protobuf::Field field;
    field.set_name("status");
    field.set_kind(Protobuf::Field::TYPE_ENUM);
    field.set_type_url("type.googleapis.com/pkg.Status");

    EXPECT_LOG_CONTAINS("warn", "Enum translation skipped", {
      EXPECT_EQ(field_checker.CheckField({"config", "status", "123"}, &field),
                FieldCheckResults::kInclude);
    });
  }
}

TEST_F(RequestFieldCheckerTest, MapType) {
  ProtoApiScrubberConfig config;
  // Use a service/method that actually HAS map fields (scrubber_test.proto).
  std::string method = "/test.extensions.filters.http.proto_api_scrubber.ScrubberTestService/Scrub";

  // Configure rule to scrub the VALUES of the "tags" map.
  // The normalized path for "tags" map is "tags.value".
  addRestriction(config, method, "tags.value", FieldType::Request, true);

  initializeFilterConfig(config, kScrubberTestDescriptorRelativePath);

  NiceMock<StreamInfo::MockStreamInfo> mock_stream_info;
  FieldChecker field_checker(ScrubberContext::kRequestScrubbing, &mock_stream_info, {}, {}, {}, {},
                             method, filter_config_.get());

  // Construct a fake map entry parent type to simulate traversal context.
  // Type name must match what's in scrubber_test.proto:
  // message ScrubRequest { map<string, string> tags = ... } -> ScrubRequest.TagsEntry
  Protobuf::Type map_entry_type;
  map_entry_type.set_name("test.extensions.filters.http.proto_api_scrubber.ScrubRequest.TagsEntry");
  auto* option = map_entry_type.add_options();
  option->set_name("map_entry");
  option->mutable_value()->PackFrom(Protobuf::BoolValue()); // Value not strictly checked by logic.

  // Test the CheckField call for a map value.
  // Path: ["tags", "some_random_key"]
  // Field: The 'value' field of the map entry (field #2).
  Protobuf::Field value_field;
  value_field.set_name("value");
  value_field.set_number(2);
  value_field.set_kind(Protobuf::Field_Kind_TYPE_STRING);

  // Perform the check.
  // The normalization logic should detect "tags" is a map, "some_random_key" is the key,
  // and normalize the path to "tags.value".
  FieldCheckResults result =
      field_checker.CheckField({"tags", "some_random_key"}, &value_field, 0, &map_entry_type);

  // Expect Exclusion because "tags.value" matches the configured rule.
  EXPECT_EQ(result, FieldCheckResults::kExclude);
}

using ResponseFieldCheckerTest = FieldCheckerTest;

// Tests CheckField() method for primitive and message type response fields.
TEST_F(ResponseFieldCheckerTest, PrimitiveAndMessageType) {
  ProtoApiScrubberConfig config;
  std::string method = "/apikeys.ApiKeys/CreateApiKey";

  addRestriction(config, method, "publisher", FieldType::Response, false);
  addRestriction(config, method, "fulfillment.primary_location.exact_coordinates.aisle",
                 FieldType::Response, false);
  addRestriction(config, method, "name", FieldType::Response, true);
  addRestriction(config, method, "fulfillment.primary_location.exact_coordinates.bin_number",
                 FieldType::Response, true);

  initializeFilterConfig(config);

  NiceMock<StreamInfo::MockStreamInfo> mock_stream_info;
  FieldChecker field_checker(ScrubberContext::kResponseScrubbing, &mock_stream_info, {}, {}, {}, {},
                             method, filter_config_.get());

  {
    // The field `author` doesn't have any match tree configured.
    Protobuf::Field field;
    field.set_name("author");
    field.set_kind(Protobuf::Field_Kind_TYPE_STRING);
    EXPECT_EQ(field_checker.CheckField({"author"}, &field), FieldCheckResults::kInclude);
  }

  {
    // The field `fulfillment.primary_location.exact_coordinates.shelf_level` doesn't have any match
    // tree configured.
    Protobuf::Field field;
    field.set_name("fulfillment.primary_location.exact_coordinates.shelf_level");
    field.set_kind(Protobuf::Field_Kind_TYPE_STRING);
    EXPECT_EQ(field_checker.CheckField(
                  {"fulfillment", "primary_location", "exact_coordinates", "shelf_level"}, &field),
              FieldCheckResults::kInclude);
  }

  {
    // The field `publisher` has a match tree configured which always evaluates to false.
    // Hence, no match is found and CheckField returns kInclude.
    Protobuf::Field field;
    field.set_name("publisher");
    field.set_kind(Protobuf::Field_Kind_TYPE_STRING);
    EXPECT_EQ(field_checker.CheckField({"publisher"}, &field), FieldCheckResults::kInclude);
  }

  {
    // The field `fulfillment.primary_location.exact_coordinates.aisle` has a match tree configured
    // which always evaluates to false. Hence, no match is found and CheckField returns kInclude.
    Protobuf::Field field;
    field.set_name("fulfillment.primary_location.exact_coordinates.aisle");
    field.set_kind(Protobuf::Field_Kind_TYPE_STRING);
    EXPECT_EQ(field_checker.CheckField(
                  {"fulfillment", "primary_location", "exact_coordinates", "aisle"}, &field),
              FieldCheckResults::kInclude);
  }

  {
    // The field `name` has a match tree configured which always evaluates to true and has a match
    // action configured of type
    // `envoy.extensions.filters.http.proto_api_scrubber.v3.RemoveFieldAction`
    // and hence, CheckField returns kExclude.
    Protobuf::Field field;
    field.set_name("name");
    field.set_kind(Protobuf::Field_Kind_TYPE_STRING);
    EXPECT_EQ(field_checker.CheckField({"name"}, &field), FieldCheckResults::kExclude);
  }

  {
    // The field `fulfillment.primary_location.exact_coordinates.bin_number` has a match tree
    // configured which always evaluates to true and has a match action configured of type
    // `envoy.extensions.filters.http.proto_api_scrubber.v3.RemoveFieldAction`
    // and hence, CheckField returns kExclude.
    Protobuf::Field field;
    field.set_name("fulfillment.primary_location.exact_coordinates.bin_number");
    field.set_kind(Protobuf::Field_Kind_TYPE_STRING);
    EXPECT_EQ(field_checker.CheckField(
                  {"fulfillment", "primary_location", "exact_coordinates", "bin_number"}, &field),
              FieldCheckResults::kExclude);
  }

  {
    // The field `metadata` is of message type and doesn't have any match tree configured for it.
    // Hence, kPartial is expected.
    Protobuf::Field field;
    field.set_name("metadata");
    field.set_kind(Protobuf::Field_Kind_TYPE_MESSAGE);
    EXPECT_EQ(field_checker.CheckField({"metadata"}, &field), FieldCheckResults::kPartial);
  }

  {
    // The field `fulfillment.primary_location.exact_coordinates` is of message type and doesn't
    // have any match tree configured for it. Hence, kPartial is expected.
    Protobuf::Field field;
    field.set_name("fulfillment.primary_location.exact_coordinates");
    field.set_kind(Protobuf::Field_Kind_TYPE_MESSAGE);
    EXPECT_EQ(
        field_checker.CheckField({"fulfillment", "primary_location", "exact_coordinates"}, &field),
        FieldCheckResults::kPartial);
  }
}

// Tests CheckField() specifically for repeated fields (Arrays) in the response.
TEST_F(ResponseFieldCheckerTest, ArrayType) {
  ProtoApiScrubberConfig config;
  std::string method = "/apikeys.ApiKeys/CreateApiKey";

  // Top-level repeated primitive: "comments" -> Remove.
  addRestriction(config, method, "comments", FieldType::Response, true);

  // Nested repeated primitive: "author.awards" -> Remove.
  addRestriction(config, method, "author.awards", FieldType::Response, true);

  // Repeated Message: "tags" -> No Rule (Should result in Partial to scrub children).

  initializeFilterConfig(config);

  NiceMock<StreamInfo::MockStreamInfo> mock_stream_info;
  FieldChecker field_checker(ScrubberContext::kResponseScrubbing, &mock_stream_info, {}, {}, {}, {},
                             method, filter_config_.get());

  {
    // Case 1: Top-level repeated primitive.
    Protobuf::Field field;
    field.set_name("comments");
    field.set_kind(Protobuf::Field_Kind_TYPE_STRING);
    field.set_cardinality(Protobuf::Field_Cardinality_CARDINALITY_REPEATED);

    EXPECT_EQ(field_checker.CheckField({"comments"}, &field), FieldCheckResults::kExclude);
  }

  {
    // Case 2: Nested repeated primitive.
    Protobuf::Field field;
    field.set_name("awards");
    field.set_kind(Protobuf::Field_Kind_TYPE_STRING);
    field.set_cardinality(Protobuf::Field_Cardinality_CARDINALITY_REPEATED);

    EXPECT_EQ(field_checker.CheckField({"author", "awards"}, &field), FieldCheckResults::kExclude);
  }

  {
    // Case 3: Repeated Message (e.g., repeated Book related_books).
    // No restriction on the list itself.
    // Should return kPartial to allow scrubbing inside individual books.
    Protobuf::Field field;
    field.set_name("related_books");
    field.set_kind(Protobuf::Field_Kind_TYPE_MESSAGE);
    field.set_cardinality(Protobuf::Field_Cardinality_CARDINALITY_REPEATED);

    EXPECT_EQ(field_checker.CheckField({"related_books"}, &field), FieldCheckResults::kPartial);
  }

  {
    // Case 4: Repeated Primitive with NO matcher.
    // Should return kInclude (keep the whole list).
    Protobuf::Field field;
    field.set_name("tags");
    field.set_kind(Protobuf::Field_Kind_TYPE_STRING);
    field.set_cardinality(Protobuf::Field_Cardinality_CARDINALITY_REPEATED);

    EXPECT_EQ(field_checker.CheckField({"tags"}, &field), FieldCheckResults::kInclude);
  }
}

// Tests CheckField() specifically for enum fields in the response.
TEST_F(ResponseFieldCheckerTest, EnumType) {
  auto mock_config = std::make_shared<NiceMock<MockProtoApiScrubberFilterConfig>>();
  NiceMock<StreamInfo::MockStreamInfo> mock_stream_info;
  const std::string method = "/pkg.Service/GetConfig";

  // Return Not Found for method descriptor.
  ON_CALL(*mock_config, getMethodDescriptor(testing::_))
      .WillByDefault(testing::Return(absl::NotFoundError("Method not found")));

  // Field-Level Rule: Remove 'internal_flags' entirely.
  auto exclude_tree = std::make_shared<NiceMock<MockMatchTree>>();
  auto remove_action = std::make_shared<NiceMock<MockAction>>();
  ON_CALL(*remove_action, typeUrl())
      .WillByDefault(testing::Return(kRemoveFieldActionTypeWithoutPrefix));
  ON_CALL(*exclude_tree, match(testing::_, testing::_))
      .WillByDefault(testing::Return(Matcher::MatchResult(remove_action)));

  ON_CALL(*mock_config, getResponseFieldMatcher(method, "config.internal_flags"))
      .WillByDefault(testing::Return(exclude_tree));

  // Value-Level Rules: 'state' field.
  // Rule: "config.state.DEPRECATED" (2) -> Remove.
  setupMockEnumRule(*mock_config, method, "config.state", "type.googleapis.com/pkg.State", 2,
                    "DEPRECATED", true);

  FieldChecker field_checker(ScrubberContext::kResponseScrubbing, &mock_stream_info, {}, {}, {}, {},
                             method, mock_config.get());

  {
    // Scenario 1: Field-Level Scrubbing.
    Protobuf::Field field;
    field.set_name("internal_flags");
    field.set_kind(Protobuf::Field::TYPE_ENUM);

    EXPECT_EQ(field_checker.CheckField({"config", "internal_flags"}, &field),
              FieldCheckResults::kExclude);
  }

  {
    // Scenario 2: Value-Level Scrubbing (Specific Value matches Rule).
    Protobuf::Field field;
    field.set_name("state");
    field.set_kind(Protobuf::Field::TYPE_ENUM);
    field.set_type_url("type.googleapis.com/pkg.State");

    EXPECT_EQ(field_checker.CheckField({"config", "state", "2"}, &field),
              FieldCheckResults::kExclude);
  }

  {
    // Scenario 3: Value-Level Pass-through (No Rule for this value).
    // Value 1 ("ACTIVE") -> No rule -> Include.
    Protobuf::Field field;
    field.set_name("state");
    field.set_kind(Protobuf::Field::TYPE_ENUM);
    field.set_type_url("type.googleapis.com/pkg.State");

    // We didn't mock rule for 1, so getEnumName returns error,
    // fallback to "1", no matcher found -> Include.
    EXPECT_LOG_CONTAINS("warn", "Enum translation skipped", {
      EXPECT_EQ(field_checker.CheckField({"config", "state", "1"}, &field),
                FieldCheckResults::kInclude);
    });
  }
}

TEST_F(ResponseFieldCheckerTest, MapType) {
  ProtoApiScrubberConfig config;
  // Use a service/method that actually HAS map fields (scrubber_test.proto).
  std::string method = "/test.extensions.filters.http.proto_api_scrubber.ScrubberTestService/Scrub";

  // Configure rule to scrub the VALUES of the "tags" map.
  // The normalized path for "tags" map is "tags.value".
  addRestriction(config, method, "tags.value", FieldType::Response, true);

  initializeFilterConfig(config, kScrubberTestDescriptorRelativePath);

  NiceMock<StreamInfo::MockStreamInfo> mock_stream_info;
  FieldChecker field_checker(ScrubberContext::kResponseScrubbing, &mock_stream_info, {}, {}, {}, {},
                             method, filter_config_.get());

  // Construct a fake map entry parent type to simulate traversal context.
  // Map fields are repeated messages of a "MapEntry" type.
  // This type must have the "map_entry" option set to true.
  Protobuf::Type map_entry_type;
  map_entry_type.set_name("test.extensions.filters.http.proto_api_scrubber.ScrubRequest.TagsEntry");

  auto* option = map_entry_type.add_options();
  option->set_name("map_entry");
  Protobuf::BoolValue bool_val;
  bool_val.set_value(true);
  option->mutable_value()->PackFrom(bool_val);

  // Test the CheckField call
  // The proto_scrubber library passes:
  // - path: ["tags", "specific_key"]
  // - field: The 'value' field of the map entry (usually field #2)
  // - parent_type: The MapEntry type we constructed
  Protobuf::Field value_field;
  value_field.set_name("value");
  value_field.set_number(2);
  value_field.set_kind(Protobuf::Field_Kind_TYPE_STRING);

  // Perform the check
  FieldCheckResults result =
      field_checker.CheckField({"tags", "specific_key_123"}, &value_field, 0,
                               &map_entry_type // Passing the parent type triggers the map logic
      );

  // Expect Exclusion because "tags.value" matches the configured rule
  EXPECT_EQ(result, FieldCheckResults::kExclude);
}

TEST_F(FieldCheckerTest, UnsupportedScrubberContext) {
  ProtoApiScrubberConfig config;
  initializeFilterConfig(config);

  NiceMock<StreamInfo::MockStreamInfo> mock_stream_info;
  Protobuf::Field field;
  field.set_name("user");
  field.set_kind(Protobuf::Field_Kind_TYPE_STRING);

  FieldChecker field_checker(ScrubberContext::kTestScrubbing, &mock_stream_info, {}, {}, {}, {},
                             "/apikeys.ApiKeys/CreateApiKey", filter_config_.get());

  EXPECT_LOG_CONTAINS("warn", "Unsupported scrubber context enum value", {
    FieldCheckResults result = field_checker.CheckField({"user"}, &field);
    EXPECT_EQ(result, FieldCheckResults::kInclude);
  });
}

TEST_F(FieldCheckerTest, ConstructorPropagatesHeadersAndTrailersToMatchTree) {
  NiceMock<StreamInfo::MockStreamInfo> mock_stream_info;
  NiceMock<MockProtoApiScrubberFilterConfig> mock_config;
  std::string method = "method";
  std::string field_name = "target_field";
  Http::TestRequestHeaderMapImpl request_headers{{"x-req-header", "true"}};
  Http::TestResponseHeaderMapImpl response_headers{{"x-res-header", "true"}};
  Http::TestRequestTrailerMapImpl request_trailers{{"x-req-trailer", "true"}};
  Http::TestResponseTrailerMapImpl response_trailers{{"x-res-trailer", "true"}};

  // Setup the MatchTree expectation
  // We want to prove that the 'matching_data' passed to the match() method
  // actually contains the data we passed to the FieldChecker constructor.
  auto mock_match_tree = std::make_shared<NiceMock<MockMatchTree>>();

  EXPECT_CALL(
      *mock_match_tree,
      match(testing::AllOf(HasRequestHeader("x-req-header"), HasResponseHeader("x-res-header"),
                           HasRequestTrailer("x-req-trailer"), HasResponseTrailer("x-res-trailer")),
            testing::_))
      .WillOnce(testing::Return(Matcher::MatchResult(Matcher::ActionConstSharedPtr{nullptr})));

  // Wire up the config to return our spying match tree.
  ON_CALL(mock_config, getRequestFieldMatcher(method, field_name))
      .WillByDefault(testing::Return(mock_match_tree));

  // Instantiate FieldChecker.
  FieldChecker field_checker(ScrubberContext::kRequestScrubbing, &mock_stream_info, request_headers,
                             response_headers, request_trailers, response_trailers, method,
                             &mock_config);

  // Trigger the check. This calls tryMatch -> match_tree->match(matching_data_)
  Protobuf::Field field;
  field.set_name(field_name);
  field.set_kind(Protobuf::Field_Kind_TYPE_STRING);

  field_checker.CheckField({field_name}, &field);
}

TEST_F(FieldCheckerTest, IncludesType) {
  ProtoApiScrubberConfig config;
  initializeFilterConfig(config);

  NiceMock<StreamInfo::MockStreamInfo> mock_stream_info;
  FieldChecker field_checker(ScrubberContext::kRequestScrubbing, &mock_stream_info, {}, {}, {}, {},
                             "/apikeys.ApiKeys/CreateApiKey", filter_config_.get());

  Protobuf::Type type;
  type.set_name("type");
  // CheckType should now return kPartial to force unpacking of Any fields.
  EXPECT_EQ(field_checker.CheckType(&type), FieldCheckResults::kPartial);
}

TEST_F(FieldCheckerTest, SupportAny) {
  ProtoApiScrubberConfig config;
  initializeFilterConfig(config);

  NiceMock<StreamInfo::MockStreamInfo> mock_stream_info;
  FieldChecker field_checker(ScrubberContext::kRequestScrubbing, &mock_stream_info, {}, {}, {}, {},
                             "/apikeys.ApiKeys/CreateApiKey", filter_config_.get());

  // SupportAny should now return true.
  EXPECT_TRUE(field_checker.SupportAny());
}

TEST_F(FieldCheckerTest, FilterName) {
  ProtoApiScrubberConfig config;
  initializeFilterConfig(config);

  NiceMock<StreamInfo::MockStreamInfo> mock_stream_info;
  FieldChecker field_checker(ScrubberContext::kRequestScrubbing, &mock_stream_info, {}, {}, {}, {},
                             "/apikeys.ApiKeys/CreateApiKey", filter_config_.get());

  EXPECT_EQ(field_checker.FilterName(), FieldFilters::FieldMaskFilter);
}

// Tests that when `field` is nullptr (indicating an unknown field), CheckField returns kInclude.
TEST_F(FieldCheckerTest, UnknownFieldIsNull) {
  ProtoApiScrubberConfig config;
  initializeFilterConfig(config);

  NiceMock<StreamInfo::MockStreamInfo> mock_stream_info;
  FieldChecker field_checker(ScrubberContext::kRequestScrubbing, &mock_stream_info, {}, {}, {}, {},
                             "/apikeys.ApiKeys/CreateApiKey", filter_config_.get());

  // Pass nullptr to simulate an unknown field.
  EXPECT_EQ(field_checker.CheckField({"some", "unknown", "field"}, nullptr),
            FieldCheckResults::kInclude);
}

} // namespace
} // namespace ProtoApiScrubber
} // namespace HttpFilters
} // namespace Extensions
} // namespace Envoy<|MERGE_RESOLUTION|>--- conflicted
+++ resolved
@@ -43,12 +43,9 @@
 
   MOCK_METHOD(absl::StatusOr<const Protobuf::MethodDescriptor*>, getMethodDescriptor,
               (const std::string& method_name), (const, override));
-<<<<<<< HEAD
-=======
 
   MOCK_METHOD(const Protobuf::Type*, getParentType, (const Protobuf::Field* field),
               (const, override));
->>>>>>> 5c7d7790
 };
 
 namespace {

--- conflicted
+++ resolved
@@ -18,19 +18,14 @@
     deps = [
         "//include/envoy/network:exception_interface",
         "//source/extensions/filters/udp/udp_proxy:udp_proxy_filter_lib",
-<<<<<<< HEAD
         "//test/mocks/api:api_mocks",
         "//test/mocks/network:socket_mocks",
-        "//test/mocks/upstream:upstream_mocks",
-        "//test/test_common:threadsafe_singleton_injector_lib",
-=======
-        "//test/mocks/network:io_handle_mocks",
         "//test/mocks/upstream:cluster_manager_mocks",
         "//test/mocks/upstream:cluster_update_callbacks_handle_mocks",
         "//test/mocks/upstream:cluster_update_callbacks_mocks",
         "//test/mocks/upstream:host_mocks",
         "//test/mocks/upstream:thread_local_cluster_mocks",
->>>>>>> a944559b
+        "//test/test_common:threadsafe_singleton_injector_lib",
         "@envoy_api//envoy/extensions/filters/udp/udp_proxy/v3:pkg_cc_proto",
     ],
 )

load(
    "//bazel:envoy_build_system.bzl",
    "envoy_cc_fuzz_test",
    "envoy_package",
)
load(
    "//test/extensions:extensions_build_system.bzl",
    "envoy_extension_cc_test",
    "envoy_extension_cc_test_library",
)

licenses(["notice"])  # Apache 2

envoy_package()

envoy_extension_cc_test_library(
    name = "dns_filter_test_lib",
    srcs = ["dns_filter_test_utils.cc"],
    hdrs = ["dns_filter_test_utils.h"],
    extension_names = ["envoy.filters.udp_listener.dns_filter"],
    deps = [
        "//source/common/common:random_generator_lib",
        "//source/extensions/filters/udp/dns_filter:dns_filter_lib",
        "//test/test_common:environment_lib",
    ],
)

envoy_extension_cc_test(
    name = "dns_filter_test",
    srcs = ["dns_filter_test.cc"],
    args = [
        # Force creation of c-ares DnsResolverImpl when running test on macOS.
        "--runtime-feature-disable-for-tests=envoy.restart_features.use_apple_api_for_dns_lookups",
    ],
    extension_names = ["envoy.filters.udp_listener.dns_filter"],
    deps = [
        ":dns_filter_test_lib",
        "//source/extensions/filters/udp/dns_filter:dns_filter_lib",
        "//source/extensions/network/dns_resolver/cares:config",
        "//test/mocks/server:instance_mocks",
        "//test/mocks/server:listener_factory_context_mocks",
        "//test/mocks/upstream:upstream_mocks",
        "//test/test_common:environment_lib",
<<<<<<< HEAD
        "//test/test_common:registry_lib",
        "@envoy_api//envoy/extensions/filters/udp/dns_filter/v3alpha:pkg_cc_proto",
=======
        "@envoy_api//envoy/extensions/filters/udp/dns_filter/v3:pkg_cc_proto",
>>>>>>> 54b686bb
    ],
)

envoy_extension_cc_test(
    name = "dns_filter_integration_test",
    srcs = ["dns_filter_integration_test.cc"],
    extension_names = ["envoy.filters.udp_listener.dns_filter"],
    deps = [
        ":dns_filter_test_lib",
        "//source/extensions/filters/udp/dns_filter:config",
        "//source/extensions/filters/udp/dns_filter:dns_filter_lib",
        "//test/integration:integration_lib",
        "@envoy_api//envoy/config/bootstrap/v3:pkg_cc_proto",
    ],
)

envoy_extension_cc_test(
    name = "dns_filter_utils_test",
    srcs = ["dns_filter_utils_test.cc"],
    extension_names = ["envoy.filters.udp_listener.dns_filter"],
    deps = [
        ":dns_filter_test_lib",
        "//source/extensions/filters/udp/dns_filter:config",
        "//source/extensions/filters/udp/dns_filter:dns_filter_lib",
        "//test/integration:integration_lib",
        "@envoy_api//envoy/extensions/filters/udp/dns_filter/v3:pkg_cc_proto",
    ],
)

envoy_cc_fuzz_test(
    name = "dns_filter_fuzz_test",
    srcs = ["dns_filter_fuzz_test.cc"],
    corpus = "dns_filter_corpus",
    deps = [
        "//source/extensions/filters/udp/dns_filter:dns_filter_lib",
        "//test/fuzz:utility_lib",
        "//test/test_common:environment_lib",
    ],
)<|MERGE_RESOLUTION|>--- conflicted
+++ resolved
@@ -41,12 +41,8 @@
         "//test/mocks/server:listener_factory_context_mocks",
         "//test/mocks/upstream:upstream_mocks",
         "//test/test_common:environment_lib",
-<<<<<<< HEAD
         "//test/test_common:registry_lib",
-        "@envoy_api//envoy/extensions/filters/udp/dns_filter/v3alpha:pkg_cc_proto",
-=======
         "@envoy_api//envoy/extensions/filters/udp/dns_filter/v3:pkg_cc_proto",
->>>>>>> 54b686bb
     ],
 )
 

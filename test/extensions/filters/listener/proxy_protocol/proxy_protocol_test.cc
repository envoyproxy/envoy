--- conflicted
+++ resolved
@@ -50,13 +50,8 @@
                           protected Logger::Loggable<Logger::Id::main> {
 public:
   ProxyProtocolTest()
-<<<<<<< HEAD
       : api_(Api::createApiForTest(stats_store_)), dispatcher_(test_time_.timeSystem(), *api_),
-        socket_(Network::Test::getCanonicalLoopbackAddress(GetParam()), nullptr, true),
-=======
-      : dispatcher_(test_time_.timeSystem()),
         socket_(Network::Test::getCanonicalLoopbackAddress(GetParam()), nullptr),
->>>>>>> e7d71aa3
         connection_handler_(new Server::ConnectionHandlerImpl(ENVOY_LOGGER(), dispatcher_)),
         name_("proxy"), filter_chain_(Network::Test::createEmptyFilterChainWithRawBufferSockets()) {
 
@@ -874,13 +869,8 @@
                                   protected Logger::Loggable<Logger::Id::main> {
 public:
   WildcardProxyProtocolTest()
-<<<<<<< HEAD
       : api_(Api::createApiForTest(stats_store_)), dispatcher_(test_time_.timeSystem(), *api_),
-        socket_(Network::Test::getAnyAddress(GetParam()), nullptr, true),
-=======
-      : dispatcher_(test_time_.timeSystem()),
         socket_(Network::Test::getAnyAddress(GetParam()), nullptr),
->>>>>>> e7d71aa3
         local_dst_address_(Network::Utility::getAddressWithPort(
             *Network::Test::getCanonicalLoopbackAddress(GetParam()),
             socket_.localAddress()->ip()->port())),

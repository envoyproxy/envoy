#include <functional>
#include <memory>
#include <string>

#include "envoy/common/platform.h"
#include "envoy/config/core/v3/base.pb.h"
#include "envoy/stats/scope.h"

#include "common/api/os_sys_calls_impl.h"
#include "common/buffer/buffer_impl.h"
#include "common/event/dispatcher_impl.h"
#include "common/network/connection_balancer_impl.h"
#include "common/network/listen_socket_impl.h"
#include "common/network/raw_buffer_socket.h"
#include "common/network/tcp_listener_impl.h"
#include "common/network/utility.h"

#include "server/connection_handler_impl.h"

#include "extensions/filters/listener/proxy_protocol/proxy_protocol.h"
#include "extensions/filters/listener/well_known_names.h"

#include "test/mocks/api/mocks.h"
#include "test/mocks/buffer/mocks.h"
#include "test/mocks/network/mocks.h"
#include "test/mocks/server/listener_factory_context.h"
#include "test/mocks/server/overload_manager.h"
#include "test/test_common/environment.h"
#include "test/test_common/network_utility.h"
#include "test/test_common/printers.h"
#include "test/test_common/threadsafe_singleton_injector.h"
#include "test/test_common/utility.h"

#include "gmock/gmock.h"
#include "gtest/gtest.h"

using testing::_;
using testing::AnyNumber;
using testing::AtLeast;
using testing::ElementsAre;
using testing::Invoke;
using testing::NiceMock;
using testing::Return;
using testing::ReturnRef;

namespace Envoy {
namespace Extensions {
namespace ListenerFilters {
namespace ProxyProtocol {
namespace {

// Build again on the basis of the connection_handler_test.cc

class ProxyProtocolTest : public testing::TestWithParam<Network::Address::IpVersion>,
                          public Network::ListenerConfig,
                          public Network::FilterChainManager,
                          protected Logger::Loggable<Logger::Id::main> {
public:
  ProxyProtocolTest()
      : api_(Api::createApiForTest(stats_store_)),
        dispatcher_(api_->allocateDispatcher("test_thread")),
        socket_(std::make_shared<Network::TcpListenSocket>(
            Network::Test::getCanonicalLoopbackAddress(GetParam()), nullptr, true)),
        connection_handler_(
            new Server::ConnectionHandlerImpl(*dispatcher_, overload_manager_, absl::nullopt)),
        name_("proxy"), filter_chain_(Network::Test::createEmptyFilterChainWithRawBufferSockets()),
        init_manager_(nullptr) {
    EXPECT_CALL(socket_factory_, socketType()).WillOnce(Return(Network::Socket::Type::Stream));
    EXPECT_CALL(socket_factory_, localAddress())
        .WillOnce(ReturnRef(socket_->addressProvider().localAddress()));
    EXPECT_CALL(socket_factory_, getListenSocket()).WillOnce(Return(socket_));
    connection_handler_->addListener(absl::nullopt, *this);
    conn_ = dispatcher_->createClientConnection(socket_->addressProvider().localAddress(),
                                                Network::Address::InstanceConstSharedPtr(),
                                                Network::Test::createRawBufferSocket(), nullptr);
    conn_->addConnectionCallbacks(connection_callbacks_);
  }

  // Network::ListenerConfig
  Network::FilterChainManager& filterChainManager() override { return *this; }
  Network::FilterChainFactory& filterChainFactory() override { return factory_; }
  Network::ListenSocketFactory& listenSocketFactory() override { return socket_factory_; }
  bool bindToPort() override { return true; }
  bool handOffRestoredDestinationConnections() const override { return false; }
  uint32_t perConnectionBufferLimitBytes() const override { return 0; }
  std::chrono::milliseconds listenerFiltersTimeout() const override { return {}; }
  bool continueOnListenerFiltersTimeout() const override { return false; }
  Stats::Scope& listenerScope() override { return stats_store_; }
  uint64_t listenerTag() const override { return 1; }
  ResourceLimit& openConnections() override { return open_connections_; }
  const std::string& name() const override { return name_; }
  Network::ActiveUdpListenerFactory* udpListenerFactory() override { return nullptr; }
  Network::UdpPacketWriterFactoryOptRef udpPacketWriterFactory() override { return absl::nullopt; }
  Network::UdpListenerWorkerRouterOptRef udpListenerWorkerRouter() override {
    return absl::nullopt;
  }
  envoy::config::core::v3::TrafficDirection direction() const override {
    return envoy::config::core::v3::UNSPECIFIED;
  }
  Network::ConnectionBalancer& connectionBalancer() override { return connection_balancer_; }
  const std::vector<AccessLog::InstanceSharedPtr>& accessLogs() const override {
    return empty_access_logs_;
  }
  uint32_t tcpBacklogSize() const override { return ENVOY_TCP_BACKLOG_SIZE; }
  Init::Manager& initManager() override { return *init_manager_; }

  // Network::FilterChainManager
  const Network::FilterChain* findFilterChain(const Network::ConnectionSocket&) const override {
    return filter_chain_.get();
  }

  void connect(bool read = true,
               const envoy::extensions::filters::listener::proxy_protocol::v3::ProxyProtocol*
                   proto_config = nullptr) {
    int expected_callbacks = 2;
    auto maybeExitDispatcher = [&]() -> void {
      expected_callbacks--;
      if (expected_callbacks == 0) {
        dispatcher_->exit();
      }
    };

    EXPECT_CALL(factory_, createListenerFilterChain(_))
        .WillOnce(Invoke([&](Network::ListenerFilterManager& filter_manager) -> bool {
          filter_manager.addAcceptFilter(
              nullptr, std::make_unique<Filter>(std::make_shared<Config>(
                           listenerScope(), (nullptr != proto_config)
                                                ? *proto_config
                                                : envoy::extensions::filters::listener::
                                                      proxy_protocol::v3::ProxyProtocol())));
          maybeExitDispatcher();
          return true;
        }));
    conn_->connect();
    if (read) {
      read_filter_ = std::make_shared<NiceMock<Network::MockReadFilter>>();
      EXPECT_CALL(factory_, createNetworkFilterChain(_, _))
          .WillOnce(Invoke([&](Network::Connection& connection,
                               const std::vector<Network::FilterFactoryCb>&) -> bool {
            server_connection_ = &connection;
            connection.addConnectionCallbacks(server_callbacks_);
            connection.addReadFilter(read_filter_);
            return true;
          }));
    }
    EXPECT_CALL(connection_callbacks_, onEvent(Network::ConnectionEvent::Connected))
        .WillOnce(Invoke([&](Network::ConnectionEvent) -> void { maybeExitDispatcher(); }));
    dispatcher_->run(Event::Dispatcher::RunType::Block);
  }

  void write(const uint8_t* s, ssize_t l) {
    Buffer::OwnedImpl buf(s, l);
    conn_->write(buf, false);
  }

  void write(const std::string& s) {
    Buffer::OwnedImpl buf(s);
    conn_->write(buf, false);
  }

  void expectData(std::string expected) {
    EXPECT_CALL(*read_filter_, onNewConnection());
    EXPECT_CALL(*read_filter_, onData(_, _))
        .WillOnce(Invoke([&](Buffer::Instance& buffer, bool) -> Network::FilterStatus {
          EXPECT_EQ(buffer.toString(), expected);
          buffer.drain(expected.length());
          dispatcher_->exit();
          return Network::FilterStatus::Continue;
        }));

    dispatcher_->run(Event::Dispatcher::RunType::Block);
  }

  void disconnect() {
    EXPECT_CALL(connection_callbacks_, onEvent(Network::ConnectionEvent::LocalClose));
    EXPECT_CALL(server_callbacks_, onEvent(Network::ConnectionEvent::RemoteClose))
        .WillOnce(Invoke([&](Network::ConnectionEvent) -> void { dispatcher_->exit(); }));

    conn_->close(Network::ConnectionCloseType::NoFlush);

    dispatcher_->run(Event::Dispatcher::RunType::Block);
  }

  void expectProxyProtoError() {
    EXPECT_CALL(connection_callbacks_, onEvent(Network::ConnectionEvent::RemoteClose))
        .WillOnce(Invoke([&](Network::ConnectionEvent) -> void { dispatcher_->exit(); }));

    dispatcher_->run(Event::Dispatcher::RunType::Block);

    EXPECT_EQ(stats_store_.counter("downstream_cx_proxy_proto_error").value(), 1);
  }

  Stats::TestUtil::TestStore stats_store_;
  Api::ApiPtr api_;
  BasicResourceLimitImpl open_connections_;
  Event::DispatcherPtr dispatcher_;
  NiceMock<Server::MockOverloadManager> overload_manager_;
  std::shared_ptr<Network::TcpListenSocket> socket_;
  Network::MockListenSocketFactory socket_factory_;
  Network::NopConnectionBalancerImpl connection_balancer_;
  Network::ConnectionHandlerPtr connection_handler_;
  Network::MockFilterChainFactory factory_;
  Network::ClientConnectionPtr conn_;
  NiceMock<Network::MockConnectionCallbacks> connection_callbacks_;
  Network::Connection* server_connection_;
  Network::MockConnectionCallbacks server_callbacks_;
  std::shared_ptr<Network::MockReadFilter> read_filter_;
  std::string name_;
  Api::OsSysCallsImpl os_sys_calls_actual_;
  const Network::FilterChainSharedPtr filter_chain_;
  const std::vector<AccessLog::InstanceSharedPtr> empty_access_logs_;
  std::unique_ptr<Init::Manager> init_manager_;
};

// Parameterize the listener socket address version.
INSTANTIATE_TEST_SUITE_P(IpVersions, ProxyProtocolTest,
                         testing::ValuesIn(TestEnvironment::getIpVersionsForTest()),
                         TestUtility::ipTestParamsToString);

TEST_P(ProxyProtocolTest, V1Basic) {
  connect();
  write("PROXY TCP4 1.2.3.4 253.253.253.253 65535 1234\r\nmore data");

  expectData("more data");

  EXPECT_EQ(server_connection_->addressProvider().remoteAddress()->ip()->addressAsString(),
            "1.2.3.4");
  EXPECT_TRUE(server_connection_->addressProvider().localAddressRestored());

  disconnect();
}

TEST_P(ProxyProtocolTest, V1Minimal) {
  connect();
  write("PROXY UNKNOWN\r\nmore data");

  expectData("more data");

  if (GetParam() == Envoy::Network::Address::IpVersion::v4) {
    EXPECT_EQ(server_connection_->addressProvider().remoteAddress()->ip()->addressAsString(),
              "127.0.0.1");
  } else {
    EXPECT_EQ(server_connection_->addressProvider().remoteAddress()->ip()->addressAsString(),
              "::1");
  }
  EXPECT_FALSE(server_connection_->addressProvider().localAddressRestored());

  disconnect();
}

TEST_P(ProxyProtocolTest, V2Basic) {
  // A well-formed ipv4/tcp message, no extensions
  constexpr uint8_t buffer[] = {0x0d, 0x0a, 0x0d, 0x0a, 0x00, 0x0d, 0x0a, 0x51, 0x55, 0x49,
                                0x54, 0x0a, 0x21, 0x11, 0x00, 0x0c, 0x01, 0x02, 0x03, 0x04,
                                0x00, 0x01, 0x01, 0x02, 0x03, 0x05, 0x00, 0x02, 'm',  'o',
                                'r',  'e',  ' ',  'd',  'a',  't',  'a'};
  connect();
  write(buffer, sizeof(buffer));

  expectData("more data");

  EXPECT_EQ(server_connection_->addressProvider().remoteAddress()->ip()->addressAsString(),
            "1.2.3.4");
  EXPECT_TRUE(server_connection_->addressProvider().localAddressRestored());

  disconnect();
}

TEST_P(ProxyProtocolTest, BasicV6) {
  connect();
  write("PROXY TCP6 1:2:3::4 5:6::7:8 65535 1234\r\nmore data");

  expectData("more data");

  EXPECT_EQ(server_connection_->addressProvider().remoteAddress()->ip()->addressAsString(),
            "1:2:3::4");
  EXPECT_TRUE(server_connection_->addressProvider().localAddressRestored());

  disconnect();
}

TEST_P(ProxyProtocolTest, V2BasicV6) {
  // A well-formed ipv6/tcp message, no extensions
  constexpr uint8_t buffer[] = {0x0d, 0x0a, 0x0d, 0x0a, 0x00, 0x0d, 0x0a, 0x51, 0x55, 0x49, 0x54,
                                0x0a, 0x21, 0x22, 0x00, 0x24, 0x00, 0x01, 0x00, 0x02, 0x00, 0x03,
                                0x00, 0x00, 0x00, 0x00, 0x00, 0x00, 0x00, 0x00, 0x00, 0x04, 0x00,
                                0x01, 0x01, 0x00, 0x02, 0x00, 0x00, 0x03, 0x00, 0x00, 0x00, 0x00,
                                0x00, 0x00, 0x00, 0x00, 0x00, 0x08, 0x00, 0x02, 'm',  'o',  'r',
                                'e',  ' ',  'd',  'a',  't',  'a'};
  connect();
  write(buffer, sizeof(buffer));

  expectData("more data");

  EXPECT_EQ(server_connection_->addressProvider().remoteAddress()->ip()->addressAsString(),
            "1:2:3::4");
  EXPECT_TRUE(server_connection_->addressProvider().localAddressRestored());

  disconnect();
}

TEST_P(ProxyProtocolTest, V2UnsupportedAF) {
  // A well-formed message with an unsupported address family
  constexpr uint8_t buffer[] = {0x0d, 0x0a, 0x0d, 0x0a, 0x00, 0x0d, 0x0a, 0x51, 0x55, 0x49,
                                0x54, 0x0a, 0x21, 0x41, 0x00, 0x0c, 0x01, 0x02, 0x03, 0x04,
                                0x00, 0x01, 0x01, 0x02, 0x03, 0x05, 0x00, 0x02, 'm',  'o',
                                'r',  'e',  ' ',  'd',  'a',  't',  'a'};
  connect(false);
  write(buffer, sizeof(buffer));

  expectProxyProtoError();
}

TEST_P(ProxyProtocolTest, ErrorRecv_2) {
  // A well formed v4/tcp message, no extensions, but introduce an error on recv (e.g. socket close)
  constexpr uint8_t buffer[] = {0x0d, 0x0a, 0x0d, 0x0a, 0x00, 0x0d, 0x0a, 0x51, 0x55, 0x49,
                                0x54, 0x0a, 0x21, 0x11, 0x00, 0x0c, 0x01, 0x02, 0x03, 0x04,
                                0x00, 0x01, 0x01, 0x02, 0x03, 0x05, 0x00, 0x02, 'm',  'o',
                                'r',  'e',  ' ',  'd',  'a',  't',  'a'};
  Api::MockOsSysCalls os_sys_calls;
  TestThreadsafeSingletonInjector<Api::OsSysCallsImpl> os_calls(&os_sys_calls);

  // TODO(davinci26): Mocking should not be used to provide real system calls.
  EXPECT_CALL(os_sys_calls, connect(_, _, _))
      .Times(AnyNumber())
      .WillRepeatedly(Invoke([this](os_fd_t sockfd, const sockaddr* addr, socklen_t addrlen) {
        return os_sys_calls_actual_.connect(sockfd, addr, addrlen);
      }));
  EXPECT_CALL(os_sys_calls, recv(_, _, _, _))
      .Times(AnyNumber())
      .WillOnce(Return(Api::SysCallSizeResult{-1, 0}));
  EXPECT_CALL(os_sys_calls, ioctl(_, _, _))
      .Times(AnyNumber())
      .WillRepeatedly(Invoke([this](os_fd_t fd, unsigned long int request, void* argp) {
        return os_sys_calls_actual_.ioctl(fd, request, argp);
      }));
  EXPECT_CALL(os_sys_calls, writev(_, _, _))
      .Times(AnyNumber())
      .WillRepeatedly(Invoke([this](os_fd_t fd, const iovec* iov, int iovcnt) {
        return os_sys_calls_actual_.writev(fd, iov, iovcnt);
      }));
  EXPECT_CALL(os_sys_calls, readv(_, _, _))
      .Times(AnyNumber())
      .WillRepeatedly(Invoke([this](os_fd_t fd, const iovec* iov, int iovcnt) {
        return os_sys_calls_actual_.readv(fd, iov, iovcnt);
      }));
  EXPECT_CALL(os_sys_calls, getsockopt_(_, _, _, _, _))
      .Times(AnyNumber())
      .WillRepeatedly(Invoke(
          [this](os_fd_t sockfd, int level, int optname, void* optval, socklen_t* optlen) -> int {
            return os_sys_calls_actual_.getsockopt(sockfd, level, optname, optval, optlen).rc_;
          }));
  EXPECT_CALL(os_sys_calls, getsockname(_, _, _))
      .Times(AnyNumber())
      .WillRepeatedly(Invoke(
          [this](os_fd_t sockfd, sockaddr* name, socklen_t* namelen) -> Api::SysCallIntResult {
            return os_sys_calls_actual_.getsockname(sockfd, name, namelen);
          }));
  EXPECT_CALL(os_sys_calls, shutdown(_, _))
      .Times(AnyNumber())
      .WillRepeatedly(Invoke(
          [this](os_fd_t sockfd, int how) { return os_sys_calls_actual_.shutdown(sockfd, how); }));
  EXPECT_CALL(os_sys_calls, close(_)).Times(AnyNumber()).WillRepeatedly(Invoke([this](os_fd_t fd) {
    return os_sys_calls_actual_.close(fd);
  }));
  EXPECT_CALL(os_sys_calls, accept(_, _, _))
      .Times(AnyNumber())
      .WillRepeatedly(Invoke(
          [this](os_fd_t sockfd, sockaddr* addr, socklen_t* addrlen) -> Api::SysCallSocketResult {
            return os_sys_calls_actual_.accept(sockfd, addr, addrlen);
          }));
  connect(false);
  write(buffer, sizeof(buffer));

  errno = 0;
  expectProxyProtoError();
}

TEST_P(ProxyProtocolTest, ErrorRecv_1) {
  // A well formed v4/tcp message, no extensions, but introduce an error on recv()
  constexpr uint8_t buffer[] = {0x0d, 0x0a, 0x0d, 0x0a, 0x00, 0x0d, 0x0a, 0x51, 0x55, 0x49,
                                0x54, 0x0a, 0x21, 0x11, 0x00, 0x0c, 0x01, 0x02, 0x03, 0x04,
                                0x00, 0x01, 0x01, 0x02, 0x03, 0x05, 0x00, 0x02, 'm',  'o',
                                'r',  'e',  ' ',  'd',  'a',  't',  'a'};
  Api::MockOsSysCalls os_sys_calls;
  TestThreadsafeSingletonInjector<Api::OsSysCallsImpl> os_calls(&os_sys_calls);

  // TODO(davinci26): Mocking should not be used to provide real system calls.
  EXPECT_CALL(os_sys_calls, recv(_, _, _, _))
      .Times(AnyNumber())
      .WillRepeatedly(Return(Api::SysCallSizeResult{-1, 0}));
  EXPECT_CALL(os_sys_calls, connect(_, _, _))
      .Times(AnyNumber())
      .WillRepeatedly(Invoke([this](os_fd_t sockfd, const sockaddr* addr, socklen_t addrlen) {
        return os_sys_calls_actual_.connect(sockfd, addr, addrlen);
      }));
  EXPECT_CALL(os_sys_calls, writev(_, _, _))
      .Times(AnyNumber())
      .WillRepeatedly(Invoke([this](os_fd_t fd, const iovec* iov, int iovcnt) {
        return os_sys_calls_actual_.writev(fd, iov, iovcnt);
      }));
  EXPECT_CALL(os_sys_calls, readv(_, _, _))
      .Times(AnyNumber())
      .WillRepeatedly(Invoke([this](os_fd_t fd, const iovec* iov, int iovcnt) {
        return os_sys_calls_actual_.readv(fd, iov, iovcnt);
      }));
  EXPECT_CALL(os_sys_calls, getsockopt_(_, _, _, _, _))
      .Times(AnyNumber())
      .WillRepeatedly(Invoke(
          [this](os_fd_t sockfd, int level, int optname, void* optval, socklen_t* optlen) -> int {
            return os_sys_calls_actual_.getsockopt(sockfd, level, optname, optval, optlen).rc_;
          }));
  EXPECT_CALL(os_sys_calls, getsockname(_, _, _))
      .Times(AnyNumber())
      .WillRepeatedly(Invoke(
          [this](os_fd_t sockfd, sockaddr* name, socklen_t* namelen) -> Api::SysCallIntResult {
            return os_sys_calls_actual_.getsockname(sockfd, name, namelen);
          }));
  EXPECT_CALL(os_sys_calls, shutdown(_, _))
      .Times(AnyNumber())
      .WillRepeatedly(Invoke(
          [this](os_fd_t sockfd, int how) { return os_sys_calls_actual_.shutdown(sockfd, how); }));
  EXPECT_CALL(os_sys_calls, close(_)).Times(AnyNumber()).WillRepeatedly(Invoke([this](os_fd_t fd) {
    return os_sys_calls_actual_.close(fd);
  }));
  EXPECT_CALL(os_sys_calls, accept(_, _, _))
      .Times(AnyNumber())
      .WillRepeatedly(Invoke(
          [this](os_fd_t sockfd, sockaddr* addr, socklen_t* addrlen) -> Api::SysCallSocketResult {
            return os_sys_calls_actual_.accept(sockfd, addr, addrlen);
          }));
  connect(false);
  write(buffer, sizeof(buffer));

  expectProxyProtoError();
}

TEST_P(ProxyProtocolTest, V2NotLocalOrOnBehalf) {
  // An illegal command type: neither 'local' nor 'proxy' command
  constexpr uint8_t buffer[] = {0x0d, 0x0a, 0x0d, 0x0a, 0x00, 0x0d, 0x0a, 0x51, 0x55, 0x49,
                                0x54, 0x0a, 0x23, 0x1f, 0x00, 0x0c, 0x01, 0x02, 0x03, 0x04,
                                0x00, 0x01, 0x01, 0x02, 0x03, 0x05, 0x00, 0x02, 'm',  'o',
                                'r',  'e',  ' ',  'd',  'a',  't',  'a'};
  connect(false);
  write(buffer, sizeof(buffer));

  expectProxyProtoError();
}

TEST_P(ProxyProtocolTest, V2LocalConnection) {
  // A 'local' connection, e.g. health-checking, no address, no extensions
  constexpr uint8_t buffer[] = {0x0d, 0x0a, 0x0d, 0x0a, 0x00, 0x0d, 0x0a, 0x51, 0x55,
                                0x49, 0x54, 0x0a, 0x20, 0x00, 0x00, 0x00, 'm',  'o',
                                'r',  'e',  ' ',  'd',  'a',  't',  'a'};
  connect();
  write(buffer, sizeof(buffer));
  expectData("more data");
  if (server_connection_->addressProvider().remoteAddress()->ip()->version() ==
      Envoy::Network::Address::IpVersion::v6) {
    EXPECT_EQ(server_connection_->addressProvider().remoteAddress()->ip()->addressAsString(),
              "::1");
  } else if (server_connection_->addressProvider().remoteAddress()->ip()->version() ==
             Envoy::Network::Address::IpVersion::v4) {
    EXPECT_EQ(server_connection_->addressProvider().remoteAddress()->ip()->addressAsString(),
              "127.0.0.1");
  }
  EXPECT_FALSE(server_connection_->addressProvider().localAddressRestored());
  disconnect();
}

TEST_P(ProxyProtocolTest, V2LocalConnectionExtension) {
  // A 'local' connection, e.g. health-checking, no address, 1 TLV (0x00,0x00,0x01,0xff) is present.
  constexpr uint8_t buffer[] = {0x0d, 0x0a, 0x0d, 0x0a, 0x00, 0x0d, 0x0a, 0x51, 0x55, 0x49,
                                0x54, 0x0a, 0x20, 0x00, 0x00, 0x04, 0x00, 0x00, 0x01, 0xff,
                                'm',  'o',  'r',  'e',  ' ',  'd',  'a',  't',  'a'};
  connect();
  write(buffer, sizeof(buffer));
  expectData("more data");
  if (server_connection_->addressProvider().remoteAddress()->ip()->version() ==
      Envoy::Network::Address::IpVersion::v6) {
    EXPECT_EQ(server_connection_->addressProvider().remoteAddress()->ip()->addressAsString(),
              "::1");
  } else if (server_connection_->addressProvider().remoteAddress()->ip()->version() ==
             Envoy::Network::Address::IpVersion::v4) {
    EXPECT_EQ(server_connection_->addressProvider().remoteAddress()->ip()->addressAsString(),
              "127.0.0.1");
  }
  EXPECT_FALSE(server_connection_->addressProvider().localAddressRestored());
  disconnect();
}

TEST_P(ProxyProtocolTest, V2ShortV4) {
  // An ipv4/tcp connection that has incorrect addr-len encoded
  constexpr uint8_t buffer[] = {0x0d, 0x0a, 0x0d, 0x0a, 0x00, 0x0d, 0x0a, 0x51, 0x55, 0x49,
                                0x54, 0x0a, 0x21, 0x21, 0x00, 0x04, 0x00, 0x08, 0x00, 0x02,
                                'm',  'o',  'r',  'e',  ' ',  'd',  'a',  't',  'a'};
  connect(false);

  write(buffer, sizeof(buffer));
  expectProxyProtoError();
}

TEST_P(ProxyProtocolTest, V2ShortAddrV4) {
  // An ipv4/tcp connection that has insufficient header-length encoded
  constexpr uint8_t buffer[] = {0x0d, 0x0a, 0x0d, 0x0a, 0x00, 0x0d, 0x0a, 0x51, 0x55, 0x49,
                                0x54, 0x0a, 0x21, 0x11, 0x00, 0x0b, 0x01, 0x02, 0x03, 0x04,
                                0x00, 0x01, 0x01, 0x02, 0x03, 0x05, 0x00, 0x02, 'm',  'o',
                                'r',  'e',  ' ',  'd',  'a',  't',  'a'};
  connect(false);

  write(buffer, sizeof(buffer));
  expectProxyProtoError();
}

TEST_P(ProxyProtocolTest, V2ShortV6) {
  // An ipv6/tcp connection that has incorrect addr-len encoded
  constexpr uint8_t buffer[] = {
      0x0d, 0x0a, 0x0d, 0x0a, 0x00, 0x0d, 0x0a, 0x51, 0x55, 0x49, 0x54, 0x0a, 0x21, 0x22, 0x00,
      0x14, 0x00, 0x01, 0x01, 0x00, 0x02, 0x00, 0x00, 0x03, 0x00, 0x00, 0x00, 0x00, 0x00, 0x00,
      0x00, 0x00, 0x00, 0x08, 0x00, 0x02, 'm',  'o',  'r',  'e',  ' ',  'd',  'a',  't',  'a'};
  connect(false);

  write(buffer, sizeof(buffer));
  expectProxyProtoError();
}

TEST_P(ProxyProtocolTest, V2ShortAddrV6) {
  // An ipv6/tcp connection that has insufficient header-length encoded
  constexpr uint8_t buffer[] = {0x0d, 0x0a, 0x0d, 0x0a, 0x00, 0x0d, 0x0a, 0x51, 0x55, 0x49, 0x54,
                                0x0a, 0x21, 0x22, 0x00, 0x23, 0x00, 0x01, 0x00, 0x02, 0x00, 0x03,
                                0x00, 0x00, 0x00, 0x00, 0x00, 0x00, 0x00, 0x00, 0x00, 0x04, 0x00,
                                0x01, 0x01, 0x00, 0x02, 0x00, 0x00, 0x03, 0x00, 0x00, 0x00, 0x00,
                                0x00, 0x00, 0x00, 0x00, 0x00, 0x08, 0x00, 0x02, 'm',  'o',  'r',
                                'e',  ' ',  'd',  'a',  't',  'a'};
  connect(false);

  write(buffer, sizeof(buffer));
  expectProxyProtoError();
}

TEST_P(ProxyProtocolTest, V2AF_UNIX) {
  // A well-formed AF_UNIX (0x32 in b14) connection is rejected
  constexpr uint8_t buffer[] = {
      0x0d, 0x0a, 0x0d, 0x0a, 0x00, 0x0d, 0x0a, 0x51, 0x55, 0x49, 0x54, 0x0a, 0x21, 0x32, 0x00,
      0x14, 0x00, 0x01, 0x01, 0x00, 0x02, 0x00, 0x00, 0x03, 0x00, 0x00, 0x00, 0x00, 0x00, 0x00,
      0x00, 0x00, 0x00, 0x08, 0x00, 0x02, 'm',  'o',  'r',  'e',  ' ',  'd',  'a',  't',  'a'};
  connect(false);
  write(buffer, sizeof(buffer));

  expectProxyProtoError();
}

TEST_P(ProxyProtocolTest, V2BadCommand) {
  // A non local/proxy command (0x29 in b13) is rejected
  constexpr uint8_t buffer[] = {
      0x0d, 0x0a, 0x0d, 0x0a, 0x00, 0x0d, 0x0a, 0x51, 0x55, 0x49, 0x54, 0x0a, 0x29, 0x32, 0x00,
      0x14, 0x00, 0x01, 0x01, 0x00, 0x02, 0x00, 0x00, 0x03, 0x00, 0x00, 0x00, 0x00, 0x00, 0x00,
      0x00, 0x00, 0x00, 0x08, 0x00, 0x02, 'm',  'o',  'r',  'e',  ' ',  'd',  'a',  't',  'a'};
  connect(false);
  write(buffer, sizeof(buffer));

  expectProxyProtoError();
}

TEST_P(ProxyProtocolTest, V2WrongVersion) {
  // A non '2' version is rejected (0x93 in b13)
  constexpr uint8_t buffer[] = {
      0x0d, 0x0a, 0x0d, 0x0a, 0x00, 0x0d, 0x0a, 0x51, 0x55, 0x49, 0x54, 0x0a, 0x21, 0x93, 0x00,
      0x14, 0x00, 0x01, 0x01, 0x00, 0x02, 0x00, 0x00, 0x03, 0x00, 0x00, 0x00, 0x00, 0x00, 0x00,
      0x00, 0x00, 0x00, 0x08, 0x00, 0x02, 'm',  'o',  'r',  'e',  ' ',  'd',  'a',  't',  'a'};
  connect(false);
  write(buffer, sizeof(buffer));
  expectProxyProtoError();
}

TEST_P(ProxyProtocolTest, V1TooLong) {
  constexpr uint8_t buffer[] = {' ', ' ', ' ', ' ', ' ', ' ', ' ', ' '};
  connect(false);
  write("PROXY TCP4 1.2.3.4 2.3.4.5 100 100");
  for (size_t i = 0; i < 256; i += sizeof(buffer)) {
    write(buffer, sizeof(buffer));
  }
  expectProxyProtoError();
}

TEST_P(ProxyProtocolTest, V2ParseExtensions) {
  // A well-formed ipv4/tcp with a pair of TLV extensions is accepted
  constexpr uint8_t buffer[] = {0x0d, 0x0a, 0x0d, 0x0a, 0x00, 0x0d, 0x0a, 0x51, 0x55, 0x49,
                                0x54, 0x0a, 0x21, 0x11, 0x00, 0x14, 0x01, 0x02, 0x03, 0x04,
                                0x00, 0x01, 0x01, 0x02, 0x03, 0x05, 0x00, 0x02};
  constexpr uint8_t tlv[] = {0x0, 0x0, 0x1, 0xff};

  constexpr uint8_t data[] = {'D', 'A', 'T', 'A'};

  connect();
  write(buffer, sizeof(buffer));
  dispatcher_->run(Event::Dispatcher::RunType::NonBlock);
  for (int i = 0; i < 2; i++) {
    write(tlv, sizeof(tlv));
  }
  write(data, sizeof(data));
  expectData("DATA");
  disconnect();
}

TEST_P(ProxyProtocolTest, V2ParseExtensionsRecvError) {
  // A well-formed ipv4/tcp with a TLV extension. An error is returned on tlv recv()
  constexpr uint8_t buffer[] = {0x0d, 0x0a, 0x0d, 0x0a, 0x00, 0x0d, 0x0a, 0x51, 0x55, 0x49,
                                0x54, 0x0a, 0x21, 0x11, 0x00, 0x10, 0x01, 0x02, 0x03, 0x04,
                                0x00, 0x01, 0x01, 0x02, 0x03, 0x05, 0x00, 0x02};
  constexpr uint8_t tlv[] = {0x0, 0x0, 0x1, 0xff};

  Api::MockOsSysCalls os_sys_calls;
  TestThreadsafeSingletonInjector<Api::OsSysCallsImpl> os_calls(&os_sys_calls);

  // TODO(davinci26): Mocking should not be used to provide real system calls.
  EXPECT_CALL(os_sys_calls, recv(_, _, _, _))
      .Times(AnyNumber())
      .WillRepeatedly(Invoke([this](os_fd_t fd, void* buf, size_t n, int flags) {
        const Api::SysCallSizeResult x = os_sys_calls_actual_.recv(fd, buf, n, flags);
        if (x.rc_ == sizeof(tlv)) {
          return Api::SysCallSizeResult{-1, 0};
        } else {
          return x;
        }
      }));
  EXPECT_CALL(os_sys_calls, connect(_, _, _))
      .Times(AnyNumber())
      .WillRepeatedly(Invoke([this](os_fd_t sockfd, const sockaddr* addr, socklen_t addrlen) {
        return os_sys_calls_actual_.connect(sockfd, addr, addrlen);
      }));
  EXPECT_CALL(os_sys_calls, writev(_, _, _))
      .Times(AnyNumber())
      .WillRepeatedly(Invoke([this](os_fd_t fd, const iovec* iov, int iovcnt) {
        return os_sys_calls_actual_.writev(fd, iov, iovcnt);
      }));
  EXPECT_CALL(os_sys_calls, readv(_, _, _))
      .Times(AnyNumber())
      .WillRepeatedly(Invoke([this](os_fd_t fd, const iovec* iov, int iovcnt) {
        return os_sys_calls_actual_.readv(fd, iov, iovcnt);
      }));
  EXPECT_CALL(os_sys_calls, getsockopt_(_, _, _, _, _))
      .Times(AnyNumber())
      .WillRepeatedly(Invoke(
          [this](os_fd_t sockfd, int level, int optname, void* optval, socklen_t* optlen) -> int {
            return os_sys_calls_actual_.getsockopt(sockfd, level, optname, optval, optlen).rc_;
          }));
  EXPECT_CALL(os_sys_calls, getsockname(_, _, _))
      .Times(AnyNumber())
      .WillRepeatedly(Invoke(
          [this](os_fd_t sockfd, sockaddr* name, socklen_t* namelen) -> Api::SysCallIntResult {
            return os_sys_calls_actual_.getsockname(sockfd, name, namelen);
          }));
  EXPECT_CALL(os_sys_calls, shutdown(_, _))
      .Times(AnyNumber())
      .WillRepeatedly(Invoke(
          [this](os_fd_t sockfd, int how) { return os_sys_calls_actual_.shutdown(sockfd, how); }));
  EXPECT_CALL(os_sys_calls, close(_)).Times(AnyNumber()).WillRepeatedly(Invoke([this](os_fd_t fd) {
    return os_sys_calls_actual_.close(fd);
  }));
  EXPECT_CALL(os_sys_calls, accept(_, _, _))
      .Times(AnyNumber())
      .WillRepeatedly(Invoke(
          [this](os_fd_t sockfd, sockaddr* addr, socklen_t* addrlen) -> Api::SysCallSocketResult {
            return os_sys_calls_actual_.accept(sockfd, addr, addrlen);
          }));
  connect(false);
  write(buffer, sizeof(buffer));
  dispatcher_->run(Event::Dispatcher::RunType::NonBlock);
  write(tlv, sizeof(tlv));

  expectProxyProtoError();
}

TEST_P(ProxyProtocolTest, V2ParseExtensionsFrag) {
  // A well-formed ipv4/tcp header with 2 TLV/extensions, these are fragmented on delivery
  constexpr uint8_t buffer[] = {0x0d, 0x0a, 0x0d, 0x0a, 0x00, 0x0d, 0x0a, 0x51, 0x55, 0x49,
                                0x54, 0x0a, 0x21, 0x11, 0x00, 0x14, 0x01, 0x02, 0x03, 0x04,
                                0x00, 0x01, 0x01, 0x02, 0x03, 0x05, 0x00, 0x02};
  constexpr uint8_t tlv[] = {0x0, 0x0, 0x1, 0xff};

  constexpr uint8_t data[] = {'D', 'A', 'T', 'A'};

  connect();
  write(buffer, sizeof(buffer));
  for (int i = 0; i < 2; i++) {
    write(tlv, sizeof(tlv));
  }
  write(data, sizeof(data));
  expectData("DATA");
  disconnect();
}

TEST_P(ProxyProtocolTest, Fragmented) {
  connect();
  write("PROXY TCP4");
  write(" 254.254.2");
  write("54.254 1.2");
  write(".3.4 65535");
  write(" 1234\r\n...");

  // If there is no data after the PROXY line, the read filter does not receive even the
  // onNewConnection() callback. We need this in order to run the dispatcher in blocking
  // mode to make sure that proxy protocol processing is completed before we start testing
  // the results. Since we must have data we might as well check that we get it.
  expectData("...");

  EXPECT_EQ(server_connection_->addressProvider().remoteAddress()->ip()->addressAsString(),
            "254.254.254.254");
  EXPECT_TRUE(server_connection_->addressProvider().localAddressRestored());

  disconnect();
}

TEST_P(ProxyProtocolTest, V2Fragmented1) {
  // A well-formed ipv4/tcp header, delivering part of the signature, then part of
  // the address, then the remainder
  constexpr uint8_t buffer[] = {0x0d, 0x0a, 0x0d, 0x0a, 0x00, 0x0d, 0x0a, 0x51, 0x55, 0x49,
                                0x54, 0x0a, 0x21, 0x11, 0x00, 0x0c, 0x01, 0x02, 0x03, 0x04,
                                0x00, 0x01, 0x01, 0x02, 0x03, 0x05, 0x00, 0x02, 'm',  'o',
                                'r',  'e',  ' ',  'd',  'a',  't',  'a'};
  connect();
  write(buffer, 10);
  dispatcher_->run(Event::Dispatcher::RunType::NonBlock);
  write(buffer + 10, 10);
  dispatcher_->run(Event::Dispatcher::RunType::NonBlock);
  write(buffer + 20, 17);

  expectData("more data");
  EXPECT_EQ(server_connection_->addressProvider().remoteAddress()->ip()->addressAsString(),
            "1.2.3.4");
  EXPECT_TRUE(server_connection_->addressProvider().localAddressRestored());

  disconnect();
}

TEST_P(ProxyProtocolTest, V2Fragmented2) {
  // A well-formed ipv4/tcp header, delivering all of the signature + 1, then the remainder
  constexpr uint8_t buffer[] = {0x0d, 0x0a, 0x0d, 0x0a, 0x00, 0x0d, 0x0a, 0x51, 0x55, 0x49,
                                0x54, 0x0a, 0x21, 0x11, 0x00, 0x0c, 0x01, 0x02, 0x03, 0x04,
                                0x00, 0x01, 0x01, 0x02, 0x03, 0x05, 0x00, 0x02, 'm',  'o',
                                'r',  'e',  ' ',  'd',  'a',  't',  'a'};
  connect();
  write(buffer, 17);
  dispatcher_->run(Event::Dispatcher::RunType::NonBlock);
  write(buffer + 17, 10);
  dispatcher_->run(Event::Dispatcher::RunType::NonBlock);
  write(buffer + 27, 10);

  expectData("more data");

  EXPECT_EQ(server_connection_->addressProvider().remoteAddress()->ip()->addressAsString(),
            "1.2.3.4");
  EXPECT_TRUE(server_connection_->addressProvider().localAddressRestored());

  disconnect();
}

TEST_P(ProxyProtocolTest, V2Fragmented3Error) {
  // A well-formed ipv4/tcp header, delivering all of the signature +1, w/ an error
  // simulated in recv() on the +1
  constexpr uint8_t buffer[] = {0x0d, 0x0a, 0x0d, 0x0a, 0x00, 0x0d, 0x0a, 0x51, 0x55, 0x49,
                                0x54, 0x0a, 0x21, 0x11, 0x00, 0x0c, 0x01, 0x02, 0x03, 0x04,
                                0x00, 0x01, 0x01, 0x02, 0x03, 0x05, 0x00, 0x02, 'm',  'o',
                                'r',  'e',  ' ',  'd',  'a',  't',  'a'};

  Api::MockOsSysCalls os_sys_calls;
  TestThreadsafeSingletonInjector<Api::OsSysCallsImpl> os_calls(&os_sys_calls);

  // TODO(davinci26): Mocking should not be used to provide real system calls.
  EXPECT_CALL(os_sys_calls, recv(_, _, _, _))
      .Times(AnyNumber())
      .WillRepeatedly(Invoke([this](os_fd_t fd, void* buf, size_t len, int flags) {
        return os_sys_calls_actual_.recv(fd, buf, len, flags);
      }));
  EXPECT_CALL(os_sys_calls, recv(_, _, 1, _))
      .Times(AnyNumber())
      .WillOnce(Return(Api::SysCallSizeResult{-1, 0}));
  EXPECT_CALL(os_sys_calls, connect(_, _, _))
      .Times(AnyNumber())
      .WillRepeatedly(Invoke([this](os_fd_t sockfd, const sockaddr* addr, socklen_t addrlen) {
        return os_sys_calls_actual_.connect(sockfd, addr, addrlen);
      }));
  EXPECT_CALL(os_sys_calls, ioctl(_, _, _))
      .Times(AnyNumber())
      .WillRepeatedly(Invoke([this](os_fd_t fd, unsigned long int request, void* argp) {
        return os_sys_calls_actual_.ioctl(fd, request, argp);
      }));
  EXPECT_CALL(os_sys_calls, writev(_, _, _))
      .Times(AnyNumber())
      .WillRepeatedly(Invoke([this](os_fd_t fd, const iovec* iov, int iovcnt) {
        return os_sys_calls_actual_.writev(fd, iov, iovcnt);
      }));
  EXPECT_CALL(os_sys_calls, readv(_, _, _))
      .Times(AnyNumber())
      .WillRepeatedly(Invoke([this](os_fd_t fd, const iovec* iov, int iovcnt) {
        return os_sys_calls_actual_.readv(fd, iov, iovcnt);
      }));
  EXPECT_CALL(os_sys_calls, getsockopt_(_, _, _, _, _))
      .Times(AnyNumber())
      .WillRepeatedly(Invoke(
          [this](os_fd_t sockfd, int level, int optname, void* optval, socklen_t* optlen) -> int {
            return os_sys_calls_actual_.getsockopt(sockfd, level, optname, optval, optlen).rc_;
          }));
  EXPECT_CALL(os_sys_calls, getsockname(_, _, _))
      .Times(AnyNumber())
      .WillRepeatedly(Invoke(
          [this](os_fd_t sockfd, sockaddr* name, socklen_t* namelen) -> Api::SysCallIntResult {
            return os_sys_calls_actual_.getsockname(sockfd, name, namelen);
          }));
  EXPECT_CALL(os_sys_calls, shutdown(_, _))
      .Times(AnyNumber())
      .WillRepeatedly(Invoke(
          [this](os_fd_t sockfd, int how) { return os_sys_calls_actual_.shutdown(sockfd, how); }));
  EXPECT_CALL(os_sys_calls, close(_)).Times(AnyNumber()).WillRepeatedly(Invoke([this](os_fd_t fd) {
    return os_sys_calls_actual_.close(fd);
  }));
  EXPECT_CALL(os_sys_calls, accept(_, _, _))
      .Times(AnyNumber())
      .WillRepeatedly(Invoke(
          [this](os_fd_t sockfd, sockaddr* addr, socklen_t* addrlen) -> Api::SysCallSocketResult {
            return os_sys_calls_actual_.accept(sockfd, addr, addrlen);
          }));
  connect(false);
  write(buffer, 17);

  expectProxyProtoError();
}

TEST_P(ProxyProtocolTest, V2Fragmented4Error) {
  // A well-formed ipv4/tcp header, part of the signature with an error introduced
  // in recv() on the remainder
  constexpr uint8_t buffer[] = {0x0d, 0x0a, 0x0d, 0x0a, 0x00, 0x0d, 0x0a, 0x51, 0x55, 0x49,
                                0x54, 0x0a, 0x21, 0x11, 0x00, 0x0c, 0x01, 0x02, 0x03, 0x04,
                                0x00, 0x01, 0x01, 0x02, 0x03, 0x05, 0x00, 0x02, 'm',  'o',
                                'r',  'e',  ' ',  'd',  'a',  't',  'a'};

  Api::MockOsSysCalls os_sys_calls;
  TestThreadsafeSingletonInjector<Api::OsSysCallsImpl> os_calls(&os_sys_calls);

  // TODO(davinci26): Mocking should not be used to provide real system calls.
  EXPECT_CALL(os_sys_calls, recv(_, _, _, _))
      .Times(AnyNumber())
      .WillRepeatedly(Invoke([this](os_fd_t fd, void* buf, size_t len, int flags) {
        return os_sys_calls_actual_.recv(fd, buf, len, flags);
      }));
  EXPECT_CALL(os_sys_calls, recv(_, _, 4, _))
      .Times(AnyNumber())
      .WillOnce(Return(Api::SysCallSizeResult{-1, 0}));
  EXPECT_CALL(os_sys_calls, connect(_, _, _))
      .Times(AnyNumber())
      .WillRepeatedly(Invoke([this](os_fd_t sockfd, const sockaddr* addr, socklen_t addrlen) {
        return os_sys_calls_actual_.connect(sockfd, addr, addrlen);
      }));
  EXPECT_CALL(os_sys_calls, ioctl(_, _, _))
      .Times(AnyNumber())
      .WillRepeatedly(Invoke([this](os_fd_t fd, unsigned long int request, void* argp) {
        return os_sys_calls_actual_.ioctl(fd, request, argp);
      }));
  EXPECT_CALL(os_sys_calls, writev(_, _, _))
      .Times(AnyNumber())
      .WillRepeatedly(Invoke([this](os_fd_t fd, const iovec* iov, int iovcnt) {
        return os_sys_calls_actual_.writev(fd, iov, iovcnt);
      }));
  EXPECT_CALL(os_sys_calls, readv(_, _, _))
      .Times(AnyNumber())
      .WillRepeatedly(Invoke([this](os_fd_t fd, const iovec* iov, int iovcnt) {
        return os_sys_calls_actual_.readv(fd, iov, iovcnt);
      }));
  EXPECT_CALL(os_sys_calls, getsockopt_(_, _, _, _, _))
      .Times(AnyNumber())
      .WillRepeatedly(Invoke(
          [this](os_fd_t sockfd, int level, int optname, void* optval, socklen_t* optlen) -> int {
            return os_sys_calls_actual_.getsockopt(sockfd, level, optname, optval, optlen).rc_;
          }));
  EXPECT_CALL(os_sys_calls, getsockname(_, _, _))
      .Times(AnyNumber())
      .WillRepeatedly(Invoke(
          [this](os_fd_t sockfd, sockaddr* name, socklen_t* namelen) -> Api::SysCallIntResult {
            return os_sys_calls_actual_.getsockname(sockfd, name, namelen);
          }));
  EXPECT_CALL(os_sys_calls, shutdown(_, _))
      .Times(AnyNumber())
      .WillRepeatedly(Invoke(
          [this](os_fd_t sockfd, int how) { return os_sys_calls_actual_.shutdown(sockfd, how); }));
  EXPECT_CALL(os_sys_calls, close(_)).Times(AnyNumber()).WillRepeatedly(Invoke([this](os_fd_t fd) {
    return os_sys_calls_actual_.close(fd);
  }));
  EXPECT_CALL(os_sys_calls, accept(_, _, _))
      .Times(AnyNumber())
      .WillRepeatedly(Invoke(
          [this](os_fd_t sockfd, sockaddr* addr, socklen_t* addrlen) -> Api::SysCallSocketResult {
            return os_sys_calls_actual_.accept(sockfd, addr, addrlen);
          }));
  connect(false);
  write(buffer, 10);
  dispatcher_->run(Event::Dispatcher::RunType::NonBlock);
  write(buffer + 10, 10);

  expectProxyProtoError();
}

TEST_P(ProxyProtocolTest, PartialRead) {
  connect();

  write("PROXY TCP4");
  write(" 254.254.2");

  dispatcher_->run(Event::Dispatcher::RunType::NonBlock);

  write("54.254 1.2");
  write(".3.4 65535");
  write(" 1234\r\n...");

  expectData("...");

  EXPECT_EQ(server_connection_->addressProvider().remoteAddress()->ip()->addressAsString(),
            "254.254.254.254");
  EXPECT_TRUE(server_connection_->addressProvider().localAddressRestored());

  disconnect();
}

TEST_P(ProxyProtocolTest, V2PartialRead) {
  // A well-formed ipv4/tcp header, delivered with part of the signature,
  // part of the header, rest of header + body
  constexpr uint8_t buffer[] = {0x0d, 0x0a, 0x0d, 0x0a, 0x00, 0x0d, 0x0a, 0x51, 0x55,
                                0x49, 0x54, 0x0a, 0x21, 0x11, 0x00, 0x0c, 0x01, 0x02,
                                0x03, 0x04, 0x00, 0x01, 0x01, 0x02, 0x03, 0x05, 0x00,
                                0x02, 'm',  'o',  'r',  'e',  'd',  'a',  't',  'a'};
  connect();

  for (size_t i = 0; i < sizeof(buffer); i += 9) {
    write(&buffer[i], 9);
    if (i == 0) {
      dispatcher_->run(Event::Dispatcher::RunType::NonBlock);
    }
  }

  expectData("moredata");

  EXPECT_EQ(server_connection_->addressProvider().remoteAddress()->ip()->addressAsString(),
            "1.2.3.4");
  EXPECT_TRUE(server_connection_->addressProvider().localAddressRestored());

  disconnect();
}

TEST_P(ProxyProtocolTest, V2ExtractTlvOfInterest) {
  // A well-formed ipv4/tcp with a pair of TLV extensions is accepted
  constexpr uint8_t buffer[] = {0x0d, 0x0a, 0x0d, 0x0a, 0x00, 0x0d, 0x0a, 0x51, 0x55, 0x49,
                                0x54, 0x0a, 0x21, 0x11, 0x00, 0x1a, 0x01, 0x02, 0x03, 0x04,
                                0x00, 0x01, 0x01, 0x02, 0x03, 0x05, 0x00, 0x02};
  constexpr uint8_t tlv1[] = {0x0, 0x0, 0x1, 0xff};
  constexpr uint8_t tlv_type_authority[] = {0x02, 0x00, 0x07, 0x66, 0x6f,
                                            0x6f, 0x2e, 0x63, 0x6f, 0x6d};
  constexpr uint8_t data[] = {'D', 'A', 'T', 'A'};

  envoy::extensions::filters::listener::proxy_protocol::v3::ProxyProtocol proto_config;
  auto rule = proto_config.add_rules();
  rule->set_tlv_type(0x02);
  rule->mutable_on_tlv_present()->set_key("PP2 type authority");

  connect(true, &proto_config);
  write(buffer, sizeof(buffer));
  dispatcher_->run(Event::Dispatcher::RunType::NonBlock);

  write(tlv1, sizeof(tlv1));
  write(tlv_type_authority, sizeof(tlv_type_authority));
  write(data, sizeof(data));
  expectData("DATA");

  EXPECT_EQ(1, server_connection_->streamInfo().dynamicMetadata().filter_metadata_size());

  auto metadata = server_connection_->streamInfo().dynamicMetadata().filter_metadata();
  EXPECT_EQ(1, metadata.size());
  EXPECT_EQ(1, metadata.count(ListenerFilters::ListenerFilterNames::get().ProxyProtocol));

  auto fields = metadata.at(ListenerFilters::ListenerFilterNames::get().ProxyProtocol).fields();
  EXPECT_EQ(1, fields.size());
  EXPECT_EQ(1, fields.count("PP2 type authority"));

  auto value_s = fields.at("PP2 type authority").string_value();
  ASSERT_THAT(value_s, ElementsAre(0x66, 0x6f, 0x6f, 0x2e, 0x63, 0x6f, 0x6d));
  disconnect();
}

TEST_P(ProxyProtocolTest, V2ExtractTlvOfInterestAndEmitWithSpecifiedMetadataNamespace) {
  // A well-formed ipv4/tcp with a pair of TLV extensions is accepted
  constexpr uint8_t buffer[] = {0x0d, 0x0a, 0x0d, 0x0a, 0x00, 0x0d, 0x0a, 0x51, 0x55, 0x49,
                                0x54, 0x0a, 0x21, 0x11, 0x00, 0x1a, 0x01, 0x02, 0x03, 0x04,
                                0x00, 0x01, 0x01, 0x02, 0x03, 0x05, 0x00, 0x02};
  constexpr uint8_t tlv1[] = {0x0, 0x0, 0x1, 0xff};
  constexpr uint8_t tlv_type_authority[] = {0x02, 0x00, 0x07, 0x66, 0x6f,
                                            0x6f, 0x2e, 0x63, 0x6f, 0x6d};
  constexpr uint8_t data[] = {'D', 'A', 'T', 'A'};

  envoy::extensions::filters::listener::proxy_protocol::v3::ProxyProtocol proto_config;
  auto rule = proto_config.add_rules();
  rule->set_tlv_type(0x02);
  rule->mutable_on_tlv_present()->set_key("PP2 type authority");
  rule->mutable_on_tlv_present()->set_metadata_namespace("We need a different metadata namespace");

  connect(true, &proto_config);
  write(buffer, sizeof(buffer));
  dispatcher_->run(Event::Dispatcher::RunType::NonBlock);

  write(tlv1, sizeof(tlv1));
  write(tlv_type_authority, sizeof(tlv_type_authority));
  write(data, sizeof(data));
  expectData("DATA");

  EXPECT_EQ(1, server_connection_->streamInfo().dynamicMetadata().filter_metadata_size());

  auto metadata = server_connection_->streamInfo().dynamicMetadata().filter_metadata();
  EXPECT_EQ(1, metadata.size());
  EXPECT_EQ(1, metadata.count("We need a different metadata namespace"));

  auto fields = metadata.at("We need a different metadata namespace").fields();
  EXPECT_EQ(1, fields.size());
  EXPECT_EQ(1, fields.count("PP2 type authority"));

  auto value_s = fields.at("PP2 type authority").string_value();
  ASSERT_THAT(value_s, ElementsAre(0x66, 0x6f, 0x6f, 0x2e, 0x63, 0x6f, 0x6d));
  disconnect();
}

TEST_P(ProxyProtocolTest, V2ExtractMultipleTlvsOfInterest) {
  // A well-formed ipv4/tcp with a pair of TLV extensions is accepted
  constexpr uint8_t buffer[] = {0x0d, 0x0a, 0x0d, 0x0a, 0x00, 0x0d, 0x0a, 0x51, 0x55, 0x49,
                                0x54, 0x0a, 0x21, 0x11, 0x00, 0x39, 0x01, 0x02, 0x03, 0x04,
                                0x00, 0x01, 0x01, 0x02, 0x03, 0x05, 0x00, 0x02};
  // a TLV of type 0x00 with size of 4 (1 byte is value)
  constexpr uint8_t tlv1[] = {0x00, 0x00, 0x01, 0xff};
  // a TLV of type 0x02 with size of 10 bytes (7 bytes are value)
  constexpr uint8_t tlv_type_authority[] = {0x02, 0x00, 0x07, 0x66, 0x6f,
                                            0x6f, 0x2e, 0x63, 0x6f, 0x6d};
  // a TLV of type 0x0f with size of 6 bytes (3 bytes are value)
  constexpr uint8_t tlv3[] = {0x0f, 0x00, 0x03, 0xf0, 0x00, 0x0f};
  // a TLV of type 0xea with size of 25 bytes (22 bytes are value)
  constexpr uint8_t tlv_vpc_id[] = {0xea, 0x00, 0x16, 0x01, 0x76, 0x70, 0x63, 0x2d, 0x30,
                                    0x32, 0x35, 0x74, 0x65, 0x73, 0x74, 0x32, 0x66, 0x61,
                                    0x36, 0x63, 0x36, 0x33, 0x68, 0x61, 0x37};
  constexpr uint8_t data[] = {'D', 'A', 'T', 'A'};

  envoy::extensions::filters::listener::proxy_protocol::v3::ProxyProtocol proto_config;
  auto rule_type_authority = proto_config.add_rules();
  rule_type_authority->set_tlv_type(0x02);
  rule_type_authority->mutable_on_tlv_present()->set_key("PP2 type authority");

  auto rule_vpc_id = proto_config.add_rules();
  rule_vpc_id->set_tlv_type(0xea);
  rule_vpc_id->mutable_on_tlv_present()->set_key("PP2 vpc id");

  connect(true, &proto_config);
  write(buffer, sizeof(buffer));
  dispatcher_->run(Event::Dispatcher::RunType::NonBlock);

  write(tlv1, sizeof(tlv1));
  write(tlv_type_authority, sizeof(tlv_type_authority));
  write(tlv3, sizeof(tlv3));
  write(tlv_vpc_id, sizeof(tlv_vpc_id));
  write(data, sizeof(data));
  expectData("DATA");

  EXPECT_EQ(1, server_connection_->streamInfo().dynamicMetadata().filter_metadata_size());

  auto metadata = server_connection_->streamInfo().dynamicMetadata().filter_metadata();
  EXPECT_EQ(1, metadata.size());
  EXPECT_EQ(1, metadata.count(ListenerFilters::ListenerFilterNames::get().ProxyProtocol));

  auto fields = metadata.at(ListenerFilters::ListenerFilterNames::get().ProxyProtocol).fields();
  EXPECT_EQ(2, fields.size());
  EXPECT_EQ(1, fields.count("PP2 type authority"));
  EXPECT_EQ(1, fields.count("PP2 vpc id"));

  auto value_type_authority = fields.at("PP2 type authority").string_value();
  ASSERT_THAT(value_type_authority, ElementsAre(0x66, 0x6f, 0x6f, 0x2e, 0x63, 0x6f, 0x6d));

  auto value_vpc_id = fields.at("PP2 vpc id").string_value();
  ASSERT_THAT(value_vpc_id,
              ElementsAre(0x01, 0x76, 0x70, 0x63, 0x2d, 0x30, 0x32, 0x35, 0x74, 0x65, 0x73, 0x74,
                          0x32, 0x66, 0x61, 0x36, 0x63, 0x36, 0x33, 0x68, 0x61, 0x37));
  disconnect();
}

TEST_P(ProxyProtocolTest, V2WillNotOverwriteTLV) {
  // A well-formed ipv4/tcp with a pair of TLV extensions is accepted
  constexpr uint8_t buffer[] = {0x0d, 0x0a, 0x0d, 0x0a, 0x00, 0x0d, 0x0a, 0x51, 0x55, 0x49,
                                0x54, 0x0a, 0x21, 0x11, 0x00, 0x2a, 0x01, 0x02, 0x03, 0x04,
                                0x00, 0x01, 0x01, 0x02, 0x03, 0x05, 0x00, 0x02};
  // a TLV of type 0x00 with size of 4 (1 byte is value)
  constexpr uint8_t tlv1[] = {0x00, 0x00, 0x01, 0xff};
  // a TLV of type 0x02 with size of 10 bytes (7 bytes are value)
  constexpr uint8_t tlv_type_authority1[] = {0x02, 0x00, 0x07, 0x66, 0x6f,
                                             0x6f, 0x2e, 0x63, 0x6f, 0x6d};
  // a TLV of type 0x0f with size of 6 bytes (3 bytes are value)
  constexpr uint8_t tlv3[] = {0x0f, 0x00, 0x03, 0xf0, 0x00, 0x0f};
  // a TLV of type 0x02 (again) with size of 10 bytes (7 bytes are value) and different values
  constexpr uint8_t tlv_type_authority2[] = {0x02, 0x00, 0x07, 0x62, 0x61,
                                             0x72, 0x2e, 0x6e, 0x65, 0x74};
  constexpr uint8_t data[] = {'D', 'A', 'T', 'A'};

  envoy::extensions::filters::listener::proxy_protocol::v3::ProxyProtocol proto_config;
  auto rule_type_authority = proto_config.add_rules();
  rule_type_authority->set_tlv_type(0x02);
  rule_type_authority->mutable_on_tlv_present()->set_key("PP2 type authority");

  connect(true, &proto_config);
  write(buffer, sizeof(buffer));
  dispatcher_->run(Event::Dispatcher::RunType::NonBlock);

  write(tlv1, sizeof(tlv1));
  write(tlv_type_authority1, sizeof(tlv_type_authority1));
  write(tlv3, sizeof(tlv3));
  write(tlv_type_authority2, sizeof(tlv_type_authority2));
  write(data, sizeof(data));
  expectData("DATA");

  EXPECT_EQ(1, server_connection_->streamInfo().dynamicMetadata().filter_metadata_size());

  auto metadata = server_connection_->streamInfo().dynamicMetadata().filter_metadata();
  EXPECT_EQ(1, metadata.size());
  EXPECT_EQ(1, metadata.count(ListenerFilters::ListenerFilterNames::get().ProxyProtocol));

  auto fields = metadata.at(ListenerFilters::ListenerFilterNames::get().ProxyProtocol).fields();
  EXPECT_EQ(1, fields.size());
  EXPECT_EQ(1, fields.count("PP2 type authority"));

  auto value_type_authority = fields.at("PP2 type authority").string_value();
  ASSERT_THAT(value_type_authority, ElementsAre(0x66, 0x6f, 0x6f, 0x2e, 0x63, 0x6f, 0x6d));

  disconnect();
}

TEST_P(ProxyProtocolTest, V2WrongTLVLength) {
  // A well-formed ipv4/tcp with buffer[14]15] being 0x00 and 0x10. It says we should have 16 bytes
  // following.
  constexpr uint8_t buffer[] = {0x0d, 0x0a, 0x0d, 0x0a, 0x00, 0x0d, 0x0a, 0x51, 0x55, 0x49,
                                0x54, 0x0a, 0x21, 0x11, 0x00, 0x10, 0x01, 0x02, 0x03, 0x04,
                                0x00, 0x01, 0x01, 0x02, 0x03, 0x05, 0x00, 0x02};

  // tlv[2] should be 0x1 since there's only one byte for tlv value.
  constexpr uint8_t tlv[] = {0x0, 0x0, 0x2, 0xff};

  envoy::extensions::filters::listener::proxy_protocol::v3::ProxyProtocol proto_config;
  auto rule_00 = proto_config.add_rules();
  rule_00->set_tlv_type(0x00);
  rule_00->mutable_on_tlv_present()->set_key("00");

  connect(false, &proto_config);
  write(buffer, sizeof(buffer));
  write(tlv, sizeof(tlv));

  expectProxyProtoError();
}

TEST_P(ProxyProtocolTest, V2IncompleteTLV) {
  // A ipv4/tcp with buffer[14]15] being 0x00 and 0x11. It says we should have 17 bytes following,
  // however we have 20.
  constexpr uint8_t buffer[] = {0x0d, 0x0a, 0x0d, 0x0a, 0x00, 0x0d, 0x0a, 0x51, 0x55, 0x49,
                                0x54, 0x0a, 0x21, 0x11, 0x00, 0x11, 0x01, 0x02, 0x03, 0x04,
                                0x00, 0x01, 0x01, 0x02, 0x03, 0x05, 0x00, 0x02};

  // a TLV of type 0x00 with size of 4 (1 byte is value)
  constexpr uint8_t tlv1[] = {0x0, 0x0, 0x1, 0xff};
  // a TLV of type 0x01 with size of 4 (1 byte is value)
  constexpr uint8_t tlv2[] = {0x1, 0x0, 0x1, 0xff};

  envoy::extensions::filters::listener::proxy_protocol::v3::ProxyProtocol proto_config;
  auto rule_00 = proto_config.add_rules();
  rule_00->set_tlv_type(0x00);
  rule_00->mutable_on_tlv_present()->set_key("00");

  auto rule_01 = proto_config.add_rules();
  rule_01->set_tlv_type(0x01);
  rule_01->mutable_on_tlv_present()->set_key("01");

  connect(false, &proto_config);
  write(buffer, sizeof(buffer));
  write(tlv1, sizeof(tlv1));
  write(tlv2, sizeof(tlv2));

  expectProxyProtoError();
}

TEST_P(ProxyProtocolTest, MalformedProxyLine) {
  connect(false);

  write("BOGUS\r");
  dispatcher_->run(Event::Dispatcher::RunType::NonBlock);
  write("\n");

  expectProxyProtoError();
}

TEST_P(ProxyProtocolTest, ProxyLineTooLarge) {
  connect(false);
  write("012345678901234567890123456789012345678901234567890123456789"
        "012345678901234567890123456789012345678901234567890123456789");
  expectProxyProtoError();
}

TEST_P(ProxyProtocolTest, NotEnoughFields) {
  connect(false);
  write("PROXY TCP6 1:2:3::4 5:6::7:8 1234\r\nmore data");
  expectProxyProtoError();
}

TEST_P(ProxyProtocolTest, UnsupportedProto) {
  connect(false);
  write("PROXY UDP6 1:2:3::4 5:6::7:8 1234 5678\r\nmore data");
  expectProxyProtoError();
}

TEST_P(ProxyProtocolTest, InvalidSrcAddress) {
  connect(false);
  write("PROXY TCP4 230.0.0.1 10.1.1.3 1234 5678\r\nmore data");
  expectProxyProtoError();
}

TEST_P(ProxyProtocolTest, InvalidDstAddress) {
  connect(false);
  write("PROXY TCP4 10.1.1.2 0.0.0.0 1234 5678\r\nmore data");
  expectProxyProtoError();
}

TEST_P(ProxyProtocolTest, BadPort) {
  connect(false);
  write("PROXY TCP6 1:2:3::4 5:6::7:8 1234 abc\r\nmore data");
  expectProxyProtoError();
}

TEST_P(ProxyProtocolTest, NegativePort) {
  connect(false);
  write("PROXY TCP6 1:2:3::4 5:6::7:8 -1 1234\r\nmore data");
  expectProxyProtoError();
}

TEST_P(ProxyProtocolTest, PortOutOfRange) {
  connect(false);
  write("PROXY TCP6 1:2:3::4 5:6::7:8 66776 1234\r\nmore data");
  expectProxyProtoError();
}

TEST_P(ProxyProtocolTest, BadAddress) {
  connect(false);
  write("PROXY TCP6 1::2:3::4 5:6::7:8 1234 5678\r\nmore data");
  expectProxyProtoError();
}

TEST_P(ProxyProtocolTest, AddressVersionsNotMatch) {
  connect(false);
  write("PROXY TCP4 [1:2:3::4] 1.2.3.4 1234 5678\r\nmore data");
  expectProxyProtoError();
}

TEST_P(ProxyProtocolTest, AddressVersionsNotMatch2) {
  connect(false);
  write("PROXY TCP4 1.2.3.4 [1:2:3: 1234 4]:5678\r\nmore data");
  expectProxyProtoError();
}

TEST_P(ProxyProtocolTest, Truncated) {
  connect(false);
  write("PROXY TCP4 1.2.3.4 5.6.7.8 1234 5678");
  dispatcher_->run(Event::Dispatcher::RunType::NonBlock);

  EXPECT_CALL(connection_callbacks_, onEvent(Network::ConnectionEvent::LocalClose))
      .WillOnce(Invoke([&](Network::ConnectionEvent) -> void { dispatcher_->exit(); }));
  conn_->close(Network::ConnectionCloseType::NoFlush);

  dispatcher_->run(Event::Dispatcher::RunType::Block);
}

TEST_P(ProxyProtocolTest, Closed) {
  connect(false);
  write("PROXY TCP4 1.2.3");
  dispatcher_->run(Event::Dispatcher::RunType::NonBlock);

  EXPECT_CALL(connection_callbacks_, onEvent(Network::ConnectionEvent::LocalClose))
      .WillOnce(Invoke([&](Network::ConnectionEvent) -> void { dispatcher_->exit(); }));
  conn_->close(Network::ConnectionCloseType::NoFlush);

  dispatcher_->run(Event::Dispatcher::RunType::Block);
}

TEST_P(ProxyProtocolTest, ClosedEmpty) {
  // We may or may not get these, depending on the operating system timing.
  EXPECT_CALL(factory_, createListenerFilterChain(_)).Times(AtLeast(0));
  EXPECT_CALL(factory_, createNetworkFilterChain(_, _)).Times(AtLeast(0));
  conn_->connect();
  conn_->close(Network::ConnectionCloseType::NoFlush);
  dispatcher_->run(Event::Dispatcher::RunType::NonBlock);
}

class WildcardProxyProtocolTest : public testing::TestWithParam<Network::Address::IpVersion>,
                                  public Network::ListenerConfig,
                                  public Network::FilterChainManager,
                                  protected Logger::Loggable<Logger::Id::main> {
public:
  WildcardProxyProtocolTest()
      : api_(Api::createApiForTest(stats_store_)),
        dispatcher_(api_->allocateDispatcher("test_thread")),
        socket_(std::make_shared<Network::TcpListenSocket>(Network::Test::getAnyAddress(GetParam()),
                                                           nullptr, true)),
        local_dst_address_(Network::Utility::getAddressWithPort(
            *Network::Test::getCanonicalLoopbackAddress(GetParam()),
<<<<<<< HEAD
            socket_->localAddress()->ip()->port())),
        connection_handler_(
            new Server::ConnectionHandlerImpl(*dispatcher_, overload_manager_, absl::nullopt)),
=======
            socket_->addressProvider().localAddress()->ip()->port())),
        connection_handler_(new Server::ConnectionHandlerImpl(*dispatcher_, absl::nullopt)),
>>>>>>> f2f6943f
        name_("proxy"), filter_chain_(Network::Test::createEmptyFilterChainWithRawBufferSockets()),
        init_manager_(nullptr) {
    EXPECT_CALL(socket_factory_, socketType()).WillOnce(Return(Network::Socket::Type::Stream));
    EXPECT_CALL(socket_factory_, localAddress())
        .WillOnce(ReturnRef(socket_->addressProvider().localAddress()));
    EXPECT_CALL(socket_factory_, getListenSocket()).WillOnce(Return(socket_));
    connection_handler_->addListener(absl::nullopt, *this);
    conn_ = dispatcher_->createClientConnection(local_dst_address_,
                                                Network::Address::InstanceConstSharedPtr(),
                                                Network::Test::createRawBufferSocket(), nullptr);
    conn_->addConnectionCallbacks(connection_callbacks_);

    EXPECT_CALL(factory_, createListenerFilterChain(_))
        .WillOnce(Invoke([&](Network::ListenerFilterManager& filter_manager) -> bool {
          filter_manager.addAcceptFilter(
              nullptr,
              std::make_unique<Filter>(std::make_shared<Config>(
                  listenerScope(),
                  envoy::extensions::filters::listener::proxy_protocol::v3::ProxyProtocol())));
          return true;
        }));
  }

  // Network::ListenerConfig
  Network::FilterChainManager& filterChainManager() override { return *this; }
  Network::FilterChainFactory& filterChainFactory() override { return factory_; }
  Network::ListenSocketFactory& listenSocketFactory() override { return socket_factory_; }
  bool bindToPort() override { return true; }
  bool handOffRestoredDestinationConnections() const override { return false; }
  uint32_t perConnectionBufferLimitBytes() const override { return 0; }
  std::chrono::milliseconds listenerFiltersTimeout() const override { return {}; }
  ResourceLimit& openConnections() override { return open_connections_; }
  bool continueOnListenerFiltersTimeout() const override { return false; }
  Stats::Scope& listenerScope() override { return stats_store_; }
  uint64_t listenerTag() const override { return 1; }
  const std::string& name() const override { return name_; }
  Network::ActiveUdpListenerFactory* udpListenerFactory() override { return nullptr; }
  Network::UdpPacketWriterFactoryOptRef udpPacketWriterFactory() override { return absl::nullopt; }
  Network::UdpListenerWorkerRouterOptRef udpListenerWorkerRouter() override {
    return absl::nullopt;
  }
  envoy::config::core::v3::TrafficDirection direction() const override {
    return envoy::config::core::v3::UNSPECIFIED;
  }
  Network::ConnectionBalancer& connectionBalancer() override { return connection_balancer_; }
  const std::vector<AccessLog::InstanceSharedPtr>& accessLogs() const override {
    return empty_access_logs_;
  }
  uint32_t tcpBacklogSize() const override { return ENVOY_TCP_BACKLOG_SIZE; }
  Init::Manager& initManager() override { return *init_manager_; }

  // Network::FilterChainManager
  const Network::FilterChain* findFilterChain(const Network::ConnectionSocket&) const override {
    return filter_chain_.get();
  }

  void connect() {
    conn_->connect();
    read_filter_ = std::make_shared<NiceMock<Network::MockReadFilter>>();
    EXPECT_CALL(factory_, createNetworkFilterChain(_, _))
        .WillOnce(Invoke([&](Network::Connection& connection,
                             const std::vector<Network::FilterFactoryCb>&) -> bool {
          server_connection_ = &connection;
          connection.addConnectionCallbacks(server_callbacks_);
          connection.addReadFilter(read_filter_);
          return true;
        }));
    EXPECT_CALL(connection_callbacks_, onEvent(Network::ConnectionEvent::Connected))
        .WillOnce(Invoke([&](Network::ConnectionEvent) -> void { dispatcher_->exit(); }));
    dispatcher_->run(Event::Dispatcher::RunType::Block);
  }

  void write(const std::string& s) {
    Buffer::OwnedImpl buf(s);
    conn_->write(buf, false);
  }

  void expectData(std::string expected) {
    EXPECT_CALL(*read_filter_, onNewConnection());
    EXPECT_CALL(*read_filter_, onData(_, _))
        .WillOnce(Invoke([&](Buffer::Instance& buffer, bool) -> Network::FilterStatus {
          EXPECT_EQ(buffer.toString(), expected);
          buffer.drain(expected.length());
          dispatcher_->exit();
          return Network::FilterStatus::Continue;
        }));

    dispatcher_->run(Event::Dispatcher::RunType::Block);
  }

  void disconnect() {
    EXPECT_CALL(connection_callbacks_, onEvent(Network::ConnectionEvent::LocalClose));
    conn_->close(Network::ConnectionCloseType::NoFlush);
    EXPECT_CALL(server_callbacks_, onEvent(Network::ConnectionEvent::RemoteClose))
        .WillOnce(Invoke([&](Network::ConnectionEvent) -> void { dispatcher_->exit(); }));

    dispatcher_->run(Event::Dispatcher::RunType::Block);
  }

  Stats::IsolatedStoreImpl stats_store_;
  Api::ApiPtr api_;
  Event::DispatcherPtr dispatcher_;
  NiceMock<Server::MockOverloadManager> overload_manager_;
  BasicResourceLimitImpl open_connections_;
  Network::MockListenSocketFactory socket_factory_;
  std::shared_ptr<Network::TcpListenSocket> socket_;
  Network::Address::InstanceConstSharedPtr local_dst_address_;
  Network::NopConnectionBalancerImpl connection_balancer_;
  Network::ConnectionHandlerPtr connection_handler_;
  Network::MockFilterChainFactory factory_;
  Network::ClientConnectionPtr conn_;
  NiceMock<Network::MockConnectionCallbacks> connection_callbacks_;
  Network::Connection* server_connection_;
  Network::MockConnectionCallbacks server_callbacks_;
  std::shared_ptr<Network::MockReadFilter> read_filter_;
  std::string name_;
  const Network::FilterChainSharedPtr filter_chain_;
  const std::vector<AccessLog::InstanceSharedPtr> empty_access_logs_;
  std::unique_ptr<Init::Manager> init_manager_;
};

// Parameterize the listener socket address version.
INSTANTIATE_TEST_SUITE_P(IpVersions, WildcardProxyProtocolTest,
                         testing::ValuesIn(TestEnvironment::getIpVersionsForTest()),
                         TestUtility::ipTestParamsToString);

TEST_P(WildcardProxyProtocolTest, Basic) {
  connect();
  write("PROXY TCP4 1.2.3.4 254.254.254.254 65535 1234\r\nmore data");

  expectData("more data");

  EXPECT_EQ(server_connection_->addressProvider().remoteAddress()->asString(), "1.2.3.4:65535");
  EXPECT_EQ(server_connection_->addressProvider().localAddress()->asString(),
            "254.254.254.254:1234");
  EXPECT_TRUE(server_connection_->addressProvider().localAddressRestored());

  disconnect();
}

TEST_P(WildcardProxyProtocolTest, BasicV6) {
  connect();
  write("PROXY TCP6 1:2:3::4 5:6::7:8 65535 1234\r\nmore data");

  expectData("more data");

  EXPECT_EQ(server_connection_->addressProvider().remoteAddress()->asString(), "[1:2:3::4]:65535");
  EXPECT_EQ(server_connection_->addressProvider().localAddress()->asString(), "[5:6::7:8]:1234");
  EXPECT_TRUE(server_connection_->addressProvider().localAddressRestored());

  disconnect();
}

TEST(ProxyProtocolConfigFactoryTest, TestCreateFactory) {
  Server::Configuration::NamedListenerFilterConfigFactory* factory =
      Registry::FactoryRegistry<Server::Configuration::NamedListenerFilterConfigFactory>::
          getFactory(ListenerFilters::ListenerFilterNames::get().ProxyProtocol);

  EXPECT_EQ(factory->name(), ListenerFilters::ListenerFilterNames::get().ProxyProtocol);

  const std::string yaml = R"EOF(
      rules:
        - tlv_type: 0x01
          on_tlv_present:
            key: "PP2_TYPE_ALPN"
        - tlv_type: 0x1a
          on_tlv_present:
            key: "PP2_TYPE_CUSTOMER_A"
)EOF";

  ProtobufTypes::MessagePtr proto_config = factory->createEmptyConfigProto();
  TestUtility::loadFromYaml(yaml, *proto_config);

  Server::Configuration::MockListenerFactoryContext context;
  EXPECT_CALL(context, scope());
  EXPECT_CALL(context, messageValidationVisitor());
  Network::ListenerFilterFactoryCb cb =
      factory->createListenerFilterFactoryFromProto(*proto_config, nullptr, context);

  Network::MockListenerFilterManager manager;
  Network::ListenerFilterPtr added_filter;
  EXPECT_CALL(manager, addAcceptFilter_(_, _))
      .WillOnce(Invoke([&added_filter](const Network::ListenerFilterMatcherSharedPtr&,
                                       Network::ListenerFilterPtr& filter) {
        added_filter = std::move(filter);
      }));
  cb(manager);

  // Make sure we actually create the correct type!
  EXPECT_NE(dynamic_cast<ProxyProtocol::Filter*>(added_filter.get()), nullptr);
}

// Test that the deprecated extension name still functions.
TEST(ProxyProtocolConfigFactoryTest, DEPRECATED_FEATURE_TEST(DeprecatedExtensionFilterName)) {
  const std::string deprecated_name = "envoy.listener.proxy_protocol";

  ASSERT_NE(
      nullptr,
      Registry::FactoryRegistry<
          Server::Configuration::NamedListenerFilterConfigFactory>::getFactory(deprecated_name));
}

} // namespace
} // namespace ProxyProtocol
} // namespace ListenerFilters
} // namespace Extensions
} // namespace Envoy<|MERGE_RESOLUTION|>--- conflicted
+++ resolved
@@ -24,7 +24,6 @@
 #include "test/mocks/buffer/mocks.h"
 #include "test/mocks/network/mocks.h"
 #include "test/mocks/server/listener_factory_context.h"
-#include "test/mocks/server/overload_manager.h"
 #include "test/test_common/environment.h"
 #include "test/test_common/network_utility.h"
 #include "test/test_common/printers.h"
@@ -61,8 +60,7 @@
         dispatcher_(api_->allocateDispatcher("test_thread")),
         socket_(std::make_shared<Network::TcpListenSocket>(
             Network::Test::getCanonicalLoopbackAddress(GetParam()), nullptr, true)),
-        connection_handler_(
-            new Server::ConnectionHandlerImpl(*dispatcher_, overload_manager_, absl::nullopt)),
+        connection_handler_(new Server::ConnectionHandlerImpl(*dispatcher_, absl::nullopt)),
         name_("proxy"), filter_chain_(Network::Test::createEmptyFilterChainWithRawBufferSockets()),
         init_manager_(nullptr) {
     EXPECT_CALL(socket_factory_, socketType()).WillOnce(Return(Network::Socket::Type::Stream));
@@ -194,7 +192,6 @@
   Api::ApiPtr api_;
   BasicResourceLimitImpl open_connections_;
   Event::DispatcherPtr dispatcher_;
-  NiceMock<Server::MockOverloadManager> overload_manager_;
   std::shared_ptr<Network::TcpListenSocket> socket_;
   Network::MockListenSocketFactory socket_factory_;
   Network::NopConnectionBalancerImpl connection_balancer_;
@@ -1306,14 +1303,8 @@
                                                            nullptr, true)),
         local_dst_address_(Network::Utility::getAddressWithPort(
             *Network::Test::getCanonicalLoopbackAddress(GetParam()),
-<<<<<<< HEAD
-            socket_->localAddress()->ip()->port())),
-        connection_handler_(
-            new Server::ConnectionHandlerImpl(*dispatcher_, overload_manager_, absl::nullopt)),
-=======
             socket_->addressProvider().localAddress()->ip()->port())),
         connection_handler_(new Server::ConnectionHandlerImpl(*dispatcher_, absl::nullopt)),
->>>>>>> f2f6943f
         name_("proxy"), filter_chain_(Network::Test::createEmptyFilterChainWithRawBufferSockets()),
         init_manager_(nullptr) {
     EXPECT_CALL(socket_factory_, socketType()).WillOnce(Return(Network::Socket::Type::Stream));
@@ -1416,7 +1407,6 @@
   Stats::IsolatedStoreImpl stats_store_;
   Api::ApiPtr api_;
   Event::DispatcherPtr dispatcher_;
-  NiceMock<Server::MockOverloadManager> overload_manager_;
   BasicResourceLimitImpl open_connections_;
   Network::MockListenSocketFactory socket_factory_;
   std::shared_ptr<Network::TcpListenSocket> socket_;

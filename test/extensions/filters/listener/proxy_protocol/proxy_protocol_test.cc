--- conflicted
+++ resolved
@@ -842,7 +842,6 @@
 #ifdef WIN32
   EXPECT_CALL(os_sys_calls, readv(_, _, _))
       .Times(AnyNumber())
-<<<<<<< HEAD
       .WillRepeatedly(Invoke([&](os_fd_t fd, const iovec* iov, int num_iov) {
         const Api::SysCallSizeResult x = os_sys_calls_actual_.readv(fd, iov, num_iov);
         if (partial_writed) {
@@ -850,13 +849,6 @@
         }
         return x;
       }));
-=======
-      .WillOnce(Invoke([&](os_fd_t fd, const iovec* iov, int num_iov) {
-        const Api::SysCallSizeResult x = os_sys_calls_actual_.readv(fd, iov, num_iov);
-        return x;
-      }))
-      .WillRepeatedly(Return(Api::SysCallSizeResult{-1, 0}));
->>>>>>> d673110c
 #else
   EXPECT_CALL(os_sys_calls, recv(_, _, _, _))
       .Times(AnyNumber())
@@ -869,13 +861,6 @@
       }));
   EXPECT_CALL(os_sys_calls, readv(_, _, _))
       .Times(AnyNumber())
-<<<<<<< HEAD
-=======
-      .WillOnce(Return(Api::SysCallSizeResult{-1, 0}));
-
-  EXPECT_CALL(os_sys_calls, readv(_, _, _))
-      .Times(AnyNumber())
->>>>>>> d673110c
       .WillRepeatedly(Invoke([this](os_fd_t fd, const iovec* iov, int iovcnt) {
         return os_sys_calls_actual_.readv(fd, iov, iovcnt);
       }));
@@ -945,21 +930,13 @@
   Api::MockOsSysCalls os_sys_calls;
   TestThreadsafeSingletonInjector<Api::OsSysCallsImpl> os_calls(&os_sys_calls);
 
-  bool partial_writed = false;
+  bool partial_write = false;
   // TODO(davinci26): Mocking should not be used to provide real system calls.
 #ifdef WIN32
-<<<<<<< HEAD
-  EXPECT_CALL(os_sys_calls, readv(_, _, _))
-      .Times(AnyNumber())
-      .WillRepeatedly(Invoke([&](os_fd_t fd, const iovec* iov, int num_iov) {
-        if (partial_writed) {
-=======
-  bool partial_write = false;
   EXPECT_CALL(os_sys_calls, readv(_, _, _))
       .Times(AnyNumber())
       .WillRepeatedly(Invoke([&](os_fd_t fd, const iovec* iov, int num_iov) {
         if (partial_write) {
->>>>>>> d673110c
           ENVOY_LOG_MISC(debug, "inject failure");
           return Api::SysCallSizeResult{-1, 0};
         }
@@ -972,19 +949,13 @@
       .Times(AnyNumber())
       .WillRepeatedly(Invoke([&](os_fd_t fd, void* buf, size_t n, int flags) {
         const Api::SysCallSizeResult x = os_sys_calls_actual_.recv(fd, buf, n, flags);
-        if (partial_writed) {
+        if (partial_write) {
           return Api::SysCallSizeResult{-1, 0};
         }
         return x;
       }));
   EXPECT_CALL(os_sys_calls, readv(_, _, _))
       .Times(AnyNumber())
-<<<<<<< HEAD
-=======
-      .WillOnce(Return(Api::SysCallSizeResult{-1, 0}));
-  EXPECT_CALL(os_sys_calls, readv(_, _, _))
-      .Times(AnyNumber())
->>>>>>> d673110c
       .WillRepeatedly(Invoke([this](os_fd_t fd, const iovec* iov, int iovcnt) {
         return os_sys_calls_actual_.readv(fd, iov, iovcnt);
       }));
@@ -1037,13 +1008,7 @@
   connect(false);
   write(buffer, 10);
   dispatcher_->run(Event::Dispatcher::RunType::NonBlock);
-<<<<<<< HEAD
-  partial_writed = true;
-=======
-#ifdef WIN32
   partial_write = true;
-#endif
->>>>>>> d673110c
   write(buffer + 10, 10);
 
   expectConnectionError();
